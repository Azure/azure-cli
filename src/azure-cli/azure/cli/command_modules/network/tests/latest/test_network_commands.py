﻿# --------------------------------------------------------------------------------------------
# Copyright (c) Microsoft Corporation. All rights reserved.
# Licensed under the MIT License. See License.txt in the project root for license information.
# --------------------------------------------------------------------------------------------

# pylint: disable=line-too-long
# pylint: disable=too-many-lines
import os
import unittest
import tempfile

from azure_devtools.scenario_tests import AllowLargeResponse
from azure.cli.core.commands.client_factory import get_subscription_id
from azure.cli.core.profiles import supported_api_version, ResourceType
from azure.core.exceptions import HttpResponseError
from .recording_processors import StorageAccountSASReplacer

from azure.cli.testsdk import (
    ScenarioTest, LiveScenarioTest, LocalContextScenarioTest, ResourceGroupPreparer, StorageAccountPreparer, live_only,
<<<<<<< HEAD
    KeyVaultPreparer, record_only)
=======
    record_only, KeyVaultPreparer)
>>>>>>> efe571d6

from knack.util import CLIError

from msrestazure.tools import resource_id

from .credential_replacer import ExpressRoutePortLOAContentReplacer

TEST_DIR = os.path.abspath(os.path.join(os.path.abspath(__file__), '..'))


class NetworkApplicationSecurityGroupScenario(ScenarioTest):

    @ResourceGroupPreparer(name_prefix='cli_test_network_asg')
    def test_network_asg(self, resource_group):

        self.kwargs.update({
            'asg': 'asg1'
        })

        count1 = len(self.cmd('network asg list').get_output_in_json())
        self.cmd('network asg create -g {rg} -n {asg} --tags foo=doo',
                 checks=self.check('tags.foo', 'doo'))
        self.cmd('network asg update -g {rg} -n {asg} --tags foo=bar',
                 checks=self.check('tags.foo', 'bar'))
        count2 = len(self.cmd('network asg list').get_output_in_json())
        self.assertTrue(count2 == count1 + 1)
        self.cmd('network asg show -g {rg} -n {asg}', checks=[
            self.check('name', '{asg}'),
            self.check('resourceGroup', '{rg}'),
            self.check('tags.foo', 'bar')
        ])
        self.cmd('network asg delete -g {rg} -n {asg}')
        count3 = len(self.cmd('network asg list').get_output_in_json())
        self.assertTrue(count3 == count1)


class NetworkLoadBalancerWithSku(ScenarioTest):

    @ResourceGroupPreparer(name_prefix='cli_test_network_lb_sku')
    def test_network_lb_sku(self, resource_group):

        self.kwargs.update({
            'lb': 'lb1',
            'sku': 'standard',
            'location': 'eastus2',
            'ip': 'pubip1'
        })

        self.cmd('network lb create -g {rg} -l {location} -n {lb} --sku {sku} --public-ip-address {ip}')
        self.cmd('network lb show -g {rg} -n {lb}', checks=[
            self.check('sku.name', 'Standard')
        ])
        self.cmd('network public-ip show -g {rg} -n {ip}', checks=[
            self.check('sku.name', 'Standard'),
            self.check('publicIpAllocationMethod', 'Static')
        ])


class NetworkPrivateEndpoints(ScenarioTest):

    @ResourceGroupPreparer(name_prefix='cli_test_network_private_endpoints')
    def test_network_private_endpoints(self, resource_group):

        self.kwargs.update({
            'lb': 'lb1',
            'sku': 'Standard',
            'vnet': 'vnet1',
            'subnet1': 'subnet1',
            'subnet2': 'subnet2',
            'location': 'centralus',
            'ip': 'pubip1',
            'lks1': 'lks1',
            'lks2': 'lks2',
            'pe': 'pe1',
            'rg': resource_group
        })

        # Create PLS
        self.cmd('network vnet create -g {rg} -n {vnet} --subnet-name {subnet1} -l {location}')
        self.cmd('network lb create -g {rg} -l {location} -n {lb} --public-ip-address {ip} --sku {sku}')
        self.cmd('network vnet subnet update -g {rg} -n {subnet1} --vnet-name {vnet} --disable-private-link-service-network-policies')
        self.cmd('network vnet subnet create -g {rg} -n {subnet2} --vnet-name {vnet} --address-prefixes 10.0.2.0/24')
        self.cmd('network vnet subnet update -g {rg} -n {subnet2} --vnet-name {vnet} --disable-private-endpoint-network-policies')
        pls1 = self.cmd('network private-link-service create -g {rg} -n {lks1} --vnet-name {vnet} --subnet {subnet1} --lb-name {lb} --lb-frontend-ip-configs LoadBalancerFrontEnd -l {location}', checks=[
            self.check('type', 'Microsoft.Network/privateLinkServices'),
            self.check('provisioningState', 'Succeeded'),
            self.check('name', self.kwargs['lks1'])
        ]).get_output_in_json()
        self.kwargs['pls_id'] = pls1['id']
        self.cmd('network private-endpoint list-types -l {location}')

        self.cmd('network private-endpoint create -g {rg} -n {pe} --vnet-name {vnet} --subnet {subnet2} --private-connection-resource-id {pls_id} --connection-name tttt -l {location}', checks=[
            self.check('name', 'pe1'),
            self.check('provisioningState', 'Succeeded')
        ])

        # temporalily disable the test
        '''
        self.cmd('network private-endpoint update -g {rg} -n {pe} --request-message "test"', checks=[
            self.check('privateLinkServiceConnections[0].requestMessage', 'test')
        ])
        '''

        self.cmd('network private-endpoint list')
        self.cmd('network private-endpoint list -g {rg}', checks=[
            self.check('length(@)', 1)
        ])

        pe_connection_name = self.cmd('network private-link-service show -g {rg} -n {lks1}').get_output_in_json()['privateEndpointConnections'][0]['name']
        self.kwargs['pe_connect'] = pe_connection_name
        self.cmd('network private-link-service connection update -g {rg} -n {pe_connect} --service-name {lks1} --connection-status Rejected --action-required "need action"')
        self.cmd('network private-endpoint show -g {rg} -n {pe}', checks=[
            self.check('privateLinkServiceConnections[0].privateLinkServiceConnectionState.status', 'Rejected'),
            self.check('privateLinkServiceConnections[0].privateLinkServiceConnectionState.actionsRequired', "need action")
        ])
        self.cmd('network private-link-service connection delete -g {rg} -n {pe_connect} --service-name {lks1}')
        self.cmd('network private-link-service show -g {rg} -n {lks1}', checks=[
            self.check('length(privateEndpointConnections)', 0)
        ])
        self.cmd('network private-endpoint delete -g {rg} -n {pe}')

    @ResourceGroupPreparer(name_prefix='fanqiu_cli_test_network_private_endpoints', location='CentralUSEuap')
    @StorageAccountPreparer(name_prefix='saplr', kind='StorageV2')
    def test_network_private_endpoint_private_dns_zone_group(self, resource_group, storage_account):
        from msrestazure.azure_exceptions import CloudError
        self.kwargs.update({
            'sa': storage_account,
            'loc': 'CentralUSEuap',
            'vnet': self.create_random_name('cli-vnet-', 24),
            'subnet': self.create_random_name('cli-subnet-', 24),
            'pe': self.create_random_name('cli-pe-', 24),
            'pe_connection': self.create_random_name('cli-pec-', 24),
            'zone_name1': 'www.clizone1.com',
            'zone_name2': 'www.clizone2.com',
            'private_dns_zone_group_name': 'clidnsgroup',
            'private_zone_name1': 'clizone1',
            'private_zone_name2': 'clizone2'
        })

        # Prepare network
        self.cmd('network vnet create -n {vnet} -g {rg} -l {loc} --subnet-name {subnet}',
                 checks=self.check('length(newVNet.subnets)', 1))
        self.cmd('network vnet subnet update -n {subnet} --vnet-name {vnet} -g {rg} '
                 '--disable-private-endpoint-network-policies true',
                 checks=self.check('privateEndpointNetworkPolicies', 'Disabled'))

        # Create a private endpoint connection
        pr = self.cmd('storage account private-link-resource list --account-name {sa} -g {rg}').get_output_in_json()
        self.kwargs['group_id'] = pr[0]['groupId']

        storage = self.cmd('storage account show -n {sa} -g {rg}').get_output_in_json()
        self.kwargs['sa_id'] = storage['id']
        private_endpoint = self.cmd(
            'network private-endpoint create -g {rg} -n {pe} --vnet-name {vnet} --subnet {subnet} -l {loc} '
            '--connection-name {pe_connection} --private-connection-resource-id {sa_id} '
            '--group-ids blob').get_output_in_json()
        self.assertEqual(private_endpoint['name'], self.kwargs['pe'])
        self.assertEqual(private_endpoint['privateLinkServiceConnections'][0]['name'], self.kwargs['pe_connection'])
        self.assertEqual(
            private_endpoint['privateLinkServiceConnections'][0]['privateLinkServiceConnectionState']['status'],
            'Approved')
        self.assertEqual(private_endpoint['privateLinkServiceConnections'][0]['provisioningState'], 'Succeeded')
        self.assertEqual(private_endpoint['privateLinkServiceConnections'][0]['groupIds'][0], self.kwargs['group_id'])
        self.kwargs['pe_id'] = private_endpoint['privateLinkServiceConnections'][0]['id']

        # Show the connection at storage account
        storage = self.cmd('storage account show -n {sa} -g {rg}').get_output_in_json()
        self.assertIn('privateEndpointConnections', storage)
        self.assertEqual(len(storage['privateEndpointConnections']), 1)
        self.assertEqual(storage['privateEndpointConnections'][0]['privateLinkServiceConnectionState']['status'],
                         'Approved')

        self.kwargs['sa_pec_id'] = storage['privateEndpointConnections'][0]['id']
        self.kwargs['sa_pec_name'] = storage['privateEndpointConnections'][0]['name']

        self.cmd('storage account private-endpoint-connection show --account-name {sa} -g {rg} --name {sa_pec_name}',
                 checks=self.check('id', '{sa_pec_id}'))

        self.cmd('network private-endpoint show -g {rg} -n {pe}', checks=[
            self.check('length(customDnsConfigs)', 1)
        ])
        self.cmd('network private-dns zone create -n {zone_name1} -g {rg}')
        self.cmd('network private-dns zone create -n {zone_name2} -g {rg}')

        self.cmd('network private-endpoint dns-zone-group create --endpoint-name {pe} -g {rg} -n {private_dns_zone_group_name} '
                 '--zone-name {private_zone_name1} --private-dns-zone {zone_name1}',
                 checks=[
                     self.check('name', '{private_dns_zone_group_name}')
                 ])

        self.cmd('network private-endpoint dns-zone-group add --endpoint-name {pe} -g {rg} -n {private_dns_zone_group_name} '
                 '--zone-name {private_zone_name2} --private-dns-zone {zone_name2}',
                 checks=[
                     self.check('length(privateDnsZoneConfigs)', 2)
                 ])

        self.cmd('network private-endpoint dns-zone-group show --endpoint-name {pe} -g {rg} -n {private_dns_zone_group_name}', checks=[
            self.check('length(privateDnsZoneConfigs)', 2)
        ])
        self.cmd('network private-endpoint dns-zone-group list --endpoint-name {pe} -g {rg}', checks=[
            self.check('length(@)', 1)
        ])
        self.cmd('network private-endpoint dns-zone-group remove --endpoint-name {pe} -g {rg} -n {private_dns_zone_group_name} '
                 '--zone-name {private_zone_name2}',
                 checks=[
                     self.check('length(privateDnsZoneConfigs)', 1)
                 ])
        self.cmd('network private-endpoint dns-zone-group show --endpoint-name {pe} -g {rg} -n {private_dns_zone_group_name}', checks=[
            self.check('length(privateDnsZoneConfigs)', 1)
        ])
        self.cmd('network private-endpoint dns-zone-group delete --endpoint-name {pe} -g {rg} -n {private_dns_zone_group_name}')


class NetworkPrivateLinkService(ScenarioTest):

    @ResourceGroupPreparer(name_prefix='cli_test_network_private_link_service')
    def test_network_private_link_service(self, resource_group):

        self.kwargs.update({
            'lb': 'lb1',
            'sku': 'Standard',
            'vnet': 'vnet1',
            'subnet1': 'subnet1',
            'subnet2': 'subnet2',
            'location': 'centralus',
            'ip': 'pubip1',
            'lks1': 'lks1',
            'lks2': 'lks2',
            'sub1': '00000000-0000-0000-0000-000000000000'
        })

        self.cmd('network vnet create -g {rg} -n {vnet} --subnet-name {subnet1} -l {location}')
        self.cmd('network lb create -g {rg} -l {location} -n {lb} --public-ip-address {ip} --sku {sku}')
        self.cmd('network vnet subnet update -g {rg} -n {subnet1} --vnet-name {vnet} --disable-private-link-service-network-policies')
        self.cmd('network vnet subnet create -g {rg} -n {subnet2} --vnet-name {vnet} --address-prefixes 10.0.2.0/24')
        self.cmd('network vnet subnet update -g {rg} -n {subnet2} --vnet-name {vnet} --disable-private-endpoint-network-policies')
        self.cmd('network private-link-service create -g {rg} -n {lks1} --vnet-name {vnet} --subnet {subnet1} --lb-name {lb} --lb-frontend-ip-configs LoadBalancerFrontEnd -l {location}  --enable-proxy-protocol', checks=[
            self.check('type', 'Microsoft.Network/privateLinkServices'),
            self.check('length(ipConfigurations)', 1),
            self.check('length(loadBalancerFrontendIpConfigurations)', 1),
            self.check('enableProxyProtocol', True)
        ])

        self.cmd('network private-link-service update -g {rg} -n {lks1} --visibility {sub1} {sub1} --auto-approval {sub1} {sub1}  --enable-proxy-protocol False', checks=[
            self.check('length(visibility.subscriptions)', 2),
            self.check('length(autoApproval.subscriptions)', 2),
            self.check('enableProxyProtocol', False)
        ])
        self.cmd('network private-link-service list -g {rg}', checks=[
            self.check('length(@)', 1),
            self.check('@[0].type', 'Microsoft.Network/privateLinkServices')
        ])
        self.cmd('network private-link-service show -g {rg} -n {lks1}', checks=[
            self.check('type', 'Microsoft.Network/privateLinkServices'),
            self.check('length(ipConfigurations)', 1),
            self.check('length(loadBalancerFrontendIpConfigurations)', 1)
        ])

        self.cmd('network private-link-service delete -g {rg} -n {lks1}')

        self.cmd('network vnet subnet update -g {rg} -n {subnet1} --vnet-name {vnet} --disable-private-link-service-network-policies false', checks=[
            self.check('privateLinkServiceNetworkPolicies', 'Enabled')
        ])


class NetworkLoadBalancerWithZone(ScenarioTest):

    @ResourceGroupPreparer(name_prefix='cli_test_network_lb_zone')
    def test_network_lb_zone(self, resource_group):

        self.kwargs.update({
            'lb': 'lb1',
            'lb2': 'lb4',
            'lb3': 'lb5',
            'zone': '2',
            'location': 'eastus2',
            'ip': 'pubip1',
            'ip2': 'pubip2'
        })

        # LB with public ip
        self.cmd('network lb create -g {rg} -l {location} -n {lb} --public-ip-zone {zone} --public-ip-address {ip}')
        # No zone on LB and its front-ip-config
        self.cmd('network lb show -g {rg} -n {lb}', checks=[
            self.check("frontendIpConfigurations[0].zones", None),
            self.check("zones", None)
        ])
        # Zone on public-ip which LB uses to infer the zone
        self.cmd('network public-ip show -g {rg} -n {ip}', checks=[
            self.check('zones[0]', self.kwargs['zone'])
        ])

        # LB w/o public ip, so called ILB
        self.kwargs['lb'] = 'lb2'
        self.cmd('network lb create -g {rg} -l {location} -n {lb} --frontend-ip-zone {zone} --public-ip-address "" --vnet-name vnet1 --subnet subnet1')
        # Zone on front-ip-config, and still no zone on LB resource
        self.cmd('network lb show -g {rg} -n {lb}', checks=[
            self.check("frontendIpConfigurations[0].zones[0]", self.kwargs['zone']),
            self.check("zones", None)
        ])
        # add a second frontend ip configuration
        self.cmd('network lb frontend-ip create -g {rg} --lb-name {lb} -n LoadBalancerFrontEnd2 -z {zone}  --vnet-name vnet1 --subnet subnet1', checks=[
            self.check("zones", [self.kwargs['zone']])
        ])

        # test for private-ip-address-version
        self.cmd('network lb create -g {rg} -n {lb2} -l westcentralus --sku Standard')
        self.cmd('network public-ip create -n {ip2} -g {rg} -l westcentralus --sku Standard --allocation-method Static --version IPv6')
        self.cmd('network lb frontend-ip create --lb-name {lb2} -n ipv6 -g {rg} --private-ip-address-version IPv6 --public-ip-address {ip2}', checks=[
            self.check('name', 'ipv6'),
            self.check('privateIpAddressVersion', 'IPv6'),
            self.check('provisioningState', 'Succeeded')
        ])

        self.cmd('network lb create -g {rg} -n {lb3} --sku Standard -l westcentralus --private-ip-address-version IPv6', checks=[
            self.check('loadBalancer.frontendIPConfigurations[0].properties.privateIPAddressVersion', 'IPv6')
        ])

    @ResourceGroupPreparer(name_prefix='test_network_lb_frontend_ip_zone', location='eastus2')
    def test_network_lb_frontend_ip_zone(self, resource_group):
        self.kwargs.update({
            'location': 'eastus2',
        })

        # LB with subnet : internal LB
        self.cmd('network lb create -g {rg} -l {location} -n lb --vnet-name vnet --subnet subnet --sku Standard')
        self.cmd('network lb frontend-ip create -g {rg} --lb-name lb -n LoadBalancerFrontEnd2 -z 1 2 3 --vnet-name vnet --subnet subnet', checks=[
            self.check("length(zones)", 3)
        ])


class NetworkPublicIpWithSku(ScenarioTest):

    @ResourceGroupPreparer(name_prefix='cli_test_network_lb_sku')
    def test_network_public_ip_sku(self, resource_group):

        self.kwargs.update({
            'standard_sku': 'Standard',
            'basic_sku': 'Basic',
            'regional_tier': 'Regional',
            'global_tier': 'Global',
            'location': 'eastus2',
            'ip1': 'pubip1',
            'ip2': 'pubip2',
            'ip3': 'pubip3',
            'ip4': 'pubip4'
        })

        self.cmd('network public-ip create -g {rg} -l {location} -n {ip1}')
        self.cmd('network public-ip show -g {rg} -n {ip1}', checks=[
            self.check('sku.name', self.kwargs.get('basic_sku')),
            self.check('sku.tier', self.kwargs.get('regional_tier')),
            self.check('publicIpAllocationMethod', 'Dynamic')
        ])

        self.cmd('network public-ip create -g {rg} -l {location} -n {ip2} --sku {standard_sku} --tags foo=doo')
        self.cmd('network public-ip show -g {rg} -n {ip2}', checks=[
            self.check('sku.name', self.kwargs.get('standard_sku')),
            self.check('sku.tier', self.kwargs.get('regional_tier')),
            self.check('publicIpAllocationMethod', 'Static'),
            self.check('tags.foo', 'doo')
        ])

        self.cmd('network public-ip create -g {rg} -l {location} -n {ip3} --sku {standard_sku} --tier {global_tier}')
        self.cmd('network public-ip show -g {rg} -n {ip3}', checks=[
            self.check('sku.name', self.kwargs.get('standard_sku')),
            self.check('sku.tier', self.kwargs.get('global_tier')),
            self.check('publicIpAllocationMethod', 'Static')
        ])

        from azure.core.exceptions import HttpResponseError
        with self.assertRaisesRegexp(HttpResponseError, 'Global publicIP addresses are only supported for standard SKU public IP addresses'):
            self.cmd('network public-ip create -g {rg} -l {location} -n {ip4} --tier {global_tier}')


class NetworkPublicIpPrefix(ScenarioTest):

    @ResourceGroupPreparer(name_prefix='cli_test_network_public_ip_prefix', location='eastus2')
    def test_network_public_ip_prefix(self, resource_group):

        self.kwargs.update({
            'prefix': 'prefix1',
            'pip': 'pip1'
        })

        # Test prefix CRUD
        self.cmd('network public-ip prefix create -g {rg} -n {prefix} --length 30',
                 checks=self.check('prefixLength', 30))
        self.cmd('network public-ip prefix update -g {rg} -n {prefix} --tags foo=doo')
        self.cmd('network public-ip prefix list -g {rg}',
                 checks=self.check('length(@)', 1))
        self.cmd('network public-ip prefix delete -g {rg} -n {prefix}')
        self.cmd('network public-ip prefix list -g {rg}',
                 checks=self.is_empty())

        # Test public IP create with prefix
        self.cmd('network public-ip prefix create -g {rg} -n {prefix} --length 30')
        self.cmd('network public-ip create -g {rg} -n {pip} --public-ip-prefix {prefix} --sku Standard',
                 checks=self.check("publicIp.publicIpPrefix.id.contains(@, '{prefix}')", True))

        # Test IP address version
        self.kwargs.update({
            'prefix_name_ipv4': 'public_ip_prefix_0',
            'prefix_name_ipv5': 'public_ip_prefix_1',
            'prefix_name_ipv6': 'public_ip_prefix_2'
        })

        # Check the default ip address version value
        self.cmd('network public-ip prefix create -g {rg} -n {prefix_name_ipv4} --length 30', checks=[
            self.check('publicIpAddressVersion', 'IPv4')
        ])

        # Check the creation of public IP prefix with IPv6 address option
        # Note: prefix length for IPv6 is minimal 124 and maximal 127 respectively
        self.cmd('network public-ip prefix create -g {rg} -n {prefix_name_ipv6} --length 127 --version IPv6', checks=[
            self.check('publicIpAddressVersion', 'IPv6')
        ])

        # Check with unsupported IP address version: IPv5
        with self.assertRaisesRegexp(SystemExit, '2'):
            self.cmd('network public-ip prefix create -g {rg} -n {prefix_name_ipv6} --length 127 --version IPv5')

    @ResourceGroupPreparer(name_prefix='cli_test_network_public_ip_prefix_zone', location='eastus2')
    def test_network_public_ip_prefix_zone(self, resource_group):
        self.kwargs.update({
            'prefix': 'prefix1',
        })

        # Test prefix with multi zones
        self.cmd('network public-ip prefix create -g {rg} -n {prefix} --length 30 --zone 1 2 3', checks=[
            self.check('prefixLength', 30),
            self.check('length(zones)', 3)
        ])


class NetworkMultiIdsShowScenarioTest(ScenarioTest):
    @live_only()
    @ResourceGroupPreparer(name_prefix='test_multi_id')
    def test_network_multi_id_show(self, resource_group):

        self.cmd('network public-ip create -g {rg} -n pip1')
        self.cmd('network public-ip create -g {rg} -n pip2')

        pip1 = self.cmd('network public-ip show -g {rg} -n pip1').get_output_in_json()
        pip2 = self.cmd('network public-ip show -g {rg} -n pip2').get_output_in_json()
        self.cmd('network public-ip show --ids {} {}'.format(pip1['id'], pip2['id']),
                 checks=self.check('length(@)', 2))


class NetworkUsageListScenarioTest(ScenarioTest):

    def test_network_usage_list(self):
        self.cmd('network list-usages --location westus', checks=self.check('type(@)', 'array'))


class NetworkAppGatewayDefaultScenarioTest(ScenarioTest):

    @ResourceGroupPreparer(name_prefix='cli_test_ag_basic')
    def test_network_app_gateway_with_defaults(self, resource_group):
        self.cmd('network application-gateway create -g {rg} -n ag1 --no-wait')
        self.cmd('network application-gateway wait -g {rg} -n ag1 --exists')
        self.cmd('network application-gateway update -g {rg} -n ag1 --no-wait')
        self.cmd('network application-gateway update -g {rg} -n ag1 --no-wait --capacity 3 --sku standard_small --tags foo=doo')
        self.cmd('network application-gateway wait -g {rg} -n ag1 --updated')

        ag_list = self.cmd('network application-gateway list --resource-group {rg}', checks=[
            self.check('type(@)', 'array'),
            self.check("length([?resourceGroup == '{}']) == length(@)".format(resource_group), True)
        ]).get_output_in_json()
        ag_count = len(ag_list)

        self.cmd('network application-gateway show --resource-group {rg} --name ag1', checks=[
            self.check('type(@)', 'object'),
            self.check('name', 'ag1'),
            self.check('resourceGroup', resource_group),
            self.check('frontendIpConfigurations[0].privateIpAllocationMethod', 'Dynamic'),
            self.check("frontendIpConfigurations[0].subnet.contains(id, 'default')", True)
        ])
        self.cmd('network application-gateway show-backend-health -g {rg} -n ag1')

        self.cmd('network application-gateway stop --resource-group {rg} -n ag1')
        self.cmd('network application-gateway start --resource-group {rg} -n ag1')
        self.cmd('network application-gateway delete --resource-group {rg} -n ag1')
        self.cmd('network application-gateway list --resource-group {rg}', checks=self.check('length(@)', ag_count - 1))

    @ResourceGroupPreparer(name_prefix='cli_test_ag_basic_with_waf_v2_sku')
    def test_network_app_gateway_with_waf_v2_sku(self, resource_group):
        self.cmd('network public-ip create -g {rg} -n pubip1 --sku Standard')
        self.cmd('network application-gateway create -g {rg} -n ag1 --sku WAF_v2 --public-ip-address pubip1')

        self.cmd('network application-gateway list --resource-group {rg}', checks=[
            self.check('type(@)', 'array'),
            self.check("length([?resourceGroup == '{}']) == length(@)".format(resource_group), True)
        ])

        self.cmd('network application-gateway show --resource-group {rg} --name ag1', checks=[
            self.check('type(@)', 'object'),
            self.check('name', 'ag1'),
            self.check('resourceGroup', resource_group),
            self.check('frontendIpConfigurations[0].privateIpAllocationMethod', 'Dynamic')
        ])
        self.cmd('network application-gateway show-backend-health -g {rg} -n ag1 '
                 '--host-name-from-http-settings --path /test --timeout 100 '
                 '--http-settings appGatewayBackendHttpSettings --address-pool appGatewayBackendPool')

    @ResourceGroupPreparer(name_prefix='test_network_appgw_creation_with_public_and_private_ip')
    def test_network_appgw_creation_with_public_and_private_ip(self, resource_group):
        self.kwargs.update({
            "appgw": "applicationGateway",
            "ip": "publicIP",
        })

        self.cmd('network public-ip create -g {rg} -n {ip} --sku Standard')

        self.cmd("network application-gateway create -g {rg} -n {appgw} "
                 "--sku Standard_v2 "
                 "--enable-private-link "
                 "--private-ip-address 10.0.0.17 "
                 "--public-ip-address {ip}")
        show_data = self.cmd("network application-gateway show -g {rg} -n {appgw}").get_output_in_json()

        self.assertEqual(len(show_data["frontendIpConfigurations"]), 2)

        # Those assertions are not stable, because the order in array frontendIpConfigurations is not fixed
        # self.assertTrue(show_data["frontendIpConfigurations"][0]["publicIpAddress"]["id"].endswith(self.kwargs["ip"]))
        # self.assertTrue(show_data["frontendIpConfigurations"][1]["id"].endswith("appGatewayPrivateFrontendIP"))  # default name
        # self.assertEqual(show_data["frontendIpConfigurations"][1]["privateIpAddress"], "10.0.0.17")
        # self.assertEqual(show_data["frontendIpConfigurations"][1]["privateLinkConfiguration"], None)
        # service buggy, this properties won't be populcated so fast even in Azure CLI 2.12.0
        # self.assertTrue(show_data["frontendIpConfigurations"][1]["privateLinkConfiguration"]["id"].endswith("PrivateLinkDefaultConfiguration"))

        self.cmd("network application-gateway delete -g {rg} -n {appgw}")


class NetworkAppGatewayIndentityScenarioTest(ScenarioTest):

    @ResourceGroupPreparer(name_prefix='cli_test_ag_identity')
    @KeyVaultPreparer(name_prefix='cli-test-keyvault-', sku='premium')
    def test_network_app_gateway_with_identity(self, resource_group):

        self.kwargs.update({
            'rg': resource_group,
            'gw': 'gateway',
            'one_off_identity': 'id1',
            'access_identity': 'id2',
            'ip': 'ip1',
            'cert': 'MyCertificate'
        })

        # create a managed identity
        self.cmd('identity create -g {rg} -n {one_off_identity}').get_output_in_json()
        access_identity_result = self.cmd('identity create -g {rg} -n {access_identity}').get_output_in_json()
        self.kwargs.update({
            'access_identity_principal': access_identity_result['principalId']
        })

        self.cmd('keyvault set-policy -g {rg} -n {kv} '
                 '--object-id {access_identity_principal} --secret-permissions get list set')

        # create a certificate
        keyvault_cert_policy = self.cmd('az keyvault certificate get-default-policy').get_output_in_json()
        self.kwargs.update({
            'keyvault_cert_policy': keyvault_cert_policy
        })
        self.cmd('keyvault certificate create '
                 '--vault-name {kv} '
                 '--name {cert} '
                 '--policy "{keyvault_cert_policy}"')
        cert_result = self.cmd('keyvault certificate show --vault-name {kv} --name {cert}').get_output_in_json()
        self.kwargs.update({
            'secret_id': cert_result['sid']
        })

        self.cmd('network public-ip create -g {rg} -n {ip} --sku Standard')

        # create application-gateway with one_off_identity
        self.cmd('network application-gateway create '
                 '-g {rg} -n {gw} '
                 '--sku Standard_v2 --public-ip-address {ip} '
                 '--identity {one_off_identity} ')
        self.cmd('network application-gateway show -g {rg} -n {gw}', checks=[
            self.check('identity.type', 'userAssigned')
        ])

        # remove one_off_identity
        self.cmd('network application-gateway identity remove -g {rg} --gateway-name {gw}', checks=[
            self.check('identity', None)
        ])
        # assign access_identity
        self.cmd('network application-gateway identity assign '
                 '-g {rg} --gateway-name {gw} --identity {access_identity}',
                 checks=[
                     self.check('identity.type', 'userAssigned')
                 ])
        self.cmd('network application-gateway identity show -g {rg} --gateway-name {gw}', checks=[
            self.check('type', 'userAssigned')
        ])

        self.cmd('network application-gateway ssl-cert create '
                 ' -g {rg} --gateway-name {gw} '
                 '--name MySSLCert '
                 '--key-vault-secret-id {secret_id}')

        self.cmd('network application-gateway root-cert create -g {rg} --gateway-name {gw} -n cert1 --keyvault-secret {secret_id}', checks=[
            self.check('trustedRootCertificates[0].keyVaultSecretId', '{secret_id}')
        ])


class NetworkAppGatewayTrustedClientCertScenarioTest(ScenarioTest):

    @ResourceGroupPreparer(name_prefix='cli_test_ag_trusted_client_cert')
    def test_network_app_gateway_with_trusted_client_cert(self, resource_group):
        self.kwargs.update({
            'rg': resource_group,
            'gw': 'gateway',
            'ip': 'ip1',
            'cert': os.path.join(TEST_DIR, 'client.cer'),
            'cert1': os.path.join(TEST_DIR, 'client1.cer'),
            'cname': 'cert_name',
            'cname1': 'cert_name1',
        })

        # create an ag with trusted client cert
        self.cmd('network public-ip create -g {rg} -n {ip} --sku Standard')
        self.cmd('network application-gateway create -g {rg} -n {gw} --sku Standard_v2 --public-ip-address {ip} '
                 '--trusted-client-cert name={cname} data="{cert}"',
                 checks=[self.check('length(applicationGateway.trustedClientCertificates)', 1)])

        self.cmd('network application-gateway client-cert add -g {rg} --gateway-name {gw} '
                 '--name {cname1} --data "{cert1}"',
                 checks=[self.check('length(trustedClientCertificates)', 2)])

        self.cmd('network application-gateway client-cert list -g {rg} --gateway-name {gw}',
                 checks=[self.check('length(@)', 2)])

        self.cmd('network application-gateway client-cert remove -g {rg} --gateway-name {gw} --name {cname1}',
                 checks=[self.check('length(trustedClientCertificates)', 1)])


class NetworkAppGatewaySslProfileScenarioTest(ScenarioTest):

    @ResourceGroupPreparer(name_prefix='cli_test_ag_ssl_profile')
    def test_network_app_gateway_with_ssl_profile(self, resource_group):
        self.kwargs.update({
            'rg': resource_group,
            'gw': 'gateway',
            'ip': 'ip1',
            'name': 'name',
            'name1': 'name1',
        })

        # create an ag with ssl profile
        self.cmd('network public-ip create -g {rg} -n {ip} --sku Standard')
        self.cmd('network application-gateway create -g {rg} -n {gw} --sku Standard_v2 --public-ip-address {ip} '
                 '--ssl-profile name={name} client-auth-configuration=True min-protocol-version=TLSv1_0 '
                 'cipher-suites=TLS_ECDHE_RSA_WITH_AES_128_GCM_SHA256 policy-type=Custom',
                 checks=[self.check('length(applicationGateway.sslProfiles)', 1)])

        self.cmd('network application-gateway ssl-profile add -g {rg} --gateway-name {gw} --name {name1} '
                 '--client-auth-configuration True --min-protocol-version TLSv1_0 '
                 '--cipher-suites TLS_ECDHE_RSA_WITH_AES_128_GCM_SHA256 --policy-type Custom',
                 checks=[self.check('length(sslProfiles)', 2)])

        self.cmd('network application-gateway ssl-profile list -g {rg} --gateway-name {gw}',
                 checks=[self.check('length(@)', 2)])

        self.cmd('network application-gateway ssl-profile remove -g {rg} --gateway-name {gw} --name {name} ',
                 checks=[self.check('length(sslProfiles)', 1)])


class NetworkAppGatewayZoneScenario(ScenarioTest):

    @ResourceGroupPreparer(name_prefix='cli_test_ag_zone', location='westus2')
    def test_network_ag_zone(self, resource_group):
        self.kwargs.update({
            'gateway': 'ag1',
            'ip': 'pubip1'
        })

        # for public-ip after '2020-08-01', when set '-z 1 3', actually return 'zones:[1,2,3]'
        self.cmd('network public-ip create -g {rg} -n {ip} --sku Standard -z 1 3', checks=[
            self.check('length(publicIp.zones)', 3)
        ])
        self.cmd('network application-gateway create -g {rg} -n {gateway} --sku Standard_v2 --min-capacity 2 --max-capacity 4 --zones 1 3 --public-ip-address {ip} --no-wait')
        self.cmd('network application-gateway wait -g {rg} -n {gateway} --exists')
        self.cmd('network application-gateway show -g {rg} -n {gateway}', checks=[
            self.check('zones[0]', 1)
        ])


class NetworkAppGatewayAuthCertScenario(ScenarioTest):

    @ResourceGroupPreparer(name_prefix='cli_test_ag_auth_cert')
    def test_network_ag_auth_cert(self, resource_group):
        self.kwargs.update({
            'gateway': 'ag1',
            'cert1': 'cert1',
            'cert1_file': os.path.join(TEST_DIR, 'AuthCert.pfx'),
            'cert2': 'cert2',
            'cert2_file': os.path.join(TEST_DIR, 'AuthCert2.pfx'),
            'settings': 'https_settings'
        })
        self.cmd('network application-gateway create -g {rg} -n {gateway} --no-wait')
        self.cmd('network application-gateway wait -g {rg} -n {gateway} --exists')
        self.cmd('network application-gateway auth-cert create -g {rg} --gateway-name {gateway} -n {cert1} --cert-file "{cert1_file}" --no-wait')
        self.cmd('network application-gateway auth-cert create -g {rg} --gateway-name {gateway} -n {cert2} --cert-file "{cert2_file}" --no-wait')
        self.cmd('network application-gateway http-settings create -g {rg} --gateway-name {gateway} -n {settings} --auth-certs {cert1} {cert2} --no-wait --port 443 --protocol https')
        self.cmd('network application-gateway http-settings update -g {rg} --gateway-name {gateway} -n {settings} --auth-certs {cert2} {cert1} --no-wait')
        self.cmd('network application-gateway show -g {rg} -n {gateway}',
                 checks=self.check('length(backendHttpSettingsCollection[1].authenticationCertificates)', 2))


class NetworkAppGatewayTrustedRootCertScenario(ScenarioTest):

    @ResourceGroupPreparer(name_prefix='cli_test_ag_root_cert')
    def test_network_ag_root_cert(self, resource_group):
        self.kwargs.update({
            'gateway': 'ag1',
            'cert1': 'cert1',
            'cert1_file': os.path.join(TEST_DIR, 'test-root-cert.cer'),
            'cert2': 'cert2',
            'cert2_file': os.path.join(TEST_DIR, 'test-root-cert-2.cer'),
            'settings': 'https_settings',
            'ip1': 'myip1'
        })
        self.cmd('network public-ip create -g {rg} -n {ip1} --sku Standard')
        self.cmd('network application-gateway create -g {rg} -n {gateway} --sku Standard_v2 --public-ip-address {ip1}')
        self.cmd('network application-gateway wait -g {rg} -n {gateway} --exists')
        self.cmd('network application-gateway root-cert create -g {rg} --gateway-name {gateway} -n {cert1} --cert-file "{cert1_file}"')
        self.cmd('network application-gateway root-cert create -g {rg} --gateway-name {gateway} -n {cert2} --cert-file "{cert2_file}"')
        self.cmd('network application-gateway http-settings create -g {rg} --gateway-name {gateway} -n {settings} --root-certs {cert1} {cert2} --host-name-from-backend-pool true --no-wait --port 443 --protocol https')
        self.cmd('network application-gateway http-settings update -g {rg} --gateway-name {gateway} -n {settings} --root-certs {cert2} {cert1} --no-wait')
        self.cmd('network application-gateway show -g {rg} -n {gateway}',
                 checks=self.check('length(backendHttpSettingsCollection[1].trustedRootCertificates)', 2))
        self.cmd('network application-gateway http-settings update -g {rg} --gateway-name {gateway} -n {settings} --no-wait')


class NetworkAppGatewayRedirectConfigScenarioTest(ScenarioTest):

    @ResourceGroupPreparer(name_prefix='cli_test_ag_basic')
    def test_network_app_gateway_redirect_config(self, resource_group):
        self.kwargs.update({
            'gateway': 'ag1',
            'name': 'redirect1'
        })
        self.cmd('network application-gateway create -g {rg} -n {gateway} --no-wait')
        self.cmd('network application-gateway wait -g {rg} -n {gateway} --exists')
        self.cmd('network application-gateway redirect-config create --gateway-name {gateway} -g {rg} -n {name} -t permanent --include-query-string --include-path false --target-listener appGatewayHttpListener --no-wait')
        self.cmd('network application-gateway redirect-config show --gateway-name {gateway} -g {rg} -n {name}', checks=[
            self.check('includePath', False),
            self.check('includeQueryString', True),
            self.check('redirectType', 'Permanent')
        ])
        self.cmd('network application-gateway redirect-config update --gateway-name {gateway} -g {rg} -n {name} --include-path --include-query-string false --no-wait')
        self.cmd('network application-gateway redirect-config show --gateway-name {gateway} -g {rg} -n {name}', checks=[
            self.check('includePath', True),
            self.check('includeQueryString', False),
            self.check('redirectType', 'Permanent')
        ])


class NetworkAppGatewayExistingSubnetScenarioTest(ScenarioTest):

    @ResourceGroupPreparer(name_prefix='cli_test_ag_existing_subnet')
    def test_network_app_gateway_with_existing_subnet(self, resource_group):

        vnet = self.cmd('network vnet create -g {rg} -n vnet2 --subnet-name subnet1').get_output_in_json()
        subnet_id = vnet['newVNet']['subnets'][0]['id']
        self.kwargs['subnet_id'] = subnet_id

        # make sure it fails
        self.cmd('network application-gateway create -g {rg} -n ag2 --subnet {subnet_id} --subnet-address-prefix 10.0.0.0/28 --tags foo=doo', expect_failure=True)
        # now verify it succeeds
        self.cmd('network application-gateway create -g {rg} -n ag2 --subnet {subnet_id} --servers 172.0.0.1 www.mydomain.com', checks=[
            self.check('applicationGateway.frontendIPConfigurations[0].properties.privateIPAllocationMethod', 'Dynamic'),
            self.check('applicationGateway.frontendIPConfigurations[0].properties.subnet.id', subnet_id)
        ])


class NetworkAppGatewayNoWaitScenarioTest(ScenarioTest):

    @ResourceGroupPreparer(name_prefix='cli_test_ag_no_wait')
    def test_network_app_gateway_no_wait(self, resource_group):

        self.kwargs.update({
            'tags': {u'a': u'b', u'c': u'd'}
        })

        self.cmd('network application-gateway create -g {rg} -n ag1 --no-wait --connection-draining-timeout 180', checks=self.is_empty())
        self.cmd('network application-gateway create -g {rg} -n ag2 --no-wait --tags a=b c=d', checks=self.is_empty())
        self.cmd('network application-gateway wait -g {rg} -n ag1 --created --interval 120', checks=self.is_empty())
        self.cmd('network application-gateway wait -g {rg} -n ag2 --created --interval 120', checks=self.is_empty())
        self.cmd('network application-gateway show -g {rg} -n ag1', checks=[
            self.check('provisioningState', 'Succeeded'),
            self.check('backendHttpSettingsCollection[0].connectionDraining.enabled', True),
            self.check('backendHttpSettingsCollection[0].connectionDraining.drainTimeoutInSec', 180)
        ])
        self.cmd('network application-gateway show -g {rg} -n ag2', checks=[
            self.check('provisioningState', 'Succeeded'),
            self.check('tags', '{tags}')
        ])
        self.cmd('network application-gateway delete -g {rg} -n ag2 --no-wait')
        self.cmd('network application-gateway wait -g {rg} -n ag2 --deleted')


class NetworkAppGatewayPrivateIpScenarioTest20170601(ScenarioTest):

    @ResourceGroupPreparer(name_prefix='cli_test_ag_private_ip')
    def test_network_app_gateway_with_private_ip(self, resource_group):

        self.kwargs.update({
            'private_ip': '10.0.0.15',
            'path': os.path.join(TEST_DIR, 'TestCert.pfx'),
            'pass': 'password'
        })
        self.cmd('network application-gateway create -g {rg} -n ag3 --subnet subnet1 --private-ip-address {private_ip} --cert-file "{path}" --cert-password {pass} --no-wait')
        self.cmd('network application-gateway wait -g {rg} -n ag3 --exists')
        self.cmd('network application-gateway show -g {rg} -n ag3', checks=[
            self.check('frontendIpConfigurations[0].privateIpAddress', '{private_ip}'),
            self.check('frontendIpConfigurations[0].privateIpAllocationMethod', 'Static')
        ])
        self.kwargs['path'] = os.path.join(TEST_DIR, 'TestCert2.pfx')
        self.cmd('network application-gateway ssl-cert update -g {rg} --gateway-name ag3 -n ag3SslCert --cert-file "{path}" --cert-password {pass}')
        self.cmd('network application-gateway wait -g {rg} -n ag3 --updated')

        self.cmd('network application-gateway ssl-policy set -g {rg} --gateway-name ag3 --disabled-ssl-protocols TLSv1_0 TLSv1_1 --no-wait')
        self.cmd('network application-gateway ssl-policy show -g {rg} --gateway-name ag3',
                 checks=self.check('disabledSslProtocols.length(@)', 2))

        cipher_suite = 'TLS_ECDHE_RSA_WITH_AES_128_GCM_SHA256'
        self.kwargs['cipher'] = cipher_suite
        self.cmd('network application-gateway ssl-policy set -g {rg} --gateway-name ag3 --min-protocol-version TLSv1_0 --cipher-suites {cipher} --no-wait')
        self.cmd('network application-gateway ssl-policy show -g {rg} --gateway-name ag3', checks=[
            self.check('cipherSuites.length(@)', 1),
            self.check('minProtocolVersion', 'TLSv1_0'),
            self.check('policyType', 'Custom')
        ])

        policy_name = 'AppGwSslPolicy20150501'
        self.kwargs['policy'] = policy_name
        self.cmd('network application-gateway ssl-policy set -g {rg} --gateway-name ag3 -n {policy} --no-wait')
        self.cmd('network application-gateway ssl-policy show -g {rg} --gateway-name ag3', checks=[
            self.check('policyName', policy_name),
            self.check('policyType', 'Predefined')
        ])


class NetworkAppGatewaySubresourceScenarioTest(ScenarioTest):

    def _create_ag(self):
        self.cmd('network application-gateway create -g {rg} -n {ag} --no-wait')
        self.cmd('network application-gateway wait -g {rg} -n {ag} --exists')

    @ResourceGroupPreparer(name_prefix='cli_test_ag_address_pool')
    def test_network_ag_address_pool(self, resource_group):

        self.kwargs.update({
            'ag': 'ag1',
            'res': 'application-gateway address-pool',
            'name': 'pool1'
        })
        self._create_ag()

        self.cmd('network {res} create -g {rg} --gateway-name {ag} -n {name} --no-wait --servers 123.4.5.6 www.mydns.com')
        self.cmd('network {res} show -g {rg} --gateway-name {ag} -n {name}', checks=[
            self.check('length(backendAddresses)', 2),
            self.check('backendAddresses[0].ipAddress', '123.4.5.6'),
            self.check('backendAddresses[1].fqdn', 'www.mydns.com'),
        ])
        self.cmd('network {res} update -g {rg} --gateway-name {ag} -n {name} --no-wait --servers 5.4.3.2')
        self.cmd('network {res} show -g {rg} --gateway-name {ag} -n {name}', checks=[
            self.check('length(backendAddresses)', 1),
            self.check('backendAddresses[0].ipAddress', '5.4.3.2')
        ])
        self.cmd('network {res} list -g {rg} --gateway-name {ag}', checks=self.check('length(@)', 2))
        self.cmd('network {res} delete -g {rg} --gateway-name {ag} --no-wait -n {name}')
        self.cmd('network {res} list -g {rg} --gateway-name {ag}', checks=self.check('length(@)', 1))

    @ResourceGroupPreparer(name_prefix='cli_test_ag_frontend_port')
    def test_network_ag_frontend_port(self, resource_group):

        self.kwargs.update({
            'ag': 'ag1',
            'res': 'application-gateway frontend-port',
            'name': 'myport'
        })
        self._create_ag()

        self.cmd('network {res} create -g {rg} --gateway-name {ag} -n {name} --no-wait --port 111')
        self.cmd('network {res} show -g {rg} --gateway-name {ag} -n {name}', checks=[
            self.check('name', 'myport'),
            self.check('port', 111)
        ])
        self.cmd('network {res} update -g {rg} --gateway-name {ag} -n {name} --no-wait --port 112')
        self.cmd('network {res} show -g {rg} --gateway-name {ag} -n {name}', checks=[
            self.check('name', 'myport'),
            self.check('port', 112)
        ])
        self.cmd('network {res} list -g {rg} --gateway-name {ag}', checks=self.check('length(@)', 2))
        self.cmd('network {res} delete -g {rg} --gateway-name {ag} --no-wait -n {name}')
        self.cmd('network {res} list -g {rg} --gateway-name {ag}', checks=self.check('length(@)', 1))

    @ResourceGroupPreparer(name_prefix='cli_test_ag_frontend_ip_public')
    def test_network_ag_frontend_ip_public(self, resource_group):

        self.kwargs.update({
            'ag': 'ag1',
            'res': 'application-gateway frontend-ip',
            'name': 'myfrontend',
            'ip1': 'myip1',
            'ip2': 'myip2'
        })
        self.cmd('network application-gateway create -g {rg} -n {ag} --no-wait')
        self.cmd('network application-gateway wait -g {rg} -n {ag} --exists')

        self.cmd('network public-ip create -g {rg} -n {ip1}')
        self.cmd('network public-ip create -g {rg} -n {ip2}')

        self.cmd('network {res} create -g {rg} --gateway-name {ag} -n {name} --no-wait --public-ip-address {ip1}')
        self.cmd('network {res} show -g {rg} --gateway-name {ag} -n {name}', checks=[
            self.check('subnet', None)
        ])

        # NOTE: Service states that public IP address cannot be changed. https://github.com/Azure/azure-cli/issues/4133
        # self.cmd('network {res} update -g {rg} --gateway-name {ag} -n {name} --no-wait --public-ip-address {ip2}')
        # self.cmd('network {res} show -g {rg} --gateway-name {ag} -n {name}')

        self.cmd('network {res} list -g {rg} --gateway-name {ag}', checks=self.check('length(@)', 2))
        self.cmd('network {res} delete -g {rg} --gateway-name {ag} --no-wait -n {name}')
        self.cmd('network {res} list -g {rg} --gateway-name {ag}', checks=self.check('length(@)', 1))

    @ResourceGroupPreparer(name_prefix='cli_test_ag_frontend_ip_private')
    def test_network_ag_frontend_ip_private(self, resource_group):

        self.kwargs.update({
            'ag': 'ag1',
            'res': 'application-gateway frontend-ip',
            'name': 'frontendip',
            'ip1': 'myip1',
            'vnet1': 'vnet1',
            'vnet2': 'vnet2',
            'subnet': 'subnet1'
        })
        self.cmd('network public-ip create -g {rg} -n {ip1}')
        self.cmd('network vnet create -g {rg} -n {vnet1} --subnet-name {subnet}')

        self.cmd('network application-gateway create -g {rg} -n {ag} --no-wait --public-ip-address {ip1} --vnet-name {vnet1} --subnet {subnet}')
        self.cmd('network application-gateway wait -g {rg} -n {ag} --exists')

        self.cmd('network {res} create -g {rg} --gateway-name {ag} -n {name} --no-wait --private-ip-address 10.0.0.10 --vnet-name {vnet1} --subnet {subnet}')
        self.cmd('network {res} show -g {rg} --gateway-name {ag} -n {name}', checks=[
        ])

        # NOTE: Service states that frontend subnet cannot differ from gateway subnet https://github.com/Azure/azure-cli/issues/4134
        # self.cmd('network vnet create -g {rg} -n {vnet2} --subnet-name {subnet} --address-prefix 10.0.0.0/16 --subnet-prefix 10.0.10.0/24')
        # self.cmd('network {res} update -g {rg} --gateway-name {ag} -n {name} --no-wait --private-ip-address 11.0.10.10 --vnet-name {vnet2} --subnet {subnet}')
        # self.cmd('network {res} show -g {rg} --gateway-name {ag} -n {name}')

        self.cmd('network {res} list -g {rg} --gateway-name {ag}', checks=self.check('length(@)', 2))
        self.cmd('network {res} delete -g {rg} --gateway-name {ag} --no-wait -n {name}')
        self.cmd('network {res} list -g {rg} --gateway-name {ag}', checks=self.check('length(@)', 1))

    @ResourceGroupPreparer(name_prefix='cli_test_ag_http_listener')
    def test_network_ag_http_listener(self, resource_group):

        self.kwargs.update({
            'ag': 'ag1',
            'res': 'application-gateway http-listener',
            'name': 'mylistener'
        })
        self._create_ag()

        self.cmd('network {res} create -g {rg} --gateway-name {ag} -n {name} --no-wait --frontend-port appGatewayFrontendPort --host-name www.test.com')
        self.cmd('network {res} show -g {rg} --gateway-name {ag} -n {name}', checks=[
            self.check('hostName', 'www.test.com')
        ])
        self.cmd('network {res} update -g {rg} --gateway-name {ag} -n {name} --no-wait --host-name www.test2.com')
        self.cmd('network {res} show -g {rg} --gateway-name {ag} -n {name}', checks=[
            self.check('hostName', 'www.test2.com')
        ])
        self.cmd('network {res} list -g {rg} --gateway-name {ag}', checks=self.check('length(@)', 2))
        self.cmd('network {res} delete -g {rg} --gateway-name {ag} --no-wait -n {name}')
        self.cmd('network {res} list -g {rg} --gateway-name {ag}', checks=self.check('length(@)', 1))

    @ResourceGroupPreparer(name_prefix='test_network_ag_http_listener_with_waf_policy')
    def test_network_ag_http_listener_with_waf_policy(self):

        self.kwargs.update({
            'ag': 'ag1',
            'res': 'application-gateway http-listener',
            'name': 'mylistener',
            'waf_1': 'waf_1',
            'waf_2': 'waf_2',
            'waf_3': 'waf_3',
            'listener_2': 'listener_2',
        })

        # prepare 2 WAF policies
        self.cmd('network application-gateway waf-policy create -g {rg} --name {waf_1}')
        self.cmd('network application-gateway waf-policy create -g {rg} --name {waf_2}')
        self.cmd('network application-gateway waf-policy create -g {rg} --name {waf_3}')

        self.cmd('network public-ip create -g {rg} -n ip-1 --sku Standard')

        # sku=WAF_v2 is necessary for updating HTTP listener's WAF configuration
        create_res = self.cmd('network application-gateway create -g {rg} --name {ag} --public-ip-address ip-1 --sku WAF_v2').get_output_in_json()
        self.assertEqual(len(create_res['applicationGateway']['httpListeners']), 1)
        self.assertIsNone(create_res['applicationGateway']['httpListeners'][0].get('firewallPolicy'))

        # update the default HTTP listener's WAF policy
        update_res = self.cmd('network application-gateway http-listener update -g {rg} --gateway-name {ag} --name appGatewayHttpListener --waf-policy {waf_1}').get_output_in_json()
        self.assertTrue(update_res['firewallPolicy']['id'].endswith('waf_1'))

        # create another HTTP listener with WAF policy and update it to another WAF policy
        self.cmd('network application-gateway frontend-port create -g {rg} --gateway-name {ag} --port 9020 --name 9020')
        self.cmd('network application-gateway http-listener create -g {rg} --gateway-name {ag} --name {listener_2} --frontend-port 9020 --waf-policy {waf_2}')
        update_res = self.cmd('network application-gateway http-listener update -g {rg} --gateway-name {ag} --name {listener_2} --waf-policy {waf_3}').get_output_in_json()
        self.assertTrue(update_res['firewallPolicy']['id'].endswith('waf_3'))

        self.cmd('network application-gateway show -g {rg} --name {ag}')

    @ResourceGroupPreparer(name_prefix='cli_test_ag_http_listener')
    def test_network_ag_http_listener_with_multi_host_names(self, resource_group):

        self.kwargs.update({
            'ag': 'ag1',
            'res': 'application-gateway http-listener',
            'name': 'mylistener',
            'gateway_ip': 'ip1',
            'port': 'cliport'
        })

        self.cmd('network public-ip create -g {rg} -n {gateway_ip} --sku Standard')
        self.cmd('network application-gateway create -g {rg} -n {ag} '
                 '--sku WAF_v2 '
                 '--public-ip-address {gateway_ip} ')
        self.cmd('network application-gateway frontend-port create -g {rg} --gateway-name {ag} -n {port} --port 18080')

        self.cmd('network {res} create -g {rg} --gateway-name {ag} -n {name} --frontend-port {port} --host-names "*.contoso.com" "www.microsoft.com"')
        self.cmd('network {res} show -g {rg} --gateway-name {ag} -n {name}', checks=[
            self.check('length(hostNames)', 2),
            self.check('hostNames[0]', "*.contoso.com"),
            self.check('hostNames[1]', "www.microsoft.com")
        ])
        self.cmd('network {res} update -g {rg} --gateway-name {ag} -n {name} --host-names "*.contoso.com" "www.bing.com"')
        self.cmd('network {res} show -g {rg} --gateway-name {ag} -n {name}', checks=[
            self.check('length(hostNames)', 2),
            self.check('hostNames[0]', "*.contoso.com"),
            self.check('hostNames[1]', "www.bing.com")
        ])
        self.cmd('network {res} list -g {rg} --gateway-name {ag}', checks=self.check('length(@)', 2))
        self.cmd('network {res} delete -g {rg} --gateway-name {ag} --no-wait -n {name}')
        self.cmd('network {res} list -g {rg} --gateway-name {ag}', checks=self.check('length(@)', 1))

    @ResourceGroupPreparer(name_prefix='cli_test_ag_http_settings')
    def test_network_ag_http_settings(self, resource_group):

        self.kwargs.update({
            'ag': 'ag1',
            'res': 'application-gateway http-settings',
            'name': 'mysettings'
        })
        self._create_ag()

        self.cmd('network {res} create -g {rg} --gateway-name {ag} -n {name} --no-wait --affinity-cookie-name mycookie --connection-draining-timeout 60 --cookie-based-affinity --host-name-from-backend-pool --protocol https --timeout 50 --port 70')
        self.cmd('network {res} show -g {rg} --gateway-name {ag} -n {name}', checks=[
            self.check('affinityCookieName', 'mycookie'),
            self.check('connectionDraining.drainTimeoutInSec', 60),
            self.check('connectionDraining.enabled', True),
            self.check('cookieBasedAffinity', 'Enabled'),
            self.check('pickHostNameFromBackendAddress', True),
            self.check('port', 70),
            self.check('protocol', 'Https'),
            self.check('requestTimeout', 50)
        ])
        self.cmd('network {res} update -g {rg} --gateway-name {ag} -n {name} --no-wait --affinity-cookie-name mycookie2 --connection-draining-timeout 0 --cookie-based-affinity disabled --host-name-from-backend-pool false --protocol http --timeout 40 --port 71')
        self.cmd('network {res} show -g {rg} --gateway-name {ag} -n {name}', checks=[
            self.check('affinityCookieName', 'mycookie2'),
            self.check('connectionDraining.drainTimeoutInSec', 1),
            self.check('connectionDraining.enabled', False),
            self.check('cookieBasedAffinity', 'Disabled'),
            self.check('pickHostNameFromBackendAddress', False),
            self.check('port', 71),
            self.check('protocol', 'Http'),
            self.check('requestTimeout', 40)
        ])
        self.cmd('network {res} list -g {rg} --gateway-name {ag}', checks=self.check('length(@)', 2))
        self.cmd('network {res} delete -g {rg} --gateway-name {ag} --no-wait -n {name}')
        self.cmd('network {res} list -g {rg} --gateway-name {ag}', checks=self.check('length(@)', 1))

    @ResourceGroupPreparer(name_prefix='cli_test_ag_probe')
    def test_network_ag_probe(self, resource_group):

        self.kwargs.update({
            'rg': resource_group,
            'gateway_ip': 'gateway_ip',
            'ag': 'ag1',
            'name': 'myprobe'
        })

        self.cmd('network public-ip create -g {rg} -n {gateway_ip} --sku Standard')
        self.cmd('network application-gateway create -g {rg} -n {ag} '
                 '--sku WAF_v2 '
                 '--public-ip-address {gateway_ip} ')

        self.cmd('network application-gateway probe create -g {rg} --gateway-name {ag} -n {name} --no-wait '
                 '--path /test '
                 '--protocol http '
                 '--interval 25 '
                 '--timeout 100 '
                 '--threshold 10 '
                 '--min-servers 2 '
                 '--host www.test.com '
                 '--match-status-codes 200 204 '
                 '--host-name-from-http-settings false '
                 '--port 2048 ')
        self.cmd('network application-gateway probe show -g {rg} --gateway-name {ag} -n {name}', checks=[
            self.check('path', '/test'),
            self.check('protocol', 'Http'),
            self.check('interval', 25),
            self.check('timeout', 100),
            self.check('unhealthyThreshold', 10),
            self.check('minServers', 2),
            self.check('host', 'www.test.com'),
            self.check('length(match.statusCodes)', 2),
            self.check('pickHostNameFromBackendHttpSettings', False),
            self.check('port', 2048)
        ])
        self.cmd('network application-gateway probe update -g {rg} --gateway-name {ag} -n {name} --no-wait '
                 '--path /test2 '
                 '--protocol https '
                 '--interval 26 '
                 '--timeout 101 '
                 '--threshold 11 '
                 '--min-servers 3 '
                 '--host "" '
                 '--match-status-codes 201 '
                 '--host-name-from-http-settings '
                 '--port 4096 ')
        self.cmd('network application-gateway probe show -g {rg} --gateway-name {ag} -n {name}', checks=[
            self.check('path', '/test2'),
            self.check('protocol', 'Https'),
            self.check('interval', 26),
            self.check('timeout', 101),
            self.check('unhealthyThreshold', 11),
            self.check('minServers', 3),
            self.check('host', ''),
            self.check('length(match.statusCodes)', 1),
            self.check('pickHostNameFromBackendHttpSettings', True),
            self.check('port', 4096)
        ])
        self.cmd('network application-gateway probe list -g {rg} --gateway-name {ag}', checks=self.check('length(@)', 1))
        self.cmd('network application-gateway probe delete -g {rg} --gateway-name {ag} --no-wait -n {name}')
        self.cmd('network application-gateway probe list -g {rg} --gateway-name {ag}', checks=self.check('length(@)', 0))

    @ResourceGroupPreparer(name_prefix='cli_test_ag_rule')
    def test_network_ag_rule(self, resource_group):

        self.kwargs.update({
            'ip': 'pip1',
            'ag': 'ag1',
            'res': 'application-gateway rule',
            'name': 'myrule',
            'name2': 'myrule2',
            'set': 'myruleset'
        })
        self.cmd('network public-ip create -g {rg} -n {ip} --sku Standard')
        self.cmd('network application-gateway create -g {rg} -n {ag} --public-ip-address {ip} --sku Standard_v2 --no-wait')
        self.cmd('network application-gateway wait -g {rg} -n {ag} --exists')

        # Make the default rule has priority.
        # Otherwise, server will raise ApplicationGatewayRequestRoutingRulePartialPriorityDefined
        self.cmd('network {res} update -g {rg} --gateway-name {ag} -n rule1 --priority 1')

        self.cmd('network application-gateway http-listener create -g {rg} --gateway-name {ag} -n mylistener --no-wait --frontend-port appGatewayFrontendPort --host-name www.test.com')
        self.cmd('network application-gateway http-listener create -g {rg} --gateway-name {ag} -n mylistener2 --no-wait --frontend-port appGatewayFrontendPort --host-name www.test2.com')

        self.cmd('network {res} create -g {rg} --gateway-name {ag} -n {name} --no-wait --http-listener mylistener --priority 12')
        rule = self.cmd('network {res} show -g {rg} --gateway-name {ag} -n {name}').get_output_in_json()
        self.assertTrue(rule['httpListener']['id'].endswith('mylistener'))
        self.cmd('network {res} update -g {rg} --gateway-name {ag} -n {name} --no-wait --http-listener mylistener2 --priority 32')
        rule = self.cmd('network {res} show -g {rg} --gateway-name {ag} -n {name}').get_output_in_json()
        self.assertTrue(rule['httpListener']['id'].endswith('mylistener2'))

        self.cmd('network application-gateway rewrite-rule set create -g {rg} --gateway-name {ag} -n {set}')
        self.cmd('network {res} create -g {rg} --gateway-name {ag} -n {name2} --no-wait --rewrite-rule-set {set} --http-listener mylistener --priority 10')
        rule = self.cmd('network {res} show -g {rg} --gateway-name {ag} -n {name2}').get_output_in_json()
        self.kwargs['set_id'] = rule['rewriteRuleSet']['id']
        self.cmd('network {res} update -g {rg} --gateway-name {ag} -n {name2} --rewrite-rule-set {set_id} --priority 21', checks=[
            self.check('rewriteRuleSet.id', '{set_id}')
        ])

        self.cmd('network {res} list -g {rg} --gateway-name {ag}', checks=[
            self.check('length(@)', 3)
        ])
        self.cmd('network {res} delete -g {rg} --gateway-name {ag} --no-wait -n {name}')
        self.cmd('network {res} list -g {rg} --gateway-name {ag}', checks=[
            self.check('length(@)', 2)
        ])

    @ResourceGroupPreparer(name_prefix='cli_test_ag_url_path_map')
    def test_network_ag_url_path_map(self, resource_group):
        self.kwargs.update({
            'ip': 'pip1',
            'ag': 'ag1',
            'name': 'mypathmap',
            'rulename': 'myurlrule',
            'rulename2': 'myurlrule2',
            'pool': 'mypool',
            'set': 'myruleset',
            'settings': 'http_settings',
            'rg': resource_group
        })
        self.cmd('network public-ip create -g {rg} -n {ip} --sku Standard')
        self.cmd('network application-gateway create -g {rg} -n {ag} --public-ip-address {ip} --sku Standard_v2 --no-wait')
        self.cmd('network application-gateway wait -g {rg} -n {ag} --exists')

        self.cmd('network application-gateway http-listener create -g {rg} --gateway-name {ag} -n mylistener --no-wait --frontend-port appGatewayFrontendPort --host-name www.test.com')

        self.cmd('network application-gateway rewrite-rule set create -g {rg} --gateway-name {ag} -n {set}')
        self.cmd('network application-gateway address-pool create -g {rg} --gateway-name {ag} -n {pool} --no-wait')
        self.cmd('network application-gateway http-settings create -g {rg} --gateway-name {ag} -n {settings} --port 443 --protocol https')
        self.cmd('network application-gateway url-path-map create -g {rg} --gateway-name {ag} -n {name} --rule-name {rulename} --paths /mypath1/* --address-pool {pool} '
                 '--default-address-pool {pool} --http-settings {settings} --default-http-settings {settings} '
                 '--default-rewrite-rule-set {set} --rewrite-rule-set {set}')
        self.cmd('network application-gateway url-path-map update -g {rg} --gateway-name {ag} -n {name} --default-rewrite-rule-set {set}')
        self.cmd('network application-gateway url-path-map rule create -g {rg} --gateway-name {ag} -n {rulename2} --path-map-name {name} '
                 '--paths /mypath122/* --address-pool {pool} --http-settings {settings} --rewrite-rule-set {set}')

    @ResourceGroupPreparer(name_prefix='cli_test_ag_url_path_map_edge_case')
    def test_network_ag_url_path_map_edge_case(self, resource_group):
        self.kwargs.update({
            'ip': 'pip1',
            'ag': 'ag1',
            'name': 'mypathmap',
            'rulename': 'myurlrule',
            'rulename2': 'myurlrule2',
            'pool': 'mypool',
            'set': 'myruleset',
            'settings': 'http_settings',
            'redirect_config': 'myconfig',
            'rg': resource_group
        })
        self.cmd('network public-ip create -g {rg} -n {ip} --sku Standard')
        self.cmd(
            'network application-gateway create -g {rg} -n {ag} --public-ip-address {ip} --sku Standard_v2 --no-wait')
        self.cmd('network application-gateway wait -g {rg} -n {ag} --exists')

        self.cmd(
            'network application-gateway http-listener create -g {rg} --gateway-name {ag} -n mylistener --no-wait --frontend-port appGatewayFrontendPort --host-name www.test.com')

        self.cmd('network application-gateway rewrite-rule set create -g {rg} --gateway-name {ag} -n {set}')
        self.cmd('network application-gateway redirect-config create -g {rg} --gateway-name {ag} -n {redirect_config} '
                 '--target-listener mylistener --type Permanent')
        self.cmd('network application-gateway address-pool create -g {rg} --gateway-name {ag} -n {pool} --no-wait')
        self.cmd(
            'network application-gateway http-settings create -g {rg} --gateway-name {ag} -n {settings} --port 443 --protocol https')
        self.cmd(
            'network application-gateway url-path-map create -g {rg} --gateway-name {ag} -n {name} --rule-name {rulename} --paths /mypath1/* '
            '--redirect-config {redirect_config} --default-redirect-config {redirect_config}')
        self.cmd(
            'network application-gateway url-path-map rule create -g {rg} --gateway-name {ag} -n {rulename2} --path-map-name {name} '
            '--paths /mypath122/* --address-pool {pool} --http-settings {settings}')
        with self.assertRaisesRegexp(CLIError, "Cannot reference a BackendAddressPool when Redirect Configuration is specified."):
            self.cmd(
                'network application-gateway url-path-map rule create -g {rg} --gateway-name {ag} -n {rulename2} --path-map-name {name} '
                '--paths /mypath122/* --address-pool {pool} --http-settings {settings} --redirect-config {redirect_config}')


class NetworkAppGatewayRewriteRuleset(ScenarioTest):

    @ResourceGroupPreparer(name_prefix='cli_test_ag_rewrite_rulesets')
    def test_network_app_gateway_rewrite_rulesets(self, resource_group):

        self.kwargs.update({
            'gw': 'gw1',
            'ip': 'pip1',
            'set': 'ruleset1',
            'rule': 'rule1',
            'rule2': 'rule2',
            'rule3': 'rule3',
            'var': 'http_req_Authorization'
        })
        self.cmd('network public-ip create -g {rg} -n {ip} --sku Standard')
        self.cmd('network application-gateway create -g {rg} -n {gw} --public-ip-address {ip} --sku Standard_v2 --no-wait')
        self.cmd('network application-gateway wait -g {rg} -n {gw} --exists')

        # create ruleset
        self.cmd('network application-gateway rewrite-rule set create -g {rg} --gateway-name {gw} -n {set} --no-wait')
        self.cmd('network application-gateway rewrite-rule set show -g {rg} --gateway-name {gw} -n {set}')

        # manage rewrite rules
        self.cmd('network application-gateway rewrite-rule create -g {rg} --gateway-name {gw} --rule-set-name {set} -n {rule} --sequence 123 --request-headers foo=bar --response-headers cat=hat --no-wait')
        self.cmd('network application-gateway rewrite-rule update -g {rg} --gateway-name {gw} --rule-set-name {set} -n {rule} --sequence 321 --request-headers bar=foo --response-headers hat=cat --no-wait')
        self.cmd('network application-gateway rewrite-rule update -g {rg} --gateway-name {gw} --rule-set-name {set} -n {rule} --set ruleSequence=321 --remove actionSet.responseHeaderConfigurations 0 --no-wait')
        self.cmd('network application-gateway rewrite-rule show -g {rg} --gateway-name {gw} --rule-set-name {set} -n {rule}')
        self.cmd('network application-gateway rewrite-rule list -g {rg} --gateway-name {gw} --rule-set-name {set}')
        self.cmd('network application-gateway rewrite-rule list-request-headers')
        self.cmd('network application-gateway rewrite-rule list-response-headers')

        # manage rewrite rules with url configuration
        self.cmd('network application-gateway rewrite-rule create -g {rg} --gateway-name {gw} --rule-set-name {set} -n {rule2} '
                 '--sequence 123 --request-headers foo=bar --response-headers cat=hat '
                 '--modified-path "/def" --modified-query-string "a=b&c=d%20f"',
                 checks=[
                     self.check('actionSet.urlConfiguration.modifiedPath', '/def'),
                     self.check('actionSet.urlConfiguration.modifiedQueryString', 'a=b&c=d%20f'),
                     self.check('actionSet.urlConfiguration.reroute', False)
                 ])
        self.cmd('network application-gateway rewrite-rule update -g {rg} --gateway-name {gw} --rule-set-name {set} -n {rule2} '
                 '--sequence 321 --request-headers bar=foo --response-headers hat=cat '
                 '--modified-path "/def2" --modified-query-string "a=b&c=d%20f12" --enable-reroute',
                 checks=[
                     self.check('actionSet.urlConfiguration.modifiedPath', '/def2'),
                     self.check('actionSet.urlConfiguration.modifiedQueryString', 'a=b&c=d%20f12'),
                     self.check('actionSet.urlConfiguration.reroute', True)
                 ])
        self.cmd('network application-gateway rewrite-rule update -g {rg} --gateway-name {gw} --rule-set-name {set} -n {rule2} --set ruleSequence=321 --remove actionSet.responseHeaderConfigurations 0 --no-wait')
        self.cmd('network application-gateway rewrite-rule show -g {rg} --gateway-name {gw} --rule-set-name {set} -n {rule2}')

        # ISSUE#17373 create rewrite rule without
        self.cmd('network application-gateway rewrite-rule create -g {rg} --gateway-name {gw} --rule-set-name {set} -n {rule3} --sequence 123 --modified-path "/" --no-wait')

        # manage rewrite rule conditions
        self.cmd('network application-gateway rewrite-rule condition create -g {rg} --gateway-name {gw} --rule-set-name {set} --rule-name {rule} --variable {var} --pattern "^Bearer" --ignore-case false --negate --no-wait')
        self.cmd('network application-gateway rewrite-rule condition update -g {rg} --gateway-name {gw} --rule-set-name {set} --rule-name {rule} --variable {var} --pattern "^Bearers" --no-wait')
        self.cmd('network application-gateway rewrite-rule condition show -g {rg} --gateway-name {gw} --rule-set-name {set} --rule-name {rule} --variable {var}')
        self.cmd('network application-gateway rewrite-rule condition list -g {rg} --gateway-name {gw} --rule-set-name {set} --rule-name {rule}')
        self.cmd('network application-gateway rewrite-rule condition delete -g {rg} --gateway-name {gw} --rule-set-name {set} --rule-name {rule} --variable {var} --no-wait')
        self.cmd('network application-gateway rewrite-rule condition list -g {rg} --gateway-name {gw} --rule-set-name {set} --rule-name {rule}')
        self.cmd('network application-gateway rewrite-rule condition list-server-variables')

        self.cmd('network application-gateway rewrite-rule delete -g {rg} --gateway-name {gw} --rule-set-name {set} -n {rule} --no-wait')
        self.cmd('network application-gateway rewrite-rule list -g {rg} --gateway-name {gw} --rule-set-name {set}')

        self.cmd('network application-gateway rewrite-rule set delete -g {rg} --gateway-name {gw} -n {set} --no-wait')
        self.cmd('network application-gateway rewrite-rule set list -g {rg} --gateway-name {gw}')


class NetworkAppGatewayPublicIpScenarioTest(ScenarioTest):

    @ResourceGroupPreparer(name_prefix='cli_test_ag_public_ip')
    def test_network_app_gateway_with_public_ip(self, resource_group):

        self.kwargs['ip'] = 'publicip4'
        self.cmd('network application-gateway create -g {rg} -n test4 --subnet subnet1 --vnet-name vnet4 --vnet-address-prefix 10.0.0.1/16 --subnet-address-prefix 10.0.0.1/28 --public-ip-address {ip}', checks=[
            self.check("applicationGateway.frontendIPConfigurations[0].properties.publicIPAddress.contains(id, '{ip}')", True),
            self.check('applicationGateway.frontendIPConfigurations[0].properties.privateIPAllocationMethod', 'Dynamic')
        ])


class NetworkAppGatewayWafConfigScenarioTest20170301(ScenarioTest):

    @ResourceGroupPreparer(name_prefix='cli_test_app_gateway_waf_config')
    def test_network_app_gateway_waf_config(self, resource_group):

        self.kwargs.update({
            'ip': 'pip1',
            'ag': 'ag1'
        })
        self.cmd('network application-gateway create -g {rg} -n {ag} --subnet subnet1 --vnet-name vnet1 --public-ip-address {ip} --sku WAF_Medium --no-wait')
        self.cmd('network application-gateway wait -g {rg} -n {ag} --exists')
        self.cmd('network application-gateway show -g {rg} -n {ag}', checks=[
            self.check("frontendIpConfigurations[0].publicIpAddress.contains(id, '{ip}')", True),
            self.check('frontendIpConfigurations[0].privateIpAllocationMethod', 'Dynamic')
        ])
        self.cmd('network application-gateway waf-config set -g {rg} --gateway-name {ag} --enabled true --firewall-mode prevention --rule-set-version 2.2.9 --disabled-rule-groups crs_30_http_policy --disabled-rules 981175 981176 --no-wait')
        self.cmd('network application-gateway waf-config show -g {rg} --gateway-name {ag}', checks=[
            self.check('enabled', True),
            self.check('firewallMode', 'Prevention'),
            self.check('length(disabledRuleGroups)', 2),
            self.check('length(disabledRuleGroups[1].rules)', 2)
        ])


class NetworkAppGatewayWafV2ConfigScenarioTest(ScenarioTest):

    @ResourceGroupPreparer(name_prefix='cli_test_app_gateway_waf_v2_config')
    def test_network_app_gateway_waf_v2_config(self, resource_group):

        self.kwargs.update({
            'ip': 'pip1',
            'ag': 'ag1'
        })
        self.cmd('network public-ip create -g {rg} -n {ip} --sku standard')
        self.cmd('network application-gateway create -g {rg} -n {ag} --subnet subnet1 --vnet-name vnet1 --public-ip-address {ip} --sku WAF_v2 --no-wait')
        self.cmd('network application-gateway wait -g {rg} -n {ag} --exists')
        self.cmd('network application-gateway waf-config set -g {rg} --gateway-name ag1 --enabled true --firewall-mode prevention --rule-set-version 3.0 --exclusion RequestHeaderNames StartsWith abc --exclusion RequestArgNames Equals def --no-wait')
        self.cmd('network application-gateway waf-config show -g {rg} --gateway-name ag1', checks=[
            self.check('enabled', True),
            self.check('length(exclusions)', 2)
        ])


class NetworkAppGatewayWafPolicyScenarioTest(ScenarioTest):

    @ResourceGroupPreparer(name_prefix='cli_test_app_gateway_waf_policy_')
    def test_network_app_gateway_waf_policy_with_application_gateway(self, resource_group):
        self.kwargs.update({
            'waf': 'agp1',
            'custom-rule1': 'rule1',
            'custom-rule2': 'rule2',
            'ip1': 'pip1',
            'ag1': 'ag1',
            'ip2': 'pip2',
            'ag2': 'ag2',
            'rg': resource_group,
            'csr_grp1': 'REQUEST-921-PROTOCOL-ATTACK',
            'csr_grp2': 'REQUEST-913-SCANNER-DETECTION'
        })

        # create a waf policy
        self.cmd('network application-gateway waf-policy create -g {rg} -n {waf}')
        self.cmd('network application-gateway waf-policy update -g {rg} -n {waf} --tags test=best',
                 checks=self.check('tags.test', 'best'))
        self.cmd('network application-gateway waf-policy show -g {rg} -n {waf}')
        self.cmd('network application-gateway waf-policy list -g {rg}',
                 checks=self.check('length(@)', 1))

        # add two custom rules of this waf-policy
        self.cmd('network application-gateway waf-policy custom-rule create -g {rg} '
                 '--policy-name {waf} -n {custom-rule1} '
                 '--priority 50 --action log --rule-type MatchRule',
                 checks=self.check('priority', 50))
        self.cmd('network application-gateway waf-policy custom-rule create -g {rg} '
                 '--policy-name {waf} -n {custom-rule2} '
                 '--priority 100 --action log --rule-type MatchRule')

        # update some policy settings of this waf-policy
        self.cmd('network application-gateway waf-policy policy-setting update -g {rg} --policy-name {waf} '
                 '--state Enabled --file-upload-limit-in-mb 64 --mode Prevention')

        # add two managed rule set to the managed rules of this waf-policy
        self.cmd('network application-gateway waf-policy managed-rule rule-set add -g {rg} --policy-name {waf} '
                 '--type OWASP --version 3.0',
                 checks=[
                     self.check('managedRules.managedRuleSets[0].ruleSetType', 'OWASP'),
                     self.check('managedRules.managedRuleSets[0].ruleSetVersion', '3.0')
                 ])
        self.cmd('network application-gateway waf-policy managed-rule rule-set add -g {rg} --policy-name {waf} '
                 '--type OWASP --version 3.0 '
                 '--group-name {csr_grp1} --rules 921100 921110')
        self.cmd('network application-gateway waf-policy managed-rule rule-set add -g {rg} --policy-name {waf} '
                 '--type OWASP --version 3.0 '
                 '--group-name {csr_grp2} --rules 913100')

        self.cmd('network application-gateway waf-policy managed-rule rule-set add -g {rg} --policy-name {waf} '
                 '--type Microsoft_BotManagerRuleSet --version 0.1',
                 checks=[
                     self.check('managedRules.managedRuleSets[1].ruleSetType', 'Microsoft_BotManagerRuleSet'),
                     self.check('managedRules.managedRuleSets[1].ruleSetVersion', '0.1')
                 ])

        # add one exclusion rule to the managed rules of this waf-policy
        self.cmd('network application-gateway waf-policy managed-rule exclusion add -g {rg} --policy-name {waf} '
                 '--match-variable "RequestHeaderNames" --selector-match-operator "StartsWith" --selector "Bing"')

        self.cmd('network application-gateway waf-policy show -g {rg} -n {waf}', checks=[
            self.check('customRules | length(@)', 2),
            self.check('customRules[0].priority', 50),
            self.check('customRules[1].priority', 100),
            self.check('managedRules.managedRuleSets[0].ruleSetType', 'OWASP'),
            self.check('managedRules.managedRuleSets[0].ruleSetVersion', '3.0'),
            self.check('managedRules.managedRuleSets[0].ruleGroupOverrides[0].rules | length(@)', 2),
            self.check('managedRules.managedRuleSets[0].ruleGroupOverrides[0].ruleGroupName', self.kwargs['csr_grp1']),
            self.check('managedRules.managedRuleSets[0].ruleGroupOverrides[0].rules[0].ruleId', '921100'),
            self.check('managedRules.managedRuleSets[0].ruleGroupOverrides[1].ruleGroupName', self.kwargs['csr_grp2']),
            self.check('managedRules.managedRuleSets[0].ruleGroupOverrides[1].rules[0].ruleId', '913100'),
            self.check('managedRules.managedRuleSets[1].ruleSetType', 'Microsoft_BotManagerRuleSet'),
            self.check('managedRules.managedRuleSets[1].ruleSetVersion', '0.1'),
            self.check('policySettings.fileUploadLimitInMb', 64),
            self.check('policySettings.maxRequestBodySizeInKb', 128),
            self.check('policySettings.mode', 'Prevention'),
            self.check('policySettings.requestBodyCheck', False),
            self.check('policySettings.state', 'Enabled')
        ])

        # prepare two IPs
        self.cmd('network public-ip create -g {rg} -n {ip1} --sku standard')
        self.cmd('network public-ip create -g {rg} -n {ip2} --sku standard')

        # create two application gateways and assign with the same waf-policy
        self.cmd('network application-gateway create -g {rg} -n {ag1} '
                 '--subnet subnet1 --vnet-name vnet1 --public-ip-address {ip1} --sku WAF_v2 --waf-policy {waf}')
        self.cmd('network application-gateway create -g {rg} -n {ag2} '
                 '--subnet subnet2 --vnet-name vnet2 --public-ip-address {ip2} --sku WAF_v2 --waf-policy {waf}')

        self.cmd('network application-gateway show -g {rg} -n {ag1}',
                 checks=self.check("firewallPolicy.contains(id, '{waf}')", True))
        self.cmd('network application-gateway show -g {rg} -n {ag2}',
                 checks=self.check("firewallPolicy.contains(id, '{waf}')", True))

        # test assigned application-gateways
        self.cmd('network application-gateway waf-policy show -g {rg} -n {waf}', checks=[
            self.check('applicationGateways | length(@)', 2),
            self.check("contains(applicationGateways[0].id, '{ag1}')", True),
            self.check("contains(applicationGateways[1].id, '{ag2}')", True)
        ])

    @ResourceGroupPreparer(name_prefix='cli_test_app_gateway_waf_custom_rule_')
    def test_network_app_gateway_waf_custom_rule(self, resource_group):
        self.kwargs.update({
            'waf': 'agp1',
            'rule': 'rule1',
            'ip': 'pip1',
            'ag': 'ag1',
            'rg': resource_group
        })

        # create a waf-policy with empty custom rule
        self.cmd('network application-gateway waf-policy create -g {rg} -n {waf}')
        self.cmd('network application-gateway waf-policy show -g {rg} -n {waf}', checks=[
            self.check('customRules | length(@)', 0)
        ])

        # create a custom rule
        self.cmd('network application-gateway waf-policy custom-rule create -g {rg} '
                 '--policy-name {waf} -n {rule} '
                 '--priority 50 --action LOG --rule-type MatchRule',
                 checks=[
                     self.check('priority', 50),
                     self.check('ruleType', 'MatchRule'),
                     self.check('action', 'Log'),
                     self.check('matchConditions | length(@)', 0)
                 ])
        self.cmd('network application-gateway waf-policy show -g {rg} -n {waf}', checks=[
            self.check('customRules | length(@)', 1)
        ])
        self.cmd('network application-gateway waf-policy custom-rule show -g {rg} '
                 '--policy-name {waf} -n {rule}',
                 checks=[
                     self.check('priority', 50),
                     self.check('ruleType', 'MatchRule'),
                     self.check('action', 'Log'),
                     self.check('matchConditions | length(@)', 0)
                 ])

        # add match condition to the previous created custom rule
        self.cmd('network application-gateway waf-policy custom-rule match-condition add -g {rg} '
                 '--policy-name {waf} -n {rule} '
                 '--match-variables RequestHeaders.value --operator contains --values foo boo --transform lowercase')
        self.cmd('network application-gateway waf-policy custom-rule show -g {rg} '
                 '--policy-name {waf} -n {rule}',
                 checks=[
                     self.check('priority', 50),
                     self.check('ruleType', 'MatchRule'),
                     self.check('action', 'Log'),
                     self.check('matchConditions | length(@)', 1)
                 ])

        # update one of properties
        self.cmd('network application-gateway waf-policy custom-rule update -g {rg} '
                 '--policy-name {waf} -n {rule} '
                 '--priority 75',
                 checks=self.check('priority', 75))

        # add another match condition to the same custom rule
        self.cmd('network application-gateway waf-policy custom-rule match-condition add -g {rg} '
                 '--policy-name {waf} -n {rule} '
                 '--match-variables RequestHeaders.value --operator contains '
                 '--values remove this --transform lowercase')
        self.cmd('network application-gateway waf-policy custom-rule show -g {rg} '
                 '--policy-name {waf} -n {rule}',
                 checks=[
                     self.check('priority', 75),
                     self.check('ruleType', 'MatchRule'),
                     self.check('action', 'Log'),
                     self.check('matchConditions | length(@)', 2)
                 ])

        # remove one of match condition of custom rule
        self.cmd('network application-gateway waf-policy custom-rule match-condition remove -g {rg} '
                 '--policy-name {waf} -n {rule} '
                 '--index 0')
        self.cmd('network application-gateway waf-policy custom-rule show -g {rg} '
                 '--policy-name {waf} -n {rule}',
                 checks=[
                     self.check('priority', 75),
                     self.check('ruleType', 'MatchRule'),
                     self.check('action', 'Log'),
                     self.check('matchConditions | length(@)', 1)
                 ])

    @ResourceGroupPreparer(name_prefix='cli_test_app_gateway_waf_policy_setting_')
    def test_network_app_gateway_waf_policy_setting(self, resource_group):
        self.kwargs.update({
            'waf': 'agp1',
            'ag': 'ag1',
            'rg': resource_group,
        })

        # check default policy setting values
        self.cmd('network application-gateway waf-policy create -g {rg} -n {waf}', checks=[
            self.check('policySettings.fileUploadLimitInMb', 100),
            self.check('policySettings.maxRequestBodySizeInKb', 128),
            self.check('policySettings.mode', 'Detection'),
            self.check('policySettings.requestBodyCheck', True),
            self.check('policySettings.state', 'Disabled')
        ])

        # randomly update some properties
        self.cmd('network application-gateway waf-policy policy-setting update -g {rg} --policy-name {waf} '
                 '--state Enabled --file-upload-limit-in-mb 64 --mode Prevention',
                 checks=[
                     self.check('policySettings.fileUploadLimitInMb', 64),
                     self.check('policySettings.maxRequestBodySizeInKb', 128),
                     self.check('policySettings.mode', 'Prevention'),
                     self.check('policySettings.requestBodyCheck', False),
                     self.check('policySettings.state', 'Enabled')
                 ])

    @ResourceGroupPreparer(name_prefix='cli_test_app_gateway_waf_policy_managed_rules_')
    def test_network_app_gateway_waf_policy_managed_rules(self, resource_group):
        self.kwargs.update({
            'waf': 'agp1',
            'ip': 'pip1',
            'ag': 'ag1',
            'rg': resource_group,
            'csr_grp1': 'REQUEST-921-PROTOCOL-ATTACK',
            'csr_grp2': 'REQUEST-913-SCANNER-DETECTION'
        })
        self.cmd('network application-gateway waf-policy create -g {rg} -n {waf}')

        # case 1: Initialize(add) managed rule set
        self.cmd('network application-gateway waf-policy managed-rule rule-set add -g {rg} --policy-name {waf} '
                 '--type OWASP --version 3.0 '
                 '--group-name {csr_grp1} --rules 921100 921110')
        self.cmd('network application-gateway waf-policy show -g {rg} -n {waf}', checks=[
            self.check('managedRules.managedRuleSets[0].ruleSetType', 'OWASP'),
            self.check('managedRules.managedRuleSets[0].ruleSetVersion', '3.0'),
            self.check('managedRules.managedRuleSets[0].ruleGroupOverrides[0].rules | length(@)', 2),
            self.check('managedRules.managedRuleSets[0].ruleGroupOverrides[0].ruleGroupName', self.kwargs['csr_grp1']),
            self.check('managedRules.managedRuleSets[0].ruleGroupOverrides[0].rules[0].ruleId', '921100')
        ])

        # case 2: Append(add) another managed rule set to same rule group
        self.cmd('network application-gateway waf-policy managed-rule rule-set add -g {rg} --policy-name {waf} '
                 '--type OWASP --version 3.0 '
                 '--group-name {csr_grp1} --rules 921150')
        self.cmd('network application-gateway waf-policy managed-rule rule-set list -g {rg} --policy-name {waf}',
                 checks=[
                     self.check('managedRuleSets[0].ruleSetType', 'OWASP'),
                     self.check('managedRuleSets[0].ruleSetVersion', '3.0'),
                     self.check('managedRuleSets[0].ruleGroupOverrides[0].rules | length(@)', 3),
                     self.check('managedRuleSets[0].ruleGroupOverrides[0].ruleGroupName', self.kwargs['csr_grp1']),
                     self.check('managedRuleSets[0].ruleGroupOverrides[0].rules[2].ruleId', '921150')
                 ])

        # case 3: Add another managed rule set of different rule group
        self.cmd('network application-gateway waf-policy managed-rule rule-set add -g {rg} --policy-name {waf} '
                 '--type OWASP --version 3.0 '
                 '--group-name {csr_grp2} --rules 913100')
        self.cmd('network application-gateway waf-policy managed-rule rule-set list -g {rg} --policy-name {waf}',
                 checks=[
                     self.check('managedRuleSets[0].ruleSetType', 'OWASP'),
                     self.check('managedRuleSets[0].ruleSetVersion', '3.0'),
                     self.check('managedRuleSets[0].ruleGroupOverrides[1].rules | length(@)', 1),
                     self.check('managedRuleSets[0].ruleGroupOverrides[1].ruleGroupName', self.kwargs['csr_grp2']),
                     self.check('managedRuleSets[0].ruleGroupOverrides[1].rules[0].ruleId', '913100')
                 ])

        # case 4: override(update) existing managed rule set
        self.cmd('network application-gateway waf-policy managed-rule rule-set update -g {rg} --policy-name {waf} '
                 '--type OWASP --version 3.0 '
                 '--group-name {csr_grp1} --rules 921100 921150')
        self.cmd('network application-gateway waf-policy managed-rule rule-set list -g {rg} --policy-name {waf}',
                 checks=[
                     self.check('managedRuleSets[0].ruleSetType', 'OWASP'),
                     self.check('managedRuleSets[0].ruleSetVersion', '3.0'),
                     self.check('managedRuleSets[0].ruleGroupOverrides[0].rules | length(@)', 2),
                     self.check('managedRuleSets[0].ruleGroupOverrides[0].ruleGroupName', self.kwargs['csr_grp1']),
                     self.check('managedRuleSets[0].ruleGroupOverrides[0].rules[0].ruleId', '921100'),
                     self.check('managedRuleSets[0].ruleGroupOverrides[0].rules[1].ruleId', '921150'),
                 ])

        # case 5: clear manage rule set by group {csr_grp1} and only {csr_grp2} left
        self.cmd('network application-gateway waf-policy managed-rule rule-set remove -g {rg} --policy-name {waf} '
                 '--type OWASP --version 3.1 '
                 '--group-name {csr_grp1} ')
        self.cmd('network application-gateway waf-policy managed-rule rule-set list -g {rg} --policy-name {waf}', checks=[
            self.check('managedRuleSets[0].ruleGroupOverrides | length(@)', 1),
            self.check('managedRuleSets[0].ruleGroupOverrides[0].rules | length(@)', 1),
            self.check('managedRuleSets[0].ruleGroupOverrides[0].ruleGroupName', self.kwargs['csr_grp2']),
            self.check('managedRuleSets[0].ruleGroupOverrides[0].rules[0].ruleId', '913100'),
        ])

        # case 6: change managed rules of OWASP from 3.1 to 3.0
        self.cmd('network application-gateway waf-policy managed-rule rule-set update -g {rg} --policy-name {waf} '
                 '--type OWASP --version 3.1')

        self.cmd('network application-gateway waf-policy managed-rule rule-set list -g {rg} --policy-name {waf}',
                 checks=[
                     self.check('managedRuleSets[0].ruleSetType', 'OWASP'),
                     self.check('managedRuleSets[0].ruleSetVersion', '3.1'),
                     self.check('managedRuleSets[0].ruleGroupOverrides | length(@)', 0)
                 ])

        # case 7: override existing rules with one rule for OWASP 3.1
        self.cmd('network application-gateway waf-policy managed-rule rule-set update -g {rg} --policy-name {waf} '
                 '--type OWASP --version 3.1 '
                 '--group-name REQUEST-911-METHOD-ENFORCEMENT '
                 '--rules 911100')
        self.cmd('network application-gateway waf-policy managed-rule rule-set list -g {rg} --policy-name {waf}', checks=[
            self.check('managedRuleSets[0].ruleSetType', 'OWASP'),
            self.check('managedRuleSets[0].ruleSetVersion', '3.1'),
            self.check('managedRuleSets[0].ruleGroupOverrides | length(@)', 1),
            self.check('managedRuleSets[0].ruleGroupOverrides[0].rules | length(@)', 1),
            self.check('managedRuleSets[0].ruleGroupOverrides[0].rules[0].ruleId', '911100')
        ])

    @ResourceGroupPreparer(name_prefix='cli_test_app_gateway_waf_policy_managed_rules_')
    def test_network_app_gateway_waf_policy_with_version_and_type(self, resource_group):
        self.kwargs.update({
            'waf': 'agp1',
            'ip': 'pip1',
            'ag': 'ag1',
            'rg': resource_group,
            'csr_grp1': 'REQUEST-921-PROTOCOL-ATTACK',
            'csr_grp2': 'REQUEST-913-SCANNER-DETECTION'
        })
        self.cmd('network application-gateway waf-policy create -g {rg} -n {waf} --version 3.1 --type OWASP')

        # case 1: Initialize(add) managed rule set
        self.cmd('network application-gateway waf-policy managed-rule rule-set add -g {rg} --policy-name {waf} '
                 '--type OWASP --version 3.1 '
                 '--group-name {csr_grp1} --rules 921120 921110')
        self.cmd('network application-gateway waf-policy show -g {rg} -n {waf}', checks=[
            self.check('managedRules.managedRuleSets[0].ruleSetType', 'OWASP'),
            self.check('managedRules.managedRuleSets[0].ruleSetVersion', '3.1'),
            self.check('managedRules.managedRuleSets[0].ruleGroupOverrides[0].rules | length(@)', 2),
            self.check('managedRules.managedRuleSets[0].ruleGroupOverrides[0].ruleGroupName', self.kwargs['csr_grp1']),
            self.check('managedRules.managedRuleSets[0].ruleGroupOverrides[0].rules[0].ruleId', '921120')
        ])

        # case 2: Append(add) another managed rule set to same rule group
        self.cmd('network application-gateway waf-policy managed-rule rule-set add -g {rg} --policy-name {waf} '
                 '--type OWASP --version 3.1 '
                 '--group-name {csr_grp1} --rules 921150')
        self.cmd('network application-gateway waf-policy managed-rule rule-set list -g {rg} --policy-name {waf}',
                 checks=[
                     self.check('managedRuleSets[0].ruleSetType', 'OWASP'),
                     self.check('managedRuleSets[0].ruleSetVersion', '3.1'),
                     self.check('managedRuleSets[0].ruleGroupOverrides[0].rules | length(@)', 3),
                     self.check('managedRuleSets[0].ruleGroupOverrides[0].ruleGroupName', self.kwargs['csr_grp1']),
                     self.check('managedRuleSets[0].ruleGroupOverrides[0].rules[2].ruleId', '921150')
                 ])

        # # case 3: Add another managed rule set of different rule group
        self.cmd('network application-gateway waf-policy managed-rule rule-set add -g {rg} --policy-name {waf} '
                 '--type OWASP --version 3.1 '
                 '--group-name {csr_grp2} --rules 913100')
        self.cmd('network application-gateway waf-policy managed-rule rule-set list -g {rg} --policy-name {waf}',
                 checks=[
                     self.check('managedRuleSets[0].ruleSetType', 'OWASP'),
                     self.check('managedRuleSets[0].ruleSetVersion', '3.1'),
                     self.check('managedRuleSets[0].ruleGroupOverrides[1].rules | length(@)', 1),
                     self.check('managedRuleSets[0].ruleGroupOverrides[1].ruleGroupName', self.kwargs['csr_grp2']),
                     self.check('managedRuleSets[0].ruleGroupOverrides[1].rules[0].ruleId', '913100')
                 ])

        # case 4: override(update) existing managed rule set
        self.cmd('network application-gateway waf-policy managed-rule rule-set update -g {rg} --policy-name {waf} '
                 '--type OWASP --version 3.1 '
                 '--group-name {csr_grp1} --rules 921130 921140')
        self.cmd('network application-gateway waf-policy managed-rule rule-set list -g {rg} --policy-name {waf}',
                 checks=[
                     self.check('managedRuleSets[0].ruleSetType', 'OWASP'),
                     self.check('managedRuleSets[0].ruleSetVersion', '3.1'),
                     self.check('managedRuleSets[0].ruleGroupOverrides[0].rules | length(@)', 2),
                     self.check('managedRuleSets[0].ruleGroupOverrides[0].ruleGroupName', self.kwargs['csr_grp1']),
                     self.check('managedRuleSets[0].ruleGroupOverrides[0].rules[0].ruleId', '921130'),
                     self.check('managedRuleSets[0].ruleGroupOverrides[0].rules[1].ruleId', '921140')
                 ])

        # # case 5: clear manage rule set by group {csr_grp1}
        self.cmd('network application-gateway waf-policy managed-rule rule-set remove -g {rg} --policy-name {waf} '
                 '--type OWASP --version 3.1 '
                 '--group-name {csr_grp1} ')
        self.cmd('network application-gateway waf-policy managed-rule rule-set list -g {rg} --policy-name {waf}',
                 checks=[
                     self.check('managedRuleSets[0].ruleSetType', 'OWASP'),
                     self.check('managedRuleSets[0].ruleSetVersion', '3.1'),
                     self.check('managedRuleSets[0].ruleGroupOverrides[0].ruleGroupName', self.kwargs['csr_grp2'])
                 ])

    @ResourceGroupPreparer(name_prefix='cli_test_app_gateway_waf_policy_managed_rules_exclusion')
    def test_network_app_gateway_waf_policy_managed_rules_exclusions(self, resource_group):
        self.kwargs.update({
            'waf': 'agp1',
            'ip': 'pip1',
            'ag': 'ag1',
            'rg': resource_group
        })

        self.cmd('network application-gateway waf-policy create -g {rg} -n {waf}')

        # add one exclusion rule
        self.cmd('network application-gateway waf-policy managed-rule exclusion add -g {rg} --policy-name {waf} '
                 '--match-variable "RequestHeaderNames" --selector-match-operator "StartsWith" --selector "Bing"')
        self.cmd('network application-gateway waf-policy managed-rule exclusion list -g {rg} --policy-name {waf}',
                 checks=[
                     self.check('exclusions | length(@)', 1)
                 ])

        # add another exclusion rule
        self.cmd('network application-gateway waf-policy managed-rule exclusion add -g {rg} --policy-name {waf} '
                 '--match-variable "RequestHeaderNames" --selector-match-operator "Contains" --selector "Azure"')
        self.cmd('network application-gateway waf-policy managed-rule exclusion list -g {rg} --policy-name {waf}',
                 checks=[
                     self.check('exclusions | length(@)', 2)
                 ])

        # clear all exclusion rules
        self.cmd('network application-gateway waf-policy managed-rule exclusion remove  -g {rg} --policy-name {waf} ')
        self.cmd('network application-gateway waf-policy managed-rule exclusion list -g {rg} --policy-name {waf}',
                 checks=[
                     self.check('exclusions | length(@)', 0)
                 ])


class NetworkDdosProtectionScenarioTest(LiveScenarioTest):

    @ResourceGroupPreparer(name_prefix='cli_test_ddos_protection')
    def test_network_ddos_protection_plan(self, resource_group):

        self.kwargs.update({
            'vnet1': 'vnet1',
            'vnet2': 'vnet2',
            'ddos': 'ddos1'
        })

        self.cmd('network vnet create -g {rg} -n {vnet1}')
        self.kwargs['vnet2_id'] = self.cmd('network vnet create -g {rg} -n {vnet2}').get_output_in_json()['newVNet']['id']
        # can be attached through DDoS create
        self.kwargs['ddos_id'] = self.cmd('network ddos-protection create -g {rg} -n {ddos} --vnets {vnet1} {vnet2_id} --tags foo=doo').get_output_in_json()['id']
        self.cmd('network ddos-protection show -g {rg} -n {ddos}')

        # can be detached through VNet update
        self.cmd('network vnet update -g {rg} -n {vnet1} --ddos-protection-plan ""')
        self.cmd('network vnet update -g {rg} -n {vnet2} --ddos-protection-plan ""')
        self.cmd('network ddos-protection show -g {rg} -n {ddos}')

        # can be attached through VNet update
        self.cmd('network vnet update -g {rg} -n {vnet1} --ddos-protection-plan {ddos}')
        self.cmd('network vnet update -g {rg} -n {vnet2} --ddos-protection-plan {ddos_id}')
        self.cmd('network ddos-protection show -g {rg} -n {ddos}')

        # can be detached through DDoS update
        self.cmd('network ddos-protection update -g {rg} -n {ddos} --tags doo=foo --vnets ""')
        self.cmd('network ddos-protection show -g {rg} -n {ddos}')

        # can be attached through DDoS update
        self.cmd('network ddos-protection update -g {rg} -n {ddos} --vnets {vnet2_id} --tags foo=boo')
        self.cmd('network ddos-protection show -g {rg} -n {ddos}')

        self.cmd('network ddos-protection list -g {rg}')
        with self.assertRaises(Exception):
            self.cmd('network ddos-protection delete -g {rg} -n {ddos}')

        # remove all vnets and retry
        self.cmd('network ddos-protection update -g {rg} -n {ddos} --vnets ""')
        self.cmd('network ddos-protection delete -g {rg} -n {ddos}')


class NetworkPublicIpScenarioTest(ScenarioTest):

    @ResourceGroupPreparer(name_prefix='cli_test_public_ip')
    def test_network_public_ip(self, resource_group):

        self.kwargs.update({
            'ip1': 'pubipdns',
            'ip2': 'pubipnodns',
            'dns': 'woot'
        })
        self.cmd('network public-ip create -g {rg} -n {ip1} --dns-name {dns} --allocation-method static', checks=[
            self.check('publicIp.provisioningState', 'Succeeded'),
            self.check('publicIp.publicIpAllocationMethod', 'Static'),
            self.check('publicIp.dnsSettings.domainNameLabel', '{dns}')
        ])
        self.cmd('network public-ip create -g {rg} -n {ip2}', checks=[
            self.check('publicIp.provisioningState', 'Succeeded'),
            self.check('publicIp.publicIpAllocationMethod', 'Dynamic'),
            self.check('publicIp.dnsSettings', None)
        ])
        self.cmd('network public-ip update -g {rg} -n {ip2} --allocation-method static --dns-name wowza2 --idle-timeout 10 --tags foo=doo', checks=[
            self.check('publicIpAllocationMethod', 'Static'),
            self.check('dnsSettings.domainNameLabel', 'wowza2'),
            self.check('idleTimeoutInMinutes', 10),
            self.check('tags.foo', 'doo')
        ])

        self.cmd('network public-ip list -g {rg}', checks=[
            self.check('type(@)', 'array'),
            self.check("length([?resourceGroup == '{rg}']) == length(@)", True)
        ])

        self.cmd('network public-ip show -g {rg} -n {ip1}', checks=[
            self.check('type(@)', 'object'),
            self.check('name', '{ip1}'),
            self.check('resourceGroup', '{rg}')
        ])

        self.cmd('network public-ip delete -g {rg} -n {ip1}')
        self.cmd('network public-ip list -g {rg}',
                 checks=self.check("length[?name == '{ip1}']", None))

    @ResourceGroupPreparer(name_prefix='cli_test_public_ip_zone', location='eastus2')
    def test_network_public_ip_zone(self, resource_group):
        self.cmd('network public-ip create -g {rg} -n ip --sku Standard -z 1 2 3', checks=[
            self.check('length(publicIp.zones)', 3)
        ])


class NetworkZonedPublicIpScenarioTest(ScenarioTest):

    @ResourceGroupPreparer(name_prefix='cli_test_zoned_public_ip')
    def test_network_zoned_public_ip(self, resource_group):
        self.kwargs['ip'] = 'pubip'
        self.cmd('network public-ip create -g {rg} -n {ip} -l centralus -z 2',
                 checks=self.check('publicIp.zones[0]', '2'))

        table_output = self.cmd('network public-ip show -g {rg} -n {ip} -otable').output
        self.assertEqual(table_output.splitlines()[2].split(), ['pubip', resource_group, 'centralus', '2', 'IPv4', 'Dynamic', '4', 'Succeeded'])


class NetworkRouteFilterScenarioTest(ScenarioTest):

    @AllowLargeResponse()
    @ResourceGroupPreparer(name_prefix='cli_test_network_route_filter')
    def test_network_route_filter(self, resource_group):
        self.kwargs['filter'] = 'filter1'
        self.kwargs['rg'] = resource_group
        self.cmd('network route-filter create -g {rg} -n {filter} --tags foo=doo')
        self.cmd('network route-filter update -g {rg} -n {filter}')
        self.cmd('network route-filter show -g {rg} -n {filter}')
        self.cmd('network route-filter list -g {rg}')

        # temporalily disable this test
        # self.cmd('network route-filter rule list-service-communities')
        self.cmd('network route-filter rule create -g {rg} --filter-name {filter} -n rule1 --communities 12076:5040 12076:5030 --access allow')
        self.cmd('network route-filter rule update -g {rg} --filter-name {filter} -n rule1 --set access=Deny')
        self.cmd('network route-filter rule show -g {rg} --filter-name {filter} -n rule1')
        self.cmd('network route-filter rule list -g {rg} --filter-name {filter}')
        self.cmd('network route-filter rule delete -g {rg} --filter-name {filter} -n rule1')

        self.cmd('network route-filter delete -g {rg} -n {filter}')


class NetworkExpressRouteScenarioTest(ScenarioTest):

    def _test_express_route_peering(self):

        def _create_peering(peering, peer_asn, vlan, primary_prefix, secondary_prefix):
            self.kwargs.update({
                'peering': peering,
                'asn': peer_asn,
                'vlan': vlan,
                'pri_prefix': primary_prefix,
                'sec_prefix': secondary_prefix
            })
            self.cmd('network express-route peering create -g {rg} --circuit-name {er} --peering-type {peering} --peer-asn {asn} --vlan-id {vlan} --primary-peer-subnet {pri_prefix} --secondary-peer-subnet {sec_prefix}')

        # create private peerings
        _create_peering('AzurePrivatePeering', 10001, 101, '102.0.0.0/30', '103.0.0.0/30')

        self.cmd('network express-route peering create -g {rg} --circuit-name {er} --peering-type MicrosoftPeering --peer-asn 10002 --vlan-id 103 --primary-peer-subnet 104.0.0.0/30 --secondary-peer-subnet 105.0.0.0/30 --advertised-public-prefixes 104.0.0.0/30 --customer-asn 10000 --routing-registry-name level3')
        self.cmd('network express-route peering show -g {rg} --circuit-name {er} -n MicrosoftPeering', checks=[
            self.check('microsoftPeeringConfig.advertisedPublicPrefixes[0]', '104.0.0.0/30'),
            self.check('microsoftPeeringConfig.customerAsn', 10000),
            self.check('microsoftPeeringConfig.routingRegistryName', 'LEVEL3')
        ])

        self.cmd('network express-route peering delete -g {rg} --circuit-name {er} -n MicrosoftPeering')

        self.cmd('network express-route peering list --resource-group {rg} --circuit-name {er}',
                 checks=self.check('length(@)', 1))

        self.cmd('network express-route peering update -g {rg} --circuit-name {er} -n AzurePrivatePeering --set vlanId=200',
                 checks=self.check('vlanId', 200))

    def _test_express_route_auth(self):

        self.cmd('network express-route auth create -g {rg} --circuit-name {er} -n auth1',
                 checks=self.check('authorizationUseStatus', 'Available'))

        self.cmd('network express-route auth list --resource-group {rg} --circuit-name {er}',
                 checks=self.check('length(@)', 1))

        self.cmd('network express-route auth show -g {rg} --circuit-name {er} -n auth1',
                 checks=self.check('authorizationUseStatus', 'Available'))

        self.cmd('network express-route auth delete -g {rg} --circuit-name {er} -n auth1')

        self.cmd('network express-route auth list --resource-group {rg} --circuit-name {er}', checks=self.is_empty())

    @record_only()  # record_only as the express route is extremely expensive, contact service team for an available ER
    @ResourceGroupPreparer(name_prefix='cli_test_express_route')
    def test_network_express_route(self, resource_group):

        self.kwargs = {
            'rg': resource_group,
            'er': 'circuit1',
            'rt': 'Microsoft.Network/expressRouteCircuits'
        }

        self.cmd('network express-route list-service-providers', checks=[
            self.check('type(@)', 'array'),
            self.check("length([?type == 'Microsoft.Network/expressRouteServiceProviders']) == length(@)", True)
        ])

        # Premium SKU required to create MicrosoftPeering settings
        self.cmd('network express-route create -g {rg} -n {er} --bandwidth 50 --provider "Ibiza Test Provider" --peering-location Area51 --sku-tier Premium --tags foo=doo')
        self.cmd('network express-route list', checks=[
            self.check('type(@)', 'array'),
            self.check("length([?type == '{rt}']) == length(@)", True)
        ])
        self.cmd('network express-route list --resource-group {rg}', checks=[
            self.check('type(@)', 'array'),
            self.check("length([?type == '{rt}']) == length(@)", True),
            self.check("length([?resourceGroup == '{rg}']) == length(@)", True)
        ])
        self.cmd('network express-route show --resource-group {rg} --name {er}', checks=[
            self.check('type(@)', 'object'),
            self.check('type', '{rt}'),
            self.check('name', '{er}'),
            self.check('resourceGroup', '{rg}'),
            self.check('tags.foo', 'doo')
        ])
        self.cmd('network express-route get-stats --resource-group {rg} --name {er}',
                 checks=self.check('type(@)', 'object'))

        self.cmd('network express-route update -g {rg} -n {er} --set tags.test=Test', checks=[
            self.check('tags.test', 'Test')
        ])

        self.cmd('network express-route update -g {rg} -n {er} --tags foo=boo',
                 checks=self.check('tags.foo', 'boo'))

        self._test_express_route_auth()

        self._test_express_route_peering()

        # because the circuit isn't actually provisioned, these commands will not return anything useful
        # so we will just verify that the command makes it through the SDK without error.
        self.cmd('network express-route list-arp-tables --resource-group {rg} --name {er} --peering-name azureprivatepeering --path primary')
        self.cmd('network express-route list-route-tables --resource-group {rg} --name {er} --peering-name azureprivatepeering --path primary')
        self.cmd('network express-route list-route-tables-summary --resource-group {rg} --name {er} --peering-name azureprivatepeering --path primary')

        self.cmd('network express-route delete --resource-group {rg} --name {er}')
        # Expecting no results as we just deleted the only express route in the resource group
        self.cmd('network express-route list --resource-group {rg}', checks=self.is_empty())

        with self.assertRaisesRegexp(CLIError, 'Please provide a complete resource ID'):
            self.cmd('network express-route gateway connection show --ids /subscriptions/00000000-0000-0000-0000-000000000000/resourceGroups/myrg/providers/Microsoft.Network/expressRouteGateways/aaa')

    @unittest.skip('Test is wrong, please fix. rg not found')
    @ResourceGroupPreparer(name_prefix='cli_test_express_route')
    def test_network_express_route_connection_routing_configuration(self, resource_group):
        self.kwargs = {
            'rg': 'dedharrtv3final',
            'gw': '16297a6ff5314c0f8d0eb580aa7861b3-eastus-er-gw',
            'connection': 'yuerconnection',
            'peering': '/subscriptions/00000000-0000-0000-0000-000000000000/resourceGroups/dedharrtv3final/providers/Microsoft.Network/expressRouteCircuits/clicktfinal/peerings/AzurePrivatePeering',
            'route_table1': '/subscriptions/00000000-0000-0000-0000-000000000000/resourceGroups/dedharrtv3final/providers/Microsoft.Network/virtualHubs/blhub/hubRouteTables/routetable1',
            'route_table2': '/subscriptions/00000000-0000-0000-0000-000000000000/resourceGroups/dedharrtv3final/providers/Microsoft.Network/virtualHubs/blhub/hubRouteTables/routetable2'
        }

        self.cmd('network express-route gateway connection update '
                 '-n {connection} '
                 '-g {rg} '
                 '--gateway-name {gw} '
                 '--peering {peering} '
                 '--associated-route-table {route_table1} '
                 '--propagated-route-tables {route_table1} {route_table2} '
                 '--labels label1 label2',
                 checks=[
                     self.check('provisioningState', 'Succeeded'),
                     self.check('name', self.kwargs['connection']),
                     self.check('routingConfiguration.associatedRouteTable.id', self.kwargs['route_table1']),
                     self.check('length(routingConfiguration.propagatedRouteTables.ids)', 2),
                     self.check('routingConfiguration.propagatedRouteTables.ids[0].id', self.kwargs['route_table1']),
                     self.check('routingConfiguration.propagatedRouteTables.ids[1].id', self.kwargs['route_table2']),
                     self.check('length(routingConfiguration.propagatedRouteTables.labels)', 2),
                     self.check('routingConfiguration.propagatedRouteTables.labels[0]', 'label1'),
                     self.check('routingConfiguration.propagatedRouteTables.labels[1]', 'label2')])

        self.cmd('network express-route gateway connection show -n {connection} -g {rg} --gateway-name {gw}', checks=[
            self.check('provisioningState', 'Succeeded'),
            self.check('name', self.kwargs['connection']),
            self.check('routingConfiguration.associatedRouteTable.id', self.kwargs['route_table1']),
            self.check('length(routingConfiguration.propagatedRouteTables.ids)', 2),
            self.check('routingConfiguration.propagatedRouteTables.ids[0].id', self.kwargs['route_table1']),
            self.check('routingConfiguration.propagatedRouteTables.ids[1].id', self.kwargs['route_table2']),
            self.check('length(routingConfiguration.propagatedRouteTables.labels)', 2),
            self.check('routingConfiguration.propagatedRouteTables.labels[0]', 'label1'),
            self.check('routingConfiguration.propagatedRouteTables.labels[1]', 'label2')
        ])


class NetworkExpressRoutePortScenarioTest(ScenarioTest):

    def __init__(self, method_name):
        super().__init__(method_name, recording_processors=[
            ExpressRoutePortLOAContentReplacer()
        ])

    @AllowLargeResponse()
    @ResourceGroupPreparer(name_prefix='cli_test_express_route_port', location='eastus')
    @KeyVaultPreparer(name_prefix='test-er-port-kv', location='eastus')
    def test_network_express_route_port(self, resource_group, key_vault):
        self.kwargs.update({
            'rg': resource_group,
            'location': 'eastus',
            'name': 'expressRouteTest',
            'peeringRG': 'Equinix-Ashburn-DC2',
            'encapsulation': 'QinQ',
            'bandwidth': '10 Gbps',
            'cipher': 'GcmAes128',
            'kv': key_vault,
            'CAK_name': 'CAK',
            'CAK_value': 'b4355b9ccaf727d2ba7744ee991ce00e',
            'CKN_name': 'CKN',
            'CKN_value': '93e9ce8469eff0536784fc4ad253b5a6',
        })
        self.kwargs['CAK_id'] = self.cmd('keyvault secret set --name {CAK_name} --vault-name {kv} --value {CAK_value}').get_output_in_json()['id']
        self.kwargs['CKN_id'] = self.cmd('keyvault secret set --name {CKN_name} --vault-name {kv} --value {CKN_value}').get_output_in_json()['id']
        identity = self.cmd('identity create -g {rg} -n {name}').get_output_in_json()
        self.cmd('keyvault set-policy -n {kv} --secret-permissions get --object-id ' + identity['principalId'])

        self.cmd('network express-route port location list')

        self.cmd('network express-route port location show -l {peeringRG}', checks=[
            self.check('name', self.kwargs['peeringRG'])
        ])

        self.cmd('network express-route port create -g {rg} -n {name} --location {location} --peering-location {peeringRG} --encapsulation {encapsulation} --bandwidth {bandwidth}', checks=[
            self.check('name', self.kwargs['name']),
            self.check('length(links)', 2),
        ])
        self.cmd('network express-route port list -g {rg}', checks=[
            self.check('length(@)', 1)
        ])
        self.cmd('network express-route port show -g {rg} -n {name}')

        self.cmd('network express-route port identity assign -g {rg} -n {name} --identity ' + identity['id'])

        self.cmd('network express-route port identity show -g {rg} -n {name}')

        self.cmd('network express-route port link list -g {rg} --port-name {name}', checks=[
            self.check('length(@)', 2)
        ])
        self.cmd('network express-route port link show -g {rg} --port-name {name} -n link1', checks=[
            self.check('name', 'link1')
        ])

        self.cmd('network express-route port link update -g {rg} --port-name {name} -n link1 '
                 '--macsec-ckn-secret-identifier {CKN_id} --macsec-cak-secret-identifier {CAK_id} '
                 '--macsec-cipher {cipher} --admin-state', checks=[
            self.check('adminState', 'Enabled'),
            self.check('macSecConfig.cakSecretIdentifier', self.kwargs['CAK_id']),
            self.check('macSecConfig.cknSecretIdentifier', self.kwargs['CKN_id']),
            self.check('macSecConfig.cipher', self.kwargs['cipher']),
        ])

        self.cmd('network express-route port generate-loa --customer-name MyCustomer -g {rg} --name {name} -f loa1')


class NetworkExpressRouteIPv6PeeringScenarioTest(ScenarioTest):

    @record_only()  # record_only as the express route is extremely expensive, contact service team for an available ER
    @ResourceGroupPreparer(name_prefix='cli_test_express_route_ipv6_peering')
    def test_network_express_route_ipv6_peering(self, resource_group):

        self.kwargs['er'] = 'circuit1'

        # Premium SKU required to create MicrosoftPeering settings
        self.cmd('network express-route create -g {rg} -n {er} --bandwidth 50 --provider "Ibiza Test Provider" --peering-location Area51 --sku-tier Premium')
        self.cmd('network express-route peering create -g {rg} --circuit-name {er} --peering-type MicrosoftPeering --peer-asn 10002 --vlan-id 103 --primary-peer-subnet 104.0.0.0/30 --secondary-peer-subnet 105.0.0.0/30 --advertised-public-prefixes 104.0.0.0/30 --customer-asn 10000 --routing-registry-name level3')
        self.cmd('network express-route peering update -g {rg} --circuit-name {er} -n MicrosoftPeering --ip-version ipv6 --primary-peer-subnet 2001:db00::/126 --secondary-peer-subnet 2002:db00::/126 --advertised-public-prefixes 2001:db00::/126 --customer-asn 100001 --routing-registry-name level3')
        self.cmd('network express-route peering show -g {rg} --circuit-name {er} -n MicrosoftPeering', checks=[
            self.check('microsoftPeeringConfig.advertisedPublicPrefixes[0]', '104.0.0.0/30'),
            self.check('microsoftPeeringConfig.customerAsn', 10000),
            self.check('microsoftPeeringConfig.routingRegistryName', 'LEVEL3'),
            self.check('ipv6PeeringConfig.microsoftPeeringConfig.advertisedPublicPrefixes[0]', '2001:db00::/126'),
            self.check('ipv6PeeringConfig.microsoftPeeringConfig.customerAsn', 100001),
            self.check('ipv6PeeringConfig.state', 'Enabled')
        ])
        self.cmd('network express-route peering get-stats -g {rg} --circuit-name {er} -n MicrosoftPeering', checks=[
            self.check('type(@)', 'object'),
        ])

    @record_only()  # record_only as the express route is extremely expensive, contact service team for an available ER
    @ResourceGroupPreparer(name_prefix='cli_test_express_route_ipv6_peering2', location='eastus')
    def test_network_express_route_ipv6_peering2(self, resource_group):
        self.kwargs['er'] = 'test_circuit'
        # create with ipv6
        self.cmd('network express-route create -g {rg} -n {er} --bandwidth 50 --provider "Ibiza Test Provider" '
                 '--peering-location Area51 --sku-tier Premium')
        self.cmd('network express-route peering create -g {rg} --circuit-name {er} --peering-type AzurePrivatePeering '
                 '--peer-asn 10002 --vlan-id 103 --ip-version ipv6 --primary-peer-subnet 2002:db00::/126 '
                 '--secondary-peer-subnet 2003:db00::/126',
                 checks=[self.check('ipv6PeeringConfig.primaryPeerAddressPrefix', '2002:db00::/126'),
                         self.check('ipv6PeeringConfig.secondaryPeerAddressPrefix', '2003:db00::/126')])


class NetworkExpressRouteGlobalReachScenarioTest(ScenarioTest):

    @record_only()  # record_only as the express route is extremely expensive, contact service team for an available ER
    @ResourceGroupPreparer(name_prefix='cli_test_express_route_global_reach')
    def test_network_express_route_global_reach(self, resource_group):
        from azure.core.exceptions import HttpResponseError
        self.kwargs.update({
            'er1': 'er1',
            'er2': 'er2',
            'conn12': 'conn12',
        })

        self.cmd('network express-route create -g {rg} -n {er1} --allow-global-reach --bandwidth 50 --peering-location Area51 --provider "Microsoft ER Test" --sku-tier Premium')
        self.cmd('network express-route peering create -g {rg} --circuit-name {er1} --peering-type AzurePrivatePeering --peer-asn 10001 --vlan-id 101 --primary-peer-subnet 102.0.0.0/30 --secondary-peer-subnet 103.0.0.0/30')

        self.cmd('network express-route create -g {rg} -n {er2} --allow-global-reach --bandwidth 50 --peering-location "Denver Test" --provider "Test Provider NW" --sku-tier Premium')
        self.cmd('network express-route peering create -g {rg} --circuit-name {er2} --peering-type AzurePrivatePeering --peer-asn 10002 --vlan-id 102 --primary-peer-subnet 104.0.0.0/30 --secondary-peer-subnet 105.0.0.0/30')

        # These commands won't succeed because circuit creation requires a manual step from the service.
        with self.assertRaisesRegexp(HttpResponseError, 'is Not Provisioned'):
            self.cmd('network express-route peering connection create -g {rg} --circuit-name {er1} --peering-name AzurePrivatePeering -n {conn12} --peer-circuit {er2} --address-prefix 104.0.0.0/29')
        self.cmd('network express-route peering connection show -g {rg} --circuit-name {er1} --peering-name AzurePrivatePeering -n {conn12}')
        self.cmd('network express-route peering connection list -g {rg} --circuit-name {er1} --peering-name AzurePrivatePeering')
        self.cmd('network express-route peering connection delete -g {rg} --circuit-name {er1} --peering-name AzurePrivatePeering -n {conn12}')

    @record_only()  # record_only as the express route is extremely expensive, contact service team for an available ER
    @ResourceGroupPreparer(name_prefix='cli_test_express_route_peer_connection')
    def test_network_express_route_peer_connection(self, resource_group):
        from msrestazure.azure_exceptions import CloudError

        self.kwargs.update({
            'er1': 'er1',
            'er2': 'er2',
            'peconn12': 'peconn12',
        })

        self.cmd('network express-route create -g {rg} -n {er1} --allow-global-reach --bandwidth 50 --peering-location Area51 --provider "Microsoft ER Test" --sku-tier Premium')
        self.cmd('network express-route peering create -g {rg} --circuit-name {er1} --peering-type AzurePrivatePeering --peer-asn 10001 --vlan-id 101 --primary-peer-subnet 102.0.0.0/30 --secondary-peer-subnet 103.0.0.0/30')

        self.cmd('network express-route create -g {rg} -n {er2} --allow-global-reach --bandwidth 50 --peering-location "Denver Test" --provider "Test Provider NW" --sku-tier Premium')
        self.cmd('network express-route peering create -g {rg} --circuit-name {er2} --peering-type AzurePrivatePeering --peer-asn 10002 --vlan-id 102 --primary-peer-subnet 104.0.0.0/30 --secondary-peer-subnet 105.0.0.0/30')

        # cannot create it, so this test will fail due to resource is not found.
        with self.assertRaisesRegexp(SystemExit, '3'):
            self.cmd('network express-route peering peer-connection show -g {rg} --circuit-name {er1} --peering-name AzurePrivatePeering -n {peconn12}')
        self.cmd('network express-route peering peer-connection list -g {rg} --circuit-name {er1} --peering-name AzurePrivatePeering')


class NetworkCrossRegionLoadBalancerScenarioTest(ScenarioTest):

    @AllowLargeResponse()
    @ResourceGroupPreparer(name_prefix='cli_test_cr_load_balancer')
    def test_network_cross_region_lb(self, resource_group):

        self.kwargs.update({
            'lb': 'cross-region-lb',
            'rg': resource_group,
            'rt': 'Microsoft.Network/loadBalancers',
            'pub_ip': 'publicip4'
        })

        # test lb create with min params (new ip)
        self.cmd('network cross-region-lb create -n {lb}1 -g {rg}', checks=[
            self.check('loadBalancer.frontendIPConfigurations[0].properties.privateIPAllocationMethod', 'Dynamic'),
            self.check('loadBalancer.frontendIPConfigurations[0].resourceGroup', '{rg}')
        ])

        # test internet facing load balancer with new static public IP
        self.cmd('network cross-region-lb create -n {lb}2 -g {rg} --public-ip-address-allocation static --tags foo=doo')
        self.cmd('network public-ip show -g {rg} -n PublicIP{lb}2', checks=[
            self.check('publicIpAllocationMethod', 'Static'),
            self.check('tags.foo', 'doo')
        ])

        # test internet facing load balancer with existing public IP (by name)
        self.cmd('network public-ip create -n {pub_ip} -g {rg} --sku Standard --tier Global')
        self.cmd('network cross-region-lb create -n {lb}3 -g {rg} --public-ip-address {pub_ip}', checks=[
            self.check('loadBalancer.frontendIPConfigurations[0].properties.privateIPAllocationMethod', 'Dynamic'),
            self.check('loadBalancer.frontendIPConfigurations[0].resourceGroup', '{rg}'),
            self.check("loadBalancer.frontendIPConfigurations[0].properties.publicIPAddress.contains(id, '{pub_ip}')", True)
        ])

        self.cmd('network cross-region-lb list', checks=[
            self.check('type(@)', 'array'),
            self.check("length([?type == '{rt}']) == length(@)", True)
        ])
        self.cmd('network cross-region-lb list --resource-group {rg}', checks=[
            self.check('type(@)', 'array'),
            self.check("length([?type == '{rt}']) == length(@)", True),
            self.check("length([?resourceGroup == '{rg}']) == length(@)", True)
        ])
        self.cmd('network cross-region-lb show --resource-group {rg} --name {lb}1', checks=[
            self.check('type(@)', 'object'),
            self.check('type', '{rt}'),
            self.check('resourceGroup', '{rg}'),
            self.check('name', '{lb}1')
        ])
        self.cmd('network cross-region-lb delete --resource-group {rg} --name {lb}1')
        # Expecting no results as we just deleted the only lb in the resource group
        self.cmd('network cross-region-lb list --resource-group {rg}', checks=self.check('length(@)', 2))

    @ResourceGroupPreparer(name_prefix='cli_test_cross_region_load_balancer_ip_config')
    def test_network_cross_region_load_balancer_ip_config(self, resource_group):

        for i in range(1, 4):  # create 3 public IPs to use for the test
            self.cmd('network public-ip create -g {{rg}} -n publicip{} --sku Standard'.format(i))

        # create internet-facing LB with public IP (lb1)
        self.cmd('network cross-region-lb create -g {rg} -n lb1 --public-ip-address publicip1')

        # Test frontend IP configuration for internet-facing LB
        self.cmd('network cross-region-lb frontend-ip create -g {rg} --lb-name lb1 -n ipconfig1 --public-ip-address publicip2')
        self.cmd('network cross-region-lb frontend-ip list -g {rg} --lb-name lb1',
                 checks=self.check('length(@)', 2))
        self.cmd('network cross-region-lb frontend-ip update -g {rg} --lb-name lb1 -n ipconfig1 --public-ip-address publicip3')
        self.cmd('network cross-region-lb frontend-ip show -g {rg} --lb-name lb1 -n ipconfig1',
                 checks=self.check("publicIpAddress.contains(id, 'publicip3')", True))

        # test generic update
        self.kwargs['ip2_id'] = resource_id(subscription=self.get_subscription_id(), resource_group=self.kwargs['rg'], namespace='Microsoft.Network', type='publicIPAddresses', name='publicip2')
        self.cmd('network cross-region-lb frontend-ip update -g {rg} --lb-name lb1 -n ipconfig1 --set publicIpAddress.id="{ip2_id}"',
                 checks=self.check("publicIpAddress.contains(id, 'publicip2')", True))
        self.cmd('network cross-region-lb frontend-ip delete -g {rg} --lb-name lb1 -n ipconfig1')
        self.cmd('network cross-region-lb frontend-ip list -g {rg} --lb-name lb1',
                 checks=self.check('length(@)', 1))

    @ResourceGroupPreparer(name_prefix='cli_test_cross_region_lb_address_pool', location='eastus2')
    def test_network_cross_region_lb_address_pool(self, resource_group):

        self.kwargs.update({
            'lb': self.create_random_name('cross_region_lb', 24),
            'rg': resource_group
        })

        self.cmd('network cross-region-lb create -g {rg} -n {lb}')

        for i in range(1, 4):
            self.cmd('network cross-region-lb address-pool create -g {{rg}} --lb-name {{lb}} -n bap{}'.format(i),
                     checks=self.check('name', 'bap{}'.format(i)))
        self.cmd('network lb address-pool list -g {rg} --lb-name {lb}',
                 checks=self.check('length(@)', 4))
        self.cmd('network lb address-pool show -g {rg} --lb-name {lb} -n bap1',
                 checks=self.check('name', 'bap1'))
        self.cmd('network lb address-pool delete -g {rg} --lb-name {lb} -n bap1',
                 checks=self.is_empty())
        self.cmd('network lb address-pool list -g {rg} --lb-name {lb}',
                 checks=self.check('length(@)', 3))

    @ResourceGroupPreparer(name_prefix='cli_test_cross_region_lb_address_pool_addresses', location='eastus2')
    def test_network_cross_region_lb_address_pool_addresses(self, resource_group):

        self.kwargs.update({
            'regional_lb1': self.create_random_name('regional_lb', 24),
            'regional_lb2': self.create_random_name('regional_lb', 24),
            'lb': self.create_random_name('cross_region_lb', 24),
            'address_pool': self.create_random_name('address_pool', 24),
            'backend_address1': self.create_random_name('backend_address', 24),
            'backend_address2': self.create_random_name('backend_address', 24),
            'rg': resource_group,
            'lb_address_pool_file_path': os.path.join(TEST_DIR, 'test-cross-region-lb-address-pool-config.json')
        })

        regional_lb_frontend_ip_address1 = self.cmd('network lb create -n {regional_lb1} -g {rg} --sku Standard').get_output_in_json()['loadBalancer']['frontendIPConfigurations'][0]['id']
        regional_lb_frontend_ip_address2 = self.cmd('network lb create -n {regional_lb2} -g {rg} --sku Standard').get_output_in_json()['loadBalancer']['frontendIPConfigurations'][0]['id']

        self.kwargs.update({
            'regional_lb_frontend_ip_address1': regional_lb_frontend_ip_address1,
            'regional_lb_frontend_ip_address2': regional_lb_frontend_ip_address2
        })
        self.cmd('network cross-region-lb create -g {rg} -n {lb}')

        self.cmd('network cross-region-lb address-pool create -g {rg} --lb-name {lb} -n {address_pool} '
                 '--backend-address name={backend_address1} frontend-ip-address={regional_lb_frontend_ip_address1} ',
                 checks=self.check('name', self.kwargs['address_pool']))

        self.cmd('network cross-region-lb address-pool address add -g {rg} --lb-name {lb} --pool-name {address_pool} --name {backend_address2} --frontend-ip-address {regional_lb_frontend_ip_address2}', checks=self.check('name', self.kwargs['address_pool']))

        self.cmd('network cross-region-lb address-pool address remove -g {rg} --lb-name {lb} --pool-name {address_pool} --name {backend_address2}', checks=self.check('name', self.kwargs['address_pool']))

        self.cmd('network cross-region-lb address-pool address list -g {rg} --lb-name {lb} --pool-name {address_pool}', checks=self.check('length(@)', 1))

        self.cmd('network cross-region-lb address-pool list -g {rg} --lb-name {lb}',
                 checks=self.check('length(@)', 2))
        self.cmd('network cross-region-lb address-pool show -g {rg} --lb-name {lb} -n {address_pool}',
                 checks=self.check('name', self.kwargs['address_pool']))
        self.cmd('network cross-region-lb address-pool delete -g {rg} --lb-name {lb} -n {address_pool}',
                 checks=self.is_empty())
        self.cmd('network cross-region-lb address-pool list -g {rg} --lb-name {lb}',
                 checks=self.check('length(@)', 1))

    @ResourceGroupPreparer(name_prefix='cli_test_cross_region_lb_probes', location='eastus2')
    def test_network_cross_region_lb_probes(self, resource_group):

        self.kwargs['lb'] = 'lb1'
        self.kwargs['lb2'] = 'lb2'
        self.cmd('network cross-region-lb create -g {rg} -n {lb}')

        for i in range(1, 4):
            self.cmd('network cross-region-lb probe create -g {{rg}} --lb-name {{lb}} -n probe{0} --port {0} --protocol http --path "/test{0}"'.format(i))
        self.cmd('network lb probe list -g {rg} --lb-name {lb}',
                 checks=self.check('length(@)', 3))
        self.cmd('network cross-region-lb probe update -g {rg} --lb-name {lb} -n probe1 --interval 20 --threshold 5')
        self.cmd('network cross-region-lb probe update -g {rg} --lb-name {lb} -n probe2 --protocol tcp --path ""')
        self.cmd('network cross-region-lb probe show -g {rg} --lb-name {lb} -n probe1', checks=[
            self.check('intervalInSeconds', 20),
            self.check('numberOfProbes', 5)
        ])
        # test generic update
        self.cmd('network cross-region-lb probe update -g {rg} --lb-name {lb} -n probe1 --set intervalInSeconds=15 --set numberOfProbes=3', checks=[
            self.check('intervalInSeconds', 15),
            self.check('numberOfProbes', 3)
        ])

        self.cmd('network cross-region-lb probe show -g {rg} --lb-name {lb} -n probe2', checks=[
            self.check('protocol', 'Tcp'),
            self.check('path', None)
        ])
        self.cmd('network cross-region-lb probe delete -g {rg} --lb-name {lb} -n probe3')
        self.cmd('network cross-region-lb probe list -g {rg} --lb-name {lb}',
                 checks=self.check('length(@)', 2))

        # test standard LB supports https probe
        self.cmd('network cross-region-lb create -g {rg} -n {lb2}')
        self.cmd('network cross-region-lb probe create -g {rg} --lb-name {lb2} -n probe1 --port 443 --protocol https --path "/test1"')
        self.cmd('network cross-region-lb probe list -g {rg} --lb-name {lb2}', checks=self.check('[0].protocol', 'Https'))

    @ResourceGroupPreparer(name_prefix='cli_test_cross_region_lb_rules')
    def test_network_cross_region_lb_rules(self, resource_group):

        self.kwargs['lb'] = 'lb1'
        self.cmd('network cross-region-lb create -g {rg} -n {lb}')

        self.cmd('network cross-region-lb rule create -g {rg} --lb-name {lb} -n rule2 --frontend-port 60 --backend-port 60 --protocol tcp')
        self.cmd('network cross-region-lb address-pool create -g {rg} --lb-name {lb} -n bap1')
        self.cmd('network cross-region-lb address-pool create -g {rg} --lb-name {lb} -n bap2')
        self.cmd('network cross-region-lb rule create -g {rg} --lb-name {lb} -n rule1 --frontend-ip-name LoadBalancerFrontEnd --frontend-port 40 --backend-pool-name bap1 --backend-port 40 --protocol tcp')

        self.cmd('network cross-region-lb rule list -g {rg} --lb-name {lb}',
                 checks=self.check('length(@)', 2))
        self.cmd('network cross-region-lb rule update -g {rg} --lb-name {lb} -n rule1 --floating-ip true --idle-timeout 20 --load-distribution sourceip --protocol udp')
        self.cmd('network cross-region-lb rule update -g {rg} --lb-name {lb} -n rule2 --backend-pool-name bap2 --load-distribution sourceipprotocol')
        self.cmd('network cross-region-lb rule show -g {rg} --lb-name {lb} -n rule1', checks=[
            self.check('enableFloatingIp', True),
            self.check('idleTimeoutInMinutes', 20),
            self.check('loadDistribution', 'SourceIP'),
            self.check('protocol', 'Udp')
        ])
        # test generic update
        self.cmd('network cross-region-lb rule update -g {rg} --lb-name {lb} -n rule1 --set idleTimeoutInMinutes=5',
                 checks=self.check('idleTimeoutInMinutes', 5))

        self.cmd('network cross-region-lb rule show -g {rg} --lb-name {lb} -n rule2', checks=[
            self.check("backendAddressPool.contains(id, 'bap2')", True),
            self.check('loadDistribution', 'SourceIPProtocol')
        ])
        self.cmd('network cross-region-lb rule delete -g {rg} --lb-name {lb} -n rule1')
        self.cmd('network cross-region-lb rule delete -g {rg} --lb-name {lb} -n rule2')
        self.cmd('network cross-region-lb rule list -g {rg} --lb-name {lb}',
                 checks=self.check('length(@)', 0))


class NetworkLoadBalancerScenarioTest(ScenarioTest):

    @AllowLargeResponse()
    @ResourceGroupPreparer(name_prefix='cli_test_load_balancer', location='eastus2')
    def test_network_lb(self, resource_group):

        self.kwargs.update({
            'lb': 'lb',
            'rt': 'Microsoft.Network/loadBalancers',
            'vnet': 'mytestvnet',
            'pri_ip': '10.0.0.15',
            'pub_ip': 'publicip4'
        })

        # test lb create with min params (new ip)
        self.cmd('network lb create -n {lb}1 -g {rg}', checks=[
            self.check('loadBalancer.frontendIPConfigurations[0].properties.privateIPAllocationMethod', 'Dynamic'),
            self.check('loadBalancer.frontendIPConfigurations[0].resourceGroup', '{rg}')
        ])

        # test internet facing load balancer with new static public IP
        self.cmd('network lb create -n {lb}2 -g {rg} --public-ip-address-allocation static --tags foo=doo')
        self.cmd('network public-ip show -g {rg} -n PublicIP{lb}2', checks=[
            self.check('publicIpAllocationMethod', 'Static'),
            self.check('tags.foo', 'doo')
        ])

        # test internal load balancer create (existing subnet ID)
        self.kwargs['subnet_id'] = self.cmd('network vnet create -n {vnet} -g {rg} --subnet-name default').get_output_in_json()['newVNet']['subnets'][0]['id']
        self.cmd('network lb create -n {lb}3 -g {rg} --subnet {subnet_id} --private-ip-address {pri_ip}', checks=[
            self.check('loadBalancer.frontendIPConfigurations[0].properties.privateIPAllocationMethod', 'Static'),
            self.check('loadBalancer.frontendIPConfigurations[0].properties.privateIPAddress', '{pri_ip}'),
            self.check('loadBalancer.frontendIPConfigurations[0].resourceGroup', '{rg}'),
            self.check("loadBalancer.frontendIPConfigurations[0].properties.subnet.id", '{subnet_id}')
        ])

        # test internet facing load balancer with existing public IP (by name)
        self.cmd('network public-ip create -n {pub_ip} -g {rg}')
        self.cmd('network lb create -n {lb}4 -g {rg} --public-ip-address {pub_ip}', checks=[
            self.check('loadBalancer.frontendIPConfigurations[0].properties.privateIPAllocationMethod', 'Dynamic'),
            self.check('loadBalancer.frontendIPConfigurations[0].resourceGroup', '{rg}'),
            self.check("loadBalancer.frontendIPConfigurations[0].properties.publicIPAddress.contains(id, '{pub_ip}')", True)
        ])

        self.cmd('network lb list', checks=[
            self.check('type(@)', 'array'),
            self.check("length([?type == '{rt}']) == length(@)", True)
        ])
        self.cmd('network lb list --resource-group {rg}', checks=[
            self.check('type(@)', 'array'),
            self.check("length([?type == '{rt}']) == length(@)", True),
            self.check("length([?resourceGroup == '{rg}']) == length(@)", True)
        ])
        self.cmd('network lb show --resource-group {rg} --name {lb}1', checks=[
            self.check('type(@)', 'object'),
            self.check('type', '{rt}'),
            self.check('resourceGroup', '{rg}'),
            self.check('name', '{lb}1')
        ])
        self.cmd('network lb delete --resource-group {rg} --name {lb}1')
        # Expecting no results as we just deleted the only lb in the resource group
        self.cmd('network lb list --resource-group {rg}',
                 checks=self.check('length(@)', 3))


class NetworkLoadBalancerIpConfigScenarioTest(ScenarioTest):

    @ResourceGroupPreparer(name_prefix='cli_test_load_balancer_ip_config', location='eastus2')
    def test_network_load_balancer_ip_config(self, resource_group):

        for i in range(1, 4):  # create 3 public IPs to use for the test
            self.cmd('network public-ip create -g {{rg}} -n publicip{}'.format(i))

        # create internet-facing LB with public IP (lb1)
        self.cmd('network lb create -g {rg} -n lb1 --public-ip-address publicip1')

        # create internal LB (lb2)
        self.cmd('network vnet create -g {rg} -n vnet1 --subnet-name subnet1')
        self.cmd('network vnet subnet create -g {rg} --vnet-name vnet1 -n subnet2 --address-prefix 10.0.1.0/24')
        self.cmd('network lb create -g {rg} -n lb2 --subnet subnet1 --vnet-name vnet1')

        # Test frontend IP configuration for internet-facing LB
        self.cmd('network lb frontend-ip create -g {rg} --lb-name lb1 -n ipconfig1 --public-ip-address publicip2')
        self.cmd('network lb frontend-ip list -g {rg} --lb-name lb1',
                 checks=self.check('length(@)', 2))
        self.cmd('network lb frontend-ip update -g {rg} --lb-name lb1 -n ipconfig1 --public-ip-address publicip3')
        self.cmd('network lb frontend-ip show -g {rg} --lb-name lb1 -n ipconfig1',
                 checks=self.check("publicIpAddress.contains(id, 'publicip3')", True))

        # test generic update
        self.kwargs['ip2_id'] = resource_id(subscription=self.get_subscription_id(), resource_group=self.kwargs['rg'], namespace='Microsoft.Network', type='publicIPAddresses', name='publicip2')
        self.cmd('network lb frontend-ip update -g {rg} --lb-name lb1 -n ipconfig1 --set publicIpAddress.id="{ip2_id}"',
                 checks=self.check("publicIpAddress.contains(id, 'publicip2')", True))
        self.cmd('network lb frontend-ip delete -g {rg} --lb-name lb1 -n ipconfig1')
        self.cmd('network lb frontend-ip list -g {rg} --lb-name lb1',
                 checks=self.check('length(@)', 1))

        # Test frontend IP configuration for internal LB
        self.cmd('network lb frontend-ip create -g {rg} --lb-name lb2 -n ipconfig2 --vnet-name vnet1 --subnet subnet1 --private-ip-address 10.0.0.99')
        self.cmd('network lb frontend-ip list -g {rg} --lb-name lb2',
                 checks=self.check('length(@)', 2))
        self.cmd('network lb frontend-ip update -g {rg} --lb-name lb2 -n ipconfig2 --subnet subnet2 --vnet-name vnet1 --private-ip-address 10.0.1.100')
        self.cmd('network lb frontend-ip show -g {rg} --lb-name lb2 -n ipconfig2',
                 checks=self.check("subnet.contains(id, 'subnet2')", True))


class NetworkLoadBalancerOutboundRulesScenarioTest(ScenarioTest):

    @ResourceGroupPreparer(name_prefix='test_network_lb_outbound_rules', location='eastus2')
    def test_network_load_balancer_outbound_rules(self, resource_group, resource_group_location):

        self.kwargs.update({
            'loc': resource_group_location,
            'lb': 'lb1',
            'prefix': 'prefix1',
            'frontend1': 'LoadBalancerFrontEnd',
            'frontend2': 'prefixFrontEnd',
            'backend': 'lb1bepool',
            'rule1': 'rule1',
            'rule2': 'rule2'
        })

        self.cmd('network lb create -g {rg} -n {lb} --sku Standard')
        self.cmd('network public-ip prefix create -g {rg} -n {prefix} --length 30')
        self.cmd('network lb frontend-ip create -g {rg} --lb-name {lb} -n {frontend2} --public-ip-prefix {prefix}')
        self.cmd('network lb outbound-rule create -g {rg} --lb-name {lb} -n {rule1} --address-pool {backend} --enable-tcp-reset --frontend-ip-configs {frontend1} --outbound-ports 512 --protocol Tcp', checks=[
            self.check('enableTcpReset', True),
            self.check('protocol', 'Tcp'),
            self.check('allocatedOutboundPorts', 512),
            self.check("contains(backendAddressPool.id, '{backend}')", True),
            self.check("contains(frontendIpConfigurations[0].id, '{frontend1}')", True)
        ])
        self.cmd('network lb outbound-rule create -g {rg} --lb-name {lb} -n {rule2} --address-pool {backend} --frontend-ip-configs {frontend2} --idle-timeout 20 --protocol all', checks=[
            self.check('idleTimeoutInMinutes', 20),
            self.check("contains(backendAddressPool.id, '{backend}')", True),
            self.check("contains(frontendIpConfigurations[0].id, '{frontend2}')", True)
        ])
        self.cmd('network lb outbound-rule update -g {rg} --lb-name {lb} -n {rule2} --idle-timeout 25',
                 checks=self.check('idleTimeoutInMinutes', 25))
        self.cmd('network lb outbound-rule list -g {rg} --lb-name {lb}',
                 checks=self.check('length(@)', 2))
        self.cmd('network lb outbound-rule show -g {rg} --lb-name {lb} -n {rule1}', checks=[
            self.check('enableTcpReset', True),
            self.check('protocol', 'Tcp'),
            self.check('allocatedOutboundPorts', 512),
            self.check("contains(backendAddressPool.id, '{backend}')", True),
            self.check("contains(frontendIpConfigurations[0].id, '{frontend1}')", True)
        ])
        self.cmd('network lb outbound-rule delete -g {rg} --lb-name {lb} -n {rule1}')
        self.cmd('network lb outbound-rule list -g {rg} --lb-name {lb}',
                 checks=self.check('length(@)', 1))


class NetworkLoadBalancerSubresourceScenarioTest(ScenarioTest):

    @ResourceGroupPreparer(name_prefix='cli_test_lb_nat_rules', location='eastus2')
    def test_network_lb_nat_rules(self, resource_group):

        self.kwargs['lb'] = 'lb1'
        self.cmd('network lb create -g {rg} -n {lb}')

        for count in range(1, 3):
            self.cmd('network lb inbound-nat-rule create -g {{rg}} --lb-name {{lb}} -n rule{0} --protocol tcp --frontend-port {0} --backend-port {0} --frontend-ip-name LoadBalancerFrontEnd'.format(count))
        self.cmd('network lb inbound-nat-rule create -g {rg} --lb-name {lb} -n rule3 --protocol tcp --frontend-port 3 --backend-port 3')
        self.cmd('network lb inbound-nat-rule list -g {rg} --lb-name {lb}',
                 checks=self.check('length(@)', 3))
        self.cmd('network lb inbound-nat-rule update -g {rg} --lb-name {lb} -n rule1 --floating-ip true --idle-timeout 10')
        self.cmd('network lb inbound-nat-rule show -g {rg} --lb-name {lb} -n rule1', checks=[
            self.check('enableFloatingIp', True),
            self.check('idleTimeoutInMinutes', 10)
        ])
        # test generic update
        self.cmd('network lb inbound-nat-rule update -g {rg} --lb-name {lb} -n rule1 --set idleTimeoutInMinutes=5',
                 checks=self.check('idleTimeoutInMinutes', 5))

        for count in range(1, 4):
            self.cmd('network lb inbound-nat-rule delete -g {{rg}} --lb-name {{lb}} -n rule{}'.format(count))
        self.cmd('network lb inbound-nat-rule list -g {rg} --lb-name {lb}',
                 checks=self.check('length(@)', 0))

    @ResourceGroupPreparer(name_prefix='cli_test_lb_nat_pools', location='eastus2')
    def test_network_lb_nat_pools(self, resource_group):

        self.kwargs['lb'] = 'lb1'
        self.cmd('network lb create -g {rg} -n {lb}')

        for count in range(1000, 4000, 1000):
            self.cmd('network lb inbound-nat-pool create -g {{rg}} --lb-name {{lb}} -n rule{0} --protocol tcp --frontend-port-range-start {0}  --frontend-port-range-end {1} --backend-port {0}'.format(count, count + 999))
        self.cmd('network lb inbound-nat-pool list -g {rg} --lb-name {lb}',
                 checks=self.check('length(@)', 3))
        self.cmd('network lb inbound-nat-pool update -g {rg} --lb-name {lb} -n rule1000 --protocol udp --backend-port 50 --floating-ip --idle-timeout 20')
        self.cmd('network lb inbound-nat-pool show -g {rg} --lb-name {lb} -n rule1000', checks=[
            self.check('protocol', 'Udp'),
            self.check('backendPort', 50),
            self.check('enableFloatingIp', True),
            self.check('idleTimeoutInMinutes', 20)
        ])
        # test generic update
        self.cmd('network lb inbound-nat-pool update -g {rg} --lb-name {lb} -n rule1000 --set protocol=Tcp',
                 checks=self.check('protocol', 'Tcp'))

        for count in range(1000, 4000, 1000):
            self.cmd('network lb inbound-nat-pool delete -g {{rg}} --lb-name {{lb}} -n rule{}'.format(count))
        self.cmd('network lb inbound-nat-pool list -g {rg} --lb-name {lb}',
                 checks=self.check('length(@)', 0))

    @ResourceGroupPreparer(name_prefix='cli_test_lb_address_pool', location='eastus2')
    def test_network_lb_address_pool(self, resource_group):

        self.kwargs['lb'] = 'lb1'
        self.cmd('network lb create -g {rg} -n {lb}')

        for i in range(1, 4):
            self.cmd('network lb address-pool create -g {{rg}} --lb-name {{lb}} -n bap{}'.format(i),
                     checks=self.check('name', 'bap{}'.format(i)))
        self.cmd('network lb address-pool list -g {rg} --lb-name {lb}',
                 checks=self.check('length(@)', 4))
        self.cmd('network lb address-pool show -g {rg} --lb-name {lb} -n bap1',
                 checks=self.check('name', 'bap1'))
        self.cmd('network lb address-pool delete -g {rg} --lb-name {lb} -n bap1',
                 checks=self.is_empty())
        self.cmd('network lb address-pool list -g {rg} --lb-name {lb}',
                 checks=self.check('length(@)', 3))

    @ResourceGroupPreparer(name_prefix='cli_test_lb_address_pool_addresses', location='eastus2')
    def test_network_lb_address_pool_addresses(self, resource_group):

        self.kwargs.update({
            'lb': 'lb1',
            'vnet': 'clitestvnet',
            'nic': 'clitestnic',
            'rg': resource_group,
            'lb_address_pool_file_path': os.path.join(TEST_DIR, 'test-address-pool-config.json'),
            'subnet_name': 'subnetx'
        })
        self.cmd('network vnet create -g {rg} -n {vnet} --subnet-name subnet1')
        self.cmd('network vnet subnet create -g {rg} -n {subnet_name} --vnet-name {vnet} --address-prefixes 10.0.1.0/24')
        self.cmd('network nic create -g {rg} -n {nic} --subnet subnet1 --vnet-name {vnet}')
        self.cmd('network lb create -g {rg} -n {lb} --sku Standard')

        self.kwargs['subnet'] = self.cmd('network vnet show -g {rg} -n {vnet}').get_output_in_json()['subnets'][0]['id']

        # create with vnet
        self.cmd('network lb address-pool create -g {rg} --lb-name {lb} -n bap1 --vnet {vnet} '
                 '--backend-address name=addr1 ip-address=10.0.0.1 '
                 '--backend-address name=addr2 ip-address=10.0.0.2 '
                 '--backend-address name=addr3 ip-address=10.0.0.3',
                 checks=self.check('name', 'bap1'))

        # create with subnet
        self.cmd('network lb address-pool create -g {rg} --lb-name {lb} -n bap2 --vnet {vnet} '
                 '--backend-address name=addr1 ip-address=10.0.0.1 subnet={subnet} '
                 '--backend-address name=addr2 ip-address=10.0.0.2 subnet={subnet_name} '
                 '--backend-address name=addr3 ip-address=10.0.0.3 subnet={subnet}',
                 checks=self.check('name', 'bap2'))
        self.cmd('network lb address-pool delete -g {rg} --lb-name {lb} -n bap2 ')

        self.cmd('network lb address-pool address add -g {rg} --lb-name {lb} --pool-name bap1 --name addr6 --vnet {vnet} --ip-address 10.0.0.6', checks=self.check('name', 'bap1'))

        self.cmd('network lb address-pool address remove -g {rg} --lb-name {lb} --pool-name bap1 --name addr2', checks=self.check('name', 'bap1'))

        self.cmd('network lb address-pool address list -g {rg} --lb-name {lb} --pool-name bap1', checks=self.check('length(@)', '3'))

        self.cmd('network lb address-pool list -g {rg} --lb-name {lb}',
                 checks=self.check('length(@)', 2))
        self.cmd('network lb address-pool show -g {rg} --lb-name {lb} -n bap1',
                 checks=self.check('name', 'bap1'))
        self.cmd('network lb address-pool delete -g {rg} --lb-name {lb} -n bap1',
                 checks=self.is_empty())
        self.cmd('network lb address-pool list -g {rg} --lb-name {lb}',
                 checks=self.check('length(@)', 1))

        self.cmd('network lb address-pool create -g {rg} --lb-name {lb} -n bap1 --vnet {vnet} '
                 '--backend-addresses-config-file @"{lb_address_pool_file_path}"',
                 checks=self.check('name', 'bap1'))
        self.cmd('network lb address-pool address list -g {rg} --lb-name {lb} --pool-name bap1', checks=self.check('length(@)', '2'))
        self.cmd('network lb address-pool delete -g {rg} --lb-name {lb} -n bap1', checks=self.is_empty())
        self.cmd('network lb address-pool list -g {rg} --lb-name {lb}', checks=self.check('length(@)', 1))
        self.cmd('network lb address-pool create -g {rg} --lb-name {lb} -n bap1 --vnet {vnet}', checks=self.check('name', 'bap1'))

        self.cmd('network lb address-pool address add -g {rg} --lb-name {lb} --pool-name bap1 --name addr6 --vnet {vnet} --ip-address 10.0.0.6', checks=self.check('name', 'bap1'))

        self.cmd('network lb address-pool address list -g {rg} --lb-name {lb} --pool-name bap1', checks=self.check('length(@)', '1'))

        self.cmd('network lb address-pool address add -g {rg} --lb-name {lb} --pool-name bap1 --name addr7 --subnet {subnet} --ip-address 10.0.0.7', checks=self.check('name', 'bap1'))

        self.cmd('network lb address-pool address add -g {rg} --lb-name {lb} --pool-name bap1 --name addr8 --vnet {vnet} --subnet {subnet_name} --ip-address 10.0.0.8', checks=self.check('name', 'bap1'))

        self.cmd('network lb address-pool address list -g {rg} --lb-name {lb} --pool-name bap1', checks=self.check('length(@)', '3'))

    @ResourceGroupPreparer(name_prefix='cli_test_lb_probes', location='eastus2')
    def test_network_lb_probes(self, resource_group):

        self.kwargs['lb'] = 'lb1'
        self.kwargs['lb2'] = 'lb2'
        self.cmd('network lb create -g {rg} -n {lb}')

        for i in range(1, 4):
            self.cmd('network lb probe create -g {{rg}} --lb-name {{lb}} -n probe{0} --port {0} --protocol http --path "/test{0}"'.format(i))
        self.cmd('network lb probe list -g {rg} --lb-name {lb}',
                 checks=self.check('length(@)', 3))
        self.cmd('network lb probe update -g {rg} --lb-name {lb} -n probe1 --interval 20 --threshold 5')
        self.cmd('network lb probe update -g {rg} --lb-name {lb} -n probe2 --protocol tcp --path ""')
        self.cmd('network lb probe show -g {rg} --lb-name {lb} -n probe1', checks=[
            self.check('intervalInSeconds', 20),
            self.check('numberOfProbes', 5)
        ])
        # test generic update
        self.cmd('network lb probe update -g {rg} --lb-name {lb} -n probe1 --set intervalInSeconds=15 --set numberOfProbes=3', checks=[
            self.check('intervalInSeconds', 15),
            self.check('numberOfProbes', 3)
        ])

        self.cmd('network lb probe show -g {rg} --lb-name {lb} -n probe2', checks=[
            self.check('protocol', 'Tcp'),
            self.check('path', None)
        ])
        self.cmd('network lb probe delete -g {rg} --lb-name {lb} -n probe3')
        self.cmd('network lb probe list -g {rg} --lb-name {lb}',
                 checks=self.check('length(@)', 2))

        # test standard LB supports https probe
        self.cmd('network lb create -g {rg} -n {lb2} --sku standard')
        self.cmd('network lb probe create -g {rg} --lb-name {lb2} -n probe1 --port 443 --protocol https --path "/test1"')
        self.cmd('network lb probe list -g {rg} --lb-name {lb2}', checks=self.check('[0].protocol', 'Https'))

    @ResourceGroupPreparer(name_prefix='cli_test_lb_rules', location='eastus2')
    def test_network_lb_rules(self, resource_group):

        self.kwargs['lb'] = 'lb1'
        self.cmd('network lb create -g {rg} -n {lb}')

        self.cmd('network lb rule create -g {rg} --lb-name {lb} -n rule2 --frontend-port 60 --backend-port 60 --protocol tcp')
        self.cmd('network lb address-pool create -g {rg} --lb-name {lb} -n bap1')
        self.cmd('network lb address-pool create -g {rg} --lb-name {lb} -n bap2')
        self.cmd('network lb rule create -g {rg} --lb-name {lb} -n rule1 --frontend-ip-name LoadBalancerFrontEnd --frontend-port 40 --backend-pool-name bap1 --backend-port 40 --protocol tcp')

        self.cmd('network lb rule list -g {rg} --lb-name {lb}',
                 checks=self.check('length(@)', 2))
        self.cmd('network lb rule update -g {rg} --lb-name {lb} -n rule1 --floating-ip true --idle-timeout 20 --load-distribution sourceip --protocol udp')
        self.cmd('network lb rule update -g {rg} --lb-name {lb} -n rule2 --backend-pool-name bap2 --load-distribution sourceipprotocol')
        self.cmd('network lb rule show -g {rg} --lb-name {lb} -n rule1', checks=[
            self.check('enableFloatingIp', True),
            self.check('idleTimeoutInMinutes', 20),
            self.check('loadDistribution', 'SourceIP'),
            self.check('protocol', 'Udp')
        ])
        # test generic update
        self.cmd('network lb rule update -g {rg} --lb-name {lb} -n rule1 --set idleTimeoutInMinutes=5',
                 checks=self.check('idleTimeoutInMinutes', 5))

        self.cmd('network lb rule show -g {rg} --lb-name {lb} -n rule2', checks=[
            self.check("backendAddressPool.contains(id, 'bap2')", True),
            self.check('loadDistribution', 'SourceIPProtocol')
        ])
        self.cmd('network lb rule delete -g {rg} --lb-name {lb} -n rule1')
        self.cmd('network lb rule delete -g {rg} --lb-name {lb} -n rule2')
        self.cmd('network lb rule list -g {rg} --lb-name {lb}',
                 checks=self.check('length(@)', 0))


class NetworkLocalGatewayScenarioTest(ScenarioTest):

    @ResourceGroupPreparer(name_prefix='local_gateway_scenario')
    def test_network_local_gateway(self, resource_group):

        self.kwargs.update({
            'lgw1': 'lgw1',
            'lgw2': 'lgw2',
            'rt': 'Microsoft.Network/localNetworkGateways'
        })
        self.cmd('network local-gateway create --resource-group {rg} --name {lgw1} --gateway-ip-address 10.1.1.1 --tags foo=doo')
        self.cmd('network local-gateway update --resource-group {rg} --name {lgw1} --tags foo=boo',
                 checks=self.check('tags.foo', 'boo'))
        self.cmd('network local-gateway show --resource-group {rg} --name {lgw1}', checks=[
            self.check('type', '{rt}'),
            self.check('resourceGroup', '{rg}'),
            self.check('name', '{lgw1}')])

        self.cmd('network local-gateway create --resource-group {rg} --name {lgw2} --gateway-ip-address 10.1.1.2 --local-address-prefixes 10.0.1.0/24',
                 checks=self.check('localNetworkAddressSpace.addressPrefixes[0]', '10.0.1.0/24'))

        self.cmd('network local-gateway list --resource-group {rg}',
                 checks=self.check('length(@)', 2))

        self.cmd('network local-gateway delete --resource-group {rg} --name {lgw1}')
        self.cmd('network local-gateway list --resource-group {rg}',
                 checks=self.check('length(@)', 1))


class NetworkNicScenarioTest(ScenarioTest):

    @AllowLargeResponse()
    @ResourceGroupPreparer(name_prefix='cli_test_nic_scenario', location='eastus2')
    def test_network_nic(self, resource_group):

        self.kwargs.update({
            'nic': 'cli-test-nic',
            'rt': 'Microsoft.Network/networkInterfaces',
            'subnet': 'mysubnet',
            'vnet': 'myvnet',
            'nsg1': 'mynsg',
            'nsg2': 'myothernsg',
            'lb': 'mylb',
            'pri_ip': '10.0.0.15',
            'pub_ip': 'publicip1'
        })

        self.kwargs['subnet_id'] = self.cmd('network vnet create -g {rg} -n {vnet} --subnet-name {subnet}').get_output_in_json()['newVNet']['subnets'][0]['id']
        self.cmd('network nsg create -g {rg} -n {nsg1}')
        self.kwargs['nsg_id'] = self.cmd('network nsg show -g {rg} -n {nsg1}').get_output_in_json()['id']
        self.cmd('network nsg create -g {rg} -n {nsg2}')
        self.cmd('network public-ip create -g {rg} -n {pub_ip}')
        self.kwargs['pub_ip_id'] = self.cmd('network public-ip show -g {rg} -n {pub_ip}').get_output_in_json()['id']
        self.cmd('network lb create -g {rg} -n {lb}')
        self.cmd('network lb inbound-nat-rule create -g {rg} --lb-name {lb} -n rule1 --protocol tcp --frontend-port 100 --backend-port 100 --frontend-ip-name LoadBalancerFrontEnd')
        self.cmd('network lb inbound-nat-rule create -g {rg} --lb-name {lb} -n rule2 --protocol tcp --frontend-port 200 --backend-port 200 --frontend-ip-name LoadBalancerFrontEnd')
        self.kwargs['rule_ids'] = ' '.join(self.cmd('network lb inbound-nat-rule list -g {rg} --lb-name {lb} --query "[].id"').get_output_in_json())
        self.cmd('network lb address-pool create -g {rg} --lb-name {lb} -n bap1')
        self.cmd('network lb address-pool create -g {rg} --lb-name {lb} -n bap2')
        self.kwargs['address_pool_ids'] = ' '.join(self.cmd('network lb address-pool list -g {rg} --lb-name {lb} --query "[].id"').get_output_in_json())

        # create with minimum parameters
        self.cmd('network nic create -g {rg} -n {nic} --subnet {subnet} --vnet-name {vnet}', checks=[
            self.check('NewNIC.ipConfigurations[0].privateIpAllocationMethod', 'Dynamic'),
            self.check('NewNIC.provisioningState', 'Succeeded')
        ])
        # exercise optional parameters
        self.cmd('network nic create -g {rg} -n {nic} --subnet {subnet_id} --ip-forwarding --private-ip-address {pri_ip} --public-ip-address {pub_ip} --internal-dns-name test --dns-servers 100.1.2.3 --lb-address-pools {address_pool_ids} --lb-inbound-nat-rules {rule_ids} --accelerated-networking --tags foo=doo', checks=[
            self.check('NewNIC.ipConfigurations[0].privateIpAllocationMethod', 'Static'),
            self.check('NewNIC.ipConfigurations[0].privateIpAddress', '{pri_ip}'),
            self.check('NewNIC.enableIpForwarding', True),
            self.check('NewNIC.enableAcceleratedNetworking', True),
            self.check('NewNIC.provisioningState', 'Succeeded'),
            self.check('NewNIC.dnsSettings.internalDnsNameLabel', 'test'),
            self.check('length(NewNIC.dnsSettings.dnsServers)', 1)
        ])
        self.cmd('network lb list-nic -g {rg} -n {lb}', checks=[
            self.check('length(@)', 1)
        ])
        # exercise creating with NSG
        self.cmd('network nic create -g {rg} -n {nic} --subnet {subnet} --vnet-name {vnet} --network-security-group {nsg1}', checks=[
            self.check('NewNIC.ipConfigurations[0].privateIpAllocationMethod', 'Dynamic'),
            self.check('NewNIC.enableIpForwarding', False),
            self.check("NewNIC.networkSecurityGroup.contains(id, '{nsg1}')", True),
            self.check('NewNIC.provisioningState', 'Succeeded')
        ])
        # exercise creating with NSG and Public IP
        self.cmd('network nic create -g {rg} -n {nic} --subnet {subnet} --vnet-name {vnet} --network-security-group {nsg_id} --public-ip-address {pub_ip_id}', checks=[
            self.check('NewNIC.ipConfigurations[0].privateIpAllocationMethod', 'Dynamic'),
            self.check('NewNIC.enableIpForwarding', False),
            self.check("NewNIC.networkSecurityGroup.contains(id, '{nsg1}')", True),
            self.check('NewNIC.provisioningState', 'Succeeded')
        ])
        self.cmd('network nic list', checks=[
            self.check('type(@)', 'array'),
            self.check("length([?contains(id, 'networkInterfaces')]) == length(@)", True)
        ])
        self.cmd('network nic list --resource-group {rg}', checks=[
            self.check('type(@)', 'array'),
            self.check("length([?type == '{rt}']) == length(@)", True),
            self.check("length([?resourceGroup == '{rg}']) == length(@)", True)
        ])
        self.cmd('network nic show --resource-group {rg} --name {nic}', checks=[
            self.check('type(@)', 'object'),
            self.check('type', '{rt}'),
            self.check('resourceGroup', '{rg}'),
            self.check('name', '{nic}')
        ])
        self.cmd('network nic update -g {rg} -n {nic} --internal-dns-name noodle --ip-forwarding true --accelerated-networking false --dns-servers "" --network-security-group {nsg2}', checks=[
            self.check('enableIpForwarding', True),
            self.check('enableAcceleratedNetworking', False),
            self.check('dnsSettings.internalDnsNameLabel', 'noodle'),
            self.check('length(dnsSettings.dnsServers)', 0),
            self.check("networkSecurityGroup.contains(id, '{nsg2}')", True)
        ])
        # test generic update
        self.cmd('network nic update -g {rg} -n {nic} --set dnsSettings.internalDnsNameLabel=doodle --set enableIpForwarding=false', checks=[
            self.check('enableIpForwarding', False),
            self.check('dnsSettings.internalDnsNameLabel', 'doodle')
        ])

        self.cmd('network nic delete --resource-group {rg} --name {nic}')
        self.cmd('network nic list -g {rg}', checks=self.is_empty())


class NetworkNicAppGatewayScenarioTest(ScenarioTest):

    @ResourceGroupPreparer(name_prefix='cli_test_nic_app_gateway', location='eastus2')
    def test_network_nic_app_gateway(self, resource_group):
        from azure.core.exceptions import HttpResponseError
        import json

        self.kwargs.update({
            'nic': 'nic1',
            'ag': 'ag1',
            'vnet': 'vnet1',
            'subnet1': 'subnet1',
            'subnet2': 'subnet2',
            'ip': 'ip1',
            'lb': 'lb1',
            'bap': 'bap1',
            'pool1': 'appGatewayBackendPool',
            'pool2': 'bepool2',
            'config1': 'ipconfig1',
            'config2': 'ipconfig2'
        })

        self.cmd('network vnet create -g {rg} -n {vnet} --subnet-name {subnet1} --defer')
        self.cmd('network vnet subnet create -g {rg} --vnet-name {vnet} -n {subnet2} --address-prefix 10.0.1.0/24')
        self.cmd('network application-gateway create -g {rg} -n {ag} --vnet-name {vnet} --subnet {subnet1} --no-wait')
        self.cmd('network application-gateway wait -g {rg} -n {ag} --exists --timeout 120')
        self.kwargs['ipaddres'] = json.dumps(
            {
                "ip_address": "10.20.0.69"
            }
        )
        self.cmd("network application-gateway address-pool update -g {rg} --gateway-name {ag} -n {pool1} --add backendAddresses \'{ipaddres}\'", checks=[
            self.check('length(backendAddresses)', 1)
        ])
        self.kwargs['ipaddres'] = json.dumps(
            {
                "ip_address": "10.20.0.70"
            }
        )
        self.cmd("network application-gateway address-pool update -g {rg} --gateway-name {ag} -n {pool1} --add backendAddresses \'{ipaddres}\'", checks=[
            self.check('length(backendAddresses)', 2)
        ])
        self.cmd('network application-gateway address-pool create -g {rg} --gateway-name {ag} -n {pool2} --no-wait')
        self.cmd('network lb create -g {rg} -n {lb}')
        self.cmd('network lb address-pool create -g {rg} --lb-name {lb} -n {bap}')
        self.cmd('network nic create -g {rg} -n {nic} --subnet {subnet2} --vnet-name {vnet} --gateway-name {ag} --app-gateway-address-pools {pool1}',
                 checks=self.check('length(NewNIC.ipConfigurations[0].applicationGatewayBackendAddressPools)', 1))
        with self.assertRaisesRegexp(HttpResponseError, 'not supported for secondary IpConfigurations'):
            self.cmd('network nic ip-config create -g {rg} --nic-name {nic} -n {config2} --subnet {subnet2} --vnet-name {vnet} --gateway-name {ag} --app-gateway-address-pools {pool2}')
        self.cmd('network nic ip-config update -g {rg} --nic-name {nic} -n {config1} --gateway-name {ag} --app-gateway-address-pools {pool1} {pool2}',
                 checks=self.check('length(applicationGatewayBackendAddressPools)', 2))
        self.cmd('az network nic ip-config address-pool add -g {rg} --nic-name {nic} --lb-name {lb} --address-pool {bap} --ip-config-name {config1}')


class NetworkNicSubresourceScenarioTest(ScenarioTest):

    @ResourceGroupPreparer(name_prefix='cli_test_nic_subresource')
    def test_network_nic_subresources(self, resource_group):

        self.kwargs['nic'] = 'nic1'

        self.cmd('network vnet create -g {rg} -n vnet1 --subnet-name subnet1')
        self.cmd('network nic create -g {rg} -n {nic} --subnet subnet1 --vnet-name vnet1')
        self.cmd('network nic ip-config list -g {rg} --nic-name {nic}',
                 checks=self.check('length(@)', 1))
        self.cmd('network nic ip-config show -g {rg} --nic-name {nic} -n ipconfig1', checks=[
            self.check('name', 'ipconfig1'),
            self.check('privateIpAllocationMethod', 'Dynamic')
        ])
        self.cmd('network nic ip-config create -g {rg} --nic-name {nic} -n ipconfig2 --make-primary',
                 checks=self.check('primary', True))
        self.cmd('network nic ip-config update -g {rg} --nic-name {nic} -n ipconfig1 --make-primary',
                 checks=self.check('primary', True))
        self.cmd('network nic ip-config delete -g {rg} --nic-name {nic} -n ipconfig2')

        # test various sets
        self.kwargs.update({
            'vnet': 'vnet2',
            'subnet': 'subnet2',
            'ip': 'publicip2',
            'lb': 'lb1',
            'config': 'ipconfig1'
        })
        self.cmd('network vnet create -g {rg} -n {vnet} --subnet-name {subnet}')
        self.cmd('network public-ip create -g {rg} -n {ip}')
        self.kwargs['ip_id'] = self.cmd('network public-ip show -g {rg} -n {ip}').get_output_in_json()['id']
        self.cmd('network lb create -g {rg} -n {lb}')
        self.cmd('network lb inbound-nat-rule create -g {rg} --lb-name {lb} -n rule1 --protocol tcp --frontend-port 100 --backend-port 100 --frontend-ip-name LoadBalancerFrontEnd')
        self.cmd('network lb inbound-nat-rule create -g {rg} --lb-name {lb} -n rule2 --protocol tcp --frontend-port 200 --backend-port 200 --frontend-ip-name LoadBalancerFrontEnd')
        self.kwargs['rule1_id'] = self.cmd('network lb inbound-nat-rule show -g {rg} --lb-name {lb} -n rule1').get_output_in_json()['id']
        self.cmd('network lb address-pool create -g {rg} --lb-name {lb} -n bap1')
        self.cmd('network lb address-pool create -g {rg} --lb-name {lb} -n bap2')
        self.kwargs['bap1_id'] = self.cmd('network lb address-pool show -g {rg} --lb-name {lb} -n bap1').get_output_in_json()['id']

        self.kwargs['private_ip'] = '10.0.0.15'
        # test ability to set load balancer IDs
        # includes the default backend pool
        self.cmd('network nic ip-config update -g {rg} --nic-name {nic} -n {config} --lb-name {lb} --lb-address-pools {bap1_id} bap2 --lb-inbound-nat-rules {rule1_id} rule2 --private-ip-address {private_ip}', checks=[
            self.check('length(loadBalancerBackendAddressPools)', 2),
            self.check('length(loadBalancerInboundNatRules)', 2),
            self.check('privateIpAddress', '{private_ip}'),
            self.check('privateIpAllocationMethod', 'Static')])
        # test generic update
        self.cmd('network nic ip-config update -g {rg} --nic-name {nic} -n {config} --set privateIpAddress=10.0.0.50',
                 checks=self.check('privateIpAddress', '10.0.0.50'))

        # test ability to add and remove IDs one at a time with subcommands
        self.cmd('network nic ip-config inbound-nat-rule remove -g {rg} --lb-name {lb} --nic-name {nic} --ip-config-name {config} --inbound-nat-rule rule1',
                 checks=self.check('length(loadBalancerInboundNatRules)', 1))
        self.cmd('network nic ip-config inbound-nat-rule add -g {rg} --lb-name {lb} --nic-name {nic} --ip-config-name {config} --inbound-nat-rule rule1',
                 checks=self.check('length(loadBalancerInboundNatRules)', 2))

        self.cmd('network nic ip-config address-pool remove -g {rg} --lb-name {lb} --nic-name {nic} --ip-config-name {config} --address-pool bap1',
                 checks=self.check('length(loadBalancerBackendAddressPools)', 1))
        self.cmd('network nic ip-config address-pool add -g {rg} --lb-name {lb} --nic-name {nic} --ip-config-name {config} --address-pool bap1',
                 checks=self.check('length(loadBalancerBackendAddressPools)', 2))

        self.cmd('network nic ip-config update -g {rg} --nic-name {nic} -n {config} --private-ip-address "" --public-ip-address {ip_id}', checks=[
            self.check('privateIpAllocationMethod', 'Dynamic'),
            self.check("publicIpAddress.contains(id, '{ip_id}')", True)
        ])

        self.cmd('network nic ip-config update -g {rg} --nic-name {nic} -n {config} --subnet {subnet} --vnet-name {vnet}',
                 checks=self.check("subnet.contains(id, '{subnet}')", True))

    @ResourceGroupPreparer(name_prefix='cli_test_nic_lb_address_pools', location='eastus2')
    def test_network_nic_lb_address_pools(self, resource_group):

        self.kwargs.update({
            'nic': 'nic1',
            'vnet': 'vnet1',
            'subnet': 'subnet1',
            'config': 'ipconfig1',
            'lb': 'lb1',
            'pool': 'pool1'
        })

        self.cmd('network vnet create -g {rg} -n vnet1 --subnet-name subnet1')
        self.cmd('network nic create -g {rg} -n {nic} --subnet subnet1 --vnet-name vnet1')

        self.cmd('network lb create -g {rg} -n {lb}')
        self.cmd('network lb address-pool create -g {rg} --lb-name {lb} -n {pool}')
        self.kwargs['lb_pool_id'] = self.cmd('network lb address-pool show -g {rg} --lb-name {lb} -n {pool}').get_output_in_json()['id']

        self.cmd('network nic ip-config address-pool add -g {rg} --lb-name {lb} --nic-name {nic} --ip-config-name {config} --address-pool {pool}',
                 checks=self.check('length(loadBalancerBackendAddressPools)', 1))
        self.cmd('network nic ip-config address-pool remove -g {rg} --lb-name {lb} --nic-name {nic} --ip-config-name {config} --address-pool {pool}',
                 checks=self.check('loadBalancerBackendAddressPools', None))
        self.cmd('network nic ip-config address-pool add -g {rg} --nic-name {nic} --ip-config-name {config} --address-pool {lb_pool_id}',
                 checks=self.check('length(loadBalancerBackendAddressPools)', 1))
        self.cmd('network nic ip-config address-pool remove -g {rg} --nic-name {nic} --ip-config-name {config} --address-pool {lb_pool_id}',
                 checks=self.check('loadBalancerBackendAddressPools', None))

    @ResourceGroupPreparer(name_prefix='cli_test_nic_ag_address_pools')
    def test_network_nic_ag_address_pools(self, resource_group):

        self.kwargs.update({
            'nic': 'nic1',
            'vnet': 'vnet1',
            'subnet1': 'subnet1',
            'subnet2': 'subnet2',
            'config': 'ipconfig1',
            'ag': 'ag1',
            'pool': 'pool1'
        })

        self.cmd('network vnet create -g {rg} -n {vnet} --subnet-name {subnet1} --defer')
        self.cmd('network vnet subnet create -g {rg} --vnet-name {vnet} -n {subnet2} --address-prefix 10.0.1.0/24')
        self.cmd('network application-gateway create -g {rg} -n {ag} --vnet-name {vnet} --subnet {subnet1} --no-wait')
        self.cmd('network application-gateway wait -g {rg} -n {ag} --exists --timeout 120')
        self.cmd('network application-gateway address-pool create -g {rg} --gateway-name {ag} -n {pool} --no-wait')
        self.kwargs['ag_pool_id'] = self.cmd('network application-gateway address-pool show -g {rg} --gateway-name {ag} -n {pool}').get_output_in_json()['id']

        self.cmd('network nic create -g {rg} -n {nic} --subnet {subnet2} --vnet-name {vnet}')

        self.cmd('network nic ip-config address-pool add -g {rg} --gateway-name {ag} --nic-name {nic} --ip-config-name {config} --address-pool {pool}',
                 checks=self.check('length(applicationGatewayBackendAddressPools)', 1))
        self.cmd('network nic ip-config address-pool remove -g {rg} --gateway-name {ag} --nic-name {nic} --ip-config-name {config} --address-pool {pool}',
                 checks=self.check('applicationGatewayBackendAddressPools', None))
        self.cmd('network nic ip-config address-pool add -g {rg} --nic-name {nic} --ip-config-name {config} --address-pool {ag_pool_id}',
                 checks=self.check('length(applicationGatewayBackendAddressPools)', 1))
        self.cmd('network nic ip-config address-pool remove -g {rg} --nic-name {nic} --ip-config-name {config} --address-pool {ag_pool_id}',
                 checks=self.check('applicationGatewayBackendAddressPools', None))


class NetworkNicConvenienceCommandsScenarioTest(ScenarioTest):

    @ResourceGroupPreparer(name_prefix='cli_nic_convenience_test')
    def test_network_nic_convenience_commands(self, resource_group):

        self.kwargs['vm'] = 'conveniencevm1'
        self.cmd('vm create -g {rg} -n {vm} --image UbuntuLTS --admin-username myusername --admin-password aBcD1234!@#$ --authentication-type password --nsg-rule None')
        self.kwargs['nic_id'] = self.cmd('vm show -g {rg} -n {vm} --query "networkProfile.networkInterfaces[0].id"').get_output_in_json()
        self.cmd('network nic list-effective-nsg --ids {nic_id}',
                 checks=self.greater_than('length(@)', 0))
        self.cmd('network nic show-effective-route-table --ids {nic_id}',
                 checks=self.greater_than('length(@)', 0))


class NetworkExtendedNSGScenarioTest(ScenarioTest):

    @ResourceGroupPreparer(name_prefix='cli_test_extended_nsg')
    def test_network_extended_nsg(self, resource_group):

        self.kwargs.update({
            'nsg': 'nsg1',
            'rule': 'rule1'
        })
        self.cmd('network nsg create --name {nsg} -g {rg}')
        self.cmd('network nsg rule create --access allow --destination-address-prefixes 10.0.0.0/24 11.0.0.0/24 --direction inbound --nsg-name {nsg} --protocol * -g {rg} --source-address-prefix * -n {rule} --source-port-range 700-900 1000-1100 --destination-port-range 4444 --priority 1000', checks=[
            self.check('length(destinationAddressPrefixes)', 2),
            self.check('destinationAddressPrefix', ''),
            self.check('length(sourceAddressPrefixes)', 0),
            self.check('sourceAddressPrefix', '*'),
            self.check('length(sourcePortRanges)', 2),
            self.check('sourcePortRange', None),
            self.check('length(destinationPortRanges)', 0),
            self.check('destinationPortRange', '4444')
        ])
        self.cmd('network nsg rule update --destination-address-prefixes Internet --nsg-name {nsg} -g {rg} --source-address-prefix 10.0.0.0/24 11.0.0.0/24 -n {rule} --source-port-range * --destination-port-range 500-1000 2000 3000', checks=[
            self.check('length(destinationAddressPrefixes)', 0),
            self.check('destinationAddressPrefix', 'Internet'),
            self.check('length(sourceAddressPrefixes)', 2),
            self.check('sourceAddressPrefix', ''),
            self.check('length(sourcePortRanges)', 0),
            self.check('sourcePortRange', '*'),
            self.check('length(destinationPortRanges)', 3),
            self.check('destinationPortRange', None)
        ])


class NetworkSecurityGroupScenarioTest(ScenarioTest):

    @AllowLargeResponse()
    @ResourceGroupPreparer(name_prefix='cli_test_nsg')
    def test_network_nsg(self, resource_group):

        self.kwargs.update({
            'nsg': 'test-nsg1',
            'rule': 'web',
            'rt': 'Microsoft.Network/networkSecurityGroups'
        })

        self.cmd('network nsg create --name {nsg} -g {rg} --tags foo=doo')
        self.cmd('network nsg rule create --access allow --destination-address-prefix 1234 --direction inbound --nsg-name {nsg} --protocol * -g {rg} --source-address-prefix 789 -n {rule} --source-port-range * --destination-port-range 4444 --priority 1000')

        self.cmd('network nsg list', checks=[
            self.check('type(@)', 'array'),
            self.check("length([?type == '{rt}']) == length(@)", True)
        ])
        self.cmd('network nsg list --resource-group {rg}', checks=[
            self.check('type(@)', 'array'),
            self.check("length([?type == '{rt}']) == length(@)", True),
            self.check("length([?resourceGroup == '{rg}']) == length(@)", True)
        ])
        self.cmd('network nsg show --resource-group {rg} --name {nsg}', checks=[
            self.check('type(@)', 'object'),
            self.check('type', '{rt}'),
            self.check('resourceGroup', '{rg}'),
            self.check('name', '{nsg}')
        ])
        # Test for the manually added nsg rule
        self.cmd('network nsg rule list --resource-group {rg} --nsg-name {nsg}', checks=[
            self.check('type(@)', 'array'),
            self.check('length(@)', 1),
            self.check("length([?resourceGroup == '{rg}']) == length(@)", True)
        ])
        self.cmd('network nsg rule show --resource-group {rg} --nsg-name {nsg} --name {rule}', checks=[
            self.check('type(@)', 'object'),
            self.check('resourceGroup', '{rg}'),
            self.check('name', '{rule}')
        ])

        self.kwargs.update({
            'access': 'DENY',
            'prefix': '111',
            'dir': 'Outbound',
            'protocol': 'Tcp',
            'ports': '1234-1235',
            'desc': 'greatrule',
            'priority': 888
        })
        self.cmd('network nsg rule update -g {rg} --nsg-name {nsg} -n {rule} --direction {dir} --access {access} --destination-address-prefix {prefix} --protocol {protocol} --source-address-prefix {prefix} --source-port-range {ports} --destination-port-range {ports} --priority {priority} --description {desc}', checks=[
            self.check('access', 'Deny'),
            self.check('direction', '{dir}'),
            self.check('destinationAddressPrefix', '{prefix}'),
            self.check('protocol', '{protocol}'),
            self.check('sourceAddressPrefix', '{prefix}'),
            self.check('sourcePortRange', '{ports}'),
            self.check('priority', '{priority}'),
            self.check('description', '{desc}')
        ])

        # test generic update
        self.cmd('network nsg rule update -g {rg} --nsg-name {nsg} -n {rule} --set description="cool"',
                 checks=self.check('description', 'cool'))

        self.cmd('network nsg rule delete --resource-group {rg} --nsg-name {nsg} --name {rule}')
        # Delete the network security group
        self.cmd('network nsg delete --resource-group {rg} --name {nsg}')
        # Expecting no results as we just deleted the only security group in the resource group
        self.cmd('network nsg list --resource-group {rg}', checks=self.is_empty())


class NetworkRouteTableOperationScenarioTest(ScenarioTest):

    @ResourceGroupPreparer(name_prefix='cli_test_route_table')
    def test_network_route_table_operation(self, resource_group):

        self.kwargs.update({
            'table': 'cli-test-route-table',
            'route': 'my-route',
            'rt': 'Microsoft.Network/routeTables'
        })

        self.cmd('network route-table create -n {table} -g {rg} --tags foo=doo',
                 checks=self.check('tags.foo', 'doo'))
        self.cmd('network route-table update -n {table} -g {rg} --tags foo=boo --disable-bgp-route-propagation', checks=[
            self.check('tags.foo', 'boo')
        ])
        self.cmd('network route-table route create --address-prefix 10.0.5.0/24 -n {route} -g {rg} --next-hop-type None --route-table-name {table}')

        self.cmd('network route-table list',
                 checks=self.check('type(@)', 'array'))
        self.cmd('network route-table list --resource-group {rg}', checks=[
            self.check('type(@)', 'array'),
            self.check('length(@)', 1),
            self.check('[0].name', '{table}'),
            self.check('[0].type', '{rt}')
        ])
        self.cmd('network route-table show --resource-group {rg} --name {table}', checks=[
            self.check('type(@)', 'object'),
            self.check('name', '{table}'),
            self.check('type', '{rt}')
        ])
        self.cmd('network route-table route list --resource-group {rg} --route-table-name {table}',
                 checks=self.check('type(@)', 'array'))
        self.cmd('network route-table route show --resource-group {rg} --route-table-name {table} --name {route}', checks=[
            self.check('type(@)', 'object'),
            self.check('name', '{route}'),
        ])
        self.cmd('network route-table route delete --resource-group {rg} --route-table-name {table} --name {route}')
        self.cmd('network route-table route list --resource-group {rg} --route-table-name {table}', checks=self.is_empty())
        self.cmd('network route-table delete --resource-group {rg} --name {table}')
        self.cmd('network route-table list --resource-group {rg}', checks=self.is_empty())


class NetworkVNetScenarioTest(ScenarioTest):

    @AllowLargeResponse()
    @ResourceGroupPreparer(name_prefix='cli_vnet_test')
    def test_network_vnet(self, resource_group):

        self.kwargs.update({
            'vnet': 'vnet1',
            'subnet': 'subnet1',
            'rt': 'Microsoft.Network/virtualNetworks'
        })

        self.cmd('network vnet create --resource-group {rg} --name {vnet} --subnet-name default', checks=[
            self.check('newVNet.provisioningState', 'Succeeded'),
            self.check('newVNet.addressSpace.addressPrefixes[0]', '10.0.0.0/16')
        ])
        self.cmd('network vnet check-ip-address -g {rg} -n {vnet} --ip-address 10.0.0.50',
                 checks=self.check('available', True))

        self.cmd('network vnet check-ip-address -g {rg} -n {vnet} --ip-address 10.0.0.0',
                 checks=self.check('available', False))

        self.cmd('network vnet list', checks=[
            self.check('type(@)', 'array'),
            self.check("length([?type == '{rt}']) == length(@)", True)
        ])
        self.cmd('network vnet list --resource-group {rg}', checks=[
            self.check('type(@)', 'array'),
            self.check("length([?type == '{rt}']) == length(@)", True),
        ])
        self.cmd('network vnet show --resource-group {rg} --name {vnet}', checks=[
            self.check('type(@)', 'object'),
            self.check('name', '{vnet}'),
            self.check('type', '{rt}')
        ])
        self.kwargs['prefixes'] = '20.0.0.0/16 10.0.0.0/16'
        self.cmd('network vnet update --resource-group {rg} --name {vnet} --address-prefixes {prefixes} --dns-servers 1.2.3.4', checks=[
            self.check('length(addressSpace.addressPrefixes)', 2),
            self.check('dhcpOptions.dnsServers[0]', '1.2.3.4')
        ])
        self.cmd('network vnet update -g {rg} -n {vnet} --dns-servers ""', checks=[
            self.check('length(addressSpace.addressPrefixes)', 2),
            self.check('dhcpOptions.dnsServers', [])
        ])

        # test generic update
        self.cmd('network vnet update --resource-group {rg} --name {vnet} --set addressSpace.addressPrefixes[0]="20.0.0.0/24"',
                 checks=self.check('addressSpace.addressPrefixes[0]', '20.0.0.0/24'))

        self.cmd('network vnet subnet create --resource-group {rg} --vnet-name {vnet} --name {subnet} --address-prefix 20.0.0.0/24')
        self.cmd('network vnet subnet list --resource-group {rg} --vnet-name {vnet}',
                 checks=self.check('type(@)', 'array'))
        self.cmd('network vnet subnet show --resource-group {rg} --vnet-name {vnet} --name {subnet}', checks=[
            self.check('type(@)', 'object'),
            self.check('name', '{subnet}'),
        ])

        self.cmd('network vnet subnet delete --resource-group {rg} --vnet-name {vnet} --name {subnet}')
        self.cmd('network vnet subnet list --resource-group {rg} --vnet-name {vnet}',
                 checks=self.check("length([?name == '{subnet}'])", 0))

        self.cmd('network vnet list --resource-group {rg}',
                 checks=self.check("length([?name == '{vnet}'])", 1))
        self.cmd('network vnet delete --resource-group {rg} --name {vnet}')
        self.cmd('network vnet list --resource-group {rg}', checks=self.is_empty())

    @ResourceGroupPreparer(name_prefix='cli_vnet_with_subnet_nsg_test')
    def test_network_vnet_with_subnet_nsg(self, resource_group):

        self.kwargs.update({
            'vnet': 'vnet1',
            'subnet': 'subnet1',
            'nsg': 'nsg',
            'rt': 'Microsoft.Network/virtualNetworks',
            'prefixes': '20.0.0.0/16 10.0.0.0/16'
        })
        result = self.cmd('network nsg create --resource-group {rg} --name {nsg}').get_output_in_json()
        self.kwargs['nsg_id'] = result['NewNSG']['id']
        self.cmd('network vnet create --resource-group {rg} --name {vnet} --address-prefixes {prefixes} '
                 '--subnet-name {subnet} --subnet-prefixes 20.0.0.0/24 --nsg {nsg}')
        self.cmd('network vnet subnet list --resource-group {rg} --vnet-name {vnet}',
                 checks=self.check('type(@)', 'array'))
        self.cmd('network vnet subnet show --resource-group {rg} --vnet-name {vnet} --name {subnet}', checks=[
            self.check('type(@)', 'object'),
            self.check('name', '{subnet}'),
            self.check('networkSecurityGroup.id', '{nsg_id}')
        ])

        self.cmd('network vnet subnet delete --resource-group {rg} --vnet-name {vnet} --name {subnet}')

    @ResourceGroupPreparer(name_prefix='cli_vnet_test')
    def test_network_vnet_list_available_ips(self, resource_group):
        self.kwargs.update({
            'vnet': 'vnet1',
            'subnet': 'subnet1',
            'rt': 'Microsoft.Network/virtualNetworks',
            'rg': resource_group
        })

        self.cmd('network vnet create --resource-group {rg} --name {vnet} --subnet-name default', checks=[
            self.check('newVNet.provisioningState', 'Succeeded'),
            self.check('newVNet.addressSpace.addressPrefixes[0]', '10.0.0.0/16')
        ])
        self.kwargs['prefixes'] = '20.0.0.0/16 10.0.0.0/16'
        self.cmd('network vnet update --resource-group {rg} --name {vnet} --address-prefixes {prefixes} --dns-servers 1.2.3.4', checks=[
            self.check('length(addressSpace.addressPrefixes)', 2),
            self.check('dhcpOptions.dnsServers[0]', '1.2.3.4')
        ])

        self.cmd('network vnet subnet create --resource-group {rg} --vnet-name {vnet} --name {subnet} --address-prefix 20.0.0.0/24')

        self.cmd('network vnet list-available-ips -g {rg} --name {vnet}', checks=[
            self.check('length(@)', 5)
        ])


class NetworkVNetCachingScenarioTest(ScenarioTest):

    @ResourceGroupPreparer(name_prefix='cli_vnet_cache_test')
    def test_network_vnet_caching(self, resource_group):
        from time import sleep

        self.kwargs.update({
            'vnet': 'vnet1'
        })

        # test that custom commands work with caching
        self.cmd('network vnet create -g {rg} -n {vnet} --address-prefix 10.0.0.0/16 --defer')
        self.cmd('network vnet subnet create -g {rg} --vnet-name {vnet} -n subnet1 --address-prefix 10.0.0.0/24 --defer')
        self.cmd('network vnet subnet create -g {rg} --vnet-name {vnet} -n subnet2 --address-prefix 10.0.1.0/24 --defer')
        with self.assertRaisesRegexp(SystemExit, '3'):
            # ensure vnet has not been created
            self.cmd('network vnet show -g {rg} -n {vnet}')
        self.cmd('cache show -g {rg} -n {vnet} -t VirtualNetwork')
        self.cmd('network vnet subnet create -g {rg} --vnet-name {vnet} -n subnet3 --address-prefix 10.0.2.0/24')
        self.cmd('network vnet show -g {rg} -n {vnet}',
                 checks=self.check('length(subnets)', 3))
        with self.assertRaisesRegexp(CLIError, 'Not found in cache'):
            self.cmd('cache show -g {rg} -n {vnet} -t VirtualNetwork')

        # test that generic update works with caching
        self.cmd('network vnet update -g {rg} -n {vnet} --set tags.a=1 --defer')
        self.cmd('network vnet update -g {rg} -n {vnet} --set tags.b=2')
        self.cmd('network vnet show -g {rg} -n {vnet}', checks=[
            self.check('length(tags)', 2),
            self.check('length(subnets)', 3)  # should reflect the write-through behavior from the earlier PUT
        ])

    @live_only()
    @ResourceGroupPreparer(name_prefix='cli_test_vnet_ids_query')
    def test_network_vnet_ids_query(self, resource_group):
        import json

        # This test ensures that --query works with --ids
        self.kwargs.update({
            'vnet1': 'vnet1',
            'vnet2': 'vnet2'
        })
        self.kwargs['id1'] = self.cmd('network vnet create -g {rg} -n {vnet1}').get_output_in_json()['newVNet']['id']
        self.kwargs['id2'] = self.cmd('network vnet create -g {rg} -n {vnet2}').get_output_in_json()['newVNet']['id']
        self.cmd('network vnet show --ids {id1} {id2} --query "[].name"', checks=[
            self.check('length(@)', 2),
            self.check("contains(@, '{vnet1}')", True),
            self.check("contains(@, '{vnet2}')", True),
        ])

        # This test ensures you can pipe a list of IDs to --ids
        self.kwargs['ids'] = self.cmd('network vnet list -g {rg} --query "[].id" -otsv').output
        self.cmd('network vnet show --ids {ids}',
                 checks=self.check('length(@)', 2))

        # This test ensures you can pipe JSON output to --ids Windows-style
        # ensures a single JSON string has its ids parsed out
        self.kwargs['json'] = json.dumps(self.cmd('network vnet list -g {rg}').get_output_in_json())
        self.cmd('network vnet show --ids \'{json}\'',
                 checks=self.check('length(@)', 2))

        # This test ensures you can pipe JSON output to --ids bash-style
        # ensures that a JSON string where each line is interpretted individually
        # is reassembled and treated as a single json string
        json_obj = self.cmd('network vnet list -g {rg}').get_output_in_json()
        for item in json_obj:
            del item['etag']
        split_json = json.dumps(json_obj, indent=4).split()
        split_string = ' '.join(split_json).replace('{', '{{').replace('}', '}}').replace('"', '\\"')
        self.cmd('network vnet show --ids {}'.format(split_string),
                 checks=self.check('length(@)', 2))


class NetworkVNetPeeringScenarioTest(ScenarioTest):

    @ResourceGroupPreparer(name_prefix='test_network_vnet_flowtimeout', location='centraluseuap')
    def test_network_vnet_flowtimeout(self, resource_group):
        self.kwargs.update({
            'rg': resource_group,
            'time': 10,
            'time1': 20,
        })

        self.cmd('network vnet create -g {rg} -n vnet --flowtimeout {time}',
                 checks=self.check('newVNet.flowTimeoutInMinutes', '{time}'))
        self.cmd('network vnet update -g {rg} -n vnet --flowtimeout {time1}',
                 checks=self.check('flowTimeoutInMinutes', '{time1}'))

    @ResourceGroupPreparer(name_prefix='cli_test_vnet_peering')
    def test_network_vnet_peering(self, resource_group):

        # create two vnets with non-overlapping prefixes
        self.cmd('network vnet create -g {rg} -n vnet1')
        self.cmd('network vnet create -g {rg} -n vnet2 --subnet-name GatewaySubnet --address-prefix 11.0.0.0/16 --subnet-prefix 11.0.0.0/24')
        # create supporting resources for gateway
        self.cmd('network public-ip create -g {rg} -n ip1')
        ip_id = self.cmd('network public-ip show -g {rg} -n ip1 --query id').get_output_in_json()
        vnet_id = self.cmd('network vnet show -g {rg} -n vnet2 --query id').get_output_in_json()

        self.kwargs.update({
            'ip_id': ip_id,
            'vnet_id': vnet_id
        })
        # create the gateway on vnet2
        self.cmd('network vnet-gateway create -g {rg} -n gateway1 --public-ip-address {ip_id} --vnet {vnet_id} --tags foo=doo')

        vnet1_id = self.cmd('network vnet show -g {rg} -n vnet1 --query id').get_output_in_json()
        vnet2_id = self.cmd('network vnet show -g {rg} -n vnet2 --query id').get_output_in_json()

        self.kwargs.update({
            'vnet1_id': vnet1_id,
            'vnet2_id': vnet2_id
        })
        # set up gateway sharing from vnet1 to vnet2. test that remote-vnet indeed accepts name or id.
        self.cmd('network vnet peering create -g {rg} -n peering2 --vnet-name vnet2 --remote-vnet {vnet1_id} --allow-gateway-transit', checks=[
            self.check('allowGatewayTransit', True),
            self.check('remoteVirtualNetwork.id', '{vnet1_id}'),
            self.check('peeringState', 'Initiated')
        ])
        self.cmd('network vnet peering create -g {rg} -n peering1 --vnet-name vnet1 --remote-vnet vnet2 --use-remote-gateways --allow-forwarded-traffic', checks=[
            self.check('useRemoteGateways', True),
            self.check('remoteVirtualNetwork.id', '{vnet2_id}'),
            self.check('peeringState', 'Connected'),
            self.check('allowVirtualNetworkAccess', False)
        ])
        self.cmd('network vnet peering show -g {rg} -n peering1 --vnet-name vnet1',
                 checks=self.check('name', 'peering1'))
        self.cmd('network vnet peering list -g {rg} --vnet-name vnet2', checks=[
            self.check('[0].name', 'peering2'),
            self.check('length(@)', 1)
        ])
        self.cmd('network vnet peering update -g {rg} -n peering1 --vnet-name vnet1 --set useRemoteGateways=false', checks=[
            self.check('useRemoteGateways', False),
            self.check('allowForwardedTraffic', True)
        ])
        self.cmd('network vnet peering delete -g {rg} -n peering1 --vnet-name vnet1')
        self.cmd('network vnet peering list -g {rg} --vnet-name vnet1',
                 checks=self.is_empty())
        # must delete the second peering and the gateway or the resource group delete will fail
        self.cmd('network vnet peering delete -g {rg} -n peering2 --vnet-name vnet2')
        self.cmd('network vnet-gateway delete -g {rg} -n gateway1')


class NetworkVpnConnectionIpSecPolicy(ScenarioTest):

    @ResourceGroupPreparer(name_prefix='cli_test_vpn_connection_ipsec')
    def test_network_vpn_connection_ipsec(self, resource_group):

        self.kwargs.update({
            'vnet1': 'vnet1',
            'vnet_prefix1': '10.11.0.0/16',
            'vnet_prefix2': '10.12.0.0/16',
            'fe_sub1': 'FrontEnd',
            'fe_sub_prefix1': '10.11.0.0/24',
            'be_sub1': 'BackEnd',
            'be_sub_prefix1': '10.12.0.0/24',
            'gw_sub1': 'GatewaySubnet',
            'gw_sub_prefix1': '10.12.255.0/27',
            'gw1ip': 'pip1',
            'gw1': 'gw1',
            'gw1_sku': 'Standard',
            'lgw1': 'lgw1',
            'lgw1ip': '131.107.72.22',
            'lgw1_prefix1': '10.61.0.0/16',
            'lgw1_prefix2': '10.62.0.0/16',
            'conn1': 'conn1'
        })

        self.cmd('network vnet create -g {rg} -n {vnet1} --address-prefix {vnet_prefix1} {vnet_prefix2}')
        self.cmd('network vnet subnet create -g {rg} --vnet-name {vnet1} -n {fe_sub1} --address-prefix {fe_sub_prefix1}')
        self.cmd('network vnet subnet create -g {rg} --vnet-name {vnet1} -n {be_sub1} --address-prefix {be_sub_prefix1}')
        self.cmd('network vnet subnet create -g {rg} --vnet-name {vnet1} -n {gw_sub1} --address-prefix {gw_sub_prefix1}')
        self.cmd('network public-ip create -g {rg} -n {gw1ip}')

        self.cmd('network vnet-gateway create -g {rg} -n {gw1} --public-ip-address {gw1ip} --vnet {vnet1} --sku {gw1_sku}')
        self.cmd('network local-gateway create -g {rg} -n {lgw1} --gateway-ip-address {lgw1ip} --local-address-prefixes {lgw1_prefix1} {lgw1_prefix2}')
        self.cmd('network vpn-connection create -g {rg} -n {conn1} --vnet-gateway1 {gw1} --local-gateway2 {lgw1} --shared-key AzureA1b2C3')
        self.cmd('network vpn-connection list -g {rg}', checks=[
            self.check('length(@)', 1)
        ])
        self.cmd('network vpn-connection list -g {rg} --vnet-gateway {gw1}', checks=[
            self.check('length(@)', 1)
        ])

        self.cmd('network vpn-connection ipsec-policy add -g {rg} --connection-name {conn1} --ike-encryption AES256 --ike-integrity SHA384 --dh-group DHGroup24 --ipsec-encryption GCMAES256 --ipsec-integrity GCMAES256 --pfs-group PFS24 --sa-lifetime 7200 --sa-max-size 2048')
        self.cmd('network vpn-connection ipsec-policy list -g {rg} --connection-name {conn1}')
        self.cmd('network vpn-connection ipsec-policy clear -g {rg} --connection-name {conn1}')
        self.cmd('network vpn-connection ipsec-policy list -g {rg} --connection-name {conn1}')


class NetworkVpnConnectionNatRule(ScenarioTest):

    @ResourceGroupPreparer(name_prefix='test_network_vpn_connection_nat_rule')
    def test_network_vpn_connection_nat_rule(self, resource_group):

        self.kwargs.update({
            'vnet': 'vnet',
            'lgw1': 'lgw1',
            'lgw1ip': '131.107.72.22',
            'lgw1_prefix1': '10.61.0.0/16',
            'lgw1_prefix2': '10.62.0.0/16',
            'conn1': 'conn1',
            'subnet': 'GatewaySubnet',
            'vg': 'vnet-gateway-name',
            'ip': 'ip-name',
            'sku': 'VpnGw2',
            'nat': 'nat-name',
            'nat1': 'nat-name1',
            'i_map': '10.4.0.0/24',
            'i_map1': '10.5.0.0/24',
            'e_map': '192.168.21.0/24',
            'e_map1': '192.168.22.0/24',
        })

        self.cmd('network vnet create -g {rg} -n {vnet} --subnet-name {subnet}')
        self.cmd('network public-ip create -g {rg} -n {ip}')

        vg = self.cmd('network vnet-gateway create -g {rg} -n {vg} --vnet {vnet} --public-ip-address {ip} --sku {sku} '
                      '--nat-rule name={nat} mode=IngressSnat internal-mappings={i_map} external-mappings={e_map} '
                      '--nat-rule name={nat1} mode=EgressSnat internal-mappings={i_map1} external-mappings={e_map1}',
                      checks=[self.check('length(vnetGateway.natRules)', 2)]).get_output_in_json()

        self.kwargs.update({'id': vg['vnetGateway']['natRules'][0]['id']})
        self.kwargs.update({'id1': vg['vnetGateway']['natRules'][1]['id']})

        self.cmd('network local-gateway create -g {rg} -n {lgw1} --gateway-ip-address {lgw1ip} '
                 '--local-address-prefixes {lgw1_prefix1} {lgw1_prefix2}')
        self.cmd('network vpn-connection create -g {rg} -n {conn1} --vnet-gateway1 {vg} --local-gateway2 {lgw1} '
                 '--shared-key AzureA1b2C3 --ingress-nat-rule {id}',
                 checks=[self.check('length(resource.ingressNatRules)', 1)])

        self.cmd('network vpn-connection delete -g {rg} -n {conn1}')

        self.cmd('network vpn-connection create -g {rg} -n {conn1} --vnet-gateway1 {vg} --local-gateway2 {lgw1} '
                 '--shared-key AzureA1b2C3 --egress-nat-rule {id1}',
                 checks=[self.check('length(resource.egressNatRules)', 1)])


class NetworkVnetGatewayIpSecPolicy(ScenarioTest):

    @ResourceGroupPreparer(name_prefix='cli_test_vnet_gateway_ipsec')
    def test_network_vnet_gateway_ipsec(self, resource_group):

        self.kwargs.update({
            'vnet': 'vnet1',
            'ip': 'pip1',
            'gw': 'gw1',
            'gw_sku': 'VpnGw2',
        })

        self.cmd('network vnet create -g {rg} -n {vnet} --subnet-name GatewaySubnet')
        self.cmd('network public-ip create -g {rg} -n {ip}')
        self.cmd('network vnet-gateway create -g {rg} -n {gw} --public-ip-address {ip} --vnet {vnet} --sku {gw_sku} --gateway-type Vpn --vpn-type RouteBased --address-prefix 40.1.0.0/24 --client-protocol IkeV2 SSTP --radius-secret 111_aaa --radius-server 30.1.1.15')
        self.cmd('network vnet-gateway ipsec-policy add -g {rg} --gateway-name {gw} --ike-encryption AES256 --ike-integrity SHA384 --dh-group DHGroup24 --ipsec-encryption GCMAES256 --ipsec-integrity GCMAES256 --pfs-group PFS24 --sa-lifetime 7200 --sa-max-size 2048')
        self.cmd('network vnet-gateway ipsec-policy list -g {rg} --gateway-name {gw}')
        self.cmd('network vnet-gateway ipsec-policy clear -g {rg} --gateway-name {gw}')
        self.cmd('network vnet-gateway ipsec-policy list -g {rg} --gateway-name {gw}')
        self.cmd('network vnet-gateway vpn-client show-health -g {rg} -n {gw}')
        self.cmd('network vnet-gateway show-supported-devices -g {rg} -n {gw} -o tsv')


class NetworkVnetGatewayMultiAuth(ScenarioTest):

    @ResourceGroupPreparer(name_prefix='test_network_vnet_gateway_multi_auth')
    def test_network_vnet_gateway_multi_auth(self, resource_group):

        self.kwargs.update({
            'vnet': 'vnet',
            'ip': 'pip',
            'gw': 'gw',
            'gw_sku': 'VpnGw2',
            'aad_tenant': 'https://login.microsoftonline.com/0ab2c4f4-81e6-44cc-a0b2-b3a47a1443f4',
            'aad_issuer': 'https://sts.windows.net/0ab2c4f4-81e6-44cc-a0b2-b3a47a1443f4/',
            'aad_audience': 'a21fce82-76af-45e6-8583-a08cb3b956f9',
            'root_cert_name': 'root-cert',
            'root_cert_data': os.path.join(TEST_DIR, 'test-root-cert.cer'),
        })

        self.cmd('network vnet create -g {rg} -n {vnet} --subnet-name GatewaySubnet')
        self.cmd('network public-ip create -g {rg} -n {ip}')
        self.cmd('network vnet-gateway create -g {rg} -n {gw} --public-ip-address {ip} --vnet {vnet} --sku {gw_sku} '
                 '--gateway-type Vpn --vpn-type RouteBased --address-prefix 40.1.0.0/24 --client-protocol OpenVPN '
                 '--aad-audience {aad_audience} --aad-issuer {aad_issuer} --aad-tenant {aad_tenant} '
                 '--root-cert-name {root_cert_name} --root-cert-data "{root_cert_data}" '
                 '--radius-secret 111_aaa --radius-server 30.1.1.15 --vpn-auth-type AAD Certificate Radius',
                 checks=[self.check('length(vnetGateway.vpnClientConfiguration.vpnAuthenticationTypes)', 3)])

    @ResourceGroupPreparer(name_prefix='test_network_vnet_gateway_multi_auth1')
    def test_network_vnet_gateway_multi_auth1(self, resource_group):

        self.kwargs.update({
            'vnet': 'vnet',
            'ip': 'pip',
            'gw': 'gw',
            'gw_sku': 'VpnGw2',
            'aad_tenant': 'https://login.microsoftonline.com/0ab2c4f4-81e6-44cc-a0b2-b3a47a1443f4',
            'aad_issuer': 'https://sts.windows.net/0ab2c4f4-81e6-44cc-a0b2-b3a47a1443f4/',
            'aad_audience': 'a21fce82-76af-45e6-8583-a08cb3b956f9',
            'root_cert_name': 'root-cert',
            'root_cert_data': os.path.join(TEST_DIR, 'test-root-cert.cer'),
        })

        self.cmd('network vnet create -g {rg} -n {vnet} --subnet-name GatewaySubnet')
        self.cmd('network public-ip create -g {rg} -n {ip}')
        self.cmd('network vnet-gateway create -g {rg} -n {gw} --public-ip-address {ip} --vnet {vnet} --sku {gw_sku} '
                 '--gateway-type Vpn --vpn-type RouteBased --address-prefix 40.1.0.0/24 --client-protocol OpenVPN')
        self.cmd('network vnet-gateway update -g {rg} -n {gw} --vpn-auth-type AAD Certificate Radius '
                 '--aad-audience {aad_audience} --aad-issuer {aad_issuer} --aad-tenant {aad_tenant} '
                 '--root-cert-name {root_cert_name} --root-cert-data "{root_cert_data}" '
                 '--radius-secret 111_aaa --radius-server 30.1.1.15 ',
                 checks=[self.check('length(vpnClientConfiguration.vpnAuthenticationTypes)', 3)])


class NetworkVirtualRouter(ScenarioTest):

    @ResourceGroupPreparer(name_prefix='cli_test_virtual_router', location='WestCentralUS')
    @unittest.skip('Skip as service has bug for deleting peering')
    def test_network_virtual_router_scenario(self, resource_group, resource_group_location):

        self.kwargs.update({
            'rg': resource_group,
            'location': resource_group_location,
            'vnet': 'vnet1',
            'ip': 'pip1',
            'gw': 'gw1',
            'gw_sku': 'HighPerformance',
            'vrouter': 'vrouter1',
            'vrouter_peering': 'peering1'
        })

        self.cmd('network vnet create -g {rg} -n {vnet} --subnet-name GatewaySubnet -l {location} --subnet-name GatewaySubnet')
        self.cmd('network public-ip create -g {rg} -n {ip} -l {location}')
        self.cmd('network vnet-gateway create -g {rg} -n {gw} --public-ip-address {ip} --vnet {vnet} --sku {gw_sku} --gateway-type ExpressRoute -l {location}')

        self.cmd('network vrouter create -n {vrouter} -l {location} -g {rg} --hosted-gateway {gw}', checks=[
            self.check('type', 'Microsoft.Network/VirtualRouters'),
            self.check('name', '{vrouter}')
        ])

        self.cmd('network vrouter show -n {vrouter} -g {rg}', checks=[
            self.check('name', '{vrouter}')
        ])

        self.cmd('network vrouter list -g {rg}', checks=[
            self.check('@[0].name', '{vrouter}')
        ])

        self.cmd('network vrouter peering create -n {vrouter_peering} --peer-asn 10000 --peer-ip 10.0.0.0 -g {rg} --vrouter-name {vrouter}', checks=[
            self.check('name', '{vrouter_peering}')
        ])

        self.cmd('network vrouter peering update -n {vrouter_peering} --peer-asn 11000 --peer-ip 11.0.0.0 -g {rg} --vrouter-name {vrouter}', checks=[
            self.check('peerAsn', '11000'),
            self.check('peerIp', '11.0.0.0')
        ])

        self.cmd('network vrouter peering show -n {vrouter_peering} -g {rg} --vrouter-name {vrouter}', checks=[
            self.check('name', '{vrouter_peering}')
        ])

        self.cmd('network vrouter peering list -g {rg} --vrouter-name {vrouter}', checks=[
            self.check('@[0].name', '{vrouter_peering}'),
            self.check('length(@)', 1)
        ])

        self.cmd('network vrouter peering delete -n {vrouter_peering} -g {rg} --vrouter-name {vrouter}')

        self.cmd('network vrouter delete -g {rg} -n {vrouter}')

    # @record_only()  # this feature need resource from service team for now.
    @unittest.skip('rg not found')
    @ResourceGroupPreparer(name_prefix='cli_test_virtual_router', location='eastus2euap')
    def test_vrouter_with_virtual_hub_support(self, resource_group, resource_group_location):
        self.kwargs.update({
            'rg': 'test_vrouter_with_virtual_hub_support',    # the subscription needs to be a specified one given by service team
            'location': resource_group_location,
            'vnet': 'vnet2',
            'subnet1': 'subnet1',
            'subnet2': 'subnet2',
            'vrouter': 'vrouter2',
            'peer': 'peer1'
        })

        self.cmd('network vnet create -g {rg} -n {vnet} '
                 '--location {location} '
                 '--subnet-name {subnet1} '
                 '--address-prefix 10.0.0.0/24')

        # a cleanup program runs in short peoridically to assign subnets a NSG within that subscription
        # which will block subnet is assigned to the virtual router
        self.cmd('network vnet subnet update -g {rg} --vnet-name {vnet} -n {subnet1} --remove networkSecurityGroup')
        vnet = self.cmd('network vnet show -g {rg} -n {vnet}').get_output_in_json()

        self.kwargs.update({
            'subnet1_id': vnet['subnets'][0]['id']
        })

        self.cmd('network vrouter create -g {rg} -l {location} -n {vrouter} --hosted-subnet {subnet1_id}', checks=[
            self.check('type', 'Microsoft.Network/virtualHubs'),
            self.check('ipConfigurations', None),
            self.check('provisioningState', 'Succeeded')
        ])

        self.cmd('network vrouter list -g {rg}')

        self.cmd('network vrouter show -g {rg} -n {vrouter}', checks=[
            self.check('virtualRouterAsn', 65515),
            self.check('length(virtualRouterIps)', 2),
        ])

        self.cmd('network vrouter peering create -g {rg} --vrouter-name {vrouter} -n {peer} '
                 '--peer-asn 11000 --peer-ip 10.0.0.120')

        self.cmd('network vrouter peering list -g {rg} --vrouter-name {vrouter}')

        self.cmd('network vrouter peering show -g {rg} --vrouter-name {vrouter} -n {peer}')

        # unable to update unless the ASN's range is required
        # self.cmd('network vrouter peering update -g {rg} --vrouter-name {vrouter} -n {peer} --peer-ip 10.0.0.0')

        self.cmd('network vrouter peering delete -g {rg} --vrouter-name {vrouter} -n {peer}')

        self.cmd('network vrouter delete -g {rg} -n {vrouter}')


class NetworkVirtualHubRouter(ScenarioTest):

    # @unittest.skip('CannotDeleteVirtualHubWhenItIsInUse')
    @ResourceGroupPreparer(name_prefix='cli_test_virtual_hub_router', location='centraluseuap')
    def test_network_virtual_hub_router_scenario(self, resource_group, resource_group_location):
        self.kwargs.update({
            'rg': resource_group,
            'location': resource_group_location,
            'vnet': 'vnet2',
            'vhr_ip1': 'vhrip1',
            'subnet1': 'RouteServerSubnet',
            'vrouter': 'vrouter2',
            'peer': 'peer1'
        })

        self.cmd('network vnet create -g {rg} -n {vnet} '
                 '--location {location} '
                 '--subnet-name {subnet1} '
                 '--address-prefix 10.0.0.0/24')

        # a cleanup program runs in short peoridically to assign subnets a NSG within that subscription
        # which will block subnet is assigned to the virtual router
        self.cmd('network vnet subnet update -g {rg} --vnet-name {vnet} -n {subnet1} --remove networkSecurityGroup')
        vnet = self.cmd('network vnet show -g {rg} -n {vnet}').get_output_in_json()
        self.cmd('network public-ip create -g {rg} -n {vhr_ip1}')

        self.kwargs.update({
            'subnet1_id': vnet['subnets'][0]['id']
        })

        self.cmd('network routeserver create -g {rg} -l {location} -n {vrouter} '
                 '--hosted-subnet {subnet1_id} --public-ip-address {vhr_ip1}',
                 checks=[
                     self.check('type', 'Microsoft.Network/virtualHubs'),
                     self.check('ipConfigurations', None),
                     self.check('provisioningState', 'Succeeded')
                 ])

        self.cmd('network routeserver update -g {rg} --name {vrouter}  --allow-b2b-traffic', checks=[
            self.check('allowBranchToBranchTraffic', True)
        ])

        self.cmd('network routeserver list -g {rg}')

        self.cmd('network routeserver show -g {rg} -n {vrouter}', checks=[
            self.check('virtualRouterAsn', 65515),
            self.check('length(virtualRouterIps)', 2),
        ])

        self.cmd('network routeserver peering create -g {rg} --routeserver {vrouter} -n {peer} '
                 '--peer-asn 11000 --peer-ip 10.0.0.120')

        self.cmd('network routeserver peering list -g {rg} --routeserver {vrouter}')

        self.cmd('network routeserver peering show -g {rg} --routeserver {vrouter} -n {peer}')

        self.cmd('network routeserver peering list-advertised-routes -g {rg} --routeserver {vrouter} -n {peer}')

        self.cmd('network routeserver peering list-learned-routes -g {rg} --routeserver {vrouter} -n {peer}')

        # unable to update unless the ASN's range is required
        # self.cmd('network routeserver peering update -g {rg} --routeserver {vrouter} -n {peer} --peer-ip 10.0.0.0')

        self.cmd('network routeserver peering delete -g {rg} --routeserver {vrouter} -n {peer} -y')

        self.cmd('network routeserver delete -g {rg} -n {vrouter} -y')


class NetworkSubnetScenarioTests(ScenarioTest):

    @ResourceGroupPreparer(name_prefix='cli_subnet_set_test')
    def test_network_subnet_set(self, resource_group):

        self.kwargs.update({
            'vnet': 'vnet1',
            'vnet_prefix': '123.0.0.0/16',
            'subnet': 'default',
            'subnet_prefix': '123.0.0.0/24',
            'subnet_prefix2': '123.0.5.0/24',
            'nsg': 'test-vnet-nsg'
        })

        self.cmd('network vnet create --resource-group {rg} --name {vnet} --address-prefix {vnet_prefix} --subnet-name {subnet} --subnet-prefix {subnet_prefix}')
        self.cmd('network nsg create --resource-group {rg} --name {nsg}')

        # Test we can update the address space and nsg
        self.cmd('network vnet subnet update --resource-group {rg} --vnet-name {vnet} --name {subnet} --address-prefix {subnet_prefix2} --network-security-group {nsg}', checks=[
            self.check('addressPrefix', '{subnet_prefix2}'),
            self.check('ends_with(@.networkSecurityGroup.id, `/{nsg}`)', True)
        ])

        # test generic update
        self.cmd('network vnet subnet update -g {rg} --vnet-name {vnet} -n {subnet} --set addressPrefix=123.0.0.0/24',
                 checks=self.check('addressPrefix', '123.0.0.0/24'))

        # Test we can get rid of the nsg.
        self.cmd('network vnet subnet update --resource-group {rg} --vnet-name {vnet} --name {subnet} --address-prefix {subnet_prefix2} --network-security-group \"\"',
                 checks=self.check('networkSecurityGroup', None))

        self.cmd('network vnet delete --resource-group {rg} --name {vnet}')
        self.cmd('network nsg delete --resource-group {rg} --name {nsg}')

    @ResourceGroupPreparer(name_prefix='cli_subnet_endpoint_service_test')
    def test_network_subnet_endpoint_service(self, resource_group):
        self.kwargs.update({
            'vnet': 'vnet1',
            'subnet': 'subnet1'
        })
        result = self.cmd('network vnet list-endpoint-services -l westus').get_output_in_json()
        self.assertGreaterEqual(len(result), 2)

        self.cmd('network vnet create -g {rg} -n {vnet}')
        self.cmd('network vnet subnet create -g {rg} --vnet-name {vnet} -n {subnet} --address-prefix 10.0.1.0/24 --service-endpoints Microsoft.Storage',
                 checks=self.check('serviceEndpoints[0].service', 'Microsoft.Storage'))
        self.cmd('network vnet subnet update -g {rg} --vnet-name {vnet} -n {subnet} --service-endpoints ""',
                 checks=self.check('serviceEndpoints', None))

    @ResourceGroupPreparer(name_prefix='cli_subnet_delegation')
    def test_network_subnet_delegation(self, resource_group):
        self.kwargs.update({
            'vnet': 'vnet1',
            'subnet': 'subnet1',
        })
        result = self.cmd('network vnet subnet list-available-delegations -l westcentralus').get_output_in_json()
        self.assertTrue(len(result) > 1, True)
        result = self.cmd('network vnet subnet list-available-delegations -g {rg}').get_output_in_json()
        self.assertTrue(len(result) > 1, True)

        self.cmd('network vnet create -g {rg} -n {vnet} -l westcentralus')
        self.cmd('network vnet subnet create -g {rg} --vnet-name {vnet} -n {subnet} --address-prefix 10.0.0.0/24 --delegations Microsoft.Web.serverFarms', checks=[
            self.check('delegations[0].serviceName', 'Microsoft.Web/serverFarms')
        ])
        # verify the update command, and that CLI validation will accept either serviceName or Name
        self.cmd('network vnet subnet update -g {rg} --vnet-name {vnet} -n {subnet} --delegations Microsoft.Sql/managedInstances',
                 checks=self.check('delegations[0].serviceName', 'Microsoft.Sql/managedInstances'))

    @ResourceGroupPreparer(name_prefix='test_subnet_with_private_endpoint_option')
    def test_subnet_with_private_endpoint_and_private_Link_options(self, resource_group):
        self.kwargs.update({
            'vnet': 'MyVnet',
            'subnet1': 'MySubnet1',
            'subnet2': 'MySubnet2',
            'subnet3': 'MySubnet3',
        })

        self.cmd('network vnet create -g {rg} -n {vnet}')

        self.cmd('network vnet subnet create -g {rg} --vnet-name {vnet} '
                 '--address-prefixes 10.0.1.0/24 '
                 '--name {subnet1} '
                 '--disable-private-endpoint-network-policies true', checks=[
                     self.check('addressPrefix', '10.0.1.0/24'),
                     self.check('privateEndpointNetworkPolicies', 'Disabled'),
                     self.check('privateLinkServiceNetworkPolicies', 'Enabled')
                 ])

        self.cmd('network vnet subnet create -g {rg} --vnet-name {vnet} '
                 '--address-prefixes 10.0.2.0/24 '
                 '--name {subnet2} '
                 '--disable-private-link-service-network-policies true', checks=[
                     self.check('addressPrefix', '10.0.2.0/24'),
                     self.check('privateEndpointNetworkPolicies', 'Enabled'),
                     self.check('privateLinkServiceNetworkPolicies', 'Disabled')
                 ])

        self.cmd('network vnet subnet create -g {rg} --vnet-name {vnet} '
                 '--address-prefixes 10.0.3.0/24 '
                 '--name {subnet3} '
                 '--disable-private-endpoint-network-policies true '
                 '--disable-private-link-service-network-policies true', checks=[
                     self.check('addressPrefix', '10.0.3.0/24'),
                     self.check('privateEndpointNetworkPolicies', 'Disabled'),
                     self.check('privateLinkServiceNetworkPolicies', 'Disabled')
                 ])


class NetworkActiveActiveCrossPremiseScenarioTest(ScenarioTest):  # pylint: disable=too-many-instance-attributes

    @ResourceGroupPreparer(name_prefix='cli_test_active_active_cross_premise_connection')
    def test_network_active_active_cross_premise_connection(self, resource_group):

        self.kwargs.update({
            'vnet1': 'vnet1',
            'vnet_prefix1': '10.11.0.0/16',
            'vnet_prefix2': '10.12.0.0/16',
            'vnet1_asn': 65010,
            'gw_subnet': 'GatewaySubnet',
            'gw_subnet_prefix': '10.12.255.0/27',
            'gw_ip1': 'gwip1',
            'gw_ip2': 'gwip2',
            'gw1': 'gw1',
            'lgw2': 'lgw2',
            'lgw_ip': '131.107.72.22',
            'lgw_prefix': '10.52.255.253/32',
            'bgp_peer1': '10.52.255.253',
            'lgw_asn': 65050,
            'lgw_loc': 'eastus',
            'conn_151': 'Vnet1toSite5_1',
            'conn_152': 'Vnet1toSite5_2',
            'shared_key': 'abc123',
            'shared_key2': 'a1b2c3',
            'lgw3': 'lgw3',
            'lgw3_ip': '131.107.72.23',
            'lgw3_prefix': '10.52.255.254/32',
            'bgp_peer2': '10.52.255.254'
        })

        self.cmd('network vnet create -g {rg} -n {vnet1} --address-prefix {vnet_prefix1} {vnet_prefix2} --subnet-name {gw_subnet} --subnet-prefix {gw_subnet_prefix}')
        self.cmd('network public-ip create -g {rg} -n {gw_ip1}')
        self.cmd('network public-ip create -g {rg} -n {gw_ip2}')

        # create the vnet gateway with active-active feature
        self.cmd('network vnet-gateway create -g {rg} -n {gw1} --vnet {vnet1} --sku HighPerformance --asn {vnet1_asn} --public-ip-addresses {gw_ip1} {gw_ip2} --tags foo=doo')

        # switch to active-standby
        self.cmd('network vnet-gateway update -g {rg} -n {gw1} --vnet {vnet1} --sku HighPerformance --asn {vnet1_asn} --public-ip-addresses {gw_ip1} --no-wait --tags foo=boo')

        # create and connect first local-gateway
        self.cmd('network local-gateway create -g {rg} -n {lgw2} -l {lgw_loc} --gateway-ip-address {lgw_ip} --local-address-prefixes {lgw_prefix} --asn {lgw_asn} --bgp-peering-address {bgp_peer1}')
        self.cmd('network vpn-connection create -g {rg} -n {conn_151} --vnet-gateway1 {gw1} --local-gateway2 {lgw2} --shared-key {shared_key} --enable-bgp')
        self.cmd('network vpn-connection shared-key reset -g {rg} --connection-name {conn_151} --key-length 128')
        sk1 = self.cmd('network vpn-connection shared-key show -g {rg} --connection-name {conn_151}').get_output_in_json()
        self.cmd('network vpn-connection shared-key update -g {rg} --connection-name {conn_151} --value {shared_key2}').get_output_in_json()
        sk2 = self.cmd('network vpn-connection shared-key show -g {rg} --connection-name {conn_151}',
                       checks=self.check('value', '{shared_key2}'))
        self.assertNotEqual(sk1, sk2)

        # create and connect second local-gateway
        self.cmd('network local-gateway create -g {rg} -n {lgw3} -l {lgw_loc} --gateway-ip-address {lgw3_ip} --local-address-prefixes {lgw3_prefix} --asn {lgw_asn} --bgp-peering-address {bgp_peer2}')
        self.cmd('network vpn-connection create -g {rg} -n {conn_152} --vnet-gateway1 {gw1} --local-gateway2 {lgw3} --shared-key {shared_key} --enable-bgp')


class NetworkActiveActiveVnetScenarioTest(ScenarioTest):  # pylint: disable=too-many-instance-attributes

    def __init__(self, method_name):
        self.sas_replacer = StorageAccountSASReplacer()
        super(NetworkActiveActiveVnetScenarioTest, self).__init__(method_name, recording_processors=[
            self.sas_replacer
        ])

    @AllowLargeResponse()
    @ResourceGroupPreparer(name_prefix='cli_test_active_active_vnet_vnet_connection')
    @StorageAccountPreparer(name_prefix='clitestvpncnn')
    def test_network_active_active_vnet_connection(self, resource_group, storage_account):
        from datetime import datetime, timedelta
        self.kwargs.update({
            'subnet': 'GatewaySubnet',
            'vnet1': 'vnet1',
            'vnet1_prefix': '10.21.0.0/16',
            'vnet1_asn': 65010,
            'gw1': 'vgw1',
            'gw1_prefix': '10.21.255.0/27',
            'gw1_ip1': 'gw1ip1',
            'gw1_ip2': 'gw1ip2',
            'vnet2': 'vnet2',
            'vnet2_prefix': '10.22.0.0/16',
            'vnet2_asn': 65020,
            'gw2': 'vgw2',
            'gw2_prefix': '10.22.255.0/27',
            'gw2_ip1': 'gw2ip1',
            'gw2_ip2': 'gw2ip2',
            'key': 'abc123',
            'conn12': 'vnet1to2',
            'conn21': 'vnet2to1',
            'bgp_peer1': '10.52.255.253',
            'bgp_peer2': '10.53.255.253',
            'storage_account': storage_account,
            'ctn': self.create_random_name(prefix='clitestvpngw', length=24),
            'expiry': (datetime.utcnow() + timedelta(hours=3)).strftime('%Y-%m-%dT%H:%MZ')
        })

        self.cmd('storage container create --account-name {storage_account} --name {ctn}')
        sas = self.cmd(
            'storage blob generate-sas -n src --account-name {storage_account} -c {ctn} --permissions acrwd --expiry {expiry} -otsv').output.strip()
        self.kwargs['sas_url'] = 'https://{}.blob.azure.com/{}?{}'.format(self.kwargs['storage_account'],
                                                                          self.kwargs['ctn'], sas)
        self.sas_replacer.add_sas_token(sas)

        # Create one VNet with two public IPs
        self.cmd('network vnet create -g {rg} -n {vnet1} --address-prefix {vnet1_prefix} --subnet-name {subnet} --subnet-prefix {gw1_prefix}')
        self.cmd('network public-ip create -g {rg} -n {gw1_ip1}')
        self.cmd('network public-ip create -g {rg} -n {gw1_ip2}')

        # Create second VNet with two public IPs
        self.cmd('network vnet create -g {rg} -n {vnet2} --address-prefix {vnet2_prefix} --subnet-name {subnet} --subnet-prefix {gw2_prefix}')
        self.cmd('network public-ip create -g {rg} -n {gw2_ip1}')
        self.cmd('network public-ip create -g {rg} -n {gw2_ip2}')

        self.cmd('network vnet-gateway create -g {rg} -n {gw1} --vnet {vnet1} --sku HighPerformance --asn {vnet1_asn} --public-ip-addresses {gw1_ip1} {gw1_ip2} --bgp-peering-address {bgp_peer1} --no-wait')
        self.cmd('network vnet-gateway create -g {rg} -n {gw2} --vnet {vnet2} --sku HighPerformance --asn {vnet2_asn} --public-ip-addresses {gw2_ip1} {gw2_ip2} --bgp-peering-address {bgp_peer2} --no-wait')

        # wait for gateway completion to finish
        self.cmd('network vnet-gateway wait -g {rg} -n {gw1} --created')
        self.cmd('network vnet-gateway wait -g {rg} -n {gw2} --created')

        # create and connect the VNet gateways
        self.cmd('network vpn-connection create -g {rg} -n {conn12} --vnet-gateway1 {gw1} --vnet-gateway2 {gw2} --shared-key {key} --enable-bgp')
        self.cmd('network vpn-connection create -g {rg} -n {conn21} --vnet-gateway1 {gw2} --vnet-gateway2 {gw1} --shared-key {key} --enable-bgp')
        self.cmd('network vpn-connection list-ike-sas -g {rg} -n {conn12}')
        output = self.cmd('network vpn-connection packet-capture start -g {rg} -n {conn12}').output.strip()
        self.assertTrue('Successful' in output, 'Expected Successful in output.\nActual: {}'.format(output))
        # currently we cannot create traffic by cli command. So it will return an error when stop.
        with self.assertRaisesRegexp(HttpResponseError, 'The response did not contain any data'):
            self.cmd('network vpn-connection packet-capture stop -g {rg} -n {conn12} --sas-url {sas_url}')


class NetworkVpnGatewayScenarioTest(ScenarioTest):

    def __init__(self, method_name):
        self.sas_replacer = StorageAccountSASReplacer()
        super(NetworkVpnGatewayScenarioTest, self).__init__(method_name, recording_processors=[
            self.sas_replacer
        ])

    @ResourceGroupPreparer(name_prefix='cli_test_vpn_gateway')
    def test_network_vpn_gateway(self, resource_group):

        self.kwargs.update({
            'vnet1': 'myvnet1',
            'vnet2': 'myvnet2',
            'vnet3': 'myvnet3',
            'gw1': 'gateway1',
            'gw2': 'gateway2',
            'gw3': 'gateway3',
            'ip1': 'pubip1',
            'ip2': 'pubip2',
            'ip3': 'pubip3',
            'custom_routes1': "101.168.0.6/32",
            'custom_routes2': "102.168.0.6/32"
        })

        self.cmd('network public-ip create -n {ip1} -g {rg}')
        self.cmd('network public-ip create -n {ip2} -g {rg}')
        self.cmd('network public-ip create -n {ip3} -g {rg}')
        self.cmd('network vnet create -g {rg} -n {vnet1} --subnet-name GatewaySubnet --address-prefix 10.0.0.0/16 --subnet-prefix 10.0.0.0/24')
        self.cmd('network vnet create -g {rg} -n {vnet2} --subnet-name GatewaySubnet --address-prefix 10.1.0.0/16')
        self.cmd('network vnet create -g {rg} -n {vnet3} --subnet-name GatewaySubnet --address-prefix 10.2.0.0/16')

        self.kwargs.update({'sub': self.get_subscription_id()})
        self.kwargs.update({
            'vnet1_id': '/subscriptions/{sub}/resourceGroups/{rg}/providers/Microsoft.Network/virtualNetworks/{vnet1}'.format(**self.kwargs),
            'vnet2_id': '/subscriptions/{sub}/resourceGroups/{rg}/providers/Microsoft.Network/virtualNetworks/{vnet2}'.format(**self.kwargs)
        })

        with self.assertRaisesRegexp(CLIError, 'vpn_gateway_generation should not be provided if gateway_type is not Vpn.'):
            self.cmd(
                'network vnet-gateway create -g {rg} -n {gw1} --vnet {vnet1_id} --public-ip-address {ip1} --gateway-type ExpressRoute --vpn-gateway-generation Generation1')

        self.cmd('network vnet-gateway create -g {rg} -n {gw1} --vnet {vnet1_id} --public-ip-address {ip1} --vpn-gateway-generation Generation1 --custom-routes {custom_routes1} --no-wait')
        self.cmd('network vnet-gateway create -g {rg} -n {gw2} --vnet {vnet2_id} --public-ip-address {ip2} --no-wait')
        self.cmd('network vnet-gateway create -g {rg} -n {gw3} --vnet {vnet3} --public-ip-address {ip3} --no-wait --sku standard --asn 12345 --bgp-peering-address 10.2.250.250 --peer-weight 50')

        self.cmd('network vnet-gateway wait -g {rg} -n {gw1} --created')
        self.cmd('network vnet-gateway wait -g {rg} -n {gw2} --created')
        self.cmd('network vnet-gateway wait -g {rg} -n {gw3} --created')

        self.cmd('network vnet-gateway show -g {rg} -n {gw1}', checks=[
            self.check('gatewayType', 'Vpn'),
            self.check('sku.capacity', 2),
            self.check('sku.name', 'Basic'),
            self.check('vpnType', 'RouteBased'),
            self.check('vpnGatewayGeneration', 'Generation1'),
            self.check('enableBgp', False),
            self.check('customRoutes.addressPrefixes[0]', self.kwargs['custom_routes1'])
        ])

        self.cmd('network vnet-gateway update -g {rg} -n {gw1} --sku Standard --custom-routes {custom_routes1} {custom_routes2}', checks=[
            self.check('length(customRoutes.addressPrefixes)', 2)
        ])

        self.cmd('network vnet-gateway show -g {rg} -n {gw2}', checks=[
            self.check('gatewayType', 'Vpn'),
            self.check('sku.capacity', 2),
            self.check('sku.name', 'Basic'),
            self.check('vpnType', 'RouteBased'),
            self.check('enableBgp', False)
        ])
        self.cmd('network vnet-gateway show -g {rg} -n {gw3}', checks=[
            self.check('sku.name', 'Standard'),
            self.check('enableBgp', True),
            self.check('bgpSettings.asn', 12345),
            self.check('bgpSettings.bgpPeeringAddress', '10.2.250.250'),
            self.check('bgpSettings.peerWeight', 50)
        ])

        self.kwargs.update({
            'conn12': 'conn1to2',
            'conn21': 'conn2to1',
            'gw1_id': '/subscriptions/{sub}/resourceGroups/{rg}/providers/Microsoft.Network/virtualNetworkGateways/{gw1}'.format(**self.kwargs)
        })

        self.cmd('network vpn-connection create -n {conn12} -g {rg} --shared-key 123 --vnet-gateway1 {gw1_id} --vnet-gateway2 {gw2} --tags foo=doo')
        self.cmd('network vpn-connection update -n {conn12} -g {rg} --routing-weight 25 --tags foo=boo',
                 checks=self.check('routingWeight', 25))
        self.cmd('network vpn-connection create -n {conn21} -g {rg} --shared-key 123 --vnet-gateway2 {gw1_id} --vnet-gateway1 {gw2}')

        self.cmd('network vnet-gateway list-learned-routes -g {rg} -n {gw1}')
        self.cmd('network vnet-gateway list-advertised-routes -g {rg} -n {gw1} --peer 10.1.1.1')
        self.cmd('network vnet-gateway list-bgp-peer-status -g {rg} -n {gw1} --peer 10.1.1.1')
        self.cmd('network vpn-connection list -g {rg} --vnet-gateway {gw1}', checks=[
            self.check('length(@)', 1)
        ])

    @ResourceGroupPreparer(name_prefix='cli_test_vpn_gateway_aad_')
    def test_network_vpn_gateway_aad(self, resource_group):
        self.kwargs.update({
            'vnet': 'vnet',
            'gw': 'gw',
            'ip': 'ip',
            'aad_tenant': 'https://login.microsoftonline.com/0ab2c4f4-81e6-44cc-a0b2-b3a47a1443f4',
            'aad_issuer': 'https://sts.windows.net/0ab2c4f4-81e6-44cc-a0b2-b3a47a1443f4/',
            'aad_audience': 'a21fce82-76af-45e6-8583-a08cb3b956f9'
        })

        self.cmd('network public-ip create -g {rg} -n {ip} ')
        self.cmd('network vnet create -g {rg} -n {vnet} --subnet-name GatewaySubnet')
        self.cmd('network vnet-gateway create -g {rg} -n {gw} '
                 '--vnet {vnet} --public-ip-address {ip} '
                 '--gateway-type Vpn --vpn-type RouteBased '
                 '--sku VpnGw1 '
                 '--client-protocol OpenVPN '
                 '--address-prefixes 201.169.0.0/16 ')
        self.cmd('network vnet-gateway show -g {rg} -n {gw}', checks=[
            self.check('sku.name', 'VpnGw1'),
            self.check('enableBgp', False),
            self.check('vpnType', 'RouteBased'),
            self.check('vpnClientConfiguration.vpnClientProtocols[0]', "OpenVPN")
        ])

        self.cmd('network vnet-gateway aad assign -g {rg} --gateway-name {gw} '
                 '--tenant {aad_tenant} '
                 '--audience {aad_audience} '
                 '--issuer {aad_issuer} ')
        self.cmd('network vnet-gateway show -g {rg} -n {gw}', checks=[
            self.check('vpnClientConfiguration.aadTenant', self.kwargs['aad_tenant']),
            self.check('vpnClientConfiguration.aadIssuer', self.kwargs['aad_issuer']),
            self.check('vpnClientConfiguration.aadAudience', self.kwargs['aad_audience'])
        ])
        self.cmd('network vnet-gateway aad show -g {rg} --gateway-name {gw}', checks=[
            self.check('aadTenant', self.kwargs['aad_tenant'])
        ])

        self.cmd('network vnet-gateway aad remove -g {rg} --gateway-name {gw}').get_output_in_json()
        self.cmd('network vnet-gateway aad show -g {rg} --gateway-name {gw}', checks=[
            self.check('aadTenant', None),
            self.check('aadIssuer', None),
            self.check('aadAudience', None)
        ])

    @ResourceGroupPreparer(name_prefix='cli_test_vpn_gateway_disconnect_connects_')
    def test_network_vpn_gateway_disconnect_connects(self, resource_group):
        self.kwargs.update({
            'vnet1': 'myvnet1',
            'vnet2': 'myvnet2',
            'gw1': 'gateway1',
            'gw2': 'gateway2',
            'ip1': 'pubip1',
            'ip2': 'pubip2',
        })

        self.cmd('network public-ip create -n {ip1} -g {rg}')
        self.cmd('network public-ip create -n {ip2} -g {rg}')
        self.cmd('network vnet create -g {rg} -n {vnet1} --subnet-name GatewaySubnet --address-prefix 10.0.0.0/16')
        self.cmd('network vnet create -g {rg} -n {vnet2} --subnet-name GatewaySubnet --address-prefix 10.1.0.0/16')

        self.cmd('network vnet-gateway create -g {rg} -n {gw1} --vnet {vnet1} --public-ip-address {ip1} '
                 '--vpn-gateway-generation Generation1 --address-prefixes 201.169.0.0/16 --no-wait')
        self.cmd('network vnet-gateway create -g {rg} -n {gw2} --vnet {vnet2} --public-ip-address {ip2} '
                 '--vpn-gateway-generation Generation1 --no-wait')

        self.cmd('network vnet-gateway wait -g {rg} -n {gw1} --created')
        self.cmd('network vnet-gateway wait -g {rg} -n {gw2} --created')

        self.kwargs.update({
            'conn12': 'conn1to2',
            'conn21': 'conn2to1',
        })

        self.cmd('network vpn-connection create -n {conn12} -g {rg} --shared-key 123 '
                 '--vnet-gateway1 {gw1} --vnet-gateway2 {gw2}')
        self.cmd('network vpn-connection create -n {conn21} -g {rg} --shared-key 123 '
                 '--vnet-gateway2 {gw1} --vnet-gateway1 {gw2}')
        self.cmd('network vnet-gateway disconnect-vpn-connections -g {rg} -n {gw1} --vpn-connections {conn12}')

    @AllowLargeResponse()
    @ResourceGroupPreparer(name_prefix='cli_test_vpn_gateway_package_capture', location='westus')
    @StorageAccountPreparer(name_prefix='clitestvpngw')
    def test_network_vpn_gateway_package_capture(self, resource_group, storage_account):
        from datetime import datetime, timedelta
        self.kwargs.update({
            'vnet1': 'myvnet1',
            'gw1': 'gateway1',
            'gw1_sku': 'Standard',
            'ip1': 'pubip1',
            'storage_account': storage_account,
            'ctn': self.create_random_name(prefix='clitestvpngw', length=24),
            'expiry': (datetime.utcnow() + timedelta(hours=3)).strftime('%Y-%m-%dT%H:%MZ')
        })

        self.cmd('storage container create --account-name {storage_account} --name {ctn}')
        sas = self.cmd(
            'storage blob generate-sas -n src --account-name {storage_account} -c {ctn} --permissions acrwd --expiry {expiry} -otsv').output.strip()
        self.kwargs['sas_url'] = 'https://{}.blob.azure.com/{}?{}'.format(self.kwargs['storage_account'],
                                                                          self.kwargs['ctn'], sas)
        self.sas_replacer.add_sas_token(sas)

        self.cmd('network public-ip create -n {ip1} -g {rg}')
        self.cmd('network vnet create -g {rg} -n {vnet1} --subnet-name GatewaySubnet --address-prefix 10.0.0.0/16 --subnet-prefix 10.0.0.0/24')
        self.cmd('network vnet-gateway create -g {rg} -n {gw1} --vnet {vnet1} --public-ip-address {ip1} --sku {gw1_sku}')
        output = self.cmd('network vnet-gateway packet-capture start -g {rg} -n {gw1}').output.strip()
        self.assertTrue('Successful' in output, 'Expected Successful in output.\nActual: {}'.format(output))
        # currently we cannot create traffic by cli command. So it will return an error when stop.
        with self.assertRaisesRegexp(HttpResponseError, 'The response did not contain any data'):
            self.cmd('network vnet-gateway packet-capture stop -g {rg} -n {gw1} --sas-url {sas_url}')


class NetworkVpnClientPackageScenarioTest(LiveScenarioTest):

    @ResourceGroupPreparer('cli_test_vpn_client_package')
    def test_vpn_client_package(self, resource_group):
        self.kwargs.update({
            'vnet': 'vnet1',
            'public_ip': 'pip1',
            'gateway_prefix': '100.1.1.0/24',
            'gateway': 'vgw1',
            'gw_sku': 'Standard',
            'cert': 'cert1',
            'cert_path': os.path.join(TEST_DIR, 'test-vpn-client-package-root-cert.cer')
        })

        self.cmd('network vnet create -g {rg} -n {vnet} --subnet-name GatewaySubnet')
        self.cmd('network public-ip create -g {rg} -n {public_ip}')
        self.cmd('network vnet-gateway create -g {rg} -n {gateway} --address-prefix {gateway_prefix} --vnet {vnet} --public-ip-address {public_ip} --sku {gw_sku}')
        self.cmd('network vnet-gateway root-cert create -g {rg} --gateway-name {gateway} -n {cert} --public-cert-data "{cert_path}"')
        output = self.cmd('network vnet-gateway vpn-client generate -g {rg} -n {gateway}').get_output_in_json()
        self.assertTrue('.zip' in output, 'Expected ZIP file in output.\nActual: {}'.format(str(output)))
        output = self.cmd('network vnet-gateway vpn-client show-url -g {rg} -n {gateway}').get_output_in_json()
        self.assertTrue('.zip' in output, 'Expected ZIP file in output.\nActual: {}'.format(str(output)))
        self.cmd('network vnet-gateway vpn-client ipsec-policy set -g {rg} -n {gateway} --ike-encryption AES256 --ike-integrity SHA384 --dh-group DHGroup24 --ipsec-encryption GCMAES256 --ipsec-integrity GCMAES256 --pfs-group PFS24 --sa-lifetime 7200 --sa-max-size 2048')
        self.cmd('network vnet-gateway vpn-client ipsec-policy show -g {rg} -n {gateway}', checks=[
            self.check('dhGroup', 'DHGroup24'),
            self.check('ikeEncryption', 'AES256'),
            self.check('ikeIntegrity', 'SHA384'),
            self.check('ipsecEncryption', 'GCMAES256'),
            self.check('ipsecIntegrity', 'GCMAES256'),
            self.check('pfsGroup', 'PFS24'),
            self.check('saDataSizeKilobytes', 2048),
            self.check('saLifeTimeSeconds', 7200),
        ])


class NetworkTrafficManagerScenarioTest(ScenarioTest):

    @ResourceGroupPreparer('cli_test_traffic_manager')
    def test_network_traffic_manager(self, resource_group):

        self.kwargs.update({
            'tm': 'mytmprofile',
            'endpoint': 'myendpoint',
            'dns': 'mytrafficmanager001100a'
        })

        self.cmd('network traffic-manager profile check-dns -n myfoobar1')
        self.cmd('network traffic-manager profile create -n {tm} -g {rg} --routing-method priority --unique-dns-name {dns} --tags foo=doo',
                 checks=self.check('TrafficManagerProfile.trafficRoutingMethod', 'Priority'))
        self.cmd('network traffic-manager profile show -g {rg} -n {tm}',
                 checks=self.check('dnsConfig.relativeName', '{dns}'))
        self.cmd('network traffic-manager profile update -n {tm} -g {rg} --routing-method weighted --tags foo=boo',
                 checks=self.check('trafficRoutingMethod', 'Weighted'))
        self.cmd('network traffic-manager profile list -g {rg}')

        # Endpoint tests
        self.cmd('network traffic-manager endpoint create -n {endpoint} --profile-name {tm} -g {rg} --type externalEndpoints --weight 50 --target www.microsoft.com',
                 checks=self.check('type', 'Microsoft.Network/trafficManagerProfiles/externalEndpoints'))
        self.cmd('network traffic-manager endpoint update -n {endpoint} --profile-name {tm} -g {rg} --type externalEndpoints --weight 25 --target www.contoso.com', checks=[
            self.check('weight', 25),
            self.check('target', 'www.contoso.com')
        ])
        self.cmd('network traffic-manager endpoint show -g {rg} --profile-name {tm} -t externalEndpoints -n {endpoint}')
        self.cmd('network traffic-manager endpoint list -g {rg} --profile-name {tm} -t externalEndpoints',
                 checks=self.check('length(@)', 1))

        # ensure a profile with endpoints can be updated
        self.cmd('network traffic-manager profile update -n {tm} -g {rg}')

        self.cmd('network traffic-manager endpoint delete -g {rg} --profile-name {tm} -t externalEndpoints -n {endpoint}')
        self.cmd('network traffic-manager endpoint list -g {rg} --profile-name {tm} -t externalEndpoints',
                 checks=self.check('length(@)', 0))

        self.cmd('network traffic-manager profile delete -g {rg} -n {tm}')

    @ResourceGroupPreparer('cli_test_traffic_manager2')
    def test_network_traffic_manager2(self, resource_group):
        self.kwargs.update({
            'tm': 'mytmprofile2',
            'dns': 'mytrafficmanager001100a2'
        })
        self.cmd('network traffic-manager profile create -n {tm} -g {rg} --routing-method Multivalue --unique-dns-name {dns} --max-return 3 --tags foo=doo',
                 checks=self.check('TrafficManagerProfile.trafficRoutingMethod', 'MultiValue'))

        self.cmd('network traffic-manager profile update -n {tm} -g {rg} --routing-method MultiValue  --max-return 4 --tags foo=boo',
                 checks=self.check('maxReturn', 4))

    @ResourceGroupPreparer('cli_test_traffic_manager_subnet')
    def test_network_traffic_manager_subnet_routing(self, resource_group):

        self.kwargs.update({
            'tm': 'tm1',
            'endpoint': 'ep1',
            'dns': self.create_random_name('testtm', 20),
            'pip': 'ip1',
            'ip_dns': self.create_random_name('testpip', 20)
        })

        self.cmd('network traffic-manager profile create -n {tm} -g {rg} --routing-method subnet --unique-dns-name {dns} --custom-headers foo=bar --status-code-ranges 200-202', checks=[
            self.check('TrafficManagerProfile.monitorConfig.expectedStatusCodeRanges[0].min', 200),
            self.check('TrafficManagerProfile.monitorConfig.expectedStatusCodeRanges[0].max', 202),
            self.check('TrafficManagerProfile.monitorConfig.customHeaders[0].name', 'foo'),
            self.check('TrafficManagerProfile.monitorConfig.customHeaders[0].value', 'bar')
        ])
        self.kwargs['ip_id'] = self.cmd('network public-ip create -g {rg} -n {pip} --dns-name {ip_dns} --query publicIp.id').get_output_in_json()
        self.cmd('network traffic-manager profile update -n {tm} -g {rg} --status-code-ranges 200-204 --custom-headers foo=doo test=best', checks=[
            self.check('monitorConfig.expectedStatusCodeRanges[0].min', 200),
            self.check('monitorConfig.expectedStatusCodeRanges[0].max', 204),
            self.check('monitorConfig.customHeaders[0].name', 'foo'),
            self.check('monitorConfig.customHeaders[0].value', 'doo'),
            self.check('monitorConfig.customHeaders[1].name', 'test'),
            self.check('monitorConfig.customHeaders[1].value', 'best')
        ])

        # Endpoint tests
        self.cmd('network traffic-manager endpoint create -n {endpoint} --profile-name {tm} -g {rg} --type azureEndpoints --target-resource-id {ip_id} --subnets 10.0.0.0 --custom-headers test=best', checks=[
            self.check('customHeaders[0].name', 'test'),
            self.check('customHeaders[0].value', 'best'),
            self.check('subnets[0].first', '10.0.0.0')
        ])
        self.cmd('network traffic-manager endpoint update -n {endpoint} --type azureEndpoints --profile-name {tm} -g {rg} --subnets 10.0.0.0:24', checks=[
            self.check('subnets[0].first', '10.0.0.0'),
            self.check('subnets[0].scope', '24')
        ])
        self.cmd('network traffic-manager endpoint update -n {endpoint} --type azureEndpoints --profile-name {tm} -g {rg} --subnets 10.0.0.0-11.0.0.0', checks=[
            self.check('subnets[0].first', '10.0.0.0'),
            self.check('subnets[0].last', '11.0.0.0')
        ])


class NetworkWatcherConfigureScenarioTest(LiveScenarioTest):

    @ResourceGroupPreparer(name_prefix='cli_test_nw', location='westcentralus')
    def test_network_watcher_configure(self, resource_group):
        self.cmd('network watcher configure -g {rg} --locations westus westus2 westcentralus eastus canadaeast --enabled')
        self.cmd('network watcher configure --locations westus westus2 eastus canadaeast --tags foo=doo')
        self.cmd('network watcher configure -l westus2 --enabled false')
        self.cmd('network watcher list')


class NetworkWatcherScenarioTest(ScenarioTest):
    import mock

    def _mock_thread_count():
        return 1

    @mock.patch('azure.cli.command_modules.vm._actions._get_thread_count', _mock_thread_count)
    @ResourceGroupPreparer(name_prefix='cli_test_nw_vm', location='westus')
    @AllowLargeResponse()
    def test_network_watcher_vm(self, resource_group, resource_group_location):

        self.kwargs.update({
            'loc': 'westcentralus',
            'vm': 'vm1',
            'nsg': 'nsg1',
            'capture': 'capture1',
            'private-ip': '10.0.0.9'
        })

        vm = self.cmd('vm create -g {rg} -n {vm} --image UbuntuLTS --authentication-type password --admin-username deploy --admin-password PassPass10!) --nsg {nsg} --nsg-rule None --private-ip-address {private-ip}').get_output_in_json()
        self.kwargs['vm_id'] = vm['id']
        self.cmd('vm extension set -g {rg} --vm-name {vm} -n NetworkWatcherAgentLinux --publisher Microsoft.Azure.NetworkWatcher')

        self.cmd('network watcher test-connectivity -g {rg} --source-resource {vm} --dest-address www.microsoft.com --dest-port 80 --valid-status-codes 200 202')
        self.cmd('network watcher run-configuration-diagnostic --resource {vm_id} --direction Inbound --protocol TCP --source 12.11.12.14 --destination 10.1.1.4 --port 12100')
        self.cmd('network watcher show-topology -g {rg}')
        self.cmd('network watcher test-ip-flow -g {rg} --vm {vm} --direction inbound --local {private-ip}:22 --protocol tcp --remote 100.1.2.3:*')
        self.cmd('network watcher test-ip-flow -g {rg} --vm {vm} --direction outbound --local {private-ip}:* --protocol tcp --remote 100.1.2.3:80')
        self.cmd('network watcher show-security-group-view -g {rg} --vm {vm}')
        self.cmd('network watcher show-next-hop -g {rg} --vm {vm} --source-ip 10.0.0.9 --dest-ip 10.0.0.6')

    @ResourceGroupPreparer(name_prefix='cli_test_nw_flow_log', location='westus')
    @StorageAccountPreparer(name_prefix='clitestnw', location='westus', kind='StorageV2')
    def test_network_watcher_flow_log(self, resource_group, resource_group_location, storage_account):

        self.kwargs.update({
            'loc': resource_group_location,
            'nsg': 'nsg1',
            'sa': storage_account,
            'ws': self.create_random_name('testws', 20),
            'la_prop_path': os.path.join(TEST_DIR, 'loganalytics.json')
        })

        self.cmd('network nsg create -g {rg} -n {nsg}')
        self.cmd('network watcher flow-log configure -g {rg} --nsg {nsg} --enabled --retention 5 --storage-account {sa}')
        self.cmd('network watcher flow-log configure -g {rg} --nsg {nsg} --retention 0')
        self.cmd('network watcher flow-log show -g {rg} --nsg {nsg}')

        # test traffic-analytics features
        self.cmd('resource create -g {rg} -n {ws} --resource-type Microsoft.OperationalInsights/workspaces -p @"{la_prop_path}"')
        self.cmd('network watcher flow-log configure -g {rg} --nsg {nsg} --workspace {ws} --interval 10', checks=[
            # self.check("contains(flowAnalyticsConfiguration.networkWatcherFlowAnalyticsConfiguration.workspaceResourceId, '{ws}')", True),
            # self.check("flowAnalyticsConfiguration.networkWatcherFlowAnalyticsConfiguration.trafficAnalyticsInterval", 10),
            # self.check("flowAnalyticsConfiguration.networkWatcherFlowAnalyticsConfiguration.enabled", True)
        ])

        self.cmd('network watcher flow-log show -g {rg} --nsg {nsg}', checks=[
            # self.check("contains(flowAnalyticsConfiguration.networkWatcherFlowAnalyticsConfiguration.workspaceResourceId, '{ws}')", True),
            # self.check("flowAnalyticsConfiguration.networkWatcherFlowAnalyticsConfiguration.trafficAnalyticsInterval", 10),
            # self.check("flowAnalyticsConfiguration.networkWatcherFlowAnalyticsConfiguration.enabled", True)
        ])
        self.cmd('network watcher flow-log configure -g {rg} --nsg {nsg} --workspace {ws} --interval 60', checks=[
            # self.check("flowAnalyticsConfiguration.networkWatcherFlowAnalyticsConfiguration.trafficAnalyticsInterval", 60)
        ])
        self.cmd('network watcher flow-log show -g {rg} --nsg {nsg}', checks=[
            # self.check("flowAnalyticsConfiguration.networkWatcherFlowAnalyticsConfiguration.trafficAnalyticsInterval", 60)
        ])
        self.cmd('network watcher flow-log configure -g {rg} --nsg {nsg} --traffic-analytics false', checks=[
            # self.check('flowAnalyticsConfiguration.networkWatcherFlowAnalyticsConfiguration.enabled', False)
        ])
        self.cmd('network watcher flow-log show -g {rg} --nsg {nsg}', checks=[
            # self.check('flowAnalyticsConfiguration.networkWatcherFlowAnalyticsConfiguration.enabled', False)
        ])
        self.cmd('network watcher flow-log configure -g {rg} --nsg {nsg} --workspace ""', checks=[
            # self.check('flowAnalyticsConfiguration', None)
        ])
        self.cmd('network watcher flow-log show -g {rg} --nsg {nsg}', checks=[
            # self.check('flowAnalyticsConfiguration', None)
        ])

    @ResourceGroupPreparer(name_prefix='cli_test_nw_flow_log2', location='canadaeast')
    @StorageAccountPreparer(name_prefix='clitestnw', location='canadaeast', kind='StorageV2')
    def test_network_watcher_flow_log2(self, resource_group, resource_group_location, storage_account):

        self.kwargs.update({
            'loc': resource_group_location,
            'nsg': 'nsg1',
            'sa': storage_account
        })

        self.cmd('network watcher configure -g {rg} --locations westus westus2 westcentralus eastus canadaeast --enabled')
        self.cmd('network nsg create -g {rg} -n {nsg}')
        self.cmd('network watcher flow-log configure -g {rg} --nsg {nsg} --enabled --retention 5 --storage-account {sa}')

    @mock.patch('azure.cli.command_modules.vm._actions._get_thread_count', _mock_thread_count)
    @ResourceGroupPreparer(name_prefix='cli_test_nw_packet_capture', location='westus')
    @AllowLargeResponse()
    def test_network_watcher_packet_capture(self, resource_group, resource_group_location):

        self.kwargs.update({
            'loc': resource_group_location,
            'vm': 'vm1',
            'capture': 'capture1'
        })

        self.cmd('vm create -g {rg} -n {vm} --image UbuntuLTS --authentication-type password --admin-username deploy --admin-password PassPass10!) --nsg {vm} --nsg-rule None')
        self.cmd('vm extension set -g {rg} --vm-name {vm} -n NetworkWatcherAgentLinux --publisher Microsoft.Azure.NetworkWatcher')

        self.cmd('network watcher packet-capture create -g {rg} --vm {vm} -n {capture} --file-path capture/capture.cap')
        self.cmd('network watcher packet-capture show -l {loc} -n {capture}')
        self.cmd('network watcher packet-capture stop -l {loc} -n {capture}')
        self.cmd('network watcher packet-capture show-status -l {loc} -n {capture}')
        self.cmd('network watcher packet-capture list -l {loc}')
        self.cmd('network watcher packet-capture delete -l {loc} -n {capture}')
        self.cmd('network watcher packet-capture list -l {loc}')

    @ResourceGroupPreparer(name_prefix='cli_test_nw_troubleshooting', location='westcentralus')
    @StorageAccountPreparer(name_prefix='clitestnw', location='westcentralus')
    @AllowLargeResponse()
    def test_network_watcher_troubleshooting(self, resource_group, resource_group_location, storage_account):

        self.kwargs.update({
            'loc': resource_group_location,
            'sa': storage_account
        })

        # set up resource to troubleshoot
        self.cmd('storage container create -n troubleshooting --account-name {sa}')
        sa = self.cmd('storage account show -g {rg} -n {sa}').get_output_in_json()
        self.kwargs['storage_path'] = sa['primaryEndpoints']['blob'] + 'troubleshooting'
        self.cmd('network vnet create -g {rg} -n vnet1 --subnet-name GatewaySubnet')
        self.cmd('network public-ip create -g {rg} -n vgw1-pip')
        self.cmd('network vnet-gateway create -g {rg} -n vgw1 --vnet vnet1 --public-ip-address vgw1-pip --no-wait')

        # test troubleshooting
        self.cmd('network vnet-gateway wait -g {rg} -n vgw1 --created')
        self.cmd('network watcher troubleshooting start --resource vgw1 -t vnetGateway -g {rg} --storage-account {sa} --storage-path {storage_path}')
        self.cmd('network watcher troubleshooting show --resource vgw1 -t vnetGateway -g {rg}')


class ServiceEndpointScenarioTest(ScenarioTest):

    @ResourceGroupPreparer(name_prefix='network_service_endpoint_scenario_test', location='westcentralus')
    def test_network_service_endpoints(self, resource_group, resource_group_location):

        self.kwargs.update({
            'policy': 'policy1',
            'pd_name': 'storage-def',
            'sub': self.get_subscription_id(),
            'vnet': 'vnet1',
            'subnet': 'subnet1',
            'loc': resource_group_location
        })

        self.cmd('network service-endpoint list -l {loc}')

        # test policy CRUD
        self.cmd('network service-endpoint policy create -g {rg} -n {policy} --tags test=best',
                 checks=self.check('tags.test', 'best'))
        self.cmd('network service-endpoint policy update -g {rg} -n {policy} --tags test=nest',
                 checks=self.check('tags.test', 'nest'))
        self.cmd('network service-endpoint policy list -g {rg}',
                 checks=self.check('length(@)', 1))
        self.cmd('network service-endpoint policy show -g {rg} -n {policy}',
                 checks=self.check('tags.test', 'nest'))
        self.cmd('network service-endpoint policy delete -g {rg} -n {policy}')
        self.cmd('network service-endpoint policy list -g {rg}',
                 checks=self.check('length(@)', 0))

        # test policy definition CRUD
        self.cmd('network service-endpoint policy create -g {rg} -n {policy} --tags test=best')
        self.cmd('network service-endpoint policy-definition create -g {rg} --policy-name {policy} -n {pd_name} --service Microsoft.Storage --description "Test Def" --service-resources /subscriptions/{sub}', checks=[
            self.check("length(serviceResources)", 1),
            self.check('service', 'Microsoft.Storage'),
            self.check('description', 'Test Def')
        ])
        self.cmd('network service-endpoint policy-definition update -g {rg} --policy-name {policy} -n {pd_name} --description "Better description"',
                 self.check('description', 'Better description'))
        self.cmd('network service-endpoint policy-definition list -g {rg} --policy-name {policy}',
                 checks=self.check('length(@)', 1))
        self.cmd('network service-endpoint policy-definition show -g {rg} --policy-name {policy} -n {pd_name}',
                 checks=self.check('description', 'Better description'))
        self.cmd('network service-endpoint policy-definition delete -g {rg} --policy-name {policy} -n {pd_name}')
        self.cmd('network service-endpoint policy-definition list -g {rg} --policy-name {policy}',
                 checks=self.check('length(@)', 0))

        # create a subnet with the policy
        self.cmd('network service-endpoint policy-definition create -g {rg} --policy-name {policy} -n {pd_name} --service Microsoft.Storage --service-resources /subscriptions/{sub}')
        self.cmd('network vnet create -g {rg} -n {vnet}')
        self.cmd('network vnet subnet create -g {rg} --vnet-name {vnet} -n {subnet} --address-prefix 10.0.0.0/24 --service-endpoints Microsoft.Storage --service-endpoint-policy {policy}',
                 checks=self.check("contains(serviceEndpointPolicies[0].id, '{policy}')", True))


class NetworkProfileScenarioTest(ScenarioTest):

    @ResourceGroupPreparer(name_prefix='test_network_profile')
    def test_network_profile(self, resource_group):

        # no e2e scenario without create. Testing path to service only.
        self.cmd('network profile list')
        self.cmd('network profile list -g {rg}')
        with self.assertRaisesRegexp(SystemExit, '3'):
            self.cmd('network profile show -g {rg} -n dummy')
        self.cmd('network profile delete -g {rg} -n dummy -y')


class NetworkServiceAliasesScenarioTest(ScenarioTest):

    @ResourceGroupPreparer(name_prefix='test_network_service_aliases')
    def test_network_service_aliases(self, resource_group):
        self.kwargs.update({
            'rg': resource_group
        })
        self.cmd('network list-service-aliases -l centralus')
        self.cmd('network list-service-aliases -l centralus -g {rg}')


class NetworkBastionHostScenarioTest(ScenarioTest):

    @ResourceGroupPreparer(name_prefix='test_network_bastion_host')
    def test_network_batsion_host_create(self, resource_group):
        self.kwargs.update({
            'rg': resource_group,
            'vm': 'clivm',
            'vnet': 'vnet',
            'subnet1': 'AzureBastionSubnet',
            'subnet2': 'vmSubnet',
            'ip1': 'ip1',
            'bastion': 'clibastion'
        })
        self.cmd('network vnet create -g {rg} -n {vnet} --subnet-name {subnet1}')
        self.cmd('network vnet subnet create -g {rg} -n {subnet2} --vnet-name {vnet} --address-prefixes 10.0.2.0/24')
        self.cmd('network public-ip create -g {rg} -n {ip1} --sku Standard')
        self.cmd('vm create -g {rg} -n {vm} --image UbuntuLTS --vnet-name {vnet} --subnet {subnet2} '
                 '--admin-password TestPassword11!! --admin-username testadmin --authentication-type password --nsg-rule None')
        self.cmd('network bastion create -g {rg} -n {bastion} --vnet-name {vnet} --public-ip-address {ip1}', checks=[
            self.check('type', 'Microsoft.Network/bastionHosts'),
            self.check('name', '{bastion}')
        ])
        self.cmd('network bastion list')
        self.cmd('network bastion list -g {rg}', checks=[
            self.check('length(@)', 1)
        ])
        self.cmd('network bastion show -g {rg} -n {bastion}', checks=[
            self.check('type', 'Microsoft.Network/bastionHosts'),
            self.check('name', '{bastion}')
        ])
        self.cmd('network bastion delete -g {rg} -n {bastion}')


class NetworkVnetLocalContextScenarioTest(LocalContextScenarioTest):

    @ResourceGroupPreparer()
    def test_network_vnet_local_context(self):
        self.kwargs.update({
            'vnet': self.create_random_name(prefix='vnet-', length=12),
            'subnet': self.create_random_name(prefix='subnet-', length=12)
        })

        self.cmd('network vnet create -g {rg} -n {vnet} --subnet-name {subnet}',
                 checks=[self.check('newVNet.name', self.kwargs['vnet'])])
        self.cmd('network vnet show', checks=[
            self.check('name', self.kwargs['vnet'])
        ])
        self.cmd('network vnet subnet show', checks=[
            self.check('name', self.kwargs['subnet'])
        ])
        with self.assertRaises(CLIError):
            self.cmd('network vnet delete')
        with self.assertRaises(CLIError):
            self.cmd('network vnet subnet delete')

        self.cmd('network vnet subnet delete -n {subnet}')
        self.cmd('network vnet delete -n {vnet}')


class NetworkVirtualNetworkGatewayNatRule(ScenarioTest):

    @ResourceGroupPreparer()
    def test_network_vnet_gateway_nat_rule(self, resource_group):
        self.kwargs.update({
            'rg': resource_group,
            'ip': 'ip',
            'ip1': 'ip1',
            'vnet': 'vnet',
            'vnet1': 'vnet1',
            'subnet': 'GatewaySubnet',
            'vg': 'vnet-gateway-name',
            'vg1': 'vnet-gateway-name1',
            'sku': 'VpnGw2',
        })

        # minimal parameters
        self.cmd('network public-ip create -g {rg} -n {ip}')
        self.cmd('network vnet create -g {rg} -n {vnet} --subnet-name {subnet}')
        self.cmd('network vnet-gateway create -g {rg} -n {vg} --vnet {vnet} --public-ip-address {ip}  --sku {sku} '
                 '--nat-rule name=nat internal-mappings=10.4.0.0/24 external-mappings=192.168.21.0/24 ',
                 checks=[self.check('length(vnetGateway.natRules)', 1)])

        # minimal parameters(ip-config-id can only be set when type is Dynamic, and only allowlist sub-ids support Dynamic)
        self.cmd('network public-ip create -g {rg} -n {ip1}')
        self.cmd('network vnet create -g {rg} -n {vnet1} --subnet-name {subnet}')
        self.cmd('network vnet-gateway create -g {rg} -n {vg1} --vnet {vnet1} --public-ip-address {ip1}  --sku {sku} '
                 '--nat-rule name=nat type=Static mode=EgressSnat internal-mappings=10.4.0.0/24 '
                 'external-mappings=192.168.21.0/24',
                 checks=[self.check('length(vnetGateway.natRules)', 1)])

    @ResourceGroupPreparer()
    def test_network_vnet_gateway_nat_rule_sub_cmd(self, resource_group):
        self.kwargs.update({
            'rg': resource_group,
            'ip': 'ip',
            'vnet': 'vnet',
            'subnet': 'GatewaySubnet',
            'vg': 'vnet-gateway-name',
            'sku': 'VpnGw2',
            'nat': 'nat-rule-name',
            'nat1': 'nat-rule-name1',
        })

        # minimal parameters
        self.cmd('network public-ip create -g {rg} -n {ip}')
        self.cmd('network vnet create -g {rg} -n {vnet} --subnet-name {subnet}')
        self.cmd('network vnet-gateway create -g {rg} -n {vg} --vnet {vnet} --public-ip-address {ip}  --sku {sku}')

        # sub cmd
        self.cmd('network vnet-gateway nat-rule add -g {rg} --gateway-name {vg} --name {nat} '
                 '--internal-mappings 10.4.0.0/24 --external-mappings 192.168.21.0/24',
                 checks=[self.check('length(natRules)', 1)])

        self.cmd('network vnet-gateway nat-rule add -g {rg} --gateway-name {vg} --name {nat1} '
                 '--internal-mappings 10.3.0.0/24 --external-mappings 192.168.22.0/24',
                 checks=[self.check('length(natRules)', 2)])

        self.cmd('network vnet-gateway nat-rule list -g {rg} --gateway-name {vg} ',
                 checks=[self.check('length(@)', 2)])

        self.cmd('network vnet-gateway nat-rule remove -g {rg} --gateway-name {vg} --name {nat}',
                 checks=[self.check('length(natRules)', 1)])


class NetworkSecurityPartnerProviderScenarioTest(ScenarioTest):
    def __init__(self, method_name, config_file=None, recording_dir=None, recording_name=None, recording_processors=None,
                 replay_processors=None, recording_patches=None, replay_patches=None):
        super(NetworkSecurityPartnerProviderScenarioTest, self).__init__(method_name)
        self.cmd('extension add -n virtual-wan')

    @ResourceGroupPreparer()
    def test_network_security_partner_provider(self, resource_group):
        self.kwargs.update({
            'vwan': 'clitestvwan',
            'vhub': 'clitestvhub',
            'gateway': 'cligateway',
            'name': 'clisecuritypartnerprovider',
            'rg': resource_group
        })

        self.cmd('network vwan create -n {vwan} -g {rg} --type Standard')
        self.cmd('network vhub create -g {rg} -n {vhub} --vwan {vwan}  --address-prefix 10.5.0.0/16 -l westus --sku Standard')
        self.cmd('network vpn-gateway create -g {rg} -n {gateway} --vhub {vhub}')

        self.cmd('network security-partner-provider create -n {name} -g {rg} --vhub {vhub} --provider Checkpoint', checks=[
            self.check('name', '{name}'),
            self.check('securityProviderName', 'Checkpoint')
        ])
        self.cmd('network security-partner-provider show -n {name} -g {rg}', checks=[
            self.check('name', '{name}'),
            self.check('securityProviderName', 'Checkpoint')
        ])
        self.cmd('network security-partner-provider update -n {name} -g {rg} --tag a=b', checks=[
            self.check('tags.a', 'b')
        ])
        self.cmd('network security-partner-provider list -g {rg}', checks=[
            self.check('length(@)', 1)
        ])
        self.cmd('network security-partner-provider list', checks=[
            self.check('length(@)', 1)
        ])
        self.cmd('network security-partner-provider delete -n {name} -g {rg}')


class NetworkVirtualApplianceScenarioTest(ScenarioTest):
    def setUp(self):
        super(NetworkVirtualApplianceScenarioTest, self).setUp()
        self.cmd('extension add -n virtual-wan')

    def tearDown(self):
        # avoid influence other test when parallel run
        # self.cmd('extension remove -n virtual-wan')
        super(NetworkVirtualApplianceScenarioTest, self).tearDown()

    @ResourceGroupPreparer(location='westcentralus', name_prefix='test_network_virtual_appliance')
    def test_network_virtual_appliance(self, resource_group):
        self.kwargs.update({
            'vwan': 'clitestvwan',
            'vhub': 'clitestvhub',
            'name': 'cli-virtual-appliance',
            'site': 'cli-site',
            'blob': 'https://azurecliprod.blob.core.windows.net/cli-extensions/account-0.1.0-py2.py3-none-any.whl',
            'rg': resource_group
        })

        self.cmd('network vwan create -n {vwan} -g {rg} --type Standard')
        self.cmd('network vhub create -g {rg} -n {vhub} --vwan {vwan}  --address-prefix 10.5.0.0/16 --sku Standard')

        self.cmd('network virtual-appliance create -n {name} -g {rg} --vhub {vhub} --vendor "barracudasdwanrelease" '
                 '--scale-unit 2 -v latest --asn 10000 --init-config "echo $abc" '
                 '--boot-blobs {blob} {blob} --cloud-blobs {blob} {blob}',
                 checks=[
                     self.check('name', '{name}'),
                     self.check('length(bootStrapConfigurationBlobs)', 2),
                     self.check('length(cloudInitConfigurationBlobs)', 2),
                     self.check('virtualApplianceAsn', 10000),
                     self.check('cloudInitConfiguration', "echo $abc")
                 ])
        self.cmd('network virtual-appliance update -n {name} -g {rg} --asn 20000 --init-config "echo $abcd"', checks=[
            self.check('virtualApplianceAsn', 20000),
            self.check('cloudInitConfiguration', "echo $abcd")
        ])
        self.cmd('network virtual-appliance show -n {name} -g {rg}', checks=[
            self.check('name', '{name}'),
            self.check('length(bootStrapConfigurationBlobs)', 2),
            self.check('length(cloudInitConfigurationBlobs)', 2),
            self.check('virtualApplianceAsn', 20000),
            self.check('cloudInitConfiguration', "echo $abcd")
        ])
        self.cmd('network virtual-appliance list -g {rg}', checks=[
            self.check('length(@)', 1)
        ])
        self.cmd('network virtual-appliance list', checks=[
            self.check('length(@)', 1)
        ])

        self.cmd('network virtual-appliance sku list', checks=[
            self.check('length(@)', 3)
        ])
        self.cmd('network virtual-appliance sku show --name "barracudasdwanrelease"', checks=[
            self.check('name', 'barracudasdwanrelease')
        ])

        self.cmd('network virtual-appliance site create -n {site} -g {rg} --appliance-name {name} --address-prefix 10.0.0.0/24 --allow --default --optimize', checks=[
            self.check('name', '{site}'),
            self.check('o365Policy.breakOutCategories.allow', True),
            self.check('o365Policy.breakOutCategories.default', True),
            self.check('o365Policy.breakOutCategories.optimize', True),
            self.check('addressPrefix', '10.0.0.0/24')
        ])
        self.cmd('network virtual-appliance site update -n {site} -g {rg} --appliance-name {name} --address-prefix 10.0.0.1/24 --allow false --default false --optimize false', checks=[
            self.check('name', '{site}'),
            self.check('o365Policy.breakOutCategories.allow', False),
            self.check('o365Policy.breakOutCategories.default', False),
            self.check('o365Policy.breakOutCategories.optimize', False),
            self.check('addressPrefix', '10.0.0.1/24')
        ])
        self.cmd('network virtual-appliance site show -n {site} -g {rg} --appliance-name {name}', checks=[
            self.check('name', '{site}'),
            self.check('o365Policy.breakOutCategories.allow', False),
            self.check('o365Policy.breakOutCategories.default', False),
            self.check('o365Policy.breakOutCategories.optimize', False),
            self.check('addressPrefix', '10.0.0.1/24')
        ])
        self.cmd('network virtual-appliance site list -g {rg} --appliance-name {name}', checks=[
            # self.check('length(@)', 1)
        ])
        self.cmd('network virtual-appliance site delete -n {site} -g {rg} --appliance-name {name} -y')
        self.cmd('network virtual-appliance delete -n {name} -g {rg} -y')


class NetworkExtendedLocation(ScenarioTest):
    @ResourceGroupPreparer(name_prefix='test_network_lb_edge_zone', location='eastus2euap')
    def test_network_lb_edge_zone(self, resource_group):

        self.kwargs.update({
            'lb': 'lb',
            'lb1': 'lb1',
            'sku': 'standard',
            'ip': 'pubip1',
            'edge_name': 'microsoftrrdclab1'
        })

        self.cmd('network lb create -g {rg} -n {lb} --sku {sku} --public-ip-address {ip} --edge-zone {edge_name}')
        self.cmd('network lb show -g {rg} -n {lb}', checks=self.check('extendedLocation.name', '{edge_name}'))

        self.cmd('network lb create -g {rg} -n {lb1} --vnet-name vnet1 --subnet subnet1 --edge-zone {edge_name}')

    @ResourceGroupPreparer(name_prefix='test_network_nic_edge_zone', location='eastus2euap')
    def test_network_nic_edge_zone(self, resource_group):

        self.kwargs.update({
            'vnet': 'clitestvnet',
            'nic': 'clitestnic',
            'rg': resource_group,
            'edge_name': 'microsoftrrdclab1'
        })
        self.cmd('network vnet create -g {rg} -n {vnet} --subnet-name subnet1 --edge-zone {edge_name}',
                 checks=self.check('newVNet.extendedLocation.name', '{edge_name}'))
        self.cmd('network nic create -g {rg} -n {nic} --subnet subnet1 --vnet-name {vnet} --edge-zone {edge_name}',
                 checks=self.check('NewNIC.extendedLocation.name', '{edge_name}'))

    @ResourceGroupPreparer(name_prefix='test_network_public_ip_edge_zone', location='eastus2euap')
    def test_network_public_ip_edge_zone(self, resource_group):

        self.kwargs.update({
            'rg': resource_group,
            'ip1': 'pubip1',
            'edge_name': 'microsoftrrdclab1'
        })

        self.cmd('network public-ip create -g {rg} -n {ip1} --edge-zone {edge_name}',
                 checks=self.check('publicIp.extendedLocation.name', '{edge_name}'))

    @ResourceGroupPreparer(name_prefix='test_network_public_ip_prefix_edge_zone', location='eastus2euap')
    def test_network_public_ip_prefix_edge_zone(self, resource_group):

        self.kwargs.update({
            'rg': resource_group,
            'ip1': 'pubip1-prefix',
            'edge_name': 'microsoftrrdclab1'
        })

        self.cmd('network public-ip prefix create -g {rg} -n {ip1} --length 30 --edge-zone {edge_name}',
                 checks=self.check('extendedLocation.name', '{edge_name}'))

    # @unittest.skip('wait for service ready')
    @ResourceGroupPreparer(name_prefix='test_network_vnet_gateway_edge_zone', location='eastus2euap')
    def test_network_vnet_gateway_edge_zone(self, resource_group):

        self.kwargs.update({
            'rg': resource_group,
            'ip1': 'pubip1',
            'vnet': 'vnet',
            'edge_name': 'microsoftrrdclab1'
        })
        self.cmd('network public-ip create -g {rg} -n {ip1}')
        self.cmd('network vnet create -g {rg} -n {vnet} --subnet-name GatewaySubnet')
        self.cmd('network vnet-gateway create -g {rg} -n vnet-gateway --vnet {vnet} --public-ip-address {ip1} '
                 '--edge-zone {edge_name}',
                 checks=self.check('vnetGateway.extendedLocation.name', '{edge_name}'))

    @ResourceGroupPreparer(name_prefix='test_network_private_endpoint_edge_zone', location='eastus2euap')
    def test_network_private_endpoint_edge_zone(self, resource_group):

        self.kwargs.update({
            'rg': resource_group,
            'lb': 'lb',
            'vnet': 'vnet',
            'edge_name': 'microsoftrrdclab1',
            'subnet1': 'subnet1',
            'subnet2': 'subnet2',
        })
        self.cmd('network lb create -g {rg} -n {lb} --public-ip-address ip --sku Standard')
        self.cmd('network vnet create -g {rg} -n {vnet} --subnet-name {subnet1} --edge-zone {edge_name}')
        self.cmd('network vnet subnet update -g {rg} -n {subnet1} --vnet-name {vnet} '
                 '--disable-private-link-service-network-policies')
        self.cmd('network vnet subnet create -g {rg} -n {subnet2} --vnet-name {vnet} '
                 '--address-prefixes 10.0.2.0/24')
        self.cmd('network vnet subnet update -g {rg} -n {subnet2} --vnet-name {vnet} '
                 '--disable-private-endpoint-network-policies')

        pls = self.cmd('network private-link-service create -g {rg} -n pls --vnet-name {vnet} --subnet {subnet1} '
                       '--lb-name {lb} --lb-frontend-ip-configs LoadBalancerFrontEnd --edge-zone {edge_name}',
                       checks=self.check('extendedLocation.name', '{edge_name}')).get_output_in_json()
        self.kwargs['pls_id'] = pls['id']
        self.cmd('network private-endpoint create -g {rg} -n pe --vnet-name {vnet} --subnet {subnet2} '
                 '--private-connection-resource-id {pls_id} --connection-name cn --edge-zone {edge_name}',
                 checks=self.check('extendedLocation.name', '{edge_name}'))


class NetworkLoadBalancerWithSkuGateway(ScenarioTest):

    @ResourceGroupPreparer(name_prefix='test_network_lb_tunnel_interface', location='eastus')
    def test_network_lb_tunnel_interface(self, resource_group):

        self.kwargs.update({
            'rg': resource_group,
            'lb': 'lb',
            'sku': 'Gateway',
            'vnet': 'vnet',
            'subnet': 'subnet',
            'bap': 'backend-address-pool-name',
            'type': 'External',
            'type1': 'Internal',
            'protocol': 'vxlan',
            'identifier': '950',
            'identifier1': '960',
        })

        self.cmd('network lb create -g {rg} -n {lb} --sku {sku} --vnet-name {vnet} --subnet {subnet}')
        self.cmd('network lb address-pool create -g {rg} --lb-name {lb} -n {bap} --vnet {vnet}')

        # default
        self.cmd('network lb address-pool tunnel-interface add -g {rg} --lb-name {lb} --address-pool {bap} '
                 '--type {type} --protocol {protocol} --identifier {identifier} --port 15000',
                 checks=self.check('length(tunnelInterfaces)', 2))
        self.cmd('network lb address-pool tunnel-interface list -g {rg} --lb-name {lb} --address-pool {bap}',
                 checks=self.check('length(@)', 2))
        self.cmd('network lb address-pool tunnel-interface remove -g {rg} --lb-name {lb} --address-pool {bap} '
                 '--index 0',
                 checks=self.check('length(tunnelInterfaces)', 1))
        self.cmd('network lb address-pool tunnel-interface update -g {rg} --lb-name {lb} --address-pool {bap} '
                 '--type {type1} --protocol {protocol} --identifier {identifier1} --port 10000 --index 0',
                 checks=self.check('tunnelInterfaces[0].type', '{type1}'))

    @ResourceGroupPreparer(name_prefix='test_network_lb_front_ip', location='eastus')
    def test_network_lb_front_ip(self, resource_group):

        self.kwargs.update({
            'rg': resource_group,
            'lb': 'lb',
            'lb1': 'lb1',
            'vnet': 'vnet',
            'subnet': 'subnet',
            'ip': 'public-ip',
            'ip1': 'public-ip1',
            'fip': 'load-balancer-frontend-end',
            'subnet': 'subnet',
        })

        self.cmd('network lb create -g {rg} -n {lb} --sku Standard --public-ip-address {ip}')
        self.cmd('network lb create -g {rg} -n {lb1} --sku Gateway --vnet-name {vnet} --subnet {subnet} ')
        self.cmd('network public-ip create -g {rg} -n {ip}1 --sku standard')
        self.cmd('network lb frontend-ip create -g {rg} --lb-name {lb} -n {fip} --public-ip-address {ip1}',
                 checks=self.not_exists('gatewayLoadBalancer'))
        result = self.cmd('network lb frontend-ip create -g {rg} --lb-name {lb1} -n {fip} '
                          '--vnet-name {vnet} --subnet {subnet}').get_output_in_json()
        # test --gateway-lb
        self.kwargs['id'] = result['id']
        self.cmd('network lb frontend-ip update -g {rg} --lb-name {lb} -n {fip} --gateway-lb {id}',
                 checks=self.exists('gatewayLoadBalancer'))

    @ResourceGroupPreparer(name_prefix='test_network_nic_front_ip', location='eastus2euap')
    def test_network_nic_front_ip(self, resource_group):

        self.kwargs.update({
            'rg': resource_group,
            'lb': 'lb',
            'vnet': 'vnet',
            'vnet1': 'vnet1',
            'subnet': 'subnet',
            'subnet1': 'subnet1',
            'ip': 'public-ip',
            'ip1': 'public-ip1',
            'fip': 'load-balancer-frontend-end',
            'nic': 'nic-name',
            'nip': 'nic-ip-config-name',
        })

        self.cmd('network public-ip create -g {rg} -n {ip} --sku standard')
        self.cmd('network public-ip create -g {rg} -n {ip1} --sku standard')
        self.cmd('network vnet create -g {rg} -n {vnet} --subnet-name {subnet}')
        self.cmd('network nic create -g {rg} -n {nic} --public-ip-address {ip} --vnet-name {vnet} --subnet {subnet}')
        self.cmd('network lb create -g {rg} -n {lb} --sku Gateway --vnet-name {vnet1} --subnet {subnet1} ')
        result = self.cmd('network lb frontend-ip create -g {rg} --lb-name {lb} -n {fip} '
                          '--vnet-name {vnet1} --subnet {subnet1}').get_output_in_json()
        self.kwargs['id'] = result['id']
        self.cmd('network nic ip-config create -g {rg} --nic-name {nic} -n {nip} --make-primary '
                 '--public-ip-address {ip1}',
                 checks=self.not_exists('gatewayLoadBalancer'))

        # test --gateway-lb
        self.cmd('network nic ip-config update -g {rg} --nic-name {nic} -n {nip} --gateway-lb {id}',
                 checks=self.exists('gatewayLoadBalancer'))

    @ResourceGroupPreparer(name_prefix='test_network_lb_rule_backend_address_pools', location='eastus2euap')
    def test_network_lb_rule_backend_address_pools(self, resource_group):

        self.kwargs.update({
            'rg': resource_group,
            'lb': 'lb',
            'fip': 'LoadBalancerFrontEnd',
            'bap1': 'address-pool-name1',
            'bap2': 'address-pool-name2',
            'bap3': 'address-pool-name3',
            'type': 'External',
            'protocol': 'vxlan',
            'identifier': '901',
            'identifier1': '902',
            'port': '10700',
            'fport': '40',
            'fport1': '60',
            'bport': '60',
            'bport1': '80',
        })

        self.cmd('network lb create -g {rg} -n {lb} --sku Gateway --vnet-name vnet --subnet subnet')
        self.cmd('network lb address-pool create -g {rg} --lb-name {lb} -n {bap1}')
        self.cmd('network lb address-pool create -g {rg} --lb-name {lb} -n {bap2}')
        self.cmd('network lb address-pool create -g {rg} --lb-name {lb} -n {bap3}')
        self.cmd('network lb address-pool tunnel-interface add -g {rg} --lb-name {lb} --address-pool {bap1} --type {type}  --protocol {protocol} --identifier {identifier}')
        self.cmd('network lb address-pool tunnel-interface update -g {rg} --lb-name {lb} --address-pool {bap2} --type {type} --index 0')
        self.cmd('network lb address-pool tunnel-interface update -g {rg} --lb-name {lb} --address-pool {bap3} --port {port} --identifier {identifier1} --index 0')

        # test --backend-pool-name
        self.cmd('network lb rule create -g {rg} --lb-name {lb} -n rule1 --frontend-ip-name {fip} '
                 '--frontend-port {fport}  --protocol tcp --backend-port {bport} --backend-pool-name {bap1} ',
                 checks=[self.exists('backendAddressPool'),
                         self.check('length(backendAddressPools)', 1)])
        # test --backend-pools-name
        self.cmd('network lb rule create -g {rg} --lb-name {lb} -n rule2 --frontend-ip-name {fip} '
                 '--frontend-port {fport1} --backend-pools-name {bap3} {bap2} --protocol tcp  --backend-port {bport1}',
                 checks=[self.not_exists('backendAddressPool'),
                         self.check('length(backendAddressPools)', 2)])
        self.cmd('network lb rule update -g {rg} --lb-name {lb} -n rule2 --frontend-ip-name {fip} '
                 '--backend-pools-name {bap1} ',
                 checks=[self.check('length(backendAddressPools)', 1)])


if __name__ == '__main__':
    unittest.main()<|MERGE_RESOLUTION|>--- conflicted
+++ resolved
@@ -17,11 +17,7 @@
 
 from azure.cli.testsdk import (
     ScenarioTest, LiveScenarioTest, LocalContextScenarioTest, ResourceGroupPreparer, StorageAccountPreparer, live_only,
-<<<<<<< HEAD
     KeyVaultPreparer, record_only)
-=======
-    record_only, KeyVaultPreparer)
->>>>>>> efe571d6
 
 from knack.util import CLIError
 
