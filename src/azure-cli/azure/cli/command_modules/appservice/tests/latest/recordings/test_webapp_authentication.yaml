--- conflicted
+++ resolved
@@ -13,24 +13,15 @@
       ParameterSetName:
       - -g -n --sku
       User-Agent:
-<<<<<<< HEAD
-      - python/3.7.6 (Windows-10-10.0.18362-SP0) msrest/0.6.11 msrest_azure/0.6.3
-        azure-mgmt-resource/8.0.1 Azure-SDK-For-Python AZURECLI/2.3.1
-=======
       - python/3.7.2 (Darwin-16.7.0-x86_64-i386-64bit) msrest/0.6.9 msrest_azure/0.6.3
         azure-mgmt-resource/10.0.0 Azure-SDK-For-Python AZURECLI/2.9.0
->>>>>>> c9e1b504
       accept-language:
       - en-US
     method: GET
     uri: https://management.azure.com/subscriptions/00000000-0000-0000-0000-000000000000/resourcegroups/cli_test_webapp_authentication000001?api-version=2019-07-01
   response:
     body:
-<<<<<<< HEAD
-      string: '{"id":"/subscriptions/00000000-0000-0000-0000-000000000000/resourceGroups/cli_test_webapp_authentication000001","name":"cli_test_webapp_authentication000001","type":"Microsoft.Resources/resourceGroups","location":"westus","tags":{"product":"azurecli","cause":"automation","date":"2020-04-03T06:49:58Z"},"properties":{"provisioningState":"Succeeded"}}'
-=======
       string: '{"id":"/subscriptions/00000000-0000-0000-0000-000000000000/resourceGroups/cli_test_webapp_authentication000001","name":"cli_test_webapp_authentication000001","type":"Microsoft.Resources/resourceGroups","location":"japanwest","tags":{"product":"azurecli","cause":"automation","date":"2020-07-19T21:27:42Z"},"properties":{"provisioningState":"Succeeded"}}'
->>>>>>> c9e1b504
     headers:
       cache-control:
       - no-cache
@@ -39,11 +30,7 @@
       content-type:
       - application/json; charset=utf-8
       date:
-<<<<<<< HEAD
-      - Fri, 03 Apr 2020 06:50:02 GMT
-=======
       - Sun, 19 Jul 2020 21:27:39 GMT
->>>>>>> c9e1b504
       expires:
       - '-1'
       pragma:
@@ -76,13 +63,8 @@
       ParameterSetName:
       - -g -n --sku
       User-Agent:
-<<<<<<< HEAD
-      - python/3.7.6 (Windows-10-10.0.18362-SP0) msrest/0.6.11 msrest_azure/0.6.3
-        azure-mgmt-web/0.44.0 Azure-SDK-For-Python AZURECLI/2.3.1
-=======
-      - python/3.7.2 (Darwin-16.7.0-x86_64-i386-64bit) msrest/0.6.9 msrest_azure/0.6.3
-        azure-mgmt-web/0.47.0 Azure-SDK-For-Python AZURECLI/2.9.0
->>>>>>> c9e1b504
+      - python/3.7.2 (Darwin-16.7.0-x86_64-i386-64bit) msrest/0.6.9 msrest_azure/0.6.3
+        azure-mgmt-web/0.47.0 Azure-SDK-For-Python AZURECLI/2.9.0
       accept-language:
       - en-US
     method: POST
@@ -98,11 +80,7 @@
       content-type:
       - application/json
       date:
-<<<<<<< HEAD
-      - Fri, 03 Apr 2020 06:50:04 GMT
-=======
       - Sun, 19 Jul 2020 21:27:40 GMT
->>>>>>> c9e1b504
       expires:
       - '-1'
       pragma:
@@ -120,11 +98,7 @@
       x-content-type-options:
       - nosniff
       x-ms-ratelimit-remaining-subscription-writes:
-<<<<<<< HEAD
-      - '1193'
-=======
       - '1199'
->>>>>>> c9e1b504
       x-powered-by:
       - ASP.NET
     status:
@@ -144,24 +118,15 @@
       ParameterSetName:
       - -g -n --sku
       User-Agent:
-<<<<<<< HEAD
-      - python/3.7.6 (Windows-10-10.0.18362-SP0) msrest/0.6.11 msrest_azure/0.6.3
-        azure-mgmt-resource/8.0.1 Azure-SDK-For-Python AZURECLI/2.3.1
-=======
       - python/3.7.2 (Darwin-16.7.0-x86_64-i386-64bit) msrest/0.6.9 msrest_azure/0.6.3
         azure-mgmt-resource/10.0.0 Azure-SDK-For-Python AZURECLI/2.9.0
->>>>>>> c9e1b504
       accept-language:
       - en-US
     method: GET
     uri: https://management.azure.com/subscriptions/00000000-0000-0000-0000-000000000000/resourcegroups/cli_test_webapp_authentication000001?api-version=2019-07-01
   response:
     body:
-<<<<<<< HEAD
-      string: '{"id":"/subscriptions/00000000-0000-0000-0000-000000000000/resourceGroups/cli_test_webapp_authentication000001","name":"cli_test_webapp_authentication000001","type":"Microsoft.Resources/resourceGroups","location":"westus","tags":{"product":"azurecli","cause":"automation","date":"2020-04-03T06:49:58Z"},"properties":{"provisioningState":"Succeeded"}}'
-=======
       string: '{"id":"/subscriptions/00000000-0000-0000-0000-000000000000/resourceGroups/cli_test_webapp_authentication000001","name":"cli_test_webapp_authentication000001","type":"Microsoft.Resources/resourceGroups","location":"japanwest","tags":{"product":"azurecli","cause":"automation","date":"2020-07-19T21:27:42Z"},"properties":{"provisioningState":"Succeeded"}}'
->>>>>>> c9e1b504
     headers:
       cache-control:
       - no-cache
@@ -170,11 +135,7 @@
       content-type:
       - application/json; charset=utf-8
       date:
-<<<<<<< HEAD
-      - Fri, 03 Apr 2020 06:50:05 GMT
-=======
       - Sun, 19 Jul 2020 21:27:40 GMT
->>>>>>> c9e1b504
       expires:
       - '-1'
       pragma:
@@ -207,28 +168,17 @@
       ParameterSetName:
       - -g -n --sku
       User-Agent:
-<<<<<<< HEAD
-      - python/3.7.6 (Windows-10-10.0.18362-SP0) msrest/0.6.11 msrest_azure/0.6.3
-        azure-mgmt-web/0.44.0 Azure-SDK-For-Python AZURECLI/2.3.1
-=======
-      - python/3.7.2 (Darwin-16.7.0-x86_64-i386-64bit) msrest/0.6.9 msrest_azure/0.6.3
-        azure-mgmt-web/0.47.0 Azure-SDK-For-Python AZURECLI/2.9.0
->>>>>>> c9e1b504
+      - python/3.7.2 (Darwin-16.7.0-x86_64-i386-64bit) msrest/0.6.9 msrest_azure/0.6.3
+        azure-mgmt-web/0.47.0 Azure-SDK-For-Python AZURECLI/2.9.0
       accept-language:
       - en-US
     method: PUT
     uri: https://management.azure.com/subscriptions/00000000-0000-0000-0000-000000000000/resourceGroups/cli_test_webapp_authentication000001/providers/Microsoft.Web/serverfarms/webapp-authentication-plan000003?api-version=2019-08-01
   response:
     body:
-<<<<<<< HEAD
-      string: '{"id":"/subscriptions/00000000-0000-0000-0000-000000000000/resourceGroups/cli_test_webapp_authentication000001/providers/Microsoft.Web/serverfarms/webapp-authentication-plan000003","name":"webapp-authentication-plan000003","type":"Microsoft.Web/serverfarms","kind":"app","location":"West
-        US","properties":{"serverFarmId":15332,"name":"webapp-authentication-plan000003","workerSize":"Default","workerSizeId":0,"workerTierName":null,"numberOfWorkers":1,"currentWorkerSize":"Default","currentWorkerSizeId":0,"currentNumberOfWorkers":1,"status":"Ready","webSpace":"cli_test_webapp_authentication000001-WestUSwebspace","subscription":"04b0639d-85d8-445a-bada-8da78e50ff30","adminSiteName":null,"hostingEnvironment":null,"hostingEnvironmentProfile":null,"maximumNumberOfWorkers":10,"planName":"VirtualDedicatedPlan","adminRuntimeSiteName":null,"computeMode":"Dedicated","siteMode":null,"geoRegion":"West
-        US","perSiteScaling":false,"maximumElasticWorkerCount":1,"numberOfSites":0,"hostingEnvironmentId":null,"isSpot":false,"spotExpirationTime":null,"freeOfferExpirationTime":null,"tags":null,"kind":"app","resourceGroup":"cli_test_webapp_authentication000001","reserved":false,"isXenon":false,"hyperV":false,"mdmId":"waws-prod-bay-141_15332","targetWorkerCount":0,"targetWorkerSizeId":0,"provisioningState":"Succeeded","webSiteId":null,"existingServerFarmIds":null},"sku":{"name":"S1","tier":"Standard","size":"S1","family":"S","capacity":1}}'
-=======
       string: '{"id":"/subscriptions/00000000-0000-0000-0000-000000000000/resourceGroups/cli_test_webapp_authentication000001/providers/Microsoft.Web/serverfarms/webapp-authentication-plan000003","name":"webapp-authentication-plan000003","type":"Microsoft.Web/serverfarms","kind":"app","location":"Japan
         West","properties":{"serverFarmId":9076,"name":"webapp-authentication-plan000003","workerSize":"Default","workerSizeId":0,"workerTierName":null,"numberOfWorkers":1,"currentWorkerSize":"Default","currentWorkerSizeId":0,"currentNumberOfWorkers":1,"status":"Ready","webSpace":"cli_test_webapp_authentication000001-JapanWestwebspace","subscription":"5700fc96-77b4-4f8d-afce-c353d8c443bd","adminSiteName":null,"hostingEnvironment":null,"hostingEnvironmentProfile":null,"maximumNumberOfWorkers":10,"planName":"VirtualDedicatedPlan","adminRuntimeSiteName":null,"computeMode":"Dedicated","siteMode":null,"geoRegion":"Japan
         West","perSiteScaling":false,"maximumElasticWorkerCount":1,"numberOfSites":0,"hostingEnvironmentId":null,"isSpot":false,"spotExpirationTime":null,"freeOfferExpirationTime":null,"tags":null,"kind":"app","resourceGroup":"cli_test_webapp_authentication000001","reserved":false,"isXenon":false,"hyperV":false,"mdmId":"waws-prod-os1-013_9076","targetWorkerCount":0,"targetWorkerSizeId":0,"provisioningState":"Succeeded","webSiteId":null,"existingServerFarmIds":null},"sku":{"name":"S1","tier":"Standard","size":"S1","family":"S","capacity":1}}'
->>>>>>> c9e1b504
     headers:
       cache-control:
       - no-cache
@@ -237,11 +187,7 @@
       content-type:
       - application/json
       date:
-<<<<<<< HEAD
-      - Fri, 03 Apr 2020 06:50:18 GMT
-=======
       - Sun, 19 Jul 2020 21:27:52 GMT
->>>>>>> c9e1b504
       expires:
       - '-1'
       pragma:
@@ -259,11 +205,7 @@
       x-content-type-options:
       - nosniff
       x-ms-ratelimit-remaining-subscription-writes:
-<<<<<<< HEAD
-      - '1192'
-=======
       - '1196'
->>>>>>> c9e1b504
       x-powered-by:
       - ASP.NET
     status:
@@ -283,28 +225,17 @@
       ParameterSetName:
       - -g -n --plan
       User-Agent:
-<<<<<<< HEAD
-      - python/3.7.6 (Windows-10-10.0.18362-SP0) msrest/0.6.11 msrest_azure/0.6.3
-        azure-mgmt-web/0.44.0 Azure-SDK-For-Python AZURECLI/2.3.1
-=======
-      - python/3.7.2 (Darwin-16.7.0-x86_64-i386-64bit) msrest/0.6.9 msrest_azure/0.6.3
-        azure-mgmt-web/0.47.0 Azure-SDK-For-Python AZURECLI/2.9.0
->>>>>>> c9e1b504
+      - python/3.7.2 (Darwin-16.7.0-x86_64-i386-64bit) msrest/0.6.9 msrest_azure/0.6.3
+        azure-mgmt-web/0.47.0 Azure-SDK-For-Python AZURECLI/2.9.0
       accept-language:
       - en-US
     method: GET
     uri: https://management.azure.com/subscriptions/00000000-0000-0000-0000-000000000000/resourceGroups/cli_test_webapp_authentication000001/providers/Microsoft.Web/serverfarms/webapp-authentication-plan000003?api-version=2019-08-01
   response:
     body:
-<<<<<<< HEAD
-      string: '{"id":"/subscriptions/00000000-0000-0000-0000-000000000000/resourceGroups/cli_test_webapp_authentication000001/providers/Microsoft.Web/serverfarms/webapp-authentication-plan000003","name":"webapp-authentication-plan000003","type":"Microsoft.Web/serverfarms","kind":"app","location":"West
-        US","properties":{"serverFarmId":15332,"name":"webapp-authentication-plan000003","workerSize":"Default","workerSizeId":0,"workerTierName":null,"numberOfWorkers":1,"currentWorkerSize":"Default","currentWorkerSizeId":0,"currentNumberOfWorkers":1,"status":"Ready","webSpace":"cli_test_webapp_authentication000001-WestUSwebspace","subscription":"04b0639d-85d8-445a-bada-8da78e50ff30","adminSiteName":null,"hostingEnvironment":null,"hostingEnvironmentProfile":null,"maximumNumberOfWorkers":10,"planName":"VirtualDedicatedPlan","adminRuntimeSiteName":null,"computeMode":"Dedicated","siteMode":null,"geoRegion":"West
-        US","perSiteScaling":false,"maximumElasticWorkerCount":1,"numberOfSites":0,"hostingEnvironmentId":null,"isSpot":false,"spotExpirationTime":null,"freeOfferExpirationTime":null,"tags":null,"kind":"app","resourceGroup":"cli_test_webapp_authentication000001","reserved":false,"isXenon":false,"hyperV":false,"mdmId":"waws-prod-bay-141_15332","targetWorkerCount":0,"targetWorkerSizeId":0,"provisioningState":"Succeeded","webSiteId":null,"existingServerFarmIds":null},"sku":{"name":"S1","tier":"Standard","size":"S1","family":"S","capacity":1}}'
-=======
       string: '{"id":"/subscriptions/00000000-0000-0000-0000-000000000000/resourceGroups/cli_test_webapp_authentication000001/providers/Microsoft.Web/serverfarms/webapp-authentication-plan000003","name":"webapp-authentication-plan000003","type":"Microsoft.Web/serverfarms","kind":"app","location":"Japan
         West","properties":{"serverFarmId":9076,"name":"webapp-authentication-plan000003","workerSize":"Default","workerSizeId":0,"workerTierName":null,"numberOfWorkers":1,"currentWorkerSize":"Default","currentWorkerSizeId":0,"currentNumberOfWorkers":1,"status":"Ready","webSpace":"cli_test_webapp_authentication000001-JapanWestwebspace","subscription":"5700fc96-77b4-4f8d-afce-c353d8c443bd","adminSiteName":null,"hostingEnvironment":null,"hostingEnvironmentProfile":null,"maximumNumberOfWorkers":10,"planName":"VirtualDedicatedPlan","adminRuntimeSiteName":null,"computeMode":"Dedicated","siteMode":null,"geoRegion":"Japan
         West","perSiteScaling":false,"maximumElasticWorkerCount":1,"numberOfSites":0,"hostingEnvironmentId":null,"isSpot":false,"spotExpirationTime":null,"freeOfferExpirationTime":null,"tags":null,"kind":"app","resourceGroup":"cli_test_webapp_authentication000001","reserved":false,"isXenon":false,"hyperV":false,"mdmId":"waws-prod-os1-013_9076","targetWorkerCount":0,"targetWorkerSizeId":0,"provisioningState":"Succeeded","webSiteId":null,"existingServerFarmIds":null},"sku":{"name":"S1","tier":"Standard","size":"S1","family":"S","capacity":1}}'
->>>>>>> c9e1b504
     headers:
       cache-control:
       - no-cache
@@ -313,11 +244,7 @@
       content-type:
       - application/json
       date:
-<<<<<<< HEAD
-      - Fri, 03 Apr 2020 06:50:20 GMT
-=======
       - Sun, 19 Jul 2020 21:27:52 GMT
->>>>>>> c9e1b504
       expires:
       - '-1'
       pragma:
@@ -358,13 +285,8 @@
       ParameterSetName:
       - -g -n --plan
       User-Agent:
-<<<<<<< HEAD
-      - python/3.7.6 (Windows-10-10.0.18362-SP0) msrest/0.6.11 msrest_azure/0.6.3
-        azure-mgmt-web/0.44.0 Azure-SDK-For-Python AZURECLI/2.3.1
-=======
-      - python/3.7.2 (Darwin-16.7.0-x86_64-i386-64bit) msrest/0.6.9 msrest_azure/0.6.3
-        azure-mgmt-web/0.47.0 Azure-SDK-For-Python AZURECLI/2.9.0
->>>>>>> c9e1b504
+      - python/3.7.2 (Darwin-16.7.0-x86_64-i386-64bit) msrest/0.6.9 msrest_azure/0.6.3
+        azure-mgmt-web/0.47.0 Azure-SDK-For-Python AZURECLI/2.9.0
       accept-language:
       - en-US
     method: POST
@@ -380,11 +302,7 @@
       content-type:
       - application/json
       date:
-<<<<<<< HEAD
-      - Fri, 03 Apr 2020 06:50:22 GMT
-=======
       - Sun, 19 Jul 2020 21:27:53 GMT
->>>>>>> c9e1b504
       expires:
       - '-1'
       pragma:
@@ -402,11 +320,7 @@
       x-content-type-options:
       - nosniff
       x-ms-ratelimit-remaining-subscription-writes:
-<<<<<<< HEAD
-      - '1192'
-=======
       - '1199'
->>>>>>> c9e1b504
       x-powered-by:
       - ASP.NET
     status:
@@ -426,28 +340,17 @@
       ParameterSetName:
       - -g -n --plan
       User-Agent:
-<<<<<<< HEAD
-      - python/3.7.6 (Windows-10-10.0.18362-SP0) msrest/0.6.11 msrest_azure/0.6.3
-        azure-mgmt-web/0.44.0 Azure-SDK-For-Python AZURECLI/2.3.1
-=======
-      - python/3.7.2 (Darwin-16.7.0-x86_64-i386-64bit) msrest/0.6.9 msrest_azure/0.6.3
-        azure-mgmt-web/0.47.0 Azure-SDK-For-Python AZURECLI/2.9.0
->>>>>>> c9e1b504
+      - python/3.7.2 (Darwin-16.7.0-x86_64-i386-64bit) msrest/0.6.9 msrest_azure/0.6.3
+        azure-mgmt-web/0.47.0 Azure-SDK-For-Python AZURECLI/2.9.0
       accept-language:
       - en-US
     method: GET
     uri: https://management.azure.com/subscriptions/00000000-0000-0000-0000-000000000000/resourceGroups/cli_test_webapp_authentication000001/providers/Microsoft.Web/serverfarms/webapp-authentication-plan000003?api-version=2019-08-01
   response:
     body:
-<<<<<<< HEAD
-      string: '{"id":"/subscriptions/00000000-0000-0000-0000-000000000000/resourceGroups/cli_test_webapp_authentication000001/providers/Microsoft.Web/serverfarms/webapp-authentication-plan000003","name":"webapp-authentication-plan000003","type":"Microsoft.Web/serverfarms","kind":"app","location":"West
-        US","properties":{"serverFarmId":15332,"name":"webapp-authentication-plan000003","workerSize":"Default","workerSizeId":0,"workerTierName":null,"numberOfWorkers":1,"currentWorkerSize":"Default","currentWorkerSizeId":0,"currentNumberOfWorkers":1,"status":"Ready","webSpace":"cli_test_webapp_authentication000001-WestUSwebspace","subscription":"04b0639d-85d8-445a-bada-8da78e50ff30","adminSiteName":null,"hostingEnvironment":null,"hostingEnvironmentProfile":null,"maximumNumberOfWorkers":10,"planName":"VirtualDedicatedPlan","adminRuntimeSiteName":null,"computeMode":"Dedicated","siteMode":null,"geoRegion":"West
-        US","perSiteScaling":false,"maximumElasticWorkerCount":1,"numberOfSites":0,"hostingEnvironmentId":null,"isSpot":false,"spotExpirationTime":null,"freeOfferExpirationTime":null,"tags":null,"kind":"app","resourceGroup":"cli_test_webapp_authentication000001","reserved":false,"isXenon":false,"hyperV":false,"mdmId":"waws-prod-bay-141_15332","targetWorkerCount":0,"targetWorkerSizeId":0,"provisioningState":"Succeeded","webSiteId":null,"existingServerFarmIds":null},"sku":{"name":"S1","tier":"Standard","size":"S1","family":"S","capacity":1}}'
-=======
       string: '{"id":"/subscriptions/00000000-0000-0000-0000-000000000000/resourceGroups/cli_test_webapp_authentication000001/providers/Microsoft.Web/serverfarms/webapp-authentication-plan000003","name":"webapp-authentication-plan000003","type":"Microsoft.Web/serverfarms","kind":"app","location":"Japan
         West","properties":{"serverFarmId":9076,"name":"webapp-authentication-plan000003","workerSize":"Default","workerSizeId":0,"workerTierName":null,"numberOfWorkers":1,"currentWorkerSize":"Default","currentWorkerSizeId":0,"currentNumberOfWorkers":1,"status":"Ready","webSpace":"cli_test_webapp_authentication000001-JapanWestwebspace","subscription":"5700fc96-77b4-4f8d-afce-c353d8c443bd","adminSiteName":null,"hostingEnvironment":null,"hostingEnvironmentProfile":null,"maximumNumberOfWorkers":10,"planName":"VirtualDedicatedPlan","adminRuntimeSiteName":null,"computeMode":"Dedicated","siteMode":null,"geoRegion":"Japan
         West","perSiteScaling":false,"maximumElasticWorkerCount":1,"numberOfSites":0,"hostingEnvironmentId":null,"isSpot":false,"spotExpirationTime":null,"freeOfferExpirationTime":null,"tags":null,"kind":"app","resourceGroup":"cli_test_webapp_authentication000001","reserved":false,"isXenon":false,"hyperV":false,"mdmId":"waws-prod-os1-013_9076","targetWorkerCount":0,"targetWorkerSizeId":0,"provisioningState":"Succeeded","webSiteId":null,"existingServerFarmIds":null},"sku":{"name":"S1","tier":"Standard","size":"S1","family":"S","capacity":1}}'
->>>>>>> c9e1b504
     headers:
       cache-control:
       - no-cache
@@ -456,68 +359,7 @@
       content-type:
       - application/json
       date:
-<<<<<<< HEAD
-      - Fri, 03 Apr 2020 06:50:24 GMT
-      expires:
-      - '-1'
-      pragma:
-      - no-cache
-      server:
-      - Microsoft-IIS/10.0
-      strict-transport-security:
-      - max-age=31536000; includeSubDomains
-      transfer-encoding:
-      - chunked
-      vary:
-      - Accept-Encoding
-      x-aspnet-version:
-      - 4.0.30319
-      x-content-type-options:
-      - nosniff
-      x-powered-by:
-      - ASP.NET
-    status:
-      code: 200
-      message: OK
-- request:
-    body: '{"name": "webapp-authentication-test000002", "type": "Site"}'
-    headers:
-      Accept:
-      - application/json
-      Accept-Encoding:
-      - gzip, deflate
-      CommandName:
-      - webapp create
-      Connection:
-      - keep-alive
-      Content-Length:
-      - '68'
-      Content-Type:
-      - application/json; charset=utf-8
-      ParameterSetName:
-      - -g -n --plan
-      User-Agent:
-      - python/3.7.6 (Windows-10-10.0.18362-SP0) msrest/0.6.11 msrest_azure/0.6.3
-        azure-mgmt-web/0.44.0 Azure-SDK-For-Python AZURECLI/2.3.1
-      accept-language:
-      - en-US
-    method: POST
-    uri: https://management.azure.com/subscriptions/00000000-0000-0000-0000-000000000000/providers/Microsoft.Web/checknameavailability?api-version=2019-08-01
-  response:
-    body:
-      string: '{"nameAvailable":true,"reason":"","message":""}'
-    headers:
-      cache-control:
-      - no-cache
-      content-length:
-      - '47'
-      content-type:
-      - application/json
-      date:
-      - Fri, 03 Apr 2020 06:50:26 GMT
-=======
       - Sun, 19 Jul 2020 21:27:55 GMT
->>>>>>> c9e1b504
       expires:
       - '-1'
       pragma:
@@ -612,51 +454,28 @@
       Connection:
       - keep-alive
       Content-Length:
-<<<<<<< HEAD
-      - '574'
-=======
       - '577'
->>>>>>> c9e1b504
       Content-Type:
       - application/json; charset=utf-8
       ParameterSetName:
       - -g -n --plan
       User-Agent:
-<<<<<<< HEAD
-      - python/3.7.6 (Windows-10-10.0.18362-SP0) msrest/0.6.11 msrest_azure/0.6.3
-        azure-mgmt-web/0.44.0 Azure-SDK-For-Python AZURECLI/2.3.1
-=======
-      - python/3.7.2 (Darwin-16.7.0-x86_64-i386-64bit) msrest/0.6.9 msrest_azure/0.6.3
-        azure-mgmt-web/0.47.0 Azure-SDK-For-Python AZURECLI/2.9.0
->>>>>>> c9e1b504
+      - python/3.7.2 (Darwin-16.7.0-x86_64-i386-64bit) msrest/0.6.9 msrest_azure/0.6.3
+        azure-mgmt-web/0.47.0 Azure-SDK-For-Python AZURECLI/2.9.0
       accept-language:
       - en-US
     method: PUT
     uri: https://management.azure.com/subscriptions/00000000-0000-0000-0000-000000000000/resourceGroups/cli_test_webapp_authentication000001/providers/Microsoft.Web/sites/webapp-authentication-test000002?api-version=2019-08-01
   response:
     body:
-<<<<<<< HEAD
-      string: '{"id":"/subscriptions/00000000-0000-0000-0000-000000000000/resourceGroups/cli_test_webapp_authentication000001/providers/Microsoft.Web/sites/webapp-authentication-test000002","name":"webapp-authentication-test000002","type":"Microsoft.Web/sites","kind":"app","location":"West
-        US","properties":{"name":"webapp-authentication-test000002","state":"Running","hostNames":["webapp-authentication-test000002.azurewebsites.net"],"webSpace":"cli_test_webapp_authentication000001-WestUSwebspace","selfLink":"https://waws-prod-bay-141.api.azurewebsites.windows.net:454/subscriptions/00000000-0000-0000-0000-000000000000/webspaces/cli_test_webapp_authentication000001-WestUSwebspace/sites/webapp-authentication-test000002","repositorySiteName":"webapp-authentication-test000002","owner":null,"usageState":"Normal","enabled":true,"adminEnabled":true,"enabledHostNames":["webapp-authentication-test000002.azurewebsites.net","webapp-authentication-test000002.scm.azurewebsites.net"],"siteProperties":{"metadata":null,"properties":[{"name":"LinuxFxVersion","value":""},{"name":"WindowsFxVersion","value":null}],"appSettings":null},"availabilityState":"Normal","sslCertificates":null,"csrs":[],"cers":null,"siteMode":null,"hostNameSslStates":[{"name":"webapp-authentication-test000002.azurewebsites.net","sslState":"Disabled","ipBasedSslResult":null,"virtualIP":null,"thumbprint":null,"toUpdate":null,"toUpdateIpBasedSsl":null,"ipBasedSslState":"NotConfigured","hostType":"Standard"},{"name":"webapp-authentication-test000002.scm.azurewebsites.net","sslState":"Disabled","ipBasedSslResult":null,"virtualIP":null,"thumbprint":null,"toUpdate":null,"toUpdateIpBasedSsl":null,"ipBasedSslState":"NotConfigured","hostType":"Repository"}],"computeMode":null,"serverFarm":null,"serverFarmId":"/subscriptions/00000000-0000-0000-0000-000000000000/resourceGroups/cli_test_webapp_authentication000001/providers/Microsoft.Web/serverfarms/webapp-authentication-plan000003","reserved":false,"isXenon":false,"hyperV":false,"lastModifiedTimeUtc":"2020-04-03T06:50:33.9333333","storageRecoveryDefaultState":"Running","contentAvailabilityState":"Normal","runtimeAvailabilityState":"Normal","siteConfig":null,"deploymentId":"webapp-authentication-test000002","trafficManagerHostNames":null,"sku":"Standard","scmSiteAlsoStopped":false,"targetSwapSlot":null,"hostingEnvironment":null,"hostingEnvironmentProfile":null,"clientAffinityEnabled":true,"clientCertEnabled":false,"clientCertExclusionPaths":null,"hostNamesDisabled":false,"domainVerificationIdentifiers":null,"customDomainVerificationId":"C3E7C05FE8A97695B3AE08C1935F4251C48E338FE439627B2E788D9D718C8A70","kind":"app","inboundIpAddress":"40.112.243.8","possibleInboundIpAddresses":"40.112.243.8","outboundIpAddresses":"40.112.243.8,52.160.87.144,52.160.81.29,40.83.173.84,52.160.87.145","possibleOutboundIpAddresses":"40.112.243.8,52.160.87.144,52.160.81.29,40.83.173.84,52.160.87.145,52.160.69.205,40.118.207.199,52.160.67.221,52.160.67.220,52.160.67.45","containerSize":0,"dailyMemoryTimeQuota":0,"suspendedTill":null,"siteDisabledReason":0,"functionExecutionUnitsCache":null,"maxNumberOfWorkers":null,"homeStamp":"waws-prod-bay-141","cloningInfo":null,"hostingEnvironmentId":null,"tags":null,"resourceGroup":"cli_test_webapp_authentication000001","defaultHostName":"webapp-authentication-test000002.azurewebsites.net","slotSwapStatus":null,"httpsOnly":false,"redundancyMode":"None","inProgressOperationId":null,"geoDistributions":null,"privateEndpointConnections":null,"buildVersion":null,"targetBuildVersion":null}}'
-=======
       string: '{"id":"/subscriptions/00000000-0000-0000-0000-000000000000/resourceGroups/cli_test_webapp_authentication000001/providers/Microsoft.Web/sites/webapp-authentication-test000002","name":"webapp-authentication-test000002","type":"Microsoft.Web/sites","kind":"app","location":"Japan
         West","properties":{"name":"webapp-authentication-test000002","state":"Running","hostNames":["webapp-authentication-test000002.azurewebsites.net"],"webSpace":"cli_test_webapp_authentication000001-JapanWestwebspace","selfLink":"https://waws-prod-os1-013.api.azurewebsites.windows.net:454/subscriptions/00000000-0000-0000-0000-000000000000/webspaces/cli_test_webapp_authentication000001-JapanWestwebspace/sites/webapp-authentication-test000002","repositorySiteName":"webapp-authentication-test000002","owner":null,"usageState":"Normal","enabled":true,"adminEnabled":true,"enabledHostNames":["webapp-authentication-test000002.azurewebsites.net","webapp-authentication-test000002.scm.azurewebsites.net"],"siteProperties":{"metadata":null,"properties":[{"name":"LinuxFxVersion","value":""},{"name":"WindowsFxVersion","value":null}],"appSettings":null},"availabilityState":"Normal","sslCertificates":null,"csrs":[],"cers":null,"siteMode":null,"hostNameSslStates":[{"name":"webapp-authentication-test000002.azurewebsites.net","sslState":"Disabled","ipBasedSslResult":null,"virtualIP":null,"thumbprint":null,"toUpdate":null,"toUpdateIpBasedSsl":null,"ipBasedSslState":"NotConfigured","hostType":"Standard"},{"name":"webapp-authentication-test000002.scm.azurewebsites.net","sslState":"Disabled","ipBasedSslResult":null,"virtualIP":null,"thumbprint":null,"toUpdate":null,"toUpdateIpBasedSsl":null,"ipBasedSslState":"NotConfigured","hostType":"Repository"}],"computeMode":null,"serverFarm":null,"serverFarmId":"/subscriptions/00000000-0000-0000-0000-000000000000/resourceGroups/cli_test_webapp_authentication000001/providers/Microsoft.Web/serverfarms/webapp-authentication-plan000003","reserved":false,"isXenon":false,"hyperV":false,"lastModifiedTimeUtc":"2020-07-19T21:28:01.41","storageRecoveryDefaultState":"Running","contentAvailabilityState":"Normal","runtimeAvailabilityState":"Normal","siteConfig":{"numberOfWorkers":null,"defaultDocuments":null,"netFrameworkVersion":null,"phpVersion":null,"pythonVersion":null,"nodeVersion":null,"powerShellVersion":null,"linuxFxVersion":null,"windowsFxVersion":null,"requestTracingEnabled":null,"remoteDebuggingEnabled":null,"remoteDebuggingVersion":null,"httpLoggingEnabled":null,"azureMonitorLogCategories":null,"acrUseManagedIdentityCreds":false,"acrUserManagedIdentityID":null,"logsDirectorySizeLimit":null,"detailedErrorLoggingEnabled":null,"publishingUsername":null,"publishingPassword":null,"appSettings":null,"metadata":null,"connectionStrings":null,"machineKey":null,"handlerMappings":null,"documentRoot":null,"scmType":null,"use32BitWorkerProcess":null,"webSocketsEnabled":null,"alwaysOn":null,"javaVersion":null,"javaContainer":null,"javaContainerVersion":null,"appCommandLine":null,"managedPipelineMode":null,"virtualApplications":null,"winAuthAdminState":null,"winAuthTenantState":null,"customAppPoolIdentityAdminState":null,"customAppPoolIdentityTenantState":null,"runtimeADUser":null,"runtimeADUserPassword":null,"loadBalancing":null,"routingRules":null,"experiments":null,"limits":null,"autoHealEnabled":null,"autoHealRules":null,"tracingOptions":null,"vnetName":null,"cors":null,"push":null,"apiDefinition":null,"apiManagementConfig":null,"autoSwapSlotName":null,"localMySqlEnabled":null,"managedServiceIdentityId":null,"xManagedServiceIdentityId":null,"ipSecurityRestrictions":[{"ipAddress":"Any","action":"Allow","priority":1,"name":"Allow
         all","description":"Allow all access"}],"scmIpSecurityRestrictions":[{"ipAddress":"Any","action":"Allow","priority":1,"name":"Allow
         all","description":"Allow all access"}],"scmIpSecurityRestrictionsUseMain":null,"http20Enabled":null,"minTlsVersion":null,"ftpsState":null,"preWarmedInstanceCount":null,"healthCheckPath":null,"fileChangeAuditEnabled":null,"functionsRuntimeScaleMonitoringEnabled":null,"websiteTimeZone":null,"minimumElasticInstanceCount":0},"deploymentId":"webapp-authentication-test000002","trafficManagerHostNames":null,"sku":"Standard","scmSiteAlsoStopped":false,"targetSwapSlot":null,"hostingEnvironment":null,"hostingEnvironmentProfile":null,"clientAffinityEnabled":true,"clientCertEnabled":false,"clientCertMode":"Required","clientCertExclusionPaths":null,"hostNamesDisabled":false,"domainVerificationIdentifiers":null,"customDomainVerificationId":"A5B12E93C19D795D34DF79C449C2C3BAF58329ACBE54CAAF49EDCD93822ACCE8","kind":"app","inboundIpAddress":"40.74.100.129","possibleInboundIpAddresses":"40.74.100.129","ftpUsername":"webapp-authentication-test000002\\$webapp-authentication-test000002","ftpsHostName":"ftps://waws-prod-os1-013.ftp.azurewebsites.windows.net/site/wwwroot","outboundIpAddresses":"40.74.100.129,40.74.85.64,40.74.126.115,40.74.125.67,40.74.128.17","possibleOutboundIpAddresses":"40.74.100.129,40.74.85.64,40.74.126.115,40.74.125.67,40.74.128.17,40.74.127.201,40.74.128.130,23.100.108.106,40.74.128.122,40.74.128.53","containerSize":0,"dailyMemoryTimeQuota":0,"suspendedTill":null,"siteDisabledReason":0,"functionExecutionUnitsCache":null,"maxNumberOfWorkers":null,"homeStamp":"waws-prod-os1-013","cloningInfo":null,"hostingEnvironmentId":null,"tags":null,"resourceGroup":"cli_test_webapp_authentication000001","defaultHostName":"webapp-authentication-test000002.azurewebsites.net","slotSwapStatus":null,"httpsOnly":false,"redundancyMode":"None","inProgressOperationId":null,"geoDistributions":null,"privateEndpointConnections":null,"buildVersion":null,"targetBuildVersion":null}}'
->>>>>>> c9e1b504
-    headers:
-      cache-control:
-      - no-cache
-      content-length:
-<<<<<<< HEAD
-      - '3837'
-      content-type:
-      - application/json
-      date:
-      - Fri, 03 Apr 2020 06:50:51 GMT
-      etag:
-      - '"1D609842CC7CE35"'
-=======
+    headers:
+      cache-control:
+      - no-cache
+      content-length:
       - '6002'
       content-type:
       - application/json
@@ -664,7 +483,6 @@
       - Sun, 19 Jul 2020 21:28:20 GMT
       etag:
       - '"1D65E137B654935"'
->>>>>>> c9e1b504
       expires:
       - '-1'
       pragma:
@@ -682,11 +500,7 @@
       x-content-type-options:
       - nosniff
       x-ms-ratelimit-remaining-subscription-resource-requests:
-<<<<<<< HEAD
-      - '499'
-=======
       - '498'
->>>>>>> c9e1b504
       x-powered-by:
       - ASP.NET
     status:
@@ -710,13 +524,8 @@
       ParameterSetName:
       - -g -n --plan
       User-Agent:
-<<<<<<< HEAD
-      - python/3.7.6 (Windows-10-10.0.18362-SP0) msrest/0.6.11 msrest_azure/0.6.3
-        azure-mgmt-web/0.44.0 Azure-SDK-For-Python AZURECLI/2.3.1
-=======
-      - python/3.7.2 (Darwin-16.7.0-x86_64-i386-64bit) msrest/0.6.9 msrest_azure/0.6.3
-        azure-mgmt-web/0.47.0 Azure-SDK-For-Python AZURECLI/2.9.0
->>>>>>> c9e1b504
+      - python/3.7.2 (Darwin-16.7.0-x86_64-i386-64bit) msrest/0.6.9 msrest_azure/0.6.3
+        azure-mgmt-web/0.47.0 Azure-SDK-For-Python AZURECLI/2.9.0
       accept-language:
       - en-US
     method: POST
@@ -726,21 +535,6 @@
       string: <publishData><publishProfile profileName="webapp-authentication-test000002
         - Web Deploy" publishMethod="MSDeploy" publishUrl="webapp-authentication-test000002.scm.azurewebsites.net:443"
         msdeploySite="webapp-authentication-test000002" userName="$webapp-authentication-test000002"
-<<<<<<< HEAD
-        userPWD="of4W0fiiKfRH2y4jNwTzwtcS0ZLrCjsSujh7nZMRPsFAdcMLwZ9SQ5Zfqi1j" destinationAppUrl="http://webapp-authentication-test000002.azurewebsites.net"
-        SQLServerDBConnectionString="" mySQLDBConnectionString="" hostingProviderForumLink=""
-        controlPanelLink="http://windows.azure.com" webSystem="WebSites"><databases
-        /></publishProfile><publishProfile profileName="webapp-authentication-test000002
-        - FTP" publishMethod="FTP" publishUrl="ftp://waws-prod-bay-141.ftp.azurewebsites.windows.net/site/wwwroot"
-        ftpPassiveMode="True" userName="webapp-authentication-test000002\$webapp-authentication-test000002"
-        userPWD="of4W0fiiKfRH2y4jNwTzwtcS0ZLrCjsSujh7nZMRPsFAdcMLwZ9SQ5Zfqi1j" destinationAppUrl="http://webapp-authentication-test000002.azurewebsites.net"
-        SQLServerDBConnectionString="" mySQLDBConnectionString="" hostingProviderForumLink=""
-        controlPanelLink="http://windows.azure.com" webSystem="WebSites"><databases
-        /></publishProfile><publishProfile profileName="webapp-authentication-test000002
-        - ReadOnly - FTP" publishMethod="FTP" publishUrl="ftp://waws-prod-bay-141dr.ftp.azurewebsites.windows.net/site/wwwroot"
-        ftpPassiveMode="True" userName="webapp-authentication-test000002\$webapp-authentication-test000002"
-        userPWD="of4W0fiiKfRH2y4jNwTzwtcS0ZLrCjsSujh7nZMRPsFAdcMLwZ9SQ5Zfqi1j" destinationAppUrl="http://webapp-authentication-test000002.azurewebsites.net"
-=======
         userPWD="mQEhfA27loGDlW3TdbyBFD4iRgrWgntAxJxzp51EvyanmKhde1sqnd6F6RFH" destinationAppUrl="http://webapp-authentication-test000002.azurewebsites.net"
         SQLServerDBConnectionString="" mySQLDBConnectionString="" hostingProviderForumLink=""
         controlPanelLink="http://windows.azure.com" webSystem="WebSites"><databases
@@ -754,7 +548,6 @@
         - ReadOnly - FTP" publishMethod="FTP" publishUrl="ftp://waws-prod-os1-013dr.ftp.azurewebsites.windows.net/site/wwwroot"
         ftpPassiveMode="True" userName="webapp-authentication-test000002\$webapp-authentication-test000002"
         userPWD="mQEhfA27loGDlW3TdbyBFD4iRgrWgntAxJxzp51EvyanmKhde1sqnd6F6RFH" destinationAppUrl="http://webapp-authentication-test000002.azurewebsites.net"
->>>>>>> c9e1b504
         SQLServerDBConnectionString="" mySQLDBConnectionString="" hostingProviderForumLink=""
         controlPanelLink="http://windows.azure.com" webSystem="WebSites"><databases
         /></publishProfile></publishData>
@@ -766,11 +559,7 @@
       content-type:
       - application/xml
       date:
-<<<<<<< HEAD
-      - Fri, 03 Apr 2020 06:50:53 GMT
-=======
       - Sun, 19 Jul 2020 21:28:20 GMT
->>>>>>> c9e1b504
       expires:
       - '-1'
       pragma:
@@ -784,11 +573,7 @@
       x-content-type-options:
       - nosniff
       x-ms-ratelimit-remaining-subscription-resource-requests:
-<<<<<<< HEAD
-      - '11997'
-=======
       - '11999'
->>>>>>> c9e1b504
       x-powered-by:
       - ASP.NET
     status:
@@ -810,13 +595,8 @@
       ParameterSetName:
       - -g -n
       User-Agent:
-<<<<<<< HEAD
-      - python/3.7.6 (Windows-10-10.0.18362-SP0) msrest/0.6.11 msrest_azure/0.6.3
-        azure-mgmt-web/0.44.0 Azure-SDK-For-Python AZURECLI/2.3.1
-=======
-      - python/3.7.2 (Darwin-16.7.0-x86_64-i386-64bit) msrest/0.6.9 msrest_azure/0.6.3
-        azure-mgmt-web/0.47.0 Azure-SDK-For-Python AZURECLI/2.9.0
->>>>>>> c9e1b504
+      - python/3.7.2 (Darwin-16.7.0-x86_64-i386-64bit) msrest/0.6.9 msrest_azure/0.6.3
+        azure-mgmt-web/0.47.0 Azure-SDK-For-Python AZURECLI/2.9.0
       accept-language:
       - en-US
     method: POST
@@ -833,11 +613,7 @@
       content-type:
       - application/json
       date:
-<<<<<<< HEAD
-      - Fri, 03 Apr 2020 06:50:53 GMT
-=======
       - Sun, 19 Jul 2020 21:28:22 GMT
->>>>>>> c9e1b504
       expires:
       - '-1'
       pragma:
@@ -855,11 +631,7 @@
       x-content-type-options:
       - nosniff
       x-ms-ratelimit-remaining-subscription-resource-requests:
-<<<<<<< HEAD
-      - '11997'
-=======
       - '11998'
->>>>>>> c9e1b504
       x-powered-by:
       - ASP.NET
     status:
@@ -879,21 +651,12 @@
       Content-Length:
       - '0'
       ParameterSetName:
-<<<<<<< HEAD
-      - -g -n --enabled --action --token-store --token-refresh-extension-hours --runtime-version --aad-client-id
-        --aad-client-secret --aad-allowed-token-audiences --aad-token-issuer-url --facebook-app-id
-        --facebook-app-secret --facebook-oauth-scopes
-      User-Agent:
-      - python/3.7.6 (Windows-10-10.0.18362-SP0) msrest/0.6.11 msrest_azure/0.6.3
-        azure-mgmt-web/0.44.0 Azure-SDK-For-Python AZURECLI/2.3.1
-=======
       - -g -n --enabled --action --token-store --token-refresh-extension-hours --runtime-version
         --aad-client-id --aad-client-secret --aad-allowed-token-audiences --aad-token-issuer-url
         --facebook-app-id --facebook-app-secret --facebook-oauth-scopes
       User-Agent:
       - python/3.7.2 (Darwin-16.7.0-x86_64-i386-64bit) msrest/0.6.9 msrest_azure/0.6.3
         azure-mgmt-web/0.47.0 Azure-SDK-For-Python AZURECLI/2.9.0
->>>>>>> c9e1b504
       accept-language:
       - en-US
     method: POST
@@ -910,11 +673,7 @@
       content-type:
       - application/json
       date:
-<<<<<<< HEAD
-      - Fri, 03 Apr 2020 06:50:54 GMT
-=======
       - Sun, 19 Jul 2020 21:28:24 GMT
->>>>>>> c9e1b504
       expires:
       - '-1'
       pragma:
@@ -939,20 +698,12 @@
       code: 200
       message: OK
 - request:
-<<<<<<< HEAD
-    body: '{"properties": {"enabled": true, "unauthenticatedClientAction": "RedirectToLoginPage",
-      "tokenStoreEnabled": false, "defaultProvider": "Facebook", "tokenRefreshExtensionHours":
-      7.2, "runtimeVersion": "1.2.8", "clientId": "aad_client_id", "clientSecret": "aad_secret", "issuer": "https://issuer_url",
-      "allowedAudiences": ["https://audience1"], "facebookAppId": "facebook_id", "facebookAppSecret":
-      "facebook_secret", "facebookOAuthScopes": ["public_profile", "email"]}}'
-=======
     body: '{"properties": {"enabled": true, "runtimeVersion": "1.2.8", "unauthenticatedClientAction":
       "RedirectToLoginPage", "tokenStoreEnabled": false, "defaultProvider": "Facebook",
       "tokenRefreshExtensionHours": 7.2, "clientId": "aad_client_id", "clientSecret":
       "aad_secret", "issuer": "https://issuer_url", "allowedAudiences": ["https://audience1"],
       "facebookAppId": "facebook_id", "facebookAppSecret": "facebook_secret", "facebookOAuthScopes":
       ["public_profile", "email"]}}'
->>>>>>> c9e1b504
     headers:
       Accept:
       - application/json
@@ -967,34 +718,20 @@
       Content-Type:
       - application/json; charset=utf-8
       ParameterSetName:
-<<<<<<< HEAD
-      - -g -n --enabled --action --token-store --token-refresh-extension-hours --runtime-version --aad-client-id
-        --aad-client-secret --aad-allowed-token-audiences --aad-token-issuer-url --facebook-app-id
-        --facebook-app-secret --facebook-oauth-scopes
-      User-Agent:
-      - python/3.7.6 (Windows-10-10.0.18362-SP0) msrest/0.6.11 msrest_azure/0.6.3
-        azure-mgmt-web/0.44.0 Azure-SDK-For-Python AZURECLI/2.3.1
-=======
       - -g -n --enabled --action --token-store --token-refresh-extension-hours --runtime-version
         --aad-client-id --aad-client-secret --aad-allowed-token-audiences --aad-token-issuer-url
         --facebook-app-id --facebook-app-secret --facebook-oauth-scopes
       User-Agent:
       - python/3.7.2 (Darwin-16.7.0-x86_64-i386-64bit) msrest/0.6.9 msrest_azure/0.6.3
         azure-mgmt-web/0.47.0 Azure-SDK-For-Python AZURECLI/2.9.0
->>>>>>> c9e1b504
       accept-language:
       - en-US
     method: PUT
     uri: https://management.azure.com/subscriptions/00000000-0000-0000-0000-000000000000/resourceGroups/cli_test_webapp_authentication000001/providers/Microsoft.Web/sites/webapp-authentication-test000002/config/authsettings?api-version=2019-08-01
   response:
     body:
-<<<<<<< HEAD
-      string: '{"id":"/subscriptions/00000000-0000-0000-0000-000000000000/resourceGroups/cli_test_webapp_authentication000001/providers/Microsoft.Web/sites/webapp-authentication-test000002/config/authsettings","name":"authsettings","type":"Microsoft.Web/sites/config","location":"West
-        US","properties":{"enabled":true,"runtimeVersion":"1.2.8","unauthenticatedClientAction":"RedirectToLoginPage","tokenStoreEnabled":false,"allowedExternalRedirectUrls":null,"defaultProvider":"Facebook","tokenRefreshExtensionHours":7.2,"clientId":"aad_client_id","clientSecret":"aad_secret","clientSecretCertificateThumbprint":null,"issuer":"https://issuer_url","allowedAudiences":["https://audience1"],"additionalLoginParams":null,"isAadAutoProvisioned":false,"googleClientId":null,"googleClientSecret":null,"googleOAuthScopes":null,"facebookAppId":"facebook_id","facebookAppSecret":"facebook_secret","facebookOAuthScopes":["public_profile","email"],"twitterConsumerKey":null,"twitterConsumerSecret":null,"microsoftAccountClientId":null,"microsoftAccountClientSecret":null,"microsoftAccountOAuthScopes":null}}'
-=======
       string: '{"id":"/subscriptions/00000000-0000-0000-0000-000000000000/resourceGroups/cli_test_webapp_authentication000001/providers/Microsoft.Web/sites/webapp-authentication-test000002/config/authsettings","name":"authsettings","type":"Microsoft.Web/sites/config","location":"Japan
         West","properties":{"enabled":true,"runtimeVersion":"1.2.8","unauthenticatedClientAction":"RedirectToLoginPage","tokenStoreEnabled":false,"allowedExternalRedirectUrls":null,"defaultProvider":"Facebook","tokenRefreshExtensionHours":7.2,"clientId":"aad_client_id","clientSecret":"aad_secret","clientSecretCertificateThumbprint":null,"issuer":"https://issuer_url","allowedAudiences":["https://audience1"],"additionalLoginParams":null,"isAadAutoProvisioned":false,"googleClientId":null,"googleClientSecret":null,"googleOAuthScopes":null,"facebookAppId":"facebook_id","facebookAppSecret":"facebook_secret","facebookOAuthScopes":["public_profile","email"],"twitterConsumerKey":null,"twitterConsumerSecret":null,"microsoftAccountClientId":null,"microsoftAccountClientSecret":null,"microsoftAccountOAuthScopes":null}}'
->>>>>>> c9e1b504
     headers:
       cache-control:
       - no-cache
@@ -1003,15 +740,9 @@
       content-type:
       - application/json
       date:
-<<<<<<< HEAD
-      - Fri, 03 Apr 2020 06:50:56 GMT
-      etag:
-      - '"1D609843A064EF5"'
-=======
       - Sun, 19 Jul 2020 21:28:25 GMT
       etag:
       - '"1D65E13891CD78B"'
->>>>>>> c9e1b504
       expires:
       - '-1'
       pragma:
@@ -1029,11 +760,7 @@
       x-content-type-options:
       - nosniff
       x-ms-ratelimit-remaining-subscription-writes:
-<<<<<<< HEAD
-      - '1194'
-=======
       - '1195'
->>>>>>> c9e1b504
       x-powered-by:
       - ASP.NET
     status:
