.. :changelog:

Release History
===============
<<<<<<< HEAD
2.1.2
++++++
* support for stack profile 2017-03-09-profile
=======
>>>>>>> 44bf889c

2.1.1
+++++
* `ad app update`: Fixes issue where generic update parameters would not work correctly.

2.1.0
+++++
* BREAKING CHANGE: 'show' commands log error message and fail with exit code of 3 upon a missing resource.

2.0.27
++++++
* Minor fixes.

2.0.26
++++++
* Minor fixes.

2.0.25
++++++
* ad: remove stack traces from graph exceptions before surface to users
* ad sp create: do not throw if CLI can't resolve app id

2.0.25
++++++
* Minor fixes.

2.0.24
++++++
* ad app update: add generic update support

2.0.23
++++++
* BREAKING CHANGE: remove deprecated `az ad sp reset-credentials`
* Minor fixes.

2.0.22
++++++
* `sdist` is now compatible with wheel 0.31.0

2.0.21
++++++
* graph: support required access configuration and native client 
* rbac: ensure collection has less than 1000 ids on resolving graph objects
* ad sp: new commands to manage credentials "az ad sp credential reset/list/delete"
* role assignments: (breaking change)list/show output has "properties" removed to align with SDK
* role definition: support `dataActions` and `notDataActions`

2.0.20
++++++
* role assignments: expose "role assignment list-changelogs" for rbac audit 

2.0.18
++++++
* ad app update: expose "--available-to-other-tenants"

2.0.17
++++++
* role assignment: expose --assignee-object-id to bypass graph query

2.0.16
++++++
* Update for CLI core changes.

2.0.15
++++++
* `role assignment list`: show default assignments for classic administrators
* `ad sp reset-credentials`: support to add credentials instead of overwriting
* `create-for-rbac`: emit out an actionable error if provisioning application failed for lack of permissions

2.0.14
++++++
* minor fixes

2.0.13 (2017-10-09)
+++++++++++++++++++
* minor fixes

2.0.12 (2017-09-22)
+++++++++++++++++++
* minor fixes

2.0.11 (2017-08-28)
+++++++++++++++++++
* minor fixes

2.0.10 (2017-08-11)
+++++++++++++++++++
* minor fixes

2.0.9 (2017-07-27)
++++++++++++++++++
* minor fixes

2.0.8 (2017-07-07)
++++++++++++++++++
create-for-rbac: support output in SDK auth file format

2.0.7 (2017-06-21)
++++++++++++++++++
* No changes.

2.0.6 (2017-06-13)
++++++++++++++++++
* rbac: clean up role assignments and related AAD application when delete a service principal (#3610)

2.0.5 (2017-05-30)
++++++++++++++++++
* ad: for 'app create' command, mention time format in the arg descriptions for --start-date/--end-date
* output deprecating information on using '--expanded-view'
* Add Key Vault integration to the create-for-rbac and reset-credentials commands.


2.0.4 (2017-05-09)
++++++++++++++++++
* Minor fixes.

2.0.3 (2017-04-28)
++++++++++++++++++
* create-for-rbac: ensure SP's end date will not exceed certificate's expiration date (#2989)
* RBAC: add full support for 'ad group' (#2016)

2.0.2 (2017-04-17)
++++++++++++++++++
* role: fix issues on role definition update (#2745)
* create-for-rbac: ensure user provided password is picked up

2.0.1 (2017-04-03)
++++++++++++++++++

* role: fix the error when supply role in guid format (#2667)
* Fix code style of azure-cli-role (#2608)
* rbac:catch more graph error (#2567)
* core: support login using service principal with a cert (#2457)

2.0.0 (2017-02-27)
++++++++++++++++++

* GA release.


0.1.2rc2 (2017-02-22)
+++++++++++++++++++++

* Documentation updates.


0.1.2rc1 (2017-02-17)
+++++++++++++++++++++

* Support --skip-assignment for 'az ad sp create-for-rbac'
* Show commands return empty string with exit code 0 for 404 responses


0.1.1b2 (2017-01-30)
+++++++++++++++++++++

* Support Python 3.6.

0.1.1b1 (2017-01-17)
+++++++++++++++++++++

* 'create-for-rbac' command accepts displayname.

0.1.0b11 (2016-12-12)
+++++++++++++++++++++

* Preview release.<|MERGE_RESOLUTION|>--- conflicted
+++ resolved
@@ -1,13 +1,10 @@
 .. :changelog:
 
 Release History
-===============
-<<<<<<< HEAD
+
 2.1.2
 ++++++
 * support for stack profile 2017-03-09-profile
-=======
->>>>>>> 44bf889c
 
 2.1.1
 +++++
