# --------------------------------------------------------------------------------------------
# Copyright (c) Microsoft Corporation. All rights reserved.
# Licensed under the MIT License. See License.txt in the project root for license information.
# --------------------------------------------------------------------------------------------

import os
import unittest
from azure_devtools.scenario_tests import AllowLargeResponse
from azure.cli.testsdk import (ScenarioTest, ResourceGroupPreparer, StorageAccountPreparer)


TEST_DIR = os.path.abspath(os.path.join(os.path.abspath(__file__), '..'))


class ApimScenarioTest(ScenarioTest):
    @ResourceGroupPreparer(name_prefix='cli_test_apim-', parameter_name_for_location='resource_group_location')
    @StorageAccountPreparer(parameter_name='storage_account_for_backup')
    @AllowLargeResponse()
    def test_apim_core_service(self, resource_group, resource_group_location, storage_account_for_backup):
        service_name = self.create_random_name('cli-test-apim-', 50)

        # try to use the injected location, but if the location is not known
        # fall back to west us, otherwise we can't validate since the sdk returns displayName
        if resource_group_location not in KNOWN_LOCS.keys():
            resource_group_location = 'westus'

        self.kwargs.update({
            'service_name': service_name,
            'rg': resource_group,
            'rg_loc': resource_group_location,
            'rg_loc_displayName': KNOWN_LOCS.get(resource_group_location),
            'notification_sender_email': 'notifications@contoso.com',
            'publisher_email': 'publisher@contoso.com',
            'publisher_name': 'Contoso',
            'sku_name': 'Developer',
            'skucapacity': 1,
            'enable_cert': True,
<<<<<<< HEAD
            'tag': "foo=boo"
=======
            'tags': ["foo=boo"],
>>>>>>> 7e72617a
        })

        self.cmd('apim check-name -n {service_name} -o json',
                 checks=[self.check('nameAvailable', True)])

        self.cmd('apim create --name {service_name} -g {rg} -l {rg_loc} --sku-name {sku_name} --publisher-email {publisher_email} --publisher-name {publisher_name} --enable-client-certificate {enable_cert}',
                 checks=[self.check('name', '{service_name}'),
                         self.check('location', '{rg_loc_displayName}'),
                         self.check('sku.name', '{sku_name}'),
                         self.check('provisioningState', 'Succeeded'),
                         # expect None for Developer sku, even though requested value was True - only works with Consumption sku
                         self.check('enableClientCertificate', None),
                         self.check('publisherName', '{publisher_name}'),
                         self.check('publisherEmail', '{publisher_email}')])

        # wait
        self.cmd('apim wait -g {rg} -n {service_name} --created', checks=[self.is_empty()])

        self.cmd('apim check-name -n {service_name}',
                 checks=[self.check('nameAvailable', False),
                         self.check('reason', 'AlreadyExists')])

        self.cmd('apim update -n {service_name} -g {rg} --publisher-name {publisher_name} --set publisherEmail={publisher_email}',
                 checks=[self.check('publisherName', '{publisher_name}'), self.check('publisherEmail', '{publisher_email}')])

        self.cmd('apim show -g {rg} -n {service_name}', checks=[
            # recheck properties from create
            self.check('name', '{service_name}'),
            self.check('location', '{rg_loc_displayName}'),
            self.check('sku.name', '{sku_name}'),
            # recheck properties from update
            self.check('publisherName', '{publisher_name}'),
            self.check('publisherEmail', '{publisher_email}')
        ])

        # backup command

        account_container = 'backups'
        account_key = self.cmd('storage account keys list -n {} -g {} --query "[0].value" -o tsv'.format(storage_account_for_backup, resource_group)).output[:-1]

        self.cmd('az storage container create -n {} --account-name {} --account-key {}'.format(account_container, storage_account_for_backup, account_key))

        self.kwargs.update({
            'backup_name': service_name + '_test_backup',
            'storage_account_name': storage_account_for_backup,
            'storage_account_key': account_key,
            'storage_account_container': account_container
        })

        self.cmd('apim backup -g {rg} -n {service_name} --backup-name {backup_name} --storage-account-name {storage_account_name} --storage-account-container {storage_account_container} --storage-account-key {storage_account_key}', checks=[
            self.check('provisioningState', 'Succeeded')
        ])

        # TEST_DIR = os.path.abspath(os.path.join(os.path.abspath(__file__), '..'))
        self.kwargs.update({
            'api_id': self.create_random_name('az-cli', 10),
            'api_type': 'http',
            'api_version': 'v1',
            'description': 'Contoso API Description',
            'display_name': 'Contoso API',
            'path': 'test',
            'path2': 'test2',
            'protocol': 'https',
            'service_url': 'https://contoso.com',
            'subscription_key_header_name': 'header',
            'subscription_key_query_param_name': 'query',
            'api_id2': '48242ec7f53745de9cbb800757a4204a',
            'subscription_required': True,
            'specification_url': 'https://raw.githubusercontent.com/OAI/OpenAPI-Specification/master/examples/v3.0/petstore.json',
            'specification_format': 'OpenApi',
            'product_id1': 'standard',
            'product_id2': 'premium',
            'product_name1': 'product1',
            'product_name2': 'product2',
            'product_description': 'Contoso Product Description',
            'new_product_description': 'Contoso Product new Description',
            'legal_terms': 'Terms',
            'new_legal_terms': 'new Terms',
            'state': 'notPublished',
            'new_state': 'published',
            'subscription_limit': 8,
            'new_subscription_limit': 7,
            'versionset_name': 'MyVersionSet',
            'version_schema': 'Query',
            'version_query_name': 'QueryName',
            'vs_description': 'This is vs description',
            'vs_id': 'MyVSId',
            'new_vs_name': 'MyNewVersionSet',
            'api_revision': '2',
            'api_revision_description': "New API Revision"
        })

        # api operations

        # list API version set
        initial_vs_count = len(self.cmd('apim api versionset list -g "{rg}" -n "{service_name}"').get_output_in_json())

        # create API version set
        self.cmd('apim api versionset create -g "{rg}" -n "{service_name}" --display-name "{versionset_name}" --version-set-id "{vs_id}" --versioning-scheme "{version_schema}" --description "{vs_description}" --version-query-name "{version_query_name}"', checks=[
            self.check('displayName', '{versionset_name}'),
            self.check('description', '{vs_description}'),
            self.check('versioningScheme', '{version_schema}'),
            self.check('name', '{vs_id}')
        ])

        # show API version set
        self.cmd('apim api versionset show -g "{rg}" -n "{service_name}" --version-set-id "{vs_id}"')

        # update API version set
        self.cmd('apim api versionset update -g "{rg}" -n "{service_name}" --version-set-id "{vs_id}" --display-name "{new_vs_name}"', checks=[
            self.check('displayName', '{new_vs_name}')
        ])

        # create api
        self.cmd('apim api create -g "{rg}" --service-name "{service_name}" --display-name "{display_name}" --path "{path}" --api-id "{api_id}" --protocols "{protocol}" --service-url "{service_url}" --subscription-key-header-name "{subscription_key_header_name}" --subscription-key-query-param-name "{subscription_key_query_param_name}"', checks=[
            self.check('displayName', '{display_name}'),
            self.check('path', '{path}'),
            self.check('serviceUrl', '{service_url}'),
            self.check('protocols[0]', '{protocol}')
        ])

        # wait
        self.cmd('apim api wait -g "{rg}" -n "{service_name}" --api-id "{api_id}" --created', checks=[self.is_empty()])

        # import api
        self.cmd('apim api import -g "{rg}" --service-name "{service_name}" --path "{path2}" --api-id "{api_id2}" --specification-url "{specification_url}" --specification-format "{specification_format}" --api-version-set-id {vs_id} --api-version {api_version}', checks=[
            self.check('displayName', 'Swagger Petstore'),
            self.check('path', '{path2}')
        ])

        # get api
        self.cmd('apim api show -g {rg} --service-name {service_name} --api-id {api_id}', checks=[
            self.check('displayName', '{display_name}'),
            self.check('serviceUrl', '{service_url}')
        ])

        # update api
        self.cmd('apim api update -g "{rg}" --service-name "{service_name}" --api-id "{api_id}" --description "{description}" --protocols {protocol}', checks=[
            self.check('description', '{description}'),
            self.check('protocols[0]', '{protocol}')
        ])

        # list apis
        api_count = len(self.cmd('apim api list -g "{rg}" -n "{service_name}"').get_output_in_json())
        self.assertEqual(api_count, 3)

        # product operations
        initial_product_count = len(self.cmd('apim product list -g "{rg}" -n "{service_name}"').get_output_in_json())

        # add product
        self.cmd('apim product create -g "{rg}" -n "{service_name}" --product-id "{product_id1}" --product-name "{product_name1}" --description "{product_description}" --legal-terms "{legal_terms}" --subscription-required true --approval-required true --subscriptions-limit {subscription_limit} --state {state}', checks=[
            self.check('terms', '{legal_terms}'),
            self.check('description', '{product_description}'),
            self.check('subscriptionRequired', True),
            self.check('approvalRequired', True),
            self.check('subscriptionsLimit', '{subscription_limit}'),
            self.check('displayName', '{product_name1}'),
            self.check('state', '{state}')
        ])

        current_product_count = len(self.cmd('apim product list -g {rg} -n {service_name}').get_output_in_json())
        self.assertEqual(current_product_count, initial_product_count + 1)

        # get product
        self.cmd('apim product show -g {rg} -n {service_name} --product-id {product_id1}', checks=[
            self.check('terms', '{legal_terms}'),
            self.check('subscriptionRequired', True),
            self.check('description', '{product_description}'),
            self.check('approvalRequired', True),
            self.check('subscriptionsLimit', '{subscription_limit}'),
            self.check('displayName', '{product_name1}'),
            self.check('state', '{state}')
        ])

        # update product
        self.cmd('apim product update -g {rg} -n {service_name} --product-id {product_id1} --product-name {product_name2} --description "{new_product_description}" --legal-terms "{new_legal_terms}" --state {new_state} --subscriptions-limit {new_subscription_limit}', checks=[
            self.check('terms', '{new_legal_terms}'),
            self.check('subscriptionRequired', True),
            self.check('description', '{new_product_description}'),
            self.check('approvalRequired', True),
            self.check('subscriptionsLimit', '{new_subscription_limit}'),
            self.check('displayName', '{product_name2}'),
            self.check('state', '{new_state}')
        ])

        self.kwargs.update({
            'operation_id': 'testOperation',
            'url_template': "/session/{id}/oid/{oname}",
            'method': 'GET',
            'operation_name': 'GetSPSession',
            'operation_description': 'This is Description',
            'template_parameter1': 'name=id description="Format - int32." type="integer" required="true"',
            'template_parameter2': 'name=oname description="oid name" type="string" required="true"',
            'new_operation_name': 'GetSPSession2',
            'new_operation_description': 'This is Description2',
            'new_method': 'PUT'
        })
        # API operation operations

        # list operations in an API
        initial_operation_count = len(self.cmd('apim api operation list -g "{rg}" -n "{service_name}" --api-id "{api_id}"').get_output_in_json())

        # create an operation
        self.cmd('apim api operation create -g "{rg}" -n "{service_name}" --api-id "{api_id}" --operation-id "{operation_id}" --url-template "{url_template}" --method "{method}" --display-name {operation_name} --template-parameters {template_parameter1} --template-parameters {template_parameter2} --description "{operation_description}"', checks=[
            self.check('description', '{operation_description}'),
            self.check('displayName', '{operation_name}'),
            self.check('urlTemplate', '{url_template}'),
            self.check('method', '{method}'),
            self.check('name', '{operation_id}')
        ])

        current_operation_count = len(self.cmd('apim api operation list -g "{rg}" -n "{service_name}" --api-id "{api_id}"').get_output_in_json())
        self.assertEqual(initial_operation_count + 1, current_operation_count)

        # get an operation
        self.cmd('apim api operation show -g "{rg}" -n "{service_name}" --api-id "{api_id}" --operation-id "{operation_id}"')

        # update an operation
        self.cmd('apim api operation update -g "{rg}" -n "{service_name}" --api-id "{api_id}" --operation-id "{operation_id}" --description "{new_operation_description}" --method "{new_method}" --display-name {new_operation_name}', checks=[
            self.check('description', '{new_operation_description}'),
            self.check('displayName', '{new_operation_name}'),
            self.check('urlTemplate', '{url_template}'),
            self.check('method', '{new_method}')
        ])

        # delete an operation
        self.cmd('apim api operation delete -g "{rg}" -n "{service_name}" --api-id "{api_id}" --operation-id "{operation_id}"')

        final_operation_count = len(self.cmd('apim api operation list -g "{rg}" -n "{service_name}" --api-id "{api_id}"').get_output_in_json())
        self.assertEqual(final_operation_count + 1, current_operation_count)

        self.kwargs.update({
            'release_id': "releaseVersionOne",
            'release_notes': "release this version",
            'new_release_notes': "release that version",
            'api_revision': '2',
            'api_revision_description': "New API Revision"
        })

        # list API revision
        self.cmd('apim api revision list -g "{rg}" -n "{service_name}" --api-id "{api_id}"')

        # create API revision
        self.cmd('apim api revision create -g "{rg}" -n "{service_name}" --api-id "{api_id}"  --api-revision "{api_revision}" --api-revision-description "{api_revision_description}"')

        # list API release
        initial_release_count = len(self.cmd('apim api release list -g "{rg}" -n "{service_name}" --api-id "{api_id}"').get_output_in_json())

        # create API release
        self.cmd('apim api release create -g "{rg}" -n "{service_name}" --api-id "{api_id}" --release-id "{release_id}" --api-revision "{api_revision}" --notes "{release_notes}"', checks=[
            self.check('name', '{release_id}'),
            self.check('notes', '{release_notes}')
        ])

        # show API release
        self.cmd('apim api release show -g "{rg}" -n "{service_name}" --api-id "{api_id}" --release-id "{release_id}"')

        # update API release
        self.cmd('apim api release update -g "{rg}" -n "{service_name}" --api-id "{api_id}" --release-id "{release_id}" --notes "{new_release_notes}"', checks=[
            self.check('name', '{release_id}'),
            self.check('notes', '{new_release_notes}')
        ])

        # delete API release
        self.cmd('apim api release delete -g "{rg}" -n "{service_name}" --api-id "{api_id}" --release-id "{release_id}"')

        final_release_count = len(self.cmd('apim api release list -g "{rg}" -n "{service_name}" --api-id "{api_id}"').get_output_in_json())
        self.assertEqual(final_release_count, initial_release_count)

        # product Apis operations

        # list APIs in a product
        initial_productapi_count = len(self.cmd('apim product api list -g {rg} -n {service_name} --product-id {product_id1}').get_output_in_json())

        # add API to product
        self.cmd('apim product api add -g {rg} -n {service_name} --product-id {product_id1} --api-id {api_id}')
        current_productapi_count = len(self.cmd('apim product api list -g {rg} -n {service_name} --product-id {product_id1}').get_output_in_json())
        self.assertEqual(initial_productapi_count, current_productapi_count - 1)

        # check API exists in product
        self.cmd('apim product api check -g {rg} -n {service_name} --product-id {product_id1} --api-id {api_id}')

        # delete API from product
        self.cmd('apim product api delete -g {rg} -n {service_name} --product-id {product_id1} --api-id {api_id}')
        final_productapi_count = len(self.cmd('apim product api list -g {rg} -n {service_name} --product-id {product_id1}').get_output_in_json())
        self.assertEqual(initial_productapi_count, final_productapi_count)

        # delete product
        self.cmd('apim product delete -g {rg} -n {service_name} --product-id {product_id1} --delete-subscriptions true -y')
        final_product_count = len(self.cmd('apim product list -g {rg} -n {service_name}').get_output_in_json())
        self.assertEqual(final_product_count, initial_product_count)

        # api delete command
        self.cmd('apim api delete -g {rg} --service-name {service_name} --api-id {api_id} --delete-revisions true -y')
        api_count = len(self.cmd('apim api list -g {rg} -n {service_name}').get_output_in_json())
        self.assertEqual(api_count, 2)

        count = len(self.cmd('apim list').get_output_in_json())

        # named value operations
        self.kwargs.update({
            'display_name': self.create_random_name('nv-name', 14),
            'value': 'testvalue123',
            'nv_id': self.create_random_name('az-nv', 12),
            'secret': True,
            'tag': "foo=baz",
            'updatedtestvalue': 'updatedtestvalue123'
        })

        # create named value
        self.cmd('apim nv create -g "{rg}" --service-name "{service_name}" --display-name "{display_name}" --value "{value}" --named-value-id "{nv_id}" --secret "{secret}" --tags "{tag}"', checks=[
            self.check('displayName', '{display_name}'),
            self.check('secret', '{secret}')
        ])

        # get secret named value
        self.cmd('apim nv show-secret -g "{rg}" --service-name "{service_name}" --named-value-id "{nv_id}"', checks=[
            self.check('value', '{value}')
        ])

        # get named value
        self.cmd('apim nv show -g {rg} --service-name {service_name} --named-value-id {nv_id}', checks=[
            self.check('displayName', '{display_name}')
        ])

        # update named value
        self.cmd('apim nv update -g "{rg}" --service-name "{service_name}" --named-value-id "{nv_id}" --value "{updatedtestvalue}"')

        # get secret named value
        self.cmd('apim nv show-secret -g "{rg}" --service-name "{service_name}" --named-value-id "{nv_id}"', checks=[
            self.check('value', '{updatedtestvalue}')
        ])

        # list named value
        nv_count = len(self.cmd('apim nv list -g {rg} --service-name {service_name}').get_output_in_json())
        self.assertEqual(nv_count, 1)

        # delete named value
        self.cmd('apim nv delete -g {rg} --service-name {service_name} --named-value-id {nv_id} -y')
        nv_count = len(self.cmd('apim nv list -g {rg} --service-name {service_name}').get_output_in_json())
        self.assertEqual(nv_count, 0)

        # delete API version set
        self.cmd('apim api versionset delete -g "{rg}" -n "{service_name}" --version-set-id "{vs_id}"')
        final_vs_count = len(self.cmd('apim api versionset list -g "{rg}" -n "{service_name}"').get_output_in_json())
        self.assertEqual(final_vs_count, initial_vs_count)

        # service delete command
        self.cmd('apim delete -g {rg} -n {service_name} -y')

        final_count = len(self.cmd('apim list').get_output_in_json())
        self.assertEqual(final_count, count - 1)


KNOWN_LOCS = {'eastasia': 'East Asia',
              'southeastasia': 'Southeast Asia',
              'centralus': 'Central US',
              'eastus': 'East US',
              'eastus2': 'East US 2',
              'westus': 'West US',
              'northcentralus': 'North Central US',
              'southcentralus': 'South Central US',
              'northeurope': 'North Europe',
              'westeurope': 'West Europe',
              'japanwest': 'Japan West',
              'japaneast': 'Japan East',
              'brazilsouth': 'Brazil South',
              'australiaeast': 'Australia East',
              'australiasoutheast': 'Australia Southeast',
              'southindia': 'South India',
              'centralindia': 'Central India',
              'westindia': 'West India',
              'canadacentral': 'Canada Central',
              'canadaeast': 'Canada East',
              'uksouth': 'UK South',
              'ukwest': 'UK West',
              'westcentralus': 'West Central US',
              'westus2': 'West US 2',
              'koreacentral': 'Korea Central',
              'koreasouth': 'Korea South',
              'francecentral': 'France Central',
              'francesouth': 'France South',
              'australiacentral': 'Australia Central',
              'australiacentral2': 'Australia Central 2',
              'uaecentral': 'UAE Central',
              'uaenorth': 'UAE North',
              'southafricanorth': 'South Africa North',
              'southafricawest': 'South Africa West'}<|MERGE_RESOLUTION|>--- conflicted
+++ resolved
@@ -35,11 +35,7 @@
             'sku_name': 'Developer',
             'skucapacity': 1,
             'enable_cert': True,
-<<<<<<< HEAD
             'tag': "foo=boo"
-=======
-            'tags': ["foo=boo"],
->>>>>>> 7e72617a
         })
 
         self.cmd('apim check-name -n {service_name} -o json',
