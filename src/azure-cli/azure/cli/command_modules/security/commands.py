--- conflicted
+++ resolved
@@ -37,11 +37,7 @@
                               cf_security_secure_scores,
                               cf_security_secure_score_controls,
                               cf_security_secure_score_control_definitions,
-<<<<<<< HEAD
-                              cf_security_security_solutions)
-=======
                               cf_security_automations)
->>>>>>> 527595db
 
 
 # pylint: disable=line-too-long
@@ -230,17 +226,10 @@
         client_factory=cf_security_iot_recommendations
     )
 
-<<<<<<< HEAD
-    security_security_solutions_sdk = CliCommandType(
-        operations_tmpl='azure.mgmt.security.operations#SecuritySolutionsOperations.{}',
-        client_factory=cf_security_security_solutions,
-        operation_group='security_security_solutions'
-=======
     security_automations_sdk = CliCommandType(
         operations_tmpl='azure.mgmt.security.operations#AutomationsOperations.{}',
         client_factory=cf_security_automations,
         operation_group='security_automations'
->>>>>>> 527595db
     )
 
     with self.command_group('security secure-scores',
@@ -464,13 +453,6 @@
         g.custom_command('list', 'list_security_iot_recommendations')
         g.custom_show_command('show', 'show_security_iot_recommendations')
 
-<<<<<<< HEAD
-    with self.command_group('security security_solutions',
-                            security_security_solutions_sdk,
-                            client_factory=cf_security_security_solutions) as g:
-        g.custom_command('list', 'list_security_security_solutions')
-        g.custom_command('show', 'get_security_security_solutions')
-=======
     with self.command_group('security automation',
                             security_automations_sdk,
                             client_factory=cf_security_automations) as g:
@@ -512,7 +494,6 @@
                             security_automations_sdk,
                             client_factory=cf_security_automations) as g:
         g.custom_command('create', 'create_security_automation_action_workspace')
->>>>>>> 527595db
 
     with self.command_group('security'):
         pass