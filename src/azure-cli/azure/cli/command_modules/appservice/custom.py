# --------------------------------------------------------------------------------------------
# Copyright (c) Microsoft Corporation. All rights reserved.
# Licensed under the MIT License. See License.txt in the project root for license information.
# --------------------------------------------------------------------------------------------

import ast
import threading
import time
import re
from xml.etree import ElementTree

from urllib.parse import urlparse
from urllib.request import urlopen

from binascii import hexlify
from os import urandom
import datetime
import json
import ssl
import sys
import uuid
from functools import reduce
import invoke
from nacl import encoding, public

from cryptography.hazmat.primitives.serialization import pkcs12
from cryptography.hazmat.primitives import hashes
from fabric import Connection

from knack.prompting import prompt_pass, NoTTYException, prompt_y_n
from knack.util import CLIError
from knack.log import get_logger

from msrestazure.azure_exceptions import CloudError
from msrestazure.tools import is_valid_resource_id, parse_resource_id, resource_id

from azure.mgmt.storage import StorageManagementClient
from azure.mgmt.applicationinsights import ApplicationInsightsManagementClient
from azure.mgmt.web.models import KeyInfo

from azure.cli.core.commands.client_factory import get_mgmt_service_client
from azure.cli.core.commands import LongRunningOperation
from azure.cli.core.util import in_cloud_console, shell_safe_json_parse, open_page_in_browser, get_json_object, \
    ConfiguredDefaultSetter, sdk_no_wait
from azure.cli.core.util import get_az_user_agent, send_raw_request, get_file_json
from azure.cli.core.profiles import ResourceType, get_sdk
from azure.cli.core.azclierror import (InvalidArgumentValueError, MutuallyExclusiveArgumentError, ResourceNotFoundError,
                                       RequiredArgumentMissingError, ValidationError, CLIInternalError,
                                       UnclassifiedUserFault, AzureResponseError, AzureInternalError,
                                       ArgumentUsageError, FileOperationError)

from .tunnel import TunnelServer

from ._params import AUTH_TYPES, MULTI_CONTAINER_TYPES
from ._client_factory import (web_client_factory, ex_handler_factory, providers_client_factory,
                              appcontainers_client_factory)
from ._appservice_utils import _generic_site_operation, _generic_settings_operation
from .utils import (_normalize_sku,
                    get_sku_tier,
                    retryable_method,
                    raise_missing_token_suggestion,
                    _get_location_from_resource_group,
                    _list_app,
                    is_functionapp,
                    is_linux_webapp,
                    _rename_server_farm_props,
                    _get_location_from_webapp,
                    _normalize_flex_location,
                    _normalize_location,
                    _normalize_location_for_vnet_integration,
                    get_pool_manager, use_additional_properties, get_app_service_plan_from_webapp,
                    get_resource_if_exists, repo_url_to_name, get_token,
                    app_service_plan_exists, is_centauri_functionapp, is_flex_functionapp,
                    _remove_list_duplicates, get_raw_functionapp)
from ._create_util import (zip_contents_from_dir, get_runtime_version_details, create_resource_group, get_app_details,
                           check_resource_group_exists, set_location, get_site_availability, get_profile_username,
                           get_plan_to_use, get_lang_from_content, get_rg_to_use, get_sku_to_use,
                           detect_os_from_src, get_current_stack_from_runtime, generate_default_app_name,
                           get_or_create_default_workspace, get_or_create_default_resource_group,
                           get_workspace)
from ._constants import (FUNCTIONS_STACKS_API_KEYS, FUNCTIONS_LINUX_RUNTIME_VERSION_REGEX,
                         FUNCTIONS_WINDOWS_RUNTIME_VERSION_REGEX, PUBLIC_CLOUD,
                         LINUX_GITHUB_ACTIONS_WORKFLOW_TEMPLATE_PATH, WINDOWS_GITHUB_ACTIONS_WORKFLOW_TEMPLATE_PATH,
                         DOTNET_RUNTIME_NAME, NETCORE_RUNTIME_NAME, ASPDOTNET_RUNTIME_NAME, LINUX_OS_NAME,
                         WINDOWS_OS_NAME, LINUX_FUNCTIONAPP_GITHUB_ACTIONS_WORKFLOW_TEMPLATE_PATH,
                         WINDOWS_FUNCTIONAPP_GITHUB_ACTIONS_WORKFLOW_TEMPLATE_PATH, DEFAULT_CENTAURI_IMAGE,
<<<<<<< HEAD
                         VERSION_2022_09_01, FLEX_RUNTIMES, FLEX_SUBNET_DELEGATION,
                         RUNTIME_STATUS_TEXT_MAP, LANGUAGE_EOL_DEPRECATION_NOTICES,
                         STORAGE_BLOB_DATA_CONTRIBUTOR_ROLE_ID)
=======
                         VERSION_2022_09_01, FLEX_RUNTIMES, FLEX_SUBNET_DELEGATION, DEFAULT_INSTANCE_SIZE,
                         RUNTIME_STATUS_TEXT_MAP, LANGUAGE_EOL_DEPRECATION_NOTICES,
                         STORAGE_BLOB_DATA_CONTRIBUTOR_ROLE_ID, DEFAULT_MAXIMUM_INSTANCE_COUNT)
>>>>>>> 2750c65e
from ._github_oauth import (get_github_access_token, cache_github_token)
from ._validators import validate_and_convert_to_int, validate_range_of_int_flag

from .aaz.latest.network.vnet import List as VNetList, Show as VNetShow
from .aaz.latest.network.vnet.subnet import Show as SubnetShow, Update as SubnetUpdate
from .aaz.latest.relay.hyco import Show as HyCoShow
from .aaz.latest.relay.hyco.authorization_rule import List as HycoAuthoList, Create as HycoAuthoCreate
from .aaz.latest.relay.hyco.authorization_rule.keys import List as HycoAuthoKeysList
from .aaz.latest.relay.namespace import List as NamespaceList

logger = get_logger(__name__)

# pylint:disable=no-member,too-many-lines,too-many-locals

# region "Common routines shared with quick-start extensions."
# Please maintain compatibility in both interfaces and functionalities"


def create_webapp(cmd, resource_group_name, name, plan, runtime=None, startup_file=None,  # pylint: disable=too-many-statements,too-many-branches
                  deployment_container_image_name=None, deployment_source_url=None, deployment_source_branch='master',
                  deployment_local_git=None, container_registry_password=None, container_registry_user=None,
                  container_registry_url=None, container_image_name=None,
                  multicontainer_config_type=None, multicontainer_config_file=None, tags=None,
                  using_webapp_up=False, language=None, assign_identities=None,
                  role='Contributor', scope=None, vnet=None, subnet=None, https_only=False,
                  public_network_access=None, acr_use_identity=False, basic_auth=""):
    from azure.mgmt.web.models import Site
    from azure.core.exceptions import ResourceNotFoundError as _ResourceNotFoundError
    SiteConfig, SkuDescription, NameValuePair = cmd.get_models(
        'SiteConfig', 'SkuDescription', 'NameValuePair')

    if deployment_source_url and deployment_local_git:
        raise MutuallyExclusiveArgumentError('usage error: --deployment-source-url <url> | --deployment-local-git')
    if deployment_container_image_name and container_image_name:
        raise MutuallyExclusiveArgumentError('Cannot use both --deployment-container-image-name'
                                             ' and --container-image-name')
    if container_registry_url and not container_image_name:
        raise ArgumentUsageError('Please specify both --container-registry-url and --container-image-name')

    if container_registry_url:
        container_registry_url = parse_container_registry_url(container_registry_url)
    else:
        container_registry_url = parse_docker_image_name(deployment_container_image_name)

    if container_image_name:
        container_image_name = container_image_name if not container_registry_url else "{}/{}".format(
            urlparse(container_registry_url).hostname,
            container_image_name[1:] if container_image_name.startswith('/') else container_image_name)
    if deployment_container_image_name:
        container_image_name = deployment_container_image_name

    client = web_client_factory(cmd.cli_ctx)
    plan_info = None
    if is_valid_resource_id(plan):
        parse_result = parse_resource_id(plan)
        plan_info = client.app_service_plans.get(parse_result['resource_group'], parse_result['name'])
    else:
        try:
            plan_info = client.app_service_plans.get(name=plan, resource_group_name=resource_group_name)
        except _ResourceNotFoundError:
            plan_info = None
        if not plan_info:
            plans = list(client.app_service_plans.list(detailed=True))
            for user_plan in plans:
                if user_plan.name.lower() == plan.lower():
                    if plan_info:
                        raise InvalidArgumentValueError("There are multiple plans with name {}.".format(plan),
                                                        "Try using the plan resource ID instead.")
                    parse_result = parse_resource_id(user_plan.id)
                    plan_info = client.app_service_plans.get(parse_result['resource_group'], parse_result['name'])
    if not plan_info:
        raise ResourceNotFoundError("The plan '{}' doesn't exist.".format(plan))
    is_linux = plan_info.reserved
    helper = _StackRuntimeHelper(cmd, linux=is_linux, windows=not is_linux)
    location = plan_info.location
    # This is to keep the existing appsettings for a newly created webapp on existing webapp name.
    name_validation = get_site_availability(cmd, name)
    if not name_validation.name_available:
        if name_validation.reason == 'Invalid':
            raise ValidationError(name_validation.message)
        logger.warning("Webapp '%s' already exists. The command will use the existing app's settings.", name)
        app_details = get_app_details(cmd, name)
        if app_details is None:
            raise ResourceNotFoundError("Unable to retrieve details of the existing app '{}'. Please check that "
                                        "the app is a part of the current subscription".format(name))
        current_rg = app_details.resource_group
        if resource_group_name is not None and (resource_group_name.lower() != current_rg.lower()):
            raise ValidationError("The webapp '{}' exists in resource group '{}' and does not "
                                  "match the value entered '{}'. Please re-run command with the "
                                  "correct parameters.". format(name, current_rg, resource_group_name))
        existing_app_settings = _generic_site_operation(cmd.cli_ctx, resource_group_name,
                                                        name, 'list_application_settings')
        settings = []
        for k, v in existing_app_settings.properties.items():
            settings.append(NameValuePair(name=k, value=v))
        site_config = SiteConfig(app_settings=settings)
    else:
        site_config = SiteConfig(app_settings=[])
    if isinstance(plan_info.sku, SkuDescription) and plan_info.sku.name.upper() not in ['F1', 'FREE', 'SHARED', 'D1',
                                                                                        'B1', 'B2', 'B3', 'BASIC']:
        site_config.always_on = True

    if subnet or vnet:
        subnet_info = _get_subnet_info(cmd=cmd,
                                       resource_group_name=resource_group_name,
                                       subnet=subnet,
                                       vnet=vnet)
        _validate_vnet_integration_location(cmd=cmd, webapp_location=plan_info.location,
                                            subnet_resource_group=subnet_info["resource_group_name"],
                                            vnet_name=subnet_info["vnet_name"],
                                            vnet_sub_id=subnet_info["subnet_subscription_id"])
        _vnet_delegation_check(cmd, subnet_subscription_id=subnet_info["subnet_subscription_id"],
                               vnet_resource_group=subnet_info["resource_group_name"],
                               vnet_name=subnet_info["vnet_name"],
                               subnet_name=subnet_info["subnet_name"])
        subnet_resource_id = subnet_info["subnet_resource_id"]
        vnet_route_all_enabled = True
    else:
        subnet_resource_id = None
        vnet_route_all_enabled = None

    if using_webapp_up:
        https_only = using_webapp_up

    if acr_use_identity:
        site_config.acr_use_managed_identity_creds = acr_use_identity

    webapp_def = Site(location=location, site_config=site_config, server_farm_id=plan_info.id, tags=tags,
                      https_only=https_only, virtual_network_subnet_id=subnet_resource_id,
                      public_network_access=public_network_access, vnet_route_all_enabled=vnet_route_all_enabled)
    if runtime:
        runtime = _StackRuntimeHelper.remove_delimiters(runtime)

    current_stack = None
    if is_linux:
        if not validate_container_app_create_options(runtime, container_image_name,
                                                     multicontainer_config_type, multicontainer_config_file):
            if deployment_container_image_name:
                raise ArgumentUsageError('Please specify both --multicontainer-config-type TYPE '
                                         'and --multicontainer-config-file FILE, '
                                         'and only specify one out of --runtime, '
                                         '--deployment-container-image-name and --multicontainer-config-type')
            raise ArgumentUsageError('Please specify both --multicontainer-config-type TYPE '
                                     'and --multicontainer-config-file FILE, '
                                     'and only specify one out of --runtime, '
                                     '--container-image-name and --multicontainer-config-type')
        if startup_file:
            site_config.app_command_line = startup_file

        if runtime:
            match = helper.resolve(runtime, is_linux)
            if not match:
                raise ValidationError("Linux Runtime '{}' is not supported."
                                      "Run 'az webapp list-runtimes --os-type linux' to cross check".format(runtime))
            helper.get_site_config_setter(match, linux=is_linux)(cmd=cmd, stack=match, site_config=site_config)
        elif container_image_name:
            site_config.linux_fx_version = _format_fx_version(container_image_name)
            if name_validation.name_available:
                site_config.app_settings.append(NameValuePair(name="WEBSITES_ENABLE_APP_SERVICE_STORAGE",
                                                              value="false"))
        elif multicontainer_config_type and multicontainer_config_file:
            encoded_config_file = _get_linux_multicontainer_encoded_config_from_file(multicontainer_config_file)
            site_config.linux_fx_version = _format_fx_version(encoded_config_file, multicontainer_config_type)

    elif plan_info.is_xenon:  # windows container webapp
        if container_image_name:
            site_config.windows_fx_version = _format_fx_version(container_image_name)
        # set the needed app settings for container image validation
        if name_validation.name_available:
            site_config.app_settings.append(NameValuePair(name="DOCKER_REGISTRY_SERVER_USERNAME",
                                                          value=container_registry_user))
            site_config.app_settings.append(NameValuePair(name="DOCKER_REGISTRY_SERVER_PASSWORD",
                                                          value=container_registry_password))
            site_config.app_settings.append(NameValuePair(name="DOCKER_REGISTRY_SERVER_URL",
                                                          value=container_registry_url))

    elif runtime:  # windows webapp with runtime specified
        if any([startup_file, deployment_container_image_name, container_image_name, multicontainer_config_file,
                multicontainer_config_type]):
            raise ArgumentUsageError("usage error: --startup-file or --deployment-container-image-name or "
                                     "--container-image-name or "
                                     "--multicontainer-config-type and --multicontainer-config-file is "
                                     "only appliable on linux webapp")
        match = helper.resolve(runtime, linux=is_linux)
        if not match:
            raise ValidationError("Windows runtime '{}' is not supported."
                                  "Run 'az webapp list-runtimes --os-type windows' to cross check".format(runtime))
        helper.get_site_config_setter(match, linux=is_linux)(cmd=cmd, stack=match, site_config=site_config)

        # TODO: Ask Calvin the purpose of this - seems like unneeded set of calls
        # portal uses the current_stack propety in metadata to display stack for windows apps
        current_stack = get_current_stack_from_runtime(runtime)

    else:  # windows webapp without runtime specified
        if name_validation.name_available:  # If creating new webapp
            node_default_version = helper.get_default_version("node", is_linux, get_windows_config_version=True)
            site_config.app_settings.append(NameValuePair(name="WEBSITE_NODE_DEFAULT_VERSION",
                                                          value=node_default_version))

    if site_config.app_settings:
        for setting in site_config.app_settings:
            logger.info('Will set appsetting %s', setting)
    if using_webapp_up:  # when the routine is invoked as a help method for webapp up
        if name_validation.name_available:
            logger.info("will set appsetting for enabling build")
            site_config.app_settings.append(NameValuePair(name="SCM_DO_BUILD_DURING_DEPLOYMENT", value=True))
    if language is not None and language.lower() == 'dotnetcore':
        if name_validation.name_available:
            site_config.app_settings.append(NameValuePair(name='ANCM_ADDITIONAL_ERROR_PAGE_LINK',
                                                          value='https://{}.scm.azurewebsites.net/detectors'
                                                          .format(name)))

    poller = client.web_apps.begin_create_or_update(resource_group_name, name, webapp_def)
    webapp = LongRunningOperation(cmd.cli_ctx)(poller)

    if current_stack:
        _update_webapp_current_stack_property_if_needed(cmd, resource_group_name, name, current_stack)

    # Ensure SCC operations follow right after the 'create', no precedent appsetting update commands
    _set_remote_or_local_git(cmd, webapp, resource_group_name, name, deployment_source_url,
                             deployment_source_branch, deployment_local_git)

    _fill_ftp_publishing_url(cmd, webapp, resource_group_name, name)

    if container_image_name:
        logger.info("Updating container settings")
        update_container_settings(cmd, resource_group_name, name, container_registry_url,
                                  container_image_name, container_registry_user,
                                  container_registry_password=container_registry_password)

    if assign_identities is not None:
        identity = assign_identity(cmd, resource_group_name, name, assign_identities,
                                   role, None, scope)
        webapp.identity = identity

    _enable_basic_auth(cmd, name, None, resource_group_name, basic_auth.lower())
    return webapp


def _enable_basic_auth(cmd, app_name, slot_name, resource_group, enabled):
    if not enabled or enabled == "":
        return
    CsmPublishingCredentialsPoliciesEntity = cmd.get_models("CsmPublishingCredentialsPoliciesEntity")
    csmPublishingCredentialsPoliciesEntity = CsmPublishingCredentialsPoliciesEntity(allow=enabled == "enabled")
    _generic_site_operation(cmd.cli_ctx, resource_group, app_name,
                            'update_ftp_allowed', slot_name, csmPublishingCredentialsPoliciesEntity)
    _generic_site_operation(cmd.cli_ctx, resource_group, app_name,
                            'update_scm_allowed', slot_name, csmPublishingCredentialsPoliciesEntity)


def _validate_vnet_integration_location(cmd, subnet_resource_group, vnet_name, webapp_location, vnet_sub_id=None):
    from azure.cli.core.commands.client_factory import get_subscription_id

    current_sub_id = get_subscription_id(cmd.cli_ctx)
    if vnet_sub_id:
        cmd.cli_ctx.data['subscription_id'] = vnet_sub_id

    vnet_location = VNetShow(cli_ctx=cmd.cli_ctx)(command_args={
        "name": vnet_name,
        "resource_group": subnet_resource_group
    })["location"]

    cmd.cli_ctx.data['subscription_id'] = current_sub_id

    vnet_location = _normalize_location_for_vnet_integration(cmd, vnet_location)
    asp_location = _normalize_location_for_vnet_integration(cmd, webapp_location)

    if vnet_location != asp_location:
        raise ArgumentUsageError("Unable to create webapp: vnet and App Service Plan must be in the same location. "
                                 "vnet location: {}. Plan location: {}.".format(vnet_location, asp_location))


def _get_subnet_info(cmd, resource_group_name, vnet, subnet):
    from azure.cli.core.commands.client_factory import get_subscription_id
    subnet_info = {"vnet_name": None,
                   "subnet_name": None,
                   "resource_group_name": None,
                   "subnet_resource_id": None,
                   "subnet_subscription_id": None,
                   "vnet_resource_id": None}

    if is_valid_resource_id(subnet):
        if vnet:
            logger.warning("--subnet argument is a resource ID. Ignoring --vnet argument.")

        parsed_sub_rid = parse_resource_id(subnet)

        subnet_info["vnet_name"] = parsed_sub_rid["name"]
        subnet_info["subnet_name"] = parsed_sub_rid["resource_name"]
        subnet_info["resource_group_name"] = parsed_sub_rid["resource_group"]
        subnet_info["subnet_resource_id"] = subnet
        subnet_info["subnet_subscription_id"] = parsed_sub_rid["subscription"]

        vnet_fmt = "/subscriptions/{}/resourceGroups/{}/providers/Microsoft.Network/virtualNetworks/{}"
        subnet_info["vnet_resource_id"] = vnet_fmt.format(parsed_sub_rid["subscription"],
                                                          parsed_sub_rid["resource_group"],
                                                          parsed_sub_rid["name"])
        return subnet_info
    subnet_name = subnet

    if is_valid_resource_id(vnet):
        parsed_vnet = parse_resource_id(vnet)
        subnet_rg = parsed_vnet["resource_group"]
        vnet_name = parsed_vnet["name"]
        subscription_id = parsed_vnet["subscription"]
        subnet_info["vnet_resource_id"] = vnet
    else:
        logger.warning("Assuming subnet resource group is the same as webapp. "
                       "Use a resource ID for --subnet or --vnet to use a different resource group.")
        subnet_rg = resource_group_name
        vnet_name = vnet
        subscription_id = get_subscription_id(cmd.cli_ctx)
        vnet_fmt = "/subscriptions/{}/resourceGroups/{}/providers/Microsoft.Network/virtualNetworks/{}"
        subnet_info["vnet_resource_id"] = vnet_fmt.format(subscription_id,
                                                          subnet_rg,
                                                          vnet)

    subnet_id_fmt = "/subscriptions/{}/resourceGroups/{}/providers/Microsoft.Network/virtualNetworks/{}/subnets/{}"
    subnet_rid = subnet_id_fmt.format(subscription_id, subnet_rg, vnet_name, subnet_name)

    subnet_info["vnet_name"] = vnet_name
    subnet_info["subnet_name"] = subnet_name
    subnet_info["resource_group_name"] = subnet_rg
    subnet_info["subnet_resource_id"] = subnet_rid
    subnet_info["subnet_subscription_id"] = subscription_id
    return subnet_info


def get_managed_environment(cmd, resource_group_name, environment_name):
    try:
        appcontainers_client = appcontainers_client_factory(cmd.cli_ctx)
        return appcontainers_client.managed_environments.get(resource_group_name, environment_name)
    except Exception as ex:  # pylint: disable=broad-except
        error_message = ("Retrieving managed environment failed with an exception:\n{}"
                         "\nThe environment does not exist".format(ex))
        recommendation_message = "Please verify the managed environment is valid."
        raise ResourceNotFoundError(error_message, recommendation_message)


def validate_container_app_create_options(runtime=None, container_image_name=None,
                                          multicontainer_config_type=None, multicontainer_config_file=None):
    if bool(multicontainer_config_type) != bool(multicontainer_config_file):
        return False
    opts = [runtime, container_image_name, multicontainer_config_type]
    return len([x for x in opts if x]) == 1  # you can only specify one out the combinations


def parse_container_registry_url(container_registry_url):
    parsed_url = urlparse(container_registry_url)
    if parsed_url.scheme:
        return "{}://{}".format(parsed_url.scheme, parsed_url.hostname)
    hostname = urlparse("https://{}".format(container_registry_url)).hostname
    return "https://{}".format(hostname)


def parse_docker_image_name(deployment_container_image_name, environment=None):
    if not deployment_container_image_name:
        return None
    non_url = "/" not in deployment_container_image_name
    non_url = non_url or ("." not in deployment_container_image_name and ":" not in deployment_container_image_name)
    if non_url:
        return None
    parsed_url = urlparse(deployment_container_image_name)
    if parsed_url.scheme:
        return parsed_url.hostname
    hostname = urlparse("https://{}".format(deployment_container_image_name)).hostname
    if environment:
        return hostname
    return "https://{}".format(hostname)


def check_language_runtime(cmd, resource_group_name, name):
    client = web_client_factory(cmd.cli_ctx)
    app = client.web_apps.get(resource_group_name, name)
    is_linux = app.reserved
    
    if is_functionapp(app):
        is_flex = is_flex_functionapp(cmd.cli_ctx, resource_group_name, name)
        runtime_info = _get_functionapp_runtime_info(cmd, resource_group_name, name, None, is_linux)
        runtime = runtime_info['app_runtime']
        runtime_version = runtime_info['app_runtime_version']
        functions_version = runtime_info['functionapp_version']
        try:
            if not is_flex:
                runtime_helper = _FunctionAppStackRuntimeHelper(cmd=cmd, linux=is_linux, windows=(not is_linux))
                runtime_helper.resolve(runtime, runtime_version, functions_version, is_linux)
            else:
                location = app.location
                runtime_helper = _FlexFunctionAppStackRuntimeHelper(cmd, location, runtime, runtime_version)
                runtime_helper.resolve(runtime, runtime_version)
        except ValidationError as e:
            logger.warning(e.error_msg)


def update_app_settings_functionapp(cmd, resource_group_name, name, settings=None, slot=None, slot_settings=None):
    check_language_runtime(cmd, resource_group_name, name)
    return update_app_settings(cmd, resource_group_name, name, settings, slot, slot_settings)


def update_app_settings(cmd, resource_group_name, name, settings=None, slot=None, slot_settings=None):
    if not settings and not slot_settings:
        raise MutuallyExclusiveArgumentError('Usage Error: --settings |--slot-settings')

    settings = settings or []
    slot_settings = slot_settings or []

    app_settings = _generic_site_operation(cmd.cli_ctx, resource_group_name, name,
                                           'list_application_settings', slot)
    result, slot_result = {}, {}
    # pylint: disable=too-many-nested-blocks
    for src, dest, setting_type in [(settings, result, "Settings"), (slot_settings, slot_result, "SlotSettings")]:
        for s in src:
            try:
                temp = shell_safe_json_parse(s)
                if isinstance(temp, list):  # a bit messy, but we'd like accept the output of the "list" command
                    for t in temp:
                        if 'slotSetting' in t.keys():
                            slot_result[t['name']] = t['slotSetting']
                        elif setting_type == "SlotSettings":
                            slot_result[t['name']] = True
                        result[t['name']] = t['value']
                else:
                    dest.update(temp)
            except CLIError:
                setting_name, value = s.split('=', 1)
                dest[setting_name] = value
                result.update(dest)

    for setting_name, value in result.items():
        app_settings.properties[setting_name] = value
    client = web_client_factory(cmd.cli_ctx)


# TODO: Centauri currently return wrong payload for update appsettings, remove this once backend has the fix.
    if is_centauri_functionapp(cmd, resource_group_name, name):
        update_application_settings_polling(cmd, resource_group_name, name, app_settings, slot, client)
        result = _generic_site_operation(cmd.cli_ctx, resource_group_name, name, 'list_application_settings', slot)
    else:
        result = _generic_settings_operation(cmd.cli_ctx, resource_group_name, name,
                                             'update_application_settings',
                                             app_settings, slot, client)

    app_settings_slot_cfg_names = []
    if slot_result:
        slot_cfg_names = client.web_apps.list_slot_configuration_names(resource_group_name, name)
        slot_cfg_names.app_setting_names = slot_cfg_names.app_setting_names or []
        # Slot settings logic to add a new setting(s) or remove an existing setting(s)
        for slot_setting_name, value in slot_result.items():
            if value and slot_setting_name not in slot_cfg_names.app_setting_names:
                slot_cfg_names.app_setting_names.append(slot_setting_name)
            elif not value and slot_setting_name in slot_cfg_names.app_setting_names:
                slot_cfg_names.app_setting_names.remove(slot_setting_name)
        app_settings_slot_cfg_names = slot_cfg_names.app_setting_names
        client.web_apps.update_slot_configuration_names(resource_group_name, name, slot_cfg_names)

    return _build_app_settings_output(result.properties, app_settings_slot_cfg_names, redact=True)


# TODO: Update manual polling to use LongRunningOperation once backend API & new SDK supports polling
def update_application_settings_polling(cmd, resource_group_name, name, app_settings, slot, client):
    try:
        _generic_settings_operation(cmd.cli_ctx, resource_group_name, name,
                                    'update_application_settings',
                                    app_settings, slot, client)
    except Exception as ex:  # pylint: disable=broad-except
        poll_url = ex.response.headers['Location'] if 'Location' in ex.response.headers else None
        if ex.response.status_code == 202 and poll_url:
            r = send_raw_request(cmd.cli_ctx, method='get', url=poll_url)
            poll_timeout = time.time() + 60 * 2  # 2 minute timeout

            while r.status_code != 200 and time.time() < poll_timeout:
                time.sleep(5)
                r = send_raw_request(cmd.cli_ctx, method='get', url=poll_url)
        else:
            raise CLIError(ex)


def add_azure_storage_account(cmd, resource_group_name, name, custom_id, storage_type, account_name,
                              share_name, access_key, mount_path=None, slot=None, slot_setting=False):
    AzureStorageInfoValue = cmd.get_models('AzureStorageInfoValue')
    azure_storage_accounts = _generic_site_operation(cmd.cli_ctx, resource_group_name, name,
                                                     'list_azure_storage_accounts', slot)

    if custom_id in azure_storage_accounts.properties:
        raise ValidationError("Site already configured with an Azure storage account with the id '{}'. "
                              "Use 'az webapp config storage-account update' to update an existing "
                              "Azure storage account configuration.".format(custom_id))

    azure_storage_accounts.properties[custom_id] = AzureStorageInfoValue(type=storage_type, account_name=account_name,
                                                                         share_name=share_name, access_key=access_key,
                                                                         mount_path=mount_path)
    client = web_client_factory(cmd.cli_ctx)

    result = _generic_settings_operation(cmd.cli_ctx, resource_group_name, name,
                                         'update_azure_storage_accounts', azure_storage_accounts,
                                         slot, client)

    if slot_setting:
        slot_cfg_names = client.web_apps.list_slot_configuration_names(resource_group_name, name)

        slot_cfg_names.azure_storage_config_names = slot_cfg_names.azure_storage_config_names or []
        if custom_id not in slot_cfg_names.azure_storage_config_names:
            slot_cfg_names.azure_storage_config_names.append(custom_id)
            client.web_apps.update_slot_configuration_names(resource_group_name, name, slot_cfg_names)

    return _redact_storage_accounts(result.properties)


def update_azure_storage_account(cmd, resource_group_name, name, custom_id, storage_type=None, account_name=None,
                                 share_name=None, access_key=None, mount_path=None, slot=None, slot_setting=False):
    AzureStorageInfoValue = cmd.get_models('AzureStorageInfoValue')

    azure_storage_accounts = _generic_site_operation(cmd.cli_ctx, resource_group_name, name,
                                                     'list_azure_storage_accounts', slot)

    existing_account_config = azure_storage_accounts.properties.pop(custom_id, None)

    if not existing_account_config:
        raise ResourceNotFoundError("No Azure storage account configuration found with the id '{}'. "
                                    "Use 'az webapp config storage-account add' to add a new "
                                    "Azure storage account configuration.".format(custom_id))

    new_account_config = AzureStorageInfoValue(
        type=storage_type or existing_account_config.type,
        account_name=account_name or existing_account_config.account_name,
        share_name=share_name or existing_account_config.share_name,
        access_key=access_key or existing_account_config.access_key,
        mount_path=mount_path or existing_account_config.mount_path
    )

    azure_storage_accounts.properties[custom_id] = new_account_config

    client = web_client_factory(cmd.cli_ctx)
    result = _generic_settings_operation(cmd.cli_ctx, resource_group_name, name,
                                         'update_azure_storage_accounts', azure_storage_accounts,
                                         slot, client)

    if slot_setting:
        slot_cfg_names = client.web_apps.list_slot_configuration_names(resource_group_name, name)
        slot_cfg_names.azure_storage_config_names = slot_cfg_names.azure_storage_config_names or []
        if custom_id not in slot_cfg_names.azure_storage_config_names:
            slot_cfg_names.azure_storage_config_names.append(custom_id)
            client.web_apps.update_slot_configuration_names(resource_group_name, name, slot_cfg_names)

    return _redact_storage_accounts(result.properties)


def enable_zip_deploy_functionapp(cmd, resource_group_name, name, src, build_remote=None, timeout=None, slot=None):
    check_language_runtime(cmd, resource_group_name, name)
    client = web_client_factory(cmd.cli_ctx)
    app = client.web_apps.get(resource_group_name, name)
    if app is None:
        raise ResourceNotFoundError('The function app \'{}\' was not found in resource group \'{}\'. '
                                    'Please make sure these values are correct.'.format(name, resource_group_name))
    parse_plan_id = parse_resource_id(app.server_farm_id)
    plan_info = None
    retry_delay = 10  # seconds
    # We need to retry getting the plan because sometimes if the plan is created as part of function app,
    # it can take a couple of tries before it gets the plan
    for _ in range(5):
        try:
            plan_info = client.app_service_plans.get(parse_plan_id['resource_group'],
                                                     parse_plan_id['name'])
        except:  # pylint: disable=bare-except
            pass
        if plan_info is not None:
            break
        time.sleep(retry_delay)

    is_consumption = is_plan_consumption(cmd, plan_info)

    # if linux consumption, validate that AzureWebJobsStorage app setting exists
    if is_consumption and app.reserved:
        validate_zip_deploy_app_setting_exists(cmd, resource_group_name, name, slot)

    if is_flex_functionapp(cmd.cli_ctx, resource_group_name, name):
        enable_zip_deploy_flex(cmd, resource_group_name, name, src, timeout, slot, build_remote)
        response = check_flex_app_after_deployment(cmd, resource_group_name, name)
        return response
    build_remote = build_remote is True or build_remote == 'true'
    if (not build_remote) and is_consumption and app.reserved:
        return upload_zip_to_storage(cmd, resource_group_name, name, src, slot)
    if build_remote and app.reserved:
        add_remote_build_app_settings(cmd, resource_group_name, name, slot)
    elif app.reserved:
        remove_remote_build_app_settings(cmd, resource_group_name, name, slot)

    return enable_zip_deploy(cmd, resource_group_name, name, src, timeout, slot)


def enable_zip_deploy_webapp(cmd, resource_group_name, name, src, timeout=None, slot=None, track_status=False):
    return enable_zip_deploy(cmd, resource_group_name, name, src, timeout, slot, track_status)


def check_flex_app_after_deployment(cmd, resource_group_name, name):
    import requests
    from azure.cli.core.util import should_disable_connection_verify

    logger.warning("Waiting for sync triggers...")
    time.sleep(60)
    logger.warning("Checking the health of the function app")

    try:
        host_url = _get_host_url(cmd, resource_group_name, name)
    except ValueError:
        raise ResourceNotFoundError('Failed to fetch host url for function app')

    try:
        master_key = list_host_keys(cmd, resource_group_name, name).master_key
    except:
        raise ResourceNotFoundError('Failed to fetch host key to check for function app status')

    host_status_url = host_url + '/admin/host/status'
    headers = {"x-functions-key": master_key}

    total_trials = 15
    num_trials = 0
    while num_trials < total_trials:
        time.sleep(2)
        response = requests.get(host_status_url, headers=headers,
                                verify=not should_disable_connection_verify())
        if 200 <= response.status_code <= 299:
            break

    if response.status_code != 200:
        raise CLIError("Deployment was successful but the app appears to be unhealthy. Please "
                       "check the app logs.")
    return "Deployment was successful."


def enable_zip_deploy_flex(cmd, resource_group_name, name, src, timeout=None, slot=None, build_remote=None):
    logger.warning("Getting scm site credentials for zip deployment")

    try:
        scm_url = _get_scm_url(cmd, resource_group_name, name, slot)
    except ValueError:
        raise ResourceNotFoundError('Failed to fetch scm url for function app')

    runtime_config = get_runtime_config(cmd, resource_group_name, name)
    runtime = runtime_config.get("name", "")
    build_remote = build_remote or runtime == 'python'

    zip_url = scm_url + '/api/publish?RemoteBuild={}&Deployer=az_cli'.format(build_remote)
    deployment_status_url = scm_url + '/api/deployments/latest'

    additional_headers = {"Content-Type": "application/zip", "Cache-Control": "no-cache"}
    headers = get_scm_site_headers_flex(cmd.cli_ctx, additional_headers=additional_headers)

    import os
    import requests
    from azure.cli.core.util import should_disable_connection_verify
    # Read file content

    with open(os.path.realpath(os.path.expanduser(src)), 'rb') as fs:
        zip_content = fs.read()
        logger.warning("Starting zip deployment. This operation can take a while to complete ...")
        res = requests.post(zip_url, data=zip_content, headers=headers, verify=not should_disable_connection_verify())
        logger.warning("Deployment endpoint responded with status code %d", res.status_code)

    # check the status of async deployment
    if res.status_code == 202:
        response = _check_zip_deployment_status_flex(cmd, resource_group_name, name, deployment_status_url,
                                                     timeout)
        return response

    # check if there's an ongoing process
    if res.status_code == 409:
        raise UnclassifiedUserFault("There may be an ongoing deployment. Please track your deployment in {}"
                                    .format(deployment_status_url))

    # check if an error occured during deployment
    if res.status_code:
        raise AzureInternalError("An error occured during deployment. Status Code: {}, Details: {}"
                                 .format(res.status_code, res.text))


def enable_zip_deploy(cmd, resource_group_name, name, src, timeout=None, slot=None, track_status=False):
    logger.warning("Getting scm site credentials for zip deployment")

    try:
        scm_url = _get_scm_url(cmd, resource_group_name, name, slot)
    except ValueError:
        raise ResourceNotFoundError('Failed to fetch scm url for function app')

    client = web_client_factory(cmd.cli_ctx)
    app = client.web_apps.get(resource_group_name, name)
    deployer = '&Deployer=az_cli_functions' if is_functionapp(app) else ''
    zip_url = scm_url + '/api/zipdeploy?isAsync=true' + deployer
    deployment_status_url = scm_url + '/api/deployments/latest'

    additional_headers = {"Content-Type": "application/octet-stream", "Cache-Control": "no-cache"}
    headers = get_scm_site_headers(cmd.cli_ctx, name, resource_group_name, slot,
                                   additional_headers=additional_headers)

    import os
    import requests
    from azure.cli.core.util import should_disable_connection_verify
    # Read file content

    with open(os.path.realpath(os.path.expanduser(src)), 'rb') as fs:
        zip_content = fs.read()
        logger.warning("Starting zip deployment. This operation can take a while to complete ...")
        res = requests.post(zip_url, data=zip_content, headers=headers, verify=not should_disable_connection_verify())
        logger.warning("Deployment endpoint responded with status code %d", res.status_code)

    # check the status of async deployment
    if res.status_code == 202:
        response_body = None
        if track_status:
            response_body = _check_runtimestatus_with_deploymentstatusapi(cmd, resource_group_name, name, slot,
                                                                          deployment_status_url, is_async=True,
                                                                          timeout=timeout)
        else:
            response_body = _check_zip_deployment_status(cmd, resource_group_name, name, deployment_status_url,
                                                         slot, timeout)
        return response_body

    # check if there's an ongoing process
    if res.status_code == 409:
        raise UnclassifiedUserFault("There may be an ongoing deployment or your app setting has "
                                    "WEBSITE_RUN_FROM_PACKAGE. Please track your deployment in {} and ensure the "
                                    "WEBSITE_RUN_FROM_PACKAGE app setting is removed. Use 'az webapp config "
                                    "appsettings list --name MyWebapp --resource-group MyResourceGroup --subscription "
                                    "MySubscription' to list app settings and 'az webapp config appsettings delete "
                                    "--name MyWebApp --resource-group MyResourceGroup --setting-names <setting-names> "
                                    "to delete them.".format(deployment_status_url))

    # check if an error occured during deployment
    if res.status_code:
        raise AzureInternalError("An error occured during deployment. Status Code: {}, Details: {}"
                                 .format(res.status_code, res.text))


def add_remote_build_app_settings(cmd, resource_group_name, name, slot):
    settings = get_app_settings(cmd, resource_group_name, name, slot)
    scm_do_build_during_deployment = None
    website_run_from_package = None
    enable_oryx_build = None

    app_settings_should_not_have = []
    app_settings_should_contain = {}

    for keyval in settings:
        value = keyval['value'].lower()
        if keyval['name'] == 'SCM_DO_BUILD_DURING_DEPLOYMENT':
            scm_do_build_during_deployment = value in ('true', '1')
        if keyval['name'] == 'WEBSITE_RUN_FROM_PACKAGE':
            website_run_from_package = value
        if keyval['name'] == 'ENABLE_ORYX_BUILD':
            enable_oryx_build = value

    if scm_do_build_during_deployment is not True:
        logger.warning("Setting SCM_DO_BUILD_DURING_DEPLOYMENT to true")
        update_app_settings(cmd, resource_group_name, name, [
            "SCM_DO_BUILD_DURING_DEPLOYMENT=true"
        ], slot)
        app_settings_should_contain['SCM_DO_BUILD_DURING_DEPLOYMENT'] = 'true'

    if website_run_from_package:
        logger.warning("Removing WEBSITE_RUN_FROM_PACKAGE app setting")
        delete_app_settings(cmd, resource_group_name, name, [
            "WEBSITE_RUN_FROM_PACKAGE"
        ], slot)
        app_settings_should_not_have.append('WEBSITE_RUN_FROM_PACKAGE')

    if enable_oryx_build:
        logger.warning("Removing ENABLE_ORYX_BUILD app setting")
        delete_app_settings(cmd, resource_group_name, name, [
            "ENABLE_ORYX_BUILD"
        ], slot)
        app_settings_should_not_have.append('ENABLE_ORYX_BUILD')

    # Wait for scm site to get the latest app settings
    if app_settings_should_not_have or app_settings_should_contain:
        logger.warning("Waiting SCM site to be updated with the latest app settings")
        scm_is_up_to_date = False
        retries = 10
        while not scm_is_up_to_date and retries >= 0:
            scm_is_up_to_date = validate_app_settings_in_scm(
                cmd, resource_group_name, name, slot,
                should_contain=app_settings_should_contain,
                should_not_have=app_settings_should_not_have)
            retries -= 1
            time.sleep(5)

        if retries < 0:
            logger.warning("App settings may not be propagated to the SCM site.")


def remove_remote_build_app_settings(cmd, resource_group_name, name, slot):
    settings = get_app_settings(cmd, resource_group_name, name, slot)
    scm_do_build_during_deployment = None

    app_settings_should_contain = {}

    for keyval in settings:
        if keyval['name'] == 'SCM_DO_BUILD_DURING_DEPLOYMENT':
            value = keyval['value'].lower()
            scm_do_build_during_deployment = value in ('true', '1')

    if scm_do_build_during_deployment is not False:
        logger.warning("Setting SCM_DO_BUILD_DURING_DEPLOYMENT to false")
        update_app_settings(cmd, resource_group_name, name, [
            "SCM_DO_BUILD_DURING_DEPLOYMENT=false"
        ], slot)
        app_settings_should_contain['SCM_DO_BUILD_DURING_DEPLOYMENT'] = 'false'

    # Wait for scm site to get the latest app settings
    if app_settings_should_contain:
        logger.warning("Waiting SCM site to be updated with the latest app settings")
        scm_is_up_to_date = False
        retries = 10
        while not scm_is_up_to_date and retries >= 0:
            scm_is_up_to_date = validate_app_settings_in_scm(
                cmd, resource_group_name, name, slot,
                should_contain=app_settings_should_contain)
            retries -= 1
            time.sleep(5)

        if retries < 0:
            logger.warning("App settings may not be propagated to the SCM site")


def validate_zip_deploy_app_setting_exists(cmd, resource_group_name, name, slot=None):
    settings = get_app_settings(cmd, resource_group_name, name, slot)

    storage_connection = None
    for keyval in settings:
        if keyval['name'] == 'AzureWebJobsStorage':
            storage_connection = str(keyval['value'])

    if storage_connection is None:
        raise ValidationError(('The Azure CLI does not support this deployment path. Please '
                               'configure the app to deploy from a remote package using the steps here: '
                               'https://aka.ms/deployfromurl'))


def upload_zip_to_storage(cmd, resource_group_name, name, src, slot=None):
    settings = get_app_settings(cmd, resource_group_name, name, slot)

    storage_connection = None
    for keyval in settings:
        if keyval['name'] == 'AzureWebJobsStorage':
            storage_connection = str(keyval['value'])

    container_name = "function-releases"
    blob_name = "{}-{}.zip".format(datetime.datetime.today().strftime('%Y%m%d%H%M%S'), str(uuid.uuid4()))
    BlockBlobService = get_sdk(cmd.cli_ctx, ResourceType.DATA_STORAGE, 'blob#BlockBlobService')
    block_blob_service = BlockBlobService(connection_string=storage_connection)
    if not block_blob_service.exists(container_name):
        block_blob_service.create_container(container_name)

    # https://gist.github.com/vladignatyev/06860ec2040cb497f0f3
    def progress_callback(current, total):
        total_length = 30
        filled_length = int(round(total_length * current) / float(total))
        percents = round(100.0 * current / float(total), 1)
        progress_bar = '=' * filled_length + '-' * (total_length - filled_length)
        progress_message = 'Uploading {} {}%'.format(progress_bar, percents)
        cmd.cli_ctx.get_progress_controller().add(message=progress_message)

    block_blob_service.create_blob_from_path(container_name, blob_name, src, validate_content=True,
                                             progress_callback=progress_callback)

    now = datetime.datetime.utcnow()
    blob_start = now - datetime.timedelta(minutes=10)
    blob_end = now + datetime.timedelta(weeks=520)
    BlobPermissions = get_sdk(cmd.cli_ctx, ResourceType.DATA_STORAGE, 'blob#BlobPermissions')
    blob_token = block_blob_service.generate_blob_shared_access_signature(container_name,
                                                                          blob_name,
                                                                          permission=BlobPermissions(read=True),
                                                                          expiry=blob_end,
                                                                          start=blob_start)

    blob_uri = block_blob_service.make_blob_url(container_name, blob_name, sas_token=blob_token)
    website_run_from_setting = "WEBSITE_RUN_FROM_PACKAGE={}".format(blob_uri)
    update_app_settings(cmd, resource_group_name, name, settings=[website_run_from_setting], slot=slot)
    client = web_client_factory(cmd.cli_ctx)

    try:
        logger.info('\nSyncing Triggers...')
        if slot is not None:
            client.web_apps.sync_function_triggers_slot(resource_group_name, name, slot)
        else:
            client.web_apps.sync_function_triggers(resource_group_name, name)
    except CloudError as ex:
        # This SDK function throws an error if Status Code is 200
        if ex.status_code != 200:
            raise ex
    except Exception as ex:  # pylint: disable=broad-except
        if ex.response.status_code != 200:
            raise ex


# for generic updater
def get_webapp(cmd, resource_group_name, name, slot=None):
    return _generic_site_operation(cmd.cli_ctx, resource_group_name, name, 'get', slot)


def set_webapp(cmd, resource_group_name, name, slot=None, skip_dns_registration=None, basic_auth="",  # pylint: disable=unused-argument
               skip_custom_domain_verification=None, force_dns_registration=None, ttl_in_seconds=None, **kwargs):  # pylint: disable=unused-argument
    instance = kwargs['parameters']
    client = web_client_factory(cmd.cli_ctx)
    updater = client.web_apps.begin_create_or_update_slot if slot else client.web_apps.begin_create_or_update
    kwargs = dict(resource_group_name=resource_group_name, name=name, site_envelope=instance)
    if slot:
        kwargs['slot'] = slot

    _enable_basic_auth(cmd, name, slot, resource_group_name, basic_auth.lower())

    return updater(**kwargs)


def update_webapp(cmd, instance, client_affinity_enabled=None, https_only=None, minimum_elastic_instance_count=None,
                  prewarmed_instance_count=None):
    if 'function' in instance.kind:
        raise ValidationError("please use 'az functionapp update' to update this function app")
    if minimum_elastic_instance_count or prewarmed_instance_count:
        args = ["--minimum-elastic-instance-count", "--prewarmed-instance-count"]
        plan = get_app_service_plan_from_webapp(cmd, instance)
        sku = _normalize_sku(plan.sku.name)
        if get_sku_tier(sku) not in ["PREMIUMV2", "PREMIUMV3"]:
            raise ValidationError("{} are only supported for elastic premium V2/V3 SKUs".format(str(args)))
        if not plan.elastic_scale_enabled:
            raise ValidationError("Elastic scale is not enabled on the App Service Plan. Please update the plan ")
        if (minimum_elastic_instance_count or 0) > plan.maximum_elastic_worker_count:
            raise ValidationError("--minimum-elastic-instance-count: Minimum elastic instance count is greater than "
                                  "the app service plan's maximum Elastic worker count. "
                                  "Please choose a lower count or update the plan's maximum ")
        if (prewarmed_instance_count or 0) > plan.maximum_elastic_worker_count:
            raise ValidationError("--prewarmed-instance-count: Prewarmed instance count is greater than "
                                  "the app service plan's maximum Elastic worker count. "
                                  "Please choose a lower count or update the plan's maximum ")

    if client_affinity_enabled is not None:
        instance.client_affinity_enabled = client_affinity_enabled == 'true'
    if https_only is not None:
        instance.https_only = https_only == 'true'

    if minimum_elastic_instance_count is not None:
        from azure.mgmt.web.models import SiteConfig
        # Need to create a new SiteConfig object to ensure that the new property is included in request body
        conf = SiteConfig(**instance.site_config.as_dict())
        conf.minimum_elastic_instance_count = minimum_elastic_instance_count
        instance.site_config = conf

    if prewarmed_instance_count is not None:
        instance.site_config.pre_warmed_instance_count = prewarmed_instance_count

    return instance


def update_functionapp(cmd, instance, plan=None, force=False):
    client = web_client_factory(cmd.cli_ctx)
    if plan is not None:
        if is_valid_resource_id(plan):
            dest_parse_result = parse_resource_id(plan)
            dest_plan_info = client.app_service_plans.get(dest_parse_result['resource_group'],
                                                          dest_parse_result['name'])
        else:
            dest_plan_info = client.app_service_plans.get(instance.resource_group, plan)
        if dest_plan_info is None:
            raise ResourceNotFoundError("The plan '{}' doesn't exist".format(plan))
        validate_plan_switch_compatibility(cmd, client, instance, dest_plan_info, force)
        instance.server_farm_id = dest_plan_info.id
    return instance


def validate_plan_switch_compatibility(cmd, client, src_functionapp_instance, dest_plan_instance, force):
    general_switch_msg = 'Currently the switch is only allowed between a Consumption or an Elastic Premium plan.'
    src_parse_result = parse_resource_id(src_functionapp_instance.server_farm_id)
    src_plan_info = client.app_service_plans.get(src_parse_result['resource_group'],
                                                 src_parse_result['name'])

    if src_plan_info is None:
        raise ResourceNotFoundError('Could not determine the current plan of the functionapp')

    # Ensure all plans involved are windows. Reserved = true indicates Linux.
    if src_plan_info.reserved or dest_plan_instance.reserved:
        raise ValidationError('This feature currently supports windows to windows plan migrations. For other '
                              'migrations, please redeploy.')

    src_is_premium = is_plan_elastic_premium(cmd, src_plan_info)
    dest_is_consumption = is_plan_consumption(cmd, dest_plan_instance)

    if not (is_plan_consumption(cmd, src_plan_info) or src_is_premium):
        raise ValidationError('Your functionapp is not using a Consumption or an Elastic Premium plan. ' +
                              general_switch_msg)
    if not (dest_is_consumption or is_plan_elastic_premium(cmd, dest_plan_instance)):
        raise ValidationError('You are trying to move to a plan that is not a Consumption or an '
                              'Elastic Premium plan. ' +
                              general_switch_msg)

    if src_is_premium and dest_is_consumption:
        logger.warning('WARNING: Moving a functionapp from Premium to Consumption might result in loss of '
                       'functionality and cause the app to break. Please ensure the functionapp is compatible '
                       'with a Consumption plan and is not using any features only available in Premium.')
        if not force:
            raise RequiredArgumentMissingError('If you want to migrate a functionapp from a Premium to Consumption '
                                               'plan, please re-run this command with the \'--force\' flag.')


def set_functionapp(cmd, resource_group_name, name, slot=None, **kwargs):
    instance = kwargs['parameters']
    client = web_client_factory(cmd.cli_ctx)
    updater = client.web_apps.begin_create_or_update_slot if slot else client.web_apps.begin_create_or_update
    kwargs = dict(resource_group_name=resource_group_name, name=name, site_envelope=instance)
    if slot:
        kwargs['slot'] = slot

    return updater(**kwargs)


def get_functionapp(cmd, resource_group_name, name, slot=None):
    function_app = _generic_site_operation(cmd.cli_ctx, resource_group_name, name, 'get', slot)
    if not function_app or 'function' not in function_app.kind:
        raise ResourceNotFoundError("Unable to find App {} in resource group {}".format(name, resource_group_name))
    return function_app


def list_webapp(cmd, resource_group_name=None):
    full_list = _list_app(cmd.cli_ctx, resource_group_name)
    # ignore apps with kind==null & not functions apps
    return list(filter(lambda x: x.kind is not None and "function" not in x.kind.lower(), full_list))


def list_deleted_webapp(cmd, resource_group_name=None, name=None, slot=None):
    result = _list_deleted_app(cmd.cli_ctx, resource_group_name, name, slot)
    return sorted(result, key=lambda site: site.deleted_site_id)


def webapp_exists(cmd, resource_group_name, name, slot=None):
    from azure.core.exceptions import ResourceNotFoundError as RNFR
    exists = True
    try:
        if slot:
            get_webapp(cmd, resource_group_name=resource_group_name, name=name, slot=slot)
        else:
            get_webapp(cmd, resource_group_name=resource_group_name, name=name)
    except RNFR:
        exists = False
    return exists


def restore_deleted_webapp(cmd, deleted_id, resource_group_name, name, slot=None, restore_content_only=None,
                           target_app_svc_plan=None):
    # If web app doesn't exist, Try creating it in the provided app service plan
    if not webapp_exists(cmd, resource_group_name, name, slot):
        logger.debug('Web app %s with slot %s not found under resource group %s', name, slot, resource_group_name)
        if not target_app_svc_plan:
            raise ValidationError(
                f'Target app "{name}" does not exist. '
                'Specify --target-app-svc-plan for it to be created automatically.')
        if not app_service_plan_exists(cmd, resource_group_name, target_app_svc_plan):
            raise ValidationError(
                f'Target app service plan "{target_app_svc_plan}" not found '
                f'in the target resource group "{resource_group_name}"')
        # create webapp in the plan
        create_webapp(cmd, resource_group_name, name, target_app_svc_plan)
        logger.debug(
            'Web app %s is created on plan %s, resource group %s', name, target_app_svc_plan, resource_group_name)

    DeletedAppRestoreRequest = cmd.get_models('DeletedAppRestoreRequest')
    request = DeletedAppRestoreRequest(deleted_site_id=deleted_id, recover_configuration=not restore_content_only)
    return _generic_site_operation(cmd.cli_ctx, resource_group_name, name, 'begin_restore_from_deleted_app',
                                   slot, request)


def list_function_app(cmd, resource_group_name=None):
    return list(filter(lambda x: x.kind is not None and is_functionapp(x),
                _list_app(cmd.cli_ctx, resource_group_name)))


def show_functionapp(cmd, resource_group_name, name, slot=None):
    if is_flex_functionapp(cmd.cli_ctx, resource_group_name, name):
        return get_raw_functionapp(cmd, resource_group_name, name)
    app = _generic_site_operation(cmd.cli_ctx, resource_group_name, name, 'get', slot)
    if not app:
        raise ResourceNotFoundError("Unable to find resource'{}', in ResourceGroup '{}'.".format(name,
                                                                                                 resource_group_name))
    app.site_config = _generic_site_operation(cmd.cli_ctx, resource_group_name, name, 'get_configuration',
                                              slot)
    if not is_centauri_functionapp(cmd, resource_group_name, name):
        _rename_server_farm_props(app)
        _fill_ftp_publishing_url(cmd, app, resource_group_name, name, slot)
    return app


def show_app(cmd, resource_group_name, name, slot=None):
    app = _generic_site_operation(cmd.cli_ctx, resource_group_name, name, 'get', slot)
    if not app:
        raise ResourceNotFoundError("Unable to find resource'{}', in ResourceGroup '{}'.".format(name,
                                                                                                 resource_group_name))
    app.site_config = _generic_site_operation(cmd.cli_ctx, resource_group_name, name, 'get_configuration',
                                              slot)
    if not is_centauri_functionapp(cmd, resource_group_name, name):
        _rename_server_farm_props(app)
        _fill_ftp_publishing_url(cmd, app, resource_group_name, name, slot)
        _remove_list_duplicates(app)
    return app


def _list_app(cli_ctx, resource_group_name=None):
    client = web_client_factory(cli_ctx)
    if resource_group_name:
        result = list(client.web_apps.list_by_resource_group(resource_group_name))
    else:
        result = list(client.web_apps.list())
    for webapp in result:
        _rename_server_farm_props(webapp)
    return result


def _list_deleted_app(cli_ctx, resource_group_name=None, name=None, slot=None):
    client = web_client_factory(cli_ctx)
    locations = _get_deleted_apps_locations(cli_ctx)
    result = []
    for location in locations:
        result = result + list(client.deleted_web_apps.list_by_location(location))
    if resource_group_name:
        result = [r for r in result if r.resource_group == resource_group_name]
    if name:
        result = [r for r in result if r.deleted_site_name.lower() == name.lower()]
    if slot:
        result = [r for r in result if r.slot.lower() == slot.lower()]
    return result


def _build_identities_info(identities):
    from ._appservice_utils import MSI_LOCAL_ID
    identities = identities or []
    identity_types = []
    if not identities or MSI_LOCAL_ID in identities:
        identity_types.append('SystemAssigned')
    external_identities = [x for x in identities if x != MSI_LOCAL_ID]
    if external_identities:
        identity_types.append('UserAssigned')
    identity_types = ','.join(identity_types)
    info = {'type': identity_types}
    if external_identities:
        info['userAssignedIdentities'] = {e: {} for e in external_identities}
    return (info, identity_types, external_identities, 'SystemAssigned' in identity_types)


def assign_identity(cmd, resource_group_name, name, assign_identities=None, role='Contributor', slot=None, scope=None):
    ManagedServiceIdentity, ResourceIdentityType = cmd.get_models('ManagedServiceIdentity',
                                                                  'ManagedServiceIdentityType')
    UserAssignedIdentitiesValue = cmd.get_models('UserAssignedIdentity')
    _, _, external_identities, enable_local_identity = _build_identities_info(assign_identities)

    def getter():
        return _generic_site_operation(cmd.cli_ctx, resource_group_name, name, 'get', slot)

    def setter(webapp):
        if webapp.identity and webapp.identity.type == ResourceIdentityType.system_assigned_user_assigned:
            identity_types = ResourceIdentityType.system_assigned_user_assigned
        elif webapp.identity and webapp.identity.type == ResourceIdentityType.system_assigned and external_identities:
            identity_types = ResourceIdentityType.system_assigned_user_assigned
        elif webapp.identity and webapp.identity.type == ResourceIdentityType.user_assigned and enable_local_identity:
            identity_types = ResourceIdentityType.system_assigned_user_assigned
        elif external_identities and enable_local_identity:
            identity_types = ResourceIdentityType.system_assigned_user_assigned
        elif external_identities:
            identity_types = ResourceIdentityType.user_assigned
        else:
            identity_types = ResourceIdentityType.system_assigned

        if webapp.identity:
            webapp.identity.type = identity_types
        else:
            webapp.identity = ManagedServiceIdentity(type=identity_types)
        if external_identities:
            if not webapp.identity.user_assigned_identities:
                webapp.identity.user_assigned_identities = {}
            for identity in external_identities:
                webapp.identity.user_assigned_identities[identity] = UserAssignedIdentitiesValue()

        poller = _generic_site_operation(cmd.cli_ctx, resource_group_name, name, 'begin_create_or_update',
                                         extra_parameter=webapp, slot=slot)
        return LongRunningOperation(cmd.cli_ctx)(poller)

    from azure.cli.core.commands.arm import assign_identity as _assign_identity
    webapp = _assign_identity(cmd.cli_ctx, getter, setter, identity_role=role, identity_scope=scope)
    return webapp.identity


def show_identity(cmd, resource_group_name, name, slot=None):
    web_app = _generic_site_operation(cmd.cli_ctx, resource_group_name, name, 'get', slot)
    if not web_app:
        raise ResourceNotFoundError("Unable to find App {} in resource group {}".format(name, resource_group_name))
    return web_app.identity


def remove_identity(cmd, resource_group_name, name, remove_identities=None, slot=None):
    IdentityType = cmd.get_models('ManagedServiceIdentityType')
    UserAssignedIdentitiesValue = cmd.get_models('UserAssignedIdentity')
    _, _, external_identities, remove_local_identity = _build_identities_info(remove_identities)

    def getter():
        return _generic_site_operation(cmd.cli_ctx, resource_group_name, name, 'get', slot)

    def setter(webapp):
        if webapp.identity is None:
            return webapp
        to_remove = []
        existing_identities = {x.lower() for x in list((webapp.identity.user_assigned_identities or {}).keys())}
        if external_identities:
            to_remove = {x.lower() for x in external_identities}
            non_existing = to_remove.difference(existing_identities)
            if non_existing:
                raise ResourceNotFoundError("'{}' are not associated with '{}'".format(','.join(non_existing), name))
            if not list(existing_identities - to_remove):
                if webapp.identity.type == IdentityType.user_assigned:
                    webapp.identity.type = IdentityType.none
                elif webapp.identity.type == IdentityType.system_assigned_user_assigned:
                    webapp.identity.type = IdentityType.system_assigned

        webapp.identity.user_assigned_identities = None
        if remove_local_identity:
            webapp.identity.type = (IdentityType.none
                                    if webapp.identity.type == IdentityType.system_assigned or
                                    webapp.identity.type == IdentityType.none
                                    else IdentityType.user_assigned)

        if webapp.identity.type not in [IdentityType.none, IdentityType.system_assigned]:
            webapp.identity.user_assigned_identities = {}
        if to_remove:
            for identity in list(existing_identities - to_remove):
                webapp.identity.user_assigned_identities[identity] = UserAssignedIdentitiesValue()
        else:
            for identity in list(existing_identities):
                webapp.identity.user_assigned_identities[identity] = UserAssignedIdentitiesValue()

        poller = _generic_site_operation(cmd.cli_ctx, resource_group_name, name, 'begin_create_or_update', slot, webapp)
        return LongRunningOperation(cmd.cli_ctx)(poller)

    from azure.cli.core.commands.arm import assign_identity as _assign_identity
    webapp = _assign_identity(cmd.cli_ctx, getter, setter)
    return webapp.identity


def get_auth_settings(cmd, resource_group_name, name, slot=None):
    return _generic_site_operation(cmd.cli_ctx, resource_group_name, name, 'get_auth_settings', slot)


def is_auth_runtime_version_valid(runtime_version=None):
    if runtime_version is None:
        return True
    if runtime_version.startswith("~") and len(runtime_version) > 1:
        try:
            int(runtime_version[1:])
        except ValueError:
            return False
        return True
    split_versions = runtime_version.split('.')
    if len(split_versions) != 3:
        return False
    for version in split_versions:
        try:
            int(version)
        except ValueError:
            return False
    return True


def update_auth_settings(cmd, resource_group_name, name, enabled=None, action=None,  # pylint: disable=unused-argument
                         client_id=None, token_store_enabled=None, runtime_version=None,  # pylint: disable=unused-argument
                         token_refresh_extension_hours=None,  # pylint: disable=unused-argument
                         allowed_external_redirect_urls=None, client_secret=None,  # pylint: disable=unused-argument
                         client_secret_certificate_thumbprint=None,  # pylint: disable=unused-argument
                         allowed_audiences=None, issuer=None, facebook_app_id=None,  # pylint: disable=unused-argument
                         facebook_app_secret=None, facebook_oauth_scopes=None,  # pylint: disable=unused-argument
                         twitter_consumer_key=None, twitter_consumer_secret=None,  # pylint: disable=unused-argument
                         google_client_id=None, google_client_secret=None,  # pylint: disable=unused-argument
                         google_oauth_scopes=None, microsoft_account_client_id=None,  # pylint: disable=unused-argument
                         microsoft_account_client_secret=None,  # pylint: disable=unused-argument
                         microsoft_account_oauth_scopes=None, slot=None):  # pylint: disable=unused-argument
    auth_settings = get_auth_settings(cmd, resource_group_name, name, slot)
    UnauthenticatedClientAction = cmd.get_models('UnauthenticatedClientAction')
    if action == 'AllowAnonymous':
        auth_settings.unauthenticated_client_action = UnauthenticatedClientAction.allow_anonymous
    elif action:
        auth_settings.unauthenticated_client_action = UnauthenticatedClientAction.redirect_to_login_page
        auth_settings.default_provider = AUTH_TYPES[action]
    # validate runtime version
    if not is_auth_runtime_version_valid(runtime_version):
        raise InvalidArgumentValueError('Usage Error: --runtime-version set to invalid value')

    import inspect
    frame = inspect.currentframe()
    bool_flags = ['enabled', 'token_store_enabled']
    # note: getargvalues is used already in azure.cli.core.commands.
    # and no simple functional replacement for this deprecating method for 3.5
    args, _, _, values = inspect.getargvalues(frame)  # pylint: disable=deprecated-method

    for arg in args[2:]:
        if values.get(arg, None):
            setattr(auth_settings, arg, values[arg] if arg not in bool_flags else values[arg] == 'true')

    return _generic_site_operation(cmd.cli_ctx, resource_group_name, name, 'update_auth_settings', slot, auth_settings)


def list_instances(cmd, resource_group_name, name, slot=None):
    return _generic_site_operation(cmd.cli_ctx, resource_group_name, name, 'list_instance_identifiers', slot)


def list_runtimes(cmd, os_type=None, linux=False):
    if os_type is not None and linux:
        raise MutuallyExclusiveArgumentError("Cannot use both --os-type and --linux")

    if linux:
        linux = True
        windows = False
    else:
        # show both linux and windows stacks by default
        linux = True
        windows = True
        if os_type == WINDOWS_OS_NAME:
            linux = False
        if os_type == LINUX_OS_NAME:
            windows = False

    runtime_helper = _StackRuntimeHelper(cmd=cmd, linux=linux, windows=windows)
    return runtime_helper.get_stack_names_only(delimiter=":")


def list_function_app_runtimes(cmd, os_type=None):
    # show both linux and windows stacks by default
    linux = True
    windows = True
    if os_type == WINDOWS_OS_NAME:
        linux = False
    if os_type == LINUX_OS_NAME:
        windows = False

    runtime_helper = _FunctionAppStackRuntimeHelper(cmd=cmd, linux=linux, windows=windows)
    linux_stacks = [r.to_dict() for r in runtime_helper.stacks if r.linux]
    windows_stacks = [r.to_dict() for r in runtime_helper.stacks if not r.linux]
    if linux and not windows:
        return {LINUX_OS_NAME: linux_stacks, 'flex': FLEX_RUNTIMES}
    if windows and not linux:
        return windows_stacks
    return {WINDOWS_OS_NAME: windows_stacks, LINUX_OS_NAME: linux_stacks, 'flex': FLEX_RUNTIMES}

def list_flex_function_app_runtimes(cmd, location, runtime):
    runtime_helper = _FlexFunctionAppStackRuntimeHelper(cmd, location, runtime)
    return { 'flex': runtime_helper.stacks}


def list_flexconsumption_runtimes():
    return FLEX_RUNTIMES


def delete_logic_app(cmd, resource_group_name, name, slot=None):
    return _generic_site_operation(cmd.cli_ctx, resource_group_name, name, 'delete', slot)


def delete_function_app(cmd, resource_group_name, name, keep_empty_plan=None, slot=None):
    client = web_client_factory(cmd.cli_ctx)
    if slot:
        client.web_apps.delete_slot(resource_group_name, name, slot,
                                    delete_empty_server_farm=False if keep_empty_plan else None)
    else:
        client.web_apps.delete(resource_group_name, name,
                               delete_empty_server_farm=False if keep_empty_plan else None)


def delete_webapp(cmd, resource_group_name, name, keep_metrics=None, keep_empty_plan=None,
                  keep_dns_registration=None, slot=None):  # pylint: disable=unused-argument
    client = web_client_factory(cmd.cli_ctx)
    if slot:
        client.web_apps.delete_slot(resource_group_name, name, slot,
                                    delete_metrics=False if keep_metrics else None,
                                    delete_empty_server_farm=False if keep_empty_plan else None)
    else:
        client.web_apps.delete(resource_group_name, name,
                               delete_metrics=False if keep_metrics else None,
                               delete_empty_server_farm=False if keep_empty_plan else None)


def stop_webapp(cmd, resource_group_name, name, slot=None):
    return _generic_site_operation(cmd.cli_ctx, resource_group_name, name, 'stop', slot)


def start_webapp(cmd, resource_group_name, name, slot=None):
    return _generic_site_operation(cmd.cli_ctx, resource_group_name, name, 'start', slot)


def restart_webapp(cmd, resource_group_name, name, slot=None):
    return _generic_site_operation(cmd.cli_ctx, resource_group_name, name, 'restart', slot)


def get_site_configs(cmd, resource_group_name, name, slot=None):
    return _generic_site_operation(cmd.cli_ctx, resource_group_name, name, 'get_configuration', slot)


def get_app_settings(cmd, resource_group_name, name, slot=None):
    result = _generic_site_operation(cmd.cli_ctx, resource_group_name, name, 'list_application_settings', slot)
    client = web_client_factory(cmd.cli_ctx)
    is_centauri = is_centauri_functionapp(cmd, resource_group_name, name)
    is_flex = is_flex_functionapp(cmd.cli_ctx, resource_group_name, name)
    slot_app_setting_names = [] if (is_centauri or is_flex) \
        else client.web_apps.list_slot_configuration_names(resource_group_name, name) \
        .app_setting_names
    return _build_app_settings_output(result.properties, slot_app_setting_names)


# Check if the app setting is propagated to the Kudu site correctly by calling api/settings endpoint
# should_have [] is a list of app settings which are expected to be set
# should_not_have [] is a list of app settings which are expected to be absent
# should_contain {} is a dictionary of app settings which are expected to be set with precise values
# Return True if validation succeeded
def validate_app_settings_in_scm(cmd, resource_group_name, name, slot=None,
                                 should_have=None, should_not_have=None, should_contain=None):
    scm_settings = _get_app_settings_from_scm(cmd, resource_group_name, name, slot)
    scm_setting_keys = set(scm_settings.keys())

    if should_have and not set(should_have).issubset(scm_setting_keys):
        return False

    if should_not_have and set(should_not_have).intersection(scm_setting_keys):
        return False

    temp_setting = scm_settings.copy()
    temp_setting.update(should_contain or {})
    if temp_setting != scm_settings:
        return False

    return True


@retryable_method(retries=3, interval_sec=5)
def _get_app_settings_from_scm(cmd, resource_group_name, name, slot=None):
    scm_url = _get_scm_url(cmd, resource_group_name, name, slot)
    settings_url = '{}/api/settings'.format(scm_url)
    additional_headers = {
        'Content-Type': 'application/octet-stream',
        'Cache-Control': 'no-cache',
    }
    headers = get_scm_site_headers(cmd.cli_ctx, name, resource_group_name, slot, additional_headers=additional_headers)

    import requests
    response = requests.get(settings_url, headers=headers, timeout=30)
    return response.json() or {}


def get_connection_strings(cmd, resource_group_name, name, slot=None):
    result = _generic_site_operation(cmd.cli_ctx, resource_group_name, name, 'list_connection_strings', slot)
    client = web_client_factory(cmd.cli_ctx)
    slot_constr_names = client.web_apps.list_slot_configuration_names(resource_group_name, name) \
                              .connection_string_names or []
    result = [{'name': p,
               'value': result.properties[p].value,
               'type': result.properties[p].type,
               'slotSetting': p in slot_constr_names} for p in result.properties]
    return result


def get_azure_storage_accounts(cmd, resource_group_name, name, slot=None):
    client = web_client_factory(cmd.cli_ctx)
    result = _generic_site_operation(cmd.cli_ctx, resource_group_name, name,
                                     'list_azure_storage_accounts', slot)

    slot_azure_storage_config_names = client.web_apps.list_slot_configuration_names(resource_group_name, name) \
                                                     .azure_storage_config_names or []

    return [{'name': p,
             'value': result.properties[p],
             'slotSetting': p in slot_azure_storage_config_names} for p in result.properties]


def _fill_ftp_publishing_url(cmd, webapp, resource_group_name, name, slot=None):
    profiles = list_publish_profiles(cmd, resource_group_name, name, slot)
    try:
        url = next(p['publishUrl'] for p in profiles if p['publishMethod'] == 'FTP')
        setattr(webapp, 'ftpPublishingUrl', url)
    except StopIteration:
        pass
    return webapp


def _format_fx_version(custom_image_name, container_config_type=None):
    lower_custom_image_name = custom_image_name.lower()
    if "https://" in lower_custom_image_name or "http://" in lower_custom_image_name:
        custom_image_name = lower_custom_image_name.replace("https://", "").replace("http://", "")
    fx_version = custom_image_name.strip()
    fx_version_lower = fx_version.lower()
    # handles case of only spaces
    if fx_version:
        if container_config_type:
            fx_version = '{}|{}'.format(container_config_type, custom_image_name)
        elif not fx_version_lower.startswith('docker|'):
            fx_version = '{}|{}'.format('DOCKER', custom_image_name)
    else:
        fx_version = ' '
    return fx_version


def _add_fx_version(cmd, resource_group_name, name, custom_image_name, slot=None):
    fx_version = _format_fx_version(custom_image_name)
    web_app = get_webapp(cmd, resource_group_name, name, slot)
    if not web_app:
        raise ResourceNotFoundError("'{}' app doesn't exist in resource group {}".format(name, resource_group_name))
    linux_fx = fx_version if (web_app.reserved or not web_app.is_xenon) else None
    windows_fx = fx_version if web_app.is_xenon else None
    return update_site_configs(cmd, resource_group_name, name,
                               linux_fx_version=linux_fx, windows_fx_version=windows_fx, slot=slot)


def _delete_linux_fx_version(cmd, resource_group_name, name, slot=None):
    return update_site_configs(cmd, resource_group_name, name, linux_fx_version=' ', slot=slot)


def _get_fx_version(cmd, resource_group_name, name, slot=None):
    site_config = get_site_configs(cmd, resource_group_name, name, slot)
    return site_config.linux_fx_version or site_config.windows_fx_version or ''


def url_validator(url):
    try:
        result = urlparse(url)
        return all([result.scheme, result.netloc, result.path])
    except ValueError:
        return False


def _get_linux_multicontainer_decoded_config(cmd, resource_group_name, name, slot=None):
    from base64 import b64decode
    linux_fx_version = _get_fx_version(cmd, resource_group_name, name, slot)
    if not any(linux_fx_version.startswith(s) for s in MULTI_CONTAINER_TYPES):
        raise ValidationError("Cannot decode config that is not one of the"
                              " following types: {}".format(','.join(MULTI_CONTAINER_TYPES)))
    return b64decode(linux_fx_version.split('|')[1].encode('utf-8'))


def _get_linux_multicontainer_encoded_config_from_file(file_name):
    from base64 import b64encode
    config_file_bytes = None
    if url_validator(file_name):
        response = urlopen(file_name, context=_ssl_context())
        config_file_bytes = response.read()
    else:
        with open(file_name, 'rb') as f:
            config_file_bytes = f.read()
    # Decode base64 encoded byte array into string
    return b64encode(config_file_bytes).decode('utf-8')


def get_deployment_configs(cmd, resource_group_name, name):
    functionapp = get_raw_functionapp(cmd, resource_group_name, name)
    return functionapp.get("properties", {}).get("functionAppConfig", {}).get(
        "deployment", {})


def update_deployment_configs(cmd, resource_group_name, name,  # pylint: disable=too-many-branches
                              deployment_storage_name=None,
                              deployment_storage_container_name=None, deployment_storage_auth_type=None,
                              deployment_storage_auth_value=None):

    if (deployment_storage_name is not None) != (deployment_storage_container_name is not None):
        raise ArgumentUsageError("Please provide both --deployment-storage-name and "
                                 "--deployment-storage-container-name or neither.")

    if deployment_storage_auth_type == 'UserAssignedIdentity' and not deployment_storage_auth_value:
        raise ArgumentUsageError('--deployment-storage-auth-value is required when '
                                 '--deployment-storage-auth-type is set to UserAssignedIdentity.')

<<<<<<< HEAD
    if deployment_storage_auth_value and deployment_storage_auth_type != 'UserAssignedIdentity':
        raise ArgumentUsageError(
            '--deployment-storage-auth-value is only a valid input when '
            '--deployment-storage-auth-type is set to UserAssignedIdentity. '
            'Please try again with --deployment-storage-auth-type set to UserAssignedIdentity.'
=======
    if deployment_storage_auth_value and deployment_storage_auth_type == 'SystemAssignedIdentity':
        raise ArgumentUsageError(
            '--deployment-storage-auth-value is only a valid input when '
            '--deployment-storage-auth-type is set to UserAssignedIdentity or StorageAccountConnectionString. '
            'Please try again with --deployment-storage-auth-type set to UserAssignedIdentity or '
            'StorageAccountConnectionString.'
>>>>>>> 2750c65e
        )

    functionapp = get_raw_functionapp(cmd, resource_group_name, name)

<<<<<<< HEAD
    # TODO: see if this is actually necessary and remove it otherwise
    if 'functionAppConfig' not in functionapp["properties"]:
        functionapp["properties"]["functionAppConfig"] = {}
        if 'deployment' not in functionapp["properties"]["functionAppConfig"]:
            functionapp["properties"]["functionAppConfig"]["deployment"] = {
                "storage": {
                    "type": "blobContainer"
                }
            }

=======
>>>>>>> 2750c65e
    functionapp_deployment_storage = functionapp["properties"]["functionAppConfig"]["deployment"]["storage"]

    deployment_storage = None

<<<<<<< HEAD
    if (functionapp_deployment_storage["value"] is None):
        if deployment_storage_name is None:
            raise ValidationError("Please provide a values for --deployment-storage-name and "
                                  "--deployment-storage-container-name as function app deployment "
                                  "storage value is not set.")

    if ("authentication" not in functionapp_deployment_storage or
            functionapp_deployment_storage["authentication"] is None):
        if deployment_storage_auth_type is None:
            raise ValidationError("Please provide a value for --deployment-storage-auth-type as "
                                  "function app deployment storage authentication type is not set.")
        functionapp_deployment_storage["authentication"] = {"type": "SystemAssignedIdentity",
                                                            "userAssignedIdentityResourceId": None,
                                                            "storageAccountConnectionStringName": None}

    # Storage
    deployment_config_storage_value = None
    if (deployment_storage_name is not None):
        deployment_storage = _validate_and_get_deployment_storage(cmd.cli_ctx,
                                                                  resource_group_name,
                                                                  deployment_storage_name)
        deployment_storage_container = _get_deployment_storage_container(cmd,
                                                                         resource_group_name,
                                                                         deployment_storage_name,
                                                                         deployment_storage_container_name)
        deployment_storage_container_name = deployment_storage_container.name
        endpoints = deployment_storage.primary_endpoints
        deployment_config_storage_value = getattr(endpoints, 'blob') + deployment_storage_container_name
        functionapp_deployment_storage["value"] = deployment_config_storage_value
=======
    # Storage
    deployment_config_storage_value = None
    if deployment_storage_name is not None:
        deployment_storage = _validate_and_get_deployment_storage(cmd.cli_ctx,
                                                                  resource_group_name,
                                                                  deployment_storage_name)
        _validate_and_get_deployment_storage_container(cmd, resource_group_name,
                                                       deployment_storage_name,
                                                       deployment_storage_container_name)
        endpoints = deployment_storage.primary_endpoints
        deployment_config_storage_value = getattr(endpoints, 'blob') + deployment_storage_container_name
        functionapp_deployment_storage["value"] = deployment_config_storage_value
    else:
        existing_deployment_storage_name = urlparse(functionapp_deployment_storage["value"]).hostname.split(".")[0]
        deployment_storage = _validate_and_get_deployment_storage(cmd.cli_ctx,
                                                                  resource_group_name,
                                                                  existing_deployment_storage_name)
>>>>>>> 2750c65e

    # Authentication
    assign_identities = None
    if deployment_storage_auth_type is not None:
        deployment_storage_auth_config = functionapp_deployment_storage["authentication"]
        deployment_storage_auth_config["type"] = deployment_storage_auth_type
        if deployment_storage_auth_type == 'StorageAccountConnectionString':
            deployment_storage_conn_string = _get_storage_connection_string(cmd.cli_ctx, deployment_storage)
<<<<<<< HEAD
            update_app_settings(cmd, resource_group_name, name,
                                ["DEPLOYMENT_STORAGE_CONNECTION_STRING={}".format(deployment_storage_conn_string)])
            deployment_storage_auth_config["userAssignedIdentityResourceId"] = None
            deployment_storage_auth_config["storageAccountConnectionStringName"] = \
                "DEPLOYMENT_STORAGE_CONNECTION_STRING"
=======
            conn_string_app_setting = deployment_storage_auth_value or 'DEPLOYMENT_STORAGE_CONNECTION_STRING'
            update_app_settings(cmd, resource_group_name, name,
                                ["{}={}".format(conn_string_app_setting, deployment_storage_conn_string)])
            deployment_storage_auth_config["userAssignedIdentityResourceId"] = None
            deployment_storage_auth_config["storageAccountConnectionStringName"] = \
                conn_string_app_setting
>>>>>>> 2750c65e
        elif deployment_storage_auth_type == 'SystemAssignedIdentity':
            assign_identities = ['[system]']
            deployment_storage_auth_config["userAssignedIdentityResourceId"] = None
            deployment_storage_auth_config["storageAccountConnectionStringName"] = None
        elif deployment_storage_auth_type == 'UserAssignedIdentity':
            deployment_storage_user_assigned_identity = _get_or_create_user_assigned_identity(
                cmd,
                resource_group_name,
                name,
                deployment_storage_auth_value,
                None)
            deployment_storage_auth_config["userAssignedIdentityResourceId"] = \
                deployment_storage_user_assigned_identity.id
            deployment_storage_auth_config["storageAccountConnectionStringName"] = None
            assign_identities = [deployment_storage_user_assigned_identity.id]
        else:
            raise ValidationError("Invalid value for --deployment-storage-auth-type. Please try "
                                  "again with a valid value.")
<<<<<<< HEAD
=======

>>>>>>> 2750c65e
    functionapp["properties"]["functionAppConfig"]["deployment"]["storage"] = functionapp_deployment_storage

    result = update_flex_functionapp(cmd, resource_group_name, name, functionapp)

<<<<<<< HEAD
    client = web_client_factory(cmd.cli_ctx)
    functionapp = client.web_apps.get(resource_group_name, name)
=======
>>>>>>> 2750c65e
    if deployment_storage_auth_type == 'UserAssignedIdentity':
        assign_identity(cmd, resource_group_name, name, assign_identities)
        if not _has_deployment_storage_role_assignment_on_resource(
                cmd.cli_ctx,
                deployment_storage,
                deployment_storage_user_assigned_identity.principal_id):
            _assign_deployment_storage_managed_identity_role(cmd.cli_ctx, deployment_storage,
                                                             deployment_storage_user_assigned_identity.principal_id)
        else:
            logger.warning("User assigned identity '%s' already has the role assignment on the storage account '%s'",
                           deployment_storage_user_assigned_identity.principal_id, deployment_storage_name)
    elif deployment_storage_auth_type == 'SystemAssignedIdentity':
        assign_identity(cmd, resource_group_name, name, assign_identities, 'Storage Blob Data Contributor',
                        None, deployment_storage.id)

<<<<<<< HEAD
    poller = client.web_apps.begin_create_or_update(resource_group_name, name, functionapp)
    functionapp = LongRunningOperation(cmd.cli_ctx)(poller)
    return result.get("properties", {}).get("functionAppConfig", {}).get(
        "deployment", {})
=======
    return result.get("properties", {}).get("functionAppConfig", {}).get("deployment", {})
>>>>>>> 2750c65e


# for any modifications to the non-optional parameters, adjust the reflection logic accordingly
# in the method
# pylint: disable=unused-argument
def update_site_configs(cmd, resource_group_name, name, slot=None, number_of_workers=None, linux_fx_version=None,  # pylint: disable=too-many-statements,too-many-branches
                        windows_fx_version=None, pre_warmed_instance_count=None, php_version=None,
                        python_version=None, net_framework_version=None, power_shell_version=None,
                        java_version=None, java_container=None, java_container_version=None,
                        remote_debugging_enabled=None, web_sockets_enabled=None,
                        always_on=None, auto_heal_enabled=None,
                        use32_bit_worker_process=None,
                        min_tls_version=None,
                        http20_enabled=None,
                        app_command_line=None,
                        ftps_state=None,
                        vnet_route_all_enabled=None,
                        generic_configurations=None,
                        min_replicas=None,
                        max_replicas=None):
    configs = get_site_configs(cmd, resource_group_name, name, slot)
    app_settings = _generic_site_operation(cmd.cli_ctx, resource_group_name, name,
                                           'list_application_settings', slot)
    if number_of_workers is not None:
        number_of_workers = validate_range_of_int_flag('--number-of-workers', number_of_workers, min_val=0, max_val=20)
    if linux_fx_version:
        if linux_fx_version.strip().lower().startswith('docker|'):
            if ('WEBSITES_ENABLE_APP_SERVICE_STORAGE' not in app_settings.properties or
                    app_settings.properties['WEBSITES_ENABLE_APP_SERVICE_STORAGE'] != 'true'):
                update_app_settings(cmd, resource_group_name, name, ["WEBSITES_ENABLE_APP_SERVICE_STORAGE=false"])
        else:
            delete_app_settings(cmd, resource_group_name, name, ["WEBSITES_ENABLE_APP_SERVICE_STORAGE"])

    if pre_warmed_instance_count is not None:
        pre_warmed_instance_count = validate_range_of_int_flag('--prewarmed-instance-count', pre_warmed_instance_count,
                                                               min_val=0, max_val=20)
    import inspect
    frame = inspect.currentframe()
    bool_flags = ['remote_debugging_enabled', 'web_sockets_enabled', 'always_on',
                  'auto_heal_enabled', 'use32_bit_worker_process', 'http20_enabled', 'vnet_route_all_enabled']
    int_flags = ['pre_warmed_instance_count', 'number_of_workers']
    # note: getargvalues is used already in azure.cli.core.commands.
    # and no simple functional replacement for this deprecating method for 3.5
    args, _, _, values = inspect.getargvalues(frame)  # pylint: disable=deprecated-method
    for arg in args[3:]:
        if arg in int_flags and values[arg] is not None:
            values[arg] = validate_and_convert_to_int(arg, values[arg])
        if arg != 'generic_configurations' and values.get(arg, None):
            setattr(configs, arg, values[arg] if arg not in bool_flags else values[arg] == 'true')

    generic_configurations = generic_configurations or []
    # https://github.com/Azure/azure-cli/issues/14857
    updating_ip_security_restrictions = False

    result = {}
    for s in generic_configurations:
        try:
            json_object = get_json_object(s)
            for config_name in json_object:
                if config_name.lower() == 'ip_security_restrictions':
                    updating_ip_security_restrictions = True
            result.update(json_object)
        except CLIError:
            config_name, value = s.split('=', 1)
            result[config_name] = value

    for config_name, value in result.items():
        if config_name.lower() == 'ip_security_restrictions':
            updating_ip_security_restrictions = True
        setattr(configs, config_name, value)

    if not updating_ip_security_restrictions:
        setattr(configs, 'ip_security_restrictions', None)
        setattr(configs, 'scm_ip_security_restrictions', None)

    if is_centauri_functionapp(cmd, resource_group_name, name):
        if min_replicas is not None:
            setattr(configs, 'minimum_elastic_instance_count', min_replicas)
        if max_replicas is not None:
            setattr(configs, 'function_app_scale_limit', max_replicas)
        return update_configuration_polling(cmd, resource_group_name, name, slot, configs)
    return _generic_site_operation(cmd.cli_ctx, resource_group_name, name, 'update_configuration', slot, configs)


def update_configuration_polling(cmd, resource_group_name, name, slot, configs):
    try:
        return _generic_site_operation(cmd.cli_ctx, resource_group_name, name, 'update_configuration', slot, configs)
    except Exception as ex:  # pylint: disable=broad-except
        poll_url = ex.response.headers['Location'] if 'Location' in ex.response.headers else None
        if ex.response.status_code == 202 and poll_url:
            r = send_raw_request(cmd.cli_ctx, method='get', url=poll_url)
            poll_timeout = time.time() + 60 * 2  # 2 minute timeout

            while r.status_code != 200 and time.time() < poll_timeout:
                time.sleep(5)
                r = send_raw_request(cmd.cli_ctx, method='get', url=poll_url)

            if r.status_code == 200:
                return r.json()
        else:
            raise CLIError(ex)


def update_flex_functionapp(cmd, resource_group_name, name, functionapp):
    from azure.cli.core.commands.client_factory import get_subscription_id
    subscription_id = get_subscription_id(cmd.cli_ctx)
    url_base = 'subscriptions/{}/resourceGroups/{}/providers/Microsoft.Web/sites/{}?api-version={}'
    url = url_base.format(subscription_id, resource_group_name, name, '2023-12-01')
    request_url = cmd.cli_ctx.cloud.endpoints.resource_manager + url
    body = json.dumps(functionapp)
    response = send_raw_request(cmd.cli_ctx, "PUT", request_url, body=body)
    return response.json()


def delete_always_ready_settings(cmd, resource_group_name, name, setting_names):
    functionapp = get_raw_functionapp(cmd, resource_group_name, name)

<<<<<<< HEAD
    # TODO: see if this is actually necessary and remove it otherwise
    if 'functionAppConfig' not in functionapp["properties"]:
        functionapp["properties"]["functionAppConfig"] = {}
        if 'scaleAndConcurrency' not in functionapp["properties"]["functionAppConfig"]:
            functionapp["properties"]["functionAppConfig"]["scaleAndConcurrency"] = {}

=======
>>>>>>> 2750c65e
    always_ready_config = functionapp["properties"]["functionAppConfig"]["scaleAndConcurrency"].get("alwaysReady", [])

    updated_always_ready_config = [x for x in always_ready_config if x["name"] not in setting_names]

    functionapp["properties"]["functionAppConfig"]["scaleAndConcurrency"]["alwaysReady"] = updated_always_ready_config

    result = update_flex_functionapp(cmd, resource_group_name, name, functionapp)

    return result.get("properties", {}).get("functionAppConfig", {}).get(
        "scaleAndConcurrency", {})


def get_runtime_config(cmd, resource_group_name, name):
    functionapp = get_raw_functionapp(cmd, resource_group_name, name)

    return functionapp.get("properties", {}).get("functionAppConfig", {}).get(
        "runtime", {})


def update_runtime_config(cmd, resource_group_name, name, runtime_version):
    functionapp = get_raw_functionapp(cmd, resource_group_name, name)

<<<<<<< HEAD
    # TODO: remove it later
    if 'functionAppConfig' not in functionapp["properties"]:
        functionapp["properties"]["functionAppConfig"] = {}
        if 'runtime' not in functionapp["properties"]["functionAppConfig"]:
            functionapp["properties"]["functionAppConfig"]["runtime"] = {}

    runtime_info = _get_functionapp_runtime_info(cmd, resource_group_name, name, None, True)
    functionapp_version = runtime_info['functionapp_version']
    runtime = runtime_info['app_runtime']
=======
    runtime_info = _get_functionapp_runtime_info(cmd, resource_group_name, name, None, True)
    runtime = runtime_info['app_runtime']
    functionapp_version = runtime_info['functionapp_version']

>>>>>>> 2750c65e
    runtimes = [r for r in FLEX_RUNTIMES if r['runtime'] == runtime]
    lang = next((r for r in runtimes if r['version'] == runtime_version), None)
    if lang is None:
        supported_versions = list(map(lambda x: x['version'], runtimes))
        raise ValidationError("Invalid version {0} for runtime {1} for function apps on the "
                              "Flex Consumption plan. Supported version for runtime {1} is {2}."
                              .format(runtime_version, runtime, supported_versions))
<<<<<<< HEAD
    
    location = functionapp["location"]
    runtime_helper = _FlexFunctionAppStackRuntimeHelper(cmd, location, runtime, runtime_version)
    matched_runtime = runtime_helper.resolve(runtime, runtime_version)
    version = matched_runtime.version
=======

    runtime_helper = _FunctionAppStackRuntimeHelper(cmd, linux=True, windows=False)
    matched_runtime = runtime_helper.resolve(runtime, runtime_version, functionapp_version, True)
    version = matched_runtime.site_config_dict.linux_fx_version.split("|")[1]
>>>>>>> 2750c65e

    functionapp["properties"]["functionAppConfig"]["runtime"]["version"] = version

    result = update_flex_functionapp(cmd, resource_group_name, name, functionapp)

    return result.get("properties", {}).get("functionAppConfig", {}).get(
        "runtime", {})


def update_always_ready_settings(cmd, resource_group_name, name, settings):
    functionapp = get_raw_functionapp(cmd, resource_group_name, name)

<<<<<<< HEAD
    # TODO: see if this is actually necessary and remove it otherwise
    if 'functionAppConfig' not in functionapp["properties"]:
        functionapp["properties"]["functionAppConfig"] = {}
        if 'scaleAndConcurrency' not in functionapp["properties"]["functionAppConfig"]:
            functionapp["properties"]["functionAppConfig"]["scaleAndConcurrency"] = {}

=======
>>>>>>> 2750c65e
    always_ready_config = functionapp["properties"]["functionAppConfig"]["scaleAndConcurrency"].get("alwaysReady", [])

    updated_always_ready_dict = _parse_key_value_pairs(settings)
    updated_always_ready_config = []

    for key, value in updated_always_ready_dict.items():
        updated_always_ready_config.append(
            {
                "name": key,
                "instanceCount": max(0, validate_and_convert_to_int(key, value))
            }
        )

    for always_ready_setting in always_ready_config:
        if always_ready_setting["name"] not in updated_always_ready_dict:
            updated_always_ready_config.append(always_ready_setting)

    functionapp["properties"]["functionAppConfig"]["scaleAndConcurrency"]["alwaysReady"] = updated_always_ready_config

    result = update_flex_functionapp(cmd, resource_group_name, name, functionapp)

    return result.get("properties", {}).get("functionAppConfig", {}).get(
        "scaleAndConcurrency", {})


def get_scale_config(cmd, resource_group_name, name):
    functionapp = get_raw_functionapp(cmd, resource_group_name, name)

    return functionapp.get("properties", {}).get("functionAppConfig", {}).get(
        "scaleAndConcurrency", {})


def update_scale_config(cmd, resource_group_name, name, maximum_instance_count=None,
                        instance_memory=None, trigger_type=None, trigger_settings=None):
    if (trigger_type is not None) != (trigger_settings is not None):
        raise RequiredArgumentMissingError("usage error: --trigger-type must be used with parameter "
                                           "--trigger-settings.")

    functionapp = get_raw_functionapp(cmd, resource_group_name, name)

<<<<<<< HEAD
    # TODO: see if this is actually necessary and remove it otherwise
    if 'functionAppConfig' not in functionapp["properties"]:
        functionapp["properties"]["functionAppConfig"] = {}
        if 'scaleAndConcurrency' not in functionapp["properties"]["functionAppConfig"]:
            functionapp["properties"]["functionAppConfig"]["scaleAndConcurrency"] = {}

=======
>>>>>>> 2750c65e
    scale_config = functionapp["properties"]["functionAppConfig"]["scaleAndConcurrency"]

    if maximum_instance_count:
        scale_config["maximumInstanceCount"] = maximum_instance_count

    if instance_memory:
        scale_config["instanceMemoryMB"] = instance_memory

    if trigger_type:
        if not getattr(scale_config, 'triggers', None):
            scale_config["triggers"] = {}
        if not getattr(scale_config["triggers"], trigger_type, None):
            scale_config["triggers"][trigger_type] = {}
        triggers_dict = _parse_key_value_pairs(trigger_settings)
        for key, value in triggers_dict.items():
            scale_config["triggers"][trigger_type][key] = validate_and_convert_to_int(key, value)

    functionapp["properties"]["functionAppConfig"]["scaleAndConcurrency"] = scale_config

    result = update_flex_functionapp(cmd, resource_group_name, name, functionapp)

    return result.get("properties", {}).get("functionAppConfig", {}).get(
        "scaleAndConcurrency", {})


def delete_app_settings(cmd, resource_group_name, name, setting_names, slot=None):
    app_settings = _generic_site_operation(cmd.cli_ctx, resource_group_name, name, 'list_application_settings', slot)
    client = web_client_factory(cmd.cli_ctx)
    is_centauri = is_centauri_functionapp(cmd, resource_group_name, name)
    is_flex = is_flex_functionapp(cmd.cli_ctx, resource_group_name, name)
    slot_cfg_names = {} if (is_centauri or is_flex) \
        else client.web_apps.list_slot_configuration_names(resource_group_name, name)
    is_slot_settings = False

    for setting_name in setting_names:
        app_settings.properties.pop(setting_name, None)
        if slot_cfg_names and slot_cfg_names.app_setting_names and setting_name in slot_cfg_names.app_setting_names:
            slot_cfg_names.app_setting_names.remove(setting_name)
            is_slot_settings = True

    if is_slot_settings:
        client.web_apps.update_slot_configuration_names(resource_group_name, name, slot_cfg_names)

# TODO: Centauri currently return wrong payload for update appsettings, remove this once backend has the fix.
    if is_centauri:
        update_application_settings_polling(cmd, resource_group_name, name, app_settings, slot, client)
        result = _generic_site_operation(cmd.cli_ctx, resource_group_name, name, 'list_application_settings', slot)
    else:
        result = _generic_settings_operation(cmd.cli_ctx, resource_group_name, name,
                                             'update_application_settings',
                                             app_settings, slot, client)

    return _build_app_settings_output(result.properties,
                                      slot_cfg_names.app_setting_names if slot_cfg_names else [],
                                      redact=True)


def delete_azure_storage_accounts(cmd, resource_group_name, name, custom_id, slot=None):
    azure_storage_accounts = _generic_site_operation(cmd.cli_ctx, resource_group_name, name,
                                                     'list_azure_storage_accounts', slot)
    client = web_client_factory(cmd.cli_ctx)

    slot_cfg_names = client.web_apps.list_slot_configuration_names(resource_group_name, name)
    is_slot_settings = False

    azure_storage_accounts.properties.pop(custom_id, None)
    if slot_cfg_names.azure_storage_config_names and custom_id in slot_cfg_names.azure_storage_config_names:
        slot_cfg_names.azure_storage_config_names.remove(custom_id)
        is_slot_settings = True

    if is_slot_settings:
        client.web_apps.update_slot_configuration_names(resource_group_name, name, slot_cfg_names)

    result = _generic_settings_operation(cmd.cli_ctx, resource_group_name, name,
                                         'update_azure_storage_accounts', azure_storage_accounts,
                                         slot, client)

    return _redact_storage_accounts(result.properties)


def _redact_storage_accounts(properties):
    logger.warning('Storage account access keys have been redacted. '
                   'Use `az webapp config storage-account list` to view.')
    for account in properties:
        properties[account].accessKey = None
    return properties


def _ssl_context():
    if sys.version_info < (3, 4) or (in_cloud_console() and sys.platform.system() == 'Windows'):
        try:
            return ssl.SSLContext(ssl.PROTOCOL_TLS)  # added in python 2.7.13 and 3.6
        except AttributeError:
            return ssl.SSLContext(ssl.PROTOCOL_TLSv1)

    return ssl.create_default_context()


def _build_app_settings_output(app_settings, slot_cfg_names, redact=False):
    slot_cfg_names = slot_cfg_names or []
    return [{'name': p,
             'value': app_settings[p],
             'slotSetting': p in slot_cfg_names} for p in (_redact_appsettings(app_settings) if redact
                                                           else _mask_creds_related_appsettings(app_settings))]


def _redact_appsettings(settings):
    logger.warning('App settings have been redacted. '
                   'Use `az webapp/logicapp/functionapp config appsettings list` to view.')
    for x in settings:
        settings[x] = None
    return settings


def _build_app_settings_input(settings, connection_string_type):
    if not settings:
        return []
    try:
        # check if its a json file
        settings_str = ''.join([i.rstrip() for i in settings])
        json_obj = json.loads(settings_str)
        json_obj = json_obj if isinstance(json_obj, list) else [json_obj]
        for i in json_obj:
            keys = i.keys()
            if 'value' not in keys or 'name' not in keys or 'type' not in keys:
                raise KeyError
        return json_obj
    except KeyError:
        raise ArgumentUsageError("In json settings, 'value', 'name' and 'type' is required; 'slotSetting' is optional")
    except json.decoder.JSONDecodeError:
        # this may not be a json file
        if not connection_string_type:
            raise ArgumentUsageError('either --connection-string-type is required if not using json, or bad json file')
        results = []
        for name_value in settings:
            conn_string_name, value = name_value.split('=', 1)
            if value[0] in ["'", '"']:  # strip away the quots used as separators
                value = value[1:-1]
            results.append({'name': conn_string_name, 'value': value, 'type': connection_string_type})
        return results


def update_connection_strings(cmd, resource_group_name, name, connection_string_type=None,
                              settings=None, slot=None, slot_settings=None):
    from azure.mgmt.web.models import ConnStringValueTypePair
    if not settings and not slot_settings:
        raise ArgumentUsageError('Usage Error: --settings |--slot-settings')
    settings = _build_app_settings_input(settings, connection_string_type)
    sticky_slot_settings = _build_app_settings_input(slot_settings, connection_string_type)
    rm_sticky_slot_settings = set()

    conn_strings = _generic_site_operation(cmd.cli_ctx, resource_group_name, name,
                                           'list_connection_strings', slot)

    for name_value_type in settings + sticky_slot_settings:
        # split at the first '=', connection string should not have '=' in the name
        conn_strings.properties[name_value_type['name']] = ConnStringValueTypePair(value=name_value_type['value'],
                                                                                   type=name_value_type['type'])
        if 'slotSetting' in name_value_type:
            if name_value_type['slotSetting']:
                sticky_slot_settings.append(name_value_type)
            else:
                rm_sticky_slot_settings.add(name_value_type['name'])

    client = web_client_factory(cmd.cli_ctx)
    result = _generic_settings_operation(cmd.cli_ctx, resource_group_name, name,
                                         'update_connection_strings',
                                         conn_strings, slot, client)

    if sticky_slot_settings or rm_sticky_slot_settings:
        new_slot_setting_names = set(n['name'] for n in sticky_slot_settings)  # add setting name
        slot_cfg_names = client.web_apps.list_slot_configuration_names(resource_group_name, name)
        slot_cfg_names.connection_string_names = set(slot_cfg_names.connection_string_names or [])
        slot_cfg_names.connection_string_names.update(new_slot_setting_names)
        slot_cfg_names.connection_string_names -= rm_sticky_slot_settings
        client.web_apps.update_slot_configuration_names(resource_group_name, name, slot_cfg_names)

    return _redact_connection_strings(result.properties)


def delete_connection_strings(cmd, resource_group_name, name, setting_names, slot=None):
    conn_strings = _generic_site_operation(cmd.cli_ctx, resource_group_name, name,
                                           'list_connection_strings', slot)
    client = web_client_factory(cmd.cli_ctx)

    slot_cfg_names = client.web_apps.list_slot_configuration_names(resource_group_name, name)
    is_slot_settings = False
    for setting_name in setting_names:
        conn_strings.properties.pop(setting_name, None)
        if slot_cfg_names.connection_string_names and setting_name in slot_cfg_names.connection_string_names:
            slot_cfg_names.connection_string_names.remove(setting_name)
            is_slot_settings = True

    if is_slot_settings:
        client.web_apps.update_slot_configuration_names(resource_group_name, name, slot_cfg_names)

    result = _generic_settings_operation(cmd.cli_ctx, resource_group_name, name,
                                         'update_connection_strings',
                                         conn_strings, slot, client)
    _redact_connection_strings(result.properties)
    return result


def _redact_connection_strings(properties):
    logger.warning('Connection string values have been redacted. '
                   'Use `az webapp config connection-string list` to view.')
    for setting in properties:
        properties[setting].value = None
    return properties


CONTAINER_APPSETTING_NAMES = ['DOCKER_REGISTRY_SERVER_URL', 'DOCKER_REGISTRY_SERVER_USERNAME',
                              'DOCKER_REGISTRY_SERVER_PASSWORD', "WEBSITES_ENABLE_APP_SERVICE_STORAGE"]
APPSETTINGS_TO_MASK = ['DOCKER_REGISTRY_SERVER_PASSWORD']


def update_container_settings(cmd, resource_group_name, name, container_registry_url=None,
                              container_image_name=None, container_registry_user=None,
                              websites_enable_app_service_storage=None, container_registry_password=None,
                              multicontainer_config_type=None, multicontainer_config_file=None,
                              slot=None, min_replicas=None, max_replicas=None):
    settings = []
    if container_registry_url is not None:
        settings.append('DOCKER_REGISTRY_SERVER_URL=' + container_registry_url)

    if (not container_registry_user and not container_registry_password and
            container_registry_url and '.azurecr.io' in container_registry_url):
        logger.warning('No credential was provided to access Azure Container Registry. Trying to look up...')
        parsed = urlparse(container_registry_url)
        registry_name = (parsed.netloc if parsed.scheme else parsed.path).split('.')[0]
        try:
            container_registry_user, container_registry_password = _get_acr_cred(cmd.cli_ctx, registry_name)
        except Exception as ex:  # pylint: disable=broad-except
            logger.warning("Retrieving credentials failed with an exception:'%s'", ex)  # consider throw if needed

    if container_registry_user is not None:
        settings.append('DOCKER_REGISTRY_SERVER_USERNAME=' + container_registry_user)
    if container_registry_password is not None:
        settings.append('DOCKER_REGISTRY_SERVER_PASSWORD=' + container_registry_password)
    if websites_enable_app_service_storage:
        settings.append('WEBSITES_ENABLE_APP_SERVICE_STORAGE=' + websites_enable_app_service_storage)

    if container_registry_user or container_registry_password or container_registry_url or websites_enable_app_service_storage:  # pylint: disable=line-too-long
        update_app_settings(cmd, resource_group_name, name, settings, slot)
    settings = get_app_settings(cmd, resource_group_name, name, slot)
    if container_image_name is not None:
        _add_fx_version(cmd, resource_group_name, name, container_image_name, slot)

    if multicontainer_config_file and multicontainer_config_type:
        encoded_config_file = _get_linux_multicontainer_encoded_config_from_file(multicontainer_config_file)
        linux_fx_version = _format_fx_version(encoded_config_file, multicontainer_config_type)
        update_site_configs(cmd, resource_group_name, name, linux_fx_version=linux_fx_version, slot=slot)
    elif multicontainer_config_file or multicontainer_config_type:
        logger.warning('Must change both settings --multicontainer-config-file FILE --multicontainer-config-type TYPE')

    if min_replicas is not None or max_replicas is not None:
        update_site_configs(cmd, resource_group_name, name, min_replicas=min_replicas, max_replicas=max_replicas)

    return _mask_creds_related_appsettings(_filter_for_container_settings(cmd, resource_group_name, name, settings,
                                                                          slot=slot))


def update_site_configs_functionapp(cmd, resource_group_name, name, slot=None, number_of_workers=None,
                                    linux_fx_version=None, windows_fx_version=None, pre_warmed_instance_count=None,
                                    php_version=None, python_version=None, net_framework_version=None,
                                    power_shell_version=None, java_version=None, java_container=None,
                                    java_container_version=None, remote_debugging_enabled=None,
                                    web_sockets_enabled=None, always_on=None, auto_heal_enabled=None,
                                    use32_bit_worker_process=None, min_tls_version=None,
                                    http20_enabled=None, app_command_line=None, ftps_state=None,
                                    vnet_route_all_enabled=None, generic_configurations=None, min_replicas=None,
                                    max_replicas=None):
    check_language_runtime(cmd, resource_group_name, name)
    return update_site_configs(cmd, resource_group_name, name, slot, number_of_workers, linux_fx_version,
                               windows_fx_version, pre_warmed_instance_count, php_version,
                               python_version, net_framework_version, power_shell_version,
                               java_version, java_container, java_container_version,
                               remote_debugging_enabled, web_sockets_enabled,
                               always_on, auto_heal_enabled,
                               use32_bit_worker_process, min_tls_version, http20_enabled, app_command_line,
                               ftps_state, vnet_route_all_enabled, generic_configurations, min_replicas,
                               max_replicas)


def update_container_settings_functionapp(cmd, resource_group_name, name, registry_server=None,
                                          image=None, registry_username=None,
                                          registry_password=None, slot=None, min_replicas=None, max_replicas=None,
                                          enable_dapr=None, dapr_app_id=None, dapr_app_port=None,
                                          dapr_http_max_request_size=None, dapr_http_read_buffer_size=None,
                                          dapr_log_level=None, dapr_enable_api_logging=None,
                                          workload_profile_name=None, cpu=None, memory=None):
    check_language_runtime(cmd, resource_group_name, name)
    if is_centauri_functionapp(cmd, resource_group_name, name):
        _validate_cpu_momory_functionapp(cpu, memory)
        if any([enable_dapr, dapr_app_id, dapr_app_port, dapr_http_max_request_size, dapr_http_read_buffer_size,
                dapr_log_level, dapr_enable_api_logging, cpu, memory, workload_profile_name]):
            update_dapr_and_workload_config(cmd, resource_group_name, name, enable_dapr, dapr_app_id, dapr_app_port,
                                            dapr_http_max_request_size, dapr_http_read_buffer_size, dapr_log_level,
                                            dapr_enable_api_logging, workload_profile_name, cpu, memory)
    return update_container_settings(cmd, resource_group_name, name, registry_server,
                                     image, registry_username, None,
                                     registry_password, multicontainer_config_type=None,
                                     multicontainer_config_file=None, slot=slot,
                                     min_replicas=min_replicas, max_replicas=max_replicas)


def _get_acr_cred(cli_ctx, registry_name):
    from azure.mgmt.containerregistry import ContainerRegistryManagementClient
    from azure.cli.core.commands.parameters import get_resources_in_subscription
    client = get_mgmt_service_client(cli_ctx, ContainerRegistryManagementClient).registries

    result = get_resources_in_subscription(cli_ctx, 'Microsoft.ContainerRegistry/registries')
    result = [item for item in result if item.name.lower() == registry_name]
    if not result or len(result) > 1:
        raise ResourceNotFoundError("No resource or more than one were found with name '{}'.".format(registry_name))
    resource_group_name = parse_resource_id(result[0].id)['resource_group']

    registry = client.get(resource_group_name, registry_name)

    if registry.admin_user_enabled:  # pylint: disable=no-member
        cred = client.list_credentials(resource_group_name, registry_name)
        return cred.username, cred.passwords[0].value
    raise ResourceNotFoundError("Failed to retrieve container registry credentials. Please either provide the "
                                "credentials or run 'az acr update -n {} --admin-enabled true' to enable "
                                "admin first.".format(registry_name))


def delete_container_settings(cmd, resource_group_name, name, slot=None):
    _delete_linux_fx_version(cmd, resource_group_name, name, slot)
    delete_app_settings(cmd, resource_group_name, name, CONTAINER_APPSETTING_NAMES, slot)


def show_container_settings(cmd, resource_group_name, name, show_multicontainer_config=None, slot=None):
    settings = get_app_settings(cmd, resource_group_name, name, slot)
    return _mask_creds_related_appsettings(_filter_for_container_settings(cmd, resource_group_name, name, settings,
                                                                          show_multicontainer_config, slot))


def show_container_settings_functionapp(cmd, resource_group_name, name, slot=None):
    return show_container_settings(cmd, resource_group_name, name, show_multicontainer_config=None, slot=slot)


def _filter_for_container_settings(cmd, resource_group_name, name, settings,
                                   show_multicontainer_config=None, slot=None):
    result = [x for x in settings if x['name'] in CONTAINER_APPSETTING_NAMES]
    fx_version = _get_fx_version(cmd, resource_group_name, name, slot).strip()
    if fx_version:
        added_image_name = {'name': 'DOCKER_CUSTOM_IMAGE_NAME',
                            'value': fx_version}
        result.append(added_image_name)
        if show_multicontainer_config:
            decoded_value = _get_linux_multicontainer_decoded_config(cmd, resource_group_name, name, slot)
            decoded_image_name = {'name': 'DOCKER_CUSTOM_IMAGE_NAME_DECODED',
                                  'value': decoded_value}
            result.append(decoded_image_name)
    return result


# TODO: remove this when #3660(service tracking issue) is resolved
def _mask_creds_related_appsettings(settings):
    for x in [x1 for x1 in settings if x1 in APPSETTINGS_TO_MASK]:
        settings[x] = None
    return settings


def add_hostname(cmd, resource_group_name, webapp_name, hostname, slot=None):
    from azure.mgmt.web.models import HostNameBinding
    client = web_client_factory(cmd.cli_ctx)
    webapp = client.web_apps.get(resource_group_name, webapp_name)
    if not webapp:
        raise ResourceNotFoundError("'{}' app doesn't exist".format(webapp_name))
    binding = HostNameBinding(site_name=webapp.name)
    if slot is None:
        return client.web_apps.create_or_update_host_name_binding(resource_group_name=resource_group_name,
                                                                  name=webapp.name, host_name=hostname,
                                                                  host_name_binding=binding)

    return client.web_apps.create_or_update_host_name_binding_slot(resource_group_name=resource_group_name,
                                                                   name=webapp.name, host_name=hostname,
                                                                   slot=slot, host_name_binding=binding)


def delete_hostname(cmd, resource_group_name, webapp_name, hostname, slot=None):
    client = web_client_factory(cmd.cli_ctx)
    if slot is None:
        return client.web_apps.delete_host_name_binding(resource_group_name, webapp_name, hostname)

    return client.web_apps.delete_host_name_binding_slot(resource_group_name, webapp_name, slot, hostname)


def list_hostnames(cmd, resource_group_name, webapp_name, slot=None):
    result = list(_generic_site_operation(cmd.cli_ctx, resource_group_name, webapp_name,
                                          'list_host_name_bindings', slot))
    for r in result:
        r.name = r.name.split('/')[-1]
    return result


def get_external_ip(cmd, resource_group_name, webapp_name):
    SslState = cmd.get_models('SslState')
    # logics here are ported from portal
    client = web_client_factory(cmd.cli_ctx)
    webapp = client.web_apps.get(resource_group_name, webapp_name)
    if not webapp:
        raise ResourceNotFoundError("'{}' app doesn't exist".format(webapp_name))
    if webapp.hosting_environment_profile:
        address = client.app_service_environments.list_vips(
            resource_group_name, webapp.hosting_environment_profile.name)
        if address.internal_ip_address:
            ip_address = address.internal_ip_address
        else:
            vip = next((s for s in webapp.host_name_ssl_states if s.ssl_state == SslState.ip_based_enabled), None)
            ip_address = vip.virtual_ip if vip else address.service_ip_address
    else:
        ip_address = _resolve_hostname_through_dns(webapp.default_host_name)

    return {'ip': ip_address}


def _resolve_hostname_through_dns(hostname):
    import socket
    return socket.gethostbyname(hostname)


def create_webapp_slot(cmd, resource_group_name, webapp, slot, configuration_source=None,
                       deployment_container_image_name=None,
                       container_registry_url=None, container_image_name=None,
                       container_registry_password=None, container_registry_user=None):
    container_args = (deployment_container_image_name or container_registry_password or container_registry_user) or (
        container_registry_password or container_registry_user or container_image_name)
    if container_args and not configuration_source:
        if deployment_container_image_name:
            raise ArgumentUsageError("Cannot use arguments --deployment-container-image-name, "
                                     "--container-registry-password, or --container-registry-user without argument "
                                     "--configuration-source")
        raise ArgumentUsageError("Cannot use arguments --container-image-name, "
                                 "--container-registry-password, or --container-registry-user without argument "
                                 "--configuration-source")
    if deployment_container_image_name and container_image_name:
        raise MutuallyExclusiveArgumentError('Cannot use both --deployment-container-image-name'
                                             ' and --container-image-name')
    if container_registry_url and not container_image_name:
        raise ArgumentUsageError('Please specify both --container-registry-url and --container-image-name')

    if container_registry_url:
        container_registry_url = parse_container_registry_url(container_registry_url)
    else:
        container_registry_url = parse_docker_image_name(deployment_container_image_name)

    if container_image_name:
        container_image_name = container_image_name if not container_registry_url else "{}/{}".format(
            urlparse(container_registry_url).hostname,
            container_image_name[1:] if container_image_name.startswith('/') else container_image_name)
    if deployment_container_image_name:
        container_image_name = deployment_container_image_name

    Site, SiteConfig, NameValuePair = cmd.get_models('Site', 'SiteConfig', 'NameValuePair')
    client = web_client_factory(cmd.cli_ctx)
    site = client.web_apps.get(resource_group_name, webapp)
    site_config = get_site_configs(cmd, resource_group_name, webapp, None)
    if not site:
        raise ResourceNotFoundError("'{}' app doesn't exist".format(webapp))
    if 'functionapp' in site.kind:
        raise ValidationError("'{}' is a function app. Please use "
                              "`az functionapp deployment slot create`.".format(webapp))
    location = site.location
    slot_def = Site(server_farm_id=site.server_farm_id, location=location)
    slot_def.site_config = SiteConfig()

    # if it is a Windows Container site, at least pass the necessary
    # app settings to perform the container image validation:
    if configuration_source and site_config.windows_fx_version:
        # get settings from the source
        clone_from_prod = configuration_source.lower() == webapp.lower()
        src_slot = None if clone_from_prod else configuration_source
        app_settings = _generic_site_operation(cmd.cli_ctx, resource_group_name, webapp,
                                               'list_application_settings', src_slot)
        settings = []
        for k, v in app_settings.properties.items():
            if k in ("DOCKER_REGISTRY_SERVER_USERNAME", "DOCKER_REGISTRY_SERVER_PASSWORD",
                     "DOCKER_REGISTRY_SERVER_URL"):
                settings.append(NameValuePair(name=k, value=v))
        slot_def.site_config = SiteConfig(app_settings=settings)
    poller = client.web_apps.begin_create_or_update_slot(resource_group_name, webapp, site_envelope=slot_def, slot=slot)
    result = LongRunningOperation(cmd.cli_ctx)(poller)

    if configuration_source:
        update_slot_configuration_from_source(cmd, client, resource_group_name, webapp, slot, configuration_source,
                                              container_image_name, container_registry_password,
                                              container_registry_user,
                                              container_registry_url=container_registry_url)

    result.name = result.name.split('/')[-1]
    return result


def create_functionapp_slot(cmd, resource_group_name, name, slot, configuration_source=None,
                            image=None, registry_password=None,
                            registry_username=None):
    container_args = image or registry_password or registry_username
    if container_args and not configuration_source:
        raise ArgumentUsageError("Cannot use image, password and username arguments without "
                                 "--configuration-source argument")

    docker_registry_server_url = parse_docker_image_name(image)

    Site = cmd.get_models('Site')
    client = web_client_factory(cmd.cli_ctx)
    site = client.web_apps.get(resource_group_name, name)
    if not site:
        raise ResourceNotFoundError("'{}' function app doesn't exist".format(name))
    location = site.location
    slot_def = Site(server_farm_id=site.server_farm_id, location=location)

    poller = client.web_apps.begin_create_or_update_slot(resource_group_name, name, site_envelope=slot_def, slot=slot)
    result = LongRunningOperation(cmd.cli_ctx)(poller)

    if configuration_source:
        update_slot_configuration_from_source(cmd, client, resource_group_name, name, slot, configuration_source,
                                              image, registry_password,
                                              registry_username,
                                              container_registry_url=docker_registry_server_url)

    result.name = result.name.split('/')[-1]
    return result


def _resolve_storage_account_resource_group(cmd, name):
    from azure.cli.command_modules.storage.operations.account import list_storage_accounts
    accounts = [a for a in list_storage_accounts(cmd) if a.name == name]
    if accounts:
        return parse_resource_id(accounts[0].id).get("resource_group")


def _set_site_config_storage_keys(cmd, site_config):
    from azure.cli.command_modules.storage._client_factory import cf_sa_for_keys

    for _, acct in site_config.azure_storage_accounts.items():
        if acct.access_key is None:
            scf = cf_sa_for_keys(cmd.cli_ctx, None)
            acct_rg = _resolve_storage_account_resource_group(cmd, acct.account_name)
            keys = scf.list_keys(acct_rg, acct.account_name, logging_enable=False).keys
            if keys:
                key = keys[0]
                logger.info("Retreived key %s", key.key_name)
                acct.access_key = key.value


def update_slot_configuration_from_source(cmd, client, resource_group_name, webapp, slot, configuration_source=None,
                                          container_image_name=None, container_registry_password=None,
                                          container_registry_user=None, container_registry_url=None):

    clone_from_prod = configuration_source.lower() == webapp.lower()
    site_config = get_site_configs(cmd, resource_group_name, webapp,
                                   None if clone_from_prod else configuration_source)
    if site_config.azure_storage_accounts:
        logger.warning("The configuration source has storage accounts. Looking up their access keys...")
        _set_site_config_storage_keys(cmd, site_config)

    _generic_site_operation(cmd.cli_ctx, resource_group_name, webapp,
                            'update_configuration', slot, site_config)

    # slot create doesn't clone over the app-settings and connection-strings, so we do it here
    # also make sure slot settings don't get propagated.

    slot_cfg_names = client.web_apps.list_slot_configuration_names(resource_group_name, webapp)
    src_slot = None if clone_from_prod else configuration_source
    app_settings = _generic_site_operation(cmd.cli_ctx, resource_group_name, webapp,
                                           'list_application_settings',
                                           src_slot)
    for a in slot_cfg_names.app_setting_names or []:
        app_settings.properties.pop(a, None)

    connection_strings = _generic_site_operation(cmd.cli_ctx, resource_group_name, webapp,
                                                 'list_connection_strings',
                                                 src_slot)
    for a in slot_cfg_names.connection_string_names or []:
        connection_strings.properties.pop(a, None)

    _generic_settings_operation(cmd.cli_ctx, resource_group_name, webapp,
                                'update_application_settings',
                                app_settings, slot, client)
    _generic_settings_operation(cmd.cli_ctx, resource_group_name, webapp,
                                'update_connection_strings',
                                connection_strings, slot, client)

    if container_image_name or container_registry_password or container_registry_user:
        update_container_settings(cmd, resource_group_name, webapp,
                                  container_image_name=container_image_name, slot=slot,
                                  container_registry_user=container_registry_user,
                                  container_registry_password=container_registry_password,
                                  container_registry_url=container_registry_url)


def config_source_control(cmd, resource_group_name, name, repo_url, repository_type='git', branch=None,  # pylint: disable=too-many-locals
                          manual_integration=None, git_token=None, slot=None, github_action=None):
    client = web_client_factory(cmd.cli_ctx)
    location = _get_location_from_webapp(client, resource_group_name, name)

    from azure.mgmt.web.models import SiteSourceControl, SourceControl
    if git_token:
        sc = SourceControl(location=location, source_control_name='GitHub', token=git_token)
        client.update_source_control('GitHub', sc)

    source_control = SiteSourceControl(location=location, repo_url=repo_url, branch=branch,
                                       is_manual_integration=manual_integration,
                                       is_mercurial=(repository_type != 'git'), is_git_hub_action=bool(github_action))

    # SCC config can fail if previous commands caused SCMSite shutdown, so retry here.
    for i in range(5):
        try:
            poller = _generic_site_operation(cmd.cli_ctx, resource_group_name, name,
                                             'begin_create_or_update_source_control',
                                             slot, source_control)
            response = LongRunningOperation(cmd.cli_ctx)(poller)
            if response.git_hub_action_configuration and \
                response.git_hub_action_configuration.container_configuration and \
                    response.git_hub_action_configuration.container_configuration.password:
                logger.warning("GitHub action password has been redacted. Use "
                               "`az webapp/functionapp deployment source show` to view.")
                response.git_hub_action_configuration.container_configuration.password = None
            return response
        except Exception as ex:  # pylint: disable=broad-except
            ex = ex_handler_factory(no_throw=True)(ex)
            # for non server errors(50x), just throw; otherwise retry 4 times
            if i == 4 or not re.findall(r'\(50\d\)', str(ex)):
                raise
            logger.warning('retrying %s/4', i + 1)
            time.sleep(5)   # retry in a moment


def update_git_token(cmd, git_token=None):
    '''
    Update source control token cached in Azure app service. If no token is provided,
    the command will clean up existing token. Note that tokens are now redacted in the result.
    '''
    client = web_client_factory(cmd.cli_ctx)
    from azure.mgmt.web.models import SourceControl
    sc = SourceControl(name='not-really-needed', source_control_name='GitHub', token=git_token or '')
    response = client.update_source_control('GitHub', sc)
    logger.warning('Tokens have been redacted.')
    response.refresh_token = None
    response.token = None
    response.token_secret = None
    return response


def show_source_control(cmd, resource_group_name, name, slot=None):
    return _generic_site_operation(cmd.cli_ctx, resource_group_name, name, 'get_source_control', slot)


def delete_source_control(cmd, resource_group_name, name, slot=None):
    return _generic_site_operation(cmd.cli_ctx, resource_group_name, name, 'delete_source_control', slot)


def enable_local_git(cmd, resource_group_name, name, slot=None):
    client = web_client_factory(cmd.cli_ctx)
    site_config = get_site_configs(cmd, resource_group_name, name, slot)
    site_config.scm_type = 'LocalGit'
    _generic_site_operation(cmd.cli_ctx, resource_group_name, name, 'create_or_update_configuration', slot, site_config)
    return {'url': _get_local_git_url(cmd.cli_ctx, client, resource_group_name, name, slot)}


def sync_site_repo(cmd, resource_group_name, name, slot=None):
    try:
        return _generic_site_operation(cmd.cli_ctx, resource_group_name, name, 'sync_repository', slot)
    except CloudError as ex:  # Because of bad spec, sdk throws on 200. We capture it here
        if ex.status_code not in [200, 204]:
            raise ex


def list_app_service_plans(cmd, resource_group_name=None):
    client = web_client_factory(cmd.cli_ctx)
    if resource_group_name is None:
        plans = list(client.app_service_plans.list(detailed=True))  # enables querying "numberOfSites"
    else:
        plans = list(client.app_service_plans.list_by_resource_group(resource_group_name))
    for plan in plans:
        # prune a few useless fields
        del plan.geo_region
        del plan.subscription
    return plans


# TODO use zone_redundant field on ASP model when we switch to SDK version 5.0.0
def _enable_zone_redundant(plan_def, sku_def, number_of_workers):
    plan_def.enable_additional_properties_sending()
    existing_properties = plan_def.serialize()["properties"]
    plan_def.additional_properties["properties"] = existing_properties
    plan_def.additional_properties["properties"]["zoneRedundant"] = True
    if number_of_workers is None:
        sku_def.capacity = 3
    else:
        sku_def.capacity = max(3, number_of_workers)


def create_app_service_plan(cmd, resource_group_name, name, is_linux, hyper_v, per_site_scaling=False,
                            app_service_environment=None, sku='B1', number_of_workers=None, location=None,
                            tags=None, no_wait=False, zone_redundant=False):
    HostingEnvironmentProfile, SkuDescription, AppServicePlan = cmd.get_models(
        'HostingEnvironmentProfile', 'SkuDescription', 'AppServicePlan')

    client = web_client_factory(cmd.cli_ctx)
    if app_service_environment:
        # Method app_service_environments.list can only list ASE form the same subscription.
        ase_list = client.app_service_environments.list()
        ase_found = False
        ase = None
        for ase in ase_list:
            if ase.name.lower() == app_service_environment.lower() or ase.id.lower() == app_service_environment.lower():
                ase_def = HostingEnvironmentProfile(id=ase.id)
                location = ase.location
                ase_found = True
                break
        if not ase_found:
            if is_valid_resource_id(app_service_environment):
                ase_def = HostingEnvironmentProfile(id=app_service_environment)
                if location is None:
                    location = _get_location_from_resource_group(cmd.cli_ctx, resource_group_name)
            else:
                err_msg = "App service environment '{}' not found in subscription. If you want to create the \
app service plan in different subscription than the app service environment, please use the resource ID for \
--app-service-environment parameter. Additionally if the resource group is in different region than the \
app service environment, please use --location parameter and specify the region where the app service environment \
has been deployed ".format(app_service_environment)
                raise ResourceNotFoundError(err_msg)
        if hyper_v and ase.kind in ('ASEV1', 'ASEV2'):
            raise ArgumentUsageError('Windows containers are only supported on App Service Environment v3')
    else:  # Non-ASE
        ase_def = None
        if location is None:
            location = _get_location_from_resource_group(cmd.cli_ctx, resource_group_name)

    # the api is odd on parameter naming, have to live with it for now
    sku_def = SkuDescription(tier=get_sku_tier(sku), name=_normalize_sku(sku), capacity=number_of_workers)
    plan_def = AppServicePlan(location=location, tags=tags, sku=sku_def,
                              reserved=(is_linux or None), hyper_v=(hyper_v or None), name=name,
                              per_site_scaling=per_site_scaling, hosting_environment_profile=ase_def)

    if sku.upper() in ['WS1', 'WS2', 'WS3']:
        existing_plan = get_resource_if_exists(client.app_service_plans,
                                               resource_group_name=resource_group_name, name=name)
        if existing_plan and existing_plan.sku.tier != "WorkflowStandard":
            raise ValidationError("Plan {} in resource group {} already exists and "
                                  "cannot be updated to a logic app SKU (WS1, WS2, or WS3)")
        plan_def.type = "elastic"

    if zone_redundant:
        _enable_zone_redundant(plan_def, sku_def, number_of_workers)

    return sdk_no_wait(no_wait, client.app_service_plans.begin_create_or_update, name=name,
                       resource_group_name=resource_group_name, app_service_plan=plan_def)


def update_app_service_plan(instance, sku=None, number_of_workers=None, elastic_scale=None,
                            max_elastic_worker_count=None):
    if number_of_workers is None and sku is None and elastic_scale is None and max_elastic_worker_count is None:
        args = ["--number-of-workers", "--sku", "--elastic-scale", "--max-elastic-worker-count"]
        logger.warning('Nothing to update. Set one of the following parameters to make an update: %s', str(args))
    sku_def = instance.sku
    if sku is not None:
        sku = _normalize_sku(sku)
        sku_def.tier = get_sku_tier(sku)
        sku_def.name = sku

    if number_of_workers is not None:
        sku_def.capacity = number_of_workers
    else:
        number_of_workers = sku_def.capacity

    if elastic_scale is not None or max_elastic_worker_count is not None:
        if sku is None:
            sku = instance.sku.name
        if get_sku_tier(sku) not in ["PREMIUMV2", "PREMIUMV3", "WorkflowStandard"]:
            raise ValidationError("--number-of-workers and --elastic-scale can only "
                                  "be used on premium V2/V3 or workflow SKUs. "
                                  "Use command help to see all available SKUs.")

    if elastic_scale is not None:
        # TODO use instance.elastic_scale_enabled once the ASP client factories are updated
        use_additional_properties(instance)
        instance.additional_properties["properties"]["elasticScaleEnabled"] = elastic_scale

    if max_elastic_worker_count is not None:
        instance.maximum_elastic_worker_count = max_elastic_worker_count
        if max_elastic_worker_count < number_of_workers:
            raise InvalidArgumentValueError("--max-elastic-worker-count must be greater than or equal to the "
                                            "plan's number of workers. To update the plan's number of workers, use "
                                            "--number-of-workers ")
        # TODO use instance.maximum_elastic_worker_count once the ASP client factories are updated
        use_additional_properties(instance)
        instance.additional_properties["properties"]["maximumElasticWorkerCount"] = max_elastic_worker_count

    instance.sku = sku_def
    return instance


def show_plan(cmd, resource_group_name, name):
    from azure.cli.core.commands.client_factory import get_subscription_id
    client = web_client_factory(cmd.cli_ctx)
    serverfarm_url_base = '/subscriptions/{}/resourceGroups/{}/providers/Microsoft.Web/serverfarms/{}?api-version={}'
    subscription_id = get_subscription_id(cmd.cli_ctx)
    serverfarm_url = serverfarm_url_base.format(subscription_id, resource_group_name, name, client.DEFAULT_API_VERSION)
    request_url = cmd.cli_ctx.cloud.endpoints.resource_manager + serverfarm_url
    response = send_raw_request(cmd.cli_ctx, "GET", request_url)
    return response.json()


def update_functionapp_app_service_plan(cmd, instance, sku=None, number_of_workers=None, max_burst=None):
    instance = update_app_service_plan(instance, sku, number_of_workers)
    if max_burst is not None:
        if not is_plan_elastic_premium(cmd, instance):
            raise ValidationError("Usage error: --max-burst is only supported for Elastic Premium (EP) plans")
        max_burst = validate_range_of_int_flag('--max-burst', max_burst, min_val=0, max_val=20)
        instance.maximum_elastic_worker_count = max_burst
    if number_of_workers is not None:
        number_of_workers = validate_range_of_int_flag('--number-of-workers / --min-instances',
                                                       number_of_workers, min_val=0, max_val=20)
    return update_app_service_plan(instance, sku, number_of_workers)


def show_backup_configuration(cmd, resource_group_name, webapp_name, slot=None):
    try:
        return _generic_site_operation(cmd.cli_ctx, resource_group_name, webapp_name,
                                       'get_backup_configuration', slot)
    except Exception:  # pylint: disable=broad-except
        raise ResourceNotFoundError('Backup configuration not found')


def list_backups(cmd, resource_group_name, webapp_name, slot=None):
    return _generic_site_operation(cmd.cli_ctx, resource_group_name, webapp_name, 'list_backups', slot)


def create_backup(cmd, resource_group_name, webapp_name, storage_account_url,
                  db_name=None, db_type=None,
                  db_connection_string=None, backup_name=None, slot=None):
    BackupRequest = cmd.get_models('BackupRequest')
    client = web_client_factory(cmd.cli_ctx)
    if backup_name and backup_name.lower().endswith('.zip'):
        backup_name = backup_name[:-4]
    db_setting = _create_db_setting(cmd, db_name, db_type=db_type, db_connection_string=db_connection_string)
    backup_request = BackupRequest(backup_name=backup_name,
                                   storage_account_url=storage_account_url, databases=db_setting)
    if slot:
        return client.web_apps.backup_slot(resource_group_name=resource_group_name,
                                           name=webapp_name, request=backup_request, slot=slot)
    return client.web_apps.backup(resource_group_name, webapp_name, backup_request)


def update_backup_schedule(cmd, resource_group_name, webapp_name, storage_account_url=None,
                           frequency=None, keep_at_least_one_backup=None,
                           retention_period_in_days=None, db_name=None,
                           db_connection_string=None, db_type=None, backup_name=None, slot=None):
    BackupSchedule, BackupRequest = cmd.get_models('BackupSchedule', 'BackupRequest')
    configuration = None
    if backup_name and backup_name.lower().endswith('.zip'):
        backup_name = backup_name[:-4]
    if not backup_name:
        backup_name = '{0}_{1}'.format(webapp_name, datetime.datetime.utcnow().strftime('%Y%m%d%H%M'))

    try:
        configuration = _generic_site_operation(cmd.cli_ctx, resource_group_name, webapp_name,
                                                'get_backup_configuration', slot)
    except Exception:  # pylint: disable=broad-except
        # No configuration set yet
        if not all([storage_account_url, frequency, retention_period_in_days,
                    keep_at_least_one_backup]):
            raise ResourceNotFoundError('No backup configuration found. A configuration must be created. ' +
                                        'Usage: --container-url URL --frequency TIME --retention DAYS ' +
                                        '--retain-one TRUE/FALSE')

    # If arguments were not specified, use the values in the current backup schedule
    if storage_account_url is None:
        storage_account_url = configuration.storage_account_url

    if retention_period_in_days is None:
        retention_period_in_days = configuration.backup_schedule.retention_period_in_days

    if keep_at_least_one_backup is None:
        keep_at_least_one_backup = configuration.backup_schedule.keep_at_least_one_backup
    else:
        keep_at_least_one_backup = keep_at_least_one_backup.lower() == 'true'

    if frequency:
        # Parse schedule frequency
        frequency_num, frequency_unit = _parse_frequency(cmd, frequency)
    else:
        frequency_num = configuration.backup_schedule.frequency_interval
        frequency_unit = configuration.backup_schedule.frequency_unit

    if configuration and configuration.databases:
        db = configuration.databases[0]
        db_type = db_type or db.database_type
        db_name = db_name or db.name
        db_connection_string = db_connection_string or db.connection_string

    db_setting = _create_db_setting(cmd, db_name, db_type=db_type, db_connection_string=db_connection_string)

    backup_schedule = BackupSchedule(frequency_interval=frequency_num, frequency_unit=frequency_unit.name,
                                     keep_at_least_one_backup=keep_at_least_one_backup,
                                     retention_period_in_days=retention_period_in_days)
    backup_request = BackupRequest(backup_request_name=backup_name, backup_schedule=backup_schedule,
                                   enabled=True, storage_account_url=storage_account_url,
                                   databases=db_setting)
    return _generic_site_operation(cmd.cli_ctx, resource_group_name, webapp_name, 'update_backup_configuration',
                                   slot, backup_request)


def restore_backup(cmd, resource_group_name, webapp_name, storage_account_url, backup_name,
                   db_name=None, db_type=None, db_connection_string=None,
                   target_name=None, overwrite=None, ignore_hostname_conflict=None, slot=None):
    RestoreRequest = cmd.get_models('RestoreRequest')
    client = web_client_factory(cmd.cli_ctx)
    storage_blob_name = backup_name
    if not storage_blob_name.lower().endswith('.zip'):
        storage_blob_name += '.zip'
    db_setting = _create_db_setting(cmd, db_name, db_type=db_type, db_connection_string=db_connection_string)
    restore_request = RestoreRequest(storage_account_url=storage_account_url,
                                     blob_name=storage_blob_name, overwrite=overwrite,
                                     site_name=target_name, databases=db_setting,
                                     ignore_conflicting_host_names=ignore_hostname_conflict)
    if slot:
        return client.web_apps.begin_restore_slot(resource_group_name, webapp_name, 0, slot, restore_request)

    return client.web_apps.begin_restore(resource_group_name, webapp_name, 0, restore_request)


def delete_backup(cmd, resource_group_name, webapp_name, backup_id, slot=None):
    client = web_client_factory(cmd.cli_ctx)
    if slot:
        return client.web_apps.delete_backup_slot(resource_group_name, webapp_name, backup_id, slot)
    return client.web_apps.delete_backup(resource_group_name, webapp_name, backup_id)


def list_snapshots(cmd, resource_group_name, name, slot=None):
    return _generic_site_operation(cmd.cli_ctx, resource_group_name, name, 'list_snapshots',
                                   slot)


def restore_snapshot(cmd, resource_group_name, name, time, slot=None, restore_content_only=False,  # pylint: disable=redefined-outer-name
                     source_resource_group=None, source_name=None, source_slot=None):
    from azure.cli.core.commands.client_factory import get_subscription_id
    SnapshotRecoverySource, SnapshotRestoreRequest = cmd.get_models('SnapshotRecoverySource', 'SnapshotRestoreRequest')
    client = web_client_factory(cmd.cli_ctx)
    recover_config = not restore_content_only
    if all([source_resource_group, source_name]):
        # Restore from source app to target app
        sub_id = get_subscription_id(cmd.cli_ctx)
        source_id = "/subscriptions/" + sub_id + "/resourceGroups/" + source_resource_group + \
            "/providers/Microsoft.Web/sites/" + source_name
        if source_slot:
            source_id = source_id + "/slots/" + source_slot
        source = SnapshotRecoverySource(id=source_id)
        request = SnapshotRestoreRequest(overwrite=False, snapshot_time=time, recovery_source=source,
                                         recover_configuration=recover_config)
        if slot:
            return client.web_apps.begin_restore_snapshot_slot(resource_group_name, name, slot, request)
        return client.web_apps.begin_restore_snapshot(resource_group_name, name, request)
    if any([source_resource_group, source_name]):
        raise ArgumentUsageError('usage error: --source-resource-group and '
                                 '--source-name must both be specified if one is used')
    # Overwrite app with its own snapshot
    request = SnapshotRestoreRequest(overwrite=True, snapshot_time=time, recover_configuration=recover_config)
    if slot:
        return client.web_apps.begin_restore_snapshot_slot(resource_group_name, name, slot, request)
    return client.web_apps.begin_restore_snapshot(resource_group_name, name, request)


# pylint: disable=inconsistent-return-statements
def _create_db_setting(cmd, db_name, db_type, db_connection_string):
    DatabaseBackupSetting = cmd.get_models('DatabaseBackupSetting')
    if all([db_name, db_type, db_connection_string]):
        return [DatabaseBackupSetting(database_type=db_type, name=db_name, connection_string=db_connection_string)]
    if any([db_name, db_type, db_connection_string]):
        raise ArgumentUsageError('usage error: --db-name NAME --db-type TYPE --db-connection-string STRING')


def _parse_frequency(cmd, frequency):
    FrequencyUnit = cmd.get_models('FrequencyUnit')
    unit_part = frequency.lower()[-1]
    if unit_part == 'd':
        frequency_unit = FrequencyUnit.day
    elif unit_part == 'h':
        frequency_unit = FrequencyUnit.hour
    else:
        raise InvalidArgumentValueError('Frequency must end with d or h for "day" or "hour"')

    try:
        frequency_num = int(frequency[:-1])
    except ValueError:
        raise InvalidArgumentValueError('Frequency must start with a number')

    if frequency_num < 0:
        raise InvalidArgumentValueError('Frequency must be positive')

    return frequency_num, frequency_unit


def _get_deleted_apps_locations(cli_ctx):
    client = get_mgmt_service_client(cli_ctx, ResourceType.MGMT_RESOURCE_RESOURCES)
    web_provider = client.providers.get('Microsoft.Web')
    del_sites_resource = next((x for x in web_provider.resource_types if x.resource_type == 'deletedSites'), None)
    if del_sites_resource:
        return del_sites_resource.locations
    return []


def _get_local_git_url(cli_ctx, client, resource_group_name, name, slot=None):
    user = client.get_publishing_user()
    result = _generic_site_operation(cli_ctx, resource_group_name, name, 'get_source_control', slot)
    parsed = urlparse(result.repo_url)
    return '{}://{}@{}/{}.git'.format(parsed.scheme, user.publishing_user_name,
                                      parsed.netloc, name)


def _get_scm_url(cmd, resource_group_name, name, slot=None):
    from azure.mgmt.web.models import HostType
    app = _generic_site_operation(cmd.cli_ctx, resource_group_name, name, 'get', slot)
    for host in app.host_name_ssl_states or []:
        if host.host_type == HostType.repository:
            return "https://{}".format(host.name)

    # this should not happen, but throw anyway
    raise ResourceNotFoundError('Failed to retrieve Scm Uri')


def _get_host_url(cmd, resource_group_name, name):
    from azure.mgmt.web.models import HostType
    app = _generic_site_operation(cmd.cli_ctx, resource_group_name, name, 'get')
    for host in app.host_name_ssl_states or []:
        if host.host_type == HostType.standard:
            return "https://{}".format(host.name)

    # this should not happen, but throw anyway
    raise ResourceNotFoundError('Failed to retrieve Host Uri')


def get_publishing_user(cmd):
    client = web_client_factory(cmd.cli_ctx)
    return client.get_publishing_user()


def set_deployment_user(cmd, user_name, password=None):
    '''
    Update deployment credentials.(Note, all webapps in your subscription will be impacted)
    '''
    User = cmd.get_models('User')
    client = web_client_factory(cmd.cli_ctx)
    user = User(publishing_user_name=user_name)
    if password is None:
        try:
            password = prompt_pass(msg='Password: ', confirm=True)
        except NoTTYException:
            raise ArgumentUsageError('Please specify both username and password in non-interactive mode.')

    user.publishing_password = password
    return client.update_publishing_user(user)


def list_publishing_credentials(cmd, resource_group_name, name, slot=None):
    content = _generic_site_operation(cmd.cli_ctx, resource_group_name, name,
                                      'begin_list_publishing_credentials', slot)
    return content.result()


def list_publish_profiles(cmd, resource_group_name, name, slot=None, xml=False):
    import xmltodict
    content = _generic_site_operation(cmd.cli_ctx, resource_group_name, name,
                                      'list_publishing_profile_xml_with_secrets', slot, {"format": "WebDeploy"})
    full_xml = ''
    for f in content:
        full_xml += f.decode()

    if not xml:
        profiles = xmltodict.parse(full_xml, xml_attribs=True)['publishData']['publishProfile']
        converted = []

        if not isinstance(profiles, list):
            profiles = [profiles]

        for profile in profiles:
            new = {}
            for key in profile:
                # strip the leading '@' xmltodict put in for attributes
                new[key.lstrip('@')] = profile[key]
            converted.append(new)
        return converted

    cmd.cli_ctx.invocation.data['output'] = 'tsv'
    return full_xml


def enable_cd(cmd, resource_group_name, name, enable, slot=None):
    settings = []
    settings.append("DOCKER_ENABLE_CI=" + enable)

    update_app_settings(cmd, resource_group_name, name, settings, slot)

    return show_container_cd_url(cmd, resource_group_name, name, slot)


def show_container_cd_url(cmd, resource_group_name, name, slot=None):
    settings = get_app_settings(cmd, resource_group_name, name, slot)
    docker_enabled = False
    for setting in settings:
        if setting['name'] == 'DOCKER_ENABLE_CI' and setting['value'] == 'true':
            docker_enabled = True
            break

    cd_settings = {}
    cd_settings['DOCKER_ENABLE_CI'] = docker_enabled

    if docker_enabled:
        credentials = list_publishing_credentials(cmd, resource_group_name, name, slot)
        if credentials:
            cd_url = credentials.scm_uri + '/docker/hook'
            cd_settings['CI_CD_URL'] = cd_url
    else:
        cd_settings['CI_CD_URL'] = ''

    return cd_settings


def view_in_browser(cmd, resource_group_name, name, slot=None, logs=False):
    url = _get_url(cmd, resource_group_name, name, slot)
    open_page_in_browser(url)
    if logs:
        get_streaming_log(cmd, resource_group_name, name, provider=None, slot=slot)


def _get_url(cmd, resource_group_name, name, slot=None):
    SslState = cmd.get_models('SslState')
    site = _generic_site_operation(cmd.cli_ctx, resource_group_name, name, 'get', slot)
    if not site:
        raise ResourceNotFoundError("'{}' app doesn't exist".format(name))
    url = site.enabled_host_names[0]  # picks the custom domain URL incase a domain is assigned
    ssl_host = next((h for h in site.host_name_ssl_states
                     if h.ssl_state != SslState.disabled), None)
    return ('https' if ssl_host else 'http') + '://' + url


# TODO: expose new blob support
def config_diagnostics(cmd, resource_group_name, name, level=None,
                       application_logging=None, web_server_logging=None,
                       docker_container_logging=None, detailed_error_messages=None,
                       failed_request_tracing=None, slot=None):
    from azure.mgmt.web.models import (FileSystemApplicationLogsConfig, ApplicationLogsConfig,
                                       AzureBlobStorageApplicationLogsConfig, SiteLogsConfig,
                                       HttpLogsConfig, FileSystemHttpLogsConfig,
                                       EnabledConfig)
    client = web_client_factory(cmd.cli_ctx)
    # TODO: ensure we call get_site only once
    site = client.web_apps.get(resource_group_name, name)
    if not site:
        raise ResourceNotFoundError("'{}' app doesn't exist".format(name))

    application_logs = None
    if application_logging:
        fs_log = None
        blob_log = None
        level = level if application_logging != 'off' else False
        level = True if level is None else level
        if application_logging in ['filesystem', 'off']:
            fs_log = FileSystemApplicationLogsConfig(level=level)
        if application_logging in ['azureblobstorage', 'off']:
            blob_log = AzureBlobStorageApplicationLogsConfig(level=level, retention_in_days=3,
                                                             sas_url=None)
        application_logs = ApplicationLogsConfig(file_system=fs_log,
                                                 azure_blob_storage=blob_log)

    http_logs = None
    server_logging_option = web_server_logging or docker_container_logging
    if server_logging_option:
        # TODO: az blob storage log config currently not in use, will be impelemented later.
        # Tracked as Issue: #4764 on Github
        filesystem_log_config = None
        turned_on = server_logging_option != 'off'
        if server_logging_option in ['filesystem', 'off']:
            # 100 mb max log size, retention lasts 3 days. Yes we hard code it, portal does too
            filesystem_log_config = FileSystemHttpLogsConfig(retention_in_mb=100, retention_in_days=3,
                                                             enabled=turned_on)
        http_logs = HttpLogsConfig(file_system=filesystem_log_config, azure_blob_storage=None)

    detailed_error_messages_logs = (None if detailed_error_messages is None
                                    else EnabledConfig(enabled=detailed_error_messages))
    failed_request_tracing_logs = (None if failed_request_tracing is None
                                   else EnabledConfig(enabled=failed_request_tracing))
    site_log_config = SiteLogsConfig(application_logs=application_logs,
                                     http_logs=http_logs,
                                     failed_requests_tracing=failed_request_tracing_logs,
                                     detailed_error_messages=detailed_error_messages_logs)

    return _generic_site_operation(cmd.cli_ctx, resource_group_name, name, 'update_diagnostic_logs_config',
                                   slot, site_log_config)


def show_diagnostic_settings(cmd, resource_group_name, name, slot=None):
    return _generic_site_operation(cmd.cli_ctx, resource_group_name, name, 'get_diagnostic_logs_configuration', slot)


def show_deployment_log(cmd, resource_group, name, slot=None, deployment_id=None):
    import requests
    scm_url = _get_scm_url(cmd, resource_group, name, slot)
    headers = get_scm_site_headers(cmd.cli_ctx, name, resource_group, slot)

    deployment_log_url = ''
    if deployment_id:
        deployment_log_url = '{}/api/deployments/{}/log'.format(scm_url, deployment_id)
    else:
        deployments_url = '{}/api/deployments/'.format(scm_url)
        response = requests.get(deployments_url, headers=headers)

        if response.status_code != 200:
            raise CLIError("Failed to connect to '{}' with status code '{}' and reason '{}'".format(
                deployments_url, response.status_code, response.reason))

        sorted_logs = sorted(
            response.json(),
            key=lambda x: x['start_time'],
            reverse=True
        )
        if sorted_logs and sorted_logs[0]:
            deployment_log_url = sorted_logs[0].get('log_url', '')

    if deployment_log_url:
        response = requests.get(deployment_log_url, headers=headers)
        if response.status_code != 200:
            raise CLIError("Failed to connect to '{}' with status code '{}' and reason '{}'".format(
                deployment_log_url, response.status_code, response.reason))
        return response.json()
    return []


def list_deployment_logs(cmd, resource_group, name, slot=None):
    import requests

    scm_url = _get_scm_url(cmd, resource_group, name, slot)
    headers = get_scm_site_headers(cmd.cli_ctx, name, resource_group, slot)
    deployment_log_url = '{}/api/deployments/'.format(scm_url)

    response = requests.get(deployment_log_url, headers=headers)

    if response.status_code != 200:
        raise CLIError("Failed to connect to '{}' with status code '{}' and reason '{}'".format(
            scm_url, response.status_code, response.reason))

    return response.json() or []


def config_slot_auto_swap(cmd, resource_group_name, webapp, slot, auto_swap_slot=None, disable=None):
    client = web_client_factory(cmd.cli_ctx)
    site_config = client.web_apps.get_configuration_slot(resource_group_name, webapp, slot)
    site_config.auto_swap_slot_name = '' if disable else (auto_swap_slot or 'production')
    return _generic_site_operation(cmd.cli_ctx, resource_group_name, webapp, 'update_configuration', slot, site_config)


def list_slots(cmd, resource_group_name, webapp):
    client = web_client_factory(cmd.cli_ctx)
    slots = list(client.web_apps.list_slots(resource_group_name, webapp))
    for slot in slots:
        slot.name = slot.name.split('/')[-1]
        setattr(slot, 'app_service_plan', parse_resource_id(slot.server_farm_id)['name'])
        del slot.server_farm_id
    return slots


def swap_slot(cmd, resource_group_name, webapp, slot, target_slot=None, preserve_vnet=None, action='swap'):
    client = web_client_factory(cmd.cli_ctx)
    # Default isPreserveVnet to 'True' if preserve_vnet is 'None'
    isPreserveVnet = preserve_vnet if preserve_vnet is not None else 'true'
    # converstion from string to Boolean
    isPreserveVnet = bool(isPreserveVnet == 'true')
    CsmSlotEntity = cmd.get_models('CsmSlotEntity')
    slot_swap_entity = CsmSlotEntity(target_slot=target_slot or 'production', preserve_vnet=isPreserveVnet)
    if action == 'swap':
        poller = client.web_apps.begin_swap_slot(resource_group_name, webapp, slot, slot_swap_entity)
        return poller
    if action == 'preview':
        if slot is None:
            result = client.web_apps.apply_slot_config_to_production(resource_group_name, webapp, slot_swap_entity)
        else:
            result = client.web_apps.apply_slot_configuration_slot(resource_group_name, webapp, slot, slot_swap_entity)
        return result
    # we will reset both source slot and target slot
    if target_slot is None:
        client.web_apps.reset_production_slot_config(resource_group_name, webapp)
    else:
        client.web_apps.reset_slot_configuration_slot(resource_group_name, webapp, target_slot)
    return None


def delete_slot(cmd, resource_group_name, webapp, slot):
    client = web_client_factory(cmd.cli_ctx)
    # TODO: once swagger finalized, expose other parameters like: delete_all_slots, etc...
    client.web_apps.delete_slot(resource_group_name, webapp, slot)


def set_traffic_routing(cmd, resource_group_name, name, distribution):
    RampUpRule = cmd.get_models('RampUpRule')
    client = web_client_factory(cmd.cli_ctx)
    site = client.web_apps.get(resource_group_name, name)
    if not site:
        raise ResourceNotFoundError("'{}' app doesn't exist".format(name))
    configs = get_site_configs(cmd, resource_group_name, name)
    host_name_split = site.default_host_name.split('.', 1)
    host_name_suffix = '.' + host_name_split[1]
    host_name_val = host_name_split[0]
    configs.experiments.ramp_up_rules = []
    for r in distribution:
        slot, percentage = r.split('=')
        action_host_name_slot = host_name_val + "-" + slot
        configs.experiments.ramp_up_rules.append(RampUpRule(action_host_name=action_host_name_slot + host_name_suffix,
                                                            reroute_percentage=float(percentage),
                                                            name=slot))
    _generic_site_operation(cmd.cli_ctx, resource_group_name, name, 'update_configuration', None, configs)

    return configs.experiments.ramp_up_rules


def show_traffic_routing(cmd, resource_group_name, name):
    configs = get_site_configs(cmd, resource_group_name, name)
    return configs.experiments.ramp_up_rules


def clear_traffic_routing(cmd, resource_group_name, name):
    set_traffic_routing(cmd, resource_group_name, name, [])


def enable_credentials(cmd, resource_group_name, name, enable, slot=None):
    from azure.mgmt.web.models import CorsSettings
    configs = get_site_configs(cmd, resource_group_name, name, slot)
    if not configs.cors:
        configs.cors = CorsSettings()
    configs.cors.support_credentials = enable
    result = _generic_site_operation(cmd.cli_ctx, resource_group_name, name, 'update_configuration', slot, configs)
    return result.cors


def add_cors(cmd, resource_group_name, name, allowed_origins, slot=None):
    from azure.mgmt.web.models import CorsSettings
    configs = get_site_configs(cmd, resource_group_name, name, slot)
    if not configs.cors:
        configs.cors = CorsSettings()
    configs.cors.allowed_origins = (configs.cors.allowed_origins or []) + allowed_origins
    result = _generic_site_operation(cmd.cli_ctx, resource_group_name, name, 'update_configuration', slot, configs)
    return result.cors


def remove_cors(cmd, resource_group_name, name, allowed_origins, slot=None):
    configs = get_site_configs(cmd, resource_group_name, name, slot)
    if configs.cors:
        if allowed_origins:
            configs.cors.allowed_origins = [x for x in (configs.cors.allowed_origins or []) if x not in allowed_origins]
        else:
            configs.cors.allowed_origins = []
        configs = _generic_site_operation(cmd.cli_ctx, resource_group_name, name, 'update_configuration', slot, configs)
    return configs.cors


def show_cors(cmd, resource_group_name, name, slot=None):
    configs = get_site_configs(cmd, resource_group_name, name, slot)
    return configs.cors


def get_streaming_log(cmd, resource_group_name, name, provider=None, slot=None):
    # ping the site first to ensure that the site container is running
    # logsteam does not work if the site container is not running
    # See https://github.com/Azure/azure-cli/issues/23058
    ping_site(cmd, resource_group_name, name, slot)
    scm_url = _get_scm_url(cmd, resource_group_name, name, slot)
    streaming_url = scm_url + '/logstream'
    if provider:
        streaming_url += ('/' + provider.lstrip('/'))

    headers = get_scm_site_headers(cmd.cli_ctx, name, resource_group_name, slot)
    t = threading.Thread(target=_get_log, args=(streaming_url, headers))
    t.daemon = True
    t.start()

    while True:
        time.sleep(100)  # so that ctrl+c can stop the command


def ping_site(cmd, resource_group_name, name, slot, timeout=230):
    import urllib3
    try:
        site_url = _get_url(cmd, resource_group_name, name, slot)
        http = urllib3.PoolManager(timeout=urllib3.Timeout(connect=timeout, read=timeout))
        http.request('GET', site_url)
    except Exception:  # pylint: disable=broad-except
        logger.warning("Unable to reach the app.")
        raise


def download_historical_logs(cmd, resource_group_name, name, log_file=None, slot=None):
    scm_url = _get_scm_url(cmd, resource_group_name, name, slot)
    url = scm_url.rstrip('/') + '/dump'
    headers = get_scm_site_headers(cmd.cli_ctx, name, resource_group_name, slot)
    _get_log(url, headers, log_file)
    logger.warning('Downloaded logs to %s', log_file)


def _get_site_credential(cli_ctx, resource_group_name, name, slot=None):
    creds = _generic_site_operation(cli_ctx, resource_group_name, name, 'begin_list_publishing_credentials', slot)
    creds = creds.result()
    return (creds.publishing_user_name, creds.publishing_password)


def get_bearer_token(cli_ctx):
    from azure.cli.core._profile import Profile
    profile = Profile(cli_ctx=cli_ctx)
    credential, _, _ = profile.get_login_credentials()
    bearer_token = credential.get_token().token
    return bearer_token


def basic_auth_supported(cli_ctx, name, resource_group_name, slot=None):
    return _generic_site_operation(cli_ctx, resource_group_name, name, 'get_scm_allowed', slot).allow


# auth with basic auth if available
def get_scm_site_headers(cli_ctx, name, resource_group_name, slot=None, additional_headers=None):
    import urllib3

    is_flex = is_flex_functionapp(cli_ctx, resource_group_name, name)

    if not is_flex and basic_auth_supported(cli_ctx, name, resource_group_name, slot):
        logger.info("[AUTH]: basic")
        username, password = _get_site_credential(cli_ctx, resource_group_name, name, slot)
        headers = urllib3.util.make_headers(basic_auth=f"{username}:{password}")
    else:
        logger.info("[AUTH]: AAD")
        headers = urllib3.util.make_headers()
        headers["Authorization"] = f"Bearer {get_bearer_token(cli_ctx)}"
    headers['User-Agent'] = get_az_user_agent()
    headers['x-ms-client-request-id'] = cli_ctx.data['headers']['x-ms-client-request-id']
    # allow setting Content-Type, Cache-Control, etc. headers
    if additional_headers:
        for k, v in additional_headers.items():
            headers[k] = v

    return headers


def get_scm_site_headers_flex(cli_ctx, additional_headers=None):
    import urllib3

    logger.info("[AUTH]: AAD")
    headers = urllib3.util.make_headers()
    headers["Authorization"] = f"Bearer {get_bearer_token(cli_ctx)}"
    headers['User-Agent'] = get_az_user_agent()
    headers['x-ms-client-request-id'] = cli_ctx.data['headers']['x-ms-client-request-id']
    # allow setting Content-Type, Cache-Control, etc. headers
    if additional_headers:
        for k, v in additional_headers.items():
            headers[k] = v

    return headers


def _get_log(url, headers, log_file=None):
    http = get_pool_manager(url)
    r = http.request(
        'GET',
        url,
        headers=headers,
        preload_content=False
    )
    if r.status != 200:
        raise CLIError("Failed to connect to '{}' with status code '{}' and reason '{}'".format(
            url, r.status, r.reason))
    if log_file:  # download logs
        with open(log_file, 'wb') as f:
            while True:
                data = r.read(1024)
                if not data:
                    break
                f.write(data)
    else:  # streaming
        std_encoding = sys.stdout.encoding
        try:
            for chunk in r.stream():
                if chunk:
                    # Extra encode() and decode for stdout which does not support 'utf-8'
                    logger.warning(chunk.decode(encoding='utf-8', errors='replace')
                                   .encode(std_encoding, errors='replace')
                                   .decode(std_encoding, errors='replace')
                                   .rstrip('\n\r'))  # each line of log has CRLF.
        except Exception as ex:  # pylint: disable=broad-except
            logger.error("Log stream interrupted. Exiting live log stream.")
            logger.debug(ex)
        finally:
            r.release_conn()


def upload_ssl_cert(cmd, resource_group_name,
                    name, certificate_password,
                    certificate_file, slot=None,
                    certificate_name=None):
    Certificate = cmd.get_models('Certificate')
    client = web_client_factory(cmd.cli_ctx)
    webapp = _generic_site_operation(cmd.cli_ctx, resource_group_name, name, 'get', slot)
    cert_file = open(certificate_file, 'rb')
    cert_contents = cert_file.read()
    hosting_environment_profile_param = (webapp.hosting_environment_profile.name
                                         if webapp.hosting_environment_profile else '')

    try:
        thumb_print = _get_cert(certificate_password, certificate_file)
    except Exception as e:
        raise UnclassifiedUserFault(f"Failed to get the certificate's thumbprint with error: '{e}'. "
                                    "Please double check the certificate password.") from e
    if certificate_name:
        cert_name = certificate_name
    else:
        cert_name = _generate_cert_name(thumb_print, hosting_environment_profile_param,
                                        webapp.location, resource_group_name)
    cert = Certificate(password=certificate_password, pfx_blob=cert_contents,
                       location=webapp.location, server_farm_id=webapp.server_farm_id)
    return client.certificates.create_or_update(resource_group_name, cert_name, cert)


def _generate_cert_name(thumb_print, hosting_environment, location, resource_group_name):
    return "%s_%s_%s_%s" % (thumb_print, hosting_environment, location, resource_group_name)


def _get_cert(certificate_password, certificate_file):
    ''' Decrypts the .pfx file '''
    cert_password_bytes = certificate_password.encode('utf-8') if certificate_password else None
    with open(certificate_file, 'rb') as f:
        p12 = pkcs12.load_pkcs12(f.read(), cert_password_bytes)
    cert = p12.cert.certificate
    thumbprint = cert.fingerprint(hashes.SHA1()).hex().upper()
    return thumbprint


def list_ssl_certs(cmd, resource_group_name):
    client = web_client_factory(cmd.cli_ctx)
    return client.certificates.list_by_resource_group(resource_group_name)


def show_ssl_cert(cmd, resource_group_name, certificate_name):
    client = web_client_factory(cmd.cli_ctx)
    return client.certificates.get(resource_group_name, certificate_name)


def delete_ssl_cert(cmd, resource_group_name, certificate_thumbprint):
    client = web_client_factory(cmd.cli_ctx)
    webapp_certs = client.certificates.list_by_resource_group(resource_group_name)
    for webapp_cert in webapp_certs:
        if webapp_cert.thumbprint == certificate_thumbprint:
            return client.certificates.delete(resource_group_name, webapp_cert.name)
    raise ResourceNotFoundError("Certificate for thumbprint '{}' not found".format(certificate_thumbprint))


def import_ssl_cert(cmd, resource_group_name, name, key_vault, key_vault_certificate_name, certificate_name=None):
    Certificate = cmd.get_models('Certificate')
    client = web_client_factory(cmd.cli_ctx)
    webapp = client.web_apps.get(resource_group_name, name)
    if not webapp:
        raise ResourceNotFoundError("'{}' app doesn't exist in resource group {}".format(name, resource_group_name))
    server_farm_id = webapp.server_farm_id
    location = webapp.location
    kv_id = None
    if not is_valid_resource_id(key_vault):
        kv_client = get_mgmt_service_client(cmd.cli_ctx, ResourceType.MGMT_KEYVAULT)
        key_vaults = kv_client.vaults.list_by_subscription()
        for kv in key_vaults:
            if key_vault == kv.name:
                kv_id = kv.id
                break
    else:
        kv_id = key_vault

    if kv_id is None:
        kv_msg = 'The Key Vault {0} was not found in the subscription in context. ' \
                 'If your Key Vault is in a different subscription, please specify the full Resource ID: ' \
                 '\naz .. ssl import -n {1} -g {2} --key-vault-certificate-name {3} ' \
                 '--key-vault /subscriptions/[sub id]/resourceGroups/[rg]/providers/Microsoft.KeyVault/' \
                 'vaults/{0}'.format(key_vault, name, resource_group_name, key_vault_certificate_name)
        logger.warning(kv_msg)
        return

    kv_id_parts = parse_resource_id(kv_id)
    kv_name = kv_id_parts['name']
    kv_resource_group_name = kv_id_parts['resource_group']
    kv_subscription = kv_id_parts['subscription']

    # If in the public cloud, check if certificate is an app service certificate, in the same or a diferent
    # subscription
    kv_secret_name = None
    cloud_type = cmd.cli_ctx.cloud.name
    from azure.cli.core.commands.client_factory import get_subscription_id
    subscription_id = get_subscription_id(cmd.cli_ctx)
    if cloud_type.lower() == PUBLIC_CLOUD.lower():
        if kv_subscription.lower() != subscription_id.lower():
            diff_subscription_client = get_mgmt_service_client(cmd.cli_ctx, ResourceType.MGMT_APPSERVICE,
                                                               subscription_id=kv_subscription)
            ascs = diff_subscription_client.app_service_certificate_orders.list(api_version=VERSION_2022_09_01)
        else:
            ascs = client.app_service_certificate_orders.list(api_version=VERSION_2022_09_01)

        kv_secret_name = None
        for asc in ascs:
            if asc.name == key_vault_certificate_name:
                kv_secret_name = asc.certificates[key_vault_certificate_name].key_vault_secret_name

    # if kv_secret_name is not populated, it is not an appservice certificate, proceed for KV certificates
    if not kv_secret_name:
        kv_secret_name = key_vault_certificate_name

    if certificate_name:
        cert_name = certificate_name
    else:
        cert_name = '{}-{}-{}'.format(resource_group_name, kv_name, key_vault_certificate_name)

    lnk = 'https://azure.github.io/AppService/2016/05/24/Deploying-Azure-Web-App-Certificate-through-Key-Vault.html'
    lnk_msg = 'Find more details here: {}'.format(lnk)
    if not _check_service_principal_permissions(cmd, kv_resource_group_name, kv_name, kv_subscription):
        logger.warning('Unable to verify Key Vault permissions.')
        logger.warning('You may need to grant Microsoft.Azure.WebSites service principal the Secret:Get permission')
        logger.warning(lnk_msg)

    kv_cert_def = Certificate(location=location, key_vault_id=kv_id, password='',
                              key_vault_secret_name=kv_secret_name, server_farm_id=server_farm_id)

    return client.certificates.create_or_update(name=cert_name, resource_group_name=resource_group_name,
                                                certificate_envelope=kv_cert_def)


def create_managed_ssl_cert(cmd, resource_group_name, name, hostname, slot=None, certificate_name=None):
    Certificate = cmd.get_models('Certificate')
    hostname = hostname.lower()
    client = web_client_factory(cmd.cli_ctx)
    webapp = _generic_site_operation(cmd.cli_ctx, resource_group_name, name, 'get', slot)
    if not webapp:
        slot_text = "Deployment slot {} in ".format(slot) if slot else ''
        raise ResourceNotFoundError("{0}app {1} doesn't exist in resource group {2}".format(slot_text,
                                                                                            name,
                                                                                            resource_group_name))

    parsed_plan_id = parse_resource_id(webapp.server_farm_id)
    plan_info = client.app_service_plans.get(parsed_plan_id['resource_group'], parsed_plan_id['name'])
    if plan_info.sku.tier.upper() == 'FREE' or plan_info.sku.tier.upper() == 'SHARED':
        raise ValidationError('Managed Certificate is not supported on Free and Shared tier.')

    if not _verify_hostname_binding(cmd, resource_group_name, name, hostname, slot):
        slot_text = " --slot {}".format(slot) if slot else ""
        raise ValidationError("Hostname (custom domain) '{0}' is not registered with {1}. "
                              "Use 'az webapp config hostname add --resource-group {2} "
                              "--webapp-name {1}{3} --hostname {0}' "
                              "to register the hostname.".format(hostname, name, resource_group_name, slot_text))

    server_farm_id = webapp.server_farm_id
    location = webapp.location
    easy_cert_def = Certificate(location=location, canonical_name=hostname,
                                server_farm_id=server_farm_id, password='')

    # TODO: Update manual polling to use LongRunningOperation once backend API & new SDK supports polling
    try:
        certificate_name = hostname if not certificate_name else certificate_name
        return client.certificates.create_or_update(name=certificate_name, resource_group_name=resource_group_name,
                                                    certificate_envelope=easy_cert_def)
    except Exception as ex:
        poll_url = ex.response.headers['Location'] if 'Location' in ex.response.headers else None
        if ex.response.status_code == 202 and poll_url:
            r = send_raw_request(cmd.cli_ctx, method='get', url=poll_url)
            poll_timeout = time.time() + 60 * 2  # 2 minute timeout

            while r.status_code != 200 and time.time() < poll_timeout:
                time.sleep(5)
                r = send_raw_request(cmd.cli_ctx, method='get', url=poll_url)

            if r.status_code == 200:
                try:
                    return r.json()
                except ValueError:
                    return r.text
            logger.warning("Managed Certificate creation in progress. Please use the command "
                           "'az webapp config ssl show -g %s --certificate-name %s' "
                           " to view your certificate once it is created", resource_group_name, certificate_name)
            return
        raise CLIError(ex)


def _check_service_principal_permissions(cmd, resource_group_name, key_vault_name, key_vault_subscription):
    from azure.cli.command_modules.role import graph_client_factory, GraphError
    graph_client = graph_client_factory(cmd.cli_ctx)
    from azure.cli.core.commands.client_factory import get_subscription_id
    subscription = get_subscription_id(cmd.cli_ctx)
    # Cannot check if key vault is in another subscription
    if subscription != key_vault_subscription:
        return False
    kv_client = get_mgmt_service_client(cmd.cli_ctx, ResourceType.MGMT_KEYVAULT)
    vault = kv_client.vaults.get(resource_group_name=resource_group_name, vault_name=key_vault_name)
    # Check for Microsoft.Azure.WebSites app registration
    AZURE_PUBLIC_WEBSITES_APP_ID = 'abfa0a7c-a6b6-4736-8310-5855508787cd'
    AZURE_GOV_WEBSITES_APP_ID = '6a02c803-dafd-4136-b4c3-5a6f318b4714'
    for policy in vault.properties.access_policies:
        try:
            sp = graph_client.service_principal_get(policy.object_id)
            if sp['appId'] == AZURE_PUBLIC_WEBSITES_APP_ID or sp['appId'] == AZURE_GOV_WEBSITES_APP_ID:
                for perm in policy.permissions.secrets:
                    if perm == "Get":
                        return True
        except GraphError:
            pass  # Lookup will fail for non service principals (users, groups, etc.)
    return False


def _update_host_name_ssl_state(cmd, resource_group_name, webapp_name, webapp,
                                host_name, ssl_state, thumbprint, slot=None):
    Site, HostNameSslState = cmd.get_models('Site', 'HostNameSslState')
    updated_webapp = Site(host_name_ssl_states=[HostNameSslState(name=host_name,
                                                                 ssl_state=ssl_state,
                                                                 thumbprint=thumbprint,
                                                                 to_update=True)],
                          location=webapp.location, tags=webapp.tags)
    return _generic_site_operation(cmd.cli_ctx, resource_group_name, webapp_name, 'begin_create_or_update',
                                   slot, updated_webapp)


def _update_ssl_binding(cmd, resource_group_name, name, certificate_thumbprint, ssl_type, hostname, slot=None):
    client = web_client_factory(cmd.cli_ctx)
    webapp = client.web_apps.get(resource_group_name, name)
    if not webapp:
        raise ResourceNotFoundError("'{}' app doesn't exist".format(name))

    cert_resource_group_name = parse_resource_id(webapp.server_farm_id)['resource_group']
    webapp_certs = client.certificates.list_by_resource_group(cert_resource_group_name)

    found_cert = None
    # search for a cert that matches in the app service plan's RG
    for webapp_cert in webapp_certs:
        if webapp_cert.thumbprint == certificate_thumbprint:
            found_cert = webapp_cert
    # search for a cert that matches in the webapp's RG
    if not found_cert:
        webapp_certs = client.certificates.list_by_resource_group(resource_group_name)
        for webapp_cert in webapp_certs:
            if webapp_cert.thumbprint == certificate_thumbprint:
                found_cert = webapp_cert
    # search for a cert that matches in the subscription, filtering on the serverfarm
    if not found_cert:
        sub_certs = client.certificates.list(filter=f"ServerFarmId eq '{webapp.server_farm_id}'")
        found_cert = next(iter([c for c in sub_certs if c.thumbprint == certificate_thumbprint]), None)
    if found_cert:
        if not hostname:
            if len(found_cert.host_names) == 1 and not found_cert.host_names[0].startswith('*'):
                return _update_host_name_ssl_state(cmd, resource_group_name, name, webapp,
                                                   found_cert.host_names[0], ssl_type,
                                                   certificate_thumbprint, slot)
            query_result = list_hostnames(cmd, resource_group_name, name, slot)
            hostnames_in_webapp = [x.name.split('/')[-1] for x in query_result]
            to_update = _match_host_names_from_cert(found_cert.host_names, hostnames_in_webapp)
        else:
            to_update = [hostname]
        for h in to_update:
            _update_host_name_ssl_state(cmd, resource_group_name, name, webapp,
                                        h, ssl_type, certificate_thumbprint, slot)

        return show_app(cmd, resource_group_name, name, slot)

    raise ResourceNotFoundError("Certificate for thumbprint '{}' not found.".format(certificate_thumbprint))


def bind_ssl_cert(cmd, resource_group_name, name, certificate_thumbprint, ssl_type, hostname=None, slot=None):
    SslState = cmd.get_models('SslState')
    return _update_ssl_binding(cmd, resource_group_name, name, certificate_thumbprint,
                               SslState.sni_enabled if ssl_type == 'SNI' else SslState.ip_based_enabled, hostname, slot)


def unbind_ssl_cert(cmd, resource_group_name, name, certificate_thumbprint, hostname=None, slot=None):
    SslState = cmd.get_models('SslState')
    return _update_ssl_binding(cmd, resource_group_name, name,
                               certificate_thumbprint, SslState.disabled, hostname, slot)


def _match_host_names_from_cert(hostnames_from_cert, hostnames_in_webapp):
    # the goal is to match '*.foo.com' with host name like 'admin.foo.com', 'logs.foo.com', etc
    matched = set()
    for hostname in hostnames_from_cert:
        if hostname.startswith('*'):
            for h in hostnames_in_webapp:
                if hostname[hostname.find('.'):] == h[h.find('.'):]:
                    matched.add(h)
        elif hostname in hostnames_in_webapp:
            matched.add(hostname)
    return matched


# help class handles runtime stack in format like 'node|6.1', 'php|5.5'
# pylint: disable=too-few-public-methods
class _AbstractStackRuntimeHelper:
    def __init__(self, cmd, linux=False, windows=False):
        self._cmd = cmd
        self._client = web_client_factory(cmd.cli_ctx)
        self._linux = linux
        self._windows = windows
        self._stacks = []

    @property
    def stacks(self):
        self._load_stacks()
        return self._stacks

    def _get_raw_stacks_from_api(self):
        raise NotImplementedError

    # updates self._stacks
    def _parse_raw_stacks(self, stacks):
        raise NotImplementedError

    def _load_stacks(self):
        if self._stacks:
            return
        stacks = self._get_raw_stacks_from_api()
        self._parse_raw_stacks(stacks)


# WebApps stack class
class _StackRuntimeHelper(_AbstractStackRuntimeHelper):
    DEFAULT_DELIMETER = "|"  # character that separates runtime name from version
    ALLOWED_DELIMETERS = "|:"  # delimiters allowed: '|', ':'

    # pylint: disable=too-few-public-methods
    class Runtime:
        def __init__(self, display_name=None, configs=None, github_actions_properties=None, linux=False):
            self.display_name = display_name
            self.configs = configs if configs is not None else dict()
            self.github_actions_properties = github_actions_properties
            self.linux = linux

    def __init__(self, cmd, linux=False, windows=False):
        # TODO try and get API support for this so it isn't hardcoded
        self.windows_config_mappings = {
            'node': 'WEBSITE_NODE_DEFAULT_VERSION',
            'python': 'python_version',
            'php': 'php_version',
            'aspnet': 'net_framework_version',
            'dotnet': 'net_framework_version',
            'dotnetcore': None
        }
        super().__init__(cmd, linux=linux, windows=windows)

    def get_stack_names_only(self, delimiter=None):
        windows_stacks = [s.display_name for s in self.stacks if not s.linux]
        linux_stacks = [s.display_name for s in self.stacks if s.linux]
        if delimiter is not None:
            windows_stacks = [n.replace(self.DEFAULT_DELIMETER, delimiter) for n in windows_stacks]
            linux_stacks = [n.replace(self.DEFAULT_DELIMETER, delimiter) for n in linux_stacks]
        if self._linux and not self._windows:
            return linux_stacks
        if self._windows and not self._linux:
            return windows_stacks
        return {LINUX_OS_NAME: linux_stacks, WINDOWS_OS_NAME: windows_stacks}

    def _get_raw_stacks_from_api(self):
        return list(self._client.provider.get_web_app_stacks(stack_os_type=None))

    def _parse_raw_stacks(self, stacks):
        for lang in stacks:
            if lang.display_text.lower() == "java":
                continue  # info on java stacks is taken from the "java containers" stacks
            for major_version in lang.major_versions:
                if self._linux:
                    self._parse_major_version_linux(major_version, self._stacks)
                if self._windows:
                    self._parse_major_version_windows(major_version, self._stacks, self.windows_config_mappings)

    @classmethod
    def remove_delimiters(cls, runtime):
        if not runtime:
            return runtime
        runtime = re.split("[{}]".format(cls.ALLOWED_DELIMETERS), runtime)
        return cls.DEFAULT_DELIMETER.join(filter(None, runtime))

    def resolve(self, display_name, linux=False):
        display_name = display_name.lower()
        stack = next((s for s in self.stacks if s.linux == linux and s.display_name.lower() == display_name), None)
        if stack is None:  # help convert previously acceptable stack names into correct ones if runtime not found
            old_to_new_windows = {
                "node|12-lts": "node|12lts",
                "node|14-lts": "node|14lts",
                "node|16-lts": "node|16lts",
                "dotnet|5.0": "dotnet|5",
                "dotnet|6.0": "dotnet|6",
            }
            old_to_new_linux = {
                "dotnet|5.0": "dotnetcore|5.0",
                "dotnet|6.0": "dotnetcore|6.0",
            }
            if linux:
                display_name = old_to_new_linux.get(display_name)
            else:
                display_name = old_to_new_windows.get(display_name)
            stack = next((s for s in self.stacks if s.linux == linux and s.display_name.lower() == display_name), None)
        return stack

    @classmethod
    def get_site_config_setter(cls, runtime, linux=False):
        if linux:
            return cls.update_site_config
        return cls.update_site_appsettings if 'node' in runtime.display_name.lower() else cls.update_site_config

    # assumes non-java
    def get_default_version(self, lang, linux=False, get_windows_config_version=False):
        versions = self.get_version_list(lang, linux, get_windows_config_version)
        versions.sort()
        if not versions:
            os = WINDOWS_OS_NAME if not linux else LINUX_OS_NAME
            raise ValidationError("Invalid language type {} for OS {}".format(lang, os))
        return versions[0]

    # assumes non-java
    def get_version_list(self, lang, linux=False, get_windows_config_version=False):
        lang = lang.upper()
        versions = []

        for s in self.stacks:
            if s.linux == linux:
                l_name, v, *_ = s.display_name.upper().split("|")
                if l_name == lang:
                    if get_windows_config_version:
                        versions.append(s.configs[self.windows_config_mappings[lang.lower()]])
                    else:
                        versions.append(v)

        return versions

    @staticmethod
    def update_site_config(stack, site_config, cmd=None):
        for k, v in stack.configs.items():
            setattr(site_config, k, v)
        return site_config

    @staticmethod
    def update_site_appsettings(cmd, stack, site_config):
        NameValuePair = cmd.get_models('NameValuePair')
        if site_config.app_settings is None:
            site_config.app_settings = []

        for k, v in stack.configs.items():
            already_in_appsettings = False
            for app_setting in site_config.app_settings:
                if app_setting.name == k:
                    already_in_appsettings = True
                    app_setting.value = v
            if not already_in_appsettings:
                site_config.app_settings.append(NameValuePair(name=k, value=v))
        return site_config

    # format a (non-java) windows runtime display text
    # TODO get API to return more CLI-friendly display text for windows stacks
    @classmethod
    def _format_windows_display_text(cls, display_text):
        t = display_text.upper()
        t = t.replace(".NET CORE", NETCORE_RUNTIME_NAME.upper())
        t = t.replace("ASP.NET", ASPDOTNET_RUNTIME_NAME.upper())
        t = t.replace(".NET", DOTNET_RUNTIME_NAME)
        t = re.sub(r"\(.*\)", "", t)  # remove "(LTS)"
        return t.replace(" ", "|", 1).replace(" ", "")

    @classmethod
    def _is_valid_runtime_setting(cls, runtime_setting):
        return runtime_setting is not None and not runtime_setting.is_hidden and not runtime_setting.is_deprecated

    @classmethod
    def _get_runtime_setting(cls, minor_version, linux, java):
        if not linux:
            if not java:
                return minor_version.stack_settings.windows_runtime_settings
            return minor_version.stack_settings.windows_container_settings
        if not java:
            return minor_version.stack_settings.linux_runtime_settings
        return minor_version.stack_settings.linux_container_settings

    @classmethod
    def _get_valid_minor_versions(cls, major_version, linux, java=False):
        def _filter(minor_version):
            return cls._is_valid_runtime_setting(cls._get_runtime_setting(minor_version, linux, java))
        return [m for m in major_version.minor_versions if _filter(m)]

    def _parse_major_version_windows(self, major_version, parsed_results, config_mappings):
        minor_java_versions = self._get_valid_minor_versions(major_version, linux=False, java=True)
        default_java_version = next(iter(minor_java_versions), None)
        if default_java_version:
            container_settings = default_java_version.stack_settings.windows_container_settings
            # TODO get the API to return java versions in a more parseable way
            for java_version in ["1.8", "11", "17"]:
                java_container = container_settings.java_container
                container_version = container_settings.java_container_version
                if container_version.upper() == "SE":
                    java_container = "Java SE"
                    if java_version == "1.8":
                        container_version = "8"
                    else:
                        container_version = java_version
                runtime_name = "{}|{}|{}|{}".format("java",
                                                    java_version,
                                                    java_container,
                                                    container_version)
                gh_actions_version = "8" if java_version == "1.8" else java_version
                gh_actions_runtime = "{}, {}, {}".format(java_version,
                                                         java_container.lower().replace(" se", ""),
                                                         container_settings.java_container_version.lower())
                if java_container == "Java SE":  # once runtime name is set, reset configs to correct values
                    java_container = "JAVA"
                    container_version = "SE"
                runtime = self.Runtime(display_name=runtime_name,
                                       configs={"java_version": java_version,
                                                "java_container": java_container,
                                                "java_container_version": container_version},
                                       github_actions_properties={"github_actions_version": gh_actions_version,
                                                                  "app_runtime": "java",
                                                                  "app_runtime_version": gh_actions_runtime},
                                       linux=False)
                parsed_results.append(runtime)
        else:
            minor_versions = self._get_valid_minor_versions(major_version, linux=False, java=False)
            for minor_version in minor_versions:
                settings = minor_version.stack_settings.windows_runtime_settings
                runtime_name = self._format_windows_display_text(minor_version.display_text)

                runtime = self.Runtime(display_name=runtime_name, linux=False)
                lang_name = runtime_name.split("|")[0].lower()
                config_key = config_mappings.get(lang_name)

                if config_key:
                    runtime.configs[config_key] = settings.runtime_version
                gh_properties = settings.git_hub_action_settings
                if gh_properties.is_supported:
                    runtime.github_actions_properties = {"github_actions_version": gh_properties.supported_version}

                parsed_results.append(runtime)

    def _parse_major_version_linux(self, major_version, parsed_results):
        minor_java_versions = self._get_valid_minor_versions(major_version, linux=True, java=True)
        default_java_version_linux = next(iter(minor_java_versions), None)
        if default_java_version_linux:
            linux_container_settings = default_java_version_linux.stack_settings.linux_container_settings
            runtimes = [(linux_container_settings.additional_properties.get("java17Runtime"), "17"),
                        (linux_container_settings.java11_runtime, "11"),
                        (linux_container_settings.java8_runtime, "8")]
            for runtime_name, version in [(r, v) for (r, v) in runtimes if r is not None]:
                runtime = self.Runtime(display_name=runtime_name,
                                       configs={"linux_fx_version": runtime_name},
                                       github_actions_properties={"github_actions_version": version},
                                       linux=True,
                                       )
                parsed_results.append(runtime)
        else:
            minor_versions = self._get_valid_minor_versions(major_version, linux=True, java=False)
            for minor_version in minor_versions:
                settings = minor_version.stack_settings.linux_runtime_settings
                runtime_name = settings.runtime_version
                runtime = self.Runtime(display_name=runtime_name,
                                       configs={"linux_fx_version": runtime_name},
                                       linux=True,
                                       )
                gh_properties = settings.git_hub_action_settings
                if gh_properties.is_supported:
                    runtime.github_actions_properties = {"github_actions_version": gh_properties.supported_version}
                parsed_results.append(runtime)

    # override _load_stacks() to call this method to use hardcoded stacks
    def _load_stacks_hardcoded(self):
        import os
        stacks_file = os.path.abspath(os.path.join(os.path.abspath(__file__), '../resources/WebappRuntimeStacks.json'))
        if self._stacks:
            return
        stacks = []
        if self._linux:
            stacks_json = get_file_json(stacks_file)['linux']
            for r in stacks_json:
                stacks.append(self.Runtime(display_name=r.get("displayName"),
                                           configs=r.get("configs"),
                                           github_actions_properties=r.get("github_actions_properties"),
                                           linux=True))
        if self._windows:  # Windows stacks
            stacks_json = get_file_json(stacks_file)['windows']
            for r in stacks_json:
                stacks.append(self.Runtime(display_name=r.get("displayName"),
                                           configs=r.get("configs"),
                                           github_actions_properties=r.get("github_actions_properties"),
                                           linux=False))
        self._stacks = stacks


class _FlexFunctionAppStackRuntimeHelper:
    class Runtime:
        def __init__(self, name, version, app_insights=False, default=False, sku=None, end_of_life_date=None, runtime_info=None, github_actions_properties=None):
            self.name = name
            self.version = version
            self.app_insights = app_insights
            self.default = default
            self.sku = sku
            self.end_of_life_date = end_of_life_date
            self.runtime_info = runtime_info
            self.github_actions_properties = github_actions_properties
    
    class GithubActionsProperties:
        def __init__(self, is_supported, supported_version):
            self.is_supported = is_supported
            self.supported_version = supported_version

    def __init__(self, cmd, location, runtime, runtime_version=None):
        self._cmd = cmd
        self._location = location
        self._runtime = runtime
        self._runtime_version = runtime_version
        self._stacks = []

    @property
    def stacks(self):
        self._load_stacks()
        return self._stacks

    def get_flex_raw_function_app_stacks(self, cmd, location, runtime):
        stacks_api_url = '/providers/Microsoft.Web/locations/{}/functionAppStacks?api-version=2020-10-01&removeHiddenStacks=true&removeDeprecatedStacks=true&stack={}'
        request_url = cmd.cli_ctx.cloud.endpoints.resource_manager + stacks_api_url.format(location, runtime)
        response = send_raw_request(cmd.cli_ctx, "GET", request_url)
        return response.json()['value']

    def _parse_raw_stacks(self, stacks):
        runtime_to_version = {}
        for runtime in stacks:
            for major_version in runtime['properties']['majorVersions']:
                for minor_version in major_version['minorVersions']:
                    runtime_version = minor_version['value']
                    runtime_settings = minor_version['stackSettings']['linuxRuntimeSettings']
                    runtime_name = (runtime_settings['appSettingsDictionary']['FUNCTIONS_WORKER_RUNTIME'] or
                                    runtime['name'])
                    skus = runtime_settings['Sku']
                    github_actions_settings = runtime_settings['gitHubActionSettings']
                    if skus is None:
                        continue
                    
                    for sku in skus:
                        if sku['skuCode'] != 'FC1':
                            continue
                        
                        function_app_config = sku['functionAppConfigProperties']
                        
                        github_actions_properties = {
                            'is_supported': github_actions_settings.get('isSupported', False),
                            'supported_version': github_actions_settings['supportedVersion'],
                        }
                        
                        runtime_version_properties = {
                            'isDefault': runtime_settings.get('isDefault', False),
                            'sku': sku,
                            'applicationInsights': runtime_settings['appInsightsSettings']['isSupported'],
                            'endOfLifeDate': runtime_settings['endOfLifeDate'],
                            'runtime_info': function_app_config,
                            'github_actions_properties': self.GithubActionsProperties(**github_actions_properties)
                        }

                        runtime_to_version[runtime_name] = runtime_to_version.get(runtime_name, dict())
                        runtime_to_version[runtime_name][runtime_version] = runtime_version_properties

        for runtime_name, versions in runtime_to_version.items():
            for version_name, version_properties in versions.items():
                r = self._create_runtime_from_properties(runtime_name, version_name, version_properties)
                self._stacks.append(r)

    def _create_runtime_from_properties(self, runtime_name, version_name, version_properties):
        return self.Runtime(name=runtime_name,
                            version=version_name,
                            app_insights=version_properties['applicationInsights'],
                            default=version_properties['isDefault'],
                            sku=version_properties['sku'],
                            end_of_life_date=version_properties['endOfLifeDate'],
                            runtime_info=version_properties['runtime_info'],
                            github_actions_properties=version_properties['github_actions_properties'])

    def _load_stacks(self):
        if self._stacks:
            return
        stacks = self.get_flex_raw_function_app_stacks(self._cmd, self._location, self._runtime)
        self._parse_raw_stacks(stacks)

    def resolve(self, runtime, version=None):
        runtimes = self.stacks
        if not runtimes:
            raise ValidationError("Runtime {} not supported for function apps on the Flex Consumption plan".format(runtime))
        if version is None:
            return self.get_default_version()
        matched_runtime_version = next((r for r in runtimes if r.version == version), None)
        if not matched_runtime_version:
            old_to_new_version = {
                "11": "11.0",
                "8": "8.0",
                "7": "7.0",
                "6.0": "6",
                "1.8": "8.0",
                "17": "17.0"
            }
            new_version = old_to_new_version.get(version)
            matched_runtime_version = next((r for r in runtimes if r.version == new_version), None)
        if not matched_runtime_version:
            versions = [r.version for r in runtimes]
            raise ValidationError("Invalid version {0} for runtime {1} for function apps on the Flex Consumption"
                                  " plan. Supported versions for runtime {1} are {2}."
                                  .format(version, runtime, versions))
        return matched_runtime_version

    def get_default_version(self):
        runtimes = self.stacks
        runtimes.sort(key=lambda r: r.default, reverse=True)
        return runtimes[0]


class _FunctionAppStackRuntimeHelper(_AbstractStackRuntimeHelper):
    # pylint: disable=too-few-public-methods,too-many-instance-attributes
    class Runtime:
        def __init__(self, name=None, version=None, is_preview=False, supported_func_versions=None, linux=False,
                     app_settings_dict=None, site_config_dict=None, app_insights=False, default=False,
                     github_actions_properties=None):
            self.name = name
            self.version = version
            self.is_preview = is_preview
            self.supported_func_versions = [] if not supported_func_versions else supported_func_versions
            self.linux = linux
            self.app_settings_dict = dict() if not app_settings_dict else app_settings_dict
            self.site_config_dict = dict() if not site_config_dict else site_config_dict
            self.app_insights = app_insights
            self.default = default
            self.github_actions_properties = github_actions_properties

            self.display_name = "{}|{}".format(name, version) if version else name

        # used for displaying stacks
        def to_dict(self):
            d = {"runtime": self.name,
                 "version": self.version,
                 "supported_functions_versions": self.supported_func_versions}
            if self.linux:
                d["linux_fx_version"] = self.site_config_dict.linux_fx_version
            return d

    class RuntimeEOL:
        def __init__(self, name=None, version=None, eol=None):
            self.name = name
            self.version = version
            self.eol = eol
            self.display_name = "{}|{}".format(name, version)
            self.deprecation_link = LANGUAGE_EOL_DEPRECATION_NOTICES.get(self.display_name)

    def __init__(self, cmd, linux=False, windows=False):
        self.disallowed_functions_versions = {"~1", "~2", "~3"}
        self.KEYS = FUNCTIONS_STACKS_API_KEYS()
        self.end_of_life_dates = []
        super().__init__(cmd, linux=linux, windows=windows)

    def validate_end_of_life_date(self, runtime, version):
        from dateutil.relativedelta import relativedelta
        today = datetime.datetime.now(datetime.timezone.utc)
        six_months = today + relativedelta(months=+6)
        runtimes_eol = [r for r in self.end_of_life_dates if runtime == r.name]
        matched_runtime_eol = next((r for r in runtimes_eol if r.version == version), None)
        if matched_runtime_eol:
            eol = matched_runtime_eol.eol
            runtime_deprecation_link = matched_runtime_eol.deprecation_link or ''

            if eol < today:
                raise ValidationError('{} has reached EOL on {} and is no longer supported. {}'
                                      .format(runtime, eol.date(), runtime_deprecation_link))
            if eol < six_months:
                logger.warning('%s will reach EOL on %s and will no longer be supported. %s',
                               runtime, eol.date(), runtime_deprecation_link)

    def resolve(self, runtime, version=None, functions_version=None, linux=False, disable_version_error=False):
        stacks = self.stacks
        runtimes = [r for r in stacks if r.linux == linux and runtime == r.name]
        os = LINUX_OS_NAME if linux else WINDOWS_OS_NAME
        if not runtimes:
            supported_runtimes = [r.name for r in stacks if r.linux == linux]
            raise ValidationError("Runtime {0} not supported for os {1}. Supported runtimes for os {1} are: {2}. "
                                  "Run 'az functionapp list-runtimes' for more details on supported runtimes. "
                                  .format(runtime, os, supported_runtimes))
        if version is None:
            matched_runtime_version = self.get_default_version(runtime, functions_version, linux)
            self.validate_end_of_life_date(
                matched_runtime_version.name,
                matched_runtime_version.version
            )
            return matched_runtime_version
        matched_runtime_version = next((r for r in runtimes if r.version == version), None)
        if not matched_runtime_version:
            # help convert previously acceptable versions into correct ones if match not found
            old_to_new_version = {
                "11": "11.0",
                "8": "8.0",
                "8.0": "8",
                "7": "7.0",
                "6.0": "6",
                "1.8": "8.0",
                "17": "17.0"
            }
            new_version = old_to_new_version.get(version)
            matched_runtime_version = next((r for r in runtimes if r.version == new_version), None)
            if matched_runtime_version is not None:
                version = new_version

        self.validate_end_of_life_date(
            runtime,
            version
        )

        if not matched_runtime_version:
            versions = [r.version for r in runtimes]
            if disable_version_error:
                return None
            raise ValidationError("Invalid version: {0} for runtime {1} and os {2}. Supported versions for runtime "
                                  "{1} and os {2} are: {3}. "
                                  "Run 'az functionapp list-runtimes' for more details on supported runtimes. "
                                  .format(version, runtime, os, versions))
        if functions_version not in matched_runtime_version.supported_func_versions:
            supported_func_versions = matched_runtime_version.supported_func_versions
            raise ValidationError("Functions version {} is not supported for runtime {} with version {} and os {}. "
                                  "Supported functions versions are {}. "
                                  "Run 'az functionapp list-runtimes' for more details on supported runtimes. "
                                  .format(functions_version, runtime, version, os, supported_func_versions))
        return matched_runtime_version

    def get_default_version(self, runtime, functions_version, linux=False):
        runtimes = [r for r in self.stacks if r.linux == linux and r.name == runtime]
        runtimes.sort(key=lambda r: r.default, reverse=True)  # make runtimes with default=True appear first
        for r in runtimes:
            if functions_version in r.supported_func_versions:
                return r
        raise ValidationError("Could not find a runtime version for runtime {} with functions version {} and os {}"
                              "Run 'az functionapp list-runtimes' for more details on supported runtimes. ")

    def _get_raw_stacks_from_api(self):
        return list(self._client.provider.get_function_app_stacks(stack_os_type=None))

    # remove non-digit or non-"." chars
    @classmethod
    def _format_version_name(cls, name):
        return re.sub(r"[^\d\.]", "", name)

    # format version names while maintaining uniqueness
    def _format_version_names(self, runtime_to_version):
        formatted_runtime_to_version = {}
        for runtime, versions in runtime_to_version.items():
            formatted_runtime_to_version[runtime] = formatted_runtime_to_version.get(runtime, dict())
            for version_name, version_info in versions.items():
                formatted_name = self._format_version_name(version_name)
                if formatted_name in formatted_runtime_to_version[runtime]:
                    formatted_name = version_name.lower().replace(" ", "-")
                formatted_runtime_to_version[runtime][formatted_name] = version_info
        return formatted_runtime_to_version

    @classmethod
    def _format_function_version(cls, v):
        return v.replace("~", "")

    def _get_valid_function_versions(self, runtime_settings):
        supported_function_versions = runtime_settings.supported_functions_extension_versions
        valid_versions = []
        for v in supported_function_versions:
            if v not in self.disallowed_functions_versions:
                valid_versions.append(self._format_version_name(v))
        return valid_versions

    def _parse_minor_version(self, runtime_settings, major_version_name, minor_version_name, runtime_to_version,
                             runtime_to_version_eol):
        runtime_name = (runtime_settings.app_settings_dictionary.get(self.KEYS.FUNCTIONS_WORKER_RUNTIME) or
                        major_version_name)
        if not runtime_settings.is_deprecated:
            functions_versions = self._get_valid_function_versions(runtime_settings)
            if functions_versions:
                runtime_version_properties = {
                    self.KEYS.IS_PREVIEW: runtime_settings.is_preview,
                    self.KEYS.SUPPORTED_EXTENSION_VERSIONS: functions_versions,
                    self.KEYS.APP_SETTINGS_DICT: runtime_settings.app_settings_dictionary,
                    self.KEYS.APPLICATION_INSIGHTS: runtime_settings.app_insights_settings.is_supported,
                    self.KEYS.SITE_CONFIG_DICT: runtime_settings.site_config_properties_dictionary,
                    self.KEYS.IS_DEFAULT: bool(runtime_settings.is_default),
                    self.KEYS.GIT_HUB_ACTION_SETTINGS: runtime_settings.git_hub_action_settings
                }

                runtime_to_version[runtime_name] = runtime_to_version.get(runtime_name, dict())
                runtime_to_version[runtime_name][minor_version_name] = runtime_version_properties

        # obtain end of life date for all runtime versions
        if runtime_settings.end_of_life_date is not None:
            runtime_to_version_eol[runtime_name] = runtime_to_version_eol.get(runtime_name, dict())
            runtime_to_version_eol[runtime_name][minor_version_name] = runtime_settings.end_of_life_date

    def _create_runtime_from_properties(self, runtime_name, version_name, version_properties, linux):
        supported_func_versions = version_properties[self.KEYS.SUPPORTED_EXTENSION_VERSIONS]
        return self.Runtime(name=runtime_name,
                            version=version_name,
                            is_preview=version_properties[self.KEYS.IS_PREVIEW],
                            supported_func_versions=supported_func_versions,
                            linux=linux,
                            site_config_dict=version_properties[self.KEYS.SITE_CONFIG_DICT],
                            app_settings_dict=version_properties[self.KEYS.APP_SETTINGS_DICT],
                            app_insights=version_properties[self.KEYS.APPLICATION_INSIGHTS],
                            default=version_properties[self.KEYS.IS_DEFAULT],
                            github_actions_properties=version_properties[self.KEYS.GIT_HUB_ACTION_SETTINGS]
                            )

    def _parse_raw_stacks(self, stacks):
        # build a map of runtime -> runtime version -> runtime version properties
        runtime_to_version_linux = {}
        runtime_to_version_windows = {}
        runtime_to_version_end_of_life = {}
        for runtime in stacks:
            for major_version in runtime.major_versions:
                for minor_version in major_version.minor_versions:
                    runtime_version = minor_version.value
                    linux_settings = minor_version.stack_settings.linux_runtime_settings
                    windows_settings = minor_version.stack_settings.windows_runtime_settings

                    if linux_settings is not None and not linux_settings.is_hidden:
                        self._parse_minor_version(runtime_settings=linux_settings,
                                                  major_version_name=runtime.name,
                                                  minor_version_name=runtime_version,
                                                  runtime_to_version=runtime_to_version_linux,
                                                  runtime_to_version_eol=runtime_to_version_end_of_life)

                    if windows_settings is not None and not windows_settings.is_hidden:
                        self._parse_minor_version(runtime_settings=windows_settings,
                                                  major_version_name=runtime.name,
                                                  minor_version_name=runtime_version,
                                                  runtime_to_version=runtime_to_version_windows,
                                                  runtime_to_version_eol=runtime_to_version_end_of_life)

        runtime_to_version_linux = self._format_version_names(runtime_to_version_linux)
        runtime_to_version_windows = self._format_version_names(runtime_to_version_windows)
        runtime_to_version_end_of_life = self._format_version_names(runtime_to_version_end_of_life)

        for runtime_name, versions in runtime_to_version_windows.items():
            for version_name, version_properties in versions.items():
                r = self._create_runtime_from_properties(runtime_name, version_name, version_properties, linux=False)
                self._stacks.append(r)

        for runtime_name, versions in runtime_to_version_linux.items():
            for version_name, version_properties in versions.items():
                r = self._create_runtime_from_properties(runtime_name, version_name, version_properties, linux=True)
                self._stacks.append(r)

        for runtime_name, versions in runtime_to_version_end_of_life.items():
            for version_name, version_eol in versions.items():
                r = self.RuntimeEOL(name=runtime_name, version=version_name, eol=version_eol)
                self.end_of_life_dates.append(r)


def get_app_insights_key(cli_ctx, resource_group, name):
    appinsights_client = get_mgmt_service_client(cli_ctx, ApplicationInsightsManagementClient)
    appinsights = appinsights_client.components.get(resource_group, name)
    if appinsights is None or appinsights.instrumentation_key is None:
        raise ResourceNotFoundError("App Insights {} under resource group {} was not found.".format(name,
                                                                                                    resource_group))
    return appinsights.instrumentation_key


def get_app_insights_connection_string(cli_ctx, resource_group, name):
    appinsights_client = get_mgmt_service_client(cli_ctx, ApplicationInsightsManagementClient)
    appinsights = appinsights_client.components.get(resource_group, name)
    if appinsights is None or appinsights.connection_string is None:
        raise ResourceNotFoundError("App Insights {} under resource group {} was not found.".format(name,
                                                                                                    resource_group))
    return appinsights.connection_string


def create_flex_app_service_plan(cmd, resource_group_name, name, location):
    SkuDescription, AppServicePlan = cmd.get_models('SkuDescription', 'AppServicePlan')
    client = web_client_factory(cmd.cli_ctx)
    sku_def = SkuDescription(tier="FlexConsumption", name="FC1", size="FC", family="FC")
    plan_def = AppServicePlan(
        location=location,
        sku=sku_def,
        reserved=True,
        kind="functionapp",
        name=name
    )
    poller = client.app_service_plans.begin_create_or_update(resource_group_name, name, plan_def)
    return LongRunningOperation(cmd.cli_ctx)(poller)


def create_functionapp_app_service_plan(cmd, resource_group_name, name, is_linux, sku, number_of_workers=None,
                                        max_burst=None, location=None, tags=None, zone_redundant=False):
    SkuDescription, AppServicePlan = cmd.get_models('SkuDescription', 'AppServicePlan')
    sku = _normalize_sku(sku)
    tier = get_sku_tier(sku)

    client = web_client_factory(cmd.cli_ctx)
    if location is None:
        location = _get_location_from_resource_group(cmd.cli_ctx, resource_group_name)
    if number_of_workers is not None:
        number_of_workers = validate_range_of_int_flag('--number-of-workers', number_of_workers, min_val=0, max_val=20)
    sku_def = SkuDescription(tier=tier, name=sku, capacity=number_of_workers)
    plan_def = AppServicePlan(location=location, tags=tags, sku=sku_def,
                              reserved=(is_linux or None), maximum_elastic_worker_count=max_burst,
                              hyper_v=None, name=name)

    if zone_redundant:
        _enable_zone_redundant(plan_def, sku_def, number_of_workers)

    return client.app_service_plans.begin_create_or_update(resource_group_name, name, plan_def)


def is_plan_consumption(cmd, plan_info):
    SkuDescription, AppServicePlan = cmd.get_models('SkuDescription', 'AppServicePlan')
    if isinstance(plan_info, AppServicePlan):
        if isinstance(plan_info.sku, SkuDescription):
            return plan_info.sku.tier.lower() == 'dynamic'
    return False


def is_plan_elastic_premium(cmd, plan_info):
    SkuDescription, AppServicePlan = cmd.get_models('SkuDescription', 'AppServicePlan')
    if isinstance(plan_info, AppServicePlan):
        if isinstance(plan_info.sku, SkuDescription):
            return plan_info.sku.tier == 'ElasticPremium'
    return False


def should_enable_distributed_tracing(consumption_plan_location, matched_runtime, image):
    return consumption_plan_location is None \
        and matched_runtime.name.lower() == "java" \
        and image is None


def update_functionapp_polling(cmd, resource_group_name, name, functionapp):
    from azure.cli.core.commands.client_factory import get_subscription_id
    client = web_client_factory(cmd.cli_ctx)
    sub_id = get_subscription_id(cmd.cli_ctx)
    base_url = '/subscriptions/{}/resourceGroups/{}/providers/Microsoft.Web/sites/{}?api-version={}'.format(
        sub_id,
        resource_group_name,
        name,
        client.DEFAULT_API_VERSION
    )
    url = cmd.cli_ctx.cloud.endpoints.resource_manager + base_url

    updated_functionapp = json.dumps(
        {
            "properties": {
                "daprConfig": {"enabled": False} if functionapp.dapr_config is None else {
                    "enabled": functionapp.dapr_config.enabled,
                    "appId": functionapp.dapr_config.app_id,
                    "appPort": functionapp.dapr_config.app_port,
                    "httpReadBufferSize": functionapp.dapr_config.http_read_buffer_size or 4,
                    "httpMaxRequestSize": functionapp.dapr_config.http_max_request_size or 4,
                    "logLevel": functionapp.dapr_config.log_level,
                    "enableApiLogging": functionapp.dapr_config.enable_api_logging
                },
                "workloadProfileName": functionapp.workload_profile_name,
                "resourceConfig": {
                    "cpu": functionapp.resource_config.cpu,
                    "memory": functionapp.resource_config.memory
                }
            }
        }
    )
    response = send_raw_request(cmd.cli_ctx, method='PATCH', url=url, body=updated_functionapp)
    poll_url = response.headers.get('location', "")
    if response.status_code == 202 and poll_url:
        response = send_raw_request(cmd.cli_ctx, method='get', url=poll_url)

        while response.status_code != 200:
            time.sleep(5)
            response = send_raw_request(cmd.cli_ctx, method='get', url=poll_url)

        if response.status_code == 200:
            return response

    else:
        return response


def update_dapr_and_workload_config(cmd, resource_group_name, name, enabled=None, app_id=None, app_port=None,
                                    http_max_request_size=None, http_read_buffer_size=None, log_level=None,
                                    enable_api_logging=None, workload_profile_name=None, cpu=None, memory=None):
    site = _generic_site_operation(cmd.cli_ctx, resource_group_name, name, 'get')
    DaprConfig = cmd.get_models('DaprConfig')

    if enabled is None:
        if site.dapr_config and site.dapr_config.enabled is False:
            site.dapr_config = None
    elif enabled == "false":
        site.dapr_config = None
    elif enabled == "true":
        if site.dapr_config is None:
            site.dapr_config = DaprConfig()
            site.dapr_config.enabled = True
        elif site.dapr_config and site.dapr_config.enabled is False:
            site.dapr_config.enabled = True

    if any([app_id, app_port, http_max_request_size, http_read_buffer_size, log_level, enable_api_logging]) \
            and site.dapr_config is None:
        raise ArgumentUsageError("usage error: parameters --dapr-app-id, "
                                 "--dapr-app-port, --dapr-http-max-request-size, "
                                 "--dapr-http-read-buffer-size, --dapr-log-level and "
                                 "--dapr-enable-api-logging must be used with parameter --enable-dapr true.")

    if site.dapr_config is not None:
        import inspect
        frame = inspect.currentframe()
        bool_flags = ['enabled', 'enable_api_logging']
        int_flags = ['app_port', 'http_max_request_size', 'http_read_buffer_size']
        args, _, _, values = inspect.getargvalues(frame)  # pylint: disable=deprecated-method
        for arg in args[3:10]:
            if arg in int_flags and values[arg] is not None:
                values[arg] = validate_and_convert_to_int(arg, values[arg])
            if values.get(arg, None):
                setattr(site.dapr_config, arg, values[arg] if arg not in bool_flags else values[arg] == 'true')

    if cpu is not None and memory is not None:
        setattr(site.resource_config, 'cpu', cpu)
        setattr(site.resource_config, 'memory', memory)

    if workload_profile_name is not None:
        setattr(site, 'workload_profile_name', workload_profile_name)

    update_functionapp_polling(cmd, resource_group_name, name, site)


def is_exactly_one_true(*args):
    found = False
    for i in args:
        if bool(i):
            if found:
                return False
            found = True
    return found


def create_functionapp(cmd, resource_group_name, name, storage_account, plan=None,
                       os_type=None, functions_version=None, runtime=None, runtime_version=None,
                       consumption_plan_location=None, app_insights=None, app_insights_key=None,
                       disable_app_insights=None, deployment_source_url=None,
                       deployment_source_branch=None, deployment_local_git=None,
                       registry_server=None, registry_password=None, registry_username=None,
                       image=None, tags=None, assign_identities=None,
                       role='Contributor', scope=None, vnet=None, subnet=None, https_only=False,
                       environment=None, min_replicas=None, max_replicas=None, workspace=None,
                       enable_dapr=False, dapr_app_id=None, dapr_app_port=None, dapr_http_max_request_size=None,
                       dapr_http_read_buffer_size=None, dapr_log_level=None, dapr_enable_api_logging=False,
                       workload_profile_name=None, cpu=None, memory=None,
                       always_ready_instances=None, maximum_instance_count=None, instance_memory=None,
                       flexconsumption_location=None, deployment_storage_name=None,
                       deployment_storage_container_name=None, deployment_storage_auth_type=None,
                       deployment_storage_auth_value=None):
    # pylint: disable=too-many-statements, too-many-branches
    if functions_version is None:
        logger.warning("No functions version specified so defaulting to 4.")
        functions_version = '4'
    enable_dapr = (enable_dapr == "true")
    if deployment_source_url and deployment_local_git:
        raise MutuallyExclusiveArgumentError('usage error: --deployment-source-url <url> | --deployment-local-git')
    if any([cpu, memory, workload_profile_name]) and environment is None:
        raise RequiredArgumentMissingError("usage error: parameters --cpu, -memory, --workload-profile-name "
                                           "must be used with parameter --environment, please provide the "
                                           "name of the container app environment using --environment.")
    if environment is None and not is_exactly_one_true(plan, consumption_plan_location, flexconsumption_location):
        raise MutuallyExclusiveArgumentError("usage error: You must specify one of these parameter "
                                             "--plan NAME_OR_ID | --consumption-plan-location LOCATION |"
                                             " --flexconsumption-location LOCATION")

    if ((min_replicas is not None or max_replicas is not None) and environment is None):
        raise RequiredArgumentMissingError("usage error: parameters --min-replicas and --max-replicas must be "
                                           "used with parameter --environment, please provide the name "
                                           "of the container app environment using --environment.")
    if any([enable_dapr, dapr_app_id, dapr_app_port, dapr_http_max_request_size, dapr_http_read_buffer_size,
            dapr_log_level, dapr_enable_api_logging]) and environment is None:
        raise RequiredArgumentMissingError("usage error: parameters --enable-dapr, --dapr-app-id, "
                                           "--dapr-app-port, --dapr-http-max-request-size, "
                                           "--dapr-http-read-buffer-size, --dapr-log-level and "
                                           "dapr-enable-api-logging must be used with parameter --environment,"
                                           "please provide the name of the container app environment using "
                                           "--environment.")
    if any([dapr_app_id, dapr_app_port, dapr_http_max_request_size, dapr_http_read_buffer_size,
            dapr_log_level, dapr_enable_api_logging]) and not enable_dapr:
        raise ArgumentUsageError("usage error: parameters --dapr-app-id, "
                                 "--dapr-app-port, --dapr-http-max-request-size, "
                                 "--dapr-http-read-buffer-size, --dapr-log-level and "
                                 "dapr-enable-api-logging must be used with parameter --enable-dapr true.")

    from azure.mgmt.web.models import Site
    SiteConfig, NameValuePair, DaprConfig, ResourceConfig = cmd.get_models('SiteConfig', 'NameValuePair',
                                                                           'DaprConfig', 'ResourceConfig')

    if flexconsumption_location is not None:
        if image is not None:
            raise ArgumentUsageError(
                '--image is not a valid input for Azure Functions on the Flex Consumption plan. '
                'Please try again without the --image parameter.')

        if deployment_local_git is not None:
            raise ArgumentUsageError(
                '--deployment-local-git is not a valid input for Azure Functions on the Flex Consumption plan. '
                'Please try again without the --deployment-local-git parameter.')

        if deployment_source_url is not None:
            raise ArgumentUsageError(
                '--deployment-source-url is not a valid input for Azure Functions on the Flex Consumption plan. '
                'Please try again without the --deployment-source-url parameter.')

        if deployment_source_branch is not None:
            raise ArgumentUsageError(
                '--deployment-source-branch is not a valid input for Azure Functions on the Flex Consumption plan. '
                'Please try again without the --deployment-source-branch parameter.')

        if os_type and os_type.lower() != LINUX_OS_NAME:
            raise ArgumentUsageError(
                '--os-type windows is not a valid input for Azure Functions on the Flex Consumption plan. '
                'Please try again without the --os-type parameter or set --os-type to be linux.'
            )

        flexconsumption_location = _normalize_flex_location(flexconsumption_location)

    if (any([always_ready_instances, maximum_instance_count, instance_memory, deployment_storage_name,
            deployment_storage_container_name, deployment_storage_auth_type, deployment_storage_auth_value]) and
            flexconsumption_location is None):
        raise RequiredArgumentMissingError("usage error: parameters --always-ready-instances, "
                                           "--maximum-instance-count, --instance-memory, "
                                           "--deployment-storage-name, --deployment-storage-container-name, "
                                           "--deployment-storage-auth-type and --deployment-storage-auth-value "
                                           "must be used with parameter --flexconsumption-location, please "
                                           "provide the name of the flex plan location using "
                                           "--flexconsumption-location.")

    if flexconsumption_location is None:
        deployment_source_branch = deployment_source_branch or 'master'

    disable_app_insights = (disable_app_insights == "true")

    site_config = SiteConfig(app_settings=[])
    client = web_client_factory(cmd.cli_ctx)

    if vnet or subnet:
        if plan:
            if is_valid_resource_id(plan):
                parse_result = parse_resource_id(plan)
                plan_info = client.app_service_plans.get(parse_result['resource_group'], parse_result['name'])
            else:
                plan_info = client.app_service_plans.get(resource_group_name, plan)
            webapp_location = plan_info.location
        elif flexconsumption_location:
            webapp_location = flexconsumption_location
        else:
            webapp_location = consumption_plan_location

        subnet_info = _get_subnet_info(cmd=cmd,
                                       resource_group_name=resource_group_name,
                                       subnet=subnet,
                                       vnet=vnet)
        _validate_vnet_integration_location(cmd=cmd, webapp_location=webapp_location,
                                            subnet_resource_group=subnet_info["resource_group_name"],
                                            vnet_name=subnet_info["vnet_name"],
                                            vnet_sub_id=subnet_info["subnet_subscription_id"])
        _vnet_delegation_check(cmd, subnet_subscription_id=subnet_info["subnet_subscription_id"],
                               vnet_resource_group=subnet_info["resource_group_name"],
                               vnet_name=subnet_info["vnet_name"],
                               subnet_name=subnet_info["subnet_name"],
                               subnet_service_delegation=FLEX_SUBNET_DELEGATION if flexconsumption_location else None)
        subnet_resource_id = subnet_info["subnet_resource_id"]
        vnet_route_all_enabled = True
    else:
        subnet_resource_id = None
        vnet_route_all_enabled = None

    functionapp_def = Site(location=None, site_config=site_config, tags=tags,
                           virtual_network_subnet_id=subnet_resource_id, https_only=https_only,
                           vnet_route_all_enabled=vnet_route_all_enabled)

    plan_info = None
    if runtime is not None:
        runtime = runtime.lower()

    if consumption_plan_location:
        locations = list_consumption_locations(cmd)
        location = next((loc for loc in locations if loc['name'].lower() == consumption_plan_location.lower()), None)
        if location is None:
            raise ValidationError("Location is invalid. Use: az functionapp list-consumption-locations")
        functionapp_def.location = consumption_plan_location
        functionapp_def.kind = 'functionapp'
        # if os_type is None, the os type is windows
        is_linux = bool(os_type and os_type.lower() == LINUX_OS_NAME)

    elif plan:  # apps with SKU based plan
        if is_valid_resource_id(plan):
            parse_result = parse_resource_id(plan)
            plan_info = client.app_service_plans.get(parse_result['resource_group'], parse_result['name'])
        else:
            plan_info = client.app_service_plans.get(resource_group_name, plan)
        if not plan_info:
            raise ResourceNotFoundError("The plan '{}' doesn't exist".format(plan))
        location = plan_info.location
        is_linux = bool(plan_info.reserved)
        functionapp_def.server_farm_id = plan
        functionapp_def.location = location

    elif flexconsumption_location:
        locations = list_flexconsumption_locations(cmd)
        location = next((loc for loc in locations if loc['name'].lower() == flexconsumption_location.lower()), None)
        if location is None:
            raise ValidationError("Location is invalid. Use: az functionapp list-flexconsumption-locations")
        is_linux = True
        # Following the same plan name format as the backend
        plan_name = "{}FlexPlan".format(name)
        plan_info = create_flex_app_service_plan(
            cmd, resource_group_name, plan_name, flexconsumption_location)
        functionapp_def.server_farm_id = plan_info.id
        functionapp_def.location = flexconsumption_location

        if not deployment_storage_name:
            deployment_storage_name = storage_account
        deployment_storage = _validate_and_get_deployment_storage(cmd.cli_ctx, resource_group_name,
                                                                  deployment_storage_name)

        deployment_storage_container = _get_or_create_deployment_storage_container(cmd, resource_group_name, name,
                                                                                   deployment_storage_name,
                                                                                   deployment_storage_container_name)
        deployment_storage_container_name = deployment_storage_container.name

        endpoints = deployment_storage.primary_endpoints
        deployment_config_storage_value = getattr(endpoints, 'blob') + deployment_storage_container_name

<<<<<<< HEAD
        deployment_storage_auth_type = deployment_storage_auth_type or 'SystemAssignedIdentity'

        if deployment_storage_auth_value and deployment_storage_auth_type != 'UserAssignedIdentity':
            raise ArgumentUsageError(
                '--deployment-storage-auth-value is only a valid input for --deployment-storage-auth-type '
                'set to UserAssignedIdentity. Please try again with --deployment-storage-auth-type set to '
                'UserAssignedIdentity.'
=======
        deployment_storage_auth_type = deployment_storage_auth_type or 'StorageAccountConnectionString'

        if deployment_storage_auth_value and deployment_storage_auth_type == 'SystemAssignedIdentity':
            raise ArgumentUsageError(
                '--deployment-storage-auth-value is only a valid input when '
                '--deployment-storage-auth-type is set to UserAssignedIdentity or StorageAccountConnectionString. '
                'Please try again with --deployment-storage-auth-type set to UserAssignedIdentity or '
                'StorageAccountConnectionString.'
>>>>>>> 2750c65e
            )

        function_app_config = {}
        deployment_storage_auth_config = {
            "type": deployment_storage_auth_type
        }
        function_app_config["deployment"] = {
            "storage": {
                "type": "blobContainer",
                "value": deployment_config_storage_value,
                "authentication": deployment_storage_auth_config
            }
        }

        if deployment_storage_auth_type == 'UserAssignedIdentity':
            deployment_storage_user_assigned_identity = _get_or_create_user_assigned_identity(
                cmd,
                resource_group_name,
                name,
                deployment_storage_auth_value,
                flexconsumption_location)
            deployment_storage_auth_value = deployment_storage_user_assigned_identity.id
            deployment_storage_auth_config["userAssignedIdentityResourceId"] = deployment_storage_auth_value
        elif deployment_storage_auth_type == 'StorageAccountConnectionString':
            deployment_storage_conn_string = _get_storage_connection_string(cmd.cli_ctx, deployment_storage)
<<<<<<< HEAD
            site_config.app_settings.append(NameValuePair(name='DEPLOYMENT_STORAGE_CONNECTION_STRING',
                                                          value=deployment_storage_conn_string))
            deployment_storage_auth_value = 'DEPLOYMENT_STORAGE_CONNECTION_STRING'
            deployment_storage_auth_config["storageAccountConnectionStringName"] = deployment_storage_auth_value

=======
            conn_string_app_setting = deployment_storage_auth_value or 'DEPLOYMENT_STORAGE_CONNECTION_STRING'
            site_config.app_settings.append(NameValuePair(name=conn_string_app_setting,
                                                          value=deployment_storage_conn_string))
            deployment_storage_auth_value = conn_string_app_setting
            deployment_storage_auth_config["storageAccountConnectionStringName"] = deployment_storage_auth_value

        always_ready_dict = _parse_key_value_pairs(always_ready_instances)
        always_ready_config = []

        for key, value in always_ready_dict.items():
            always_ready_config.append(
                {
                    "name": key,
                    "instanceCount": max(0, validate_and_convert_to_int(key, value))
                }
            )

        function_app_config["scaleAndConcurrency"] = {
            "maximumInstanceCount": maximum_instance_count or DEFAULT_MAXIMUM_INSTANCE_COUNT,
            "instanceMemoryMB": instance_memory or DEFAULT_INSTANCE_SIZE,
            "alwaysReady": always_ready_config
        }

>>>>>>> 2750c65e
    if environment is not None:
        if consumption_plan_location is not None:
            raise ArgumentUsageError(
                '--consumption-plan-location is not a valid input for Azure Functions on Azure Container App '
                'environments. Please try again without the --consumption-plan-location parameter.')

        if plan is not None:
            raise ArgumentUsageError(
                '--plan is not a valid input for Azure Functions on Azure Container App environments. '
                'Please try again without the --plan parameter.')

        if os_type is not None:
            raise ArgumentUsageError(
                '--os-type is not a valid input for Azure Functions on Azure Container App environments. '
                'Please try again without the --os-type parameter.')

        is_linux = True

        if image is None:
            image = DEFAULT_CENTAURI_IMAGE

    if registry_server:
        docker_registry_server_url = registry_server
    else:
        docker_registry_server_url = parse_docker_image_name(image, environment)

    if is_linux and not runtime and (consumption_plan_location or not image):
        raise ArgumentUsageError(
            "usage error: --runtime RUNTIME required for linux functions apps without custom image.")

    if runtime is None and runtime_version is not None:
        raise ArgumentUsageError('Must specify --runtime to use --runtime-version')

    if flexconsumption_location:
<<<<<<< HEAD
        runtime_helper = _FlexFunctionAppStackRuntimeHelper(cmd, flexconsumption_location, runtime, runtime_version)
        matched_runtime = runtime_helper.resolve(runtime, runtime_version)
    else:
        runtime_helper = _FunctionAppStackRuntimeHelper(cmd, linux=is_linux, windows=(not is_linux))
        matched_runtime = runtime_helper.resolve("dotnet" if not runtime else runtime,
                                                 runtime_version, functions_version, is_linux)

    if flexconsumption_location:
        flex_sku = matched_runtime.sku
        runtime = flex_sku['functionAppConfigProperties']['runtime']['name']
        version = flex_sku['functionAppConfigProperties']['runtime']['version']
        runtime_config = {
            "name": runtime,
            "version": version
        }
        function_app_config["runtime"] = runtime_config
        always_ready_dict = _parse_key_value_pairs(always_ready_instances)
        always_ready_config = []

        for key, value in always_ready_dict.items():
            always_ready_config.append(
                {
                    "name": key,
                    "instanceCount": max(0, validate_and_convert_to_int(key, value))
                }
            )

        default_instance_memory = [x for x in flex_sku['instanceMemoryMB'] if x['isDefault'] is True][0]

        function_app_config["scaleAndConcurrency"] = {
            "maximumInstanceCount": maximum_instance_count or flex_sku['maximumInstanceCount']['defaultValue'],
            "instanceMemoryMB": instance_memory or default_instance_memory['size'],
            "alwaysReady": always_ready_config
        }

    SiteConfigPropertiesDictionary = cmd.get_models('SiteConfigPropertiesDictionary')

=======
        runtimes = [r for r in FLEX_RUNTIMES if r['runtime'] == runtime]
        if not runtimes:
            supported_runtimes = set(map(lambda x: x['runtime'], FLEX_RUNTIMES))
            raise ValidationError("Invalid runtime. Supported runtimes for function apps on Flex App Service "
                                  "plans are {0}".format(list(supported_runtimes)))
        if runtime_version is not None:
            lang = next((r for r in runtimes if r['version'] == runtime_version), None)
            if lang is None:
                supported_versions = list(map(lambda x: x['version'], runtimes))
                raise ValidationError("Invalid version {0} for runtime {1} for function apps on the Flex "
                                      "Consumption plan. Supported version for runtime {1} is {2}."
                                      .format(runtime_version, runtime, supported_versions))
        else:
            runtime_version = runtimes[0]['version']

    runtime_helper = _FunctionAppStackRuntimeHelper(cmd, linux=is_linux, windows=(not is_linux))
    matched_runtime = runtime_helper.resolve("dotnet" if not runtime else runtime,
                                             runtime_version, functions_version, is_linux)

    if flexconsumption_location:
        runtime = matched_runtime.name
        version = matched_runtime.site_config_dict.linux_fx_version.split("|")[1]
        runtime_config = {
            "name": runtime,
            "version": version
        }
        function_app_config["runtime"] = runtime_config

    SiteConfigPropertiesDictionary = cmd.get_models('SiteConfigPropertiesDictionary')

>>>>>>> 2750c65e
    site_config_dict = matched_runtime.site_config_dict if not flexconsumption_location \
        else SiteConfigPropertiesDictionary()
    app_settings_dict = matched_runtime.app_settings_dict if not flexconsumption_location else dict()

    con_string = _validate_and_get_connection_string(cmd.cli_ctx, resource_group_name, storage_account)

    if environment is not None:
        if docker_registry_server_url is not None:
            site_config.app_settings.append(
                NameValuePair(name='DOCKER_REGISTRY_SERVER_URL', value=docker_registry_server_url)
            )

        if (not registry_username and not registry_password and
                docker_registry_server_url and '.azurecr.io' in str(docker_registry_server_url)):
            logger.warning('No credential was provided to access Azure Container Registry. Trying to look up...')
            parsed = urlparse(docker_registry_server_url)
            registry_name = (parsed.netloc if parsed.scheme else parsed.path).split('.')[0]
            try:
                registry_username, registry_password = _get_acr_cred(cmd.cli_ctx, registry_name)
            except Exception as ex:  # pylint: disable=broad-except
                logger.warning("Retrieving credentials failed with an exception:'%s'", ex)  # consider throw if needed

        if registry_username is not None:
            site_config.app_settings.append(
                NameValuePair(name='DOCKER_REGISTRY_SERVER_USERNAME', value=registry_username)
            )
        if registry_password is not None:
            site_config.app_settings.append(
                NameValuePair(name='DOCKER_REGISTRY_SERVER_PASSWORD', value=registry_password)
            )

        app_settings_dict = {}
        matched_runtime.app_insights = True
    elif is_linux:
        functionapp_def.kind = 'functionapp,linux'
        functionapp_def.reserved = True
        is_consumption = consumption_plan_location is not None or flexconsumption_location is not None
        if not is_consumption:
            site_config.app_settings.append(NameValuePair(name='MACHINEKEY_DecryptionKey',
                                                          value=str(hexlify(urandom(32)).decode()).upper()))
            if image:
                functionapp_def.kind = 'functionapp,linux,container'
                site_config.app_settings.append(NameValuePair(name='DOCKER_CUSTOM_IMAGE_NAME',
                                                              value=image))
                site_config.app_settings.append(NameValuePair(name='FUNCTION_APP_EDIT_MODE', value='readOnly'))
                site_config.app_settings.append(NameValuePair(name='WEBSITES_ENABLE_APP_SERVICE_STORAGE',
                                                              value='false'))
                site_config.linux_fx_version = _format_fx_version(image)

                # clear all runtime specific configs and settings
                site_config_dict.use32_bit_worker_process = False
                app_settings_dict = {}

                # ensure that app insights is created if not disabled
                matched_runtime.app_insights = True
            else:
                site_config.app_settings.append(NameValuePair(name='WEBSITES_ENABLE_APP_SERVICE_STORAGE',
                                                              value='true'))
    else:
        functionapp_def.kind = 'functionapp'

    # set site configs
    for prop, value in site_config_dict.as_dict().items():
        snake_case_prop = _convert_camel_to_snake_case(prop)
        setattr(site_config, snake_case_prop, value)

    if environment is not None:
        functionapp_def.kind = 'functionapp,linux,container,azurecontainerapps'
        functionapp_def.reserved = None
        functionapp_def.name = name
        functionapp_def.https_only = None
        functionapp_def.scm_site_also_stopped = None
        functionapp_def.hyper_v = None
        functionapp_def.is_xenon = None
        functionapp_def.type = 'Microsoft.Web/sites'

        # validate cpu and memory parameters.
        _validate_cpu_momory_functionapp(cpu, memory)

        if (workload_profile_name is not None):
            functionapp_def.workload_profile_name = workload_profile_name

        if (cpu is not None and memory is not None):
            functionapp_def.resource_config = ResourceConfig()
            functionapp_def.resource_config.cpu = cpu
            functionapp_def.resource_config.memory = memory

        site_config.net_framework_version = None
        site_config.java_version = None
        site_config.use32_bit_worker_process = None
        site_config.power_shell_version = None
        site_config.linux_fx_version = _format_fx_version(image)
        site_config.http20_enabled = None
        site_config.local_my_sql_enabled = None
        if min_replicas is not None:
            site_config.minimum_elastic_instance_count = min_replicas
        if max_replicas is not None:
            site_config.function_app_scale_limit = max_replicas

        if enable_dapr:
            logger.warning("Please note while using Dapr Extension for Azure Functions, app port is "
                           "mandatory when using Dapr triggers and should be empty when using only Dapr bindings.")
            dapr_enable_api_logging = (dapr_enable_api_logging == "true")
            dapr_config = DaprConfig()
            dapr_config.enabled = True
            dapr_config.app_id = dapr_app_id
            dapr_config.app_port = dapr_app_port
            dapr_config.http_max_request_size = dapr_http_max_request_size or 4
            dapr_config.http_read_buffer_size = dapr_http_read_buffer_size or 4
            dapr_config.log_level = dapr_log_level
            dapr_config.enable_api_logging = dapr_enable_api_logging
            functionapp_def.dapr_config = dapr_config

        managed_environment = get_managed_environment(cmd, resource_group_name, environment)
        location = managed_environment.location
        functionapp_def.location = location

        functionapp_def.managed_environment_id = managed_environment.id

    # temporary workaround for dotnet-isolated linux consumption apps
    if is_linux and consumption_plan_location is not None and runtime == 'dotnet-isolated':
        site_config.linux_fx_version = ''

    # adding app settings
    for app_setting, value in app_settings_dict.items():
        site_config.app_settings.append(NameValuePair(name=app_setting, value=value))

    site_config.app_settings.append(NameValuePair(name='FUNCTIONS_EXTENSION_VERSION',
                                                  value=_get_extension_version_functionapp(functions_version)))
    site_config.app_settings.append(NameValuePair(name='AzureWebJobsStorage', value=con_string))

    # If plan is not flex, consumption or elastic premium, we need to set always on
    if (flexconsumption_location is None and consumption_plan_location is None and plan_info is not None and
            not is_plan_elastic_premium(cmd, plan_info)):
        site_config.always_on = True

    # If plan is elastic premium or consumption, we need these app settings
    if (plan_info is not None and is_plan_elastic_premium(cmd, plan_info)) or consumption_plan_location is not None:
        site_config.app_settings.append(NameValuePair(name='WEBSITE_CONTENTAZUREFILECONNECTIONSTRING',
                                                      value=con_string))
        site_config.app_settings.append(NameValuePair(name='WEBSITE_CONTENTSHARE', value=_get_content_share_name(name)))

    create_app_insights = False

    if app_insights_key is not None:
        site_config.app_settings.append(NameValuePair(name='APPINSIGHTS_INSTRUMENTATIONKEY',
                                                      value=app_insights_key))
    elif app_insights is not None:
        app_insights_conn_string = get_app_insights_connection_string(cmd.cli_ctx, resource_group_name, app_insights)
        site_config.app_settings.append(NameValuePair(name='APPLICATIONINSIGHTS_CONNECTION_STRING',
                                                      value=app_insights_conn_string))
    elif disable_app_insights or not matched_runtime.app_insights:
        # set up dashboard if no app insights
        site_config.app_settings.append(NameValuePair(name='AzureWebJobsDashboard', value=con_string))
    elif not disable_app_insights and matched_runtime.app_insights:
        create_app_insights = True

    if flexconsumption_location is not None:
        site_config.net_framework_version = None
        functionapp_def.reserved = None
        functionapp_def.is_xenon = None
        functionapp_def.enable_additional_properties_sending()
        existing_properties = functionapp_def.serialize()["properties"]
        functionapp_def.additional_properties["properties"] = existing_properties
        functionapp_def.additional_properties["properties"]["functionAppConfig"] = function_app_config
<<<<<<< HEAD
        functionapp_def.additional_properties["properties"]["SKU"] = "FlexConsumption"
=======
        functionapp_def.additional_properties["properties"]["sku"] = "FlexConsumption"
>>>>>>> 2750c65e
        poller = client.web_apps.begin_create_or_update(resource_group_name, name, functionapp_def,
                                                        api_version='2023-12-01')
        functionapp = LongRunningOperation(cmd.cli_ctx)(poller)
    else:
        poller = client.web_apps.begin_create_or_update(resource_group_name, name, functionapp_def)
        functionapp = LongRunningOperation(cmd.cli_ctx)(poller)

    if environment is not None:
        functionapp = client.web_apps.get(resource_group_name, name)

    if consumption_plan_location and is_linux:
        logger.warning("Your Linux function app '%s', that uses a consumption plan has been successfully "
                       "created but is not active until content is published using "
                       "Azure Portal or the Functions Core Tools.", name)
    else:
        _set_remote_or_local_git(cmd, functionapp, resource_group_name, name, deployment_source_url,
                                 deployment_source_branch, deployment_local_git)

    if create_app_insights:
        try:
            try_create_workspace_based_application_insights(cmd, functionapp, workspace)
            if should_enable_distributed_tracing(consumption_plan_location, matched_runtime, image):
                update_app_settings(cmd, functionapp.resource_group, functionapp.name,
                                    ["APPLICATIONINSIGHTS_ENABLE_AGENT=true"])

        except Exception:  # pylint: disable=broad-except
            logger.warning('Error while trying to create and configure an Application Insights for the Function App. '
                           'Please use the Azure Portal to create and configure the Application Insights, if needed.')
            update_app_settings(cmd, functionapp.resource_group, functionapp.name,
                                ['AzureWebJobsDashboard={}'.format(con_string)])

    if image and environment is None:
        update_container_settings_functionapp(cmd, resource_group_name, name, docker_registry_server_url,
                                              image, registry_username,
                                              registry_password)

    if flexconsumption_location is not None:
        if deployment_storage_auth_type == 'UserAssignedIdentity':
            assign_identity(cmd, resource_group_name, name, [deployment_storage_auth_value])
            if not _has_deployment_storage_role_assignment_on_resource(
                    cmd.cli_ctx,
                    deployment_storage,
                    deployment_storage_user_assigned_identity.principal_id):
                _assign_deployment_storage_managed_identity_role(
                    cmd.cli_ctx,
                    deployment_storage,
                    deployment_storage_user_assigned_identity.principal_id)
            else:
                logger.warning("User assigned identity '%s' already has the role assignment on "
                               "the storage account '%s'",
                               deployment_storage_user_assigned_identity.principal_id, deployment_storage_name)

        elif deployment_storage_auth_type == 'SystemAssignedIdentity':
            assign_identity(cmd, resource_group_name, name, ['[system]'], 'Storage Blob Data Contributor',
                            None, deployment_storage.id)

    if assign_identities is not None:
        identity = assign_identity(cmd, resource_group_name, name, assign_identities,
                                   role, None, scope)
        functionapp.identity = identity

    if flexconsumption_location is not None:
        return get_raw_functionapp(cmd, resource_group_name, name)

    return functionapp


def _validate_cpu_momory_functionapp(cpu=None, memory=None):
    # validate either both cpu and memory are provided or none is provided. throw error otherwise
    if cpu is None and memory is None:
        return

    if cpu is not None and memory is None:
        raise ArgumentUsageError("The --memory argument is required with --cpu. Please provide both or none.")

    if cpu is None and memory is not None:
        raise ArgumentUsageError("The --cpu argument is required with --memory. Please provide both or none.")

    # validate that memory is number and ends with Gi
    if not memory.lower().endswith("gi"):
        raise ValidationError("The --memory argument should end with Gi. Please provide a correct value. e.g. 4.0Gi.")

    try:
        float(memory[:-2])
    except ValueError:
        raise ValidationError("The --memory argument is not valid. Please provide a correct value. e.g. 4.0Gi.")

    return


def _get_extension_version_functionapp(functions_version):
    if functions_version is not None:
        return '~{}'.format(functions_version)
    return '~4'


def _get_app_setting_set_functionapp(site_config, app_setting):
    return list(filter(lambda x: x.name == app_setting, site_config.app_settings))


def _convert_camel_to_snake_case(text):
    return reduce(lambda x, y: x + ('_' if y.isupper() else '') + y, text).lower()


def _get_runtime_version_functionapp(version_string, is_linux):
    windows_match = re.fullmatch(FUNCTIONS_WINDOWS_RUNTIME_VERSION_REGEX, version_string)
    if windows_match:
        return float(windows_match.group(1))

    linux_match = re.fullmatch(FUNCTIONS_LINUX_RUNTIME_VERSION_REGEX, version_string)
    if linux_match:
        return float(linux_match.group(1))

    try:
        return float(version_string)
    except ValueError:
        return 0


def _get_content_share_name(app_name):
    # content share name should be up to 63 characters long, lowercase letter and digits, and random
    # so take the first 50 characters of the app name and add the last 12 digits of a random uuid
    share_name = app_name[0:50]
    suffix = str(uuid.uuid4()).split('-')[-1]
    return share_name.lower() + suffix


def try_create_workspace_based_application_insights(cmd, functionapp, workspace_name):
    creation_failed_warn = 'Unable to create the Application Insights for the Function App. ' \
                           'Please use the Azure Portal to manually create and configure the Application Insights, ' \
                           'if needed.'

    ai_resource_group_name = functionapp.resource_group
    ai_name = functionapp.name
    ai_location = _normalize_location(cmd, functionapp.location)

    workspace = get_workspace(cmd, workspace_name)

    if workspace is None:
        default_resource_group = get_or_create_default_resource_group(cmd, ai_location)
        workspace = get_or_create_default_workspace(cmd, ai_location, default_resource_group.name)

    app_insights_client = get_mgmt_service_client(
        cmd.cli_ctx,
        ApplicationInsightsManagementClient,
        api_version='2020-02-02-preview'
    )

    ai_properties = {
        "name": ai_name,
        "location": ai_location,
        "kind": "web",
        "properties": {
            "Application_Type": "web",
            "WorkspaceResourceId": workspace.id
        }
    }

    appinsights = app_insights_client.components.create_or_update(ai_resource_group_name, ai_name, ai_properties)
    if appinsights is None or appinsights.connection_string is None:
        logger.warning(creation_failed_warn)
        return

    # We make this success message as a warning to no interfere with regular JSON output in stdout
    logger.warning('Application Insights \"%s\" was created for this Function App. '
                   'You can visit https://portal.azure.com/#resource%s/overview to view your '
                   'Application Insights component', appinsights.name, appinsights.id)

    update_app_settings(cmd, functionapp.resource_group, functionapp.name,
                        ['APPLICATIONINSIGHTS_CONNECTION_STRING={}'.format(appinsights.connection_string)])


def try_create_application_insights(cmd, functionapp):
    creation_failed_warn = 'Unable to create the Application Insights for the Function App. ' \
                           'Please use the Azure Portal to manually create and configure the Application Insights, ' \
                           'if needed.'

    ai_resource_group_name = functionapp.resource_group
    ai_name = functionapp.name
    # Temporary change for testing
    ai_location = functionapp.location.replace("(stage)", "").replace("stage", "")

    app_insights_client = get_mgmt_service_client(cmd.cli_ctx, ApplicationInsightsManagementClient)
    ai_properties = {
        "name": ai_name,
        "location": ai_location,
        "kind": "web",
        "properties": {
            "Application_Type": "web"
        }
    }
    appinsights = app_insights_client.components.create_or_update(ai_resource_group_name, ai_name, ai_properties)
    if appinsights is None or appinsights.instrumentation_key is None:
        logger.warning(creation_failed_warn)
        return

    # We make this success message as a warning to no interfere with regular JSON output in stdout
    logger.warning('Application Insights \"%s\" was created for this Function App. '
                   'You can visit https://portal.azure.com/#resource%s/overview to view your '
                   'Application Insights component', appinsights.name, appinsights.id)

    if not is_centauri_functionapp(cmd, ai_resource_group_name, ai_name):
        update_app_settings(cmd, functionapp.resource_group, functionapp.name,
                            ['APPINSIGHTS_INSTRUMENTATIONKEY={}'.format(appinsights.instrumentation_key)])
    else:
        update_app_settings(cmd, functionapp.resource_group, functionapp.name,
                            ['APPLICATIONINSIGHTS_CONNECTION_STRING={}'.format(appinsights.connection_string)])


def _set_remote_or_local_git(cmd, webapp, resource_group_name, name, deployment_source_url=None,
                             deployment_source_branch='master', deployment_local_git=None):
    if deployment_source_url:
        logger.warning("Linking to git repository '%s'", deployment_source_url)
        try:
            config_source_control(cmd, resource_group_name, name, deployment_source_url, 'git',
                                  deployment_source_branch, manual_integration=True)
        except Exception as ex:  # pylint: disable=broad-except
            ex = ex_handler_factory(no_throw=True)(ex)
            logger.warning("Link to git repository failed due to error '%s'", ex)

    if deployment_local_git:
        local_git_info = enable_local_git(cmd, resource_group_name, name)
        logger.warning("Local git is configured with url of '%s'", local_git_info['url'])
        setattr(webapp, 'deploymentLocalGitUrl', local_git_info['url'])


def _validate_and_get_deployment_storage(cli_ctx, resource_group_name, deployment_storage_name):
    sa_resource_group = resource_group_name

    if is_valid_resource_id(deployment_storage_name):
        sa_resource_group = parse_resource_id(deployment_storage_name)['resource_group']
        deployment_storage_name = parse_resource_id(deployment_storage_name)['name']

    storage_client = get_mgmt_service_client(cli_ctx, StorageManagementClient)
    storage_properties = storage_client.storage_accounts.get_properties(sa_resource_group, deployment_storage_name)

    endpoints = storage_properties.primary_endpoints
    sku = storage_properties.sku.name
    allowed_storage_types = ['Standard_GRS', 'Standard_RAGRS', 'Standard_LRS', 'Standard_ZRS', 'Premium_LRS',
                             'Standard_GZRS']

    if not getattr(endpoints, 'blob', None):
        raise CLIError("Deployment storage account '{}' has no 'blob' endpoint. It must have blob endpoints "
                       "enabled".format(deployment_storage_name))

    if sku not in allowed_storage_types:
        raise CLIError("Storage type {} is not allowed".format(sku))

    return storage_properties


def _normalize_functionapp_name(functionapp_name):
    return re.sub(r"[^a-zA-Z0-9]", '', functionapp_name).lower()


def _get_or_create_deployment_storage_container(cmd, resource_group_name, functionapp_name,
                                                deployment_storage_name, deployment_storage_container_name):
    storage_client = get_mgmt_service_client(cmd.cli_ctx, StorageManagementClient)
    if deployment_storage_container_name:
        storage_container = storage_client.blob_containers.get(resource_group_name, deployment_storage_name,
                                                               deployment_storage_container_name)
    else:
        from random import randint
<<<<<<< HEAD
        deployment_storage_container_name = "released-package{}{:07}".format(
            _normalize_functionapp_name(functionapp_name)[:30], randint(0, 9999999))
=======
        deployment_storage_container_name = "app-package-{}-{:07}".format(
            _normalize_functionapp_name(functionapp_name)[:32], randint(0, 9999999))
>>>>>>> 2750c65e
        logger.warning("Creating deployment storage account container '%s' ...", deployment_storage_container_name)

        from azure.mgmt.storage.models import BlobContainer

        storage_container = storage_client.blob_containers.create(resource_group_name,
                                                                  deployment_storage_name,
                                                                  deployment_storage_container_name,
                                                                  BlobContainer())

<<<<<<< HEAD
    logger.warning(storage_container)
    return storage_container


def _get_deployment_storage_container(cmd, resource_group_name, deployment_storage_name,
                                      deployment_storage_container_name):
=======
    return storage_container


def _validate_and_get_deployment_storage_container(cmd, resource_group_name, deployment_storage_name,
                                                   deployment_storage_container_name):
>>>>>>> 2750c65e
    storage_client = get_mgmt_service_client(cmd.cli_ctx, StorageManagementClient)
    return storage_client.blob_containers.get(resource_group_name, deployment_storage_name,
                                              deployment_storage_container_name)


def _get_or_create_user_assigned_identity(cmd, resource_group_name, functionapp_name, user_assigned_identity, location):
    from azure.mgmt.msi import ManagedServiceIdentityClient
    msi_client = get_mgmt_service_client(cmd.cli_ctx, ManagedServiceIdentityClient)
    if user_assigned_identity:
        if is_valid_resource_id(user_assigned_identity):
            user_assigned_identity = parse_resource_id(user_assigned_identity)['name']
        identity = msi_client.user_assigned_identities.get(resource_group_name=resource_group_name,
                                                           resource_name=user_assigned_identity)
    else:
        from random import randint
        user_assigned_identity_name = "identity{}{:04}".format(
            _normalize_functionapp_name(functionapp_name)[:10], randint(0, 9999))
        logger.warning("Creating user assigned managed identity '%s' ...", user_assigned_identity_name)

        from azure.mgmt.msi.models import Identity

        identity = msi_client.user_assigned_identities.create_or_update(resource_group_name,
                                                                        user_assigned_identity_name,
                                                                        Identity(location=location))

    return identity


def _get_storage_connection_string(cli_ctx, deployment_storage_account):
    resource_group_name = parse_resource_id(deployment_storage_account.id)['resource_group']
    deployment_storage_name = deployment_storage_account.name
    storage_client = get_mgmt_service_client(cli_ctx, StorageManagementClient)
    access_keys = storage_client.storage_accounts.list_keys(resource_group_name, deployment_storage_name)
    try:
        key = access_keys.keys[0].value
    except AttributeError:
        # Older API versions have a slightly different structure
        key = access_keys.key1

    endpoint_suffix = cli_ctx.cloud.suffixes.storage_endpoint
    connection_string = 'DefaultEndpointsProtocol={};EndpointSuffix={};AccountName={};AccountKey={}'.format(
        "https",
        endpoint_suffix,
        deployment_storage_name,
        key)

    return connection_string


def _assign_deployment_storage_managed_identity_role(cli_ctx, deployment_storage_account, principal_id):
    from azure.cli.core.commands.client_factory import get_subscription_id

    sub_id = get_subscription_id(cli_ctx)
    role_definition_id = "/subscriptions/{}/providers/Microsoft.Authorization/roleDefinitions/{}".format(
        sub_id, STORAGE_BLOB_DATA_CONTRIBUTOR_ROLE_ID)
    auth_client = get_mgmt_service_client(cli_ctx, ResourceType.MGMT_AUTHORIZATION)
    RoleAssignmentCreateParameters = get_sdk(cli_ctx, ResourceType.MGMT_AUTHORIZATION, 'RoleAssignmentCreateParameters',
                                             mod='models', operation_group='role_assignments')
    parameters = RoleAssignmentCreateParameters(role_definition_id=role_definition_id, principal_id=principal_id,
                                                principal_type='ServicePrincipal')
    auth_client.role_assignments.create(scope=deployment_storage_account.id,
                                        role_assignment_name=str(uuid.uuid4()), parameters=parameters)


def _has_deployment_storage_role_assignment_on_resource(cli_ctx, deployment_storage_account, principal_id):
    from azure.cli.core.commands.client_factory import get_subscription_id
    auth_client = get_mgmt_service_client(cli_ctx, ResourceType.MGMT_AUTHORIZATION)

    sub_id = get_subscription_id(cli_ctx)
    role_definition_id = "/subscriptions/{}/providers/Microsoft.Authorization/roleDefinitions/{}".format(
        sub_id, STORAGE_BLOB_DATA_CONTRIBUTOR_ROLE_ID)

    list_for_scope = auth_client.role_assignments.list_for_scope(deployment_storage_account.id)
    for assignment in list_for_scope:
        if assignment.role_definition_id.lower() == role_definition_id.lower() and \
                assignment.principal_id.lower() == principal_id.lower():
            return True

    return False


def _parse_key_value_pairs(key_value_list):
    key_value_list = key_value_list or []
    result = {}
    for kv in key_value_list:
        try:
            temp = shell_safe_json_parse(kv)
            if isinstance(temp, list):
                for t in temp:
                    result[t['name']] = t['value']
            else:
                result.update(temp)
        except CLIError:
            name, value = kv.split('=', 1)
            result[name] = value
            result.update(result)
    return result


def _validate_and_get_connection_string(cli_ctx, resource_group_name, storage_account):
    sa_resource_group = resource_group_name
    if is_valid_resource_id(storage_account):
        sa_resource_group = parse_resource_id(storage_account)['resource_group']
        storage_account = parse_resource_id(storage_account)['name']
    storage_client = get_mgmt_service_client(cli_ctx, StorageManagementClient)
    storage_properties = storage_client.storage_accounts.get_properties(sa_resource_group,
                                                                        storage_account)
    error_message = ''
    endpoints = storage_properties.primary_endpoints
    sku = storage_properties.sku.name
    allowed_storage_types = ['Standard_GRS', 'Standard_RAGRS', 'Standard_LRS', 'Standard_ZRS', 'Premium_LRS', 'Standard_GZRS']  # pylint: disable=line-too-long

    for e in ['blob', 'queue', 'table']:
        if not getattr(endpoints, e, None):
            error_message = "Storage account '{}' has no '{}' endpoint. It must have table, queue, and blob endpoints all enabled".format(storage_account, e)   # pylint: disable=line-too-long
    if sku not in allowed_storage_types:
        error_message += 'Storage type {} is not allowed'.format(sku)

    if error_message:
        raise CLIError(error_message)

    obj = storage_client.storage_accounts.list_keys(sa_resource_group, storage_account)  # pylint: disable=no-member
    try:
        keys = [obj.keys[0].value, obj.keys[1].value]  # pylint: disable=no-member
    except AttributeError:
        # Older API versions have a slightly different structure
        keys = [obj.key1, obj.key2]  # pylint: disable=no-member

    endpoint_suffix = cli_ctx.cloud.suffixes.storage_endpoint
    connection_string = 'DefaultEndpointsProtocol={};EndpointSuffix={};AccountName={};AccountKey={}'.format(
        "https",
        endpoint_suffix,
        storage_account,
        keys[0])  # pylint: disable=no-member

    return connection_string


def list_consumption_locations(cmd):
    client = web_client_factory(cmd.cli_ctx)
    regions = client.list_geo_regions(sku='Dynamic')
    return [{'name': x.name.lower().replace(' ', '')} for x in regions]


def list_flexconsumption_locations(cmd):
<<<<<<< HEAD
    from azure.cli.core.commands.client_factory import get_subscription_id
    sub_id = get_subscription_id(cmd.cli_ctx)
    geo_regions_api = 'subscriptions/{}/providers/Microsoft.Web/geoRegions?sku=FlexConsumption&api-version=2022-03-01'
    request_url = cmd.cli_ctx.cloud.endpoints.resource_manager + geo_regions_api.format(sub_id)
    regions = send_raw_request(cmd.cli_ctx, "GET", request_url).json()['value']
    return [{'name': x['name'].lower().replace(' ', '')} for x in regions]
=======
    return [
        {
            "name": "eastus",
        },
        {
            "name": "northeurope"
        },
        {
            "name": "eastasia"
        },
        {
            "name": "centralus"
        },
        {
            "name": "uksouth"
        },
        {
            "name": "eastus2"
        },
        {
            "name": "eastus2euap"
        },
        {
            "name": "australiaeast"
        },
        {
            "name": "westus2"
        },
        {
            "name": "westus3"
        },
        {
            "name": "southcentralus"
        },
        {
            "name": "swedencentral"
        },
        {
            "name": "southeastasia"
        }
    ]
>>>>>>> 2750c65e


def list_locations(cmd, sku, linux_workers_enabled=None, hyperv_workers_enabled=None):
    web_client = web_client_factory(cmd.cli_ctx)
    full_sku = get_sku_tier(sku)
    # Temporary fix due to regression in this specific API with 2021-03-01, should be removed with the next SDK update
    web_client_geo_regions = web_client.list_geo_regions(sku=full_sku,
                                                         linux_workers_enabled=linux_workers_enabled,
                                                         xenon_workers_enabled=hyperv_workers_enabled)

    providers_client = providers_client_factory(cmd.cli_ctx)
    providers_client_locations_list = getattr(providers_client.get('Microsoft.Web'), 'resource_types', [])
    for resource_type in providers_client_locations_list:
        if resource_type.resource_type == 'sites':
            providers_client_locations_list = resource_type.locations
            break

    return [geo_region for geo_region in web_client_geo_regions if geo_region.name in providers_client_locations_list]


def _check_zip_deployment_status(cmd, rg_name, name, deployment_status_url, slot, timeout=None):
    import requests
    from azure.cli.core.util import should_disable_connection_verify

    headers = get_scm_site_headers(cmd.cli_ctx, name, rg_name, slot)
    total_trials = (int(timeout) // 2) if timeout else 450
    num_trials = 0
    while num_trials < total_trials:
        time.sleep(2)
        response = requests.get(deployment_status_url, headers=headers,
                                verify=not should_disable_connection_verify())
        try:
            res_dict = response.json()
        except json.decoder.JSONDecodeError:
            logger.warning("Deployment status endpoint %s returns malformed data. Retrying...", deployment_status_url)
            res_dict = {}
        finally:
            num_trials = num_trials + 1

        if res_dict.get('status', 0) == 3:
            _configure_default_logging(cmd, rg_name, name)
            raise CLIError("Zip deployment failed. {}. Please run the command az webapp log deployment show "
                           "-n {} -g {}".format(res_dict, name, rg_name))
        if res_dict.get('status', 0) == 4:
            break
        if 'progress' in res_dict:
            logger.info(res_dict['progress'])  # show only in debug mode, customers seem to find this confusing
    # if the deployment is taking longer than expected
    if res_dict.get('status', 0) != 4:
        _configure_default_logging(cmd, rg_name, name)
        raise CLIError("""Timeout reached by the command, however, the deployment operation
                       is still on-going. Navigate to your scm site to check the deployment status""")
    return res_dict


def _get_latest_deployment_id(cmd, rg_name, name, deployment_status_url, slot):
    import requests
    from azure.cli.core.util import should_disable_connection_verify

    headers = get_scm_site_headers(cmd.cli_ctx, name, rg_name, slot)
    total_trials = 30
    num_trials = 0
    while num_trials < total_trials:
        time.sleep(2)
        try:
            response = requests.get(deployment_status_url, headers=headers,
                                    verify=not should_disable_connection_verify())
            try:
                res_dict = response.json()
            except Exception as ex:  # pylint: disable=broad-except
                logger.warning("Deployment status endpoint %s returned malformed data. Exception: %s "
                               "\nRetrying...", deployment_status_url, ex)
                return None
            finally:
                num_trials = num_trials + 1
            if 'id' in res_dict and 'temp' not in res_dict['id']:
                return res_dict['id']
        # catch all errors
        except Exception as ex:  # pylint: disable=broad-except
            logger.warning("Deployment status endpoint %s returned error: %s.", deployment_status_url, ex)
            break
    return None


def _check_runtimestatus_with_deploymentstatusapi(cmd, resource_group_name, name, slot,
                                                  deployment_status_url, is_async, timeout):
    response_body = None
    logger.warning('Polling the status of %s deployment. Start Time: %s UTC',
                   "async" if is_async else "sync",
                   datetime.datetime.now(datetime.timezone.utc))
    # verify if the app is a linux web app
    client = web_client_factory(cmd.cli_ctx)
    app = client.web_apps.get(resource_group_name, name)
    app_is_linux_webapp = is_linux_webapp(app)
    if not app_is_linux_webapp:
        logger.warning("Deployment status tracking is currently only supported for linux webapps."
                       " Resuming without tracking status.")
        response_body = _check_zip_deployment_status(cmd, resource_group_name, name, deployment_status_url,
                                                     slot, timeout)
    else:
        # get the deployment id
        # once deploymentstatus/latest is available, we can use it to track the deployment
        deployment_id = _get_latest_deployment_id(cmd, resource_group_name,
                                                  name, deployment_status_url, slot)
        if deployment_id is None:
            logger.warning("Failed to enable tracking runtime status for this deployment. "
                           "Resuming without tracking status.")
            response_body = _check_zip_deployment_status(cmd, resource_group_name, name, deployment_status_url,
                                                         slot, timeout)
        else:
            deploymentstatisapi_url = _build_deploymentstatus_url(cmd, resource_group_name,
                                                                  name, slot, deployment_id)
            response_body = _poll_deployment_runtime_status(cmd, resource_group_name, name, slot,
                                                            deploymentstatisapi_url, deployment_id, timeout)
            # incase we are unable to fetch response from deploymentstatus API
            # fallback to polling kudu for deployment status
            if response_body is None:
                logger.warning("Failed to track the runtime status for this deployment. "
                               "Resuming without tracking status.")
                response_body = _check_zip_deployment_status(cmd, resource_group_name, name, deployment_status_url,
                                                             slot, timeout)
    return response_body


# pylint: disable=too-many-branches
def _poll_deployment_runtime_status(cmd, resource_group_name, webapp_name, slot, deploymentstatusapi_url,
                                    deployment_id, timeout=None):
    max_time_sec = int(timeout) if timeout else 1000
    start_time = time.time()
    time_elapsed = 0
    deployment_status = None
    response_body = None
    while time_elapsed < max_time_sec:
        try:
            response_body = send_raw_request(cmd.cli_ctx, "GET", deploymentstatusapi_url).json()
        except Exception as ex:  # pylint: disable=broad-except
            # we might get a 404 if a new deployment has started and this deployment_id is no longer latest
            logger.warning("Deployment status endpoint %s returned error: %s.", deploymentstatusapi_url, ex)
            break
        deployment_properties = response_body.get('properties')
        deployment_status = deployment_properties.get('status')
        time_elapsed = int(time.time() - start_time)
        status = RUNTIME_STATUS_TEXT_MAP.get(deployment_status)
        status = deployment_status if status is None else status
        logger.warning("Status: %s Time: %s(s)", status, time_elapsed)
        if deployment_status == "RuntimeStarting":
            logger.info("InprogressInstances: %s, SuccessfulInstances: %s",
                        deployment_properties.get('numberOfInstancesInProgress'),
                        deployment_properties.get('numberOfInstancesSuccessful'))
        if deployment_status == "RuntimeSuccessful":
            break
        if deployment_status == "RuntimeFailed":
            error_text = ""
            total_num_instances = int(deployment_properties.get('numberOfInstancesInProgress')) + \
                int(deployment_properties.get('numberOfInstancesSuccessful')) + \
                int(deployment_properties.get('numberOfInstancesFailed'))
            site_started_partially = int(deployment_properties.get('numberOfInstancesSuccessful')) > 0
            if site_started_partially:
                error_text += "Site started with errors: {}/{} instances failed to start successfully\n".format(
                    deployment_properties.get('numberOfInstancesFailed'),
                    total_num_instances)
            else:
                error_text += "Deployment failed because the site failed to start within 10 mins.\n"
                if int(total_num_instances) > 0:
                    error_text += "InprogressInstances: {}, SuccessfulInstances: {}, FailedInstances: {}\n".format(
                        deployment_properties.get('numberOfInstancesInProgress'),
                        deployment_properties.get('numberOfInstancesSuccessful'),
                        deployment_properties.get('numberOfInstancesFailed'))
            errors = deployment_properties.get('errors')
            if errors is not None and len(errors) > 0:
                error_extended_code = errors[0]['extendedCode']
                error_message = errors[0]['message']
                if error_message is not None:
                    error_text += "Error: {}\n".format(error_message)
                else:
                    error_text += "Extended ErrorCode: {}\n".format(error_extended_code)
            failure_logs = deployment_properties.get('failedInstancesLogs')
            if failure_logs is not None and len(failure_logs) > 0:
                failure_logs = failure_logs[0]
            error_text += "Please check the runtime logs for more info: {}\n".format(failure_logs)
            if site_started_partially:
                logger.warning(error_text)
                break
            raise CLIError(error_text)
        if deployment_status == "BuildFailed":
            error_text = "Deployment failed because the build process failed\n"
            errors = deployment_properties.get('errors')
            if errors is not None and len(errors) > 0:
                error_extended_code = errors[0]['extendedCode']
                error_message = errors[0]['message']
                if error_message is not None:
                    error_text += "Error: {}\n".format(error_message)
                else:
                    error_text += "Extended ErrorCode: {}\n".format(error_extended_code)
            deployment_logs = deployment_properties.get('failedInstancesLogs')
            if deployment_logs is None or len(deployment_logs) == 0:
                scm_url = _get_scm_url(cmd, resource_group_name, webapp_name, slot)
                deployment_logs = scm_url + f"/api/deployments/{deployment_id}/log"
            else:
                deployment_logs = deployment_logs[0]
            error_text += "Please check the build logs for more info: {}\n".format(deployment_logs)
            raise CLIError(error_text)
        time.sleep(15)

    if time_elapsed >= max_time_sec and deployment_status != "RuntimeSuccessful":
        scm_url = _get_scm_url(cmd, resource_group_name, webapp_name, slot)
        if deployment_status == "BuildInProgress":
            deployments_log_url = scm_url + f"/api/deployments/{deployment_id}/log"
            raise CLIError("Timeout reached while build was still in progress. "
                           "Navigate to {} to check the build logs for your app.".format(
                               deployments_log_url))
        # For any other status, redirect user to /deployments/<id> endpoint
        deployments_url = scm_url + f"/api/deployments/{deployment_id}"
        error_text = ("Timeout reached while tracking deployment status, however, the deployment"
                      " operation is still on-going. Navigate to {} to check the deployment status"
                      " of your app. \n").format(deployments_url)
        total_num_instances = int(deployment_properties.get('numberOfInstancesInProgress')) + \
            int(deployment_properties.get('numberOfInstancesSuccessful')) + \
            int(deployment_properties.get('numberOfInstancesFailed'))
        if total_num_instances > 0:
            error_text += "InprogressInstances: {}, SuccessfulInstances: {}, FailedInstances: {}".format(
                          deployment_properties.get('numberOfInstancesInProgress'),
                          deployment_properties.get('numberOfInstancesSuccessful'),
                          deployment_properties.get('numberOfInstancesFailed'))
        raise CLIError(error_text)
    return response_body


def _check_zip_deployment_status_flex(cmd, rg_name, name, deployment_status_url, timeout=None):
    import requests
    from azure.cli.core.util import should_disable_connection_verify

    headers = get_scm_site_headers_flex(cmd.cli_ctx)
    total_trials = (int(timeout) // 2) if timeout else 450
    num_trials = 0
    # Indicates whether the status has been non empty in previous calls
    has_response = False
    while num_trials < total_trials:
<<<<<<< HEAD
        time.sleep(2)
=======
        time.sleep(1)
>>>>>>> 2750c65e
        response = requests.get(deployment_status_url, headers=headers,
                                verify=not should_disable_connection_verify())
        try:
            if (response.status_code == 404 or response.json().get('status') is None) and has_response:
                raise CLIError("Failed to retrieve deployment status. Please try again in a few minutes.")
            if (response.status_code != 404 and response.json().get('status') is not None) and not has_response:
                has_response = True

            res_dict = response.json()
        except json.decoder.JSONDecodeError:
            logger.warning("Deployment status endpoint %s returns malformed data. Retrying...", deployment_status_url)
            res_dict = {}
        finally:
            num_trials = num_trials + 1

        status = res_dict.get('status', 0)

        if status == -1:
            raise CLIError("Deployment was cancelled.")
        if status == 3:
            raise CLIError("Zip deployment failed. {}. These are the deployment logs: \n{}".format(
                           res_dict, json.dumps(show_deployment_log(cmd, rg_name, name))))
        if status == 4:
            break
        if status == 5:
            raise CLIError("Deployment was cancelled and another deployment is in progress.")
        if status == 6:
            raise CLIError("Deployment was partially successful. These are the deployment logs:\n{}".format(
                           json.dumps(show_deployment_log(cmd, rg_name, name))))
        if 'progress' in res_dict:
            logger.info(res_dict['progress'])  # show only in debug mode, customers seem to find this confusing
    # if the deployment is taking longer than expected
    if res_dict.get('status', 0) != 4:
        raise CLIError("""Timeout reached by the command, however, the deployment operation
                       is still on-going. Navigate to your scm site to check the deployment status""")
    return res_dict


def list_continuous_webjobs(cmd, resource_group_name, name, slot=None):
    return _generic_site_operation(cmd.cli_ctx, resource_group_name, name, 'list_continuous_web_jobs', slot)


def start_continuous_webjob(cmd, resource_group_name, name, webjob_name, slot=None):
    client = web_client_factory(cmd.cli_ctx)
    if slot:
        client.web_apps.start_continuous_web_job_slot(resource_group_name, name, webjob_name, slot)
        return client.web_apps.get_continuous_web_job_slot(resource_group_name, name, webjob_name, slot)
    client.web_apps.start_continuous_web_job(resource_group_name, name, webjob_name)
    return client.web_apps.get_continuous_web_job(resource_group_name, name, webjob_name)


def stop_continuous_webjob(cmd, resource_group_name, name, webjob_name, slot=None):
    client = web_client_factory(cmd.cli_ctx)
    if slot:
        client.web_apps.stop_continuous_web_job_slot(resource_group_name, name, webjob_name, slot)
        return client.web_apps.get_continuous_web_job_slot(resource_group_name, name, webjob_name, slot)
    client.web_apps.stop_continuous_web_job(resource_group_name, name, webjob_name)
    return client.web_apps.get_continuous_web_job(resource_group_name, name, webjob_name)


def remove_continuous_webjob(cmd, resource_group_name, name, webjob_name, slot=None):
    client = web_client_factory(cmd.cli_ctx)
    if slot:
        return client.web_apps.delete_continuous_web_job_slot(resource_group_name, name, webjob_name, slot)
    return client.web_apps.delete_continuous_web_job(resource_group_name, name, webjob_name)


def list_triggered_webjobs(cmd, resource_group_name, name, slot=None):
    return _generic_site_operation(cmd.cli_ctx, resource_group_name, name, 'list_triggered_web_jobs', slot)


def run_triggered_webjob(cmd, resource_group_name, name, webjob_name, slot=None):
    client = web_client_factory(cmd.cli_ctx)
    if slot:
        client.web_apps.run_triggered_web_job_slot(resource_group_name, name, webjob_name, slot)
        return client.web_apps.get_triggered_web_job_slot(resource_group_name, name, webjob_name, slot)
    client.web_apps.run_triggered_web_job(resource_group_name, name, webjob_name)
    return client.web_apps.get_triggered_web_job(resource_group_name, name, webjob_name)


def remove_triggered_webjob(cmd, resource_group_name, name, webjob_name, slot=None):
    client = web_client_factory(cmd.cli_ctx)
    if slot:
        return client.web_apps.delete_triggered_web_job_slot(resource_group_name, name, webjob_name, slot)
    return client.web_apps.delete_triggered_web_job(resource_group_name, name, webjob_name)


def list_hc(cmd, name, resource_group_name, slot=None):
    client = web_client_factory(cmd.cli_ctx)
    if slot is None:
        listed_vals = client.web_apps.list_hybrid_connections(resource_group_name, name)
    else:
        listed_vals = client.web_apps.list_hybrid_connections_slot(resource_group_name, name, slot)

    # reformats hybrid connection, to prune unnecessary fields
    mod_list = []
    for x in listed_vals.additional_properties["value"]:
        properties = x["properties"]
        resourceGroup = x["id"].split("/")
        mod_hc = {
            "id": x["id"],
            "location": x["location"],
            "name": x["name"],
            "properties": {
                "hostname": properties["hostname"],
                "port": properties["port"],
                "relayArmUri": properties["relayArmUri"],
                "relayName": properties["relayName"],
                "serviceBusNamespace": properties["serviceBusNamespace"],
                "serviceBusSuffix": properties["serviceBusSuffix"]
            },
            "resourceGroup": resourceGroup[4],
            "type": x["type"]
        }
        mod_list.append(mod_hc)
    return mod_list


def add_hc(cmd, name, resource_group_name, namespace, hybrid_connection, slot=None):
    HybridConnection = cmd.get_models('HybridConnection')

    web_client = web_client_factory(cmd.cli_ctx)

    hy_co_id = ''
    for n in NamespaceList(cli_ctx=cmd.cli_ctx)(command_args={}):
        logger.warning(n['name'])
        if n['name'] == namespace:
            hy_co_id = n['id']

    if hy_co_id == '':
        raise ResourceNotFoundError('Azure Service Bus Relay namespace {} was not found.'.format(namespace))

    i = 0
    hy_co_resource_group = ''
    hy_co_split = hy_co_id.split("/")
    for z in hy_co_split:
        if z == "resourceGroups":
            hy_co_resource_group = hy_co_split[i + 1]
        i = i + 1

    # calling the relay API to get information about the hybrid connection
    hy_co = HyCoShow(cli_ctx=cmd.cli_ctx)(command_args={"resource_group": hy_co_resource_group,
                                                        "namespace_name": namespace,
                                                        "name": hybrid_connection})

    # if the hybrid connection does not have a default sender authorization
    # rule, create it
    hy_co_rules = HycoAuthoList(cli_ctx=cmd.cli_ctx)(command_args={"resource_group": hy_co_resource_group,
                                                                   "namespace_name": namespace,
                                                                   "hybrid_connection_name": hybrid_connection})
    has_default_sender_key = False
    for r in hy_co_rules:
        if r['name'].lower() == "defaultsender":
            for z in r['rights']:
                if z[0].lower() == 'send' and len(z) == 1:
                    has_default_sender_key = True

    if not has_default_sender_key:
        rights = ["Send"]
        args = {"resource_group": hy_co_resource_group, "namespace_name": namespace,
                "hybrid_connection_name": hybrid_connection, "name": "defaultSender", "rights": rights}
        HycoAuthoCreate(cli_ctx=cmd.cli_ctx)(command_args=args)
    hy_co_keys = HycoAuthoKeysList(cli_ctx=cmd.cli_ctx)(command_args={"resource_group": hy_co_resource_group,
                                                                      "namespace_name": namespace,
                                                                      "hybrid_connection_name": hybrid_connection,
                                                                      "name": "defaultSender"})
    hy_co_info = hy_co['id']
    hy_co_metadata = ast.literal_eval(hy_co['userMetadata'])
    hy_co_hostname = ''
    for x in hy_co_metadata:
        if x["key"] == "endpoint":
            hy_co_hostname = x["value"]

    hostname_parts = hy_co_hostname.split(":")
    hostname = hostname_parts[0]
    port = hostname_parts[1]
    id_parameters = hy_co_info.split("/")

    # populate object with information from the hybrid connection, and set it
    # on webapp

    hc = HybridConnection(service_bus_namespace=id_parameters[8],
                          relay_name=hybrid_connection,
                          relay_arm_uri=hy_co_info,
                          hostname=hostname,
                          port=port,
                          send_key_name="defaultSender",
                          send_key_value=hy_co_keys['primaryKey'],
                          service_bus_suffix=".servicebus.windows.net")

    if slot is None:
        return_hc = web_client.web_apps.create_or_update_hybrid_connection(resource_group_name, name, namespace,
                                                                           hybrid_connection, hc)
    else:
        return_hc = web_client.web_apps.create_or_update_hybrid_connection_slot(resource_group_name, name, namespace,
                                                                                hybrid_connection, slot, hc)

    # reformats hybrid connection, to prune unnecessary fields
    resourceGroup = return_hc.id.split("/")
    mod_hc = {
        "hostname": return_hc.hostname,
        "id": return_hc.id,
        "location": return_hc.additional_properties["location"],
        "name": return_hc.name,
        "port": return_hc.port,
        "relayArmUri": return_hc.relay_arm_uri,
        "resourceGroup": resourceGroup[4],
        "serviceBusNamespace": return_hc.service_bus_namespace,
        "serviceBusSuffix": return_hc.service_bus_suffix
    }
    return mod_hc


# set the key the apps use to connect with the hybrid connection
def set_hc_key(cmd, plan, resource_group_name, namespace, hybrid_connection, key_type):
    HybridConnection = cmd.get_models('HybridConnection')
    web_client = web_client_factory(cmd.cli_ctx)

    # extract the hybrid connection resource group
    asp_hy_co = web_client.app_service_plans.get_hybrid_connection(resource_group_name, plan,
                                                                   namespace, hybrid_connection)
    arm_uri = asp_hy_co.relay_arm_uri
    split_uri = arm_uri.split("resourceGroups/")
    resource_group_strings = split_uri[1].split('/')
    relay_resource_group = resource_group_strings[0]

    # calling the relay function to obtain information about the hc in question
    hy_co = HyCoShow(cli_ctx=cmd.cli_ctx)(command_args={"resource_group": relay_resource_group,
                                                        "namespace_name": namespace,
                                                        "name": hybrid_connection})

    # if the hybrid connection does not have a default sender authorization
    # rule, create it
    hy_co_rules = HycoAuthoList(cli_ctx=cmd.cli_ctx)(command_args={"resource_group": relay_resource_group,
                                                                   "namespace_name": namespace,
                                                                   "hybrid_connection_name": hybrid_connection})

    has_default_sender_key = False
    for r in hy_co_rules:
        if r['name'].lower() == "defaultsender":
            for z in r['rights']:
                if z[0].lower() == 'send' and len(z) == 1:
                    has_default_sender_key = True

    if not has_default_sender_key:
        rights = ["Send"]
        args = {"resource_group": relay_resource_group, "namespace_name": namespace,
                "hybrid_connection_name": hybrid_connection, "name": "defaultSender", "rights": rights}
        HycoAuthoCreate(cli_ctx=cmd.cli_ctx)(command_args=args)

    hy_co_keys = HycoAuthoKeysList(cli_ctx=cmd.cli_ctx)(command_args={"resource_group": relay_resource_group,
                                                                      "namespace_name": namespace,
                                                                      "hybrid_connection_name": hybrid_connection,
                                                                      "name": "defaultSender"})
    hy_co_metadata = ast.literal_eval(hy_co.user_metadata)
    hy_co_hostname = 0
    for x in hy_co_metadata:
        if x["key"] == "endpoint":
            hy_co_hostname = x["value"]

    hostname_parts = hy_co_hostname.split(":")
    hostname = hostname_parts[0]
    port = hostname_parts[1]

    key = "empty"
    if key_type.lower() == "primary":
        key = hy_co_keys['primaryKey']
    elif key_type.lower() == "secondary":
        key = hy_co_keys['secondaryKey']
    # enures input is correct
    if key == "empty":
        logger.warning("Key type is invalid - must be primary or secondary")
        return

    apps = web_client.app_service_plans.list_web_apps_by_hybrid_connection(resource_group_name, plan, namespace,
                                                                           hybrid_connection)
    # changes the key for every app that uses that hybrid connection
    for x in apps:
        app_info = ast.literal_eval(x)
        app_name = app_info["name"]
        app_id = app_info["id"]
        id_split = app_id.split("/")
        app_resource_group = id_split[4]
        hc = HybridConnection(service_bus_namespace=namespace, relay_name=hybrid_connection,
                              relay_arm_uri=arm_uri, hostname=hostname, port=port, send_key_name="defaultSender",
                              send_key_value=key)
        web_client.web_apps.update_hybrid_connection(app_resource_group, app_name, namespace,
                                                     hybrid_connection, hc)

    return web_client.app_service_plans.list_web_apps_by_hybrid_connection(resource_group_name, plan,
                                                                           namespace, hybrid_connection)


def appservice_list_vnet(cmd, resource_group_name, plan):
    web_client = web_client_factory(cmd.cli_ctx)
    return web_client.app_service_plans.list_vnets(resource_group_name, plan)


def remove_hc(cmd, resource_group_name, name, namespace, hybrid_connection, slot=None):
    client = web_client_factory(cmd.cli_ctx)
    if slot is None:
        return_hc = client.web_apps.delete_hybrid_connection(resource_group_name, name, namespace, hybrid_connection)
    else:
        return_hc = client.web_apps.delete_hybrid_connection_slot(resource_group_name, name, namespace,
                                                                  hybrid_connection, slot)
    return return_hc


def list_functionapp_vnet_integration(cmd, name, resource_group_name, slot=None):
    return list_vnet_integration(cmd, name, resource_group_name, slot=None)


def list_vnet_integration(cmd, name, resource_group_name, slot=None):
    client = web_client_factory(cmd.cli_ctx)
    if slot is None:
        result = list(client.web_apps.list_vnet_connections(resource_group_name, name))
    else:
        result = list(client.web_apps.list_vnet_connections_slot(resource_group_name, name, slot))
    mod_list = []

    # reformats the vnet entry, removing unecessary information
    for x in result:
        # removes GUIDs from name and id
        longName = x.name
        if '_' in longName:
            usIndex = longName.index('_')
            shortName = longName[usIndex + 1:]
        else:
            shortName = longName
        v_id = x.id
        lastSlash = v_id.rindex('/')
        shortId = v_id[:lastSlash] + '/' + shortName
        # extracts desired fields
        certThumbprint = x.cert_thumbprint
        location = x.additional_properties["location"]
        v_type = x.type
        vnet_resource_id = x.vnet_resource_id
        id_strings = v_id.split('/')
        resourceGroup = id_strings[4]
        routes = x.routes

        vnet_mod = {"certThumbprint": certThumbprint,
                    "id": shortId,
                    "location": location,
                    "name": shortName,
                    "resourceGroup": resourceGroup,
                    "routes": routes,
                    "type": v_type,
                    "vnetResourceId": vnet_resource_id}
        mod_list.append(vnet_mod)

    return mod_list


def add_webapp_vnet_integration(cmd, name, resource_group_name, vnet, subnet, slot=None, skip_delegation_check=False):
    return _add_vnet_integration(cmd, name, resource_group_name, vnet, subnet, slot, skip_delegation_check)


def add_functionapp_vnet_integration(cmd, name, resource_group_name, vnet, subnet, slot=None,
                                     skip_delegation_check=False):
    client = web_client_factory(cmd.cli_ctx)
    functionapp = get_functionapp(cmd, resource_group_name, name)
    parsed_plan_id = parse_resource_id(functionapp.server_farm_id)
    plan_info = client.app_service_plans.get(parsed_plan_id['resource_group'], parsed_plan_id['name'])
    if plan_info is None:
        raise ResourceNotFoundError('Could not determine the current plan of the functionapp')
    if is_plan_consumption(cmd, plan_info):
        raise ValidationError('Virtual network integration is not allowed for consumption plans')
    return _add_vnet_integration(cmd, name, resource_group_name, vnet, subnet, slot, skip_delegation_check)


def _add_vnet_integration(cmd, name, resource_group_name, vnet, subnet, slot=None, skip_delegation_check=False):
    subnet_info = _get_subnet_info(cmd=cmd,
                                   resource_group_name=resource_group_name,
                                   subnet=subnet,
                                   vnet=vnet)
    client = web_client_factory(cmd.cli_ctx)

    app = _generic_site_operation(cmd.cli_ctx, resource_group_name, name, 'get', slot, client=client)

    parsed_plan = parse_resource_id(app.server_farm_id)
    plan_info = client.app_service_plans.get(parsed_plan['resource_group'], parsed_plan["name"])
    is_flex = is_flex_functionapp(cmd.cli_ctx, resource_group_name, name)

    if skip_delegation_check:
        logger.warning('Skipping delegation check. Ensure that subnet is delegated to Microsoft.Web/serverFarms.'
                       ' Missing delegation can cause "Bad Request" error.')
    else:
        _vnet_delegation_check(cmd, subnet_subscription_id=subnet_info["subnet_subscription_id"],
                               vnet_resource_group=subnet_info["resource_group_name"],
                               vnet_name=subnet_info["vnet_name"],
                               subnet_name=subnet_info["subnet_name"],
                               subnet_service_delegation=FLEX_SUBNET_DELEGATION if is_flex else None)

    app.virtual_network_subnet_id = subnet_info["subnet_resource_id"]
    app.vnet_route_all_enabled = True
    app.site_config.vnet_route_all_enabled = True

    _generic_site_operation(cmd.cli_ctx, resource_group_name, name, 'begin_create_or_update', slot,
                            client=client, extra_parameter=app)

    return {
        "id": subnet_info["vnet_resource_id"],
        "location": plan_info.location,  # must be the same as vnet location bc of validation check
        "name": subnet_info["vnet_name"],
        "resourceGroup": subnet_info["resource_group_name"],
        "subnetResourceId": subnet_info["subnet_resource_id"]
    }


def _vnet_delegation_check(cmd, subnet_subscription_id, vnet_resource_group, vnet_name, subnet_name,
                           subnet_service_delegation="Microsoft.Web/serverFarms"):
    from azure.cli.core.commands.client_factory import get_subscription_id

    if subnet_service_delegation is None:
        subnet_service_delegation = "Microsoft.Web/serverFarms"

    if get_subscription_id(cmd.cli_ctx).lower() != subnet_subscription_id.lower():
        logger.warning('Cannot validate subnet in other subscription for delegation to Microsoft.Web/serverFarms.'
                       ' Missing delegation can cause "Bad Request" error.')
        logger.warning('To manually add a delegation, use the command: az network vnet subnet update '
                       '--resource-group %s '
                       '--name %s '
                       '--vnet-name %s '
                       '--delegations %s', vnet_resource_group, subnet_name, vnet_name, subnet_service_delegation)
    else:
        subnetObj = SubnetShow(cli_ctx=cmd.cli_ctx)(command_args={
            "name": subnet_name,
            "vnet_name": vnet_name,
            "resource_group": vnet_resource_group
        })
        delegations = subnetObj["delegations"]
        delegated = False
        for d in delegations:
            if d["serviceName"].lower() == subnet_service_delegation.lower():
                delegated = True

        if not delegated:
            poller = SubnetUpdate(cli_ctx=cmd.cli_ctx)(command_args={
                "name": subnet_name,
                "vnet_name": vnet_name,
                "resource_group": vnet_resource_group,
                "delegated_services": [{"name": "delegation", "service_name": subnet_service_delegation}]
            })
            LongRunningOperation(cmd.cli_ctx)(poller)


def _validate_subnet(cli_ctx, subnet, vnet, resource_group_name):
    subnet_is_id = is_valid_resource_id(subnet)
    if subnet_is_id:
        subnet_id_parts = parse_resource_id(subnet)
        vnet_name = subnet_id_parts['name']
        if not (vnet_name.lower() == vnet.lower() or subnet.startswith(vnet)):
            logger.warning('Subnet ID is valid. Ignoring vNet input.')
        return subnet

    vnet_is_id = is_valid_resource_id(vnet)
    if vnet_is_id:
        vnet_id_parts = parse_resource_id(vnet)
        return resource_id(
            subscription=vnet_id_parts['subscription'],
            resource_group=vnet_id_parts['resource_group'],
            namespace='Microsoft.Network',
            type='virtualNetworks',
            name=vnet_id_parts['name'],
            child_type_1='subnets',
            child_name_1=subnet)

    # Reuse logic from existing command to stay backwards compatible
    list_all_vnets = VNetList(cli_ctx=cli_ctx)(command_args={})

    vnets = []
    for v in list_all_vnets:
        if vnet in (v["name"], v["id"]):
            vnet_details = parse_resource_id(v["id"])
            vnet_resource_group = vnet_details['resource_group']
            vnets.append((v["id"], v["name"], vnet_resource_group))

    if not vnets:
        return logger.warning("The virtual network %s was not found in the subscription.", vnet)

    # If more than one vnet, try to use one from same resource group. Otherwise, use first and log the vnet resource id
    found_vnet = [v for v in vnets if v[2].lower() == resource_group_name.lower()]
    if not found_vnet:
        found_vnet = [vnets[0]]

    (vnet_id, vnet, vnet_resource_group) = found_vnet[0]
    if len(vnets) > 1:
        logger.warning("Multiple virtual networks of name %s were found. Using virtual network with resource ID: %s. "
                       "To use a different virtual network, specify the virtual network resource ID using --vnet.",
                       vnet, vnet_id)
    vnet_id_parts = parse_resource_id(vnet_id)
    return resource_id(
        subscription=vnet_id_parts['subscription'],
        resource_group=vnet_id_parts['resource_group'],
        namespace='Microsoft.Network',
        type='virtualNetworks',
        name=vnet_id_parts['name'],
        child_type_1='subnets',
        child_name_1=subnet)


def remove_functionapp_vnet_integration(cmd, name, resource_group_name, slot=None):
    return remove_vnet_integration(cmd, name, resource_group_name, slot)


def remove_vnet_integration(cmd, name, resource_group_name, slot=None):
    client = web_client_factory(cmd.cli_ctx)
    if slot is None:
        return_vnet = client.web_apps.delete_swift_virtual_network(resource_group_name, name)
    else:
        return_vnet = client.web_apps.delete_swift_virtual_network_slot(resource_group_name, name, slot)
    return return_vnet


def get_history_triggered_webjob(cmd, resource_group_name, name, webjob_name, slot=None):
    client = web_client_factory(cmd.cli_ctx)
    if slot:
        return client.web_apps.list_triggered_web_job_history_slot(resource_group_name, name, webjob_name, slot)
    return client.web_apps.list_triggered_web_job_history(resource_group_name, name, webjob_name)


def webapp_up(cmd, name=None, resource_group_name=None, plan=None, location=None, sku=None,  # pylint: disable=too-many-statements,too-many-branches
              os_type=None, runtime=None, dryrun=False, logs=False, launch_browser=False, html=False,
              app_service_environment=None, track_status=False, basic_auth=""):
    if not name:
        name = generate_default_app_name(cmd)

    import os

    AppServicePlan = cmd.get_models('AppServicePlan')
    src_dir = os.getcwd()
    _src_path_escaped = "{}".format(src_dir.replace(os.sep, os.sep + os.sep))
    client = web_client_factory(cmd.cli_ctx)
    user = get_profile_username()
    _create_new_rg = False
    _site_availability = get_site_availability(cmd, name)
    _create_new_app = _site_availability.name_available
    runtime = _StackRuntimeHelper.remove_delimiters(runtime)
    os_name = os_type if os_type else detect_os_from_src(src_dir, html, runtime)
    _is_linux = os_name.lower() == LINUX_OS_NAME
    helper = _StackRuntimeHelper(cmd, linux=_is_linux, windows=not _is_linux)

    if runtime:
        match = helper.resolve(runtime, _is_linux)
        if not match:
            raise ValidationError("{0} runtime '{1}' is not supported. Please check supported runtimes with: "
                                  "'az webapp list-runtimes --os {0}'".format(os_name, runtime))

        language = runtime.split('|')[0]
        version_used_create = '|'.join(runtime.split('|')[1:])
        detected_version = '-'
    else:
        # detect the version
        _lang_details = get_lang_from_content(src_dir, html, is_linux=_is_linux)
        language = _lang_details.get('language')
        _data = get_runtime_version_details(_lang_details.get('file_loc'), language, helper, _is_linux)
        version_used_create = _data.get('to_create')
        detected_version = _data.get('detected')

    runtime_version = "{}|{}".format(language, version_used_create) if \
        version_used_create != "-" else version_used_create
    site_config = None

    if not _create_new_app:  # App exists, or App name unavailable
        if _site_availability.reason == 'Invalid':
            raise ValidationError(_site_availability.message)
        # Get the ASP & RG info, if the ASP & RG parameters are provided we use those else we need to find those
        logger.warning("Webapp '%s' already exists. The command will deploy contents to the existing app.", name)
        app_details = get_app_details(cmd, name)
        if app_details is None:
            raise ResourceNotFoundError("Unable to retrieve details of the existing app '{}'. Please check that the "
                                        "app is a part of the current subscription if updating an existing app. If "
                                        "creating a new app, app names must be globally unique. Please try a more "
                                        "unique name or leave unspecified to receive a randomly "
                                        "generated name.".format(name))
        current_rg = app_details.resource_group
        if resource_group_name is not None and (resource_group_name.lower() != current_rg.lower()):
            raise ValidationError("The webapp '{}' exists in ResourceGroup '{}' and does not "
                                  "match the value entered '{}'. Please re-run command with the "
                                  "correct parameters.". format(name, current_rg, resource_group_name))
        rg_name = resource_group_name or current_rg
        if location is None:
            loc = app_details.location.replace(" ", "").lower()
        else:
            loc = location.replace(" ", "").lower()
        plan_details = parse_resource_id(app_details.server_farm_id)
        current_plan = plan_details['name']
        if plan is not None and current_plan.lower() != plan.lower():
            raise ValidationError("The plan name entered '{}' does not match the plan name that the webapp is "
                                  "hosted in '{}'. Please check if you have configured defaults for plan name "
                                  "and re-run command.".format(plan, current_plan))
        plan = plan or plan_details['name']
        plan_info = client.app_service_plans.get(plan_details['resource_group'], plan)
        sku = plan_info.sku.name if isinstance(plan_info, AppServicePlan) else 'Free'
        current_os = 'Linux' if plan_info.reserved else 'Windows'
        # Raise error if current OS of the app is different from the current one
        if current_os.lower() != os_name.lower():
            raise ValidationError("The webapp '{}' is a {} app. The code detected at '{}' will default to "
                                  "'{}'. Please create a new app "
                                  "to continue this operation. For more information on default behaviors, "
                                  "see https://docs.microsoft.com/cli/azure/webapp?view=azure-cli-latest#az_webapp_up."
                                  .format(name, current_os, src_dir, os_name))
        _is_linux = plan_info.reserved
        # for an existing app check if the runtime version needs to be updated
        # Get site config to check the runtime version
        site_config = client.web_apps.get_configuration(rg_name, name)
    else:  # need to create new app, check if we need to use default RG or use user entered values
        logger.warning("The webapp '%s' doesn't exist", name)
        sku = get_sku_to_use(src_dir, html, sku, runtime, app_service_environment)
        loc = set_location(cmd, sku, location)
        rg_name = get_rg_to_use(user, resource_group_name)
        _create_new_rg = not check_resource_group_exists(cmd, rg_name)
        plan = get_plan_to_use(cmd=cmd,
                               user=user,
                               loc=loc,
                               sku=sku,
                               create_rg=_create_new_rg,
                               resource_group_name=rg_name,
                               plan=plan,
                               is_linux=_is_linux,
                               client=client)
    dry_run_str = r""" {
                "name" : "%s",
                "appserviceplan" : "%s",
                "resourcegroup" : "%s",
                "sku": "%s",
                "os": "%s",
                "location" : "%s",
                "src_path" : "%s",
                "runtime_version_detected": "%s",
                "runtime_version": "%s"
                }
                """ % (name, plan, rg_name, get_sku_tier(sku), os_name, loc, _src_path_escaped, detected_version,
                       runtime_version)
    create_json = json.loads(dry_run_str)

    if dryrun:
        logger.warning("Web app will be created with the below configuration,re-run command "
                       "without the --dryrun flag to create & deploy a new app")
        return create_json

    if _create_new_rg:
        logger.warning("Creating Resource group '%s' ...", rg_name)
        create_resource_group(cmd, rg_name, loc)
        logger.warning("Resource group creation complete")
    # create ASP
    logger.warning("Creating AppServicePlan '%s' or Updating if already exists", plan)
    # we will always call the ASP create or update API so that in case of re-deployment, if the SKU or plan setting are
    # updated we update those
    try:
        create_app_service_plan(cmd, rg_name, plan, _is_linux, hyper_v=False, per_site_scaling=False, sku=sku,
                                number_of_workers=1 if _is_linux else None, location=loc,
                                app_service_environment=app_service_environment)
    except ResourceNotFoundError as ex:
        raise ex
    except CLIError as ex:
        raise ex
    except Exception as ex:  # pylint: disable=broad-except
        if ex.response.status_code == 409:  # catch 409 conflict when trying to create existing ASP in diff location
            try:
                response_content = json.loads(ex.response._content.decode('utf-8'))  # pylint: disable=protected-access
            except Exception:  # pylint: disable=broad-except
                raise CLIInternalError(ex)
            raise UnclassifiedUserFault(response_content['error']['message'])
        raise AzureResponseError(ex)

    if _create_new_app:
        logger.warning("Creating webapp '%s' ...", name)
        create_webapp(cmd, rg_name, name, plan, runtime_version if not html else None,
                      using_webapp_up=True, language=language)
        _configure_default_logging(cmd, rg_name, name)
    else:  # for existing app if we might need to update the stack runtime settings
        helper = _StackRuntimeHelper(cmd, linux=_is_linux, windows=not _is_linux)
        match = helper.resolve(runtime_version, _is_linux)

        if os_name.lower() == 'linux' and site_config.linux_fx_version != runtime_version:
            if match and site_config.linux_fx_version != match.configs['linux_fx_version']:
                logger.warning('Updating runtime version from %s to %s',
                               site_config.linux_fx_version, match.configs['linux_fx_version'])
                update_site_configs(cmd, rg_name, name, linux_fx_version=match.configs['linux_fx_version'])
                logger.warning('Waiting for runtime version to propagate ...')
                time.sleep(30)  # wait for kudu to get updated runtime before zipdeploy. No way to poll for this
            elif not match:
                logger.warning('Updating runtime version from %s to %s',
                               site_config.linux_fx_version, runtime_version)
                update_site_configs(cmd, rg_name, name, linux_fx_version=runtime_version)
                logger.warning('Waiting for runtime version to propagate ...')
                time.sleep(30)  # wait for kudu to get updated runtime before zipdeploy. No way to poll for this
        elif os_name.lower() == 'windows':
            # may need to update stack runtime settings. For node its site_config.app_settings, otherwise site_config
            if match:
                _update_app_settings_for_windows_if_needed(cmd, rg_name, name, match, site_config, runtime_version)
        create_json['runtime_version'] = runtime_version

    _enable_basic_auth(cmd, name, None, resource_group_name, basic_auth.lower())

    # Zip contents & Deploy
    logger.warning("Creating zip with contents of dir %s ...", src_dir)
    # zip contents & deploy
    zip_file_path = zip_contents_from_dir(src_dir, language)
    enable_zip_deploy(cmd, rg_name, name, zip_file_path, track_status=track_status)

    if launch_browser:
        logger.warning("Launching app using default browser")
        view_in_browser(cmd, rg_name, name, None, logs)
    else:
        _url = _get_url(cmd, rg_name, name)
        logger.warning("You can launch the app at %s", _url)
        create_json.update({'URL': _url})

    if logs:
        _configure_default_logging(cmd, rg_name, name)
        try:
            return get_streaming_log(cmd, rg_name, name)
        except Exception:  # pylint: disable=broad-except
            logger.warning("Unable to reach the app. Please run 'az webapp log tail' to view the logs.")

    _set_webapp_up_default_args(cmd, rg_name, sku, plan, loc, name)

    return create_json


def _set_webapp_up_default_args(cmd, rg_name, sku, plan, loc, name):
    with ConfiguredDefaultSetter(cmd.cli_ctx.config, True):
        logger.warning("Setting 'az webapp up' default arguments for current directory. "
                       "Manage defaults with 'az configure --scope local'")

        cmd.cli_ctx.config.set_value('defaults', 'group', rg_name)
        logger.warning("--resource-group/-g default: %s", rg_name)

        cmd.cli_ctx.config.set_value('defaults', 'sku', sku)
        logger.warning("--sku default: %s", sku)

        cmd.cli_ctx.config.set_value('defaults', 'appserviceplan', plan)
        logger.warning("--plan/-p default: %s", plan)

        cmd.cli_ctx.config.set_value('defaults', 'location', loc)
        logger.warning("--location/-l default: %s", loc)

        cmd.cli_ctx.config.set_value('defaults', 'web', name)
        logger.warning("--name/-n default: %s", name)


def _update_app_settings_for_windows_if_needed(cmd, rg_name, name, match, site_config, runtime_version):
    app_settings = _generic_site_operation(cmd.cli_ctx, rg_name, name, 'list_application_settings', slot=None)
    update_needed = False
    if 'node' in runtime_version:
        settings = []
        for k, v in match.configs.items():
            for app_setting_name, app_setting_value in app_settings.properties.items():
                if app_setting_name == k and app_setting_value != v:
                    update_needed = True
                    settings.append(f"{k}={v}")
        if update_needed:
            logger.warning('Updating runtime version to %s', runtime_version)
            update_app_settings(cmd, rg_name, name, settings=settings, slot=None, slot_settings=None)
    else:
        for k, v in match.configs.items():
            if getattr(site_config, k, None) != v:
                update_needed = True
                setattr(site_config, k, v)
        if update_needed:
            logger.warning('Updating runtime version to %s', runtime_version)
            update_site_configs(cmd,
                                rg_name,
                                name,
                                net_framework_version=site_config.net_framework_version,
                                php_version=site_config.php_version,
                                python_version=site_config.python_version,
                                java_version=site_config.java_version,
                                java_container=site_config.java_container,
                                java_container_version=site_config.java_container_version)

    current_stack = get_current_stack_from_runtime(runtime_version)
    _update_webapp_current_stack_property_if_needed(cmd, rg_name, name, current_stack)

    if update_needed:
        logger.warning('Waiting for runtime version to propagate ...')
        time.sleep(30)  # wait for kudu to get updated runtime before zipdeploy. No way to poll for this


def _update_webapp_current_stack_property_if_needed(cmd, resource_group, name, current_stack):
    if not current_stack:
        return
    # portal uses this current_stack value to display correct runtime for windows webapps
    client = web_client_factory(cmd.cli_ctx)
    app_metadata = client.web_apps.list_metadata(resource_group, name)
    if 'CURRENT_STACK' not in app_metadata.properties or app_metadata.properties["CURRENT_STACK"] != current_stack:
        app_metadata.properties["CURRENT_STACK"] = current_stack
        client.web_apps.update_metadata(resource_group, name, metadata=app_metadata)


def _ping_scm_site(cmd, resource_group, name, instance=None):
    from azure.cli.core.util import should_disable_connection_verify
    #  wake up kudu, by making an SCM call
    import requests
    #  work around until the timeout limits issue for linux is investigated & fixed
    scm_url = _get_scm_url(cmd, resource_group, name)
    headers = get_scm_site_headers(cmd.cli_ctx, name, resource_group)
    cookies = {}
    if instance is not None:
        cookies['ARRAffinity'] = instance
    requests.get(scm_url + '/api/settings', headers=headers, verify=not should_disable_connection_verify(),
                 cookies=cookies)


def is_webapp_up(tunnel_server):
    return tunnel_server.is_webapp_up()


def get_tunnel(cmd, resource_group_name, name, port=None, slot=None, instance=None):
    webapp = _generic_site_operation(cmd.cli_ctx, resource_group_name, name, 'get', slot)
    is_linux = webapp.reserved
    if not is_linux:
        raise ValidationError("Only Linux App Service Plans supported, Found a Windows App Service Plan")

    if port is None:
        port = 0  # Will auto-select a free port from 1024-65535
        logger.info('No port defined, creating on random free port')

    # Validate that we have a known instance (case-sensitive)
    if instance is not None:
        instances = list_instances(cmd, resource_group_name, name, slot=slot)
        instance_names = set(i.name for i in instances)
        if instance not in instance_names:
            if slot is not None:
                raise ValidationError("The provided instance '{}' is not valid "
                                      "for this webapp and slot.".format(instance))
            raise ValidationError("The provided instance '{}' is not valid for this webapp.".format(instance))

    scm_url = _get_scm_url(cmd, resource_group_name, name, slot)
    headers = get_scm_site_headers(cmd.cli_ctx, name, resource_group_name, slot)
    # basic & bearer auth use different capitalization for whatever reason
    auth_string = headers.get("authorization") or headers.get("Authorization")

    tunnel_server = TunnelServer('127.0.0.1', port, scm_url, auth_string, instance)
    _ping_scm_site(cmd, resource_group_name, name, instance=instance)

    _wait_for_webapp(tunnel_server)
    return tunnel_server


def create_tunnel(cmd, resource_group_name, name, port=None, slot=None, timeout=None, instance=None):
    tunnel_server = get_tunnel(cmd, resource_group_name, name, port, slot, instance)

    t = threading.Thread(target=_start_tunnel, args=(tunnel_server,))
    t.daemon = True
    t.start()
    logger.warning('Opening tunnel on addr: %s', tunnel_server.local_addr)
    logger.warning('Opening tunnel on port: %s', tunnel_server.local_port)

    config = get_site_configs(cmd, resource_group_name, name, slot)
    if config.remote_debugging_enabled:
        logger.warning('Tunnel is ready, connect on port %s', tunnel_server.local_port)
    else:
        ssh_user_name = 'root'
        ssh_user_password = 'Docker!'
        logger.warning('SSH is available { username: %s, password: %s }', ssh_user_name, ssh_user_password)

    logger.warning('Ctrl + C to close')

    if timeout:
        time.sleep(int(timeout))
    else:
        while t.is_alive():
            time.sleep(5)


def create_tunnel_and_session(cmd, resource_group_name, name, port=None, slot=None, timeout=None, instance=None):
    tunnel_server = get_tunnel(cmd, resource_group_name, name, port, slot, instance)

    t = threading.Thread(target=_start_tunnel, args=(tunnel_server,))
    t.daemon = True
    t.start()

    ssh_user_name = 'root'
    ssh_user_password = 'Docker!'

    s = threading.Thread(target=_start_ssh_session,
                         args=('localhost', tunnel_server.get_port(), ssh_user_name, ssh_user_password))
    s.daemon = True
    s.start()

    if timeout:
        time.sleep(int(timeout))
    else:
        while s.is_alive() and t.is_alive():
            time.sleep(5)


def perform_onedeploy_functionapp(cmd,
                                  resource_group_name,
                                  name,
                                  src_path=None,
                                  src_url=None,
                                  target_path=None,
                                  artifact_type=None,
                                  is_async=None,
                                  restart=None,
                                  clean=None,
                                  ignore_stack=None,
                                  timeout=None,
                                  slot=None):
    params = OneDeployParams()

    params.cmd = cmd
    params.resource_group_name = resource_group_name
    params.webapp_name = name
    params.src_path = src_path
    params.src_url = src_url
    params.target_path = target_path
    params.artifact_type = artifact_type
    params.is_async_deployment = is_async
    params.should_restart = restart
    params.is_clean_deployment = clean
    params.should_ignore_stack = ignore_stack
    params.timeout = timeout
    params.slot = slot
    params.track_status = False

    return _perform_onedeploy_internal(params)


def perform_onedeploy_webapp(cmd,
                             resource_group_name,
                             name,
                             src_path=None,
                             src_url=None,
                             target_path=None,
                             artifact_type=None,
                             is_async=None,
                             restart=None,
                             clean=None,
                             ignore_stack=None,
                             timeout=None,
                             slot=None,
                             track_status=False):
    params = OneDeployParams()

    params.cmd = cmd
    params.resource_group_name = resource_group_name
    params.webapp_name = name
    params.src_path = src_path
    params.src_url = src_url
    params.target_path = target_path
    params.artifact_type = artifact_type
    params.is_async_deployment = is_async
    params.should_restart = restart
    params.is_clean_deployment = clean
    params.should_ignore_stack = ignore_stack
    params.timeout = timeout
    params.slot = slot
    params.track_status = track_status

    return _perform_onedeploy_internal(params)


# Class for OneDeploy parameters
# pylint: disable=too-many-instance-attributes,too-few-public-methods
class OneDeployParams:
    def __init__(self):
        self.cmd = None
        self.resource_group_name = None
        self.webapp_name = None
        self.src_path = None
        self.src_url = None
        self.artifact_type = None
        self.is_async_deployment = None
        self.target_path = None
        self.should_restart = None
        self.is_clean_deployment = None
        self.should_ignore_stack = None
        self.timeout = None
        self.slot = None
        self.track_status = False
# pylint: enable=too-many-instance-attributes,too-few-public-methods


def _build_onedeploy_url(params):
    if params.src_url:
        return _build_onedeploy_arm_url(params)
    return _build_onedeploy_scm_url(params)


def _build_onedeploy_scm_url(params):
    scm_url = _get_scm_url(params.cmd, params.resource_group_name, params.webapp_name, params.slot)
    deploy_url = scm_url + '/api/publish?type=' + params.artifact_type

    if params.is_async_deployment is not None:
        deploy_url = deploy_url + '&async=' + str(params.is_async_deployment)

    if params.should_restart is not None:
        deploy_url = deploy_url + '&restart=' + str(params.should_restart)

    if params.is_clean_deployment is not None:
        deploy_url = deploy_url + '&clean=' + str(params.is_clean_deployment)

    if params.should_ignore_stack is not None:
        deploy_url = deploy_url + '&ignorestack=' + str(params.should_ignore_stack)

    if params.target_path is not None:
        deploy_url = deploy_url + '&path=' + params.target_path

    return deploy_url


def _build_onedeploy_arm_url(params):
    from azure.cli.core.commands.client_factory import get_subscription_id
    client = web_client_factory(params.cmd.cli_ctx)
    sub_id = get_subscription_id(params.cmd.cli_ctx)
    if not params.slot:
        base_url = (
            f"subscriptions/{sub_id}/resourceGroups/{params.resource_group_name}/providers/Microsoft.Web/sites/"
            f"{params.webapp_name}/extensions/onedeploy?api-version={client.DEFAULT_API_VERSION}"
        )
    else:
        base_url = (
            f"subscriptions/{sub_id}/resourceGroups/{params.resource_group_name}/providers/Microsoft.Web/sites/"
            f"{params.webapp_name}/slots/{params.slot}/extensions/onedeploy"
            f"?api-version={client.DEFAULT_API_VERSION}"
        )
    return params.cmd.cli_ctx.cloud.endpoints.resource_manager + base_url


def _build_deploymentstatus_url(cmd, resource_group_name, webapp_name, slot, deployment_id):
    from azure.cli.core.commands.client_factory import get_subscription_id
    client = web_client_factory(cmd.cli_ctx)
    sub_id = get_subscription_id(cmd.cli_ctx)

    slot_info = "/slots/" + slot if slot else ""
    base_url = (
        f"subscriptions/{sub_id}/resourceGroups/{resource_group_name}/providers/Microsoft.Web/sites/"
        f"{webapp_name}{slot_info}/deploymentStatus/{deployment_id}"
        f"?api-version={client.DEFAULT_API_VERSION}"
    )
    return cmd.cli_ctx.cloud.endpoints.resource_manager + base_url


def _get_ondeploy_headers(params):
    if params.src_path:
        content_type = 'application/octet-stream'
    elif params.src_url:
        content_type = 'application/json'
    else:
        raise RequiredArgumentMissingError('Unable to determine source location of the artifact being deployed')

    additional_headers = {"Content-Type": content_type, "Cache-Control": "no-cache"}

    return get_scm_site_headers(params.cmd.cli_ctx, params.webapp_name, params.resource_group_name, params.slot,
                                additional_headers=additional_headers)


def _get_onedeploy_status_url(params):
    scm_url = _get_scm_url(params.cmd, params.resource_group_name, params.webapp_name, params.slot)
    return scm_url + '/api/deployments/latest'


def _get_onedeploy_request_body(params):
    import os

    if params.src_path:
        logger.warning('Deploying from local path: %s', params.src_path)
        try:
            with open(os.path.realpath(os.path.expanduser(params.src_path)), 'rb') as fs:
                body = fs.read()
        except Exception as e:  # pylint: disable=broad-except
            raise ResourceNotFoundError("Either '{}' is not a valid local file path or you do not have permissions to "
                                        "access it".format(params.src_path)) from e
    elif params.src_url:
        logger.warning('Deploying from URL: %s', params.src_url)
        body = {
            "properties": {
                "packageUri": params.src_url,
                "type": params.artifact_type,
                "path": params.target_path,
                "ignorestack": params.should_ignore_stack,
                "clean": params.is_clean_deployment,
                "restart": params.should_restart,
            }
        }
        body = {"properties": {k: v for k, v in body["properties"].items() if v is not None}}
        body = json.dumps(body)
    else:
        raise ResourceNotFoundError('Unable to determine source location of the artifact being deployed')

    return body


def _update_artifact_type(params):
    import os

    if params.artifact_type is not None:
        return

    # Interpret deployment type from the file extension if the type parameter is not passed
    _, file_extension = os.path.splitext(params.src_path)
    file_extension = file_extension[1:]
    if file_extension in ('war', 'jar', 'ear', 'zip'):
        params.artifact_type = file_extension
    elif file_extension in ('sh', 'bat'):
        params.artifact_type = 'startup'
    else:
        params.artifact_type = 'static'
    logger.warning("Deployment type: %s. To override deployment type, please specify the --type parameter. "
                   "Possible values: war, jar, ear, zip, startup, script, static", params.artifact_type)


def _make_onedeploy_request(params):
    import requests
    from azure.cli.core.util import should_disable_connection_verify

    # Build the request body, headers, API URL and status URL
    body = _get_onedeploy_request_body(params)
    deploy_url = _build_onedeploy_url(params)
    deployment_status_url = _get_onedeploy_status_url(params)
    headers = _get_ondeploy_headers(params)

    # For debugging purposes only, you can change the async deployment into a sync deployment by polling the API status
    # For that, set poll_async_deployment_for_debugging=True
    logger.info("Deployment API: %s", deploy_url)
    if not params.src_url:  # use SCM endpoint
        response = requests.post(deploy_url, data=body, headers=headers, verify=not should_disable_connection_verify())
        poll_async_deployment_for_debugging = True
    else:
        response = send_raw_request(params.cmd.cli_ctx, "PUT", deploy_url, body=body)
        poll_async_deployment_for_debugging = False

    # check the status of deployment
    # pylint: disable=too-many-nested-blocks
    if response.status_code == 202 or response.status_code == 200:
        response_body = None
        if poll_async_deployment_for_debugging:
            if params.track_status is not None and params.track_status:
                response_body = _check_runtimestatus_with_deploymentstatusapi(params.cmd, params.resource_group_name,
                                                                              params.webapp_name, params.slot,
                                                                              deployment_status_url,
                                                                              params.is_async_deployment,
                                                                              params.timeout)
            else:
                response_body = _check_zip_deployment_status(params.cmd, params.resource_group_name, params.webapp_name,
                                                             deployment_status_url, params.slot, params.timeout)
            logger.info('Server response: %s', response_body)
        else:
            if 'application/json' in response.headers.get('content-type', ""):
                state = response.json().get("properties", {}).get("provisioningState")
                if state:
                    logger.warning("Deployment status is: \"%s\"", state)
                response_body = response.json().get("properties", {})
        logger.warning("Deployment has completed successfully")
        logger.warning("You can visit your app at: %s", _get_url(params.cmd, params.resource_group_name,
                                                                 params.webapp_name, params.slot))
        return response_body

    # API not available yet!
    if response.status_code == 404:
        raise ResourceNotFoundError("This API isn't available in this environment yet!")

    # check if there's an ongoing process
    if response.status_code == 409:
        raise ValidationError("Another deployment is in progress. Please wait until that process is complete before "
                              "starting a new deployment. You can track the ongoing deployment at {}"
                              .format(deployment_status_url))

    # check if an error occured during deployment
    if response.status_code:
        scm_url = _get_scm_url(params.cmd, params.resource_group_name, params.webapp_name, params.slot)
        latest_deploymentinfo_url = scm_url + "/api/deployments/latest"
        raise CLIError("An error occurred during deployment. Status Code: {}, {} Please visit {}"
                       " to get more information about your deployment"
                       .format(response.status_code, f"Details: {response.text}," if response.text else "",
                               latest_deploymentinfo_url))


# OneDeploy
def _perform_onedeploy_internal(params):

    # Update artifact type, if required
    _update_artifact_type(params)

    # Now make the OneDeploy API call
    logger.warning("Initiating deployment")
    response = _make_onedeploy_request(params)
    return response


def _wait_for_webapp(tunnel_server):
    tries = 0
    while True:
        if is_webapp_up(tunnel_server):
            break
        if tries == 0:
            logger.warning('Connection is not ready yet, please wait')
        if tries == 60:
            raise CLIError('SSH timeout, your app must be running before'
                           ' it can accept SSH connections. '
                           'Use `az webapp log tail` to review the app startup logs.')
        tries = tries + 1
        logger.warning('.')
        time.sleep(1)


def _start_tunnel(tunnel_server):
    tunnel_server.start_server()


def _start_ssh_session(hostname, port, username, password):
    tries = 0
    while True:
        try:
            c = Connection(host=hostname,
                           port=port,
                           user=username,
                           # connect_timeout=60*10,
                           connect_kwargs={"password": password})
            break
        except Exception as ex:  # pylint: disable=broad-except
            logger.info(ex)
            if tries == 0:
                logger.warning('Connection is not ready yet, please wait')
            if tries == 60:
                raise CLIError("Timeout Error, Unable to establish a connection")
            tries = tries + 1
            logger.warning('.')
            time.sleep(1)
    try:
        try:
            c.run('cat /etc/motd', pty=True)
        except invoke.exceptions.UnexpectedExit:
            # Don't crash over a non-existing /etc/motd.
            pass
        c.run('source /etc/profile; exec $SHELL -l', pty=True)
    except Exception as ex:  # pylint: disable=broad-except
        logger.info(ex)
    finally:
        c.close()


def ssh_webapp(cmd, resource_group_name, name, port=None, slot=None, timeout=None, instance=None):  # pylint: disable=too-many-statements
    import platform
    if platform.system() == "Windows":
        webapp = _generic_site_operation(cmd.cli_ctx, resource_group_name, name, 'get', slot)
        is_linux = webapp.reserved
        if not is_linux:
            raise ValidationError("Only Linux App Service Plans supported, found a Windows App Service Plan")

        scm_url = _get_scm_url(cmd, resource_group_name, name, slot)
        if not instance:
            open_page_in_browser(scm_url + '/webssh/host')
        else:
            open_page_in_browser(scm_url + '/webssh/host?instance={}'.format(instance))
    else:
        config = get_site_configs(cmd, resource_group_name, name, slot)
        if config.remote_debugging_enabled:
            raise ValidationError('Remote debugging is enabled, please disable')
        create_tunnel_and_session(
            cmd, resource_group_name, name, port=port, slot=slot, timeout=timeout, instance=instance)


def _configure_default_logging(cmd, rg_name, name):
    logger.warning("Configuring default logging for the app, if not already enabled")
    return config_diagnostics(cmd, rg_name, name,
                              application_logging=True, web_server_logging='filesystem',
                              docker_container_logging='filesystem')


# TODO remove once appservice-kube extension removes
def _validate_app_service_environment_id(cli_ctx, ase, resource_group_name):
    ase_is_id = is_valid_resource_id(ase)
    if ase_is_id:
        return ase

    from azure.cli.core.commands.client_factory import get_subscription_id
    return resource_id(
        subscription=get_subscription_id(cli_ctx),
        resource_group=resource_group_name,
        namespace='Microsoft.Web',
        type='hostingEnvironments',
        name=ase)


def _format_key_vault_id(cli_ctx, key_vault, resource_group_name):
    key_vault_is_id = is_valid_resource_id(key_vault)
    if key_vault_is_id:
        return key_vault

    from azure.cli.core.commands.client_factory import get_subscription_id
    return resource_id(
        subscription=get_subscription_id(cli_ctx),
        resource_group=resource_group_name,
        namespace='Microsoft.KeyVault',
        type='vaults',
        name=key_vault)


def _verify_hostname_binding(cmd, resource_group_name, name, hostname, slot=None):
    hostname_bindings = _generic_site_operation(cmd.cli_ctx, resource_group_name, name,
                                                'list_host_name_bindings', slot)
    verified_hostname_found = False
    for hostname_binding in hostname_bindings:
        binding_name = hostname_binding.name.split('/')[-1]
        if binding_name.lower() == hostname and (hostname_binding.host_name_type == 'Verified' or
                                                 hostname_binding.host_name_type == 'Managed'):
            verified_hostname_found = True

    return verified_hostname_found


def update_host_key(cmd, resource_group_name, name, key_type, key_name, key_value=None, slot=None):
    # pylint: disable=protected-access
    key_info = KeyInfo(name=key_name, value=key_value)
    KeyInfo._attribute_map = {
        'name': {'key': 'properties.name', 'type': 'str'},
        'value': {'key': 'properties.value', 'type': 'str'},
    }
    client = web_client_factory(cmd.cli_ctx)
    if slot:
        response = client.web_apps.create_or_update_host_secret_slot(resource_group_name,
                                                                     name,
                                                                     key_type,
                                                                     key_name,
                                                                     slot,
                                                                     key=key_info)
    else:
        response = client.web_apps.create_or_update_host_secret(resource_group_name,
                                                                name,
                                                                key_type,
                                                                key_name,
                                                                key=key_info)
    logger.warning('Keys have been redacted. Use `az functionapp keys list` to view.')
    response.value = None
    return response


def list_host_keys(cmd, resource_group_name, name, slot=None):
    client = web_client_factory(cmd.cli_ctx)
    if slot:
        return client.web_apps.list_host_keys_slot(resource_group_name, name, slot)
    return client.web_apps.list_host_keys(resource_group_name, name)


def delete_host_key(cmd, resource_group_name, name, key_type, key_name, slot=None):
    client = web_client_factory(cmd.cli_ctx)
    if slot:
        return client.web_apps.delete_host_secret_slot(resource_group_name, name, key_type, key_name, slot)
    return client.web_apps.delete_host_secret(resource_group_name, name, key_type, key_name)


def list_functions(cmd, resource_group_name, name):
    client = web_client_factory(cmd.cli_ctx)
    return client.web_apps.list_functions(resource_group_name, name)


def show_function(cmd, resource_group_name, name, function_name):
    client = web_client_factory(cmd.cli_ctx)
    result = client.web_apps.get_function(resource_group_name, name, function_name)
    if result is None:
        return "Function '{}' does not exist in app '{}'".format(function_name, name)
    return result


def delete_function(cmd, resource_group_name, name, function_name):
    client = web_client_factory(cmd.cli_ctx)
    result = client.web_apps.delete_function(resource_group_name, name, function_name)
    return result


def update_function_key(cmd, resource_group_name, name, function_name, key_name, key_value=None, slot=None):
    # pylint: disable=protected-access
    key_info = KeyInfo(name=key_name, value=key_value)
    KeyInfo._attribute_map = {
        'name': {'key': 'properties.name', 'type': 'str'},
        'value': {'key': 'properties.value', 'type': 'str'},
    }
    client = web_client_factory(cmd.cli_ctx)
    if slot:
        response = client.web_apps.create_or_update_function_secret_slot(resource_group_name,
                                                                         name,
                                                                         function_name,
                                                                         key_name,
                                                                         slot,
                                                                         key_info)
    else:
        response = client.web_apps.create_or_update_function_secret(resource_group_name,
                                                                    name,
                                                                    function_name,
                                                                    key_name,
                                                                    key_info)
    logger.warning('Keys have been redacted. Use `az functionapp function keys list` to view.')
    response.value = None
    return response


def list_function_keys(cmd, resource_group_name, name, function_name, slot=None):
    client = web_client_factory(cmd.cli_ctx)
    if slot:
        return client.web_apps.list_function_keys_slot(resource_group_name, name, function_name, slot)
    return client.web_apps.list_function_keys(resource_group_name, name, function_name)


def delete_function_key(cmd, resource_group_name, name, key_name, function_name=None, slot=None):
    client = web_client_factory(cmd.cli_ctx)
    if slot:
        return client.web_apps.delete_function_secret_slot(resource_group_name, name, function_name, key_name, slot)
    return client.web_apps.delete_function_secret(resource_group_name, name, function_name, key_name)


def add_github_actions(cmd, resource_group, name, repo, runtime=None, token=None, slot=None,  # pylint: disable=too-many-statements,too-many-branches
                       branch='master', login_with_github=False, force=False):
    runtime = _StackRuntimeHelper(cmd).remove_delimiters(runtime)  # normalize "runtime:version"
    if not token and not login_with_github:
        raise_missing_token_suggestion()
    elif not token:
        scopes = ["admin:repo_hook", "repo", "workflow"]
        token = get_github_access_token(cmd, scopes)
    elif token and login_with_github:
        logger.warning("Both token and --login-with-github flag are provided. Will use provided token")

    # Verify resource group, app
    site_availability = get_site_availability(cmd, name)
    if site_availability.name_available or (not site_availability.name_available and
                                            site_availability.reason == 'Invalid'):
        raise ResourceNotFoundError(
            "The Resource 'Microsoft.Web/sites/%s' under resource group '%s' "
            "was not found." % (name, resource_group))
    app_details = get_app_details(cmd, name)
    if app_details is None:
        raise ResourceNotFoundError(
            "Unable to retrieve details of the existing app %s. Please check that the app is a part of "
            "the current subscription" % name)
    current_rg = app_details.resource_group
    if resource_group is not None and (resource_group.lower() != current_rg.lower()):
        raise ResourceNotFoundError("The webapp %s exists in ResourceGroup %s and does not match the "
                                    "value entered %s. Please re-run command with the correct "
                                    "parameters." % (name, current_rg, resource_group))
    parsed_plan_id = parse_resource_id(app_details.server_farm_id)
    client = web_client_factory(cmd.cli_ctx)
    plan_info = client.app_service_plans.get(parsed_plan_id['resource_group'], parsed_plan_id['name'])
    is_linux = plan_info.reserved

    # Verify github repo
    from github import Github, GithubException
    from github.GithubException import BadCredentialsException, UnknownObjectException

    if repo.strip()[-1] == '/':
        repo = repo.strip()[:-1]

    g = Github(token)
    github_repo = None
    try:
        github_repo = g.get_repo(repo)
        try:
            github_repo.get_branch(branch=branch)
        except GithubException as e:
            error_msg = "Encountered GitHub error when accessing {} branch in {} repo.".format(branch, repo)
            if e.data and e.data['message']:
                error_msg += " Error: {}".format(e.data['message'])
            raise CLIError(error_msg)
        logger.warning('Verified GitHub repo and branch')
    except BadCredentialsException:
        raise ValidationError("Could not authenticate to the repository. Please create a Personal Access Token and use "
                              "the --token argument. Run 'az webapp deployment github-actions add --help' "
                              "for more information.")
    except GithubException as e:
        error_msg = "Encountered GitHub error when accessing {} repo".format(repo)
        if e.data and e.data['message']:
            error_msg += " Error: {}".format(e.data['message'])
        raise CLIError(error_msg)

    # Verify runtime
    app_runtime_info = _get_app_runtime_info(
        cmd=cmd, resource_group=resource_group, name=name, slot=slot, is_linux=is_linux)

    app_runtime_string = None
    if (app_runtime_info and app_runtime_info['display_name']):
        app_runtime_string = app_runtime_info['display_name']

    github_actions_version = None
    if (app_runtime_info and app_runtime_info['github_actions_version']):
        github_actions_version = app_runtime_info['github_actions_version']

    if runtime and app_runtime_string:
        if app_runtime_string.lower() != runtime.lower():
            logger.warning('The app runtime: {app_runtime_string} does not match the runtime specified: '
                           '{runtime}. Using the specified runtime {runtime}.')
            app_runtime_string = runtime
    elif runtime:
        app_runtime_string = runtime

    if not app_runtime_string:
        raise ValidationError('Could not detect runtime. Please specify using the --runtime flag.')

    if not _runtime_supports_github_actions(cmd=cmd, runtime_string=app_runtime_string, is_linux=is_linux):
        raise ValidationError("Runtime %s is not supported for GitHub Actions deployments." % app_runtime_string)

    # Get workflow template
    logger.warning('Getting workflow template using runtime: %s', app_runtime_string)
    workflow_template = _get_workflow_template(github=g, runtime_string=app_runtime_string, is_linux=is_linux)

    # Fill workflow template
    guid = str(uuid.uuid4()).replace('-', '')
    publish_profile_name = "AzureAppService_PublishProfile_{}".format(guid)
    logger.warning(
        'Filling workflow template with name: %s, branch: %s, version: %s, slot: %s',
        name, branch, github_actions_version, slot if slot else 'production')
    completed_workflow_file = _fill_workflow_template(content=workflow_template.decoded_content.decode(), name=name,
                                                      branch=branch, slot=slot, publish_profile=publish_profile_name,
                                                      version=github_actions_version)
    completed_workflow_file = completed_workflow_file.encode()

    # Check if workflow exists in repo, otherwise push
    if slot:
        file_name = "{}_{}({}).yml".format(branch.replace('/', '-'), name.lower(), slot)
    else:
        file_name = "{}_{}.yml".format(branch.replace('/', '-'), name.lower())
    dir_path = "{}/{}".format('.github', 'workflows')
    file_path = "{}/{}".format(dir_path, file_name)
    try:
        existing_workflow_file = github_repo.get_contents(path=file_path, ref=branch)
        existing_publish_profile_name = _get_publish_profile_from_workflow_file(
            workflow_file=str(existing_workflow_file.decoded_content))
        if existing_publish_profile_name:
            completed_workflow_file = completed_workflow_file.decode()
            completed_workflow_file = completed_workflow_file.replace(
                publish_profile_name, existing_publish_profile_name)
            completed_workflow_file = completed_workflow_file.encode()
            publish_profile_name = existing_publish_profile_name
        logger.warning("Existing workflow file found")
        if force:
            logger.warning("Replacing the existing workflow file")
            github_repo.update_file(path=file_path, message="Update workflow using Azure CLI",
                                    content=completed_workflow_file, sha=existing_workflow_file.sha, branch=branch)
        else:
            option = prompt_y_n('Replace existing workflow file?')
            if option:
                logger.warning("Replacing the existing workflow file")
                github_repo.update_file(path=file_path, message="Update workflow using Azure CLI",
                                        content=completed_workflow_file, sha=existing_workflow_file.sha,
                                        branch=branch)
            else:
                logger.warning("Use the existing workflow file")
                if existing_publish_profile_name:
                    publish_profile_name = existing_publish_profile_name
    except UnknownObjectException:
        logger.warning("Creating new workflow file: %s", file_path)
        github_repo.create_file(path=file_path, message="Create workflow using Azure CLI",
                                content=completed_workflow_file, branch=branch)

    # Add publish profile to GitHub
    logger.warning('Adding publish profile to GitHub')
    _add_publish_profile_to_github(cmd=cmd, resource_group=resource_group, name=name, repo=repo,
                                   token=token, github_actions_secret_name=publish_profile_name,
                                   slot=slot)

    # Set site source control properties
    _update_site_source_control_properties_for_gh_action(
        cmd=cmd, resource_group=resource_group, name=name, token=token, repo=repo, branch=branch, slot=slot)

    github_actions_url = "https://github.com/{}/actions".format(repo)
    return github_actions_url


def remove_github_actions(cmd, resource_group, name, repo, token=None, slot=None,  # pylint: disable=too-many-statements
                          branch='master', login_with_github=False):
    if not token and not login_with_github:
        raise_missing_token_suggestion()
    elif not token:
        scopes = ["admin:repo_hook", "repo", "workflow"]
        token = get_github_access_token(cmd, scopes)
    elif token and login_with_github:
        logger.warning("Both token and --login-with-github flag are provided. Will use provided token")

    # Verify resource group, app
    site_availability = get_site_availability(cmd, name)
    if site_availability.name_available or (not site_availability.name_available and
                                            site_availability.reason == 'Invalid'):
        raise ResourceNotFoundError("The Resource 'Microsoft.Web/sites/%s' under resource group '%s' was not found." %
                                    (name, resource_group))
    app_details = get_app_details(cmd, name)
    if app_details is None:
        raise ResourceNotFoundError("Unable to retrieve details of the existing app %s. "
                                    "Please check that the app is a part of the current subscription" % name)
    current_rg = app_details.resource_group
    if resource_group is not None and (resource_group.lower() != current_rg.lower()):
        raise ValidationError("The webapp %s exists in ResourceGroup %s and does not match "
                              "the value entered %s. Please re-run command with the correct "
                              "parameters." % (name, current_rg, resource_group))

    # Verify github repo
    from github import Github, GithubException
    from github.GithubException import BadCredentialsException, UnknownObjectException

    if repo.strip()[-1] == '/':
        repo = repo.strip()[:-1]

    g = Github(token)
    github_repo = None
    try:
        github_repo = g.get_repo(repo)
        try:
            github_repo.get_branch(branch=branch)
        except GithubException as e:
            error_msg = "Encountered GitHub error when accessing {} branch in {} repo.".format(branch, repo)
            if e.data and e.data['message']:
                error_msg += " Error: {}".format(e.data['message'])
            raise CLIError(error_msg)
        logger.warning('Verified GitHub repo and branch')
    except BadCredentialsException:
        raise ValidationError("Could not authenticate to the repository. Please create a Personal Access Token and use "
                              "the --token argument. Run 'az webapp deployment github-actions add --help' "
                              "for more information.")
    except GithubException as e:
        error_msg = "Encountered GitHub error when accessing {} repo".format(repo)
        if e.data and e.data['message']:
            error_msg += " Error: {}".format(e.data['message'])
        raise CLIError(error_msg)

    # Check if workflow exists in repo and remove
    file_name = "{}_{}({}).yml".format(
        branch.replace('/', '-'), name.lower(), slot) if slot else "{}_{}.yml".format(
            branch.replace('/', '-'), name.lower())
    dir_path = "{}/{}".format('.github', 'workflows')
    file_path = "{}/{}".format(dir_path, file_name)
    existing_publish_profile_name = None
    try:
        existing_workflow_file = github_repo.get_contents(path=file_path, ref=branch)
        existing_publish_profile_name = _get_publish_profile_from_workflow_file(
            workflow_file=str(existing_workflow_file.decoded_content))
        logger.warning("Removing the existing workflow file")
        github_repo.delete_file(path=file_path, message="Removing workflow file, disconnecting github actions",
                                sha=existing_workflow_file.sha, branch=branch)
    except UnknownObjectException as e:
        error_msg = "Error when removing workflow file."
        if e.data and e.data['message']:
            error_msg += " Error: {}".format(e.data['message'])
        raise CLIError(error_msg)

    # Remove publish profile from GitHub
    if existing_publish_profile_name:
        logger.warning('Removing publish profile from GitHub')
        _remove_publish_profile_from_github(cmd=cmd, resource_group=resource_group, name=name, repo=repo, token=token,
                                            github_actions_secret_name=existing_publish_profile_name, slot=slot)

    # Remove site source control properties
    delete_source_control(cmd=cmd,
                          resource_group_name=resource_group,
                          name=name,
                          slot=slot)

    return "Disconnected successfully."


def add_functionapp_github_actions(cmd, resource_group, name, repo, runtime=None, runtime_version=None, token=None,  # pylint: disable=too-many-statements,too-many-branches
                                   slot=None, branch='master', build_path=".", login_with_github=False, force=False):
    if login_with_github:
        token = get_github_access_token(cmd, ["admin:repo_hook", "repo", "workflow"], token)
    repo = repo_url_to_name(repo)
    token = get_token(cmd, repo, token)

    # Verify resource group, app
    site_availability = get_site_availability(cmd, name)
    if site_availability.name_available or (not site_availability.name_available and
                                            site_availability.reason == 'Invalid'):
        raise ResourceNotFoundError(
            "The Resource 'Microsoft.Web/sites/%s' under resource group '%s' "
            "was not found." % (name, resource_group))
    app_details = get_app_details(cmd, name)
    if app_details is None:
        raise ResourceNotFoundError(
            "Unable to retrieve details of the existing app %s. Please check that the app is a part of "
            "the current subscription" % name)
    current_rg = app_details.resource_group
    if resource_group is not None and (resource_group.lower() != current_rg.lower()):
        raise ResourceNotFoundError("The webapp %s exists in ResourceGroup %s and does not match the "
                                    "value entered %s. Please re-run command with the correct "
                                    "parameters." % (name, current_rg, resource_group))

    app = show_app(cmd, resource_group, name, slot)
    is_linux = app.reserved


    # Verify github repo
    from github import Github, GithubException
    from github.GithubException import BadCredentialsException, UnknownObjectException

    if repo.strip()[-1] == '/':
        repo = repo.strip()[:-1]

    g = Github(token)
    github_repo = None
    try:
        github_repo = g.get_repo(repo)
        try:
            github_repo.get_branch(branch=branch)
        except GithubException as e:
            error_msg = "Encountered GitHub error when accessing {} branch in {} repo.".format(branch, repo)
            if e.data and e.data['message']:
                error_msg += " Error: {}".format(e.data['message'])
            raise ValidationError(error_msg)
        logger.warning('Verified GitHub repo and branch')
    except BadCredentialsException:
        raise ValidationError("Could not authenticate to the repository. Please create a Personal Access Token and use "
                              "the --token argument. Run 'az functionapp deployment github-actions add --help' "
                              "for more information.")
    except GithubException as e:
        error_msg = "Encountered GitHub error when accessing {} repo".format(repo)
        if e.data and e.data['message']:
            error_msg += " Error: {}".format(e.data['message'])
        raise ValidationError(error_msg)

    # Get runtime info
    app_runtime_info = _get_functionapp_runtime_info(
        cmd=cmd, resource_group=resource_group, name=name, slot=slot, is_linux=is_linux)

    app_runtime_string = app_runtime_info['app_runtime']
    github_actions_version = app_runtime_info['app_runtime_version']

    if runtime:
        if app_runtime_string and app_runtime_string.lower() != runtime.lower():
            logger.warning('The app runtime: %s does not match the runtime specified: '
                           '%s. Using the specified runtime %s.', app_runtime_string, runtime, runtime)
        app_runtime_string = runtime

    if runtime_version:
        if github_actions_version and github_actions_version.lower() != runtime_version.lower():
            logger.warning('The app runtime version: %s does not match the runtime version specified: '
                           '%s. Using the specified runtime %s.', github_actions_version, runtime_version,
                           runtime_version)
        github_actions_version = runtime_version

    if not app_runtime_string and not github_actions_version:
        raise ValidationError('Could not detect runtime or runtime version. Please specify'
                              'using the --runtime and --runtime-version flags.')
    if not app_runtime_string:
        raise ValidationError('Could not detect runtime. Please specify using the --runtime flag.')
    if not github_actions_version:
        raise ValidationError('Could not detect runtime version. Please specify using the --runtime-version flag.')

    # Verify runtime + gh actions support
    functionapp_version = app_runtime_info['functionapp_version']
    location = app.location
    github_actions_version = _get_functionapp_runtime_version(cmd=cmd, location=location, name=name, resource_group=resource_group,
                                                              runtime_string=app_runtime_string, runtime_version=github_actions_version,
                                                              functionapp_version=functionapp_version,
                                                              is_linux=is_linux)
    if not github_actions_version:
        runtime_version = runtime_version if runtime_version else app_runtime_info['app_runtime_version']
        raise ValidationError("Runtime %s version %s is not supported for GitHub Actions deployments "
                              "on os %s." % (app_runtime_string, runtime_version,
                                             "linux" if is_linux else "windows"))

    # Get workflow template
    logger.warning('Getting workflow template using runtime: %s', app_runtime_string)
    workflow_template = _get_functionapp_workflow_template(github=g, runtime_string=app_runtime_string,
                                                           is_linux=is_linux)

    # Fill workflow template
    guid = str(uuid.uuid4()).replace('-', '')
    publish_profile_name = "AZURE_FUNCTIONAPP_PUBLISH_PROFILE_{}".format(guid)
    logger.warning(
        'Filling workflow template with name: %s, branch: %s, version: %s, slot: %s, build_path: %s',
        name, branch, github_actions_version, slot if slot else 'production', build_path)
    completed_workflow_file = _fill_functionapp_workflow_template(content=workflow_template.decoded_content.decode(),
                                                                  name=name, build_path=build_path,
                                                                  version=github_actions_version,
                                                                  publish_profile=publish_profile_name,
                                                                  repo=repo, branch=branch, token=token)
    completed_workflow_file = completed_workflow_file.encode()

    def add_publish_profile(cmd, resource_group, name, repo, token, publish_profile_name, slot):
        logger.warning('Adding publish profile to GitHub')
        _add_publish_profile_to_github(cmd=cmd, resource_group=resource_group, name=name, repo=repo,
                                       token=token, github_actions_secret_name=publish_profile_name,
                                       slot=slot)

    def update_file(cmd,
                    resource_group,
                    name,
                    repo,
                    token,
                    publish_profile_name,
                    slot,
                    logger_message,
                    github_repo,
                    github_message,
                    file_path,
                    completed_workflow_file,
                    existing_workflow_file,
                    branch):
        add_publish_profile(cmd, resource_group, name, repo, token, publish_profile_name, slot)
        logger.warning(logger_message)
        github_repo.update_file(path=file_path, message=github_message,
                                content=completed_workflow_file, sha=existing_workflow_file.sha,
                                branch=branch)

    # Check if workflow exists in repo, otherwise push
    if slot:
        file_name = "{}_{}({}).yml".format(branch.replace('/', '-'), name.lower(), slot)
    else:
        file_name = "{}_{}.yml".format(branch.replace('/', '-'), name.lower())
    dir_path = "{}/{}".format('.github', 'workflows')
    file_path = "{}/{}".format(dir_path, file_name)
    try:
        existing_workflow_file = github_repo.get_contents(path=file_path, ref=branch)
        existing_publish_profile_name = _get_publish_profile_from_workflow_file(
            workflow_file=str(existing_workflow_file.decoded_content))
        if existing_publish_profile_name:
            completed_workflow_file = completed_workflow_file.decode()
            completed_workflow_file = completed_workflow_file.replace(
                publish_profile_name, existing_publish_profile_name)
            completed_workflow_file = completed_workflow_file.encode()
            publish_profile_name = existing_publish_profile_name
        logger.warning("Existing workflow file found")
        if force:
            update_file(cmd,
                        resource_group,
                        name,
                        repo,
                        token,
                        publish_profile_name,
                        slot,
                        "Replacing the existing workflow file",
                        github_repo,
                        "Update workflow using Azure CLI",
                        file_path,
                        completed_workflow_file,
                        existing_workflow_file,
                        branch)
        else:
            option = prompt_y_n('Replace existing workflow file?')
            if option:
                update_file(cmd,
                            resource_group,
                            name,
                            repo,
                            token,
                            publish_profile_name,
                            slot,
                            "Replacing the existing workflow file",
                            github_repo,
                            "Update workflow using Azure CLI",
                            file_path,
                            completed_workflow_file,
                            existing_workflow_file,
                            branch)
            else:
                logger.warning("Use the existing workflow file")
                if existing_publish_profile_name:
                    publish_profile_name = existing_publish_profile_name
                add_publish_profile(cmd, resource_group, name, repo, token, publish_profile_name, slot)
    except UnknownObjectException:
        add_publish_profile(cmd, resource_group, name, repo, token, publish_profile_name, slot)
        logger.warning("Creating new workflow file: %s", file_path)
        github_repo.create_file(path=file_path, message="Create workflow using Azure CLI",
                                content=completed_workflow_file, branch=branch)

    # Set site source control properties
    _update_site_source_control_properties_for_gh_action(
        cmd=cmd, resource_group=resource_group, name=name, token=token, repo=repo, branch=branch, slot=slot)

    cache_github_token(cmd, token, repo)
    github_actions_url = "https://github.com/{}/actions".format(repo)
    return github_actions_url


def remove_functionapp_github_actions(cmd, resource_group, name, repo, token=None, slot=None,  # pylint: disable=too-many-statements
                                      branch='master', login_with_github=False):
    if login_with_github:
        token = get_github_access_token(cmd, ["admin:repo_hook", "repo", "workflow"], token)
    repo = repo_url_to_name(repo)
    token = get_token(cmd, repo, token)
    # Verify resource group, app
    site_availability = get_site_availability(cmd, name)
    if site_availability.name_available or (not site_availability.name_available and
                                            site_availability.reason == 'Invalid'):
        raise ResourceNotFoundError("The Resource 'Microsoft.Web/sites/%s' under resource group '%s' was not found." %
                                    (name, resource_group))
    app_details = get_app_details(cmd, name)
    if app_details is None:
        raise ResourceNotFoundError("Unable to retrieve details of the existing app %s. "
                                    "Please check that the app is a part of the current subscription" % name)
    current_rg = app_details.resource_group
    if resource_group is not None and (resource_group.lower() != current_rg.lower()):
        raise ValidationError("The functionapp %s exists in ResourceGroup %s and does not match "
                              "the value entered %s. Please re-run command with the correct "
                              "parameters." % (name, current_rg, resource_group))

    # Verify github repo
    from github import Github, GithubException
    from github.GithubException import BadCredentialsException, UnknownObjectException

    if repo.strip()[-1] == '/':
        repo = repo.strip()[:-1]

    g = Github(token)
    github_repo = None
    try:
        github_repo = g.get_repo(repo)
        try:
            github_repo.get_branch(branch=branch)
        except GithubException as e:
            error_msg = "Encountered GitHub error when accessing {} branch in {} repo.".format(branch, repo)
            if e.data and e.data['message']:
                error_msg += " Error: {}".format(e.data['message'])
            raise ValidationError(error_msg)
        logger.warning('Verified GitHub repo and branch')
    except BadCredentialsException:
        raise ValidationError("Could not authenticate to the repository. Please create a Personal Access Token and use "
                              "the --token argument. Run 'az functionapp deployment github-actions remove --help' "
                              "for more information.")
    except GithubException as e:
        error_msg = "Encountered GitHub error when accessing {} repo".format(repo)
        if e.data and e.data['message']:
            error_msg += " Error: {}".format(e.data['message'])
        raise ValidationError(error_msg)

    # Check if workflow exists in repo and remove
    file_name = "{}_{}({}).yml".format(
        branch.replace('/', '-'), name.lower(), slot) if slot else "{}_{}.yml".format(
            branch.replace('/', '-'), name.lower())
    dir_path = "{}/{}".format('.github', 'workflows')
    file_path = "{}/{}".format(dir_path, file_name)
    existing_publish_profile_name = None
    try:
        existing_workflow_file = github_repo.get_contents(path=file_path, ref=branch)
        existing_publish_profile_name = _get_publish_profile_from_workflow_file(
            workflow_file=str(existing_workflow_file.decoded_content))
        logger.warning("Removing the existing workflow file")
        github_repo.delete_file(path=file_path, message="Removing workflow file, disconnecting github actions",
                                sha=existing_workflow_file.sha, branch=branch)
    except UnknownObjectException as e:
        error_msg = "Error when removing workflow file."
        if e.data and e.data['message']:
            error_msg += " Error: {}".format(e.data['message'])
        raise FileOperationError(error_msg)

    # Remove publish profile from GitHub
    if existing_publish_profile_name:
        logger.warning('Removing publish profile from GitHub')
        _remove_publish_profile_from_github(cmd=cmd, resource_group=resource_group, name=name, repo=repo, token=token,
                                            github_actions_secret_name=existing_publish_profile_name, slot=slot)

    # Remove site source control properties
    delete_source_control(cmd=cmd,
                          resource_group_name=resource_group,
                          name=name,
                          slot=slot)

    return "Disconnected successfully."


def _get_publish_profile_from_workflow_file(workflow_file):
    publish_profile = None
    regex = re.search(r'publish-profile: \$\{\{ secrets\..*?\}\}', workflow_file)
    if regex:
        publish_profile = regex.group()
        publish_profile = publish_profile.replace('publish-profile: ${{ secrets.', '')
        publish_profile = publish_profile[:-2]

    if publish_profile:
        return publish_profile.strip()
    return None


def _update_site_source_control_properties_for_gh_action(cmd, resource_group, name, token, repo=None,
                                                         branch="master", slot=None):
    if repo:
        repo_url = 'https://github.com/' + repo
    else:
        repo_url = None

    site_source_control = show_source_control(cmd=cmd,
                                              resource_group_name=resource_group,
                                              name=name,
                                              slot=slot)
    if site_source_control:
        if not repo_url:
            repo_url = site_source_control.repo_url

    delete_source_control(cmd=cmd,
                          resource_group_name=resource_group,
                          name=name,
                          slot=slot)
    config_source_control(cmd=cmd,
                          resource_group_name=resource_group,
                          name=name,
                          repo_url=repo_url,
                          repository_type='github',
                          github_action=True,
                          branch=branch,
                          git_token=token,
                          slot=slot)


def _get_workflow_template(github, runtime_string, is_linux):
    from github import GithubException
    from github.GithubException import BadCredentialsException

    file_contents = None
    template_repo_path = 'Azure/actions-workflow-templates'
    template_file_path = _get_template_file_path(runtime_string=runtime_string, is_linux=is_linux)

    try:
        template_repo = github.get_repo(template_repo_path)
        file_contents = template_repo.get_contents(template_file_path)
    except BadCredentialsException:
        raise CLIError("Could not authenticate to the repository. Please create a Personal Access Token and use "
                       "the --token argument. Run 'az webapp deployment github-actions add --help' "
                       "for more information.")
    except GithubException as e:
        error_msg = "Encountered GitHub error when retrieving workflow template"
        if e.data and e.data['message']:
            error_msg += ": {}".format(e.data['message'])
        raise CLIError(error_msg)
    return file_contents


def _get_functionapp_workflow_template(github, runtime_string, is_linux):
    from github import GithubException

    file_contents = None
    template_repo_path = 'Azure/actions-workflow-samples'
    template_path_map = (LINUX_FUNCTIONAPP_GITHUB_ACTIONS_WORKFLOW_TEMPLATE_PATH if is_linux else
                         WINDOWS_FUNCTIONAPP_GITHUB_ACTIONS_WORKFLOW_TEMPLATE_PATH)
    template_file_path = _get_functionapp_template_file_path(runtime_string=runtime_string,
                                                             template_path_map=template_path_map)

    try:
        template_repo = github.get_repo(template_repo_path)
        file_contents = template_repo.get_contents(template_file_path)
    except GithubException as e:
        error_msg = "Encountered GitHub error when retrieving workflow template"
        if e.data and e.data['message']:
            error_msg += ": {}".format(e.data['message'])
        raise CLIError(error_msg)
    return file_contents


def _fill_workflow_template(content, name, branch, slot, publish_profile, version):
    if not slot:
        slot = 'production'

    content = content.replace('${web-app-name}', name)
    content = content.replace('${branch}', branch)
    content = content.replace('${slot-name}', slot)
    content = content.replace('${azure-webapp-publish-profile-name}', publish_profile)
    content = content.replace('${AZURE_WEBAPP_PUBLISH_PROFILE}', publish_profile)
    content = content.replace('${dotnet-core-version}', version)
    content = content.replace('${java-version}', version)
    content = content.replace('${node-version}', version)
    content = content.replace('${python-version}', version)
    return content


def _get_pom_xml_content(repo, branch, token, pom_path="."):
    from github import Github
    import requests

    g = Github(token)
    try:
        r = g.get_repo(repo)
        if not branch:
            branch = r.default_branch
    except Exception as e:
        raise ValidationError(f"Could not find repo {repo}") from e
    try:
        files = r.get_contents(pom_path, ref=branch)
    except Exception as e:
        raise ValidationError(f"Could not find path {pom_path} in branch {branch}") from e
    for f in files:
        if f.path == "pom.xml" or f.path.endswith("/pom.xml"):
            resp = requests.get(f.download_url)
            if resp.ok and resp.content:
                return resp.content.decode("utf-8")
    raise ValidationError("Could not find pom.xml in Github repo/branch. Please ensure it is named 'pom.xml'. "
                          "Set the path with --build-path if not in the root directory.")


def _get_pom_functionapp_name(pom_content: str):
    root = ElementTree.fromstring(pom_content)
    m = re.match(r'\{.*\}', root.tag)
    namespace = m.group(0) if m else ''
    pom_properties = root.find(f"{namespace}properties")
    if pom_properties:
        return pom_properties.find(f"{namespace}functionAppName").text


def _fill_functionapp_workflow_template(content, name, build_path, version, publish_profile, repo, branch, token):
    content = content.replace("AZURE_FUNCTIONAPP_PUBLISH_PROFILE", f"{publish_profile}")
    content = content.replace("AZURE_FUNCTIONAPP_NAME: your-app-name", f"AZURE_FUNCTIONAPP_NAME: '{name}'")
    if "POM_FUNCTIONAPP_NAME" in content:
        pom_app_name = _get_pom_functionapp_name(_get_pom_xml_content(repo, branch, token, build_path))
        content = content.replace("POM_FUNCTIONAPP_NAME: your-app-name", f"POM_FUNCTIONAPP_NAME: '{pom_app_name}'")
    if "AZURE_FUNCTIONAPP_PACKAGE_PATH" not in content and "POM_XML_DIRECTORY" not in content:
        logger.warning("Runtime does not support --build-path, ignoring value.")
    content = content.replace("AZURE_FUNCTIONAPP_PACKAGE_PATH: '.'", f"AZURE_FUNCTIONAPP_PACKAGE_PATH: '{build_path}'")
    content = content.replace("POM_XML_DIRECTORY: '.'", f"POM_XML_DIRECTORY: '{build_path}'")
    content = content.replace("runs-on: ubuntu-18.04", "")  # repair linux python yaml
    if version:
        content = content.replace("DOTNET_VERSION: '2.2.402'", f"DOTNET_VERSION: '{version}'")
        content = content.replace("JAVA_VERSION: '1.8.x'", f"JAVA_VERSION: '{version}'")
        content = content.replace("NODE_VERSION: '10.x'", f"NODE_VERSION: '{version}'")
        content = content.replace("PYTHON_VERSION: '3.7'", f"PYTHON_VERSION: '{version}'")
    return content


def _get_template_file_path(runtime_string, is_linux):
    if not runtime_string:
        raise ResourceNotFoundError('Unable to retrieve workflow template')

    runtime_string = runtime_string.lower()
    runtime_stack = runtime_string.split('|')[0]
    template_file_path = None

    if is_linux:
        template_file_path = LINUX_GITHUB_ACTIONS_WORKFLOW_TEMPLATE_PATH.get(runtime_stack, None)
    else:
        # Handle java naming
        if runtime_stack == 'java':
            java_container_split = runtime_string.split('|')
            if java_container_split and len(java_container_split) >= 2:
                if java_container_split[2] == 'tomcat':
                    runtime_stack = 'tomcat'
                elif java_container_split[2] == 'java se':
                    runtime_stack = 'java'
        template_file_path = WINDOWS_GITHUB_ACTIONS_WORKFLOW_TEMPLATE_PATH.get(runtime_stack, None)

    if not template_file_path:
        raise ResourceNotFoundError('Unable to retrieve workflow template.')
    return template_file_path


def _get_functionapp_template_file_path(runtime_string, template_path_map):
    if not runtime_string:
        raise ResourceNotFoundError('Unable to retrieve workflow template')

    runtime_string = runtime_string.lower()
    runtime_stack = runtime_string.split('|')[0]
    template_file_path = None

    template_file_path = template_path_map.get(runtime_stack)

    if not template_file_path:
        raise ResourceNotFoundError('Unable to retrieve workflow template.')
    return template_file_path


def _add_publish_profile_to_github(cmd, resource_group, name, repo, token, github_actions_secret_name, slot=None):
    # Get publish profile with secrets
    import requests

    logger.warning("Fetching publish profile with secrets for the app '%s'", name)
    publish_profile_bytes = _generic_site_operation(
        cmd.cli_ctx, resource_group, name, 'list_publishing_profile_xml_with_secrets',
        slot, {"format": "WebDeploy"})
    publish_profile = list(publish_profile_bytes)
    if publish_profile:
        publish_profile = publish_profile[0].decode('ascii')
    else:
        raise ResourceNotFoundError('Unable to retrieve publish profile.')

    # Add publish profile with secrets as a GitHub Actions Secret in the repo
    headers = {}
    headers['Authorization'] = 'Token {}'.format(token)
    headers['Content-Type'] = 'application/json;'
    headers['Accept'] = 'application/json;'

    public_key_url = "https://api.github.com/repos/{}/actions/secrets/public-key".format(repo)
    public_key = requests.get(public_key_url, headers=headers)
    if not public_key.ok:
        raise ValidationError('Request to GitHub for public key failed.')
    public_key = public_key.json()

    encrypted_github_actions_secret = _encrypt_github_actions_secret(public_key=public_key['key'],
                                                                     secret_value=str(publish_profile))
    payload = {
        "encrypted_value": encrypted_github_actions_secret,
        "key_id": public_key['key_id']
    }

    store_secret_url = "https://api.github.com/repos/{}/actions/secrets/{}".format(repo, github_actions_secret_name)
    stored_secret = requests.put(store_secret_url, data=json.dumps(payload), headers=headers)
    if str(stored_secret.status_code)[0] != '2':
        raise CLIError('Unable to add publish profile to GitHub. Request status code: %s' % stored_secret.status_code)


def _remove_publish_profile_from_github(cmd, resource_group, name, repo, token, github_actions_secret_name, slot=None):
    headers = {}
    headers['Authorization'] = 'Token {}'.format(token)

    import requests
    store_secret_url = "https://api.github.com/repos/{}/actions/secrets/{}".format(repo, github_actions_secret_name)
    requests.delete(store_secret_url, headers=headers)


def _runtime_supports_github_actions(cmd, runtime_string, is_linux):
    helper = _StackRuntimeHelper(cmd, linux=(is_linux), windows=(not is_linux))
    matched_runtime = helper.resolve(runtime_string, is_linux)
    if not matched_runtime:
        return False
    if matched_runtime.github_actions_properties:
        return True
    return False


def _get_functionapp_runtime_version(cmd, location, name, resource_group, runtime_string, runtime_version, functionapp_version, is_linux):
    runtime_version = re.sub(r"[^\d\.]", "", runtime_version).rstrip('.')
    matched_runtime = None
    is_flex = is_flex_functionapp(cmd.cli_ctx, resource_group, name)
    
    try:
        if (not is_flex):
            helper = _FunctionAppStackRuntimeHelper(cmd, linux=(is_linux), windows=(not is_linux))
            matched_runtime = helper.resolve(runtime_string, runtime_version, functionapp_version, is_linux)
        else:
            runtime_helper = _FlexFunctionAppStackRuntimeHelper(cmd, location, runtime_string, runtime_version)
            matched_runtime = runtime_helper.resolve(runtime_string, runtime_version)
    except ValidationError as e:
        if "Invalid version" in e.error_msg:
            index = e.error_msg.index("Run 'az functionapp list-runtimes' for more details on supported runtimes.")
            error_message = e.error_msg[0:index]
            error_message += "Try passing --runtime-version with a supported version, or "
            error_message += e.error_msg[index:].lower()
            raise ValidationError(error_message)
        raise e
    
    if not matched_runtime:
        return None
    if matched_runtime.github_actions_properties:
        gh_props = matched_runtime.github_actions_properties
        if gh_props.is_supported:
            return gh_props.supported_version if gh_props.supported_version else runtime_version
    return None


def _get_app_runtime_info(cmd, resource_group, name, slot, is_linux):
    app_settings = None
    app_runtime = None

    if is_linux:
        app_metadata = get_site_configs(cmd=cmd, resource_group_name=resource_group, name=name, slot=slot)
        app_runtime = getattr(app_metadata, 'linux_fx_version', None)
        return _get_app_runtime_info_helper(cmd, app_runtime, "", is_linux)

    app_metadata = _generic_site_operation(cmd.cli_ctx, resource_group, name, 'list_metadata', slot)
    app_metadata_properties = getattr(app_metadata, 'properties', {})
    if 'CURRENT_STACK' in app_metadata_properties:
        app_runtime = app_metadata_properties['CURRENT_STACK']

    # TODO try and get better API support for windows stacks
    if app_runtime and app_runtime.lower() == 'node':
        app_settings = get_app_settings(cmd=cmd, resource_group_name=resource_group, name=name, slot=slot)
        for app_setting in app_settings:
            if 'name' in app_setting and app_setting['name'] == 'WEBSITE_NODE_DEFAULT_VERSION':
                app_runtime_version = app_setting['value'] if 'value' in app_setting else None
                if app_runtime_version:
                    return _get_app_runtime_info_helper(cmd, app_runtime, app_runtime_version, is_linux)
    elif app_runtime and app_runtime.lower() == 'python':
        app_settings = get_site_configs(cmd=cmd, resource_group_name=resource_group, name=name, slot=slot)
        app_runtime_version = getattr(app_settings, 'python_version', '')
        return _get_app_runtime_info_helper(cmd, app_runtime, app_runtime_version, is_linux)
    elif app_runtime and app_runtime.lower() == 'dotnetcore':
        app_runtime_version = '3.1'
        app_runtime_version = ""
        return _get_app_runtime_info_helper(cmd, app_runtime, app_runtime_version, is_linux)
    elif app_runtime and app_runtime.lower() == 'java':
        app_settings = get_site_configs(cmd=cmd, resource_group_name=resource_group, name=name, slot=slot)
        app_runtime_version = "{java_version}, {java_container}, {java_container_version}".format(
            java_version=getattr(app_settings, 'java_version', '').lower(),
            java_container=getattr(app_settings, 'java_container', '').lower(),
            java_container_version=getattr(app_settings, 'java_container_version', '').lower()
        )
        return _get_app_runtime_info_helper(cmd, app_runtime, app_runtime_version, is_linux)


def _get_functionapp_runtime_info(cmd, resource_group, name, slot, is_linux):  # pylint: disable=too-many-return-statements
    app_settings = None
    app_runtime = None
    functionapp_version = None
    app_runtime_version = None

    app_settings = get_app_settings(cmd=cmd, resource_group_name=resource_group, name=name, slot=slot)
    for app_setting in app_settings:
        if 'name' in app_setting and app_setting['name'] == 'FUNCTIONS_EXTENSION_VERSION':
            functionapp_version = app_setting["value"]
            break

    if is_flex_functionapp(cmd.cli_ctx, resource_group, name):
        app_runtime_config = get_runtime_config(cmd, resource_group, name)
        app_runtime = app_runtime_config.get("name", "")
        app_runtime_version = app_runtime_config.get("version", "")
        return _get_functionapp_runtime_info_helper(cmd, app_runtime, app_runtime_version, functionapp_version, None)

    if is_linux:
        app_metadata = get_site_configs(cmd=cmd, resource_group_name=resource_group, name=name, slot=slot)
        app_runtime = getattr(app_metadata, 'linux_fx_version', None)
        return _get_functionapp_runtime_info_helper(cmd, app_runtime, None, functionapp_version, is_linux)

    app_settings = get_app_settings(cmd=cmd, resource_group_name=resource_group, name=name, slot=slot)
    for app_setting in app_settings:
        if 'name' in app_setting and app_setting['name'] == 'FUNCTIONS_WORKER_RUNTIME':
            app_runtime = app_setting["value"]
            break

    if app_runtime and app_runtime.lower() == 'node':
        app_settings = get_app_settings(cmd=cmd, resource_group_name=resource_group, name=name, slot=slot)
        for app_setting in app_settings:
            if 'name' in app_setting and app_setting['name'] == 'WEBSITE_NODE_DEFAULT_VERSION':
                app_runtime_version = app_setting['value'] if 'value' in app_setting else None
                if app_runtime_version:
                    return _get_functionapp_runtime_info_helper(cmd, app_runtime, app_runtime_version,
                                                                functionapp_version, is_linux)
    elif app_runtime and app_runtime.lower() == 'python':
        app_settings = get_site_configs(cmd=cmd, resource_group_name=resource_group, name=name, slot=slot)
        app_runtime_version = getattr(app_settings, 'python_version', '')
        return _get_functionapp_runtime_info_helper(cmd, app_runtime, app_runtime_version, functionapp_version,
                                                    is_linux)
    elif app_runtime and app_runtime.lower() == 'dotnet':
        app_settings = get_site_configs(cmd=cmd, resource_group_name=resource_group, name=name, slot=slot)
        app_runtime_version = getattr(app_settings, 'net_framework_version', '')
        return _get_functionapp_runtime_info_helper(cmd, app_runtime, app_runtime_version, functionapp_version,
                                                    is_linux)
    elif app_runtime and app_runtime.lower() == 'java':
        app_settings = get_site_configs(cmd=cmd, resource_group_name=resource_group, name=name, slot=slot)
        app_runtime_version = getattr(app_settings, 'java_version', '').lower()
        return _get_functionapp_runtime_info_helper(cmd, app_runtime, app_runtime_version, functionapp_version,
                                                    is_linux)
    elif app_runtime and app_runtime.lower() == 'powershell':
        app_settings = get_site_configs(cmd=cmd, resource_group_name=resource_group, name=name, slot=slot)
        app_runtime_version = getattr(app_settings, 'power_shell_version', '').lower()
        return _get_functionapp_runtime_info_helper(cmd, app_runtime, app_runtime_version, functionapp_version,
                                                    is_linux)
    return _get_functionapp_runtime_info_helper(cmd, app_runtime, app_runtime_version, functionapp_version, is_linux)


def _get_app_runtime_info_helper(cmd, app_runtime, app_runtime_version, is_linux):
    helper = _StackRuntimeHelper(cmd, linux=(is_linux), windows=(not is_linux))
    if not is_linux:
        matched_runtime = helper.resolve("{}|{}".format(app_runtime, app_runtime_version), is_linux)
    else:
        matched_runtime = helper.resolve(app_runtime, is_linux)
    gh_props = None if not matched_runtime else matched_runtime.github_actions_properties
    if gh_props:
        if gh_props.get("github_actions_version"):
            if is_linux:
                return {
                    "display_name": app_runtime,
                    "github_actions_version": gh_props["github_actions_version"]
                }
            if gh_props.get("app_runtime_version").lower() == app_runtime_version.lower():
                return {
                    "display_name": app_runtime,
                    "github_actions_version": gh_props["github_actions_version"]
                }
    return None


def _get_functionapp_runtime_info_helper(cmd, app_runtime, app_runtime_version, functionapp_version, is_linux):
    if is_linux:
        if len(app_runtime.split('|')) < 2:
            raise ValidationError(f"Runtime {app_runtime} is not supported.")
        app_runtime_version = app_runtime.split('|')[1]
        app_runtime = app_runtime.split('|')[0].lower()

    # Normalize versions
    functionapp_version = functionapp_version if functionapp_version else ""
    app_runtime_version = app_runtime_version if app_runtime_version else ""
    functionapp_version = re.sub(r"[^\d\.]", "", functionapp_version)
    app_runtime_version = re.sub(r"[^\d\.]", "", app_runtime_version)

    return {
        "app_runtime": app_runtime,
        "app_runtime_version": app_runtime_version,
        "functionapp_version": functionapp_version
    }


def _encrypt_github_actions_secret(public_key, secret_value):
    # Encrypt a Unicode string using the public key
    from base64 import b64encode
    public_key = public.PublicKey(public_key.encode("utf-8"), encoding.Base64Encoder())
    sealed_box = public.SealedBox(public_key)
    encrypted = sealed_box.encrypt(secret_value.encode("utf-8"))
    return b64encode(encrypted).decode("utf-8")


def show_webapp(cmd, resource_group_name, name, slot=None):  # adding this to not break extensions
    return show_app(cmd, resource_group_name, name, slot)<|MERGE_RESOLUTION|>--- conflicted
+++ resolved
@@ -84,15 +84,9 @@
                          DOTNET_RUNTIME_NAME, NETCORE_RUNTIME_NAME, ASPDOTNET_RUNTIME_NAME, LINUX_OS_NAME,
                          WINDOWS_OS_NAME, LINUX_FUNCTIONAPP_GITHUB_ACTIONS_WORKFLOW_TEMPLATE_PATH,
                          WINDOWS_FUNCTIONAPP_GITHUB_ACTIONS_WORKFLOW_TEMPLATE_PATH, DEFAULT_CENTAURI_IMAGE,
-<<<<<<< HEAD
-                         VERSION_2022_09_01, FLEX_RUNTIMES, FLEX_SUBNET_DELEGATION,
-                         RUNTIME_STATUS_TEXT_MAP, LANGUAGE_EOL_DEPRECATION_NOTICES,
-                         STORAGE_BLOB_DATA_CONTRIBUTOR_ROLE_ID)
-=======
                          VERSION_2022_09_01, FLEX_RUNTIMES, FLEX_SUBNET_DELEGATION, DEFAULT_INSTANCE_SIZE,
                          RUNTIME_STATUS_TEXT_MAP, LANGUAGE_EOL_DEPRECATION_NOTICES,
                          STORAGE_BLOB_DATA_CONTRIBUTOR_ROLE_ID, DEFAULT_MAXIMUM_INSTANCE_COUNT)
->>>>>>> 2750c65e
 from ._github_oauth import (get_github_access_token, cache_github_token)
 from ._validators import validate_and_convert_to_int, validate_range_of_int_flag
 
@@ -1441,7 +1435,6 @@
     runtime_helper = _FlexFunctionAppStackRuntimeHelper(cmd, location, runtime)
     return { 'flex': runtime_helper.stacks}
 
-
 def list_flexconsumption_runtimes():
     return FLEX_RUNTIMES
 
@@ -1660,72 +1653,20 @@
         raise ArgumentUsageError('--deployment-storage-auth-value is required when '
                                  '--deployment-storage-auth-type is set to UserAssignedIdentity.')
 
-<<<<<<< HEAD
-    if deployment_storage_auth_value and deployment_storage_auth_type != 'UserAssignedIdentity':
-        raise ArgumentUsageError(
-            '--deployment-storage-auth-value is only a valid input when '
-            '--deployment-storage-auth-type is set to UserAssignedIdentity. '
-            'Please try again with --deployment-storage-auth-type set to UserAssignedIdentity.'
-=======
     if deployment_storage_auth_value and deployment_storage_auth_type == 'SystemAssignedIdentity':
         raise ArgumentUsageError(
             '--deployment-storage-auth-value is only a valid input when '
             '--deployment-storage-auth-type is set to UserAssignedIdentity or StorageAccountConnectionString. '
             'Please try again with --deployment-storage-auth-type set to UserAssignedIdentity or '
             'StorageAccountConnectionString.'
->>>>>>> 2750c65e
         )
 
     functionapp = get_raw_functionapp(cmd, resource_group_name, name)
 
-<<<<<<< HEAD
-    # TODO: see if this is actually necessary and remove it otherwise
-    if 'functionAppConfig' not in functionapp["properties"]:
-        functionapp["properties"]["functionAppConfig"] = {}
-        if 'deployment' not in functionapp["properties"]["functionAppConfig"]:
-            functionapp["properties"]["functionAppConfig"]["deployment"] = {
-                "storage": {
-                    "type": "blobContainer"
-                }
-            }
-
-=======
->>>>>>> 2750c65e
     functionapp_deployment_storage = functionapp["properties"]["functionAppConfig"]["deployment"]["storage"]
 
     deployment_storage = None
 
-<<<<<<< HEAD
-    if (functionapp_deployment_storage["value"] is None):
-        if deployment_storage_name is None:
-            raise ValidationError("Please provide a values for --deployment-storage-name and "
-                                  "--deployment-storage-container-name as function app deployment "
-                                  "storage value is not set.")
-
-    if ("authentication" not in functionapp_deployment_storage or
-            functionapp_deployment_storage["authentication"] is None):
-        if deployment_storage_auth_type is None:
-            raise ValidationError("Please provide a value for --deployment-storage-auth-type as "
-                                  "function app deployment storage authentication type is not set.")
-        functionapp_deployment_storage["authentication"] = {"type": "SystemAssignedIdentity",
-                                                            "userAssignedIdentityResourceId": None,
-                                                            "storageAccountConnectionStringName": None}
-
-    # Storage
-    deployment_config_storage_value = None
-    if (deployment_storage_name is not None):
-        deployment_storage = _validate_and_get_deployment_storage(cmd.cli_ctx,
-                                                                  resource_group_name,
-                                                                  deployment_storage_name)
-        deployment_storage_container = _get_deployment_storage_container(cmd,
-                                                                         resource_group_name,
-                                                                         deployment_storage_name,
-                                                                         deployment_storage_container_name)
-        deployment_storage_container_name = deployment_storage_container.name
-        endpoints = deployment_storage.primary_endpoints
-        deployment_config_storage_value = getattr(endpoints, 'blob') + deployment_storage_container_name
-        functionapp_deployment_storage["value"] = deployment_config_storage_value
-=======
     # Storage
     deployment_config_storage_value = None
     if deployment_storage_name is not None:
@@ -1743,7 +1684,6 @@
         deployment_storage = _validate_and_get_deployment_storage(cmd.cli_ctx,
                                                                   resource_group_name,
                                                                   existing_deployment_storage_name)
->>>>>>> 2750c65e
 
     # Authentication
     assign_identities = None
@@ -1752,20 +1692,12 @@
         deployment_storage_auth_config["type"] = deployment_storage_auth_type
         if deployment_storage_auth_type == 'StorageAccountConnectionString':
             deployment_storage_conn_string = _get_storage_connection_string(cmd.cli_ctx, deployment_storage)
-<<<<<<< HEAD
-            update_app_settings(cmd, resource_group_name, name,
-                                ["DEPLOYMENT_STORAGE_CONNECTION_STRING={}".format(deployment_storage_conn_string)])
-            deployment_storage_auth_config["userAssignedIdentityResourceId"] = None
-            deployment_storage_auth_config["storageAccountConnectionStringName"] = \
-                "DEPLOYMENT_STORAGE_CONNECTION_STRING"
-=======
             conn_string_app_setting = deployment_storage_auth_value or 'DEPLOYMENT_STORAGE_CONNECTION_STRING'
             update_app_settings(cmd, resource_group_name, name,
                                 ["{}={}".format(conn_string_app_setting, deployment_storage_conn_string)])
             deployment_storage_auth_config["userAssignedIdentityResourceId"] = None
             deployment_storage_auth_config["storageAccountConnectionStringName"] = \
                 conn_string_app_setting
->>>>>>> 2750c65e
         elif deployment_storage_auth_type == 'SystemAssignedIdentity':
             assign_identities = ['[system]']
             deployment_storage_auth_config["userAssignedIdentityResourceId"] = None
@@ -1784,19 +1716,11 @@
         else:
             raise ValidationError("Invalid value for --deployment-storage-auth-type. Please try "
                                   "again with a valid value.")
-<<<<<<< HEAD
-=======
-
->>>>>>> 2750c65e
+
     functionapp["properties"]["functionAppConfig"]["deployment"]["storage"] = functionapp_deployment_storage
 
     result = update_flex_functionapp(cmd, resource_group_name, name, functionapp)
 
-<<<<<<< HEAD
-    client = web_client_factory(cmd.cli_ctx)
-    functionapp = client.web_apps.get(resource_group_name, name)
-=======
->>>>>>> 2750c65e
     if deployment_storage_auth_type == 'UserAssignedIdentity':
         assign_identity(cmd, resource_group_name, name, assign_identities)
         if not _has_deployment_storage_role_assignment_on_resource(
@@ -1812,15 +1736,7 @@
         assign_identity(cmd, resource_group_name, name, assign_identities, 'Storage Blob Data Contributor',
                         None, deployment_storage.id)
 
-<<<<<<< HEAD
-    poller = client.web_apps.begin_create_or_update(resource_group_name, name, functionapp)
-    functionapp = LongRunningOperation(cmd.cli_ctx)(poller)
-    return result.get("properties", {}).get("functionAppConfig", {}).get(
-        "deployment", {})
-=======
     return result.get("properties", {}).get("functionAppConfig", {}).get("deployment", {})
->>>>>>> 2750c65e
-
 
 # for any modifications to the non-optional parameters, adjust the reflection logic accordingly
 # in the method
@@ -1937,15 +1853,6 @@
 def delete_always_ready_settings(cmd, resource_group_name, name, setting_names):
     functionapp = get_raw_functionapp(cmd, resource_group_name, name)
 
-<<<<<<< HEAD
-    # TODO: see if this is actually necessary and remove it otherwise
-    if 'functionAppConfig' not in functionapp["properties"]:
-        functionapp["properties"]["functionAppConfig"] = {}
-        if 'scaleAndConcurrency' not in functionapp["properties"]["functionAppConfig"]:
-            functionapp["properties"]["functionAppConfig"]["scaleAndConcurrency"] = {}
-
-=======
->>>>>>> 2750c65e
     always_ready_config = functionapp["properties"]["functionAppConfig"]["scaleAndConcurrency"].get("alwaysReady", [])
 
     updated_always_ready_config = [x for x in always_ready_config if x["name"] not in setting_names]
@@ -1968,22 +1875,10 @@
 def update_runtime_config(cmd, resource_group_name, name, runtime_version):
     functionapp = get_raw_functionapp(cmd, resource_group_name, name)
 
-<<<<<<< HEAD
-    # TODO: remove it later
-    if 'functionAppConfig' not in functionapp["properties"]:
-        functionapp["properties"]["functionAppConfig"] = {}
-        if 'runtime' not in functionapp["properties"]["functionAppConfig"]:
-            functionapp["properties"]["functionAppConfig"]["runtime"] = {}
-
-    runtime_info = _get_functionapp_runtime_info(cmd, resource_group_name, name, None, True)
-    functionapp_version = runtime_info['functionapp_version']
-    runtime = runtime_info['app_runtime']
-=======
     runtime_info = _get_functionapp_runtime_info(cmd, resource_group_name, name, None, True)
     runtime = runtime_info['app_runtime']
     functionapp_version = runtime_info['functionapp_version']
 
->>>>>>> 2750c65e
     runtimes = [r for r in FLEX_RUNTIMES if r['runtime'] == runtime]
     lang = next((r for r in runtimes if r['version'] == runtime_version), None)
     if lang is None:
@@ -1991,18 +1886,10 @@
         raise ValidationError("Invalid version {0} for runtime {1} for function apps on the "
                               "Flex Consumption plan. Supported version for runtime {1} is {2}."
                               .format(runtime_version, runtime, supported_versions))
-<<<<<<< HEAD
-    
-    location = functionapp["location"]
-    runtime_helper = _FlexFunctionAppStackRuntimeHelper(cmd, location, runtime, runtime_version)
-    matched_runtime = runtime_helper.resolve(runtime, runtime_version)
-    version = matched_runtime.version
-=======
 
     runtime_helper = _FunctionAppStackRuntimeHelper(cmd, linux=True, windows=False)
     matched_runtime = runtime_helper.resolve(runtime, runtime_version, functionapp_version, True)
     version = matched_runtime.site_config_dict.linux_fx_version.split("|")[1]
->>>>>>> 2750c65e
 
     functionapp["properties"]["functionAppConfig"]["runtime"]["version"] = version
 
@@ -2015,15 +1902,6 @@
 def update_always_ready_settings(cmd, resource_group_name, name, settings):
     functionapp = get_raw_functionapp(cmd, resource_group_name, name)
 
-<<<<<<< HEAD
-    # TODO: see if this is actually necessary and remove it otherwise
-    if 'functionAppConfig' not in functionapp["properties"]:
-        functionapp["properties"]["functionAppConfig"] = {}
-        if 'scaleAndConcurrency' not in functionapp["properties"]["functionAppConfig"]:
-            functionapp["properties"]["functionAppConfig"]["scaleAndConcurrency"] = {}
-
-=======
->>>>>>> 2750c65e
     always_ready_config = functionapp["properties"]["functionAppConfig"]["scaleAndConcurrency"].get("alwaysReady", [])
 
     updated_always_ready_dict = _parse_key_value_pairs(settings)
@@ -2064,15 +1942,6 @@
 
     functionapp = get_raw_functionapp(cmd, resource_group_name, name)
 
-<<<<<<< HEAD
-    # TODO: see if this is actually necessary and remove it otherwise
-    if 'functionAppConfig' not in functionapp["properties"]:
-        functionapp["properties"]["functionAppConfig"] = {}
-        if 'scaleAndConcurrency' not in functionapp["properties"]["functionAppConfig"]:
-            functionapp["properties"]["functionAppConfig"]["scaleAndConcurrency"] = {}
-
-=======
->>>>>>> 2750c65e
     scale_config = functionapp["properties"]["functionAppConfig"]["scaleAndConcurrency"]
 
     if maximum_instance_count:
@@ -2096,7 +1965,6 @@
 
     return result.get("properties", {}).get("functionAppConfig", {}).get(
         "scaleAndConcurrency", {})
-
 
 def delete_app_settings(cmd, resource_group_name, name, setting_names, slot=None):
     app_settings = _generic_site_operation(cmd.cli_ctx, resource_group_name, name, 'list_application_settings', slot)
@@ -4899,15 +4767,6 @@
         endpoints = deployment_storage.primary_endpoints
         deployment_config_storage_value = getattr(endpoints, 'blob') + deployment_storage_container_name
 
-<<<<<<< HEAD
-        deployment_storage_auth_type = deployment_storage_auth_type or 'SystemAssignedIdentity'
-
-        if deployment_storage_auth_value and deployment_storage_auth_type != 'UserAssignedIdentity':
-            raise ArgumentUsageError(
-                '--deployment-storage-auth-value is only a valid input for --deployment-storage-auth-type '
-                'set to UserAssignedIdentity. Please try again with --deployment-storage-auth-type set to '
-                'UserAssignedIdentity.'
-=======
         deployment_storage_auth_type = deployment_storage_auth_type or 'StorageAccountConnectionString'
 
         if deployment_storage_auth_value and deployment_storage_auth_type == 'SystemAssignedIdentity':
@@ -4916,7 +4775,6 @@
                 '--deployment-storage-auth-type is set to UserAssignedIdentity or StorageAccountConnectionString. '
                 'Please try again with --deployment-storage-auth-type set to UserAssignedIdentity or '
                 'StorageAccountConnectionString.'
->>>>>>> 2750c65e
             )
 
         function_app_config = {}
@@ -4942,13 +4800,6 @@
             deployment_storage_auth_config["userAssignedIdentityResourceId"] = deployment_storage_auth_value
         elif deployment_storage_auth_type == 'StorageAccountConnectionString':
             deployment_storage_conn_string = _get_storage_connection_string(cmd.cli_ctx, deployment_storage)
-<<<<<<< HEAD
-            site_config.app_settings.append(NameValuePair(name='DEPLOYMENT_STORAGE_CONNECTION_STRING',
-                                                          value=deployment_storage_conn_string))
-            deployment_storage_auth_value = 'DEPLOYMENT_STORAGE_CONNECTION_STRING'
-            deployment_storage_auth_config["storageAccountConnectionStringName"] = deployment_storage_auth_value
-
-=======
             conn_string_app_setting = deployment_storage_auth_value or 'DEPLOYMENT_STORAGE_CONNECTION_STRING'
             site_config.app_settings.append(NameValuePair(name=conn_string_app_setting,
                                                           value=deployment_storage_conn_string))
@@ -4972,7 +4823,6 @@
             "alwaysReady": always_ready_config
         }
 
->>>>>>> 2750c65e
     if environment is not None:
         if consumption_plan_location is not None:
             raise ArgumentUsageError(
@@ -5007,7 +4857,6 @@
         raise ArgumentUsageError('Must specify --runtime to use --runtime-version')
 
     if flexconsumption_location:
-<<<<<<< HEAD
         runtime_helper = _FlexFunctionAppStackRuntimeHelper(cmd, flexconsumption_location, runtime, runtime_version)
         matched_runtime = runtime_helper.resolve(runtime, runtime_version)
     else:
@@ -5045,38 +4894,6 @@
 
     SiteConfigPropertiesDictionary = cmd.get_models('SiteConfigPropertiesDictionary')
 
-=======
-        runtimes = [r for r in FLEX_RUNTIMES if r['runtime'] == runtime]
-        if not runtimes:
-            supported_runtimes = set(map(lambda x: x['runtime'], FLEX_RUNTIMES))
-            raise ValidationError("Invalid runtime. Supported runtimes for function apps on Flex App Service "
-                                  "plans are {0}".format(list(supported_runtimes)))
-        if runtime_version is not None:
-            lang = next((r for r in runtimes if r['version'] == runtime_version), None)
-            if lang is None:
-                supported_versions = list(map(lambda x: x['version'], runtimes))
-                raise ValidationError("Invalid version {0} for runtime {1} for function apps on the Flex "
-                                      "Consumption plan. Supported version for runtime {1} is {2}."
-                                      .format(runtime_version, runtime, supported_versions))
-        else:
-            runtime_version = runtimes[0]['version']
-
-    runtime_helper = _FunctionAppStackRuntimeHelper(cmd, linux=is_linux, windows=(not is_linux))
-    matched_runtime = runtime_helper.resolve("dotnet" if not runtime else runtime,
-                                             runtime_version, functions_version, is_linux)
-
-    if flexconsumption_location:
-        runtime = matched_runtime.name
-        version = matched_runtime.site_config_dict.linux_fx_version.split("|")[1]
-        runtime_config = {
-            "name": runtime,
-            "version": version
-        }
-        function_app_config["runtime"] = runtime_config
-
-    SiteConfigPropertiesDictionary = cmd.get_models('SiteConfigPropertiesDictionary')
-
->>>>>>> 2750c65e
     site_config_dict = matched_runtime.site_config_dict if not flexconsumption_location \
         else SiteConfigPropertiesDictionary()
     app_settings_dict = matched_runtime.app_settings_dict if not flexconsumption_location else dict()
@@ -5242,11 +5059,7 @@
         existing_properties = functionapp_def.serialize()["properties"]
         functionapp_def.additional_properties["properties"] = existing_properties
         functionapp_def.additional_properties["properties"]["functionAppConfig"] = function_app_config
-<<<<<<< HEAD
-        functionapp_def.additional_properties["properties"]["SKU"] = "FlexConsumption"
-=======
         functionapp_def.additional_properties["properties"]["sku"] = "FlexConsumption"
->>>>>>> 2750c65e
         poller = client.web_apps.begin_create_or_update(resource_group_name, name, functionapp_def,
                                                         api_version='2023-12-01')
         functionapp = LongRunningOperation(cmd.cli_ctx)(poller)
@@ -5510,13 +5323,8 @@
                                                                deployment_storage_container_name)
     else:
         from random import randint
-<<<<<<< HEAD
-        deployment_storage_container_name = "released-package{}{:07}".format(
-            _normalize_functionapp_name(functionapp_name)[:30], randint(0, 9999999))
-=======
         deployment_storage_container_name = "app-package-{}-{:07}".format(
             _normalize_functionapp_name(functionapp_name)[:32], randint(0, 9999999))
->>>>>>> 2750c65e
         logger.warning("Creating deployment storage account container '%s' ...", deployment_storage_container_name)
 
         from azure.mgmt.storage.models import BlobContainer
@@ -5526,20 +5334,11 @@
                                                                   deployment_storage_container_name,
                                                                   BlobContainer())
 
-<<<<<<< HEAD
-    logger.warning(storage_container)
-    return storage_container
-
-
-def _get_deployment_storage_container(cmd, resource_group_name, deployment_storage_name,
-                                      deployment_storage_container_name):
-=======
     return storage_container
 
 
 def _validate_and_get_deployment_storage_container(cmd, resource_group_name, deployment_storage_name,
                                                    deployment_storage_container_name):
->>>>>>> 2750c65e
     storage_client = get_mgmt_service_client(cmd.cli_ctx, StorageManagementClient)
     return storage_client.blob_containers.get(resource_group_name, deployment_storage_name,
                                               deployment_storage_container_name)
@@ -5685,56 +5484,12 @@
 
 
 def list_flexconsumption_locations(cmd):
-<<<<<<< HEAD
     from azure.cli.core.commands.client_factory import get_subscription_id
     sub_id = get_subscription_id(cmd.cli_ctx)
     geo_regions_api = 'subscriptions/{}/providers/Microsoft.Web/geoRegions?sku=FlexConsumption&api-version=2022-03-01'
     request_url = cmd.cli_ctx.cloud.endpoints.resource_manager + geo_regions_api.format(sub_id)
     regions = send_raw_request(cmd.cli_ctx, "GET", request_url).json()['value']
     return [{'name': x['name'].lower().replace(' ', '')} for x in regions]
-=======
-    return [
-        {
-            "name": "eastus",
-        },
-        {
-            "name": "northeurope"
-        },
-        {
-            "name": "eastasia"
-        },
-        {
-            "name": "centralus"
-        },
-        {
-            "name": "uksouth"
-        },
-        {
-            "name": "eastus2"
-        },
-        {
-            "name": "eastus2euap"
-        },
-        {
-            "name": "australiaeast"
-        },
-        {
-            "name": "westus2"
-        },
-        {
-            "name": "westus3"
-        },
-        {
-            "name": "southcentralus"
-        },
-        {
-            "name": "swedencentral"
-        },
-        {
-            "name": "southeastasia"
-        }
-    ]
->>>>>>> 2750c65e
 
 
 def list_locations(cmd, sku, linux_workers_enabled=None, hyperv_workers_enabled=None):
@@ -5973,11 +5728,7 @@
     # Indicates whether the status has been non empty in previous calls
     has_response = False
     while num_trials < total_trials:
-<<<<<<< HEAD
-        time.sleep(2)
-=======
         time.sleep(1)
->>>>>>> 2750c65e
         response = requests.get(deployment_status_url, headers=headers,
                                 verify=not should_disable_connection_verify())
         try:
