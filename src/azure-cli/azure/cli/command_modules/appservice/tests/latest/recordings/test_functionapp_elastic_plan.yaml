interactions:
- request:
    body: null
    headers:
      Accept:
      - application/json
      Accept-Encoding:
      - gzip, deflate
      CommandName:
      - functionapp plan create
      Connection:
      - keep-alive
      ParameterSetName:
      - -g -n --sku --min-instances --max-burst
      User-Agent:
      - AZURECLI/2.30.0 azsdk-python-azure-mgmt-resource/19.0.0 Python/3.8.6 (macOS-10.15.7-x86_64-i386-64bit)
    method: GET
    uri: https://management.azure.com/subscriptions/00000000-0000-0000-0000-000000000000/resourcegroups/clitest.rg000001?api-version=2021-04-01
  response:
    body:
      string: '{"id":"/subscriptions/00000000-0000-0000-0000-000000000000/resourceGroups/clitest.rg000001","name":"clitest.rg000001","type":"Microsoft.Resources/resourceGroups","location":"francecentral","tags":{"product":"azurecli","cause":"automation","date":"2021-11-19T21:49:44Z"},"properties":{"provisioningState":"Succeeded"}}'
    headers:
      cache-control:
      - no-cache
      content-length:
      - '317'
      content-type:
      - application/json; charset=utf-8
      date:
      - Fri, 19 Nov 2021 21:49:47 GMT
      expires:
      - '-1'
      pragma:
      - no-cache
      strict-transport-security:
      - max-age=31536000; includeSubDomains
      vary:
      - Accept-Encoding
      x-content-type-options:
      - nosniff
    status:
      code: 200
      message: OK
- request:
    body: '{"location": "francecentral", "sku": {"name": "EP1", "tier": "ElasticPremium",
      "capacity": 4}, "properties": {"perSiteScaling": false, "maximumElasticWorkerCount":
      12, "isXenon": false}}'
    headers:
      Accept:
      - application/json
      Accept-Encoding:
      - gzip, deflate
      CommandName:
      - functionapp plan create
      Connection:
      - keep-alive
      Content-Length:
      - '186'
      Content-Type:
      - application/json
      ParameterSetName:
      - -g -n --sku --min-instances --max-burst
      User-Agent:
      - AZURECLI/2.30.0 azsdk-python-azure-mgmt-web/4.0.0 Python/3.8.6 (macOS-10.15.7-x86_64-i386-64bit)
    method: PUT
    uri: https://management.azure.com/subscriptions/00000000-0000-0000-0000-000000000000/resourceGroups/clitest.rg000001/providers/Microsoft.Web/serverfarms/funcappplan000002?api-version=2020-09-01
  response:
    body:
      string: '{"id":"/subscriptions/00000000-0000-0000-0000-000000000000/resourceGroups/clitest.rg000001/providers/Microsoft.Web/serverfarms/funcappplan000002","name":"funcappplan000002","type":"Microsoft.Web/serverfarms","kind":"elastic","location":"francecentral","properties":{"serverFarmId":37124,"name":"funcappplan000002","sku":{"name":"EP1","tier":"ElasticPremium","size":"EP1","family":"EP","capacity":4},"workerSize":"D1","workerSizeId":3,"workerTierName":null,"numberOfWorkers":4,"currentWorkerSize":"D1","currentWorkerSizeId":3,"currentNumberOfWorkers":4,"status":"Ready","webSpace":"clitest.rg000001-FranceCentralwebspace","subscription":"2edc29f4-b81f-494b-a624-cc619903b837","adminSiteName":null,"hostingEnvironment":null,"hostingEnvironmentProfile":null,"maximumNumberOfWorkers":0,"planName":"VirtualDedicatedPlan","adminRuntimeSiteName":null,"computeMode":"Dedicated","siteMode":null,"geoRegion":"France
        Central","perSiteScaling":false,"elasticScaleEnabled":true,"maximumElasticWorkerCount":12,"numberOfSites":0,"hostingEnvironmentId":null,"isSpot":false,"spotExpirationTime":null,"freeOfferExpirationTime":null,"tags":null,"kind":"elastic","resourceGroup":"clitest.rg000001","reserved":false,"isXenon":false,"hyperV":false,"mdmId":"waws-prod-par-015_37124","targetWorkerCount":0,"targetWorkerSizeId":0,"provisioningState":"Succeeded","webSiteId":null,"existingServerFarmIds":null,"kubeEnvironmentProfile":null,"zoneRedundant":false},"sku":{"name":"EP1","tier":"ElasticPremium","size":"EP1","family":"EP","capacity":4}}'
    headers:
      cache-control:
      - no-cache
      content-length:
<<<<<<< HEAD
      - '1519'
=======
      - '1719'
>>>>>>> 8f28e981
      content-type:
      - application/json
      date:
      - Fri, 19 Nov 2021 21:50:00 GMT
      etag:
      - '"1D7DD8F661C1FE0"'
      expires:
      - '-1'
      pragma:
      - no-cache
      server:
      - Microsoft-IIS/10.0
      strict-transport-security:
      - max-age=31536000; includeSubDomains
      transfer-encoding:
      - chunked
      vary:
      - Accept-Encoding
      x-aspnet-version:
      - 4.0.30319
      x-content-type-options:
      - nosniff
      x-ms-ratelimit-remaining-subscription-writes:
      - '1198'
      x-powered-by:
      - ASP.NET
    status:
      code: 200
      message: OK
- request:
    body: null
    headers:
      Accept:
      - application/json
      Accept-Encoding:
      - gzip, deflate
      CommandName:
      - functionapp plan update
      Connection:
      - keep-alive
      ParameterSetName:
      - -g -n --min-instances --max-burst
      User-Agent:
      - AZURECLI/2.30.0 azsdk-python-azure-mgmt-web/4.0.0 Python/3.8.6 (macOS-10.15.7-x86_64-i386-64bit)
    method: GET
    uri: https://management.azure.com/subscriptions/00000000-0000-0000-0000-000000000000/resourceGroups/clitest.rg000001/providers/Microsoft.Web/serverfarms/funcappplan000002?api-version=2020-09-01
  response:
    body:
      string: '{"id":"/subscriptions/00000000-0000-0000-0000-000000000000/resourceGroups/clitest.rg000001/providers/Microsoft.Web/serverfarms/funcappplan000002","name":"funcappplan000002","type":"Microsoft.Web/serverfarms","kind":"elastic","location":"France
        Central","properties":{"serverFarmId":37124,"name":"funcappplan000002","workerSize":"D1","workerSizeId":3,"workerTierName":null,"numberOfWorkers":4,"currentWorkerSize":"D1","currentWorkerSizeId":3,"currentNumberOfWorkers":4,"status":"Ready","webSpace":"clitest.rg000001-FranceCentralwebspace","subscription":"2edc29f4-b81f-494b-a624-cc619903b837","adminSiteName":null,"hostingEnvironment":null,"hostingEnvironmentProfile":null,"maximumNumberOfWorkers":20,"planName":"VirtualDedicatedPlan","adminRuntimeSiteName":null,"computeMode":"Dedicated","siteMode":null,"geoRegion":"France
        Central","perSiteScaling":false,"elasticScaleEnabled":true,"maximumElasticWorkerCount":12,"numberOfSites":0,"hostingEnvironmentId":null,"isSpot":false,"spotExpirationTime":null,"freeOfferExpirationTime":null,"tags":null,"kind":"elastic","resourceGroup":"clitest.rg000001","reserved":false,"isXenon":false,"hyperV":false,"mdmId":"waws-prod-par-015_37124","targetWorkerCount":0,"targetWorkerSizeId":0,"provisioningState":"Succeeded","webSiteId":null,"existingServerFarmIds":null,"kubeEnvironmentProfile":null,"zoneRedundant":false},"sku":{"name":"EP1","tier":"ElasticPremium","size":"EP1","family":"EP","capacity":4}}'
    headers:
      cache-control:
      - no-cache
      content-length:
<<<<<<< HEAD
      - '1436'
=======
      - '1636'
>>>>>>> 8f28e981
      content-type:
      - application/json
      date:
      - Fri, 19 Nov 2021 21:50:02 GMT
      expires:
      - '-1'
      pragma:
      - no-cache
      server:
      - Microsoft-IIS/10.0
      strict-transport-security:
      - max-age=31536000; includeSubDomains
      transfer-encoding:
      - chunked
      vary:
      - Accept-Encoding
      x-aspnet-version:
      - 4.0.30319
      x-content-type-options:
      - nosniff
      x-powered-by:
      - ASP.NET
    status:
      code: 200
      message: OK
- request:
    body: '{"kind": "elastic", "location": "France Central", "sku": {"name": "EP1",
      "tier": "ElasticPremium", "size": "EP1", "family": "EP", "capacity": 5}, "properties":
      {"perSiteScaling": false, "maximumElasticWorkerCount": 11, "isSpot": false,
      "reserved": false, "isXenon": false, "hyperV": false, "targetWorkerCount": 0,
      "targetWorkerSizeId": 0}}'
    headers:
      Accept:
      - application/json
      Accept-Encoding:
      - gzip, deflate
      CommandName:
      - functionapp plan update
      Connection:
      - keep-alive
      Content-Length:
      - '339'
      Content-Type:
      - application/json
      ParameterSetName:
      - -g -n --min-instances --max-burst
      User-Agent:
      - AZURECLI/2.30.0 azsdk-python-azure-mgmt-web/4.0.0 Python/3.8.6 (macOS-10.15.7-x86_64-i386-64bit)
    method: PUT
    uri: https://management.azure.com/subscriptions/00000000-0000-0000-0000-000000000000/resourceGroups/clitest.rg000001/providers/Microsoft.Web/serverfarms/funcappplan000002?api-version=2020-09-01
  response:
    body:
      string: '{"id":"/subscriptions/00000000-0000-0000-0000-000000000000/resourceGroups/clitest.rg000001/providers/Microsoft.Web/serverfarms/funcappplan000002","name":"funcappplan000002","type":"Microsoft.Web/serverfarms","kind":"elastic","location":"France
        Central","properties":{"serverFarmId":37124,"name":"funcappplan000002","sku":{"name":"EP1","tier":"ElasticPremium","size":"EP1","family":"EP","capacity":1},"workerSize":"D1","workerSizeId":3,"workerTierName":null,"numberOfWorkers":1,"currentWorkerSize":"D1","currentWorkerSizeId":3,"currentNumberOfWorkers":1,"status":"Ready","webSpace":"clitest.rg000001-FranceCentralwebspace","subscription":"2edc29f4-b81f-494b-a624-cc619903b837","adminSiteName":null,"hostingEnvironment":null,"hostingEnvironmentProfile":null,"maximumNumberOfWorkers":20,"planName":"VirtualDedicatedPlan","adminRuntimeSiteName":null,"computeMode":"Dedicated","siteMode":null,"geoRegion":"France
        Central","perSiteScaling":false,"elasticScaleEnabled":true,"maximumElasticWorkerCount":11,"numberOfSites":0,"hostingEnvironmentId":null,"isSpot":false,"spotExpirationTime":null,"freeOfferExpirationTime":null,"tags":null,"kind":"elastic","resourceGroup":"clitest.rg000001","reserved":false,"isXenon":false,"hyperV":false,"mdmId":"waws-prod-par-015_37124","targetWorkerCount":0,"targetWorkerSizeId":0,"provisioningState":"Succeeded","webSiteId":null,"existingServerFarmIds":null,"kubeEnvironmentProfile":null,"zoneRedundant":false},"sku":{"name":"EP1","tier":"ElasticPremium","size":"EP1","family":"EP","capacity":1}}'
    headers:
      cache-control:
      - no-cache
      content-length:
<<<<<<< HEAD
      - '1521'
=======
      - '1721'
>>>>>>> 8f28e981
      content-type:
      - application/json
      date:
      - Fri, 19 Nov 2021 21:50:11 GMT
      expires:
      - '-1'
      pragma:
      - no-cache
      server:
      - Microsoft-IIS/10.0
      strict-transport-security:
      - max-age=31536000; includeSubDomains
      transfer-encoding:
      - chunked
      vary:
      - Accept-Encoding
      x-aspnet-version:
      - 4.0.30319
      x-content-type-options:
      - nosniff
      x-ms-ratelimit-remaining-subscription-writes:
      - '1199'
      x-powered-by:
      - ASP.NET
    status:
      code: 200
      message: OK
- request:
    body: null
    headers:
      Accept:
      - application/json
      Accept-Encoding:
      - gzip, deflate
      CommandName:
      - functionapp plan show
      Connection:
      - keep-alive
      ParameterSetName:
      - -g -n
      User-Agent:
      - AZURECLI/2.30.0 azsdk-python-azure-mgmt-web/4.0.0 Python/3.8.6 (macOS-10.15.7-x86_64-i386-64bit)
    method: GET
    uri: https://management.azure.com/subscriptions/00000000-0000-0000-0000-000000000000/resourceGroups/clitest.rg000001/providers/Microsoft.Web/serverfarms/funcappplan000002?api-version=2020-09-01
  response:
    body:
      string: '{"id":"/subscriptions/00000000-0000-0000-0000-000000000000/resourceGroups/clitest.rg000001/providers/Microsoft.Web/serverfarms/funcappplan000002","name":"funcappplan000002","type":"Microsoft.Web/serverfarms","kind":"elastic","location":"France
        Central","properties":{"serverFarmId":37124,"name":"funcappplan000002","workerSize":"D1","workerSizeId":3,"workerTierName":null,"numberOfWorkers":1,"currentWorkerSize":"D1","currentWorkerSizeId":3,"currentNumberOfWorkers":1,"status":"Ready","webSpace":"clitest.rg000001-FranceCentralwebspace","subscription":"2edc29f4-b81f-494b-a624-cc619903b837","adminSiteName":null,"hostingEnvironment":null,"hostingEnvironmentProfile":null,"maximumNumberOfWorkers":20,"planName":"VirtualDedicatedPlan","adminRuntimeSiteName":null,"computeMode":"Dedicated","siteMode":null,"geoRegion":"France
        Central","perSiteScaling":false,"elasticScaleEnabled":true,"maximumElasticWorkerCount":11,"numberOfSites":0,"hostingEnvironmentId":null,"isSpot":false,"spotExpirationTime":null,"freeOfferExpirationTime":null,"tags":null,"kind":"elastic","resourceGroup":"clitest.rg000001","reserved":false,"isXenon":false,"hyperV":false,"mdmId":"waws-prod-par-015_37124","targetWorkerCount":0,"targetWorkerSizeId":0,"provisioningState":"Succeeded","webSiteId":null,"existingServerFarmIds":null,"kubeEnvironmentProfile":null,"zoneRedundant":false},"sku":{"name":"EP1","tier":"ElasticPremium","size":"EP1","family":"EP","capacity":1}}'
    headers:
      cache-control:
      - no-cache
      content-length:
<<<<<<< HEAD
      - '1436'
=======
      - '1636'
>>>>>>> 8f28e981
      content-type:
      - application/json
      date:
      - Fri, 19 Nov 2021 21:50:13 GMT
      expires:
      - '-1'
      pragma:
      - no-cache
      server:
      - Microsoft-IIS/10.0
      strict-transport-security:
      - max-age=31536000; includeSubDomains
      transfer-encoding:
      - chunked
      vary:
      - Accept-Encoding
      x-aspnet-version:
      - 4.0.30319
      x-content-type-options:
      - nosniff
      x-powered-by:
      - ASP.NET
    status:
      code: 200
      message: OK
- request:
    body: null
    headers:
      Accept:
      - application/json
      Accept-Encoding:
      - gzip, deflate
      CommandName:
      - functionapp delete
      Connection:
      - keep-alive
      Content-Length:
      - '0'
      ParameterSetName:
      - -g -n
      User-Agent:
      - AZURECLI/2.30.0 azsdk-python-azure-mgmt-web/4.0.0 Python/3.8.6 (macOS-10.15.7-x86_64-i386-64bit)
    method: DELETE
    uri: https://management.azure.com/subscriptions/00000000-0000-0000-0000-000000000000/resourceGroups/clitest.rg000001/providers/Microsoft.Web/sites/funcappplan000002?api-version=2020-09-01
  response:
    body:
      string: ''
    headers:
      cache-control:
      - no-cache
      date:
      - Fri, 19 Nov 2021 21:50:14 GMT
      expires:
      - '-1'
      pragma:
      - no-cache
      strict-transport-security:
      - max-age=31536000; includeSubDomains
      x-content-type-options:
      - nosniff
      x-ms-ratelimit-remaining-subscription-deletes:
      - '14998'
    status:
      code: 204
      message: No Content
version: 1<|MERGE_RESOLUTION|>--- conflicted
+++ resolved
@@ -23,7 +23,7 @@
       cache-control:
       - no-cache
       content-length:
-      - '317'
+      - '435'
       content-type:
       - application/json; charset=utf-8
       date:
@@ -72,11 +72,7 @@
       cache-control:
       - no-cache
       content-length:
-<<<<<<< HEAD
-      - '1519'
-=======
       - '1719'
->>>>>>> 8f28e981
       content-type:
       - application/json
       date:
@@ -132,11 +128,7 @@
       cache-control:
       - no-cache
       content-length:
-<<<<<<< HEAD
-      - '1436'
-=======
       - '1636'
->>>>>>> 8f28e981
       content-type:
       - application/json
       date:
@@ -196,11 +188,7 @@
       cache-control:
       - no-cache
       content-length:
-<<<<<<< HEAD
-      - '1521'
-=======
       - '1721'
->>>>>>> 8f28e981
       content-type:
       - application/json
       date:
@@ -254,11 +242,7 @@
       cache-control:
       - no-cache
       content-length:
-<<<<<<< HEAD
-      - '1436'
-=======
       - '1636'
->>>>>>> 8f28e981
       content-type:
       - application/json
       date:
