--- conflicted
+++ resolved
@@ -80,11 +80,7 @@
 AZURE_API_PROFILES = {
     'latest': {
         ResourceType.MGMT_STORAGE: '2018-07-01',
-<<<<<<< HEAD
-        ResourceType.MGMT_NETWORK: '2018-08-01',
-=======
         ResourceType.MGMT_NETWORK: '2018-10-01',
->>>>>>> 95b22954
         ResourceType.MGMT_COMPUTE: SDKProfile('2018-10-01', {
             'resource_skus': '2017-09-01',
             'disks': '2018-06-01',
