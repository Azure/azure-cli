--- conflicted
+++ resolved
@@ -148,9 +148,7 @@
         c.argument('namespace_name', options_list=['--namespace-name'], id_part=None, help='Name of Namespace')
         c.argument('topic_name', options_list=['--topic-name'], id_part=None, help='Name of Topic')
 
-    # Region Subscription Rules
-    # Region Rules Create
-
+# Region Subscription Rules
     with self.argument_context('servicebus topic subscription rule') as c:
         c.argument('rule_name', arg_type=name_type, id_part='child_name_3', completer=get_rules_command_completion_list, help='Name of Rule')
         c.argument('subscription_name', options_list=['--subscription-name'], id_part='child_name_2', help='Name of Subscription')
@@ -190,41 +188,6 @@
         c.argument('partner_namespace', required=True, options_list=['--partner-namespace'], validator=validate_partner_namespace, help='Name (if within the same resource group) or ARM Id of Primary/Secondary Service Bus  namespace name, which is part of GEO DR pairing')
         c.argument('alternate_name', help='Alternate Name (Post failover) for Primary Namespace, when Namespace name and Alias name are same')
 
-<<<<<<< HEAD
-# Standard to Premium Migration: Region
-
-    with self.argument_context('servicebus migration start') as c:
-        c.ignore('config_name')
-        c.argument('namespace_name', arg_type=name_type, help='Name of Standard Namespace used as source of the migration')
-        # c.argument('config_name', options_list=['--config-name'], id_part=None, help='Name of configuration. Should always be "$default"')
-        c.argument('target_namespace', options_list=['--target-namespace'], validator=validate_target_namespace, help='Name (if within the same resource group) or ARM Id of empty Premium Service Bus namespace name that will be target of the migration')
-        c.argument('post_migration_name', options_list=['--post-migration-name'], help='Post migration name is the name that can be used to connect to standard namespace after migration is complete.')
-
-    for scope in ['show', 'complete', 'abort']:
-        with self.argument_context('servicebus migration {}'.format(scope)) as c:
-            c.ignore('config_name')
-            c.argument('namespace_name', arg_type=name_type, help='Name of Standard Namespace')
-=======
-    for scope in ['servicebus georecovery-alias authorization-rule show', 'servicebus georecovery-alias authorization-rule keys list']:
-        with self.argument_context(scope)as c:
-            c.argument('authorization_rule_name', arg_type=name_type, id_part='child_name_2', help='name of Namespace Authorization Rule')
-
-    with self.argument_context('servicebus georecovery-alias list') as c:
-        c.argument('namespace_name', options_list=['--namespace-name'], id_part=None, help='Name of Namespace')
-
-    with self.argument_context('servicebus georecovery-alias fail-over') as c:
-        c.argument('parameters', options_list=['--parameters'], deprecate_info=c.deprecate(expiration='2.49.0'), help='Parameters required to create an Alias(Disaster Recovery configuration). Is either a FailoverProperties type or a IO type. Default value is None.')
-
-    with self.argument_context('servicebus georecovery-alias authorization-rule list') as c:
-        c.argument('alias', options_list=['--alias', '-a'], help='Name of Geo-Disaster Recovery Configuration Alias')
-        c.argument('namespace_name', options_list=['--namespace-name'], id_part=None, help='Name of Namespace')
-
-    with self.argument_context('servicebus georecovery-alias authorization-rule keys list') as c:
-        c.argument('alias', options_list=['--alias', '-a'], id_part=None, help='Name of Geo-Disaster Recovery Configuration Alias')
-        c.argument('namespace_name', options_list=['--namespace-name'], id_part=None, help='Name of Namespace')
-        c.argument('authorization_rule_name', arg_type=name_type, help='Name of Namespace AuthorizationRule')
->>>>>>> df1f3644
-
 # Region Namespace NetworkRuleSet
     with self.argument_context('servicebus namespace network-rule') as c:
         c.argument('namespace_name', options_list=['--namespace-name'], id_part=None, help='Name of the Namespace')
