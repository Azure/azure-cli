resources:
- repo: self

trigger:
  batch: true
  branches:
    include:
    - '*'

pr:
  branches:
    include:
      - '*'

jobs:
- job: CheckPullRequestTitle
  displayName: "Check the Format of Pull Request Title"
  condition: and(succeeded(), in(variables['System.PullRequest.TargetBranch'], 'dev', 'release'))

  pool:
    vmImage: 'ubuntu-16.04'
  steps:
    - bash: |
        echo "Check Title of Pull Request: #$(System.PullRequest.PullRequestNumber)"
        title=$(curl https://api.github.com/repos/$(Build.Repository.Name)/pulls/$(System.PullRequest.PullRequestNumber) | jq -r '.title')
        if [ "$(System.PullRequest.TargetBranch)" != "release" ] && echo $title | grep -iqF hotfix; then
          echo "Hotfix PR should target release branch."
          exit 1
        fi
        [[ $title =~ ^(\[.*\]|\{.*\}).* ]] && exit 0
        echo "Pull Request title should follow https://aka.ms/submitAzPR"
        exit 1

- job: RejectPullRequestToMasterBranch
  displayName: "Reject Pull Request To Master Branch"
  condition: and(succeeded(), eq(variables['System.PullRequest.TargetBranch'], 'master'))

  pool:
    vmImage: 'ubuntu-16.04'
  steps:
    - bash: |
        echo "Reject pull request directly to master branch"
        exit 1

- job: CredScan
  displayName: "Credential Scan"
  pool:
    vmImage: "windows-2019"
  steps:
    - task: ms-codeanalysis.vss-microsoft-security-code-analysis-devops.build-task-credscan.CredScan@2
      displayName: 'Run Credential Scanner'
      inputs:
        toolMajorVersion: V2
        suppressionsFile: './scripts/ci/credscan/CredScanSuppressions.json'
    - task: ms-codeanalysis.vss-microsoft-security-code-analysis-devops.build-task-postanalysis.PostAnalysis@1
      displayName: 'Post Analysis'
      inputs:
        AllTools: false
        BinSkim: false
        CredScan: true
        RoslynAnalyzers: false
        TSLint: false
        ToolLogsNotFoundAction: 'Standard'

- job: ExtractMetadata
  displayName: Extract Metadata

  condition: succeeded()
  pool:
    vmImage: 'ubuntu-16.04'
  steps:
  - task: Bash@3
    displayName: 'Extract Version'
    inputs:
      targetType: 'filePath'
      filePath: scripts/release/get_version.sh


  - task: PublishPipelineArtifact@0
    displayName: 'Publish Artifact: metadata'
    inputs:
      TargetPath: $(Build.ArtifactStagingDirectory)
      ArtifactName: metadata

- job: VerifyLinuxRequirements
  displayName: 'Verify src/azure-cli/requirements.*.Linux.txt'
  condition: succeeded()
  pool:
    vmImage: 'ubuntu-16.04'

  steps:
  - task: UsePythonVersion@0
    displayName: 'Use Python 3'
    inputs:
      versionSpec: 3.x

  - bash: ./scripts/ci/dependency_check.sh
    displayName: 'Verify src/azure-cli/requirements.py3.Linux.txt'

- job: VerifyDarwinRequirements
  displayName: 'Verify src/azure-cli/requirements.*.Darwin.txt'
  condition: succeeded()
  pool:
    vmImage: 'macOS-10.14'

  steps:
  - task: UsePythonVersion@0
    displayName: 'Use Python 3'
    inputs:
      versionSpec: 3.x

  - bash: ./scripts/ci/dependency_check.sh
    displayName: 'Verify src/azure-cli/requirements.py3.Darwin.txt'

- job: VerifyWindowsRequirements
  displayName: 'Verify src/azure-cli/requirements.*.Windows.txt'
  condition: succeeded()
  pool:
    vmImage: 'vs2017-win2016'

  steps:
  - task: UsePythonVersion@0
    displayName: 'Use Python 3'
    inputs:
      versionSpec: 3.x

  - task: BatchScript@1
    inputs:
      filename: ./scripts/ci/dependency_check.bat
    displayName: 'Verify src/azure-cli/requirements.py3.Windows.txt'

- job: VerifyVersions
  displayName: Verify Command Module Versions
  condition: and(succeeded(), or(eq(variables['Build.SourceBranch'], 'refs/heads/release'), eq(variables['System.PullRequest.TargetBranch'], 'release')))

  pool:
    vmImage: 'ubuntu-16.04'
  steps:
  - task: UsePythonVersion@0
    displayName: 'Use Python 3.7'
    inputs:
      versionSpec: 3.7
  - template: .azure-pipelines/templates/azdev_setup.yml
  - bash: |
      set -ev
      . env/bin/activate
      azdev verify history

    displayName: 'Verify History'

- job: BuildWindowsMSI
  displayName: Build Windows MSI

  dependsOn: ExtractMetadata
  condition: succeeded()
  pool:
    vmImage: 'vs2017-win2016'
  steps:
  - task: DownloadPipelineArtifact@1
    displayName: 'Download Build Artifacts'
    inputs:
      TargetPath: '$(Build.ArtifactStagingDirectory)/metadata'
      artifactName: metadata


  - script: |
       set /p CLI_VERSION=<$(System.ArtifactsDirectory)/metadata/version
       set

       build_scripts/windows/scripts/build.cmd
    displayName: 'Build Windows MSI'

  - task: PublishPipelineArtifact@0
    displayName: 'Publish Artifact: MSI'
    inputs:
      TargetPath: 'build_scripts/windows/out/'
      ArtifactName: msi

- job: TestWindowsMSI
  displayName: Test Windows MSI

  dependsOn: BuildWindowsMSI
  # condition: and(succeeded(), in(variables['Build.Reason'], 'IndividualCI', 'BatchedCI', 'Manual'))
  condition: false
  pool:
    vmImage: 'vs2017-win2016'
  steps:
  - task: DownloadPipelineArtifact@1
    displayName: 'Download Build Artifacts'
    inputs:
      TargetPath: '$(Build.ArtifactStagingDirectory)/msi'
      artifactName: msi

  - task: PowerShell@2
    displayName: Install and Load CLI
    inputs:
      targetType: inline
      script: |
        $InstallArgs = @(
          "/I"
          '"$env:SYSTEM_ARTIFACTSDIRECTORY/msi/Microsoft Azure CLI.msi"'
          "/norestart"
          "/L*v"
          ".\install_logs.txt"
        )
        Start-Process "msiexec.exe" -ArgumentList $InstallArgs -Wait -NoNewWindow
        Get-Content .\install_logs.txt

        az --version
        az self-test

- job: BuildDockerImage
  displayName: Build Docker Image

  dependsOn: ExtractMetadata
  condition: succeeded()
  pool:
    vmImage: 'ubuntu-16.04'
  steps:
  - task: Bash@3
    displayName: 'Bash Script'
    inputs:
      targetType: 'filePath'
      filePath: scripts/release/docker/pipeline.sh


  - task: PublishPipelineArtifact@0
    displayName: 'Publish Artifact: docker image'
    inputs:
      TargetPath: $(Build.ArtifactStagingDirectory)
      ArtifactName: docker

- job: TestDockerImage
  displayName: Test Docker Image

  dependsOn: BuildDockerImage
  condition: succeeded()
  pool:
    vmImage: 'ubuntu-16.04'
  steps:
  - task: DownloadPipelineArtifact@1
    displayName: 'Download Metadata'
    inputs:
      TargetPath: '$(Build.ArtifactStagingDirectory)/metadata'
      artifactName: metadata


  - task: DownloadPipelineArtifact@1
    displayName: 'Download Docker Image'
    inputs:
      TargetPath: '$(Build.ArtifactStagingDirectory)/docker'
      artifactName: docker


  - bash: |
       set -exv

       CLI_VERSION=`cat $SYSTEM_ARTIFACTSDIRECTORY/metadata/version`
       IMAGE_NAME=clibuild$BUILD_BUILDNUMBER:latest
       TAR_FILE=$SYSTEM_ARTIFACTSDIRECTORY/docker/docker-azure-cli-$CLI_VERSION.tar

       echo "== Test docker image =="

       docker load < $TAR_FILE
       docker run $IMAGE_NAME /bin/bash -c "time az self-test && time az --version && sleep 5"
    displayName: 'Bash Script'

- job: BuildPythonWheel
  displayName: Build Python Wheels

  dependsOn: ExtractMetadata
  condition: succeeded()
  pool:
    vmImage: 'ubuntu-16.04'
  steps:
  - task: UsePythonVersion@0
    displayName: 'Use Python 3.7'
    inputs:
      versionSpec: 3.7


  - task: Bash@3
    displayName: 'Run Wheel Build Script'
    inputs:
      targetType: 'filePath'
      filePath: scripts/release/pypi/build.sh


  - task: PublishPipelineArtifact@0
    displayName: 'Publish Artifact: pypi'
    inputs:
      TargetPath: $(Build.ArtifactStagingDirectory)
      ArtifactName: pypi

- job: TestPythonWheel
  displayName: Test Python Wheels

  dependsOn: BuildPythonWheel
  condition: succeeded()
  pool:
    vmImage: 'ubuntu-16.04'
  steps:
  - task: DownloadPipelineArtifact@1
    displayName: 'Download Metadata'
    inputs:
      TargetPath: '$(Build.ArtifactStagingDirectory)/metadata'
      artifactName: metadata


  - task: DownloadPipelineArtifact@1
    displayName: 'Download PyPI Packages'
    inputs:
      TargetPath: '$(Build.ArtifactStagingDirectory)/pypi'
      artifactName: pypi


  - bash: |
       #!/usr/bin/env bash

       # Verify the pip wheels

       set -ex

       CLI_VERSION=`cat $BUILD_ARTIFACTSTAGINGDIRECTORY/metadata/version`
       PYPI_FILES=$(cd $BUILD_ARTIFACTSTAGINGDIRECTORY/pypi; pwd)


       echo "== Testing pip install on Python 3.6 =="
       docker run \
         --rm -v $PYPI_FILES:/mnt/pypi python:3.6 \
         /bin/bash -c "ls /mnt/pypi && pip install -f /mnt/pypi -q azure-cli==$CLI_VERSION && az self-test && az --version && sleep 5"

       echo "== Testing pip install on Python 3.7 =="
       docker run \
         --rm -v $PYPI_FILES:/mnt/pypi python:3.7 \
         /bin/bash -c "ls /mnt/pypi && pip install -f /mnt/pypi -q azure-cli==$CLI_VERSION && az self-test && az --version && sleep 5"

       echo "== Testing pip install on Python 3.8 =="
       docker run \
         --rm -v $PYPI_FILES:/mnt/pypi python:3.8 \
         /bin/bash -c "ls /mnt/pypi && pip install -f /mnt/pypi -q azure-cli==$CLI_VERSION && az self-test && az --version && sleep 5"

    displayName: 'Test pip Install'

- job: UnitTest
  displayName: Unit Test for Core and Telemetry
  timeoutInMinutes: 10

  pool:
    vmImage: 'ubuntu-16.04'
  strategy:
    matrix:
      Python36:
        python.version: '3.6'
        tox_env: 'py36'
      Python38:
        python.version: '3.8'
        tox_env: 'py38'
  steps:
    - task: UsePythonVersion@0
      displayName: 'Use Python $(python.version)'
      inputs:
        versionSpec: '$(python.version)'
    - bash: pip install --upgrade pip tox
      displayName: 'Install pip and tox'
    - bash: ./scripts/ci/unittest.sh
      displayName: 'Run Unit Test'
      env:
        TOXENV: $(tox_env)

- job: IntegrationTestAgainstProfiles
  displayName: Integration Test against Profiles
  dependsOn: BuildPythonWheel
  condition: succeeded()
  timeoutInMinutes: 20

  pool:
    vmImage: 'ubuntu-16.04'
  strategy:
    matrix:
      Python36:
        python.version: '3.6'
      Python38:
        python.version: '3.8'
  steps:
    - task: UsePythonVersion@0
      displayName: 'Use Python $(python.version)'
      inputs:
        versionSpec: '$(python.version)'
    - bash: pip install --upgrade pip wheel
      displayName: 'Install pip and wheel'
    - bash: ./scripts/ci/test_profile_integration.sh
      displayName: 'Run Integration Test against Profiles'

- job: AutomationTest
  displayName: Automation Test (Profile Latest)
  timeoutInMinutes: 120
  pool:
    vmImage: 'ubuntu-16.04'
  strategy:
    matrix:
      Python36:
        python.version: '3.6'
      Python38:
        python.version: '3.8'
  steps:
    - template: .azure-pipelines/templates/automation_test.yml
      parameters:
        pythonVersion: '$(python.version)'
        profile: 'latest'

- job: AutomationTest20190301
  displayName: Automation Test (Profile 2019-03-01)
  timeoutInMinutes: 120
  pool:
    vmImage: 'ubuntu-16.04'
  strategy:
    matrix:
      Python36:
        python.version: '3.6'
      Python38:
        python.version: '3.8'
  steps:
    - template: .azure-pipelines/templates/automation_test.yml
      parameters:
        pythonVersion: '$(python.version)'
        profile: '2019-03-01-hybrid'

- job: AutomationTest20180301
  displayName: Automation Test (Profile 2018-03-01)
  timeoutInMinutes: 120
  pool:
    vmImage: 'ubuntu-16.04'
  strategy:
    matrix:
      Python36:
        python.version: '3.6'
      Python38:
        python.version: '3.8'
  steps:
    - template: .azure-pipelines/templates/automation_test.yml
      parameters:
        pythonVersion: '$(python.version)'
        profile: '2018-03-01-hybrid'

- job: AutomationTest20170309
  displayName: Automation Test (Profile 2017-03-09)
  timeoutInMinutes: 120
  pool:
    vmImage: 'ubuntu-16.04'
  strategy:
    matrix:
      Python36:
        python.version: '3.6'
      Python38:
        python.version: '3.8'
  steps:
    - template: .azure-pipelines/templates/automation_test.yml
      parameters:
        pythonVersion: '$(python.version)'
        profile: '2017-03-09-profile'

- job: TestExtensionsLoading
  displayName: Test Extensions Loading
  condition: succeeded()
  timeoutInMinutes: 10

  pool:
    vmImage: 'ubuntu-16.04'
  strategy:
    matrix:
      Python36:
        python.version: '3.6'
  steps:
    - task: UsePythonVersion@0
      displayName: 'Use Python $(python.version)'
      inputs:
        versionSpec: '$(python.version)'
    - bash: pip install --upgrade pip wheel
      displayName: 'Install pip and wheel'
    - bash: ./scripts/ci/test_extensions.sh
      displayName: 'Load extensions'

- job: BuildHomebrewFormula
  displayName: Build Homebrew Formula

  dependsOn: BuildPythonWheel
  condition: and(succeeded(), in(variables['Build.Reason'], 'IndividualCI', 'BatchedCI', 'Manual'))
  pool:
    vmImage: 'ubuntu-16.04'
  steps:
  - task: DownloadPipelineArtifact@1
    displayName: 'Download Metadata'
    inputs:
      TargetPath: '$(Build.ArtifactStagingDirectory)/metadata'
      artifactName: metadata

  - bash: |
       #!/bin/bash

       root=$(cd $(dirname $0); pwd)

       set -evx

       CLI_VERSION=`cat $BUILD_ARTIFACTSTAGINGDIRECTORY/metadata/version`
       HOMEBREW_UPSTREAM_URL=`curl -Ls -o /dev/null -w %{url_effective} https://api.github.com/repos/Azure/azure-cli/tarball/$BUILD_SOURCEVERSION`

       docker_files=$(cd $BUILD_SOURCESDIRECTORY/scripts/release/homebrew/docker; pwd)
       src_files=$(cd $BUILD_SOURCESDIRECTORY/src; pwd)

       echo "Generating formula in docker container ... "
       docker run -v $docker_files:/mnt/scripts \
                  -v $src_files:/mnt/src \
                  -e CLI_VERSION=$CLI_VERSION \
                  -e HOMEBREW_UPSTREAM_URL=$HOMEBREW_UPSTREAM_URL \
                  --name azurecli \
                  python:3.6 \
                  /mnt/scripts/run.sh

       # clean up
       rm -rf $BUILD_ARTIFACTSTAGINGDIRECTORY/metadata

       docker cp azurecli:azure-cli.rb $BUILD_ARTIFACTSTAGINGDIRECTORY/azure-cli.rb
       docker rm --force azurecli
    displayName: 'Build homebrew formula'

  - task: PublishPipelineArtifact@0
    displayName: 'Publish Artifact: homebrew'
    inputs:
      TargetPath: $(Build.ArtifactStagingDirectory)
      ArtifactName: homebrew

- job: TestHomebrewFormula
  displayName: Test Homebrew Formula

  dependsOn: BuildHomebrewFormula
  condition: succeeded()
  pool:
    vmImage: 'macOS-10.14'
  steps:
  - task: DownloadPipelineArtifact@1
    displayName: 'Download Metadata'
    inputs:
      TargetPath: '$(Build.ArtifactStagingDirectory)/metadata'
      artifactName: metadata


  - task: DownloadPipelineArtifact@1
    displayName: 'Download Homebrew'
    inputs:
      TargetPath: '$(Build.ArtifactStagingDirectory)/homebrew'
      artifactName: homebrew


  - bash: |
      set -ev

      echo == Remove pre-installed azure-cli ==
      brew uninstall azure-cli

      echo == Install azure-cli.rb formula ==
      brew install --build-from-source $SYSTEM_ARTIFACTSDIRECTORY/homebrew/azure-cli.rb

      echo == Az Version ==
      az --version

      echo == Run Self-Test ==
      az self-test

      echo == Audit azure-cli.rb formula ==
      brew audit --strict $SYSTEM_ARTIFACTSDIRECTORY/homebrew/azure-cli.rb

    displayName: 'Bash Script'

- job: BuildYumPackage
  displayName: Build Yum Package

  dependsOn: BuildPythonWheel
  condition: and(succeeded(), in(variables['Build.Reason'], 'IndividualCI', 'BatchedCI', 'Manual'))
  pool:
    vmImage: 'ubuntu-16.04'
  steps:
  - task: Bash@3
    displayName: 'Build Rpm Package'
    inputs:
      targetType: 'filePath'
      filePath: scripts/release/rpm/pipeline.sh


  - task: PublishPipelineArtifact@0
    displayName: 'Publish Artifact: yum'
    inputs:
      TargetPath: $(Build.ArtifactStagingDirectory)
      ArtifactName: yum

- job: TestYumPackage
  displayName: Test Yum Package

  dependsOn: BuildYumPackage
  condition: and(succeeded(), in(variables['Build.Reason'], 'IndividualCI', 'BatchedCI', 'Manual'))
  pool:
    vmImage: 'ubuntu-16.04'
  steps:
  - task: DownloadPipelineArtifact@1
    displayName: 'Download Metadata'
    inputs:
      TargetPath: '$(Build.ArtifactStagingDirectory)/metadata'
      artifactName: metadata


  - task: DownloadPipelineArtifact@1
    displayName: 'Download Build Artifacts'
    inputs:
      TargetPath: '$(Build.ArtifactStagingDirectory)/yum'
      artifactName: yum


  - bash: |
       set -ex

       CLI_VERSION=`cat $SYSTEM_ARTIFACTSDIRECTORY/metadata/version`
       YUM_NAME=azure-cli-$CLI_VERSION-1.el7.x86_64.rpm
       YUM_FILE=$SYSTEM_ARTIFACTSDIRECTORY/yum/$YUM_NAME

       echo "== Test yum package on CentOS =="

       docker pull centos:centos8
       docker run --rm -e YUM_NAME=$YUM_NAME -v $SYSTEM_ARTIFACTSDIRECTORY/yum:/mnt/yum -v $(pwd):/azure-cli centos:centos8 /bin/bash "/azure-cli/scripts/release/rpm/test_rpm_in_docker.sh"

    displayName: 'Test Yum Package'

- job: BuildUbuntuPackages
  displayName: Build Ubuntu Packages

  dependsOn: BuildPythonWheel
  condition: and(succeeded(), in(variables['Build.Reason'], 'IndividualCI', 'BatchedCI', 'Manual'))
  pool:
    vmImage: 'ubuntu-16.04'
  strategy:
    matrix:
      Xenial:
        distro: xenial
      Trusty:
        distro: trusty
      Bionic:
        distro: bionic
      Eoan:
        distro: eoan
      Focal:
        distro: focal
  steps:
  - task: DownloadPipelineArtifact@1
    displayName: 'Download Build Artifacts'
    inputs:
      TargetPath: '$(Build.ArtifactStagingDirectory)/pypi'
      artifactName: pypi

  - task: Bash@3
    displayName: 'Build Ubuntu $(distro) Package'
    inputs:
      targetType: 'filePath'
      filePath: scripts/release/debian/pipeline.sh
    env:
      DISTRO: $(distro)
      DISTRO_BASE_IMAGE: ubuntu:$(distro)

  - task: PublishPipelineArtifact@0
    displayName: 'Publish Artifact: debian'
    inputs:
      TargetPath: $(Build.ArtifactStagingDirectory)
      ArtifactName: ubuntu-$(distro)

- job: BuildDebianPackages
  displayName: Build Debian Packages

  dependsOn: BuildPythonWheel
  condition: and(succeeded(), in(variables['Build.Reason'], 'IndividualCI', 'BatchedCI', 'Manual'))
  pool:
    vmImage: 'ubuntu-16.04'
  strategy:
    matrix:
      Jessie:
        distro: jessie
      Stretch:
        distro: stretch
      Buster:
        distro: buster
  steps:
  - task: DownloadPipelineArtifact@1
    displayName: 'Download Build Artifacts'
    inputs:
      TargetPath: '$(Build.ArtifactStagingDirectory)/pypi'
      artifactName: pypi


  - task: Bash@3
    displayName: 'Build Debian $(distro) Package'
    inputs:
      targetType: 'filePath'
      filePath: scripts/release/debian/pipeline.sh
    env:
      DISTRO: $(distro)
      DISTRO_BASE_IMAGE: debian:$(distro)

  - task: PublishPipelineArtifact@0
    displayName: 'Publish Artifact: debian'
    inputs:
      TargetPath: $(Build.ArtifactStagingDirectory)
      ArtifactName: debian-$(distro)

- job: TestDebPackages
  displayName: Test Deb Packages

  dependsOn:
   - BuildUbuntuPackages
   - BuildDebianPackages
  condition: and(succeeded(), in(variables['Build.Reason'], 'IndividualCI', 'BatchedCI', 'Manual'))
  pool:
    vmImage: 'ubuntu-16.04'
  steps:
  - task: DownloadPipelineArtifact@1
    displayName: 'Download Metadata'
    inputs:
      TargetPath: '$(Build.ArtifactStagingDirectory)/metadata'
      artifactName: metadata

  - task: DownloadPipelineArtifact@1
    displayName: 'Download Debian:Stretch Build'
    inputs:
      TargetPath: '$(Build.ArtifactStagingDirectory)/debian'
      artifactName: debian-stretch

  - task: DownloadPipelineArtifact@1
    displayName: 'Download Debian:Buster Build'
    inputs:
      TargetPath: '$(Build.ArtifactStagingDirectory)/debian'
      artifactName: debian-buster

  - task: DownloadPipelineArtifact@1
    displayName: 'Download Debian:Jessie Builds'
    inputs:
      TargetPath: '$(Build.ArtifactStagingDirectory)/debian'
      artifactName: debian-jessie

  - task: DownloadPipelineArtifact@1
    displayName: 'Download Ubuntu:Bionic Builds'
    inputs:
      TargetPath: '$(Build.ArtifactStagingDirectory)/debian'
      artifactName: ubuntu-bionic

  - task: DownloadPipelineArtifact@1
    displayName: 'Download Ubuntu:Xenial Builds'
    inputs:
      TargetPath: '$(Build.ArtifactStagingDirectory)/debian'
      artifactName: ubuntu-xenial

  - task: DownloadPipelineArtifact@1
    displayName: 'Download Ubuntu:Trusty Builds'
    inputs:
      TargetPath: '$(Build.ArtifactStagingDirectory)/debian'
      artifactName: ubuntu-trusty

  - task: DownloadPipelineArtifact@1
    displayName: 'Download Ubuntu:Eoan Builds'
    inputs:
      TargetPath: '$(Build.ArtifactStagingDirectory)/debian'
      artifactName: ubuntu-eoan

  - task: DownloadPipelineArtifact@1
    displayName: 'Download Ubuntu:Focal Builds'
    inputs:
      TargetPath: '$(Build.ArtifactStagingDirectory)/debian'
      artifactName: ubuntu-focal

  - bash: |
       set -exv

       CLI_VERSION=`cat $SYSTEM_ARTIFACTSDIRECTORY/metadata/version`

       DISTROS=(jessie stretch xenial trusty)
       BASE_IMAGES=(debian:jessie debian:stretch ubuntu:xenial ubuntu:trusty)

       # Distros that don't require libssl1.1
       for i in ${!DISTROS[@]}; do
           echo "== Test debian package on ${DISTROS[$i]} =="

           DEB_FILE=$SYSTEM_ARTIFACTSDIRECTORY/debian/azure-cli_$CLI_VERSION-1~${DISTROS[$i]}_all.deb

           docker pull ${BASE_IMAGES[$i]}

           docker run --rm -v $SYSTEM_ARTIFACTSDIRECTORY/debian:/mnt/artifacts ${BASE_IMAGES[$i]} /bin/bash -c "apt-get update && apt-get install -y apt-transport-https && dpkg -i /mnt/artifacts/azure-cli_$CLI_VERSION-1~${DISTROS[$i]}_all.deb && time az self-test && time az --version && sleep 5"
       done

       # Distros that do require libssl1.1
       DISTROS=(bionic buster eoan focal)
       BASE_IMAGES=(ubuntu:bionic debian:buster ubuntu:eoan ubuntu:focal)

       for i in ${!DISTROS[@]}; do
           echo "== Test debian package on ${DISTROS[$i]} =="

           DEB_FILE=$SYSTEM_ARTIFACTSDIRECTORY/debian/azure-cli_$CLI_VERSION-1~${DISTROS[$i]}_all.deb

           docker pull ${BASE_IMAGES[$i]}

           docker run --rm -v $SYSTEM_ARTIFACTSDIRECTORY/debian:/mnt/artifacts ${BASE_IMAGES[$i]} /bin/bash -c "apt-get update && apt-get install -y libssl1.1 apt-transport-https && dpkg -i /mnt/artifacts/azure-cli_$CLI_VERSION-1~${DISTROS[$i]}_all.deb && time az self-test && time az --version && sleep 5"
       done
    displayName: 'Bash Script'

- job: CheckStyle
  displayName: "Check CLI Style"

  pool:
    vmImage: 'ubuntu-16.04'
  steps:
  - task: UsePythonVersion@0
    displayName: 'Use Python 3.7'
    inputs:
      versionSpec: 3.7
  - template: .azure-pipelines/templates/azdev_setup.yml
  - bash: |
      set -ev
<<<<<<< HEAD

=======
>>>>>>> c9e1b504
      . env/bin/activate
      azdev style

- job: CheckHeaders
  displayName: "Check License, History, and DocMap"

  pool:
    vmImage: 'ubuntu-16.04'
  steps:
  - task: UsePythonVersion@0
    displayName: 'Use Python 3.6'
    inputs:
      versionSpec: 3.6
  - template: .azure-pipelines/templates/azdev_setup.yml
  - bash: |
      set -ev
      . env/bin/activate
      azdev verify license
      azdev verify history
      azdev verify document-map

- job: PerformanceCheck
  displayName: "PerformanceCheck"
  strategy:
    matrix:
      Python36:
        python.version: '3.6'
      Python38:
        python.version: '3.8'
  pool:
    vmImage: 'ubuntu-16.04'
  steps:
  - task: UsePythonVersion@0
    displayName: 'Use Python $(python.version)'
    inputs:
      versionSpec: '$(python.version)'
  - template: .azure-pipelines/templates/azdev_setup.yml
  - bash: |
      set -ev
      . env/bin/activate
      azdev perf load-times
    displayName: "Load Performance"
  # - bash: |
  #     set -ev
  #     . env/bin/activate

  #     azdev perf benchmark "version" "network vnet -h" "rest -h" "storage account"
  #   displayName: "Execution Performance"

- job: CheckLinter
  displayName: "Check CLI Linter"

  pool:
    vmImage: 'ubuntu-16.04'
  steps:
  - task: UsePythonVersion@0
    displayName: 'Use Python 3.6'
    inputs:
      versionSpec: 3.6
  - template: .azure-pipelines/templates/azdev_setup.yml
  - bash: |
      set -ev
      . env/bin/activate
      azdev linter --ci-exclusions

- job: VerifySphinxDocumentGenerator
  displayName: "Verify Sphinx Document Generator"
  pool:
    vmImage: 'ubuntu-16.04'
  steps:
    - task: UsePythonVersion@0
      displayName: 'Use Python 3.6'
      inputs:
        versionSpec: 3.6
    - bash: pip install --upgrade pip wheel
      displayName: "Install pip and wheel"
    - bash: ./scripts/ci/test_ref_doc.sh
      displayName: "Verify Sphinx Document Generator"<|MERGE_RESOLUTION|>--- conflicted
+++ resolved
@@ -819,10 +819,6 @@
   - template: .azure-pipelines/templates/azdev_setup.yml
   - bash: |
       set -ev
-<<<<<<< HEAD
-
-=======
->>>>>>> c9e1b504
       . env/bin/activate
       azdev style
 
