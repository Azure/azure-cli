from __future__ import print_function
import argparse

from azure.cli._util import CLIError
from azure.cli.commands import register_cli_argument
from azure.cli.commands.arm import is_valid_resource_id, resource_id, resource_exists

def register_folded_cli_argument(scope, base_name, resource_type, parent_name=None, # pylint: disable=too-many-arguments
                                 parent_type=None, type_field=None,
                                 existing_id_flag_value='existingId', new_flag_value='new',
                                 none_flag_value='none', post_validator=None, **kwargs):
    type_field_name = type_field or base_name + '_type'
    register_cli_argument(scope, base_name, validator=_name_id_fold(base_name,
                                                                    resource_type,
                                                                    type_field_name,
                                                                    existing_id_flag_value,
                                                                    new_flag_value,
                                                                    none_flag_value,
                                                                    parent_name,
                                                                    parent_type,
                                                                    post_validator), **kwargs)
    register_cli_argument(scope, type_field_name, help=argparse.SUPPRESS, default=None)

def _name_id_fold(base_name, resource_type, type_field, #pylint: disable=too-many-arguments
                  existing_id_flag_value, new_flag_value, none_flag_value, parent_name=None,
                  parent_type=None, post_validator=None):
    def handle_folding(namespace):
        base_name_val = getattr(namespace, base_name)
        type_field_val = getattr(namespace, type_field)
        parent_name_val = getattr(namespace, parent_name) if parent_name else None

        if base_name_val is None or type_field_val is not None:
            pass
        elif base_name_val == '\'\'' or base_name_val == '""' or base_name_val == '':
            setattr(namespace, type_field, none_flag_value)
        else:
            has_parent = parent_name is not None and parent_type is not None
            resource_id = base_name_val if '/' in base_name_val else None
            name = None
            if not resource_id:
                name = parent_name_val if has_parent else base_name_val

            # TODO: hook up namespace._subscription_id once we support it
<<<<<<< HEAD
            if is_valid_resource_id(name_or_id):
                r_id = name_or_id
            else:
                r_id = resource_id(name=name_or_id,
                                   resource_group=namespace.resource_group_name,
                                   type=resource_type,
                                   subscription=get_subscription_id())
=======
            r_id = AzureResourceId(
                name_or_id=name or resource_id,
                resource_group=namespace.resource_group_name,
                full_type=parent_type if has_parent else resource_type,
                subscription_id=get_subscription_id(),
                child_name=base_name_val if has_parent else None,
                child_type=resource_type if has_parent else None)
>>>>>>> ffc7a6f0

            if resource_exists(r_id):
                setattr(namespace, type_field, existing_id_flag_value)
                setattr(namespace, base_name, str(r_id))
            elif resource_id:
                raise CLIError('ID {} does not exist. Please specify '
                               'a name to create a new resource.'.format(resource_id))
            else:
                setattr(namespace, type_field, new_flag_value)

        if post_validator:
            post_validator(namespace)

    return handle_folding

def get_subscription_id():
    from azure.cli.commands.client_factory import Profile
    profile = Profile()
    _, subscription_id = profile.get_login_credentials()
    return subscription_id<|MERGE_RESOLUTION|>--- conflicted
+++ resolved
@@ -30,39 +30,36 @@
         parent_name_val = getattr(namespace, parent_name) if parent_name else None
 
         if base_name_val is None or type_field_val is not None:
+            # Either no name was specified, or the user specified the type of resource
+            # (i.e. new/existing/none)
             pass
-        elif base_name_val == '\'\'' or base_name_val == '""' or base_name_val == '':
+        elif base_name_val == '':
+            # An empty name specified - that means that we are neither referencing an existing
+            # field, or the name is set to an empty string
             setattr(namespace, type_field, none_flag_value)
         else:
             has_parent = parent_name is not None and parent_type is not None
-            resource_id = base_name_val if '/' in base_name_val else None
-            name = None
-            if not resource_id:
-                name = parent_name_val if has_parent else base_name_val
+            if valid_resource_id(base_name_val):
+                resource_id = base_name_val
+            elif has_parent:
+                resource_id = resource_id(
+                    name_or_id=parent_name_val,
+                    resource_group=namespace.resource_group_name,
+                    full_type=parent_type,
+                    subscription_id=get_subscription_id(),
+                    child_name=base_name_val,
+                    child_type=resource_type)
+            else:
+                resource_id = resource_id(
+                    name_or_id=base_name_val,
+                    resource_group=namespace.resource_group_name,
+                    full_type= resource_type,
+                    subscription_id=get_subscription_id())
 
-            # TODO: hook up namespace._subscription_id once we support it
-<<<<<<< HEAD
-            if is_valid_resource_id(name_or_id):
-                r_id = name_or_id
-            else:
-                r_id = resource_id(name=name_or_id,
-                                   resource_group=namespace.resource_group_name,
-                                   type=resource_type,
-                                   subscription=get_subscription_id())
-=======
-            r_id = AzureResourceId(
-                name_or_id=name or resource_id,
-                resource_group=namespace.resource_group_name,
-                full_type=parent_type if has_parent else resource_type,
-                subscription_id=get_subscription_id(),
-                child_name=base_name_val if has_parent else None,
-                child_type=resource_type if has_parent else None)
->>>>>>> ffc7a6f0
-
-            if resource_exists(r_id):
+            if resource_exists(resource_id):
                 setattr(namespace, type_field, existing_id_flag_value)
-                setattr(namespace, base_name, str(r_id))
-            elif resource_id:
+                setattr(namespace, base_name, resource_id)
+            elif valid_resource_id(base_name_val):
                 raise CLIError('ID {} does not exist. Please specify '
                                'a name to create a new resource.'.format(resource_id))
             else:
