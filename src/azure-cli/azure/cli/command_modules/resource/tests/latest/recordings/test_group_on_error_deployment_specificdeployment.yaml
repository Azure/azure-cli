--- conflicted
+++ resolved
@@ -19,11 +19,7 @@
       ParameterSetName:
       - -g -n --template-file
       User-Agent:
-<<<<<<< HEAD
-      - python/3.8.3 (Windows-10-10.0.19041-SP0) msrest/0.6.9 msrest_azure/0.6.3 azure-mgmt-resource/10.1.0
-=======
-      - python/3.8.2 (Windows-10-10.0.19041-SP0) msrest/0.6.9 msrest_azure/0.6.3 azure-mgmt-resource/10.1.0
->>>>>>> 3c2ff2b5
+      - python/3.8.2 (Windows-10-10.0.19041-SP0) msrest/0.6.9 msrest_azure/0.6.3 azure-mgmt-resource/10.1.0
         Azure-SDK-For-Python AZURECLI/2.8.0
       accept-language:
       - en-US
@@ -31,11 +27,7 @@
     uri: https://management.azure.com/subscriptions/00000000-0000-0000-0000-000000000000/resourcegroups/cli_test_on_error_deployment_specificdeployment000001/providers/Microsoft.Resources/deployments/mock-deployment/validate?api-version=2020-06-01
   response:
     body:
-<<<<<<< HEAD
-      string: '{"id":"/subscriptions/00000000-0000-0000-0000-000000000000/resourceGroups/cli_test_on_error_deployment_specificdeployment000001/providers/Microsoft.Resources/deployments/azure-cli-deployment000002","name":"azure-cli-deployment000002","type":"Microsoft.Resources/deployments","properties":{"templateHash":"3965660584125802942","mode":"Incremental","provisioningState":"Succeeded","timestamp":"2020-07-09T16:20:18.1925184Z","duration":"PT0S","correlationId":"02cd6d6d-8ab1-42c9-8704-5e88cd982fbf","providers":[],"dependencies":[],"validatedResources":[]}}'
-=======
       string: '{"id":"/subscriptions/00000000-0000-0000-0000-000000000000/resourceGroups/cli_test_on_error_deployment_specificdeployment000001/providers/Microsoft.Resources/deployments/azure-cli-deployment000002","name":"azure-cli-deployment000002","type":"Microsoft.Resources/deployments","properties":{"templateHash":"3965660584125802942","mode":"Incremental","provisioningState":"Succeeded","timestamp":"2020-07-06T22:05:10.7652253Z","duration":"PT0S","correlationId":"b524c522-f24d-42ac-b09e-7ec9c33f224f","providers":[],"dependencies":[],"validatedResources":[]}}'
->>>>>>> 3c2ff2b5
     headers:
       cache-control:
       - no-cache
@@ -44,11 +36,7 @@
       content-type:
       - application/json; charset=utf-8
       date:
-<<<<<<< HEAD
-      - Thu, 09 Jul 2020 16:20:18 GMT
-=======
       - Mon, 06 Jul 2020 22:05:09 GMT
->>>>>>> 3c2ff2b5
       expires:
       - '-1'
       pragma:
@@ -63,8 +51,6 @@
       - nosniff
       x-ms-ratelimit-remaining-subscription-writes:
       - '1199'
-<<<<<<< HEAD
-=======
     status:
       code: 200
       message: OK
@@ -400,7 +386,6 @@
       - Accept-Encoding
       x-content-type-options:
       - nosniff
->>>>>>> 3c2ff2b5
     status:
       code: 200
       message: OK
