interactions:
- request:
    body: null
    headers:
      Accept:
      - application/json
      Accept-Encoding:
      - gzip, deflate
      CommandName:
      - aks get-versions
      Connection:
      - keep-alive
      ParameterSetName:
      - -l --query
      User-Agent:
      - AZURECLI/2.75.0 azsdk-python-core/1.31.0 Python/3.10.11 (Windows-10-10.0.26100-SP0)
    method: GET
    uri: https://management.azure.com/subscriptions/00000000-0000-0000-0000-000000000000/providers/Microsoft.ContainerService/locations/westus2/kubernetesVersions?api-version=2025-05-01
  response:
    body:
      string: "{\n \"values\": [\n  {\n   \"version\": \"1.33\",\n   \"capabilities\":
        {\n    \"supportPlan\": [\n     \"KubernetesOfficial\",\n     \"AKSLongTermSupport\"\n
        \   ]\n   },\n   \"patchVersions\": {\n    \"1.33.0\": {\n     \"upgrades\":
        [\n      \"1.33.1\"\n     ]\n    },\n    \"1.33.1\": {\n     \"upgrades\":
        []\n    }\n   }\n  },\n  {\n   \"version\": \"1.32\",\n   \"isDefault\": true,\n
        \  \"capabilities\": {\n    \"supportPlan\": [\n     \"KubernetesOfficial\",\n
        \    \"AKSLongTermSupport\"\n    ]\n   },\n   \"patchVersions\": {\n    \"1.32.0\":
        {\n     \"upgrades\": [\n      \"1.32.5\",\n      \"1.32.4\",\n      \"1.32.3\",\n
        \     \"1.32.2\",\n      \"1.32.1\",\n      \"1.33.1\",\n      \"1.33.0\"\n
        \    ]\n    },\n    \"1.32.1\": {\n     \"upgrades\": [\n      \"1.32.5\",\n
        \     \"1.32.4\",\n      \"1.32.3\",\n      \"1.32.2\",\n      \"1.33.1\",\n
        \     \"1.33.0\"\n     ]\n    },\n    \"1.32.2\": {\n     \"upgrades\": [\n
        \     \"1.32.5\",\n      \"1.32.4\",\n      \"1.32.3\",\n      \"1.33.1\",\n
        \     \"1.33.0\"\n     ]\n    },\n    \"1.32.3\": {\n     \"upgrades\": [\n
        \     \"1.32.5\",\n      \"1.32.4\",\n      \"1.33.1\",\n      \"1.33.0\"\n
        \    ]\n    },\n    \"1.32.4\": {\n     \"upgrades\": [\n      \"1.32.5\",\n
        \     \"1.33.1\",\n      \"1.33.0\"\n     ]\n    },\n    \"1.32.5\": {\n     \"upgrades\":
        [\n      \"1.33.1\",\n      \"1.33.0\"\n     ]\n    }\n   }\n  },\n  {\n   \"version\":
        \"1.31\",\n   \"capabilities\": {\n    \"supportPlan\": [\n     \"KubernetesOfficial\",\n
        \    \"AKSLongTermSupport\"\n    ]\n   },\n   \"patchVersions\": {\n    \"1.31.1\":
        {\n     \"upgrades\": [\n      \"1.31.9\",\n      \"1.31.8\",\n      \"1.31.7\",\n
        \     \"1.31.6\",\n      \"1.31.5\",\n      \"1.31.4\",\n      \"1.31.3\",\n
        \     \"1.31.2\",\n      \"1.32.5\",\n      \"1.32.4\",\n      \"1.32.3\",\n
        \     \"1.32.2\",\n      \"1.32.1\",\n      \"1.32.0\"\n     ]\n    },\n    \"1.31.2\":
        {\n     \"upgrades\": [\n      \"1.31.9\",\n      \"1.31.8\",\n      \"1.31.7\",\n
        \     \"1.31.6\",\n      \"1.31.5\",\n      \"1.31.4\",\n      \"1.31.3\",\n
        \     \"1.32.5\",\n      \"1.32.4\",\n      \"1.32.3\",\n      \"1.32.2\",\n
        \     \"1.32.1\",\n      \"1.32.0\"\n     ]\n    },\n    \"1.31.3\": {\n     \"upgrades\":
        [\n      \"1.31.9\",\n      \"1.31.8\",\n      \"1.31.7\",\n      \"1.31.6\",\n
        \     \"1.31.5\",\n      \"1.31.4\",\n      \"1.32.5\",\n      \"1.32.4\",\n
        \     \"1.32.3\",\n      \"1.32.2\",\n      \"1.32.1\",\n      \"1.32.0\"\n
        \    ]\n    },\n    \"1.31.4\": {\n     \"upgrades\": [\n      \"1.31.9\",\n
        \     \"1.31.8\",\n      \"1.31.7\",\n      \"1.31.6\",\n      \"1.31.5\",\n
        \     \"1.32.5\",\n      \"1.32.4\",\n      \"1.32.3\",\n      \"1.32.2\",\n
        \     \"1.32.1\",\n      \"1.32.0\"\n     ]\n    },\n    \"1.31.5\": {\n     \"upgrades\":
        [\n      \"1.31.9\",\n      \"1.31.8\",\n      \"1.31.7\",\n      \"1.31.6\",\n
        \     \"1.32.5\",\n      \"1.32.4\",\n      \"1.32.3\",\n      \"1.32.2\",\n
        \     \"1.32.1\",\n      \"1.32.0\"\n     ]\n    },\n    \"1.31.6\": {\n     \"upgrades\":
        [\n      \"1.31.9\",\n      \"1.31.8\",\n      \"1.31.7\",\n      \"1.32.5\",\n
        \     \"1.32.4\",\n      \"1.32.3\",\n      \"1.32.2\",\n      \"1.32.1\",\n
        \     \"1.32.0\"\n     ]\n    },\n    \"1.31.7\": {\n     \"upgrades\": [\n
        \     \"1.31.9\",\n      \"1.31.8\",\n      \"1.32.5\",\n      \"1.32.4\",\n
        \     \"1.32.3\",\n      \"1.32.2\",\n      \"1.32.1\",\n      \"1.32.0\"\n
        \    ]\n    },\n    \"1.31.8\": {\n     \"upgrades\": [\n      \"1.31.9\",\n
        \     \"1.32.5\",\n      \"1.32.4\",\n      \"1.32.3\",\n      \"1.32.2\",\n
        \     \"1.32.1\",\n      \"1.32.0\"\n     ]\n    },\n    \"1.31.9\": {\n     \"upgrades\":
        [\n      \"1.32.5\",\n      \"1.32.4\",\n      \"1.32.3\",\n      \"1.32.2\",\n
        \     \"1.32.1\",\n      \"1.32.0\"\n     ]\n    }\n   }\n  },\n  {\n   \"version\":
        \"1.30\",\n   \"capabilities\": {\n    \"supportPlan\": [\n     \"KubernetesOfficial\",\n
        \    \"AKSLongTermSupport\"\n    ]\n   },\n   \"patchVersions\": {\n    \"1.30.0\":
        {\n     \"upgrades\": [\n      \"1.30.12\",\n      \"1.30.11\",\n      \"1.30.10\",\n
        \     \"1.30.9\",\n      \"1.30.8\",\n      \"1.30.7\",\n      \"1.30.6\",\n
        \     \"1.30.5\",\n      \"1.30.4\",\n      \"1.30.3\",\n      \"1.30.2\",\n
        \     \"1.30.1\",\n      \"1.31.9\",\n      \"1.31.8\",\n      \"1.31.7\",\n
        \     \"1.31.6\",\n      \"1.31.5\",\n      \"1.31.4\",\n      \"1.31.3\",\n
        \     \"1.31.2\",\n      \"1.31.1\"\n     ]\n    },\n    \"1.30.1\": {\n     \"upgrades\":
        [\n      \"1.30.12\",\n      \"1.30.11\",\n      \"1.30.10\",\n      \"1.30.9\",\n
        \     \"1.30.8\",\n      \"1.30.7\",\n      \"1.30.6\",\n      \"1.30.5\",\n
        \     \"1.30.4\",\n      \"1.30.3\",\n      \"1.30.2\",\n      \"1.31.9\",\n
        \     \"1.31.8\",\n      \"1.31.7\",\n      \"1.31.6\",\n      \"1.31.5\",\n
        \     \"1.31.4\",\n      \"1.31.3\",\n      \"1.31.2\",\n      \"1.31.1\"\n
        \    ]\n    },\n    \"1.30.10\": {\n     \"upgrades\": [\n      \"1.30.12\",\n
        \     \"1.30.11\",\n      \"1.31.9\",\n      \"1.31.8\",\n      \"1.31.7\",\n
        \     \"1.31.6\",\n      \"1.31.5\",\n      \"1.31.4\",\n      \"1.31.3\",\n
        \     \"1.31.2\",\n      \"1.31.1\"\n     ]\n    },\n    \"1.30.11\": {\n
        \    \"upgrades\": [\n      \"1.30.12\",\n      \"1.31.9\",\n      \"1.31.8\",\n
        \     \"1.31.7\",\n      \"1.31.6\",\n      \"1.31.5\",\n      \"1.31.4\",\n
        \     \"1.31.3\",\n      \"1.31.2\",\n      \"1.31.1\"\n     ]\n    },\n    \"1.30.12\":
        {\n     \"upgrades\": [\n      \"1.31.9\",\n      \"1.31.8\",\n      \"1.31.7\",\n
        \     \"1.31.6\",\n      \"1.31.5\",\n      \"1.31.4\",\n      \"1.31.3\",\n
        \     \"1.31.2\",\n      \"1.31.1\"\n     ]\n    },\n    \"1.30.2\": {\n     \"upgrades\":
        [\n      \"1.30.12\",\n      \"1.30.11\",\n      \"1.30.10\",\n      \"1.30.9\",\n
        \     \"1.30.8\",\n      \"1.30.7\",\n      \"1.30.6\",\n      \"1.30.5\",\n
        \     \"1.30.4\",\n      \"1.30.3\",\n      \"1.31.9\",\n      \"1.31.8\",\n
        \     \"1.31.7\",\n      \"1.31.6\",\n      \"1.31.5\",\n      \"1.31.4\",\n
        \     \"1.31.3\",\n      \"1.31.2\",\n      \"1.31.1\"\n     ]\n    },\n    \"1.30.3\":
        {\n     \"upgrades\": [\n      \"1.30.12\",\n      \"1.30.11\",\n      \"1.30.10\",\n
        \     \"1.30.9\",\n      \"1.30.8\",\n      \"1.30.7\",\n      \"1.30.6\",\n
        \     \"1.30.5\",\n      \"1.30.4\",\n      \"1.31.9\",\n      \"1.31.8\",\n
        \     \"1.31.7\",\n      \"1.31.6\",\n      \"1.31.5\",\n      \"1.31.4\",\n
        \     \"1.31.3\",\n      \"1.31.2\",\n      \"1.31.1\"\n     ]\n    },\n    \"1.30.4\":
        {\n     \"upgrades\": [\n      \"1.30.12\",\n      \"1.30.11\",\n      \"1.30.10\",\n
        \     \"1.30.9\",\n      \"1.30.8\",\n      \"1.30.7\",\n      \"1.30.6\",\n
        \     \"1.30.5\",\n      \"1.31.9\",\n      \"1.31.8\",\n      \"1.31.7\",\n
        \     \"1.31.6\",\n      \"1.31.5\",\n      \"1.31.4\",\n      \"1.31.3\",\n
        \     \"1.31.2\",\n      \"1.31.1\"\n     ]\n    },\n    \"1.30.5\": {\n     \"upgrades\":
        [\n      \"1.30.12\",\n      \"1.30.11\",\n      \"1.30.10\",\n      \"1.30.9\",\n
        \     \"1.30.8\",\n      \"1.30.7\",\n      \"1.30.6\",\n      \"1.31.9\",\n
        \     \"1.31.8\",\n      \"1.31.7\",\n      \"1.31.6\",\n      \"1.31.5\",\n
        \     \"1.31.4\",\n      \"1.31.3\",\n      \"1.31.2\",\n      \"1.31.1\"\n
        \    ]\n    },\n    \"1.30.6\": {\n     \"upgrades\": [\n      \"1.30.12\",\n
        \     \"1.30.11\",\n      \"1.30.10\",\n      \"1.30.9\",\n      \"1.30.8\",\n
        \     \"1.30.7\",\n      \"1.31.9\",\n      \"1.31.8\",\n      \"1.31.7\",\n
        \     \"1.31.6\",\n      \"1.31.5\",\n      \"1.31.4\",\n      \"1.31.3\",\n
        \     \"1.31.2\",\n      \"1.31.1\"\n     ]\n    },\n    \"1.30.7\": {\n     \"upgrades\":
        [\n      \"1.30.12\",\n      \"1.30.11\",\n      \"1.30.10\",\n      \"1.30.9\",\n
        \     \"1.30.8\",\n      \"1.31.9\",\n      \"1.31.8\",\n      \"1.31.7\",\n
        \     \"1.31.6\",\n      \"1.31.5\",\n      \"1.31.4\",\n      \"1.31.3\",\n
        \     \"1.31.2\",\n      \"1.31.1\"\n     ]\n    },\n    \"1.30.8\": {\n     \"upgrades\":
        [\n      \"1.30.12\",\n      \"1.30.11\",\n      \"1.30.10\",\n      \"1.30.9\",\n
        \     \"1.31.9\",\n      \"1.31.8\",\n      \"1.31.7\",\n      \"1.31.6\",\n
        \     \"1.31.5\",\n      \"1.31.4\",\n      \"1.31.3\",\n      \"1.31.2\",\n
        \     \"1.31.1\"\n     ]\n    },\n    \"1.30.9\": {\n     \"upgrades\": [\n
        \     \"1.30.12\",\n      \"1.30.11\",\n      \"1.30.10\",\n      \"1.31.9\",\n
        \     \"1.31.8\",\n      \"1.31.7\",\n      \"1.31.6\",\n      \"1.31.5\",\n
        \     \"1.31.4\",\n      \"1.31.3\",\n      \"1.31.2\",\n      \"1.31.1\"\n
        \    ]\n    }\n   }\n  },\n  {\n   \"version\": \"1.29\",\n   \"capabilities\":
        {\n    \"supportPlan\": [\n     \"AKSLongTermSupport\"\n    ]\n   },\n   \"patchVersions\":
        {\n    \"1.29.14\": {\n     \"upgrades\": [\n      \"1.32.5\",\n      \"1.32.4\",\n
        \     \"1.32.3\",\n      \"1.32.2\",\n      \"1.32.1\",\n      \"1.32.0\",\n
        \     \"1.31.9\",\n      \"1.31.8\",\n      \"1.31.7\",\n      \"1.31.6\",\n
        \     \"1.31.5\",\n      \"1.31.4\",\n      \"1.31.3\",\n      \"1.31.2\",\n
        \     \"1.31.1\",\n      \"1.30.12\",\n      \"1.30.11\",\n      \"1.30.10\",\n
        \     \"1.30.9\",\n      \"1.30.8\",\n      \"1.30.7\",\n      \"1.30.6\",\n
        \     \"1.30.5\",\n      \"1.30.4\",\n      \"1.30.3\",\n      \"1.30.2\",\n
        \     \"1.30.1\",\n      \"1.30.0\",\n      \"1.29.15\"\n     ]\n    },\n
        \   \"1.29.15\": {\n     \"upgrades\": [\n      \"1.32.5\",\n      \"1.32.4\",\n
        \     \"1.32.3\",\n      \"1.32.2\",\n      \"1.32.1\",\n      \"1.32.0\",\n
        \     \"1.31.9\",\n      \"1.31.8\",\n      \"1.31.7\",\n      \"1.31.6\",\n
        \     \"1.31.5\",\n      \"1.31.4\",\n      \"1.31.3\",\n      \"1.31.2\",\n
        \     \"1.31.1\",\n      \"1.30.12\",\n      \"1.30.11\",\n      \"1.30.10\",\n
        \     \"1.30.9\",\n      \"1.30.8\",\n      \"1.30.7\",\n      \"1.30.6\",\n
        \     \"1.30.5\",\n      \"1.30.4\",\n      \"1.30.3\",\n      \"1.30.2\",\n
        \     \"1.30.1\",\n      \"1.30.0\"\n     ]\n    }\n   }\n  },\n  {\n   \"version\":
        \"1.28\",\n   \"capabilities\": {\n    \"supportPlan\": [\n     \"AKSLongTermSupport\"\n
        \   ]\n   },\n   \"patchVersions\": {\n    \"1.28.100\": {\n     \"upgrades\":
        [\n      \"1.31.9\",\n      \"1.31.8\",\n      \"1.31.7\",\n      \"1.31.6\",\n
        \     \"1.31.5\",\n      \"1.31.4\",\n      \"1.31.3\",\n      \"1.31.2\",\n
        \     \"1.31.1\",\n      \"1.30.12\",\n      \"1.30.11\",\n      \"1.30.10\",\n
        \     \"1.30.9\",\n      \"1.30.8\",\n      \"1.30.7\",\n      \"1.30.6\",\n
        \     \"1.30.5\",\n      \"1.30.4\",\n      \"1.30.3\",\n      \"1.30.2\",\n
        \     \"1.30.1\",\n      \"1.30.0\",\n      \"1.29.15\",\n      \"1.29.14\",\n
        \     \"1.28.101\"\n     ]\n    },\n    \"1.28.101\": {\n     \"upgrades\":
        [\n      \"1.30.12\",\n      \"1.30.11\",\n      \"1.30.10\",\n      \"1.30.9\",\n
        \     \"1.30.8\",\n      \"1.30.7\",\n      \"1.30.6\",\n      \"1.30.5\",\n
        \     \"1.30.4\",\n      \"1.30.3\",\n      \"1.30.2\",\n      \"1.30.1\",\n
        \     \"1.30.0\",\n      \"1.29.15\",\n      \"1.29.14\",\n      \"1.31.9\",\n
        \     \"1.31.8\",\n      \"1.31.7\",\n      \"1.31.6\",\n      \"1.31.5\",\n
        \     \"1.31.4\",\n      \"1.31.3\",\n      \"1.31.2\",\n      \"1.31.1\"\n
        \    ]\n    }\n   }\n  },\n  {\n   \"version\": \"1.27\",\n   \"capabilities\":
        {\n    \"supportPlan\": [\n     \"AKSLongTermSupport\"\n    ]\n   },\n   \"patchVersions\":
        {\n    \"1.27.102\": {\n     \"upgrades\": [\n      \"1.28.101\",\n      \"1.28.100\",\n
        \     \"1.27.103\",\n      \"1.30.12\",\n      \"1.30.11\",\n      \"1.30.10\",\n
        \     \"1.30.9\",\n      \"1.30.8\",\n      \"1.30.7\",\n      \"1.30.6\",\n
        \     \"1.30.5\",\n      \"1.30.4\",\n      \"1.30.3\",\n      \"1.30.2\",\n
        \     \"1.30.1\",\n      \"1.30.0\",\n      \"1.29.15\",\n      \"1.29.14\"\n
        \    ]\n    },\n    \"1.27.103\": {\n     \"upgrades\": [\n      \"1.29.15\",\n
        \     \"1.29.14\",\n      \"1.28.101\",\n      \"1.28.100\",\n      \"1.30.12\",\n
        \     \"1.30.11\",\n      \"1.30.10\",\n      \"1.30.9\",\n      \"1.30.8\",\n
        \     \"1.30.7\",\n      \"1.30.6\",\n      \"1.30.5\",\n      \"1.30.4\",\n
        \     \"1.30.3\",\n      \"1.30.2\",\n      \"1.30.1\",\n      \"1.30.0\"\n
        \    ]\n    }\n   }\n  }\n ]\n}"
    headers:
      cache-control:
      - no-cache
      content-length:
      - '10179'
      content-type:
      - application/json
      date:
      - Mon, 07 Jul 2025 09:42:11 GMT
      expires:
      - '-1'
      pragma:
      - no-cache
      strict-transport-security:
      - max-age=31536000; includeSubDomains
      x-cache:
      - CONFIG_NOCACHE
      x-content-type-options:
      - nosniff
      x-ms-operation-identifier:
      - tenantId=54826b22-38d6-4fb2-bad9-b7b93a3e9c5a,objectId=d44a2991-98c6-47c3-b59b-2b30d72cfcc2/japaneast/ced3c18b-cebf-4fa1-903d-2b98cd25be13
      x-ms-ratelimit-remaining-subscription-global-reads:
      - '3749'
      x-msedge-ref:
      - 'Ref A: 2993DFB07D8244B5AC123F92C904A865 Ref B: TYO201151001023 Ref C: 2025-07-07T09:42:11Z'
    status:
      code: 200
      message: OK
- request:
    body: null
    headers:
      Accept:
      - application/json
      Accept-Encoding:
      - gzip, deflate
      CommandName:
      - aks create
      Connection:
      - keep-alive
      ParameterSetName:
      - --resource-group --name --location --nodepool-name --node-count --ssh-key-value
        -o
      User-Agent:
      - AZURECLI/2.75.0 azsdk-python-core/1.31.0 Python/3.10.11 (Windows-10-10.0.26100-SP0)
    method: GET
    uri: https://management.azure.com/subscriptions/00000000-0000-0000-0000-000000000000/resourceGroups/clitest000001/providers/Microsoft.ContainerService/managedClusters/cliakstest000002?api-version=2025-05-01
  response:
    body:
      string: '{"error":{"code":"ResourceNotFound","message":"The Resource ''Microsoft.ContainerService/managedClusters/cliakstest000002''
        under resource group ''clitest000001'' was not found. For more details please
        go to https://aka.ms/ARMResourceNotFoundFix"}}'
    headers:
      cache-control:
      - no-cache
      content-length:
      - '244'
      content-type:
      - application/json; charset=utf-8
      date:
      - Mon, 07 Jul 2025 09:42:12 GMT
      expires:
      - '-1'
      pragma:
      - no-cache
      strict-transport-security:
      - max-age=31536000; includeSubDomains
      x-cache:
      - CONFIG_NOCACHE
      x-content-type-options:
      - nosniff
      x-ms-failure-cause:
      - gateway
      x-msedge-ref:
      - 'Ref A: EE70E4B35D274CB4A07A8C44D0D0B3B9 Ref B: TYO201100116017 Ref C: 2025-07-07T09:42:12Z'
    status:
      code: 404
      message: Not Found
- request:
    body: '{"location": "westus2", "identity": {"type": "SystemAssigned"}, "properties":
      {"kubernetesVersion": "", "dnsPrefix": "cliakstest-clitestfzcp44m5t-0b1f64",
      "agentPoolProfiles": [{"count": 1, "vmSize": "", "osType": "Linux", "enableAutoScaling":
      false, "type": "VirtualMachineScaleSets", "mode": "System", "orchestratorVersion":
      "", "upgradeSettings": {}, "enableNodePublicIP": false, "scaleSetPriority":
      "Regular", "scaleSetEvictionPolicy": "Delete", "spotMaxPrice": -1.0, "nodeTaints":
      [], "enableEncryptionAtHost": false, "enableUltraSSD": false, "enableFIPS":
      false, "name": "c000004"}], "linuxProfile": {"adminUsername": "azureuser", "ssh":
      {"publicKeys": [{"keyData": "ssh-rsa AAAAB3NzaC1yc2EAAAADAQABAAACAQCbIg1guRHbI0lV11wWDt1r2cUdcNd27CJsg+SfgC7miZeubtwUhbsPdhMQsfDyhOWHq1+ZL0M+nJZV63d/1dhmhtgyOqejUwrPlzKhydsbrsdUor+JmNJDdW01v7BXHyuymT8G4s09jCasNOwiufbP/qp72ruu0bIA1nySsvlf9pCQAuFkAnVnf/rFhUlOkhtRpwcq8SUNY2zRHR/EKb/4NWY1JzR4sa3q2fWIJdrrX0DvLoa5g9bIEd4Df79ba7v+yiUBOS0zT2ll+z4g9izHK3EO5d8hL4jYxcjKs+wcslSYRWrascfscLgMlMGh0CdKeNTDjHpGPncaf3Z+FwwwjWeuiNBxv7bJo13/8B/098KlVDl4GZqsoBCEjPyJfV6hO0y/LkRGkk7oHWKgeWAfKtfLItRp00eZ4fcJNK9kCaSMmEugoZWcI7NGbZXzqFWqbpRI7NcDP9+WIQ+i9U5vqWsqd/zng4kbuAJ6UuKqIzB0upYrLShfQE3SAck8oaLhJqqq56VfDuASNpJKidV+zq27HfSBmbXnkR/5AK337dc3MXKJypoK/QPMLKUAP5XLPbs+NddJQV7EZXd29DLgp+fRIg3edpKdO7ZErWhv7d+3Kws+e1Y+ypmR2WIVSwVyBEUfgv2C8Ts9gnTF4pNcEY/S2aBicz5Ew2+jdyGNQQ==
      test@example.com\n"}]}}, "addonProfiles": {}, "enableRBAC": true, "networkProfile":
      {"podCidr": "10.244.0.0/16", "serviceCidr": "10.0.0.0/16", "dnsServiceIP": "10.0.0.10",
      "outboundType": "loadBalancer", "loadBalancerSku": "standard"}, "disableLocalAccounts":
      false, "storageProfile": {}, "bootstrapProfile": {"artifactSource": "Direct"}}}'
    headers:
      Accept:
      - application/json
      Accept-Encoding:
      - gzip, deflate
      CommandName:
      - aks create
      Connection:
      - keep-alive
      Content-Length:
      - '1737'
      Content-Type:
      - application/json
      ParameterSetName:
      - --resource-group --name --location --nodepool-name --node-count --ssh-key-value
        -o
      User-Agent:
      - AZURECLI/2.75.0 azsdk-python-core/1.31.0 Python/3.10.11 (Windows-10-10.0.26100-SP0)
    method: PUT
    uri: https://management.azure.com/subscriptions/00000000-0000-0000-0000-000000000000/resourceGroups/clitest000001/providers/Microsoft.ContainerService/managedClusters/cliakstest000002?api-version=2025-05-01
  response:
    body:
      string: "{\n \"id\": \"/subscriptions/00000000-0000-0000-0000-000000000000/resourcegroups/clitest000001/providers/Microsoft.ContainerService/managedClusters/cliakstest000002\",\n
        \"location\": \"westus2\",\n \"name\": \"cliakstest000002\",\n \"type\": \"Microsoft.ContainerService/ManagedClusters\",\n
        \"properties\": {\n  \"provisioningState\": \"Creating\",\n  \"powerState\":
        {\n   \"code\": \"Running\"\n  },\n  \"kubernetesVersion\": \"1.32\",\n  \"currentKubernetesVersion\":
        \"1.32.5\",\n  \"dnsPrefix\": \"cliakstest-clitestfzcp44m5t-0b1f64\",\n  \"fqdn\":
        \"cliakstest-clitestfzcp44m5t-0b1f64-la6z04y1.hcp.westus2.azmk8s.io\",\n  \"azurePortalFQDN\":
        \"cliakstest-clitestfzcp44m5t-0b1f64-la6z04y1.portal.hcp.westus2.azmk8s.io\",\n
        \ \"agentPoolProfiles\": [\n   {\n    \"name\": \"c000004\",\n    \"count\":
        1,\n    \"vmSize\": \"Standard_D8pds_v5\",\n    \"osDiskSizeGB\": 200,\n    \"osDiskType\":
        \"Ephemeral\",\n    \"kubeletDiskType\": \"OS\",\n    \"maxPods\": 250,\n
        \   \"type\": \"VirtualMachineScaleSets\",\n    \"enableAutoScaling\": false,\n
        \   \"scaleDownMode\": \"Delete\",\n    \"provisioningState\": \"Creating\",\n
        \   \"powerState\": {\n     \"code\": \"Running\"\n    },\n    \"orchestratorVersion\":
        \"1.32\",\n    \"currentOrchestratorVersion\": \"1.32.5\",\n    \"enableNodePublicIP\":
        false,\n    \"nodeLabels\": {},\n    \"mode\": \"System\",\n    \"enableEncryptionAtHost\":
        false,\n    \"enableUltraSSD\": false,\n    \"osType\": \"Linux\",\n    \"osSKU\":
        \"Ubuntu\",\n    \"nodeImageVersion\": \"AKSUbuntu-2204gen2arm64containerd-202506.16.0\",\n
        \   \"upgradeSettings\": {\n     \"maxSurge\": \"10%\",\n     \"maxUnavailable\":
        \"0\"\n    },\n    \"enableFIPS\": false,\n    \"securityProfile\": {\n     \"enableVTPM\":
        false,\n     \"enableSecureBoot\": false\n    }\n   }\n  ],\n  \"linuxProfile\":
        {\n   \"adminUsername\": \"azureuser\",\n   \"ssh\": {\n    \"publicKeys\":
        [\n     {\n      \"keyData\": \"ssh-rsa AAAAB3NzaC1yc2EAAAADAQABAAACAQCbIg1guRHbI0lV11wWDt1r2cUdcNd27CJsg+SfgC7miZeubtwUhbsPdhMQsfDyhOWHq1+ZL0M+nJZV63d/1dhmhtgyOqejUwrPlzKhydsbrsdUor+JmNJDdW01v7BXHyuymT8G4s09jCasNOwiufbP/qp72ruu0bIA1nySsvlf9pCQAuFkAnVnf/rFhUlOkhtRpwcq8SUNY2zRHR/EKb/4NWY1JzR4sa3q2fWIJdrrX0DvLoa5g9bIEd4Df79ba7v+yiUBOS0zT2ll+z4g9izHK3EO5d8hL4jYxcjKs+wcslSYRWrascfscLgMlMGh0CdKeNTDjHpGPncaf3Z+FwwwjWeuiNBxv7bJo13/8B/098KlVDl4GZqsoBCEjPyJfV6hO0y/LkRGkk7oHWKgeWAfKtfLItRp00eZ4fcJNK9kCaSMmEugoZWcI7NGbZXzqFWqbpRI7NcDP9+WIQ+i9U5vqWsqd/zng4kbuAJ6UuKqIzB0upYrLShfQE3SAck8oaLhJqqq56VfDuASNpJKidV+zq27HfSBmbXnkR/5AK337dc3MXKJypoK/QPMLKUAP5XLPbs+NddJQV7EZXd29DLgp+fRIg3edpKdO7ZErWhv7d+3Kws+e1Y+ypmR2WIVSwVyBEUfgv2C8Ts9gnTF4pNcEY/S2aBicz5Ew2+jdyGNQQ==
        test@example.com\\n\"\n     }\n    ]\n   }\n  },\n  \"servicePrincipalProfile\":
        {\n   \"clientId\":\"00000000-0000-0000-0000-000000000001\"\n  },\n  \"nodeResourceGroup\":
        \"MC_clitest000001_cliakstest000002_westus2\",\n  \"enableRBAC\": true,\n
        \ \"supportPlan\": \"KubernetesOfficial\",\n  \"networkProfile\": {\n   \"networkPlugin\":
        \"azure\",\n   \"networkPluginMode\": \"overlay\",\n   \"networkPolicy\":
        \"none\",\n   \"networkDataplane\": \"azure\",\n   \"loadBalancerSku\": \"standard\",\n
        \  \"loadBalancerProfile\": {\n    \"managedOutboundIPs\": {\n     \"count\":
        1\n    },\n    \"backendPoolType\": \"nodeIPConfiguration\"\n   },\n   \"podCidr\":
        \"10.244.0.0/16\",\n   \"serviceCidr\": \"10.0.0.0/16\",\n   \"dnsServiceIP\":
        \"10.0.0.10\",\n   \"outboundType\": \"loadBalancer\",\n   \"podCidrs\": [\n
        \   \"10.244.0.0/16\"\n   ],\n   \"serviceCidrs\": [\n    \"10.0.0.0/16\"\n
        \  ],\n   \"ipFamilies\": [\n    \"IPv4\"\n   ]\n  },\n  \"maxAgentPools\":
        100,\n  \"autoUpgradeProfile\": {\n   \"nodeOSUpgradeChannel\": \"NodeImage\"\n
        \ },\n  \"disableLocalAccounts\": false,\n  \"securityProfile\": {},\n  \"storageProfile\":
        {\n   \"diskCSIDriver\": {\n    \"enabled\": true\n   },\n   \"fileCSIDriver\":
        {\n    \"enabled\": true\n   },\n   \"snapshotController\": {\n    \"enabled\":
        true\n   }\n  },\n  \"oidcIssuerProfile\": {\n   \"enabled\": false\n  },\n
        \ \"workloadAutoScalerProfile\": {},\n  \"resourceUID\": \"686b967d6819dc0001eadef9\",\n
        \ \"metricsProfile\": {\n   \"costAnalysis\": {\n    \"enabled\": false\n
        \  }\n  },\n  \"bootstrapProfile\": {\n   \"artifactSource\": \"Direct\"\n
        \ }\n },\n \"identity\": {\n  \"type\": \"SystemAssigned\",\n  \"principalId\":\"00000000-0000-0000-0000-000000000001\",\n
        \ \"tenantId\": \"54826b22-38d6-4fb2-bad9-b7b93a3e9c5a\"\n },\n \"sku\": {\n
        \ \"name\": \"Base\",\n  \"tier\": \"Free\"\n }\n}"
    headers:
      azure-asyncoperation:
      - https://management.azure.com/subscriptions/00000000-0000-0000-0000-000000000000/providers/Microsoft.ContainerService/locations/westus2/operations/8689ec9a-ef25-4465-aeeb-37a6adb44a80?api-version=2025-03-01&t=638874781424833380&c=MIIHhzCCBm-gAwIBAgITHgbLuWlxY4-k_d1algAABsu5aTANBgkqhkiG9w0BAQsFADBEMRMwEQYKCZImiZPyLGQBGRYDR0JMMRMwEQYKCZImiZPyLGQBGRYDQU1FMRgwFgYDVQQDEw9BTUUgSW5mcmEgQ0EgMDYwHhcNMjUwNDE5MTMxMzMyWhcNMjUxMDE2MTMxMzMyWjBAMT4wPAYDVQQDEzVhc3luY29wZXJhdGlvbnNpZ25pbmdjZXJ0aWZpY2F0ZS5tYW5hZ2VtZW50LmF6dXJlLmNvbTCCASIwDQYJKoZIhvcNAQEBBQADggEPADCCAQoCggEBAMvHJaUg0aA6C-P-W7rBOoZfQCieq667lznMrFDPEeiLJs-W58e8I_jHbBheje2C5g9-qBPHK6VQBBfZrcs9tzrupbS7wUKQvBkbEEqj19vo7jPtiN4hWOYzxijvMpObILP6eyLeXsL3K6b3th6Mzu1YEGETh8Lh9lsKsgT-uiTSC52uYnO63jpJBr83ivLckQDLkpMN21cpEJpaenMoBGBtKAmREs19pJv5r4HQS73KA4NZgjOChwFPAD7cIPY8jFZduW--1Ej4woncGGu117cZcM1yffltg1tqs5vmfgVc4ru4VoMm2UUdWXj6t8VoG1yJ8zasfOiUeO4CjEJgU0ECAwEAAaOCBHQwggRwMCcGCSsGAQQBgjcVCgQaMBgwCgYIKwYBBQUHAwEwCgYIKwYBBQUHAwIwPQYJKwYBBAGCNxUHBDAwLgYmKwYBBAGCNxUIhpDjDYTVtHiE8Ys-hZvdFs6dEoFghfmRS4WsmTQCAWQCAQcwggHLBggrBgEFBQcBAQSCAb0wggG5MGMGCCsGAQUFBzAChldodHRwOi8vY3JsLm1pY3Jvc29mdC5jb20vcGtpaW5mcmEvQ2VydHMvQkwyUEtJSU5UQ0EwMi5BTUUuR0JMX0FNRSUyMEluZnJhJTIwQ0ElMjAwNi5jcnQwUwYIKwYBBQUHMAKGR2h0dHA6Ly9jcmwxLmFtZS5nYmwvYWlhL0JMMlBLSUlOVENBMDIuQU1FLkdCTF9BTUUlMjBJbmZyYSUyMENBJTIwMDYuY3J0MFMGCCsGAQUFBzAChkdodHRwOi8vY3JsMi5hbWUuZ2JsL2FpYS9CTDJQS0lJTlRDQTAyLkFNRS5HQkxfQU1FJTIwSW5mcmElMjBDQSUyMDA2LmNydDBTBggrBgEFBQcwAoZHaHR0cDovL2NybDMuYW1lLmdibC9haWEvQkwyUEtJSU5UQ0EwMi5BTUUuR0JMX0FNRSUyMEluZnJhJTIwQ0ElMjAwNi5jcnQwUwYIKwYBBQUHMAKGR2h0dHA6Ly9jcmw0LmFtZS5nYmwvYWlhL0JMMlBLSUlOVENBMDIuQU1FLkdCTF9BTUUlMjBJbmZyYSUyMENBJTIwMDYuY3J0MB0GA1UdDgQWBBQDmHWGUrNZmFtIfL14RXoPR4LL6zAOBgNVHQ8BAf8EBAMCBaAwggEmBgNVHR8EggEdMIIBGTCCARWgggERoIIBDYY_aHR0cDovL2NybC5taWNyb3NvZnQuY29tL3BraWluZnJhL0NSTC9BTUUlMjBJbmZyYSUyMENBJTIwMDYuY3JshjFodHRwOi8vY3JsMS5hbWUuZ2JsL2NybC9BTUUlMjBJbmZyYSUyMENBJTIwMDYuY3JshjFodHRwOi8vY3JsMi5hbWUuZ2JsL2NybC9BTUUlMjBJbmZyYSUyMENBJTIwMDYuY3JshjFodHRwOi8vY3JsMy5hbWUuZ2JsL2NybC9BTUUlMjBJbmZyYSUyMENBJTIwMDYuY3JshjFodHRwOi8vY3JsNC5hbWUuZ2JsL2NybC9BTUUlMjBJbmZyYSUyMENBJTIwMDYuY3JsMIGdBgNVHSAEgZUwgZIwDAYKKwYBBAGCN3sBATBmBgorBgEEAYI3ewICMFgwVgYIKwYBBQUHAgIwSh5IADMAMwBlADAAMQA5ADIAMQAtADQAZAA2ADQALQA0AGYAOABjAC0AYQAwADUANQAtADUAYgBkAGEAZgBmAGQANQBlADMAMwBkMAwGCisGAQQBgjd7AwIwDAYKKwYBBAGCN3sEAjAfBgNVHSMEGDAWgBTxRmjG8cPwKy19i2rhsvm-NfzRQTAdBgNVHSUEFjAUBggrBgEFBQcDAQYIKwYBBQUHAwIwDQYJKoZIhvcNAQELBQADggEBAJcF-z2HGOD5vBAPAiibLynJVPemcCzI2SbO4rX-E6AhWLEMIGFO4peavwLv9iPrFKY29lbs6SxVSu5q_hj7y932SCf-JNEeue2cfiDCPv3T6f2-EAZTfMXrH_G7MaJXKiT0W9b7aewbcPT4xAGaldOb8n9yZp0vrNp9qEtWLm-_bvUf_3_eHf6Iml0lQ01vTCc-k265OG5t1GXtk819ayqNBui5LchwPrubIwRT_p2bmkDy4M-NKrweDScQY2PyCsUp_kdZXbvXoLWAHVgrY7Jq_YDJtDv71360dQ2_5FYlmToG9vPIsDq3H-rE22IKrM8CQsR3ta6g7CXSflNNquQ&s=imxmWAshSVMaexIKrl8e5WuqeRdMg_BTnOBCYH0QssI_w6OX1IRvInxUoXFe_16rF8Zsdp3Eivk8tMoQ320yEB4OxRCzSHN-v84DsHIT5xxuV0m_-Jfb_-QKJFySrnn2j3RAJrh92zufoZbSB38El1tKc8SL0fiKFKsA-P-w7r1dhjY8zScZVOdgYxonn-dKXDfs7HsPkuAawIG5emX6ZzXnRKQDf73KFeqZPhIgrlp7bCJr-fbcz_09JviZdL2M0gYJUv0FBXm9BU-jNLLB35OillUtzHMfIz4qC6T-S5A4WVmGh0-ErggvZXPo_WYj33ZbKgIRn6msOfAslK6Oug&h=Let7DCNWbEWF4Z93rKCmjcPWOJahE9MeSUxXEp8XPrI
      cache-control:
      - no-cache
      content-length:
      - '4075'
      content-type:
      - application/json
      date:
      - Mon, 07 Jul 2025 09:42:21 GMT
      expires:
      - '-1'
      pragma:
      - no-cache
      strict-transport-security:
      - max-age=31536000; includeSubDomains
      x-cache:
      - CONFIG_NOCACHE
      x-content-type-options:
      - nosniff
      x-ms-operation-identifier:
      - tenantId=54826b22-38d6-4fb2-bad9-b7b93a3e9c5a,objectId=d44a2991-98c6-47c3-b59b-2b30d72cfcc2/japanwest/9105b8db-753c-44fe-af96-3939c8829e91
      x-ms-ratelimit-remaining-subscription-global-writes:
      - '2999'
      x-ms-ratelimit-remaining-subscription-writes:
      - '199'
      x-msedge-ref:
      - 'Ref A: 8DBCB4AEE14E4BA2901FDC070EFA0548 Ref B: TYO201100114047 Ref C: 2025-07-07T09:42:13Z'
    status:
      code: 201
      message: Created
- request:
    body: null
    headers:
      Accept:
      - '*/*'
      Accept-Encoding:
      - gzip, deflate
      CommandName:
      - aks create
      Connection:
      - keep-alive
      ParameterSetName:
      - --resource-group --name --location --nodepool-name --node-count --ssh-key-value
        -o
      User-Agent:
      - AZURECLI/2.75.0 azsdk-python-core/1.31.0 Python/3.10.11 (Windows-10-10.0.26100-SP0)
    method: GET
    uri: https://management.azure.com/subscriptions/00000000-0000-0000-0000-000000000000/providers/Microsoft.ContainerService/locations/westus2/operations/8689ec9a-ef25-4465-aeeb-37a6adb44a80?api-version=2025-03-01&t=638874781424833380&c=MIIHhzCCBm-gAwIBAgITHgbLuWlxY4-k_d1algAABsu5aTANBgkqhkiG9w0BAQsFADBEMRMwEQYKCZImiZPyLGQBGRYDR0JMMRMwEQYKCZImiZPyLGQBGRYDQU1FMRgwFgYDVQQDEw9BTUUgSW5mcmEgQ0EgMDYwHhcNMjUwNDE5MTMxMzMyWhcNMjUxMDE2MTMxMzMyWjBAMT4wPAYDVQQDEzVhc3luY29wZXJhdGlvbnNpZ25pbmdjZXJ0aWZpY2F0ZS5tYW5hZ2VtZW50LmF6dXJlLmNvbTCCASIwDQYJKoZIhvcNAQEBBQADggEPADCCAQoCggEBAMvHJaUg0aA6C-P-W7rBOoZfQCieq667lznMrFDPEeiLJs-W58e8I_jHbBheje2C5g9-qBPHK6VQBBfZrcs9tzrupbS7wUKQvBkbEEqj19vo7jPtiN4hWOYzxijvMpObILP6eyLeXsL3K6b3th6Mzu1YEGETh8Lh9lsKsgT-uiTSC52uYnO63jpJBr83ivLckQDLkpMN21cpEJpaenMoBGBtKAmREs19pJv5r4HQS73KA4NZgjOChwFPAD7cIPY8jFZduW--1Ej4woncGGu117cZcM1yffltg1tqs5vmfgVc4ru4VoMm2UUdWXj6t8VoG1yJ8zasfOiUeO4CjEJgU0ECAwEAAaOCBHQwggRwMCcGCSsGAQQBgjcVCgQaMBgwCgYIKwYBBQUHAwEwCgYIKwYBBQUHAwIwPQYJKwYBBAGCNxUHBDAwLgYmKwYBBAGCNxUIhpDjDYTVtHiE8Ys-hZvdFs6dEoFghfmRS4WsmTQCAWQCAQcwggHLBggrBgEFBQcBAQSCAb0wggG5MGMGCCsGAQUFBzAChldodHRwOi8vY3JsLm1pY3Jvc29mdC5jb20vcGtpaW5mcmEvQ2VydHMvQkwyUEtJSU5UQ0EwMi5BTUUuR0JMX0FNRSUyMEluZnJhJTIwQ0ElMjAwNi5jcnQwUwYIKwYBBQUHMAKGR2h0dHA6Ly9jcmwxLmFtZS5nYmwvYWlhL0JMMlBLSUlOVENBMDIuQU1FLkdCTF9BTUUlMjBJbmZyYSUyMENBJTIwMDYuY3J0MFMGCCsGAQUFBzAChkdodHRwOi8vY3JsMi5hbWUuZ2JsL2FpYS9CTDJQS0lJTlRDQTAyLkFNRS5HQkxfQU1FJTIwSW5mcmElMjBDQSUyMDA2LmNydDBTBggrBgEFBQcwAoZHaHR0cDovL2NybDMuYW1lLmdibC9haWEvQkwyUEtJSU5UQ0EwMi5BTUUuR0JMX0FNRSUyMEluZnJhJTIwQ0ElMjAwNi5jcnQwUwYIKwYBBQUHMAKGR2h0dHA6Ly9jcmw0LmFtZS5nYmwvYWlhL0JMMlBLSUlOVENBMDIuQU1FLkdCTF9BTUUlMjBJbmZyYSUyMENBJTIwMDYuY3J0MB0GA1UdDgQWBBQDmHWGUrNZmFtIfL14RXoPR4LL6zAOBgNVHQ8BAf8EBAMCBaAwggEmBgNVHR8EggEdMIIBGTCCARWgggERoIIBDYY_aHR0cDovL2NybC5taWNyb3NvZnQuY29tL3BraWluZnJhL0NSTC9BTUUlMjBJbmZyYSUyMENBJTIwMDYuY3JshjFodHRwOi8vY3JsMS5hbWUuZ2JsL2NybC9BTUUlMjBJbmZyYSUyMENBJTIwMDYuY3JshjFodHRwOi8vY3JsMi5hbWUuZ2JsL2NybC9BTUUlMjBJbmZyYSUyMENBJTIwMDYuY3JshjFodHRwOi8vY3JsMy5hbWUuZ2JsL2NybC9BTUUlMjBJbmZyYSUyMENBJTIwMDYuY3JshjFodHRwOi8vY3JsNC5hbWUuZ2JsL2NybC9BTUUlMjBJbmZyYSUyMENBJTIwMDYuY3JsMIGdBgNVHSAEgZUwgZIwDAYKKwYBBAGCN3sBATBmBgorBgEEAYI3ewICMFgwVgYIKwYBBQUHAgIwSh5IADMAMwBlADAAMQA5ADIAMQAtADQAZAA2ADQALQA0AGYAOABjAC0AYQAwADUANQAtADUAYgBkAGEAZgBmAGQANQBlADMAMwBkMAwGCisGAQQBgjd7AwIwDAYKKwYBBAGCN3sEAjAfBgNVHSMEGDAWgBTxRmjG8cPwKy19i2rhsvm-NfzRQTAdBgNVHSUEFjAUBggrBgEFBQcDAQYIKwYBBQUHAwIwDQYJKoZIhvcNAQELBQADggEBAJcF-z2HGOD5vBAPAiibLynJVPemcCzI2SbO4rX-E6AhWLEMIGFO4peavwLv9iPrFKY29lbs6SxVSu5q_hj7y932SCf-JNEeue2cfiDCPv3T6f2-EAZTfMXrH_G7MaJXKiT0W9b7aewbcPT4xAGaldOb8n9yZp0vrNp9qEtWLm-_bvUf_3_eHf6Iml0lQ01vTCc-k265OG5t1GXtk819ayqNBui5LchwPrubIwRT_p2bmkDy4M-NKrweDScQY2PyCsUp_kdZXbvXoLWAHVgrY7Jq_YDJtDv71360dQ2_5FYlmToG9vPIsDq3H-rE22IKrM8CQsR3ta6g7CXSflNNquQ&s=imxmWAshSVMaexIKrl8e5WuqeRdMg_BTnOBCYH0QssI_w6OX1IRvInxUoXFe_16rF8Zsdp3Eivk8tMoQ320yEB4OxRCzSHN-v84DsHIT5xxuV0m_-Jfb_-QKJFySrnn2j3RAJrh92zufoZbSB38El1tKc8SL0fiKFKsA-P-w7r1dhjY8zScZVOdgYxonn-dKXDfs7HsPkuAawIG5emX6ZzXnRKQDf73KFeqZPhIgrlp7bCJr-fbcz_09JviZdL2M0gYJUv0FBXm9BU-jNLLB35OillUtzHMfIz4qC6T-S5A4WVmGh0-ErggvZXPo_WYj33ZbKgIRn6msOfAslK6Oug&h=Let7DCNWbEWF4Z93rKCmjcPWOJahE9MeSUxXEp8XPrI
  response:
    body:
      string: "{\n \"name\": \"8689ec9a-ef25-4465-aeeb-37a6adb44a80\",\n \"status\":
        \"InProgress\",\n \"startTime\": \"2025-07-07T09:42:22.192555Z\"\n}"
    headers:
      cache-control:
      - no-cache
      content-length:
      - '121'
      content-type:
      - application/json
      date:
      - Mon, 07 Jul 2025 09:42:23 GMT
      expires:
      - '-1'
      pragma:
      - no-cache
      strict-transport-security:
      - max-age=31536000; includeSubDomains
      x-cache:
      - CONFIG_NOCACHE
      x-content-type-options:
      - nosniff
      x-ms-operation-identifier:
      - tenantId=54826b22-38d6-4fb2-bad9-b7b93a3e9c5a,objectId=d44a2991-98c6-47c3-b59b-2b30d72cfcc2/japanwest/d998b55b-b4c5-4b8c-85f9-c489b061fe3d
      x-ms-ratelimit-remaining-subscription-global-reads:
      - '3749'
      x-msedge-ref:
      - 'Ref A: 84CF878AD0B5435197719C291B3DA128 Ref B: TYO201151004036 Ref C: 2025-07-07T09:42:23Z'
    status:
      code: 200
      message: OK
- request:
    body: null
    headers:
      Accept:
      - '*/*'
      Accept-Encoding:
      - gzip, deflate
      CommandName:
      - aks create
      Connection:
      - keep-alive
      ParameterSetName:
      - --resource-group --name --location --nodepool-name --node-count --ssh-key-value
        -o
      User-Agent:
      - AZURECLI/2.75.0 azsdk-python-core/1.31.0 Python/3.10.11 (Windows-10-10.0.26100-SP0)
    method: GET
    uri: https://management.azure.com/subscriptions/00000000-0000-0000-0000-000000000000/providers/Microsoft.ContainerService/locations/westus2/operations/8689ec9a-ef25-4465-aeeb-37a6adb44a80?api-version=2025-03-01&t=638874781424833380&c=MIIHhzCCBm-gAwIBAgITHgbLuWlxY4-k_d1algAABsu5aTANBgkqhkiG9w0BAQsFADBEMRMwEQYKCZImiZPyLGQBGRYDR0JMMRMwEQYKCZImiZPyLGQBGRYDQU1FMRgwFgYDVQQDEw9BTUUgSW5mcmEgQ0EgMDYwHhcNMjUwNDE5MTMxMzMyWhcNMjUxMDE2MTMxMzMyWjBAMT4wPAYDVQQDEzVhc3luY29wZXJhdGlvbnNpZ25pbmdjZXJ0aWZpY2F0ZS5tYW5hZ2VtZW50LmF6dXJlLmNvbTCCASIwDQYJKoZIhvcNAQEBBQADggEPADCCAQoCggEBAMvHJaUg0aA6C-P-W7rBOoZfQCieq667lznMrFDPEeiLJs-W58e8I_jHbBheje2C5g9-qBPHK6VQBBfZrcs9tzrupbS7wUKQvBkbEEqj19vo7jPtiN4hWOYzxijvMpObILP6eyLeXsL3K6b3th6Mzu1YEGETh8Lh9lsKsgT-uiTSC52uYnO63jpJBr83ivLckQDLkpMN21cpEJpaenMoBGBtKAmREs19pJv5r4HQS73KA4NZgjOChwFPAD7cIPY8jFZduW--1Ej4woncGGu117cZcM1yffltg1tqs5vmfgVc4ru4VoMm2UUdWXj6t8VoG1yJ8zasfOiUeO4CjEJgU0ECAwEAAaOCBHQwggRwMCcGCSsGAQQBgjcVCgQaMBgwCgYIKwYBBQUHAwEwCgYIKwYBBQUHAwIwPQYJKwYBBAGCNxUHBDAwLgYmKwYBBAGCNxUIhpDjDYTVtHiE8Ys-hZvdFs6dEoFghfmRS4WsmTQCAWQCAQcwggHLBggrBgEFBQcBAQSCAb0wggG5MGMGCCsGAQUFBzAChldodHRwOi8vY3JsLm1pY3Jvc29mdC5jb20vcGtpaW5mcmEvQ2VydHMvQkwyUEtJSU5UQ0EwMi5BTUUuR0JMX0FNRSUyMEluZnJhJTIwQ0ElMjAwNi5jcnQwUwYIKwYBBQUHMAKGR2h0dHA6Ly9jcmwxLmFtZS5nYmwvYWlhL0JMMlBLSUlOVENBMDIuQU1FLkdCTF9BTUUlMjBJbmZyYSUyMENBJTIwMDYuY3J0MFMGCCsGAQUFBzAChkdodHRwOi8vY3JsMi5hbWUuZ2JsL2FpYS9CTDJQS0lJTlRDQTAyLkFNRS5HQkxfQU1FJTIwSW5mcmElMjBDQSUyMDA2LmNydDBTBggrBgEFBQcwAoZHaHR0cDovL2NybDMuYW1lLmdibC9haWEvQkwyUEtJSU5UQ0EwMi5BTUUuR0JMX0FNRSUyMEluZnJhJTIwQ0ElMjAwNi5jcnQwUwYIKwYBBQUHMAKGR2h0dHA6Ly9jcmw0LmFtZS5nYmwvYWlhL0JMMlBLSUlOVENBMDIuQU1FLkdCTF9BTUUlMjBJbmZyYSUyMENBJTIwMDYuY3J0MB0GA1UdDgQWBBQDmHWGUrNZmFtIfL14RXoPR4LL6zAOBgNVHQ8BAf8EBAMCBaAwggEmBgNVHR8EggEdMIIBGTCCARWgggERoIIBDYY_aHR0cDovL2NybC5taWNyb3NvZnQuY29tL3BraWluZnJhL0NSTC9BTUUlMjBJbmZyYSUyMENBJTIwMDYuY3JshjFodHRwOi8vY3JsMS5hbWUuZ2JsL2NybC9BTUUlMjBJbmZyYSUyMENBJTIwMDYuY3JshjFodHRwOi8vY3JsMi5hbWUuZ2JsL2NybC9BTUUlMjBJbmZyYSUyMENBJTIwMDYuY3JshjFodHRwOi8vY3JsMy5hbWUuZ2JsL2NybC9BTUUlMjBJbmZyYSUyMENBJTIwMDYuY3JshjFodHRwOi8vY3JsNC5hbWUuZ2JsL2NybC9BTUUlMjBJbmZyYSUyMENBJTIwMDYuY3JsMIGdBgNVHSAEgZUwgZIwDAYKKwYBBAGCN3sBATBmBgorBgEEAYI3ewICMFgwVgYIKwYBBQUHAgIwSh5IADMAMwBlADAAMQA5ADIAMQAtADQAZAA2ADQALQA0AGYAOABjAC0AYQAwADUANQAtADUAYgBkAGEAZgBmAGQANQBlADMAMwBkMAwGCisGAQQBgjd7AwIwDAYKKwYBBAGCN3sEAjAfBgNVHSMEGDAWgBTxRmjG8cPwKy19i2rhsvm-NfzRQTAdBgNVHSUEFjAUBggrBgEFBQcDAQYIKwYBBQUHAwIwDQYJKoZIhvcNAQELBQADggEBAJcF-z2HGOD5vBAPAiibLynJVPemcCzI2SbO4rX-E6AhWLEMIGFO4peavwLv9iPrFKY29lbs6SxVSu5q_hj7y932SCf-JNEeue2cfiDCPv3T6f2-EAZTfMXrH_G7MaJXKiT0W9b7aewbcPT4xAGaldOb8n9yZp0vrNp9qEtWLm-_bvUf_3_eHf6Iml0lQ01vTCc-k265OG5t1GXtk819ayqNBui5LchwPrubIwRT_p2bmkDy4M-NKrweDScQY2PyCsUp_kdZXbvXoLWAHVgrY7Jq_YDJtDv71360dQ2_5FYlmToG9vPIsDq3H-rE22IKrM8CQsR3ta6g7CXSflNNquQ&s=imxmWAshSVMaexIKrl8e5WuqeRdMg_BTnOBCYH0QssI_w6OX1IRvInxUoXFe_16rF8Zsdp3Eivk8tMoQ320yEB4OxRCzSHN-v84DsHIT5xxuV0m_-Jfb_-QKJFySrnn2j3RAJrh92zufoZbSB38El1tKc8SL0fiKFKsA-P-w7r1dhjY8zScZVOdgYxonn-dKXDfs7HsPkuAawIG5emX6ZzXnRKQDf73KFeqZPhIgrlp7bCJr-fbcz_09JviZdL2M0gYJUv0FBXm9BU-jNLLB35OillUtzHMfIz4qC6T-S5A4WVmGh0-ErggvZXPo_WYj33ZbKgIRn6msOfAslK6Oug&h=Let7DCNWbEWF4Z93rKCmjcPWOJahE9MeSUxXEp8XPrI
  response:
    body:
      string: "{\n \"name\": \"8689ec9a-ef25-4465-aeeb-37a6adb44a80\",\n \"status\":
        \"InProgress\",\n \"startTime\": \"2025-07-07T09:42:22.192555Z\"\n}"
    headers:
      cache-control:
      - no-cache
      content-length:
      - '121'
      content-type:
      - application/json
      date:
      - Mon, 07 Jul 2025 09:42:54 GMT
      expires:
      - '-1'
      pragma:
      - no-cache
      strict-transport-security:
      - max-age=31536000; includeSubDomains
      x-cache:
      - CONFIG_NOCACHE
      x-content-type-options:
      - nosniff
      x-ms-operation-identifier:
      - tenantId=54826b22-38d6-4fb2-bad9-b7b93a3e9c5a,objectId=d44a2991-98c6-47c3-b59b-2b30d72cfcc2/japaneast/3e6b3f4c-201f-47f2-bff9-d4463cb71a1a
      x-ms-ratelimit-remaining-subscription-global-reads:
      - '3749'
      x-msedge-ref:
      - 'Ref A: 69FCC998785648AA9C76C86E4966E881 Ref B: TYO201151006054 Ref C: 2025-07-07T09:42:54Z'
    status:
      code: 200
      message: OK
- request:
    body: null
    headers:
      Accept:
      - '*/*'
      Accept-Encoding:
      - gzip, deflate
      CommandName:
      - aks create
      Connection:
      - keep-alive
      ParameterSetName:
      - --resource-group --name --location --nodepool-name --node-count --ssh-key-value
        -o
      User-Agent:
      - AZURECLI/2.75.0 azsdk-python-core/1.31.0 Python/3.10.11 (Windows-10-10.0.26100-SP0)
    method: GET
    uri: https://management.azure.com/subscriptions/00000000-0000-0000-0000-000000000000/providers/Microsoft.ContainerService/locations/westus2/operations/8689ec9a-ef25-4465-aeeb-37a6adb44a80?api-version=2025-03-01&t=638874781424833380&c=MIIHhzCCBm-gAwIBAgITHgbLuWlxY4-k_d1algAABsu5aTANBgkqhkiG9w0BAQsFADBEMRMwEQYKCZImiZPyLGQBGRYDR0JMMRMwEQYKCZImiZPyLGQBGRYDQU1FMRgwFgYDVQQDEw9BTUUgSW5mcmEgQ0EgMDYwHhcNMjUwNDE5MTMxMzMyWhcNMjUxMDE2MTMxMzMyWjBAMT4wPAYDVQQDEzVhc3luY29wZXJhdGlvbnNpZ25pbmdjZXJ0aWZpY2F0ZS5tYW5hZ2VtZW50LmF6dXJlLmNvbTCCASIwDQYJKoZIhvcNAQEBBQADggEPADCCAQoCggEBAMvHJaUg0aA6C-P-W7rBOoZfQCieq667lznMrFDPEeiLJs-W58e8I_jHbBheje2C5g9-qBPHK6VQBBfZrcs9tzrupbS7wUKQvBkbEEqj19vo7jPtiN4hWOYzxijvMpObILP6eyLeXsL3K6b3th6Mzu1YEGETh8Lh9lsKsgT-uiTSC52uYnO63jpJBr83ivLckQDLkpMN21cpEJpaenMoBGBtKAmREs19pJv5r4HQS73KA4NZgjOChwFPAD7cIPY8jFZduW--1Ej4woncGGu117cZcM1yffltg1tqs5vmfgVc4ru4VoMm2UUdWXj6t8VoG1yJ8zasfOiUeO4CjEJgU0ECAwEAAaOCBHQwggRwMCcGCSsGAQQBgjcVCgQaMBgwCgYIKwYBBQUHAwEwCgYIKwYBBQUHAwIwPQYJKwYBBAGCNxUHBDAwLgYmKwYBBAGCNxUIhpDjDYTVtHiE8Ys-hZvdFs6dEoFghfmRS4WsmTQCAWQCAQcwggHLBggrBgEFBQcBAQSCAb0wggG5MGMGCCsGAQUFBzAChldodHRwOi8vY3JsLm1pY3Jvc29mdC5jb20vcGtpaW5mcmEvQ2VydHMvQkwyUEtJSU5UQ0EwMi5BTUUuR0JMX0FNRSUyMEluZnJhJTIwQ0ElMjAwNi5jcnQwUwYIKwYBBQUHMAKGR2h0dHA6Ly9jcmwxLmFtZS5nYmwvYWlhL0JMMlBLSUlOVENBMDIuQU1FLkdCTF9BTUUlMjBJbmZyYSUyMENBJTIwMDYuY3J0MFMGCCsGAQUFBzAChkdodHRwOi8vY3JsMi5hbWUuZ2JsL2FpYS9CTDJQS0lJTlRDQTAyLkFNRS5HQkxfQU1FJTIwSW5mcmElMjBDQSUyMDA2LmNydDBTBggrBgEFBQcwAoZHaHR0cDovL2NybDMuYW1lLmdibC9haWEvQkwyUEtJSU5UQ0EwMi5BTUUuR0JMX0FNRSUyMEluZnJhJTIwQ0ElMjAwNi5jcnQwUwYIKwYBBQUHMAKGR2h0dHA6Ly9jcmw0LmFtZS5nYmwvYWlhL0JMMlBLSUlOVENBMDIuQU1FLkdCTF9BTUUlMjBJbmZyYSUyMENBJTIwMDYuY3J0MB0GA1UdDgQWBBQDmHWGUrNZmFtIfL14RXoPR4LL6zAOBgNVHQ8BAf8EBAMCBaAwggEmBgNVHR8EggEdMIIBGTCCARWgggERoIIBDYY_aHR0cDovL2NybC5taWNyb3NvZnQuY29tL3BraWluZnJhL0NSTC9BTUUlMjBJbmZyYSUyMENBJTIwMDYuY3JshjFodHRwOi8vY3JsMS5hbWUuZ2JsL2NybC9BTUUlMjBJbmZyYSUyMENBJTIwMDYuY3JshjFodHRwOi8vY3JsMi5hbWUuZ2JsL2NybC9BTUUlMjBJbmZyYSUyMENBJTIwMDYuY3JshjFodHRwOi8vY3JsMy5hbWUuZ2JsL2NybC9BTUUlMjBJbmZyYSUyMENBJTIwMDYuY3JshjFodHRwOi8vY3JsNC5hbWUuZ2JsL2NybC9BTUUlMjBJbmZyYSUyMENBJTIwMDYuY3JsMIGdBgNVHSAEgZUwgZIwDAYKKwYBBAGCN3sBATBmBgorBgEEAYI3ewICMFgwVgYIKwYBBQUHAgIwSh5IADMAMwBlADAAMQA5ADIAMQAtADQAZAA2ADQALQA0AGYAOABjAC0AYQAwADUANQAtADUAYgBkAGEAZgBmAGQANQBlADMAMwBkMAwGCisGAQQBgjd7AwIwDAYKKwYBBAGCN3sEAjAfBgNVHSMEGDAWgBTxRmjG8cPwKy19i2rhsvm-NfzRQTAdBgNVHSUEFjAUBggrBgEFBQcDAQYIKwYBBQUHAwIwDQYJKoZIhvcNAQELBQADggEBAJcF-z2HGOD5vBAPAiibLynJVPemcCzI2SbO4rX-E6AhWLEMIGFO4peavwLv9iPrFKY29lbs6SxVSu5q_hj7y932SCf-JNEeue2cfiDCPv3T6f2-EAZTfMXrH_G7MaJXKiT0W9b7aewbcPT4xAGaldOb8n9yZp0vrNp9qEtWLm-_bvUf_3_eHf6Iml0lQ01vTCc-k265OG5t1GXtk819ayqNBui5LchwPrubIwRT_p2bmkDy4M-NKrweDScQY2PyCsUp_kdZXbvXoLWAHVgrY7Jq_YDJtDv71360dQ2_5FYlmToG9vPIsDq3H-rE22IKrM8CQsR3ta6g7CXSflNNquQ&s=imxmWAshSVMaexIKrl8e5WuqeRdMg_BTnOBCYH0QssI_w6OX1IRvInxUoXFe_16rF8Zsdp3Eivk8tMoQ320yEB4OxRCzSHN-v84DsHIT5xxuV0m_-Jfb_-QKJFySrnn2j3RAJrh92zufoZbSB38El1tKc8SL0fiKFKsA-P-w7r1dhjY8zScZVOdgYxonn-dKXDfs7HsPkuAawIG5emX6ZzXnRKQDf73KFeqZPhIgrlp7bCJr-fbcz_09JviZdL2M0gYJUv0FBXm9BU-jNLLB35OillUtzHMfIz4qC6T-S5A4WVmGh0-ErggvZXPo_WYj33ZbKgIRn6msOfAslK6Oug&h=Let7DCNWbEWF4Z93rKCmjcPWOJahE9MeSUxXEp8XPrI
  response:
    body:
      string: "{\n \"name\": \"8689ec9a-ef25-4465-aeeb-37a6adb44a80\",\n \"status\":
        \"InProgress\",\n \"startTime\": \"2025-07-07T09:42:22.192555Z\"\n}"
    headers:
      cache-control:
      - no-cache
      content-length:
      - '121'
      content-type:
      - application/json
      date:
      - Mon, 07 Jul 2025 09:43:24 GMT
      expires:
      - '-1'
      pragma:
      - no-cache
      strict-transport-security:
      - max-age=31536000; includeSubDomains
      x-cache:
      - CONFIG_NOCACHE
      x-content-type-options:
      - nosniff
      x-ms-operation-identifier:
      - tenantId=54826b22-38d6-4fb2-bad9-b7b93a3e9c5a,objectId=d44a2991-98c6-47c3-b59b-2b30d72cfcc2/japaneast/42922c17-7f95-4743-adf8-50c733b1ee43
      x-ms-ratelimit-remaining-subscription-global-reads:
      - '3749'
      x-msedge-ref:
      - 'Ref A: 53A0F2659E1645F687443D65BEE34D03 Ref B: TYO201151004060 Ref C: 2025-07-07T09:43:25Z'
    status:
      code: 200
      message: OK
- request:
    body: null
    headers:
      Accept:
      - '*/*'
      Accept-Encoding:
      - gzip, deflate
      CommandName:
      - aks create
      Connection:
      - keep-alive
      ParameterSetName:
      - --resource-group --name --location --nodepool-name --node-count --ssh-key-value
        -o
      User-Agent:
      - AZURECLI/2.75.0 azsdk-python-core/1.31.0 Python/3.10.11 (Windows-10-10.0.26100-SP0)
    method: GET
    uri: https://management.azure.com/subscriptions/00000000-0000-0000-0000-000000000000/providers/Microsoft.ContainerService/locations/westus2/operations/8689ec9a-ef25-4465-aeeb-37a6adb44a80?api-version=2025-03-01&t=638874781424833380&c=MIIHhzCCBm-gAwIBAgITHgbLuWlxY4-k_d1algAABsu5aTANBgkqhkiG9w0BAQsFADBEMRMwEQYKCZImiZPyLGQBGRYDR0JMMRMwEQYKCZImiZPyLGQBGRYDQU1FMRgwFgYDVQQDEw9BTUUgSW5mcmEgQ0EgMDYwHhcNMjUwNDE5MTMxMzMyWhcNMjUxMDE2MTMxMzMyWjBAMT4wPAYDVQQDEzVhc3luY29wZXJhdGlvbnNpZ25pbmdjZXJ0aWZpY2F0ZS5tYW5hZ2VtZW50LmF6dXJlLmNvbTCCASIwDQYJKoZIhvcNAQEBBQADggEPADCCAQoCggEBAMvHJaUg0aA6C-P-W7rBOoZfQCieq667lznMrFDPEeiLJs-W58e8I_jHbBheje2C5g9-qBPHK6VQBBfZrcs9tzrupbS7wUKQvBkbEEqj19vo7jPtiN4hWOYzxijvMpObILP6eyLeXsL3K6b3th6Mzu1YEGETh8Lh9lsKsgT-uiTSC52uYnO63jpJBr83ivLckQDLkpMN21cpEJpaenMoBGBtKAmREs19pJv5r4HQS73KA4NZgjOChwFPAD7cIPY8jFZduW--1Ej4woncGGu117cZcM1yffltg1tqs5vmfgVc4ru4VoMm2UUdWXj6t8VoG1yJ8zasfOiUeO4CjEJgU0ECAwEAAaOCBHQwggRwMCcGCSsGAQQBgjcVCgQaMBgwCgYIKwYBBQUHAwEwCgYIKwYBBQUHAwIwPQYJKwYBBAGCNxUHBDAwLgYmKwYBBAGCNxUIhpDjDYTVtHiE8Ys-hZvdFs6dEoFghfmRS4WsmTQCAWQCAQcwggHLBggrBgEFBQcBAQSCAb0wggG5MGMGCCsGAQUFBzAChldodHRwOi8vY3JsLm1pY3Jvc29mdC5jb20vcGtpaW5mcmEvQ2VydHMvQkwyUEtJSU5UQ0EwMi5BTUUuR0JMX0FNRSUyMEluZnJhJTIwQ0ElMjAwNi5jcnQwUwYIKwYBBQUHMAKGR2h0dHA6Ly9jcmwxLmFtZS5nYmwvYWlhL0JMMlBLSUlOVENBMDIuQU1FLkdCTF9BTUUlMjBJbmZyYSUyMENBJTIwMDYuY3J0MFMGCCsGAQUFBzAChkdodHRwOi8vY3JsMi5hbWUuZ2JsL2FpYS9CTDJQS0lJTlRDQTAyLkFNRS5HQkxfQU1FJTIwSW5mcmElMjBDQSUyMDA2LmNydDBTBggrBgEFBQcwAoZHaHR0cDovL2NybDMuYW1lLmdibC9haWEvQkwyUEtJSU5UQ0EwMi5BTUUuR0JMX0FNRSUyMEluZnJhJTIwQ0ElMjAwNi5jcnQwUwYIKwYBBQUHMAKGR2h0dHA6Ly9jcmw0LmFtZS5nYmwvYWlhL0JMMlBLSUlOVENBMDIuQU1FLkdCTF9BTUUlMjBJbmZyYSUyMENBJTIwMDYuY3J0MB0GA1UdDgQWBBQDmHWGUrNZmFtIfL14RXoPR4LL6zAOBgNVHQ8BAf8EBAMCBaAwggEmBgNVHR8EggEdMIIBGTCCARWgggERoIIBDYY_aHR0cDovL2NybC5taWNyb3NvZnQuY29tL3BraWluZnJhL0NSTC9BTUUlMjBJbmZyYSUyMENBJTIwMDYuY3JshjFodHRwOi8vY3JsMS5hbWUuZ2JsL2NybC9BTUUlMjBJbmZyYSUyMENBJTIwMDYuY3JshjFodHRwOi8vY3JsMi5hbWUuZ2JsL2NybC9BTUUlMjBJbmZyYSUyMENBJTIwMDYuY3JshjFodHRwOi8vY3JsMy5hbWUuZ2JsL2NybC9BTUUlMjBJbmZyYSUyMENBJTIwMDYuY3JshjFodHRwOi8vY3JsNC5hbWUuZ2JsL2NybC9BTUUlMjBJbmZyYSUyMENBJTIwMDYuY3JsMIGdBgNVHSAEgZUwgZIwDAYKKwYBBAGCN3sBATBmBgorBgEEAYI3ewICMFgwVgYIKwYBBQUHAgIwSh5IADMAMwBlADAAMQA5ADIAMQAtADQAZAA2ADQALQA0AGYAOABjAC0AYQAwADUANQAtADUAYgBkAGEAZgBmAGQANQBlADMAMwBkMAwGCisGAQQBgjd7AwIwDAYKKwYBBAGCN3sEAjAfBgNVHSMEGDAWgBTxRmjG8cPwKy19i2rhsvm-NfzRQTAdBgNVHSUEFjAUBggrBgEFBQcDAQYIKwYBBQUHAwIwDQYJKoZIhvcNAQELBQADggEBAJcF-z2HGOD5vBAPAiibLynJVPemcCzI2SbO4rX-E6AhWLEMIGFO4peavwLv9iPrFKY29lbs6SxVSu5q_hj7y932SCf-JNEeue2cfiDCPv3T6f2-EAZTfMXrH_G7MaJXKiT0W9b7aewbcPT4xAGaldOb8n9yZp0vrNp9qEtWLm-_bvUf_3_eHf6Iml0lQ01vTCc-k265OG5t1GXtk819ayqNBui5LchwPrubIwRT_p2bmkDy4M-NKrweDScQY2PyCsUp_kdZXbvXoLWAHVgrY7Jq_YDJtDv71360dQ2_5FYlmToG9vPIsDq3H-rE22IKrM8CQsR3ta6g7CXSflNNquQ&s=imxmWAshSVMaexIKrl8e5WuqeRdMg_BTnOBCYH0QssI_w6OX1IRvInxUoXFe_16rF8Zsdp3Eivk8tMoQ320yEB4OxRCzSHN-v84DsHIT5xxuV0m_-Jfb_-QKJFySrnn2j3RAJrh92zufoZbSB38El1tKc8SL0fiKFKsA-P-w7r1dhjY8zScZVOdgYxonn-dKXDfs7HsPkuAawIG5emX6ZzXnRKQDf73KFeqZPhIgrlp7bCJr-fbcz_09JviZdL2M0gYJUv0FBXm9BU-jNLLB35OillUtzHMfIz4qC6T-S5A4WVmGh0-ErggvZXPo_WYj33ZbKgIRn6msOfAslK6Oug&h=Let7DCNWbEWF4Z93rKCmjcPWOJahE9MeSUxXEp8XPrI
  response:
    body:
      string: "{\n \"name\": \"8689ec9a-ef25-4465-aeeb-37a6adb44a80\",\n \"status\":
        \"InProgress\",\n \"startTime\": \"2025-07-07T09:42:22.192555Z\"\n}"
    headers:
      cache-control:
      - no-cache
      content-length:
      - '121'
      content-type:
      - application/json
      date:
      - Mon, 07 Jul 2025 09:43:56 GMT
      expires:
      - '-1'
      pragma:
      - no-cache
      strict-transport-security:
      - max-age=31536000; includeSubDomains
      x-cache:
      - CONFIG_NOCACHE
      x-content-type-options:
      - nosniff
      x-ms-operation-identifier:
      - tenantId=54826b22-38d6-4fb2-bad9-b7b93a3e9c5a,objectId=d44a2991-98c6-47c3-b59b-2b30d72cfcc2/japaneast/0617b0d4-81f5-4655-bcad-85e50cefa397
      x-ms-ratelimit-remaining-subscription-global-reads:
      - '3749'
      x-msedge-ref:
      - 'Ref A: 0FEAE6F5C60F4CFFB047EA36722523E7 Ref B: TYO201151003040 Ref C: 2025-07-07T09:43:56Z'
    status:
      code: 200
      message: OK
- request:
    body: null
    headers:
      Accept:
      - '*/*'
      Accept-Encoding:
      - gzip, deflate
      CommandName:
      - aks create
      Connection:
      - keep-alive
      ParameterSetName:
      - --resource-group --name --location --nodepool-name --node-count --ssh-key-value
        -o
      User-Agent:
      - AZURECLI/2.75.0 azsdk-python-core/1.31.0 Python/3.10.11 (Windows-10-10.0.26100-SP0)
    method: GET
    uri: https://management.azure.com/subscriptions/00000000-0000-0000-0000-000000000000/providers/Microsoft.ContainerService/locations/westus2/operations/8689ec9a-ef25-4465-aeeb-37a6adb44a80?api-version=2025-03-01&t=638874781424833380&c=MIIHhzCCBm-gAwIBAgITHgbLuWlxY4-k_d1algAABsu5aTANBgkqhkiG9w0BAQsFADBEMRMwEQYKCZImiZPyLGQBGRYDR0JMMRMwEQYKCZImiZPyLGQBGRYDQU1FMRgwFgYDVQQDEw9BTUUgSW5mcmEgQ0EgMDYwHhcNMjUwNDE5MTMxMzMyWhcNMjUxMDE2MTMxMzMyWjBAMT4wPAYDVQQDEzVhc3luY29wZXJhdGlvbnNpZ25pbmdjZXJ0aWZpY2F0ZS5tYW5hZ2VtZW50LmF6dXJlLmNvbTCCASIwDQYJKoZIhvcNAQEBBQADggEPADCCAQoCggEBAMvHJaUg0aA6C-P-W7rBOoZfQCieq667lznMrFDPEeiLJs-W58e8I_jHbBheje2C5g9-qBPHK6VQBBfZrcs9tzrupbS7wUKQvBkbEEqj19vo7jPtiN4hWOYzxijvMpObILP6eyLeXsL3K6b3th6Mzu1YEGETh8Lh9lsKsgT-uiTSC52uYnO63jpJBr83ivLckQDLkpMN21cpEJpaenMoBGBtKAmREs19pJv5r4HQS73KA4NZgjOChwFPAD7cIPY8jFZduW--1Ej4woncGGu117cZcM1yffltg1tqs5vmfgVc4ru4VoMm2UUdWXj6t8VoG1yJ8zasfOiUeO4CjEJgU0ECAwEAAaOCBHQwggRwMCcGCSsGAQQBgjcVCgQaMBgwCgYIKwYBBQUHAwEwCgYIKwYBBQUHAwIwPQYJKwYBBAGCNxUHBDAwLgYmKwYBBAGCNxUIhpDjDYTVtHiE8Ys-hZvdFs6dEoFghfmRS4WsmTQCAWQCAQcwggHLBggrBgEFBQcBAQSCAb0wggG5MGMGCCsGAQUFBzAChldodHRwOi8vY3JsLm1pY3Jvc29mdC5jb20vcGtpaW5mcmEvQ2VydHMvQkwyUEtJSU5UQ0EwMi5BTUUuR0JMX0FNRSUyMEluZnJhJTIwQ0ElMjAwNi5jcnQwUwYIKwYBBQUHMAKGR2h0dHA6Ly9jcmwxLmFtZS5nYmwvYWlhL0JMMlBLSUlOVENBMDIuQU1FLkdCTF9BTUUlMjBJbmZyYSUyMENBJTIwMDYuY3J0MFMGCCsGAQUFBzAChkdodHRwOi8vY3JsMi5hbWUuZ2JsL2FpYS9CTDJQS0lJTlRDQTAyLkFNRS5HQkxfQU1FJTIwSW5mcmElMjBDQSUyMDA2LmNydDBTBggrBgEFBQcwAoZHaHR0cDovL2NybDMuYW1lLmdibC9haWEvQkwyUEtJSU5UQ0EwMi5BTUUuR0JMX0FNRSUyMEluZnJhJTIwQ0ElMjAwNi5jcnQwUwYIKwYBBQUHMAKGR2h0dHA6Ly9jcmw0LmFtZS5nYmwvYWlhL0JMMlBLSUlOVENBMDIuQU1FLkdCTF9BTUUlMjBJbmZyYSUyMENBJTIwMDYuY3J0MB0GA1UdDgQWBBQDmHWGUrNZmFtIfL14RXoPR4LL6zAOBgNVHQ8BAf8EBAMCBaAwggEmBgNVHR8EggEdMIIBGTCCARWgggERoIIBDYY_aHR0cDovL2NybC5taWNyb3NvZnQuY29tL3BraWluZnJhL0NSTC9BTUUlMjBJbmZyYSUyMENBJTIwMDYuY3JshjFodHRwOi8vY3JsMS5hbWUuZ2JsL2NybC9BTUUlMjBJbmZyYSUyMENBJTIwMDYuY3JshjFodHRwOi8vY3JsMi5hbWUuZ2JsL2NybC9BTUUlMjBJbmZyYSUyMENBJTIwMDYuY3JshjFodHRwOi8vY3JsMy5hbWUuZ2JsL2NybC9BTUUlMjBJbmZyYSUyMENBJTIwMDYuY3JshjFodHRwOi8vY3JsNC5hbWUuZ2JsL2NybC9BTUUlMjBJbmZyYSUyMENBJTIwMDYuY3JsMIGdBgNVHSAEgZUwgZIwDAYKKwYBBAGCN3sBATBmBgorBgEEAYI3ewICMFgwVgYIKwYBBQUHAgIwSh5IADMAMwBlADAAMQA5ADIAMQAtADQAZAA2ADQALQA0AGYAOABjAC0AYQAwADUANQAtADUAYgBkAGEAZgBmAGQANQBlADMAMwBkMAwGCisGAQQBgjd7AwIwDAYKKwYBBAGCN3sEAjAfBgNVHSMEGDAWgBTxRmjG8cPwKy19i2rhsvm-NfzRQTAdBgNVHSUEFjAUBggrBgEFBQcDAQYIKwYBBQUHAwIwDQYJKoZIhvcNAQELBQADggEBAJcF-z2HGOD5vBAPAiibLynJVPemcCzI2SbO4rX-E6AhWLEMIGFO4peavwLv9iPrFKY29lbs6SxVSu5q_hj7y932SCf-JNEeue2cfiDCPv3T6f2-EAZTfMXrH_G7MaJXKiT0W9b7aewbcPT4xAGaldOb8n9yZp0vrNp9qEtWLm-_bvUf_3_eHf6Iml0lQ01vTCc-k265OG5t1GXtk819ayqNBui5LchwPrubIwRT_p2bmkDy4M-NKrweDScQY2PyCsUp_kdZXbvXoLWAHVgrY7Jq_YDJtDv71360dQ2_5FYlmToG9vPIsDq3H-rE22IKrM8CQsR3ta6g7CXSflNNquQ&s=imxmWAshSVMaexIKrl8e5WuqeRdMg_BTnOBCYH0QssI_w6OX1IRvInxUoXFe_16rF8Zsdp3Eivk8tMoQ320yEB4OxRCzSHN-v84DsHIT5xxuV0m_-Jfb_-QKJFySrnn2j3RAJrh92zufoZbSB38El1tKc8SL0fiKFKsA-P-w7r1dhjY8zScZVOdgYxonn-dKXDfs7HsPkuAawIG5emX6ZzXnRKQDf73KFeqZPhIgrlp7bCJr-fbcz_09JviZdL2M0gYJUv0FBXm9BU-jNLLB35OillUtzHMfIz4qC6T-S5A4WVmGh0-ErggvZXPo_WYj33ZbKgIRn6msOfAslK6Oug&h=Let7DCNWbEWF4Z93rKCmjcPWOJahE9MeSUxXEp8XPrI
  response:
    body:
      string: "{\n \"name\": \"8689ec9a-ef25-4465-aeeb-37a6adb44a80\",\n \"status\":
        \"InProgress\",\n \"startTime\": \"2025-07-07T09:42:22.192555Z\"\n}"
    headers:
      cache-control:
      - no-cache
      content-length:
      - '121'
      content-type:
      - application/json
      date:
      - Mon, 07 Jul 2025 09:44:27 GMT
      expires:
      - '-1'
      pragma:
      - no-cache
      strict-transport-security:
      - max-age=31536000; includeSubDomains
      x-cache:
      - CONFIG_NOCACHE
      x-content-type-options:
      - nosniff
      x-ms-operation-identifier:
      - tenantId=54826b22-38d6-4fb2-bad9-b7b93a3e9c5a,objectId=d44a2991-98c6-47c3-b59b-2b30d72cfcc2/japanwest/13497d0d-8de5-4f1f-ad5b-3ffe92226513
      x-ms-ratelimit-remaining-subscription-global-reads:
      - '3749'
      x-msedge-ref:
      - 'Ref A: 6246338610384787BB1CF0167C878D2C Ref B: TYO201100115033 Ref C: 2025-07-07T09:44:27Z'
    status:
      code: 200
      message: OK
- request:
    body: null
    headers:
      Accept:
      - '*/*'
      Accept-Encoding:
      - gzip, deflate
      CommandName:
      - aks create
      Connection:
      - keep-alive
      ParameterSetName:
      - --resource-group --name --location --nodepool-name --node-count --ssh-key-value
        -o
      User-Agent:
      - AZURECLI/2.75.0 azsdk-python-core/1.31.0 Python/3.10.11 (Windows-10-10.0.26100-SP0)
    method: GET
    uri: https://management.azure.com/subscriptions/00000000-0000-0000-0000-000000000000/providers/Microsoft.ContainerService/locations/westus2/operations/8689ec9a-ef25-4465-aeeb-37a6adb44a80?api-version=2025-03-01&t=638874781424833380&c=MIIHhzCCBm-gAwIBAgITHgbLuWlxY4-k_d1algAABsu5aTANBgkqhkiG9w0BAQsFADBEMRMwEQYKCZImiZPyLGQBGRYDR0JMMRMwEQYKCZImiZPyLGQBGRYDQU1FMRgwFgYDVQQDEw9BTUUgSW5mcmEgQ0EgMDYwHhcNMjUwNDE5MTMxMzMyWhcNMjUxMDE2MTMxMzMyWjBAMT4wPAYDVQQDEzVhc3luY29wZXJhdGlvbnNpZ25pbmdjZXJ0aWZpY2F0ZS5tYW5hZ2VtZW50LmF6dXJlLmNvbTCCASIwDQYJKoZIhvcNAQEBBQADggEPADCCAQoCggEBAMvHJaUg0aA6C-P-W7rBOoZfQCieq667lznMrFDPEeiLJs-W58e8I_jHbBheje2C5g9-qBPHK6VQBBfZrcs9tzrupbS7wUKQvBkbEEqj19vo7jPtiN4hWOYzxijvMpObILP6eyLeXsL3K6b3th6Mzu1YEGETh8Lh9lsKsgT-uiTSC52uYnO63jpJBr83ivLckQDLkpMN21cpEJpaenMoBGBtKAmREs19pJv5r4HQS73KA4NZgjOChwFPAD7cIPY8jFZduW--1Ej4woncGGu117cZcM1yffltg1tqs5vmfgVc4ru4VoMm2UUdWXj6t8VoG1yJ8zasfOiUeO4CjEJgU0ECAwEAAaOCBHQwggRwMCcGCSsGAQQBgjcVCgQaMBgwCgYIKwYBBQUHAwEwCgYIKwYBBQUHAwIwPQYJKwYBBAGCNxUHBDAwLgYmKwYBBAGCNxUIhpDjDYTVtHiE8Ys-hZvdFs6dEoFghfmRS4WsmTQCAWQCAQcwggHLBggrBgEFBQcBAQSCAb0wggG5MGMGCCsGAQUFBzAChldodHRwOi8vY3JsLm1pY3Jvc29mdC5jb20vcGtpaW5mcmEvQ2VydHMvQkwyUEtJSU5UQ0EwMi5BTUUuR0JMX0FNRSUyMEluZnJhJTIwQ0ElMjAwNi5jcnQwUwYIKwYBBQUHMAKGR2h0dHA6Ly9jcmwxLmFtZS5nYmwvYWlhL0JMMlBLSUlOVENBMDIuQU1FLkdCTF9BTUUlMjBJbmZyYSUyMENBJTIwMDYuY3J0MFMGCCsGAQUFBzAChkdodHRwOi8vY3JsMi5hbWUuZ2JsL2FpYS9CTDJQS0lJTlRDQTAyLkFNRS5HQkxfQU1FJTIwSW5mcmElMjBDQSUyMDA2LmNydDBTBggrBgEFBQcwAoZHaHR0cDovL2NybDMuYW1lLmdibC9haWEvQkwyUEtJSU5UQ0EwMi5BTUUuR0JMX0FNRSUyMEluZnJhJTIwQ0ElMjAwNi5jcnQwUwYIKwYBBQUHMAKGR2h0dHA6Ly9jcmw0LmFtZS5nYmwvYWlhL0JMMlBLSUlOVENBMDIuQU1FLkdCTF9BTUUlMjBJbmZyYSUyMENBJTIwMDYuY3J0MB0GA1UdDgQWBBQDmHWGUrNZmFtIfL14RXoPR4LL6zAOBgNVHQ8BAf8EBAMCBaAwggEmBgNVHR8EggEdMIIBGTCCARWgggERoIIBDYY_aHR0cDovL2NybC5taWNyb3NvZnQuY29tL3BraWluZnJhL0NSTC9BTUUlMjBJbmZyYSUyMENBJTIwMDYuY3JshjFodHRwOi8vY3JsMS5hbWUuZ2JsL2NybC9BTUUlMjBJbmZyYSUyMENBJTIwMDYuY3JshjFodHRwOi8vY3JsMi5hbWUuZ2JsL2NybC9BTUUlMjBJbmZyYSUyMENBJTIwMDYuY3JshjFodHRwOi8vY3JsMy5hbWUuZ2JsL2NybC9BTUUlMjBJbmZyYSUyMENBJTIwMDYuY3JshjFodHRwOi8vY3JsNC5hbWUuZ2JsL2NybC9BTUUlMjBJbmZyYSUyMENBJTIwMDYuY3JsMIGdBgNVHSAEgZUwgZIwDAYKKwYBBAGCN3sBATBmBgorBgEEAYI3ewICMFgwVgYIKwYBBQUHAgIwSh5IADMAMwBlADAAMQA5ADIAMQAtADQAZAA2ADQALQA0AGYAOABjAC0AYQAwADUANQAtADUAYgBkAGEAZgBmAGQANQBlADMAMwBkMAwGCisGAQQBgjd7AwIwDAYKKwYBBAGCN3sEAjAfBgNVHSMEGDAWgBTxRmjG8cPwKy19i2rhsvm-NfzRQTAdBgNVHSUEFjAUBggrBgEFBQcDAQYIKwYBBQUHAwIwDQYJKoZIhvcNAQELBQADggEBAJcF-z2HGOD5vBAPAiibLynJVPemcCzI2SbO4rX-E6AhWLEMIGFO4peavwLv9iPrFKY29lbs6SxVSu5q_hj7y932SCf-JNEeue2cfiDCPv3T6f2-EAZTfMXrH_G7MaJXKiT0W9b7aewbcPT4xAGaldOb8n9yZp0vrNp9qEtWLm-_bvUf_3_eHf6Iml0lQ01vTCc-k265OG5t1GXtk819ayqNBui5LchwPrubIwRT_p2bmkDy4M-NKrweDScQY2PyCsUp_kdZXbvXoLWAHVgrY7Jq_YDJtDv71360dQ2_5FYlmToG9vPIsDq3H-rE22IKrM8CQsR3ta6g7CXSflNNquQ&s=imxmWAshSVMaexIKrl8e5WuqeRdMg_BTnOBCYH0QssI_w6OX1IRvInxUoXFe_16rF8Zsdp3Eivk8tMoQ320yEB4OxRCzSHN-v84DsHIT5xxuV0m_-Jfb_-QKJFySrnn2j3RAJrh92zufoZbSB38El1tKc8SL0fiKFKsA-P-w7r1dhjY8zScZVOdgYxonn-dKXDfs7HsPkuAawIG5emX6ZzXnRKQDf73KFeqZPhIgrlp7bCJr-fbcz_09JviZdL2M0gYJUv0FBXm9BU-jNLLB35OillUtzHMfIz4qC6T-S5A4WVmGh0-ErggvZXPo_WYj33ZbKgIRn6msOfAslK6Oug&h=Let7DCNWbEWF4Z93rKCmjcPWOJahE9MeSUxXEp8XPrI
  response:
    body:
      string: "{\n \"name\": \"8689ec9a-ef25-4465-aeeb-37a6adb44a80\",\n \"status\":
        \"InProgress\",\n \"startTime\": \"2025-07-07T09:42:22.192555Z\"\n}"
    headers:
      cache-control:
      - no-cache
      content-length:
      - '121'
      content-type:
      - application/json
      date:
      - Mon, 07 Jul 2025 09:44:57 GMT
      expires:
      - '-1'
      pragma:
      - no-cache
      strict-transport-security:
      - max-age=31536000; includeSubDomains
      x-cache:
      - CONFIG_NOCACHE
      x-content-type-options:
      - nosniff
      x-ms-operation-identifier:
      - tenantId=54826b22-38d6-4fb2-bad9-b7b93a3e9c5a,objectId=d44a2991-98c6-47c3-b59b-2b30d72cfcc2/japaneast/904b400d-e530-4f40-b307-28484afde4a2
      x-ms-ratelimit-remaining-subscription-global-reads:
      - '3749'
      x-msedge-ref:
      - 'Ref A: C24FB29F86204D808ECC58790820E095 Ref B: TYO201151003060 Ref C: 2025-07-07T09:44:58Z'
    status:
      code: 200
      message: OK
- request:
    body: null
    headers:
      Accept:
      - '*/*'
      Accept-Encoding:
      - gzip, deflate
      CommandName:
      - aks create
      Connection:
      - keep-alive
      ParameterSetName:
      - --resource-group --name --location --nodepool-name --node-count --ssh-key-value
        -o
      User-Agent:
      - AZURECLI/2.75.0 azsdk-python-core/1.31.0 Python/3.10.11 (Windows-10-10.0.26100-SP0)
    method: GET
    uri: https://management.azure.com/subscriptions/00000000-0000-0000-0000-000000000000/providers/Microsoft.ContainerService/locations/westus2/operations/8689ec9a-ef25-4465-aeeb-37a6adb44a80?api-version=2025-03-01&t=638874781424833380&c=MIIHhzCCBm-gAwIBAgITHgbLuWlxY4-k_d1algAABsu5aTANBgkqhkiG9w0BAQsFADBEMRMwEQYKCZImiZPyLGQBGRYDR0JMMRMwEQYKCZImiZPyLGQBGRYDQU1FMRgwFgYDVQQDEw9BTUUgSW5mcmEgQ0EgMDYwHhcNMjUwNDE5MTMxMzMyWhcNMjUxMDE2MTMxMzMyWjBAMT4wPAYDVQQDEzVhc3luY29wZXJhdGlvbnNpZ25pbmdjZXJ0aWZpY2F0ZS5tYW5hZ2VtZW50LmF6dXJlLmNvbTCCASIwDQYJKoZIhvcNAQEBBQADggEPADCCAQoCggEBAMvHJaUg0aA6C-P-W7rBOoZfQCieq667lznMrFDPEeiLJs-W58e8I_jHbBheje2C5g9-qBPHK6VQBBfZrcs9tzrupbS7wUKQvBkbEEqj19vo7jPtiN4hWOYzxijvMpObILP6eyLeXsL3K6b3th6Mzu1YEGETh8Lh9lsKsgT-uiTSC52uYnO63jpJBr83ivLckQDLkpMN21cpEJpaenMoBGBtKAmREs19pJv5r4HQS73KA4NZgjOChwFPAD7cIPY8jFZduW--1Ej4woncGGu117cZcM1yffltg1tqs5vmfgVc4ru4VoMm2UUdWXj6t8VoG1yJ8zasfOiUeO4CjEJgU0ECAwEAAaOCBHQwggRwMCcGCSsGAQQBgjcVCgQaMBgwCgYIKwYBBQUHAwEwCgYIKwYBBQUHAwIwPQYJKwYBBAGCNxUHBDAwLgYmKwYBBAGCNxUIhpDjDYTVtHiE8Ys-hZvdFs6dEoFghfmRS4WsmTQCAWQCAQcwggHLBggrBgEFBQcBAQSCAb0wggG5MGMGCCsGAQUFBzAChldodHRwOi8vY3JsLm1pY3Jvc29mdC5jb20vcGtpaW5mcmEvQ2VydHMvQkwyUEtJSU5UQ0EwMi5BTUUuR0JMX0FNRSUyMEluZnJhJTIwQ0ElMjAwNi5jcnQwUwYIKwYBBQUHMAKGR2h0dHA6Ly9jcmwxLmFtZS5nYmwvYWlhL0JMMlBLSUlOVENBMDIuQU1FLkdCTF9BTUUlMjBJbmZyYSUyMENBJTIwMDYuY3J0MFMGCCsGAQUFBzAChkdodHRwOi8vY3JsMi5hbWUuZ2JsL2FpYS9CTDJQS0lJTlRDQTAyLkFNRS5HQkxfQU1FJTIwSW5mcmElMjBDQSUyMDA2LmNydDBTBggrBgEFBQcwAoZHaHR0cDovL2NybDMuYW1lLmdibC9haWEvQkwyUEtJSU5UQ0EwMi5BTUUuR0JMX0FNRSUyMEluZnJhJTIwQ0ElMjAwNi5jcnQwUwYIKwYBBQUHMAKGR2h0dHA6Ly9jcmw0LmFtZS5nYmwvYWlhL0JMMlBLSUlOVENBMDIuQU1FLkdCTF9BTUUlMjBJbmZyYSUyMENBJTIwMDYuY3J0MB0GA1UdDgQWBBQDmHWGUrNZmFtIfL14RXoPR4LL6zAOBgNVHQ8BAf8EBAMCBaAwggEmBgNVHR8EggEdMIIBGTCCARWgggERoIIBDYY_aHR0cDovL2NybC5taWNyb3NvZnQuY29tL3BraWluZnJhL0NSTC9BTUUlMjBJbmZyYSUyMENBJTIwMDYuY3JshjFodHRwOi8vY3JsMS5hbWUuZ2JsL2NybC9BTUUlMjBJbmZyYSUyMENBJTIwMDYuY3JshjFodHRwOi8vY3JsMi5hbWUuZ2JsL2NybC9BTUUlMjBJbmZyYSUyMENBJTIwMDYuY3JshjFodHRwOi8vY3JsMy5hbWUuZ2JsL2NybC9BTUUlMjBJbmZyYSUyMENBJTIwMDYuY3JshjFodHRwOi8vY3JsNC5hbWUuZ2JsL2NybC9BTUUlMjBJbmZyYSUyMENBJTIwMDYuY3JsMIGdBgNVHSAEgZUwgZIwDAYKKwYBBAGCN3sBATBmBgorBgEEAYI3ewICMFgwVgYIKwYBBQUHAgIwSh5IADMAMwBlADAAMQA5ADIAMQAtADQAZAA2ADQALQA0AGYAOABjAC0AYQAwADUANQAtADUAYgBkAGEAZgBmAGQANQBlADMAMwBkMAwGCisGAQQBgjd7AwIwDAYKKwYBBAGCN3sEAjAfBgNVHSMEGDAWgBTxRmjG8cPwKy19i2rhsvm-NfzRQTAdBgNVHSUEFjAUBggrBgEFBQcDAQYIKwYBBQUHAwIwDQYJKoZIhvcNAQELBQADggEBAJcF-z2HGOD5vBAPAiibLynJVPemcCzI2SbO4rX-E6AhWLEMIGFO4peavwLv9iPrFKY29lbs6SxVSu5q_hj7y932SCf-JNEeue2cfiDCPv3T6f2-EAZTfMXrH_G7MaJXKiT0W9b7aewbcPT4xAGaldOb8n9yZp0vrNp9qEtWLm-_bvUf_3_eHf6Iml0lQ01vTCc-k265OG5t1GXtk819ayqNBui5LchwPrubIwRT_p2bmkDy4M-NKrweDScQY2PyCsUp_kdZXbvXoLWAHVgrY7Jq_YDJtDv71360dQ2_5FYlmToG9vPIsDq3H-rE22IKrM8CQsR3ta6g7CXSflNNquQ&s=imxmWAshSVMaexIKrl8e5WuqeRdMg_BTnOBCYH0QssI_w6OX1IRvInxUoXFe_16rF8Zsdp3Eivk8tMoQ320yEB4OxRCzSHN-v84DsHIT5xxuV0m_-Jfb_-QKJFySrnn2j3RAJrh92zufoZbSB38El1tKc8SL0fiKFKsA-P-w7r1dhjY8zScZVOdgYxonn-dKXDfs7HsPkuAawIG5emX6ZzXnRKQDf73KFeqZPhIgrlp7bCJr-fbcz_09JviZdL2M0gYJUv0FBXm9BU-jNLLB35OillUtzHMfIz4qC6T-S5A4WVmGh0-ErggvZXPo_WYj33ZbKgIRn6msOfAslK6Oug&h=Let7DCNWbEWF4Z93rKCmjcPWOJahE9MeSUxXEp8XPrI
  response:
    body:
      string: "{\n \"name\": \"8689ec9a-ef25-4465-aeeb-37a6adb44a80\",\n \"status\":
        \"InProgress\",\n \"startTime\": \"2025-07-07T09:42:22.192555Z\"\n}"
    headers:
      cache-control:
      - no-cache
      content-length:
      - '121'
      content-type:
      - application/json
      date:
      - Mon, 07 Jul 2025 09:45:29 GMT
      expires:
      - '-1'
      pragma:
      - no-cache
      strict-transport-security:
      - max-age=31536000; includeSubDomains
      x-cache:
      - CONFIG_NOCACHE
      x-content-type-options:
      - nosniff
      x-ms-operation-identifier:
      - tenantId=54826b22-38d6-4fb2-bad9-b7b93a3e9c5a,objectId=d44a2991-98c6-47c3-b59b-2b30d72cfcc2/japaneast/3a459208-51a2-48ef-9065-84f368ec200d
      x-ms-ratelimit-remaining-subscription-global-reads:
      - '3749'
      x-msedge-ref:
      - 'Ref A: E9685D7085EE4CB8991179631CB2DEB9 Ref B: TYO201151002040 Ref C: 2025-07-07T09:45:29Z'
    status:
      code: 200
      message: OK
- request:
    body: null
    headers:
      Accept:
      - '*/*'
      Accept-Encoding:
      - gzip, deflate
      CommandName:
      - aks create
      Connection:
      - keep-alive
      ParameterSetName:
      - --resource-group --name --location --nodepool-name --node-count --ssh-key-value
        -o
      User-Agent:
      - AZURECLI/2.75.0 azsdk-python-core/1.31.0 Python/3.10.11 (Windows-10-10.0.26100-SP0)
    method: GET
    uri: https://management.azure.com/subscriptions/00000000-0000-0000-0000-000000000000/providers/Microsoft.ContainerService/locations/westus2/operations/8689ec9a-ef25-4465-aeeb-37a6adb44a80?api-version=2025-03-01&t=638874781424833380&c=MIIHhzCCBm-gAwIBAgITHgbLuWlxY4-k_d1algAABsu5aTANBgkqhkiG9w0BAQsFADBEMRMwEQYKCZImiZPyLGQBGRYDR0JMMRMwEQYKCZImiZPyLGQBGRYDQU1FMRgwFgYDVQQDEw9BTUUgSW5mcmEgQ0EgMDYwHhcNMjUwNDE5MTMxMzMyWhcNMjUxMDE2MTMxMzMyWjBAMT4wPAYDVQQDEzVhc3luY29wZXJhdGlvbnNpZ25pbmdjZXJ0aWZpY2F0ZS5tYW5hZ2VtZW50LmF6dXJlLmNvbTCCASIwDQYJKoZIhvcNAQEBBQADggEPADCCAQoCggEBAMvHJaUg0aA6C-P-W7rBOoZfQCieq667lznMrFDPEeiLJs-W58e8I_jHbBheje2C5g9-qBPHK6VQBBfZrcs9tzrupbS7wUKQvBkbEEqj19vo7jPtiN4hWOYzxijvMpObILP6eyLeXsL3K6b3th6Mzu1YEGETh8Lh9lsKsgT-uiTSC52uYnO63jpJBr83ivLckQDLkpMN21cpEJpaenMoBGBtKAmREs19pJv5r4HQS73KA4NZgjOChwFPAD7cIPY8jFZduW--1Ej4woncGGu117cZcM1yffltg1tqs5vmfgVc4ru4VoMm2UUdWXj6t8VoG1yJ8zasfOiUeO4CjEJgU0ECAwEAAaOCBHQwggRwMCcGCSsGAQQBgjcVCgQaMBgwCgYIKwYBBQUHAwEwCgYIKwYBBQUHAwIwPQYJKwYBBAGCNxUHBDAwLgYmKwYBBAGCNxUIhpDjDYTVtHiE8Ys-hZvdFs6dEoFghfmRS4WsmTQCAWQCAQcwggHLBggrBgEFBQcBAQSCAb0wggG5MGMGCCsGAQUFBzAChldodHRwOi8vY3JsLm1pY3Jvc29mdC5jb20vcGtpaW5mcmEvQ2VydHMvQkwyUEtJSU5UQ0EwMi5BTUUuR0JMX0FNRSUyMEluZnJhJTIwQ0ElMjAwNi5jcnQwUwYIKwYBBQUHMAKGR2h0dHA6Ly9jcmwxLmFtZS5nYmwvYWlhL0JMMlBLSUlOVENBMDIuQU1FLkdCTF9BTUUlMjBJbmZyYSUyMENBJTIwMDYuY3J0MFMGCCsGAQUFBzAChkdodHRwOi8vY3JsMi5hbWUuZ2JsL2FpYS9CTDJQS0lJTlRDQTAyLkFNRS5HQkxfQU1FJTIwSW5mcmElMjBDQSUyMDA2LmNydDBTBggrBgEFBQcwAoZHaHR0cDovL2NybDMuYW1lLmdibC9haWEvQkwyUEtJSU5UQ0EwMi5BTUUuR0JMX0FNRSUyMEluZnJhJTIwQ0ElMjAwNi5jcnQwUwYIKwYBBQUHMAKGR2h0dHA6Ly9jcmw0LmFtZS5nYmwvYWlhL0JMMlBLSUlOVENBMDIuQU1FLkdCTF9BTUUlMjBJbmZyYSUyMENBJTIwMDYuY3J0MB0GA1UdDgQWBBQDmHWGUrNZmFtIfL14RXoPR4LL6zAOBgNVHQ8BAf8EBAMCBaAwggEmBgNVHR8EggEdMIIBGTCCARWgggERoIIBDYY_aHR0cDovL2NybC5taWNyb3NvZnQuY29tL3BraWluZnJhL0NSTC9BTUUlMjBJbmZyYSUyMENBJTIwMDYuY3JshjFodHRwOi8vY3JsMS5hbWUuZ2JsL2NybC9BTUUlMjBJbmZyYSUyMENBJTIwMDYuY3JshjFodHRwOi8vY3JsMi5hbWUuZ2JsL2NybC9BTUUlMjBJbmZyYSUyMENBJTIwMDYuY3JshjFodHRwOi8vY3JsMy5hbWUuZ2JsL2NybC9BTUUlMjBJbmZyYSUyMENBJTIwMDYuY3JshjFodHRwOi8vY3JsNC5hbWUuZ2JsL2NybC9BTUUlMjBJbmZyYSUyMENBJTIwMDYuY3JsMIGdBgNVHSAEgZUwgZIwDAYKKwYBBAGCN3sBATBmBgorBgEEAYI3ewICMFgwVgYIKwYBBQUHAgIwSh5IADMAMwBlADAAMQA5ADIAMQAtADQAZAA2ADQALQA0AGYAOABjAC0AYQAwADUANQAtADUAYgBkAGEAZgBmAGQANQBlADMAMwBkMAwGCisGAQQBgjd7AwIwDAYKKwYBBAGCN3sEAjAfBgNVHSMEGDAWgBTxRmjG8cPwKy19i2rhsvm-NfzRQTAdBgNVHSUEFjAUBggrBgEFBQcDAQYIKwYBBQUHAwIwDQYJKoZIhvcNAQELBQADggEBAJcF-z2HGOD5vBAPAiibLynJVPemcCzI2SbO4rX-E6AhWLEMIGFO4peavwLv9iPrFKY29lbs6SxVSu5q_hj7y932SCf-JNEeue2cfiDCPv3T6f2-EAZTfMXrH_G7MaJXKiT0W9b7aewbcPT4xAGaldOb8n9yZp0vrNp9qEtWLm-_bvUf_3_eHf6Iml0lQ01vTCc-k265OG5t1GXtk819ayqNBui5LchwPrubIwRT_p2bmkDy4M-NKrweDScQY2PyCsUp_kdZXbvXoLWAHVgrY7Jq_YDJtDv71360dQ2_5FYlmToG9vPIsDq3H-rE22IKrM8CQsR3ta6g7CXSflNNquQ&s=imxmWAshSVMaexIKrl8e5WuqeRdMg_BTnOBCYH0QssI_w6OX1IRvInxUoXFe_16rF8Zsdp3Eivk8tMoQ320yEB4OxRCzSHN-v84DsHIT5xxuV0m_-Jfb_-QKJFySrnn2j3RAJrh92zufoZbSB38El1tKc8SL0fiKFKsA-P-w7r1dhjY8zScZVOdgYxonn-dKXDfs7HsPkuAawIG5emX6ZzXnRKQDf73KFeqZPhIgrlp7bCJr-fbcz_09JviZdL2M0gYJUv0FBXm9BU-jNLLB35OillUtzHMfIz4qC6T-S5A4WVmGh0-ErggvZXPo_WYj33ZbKgIRn6msOfAslK6Oug&h=Let7DCNWbEWF4Z93rKCmjcPWOJahE9MeSUxXEp8XPrI
  response:
    body:
      string: "{\n \"name\": \"8689ec9a-ef25-4465-aeeb-37a6adb44a80\",\n \"status\":
        \"InProgress\",\n \"startTime\": \"2025-07-07T09:42:22.192555Z\"\n}"
    headers:
      cache-control:
      - no-cache
      content-length:
      - '121'
      content-type:
      - application/json
      date:
      - Mon, 07 Jul 2025 09:46:00 GMT
      expires:
      - '-1'
      pragma:
      - no-cache
      strict-transport-security:
      - max-age=31536000; includeSubDomains
      x-cache:
      - CONFIG_NOCACHE
      x-content-type-options:
      - nosniff
      x-ms-operation-identifier:
      - tenantId=54826b22-38d6-4fb2-bad9-b7b93a3e9c5a,objectId=d44a2991-98c6-47c3-b59b-2b30d72cfcc2/japaneast/de208bc1-57f2-4703-b010-8bb43ded6943
      x-ms-ratelimit-remaining-subscription-global-reads:
      - '3749'
      x-msedge-ref:
      - 'Ref A: 046EE884944448519BB24E7A902A7CF7 Ref B: TYO201151006052 Ref C: 2025-07-07T09:46:00Z'
    status:
      code: 200
      message: OK
- request:
    body: null
    headers:
      Accept:
      - '*/*'
      Accept-Encoding:
      - gzip, deflate
      CommandName:
      - aks create
      Connection:
      - keep-alive
      ParameterSetName:
      - --resource-group --name --location --nodepool-name --node-count --ssh-key-value
        -o
      User-Agent:
      - AZURECLI/2.75.0 azsdk-python-core/1.31.0 Python/3.10.11 (Windows-10-10.0.26100-SP0)
    method: GET
    uri: https://management.azure.com/subscriptions/00000000-0000-0000-0000-000000000000/providers/Microsoft.ContainerService/locations/westus2/operations/8689ec9a-ef25-4465-aeeb-37a6adb44a80?api-version=2025-03-01&t=638874781424833380&c=MIIHhzCCBm-gAwIBAgITHgbLuWlxY4-k_d1algAABsu5aTANBgkqhkiG9w0BAQsFADBEMRMwEQYKCZImiZPyLGQBGRYDR0JMMRMwEQYKCZImiZPyLGQBGRYDQU1FMRgwFgYDVQQDEw9BTUUgSW5mcmEgQ0EgMDYwHhcNMjUwNDE5MTMxMzMyWhcNMjUxMDE2MTMxMzMyWjBAMT4wPAYDVQQDEzVhc3luY29wZXJhdGlvbnNpZ25pbmdjZXJ0aWZpY2F0ZS5tYW5hZ2VtZW50LmF6dXJlLmNvbTCCASIwDQYJKoZIhvcNAQEBBQADggEPADCCAQoCggEBAMvHJaUg0aA6C-P-W7rBOoZfQCieq667lznMrFDPEeiLJs-W58e8I_jHbBheje2C5g9-qBPHK6VQBBfZrcs9tzrupbS7wUKQvBkbEEqj19vo7jPtiN4hWOYzxijvMpObILP6eyLeXsL3K6b3th6Mzu1YEGETh8Lh9lsKsgT-uiTSC52uYnO63jpJBr83ivLckQDLkpMN21cpEJpaenMoBGBtKAmREs19pJv5r4HQS73KA4NZgjOChwFPAD7cIPY8jFZduW--1Ej4woncGGu117cZcM1yffltg1tqs5vmfgVc4ru4VoMm2UUdWXj6t8VoG1yJ8zasfOiUeO4CjEJgU0ECAwEAAaOCBHQwggRwMCcGCSsGAQQBgjcVCgQaMBgwCgYIKwYBBQUHAwEwCgYIKwYBBQUHAwIwPQYJKwYBBAGCNxUHBDAwLgYmKwYBBAGCNxUIhpDjDYTVtHiE8Ys-hZvdFs6dEoFghfmRS4WsmTQCAWQCAQcwggHLBggrBgEFBQcBAQSCAb0wggG5MGMGCCsGAQUFBzAChldodHRwOi8vY3JsLm1pY3Jvc29mdC5jb20vcGtpaW5mcmEvQ2VydHMvQkwyUEtJSU5UQ0EwMi5BTUUuR0JMX0FNRSUyMEluZnJhJTIwQ0ElMjAwNi5jcnQwUwYIKwYBBQUHMAKGR2h0dHA6Ly9jcmwxLmFtZS5nYmwvYWlhL0JMMlBLSUlOVENBMDIuQU1FLkdCTF9BTUUlMjBJbmZyYSUyMENBJTIwMDYuY3J0MFMGCCsGAQUFBzAChkdodHRwOi8vY3JsMi5hbWUuZ2JsL2FpYS9CTDJQS0lJTlRDQTAyLkFNRS5HQkxfQU1FJTIwSW5mcmElMjBDQSUyMDA2LmNydDBTBggrBgEFBQcwAoZHaHR0cDovL2NybDMuYW1lLmdibC9haWEvQkwyUEtJSU5UQ0EwMi5BTUUuR0JMX0FNRSUyMEluZnJhJTIwQ0ElMjAwNi5jcnQwUwYIKwYBBQUHMAKGR2h0dHA6Ly9jcmw0LmFtZS5nYmwvYWlhL0JMMlBLSUlOVENBMDIuQU1FLkdCTF9BTUUlMjBJbmZyYSUyMENBJTIwMDYuY3J0MB0GA1UdDgQWBBQDmHWGUrNZmFtIfL14RXoPR4LL6zAOBgNVHQ8BAf8EBAMCBaAwggEmBgNVHR8EggEdMIIBGTCCARWgggERoIIBDYY_aHR0cDovL2NybC5taWNyb3NvZnQuY29tL3BraWluZnJhL0NSTC9BTUUlMjBJbmZyYSUyMENBJTIwMDYuY3JshjFodHRwOi8vY3JsMS5hbWUuZ2JsL2NybC9BTUUlMjBJbmZyYSUyMENBJTIwMDYuY3JshjFodHRwOi8vY3JsMi5hbWUuZ2JsL2NybC9BTUUlMjBJbmZyYSUyMENBJTIwMDYuY3JshjFodHRwOi8vY3JsMy5hbWUuZ2JsL2NybC9BTUUlMjBJbmZyYSUyMENBJTIwMDYuY3JshjFodHRwOi8vY3JsNC5hbWUuZ2JsL2NybC9BTUUlMjBJbmZyYSUyMENBJTIwMDYuY3JsMIGdBgNVHSAEgZUwgZIwDAYKKwYBBAGCN3sBATBmBgorBgEEAYI3ewICMFgwVgYIKwYBBQUHAgIwSh5IADMAMwBlADAAMQA5ADIAMQAtADQAZAA2ADQALQA0AGYAOABjAC0AYQAwADUANQAtADUAYgBkAGEAZgBmAGQANQBlADMAMwBkMAwGCisGAQQBgjd7AwIwDAYKKwYBBAGCN3sEAjAfBgNVHSMEGDAWgBTxRmjG8cPwKy19i2rhsvm-NfzRQTAdBgNVHSUEFjAUBggrBgEFBQcDAQYIKwYBBQUHAwIwDQYJKoZIhvcNAQELBQADggEBAJcF-z2HGOD5vBAPAiibLynJVPemcCzI2SbO4rX-E6AhWLEMIGFO4peavwLv9iPrFKY29lbs6SxVSu5q_hj7y932SCf-JNEeue2cfiDCPv3T6f2-EAZTfMXrH_G7MaJXKiT0W9b7aewbcPT4xAGaldOb8n9yZp0vrNp9qEtWLm-_bvUf_3_eHf6Iml0lQ01vTCc-k265OG5t1GXtk819ayqNBui5LchwPrubIwRT_p2bmkDy4M-NKrweDScQY2PyCsUp_kdZXbvXoLWAHVgrY7Jq_YDJtDv71360dQ2_5FYlmToG9vPIsDq3H-rE22IKrM8CQsR3ta6g7CXSflNNquQ&s=imxmWAshSVMaexIKrl8e5WuqeRdMg_BTnOBCYH0QssI_w6OX1IRvInxUoXFe_16rF8Zsdp3Eivk8tMoQ320yEB4OxRCzSHN-v84DsHIT5xxuV0m_-Jfb_-QKJFySrnn2j3RAJrh92zufoZbSB38El1tKc8SL0fiKFKsA-P-w7r1dhjY8zScZVOdgYxonn-dKXDfs7HsPkuAawIG5emX6ZzXnRKQDf73KFeqZPhIgrlp7bCJr-fbcz_09JviZdL2M0gYJUv0FBXm9BU-jNLLB35OillUtzHMfIz4qC6T-S5A4WVmGh0-ErggvZXPo_WYj33ZbKgIRn6msOfAslK6Oug&h=Let7DCNWbEWF4Z93rKCmjcPWOJahE9MeSUxXEp8XPrI
  response:
    body:
      string: "{\n \"name\": \"8689ec9a-ef25-4465-aeeb-37a6adb44a80\",\n \"status\":
        \"Succeeded\",\n \"startTime\": \"2025-07-07T09:42:22.192555Z\",\n \"endTime\":
        \"2025-07-07T09:46:03.7086095Z\"\n}"
    headers:
      cache-control:
      - no-cache
      content-length:
      - '164'
      content-type:
      - application/json
      date:
      - Mon, 07 Jul 2025 09:46:31 GMT
      expires:
      - '-1'
      pragma:
      - no-cache
      strict-transport-security:
      - max-age=31536000; includeSubDomains
      x-cache:
      - CONFIG_NOCACHE
      x-content-type-options:
      - nosniff
      x-ms-operation-identifier:
      - tenantId=54826b22-38d6-4fb2-bad9-b7b93a3e9c5a,objectId=d44a2991-98c6-47c3-b59b-2b30d72cfcc2/japaneast/08ff0cf0-5eeb-403d-ad02-96757aa95d22
      x-ms-ratelimit-remaining-subscription-global-reads:
      - '3748'
      x-msedge-ref:
      - 'Ref A: 4F15E0FA1C70458095A9F0CAAA579DE2 Ref B: TYO201100114051 Ref C: 2025-07-07T09:46:32Z'
    status:
      code: 200
      message: OK
- request:
    body: null
    headers:
      Accept:
      - '*/*'
      Accept-Encoding:
      - gzip, deflate
      CommandName:
      - aks create
      Connection:
      - keep-alive
      ParameterSetName:
      - --resource-group --name --location --nodepool-name --node-count --ssh-key-value
        -o
      User-Agent:
      - AZURECLI/2.75.0 azsdk-python-core/1.31.0 Python/3.10.11 (Windows-10-10.0.26100-SP0)
    method: GET
    uri: https://management.azure.com/subscriptions/00000000-0000-0000-0000-000000000000/resourceGroups/clitest000001/providers/Microsoft.ContainerService/managedClusters/cliakstest000002?api-version=2025-05-01
  response:
    body:
      string: "{\n \"id\": \"/subscriptions/00000000-0000-0000-0000-000000000000/resourcegroups/clitest000001/providers/Microsoft.ContainerService/managedClusters/cliakstest000002\",\n
        \"location\": \"westus2\",\n \"name\": \"cliakstest000002\",\n \"type\": \"Microsoft.ContainerService/ManagedClusters\",\n
        \"properties\": {\n  \"provisioningState\": \"Succeeded\",\n  \"powerState\":
        {\n   \"code\": \"Running\"\n  },\n  \"kubernetesVersion\": \"1.32\",\n  \"currentKubernetesVersion\":
        \"1.32.5\",\n  \"dnsPrefix\": \"cliakstest-clitestfzcp44m5t-0b1f64\",\n  \"fqdn\":
        \"cliakstest-clitestfzcp44m5t-0b1f64-la6z04y1.hcp.westus2.azmk8s.io\",\n  \"azurePortalFQDN\":
        \"cliakstest-clitestfzcp44m5t-0b1f64-la6z04y1.portal.hcp.westus2.azmk8s.io\",\n
        \ \"agentPoolProfiles\": [\n   {\n    \"name\": \"c000004\",\n    \"count\":
        1,\n    \"vmSize\": \"Standard_D8pds_v5\",\n    \"osDiskSizeGB\": 200,\n    \"osDiskType\":
        \"Ephemeral\",\n    \"kubeletDiskType\": \"OS\",\n    \"maxPods\": 250,\n
        \   \"type\": \"VirtualMachineScaleSets\",\n    \"enableAutoScaling\": false,\n
        \   \"scaleDownMode\": \"Delete\",\n    \"provisioningState\": \"Succeeded\",\n
        \   \"powerState\": {\n     \"code\": \"Running\"\n    },\n    \"orchestratorVersion\":
        \"1.32\",\n    \"currentOrchestratorVersion\": \"1.32.5\",\n    \"enableNodePublicIP\":
        false,\n    \"mode\": \"System\",\n    \"enableEncryptionAtHost\": false,\n
        \   \"enableUltraSSD\": false,\n    \"osType\": \"Linux\",\n    \"osSKU\":
        \"Ubuntu\",\n    \"nodeImageVersion\": \"AKSUbuntu-2204gen2arm64containerd-202506.16.0\",\n
        \   \"upgradeSettings\": {\n     \"maxSurge\": \"10%\",\n     \"maxUnavailable\":
        \"0\"\n    },\n    \"enableFIPS\": false,\n    \"securityProfile\": {\n     \"enableVTPM\":
        false,\n     \"enableSecureBoot\": false\n    }\n   }\n  ],\n  \"linuxProfile\":
        {\n   \"adminUsername\": \"azureuser\",\n   \"ssh\": {\n    \"publicKeys\":
        [\n     {\n      \"keyData\": \"ssh-rsa AAAAB3NzaC1yc2EAAAADAQABAAACAQCbIg1guRHbI0lV11wWDt1r2cUdcNd27CJsg+SfgC7miZeubtwUhbsPdhMQsfDyhOWHq1+ZL0M+nJZV63d/1dhmhtgyOqejUwrPlzKhydsbrsdUor+JmNJDdW01v7BXHyuymT8G4s09jCasNOwiufbP/qp72ruu0bIA1nySsvlf9pCQAuFkAnVnf/rFhUlOkhtRpwcq8SUNY2zRHR/EKb/4NWY1JzR4sa3q2fWIJdrrX0DvLoa5g9bIEd4Df79ba7v+yiUBOS0zT2ll+z4g9izHK3EO5d8hL4jYxcjKs+wcslSYRWrascfscLgMlMGh0CdKeNTDjHpGPncaf3Z+FwwwjWeuiNBxv7bJo13/8B/098KlVDl4GZqsoBCEjPyJfV6hO0y/LkRGkk7oHWKgeWAfKtfLItRp00eZ4fcJNK9kCaSMmEugoZWcI7NGbZXzqFWqbpRI7NcDP9+WIQ+i9U5vqWsqd/zng4kbuAJ6UuKqIzB0upYrLShfQE3SAck8oaLhJqqq56VfDuASNpJKidV+zq27HfSBmbXnkR/5AK337dc3MXKJypoK/QPMLKUAP5XLPbs+NddJQV7EZXd29DLgp+fRIg3edpKdO7ZErWhv7d+3Kws+e1Y+ypmR2WIVSwVyBEUfgv2C8Ts9gnTF4pNcEY/S2aBicz5Ew2+jdyGNQQ==
        test@example.com\\n\"\n     }\n    ]\n   }\n  },\n  \"servicePrincipalProfile\":
        {\n   \"clientId\":\"00000000-0000-0000-0000-000000000001\"\n  },\n  \"nodeResourceGroup\":
        \"MC_clitest000001_cliakstest000002_westus2\",\n  \"enableRBAC\": true,\n
        \ \"supportPlan\": \"KubernetesOfficial\",\n  \"networkProfile\": {\n   \"networkPlugin\":
        \"azure\",\n   \"networkPluginMode\": \"overlay\",\n   \"networkPolicy\":
        \"none\",\n   \"networkDataplane\": \"azure\",\n   \"loadBalancerSku\": \"standard\",\n
        \  \"loadBalancerProfile\": {\n    \"managedOutboundIPs\": {\n     \"count\":
        1\n    },\n    \"effectiveOutboundIPs\": [\n     {\n      \"id\": \"/subscriptions/00000000-0000-0000-0000-000000000000/resourceGroups/MC_clitest000001_cliakstest000002_westus2/providers/Microsoft.Network/publicIPAddresses/aa56ad8a-7162-4592-84d5-52cf00f4ee2b\"\n
        \    }\n    ],\n    \"backendPoolType\": \"nodeIPConfiguration\"\n   },\n
        \  \"podCidr\": \"10.244.0.0/16\",\n   \"serviceCidr\": \"10.0.0.0/16\",\n
        \  \"dnsServiceIP\": \"10.0.0.10\",\n   \"outboundType\": \"loadBalancer\",\n
        \  \"podCidrs\": [\n    \"10.244.0.0/16\"\n   ],\n   \"serviceCidrs\": [\n
        \   \"10.0.0.0/16\"\n   ],\n   \"ipFamilies\": [\n    \"IPv4\"\n   ]\n  },\n
        \ \"maxAgentPools\": 100,\n  \"identityProfile\": {\n   \"kubeletidentity\":
        {\n    \"resourceId\": \"/subscriptions/00000000-0000-0000-0000-000000000000/resourcegroups/MC_clitest000001_cliakstest000002_westus2/providers/Microsoft.ManagedIdentity/userAssignedIdentities/cliakstest000002-agentpool\",\n
        \   \"clientId\":\"00000000-0000-0000-0000-000000000001\",\n    \"objectId\":\"00000000-0000-0000-0000-000000000001\"\n
        \  }\n  },\n  \"autoUpgradeProfile\": {\n   \"nodeOSUpgradeChannel\": \"NodeImage\"\n
        \ },\n  \"disableLocalAccounts\": false,\n  \"securityProfile\": {},\n  \"storageProfile\":
        {\n   \"diskCSIDriver\": {\n    \"enabled\": true\n   },\n   \"fileCSIDriver\":
        {\n    \"enabled\": true\n   },\n   \"snapshotController\": {\n    \"enabled\":
        true\n   }\n  },\n  \"oidcIssuerProfile\": {\n   \"enabled\": false\n  },\n
        \ \"workloadAutoScalerProfile\": {},\n  \"resourceUID\": \"686b967d6819dc0001eadef9\",\n
        \ \"metricsProfile\": {\n   \"costAnalysis\": {\n    \"enabled\": false\n
        \  }\n  },\n  \"bootstrapProfile\": {\n   \"artifactSource\": \"Direct\"\n
        \ }\n },\n \"identity\": {\n  \"type\": \"SystemAssigned\",\n  \"principalId\":\"00000000-0000-0000-0000-000000000001\",\n
        \ \"tenantId\": \"54826b22-38d6-4fb2-bad9-b7b93a3e9c5a\"\n },\n \"sku\": {\n
        \ \"name\": \"Base\",\n  \"tier\": \"Free\"\n }\n}"
    headers:
      cache-control:
      - no-cache
      content-length:
      - '4694'
      content-type:
      - application/json
      date:
      - Mon, 07 Jul 2025 09:46:37 GMT
      expires:
      - '-1'
      pragma:
      - no-cache
      strict-transport-security:
      - max-age=31536000; includeSubDomains
      x-cache:
      - CONFIG_NOCACHE
      x-content-type-options:
      - nosniff
      x-ms-ratelimit-remaining-subscription-global-reads:
      - '3749'
      x-msedge-ref:
      - 'Ref A: 92547775EA7D41EDB0C5B0FE79F1B6C8 Ref B: TYO201100114011 Ref C: 2025-07-07T09:46:32Z'
    status:
      code: 200
      message: OK
- request:
    body: null
    headers:
      Accept:
      - application/json
      Accept-Encoding:
      - gzip, deflate
      CommandName:
      - aks nodepool snapshot create
      Connection:
      - keep-alive
      ParameterSetName:
      - --resource-group --name --location --nodepool-id -o
      User-Agent:
      - AZURECLI/2.75.0 azsdk-python-core/1.31.0 Python/3.10.11 (Windows-10-10.0.26100-SP0)
    method: GET
    uri: https://management.azure.com/subscriptions/00000000-0000-0000-0000-000000000000/resourcegroups/clitest000001?api-version=2025-04-01
  response:
    body:
      string: '{"id":"/subscriptions/00000000-0000-0000-0000-000000000000/resourceGroups/clitest000001","name":"clitest000001","type":"Microsoft.Resources/resourceGroups","location":"westus2","tags":{"product":"azurecli","cause":"automation","test":"test_aks_nodepool_snapshot","date":"2025-07-07T09:42:08Z","module":"acs","DateCreated":"2025-07-07T09:42:14Z","Creator":"test@example.com"},"properties":{"provisioningState":"Succeeded"}}'
    headers:
      cache-control:
      - no-cache
      content-length:
      - '422'
      content-type:
      - application/json; charset=utf-8
      date:
      - Mon, 07 Jul 2025 09:46:38 GMT
      expires:
      - '-1'
      pragma:
      - no-cache
      strict-transport-security:
      - max-age=31536000; includeSubDomains
      x-cache:
      - CONFIG_NOCACHE
      x-content-type-options:
      - nosniff
      x-ms-ratelimit-remaining-subscription-global-reads:
      - '3747'
      x-msedge-ref:
      - 'Ref A: 0649E0A8ACEA4B4AAFA1A7698FC3BC1A Ref B: TYO201151006031 Ref C: 2025-07-07T09:46:39Z'
    status:
      code: 200
      message: OK
- request:
    body: '{"location": "westus2", "properties": {"creationData": {"sourceResourceId":
      "/subscriptions/00000000-0000-0000-0000-000000000000/resourcegroups/clitest000001/providers/Microsoft.ContainerService/managedClusters/cliakstest000002/agentPools/c000004"},
      "snapshotType": "NodePool"}}'
    headers:
      Accept:
      - application/json
      Accept-Encoding:
      - gzip, deflate
      CommandName:
      - aks nodepool snapshot create
      Connection:
      - keep-alive
      Content-Length:
      - '278'
      Content-Type:
      - application/json
      ParameterSetName:
      - --resource-group --name --location --nodepool-id -o
      User-Agent:
      - AZURECLI/2.75.0 azsdk-python-core/1.31.0 Python/3.10.11 (Windows-10-10.0.26100-SP0)
    method: PUT
    uri: https://management.azure.com/subscriptions/00000000-0000-0000-0000-000000000000/resourceGroups/clitest000001/providers/Microsoft.ContainerService/snapshots/s000006?api-version=2025-05-01
  response:
    body:
      string: "{\n \"name\": \"s000006\",\n \"id\": \"/subscriptions/00000000-0000-0000-0000-000000000000/resourceGroups/clitest000001/providers/Microsoft.ContainerService/snapshots/s000006\",\n
        \"type\": \"Microsoft.ContainerService/Snapshots\",\n \"location\": \"westus2\",\n
        \"systemData\": {\n  \"createdBy\": \"test@example.com\",\n  \"createdByType\":
        \"User\",\n  \"createdAt\": \"2025-07-07T09:46:42.2125771Z\",\n  \"lastModifiedBy\":
        \"test@example.com\",\n  \"lastModifiedByType\": \"User\",\n  \"lastModifiedAt\":
        \"2025-07-07T09:46:42.2125771Z\"\n },\n \"properties\": {\n  \"creationData\":
        {\n   \"sourceResourceId\": \"/subscriptions/00000000-0000-0000-0000-000000000000/resourcegroups/clitest000001/providers/Microsoft.ContainerService/managedClusters/cliakstest000002/agentPools/c000004\"\n
        \ },\n  \"snapshotType\": \"NodePool\",\n  \"kubernetesVersion\": \"1.32.5\",\n
        \ \"nodeImageVersion\": \"AKSUbuntu-2204gen2arm64containerd-202506.16.0\",\n
        \ \"osType\": \"Linux\",\n  \"osSku\": \"Ubuntu\",\n  \"vmSize\": \"Standard_D8pds_v5\"\n
        }\n}"
    headers:
      cache-control:
      - no-cache
      content-length:
      - '943'
      content-type:
      - application/json
      date:
      - Mon, 07 Jul 2025 09:46:42 GMT
      expires:
      - '-1'
      pragma:
      - no-cache
      strict-transport-security:
      - max-age=31536000; includeSubDomains
      x-cache:
      - CONFIG_NOCACHE
      x-content-type-options:
      - nosniff
      x-ms-operation-identifier:
      - tenantId=54826b22-38d6-4fb2-bad9-b7b93a3e9c5a,objectId=d44a2991-98c6-47c3-b59b-2b30d72cfcc2/japaneast/d4d9129d-8f45-41e9-a875-85a545a0fde3
      x-ms-ratelimit-remaining-subscription-global-writes:
      - '2999'
      x-ms-ratelimit-remaining-subscription-writes:
      - '199'
      x-msedge-ref:
      - 'Ref A: F820C499CA0A43D19ADCB1615ED5AF06 Ref B: TYO201151001040 Ref C: 2025-07-07T09:46:39Z'
    status:
      code: 200
      message: OK
- request:
    body: '{"tags": {"test": "value"}}'
    headers:
      Accept:
      - application/json
      Accept-Encoding:
      - gzip, deflate
      CommandName:
      - aks nodepool snapshot update
      Connection:
      - keep-alive
      Content-Length:
      - '27'
      Content-Type:
      - application/json
      ParameterSetName:
      - --resource-group --name --tags -o
      User-Agent:
      - AZURECLI/2.75.0 azsdk-python-core/1.31.0 Python/3.10.11 (Windows-10-10.0.26100-SP0)
    method: PATCH
    uri: https://management.azure.com/subscriptions/00000000-0000-0000-0000-000000000000/resourceGroups/clitest000001/providers/Microsoft.ContainerService/snapshots/s000006?api-version=2025-05-01
  response:
    body:
      string: "{\n \"name\": \"s000006\",\n \"id\": \"/subscriptions/00000000-0000-0000-0000-000000000000/resourceGroups/clitest000001/providers/Microsoft.ContainerService/snapshots/s000006\",\n
        \"type\": \"Microsoft.ContainerService/Snapshots\",\n \"location\": \"westus2\",\n
        \"tags\": {\n  \"test\": \"value\"\n },\n \"systemData\": {\n  \"createdBy\":
        \"test@example.com\",\n  \"createdByType\": \"User\",\n  \"createdAt\": \"2025-07-07T09:46:42.2125771Z\",\n
        \ \"lastModifiedBy\": \"test@example.com\",\n  \"lastModifiedByType\": \"User\",\n
        \ \"lastModifiedAt\": \"2025-07-07T09:46:42.2125771Z\"\n },\n \"properties\":
        {\n  \"creationData\": {\n   \"sourceResourceId\": \"/subscriptions/00000000-0000-0000-0000-000000000000/resourcegroups/clitest000001/providers/Microsoft.ContainerService/managedClusters/cliakstest000002/agentPools/c000004\"\n
        \ },\n  \"snapshotType\": \"NodePool\",\n  \"kubernetesVersion\": \"1.32.5\",\n
        \ \"nodeImageVersion\": \"AKSUbuntu-2204gen2arm64containerd-202506.16.0\",\n
        \ \"osType\": \"Linux\",\n  \"osSku\": \"Ubuntu\",\n  \"vmSize\": \"Standard_D8pds_v5\"\n
        }\n}"
    headers:
      cache-control:
      - no-cache
      content-length:
      - '976'
      content-type:
      - application/json
      date:
      - Mon, 07 Jul 2025 09:46:44 GMT
      expires:
      - '-1'
      pragma:
      - no-cache
      strict-transport-security:
      - max-age=31536000; includeSubDomains
      x-cache:
      - CONFIG_NOCACHE
      x-content-type-options:
      - nosniff
      x-ms-operation-identifier:
      - tenantId=54826b22-38d6-4fb2-bad9-b7b93a3e9c5a,objectId=d44a2991-98c6-47c3-b59b-2b30d72cfcc2/japaneast/ad348150-ba3a-4767-99a6-374d16206c6d
      x-ms-ratelimit-remaining-subscription-global-writes:
      - '2999'
      x-ms-ratelimit-remaining-subscription-writes:
      - '199'
      x-msedge-ref:
      - 'Ref A: EC2024FF1F994271A1FB5180CC9095B6 Ref B: TYO201151002034 Ref C: 2025-07-07T09:46:43Z'
    status:
      code: 200
      message: OK
- request:
    body: null
    headers:
      Accept:
      - application/json
      Accept-Encoding:
      - gzip, deflate
      CommandName:
      - aks delete
      Connection:
      - keep-alive
      Content-Length:
      - '0'
      ParameterSetName:
      - -g -n --yes --no-wait
      User-Agent:
      - AZURECLI/2.75.0 azsdk-python-core/1.31.0 Python/3.10.11 (Windows-10-10.0.26100-SP0)
    method: DELETE
    uri: https://management.azure.com/subscriptions/00000000-0000-0000-0000-000000000000/resourceGroups/clitest000001/providers/Microsoft.ContainerService/managedClusters/cliakstest000002?api-version=2025-05-01
  response:
    body:
      string: ''
    headers:
      azure-asyncoperation:
      - https://management.azure.com/subscriptions/00000000-0000-0000-0000-000000000000/providers/Microsoft.ContainerService/locations/westus2/operations/95771ac8-7b2d-4785-8013-16e905599e82?api-version=2025-03-01&t=638874784081538297&c=MIIHpTCCBo2gAwIBAgITOgWXBJzHWActAOyA9gAEBZcEnDANBgkqhkiG9w0BAQsFADBEMRMwEQYKCZImiZPyLGQBGRYDR0JMMRMwEQYKCZImiZPyLGQBGRYDQU1FMRgwFgYDVQQDEw9BTUUgSU5GUkEgQ0EgMDEwHhcNMjUwNDE4MDkxNjUyWhcNMjUxMDE1MDkxNjUyWjBAMT4wPAYDVQQDEzVhc3luY29wZXJhdGlvbnNpZ25pbmdjZXJ0aWZpY2F0ZS5tYW5hZ2VtZW50LmF6dXJlLmNvbTCCASIwDQYJKoZIhvcNAQEBBQADggEPADCCAQoCggEBALJ4tFzYjQAGXlMN4RVSj_Zp98bnnigeY99sbhZrAOQOjxR_04cAp0TrBwLXaA2b6MkNp3EWrqmwj8LAHlmiUmx_C5YeMG8WQUVkZMbfJNmAjSKJvmH2VO_H9OVOiiWemCFWlBXZMT6O1LsK-KI4EQtlTwXEv4-zXiqUQqjqHZQX6IJGxxcuw3R6KS00hFc9B4Ve9K9uvRk3OzuC_2evEuKFQfmIkhFu9gMtFnEBgp0E5Srek5Sh6WRO2V6wjcdtrFJ2dMStIbypiaJysxjNaLwTxBjKAJiyxkrxbuS0IPj2v4oOwkFSl9khCWu-ivje49N19yGiq_5BL-QYySfUPF0CAwEAAaOCBJIwggSOMCcGCSsGAQQBgjcVCgQaMBgwCgYIKwYBBQUHAwEwCgYIKwYBBQUHAwIwPQYJKwYBBAGCNxUHBDAwLgYmKwYBBAGCNxUIhpDjDYTVtHiE8Ys-hZvdFs6dEoFghfmRS4WsmTQCAWQCAQcwggHaBggrBgEFBQcBAQSCAcwwggHIMGYGCCsGAQUFBzAChlpodHRwOi8vY3JsLm1pY3Jvc29mdC5jb20vcGtpaW5mcmEvQ2VydHMvQlkyUEtJSU5UQ0EwMS5BTUUuR0JMX0FNRSUyMElORlJBJTIwQ0ElMjAwMSg0KS5jcnQwVgYIKwYBBQUHMAKGSmh0dHA6Ly9jcmwxLmFtZS5nYmwvYWlhL0JZMlBLSUlOVENBMDEuQU1FLkdCTF9BTUUlMjBJTkZSQSUyMENBJTIwMDEoNCkuY3J0MFYGCCsGAQUFBzAChkpodHRwOi8vY3JsMi5hbWUuZ2JsL2FpYS9CWTJQS0lJTlRDQTAxLkFNRS5HQkxfQU1FJTIwSU5GUkElMjBDQSUyMDAxKDQpLmNydDBWBggrBgEFBQcwAoZKaHR0cDovL2NybDMuYW1lLmdibC9haWEvQlkyUEtJSU5UQ0EwMS5BTUUuR0JMX0FNRSUyMElORlJBJTIwQ0ElMjAwMSg0KS5jcnQwVgYIKwYBBQUHMAKGSmh0dHA6Ly9jcmw0LmFtZS5nYmwvYWlhL0JZMlBLSUlOVENBMDEuQU1FLkdCTF9BTUUlMjBJTkZSQSUyMENBJTIwMDEoNCkuY3J0MB0GA1UdDgQWBBQpIRfJ6SPCR16Dy9sN1AQtQKjWNDAOBgNVHQ8BAf8EBAMCBaAwggE1BgNVHR8EggEsMIIBKDCCASSgggEgoIIBHIZCaHR0cDovL2NybC5taWNyb3NvZnQuY29tL3BraWluZnJhL0NSTC9BTUUlMjBJTkZSQSUyMENBJTIwMDEoNCkuY3JshjRodHRwOi8vY3JsMS5hbWUuZ2JsL2NybC9BTUUlMjBJTkZSQSUyMENBJTIwMDEoNCkuY3JshjRodHRwOi8vY3JsMi5hbWUuZ2JsL2NybC9BTUUlMjBJTkZSQSUyMENBJTIwMDEoNCkuY3JshjRodHRwOi8vY3JsMy5hbWUuZ2JsL2NybC9BTUUlMjBJTkZSQSUyMENBJTIwMDEoNCkuY3JshjRodHRwOi8vY3JsNC5hbWUuZ2JsL2NybC9BTUUlMjBJTkZSQSUyMENBJTIwMDEoNCkuY3JsMIGdBgNVHSAEgZUwgZIwDAYKKwYBBAGCN3sBATBmBgorBgEEAYI3ewICMFgwVgYIKwYBBQUHAgIwSh5IADMAMwBlADAAMQA5ADIAMQAtADQAZAA2ADQALQA0AGYAOABjAC0AYQAwADUANQAtADUAYgBkAGEAZgBmAGQANQBlADMAMwBkMAwGCisGAQQBgjd7AwIwDAYKKwYBBAGCN3sEAjAfBgNVHSMEGDAWgBTl2Ztn_PjsurvwwKidileIud8-YzAdBgNVHSUEFjAUBggrBgEFBQcDAQYIKwYBBQUHAwIwDQYJKoZIhvcNAQELBQADggEBACBpx57mqT5wt5VuFMhMv-QcXTs5QrWkz021CcXp44eWUSJBLP35O0JDRyA13V3zowD9Dkl6HKRosiwIhfUwb1VWxMZt1K97bfrlhekU_IFyRNImksBTl4Hg5mL7M4PQvDu_hNxb1NW9JnL8B4LEl-FVcKtOFC8R2wp_2vglSGujfVsEzQMXxCECc_j-T0saauGgdaItgRGQ-1JrKdhZ1FvHWU2eeab0zXatBPn7nyaNmU7DK2icP38PQp3g8yPPlpv1joUzz1GMBJXhtHRWCv93tVfT5q9DZQ-_S2H_1Y2raeucg8kUfGEvVuQ27w1bGi2QRDLtEtuNHgzpR3RB7os&s=Yi1-UsJA9HPQAYDVV1bjMDAW11BM3_XFwGbPgk7wwejhDL376IyqH5hOfBH3S3DRAhzPUS-tg7S9l7bL2V9uGxuj_e-bpurrf-iAIkbLkJJ7RrjKDaDo-2wJrVx2bk-xyHU4hjxvsvdYzNyTM9TlrWEHxuQ6H2tWnC-WzQ8hGF6lZNd7fV1u6I2pPEQY90IjqSOlm9AeviWyUujQedqlN89QkAwocD55iIdQ-8BGbS-B2AJ5jbfLMQBkX009h_caSSOht0zBpGREFzSW68z3r7BqLBVccpZcUhwufmR6690kDsp9rtUGi4yqpzDzeCRB1rkm35tXcn5JlO6NmCvl7g&h=5-VdjUdX9KkcOq2-FT4SYQCY1xXa7cu4ygGOZ894RYU
      cache-control:
      - no-cache
      content-length:
      - '0'
      date:
      - Mon, 07 Jul 2025 09:46:48 GMT
      expires:
      - '-1'
      location:
      - https://management.azure.com/subscriptions/00000000-0000-0000-0000-000000000000/providers/Microsoft.ContainerService/locations/westus2/operationresults/95771ac8-7b2d-4785-8013-16e905599e82?api-version=2025-03-01&t=638874784081694086&c=MIIHpTCCBo2gAwIBAgITOgWXBJzHWActAOyA9gAEBZcEnDANBgkqhkiG9w0BAQsFADBEMRMwEQYKCZImiZPyLGQBGRYDR0JMMRMwEQYKCZImiZPyLGQBGRYDQU1FMRgwFgYDVQQDEw9BTUUgSU5GUkEgQ0EgMDEwHhcNMjUwNDE4MDkxNjUyWhcNMjUxMDE1MDkxNjUyWjBAMT4wPAYDVQQDEzVhc3luY29wZXJhdGlvbnNpZ25pbmdjZXJ0aWZpY2F0ZS5tYW5hZ2VtZW50LmF6dXJlLmNvbTCCASIwDQYJKoZIhvcNAQEBBQADggEPADCCAQoCggEBALJ4tFzYjQAGXlMN4RVSj_Zp98bnnigeY99sbhZrAOQOjxR_04cAp0TrBwLXaA2b6MkNp3EWrqmwj8LAHlmiUmx_C5YeMG8WQUVkZMbfJNmAjSKJvmH2VO_H9OVOiiWemCFWlBXZMT6O1LsK-KI4EQtlTwXEv4-zXiqUQqjqHZQX6IJGxxcuw3R6KS00hFc9B4Ve9K9uvRk3OzuC_2evEuKFQfmIkhFu9gMtFnEBgp0E5Srek5Sh6WRO2V6wjcdtrFJ2dMStIbypiaJysxjNaLwTxBjKAJiyxkrxbuS0IPj2v4oOwkFSl9khCWu-ivje49N19yGiq_5BL-QYySfUPF0CAwEAAaOCBJIwggSOMCcGCSsGAQQBgjcVCgQaMBgwCgYIKwYBBQUHAwEwCgYIKwYBBQUHAwIwPQYJKwYBBAGCNxUHBDAwLgYmKwYBBAGCNxUIhpDjDYTVtHiE8Ys-hZvdFs6dEoFghfmRS4WsmTQCAWQCAQcwggHaBggrBgEFBQcBAQSCAcwwggHIMGYGCCsGAQUFBzAChlpodHRwOi8vY3JsLm1pY3Jvc29mdC5jb20vcGtpaW5mcmEvQ2VydHMvQlkyUEtJSU5UQ0EwMS5BTUUuR0JMX0FNRSUyMElORlJBJTIwQ0ElMjAwMSg0KS5jcnQwVgYIKwYBBQUHMAKGSmh0dHA6Ly9jcmwxLmFtZS5nYmwvYWlhL0JZMlBLSUlOVENBMDEuQU1FLkdCTF9BTUUlMjBJTkZSQSUyMENBJTIwMDEoNCkuY3J0MFYGCCsGAQUFBzAChkpodHRwOi8vY3JsMi5hbWUuZ2JsL2FpYS9CWTJQS0lJTlRDQTAxLkFNRS5HQkxfQU1FJTIwSU5GUkElMjBDQSUyMDAxKDQpLmNydDBWBggrBgEFBQcwAoZKaHR0cDovL2NybDMuYW1lLmdibC9haWEvQlkyUEtJSU5UQ0EwMS5BTUUuR0JMX0FNRSUyMElORlJBJTIwQ0ElMjAwMSg0KS5jcnQwVgYIKwYBBQUHMAKGSmh0dHA6Ly9jcmw0LmFtZS5nYmwvYWlhL0JZMlBLSUlOVENBMDEuQU1FLkdCTF9BTUUlMjBJTkZSQSUyMENBJTIwMDEoNCkuY3J0MB0GA1UdDgQWBBQpIRfJ6SPCR16Dy9sN1AQtQKjWNDAOBgNVHQ8BAf8EBAMCBaAwggE1BgNVHR8EggEsMIIBKDCCASSgggEgoIIBHIZCaHR0cDovL2NybC5taWNyb3NvZnQuY29tL3BraWluZnJhL0NSTC9BTUUlMjBJTkZSQSUyMENBJTIwMDEoNCkuY3JshjRodHRwOi8vY3JsMS5hbWUuZ2JsL2NybC9BTUUlMjBJTkZSQSUyMENBJTIwMDEoNCkuY3JshjRodHRwOi8vY3JsMi5hbWUuZ2JsL2NybC9BTUUlMjBJTkZSQSUyMENBJTIwMDEoNCkuY3JshjRodHRwOi8vY3JsMy5hbWUuZ2JsL2NybC9BTUUlMjBJTkZSQSUyMENBJTIwMDEoNCkuY3JshjRodHRwOi8vY3JsNC5hbWUuZ2JsL2NybC9BTUUlMjBJTkZSQSUyMENBJTIwMDEoNCkuY3JsMIGdBgNVHSAEgZUwgZIwDAYKKwYBBAGCN3sBATBmBgorBgEEAYI3ewICMFgwVgYIKwYBBQUHAgIwSh5IADMAMwBlADAAMQA5ADIAMQAtADQAZAA2ADQALQA0AGYAOABjAC0AYQAwADUANQAtADUAYgBkAGEAZgBmAGQANQBlADMAMwBkMAwGCisGAQQBgjd7AwIwDAYKKwYBBAGCN3sEAjAfBgNVHSMEGDAWgBTl2Ztn_PjsurvwwKidileIud8-YzAdBgNVHSUEFjAUBggrBgEFBQcDAQYIKwYBBQUHAwIwDQYJKoZIhvcNAQELBQADggEBACBpx57mqT5wt5VuFMhMv-QcXTs5QrWkz021CcXp44eWUSJBLP35O0JDRyA13V3zowD9Dkl6HKRosiwIhfUwb1VWxMZt1K97bfrlhekU_IFyRNImksBTl4Hg5mL7M4PQvDu_hNxb1NW9JnL8B4LEl-FVcKtOFC8R2wp_2vglSGujfVsEzQMXxCECc_j-T0saauGgdaItgRGQ-1JrKdhZ1FvHWU2eeab0zXatBPn7nyaNmU7DK2icP38PQp3g8yPPlpv1joUzz1GMBJXhtHRWCv93tVfT5q9DZQ-_S2H_1Y2raeucg8kUfGEvVuQ27w1bGi2QRDLtEtuNHgzpR3RB7os&s=qRRve5zMuci0qkSUtC7JRPqQG5MDWfyiWJgArkND3VQAxfEaEoDcRiKnBy-qYv0b-UVIPss2PwkbgvKP_QRfKAL6qXXDdEE--dvJ4BVT0Vm1KPIRGEBo7mt3ISAirtAQGMcr4NVMtN-vHkWgdzFOnICR1QLWYNLNgcAyHAmFshmDHQ_X-b55qviWodi6zUiDs97QAq4qIZPBszaWL38A0o6G-vROmeFUXmisbtzrZz7Lo1QhYUJpuzaZekewLvh3dCquFHyZXCRH0OHNlhH7pA11twE33u4KHBv48jleE0veDzKbPdZpHjz-1n_BUdNY9Xqd0QYArY8VPAz8LJggzg&h=zjlrW7HMpI9nnmbGMT9xGmDbqHKSSnS1cxTodm1F6Tw
      pragma:
      - no-cache
      strict-transport-security:
      - max-age=31536000; includeSubDomains
      x-cache:
      - CONFIG_NOCACHE
      x-content-type-options:
      - nosniff
      x-ms-operation-identifier:
      - tenantId=54826b22-38d6-4fb2-bad9-b7b93a3e9c5a,objectId=d44a2991-98c6-47c3-b59b-2b30d72cfcc2/japaneast/9bdeb277-7e03-4289-b6d2-ddafe16d4382
      x-ms-ratelimit-remaining-subscription-deletes:
      - '199'
      x-ms-ratelimit-remaining-subscription-global-deletes:
      - '2999'
      x-msedge-ref:
      - 'Ref A: 78F4AB34DE874CE6B94CD66D348C9DBF Ref B: TYO201151003031 Ref C: 2025-07-07T09:46:45Z'
    status:
      code: 202
      message: Accepted
- request:
    body: null
    headers:
      Accept:
      - application/json
      Accept-Encoding:
      - gzip, deflate
      CommandName:
      - aks nodepool snapshot show
      Connection:
      - keep-alive
      ParameterSetName:
      - --resource-group --name -o
      User-Agent:
      - AZURECLI/2.75.0 azsdk-python-core/1.31.0 Python/3.10.11 (Windows-10-10.0.26100-SP0)
    method: GET
    uri: https://management.azure.com/subscriptions/00000000-0000-0000-0000-000000000000/resourceGroups/clitest000001/providers/Microsoft.ContainerService/snapshots/s000006?api-version=2025-05-01
  response:
    body:
      string: "{\n \"name\": \"s000006\",\n \"id\": \"/subscriptions/00000000-0000-0000-0000-000000000000/resourceGroups/clitest000001/providers/Microsoft.ContainerService/snapshots/s000006\",\n
        \"type\": \"Microsoft.ContainerService/Snapshots\",\n \"location\": \"westus2\",\n
        \"tags\": {\n  \"test\": \"value\"\n },\n \"systemData\": {\n  \"createdBy\":
        \"test@example.com\",\n  \"createdByType\": \"User\",\n  \"createdAt\": \"2025-07-07T09:46:42.2125771Z\",\n
        \ \"lastModifiedBy\": \"test@example.com\",\n  \"lastModifiedByType\": \"User\",\n
        \ \"lastModifiedAt\": \"2025-07-07T09:46:42.2125771Z\"\n },\n \"properties\":
        {\n  \"creationData\": {\n   \"sourceResourceId\": \"/subscriptions/00000000-0000-0000-0000-000000000000/resourcegroups/clitest000001/providers/Microsoft.ContainerService/managedClusters/cliakstest000002/agentPools/c000004\"\n
        \ },\n  \"snapshotType\": \"NodePool\",\n  \"kubernetesVersion\": \"1.32.5\",\n
        \ \"nodeImageVersion\": \"AKSUbuntu-2204gen2arm64containerd-202506.16.0\",\n
        \ \"osType\": \"Linux\",\n  \"osSku\": \"Ubuntu\",\n  \"vmSize\": \"Standard_D8pds_v5\"\n
        }\n}"
    headers:
      cache-control:
      - no-cache
      content-length:
      - '976'
      content-type:
      - application/json
      date:
      - Mon, 07 Jul 2025 09:46:48 GMT
      expires:
      - '-1'
      pragma:
      - no-cache
      strict-transport-security:
      - max-age=31536000; includeSubDomains
      x-cache:
      - CONFIG_NOCACHE
      x-content-type-options:
      - nosniff
      x-ms-ratelimit-remaining-subscription-global-reads:
      - '3749'
      x-msedge-ref:
      - 'Ref A: C7E4AA5EB2EF48AAB19B6210DD21B062 Ref B: TYO201151004034 Ref C: 2025-07-07T09:46:48Z'
    status:
      code: 200
      message: OK
- request:
    body: null
    headers:
      Accept:
      - application/json
      Accept-Encoding:
      - gzip, deflate
      CommandName:
      - aks nodepool snapshot list
      Connection:
      - keep-alive
      ParameterSetName:
      - --resource-group -o
      User-Agent:
      - AZURECLI/2.75.0 azsdk-python-core/1.31.0 Python/3.10.11 (Windows-10-10.0.26100-SP0)
    method: GET
    uri: https://management.azure.com/subscriptions/00000000-0000-0000-0000-000000000000/resourceGroups/clitest000001/providers/Microsoft.ContainerService/snapshots?api-version=2025-05-01
  response:
    body:
      string: '{"value":[{"name":"s000006","id":"/subscriptions/00000000-0000-0000-0000-000000000000/resourceGroups/clitest000001/providers/Microsoft.ContainerService/snapshots/s000006","type":"Microsoft.ContainerService/Snapshots","location":"westus2","tags":{"test":"value"},"systemData":{"createdBy":"test@example.com","createdByType":"User","createdAt":"2025-07-07T09:46:42.2125771Z","lastModifiedBy":"test@example.com","lastModifiedByType":"User","lastModifiedAt":"2025-07-07T09:46:42.2125771Z"},"properties":{"creationData":{"sourceResourceId":"/subscriptions/00000000-0000-0000-0000-000000000000/resourcegroups/clitest000001/providers/Microsoft.ContainerService/managedClusters/cliakstest000002/agentPools/c000004"},"snapshotType":"NodePool","kubernetesVersion":"1.32.5","nodeImageVersion":"AKSUbuntu-2204gen2arm64containerd-202506.16.0","osType":"Linux","osSku":"Ubuntu","vmSize":"Standard_D8pds_v5"}}],"nextLink":"https://management.azure.com/subscriptions/00000000-0000-0000-0000-000000000000/resourceGroups/clitest000001/providers/Microsoft.ContainerService/snapshots?api-version=2025-04-01&%24skiptoken=3ZDBasMwEET%2fRdCcokhWlAYbQgml9NJcmpRefJHltSNcS2JXNiXG%2f14T6KG%2f0OswM8y8iXn4Tm%2fOd8SKiX2%2bnC8fZ8UKdk0pUiFEb7xpoQefNuY2IGxs6AUNFVl0MbngScgqax71PuNZ1Uiu69pwA3bLbZWrvWpkvsulQKAwoIVXDEMkYb9cAkrNzUat%2b10KImIYXQ1I4uQsBgpN2jwHn4zzgGfA0VkQ5E2ka0j09KA0dS5eQgf%2boNRWrUx0fFzyy6aDkmrHpeYyW%2f11sXnNDPbHtkVoTYL6XrD8Pb6f2PoO42SwA1ykqfzlUbKi%2fK9ESjaz%2bQc%3d"}'
    headers:
      cache-control:
      - no-cache
      content-length:
      - '1452'
      content-type:
      - application/json; charset=utf-8
      date:
      - Mon, 07 Jul 2025 09:46:49 GMT
      expires:
      - '-1'
      pragma:
      - no-cache
      strict-transport-security:
      - max-age=31536000; includeSubDomains
      x-cache:
      - CONFIG_NOCACHE
      x-content-type-options:
      - nosniff
      x-ms-original-request-ids:
      - c5b6bb47-4ebc-4864-890a-5264b59ba890
      x-ms-ratelimit-remaining-subscription-global-reads:
      - '3748'
      x-msedge-ref:
      - 'Ref A: 748B31E583B0466A92C312169DBCF9DD Ref B: TYO201100117027 Ref C: 2025-07-07T09:46:49Z'
    status:
      code: 200
      message: OK
- request:
    body: null
    headers:
      Accept:
      - '*/*'
      Accept-Encoding:
      - gzip, deflate
      CommandName:
      - aks nodepool snapshot list
      Connection:
      - keep-alive
      ParameterSetName:
      - --resource-group -o
      User-Agent:
      - AZURECLI/2.75.0 azsdk-python-core/1.31.0 Python/3.10.11 (Windows-10-10.0.26100-SP0)
    method: GET
<<<<<<< HEAD
    uri: https://management.azure.com/subscriptions/00000000-0000-0000-0000-000000000000/resourceGroups/clitest000001/providers/Microsoft.ContainerService/snapshots?api-version=2025-04-01&$skiptoken=3ZDBasMwEET/RdCcokhWlAYbQgml9NJcmpRefJHltSNcS2JXNiXG/14T6KG/0OswM8y8iXn4Tm/Od8SKiX2%2BnC8fZ8UKdk0pUiFEb7xpoQefNuY2IGxs6AUNFVl0MbngScgqax71PuNZ1Uiu69pwA3bLbZWrvWpkvsulQKAwoIVXDEMkYb9cAkrNzUat%2B10KImIYXQ1I4uQsBgpN2jwHn4zzgGfA0VkQ5E2ka0j09KA0dS5eQgf%2BoNRWrUx0fFzyy6aDkmrHpeYyW/11sXnNDPbHtkVoTYL6XrD8Pb6f2PoO42SwA1ykqfzlUbKi/K9ESjaz%2BQc%3D
=======
    uri: https://management.azure.com/subscriptions/00000000-0000-0000-0000-000000000000/resourceGroups/clitest000001/providers/Microsoft.ContainerService/managedClusters/cliakstest000003?api-version=2025-05-01
>>>>>>> 5c3cf2ff
  response:
    body:
      string: '{"value":[]}'
    headers:
      cache-control:
      - no-cache
      content-length:
      - '12'
      content-type:
      - application/json; charset=utf-8
      date:
      - Mon, 07 Jul 2025 09:46:50 GMT
      expires:
      - '-1'
      pragma:
      - no-cache
      strict-transport-security:
      - max-age=31536000; includeSubDomains
      x-cache:
      - CONFIG_NOCACHE
      x-content-type-options:
      - nosniff
<<<<<<< HEAD
      x-ms-original-request-ids:
      - 677f5507-6d58-4517-b01d-c280c40e341f
      x-ms-ratelimit-remaining-subscription-global-reads:
      - '3749'
      x-msedge-ref:
      - 'Ref A: BE0A826003404C4DBADD2536699D864D Ref B: TYO201151006034 Ref C: 2025-07-07T09:46:50Z'
=======
      x-ms-failure-cause:
      - gateway
    status:
      code: 404
      message: Not Found
- request:
    body: null
    headers:
      Accept:
      - application/json
      Accept-Encoding:
      - gzip, deflate
      CommandName:
      - aks create
      Connection:
      - keep-alive
      ParameterSetName:
      - --resource-group --name --location --nodepool-name --node-count --snapshot-id
        --ssh-key-value -o
      User-Agent:
      - AZURECLI/2.50.0 azsdk-python-azure-mgmt-containerservice/24.0.0 Python/3.8.10
        (Linux-5.15.0-1041-azure-x86_64-with-glibc2.29)
    method: GET
    uri: https://management.azure.com/subscriptions/00000000-0000-0000-0000-000000000000/resourceGroups/clitest000001/providers/Microsoft.ContainerService/snapshots/s000006?api-version=2025-05-01
  response:
    body:
      string: "{\n  \"name\": \"s000006\",\n  \"id\": \"/subscriptions/00000000-0000-0000-0000-000000000000/resourceGroups/clitest000001/providers/Microsoft.ContainerService/snapshots/s000006\",\n
        \ \"type\": \"Microsoft.ContainerService/Snapshots\",\n  \"location\": \"westus2\",\n
        \ \"tags\": {\n   \"test\": \"value\"\n  },\n  \"systemData\": {\n   \"createdBy\":
        \"3fac8b4e-cd90-4baa-a5d2-66d52bc8349d\",\n   \"createdByType\": \"Application\",\n
        \  \"createdAt\": \"2023-07-07T06:05:43.2065379Z\",\n   \"lastModifiedBy\":
        \"3fac8b4e-cd90-4baa-a5d2-66d52bc8349d\",\n   \"lastModifiedByType\": \"Application\",\n
        \  \"lastModifiedAt\": \"2023-07-07T06:05:43.2065379Z\"\n  },\n  \"properties\":
        {\n   \"creationData\": {\n    \"sourceResourceId\": \"/subscriptions/00000000-0000-0000-0000-000000000000/resourcegroups/clitest000001/providers/Microsoft.ContainerService/managedClusters/cliakstest000002/agentPools/c000004\"\n
        \  },\n   \"snapshotType\": \"NodePool\",\n   \"kubernetesVersion\": \"1.25.6\",\n
        \  \"nodeImageVersion\": \"AKSUbuntu-2204gen2containerd-202306.26.0\",\n   \"osType\":
        \"Linux\",\n   \"osSku\": \"Ubuntu\",\n   \"vmSize\": \"Standard_DS2_v2\"\n
        \ }\n }"
    headers:
      cache-control:
      - no-cache
      content-length:
      - '1050'
      content-type:
      - application/json
      date:
      - Fri, 07 Jul 2023 06:05:48 GMT
      expires:
      - '-1'
      pragma:
      - no-cache
      server:
      - nginx
      strict-transport-security:
      - max-age=31536000; includeSubDomains
      transfer-encoding:
      - chunked
      vary:
      - Accept-Encoding
      x-content-type-options:
      - nosniff
>>>>>>> 5c3cf2ff
    status:
      code: 200
      message: OK
- request:
    body: null
    headers:
      Accept:
      - application/json
      Accept-Encoding:
      - gzip, deflate
      CommandName:
      - aks create
      Connection:
      - keep-alive
      ParameterSetName:
      - --resource-group --name --location --nodepool-name --node-count --snapshot-id
        --ssh-key-value -o
      User-Agent:
<<<<<<< HEAD
      - AZURECLI/2.75.0 azsdk-python-core/1.31.0 Python/3.10.11 (Windows-10-10.0.26100-SP0)
    method: GET
    uri: https://management.azure.com/subscriptions/00000000-0000-0000-0000-000000000000/resourceGroups/clitest000001/providers/Microsoft.ContainerService/managedClusters/cliakstest000003?api-version=2025-04-01
=======
      - AZURECLI/2.50.0 azsdk-python-azure-mgmt-containerservice/24.0.0 Python/3.8.10
        (Linux-5.15.0-1041-azure-x86_64-with-glibc2.29)
    method: PUT
    uri: https://management.azure.com/subscriptions/00000000-0000-0000-0000-000000000000/resourceGroups/clitest000001/providers/Microsoft.ContainerService/managedClusters/cliakstest000003?api-version=2025-05-01
>>>>>>> 5c3cf2ff
  response:
    body:
      string: '{"error":{"code":"ResourceNotFound","message":"The Resource ''Microsoft.ContainerService/managedClusters/cliakstest000003''
        under resource group ''clitest000001'' was not found. For more details please
        go to https://aka.ms/ARMResourceNotFoundFix"}}'
    headers:
      cache-control:
      - no-cache
      content-length:
      - '244'
      content-type:
      - application/json; charset=utf-8
      date:
      - Mon, 07 Jul 2025 09:46:50 GMT
      expires:
      - '-1'
      pragma:
      - no-cache
      strict-transport-security:
      - max-age=31536000; includeSubDomains
      x-cache:
      - CONFIG_NOCACHE
      x-content-type-options:
      - nosniff
      x-ms-failure-cause:
      - gateway
      x-msedge-ref:
      - 'Ref A: 7F7BADD6751C4267968FD0C599987A07 Ref B: TYO201100113023 Ref C: 2025-07-07T09:46:51Z'
    status:
      code: 404
      message: Not Found
- request:
    body: null
    headers:
      Accept:
      - application/json
      Accept-Encoding:
      - gzip, deflate
      CommandName:
      - aks create
      Connection:
      - keep-alive
      ParameterSetName:
      - --resource-group --name --location --nodepool-name --node-count --snapshot-id
        --ssh-key-value -o
      User-Agent:
      - AZURECLI/2.75.0 azsdk-python-core/1.31.0 Python/3.10.11 (Windows-10-10.0.26100-SP0)
    method: GET
    uri: https://management.azure.com/subscriptions/00000000-0000-0000-0000-000000000000/resourceGroups/clitest000001/providers/Microsoft.ContainerService/snapshots/s000006?api-version=2025-04-01
  response:
    body:
      string: "{\n \"name\": \"s000006\",\n \"id\": \"/subscriptions/00000000-0000-0000-0000-000000000000/resourceGroups/clitest000001/providers/Microsoft.ContainerService/snapshots/s000006\",\n
        \"type\": \"Microsoft.ContainerService/Snapshots\",\n \"location\": \"westus2\",\n
        \"tags\": {\n  \"test\": \"value\"\n },\n \"systemData\": {\n  \"createdBy\":
        \"test@example.com\",\n  \"createdByType\": \"User\",\n  \"createdAt\": \"2025-07-07T09:46:42.2125771Z\",\n
        \ \"lastModifiedBy\": \"test@example.com\",\n  \"lastModifiedByType\": \"User\",\n
        \ \"lastModifiedAt\": \"2025-07-07T09:46:42.2125771Z\"\n },\n \"properties\":
        {\n  \"creationData\": {\n   \"sourceResourceId\": \"/subscriptions/00000000-0000-0000-0000-000000000000/resourcegroups/clitest000001/providers/Microsoft.ContainerService/managedClusters/cliakstest000002/agentPools/c000004\"\n
        \ },\n  \"snapshotType\": \"NodePool\",\n  \"kubernetesVersion\": \"1.32.5\",\n
        \ \"nodeImageVersion\": \"AKSUbuntu-2204gen2arm64containerd-202506.16.0\",\n
        \ \"osType\": \"Linux\",\n  \"osSku\": \"Ubuntu\",\n  \"vmSize\": \"Standard_D8pds_v5\"\n
        }\n}"
    headers:
      cache-control:
      - no-cache
      content-length:
      - '976'
      content-type:
      - application/json
      date:
      - Mon, 07 Jul 2025 09:46:52 GMT
      expires:
      - '-1'
      pragma:
      - no-cache
      strict-transport-security:
      - max-age=31536000; includeSubDomains
      x-cache:
      - CONFIG_NOCACHE
      x-content-type-options:
      - nosniff
      x-ms-ratelimit-remaining-subscription-global-reads:
      - '3748'
      x-msedge-ref:
      - 'Ref A: 172C118540E84893BF4C55B8A3F6C33E Ref B: TYO201100114045 Ref C: 2025-07-07T09:46:51Z'
    status:
      code: 200
      message: OK
- request:
    body: '{"location": "westus2", "identity": {"type": "SystemAssigned"}, "properties":
      {"kubernetesVersion": "1.32.5", "dnsPrefix": "cliakstest-clitestfzcp44m5t-0b1f64",
      "agentPoolProfiles": [{"count": 1, "vmSize": "Standard_D8pds_v5", "osType":
      "Linux", "osSKU": "Ubuntu", "enableAutoScaling": false, "type": "VirtualMachineScaleSets",
      "mode": "System", "orchestratorVersion": "1.32.5", "upgradeSettings": {}, "enableNodePublicIP":
      false, "scaleSetPriority": "Regular", "scaleSetEvictionPolicy": "Delete", "spotMaxPrice":
      -1.0, "nodeTaints": [], "enableEncryptionAtHost": false, "enableUltraSSD": false,
      "enableFIPS": false, "creationData": {"sourceResourceId": "/subscriptions/00000000-0000-0000-0000-000000000000/resourceGroups/clitest000001/providers/Microsoft.ContainerService/snapshots/s000006"},
      "name": "c000004"}], "linuxProfile": {"adminUsername": "azureuser", "ssh": {"publicKeys":
      [{"keyData": "ssh-rsa AAAAB3NzaC1yc2EAAAADAQABAAACAQCbIg1guRHbI0lV11wWDt1r2cUdcNd27CJsg+SfgC7miZeubtwUhbsPdhMQsfDyhOWHq1+ZL0M+nJZV63d/1dhmhtgyOqejUwrPlzKhydsbrsdUor+JmNJDdW01v7BXHyuymT8G4s09jCasNOwiufbP/qp72ruu0bIA1nySsvlf9pCQAuFkAnVnf/rFhUlOkhtRpwcq8SUNY2zRHR/EKb/4NWY1JzR4sa3q2fWIJdrrX0DvLoa5g9bIEd4Df79ba7v+yiUBOS0zT2ll+z4g9izHK3EO5d8hL4jYxcjKs+wcslSYRWrascfscLgMlMGh0CdKeNTDjHpGPncaf3Z+FwwwjWeuiNBxv7bJo13/8B/098KlVDl4GZqsoBCEjPyJfV6hO0y/LkRGkk7oHWKgeWAfKtfLItRp00eZ4fcJNK9kCaSMmEugoZWcI7NGbZXzqFWqbpRI7NcDP9+WIQ+i9U5vqWsqd/zng4kbuAJ6UuKqIzB0upYrLShfQE3SAck8oaLhJqqq56VfDuASNpJKidV+zq27HfSBmbXnkR/5AK337dc3MXKJypoK/QPMLKUAP5XLPbs+NddJQV7EZXd29DLgp+fRIg3edpKdO7ZErWhv7d+3Kws+e1Y+ypmR2WIVSwVyBEUfgv2C8Ts9gnTF4pNcEY/S2aBicz5Ew2+jdyGNQQ==
      test@example.com\n"}]}}, "addonProfiles": {}, "enableRBAC": true, "networkProfile":
      {"podCidr": "10.244.0.0/16", "serviceCidr": "10.0.0.0/16", "dnsServiceIP": "10.0.0.10",
      "outboundType": "loadBalancer", "loadBalancerSku": "standard"}, "disableLocalAccounts":
      false, "storageProfile": {}, "bootstrapProfile": {"artifactSource": "Direct"}}}'
    headers:
      Accept:
      - application/json
      Accept-Encoding:
      - gzip, deflate
      CommandName:
      - aks create
      Connection:
      - keep-alive
      Content-Length:
      - '1962'
      Content-Type:
      - application/json
      ParameterSetName:
      - --resource-group --name --location --nodepool-name --node-count --snapshot-id
        --ssh-key-value -o
      User-Agent:
      - AZURECLI/2.75.0 azsdk-python-core/1.31.0 Python/3.10.11 (Windows-10-10.0.26100-SP0)
    method: PUT
    uri: https://management.azure.com/subscriptions/00000000-0000-0000-0000-000000000000/resourceGroups/clitest000001/providers/Microsoft.ContainerService/managedClusters/cliakstest000003?api-version=2025-04-01
  response:
    body:
      string: "{\n \"id\": \"/subscriptions/00000000-0000-0000-0000-000000000000/resourcegroups/clitest000001/providers/Microsoft.ContainerService/managedClusters/cliakstest000003\",\n
        \"location\": \"westus2\",\n \"name\": \"cliakstest000003\",\n \"type\": \"Microsoft.ContainerService/ManagedClusters\",\n
        \"properties\": {\n  \"provisioningState\": \"Creating\",\n  \"powerState\":
        {\n   \"code\": \"Running\"\n  },\n  \"kubernetesVersion\": \"1.32.5\",\n
        \ \"currentKubernetesVersion\": \"1.32.5\",\n  \"dnsPrefix\": \"cliakstest-clitestfzcp44m5t-0b1f64\",\n
        \ \"fqdn\": \"cliakstest-clitestfzcp44m5t-0b1f64-nm4hz43h.hcp.westus2.azmk8s.io\",\n
        \ \"azurePortalFQDN\": \"cliakstest-clitestfzcp44m5t-0b1f64-nm4hz43h.portal.hcp.westus2.azmk8s.io\",\n
        \ \"agentPoolProfiles\": [\n   {\n    \"name\": \"c000004\",\n    \"count\":
        1,\n    \"vmSize\": \"Standard_D8pds_v5\",\n    \"osDiskSizeGB\": 200,\n    \"osDiskType\":
        \"Ephemeral\",\n    \"kubeletDiskType\": \"OS\",\n    \"maxPods\": 250,\n
        \   \"type\": \"VirtualMachineScaleSets\",\n    \"enableAutoScaling\": false,\n
        \   \"scaleDownMode\": \"Delete\",\n    \"provisioningState\": \"Creating\",\n
        \   \"powerState\": {\n     \"code\": \"Running\"\n    },\n    \"orchestratorVersion\":
        \"1.32.5\",\n    \"currentOrchestratorVersion\": \"1.32.5\",\n    \"enableNodePublicIP\":
        false,\n    \"nodeLabels\": {},\n    \"mode\": \"System\",\n    \"enableEncryptionAtHost\":
        false,\n    \"enableUltraSSD\": false,\n    \"osType\": \"Linux\",\n    \"osSKU\":
        \"Ubuntu\",\n    \"nodeImageVersion\": \"AKSUbuntu-2204gen2arm64containerd-202506.16.0\",\n
        \   \"upgradeSettings\": {\n     \"maxSurge\": \"10%\",\n     \"maxUnavailable\":
        \"0\"\n    },\n    \"enableFIPS\": false,\n    \"creationData\": {\n     \"sourceResourceId\":
        \"/subscriptions/00000000-0000-0000-0000-000000000000/resourceGroups/clitest000001/providers/Microsoft.ContainerService/snapshots/s000006\"\n
        \   },\n    \"securityProfile\": {\n     \"enableVTPM\": false,\n     \"enableSecureBoot\":
        false\n    }\n   }\n  ],\n  \"linuxProfile\": {\n   \"adminUsername\": \"azureuser\",\n
        \  \"ssh\": {\n    \"publicKeys\": [\n     {\n      \"keyData\": \"ssh-rsa
        AAAAB3NzaC1yc2EAAAADAQABAAACAQCbIg1guRHbI0lV11wWDt1r2cUdcNd27CJsg+SfgC7miZeubtwUhbsPdhMQsfDyhOWHq1+ZL0M+nJZV63d/1dhmhtgyOqejUwrPlzKhydsbrsdUor+JmNJDdW01v7BXHyuymT8G4s09jCasNOwiufbP/qp72ruu0bIA1nySsvlf9pCQAuFkAnVnf/rFhUlOkhtRpwcq8SUNY2zRHR/EKb/4NWY1JzR4sa3q2fWIJdrrX0DvLoa5g9bIEd4Df79ba7v+yiUBOS0zT2ll+z4g9izHK3EO5d8hL4jYxcjKs+wcslSYRWrascfscLgMlMGh0CdKeNTDjHpGPncaf3Z+FwwwjWeuiNBxv7bJo13/8B/098KlVDl4GZqsoBCEjPyJfV6hO0y/LkRGkk7oHWKgeWAfKtfLItRp00eZ4fcJNK9kCaSMmEugoZWcI7NGbZXzqFWqbpRI7NcDP9+WIQ+i9U5vqWsqd/zng4kbuAJ6UuKqIzB0upYrLShfQE3SAck8oaLhJqqq56VfDuASNpJKidV+zq27HfSBmbXnkR/5AK337dc3MXKJypoK/QPMLKUAP5XLPbs+NddJQV7EZXd29DLgp+fRIg3edpKdO7ZErWhv7d+3Kws+e1Y+ypmR2WIVSwVyBEUfgv2C8Ts9gnTF4pNcEY/S2aBicz5Ew2+jdyGNQQ==
        test@example.com\\n\"\n     }\n    ]\n   }\n  },\n  \"servicePrincipalProfile\":
        {\n   \"clientId\":\"00000000-0000-0000-0000-000000000001\"\n  },\n  \"nodeResourceGroup\":
        \"MC_clitest000001_cliakstest000003_westus2\",\n  \"enableRBAC\": true,\n
        \ \"supportPlan\": \"KubernetesOfficial\",\n  \"networkProfile\": {\n   \"networkPlugin\":
        \"azure\",\n   \"networkPluginMode\": \"overlay\",\n   \"networkPolicy\":
        \"none\",\n   \"networkDataplane\": \"azure\",\n   \"loadBalancerSku\": \"standard\",\n
        \  \"loadBalancerProfile\": {\n    \"managedOutboundIPs\": {\n     \"count\":
        1\n    },\n    \"backendPoolType\": \"nodeIPConfiguration\"\n   },\n   \"podCidr\":
        \"10.244.0.0/16\",\n   \"serviceCidr\": \"10.0.0.0/16\",\n   \"dnsServiceIP\":
        \"10.0.0.10\",\n   \"outboundType\": \"loadBalancer\",\n   \"podCidrs\": [\n
        \   \"10.244.0.0/16\"\n   ],\n   \"serviceCidrs\": [\n    \"10.0.0.0/16\"\n
        \  ],\n   \"ipFamilies\": [\n    \"IPv4\"\n   ]\n  },\n  \"maxAgentPools\":
        100,\n  \"autoUpgradeProfile\": {\n   \"nodeOSUpgradeChannel\": \"NodeImage\"\n
        \ },\n  \"disableLocalAccounts\": false,\n  \"securityProfile\": {},\n  \"storageProfile\":
        {\n   \"diskCSIDriver\": {\n    \"enabled\": true\n   },\n   \"fileCSIDriver\":
        {\n    \"enabled\": true\n   },\n   \"snapshotController\": {\n    \"enabled\":
        true\n   }\n  },\n  \"oidcIssuerProfile\": {\n   \"enabled\": false\n  },\n
        \ \"workloadAutoScalerProfile\": {},\n  \"resourceUID\": \"686b9794cee53c0001f56f41\",\n
        \ \"metricsProfile\": {\n   \"costAnalysis\": {\n    \"enabled\": false\n
        \  }\n  },\n  \"bootstrapProfile\": {\n   \"artifactSource\": \"Direct\"\n
        \ }\n },\n \"identity\": {\n  \"type\": \"SystemAssigned\",\n  \"principalId\":\"00000000-0000-0000-0000-000000000001\",\n
        \ \"tenantId\": \"54826b22-38d6-4fb2-bad9-b7b93a3e9c5a\"\n },\n \"sku\": {\n
        \ \"name\": \"Base\",\n  \"tier\": \"Free\"\n }\n}"
    headers:
      azure-asyncoperation:
      - https://management.azure.com/subscriptions/00000000-0000-0000-0000-000000000000/providers/Microsoft.ContainerService/locations/westus2/operations/d65b7f2d-f37a-4e38-90d1-e0ed290dfada?api-version=2025-03-01&t=638874784211211938&c=MIIHhzCCBm-gAwIBAgITHgbLuWlxY4-k_d1algAABsu5aTANBgkqhkiG9w0BAQsFADBEMRMwEQYKCZImiZPyLGQBGRYDR0JMMRMwEQYKCZImiZPyLGQBGRYDQU1FMRgwFgYDVQQDEw9BTUUgSW5mcmEgQ0EgMDYwHhcNMjUwNDE5MTMxMzMyWhcNMjUxMDE2MTMxMzMyWjBAMT4wPAYDVQQDEzVhc3luY29wZXJhdGlvbnNpZ25pbmdjZXJ0aWZpY2F0ZS5tYW5hZ2VtZW50LmF6dXJlLmNvbTCCASIwDQYJKoZIhvcNAQEBBQADggEPADCCAQoCggEBAMvHJaUg0aA6C-P-W7rBOoZfQCieq667lznMrFDPEeiLJs-W58e8I_jHbBheje2C5g9-qBPHK6VQBBfZrcs9tzrupbS7wUKQvBkbEEqj19vo7jPtiN4hWOYzxijvMpObILP6eyLeXsL3K6b3th6Mzu1YEGETh8Lh9lsKsgT-uiTSC52uYnO63jpJBr83ivLckQDLkpMN21cpEJpaenMoBGBtKAmREs19pJv5r4HQS73KA4NZgjOChwFPAD7cIPY8jFZduW--1Ej4woncGGu117cZcM1yffltg1tqs5vmfgVc4ru4VoMm2UUdWXj6t8VoG1yJ8zasfOiUeO4CjEJgU0ECAwEAAaOCBHQwggRwMCcGCSsGAQQBgjcVCgQaMBgwCgYIKwYBBQUHAwEwCgYIKwYBBQUHAwIwPQYJKwYBBAGCNxUHBDAwLgYmKwYBBAGCNxUIhpDjDYTVtHiE8Ys-hZvdFs6dEoFghfmRS4WsmTQCAWQCAQcwggHLBggrBgEFBQcBAQSCAb0wggG5MGMGCCsGAQUFBzAChldodHRwOi8vY3JsLm1pY3Jvc29mdC5jb20vcGtpaW5mcmEvQ2VydHMvQkwyUEtJSU5UQ0EwMi5BTUUuR0JMX0FNRSUyMEluZnJhJTIwQ0ElMjAwNi5jcnQwUwYIKwYBBQUHMAKGR2h0dHA6Ly9jcmwxLmFtZS5nYmwvYWlhL0JMMlBLSUlOVENBMDIuQU1FLkdCTF9BTUUlMjBJbmZyYSUyMENBJTIwMDYuY3J0MFMGCCsGAQUFBzAChkdodHRwOi8vY3JsMi5hbWUuZ2JsL2FpYS9CTDJQS0lJTlRDQTAyLkFNRS5HQkxfQU1FJTIwSW5mcmElMjBDQSUyMDA2LmNydDBTBggrBgEFBQcwAoZHaHR0cDovL2NybDMuYW1lLmdibC9haWEvQkwyUEtJSU5UQ0EwMi5BTUUuR0JMX0FNRSUyMEluZnJhJTIwQ0ElMjAwNi5jcnQwUwYIKwYBBQUHMAKGR2h0dHA6Ly9jcmw0LmFtZS5nYmwvYWlhL0JMMlBLSUlOVENBMDIuQU1FLkdCTF9BTUUlMjBJbmZyYSUyMENBJTIwMDYuY3J0MB0GA1UdDgQWBBQDmHWGUrNZmFtIfL14RXoPR4LL6zAOBgNVHQ8BAf8EBAMCBaAwggEmBgNVHR8EggEdMIIBGTCCARWgggERoIIBDYY_aHR0cDovL2NybC5taWNyb3NvZnQuY29tL3BraWluZnJhL0NSTC9BTUUlMjBJbmZyYSUyMENBJTIwMDYuY3JshjFodHRwOi8vY3JsMS5hbWUuZ2JsL2NybC9BTUUlMjBJbmZyYSUyMENBJTIwMDYuY3JshjFodHRwOi8vY3JsMi5hbWUuZ2JsL2NybC9BTUUlMjBJbmZyYSUyMENBJTIwMDYuY3JshjFodHRwOi8vY3JsMy5hbWUuZ2JsL2NybC9BTUUlMjBJbmZyYSUyMENBJTIwMDYuY3JshjFodHRwOi8vY3JsNC5hbWUuZ2JsL2NybC9BTUUlMjBJbmZyYSUyMENBJTIwMDYuY3JsMIGdBgNVHSAEgZUwgZIwDAYKKwYBBAGCN3sBATBmBgorBgEEAYI3ewICMFgwVgYIKwYBBQUHAgIwSh5IADMAMwBlADAAMQA5ADIAMQAtADQAZAA2ADQALQA0AGYAOABjAC0AYQAwADUANQAtADUAYgBkAGEAZgBmAGQANQBlADMAMwBkMAwGCisGAQQBgjd7AwIwDAYKKwYBBAGCN3sEAjAfBgNVHSMEGDAWgBTxRmjG8cPwKy19i2rhsvm-NfzRQTAdBgNVHSUEFjAUBggrBgEFBQcDAQYIKwYBBQUHAwIwDQYJKoZIhvcNAQELBQADggEBAJcF-z2HGOD5vBAPAiibLynJVPemcCzI2SbO4rX-E6AhWLEMIGFO4peavwLv9iPrFKY29lbs6SxVSu5q_hj7y932SCf-JNEeue2cfiDCPv3T6f2-EAZTfMXrH_G7MaJXKiT0W9b7aewbcPT4xAGaldOb8n9yZp0vrNp9qEtWLm-_bvUf_3_eHf6Iml0lQ01vTCc-k265OG5t1GXtk819ayqNBui5LchwPrubIwRT_p2bmkDy4M-NKrweDScQY2PyCsUp_kdZXbvXoLWAHVgrY7Jq_YDJtDv71360dQ2_5FYlmToG9vPIsDq3H-rE22IKrM8CQsR3ta6g7CXSflNNquQ&s=UxhNB49aD6KIywfIqAAmdjiJ9Asr1ZF1nV28tUT_X5HEmiOwz1yQRBu8o0ySLBMDNp1p67k-jIcrFnjv1_AxRj71e9_M0oVgrFptYVWeKrZQXOm7Joqhn2g82BFJ29ChL1pB1HnKNIJRbMEBrDebWPcnyYTdryGkagifsdpnAtLy2zd9rr5A4okBDLW7U4KNLp48ZE1Lf8ZifbJduNJPTuTevzL5YzuXonaqDAS7WkRcOga8rSiXo7f5ACDco93PNJSvB04BIWnwmRM37Q-sjRvOmdncwAWQPmi4neyfjoJktIkDRgrpPM2zJOvPkUNfqSTbFrgVCb-aVnJg93iXFA&h=rzZIzLveWPGzCBRe7PkoYRC5up5s4BRysS3f_QahjzM
      cache-control:
      - no-cache
      content-length:
      - '4271'
      content-type:
      - application/json
      date:
      - Mon, 07 Jul 2025 09:47:00 GMT
      expires:
      - '-1'
      pragma:
      - no-cache
      strict-transport-security:
      - max-age=31536000; includeSubDomains
      x-cache:
      - CONFIG_NOCACHE
      x-content-type-options:
      - nosniff
      x-ms-operation-identifier:
      - tenantId=54826b22-38d6-4fb2-bad9-b7b93a3e9c5a,objectId=d44a2991-98c6-47c3-b59b-2b30d72cfcc2/japanwest/3ec45615-417c-4547-91e7-7e90c6533a77
      x-ms-ratelimit-remaining-subscription-global-writes:
      - '2999'
      x-ms-ratelimit-remaining-subscription-writes:
      - '199'
      x-msedge-ref:
      - 'Ref A: 0F49F3001BE9420FB7DA3B2ABB8C15D6 Ref B: TYO201100113045 Ref C: 2025-07-07T09:46:52Z'
    status:
      code: 201
      message: Created
- request:
    body: null
    headers:
      Accept:
      - '*/*'
      Accept-Encoding:
      - gzip, deflate
      CommandName:
      - aks create
      Connection:
      - keep-alive
      ParameterSetName:
      - --resource-group --name --location --nodepool-name --node-count --snapshot-id
        --ssh-key-value -o
      User-Agent:
      - AZURECLI/2.75.0 azsdk-python-core/1.31.0 Python/3.10.11 (Windows-10-10.0.26100-SP0)
    method: GET
    uri: https://management.azure.com/subscriptions/00000000-0000-0000-0000-000000000000/providers/Microsoft.ContainerService/locations/westus2/operations/d65b7f2d-f37a-4e38-90d1-e0ed290dfada?api-version=2025-03-01&t=638874784211211938&c=MIIHhzCCBm-gAwIBAgITHgbLuWlxY4-k_d1algAABsu5aTANBgkqhkiG9w0BAQsFADBEMRMwEQYKCZImiZPyLGQBGRYDR0JMMRMwEQYKCZImiZPyLGQBGRYDQU1FMRgwFgYDVQQDEw9BTUUgSW5mcmEgQ0EgMDYwHhcNMjUwNDE5MTMxMzMyWhcNMjUxMDE2MTMxMzMyWjBAMT4wPAYDVQQDEzVhc3luY29wZXJhdGlvbnNpZ25pbmdjZXJ0aWZpY2F0ZS5tYW5hZ2VtZW50LmF6dXJlLmNvbTCCASIwDQYJKoZIhvcNAQEBBQADggEPADCCAQoCggEBAMvHJaUg0aA6C-P-W7rBOoZfQCieq667lznMrFDPEeiLJs-W58e8I_jHbBheje2C5g9-qBPHK6VQBBfZrcs9tzrupbS7wUKQvBkbEEqj19vo7jPtiN4hWOYzxijvMpObILP6eyLeXsL3K6b3th6Mzu1YEGETh8Lh9lsKsgT-uiTSC52uYnO63jpJBr83ivLckQDLkpMN21cpEJpaenMoBGBtKAmREs19pJv5r4HQS73KA4NZgjOChwFPAD7cIPY8jFZduW--1Ej4woncGGu117cZcM1yffltg1tqs5vmfgVc4ru4VoMm2UUdWXj6t8VoG1yJ8zasfOiUeO4CjEJgU0ECAwEAAaOCBHQwggRwMCcGCSsGAQQBgjcVCgQaMBgwCgYIKwYBBQUHAwEwCgYIKwYBBQUHAwIwPQYJKwYBBAGCNxUHBDAwLgYmKwYBBAGCNxUIhpDjDYTVtHiE8Ys-hZvdFs6dEoFghfmRS4WsmTQCAWQCAQcwggHLBggrBgEFBQcBAQSCAb0wggG5MGMGCCsGAQUFBzAChldodHRwOi8vY3JsLm1pY3Jvc29mdC5jb20vcGtpaW5mcmEvQ2VydHMvQkwyUEtJSU5UQ0EwMi5BTUUuR0JMX0FNRSUyMEluZnJhJTIwQ0ElMjAwNi5jcnQwUwYIKwYBBQUHMAKGR2h0dHA6Ly9jcmwxLmFtZS5nYmwvYWlhL0JMMlBLSUlOVENBMDIuQU1FLkdCTF9BTUUlMjBJbmZyYSUyMENBJTIwMDYuY3J0MFMGCCsGAQUFBzAChkdodHRwOi8vY3JsMi5hbWUuZ2JsL2FpYS9CTDJQS0lJTlRDQTAyLkFNRS5HQkxfQU1FJTIwSW5mcmElMjBDQSUyMDA2LmNydDBTBggrBgEFBQcwAoZHaHR0cDovL2NybDMuYW1lLmdibC9haWEvQkwyUEtJSU5UQ0EwMi5BTUUuR0JMX0FNRSUyMEluZnJhJTIwQ0ElMjAwNi5jcnQwUwYIKwYBBQUHMAKGR2h0dHA6Ly9jcmw0LmFtZS5nYmwvYWlhL0JMMlBLSUlOVENBMDIuQU1FLkdCTF9BTUUlMjBJbmZyYSUyMENBJTIwMDYuY3J0MB0GA1UdDgQWBBQDmHWGUrNZmFtIfL14RXoPR4LL6zAOBgNVHQ8BAf8EBAMCBaAwggEmBgNVHR8EggEdMIIBGTCCARWgggERoIIBDYY_aHR0cDovL2NybC5taWNyb3NvZnQuY29tL3BraWluZnJhL0NSTC9BTUUlMjBJbmZyYSUyMENBJTIwMDYuY3JshjFodHRwOi8vY3JsMS5hbWUuZ2JsL2NybC9BTUUlMjBJbmZyYSUyMENBJTIwMDYuY3JshjFodHRwOi8vY3JsMi5hbWUuZ2JsL2NybC9BTUUlMjBJbmZyYSUyMENBJTIwMDYuY3JshjFodHRwOi8vY3JsMy5hbWUuZ2JsL2NybC9BTUUlMjBJbmZyYSUyMENBJTIwMDYuY3JshjFodHRwOi8vY3JsNC5hbWUuZ2JsL2NybC9BTUUlMjBJbmZyYSUyMENBJTIwMDYuY3JsMIGdBgNVHSAEgZUwgZIwDAYKKwYBBAGCN3sBATBmBgorBgEEAYI3ewICMFgwVgYIKwYBBQUHAgIwSh5IADMAMwBlADAAMQA5ADIAMQAtADQAZAA2ADQALQA0AGYAOABjAC0AYQAwADUANQAtADUAYgBkAGEAZgBmAGQANQBlADMAMwBkMAwGCisGAQQBgjd7AwIwDAYKKwYBBAGCN3sEAjAfBgNVHSMEGDAWgBTxRmjG8cPwKy19i2rhsvm-NfzRQTAdBgNVHSUEFjAUBggrBgEFBQcDAQYIKwYBBQUHAwIwDQYJKoZIhvcNAQELBQADggEBAJcF-z2HGOD5vBAPAiibLynJVPemcCzI2SbO4rX-E6AhWLEMIGFO4peavwLv9iPrFKY29lbs6SxVSu5q_hj7y932SCf-JNEeue2cfiDCPv3T6f2-EAZTfMXrH_G7MaJXKiT0W9b7aewbcPT4xAGaldOb8n9yZp0vrNp9qEtWLm-_bvUf_3_eHf6Iml0lQ01vTCc-k265OG5t1GXtk819ayqNBui5LchwPrubIwRT_p2bmkDy4M-NKrweDScQY2PyCsUp_kdZXbvXoLWAHVgrY7Jq_YDJtDv71360dQ2_5FYlmToG9vPIsDq3H-rE22IKrM8CQsR3ta6g7CXSflNNquQ&s=UxhNB49aD6KIywfIqAAmdjiJ9Asr1ZF1nV28tUT_X5HEmiOwz1yQRBu8o0ySLBMDNp1p67k-jIcrFnjv1_AxRj71e9_M0oVgrFptYVWeKrZQXOm7Joqhn2g82BFJ29ChL1pB1HnKNIJRbMEBrDebWPcnyYTdryGkagifsdpnAtLy2zd9rr5A4okBDLW7U4KNLp48ZE1Lf8ZifbJduNJPTuTevzL5YzuXonaqDAS7WkRcOga8rSiXo7f5ACDco93PNJSvB04BIWnwmRM37Q-sjRvOmdncwAWQPmi4neyfjoJktIkDRgrpPM2zJOvPkUNfqSTbFrgVCb-aVnJg93iXFA&h=rzZIzLveWPGzCBRe7PkoYRC5up5s4BRysS3f_QahjzM
  response:
    body:
      string: "{\n \"name\": \"d65b7f2d-f37a-4e38-90d1-e0ed290dfada\",\n \"status\":
        \"InProgress\",\n \"startTime\": \"2025-07-07T09:47:00.8677722Z\"\n}"
    headers:
      cache-control:
      - no-cache
      content-length:
      - '122'
      content-type:
      - application/json
      date:
      - Mon, 07 Jul 2025 09:47:01 GMT
      expires:
      - '-1'
      pragma:
      - no-cache
      strict-transport-security:
      - max-age=31536000; includeSubDomains
      x-cache:
      - CONFIG_NOCACHE
      x-content-type-options:
      - nosniff
      x-ms-operation-identifier:
      - tenantId=54826b22-38d6-4fb2-bad9-b7b93a3e9c5a,objectId=d44a2991-98c6-47c3-b59b-2b30d72cfcc2/japanwest/163662b7-f80b-48d7-a632-8a3dc1afa50e
      x-ms-ratelimit-remaining-subscription-global-reads:
      - '3749'
      x-msedge-ref:
      - 'Ref A: 8E0BDBA364DC474EA2CB152B4E02E639 Ref B: TYO201151002042 Ref C: 2025-07-07T09:47:01Z'
    status:
      code: 200
      message: OK
- request:
    body: null
    headers:
      Accept:
      - '*/*'
      Accept-Encoding:
      - gzip, deflate
      CommandName:
      - aks create
      Connection:
      - keep-alive
      ParameterSetName:
      - --resource-group --name --location --nodepool-name --node-count --snapshot-id
        --ssh-key-value -o
      User-Agent:
      - AZURECLI/2.75.0 azsdk-python-core/1.31.0 Python/3.10.11 (Windows-10-10.0.26100-SP0)
    method: GET
    uri: https://management.azure.com/subscriptions/00000000-0000-0000-0000-000000000000/providers/Microsoft.ContainerService/locations/westus2/operations/d65b7f2d-f37a-4e38-90d1-e0ed290dfada?api-version=2025-03-01&t=638874784211211938&c=MIIHhzCCBm-gAwIBAgITHgbLuWlxY4-k_d1algAABsu5aTANBgkqhkiG9w0BAQsFADBEMRMwEQYKCZImiZPyLGQBGRYDR0JMMRMwEQYKCZImiZPyLGQBGRYDQU1FMRgwFgYDVQQDEw9BTUUgSW5mcmEgQ0EgMDYwHhcNMjUwNDE5MTMxMzMyWhcNMjUxMDE2MTMxMzMyWjBAMT4wPAYDVQQDEzVhc3luY29wZXJhdGlvbnNpZ25pbmdjZXJ0aWZpY2F0ZS5tYW5hZ2VtZW50LmF6dXJlLmNvbTCCASIwDQYJKoZIhvcNAQEBBQADggEPADCCAQoCggEBAMvHJaUg0aA6C-P-W7rBOoZfQCieq667lznMrFDPEeiLJs-W58e8I_jHbBheje2C5g9-qBPHK6VQBBfZrcs9tzrupbS7wUKQvBkbEEqj19vo7jPtiN4hWOYzxijvMpObILP6eyLeXsL3K6b3th6Mzu1YEGETh8Lh9lsKsgT-uiTSC52uYnO63jpJBr83ivLckQDLkpMN21cpEJpaenMoBGBtKAmREs19pJv5r4HQS73KA4NZgjOChwFPAD7cIPY8jFZduW--1Ej4woncGGu117cZcM1yffltg1tqs5vmfgVc4ru4VoMm2UUdWXj6t8VoG1yJ8zasfOiUeO4CjEJgU0ECAwEAAaOCBHQwggRwMCcGCSsGAQQBgjcVCgQaMBgwCgYIKwYBBQUHAwEwCgYIKwYBBQUHAwIwPQYJKwYBBAGCNxUHBDAwLgYmKwYBBAGCNxUIhpDjDYTVtHiE8Ys-hZvdFs6dEoFghfmRS4WsmTQCAWQCAQcwggHLBggrBgEFBQcBAQSCAb0wggG5MGMGCCsGAQUFBzAChldodHRwOi8vY3JsLm1pY3Jvc29mdC5jb20vcGtpaW5mcmEvQ2VydHMvQkwyUEtJSU5UQ0EwMi5BTUUuR0JMX0FNRSUyMEluZnJhJTIwQ0ElMjAwNi5jcnQwUwYIKwYBBQUHMAKGR2h0dHA6Ly9jcmwxLmFtZS5nYmwvYWlhL0JMMlBLSUlOVENBMDIuQU1FLkdCTF9BTUUlMjBJbmZyYSUyMENBJTIwMDYuY3J0MFMGCCsGAQUFBzAChkdodHRwOi8vY3JsMi5hbWUuZ2JsL2FpYS9CTDJQS0lJTlRDQTAyLkFNRS5HQkxfQU1FJTIwSW5mcmElMjBDQSUyMDA2LmNydDBTBggrBgEFBQcwAoZHaHR0cDovL2NybDMuYW1lLmdibC9haWEvQkwyUEtJSU5UQ0EwMi5BTUUuR0JMX0FNRSUyMEluZnJhJTIwQ0ElMjAwNi5jcnQwUwYIKwYBBQUHMAKGR2h0dHA6Ly9jcmw0LmFtZS5nYmwvYWlhL0JMMlBLSUlOVENBMDIuQU1FLkdCTF9BTUUlMjBJbmZyYSUyMENBJTIwMDYuY3J0MB0GA1UdDgQWBBQDmHWGUrNZmFtIfL14RXoPR4LL6zAOBgNVHQ8BAf8EBAMCBaAwggEmBgNVHR8EggEdMIIBGTCCARWgggERoIIBDYY_aHR0cDovL2NybC5taWNyb3NvZnQuY29tL3BraWluZnJhL0NSTC9BTUUlMjBJbmZyYSUyMENBJTIwMDYuY3JshjFodHRwOi8vY3JsMS5hbWUuZ2JsL2NybC9BTUUlMjBJbmZyYSUyMENBJTIwMDYuY3JshjFodHRwOi8vY3JsMi5hbWUuZ2JsL2NybC9BTUUlMjBJbmZyYSUyMENBJTIwMDYuY3JshjFodHRwOi8vY3JsMy5hbWUuZ2JsL2NybC9BTUUlMjBJbmZyYSUyMENBJTIwMDYuY3JshjFodHRwOi8vY3JsNC5hbWUuZ2JsL2NybC9BTUUlMjBJbmZyYSUyMENBJTIwMDYuY3JsMIGdBgNVHSAEgZUwgZIwDAYKKwYBBAGCN3sBATBmBgorBgEEAYI3ewICMFgwVgYIKwYBBQUHAgIwSh5IADMAMwBlADAAMQA5ADIAMQAtADQAZAA2ADQALQA0AGYAOABjAC0AYQAwADUANQAtADUAYgBkAGEAZgBmAGQANQBlADMAMwBkMAwGCisGAQQBgjd7AwIwDAYKKwYBBAGCN3sEAjAfBgNVHSMEGDAWgBTxRmjG8cPwKy19i2rhsvm-NfzRQTAdBgNVHSUEFjAUBggrBgEFBQcDAQYIKwYBBQUHAwIwDQYJKoZIhvcNAQELBQADggEBAJcF-z2HGOD5vBAPAiibLynJVPemcCzI2SbO4rX-E6AhWLEMIGFO4peavwLv9iPrFKY29lbs6SxVSu5q_hj7y932SCf-JNEeue2cfiDCPv3T6f2-EAZTfMXrH_G7MaJXKiT0W9b7aewbcPT4xAGaldOb8n9yZp0vrNp9qEtWLm-_bvUf_3_eHf6Iml0lQ01vTCc-k265OG5t1GXtk819ayqNBui5LchwPrubIwRT_p2bmkDy4M-NKrweDScQY2PyCsUp_kdZXbvXoLWAHVgrY7Jq_YDJtDv71360dQ2_5FYlmToG9vPIsDq3H-rE22IKrM8CQsR3ta6g7CXSflNNquQ&s=UxhNB49aD6KIywfIqAAmdjiJ9Asr1ZF1nV28tUT_X5HEmiOwz1yQRBu8o0ySLBMDNp1p67k-jIcrFnjv1_AxRj71e9_M0oVgrFptYVWeKrZQXOm7Joqhn2g82BFJ29ChL1pB1HnKNIJRbMEBrDebWPcnyYTdryGkagifsdpnAtLy2zd9rr5A4okBDLW7U4KNLp48ZE1Lf8ZifbJduNJPTuTevzL5YzuXonaqDAS7WkRcOga8rSiXo7f5ACDco93PNJSvB04BIWnwmRM37Q-sjRvOmdncwAWQPmi4neyfjoJktIkDRgrpPM2zJOvPkUNfqSTbFrgVCb-aVnJg93iXFA&h=rzZIzLveWPGzCBRe7PkoYRC5up5s4BRysS3f_QahjzM
  response:
    body:
      string: "{\n \"name\": \"d65b7f2d-f37a-4e38-90d1-e0ed290dfada\",\n \"status\":
        \"InProgress\",\n \"startTime\": \"2025-07-07T09:47:00.8677722Z\"\n}"
    headers:
      cache-control:
      - no-cache
      content-length:
      - '122'
      content-type:
      - application/json
      date:
      - Mon, 07 Jul 2025 09:47:32 GMT
      expires:
      - '-1'
      pragma:
      - no-cache
      strict-transport-security:
      - max-age=31536000; includeSubDomains
      x-cache:
      - CONFIG_NOCACHE
      x-content-type-options:
      - nosniff
      x-ms-operation-identifier:
      - tenantId=54826b22-38d6-4fb2-bad9-b7b93a3e9c5a,objectId=d44a2991-98c6-47c3-b59b-2b30d72cfcc2/japanwest/8694026a-8474-4428-bd91-f6ba38dc68cf
      x-ms-ratelimit-remaining-subscription-global-reads:
      - '3749'
      x-msedge-ref:
      - 'Ref A: 886E51E5B32047B292F389EC22F90211 Ref B: TYO201100116047 Ref C: 2025-07-07T09:47:32Z'
    status:
      code: 200
      message: OK
- request:
    body: null
    headers:
      Accept:
      - '*/*'
      Accept-Encoding:
      - gzip, deflate
      CommandName:
      - aks create
      Connection:
      - keep-alive
      ParameterSetName:
      - --resource-group --name --location --nodepool-name --node-count --snapshot-id
        --ssh-key-value -o
      User-Agent:
      - AZURECLI/2.75.0 azsdk-python-core/1.31.0 Python/3.10.11 (Windows-10-10.0.26100-SP0)
    method: GET
    uri: https://management.azure.com/subscriptions/00000000-0000-0000-0000-000000000000/providers/Microsoft.ContainerService/locations/westus2/operations/d65b7f2d-f37a-4e38-90d1-e0ed290dfada?api-version=2025-03-01&t=638874784211211938&c=MIIHhzCCBm-gAwIBAgITHgbLuWlxY4-k_d1algAABsu5aTANBgkqhkiG9w0BAQsFADBEMRMwEQYKCZImiZPyLGQBGRYDR0JMMRMwEQYKCZImiZPyLGQBGRYDQU1FMRgwFgYDVQQDEw9BTUUgSW5mcmEgQ0EgMDYwHhcNMjUwNDE5MTMxMzMyWhcNMjUxMDE2MTMxMzMyWjBAMT4wPAYDVQQDEzVhc3luY29wZXJhdGlvbnNpZ25pbmdjZXJ0aWZpY2F0ZS5tYW5hZ2VtZW50LmF6dXJlLmNvbTCCASIwDQYJKoZIhvcNAQEBBQADggEPADCCAQoCggEBAMvHJaUg0aA6C-P-W7rBOoZfQCieq667lznMrFDPEeiLJs-W58e8I_jHbBheje2C5g9-qBPHK6VQBBfZrcs9tzrupbS7wUKQvBkbEEqj19vo7jPtiN4hWOYzxijvMpObILP6eyLeXsL3K6b3th6Mzu1YEGETh8Lh9lsKsgT-uiTSC52uYnO63jpJBr83ivLckQDLkpMN21cpEJpaenMoBGBtKAmREs19pJv5r4HQS73KA4NZgjOChwFPAD7cIPY8jFZduW--1Ej4woncGGu117cZcM1yffltg1tqs5vmfgVc4ru4VoMm2UUdWXj6t8VoG1yJ8zasfOiUeO4CjEJgU0ECAwEAAaOCBHQwggRwMCcGCSsGAQQBgjcVCgQaMBgwCgYIKwYBBQUHAwEwCgYIKwYBBQUHAwIwPQYJKwYBBAGCNxUHBDAwLgYmKwYBBAGCNxUIhpDjDYTVtHiE8Ys-hZvdFs6dEoFghfmRS4WsmTQCAWQCAQcwggHLBggrBgEFBQcBAQSCAb0wggG5MGMGCCsGAQUFBzAChldodHRwOi8vY3JsLm1pY3Jvc29mdC5jb20vcGtpaW5mcmEvQ2VydHMvQkwyUEtJSU5UQ0EwMi5BTUUuR0JMX0FNRSUyMEluZnJhJTIwQ0ElMjAwNi5jcnQwUwYIKwYBBQUHMAKGR2h0dHA6Ly9jcmwxLmFtZS5nYmwvYWlhL0JMMlBLSUlOVENBMDIuQU1FLkdCTF9BTUUlMjBJbmZyYSUyMENBJTIwMDYuY3J0MFMGCCsGAQUFBzAChkdodHRwOi8vY3JsMi5hbWUuZ2JsL2FpYS9CTDJQS0lJTlRDQTAyLkFNRS5HQkxfQU1FJTIwSW5mcmElMjBDQSUyMDA2LmNydDBTBggrBgEFBQcwAoZHaHR0cDovL2NybDMuYW1lLmdibC9haWEvQkwyUEtJSU5UQ0EwMi5BTUUuR0JMX0FNRSUyMEluZnJhJTIwQ0ElMjAwNi5jcnQwUwYIKwYBBQUHMAKGR2h0dHA6Ly9jcmw0LmFtZS5nYmwvYWlhL0JMMlBLSUlOVENBMDIuQU1FLkdCTF9BTUUlMjBJbmZyYSUyMENBJTIwMDYuY3J0MB0GA1UdDgQWBBQDmHWGUrNZmFtIfL14RXoPR4LL6zAOBgNVHQ8BAf8EBAMCBaAwggEmBgNVHR8EggEdMIIBGTCCARWgggERoIIBDYY_aHR0cDovL2NybC5taWNyb3NvZnQuY29tL3BraWluZnJhL0NSTC9BTUUlMjBJbmZyYSUyMENBJTIwMDYuY3JshjFodHRwOi8vY3JsMS5hbWUuZ2JsL2NybC9BTUUlMjBJbmZyYSUyMENBJTIwMDYuY3JshjFodHRwOi8vY3JsMi5hbWUuZ2JsL2NybC9BTUUlMjBJbmZyYSUyMENBJTIwMDYuY3JshjFodHRwOi8vY3JsMy5hbWUuZ2JsL2NybC9BTUUlMjBJbmZyYSUyMENBJTIwMDYuY3JshjFodHRwOi8vY3JsNC5hbWUuZ2JsL2NybC9BTUUlMjBJbmZyYSUyMENBJTIwMDYuY3JsMIGdBgNVHSAEgZUwgZIwDAYKKwYBBAGCN3sBATBmBgorBgEEAYI3ewICMFgwVgYIKwYBBQUHAgIwSh5IADMAMwBlADAAMQA5ADIAMQAtADQAZAA2ADQALQA0AGYAOABjAC0AYQAwADUANQAtADUAYgBkAGEAZgBmAGQANQBlADMAMwBkMAwGCisGAQQBgjd7AwIwDAYKKwYBBAGCN3sEAjAfBgNVHSMEGDAWgBTxRmjG8cPwKy19i2rhsvm-NfzRQTAdBgNVHSUEFjAUBggrBgEFBQcDAQYIKwYBBQUHAwIwDQYJKoZIhvcNAQELBQADggEBAJcF-z2HGOD5vBAPAiibLynJVPemcCzI2SbO4rX-E6AhWLEMIGFO4peavwLv9iPrFKY29lbs6SxVSu5q_hj7y932SCf-JNEeue2cfiDCPv3T6f2-EAZTfMXrH_G7MaJXKiT0W9b7aewbcPT4xAGaldOb8n9yZp0vrNp9qEtWLm-_bvUf_3_eHf6Iml0lQ01vTCc-k265OG5t1GXtk819ayqNBui5LchwPrubIwRT_p2bmkDy4M-NKrweDScQY2PyCsUp_kdZXbvXoLWAHVgrY7Jq_YDJtDv71360dQ2_5FYlmToG9vPIsDq3H-rE22IKrM8CQsR3ta6g7CXSflNNquQ&s=UxhNB49aD6KIywfIqAAmdjiJ9Asr1ZF1nV28tUT_X5HEmiOwz1yQRBu8o0ySLBMDNp1p67k-jIcrFnjv1_AxRj71e9_M0oVgrFptYVWeKrZQXOm7Joqhn2g82BFJ29ChL1pB1HnKNIJRbMEBrDebWPcnyYTdryGkagifsdpnAtLy2zd9rr5A4okBDLW7U4KNLp48ZE1Lf8ZifbJduNJPTuTevzL5YzuXonaqDAS7WkRcOga8rSiXo7f5ACDco93PNJSvB04BIWnwmRM37Q-sjRvOmdncwAWQPmi4neyfjoJktIkDRgrpPM2zJOvPkUNfqSTbFrgVCb-aVnJg93iXFA&h=rzZIzLveWPGzCBRe7PkoYRC5up5s4BRysS3f_QahjzM
  response:
    body:
      string: "{\n \"name\": \"d65b7f2d-f37a-4e38-90d1-e0ed290dfada\",\n \"status\":
        \"InProgress\",\n \"startTime\": \"2025-07-07T09:47:00.8677722Z\"\n}"
    headers:
      cache-control:
      - no-cache
      content-length:
      - '122'
      content-type:
      - application/json
      date:
      - Mon, 07 Jul 2025 09:48:04 GMT
      expires:
      - '-1'
      pragma:
      - no-cache
      strict-transport-security:
      - max-age=31536000; includeSubDomains
      x-cache:
      - CONFIG_NOCACHE
      x-content-type-options:
      - nosniff
      x-ms-operation-identifier:
      - tenantId=54826b22-38d6-4fb2-bad9-b7b93a3e9c5a,objectId=d44a2991-98c6-47c3-b59b-2b30d72cfcc2/japanwest/adf5a002-5763-4488-8e19-e9a0b92b08ff
      x-ms-ratelimit-remaining-subscription-global-reads:
      - '3749'
      x-msedge-ref:
      - 'Ref A: 9641E38033FD4971B9E113AAE8684E3C Ref B: TYO201100115019 Ref C: 2025-07-07T09:48:04Z'
    status:
      code: 200
      message: OK
- request:
    body: null
    headers:
      Accept:
      - '*/*'
      Accept-Encoding:
      - gzip, deflate
      CommandName:
      - aks create
      Connection:
      - keep-alive
      ParameterSetName:
      - --resource-group --name --location --nodepool-name --node-count --snapshot-id
        --ssh-key-value -o
      User-Agent:
      - AZURECLI/2.75.0 azsdk-python-core/1.31.0 Python/3.10.11 (Windows-10-10.0.26100-SP0)
    method: GET
    uri: https://management.azure.com/subscriptions/00000000-0000-0000-0000-000000000000/providers/Microsoft.ContainerService/locations/westus2/operations/d65b7f2d-f37a-4e38-90d1-e0ed290dfada?api-version=2025-03-01&t=638874784211211938&c=MIIHhzCCBm-gAwIBAgITHgbLuWlxY4-k_d1algAABsu5aTANBgkqhkiG9w0BAQsFADBEMRMwEQYKCZImiZPyLGQBGRYDR0JMMRMwEQYKCZImiZPyLGQBGRYDQU1FMRgwFgYDVQQDEw9BTUUgSW5mcmEgQ0EgMDYwHhcNMjUwNDE5MTMxMzMyWhcNMjUxMDE2MTMxMzMyWjBAMT4wPAYDVQQDEzVhc3luY29wZXJhdGlvbnNpZ25pbmdjZXJ0aWZpY2F0ZS5tYW5hZ2VtZW50LmF6dXJlLmNvbTCCASIwDQYJKoZIhvcNAQEBBQADggEPADCCAQoCggEBAMvHJaUg0aA6C-P-W7rBOoZfQCieq667lznMrFDPEeiLJs-W58e8I_jHbBheje2C5g9-qBPHK6VQBBfZrcs9tzrupbS7wUKQvBkbEEqj19vo7jPtiN4hWOYzxijvMpObILP6eyLeXsL3K6b3th6Mzu1YEGETh8Lh9lsKsgT-uiTSC52uYnO63jpJBr83ivLckQDLkpMN21cpEJpaenMoBGBtKAmREs19pJv5r4HQS73KA4NZgjOChwFPAD7cIPY8jFZduW--1Ej4woncGGu117cZcM1yffltg1tqs5vmfgVc4ru4VoMm2UUdWXj6t8VoG1yJ8zasfOiUeO4CjEJgU0ECAwEAAaOCBHQwggRwMCcGCSsGAQQBgjcVCgQaMBgwCgYIKwYBBQUHAwEwCgYIKwYBBQUHAwIwPQYJKwYBBAGCNxUHBDAwLgYmKwYBBAGCNxUIhpDjDYTVtHiE8Ys-hZvdFs6dEoFghfmRS4WsmTQCAWQCAQcwggHLBggrBgEFBQcBAQSCAb0wggG5MGMGCCsGAQUFBzAChldodHRwOi8vY3JsLm1pY3Jvc29mdC5jb20vcGtpaW5mcmEvQ2VydHMvQkwyUEtJSU5UQ0EwMi5BTUUuR0JMX0FNRSUyMEluZnJhJTIwQ0ElMjAwNi5jcnQwUwYIKwYBBQUHMAKGR2h0dHA6Ly9jcmwxLmFtZS5nYmwvYWlhL0JMMlBLSUlOVENBMDIuQU1FLkdCTF9BTUUlMjBJbmZyYSUyMENBJTIwMDYuY3J0MFMGCCsGAQUFBzAChkdodHRwOi8vY3JsMi5hbWUuZ2JsL2FpYS9CTDJQS0lJTlRDQTAyLkFNRS5HQkxfQU1FJTIwSW5mcmElMjBDQSUyMDA2LmNydDBTBggrBgEFBQcwAoZHaHR0cDovL2NybDMuYW1lLmdibC9haWEvQkwyUEtJSU5UQ0EwMi5BTUUuR0JMX0FNRSUyMEluZnJhJTIwQ0ElMjAwNi5jcnQwUwYIKwYBBQUHMAKGR2h0dHA6Ly9jcmw0LmFtZS5nYmwvYWlhL0JMMlBLSUlOVENBMDIuQU1FLkdCTF9BTUUlMjBJbmZyYSUyMENBJTIwMDYuY3J0MB0GA1UdDgQWBBQDmHWGUrNZmFtIfL14RXoPR4LL6zAOBgNVHQ8BAf8EBAMCBaAwggEmBgNVHR8EggEdMIIBGTCCARWgggERoIIBDYY_aHR0cDovL2NybC5taWNyb3NvZnQuY29tL3BraWluZnJhL0NSTC9BTUUlMjBJbmZyYSUyMENBJTIwMDYuY3JshjFodHRwOi8vY3JsMS5hbWUuZ2JsL2NybC9BTUUlMjBJbmZyYSUyMENBJTIwMDYuY3JshjFodHRwOi8vY3JsMi5hbWUuZ2JsL2NybC9BTUUlMjBJbmZyYSUyMENBJTIwMDYuY3JshjFodHRwOi8vY3JsMy5hbWUuZ2JsL2NybC9BTUUlMjBJbmZyYSUyMENBJTIwMDYuY3JshjFodHRwOi8vY3JsNC5hbWUuZ2JsL2NybC9BTUUlMjBJbmZyYSUyMENBJTIwMDYuY3JsMIGdBgNVHSAEgZUwgZIwDAYKKwYBBAGCN3sBATBmBgorBgEEAYI3ewICMFgwVgYIKwYBBQUHAgIwSh5IADMAMwBlADAAMQA5ADIAMQAtADQAZAA2ADQALQA0AGYAOABjAC0AYQAwADUANQAtADUAYgBkAGEAZgBmAGQANQBlADMAMwBkMAwGCisGAQQBgjd7AwIwDAYKKwYBBAGCN3sEAjAfBgNVHSMEGDAWgBTxRmjG8cPwKy19i2rhsvm-NfzRQTAdBgNVHSUEFjAUBggrBgEFBQcDAQYIKwYBBQUHAwIwDQYJKoZIhvcNAQELBQADggEBAJcF-z2HGOD5vBAPAiibLynJVPemcCzI2SbO4rX-E6AhWLEMIGFO4peavwLv9iPrFKY29lbs6SxVSu5q_hj7y932SCf-JNEeue2cfiDCPv3T6f2-EAZTfMXrH_G7MaJXKiT0W9b7aewbcPT4xAGaldOb8n9yZp0vrNp9qEtWLm-_bvUf_3_eHf6Iml0lQ01vTCc-k265OG5t1GXtk819ayqNBui5LchwPrubIwRT_p2bmkDy4M-NKrweDScQY2PyCsUp_kdZXbvXoLWAHVgrY7Jq_YDJtDv71360dQ2_5FYlmToG9vPIsDq3H-rE22IKrM8CQsR3ta6g7CXSflNNquQ&s=UxhNB49aD6KIywfIqAAmdjiJ9Asr1ZF1nV28tUT_X5HEmiOwz1yQRBu8o0ySLBMDNp1p67k-jIcrFnjv1_AxRj71e9_M0oVgrFptYVWeKrZQXOm7Joqhn2g82BFJ29ChL1pB1HnKNIJRbMEBrDebWPcnyYTdryGkagifsdpnAtLy2zd9rr5A4okBDLW7U4KNLp48ZE1Lf8ZifbJduNJPTuTevzL5YzuXonaqDAS7WkRcOga8rSiXo7f5ACDco93PNJSvB04BIWnwmRM37Q-sjRvOmdncwAWQPmi4neyfjoJktIkDRgrpPM2zJOvPkUNfqSTbFrgVCb-aVnJg93iXFA&h=rzZIzLveWPGzCBRe7PkoYRC5up5s4BRysS3f_QahjzM
  response:
    body:
      string: "{\n \"name\": \"d65b7f2d-f37a-4e38-90d1-e0ed290dfada\",\n \"status\":
        \"InProgress\",\n \"startTime\": \"2025-07-07T09:47:00.8677722Z\"\n}"
    headers:
      cache-control:
      - no-cache
      content-length:
      - '122'
      content-type:
      - application/json
      date:
      - Mon, 07 Jul 2025 09:48:35 GMT
      expires:
      - '-1'
      pragma:
      - no-cache
      strict-transport-security:
      - max-age=31536000; includeSubDomains
      x-cache:
      - CONFIG_NOCACHE
      x-content-type-options:
      - nosniff
      x-ms-operation-identifier:
      - tenantId=54826b22-38d6-4fb2-bad9-b7b93a3e9c5a,objectId=d44a2991-98c6-47c3-b59b-2b30d72cfcc2/japanwest/03472d54-e0f0-4b11-b4c7-7c9a9d37063d
      x-ms-ratelimit-remaining-subscription-global-reads:
      - '3749'
      x-msedge-ref:
      - 'Ref A: A81D8844A56449DAA8C3225D7734A7F5 Ref B: TYO201100114031 Ref C: 2025-07-07T09:48:35Z'
    status:
      code: 200
      message: OK
- request:
    body: null
    headers:
      Accept:
      - '*/*'
      Accept-Encoding:
      - gzip, deflate
      CommandName:
      - aks create
      Connection:
      - keep-alive
      ParameterSetName:
      - --resource-group --name --location --nodepool-name --node-count --snapshot-id
        --ssh-key-value -o
      User-Agent:
      - AZURECLI/2.75.0 azsdk-python-core/1.31.0 Python/3.10.11 (Windows-10-10.0.26100-SP0)
    method: GET
    uri: https://management.azure.com/subscriptions/00000000-0000-0000-0000-000000000000/providers/Microsoft.ContainerService/locations/westus2/operations/d65b7f2d-f37a-4e38-90d1-e0ed290dfada?api-version=2025-03-01&t=638874784211211938&c=MIIHhzCCBm-gAwIBAgITHgbLuWlxY4-k_d1algAABsu5aTANBgkqhkiG9w0BAQsFADBEMRMwEQYKCZImiZPyLGQBGRYDR0JMMRMwEQYKCZImiZPyLGQBGRYDQU1FMRgwFgYDVQQDEw9BTUUgSW5mcmEgQ0EgMDYwHhcNMjUwNDE5MTMxMzMyWhcNMjUxMDE2MTMxMzMyWjBAMT4wPAYDVQQDEzVhc3luY29wZXJhdGlvbnNpZ25pbmdjZXJ0aWZpY2F0ZS5tYW5hZ2VtZW50LmF6dXJlLmNvbTCCASIwDQYJKoZIhvcNAQEBBQADggEPADCCAQoCggEBAMvHJaUg0aA6C-P-W7rBOoZfQCieq667lznMrFDPEeiLJs-W58e8I_jHbBheje2C5g9-qBPHK6VQBBfZrcs9tzrupbS7wUKQvBkbEEqj19vo7jPtiN4hWOYzxijvMpObILP6eyLeXsL3K6b3th6Mzu1YEGETh8Lh9lsKsgT-uiTSC52uYnO63jpJBr83ivLckQDLkpMN21cpEJpaenMoBGBtKAmREs19pJv5r4HQS73KA4NZgjOChwFPAD7cIPY8jFZduW--1Ej4woncGGu117cZcM1yffltg1tqs5vmfgVc4ru4VoMm2UUdWXj6t8VoG1yJ8zasfOiUeO4CjEJgU0ECAwEAAaOCBHQwggRwMCcGCSsGAQQBgjcVCgQaMBgwCgYIKwYBBQUHAwEwCgYIKwYBBQUHAwIwPQYJKwYBBAGCNxUHBDAwLgYmKwYBBAGCNxUIhpDjDYTVtHiE8Ys-hZvdFs6dEoFghfmRS4WsmTQCAWQCAQcwggHLBggrBgEFBQcBAQSCAb0wggG5MGMGCCsGAQUFBzAChldodHRwOi8vY3JsLm1pY3Jvc29mdC5jb20vcGtpaW5mcmEvQ2VydHMvQkwyUEtJSU5UQ0EwMi5BTUUuR0JMX0FNRSUyMEluZnJhJTIwQ0ElMjAwNi5jcnQwUwYIKwYBBQUHMAKGR2h0dHA6Ly9jcmwxLmFtZS5nYmwvYWlhL0JMMlBLSUlOVENBMDIuQU1FLkdCTF9BTUUlMjBJbmZyYSUyMENBJTIwMDYuY3J0MFMGCCsGAQUFBzAChkdodHRwOi8vY3JsMi5hbWUuZ2JsL2FpYS9CTDJQS0lJTlRDQTAyLkFNRS5HQkxfQU1FJTIwSW5mcmElMjBDQSUyMDA2LmNydDBTBggrBgEFBQcwAoZHaHR0cDovL2NybDMuYW1lLmdibC9haWEvQkwyUEtJSU5UQ0EwMi5BTUUuR0JMX0FNRSUyMEluZnJhJTIwQ0ElMjAwNi5jcnQwUwYIKwYBBQUHMAKGR2h0dHA6Ly9jcmw0LmFtZS5nYmwvYWlhL0JMMlBLSUlOVENBMDIuQU1FLkdCTF9BTUUlMjBJbmZyYSUyMENBJTIwMDYuY3J0MB0GA1UdDgQWBBQDmHWGUrNZmFtIfL14RXoPR4LL6zAOBgNVHQ8BAf8EBAMCBaAwggEmBgNVHR8EggEdMIIBGTCCARWgggERoIIBDYY_aHR0cDovL2NybC5taWNyb3NvZnQuY29tL3BraWluZnJhL0NSTC9BTUUlMjBJbmZyYSUyMENBJTIwMDYuY3JshjFodHRwOi8vY3JsMS5hbWUuZ2JsL2NybC9BTUUlMjBJbmZyYSUyMENBJTIwMDYuY3JshjFodHRwOi8vY3JsMi5hbWUuZ2JsL2NybC9BTUUlMjBJbmZyYSUyMENBJTIwMDYuY3JshjFodHRwOi8vY3JsMy5hbWUuZ2JsL2NybC9BTUUlMjBJbmZyYSUyMENBJTIwMDYuY3JshjFodHRwOi8vY3JsNC5hbWUuZ2JsL2NybC9BTUUlMjBJbmZyYSUyMENBJTIwMDYuY3JsMIGdBgNVHSAEgZUwgZIwDAYKKwYBBAGCN3sBATBmBgorBgEEAYI3ewICMFgwVgYIKwYBBQUHAgIwSh5IADMAMwBlADAAMQA5ADIAMQAtADQAZAA2ADQALQA0AGYAOABjAC0AYQAwADUANQAtADUAYgBkAGEAZgBmAGQANQBlADMAMwBkMAwGCisGAQQBgjd7AwIwDAYKKwYBBAGCN3sEAjAfBgNVHSMEGDAWgBTxRmjG8cPwKy19i2rhsvm-NfzRQTAdBgNVHSUEFjAUBggrBgEFBQcDAQYIKwYBBQUHAwIwDQYJKoZIhvcNAQELBQADggEBAJcF-z2HGOD5vBAPAiibLynJVPemcCzI2SbO4rX-E6AhWLEMIGFO4peavwLv9iPrFKY29lbs6SxVSu5q_hj7y932SCf-JNEeue2cfiDCPv3T6f2-EAZTfMXrH_G7MaJXKiT0W9b7aewbcPT4xAGaldOb8n9yZp0vrNp9qEtWLm-_bvUf_3_eHf6Iml0lQ01vTCc-k265OG5t1GXtk819ayqNBui5LchwPrubIwRT_p2bmkDy4M-NKrweDScQY2PyCsUp_kdZXbvXoLWAHVgrY7Jq_YDJtDv71360dQ2_5FYlmToG9vPIsDq3H-rE22IKrM8CQsR3ta6g7CXSflNNquQ&s=UxhNB49aD6KIywfIqAAmdjiJ9Asr1ZF1nV28tUT_X5HEmiOwz1yQRBu8o0ySLBMDNp1p67k-jIcrFnjv1_AxRj71e9_M0oVgrFptYVWeKrZQXOm7Joqhn2g82BFJ29ChL1pB1HnKNIJRbMEBrDebWPcnyYTdryGkagifsdpnAtLy2zd9rr5A4okBDLW7U4KNLp48ZE1Lf8ZifbJduNJPTuTevzL5YzuXonaqDAS7WkRcOga8rSiXo7f5ACDco93PNJSvB04BIWnwmRM37Q-sjRvOmdncwAWQPmi4neyfjoJktIkDRgrpPM2zJOvPkUNfqSTbFrgVCb-aVnJg93iXFA&h=rzZIzLveWPGzCBRe7PkoYRC5up5s4BRysS3f_QahjzM
  response:
    body:
      string: "{\n \"name\": \"d65b7f2d-f37a-4e38-90d1-e0ed290dfada\",\n \"status\":
        \"InProgress\",\n \"startTime\": \"2025-07-07T09:47:00.8677722Z\"\n}"
    headers:
      cache-control:
      - no-cache
      content-length:
      - '122'
      content-type:
      - application/json
      date:
      - Mon, 07 Jul 2025 09:49:06 GMT
      expires:
      - '-1'
      pragma:
      - no-cache
      strict-transport-security:
      - max-age=31536000; includeSubDomains
      x-cache:
      - CONFIG_NOCACHE
      x-content-type-options:
      - nosniff
      x-ms-operation-identifier:
      - tenantId=54826b22-38d6-4fb2-bad9-b7b93a3e9c5a,objectId=d44a2991-98c6-47c3-b59b-2b30d72cfcc2/japanwest/6b71e302-e821-4dc7-9475-d16a3a920eff
      x-ms-ratelimit-remaining-subscription-global-reads:
      - '3749'
      x-msedge-ref:
      - 'Ref A: 97AA2A92650645A2A0CB834A276D64F2 Ref B: TYO201100117045 Ref C: 2025-07-07T09:49:06Z'
    status:
      code: 200
      message: OK
- request:
    body: null
    headers:
      Accept:
      - '*/*'
      Accept-Encoding:
      - gzip, deflate
      CommandName:
      - aks create
      Connection:
      - keep-alive
      ParameterSetName:
      - --resource-group --name --location --nodepool-name --node-count --snapshot-id
        --ssh-key-value -o
      User-Agent:
      - AZURECLI/2.75.0 azsdk-python-core/1.31.0 Python/3.10.11 (Windows-10-10.0.26100-SP0)
    method: GET
    uri: https://management.azure.com/subscriptions/00000000-0000-0000-0000-000000000000/providers/Microsoft.ContainerService/locations/westus2/operations/d65b7f2d-f37a-4e38-90d1-e0ed290dfada?api-version=2025-03-01&t=638874784211211938&c=MIIHhzCCBm-gAwIBAgITHgbLuWlxY4-k_d1algAABsu5aTANBgkqhkiG9w0BAQsFADBEMRMwEQYKCZImiZPyLGQBGRYDR0JMMRMwEQYKCZImiZPyLGQBGRYDQU1FMRgwFgYDVQQDEw9BTUUgSW5mcmEgQ0EgMDYwHhcNMjUwNDE5MTMxMzMyWhcNMjUxMDE2MTMxMzMyWjBAMT4wPAYDVQQDEzVhc3luY29wZXJhdGlvbnNpZ25pbmdjZXJ0aWZpY2F0ZS5tYW5hZ2VtZW50LmF6dXJlLmNvbTCCASIwDQYJKoZIhvcNAQEBBQADggEPADCCAQoCggEBAMvHJaUg0aA6C-P-W7rBOoZfQCieq667lznMrFDPEeiLJs-W58e8I_jHbBheje2C5g9-qBPHK6VQBBfZrcs9tzrupbS7wUKQvBkbEEqj19vo7jPtiN4hWOYzxijvMpObILP6eyLeXsL3K6b3th6Mzu1YEGETh8Lh9lsKsgT-uiTSC52uYnO63jpJBr83ivLckQDLkpMN21cpEJpaenMoBGBtKAmREs19pJv5r4HQS73KA4NZgjOChwFPAD7cIPY8jFZduW--1Ej4woncGGu117cZcM1yffltg1tqs5vmfgVc4ru4VoMm2UUdWXj6t8VoG1yJ8zasfOiUeO4CjEJgU0ECAwEAAaOCBHQwggRwMCcGCSsGAQQBgjcVCgQaMBgwCgYIKwYBBQUHAwEwCgYIKwYBBQUHAwIwPQYJKwYBBAGCNxUHBDAwLgYmKwYBBAGCNxUIhpDjDYTVtHiE8Ys-hZvdFs6dEoFghfmRS4WsmTQCAWQCAQcwggHLBggrBgEFBQcBAQSCAb0wggG5MGMGCCsGAQUFBzAChldodHRwOi8vY3JsLm1pY3Jvc29mdC5jb20vcGtpaW5mcmEvQ2VydHMvQkwyUEtJSU5UQ0EwMi5BTUUuR0JMX0FNRSUyMEluZnJhJTIwQ0ElMjAwNi5jcnQwUwYIKwYBBQUHMAKGR2h0dHA6Ly9jcmwxLmFtZS5nYmwvYWlhL0JMMlBLSUlOVENBMDIuQU1FLkdCTF9BTUUlMjBJbmZyYSUyMENBJTIwMDYuY3J0MFMGCCsGAQUFBzAChkdodHRwOi8vY3JsMi5hbWUuZ2JsL2FpYS9CTDJQS0lJTlRDQTAyLkFNRS5HQkxfQU1FJTIwSW5mcmElMjBDQSUyMDA2LmNydDBTBggrBgEFBQcwAoZHaHR0cDovL2NybDMuYW1lLmdibC9haWEvQkwyUEtJSU5UQ0EwMi5BTUUuR0JMX0FNRSUyMEluZnJhJTIwQ0ElMjAwNi5jcnQwUwYIKwYBBQUHMAKGR2h0dHA6Ly9jcmw0LmFtZS5nYmwvYWlhL0JMMlBLSUlOVENBMDIuQU1FLkdCTF9BTUUlMjBJbmZyYSUyMENBJTIwMDYuY3J0MB0GA1UdDgQWBBQDmHWGUrNZmFtIfL14RXoPR4LL6zAOBgNVHQ8BAf8EBAMCBaAwggEmBgNVHR8EggEdMIIBGTCCARWgggERoIIBDYY_aHR0cDovL2NybC5taWNyb3NvZnQuY29tL3BraWluZnJhL0NSTC9BTUUlMjBJbmZyYSUyMENBJTIwMDYuY3JshjFodHRwOi8vY3JsMS5hbWUuZ2JsL2NybC9BTUUlMjBJbmZyYSUyMENBJTIwMDYuY3JshjFodHRwOi8vY3JsMi5hbWUuZ2JsL2NybC9BTUUlMjBJbmZyYSUyMENBJTIwMDYuY3JshjFodHRwOi8vY3JsMy5hbWUuZ2JsL2NybC9BTUUlMjBJbmZyYSUyMENBJTIwMDYuY3JshjFodHRwOi8vY3JsNC5hbWUuZ2JsL2NybC9BTUUlMjBJbmZyYSUyMENBJTIwMDYuY3JsMIGdBgNVHSAEgZUwgZIwDAYKKwYBBAGCN3sBATBmBgorBgEEAYI3ewICMFgwVgYIKwYBBQUHAgIwSh5IADMAMwBlADAAMQA5ADIAMQAtADQAZAA2ADQALQA0AGYAOABjAC0AYQAwADUANQAtADUAYgBkAGEAZgBmAGQANQBlADMAMwBkMAwGCisGAQQBgjd7AwIwDAYKKwYBBAGCN3sEAjAfBgNVHSMEGDAWgBTxRmjG8cPwKy19i2rhsvm-NfzRQTAdBgNVHSUEFjAUBggrBgEFBQcDAQYIKwYBBQUHAwIwDQYJKoZIhvcNAQELBQADggEBAJcF-z2HGOD5vBAPAiibLynJVPemcCzI2SbO4rX-E6AhWLEMIGFO4peavwLv9iPrFKY29lbs6SxVSu5q_hj7y932SCf-JNEeue2cfiDCPv3T6f2-EAZTfMXrH_G7MaJXKiT0W9b7aewbcPT4xAGaldOb8n9yZp0vrNp9qEtWLm-_bvUf_3_eHf6Iml0lQ01vTCc-k265OG5t1GXtk819ayqNBui5LchwPrubIwRT_p2bmkDy4M-NKrweDScQY2PyCsUp_kdZXbvXoLWAHVgrY7Jq_YDJtDv71360dQ2_5FYlmToG9vPIsDq3H-rE22IKrM8CQsR3ta6g7CXSflNNquQ&s=UxhNB49aD6KIywfIqAAmdjiJ9Asr1ZF1nV28tUT_X5HEmiOwz1yQRBu8o0ySLBMDNp1p67k-jIcrFnjv1_AxRj71e9_M0oVgrFptYVWeKrZQXOm7Joqhn2g82BFJ29ChL1pB1HnKNIJRbMEBrDebWPcnyYTdryGkagifsdpnAtLy2zd9rr5A4okBDLW7U4KNLp48ZE1Lf8ZifbJduNJPTuTevzL5YzuXonaqDAS7WkRcOga8rSiXo7f5ACDco93PNJSvB04BIWnwmRM37Q-sjRvOmdncwAWQPmi4neyfjoJktIkDRgrpPM2zJOvPkUNfqSTbFrgVCb-aVnJg93iXFA&h=rzZIzLveWPGzCBRe7PkoYRC5up5s4BRysS3f_QahjzM
  response:
    body:
      string: "{\n \"name\": \"d65b7f2d-f37a-4e38-90d1-e0ed290dfada\",\n \"status\":
        \"InProgress\",\n \"startTime\": \"2025-07-07T09:47:00.8677722Z\"\n}"
    headers:
      cache-control:
      - no-cache
      content-length:
      - '122'
      content-type:
      - application/json
      date:
      - Mon, 07 Jul 2025 09:49:38 GMT
      expires:
      - '-1'
      pragma:
      - no-cache
      strict-transport-security:
      - max-age=31536000; includeSubDomains
      x-cache:
      - CONFIG_NOCACHE
      x-content-type-options:
      - nosniff
      x-ms-operation-identifier:
      - tenantId=54826b22-38d6-4fb2-bad9-b7b93a3e9c5a,objectId=d44a2991-98c6-47c3-b59b-2b30d72cfcc2/koreasouth/39d65540-ed57-4c31-8c50-afe0ba4986ad
      x-ms-ratelimit-remaining-subscription-global-reads:
      - '3749'
      x-msedge-ref:
      - 'Ref A: 252A805BB8534D8B98AF98AB3D1D84D2 Ref B: TYO201151001029 Ref C: 2025-07-07T09:49:37Z'
    status:
      code: 200
      message: OK
- request:
    body: null
    headers:
      Accept:
      - '*/*'
      Accept-Encoding:
      - gzip, deflate
      CommandName:
      - aks create
      Connection:
      - keep-alive
      ParameterSetName:
      - --resource-group --name --location --nodepool-name --node-count --snapshot-id
        --ssh-key-value -o
      User-Agent:
      - AZURECLI/2.75.0 azsdk-python-core/1.31.0 Python/3.10.11 (Windows-10-10.0.26100-SP0)
    method: GET
    uri: https://management.azure.com/subscriptions/00000000-0000-0000-0000-000000000000/providers/Microsoft.ContainerService/locations/westus2/operations/d65b7f2d-f37a-4e38-90d1-e0ed290dfada?api-version=2025-03-01&t=638874784211211938&c=MIIHhzCCBm-gAwIBAgITHgbLuWlxY4-k_d1algAABsu5aTANBgkqhkiG9w0BAQsFADBEMRMwEQYKCZImiZPyLGQBGRYDR0JMMRMwEQYKCZImiZPyLGQBGRYDQU1FMRgwFgYDVQQDEw9BTUUgSW5mcmEgQ0EgMDYwHhcNMjUwNDE5MTMxMzMyWhcNMjUxMDE2MTMxMzMyWjBAMT4wPAYDVQQDEzVhc3luY29wZXJhdGlvbnNpZ25pbmdjZXJ0aWZpY2F0ZS5tYW5hZ2VtZW50LmF6dXJlLmNvbTCCASIwDQYJKoZIhvcNAQEBBQADggEPADCCAQoCggEBAMvHJaUg0aA6C-P-W7rBOoZfQCieq667lznMrFDPEeiLJs-W58e8I_jHbBheje2C5g9-qBPHK6VQBBfZrcs9tzrupbS7wUKQvBkbEEqj19vo7jPtiN4hWOYzxijvMpObILP6eyLeXsL3K6b3th6Mzu1YEGETh8Lh9lsKsgT-uiTSC52uYnO63jpJBr83ivLckQDLkpMN21cpEJpaenMoBGBtKAmREs19pJv5r4HQS73KA4NZgjOChwFPAD7cIPY8jFZduW--1Ej4woncGGu117cZcM1yffltg1tqs5vmfgVc4ru4VoMm2UUdWXj6t8VoG1yJ8zasfOiUeO4CjEJgU0ECAwEAAaOCBHQwggRwMCcGCSsGAQQBgjcVCgQaMBgwCgYIKwYBBQUHAwEwCgYIKwYBBQUHAwIwPQYJKwYBBAGCNxUHBDAwLgYmKwYBBAGCNxUIhpDjDYTVtHiE8Ys-hZvdFs6dEoFghfmRS4WsmTQCAWQCAQcwggHLBggrBgEFBQcBAQSCAb0wggG5MGMGCCsGAQUFBzAChldodHRwOi8vY3JsLm1pY3Jvc29mdC5jb20vcGtpaW5mcmEvQ2VydHMvQkwyUEtJSU5UQ0EwMi5BTUUuR0JMX0FNRSUyMEluZnJhJTIwQ0ElMjAwNi5jcnQwUwYIKwYBBQUHMAKGR2h0dHA6Ly9jcmwxLmFtZS5nYmwvYWlhL0JMMlBLSUlOVENBMDIuQU1FLkdCTF9BTUUlMjBJbmZyYSUyMENBJTIwMDYuY3J0MFMGCCsGAQUFBzAChkdodHRwOi8vY3JsMi5hbWUuZ2JsL2FpYS9CTDJQS0lJTlRDQTAyLkFNRS5HQkxfQU1FJTIwSW5mcmElMjBDQSUyMDA2LmNydDBTBggrBgEFBQcwAoZHaHR0cDovL2NybDMuYW1lLmdibC9haWEvQkwyUEtJSU5UQ0EwMi5BTUUuR0JMX0FNRSUyMEluZnJhJTIwQ0ElMjAwNi5jcnQwUwYIKwYBBQUHMAKGR2h0dHA6Ly9jcmw0LmFtZS5nYmwvYWlhL0JMMlBLSUlOVENBMDIuQU1FLkdCTF9BTUUlMjBJbmZyYSUyMENBJTIwMDYuY3J0MB0GA1UdDgQWBBQDmHWGUrNZmFtIfL14RXoPR4LL6zAOBgNVHQ8BAf8EBAMCBaAwggEmBgNVHR8EggEdMIIBGTCCARWgggERoIIBDYY_aHR0cDovL2NybC5taWNyb3NvZnQuY29tL3BraWluZnJhL0NSTC9BTUUlMjBJbmZyYSUyMENBJTIwMDYuY3JshjFodHRwOi8vY3JsMS5hbWUuZ2JsL2NybC9BTUUlMjBJbmZyYSUyMENBJTIwMDYuY3JshjFodHRwOi8vY3JsMi5hbWUuZ2JsL2NybC9BTUUlMjBJbmZyYSUyMENBJTIwMDYuY3JshjFodHRwOi8vY3JsMy5hbWUuZ2JsL2NybC9BTUUlMjBJbmZyYSUyMENBJTIwMDYuY3JshjFodHRwOi8vY3JsNC5hbWUuZ2JsL2NybC9BTUUlMjBJbmZyYSUyMENBJTIwMDYuY3JsMIGdBgNVHSAEgZUwgZIwDAYKKwYBBAGCN3sBATBmBgorBgEEAYI3ewICMFgwVgYIKwYBBQUHAgIwSh5IADMAMwBlADAAMQA5ADIAMQAtADQAZAA2ADQALQA0AGYAOABjAC0AYQAwADUANQAtADUAYgBkAGEAZgBmAGQANQBlADMAMwBkMAwGCisGAQQBgjd7AwIwDAYKKwYBBAGCN3sEAjAfBgNVHSMEGDAWgBTxRmjG8cPwKy19i2rhsvm-NfzRQTAdBgNVHSUEFjAUBggrBgEFBQcDAQYIKwYBBQUHAwIwDQYJKoZIhvcNAQELBQADggEBAJcF-z2HGOD5vBAPAiibLynJVPemcCzI2SbO4rX-E6AhWLEMIGFO4peavwLv9iPrFKY29lbs6SxVSu5q_hj7y932SCf-JNEeue2cfiDCPv3T6f2-EAZTfMXrH_G7MaJXKiT0W9b7aewbcPT4xAGaldOb8n9yZp0vrNp9qEtWLm-_bvUf_3_eHf6Iml0lQ01vTCc-k265OG5t1GXtk819ayqNBui5LchwPrubIwRT_p2bmkDy4M-NKrweDScQY2PyCsUp_kdZXbvXoLWAHVgrY7Jq_YDJtDv71360dQ2_5FYlmToG9vPIsDq3H-rE22IKrM8CQsR3ta6g7CXSflNNquQ&s=UxhNB49aD6KIywfIqAAmdjiJ9Asr1ZF1nV28tUT_X5HEmiOwz1yQRBu8o0ySLBMDNp1p67k-jIcrFnjv1_AxRj71e9_M0oVgrFptYVWeKrZQXOm7Joqhn2g82BFJ29ChL1pB1HnKNIJRbMEBrDebWPcnyYTdryGkagifsdpnAtLy2zd9rr5A4okBDLW7U4KNLp48ZE1Lf8ZifbJduNJPTuTevzL5YzuXonaqDAS7WkRcOga8rSiXo7f5ACDco93PNJSvB04BIWnwmRM37Q-sjRvOmdncwAWQPmi4neyfjoJktIkDRgrpPM2zJOvPkUNfqSTbFrgVCb-aVnJg93iXFA&h=rzZIzLveWPGzCBRe7PkoYRC5up5s4BRysS3f_QahjzM
  response:
    body:
      string: "{\n \"name\": \"d65b7f2d-f37a-4e38-90d1-e0ed290dfada\",\n \"status\":
        \"InProgress\",\n \"startTime\": \"2025-07-07T09:47:00.8677722Z\"\n}"
    headers:
      cache-control:
      - no-cache
      content-length:
      - '122'
      content-type:
      - application/json
      date:
      - Mon, 07 Jul 2025 09:50:08 GMT
      expires:
      - '-1'
      pragma:
      - no-cache
      strict-transport-security:
      - max-age=31536000; includeSubDomains
      x-cache:
      - CONFIG_NOCACHE
      x-content-type-options:
      - nosniff
      x-ms-operation-identifier:
      - tenantId=54826b22-38d6-4fb2-bad9-b7b93a3e9c5a,objectId=d44a2991-98c6-47c3-b59b-2b30d72cfcc2/koreasouth/6830afb5-6cca-4344-b425-59736e6af3bf
      x-ms-ratelimit-remaining-subscription-global-reads:
      - '3749'
      x-msedge-ref:
      - 'Ref A: 5D7D2BCE15544E6D8720D49FB76704D3 Ref B: TYO201151002052 Ref C: 2025-07-07T09:50:09Z'
    status:
      code: 200
      message: OK
- request:
    body: null
    headers:
      Accept:
      - '*/*'
      Accept-Encoding:
      - gzip, deflate
      CommandName:
      - aks create
      Connection:
      - keep-alive
      ParameterSetName:
      - --resource-group --name --location --nodepool-name --node-count --snapshot-id
        --ssh-key-value -o
      User-Agent:
      - AZURECLI/2.75.0 azsdk-python-core/1.31.0 Python/3.10.11 (Windows-10-10.0.26100-SP0)
    method: GET
    uri: https://management.azure.com/subscriptions/00000000-0000-0000-0000-000000000000/providers/Microsoft.ContainerService/locations/westus2/operations/d65b7f2d-f37a-4e38-90d1-e0ed290dfada?api-version=2025-03-01&t=638874784211211938&c=MIIHhzCCBm-gAwIBAgITHgbLuWlxY4-k_d1algAABsu5aTANBgkqhkiG9w0BAQsFADBEMRMwEQYKCZImiZPyLGQBGRYDR0JMMRMwEQYKCZImiZPyLGQBGRYDQU1FMRgwFgYDVQQDEw9BTUUgSW5mcmEgQ0EgMDYwHhcNMjUwNDE5MTMxMzMyWhcNMjUxMDE2MTMxMzMyWjBAMT4wPAYDVQQDEzVhc3luY29wZXJhdGlvbnNpZ25pbmdjZXJ0aWZpY2F0ZS5tYW5hZ2VtZW50LmF6dXJlLmNvbTCCASIwDQYJKoZIhvcNAQEBBQADggEPADCCAQoCggEBAMvHJaUg0aA6C-P-W7rBOoZfQCieq667lznMrFDPEeiLJs-W58e8I_jHbBheje2C5g9-qBPHK6VQBBfZrcs9tzrupbS7wUKQvBkbEEqj19vo7jPtiN4hWOYzxijvMpObILP6eyLeXsL3K6b3th6Mzu1YEGETh8Lh9lsKsgT-uiTSC52uYnO63jpJBr83ivLckQDLkpMN21cpEJpaenMoBGBtKAmREs19pJv5r4HQS73KA4NZgjOChwFPAD7cIPY8jFZduW--1Ej4woncGGu117cZcM1yffltg1tqs5vmfgVc4ru4VoMm2UUdWXj6t8VoG1yJ8zasfOiUeO4CjEJgU0ECAwEAAaOCBHQwggRwMCcGCSsGAQQBgjcVCgQaMBgwCgYIKwYBBQUHAwEwCgYIKwYBBQUHAwIwPQYJKwYBBAGCNxUHBDAwLgYmKwYBBAGCNxUIhpDjDYTVtHiE8Ys-hZvdFs6dEoFghfmRS4WsmTQCAWQCAQcwggHLBggrBgEFBQcBAQSCAb0wggG5MGMGCCsGAQUFBzAChldodHRwOi8vY3JsLm1pY3Jvc29mdC5jb20vcGtpaW5mcmEvQ2VydHMvQkwyUEtJSU5UQ0EwMi5BTUUuR0JMX0FNRSUyMEluZnJhJTIwQ0ElMjAwNi5jcnQwUwYIKwYBBQUHMAKGR2h0dHA6Ly9jcmwxLmFtZS5nYmwvYWlhL0JMMlBLSUlOVENBMDIuQU1FLkdCTF9BTUUlMjBJbmZyYSUyMENBJTIwMDYuY3J0MFMGCCsGAQUFBzAChkdodHRwOi8vY3JsMi5hbWUuZ2JsL2FpYS9CTDJQS0lJTlRDQTAyLkFNRS5HQkxfQU1FJTIwSW5mcmElMjBDQSUyMDA2LmNydDBTBggrBgEFBQcwAoZHaHR0cDovL2NybDMuYW1lLmdibC9haWEvQkwyUEtJSU5UQ0EwMi5BTUUuR0JMX0FNRSUyMEluZnJhJTIwQ0ElMjAwNi5jcnQwUwYIKwYBBQUHMAKGR2h0dHA6Ly9jcmw0LmFtZS5nYmwvYWlhL0JMMlBLSUlOVENBMDIuQU1FLkdCTF9BTUUlMjBJbmZyYSUyMENBJTIwMDYuY3J0MB0GA1UdDgQWBBQDmHWGUrNZmFtIfL14RXoPR4LL6zAOBgNVHQ8BAf8EBAMCBaAwggEmBgNVHR8EggEdMIIBGTCCARWgggERoIIBDYY_aHR0cDovL2NybC5taWNyb3NvZnQuY29tL3BraWluZnJhL0NSTC9BTUUlMjBJbmZyYSUyMENBJTIwMDYuY3JshjFodHRwOi8vY3JsMS5hbWUuZ2JsL2NybC9BTUUlMjBJbmZyYSUyMENBJTIwMDYuY3JshjFodHRwOi8vY3JsMi5hbWUuZ2JsL2NybC9BTUUlMjBJbmZyYSUyMENBJTIwMDYuY3JshjFodHRwOi8vY3JsMy5hbWUuZ2JsL2NybC9BTUUlMjBJbmZyYSUyMENBJTIwMDYuY3JshjFodHRwOi8vY3JsNC5hbWUuZ2JsL2NybC9BTUUlMjBJbmZyYSUyMENBJTIwMDYuY3JsMIGdBgNVHSAEgZUwgZIwDAYKKwYBBAGCN3sBATBmBgorBgEEAYI3ewICMFgwVgYIKwYBBQUHAgIwSh5IADMAMwBlADAAMQA5ADIAMQAtADQAZAA2ADQALQA0AGYAOABjAC0AYQAwADUANQAtADUAYgBkAGEAZgBmAGQANQBlADMAMwBkMAwGCisGAQQBgjd7AwIwDAYKKwYBBAGCN3sEAjAfBgNVHSMEGDAWgBTxRmjG8cPwKy19i2rhsvm-NfzRQTAdBgNVHSUEFjAUBggrBgEFBQcDAQYIKwYBBQUHAwIwDQYJKoZIhvcNAQELBQADggEBAJcF-z2HGOD5vBAPAiibLynJVPemcCzI2SbO4rX-E6AhWLEMIGFO4peavwLv9iPrFKY29lbs6SxVSu5q_hj7y932SCf-JNEeue2cfiDCPv3T6f2-EAZTfMXrH_G7MaJXKiT0W9b7aewbcPT4xAGaldOb8n9yZp0vrNp9qEtWLm-_bvUf_3_eHf6Iml0lQ01vTCc-k265OG5t1GXtk819ayqNBui5LchwPrubIwRT_p2bmkDy4M-NKrweDScQY2PyCsUp_kdZXbvXoLWAHVgrY7Jq_YDJtDv71360dQ2_5FYlmToG9vPIsDq3H-rE22IKrM8CQsR3ta6g7CXSflNNquQ&s=UxhNB49aD6KIywfIqAAmdjiJ9Asr1ZF1nV28tUT_X5HEmiOwz1yQRBu8o0ySLBMDNp1p67k-jIcrFnjv1_AxRj71e9_M0oVgrFptYVWeKrZQXOm7Joqhn2g82BFJ29ChL1pB1HnKNIJRbMEBrDebWPcnyYTdryGkagifsdpnAtLy2zd9rr5A4okBDLW7U4KNLp48ZE1Lf8ZifbJduNJPTuTevzL5YzuXonaqDAS7WkRcOga8rSiXo7f5ACDco93PNJSvB04BIWnwmRM37Q-sjRvOmdncwAWQPmi4neyfjoJktIkDRgrpPM2zJOvPkUNfqSTbFrgVCb-aVnJg93iXFA&h=rzZIzLveWPGzCBRe7PkoYRC5up5s4BRysS3f_QahjzM
  response:
    body:
      string: "{\n \"name\": \"d65b7f2d-f37a-4e38-90d1-e0ed290dfada\",\n \"status\":
        \"Succeeded\",\n \"startTime\": \"2025-07-07T09:47:00.8677722Z\",\n \"endTime\":
        \"2025-07-07T09:50:25.0375027Z\"\n}"
    headers:
      cache-control:
      - no-cache
      content-length:
      - '165'
      content-type:
      - application/json
      date:
      - Mon, 07 Jul 2025 09:50:39 GMT
      expires:
      - '-1'
      pragma:
      - no-cache
      strict-transport-security:
      - max-age=31536000; includeSubDomains
      x-cache:
      - CONFIG_NOCACHE
      x-content-type-options:
      - nosniff
      x-ms-operation-identifier:
      - tenantId=54826b22-38d6-4fb2-bad9-b7b93a3e9c5a,objectId=d44a2991-98c6-47c3-b59b-2b30d72cfcc2/japaneast/70554b2b-0f6f-4321-ac51-154505524c2d
      x-ms-ratelimit-remaining-subscription-global-reads:
      - '3749'
      x-msedge-ref:
      - 'Ref A: CC7A7C2A0CAB49EB8B733A7264CE2FCA Ref B: TYO201151005040 Ref C: 2025-07-07T09:50:40Z'
    status:
      code: 200
      message: OK
- request:
    body: null
    headers:
      Accept:
      - '*/*'
      Accept-Encoding:
      - gzip, deflate
      CommandName:
      - aks create
      Connection:
      - keep-alive
      ParameterSetName:
      - --resource-group --name --location --nodepool-name --node-count --snapshot-id
        --ssh-key-value -o
      User-Agent:
      - AZURECLI/2.75.0 azsdk-python-core/1.31.0 Python/3.10.11 (Windows-10-10.0.26100-SP0)
    method: GET
    uri: https://management.azure.com/subscriptions/00000000-0000-0000-0000-000000000000/resourceGroups/clitest000001/providers/Microsoft.ContainerService/managedClusters/cliakstest000003?api-version=2025-04-01
  response:
    body:
      string: "{\n \"id\": \"/subscriptions/00000000-0000-0000-0000-000000000000/resourcegroups/clitest000001/providers/Microsoft.ContainerService/managedClusters/cliakstest000003\",\n
        \"location\": \"westus2\",\n \"name\": \"cliakstest000003\",\n \"type\": \"Microsoft.ContainerService/ManagedClusters\",\n
        \"properties\": {\n  \"provisioningState\": \"Succeeded\",\n  \"powerState\":
        {\n   \"code\": \"Running\"\n  },\n  \"kubernetesVersion\": \"1.32.5\",\n
        \ \"currentKubernetesVersion\": \"1.32.5\",\n  \"dnsPrefix\": \"cliakstest-clitestfzcp44m5t-0b1f64\",\n
        \ \"fqdn\": \"cliakstest-clitestfzcp44m5t-0b1f64-nm4hz43h.hcp.westus2.azmk8s.io\",\n
        \ \"azurePortalFQDN\": \"cliakstest-clitestfzcp44m5t-0b1f64-nm4hz43h.portal.hcp.westus2.azmk8s.io\",\n
        \ \"agentPoolProfiles\": [\n   {\n    \"name\": \"c000004\",\n    \"count\":
        1,\n    \"vmSize\": \"Standard_D8pds_v5\",\n    \"osDiskSizeGB\": 200,\n    \"osDiskType\":
        \"Ephemeral\",\n    \"kubeletDiskType\": \"OS\",\n    \"maxPods\": 250,\n
        \   \"type\": \"VirtualMachineScaleSets\",\n    \"enableAutoScaling\": false,\n
        \   \"scaleDownMode\": \"Delete\",\n    \"provisioningState\": \"Succeeded\",\n
        \   \"powerState\": {\n     \"code\": \"Running\"\n    },\n    \"orchestratorVersion\":
        \"1.32.5\",\n    \"currentOrchestratorVersion\": \"1.32.5\",\n    \"enableNodePublicIP\":
        false,\n    \"mode\": \"System\",\n    \"enableEncryptionAtHost\": false,\n
        \   \"enableUltraSSD\": false,\n    \"osType\": \"Linux\",\n    \"osSKU\":
        \"Ubuntu\",\n    \"nodeImageVersion\": \"AKSUbuntu-2204gen2arm64containerd-202506.16.0\",\n
        \   \"upgradeSettings\": {\n     \"maxSurge\": \"10%\",\n     \"maxUnavailable\":
        \"0\"\n    },\n    \"enableFIPS\": false,\n    \"creationData\": {\n     \"sourceResourceId\":
        \"/subscriptions/00000000-0000-0000-0000-000000000000/resourceGroups/clitest000001/providers/Microsoft.ContainerService/snapshots/s000006\"\n
        \   },\n    \"securityProfile\": {\n     \"enableVTPM\": false,\n     \"enableSecureBoot\":
        false\n    }\n   }\n  ],\n  \"linuxProfile\": {\n   \"adminUsername\": \"azureuser\",\n
        \  \"ssh\": {\n    \"publicKeys\": [\n     {\n      \"keyData\": \"ssh-rsa
        AAAAB3NzaC1yc2EAAAADAQABAAACAQCbIg1guRHbI0lV11wWDt1r2cUdcNd27CJsg+SfgC7miZeubtwUhbsPdhMQsfDyhOWHq1+ZL0M+nJZV63d/1dhmhtgyOqejUwrPlzKhydsbrsdUor+JmNJDdW01v7BXHyuymT8G4s09jCasNOwiufbP/qp72ruu0bIA1nySsvlf9pCQAuFkAnVnf/rFhUlOkhtRpwcq8SUNY2zRHR/EKb/4NWY1JzR4sa3q2fWIJdrrX0DvLoa5g9bIEd4Df79ba7v+yiUBOS0zT2ll+z4g9izHK3EO5d8hL4jYxcjKs+wcslSYRWrascfscLgMlMGh0CdKeNTDjHpGPncaf3Z+FwwwjWeuiNBxv7bJo13/8B/098KlVDl4GZqsoBCEjPyJfV6hO0y/LkRGkk7oHWKgeWAfKtfLItRp00eZ4fcJNK9kCaSMmEugoZWcI7NGbZXzqFWqbpRI7NcDP9+WIQ+i9U5vqWsqd/zng4kbuAJ6UuKqIzB0upYrLShfQE3SAck8oaLhJqqq56VfDuASNpJKidV+zq27HfSBmbXnkR/5AK337dc3MXKJypoK/QPMLKUAP5XLPbs+NddJQV7EZXd29DLgp+fRIg3edpKdO7ZErWhv7d+3Kws+e1Y+ypmR2WIVSwVyBEUfgv2C8Ts9gnTF4pNcEY/S2aBicz5Ew2+jdyGNQQ==
        test@example.com\\n\"\n     }\n    ]\n   }\n  },\n  \"servicePrincipalProfile\":
        {\n   \"clientId\":\"00000000-0000-0000-0000-000000000001\"\n  },\n  \"nodeResourceGroup\":
        \"MC_clitest000001_cliakstest000003_westus2\",\n  \"enableRBAC\": true,\n
        \ \"supportPlan\": \"KubernetesOfficial\",\n  \"networkProfile\": {\n   \"networkPlugin\":
        \"azure\",\n   \"networkPluginMode\": \"overlay\",\n   \"networkPolicy\":
        \"none\",\n   \"networkDataplane\": \"azure\",\n   \"loadBalancerSku\": \"standard\",\n
        \  \"loadBalancerProfile\": {\n    \"managedOutboundIPs\": {\n     \"count\":
        1\n    },\n    \"effectiveOutboundIPs\": [\n     {\n      \"id\": \"/subscriptions/00000000-0000-0000-0000-000000000000/resourceGroups/MC_clitest000001_cliakstest000003_westus2/providers/Microsoft.Network/publicIPAddresses/7bae56bf-c762-4e3f-a5d7-bbc61bb50459\"\n
        \    }\n    ],\n    \"backendPoolType\": \"nodeIPConfiguration\"\n   },\n
        \  \"podCidr\": \"10.244.0.0/16\",\n   \"serviceCidr\": \"10.0.0.0/16\",\n
        \  \"dnsServiceIP\": \"10.0.0.10\",\n   \"outboundType\": \"loadBalancer\",\n
        \  \"podCidrs\": [\n    \"10.244.0.0/16\"\n   ],\n   \"serviceCidrs\": [\n
        \   \"10.0.0.0/16\"\n   ],\n   \"ipFamilies\": [\n    \"IPv4\"\n   ]\n  },\n
        \ \"maxAgentPools\": 100,\n  \"identityProfile\": {\n   \"kubeletidentity\":
        {\n    \"resourceId\": \"/subscriptions/00000000-0000-0000-0000-000000000000/resourcegroups/MC_clitest000001_cliakstest000003_westus2/providers/Microsoft.ManagedIdentity/userAssignedIdentities/cliakstest000003-agentpool\",\n
        \   \"clientId\":\"00000000-0000-0000-0000-000000000001\",\n    \"objectId\":\"00000000-0000-0000-0000-000000000001\"\n
        \  }\n  },\n  \"autoUpgradeProfile\": {\n   \"nodeOSUpgradeChannel\": \"NodeImage\"\n
        \ },\n  \"disableLocalAccounts\": false,\n  \"securityProfile\": {},\n  \"storageProfile\":
        {\n   \"diskCSIDriver\": {\n    \"enabled\": true\n   },\n   \"fileCSIDriver\":
        {\n    \"enabled\": true\n   },\n   \"snapshotController\": {\n    \"enabled\":
        true\n   }\n  },\n  \"oidcIssuerProfile\": {\n   \"enabled\": false\n  },\n
        \ \"workloadAutoScalerProfile\": {},\n  \"resourceUID\": \"686b9794cee53c0001f56f41\",\n
        \ \"metricsProfile\": {\n   \"costAnalysis\": {\n    \"enabled\": false\n
        \  }\n  },\n  \"bootstrapProfile\": {\n   \"artifactSource\": \"Direct\"\n
        \ }\n },\n \"identity\": {\n  \"type\": \"SystemAssigned\",\n  \"principalId\":\"00000000-0000-0000-0000-000000000001\",\n
        \ \"tenantId\": \"54826b22-38d6-4fb2-bad9-b7b93a3e9c5a\"\n },\n \"sku\": {\n
        \ \"name\": \"Base\",\n  \"tier\": \"Free\"\n }\n}"
    headers:
      cache-control:
      - no-cache
      content-length:
      - '4890'
      content-type:
      - application/json
      date:
      - Mon, 07 Jul 2025 09:50:41 GMT
      expires:
      - '-1'
      pragma:
      - no-cache
      strict-transport-security:
      - max-age=31536000; includeSubDomains
      x-cache:
      - CONFIG_NOCACHE
      x-content-type-options:
      - nosniff
      x-ms-ratelimit-remaining-subscription-global-reads:
      - '3749'
      x-msedge-ref:
      - 'Ref A: 221B0F4C9DDF4472ADD022A84FBF1409 Ref B: TYO201100114019 Ref C: 2025-07-07T09:50:41Z'
    status:
      code: 200
      message: OK
- request:
    body: null
    headers:
      Accept:
      - application/json
      Accept-Encoding:
      - gzip, deflate
      CommandName:
      - aks nodepool add
      Connection:
      - keep-alive
      ParameterSetName:
      - --resource-group --cluster-name --name --node-count --snapshot-id -o
      User-Agent:
      - AZURECLI/2.75.0 azsdk-python-core/1.31.0 Python/3.10.11 (Windows-10-10.0.26100-SP0)
    method: GET
<<<<<<< HEAD
    uri: https://management.azure.com/subscriptions/00000000-0000-0000-0000-000000000000/resourceGroups/clitest000001/providers/Microsoft.ContainerService/managedClusters/cliakstest000003/agentPools?api-version=2025-04-01
=======
    uri: https://management.azure.com/subscriptions/00000000-0000-0000-0000-000000000000/resourceGroups/clitest000001/providers/Microsoft.ContainerService/managedClusters/cliakstest000003?api-version=2025-05-01
>>>>>>> 5c3cf2ff
  response:
    body:
      string: "{\n \"value\": [\n  {\n   \"id\": \"/subscriptions/00000000-0000-0000-0000-000000000000/resourcegroups/clitest000001/providers/Microsoft.ContainerService/managedClusters/cliakstest000003/agentPools/c000004\",\n
        \  \"name\": \"c000004\",\n   \"type\": \"Microsoft.ContainerService/managedClusters/agentPools\",\n
        \  \"properties\": {\n    \"count\": 1,\n    \"vmSize\": \"Standard_D8pds_v5\",\n
        \   \"osDiskSizeGB\": 200,\n    \"osDiskType\": \"Ephemeral\",\n    \"kubeletDiskType\":
        \"OS\",\n    \"maxPods\": 250,\n    \"type\": \"VirtualMachineScaleSets\",\n
        \   \"enableAutoScaling\": false,\n    \"scaleDownMode\": \"Delete\",\n    \"provisioningState\":
        \"Succeeded\",\n    \"powerState\": {\n     \"code\": \"Running\"\n    },\n
        \   \"orchestratorVersion\": \"1.32.5\",\n    \"currentOrchestratorVersion\":
        \"1.32.5\",\n    \"enableNodePublicIP\": false,\n    \"mode\": \"System\",\n
        \   \"enableEncryptionAtHost\": false,\n    \"enableUltraSSD\": false,\n    \"osType\":
        \"Linux\",\n    \"osSKU\": \"Ubuntu\",\n    \"nodeImageVersion\": \"AKSUbuntu-2204gen2arm64containerd-202506.16.0\",\n
        \   \"upgradeSettings\": {\n     \"maxSurge\": \"10%\",\n     \"maxUnavailable\":
        \"0\"\n    },\n    \"enableFIPS\": false,\n    \"creationData\": {\n     \"sourceResourceId\":
        \"/subscriptions/00000000-0000-0000-0000-000000000000/resourceGroups/clitest000001/providers/Microsoft.ContainerService/snapshots/s000006\"\n
        \   },\n    \"securityProfile\": {\n     \"enableVTPM\": false,\n     \"enableSecureBoot\":
        false\n    }\n   }\n  }\n ],\n \"nextLink\": \"https://management.azure.com/subscriptions/00000000-0000-0000-0000-000000000000/resourceGroups/clitest000001/providers/Microsoft.ContainerService/managedClusters/cliakstest000003/agentPools?%24skipToken=4109023\\u0026api-version=2025-04-01\\u0026skipToken=4109023\"\n}"
    headers:
      cache-control:
      - no-cache
      content-length:
      - '1655'
      content-type:
      - application/json
      date:
      - Mon, 07 Jul 2025 09:50:43 GMT
      expires:
      - '-1'
      pragma:
      - no-cache
      strict-transport-security:
      - max-age=31536000; includeSubDomains
      x-cache:
      - CONFIG_NOCACHE
      x-content-type-options:
      - nosniff
      x-ms-operation-identifier:
      - tenantId=54826b22-38d6-4fb2-bad9-b7b93a3e9c5a,objectId=d44a2991-98c6-47c3-b59b-2b30d72cfcc2/japanwest/8eabfbd5-4f4d-46be-bd9a-1e10fb7d712c
      x-ms-ratelimit-remaining-subscription-global-reads:
      - '3749'
      x-msedge-ref:
      - 'Ref A: 4C3AAB5359364AF492527446A61E1DDD Ref B: TYO201100117025 Ref C: 2025-07-07T09:50:42Z'
    status:
      code: 200
      message: OK
- request:
    body: null
    headers:
      Accept:
      - '*/*'
      Accept-Encoding:
      - gzip, deflate
      CommandName:
      - aks nodepool add
      Connection:
      - keep-alive
      ParameterSetName:
      - --resource-group --cluster-name --name --node-count --snapshot-id -o
      User-Agent:
      - AZURECLI/2.75.0 azsdk-python-core/1.31.0 Python/3.10.11 (Windows-10-10.0.26100-SP0)
    method: GET
<<<<<<< HEAD
    uri: https://management.azure.com/subscriptions/00000000-0000-0000-0000-000000000000/resourceGroups/clitest000001/providers/Microsoft.ContainerService/managedClusters/cliakstest000003/agentPools?$skipToken=4109023&api-version=2025-04-01&skipToken=4109023
=======
    uri: https://management.azure.com/subscriptions/00000000-0000-0000-0000-000000000000/resourceGroups/clitest000001/providers/Microsoft.ContainerService/managedClusters/cliakstest000003/agentPools?api-version=2025-05-01
>>>>>>> 5c3cf2ff
  response:
    body:
      string: "{\n \"value\": []\n}"
    headers:
      cache-control:
      - no-cache
      content-length:
      - '16'
      content-type:
      - application/json
      date:
      - Mon, 07 Jul 2025 09:50:44 GMT
      expires:
      - '-1'
      pragma:
      - no-cache
      strict-transport-security:
      - max-age=31536000; includeSubDomains
      x-cache:
      - CONFIG_NOCACHE
      x-content-type-options:
      - nosniff
      x-ms-operation-identifier:
      - tenantId=54826b22-38d6-4fb2-bad9-b7b93a3e9c5a,objectId=d44a2991-98c6-47c3-b59b-2b30d72cfcc2/japanwest/fe13fda6-a185-413b-8255-8098ef948dba
      x-ms-ratelimit-remaining-subscription-global-reads:
      - '3749'
      x-msedge-ref:
      - 'Ref A: 4D1FABFAAF4140A4888C63E1D86F0E68 Ref B: TYO201100115035 Ref C: 2025-07-07T09:50:44Z'
    status:
      code: 200
      message: OK
- request:
    body: null
    headers:
      Accept:
      - application/json
      Accept-Encoding:
      - gzip, deflate
      CommandName:
      - aks nodepool add
      Connection:
      - keep-alive
      ParameterSetName:
      - --resource-group --cluster-name --name --node-count --snapshot-id -o
      User-Agent:
      - AZURECLI/2.75.0 azsdk-python-core/1.31.0 Python/3.10.11 (Windows-10-10.0.26100-SP0)
    method: GET
    uri: https://management.azure.com/subscriptions/00000000-0000-0000-0000-000000000000/resourceGroups/clitest000001/providers/Microsoft.ContainerService/snapshots/s000006?api-version=2025-05-01
  response:
    body:
      string: "{\n \"name\": \"s000006\",\n \"id\": \"/subscriptions/00000000-0000-0000-0000-000000000000/resourceGroups/clitest000001/providers/Microsoft.ContainerService/snapshots/s000006\",\n
        \"type\": \"Microsoft.ContainerService/Snapshots\",\n \"location\": \"westus2\",\n
        \"tags\": {\n  \"test\": \"value\"\n },\n \"systemData\": {\n  \"createdBy\":
        \"test@example.com\",\n  \"createdByType\": \"User\",\n  \"createdAt\": \"2025-07-07T09:46:42.2125771Z\",\n
        \ \"lastModifiedBy\": \"test@example.com\",\n  \"lastModifiedByType\": \"User\",\n
        \ \"lastModifiedAt\": \"2025-07-07T09:46:42.2125771Z\"\n },\n \"properties\":
        {\n  \"creationData\": {\n   \"sourceResourceId\": \"/subscriptions/00000000-0000-0000-0000-000000000000/resourcegroups/clitest000001/providers/Microsoft.ContainerService/managedClusters/cliakstest000002/agentPools/c000004\"\n
        \ },\n  \"snapshotType\": \"NodePool\",\n  \"kubernetesVersion\": \"1.32.5\",\n
        \ \"nodeImageVersion\": \"AKSUbuntu-2204gen2arm64containerd-202506.16.0\",\n
        \ \"osType\": \"Linux\",\n  \"osSku\": \"Ubuntu\",\n  \"vmSize\": \"Standard_D8pds_v5\"\n
        }\n}"
    headers:
      cache-control:
      - no-cache
      content-length:
      - '976'
      content-type:
      - application/json
      date:
      - Mon, 07 Jul 2025 09:50:44 GMT
      expires:
      - '-1'
      pragma:
      - no-cache
      strict-transport-security:
      - max-age=31536000; includeSubDomains
      x-cache:
      - CONFIG_NOCACHE
      x-content-type-options:
      - nosniff
      x-ms-ratelimit-remaining-subscription-global-reads:
      - '3749'
      x-msedge-ref:
      - 'Ref A: 18AAD2339308455FA43A9B05E0ED9F35 Ref B: TYO201151002054 Ref C: 2025-07-07T09:50:45Z'
    status:
      code: 200
      message: OK
- request:
    body: '{"properties": {"count": 1, "vmSize": "Standard_D8pds_v5", "osType": "Linux",
      "osSKU": "Ubuntu", "enableAutoScaling": false, "scaleDownMode": "Delete", "type":
      "VirtualMachineScaleSets", "mode": "User", "orchestratorVersion": "1.32.5",
      "upgradeSettings": {"undrainableNodeBehavior": "Schedule"}, "enableNodePublicIP":
      false, "scaleSetPriority": "Regular", "scaleSetEvictionPolicy": "Delete", "spotMaxPrice":
      -1.0, "nodeTaints": [], "enableEncryptionAtHost": false, "enableUltraSSD": false,
      "enableFIPS": false, "creationData": {"sourceResourceId": "/subscriptions/00000000-0000-0000-0000-000000000000/resourceGroups/clitest000001/providers/Microsoft.ContainerService/snapshots/s000006"}}}'
    headers:
      Accept:
      - application/json
      Accept-Encoding:
      - gzip, deflate
      CommandName:
      - aks nodepool add
      Connection:
      - keep-alive
      Content-Length:
      - '688'
      Content-Type:
      - application/json
      ParameterSetName:
      - --resource-group --cluster-name --name --node-count --snapshot-id -o
      User-Agent:
      - AZURECLI/2.75.0 azsdk-python-core/1.31.0 Python/3.10.11 (Windows-10-10.0.26100-SP0)
    method: PUT
    uri: https://management.azure.com/subscriptions/00000000-0000-0000-0000-000000000000/resourceGroups/clitest000001/providers/Microsoft.ContainerService/managedClusters/cliakstest000003/agentPools/c000005?api-version=2025-05-01
  response:
    body:
      string: "{\n \"id\": \"/subscriptions/00000000-0000-0000-0000-000000000000/resourcegroups/clitest000001/providers/Microsoft.ContainerService/managedClusters/cliakstest000003/agentPools/c000005\",\n
        \"name\": \"c000005\",\n \"type\": \"Microsoft.ContainerService/managedClusters/agentPools\",\n
        \"properties\": {\n  \"count\": 1,\n  \"vmSize\": \"Standard_D8pds_v5\",\n
        \ \"osDiskSizeGB\": 200,\n  \"osDiskType\": \"Ephemeral\",\n  \"kubeletDiskType\":
        \"OS\",\n  \"maxPods\": 250,\n  \"type\": \"VirtualMachineScaleSets\",\n  \"enableAutoScaling\":
        false,\n  \"scaleDownMode\": \"Delete\",\n  \"provisioningState\": \"Creating\",\n
        \ \"powerState\": {\n   \"code\": \"Running\"\n  },\n  \"orchestratorVersion\":
        \"1.32.5\",\n  \"currentOrchestratorVersion\": \"1.32.5\",\n  \"enableNodePublicIP\":
        false,\n  \"mode\": \"User\",\n  \"enableEncryptionAtHost\": false,\n  \"enableUltraSSD\":
        false,\n  \"osType\": \"Linux\",\n  \"osSKU\": \"Ubuntu\",\n  \"nodeImageVersion\":
        \"AKSUbuntu-2204gen2arm64containerd-202506.16.0\",\n  \"upgradeSettings\":
        {\n   \"maxSurge\": \"10%\",\n   \"undrainableNodeBehavior\": \"Schedule\",\n
        \  \"maxUnavailable\": \"0\"\n  },\n  \"enableFIPS\": false,\n  \"creationData\":
        {\n   \"sourceResourceId\": \"/subscriptions/00000000-0000-0000-0000-000000000000/resourceGroups/clitest000001/providers/Microsoft.ContainerService/snapshots/s000006\"\n
        \ },\n  \"securityProfile\": {\n   \"enableVTPM\": false,\n   \"enableSecureBoot\":
        false\n  }\n }\n}"
    headers:
      azure-asyncoperation:
      - https://management.azure.com/subscriptions/00000000-0000-0000-0000-000000000000/providers/Microsoft.ContainerService/locations/westus2/operations/ab78ec84-d4e7-4023-93e8-915179b00ad5?api-version=2025-03-01&t=638874786526754573&c=MIIHpTCCBo2gAwIBAgITOgWXBJzHWActAOyA9gAEBZcEnDANBgkqhkiG9w0BAQsFADBEMRMwEQYKCZImiZPyLGQBGRYDR0JMMRMwEQYKCZImiZPyLGQBGRYDQU1FMRgwFgYDVQQDEw9BTUUgSU5GUkEgQ0EgMDEwHhcNMjUwNDE4MDkxNjUyWhcNMjUxMDE1MDkxNjUyWjBAMT4wPAYDVQQDEzVhc3luY29wZXJhdGlvbnNpZ25pbmdjZXJ0aWZpY2F0ZS5tYW5hZ2VtZW50LmF6dXJlLmNvbTCCASIwDQYJKoZIhvcNAQEBBQADggEPADCCAQoCggEBALJ4tFzYjQAGXlMN4RVSj_Zp98bnnigeY99sbhZrAOQOjxR_04cAp0TrBwLXaA2b6MkNp3EWrqmwj8LAHlmiUmx_C5YeMG8WQUVkZMbfJNmAjSKJvmH2VO_H9OVOiiWemCFWlBXZMT6O1LsK-KI4EQtlTwXEv4-zXiqUQqjqHZQX6IJGxxcuw3R6KS00hFc9B4Ve9K9uvRk3OzuC_2evEuKFQfmIkhFu9gMtFnEBgp0E5Srek5Sh6WRO2V6wjcdtrFJ2dMStIbypiaJysxjNaLwTxBjKAJiyxkrxbuS0IPj2v4oOwkFSl9khCWu-ivje49N19yGiq_5BL-QYySfUPF0CAwEAAaOCBJIwggSOMCcGCSsGAQQBgjcVCgQaMBgwCgYIKwYBBQUHAwEwCgYIKwYBBQUHAwIwPQYJKwYBBAGCNxUHBDAwLgYmKwYBBAGCNxUIhpDjDYTVtHiE8Ys-hZvdFs6dEoFghfmRS4WsmTQCAWQCAQcwggHaBggrBgEFBQcBAQSCAcwwggHIMGYGCCsGAQUFBzAChlpodHRwOi8vY3JsLm1pY3Jvc29mdC5jb20vcGtpaW5mcmEvQ2VydHMvQlkyUEtJSU5UQ0EwMS5BTUUuR0JMX0FNRSUyMElORlJBJTIwQ0ElMjAwMSg0KS5jcnQwVgYIKwYBBQUHMAKGSmh0dHA6Ly9jcmwxLmFtZS5nYmwvYWlhL0JZMlBLSUlOVENBMDEuQU1FLkdCTF9BTUUlMjBJTkZSQSUyMENBJTIwMDEoNCkuY3J0MFYGCCsGAQUFBzAChkpodHRwOi8vY3JsMi5hbWUuZ2JsL2FpYS9CWTJQS0lJTlRDQTAxLkFNRS5HQkxfQU1FJTIwSU5GUkElMjBDQSUyMDAxKDQpLmNydDBWBggrBgEFBQcwAoZKaHR0cDovL2NybDMuYW1lLmdibC9haWEvQlkyUEtJSU5UQ0EwMS5BTUUuR0JMX0FNRSUyMElORlJBJTIwQ0ElMjAwMSg0KS5jcnQwVgYIKwYBBQUHMAKGSmh0dHA6Ly9jcmw0LmFtZS5nYmwvYWlhL0JZMlBLSUlOVENBMDEuQU1FLkdCTF9BTUUlMjBJTkZSQSUyMENBJTIwMDEoNCkuY3J0MB0GA1UdDgQWBBQpIRfJ6SPCR16Dy9sN1AQtQKjWNDAOBgNVHQ8BAf8EBAMCBaAwggE1BgNVHR8EggEsMIIBKDCCASSgggEgoIIBHIZCaHR0cDovL2NybC5taWNyb3NvZnQuY29tL3BraWluZnJhL0NSTC9BTUUlMjBJTkZSQSUyMENBJTIwMDEoNCkuY3JshjRodHRwOi8vY3JsMS5hbWUuZ2JsL2NybC9BTUUlMjBJTkZSQSUyMENBJTIwMDEoNCkuY3JshjRodHRwOi8vY3JsMi5hbWUuZ2JsL2NybC9BTUUlMjBJTkZSQSUyMENBJTIwMDEoNCkuY3JshjRodHRwOi8vY3JsMy5hbWUuZ2JsL2NybC9BTUUlMjBJTkZSQSUyMENBJTIwMDEoNCkuY3JshjRodHRwOi8vY3JsNC5hbWUuZ2JsL2NybC9BTUUlMjBJTkZSQSUyMENBJTIwMDEoNCkuY3JsMIGdBgNVHSAEgZUwgZIwDAYKKwYBBAGCN3sBATBmBgorBgEEAYI3ewICMFgwVgYIKwYBBQUHAgIwSh5IADMAMwBlADAAMQA5ADIAMQAtADQAZAA2ADQALQA0AGYAOABjAC0AYQAwADUANQAtADUAYgBkAGEAZgBmAGQANQBlADMAMwBkMAwGCisGAQQBgjd7AwIwDAYKKwYBBAGCN3sEAjAfBgNVHSMEGDAWgBTl2Ztn_PjsurvwwKidileIud8-YzAdBgNVHSUEFjAUBggrBgEFBQcDAQYIKwYBBQUHAwIwDQYJKoZIhvcNAQELBQADggEBACBpx57mqT5wt5VuFMhMv-QcXTs5QrWkz021CcXp44eWUSJBLP35O0JDRyA13V3zowD9Dkl6HKRosiwIhfUwb1VWxMZt1K97bfrlhekU_IFyRNImksBTl4Hg5mL7M4PQvDu_hNxb1NW9JnL8B4LEl-FVcKtOFC8R2wp_2vglSGujfVsEzQMXxCECc_j-T0saauGgdaItgRGQ-1JrKdhZ1FvHWU2eeab0zXatBPn7nyaNmU7DK2icP38PQp3g8yPPlpv1joUzz1GMBJXhtHRWCv93tVfT5q9DZQ-_S2H_1Y2raeucg8kUfGEvVuQ27w1bGi2QRDLtEtuNHgzpR3RB7os&s=S_qTf9nq-fWX-VxpMrXaOPuvHMueaKIliK5U0tboRu6k6cZXfi0anLLo4OTDhL8Tr318aPo1vHB7nFZu-Ii8OEeJ91c4SvxcLk7KFrAjH2qJkXHZZaMLYO9iY_RuCyyd6e5wv7Y6chzgQjvFLROV2shoJQsg6PYL08c3N6xw8mYZJIHt7XV5_bOeZyN8nsxrL8N7o1U2YpaWf1-T_RyrmA2HsVlvp8Cl9A8BsexO-nml_oFHwNFAGF7JG1_CbfLHhuzpkgQ1UEDuv8Ce4vt1_YC__mQikxhtIRWUGowoaxHpaXRAxrpDsQIKTGCKUYINarHz3clwTQJcKNraalv30Q&h=ZNEm-YoG9rIaMkzYXHqJZ9Km9D1iGvyk6yeuxs14nRY
      cache-control:
      - no-cache
      content-length:
      - '1315'
      content-type:
      - application/json
      date:
      - Mon, 07 Jul 2025 09:50:52 GMT
      expires:
      - '-1'
      pragma:
      - no-cache
      strict-transport-security:
      - max-age=31536000; includeSubDomains
      x-cache:
      - CONFIG_NOCACHE
      x-content-type-options:
      - nosniff
      x-ms-operation-identifier:
      - tenantId=54826b22-38d6-4fb2-bad9-b7b93a3e9c5a,objectId=d44a2991-98c6-47c3-b59b-2b30d72cfcc2/japaneast/deeb7f11-2312-4e63-9f32-f5269ebdc730
      x-ms-ratelimit-remaining-subscription-global-writes:
      - '2999'
      x-ms-ratelimit-remaining-subscription-writes:
      - '199'
      x-msedge-ref:
      - 'Ref A: 1497782AA4B6495BBFE8C8C9A2C21E00 Ref B: TYO201151006060 Ref C: 2025-07-07T09:50:46Z'
    status:
      code: 201
      message: Created
- request:
    body: null
    headers:
      Accept:
      - '*/*'
      Accept-Encoding:
      - gzip, deflate
      CommandName:
      - aks nodepool add
      Connection:
      - keep-alive
      ParameterSetName:
      - --resource-group --cluster-name --name --node-count --snapshot-id -o
      User-Agent:
      - AZURECLI/2.75.0 azsdk-python-core/1.31.0 Python/3.10.11 (Windows-10-10.0.26100-SP0)
    method: GET
    uri: https://management.azure.com/subscriptions/00000000-0000-0000-0000-000000000000/providers/Microsoft.ContainerService/locations/westus2/operations/ab78ec84-d4e7-4023-93e8-915179b00ad5?api-version=2025-03-01&t=638874786526754573&c=MIIHpTCCBo2gAwIBAgITOgWXBJzHWActAOyA9gAEBZcEnDANBgkqhkiG9w0BAQsFADBEMRMwEQYKCZImiZPyLGQBGRYDR0JMMRMwEQYKCZImiZPyLGQBGRYDQU1FMRgwFgYDVQQDEw9BTUUgSU5GUkEgQ0EgMDEwHhcNMjUwNDE4MDkxNjUyWhcNMjUxMDE1MDkxNjUyWjBAMT4wPAYDVQQDEzVhc3luY29wZXJhdGlvbnNpZ25pbmdjZXJ0aWZpY2F0ZS5tYW5hZ2VtZW50LmF6dXJlLmNvbTCCASIwDQYJKoZIhvcNAQEBBQADggEPADCCAQoCggEBALJ4tFzYjQAGXlMN4RVSj_Zp98bnnigeY99sbhZrAOQOjxR_04cAp0TrBwLXaA2b6MkNp3EWrqmwj8LAHlmiUmx_C5YeMG8WQUVkZMbfJNmAjSKJvmH2VO_H9OVOiiWemCFWlBXZMT6O1LsK-KI4EQtlTwXEv4-zXiqUQqjqHZQX6IJGxxcuw3R6KS00hFc9B4Ve9K9uvRk3OzuC_2evEuKFQfmIkhFu9gMtFnEBgp0E5Srek5Sh6WRO2V6wjcdtrFJ2dMStIbypiaJysxjNaLwTxBjKAJiyxkrxbuS0IPj2v4oOwkFSl9khCWu-ivje49N19yGiq_5BL-QYySfUPF0CAwEAAaOCBJIwggSOMCcGCSsGAQQBgjcVCgQaMBgwCgYIKwYBBQUHAwEwCgYIKwYBBQUHAwIwPQYJKwYBBAGCNxUHBDAwLgYmKwYBBAGCNxUIhpDjDYTVtHiE8Ys-hZvdFs6dEoFghfmRS4WsmTQCAWQCAQcwggHaBggrBgEFBQcBAQSCAcwwggHIMGYGCCsGAQUFBzAChlpodHRwOi8vY3JsLm1pY3Jvc29mdC5jb20vcGtpaW5mcmEvQ2VydHMvQlkyUEtJSU5UQ0EwMS5BTUUuR0JMX0FNRSUyMElORlJBJTIwQ0ElMjAwMSg0KS5jcnQwVgYIKwYBBQUHMAKGSmh0dHA6Ly9jcmwxLmFtZS5nYmwvYWlhL0JZMlBLSUlOVENBMDEuQU1FLkdCTF9BTUUlMjBJTkZSQSUyMENBJTIwMDEoNCkuY3J0MFYGCCsGAQUFBzAChkpodHRwOi8vY3JsMi5hbWUuZ2JsL2FpYS9CWTJQS0lJTlRDQTAxLkFNRS5HQkxfQU1FJTIwSU5GUkElMjBDQSUyMDAxKDQpLmNydDBWBggrBgEFBQcwAoZKaHR0cDovL2NybDMuYW1lLmdibC9haWEvQlkyUEtJSU5UQ0EwMS5BTUUuR0JMX0FNRSUyMElORlJBJTIwQ0ElMjAwMSg0KS5jcnQwVgYIKwYBBQUHMAKGSmh0dHA6Ly9jcmw0LmFtZS5nYmwvYWlhL0JZMlBLSUlOVENBMDEuQU1FLkdCTF9BTUUlMjBJTkZSQSUyMENBJTIwMDEoNCkuY3J0MB0GA1UdDgQWBBQpIRfJ6SPCR16Dy9sN1AQtQKjWNDAOBgNVHQ8BAf8EBAMCBaAwggE1BgNVHR8EggEsMIIBKDCCASSgggEgoIIBHIZCaHR0cDovL2NybC5taWNyb3NvZnQuY29tL3BraWluZnJhL0NSTC9BTUUlMjBJTkZSQSUyMENBJTIwMDEoNCkuY3JshjRodHRwOi8vY3JsMS5hbWUuZ2JsL2NybC9BTUUlMjBJTkZSQSUyMENBJTIwMDEoNCkuY3JshjRodHRwOi8vY3JsMi5hbWUuZ2JsL2NybC9BTUUlMjBJTkZSQSUyMENBJTIwMDEoNCkuY3JshjRodHRwOi8vY3JsMy5hbWUuZ2JsL2NybC9BTUUlMjBJTkZSQSUyMENBJTIwMDEoNCkuY3JshjRodHRwOi8vY3JsNC5hbWUuZ2JsL2NybC9BTUUlMjBJTkZSQSUyMENBJTIwMDEoNCkuY3JsMIGdBgNVHSAEgZUwgZIwDAYKKwYBBAGCN3sBATBmBgorBgEEAYI3ewICMFgwVgYIKwYBBQUHAgIwSh5IADMAMwBlADAAMQA5ADIAMQAtADQAZAA2ADQALQA0AGYAOABjAC0AYQAwADUANQAtADUAYgBkAGEAZgBmAGQANQBlADMAMwBkMAwGCisGAQQBgjd7AwIwDAYKKwYBBAGCN3sEAjAfBgNVHSMEGDAWgBTl2Ztn_PjsurvwwKidileIud8-YzAdBgNVHSUEFjAUBggrBgEFBQcDAQYIKwYBBQUHAwIwDQYJKoZIhvcNAQELBQADggEBACBpx57mqT5wt5VuFMhMv-QcXTs5QrWkz021CcXp44eWUSJBLP35O0JDRyA13V3zowD9Dkl6HKRosiwIhfUwb1VWxMZt1K97bfrlhekU_IFyRNImksBTl4Hg5mL7M4PQvDu_hNxb1NW9JnL8B4LEl-FVcKtOFC8R2wp_2vglSGujfVsEzQMXxCECc_j-T0saauGgdaItgRGQ-1JrKdhZ1FvHWU2eeab0zXatBPn7nyaNmU7DK2icP38PQp3g8yPPlpv1joUzz1GMBJXhtHRWCv93tVfT5q9DZQ-_S2H_1Y2raeucg8kUfGEvVuQ27w1bGi2QRDLtEtuNHgzpR3RB7os&s=S_qTf9nq-fWX-VxpMrXaOPuvHMueaKIliK5U0tboRu6k6cZXfi0anLLo4OTDhL8Tr318aPo1vHB7nFZu-Ii8OEeJ91c4SvxcLk7KFrAjH2qJkXHZZaMLYO9iY_RuCyyd6e5wv7Y6chzgQjvFLROV2shoJQsg6PYL08c3N6xw8mYZJIHt7XV5_bOeZyN8nsxrL8N7o1U2YpaWf1-T_RyrmA2HsVlvp8Cl9A8BsexO-nml_oFHwNFAGF7JG1_CbfLHhuzpkgQ1UEDuv8Ce4vt1_YC__mQikxhtIRWUGowoaxHpaXRAxrpDsQIKTGCKUYINarHz3clwTQJcKNraalv30Q&h=ZNEm-YoG9rIaMkzYXHqJZ9Km9D1iGvyk6yeuxs14nRY
  response:
    body:
      string: "{\n \"name\": \"ab78ec84-d4e7-4023-93e8-915179b00ad5\",\n \"status\":
        \"InProgress\",\n \"startTime\": \"2025-07-07T09:50:52.5585895Z\"\n}"
    headers:
      cache-control:
      - no-cache
      content-length:
      - '122'
      content-type:
      - application/json
      date:
      - Mon, 07 Jul 2025 09:50:53 GMT
      expires:
      - '-1'
      pragma:
      - no-cache
      strict-transport-security:
      - max-age=31536000; includeSubDomains
      x-cache:
      - CONFIG_NOCACHE
      x-content-type-options:
      - nosniff
      x-ms-operation-identifier:
      - tenantId=54826b22-38d6-4fb2-bad9-b7b93a3e9c5a,objectId=d44a2991-98c6-47c3-b59b-2b30d72cfcc2/japaneast/44f6a6e2-887a-4832-8f5c-84e35898f746
      x-ms-ratelimit-remaining-subscription-global-reads:
      - '3749'
      x-msedge-ref:
      - 'Ref A: 78BEACC83B4744CB96F07661176C20C4 Ref B: TYO201151006036 Ref C: 2025-07-07T09:50:53Z'
    status:
      code: 200
      message: OK
- request:
    body: null
    headers:
      Accept:
      - '*/*'
      Accept-Encoding:
      - gzip, deflate
      CommandName:
      - aks nodepool add
      Connection:
      - keep-alive
      ParameterSetName:
      - --resource-group --cluster-name --name --node-count --snapshot-id -o
      User-Agent:
      - AZURECLI/2.75.0 azsdk-python-core/1.31.0 Python/3.10.11 (Windows-10-10.0.26100-SP0)
    method: GET
    uri: https://management.azure.com/subscriptions/00000000-0000-0000-0000-000000000000/providers/Microsoft.ContainerService/locations/westus2/operations/ab78ec84-d4e7-4023-93e8-915179b00ad5?api-version=2025-03-01&t=638874786526754573&c=MIIHpTCCBo2gAwIBAgITOgWXBJzHWActAOyA9gAEBZcEnDANBgkqhkiG9w0BAQsFADBEMRMwEQYKCZImiZPyLGQBGRYDR0JMMRMwEQYKCZImiZPyLGQBGRYDQU1FMRgwFgYDVQQDEw9BTUUgSU5GUkEgQ0EgMDEwHhcNMjUwNDE4MDkxNjUyWhcNMjUxMDE1MDkxNjUyWjBAMT4wPAYDVQQDEzVhc3luY29wZXJhdGlvbnNpZ25pbmdjZXJ0aWZpY2F0ZS5tYW5hZ2VtZW50LmF6dXJlLmNvbTCCASIwDQYJKoZIhvcNAQEBBQADggEPADCCAQoCggEBALJ4tFzYjQAGXlMN4RVSj_Zp98bnnigeY99sbhZrAOQOjxR_04cAp0TrBwLXaA2b6MkNp3EWrqmwj8LAHlmiUmx_C5YeMG8WQUVkZMbfJNmAjSKJvmH2VO_H9OVOiiWemCFWlBXZMT6O1LsK-KI4EQtlTwXEv4-zXiqUQqjqHZQX6IJGxxcuw3R6KS00hFc9B4Ve9K9uvRk3OzuC_2evEuKFQfmIkhFu9gMtFnEBgp0E5Srek5Sh6WRO2V6wjcdtrFJ2dMStIbypiaJysxjNaLwTxBjKAJiyxkrxbuS0IPj2v4oOwkFSl9khCWu-ivje49N19yGiq_5BL-QYySfUPF0CAwEAAaOCBJIwggSOMCcGCSsGAQQBgjcVCgQaMBgwCgYIKwYBBQUHAwEwCgYIKwYBBQUHAwIwPQYJKwYBBAGCNxUHBDAwLgYmKwYBBAGCNxUIhpDjDYTVtHiE8Ys-hZvdFs6dEoFghfmRS4WsmTQCAWQCAQcwggHaBggrBgEFBQcBAQSCAcwwggHIMGYGCCsGAQUFBzAChlpodHRwOi8vY3JsLm1pY3Jvc29mdC5jb20vcGtpaW5mcmEvQ2VydHMvQlkyUEtJSU5UQ0EwMS5BTUUuR0JMX0FNRSUyMElORlJBJTIwQ0ElMjAwMSg0KS5jcnQwVgYIKwYBBQUHMAKGSmh0dHA6Ly9jcmwxLmFtZS5nYmwvYWlhL0JZMlBLSUlOVENBMDEuQU1FLkdCTF9BTUUlMjBJTkZSQSUyMENBJTIwMDEoNCkuY3J0MFYGCCsGAQUFBzAChkpodHRwOi8vY3JsMi5hbWUuZ2JsL2FpYS9CWTJQS0lJTlRDQTAxLkFNRS5HQkxfQU1FJTIwSU5GUkElMjBDQSUyMDAxKDQpLmNydDBWBggrBgEFBQcwAoZKaHR0cDovL2NybDMuYW1lLmdibC9haWEvQlkyUEtJSU5UQ0EwMS5BTUUuR0JMX0FNRSUyMElORlJBJTIwQ0ElMjAwMSg0KS5jcnQwVgYIKwYBBQUHMAKGSmh0dHA6Ly9jcmw0LmFtZS5nYmwvYWlhL0JZMlBLSUlOVENBMDEuQU1FLkdCTF9BTUUlMjBJTkZSQSUyMENBJTIwMDEoNCkuY3J0MB0GA1UdDgQWBBQpIRfJ6SPCR16Dy9sN1AQtQKjWNDAOBgNVHQ8BAf8EBAMCBaAwggE1BgNVHR8EggEsMIIBKDCCASSgggEgoIIBHIZCaHR0cDovL2NybC5taWNyb3NvZnQuY29tL3BraWluZnJhL0NSTC9BTUUlMjBJTkZSQSUyMENBJTIwMDEoNCkuY3JshjRodHRwOi8vY3JsMS5hbWUuZ2JsL2NybC9BTUUlMjBJTkZSQSUyMENBJTIwMDEoNCkuY3JshjRodHRwOi8vY3JsMi5hbWUuZ2JsL2NybC9BTUUlMjBJTkZSQSUyMENBJTIwMDEoNCkuY3JshjRodHRwOi8vY3JsMy5hbWUuZ2JsL2NybC9BTUUlMjBJTkZSQSUyMENBJTIwMDEoNCkuY3JshjRodHRwOi8vY3JsNC5hbWUuZ2JsL2NybC9BTUUlMjBJTkZSQSUyMENBJTIwMDEoNCkuY3JsMIGdBgNVHSAEgZUwgZIwDAYKKwYBBAGCN3sBATBmBgorBgEEAYI3ewICMFgwVgYIKwYBBQUHAgIwSh5IADMAMwBlADAAMQA5ADIAMQAtADQAZAA2ADQALQA0AGYAOABjAC0AYQAwADUANQAtADUAYgBkAGEAZgBmAGQANQBlADMAMwBkMAwGCisGAQQBgjd7AwIwDAYKKwYBBAGCN3sEAjAfBgNVHSMEGDAWgBTl2Ztn_PjsurvwwKidileIud8-YzAdBgNVHSUEFjAUBggrBgEFBQcDAQYIKwYBBQUHAwIwDQYJKoZIhvcNAQELBQADggEBACBpx57mqT5wt5VuFMhMv-QcXTs5QrWkz021CcXp44eWUSJBLP35O0JDRyA13V3zowD9Dkl6HKRosiwIhfUwb1VWxMZt1K97bfrlhekU_IFyRNImksBTl4Hg5mL7M4PQvDu_hNxb1NW9JnL8B4LEl-FVcKtOFC8R2wp_2vglSGujfVsEzQMXxCECc_j-T0saauGgdaItgRGQ-1JrKdhZ1FvHWU2eeab0zXatBPn7nyaNmU7DK2icP38PQp3g8yPPlpv1joUzz1GMBJXhtHRWCv93tVfT5q9DZQ-_S2H_1Y2raeucg8kUfGEvVuQ27w1bGi2QRDLtEtuNHgzpR3RB7os&s=S_qTf9nq-fWX-VxpMrXaOPuvHMueaKIliK5U0tboRu6k6cZXfi0anLLo4OTDhL8Tr318aPo1vHB7nFZu-Ii8OEeJ91c4SvxcLk7KFrAjH2qJkXHZZaMLYO9iY_RuCyyd6e5wv7Y6chzgQjvFLROV2shoJQsg6PYL08c3N6xw8mYZJIHt7XV5_bOeZyN8nsxrL8N7o1U2YpaWf1-T_RyrmA2HsVlvp8Cl9A8BsexO-nml_oFHwNFAGF7JG1_CbfLHhuzpkgQ1UEDuv8Ce4vt1_YC__mQikxhtIRWUGowoaxHpaXRAxrpDsQIKTGCKUYINarHz3clwTQJcKNraalv30Q&h=ZNEm-YoG9rIaMkzYXHqJZ9Km9D1iGvyk6yeuxs14nRY
  response:
    body:
      string: "{\n \"name\": \"ab78ec84-d4e7-4023-93e8-915179b00ad5\",\n \"status\":
        \"InProgress\",\n \"startTime\": \"2025-07-07T09:50:52.5585895Z\"\n}"
    headers:
      cache-control:
      - no-cache
      content-length:
      - '122'
      content-type:
      - application/json
      date:
      - Mon, 07 Jul 2025 09:51:23 GMT
      expires:
      - '-1'
      pragma:
      - no-cache
      strict-transport-security:
      - max-age=31536000; includeSubDomains
      x-cache:
      - CONFIG_NOCACHE
      x-content-type-options:
      - nosniff
      x-ms-operation-identifier:
      - tenantId=54826b22-38d6-4fb2-bad9-b7b93a3e9c5a,objectId=d44a2991-98c6-47c3-b59b-2b30d72cfcc2/japanwest/87efcec0-5015-4f66-8aff-14a0b0f9c0d8
      x-ms-ratelimit-remaining-subscription-global-reads:
      - '3749'
      x-msedge-ref:
      - 'Ref A: 686DA0D7D3474A60B92C96245E7949BA Ref B: TYO201100113017 Ref C: 2025-07-07T09:51:24Z'
    status:
      code: 200
      message: OK
- request:
    body: null
    headers:
      Accept:
      - '*/*'
      Accept-Encoding:
      - gzip, deflate
      CommandName:
      - aks nodepool add
      Connection:
      - keep-alive
      ParameterSetName:
      - --resource-group --cluster-name --name --node-count --snapshot-id -o
      User-Agent:
      - AZURECLI/2.75.0 azsdk-python-core/1.31.0 Python/3.10.11 (Windows-10-10.0.26100-SP0)
    method: GET
    uri: https://management.azure.com/subscriptions/00000000-0000-0000-0000-000000000000/providers/Microsoft.ContainerService/locations/westus2/operations/ab78ec84-d4e7-4023-93e8-915179b00ad5?api-version=2025-03-01&t=638874786526754573&c=MIIHpTCCBo2gAwIBAgITOgWXBJzHWActAOyA9gAEBZcEnDANBgkqhkiG9w0BAQsFADBEMRMwEQYKCZImiZPyLGQBGRYDR0JMMRMwEQYKCZImiZPyLGQBGRYDQU1FMRgwFgYDVQQDEw9BTUUgSU5GUkEgQ0EgMDEwHhcNMjUwNDE4MDkxNjUyWhcNMjUxMDE1MDkxNjUyWjBAMT4wPAYDVQQDEzVhc3luY29wZXJhdGlvbnNpZ25pbmdjZXJ0aWZpY2F0ZS5tYW5hZ2VtZW50LmF6dXJlLmNvbTCCASIwDQYJKoZIhvcNAQEBBQADggEPADCCAQoCggEBALJ4tFzYjQAGXlMN4RVSj_Zp98bnnigeY99sbhZrAOQOjxR_04cAp0TrBwLXaA2b6MkNp3EWrqmwj8LAHlmiUmx_C5YeMG8WQUVkZMbfJNmAjSKJvmH2VO_H9OVOiiWemCFWlBXZMT6O1LsK-KI4EQtlTwXEv4-zXiqUQqjqHZQX6IJGxxcuw3R6KS00hFc9B4Ve9K9uvRk3OzuC_2evEuKFQfmIkhFu9gMtFnEBgp0E5Srek5Sh6WRO2V6wjcdtrFJ2dMStIbypiaJysxjNaLwTxBjKAJiyxkrxbuS0IPj2v4oOwkFSl9khCWu-ivje49N19yGiq_5BL-QYySfUPF0CAwEAAaOCBJIwggSOMCcGCSsGAQQBgjcVCgQaMBgwCgYIKwYBBQUHAwEwCgYIKwYBBQUHAwIwPQYJKwYBBAGCNxUHBDAwLgYmKwYBBAGCNxUIhpDjDYTVtHiE8Ys-hZvdFs6dEoFghfmRS4WsmTQCAWQCAQcwggHaBggrBgEFBQcBAQSCAcwwggHIMGYGCCsGAQUFBzAChlpodHRwOi8vY3JsLm1pY3Jvc29mdC5jb20vcGtpaW5mcmEvQ2VydHMvQlkyUEtJSU5UQ0EwMS5BTUUuR0JMX0FNRSUyMElORlJBJTIwQ0ElMjAwMSg0KS5jcnQwVgYIKwYBBQUHMAKGSmh0dHA6Ly9jcmwxLmFtZS5nYmwvYWlhL0JZMlBLSUlOVENBMDEuQU1FLkdCTF9BTUUlMjBJTkZSQSUyMENBJTIwMDEoNCkuY3J0MFYGCCsGAQUFBzAChkpodHRwOi8vY3JsMi5hbWUuZ2JsL2FpYS9CWTJQS0lJTlRDQTAxLkFNRS5HQkxfQU1FJTIwSU5GUkElMjBDQSUyMDAxKDQpLmNydDBWBggrBgEFBQcwAoZKaHR0cDovL2NybDMuYW1lLmdibC9haWEvQlkyUEtJSU5UQ0EwMS5BTUUuR0JMX0FNRSUyMElORlJBJTIwQ0ElMjAwMSg0KS5jcnQwVgYIKwYBBQUHMAKGSmh0dHA6Ly9jcmw0LmFtZS5nYmwvYWlhL0JZMlBLSUlOVENBMDEuQU1FLkdCTF9BTUUlMjBJTkZSQSUyMENBJTIwMDEoNCkuY3J0MB0GA1UdDgQWBBQpIRfJ6SPCR16Dy9sN1AQtQKjWNDAOBgNVHQ8BAf8EBAMCBaAwggE1BgNVHR8EggEsMIIBKDCCASSgggEgoIIBHIZCaHR0cDovL2NybC5taWNyb3NvZnQuY29tL3BraWluZnJhL0NSTC9BTUUlMjBJTkZSQSUyMENBJTIwMDEoNCkuY3JshjRodHRwOi8vY3JsMS5hbWUuZ2JsL2NybC9BTUUlMjBJTkZSQSUyMENBJTIwMDEoNCkuY3JshjRodHRwOi8vY3JsMi5hbWUuZ2JsL2NybC9BTUUlMjBJTkZSQSUyMENBJTIwMDEoNCkuY3JshjRodHRwOi8vY3JsMy5hbWUuZ2JsL2NybC9BTUUlMjBJTkZSQSUyMENBJTIwMDEoNCkuY3JshjRodHRwOi8vY3JsNC5hbWUuZ2JsL2NybC9BTUUlMjBJTkZSQSUyMENBJTIwMDEoNCkuY3JsMIGdBgNVHSAEgZUwgZIwDAYKKwYBBAGCN3sBATBmBgorBgEEAYI3ewICMFgwVgYIKwYBBQUHAgIwSh5IADMAMwBlADAAMQA5ADIAMQAtADQAZAA2ADQALQA0AGYAOABjAC0AYQAwADUANQAtADUAYgBkAGEAZgBmAGQANQBlADMAMwBkMAwGCisGAQQBgjd7AwIwDAYKKwYBBAGCN3sEAjAfBgNVHSMEGDAWgBTl2Ztn_PjsurvwwKidileIud8-YzAdBgNVHSUEFjAUBggrBgEFBQcDAQYIKwYBBQUHAwIwDQYJKoZIhvcNAQELBQADggEBACBpx57mqT5wt5VuFMhMv-QcXTs5QrWkz021CcXp44eWUSJBLP35O0JDRyA13V3zowD9Dkl6HKRosiwIhfUwb1VWxMZt1K97bfrlhekU_IFyRNImksBTl4Hg5mL7M4PQvDu_hNxb1NW9JnL8B4LEl-FVcKtOFC8R2wp_2vglSGujfVsEzQMXxCECc_j-T0saauGgdaItgRGQ-1JrKdhZ1FvHWU2eeab0zXatBPn7nyaNmU7DK2icP38PQp3g8yPPlpv1joUzz1GMBJXhtHRWCv93tVfT5q9DZQ-_S2H_1Y2raeucg8kUfGEvVuQ27w1bGi2QRDLtEtuNHgzpR3RB7os&s=S_qTf9nq-fWX-VxpMrXaOPuvHMueaKIliK5U0tboRu6k6cZXfi0anLLo4OTDhL8Tr318aPo1vHB7nFZu-Ii8OEeJ91c4SvxcLk7KFrAjH2qJkXHZZaMLYO9iY_RuCyyd6e5wv7Y6chzgQjvFLROV2shoJQsg6PYL08c3N6xw8mYZJIHt7XV5_bOeZyN8nsxrL8N7o1U2YpaWf1-T_RyrmA2HsVlvp8Cl9A8BsexO-nml_oFHwNFAGF7JG1_CbfLHhuzpkgQ1UEDuv8Ce4vt1_YC__mQikxhtIRWUGowoaxHpaXRAxrpDsQIKTGCKUYINarHz3clwTQJcKNraalv30Q&h=ZNEm-YoG9rIaMkzYXHqJZ9Km9D1iGvyk6yeuxs14nRY
  response:
    body:
      string: "{\n \"name\": \"ab78ec84-d4e7-4023-93e8-915179b00ad5\",\n \"status\":
        \"InProgress\",\n \"startTime\": \"2025-07-07T09:50:52.5585895Z\"\n}"
    headers:
      cache-control:
      - no-cache
      content-length:
      - '122'
      content-type:
      - application/json
      date:
      - Mon, 07 Jul 2025 09:51:55 GMT
      expires:
      - '-1'
      pragma:
      - no-cache
      strict-transport-security:
      - max-age=31536000; includeSubDomains
      x-cache:
      - CONFIG_NOCACHE
      x-content-type-options:
      - nosniff
      x-ms-operation-identifier:
      - tenantId=54826b22-38d6-4fb2-bad9-b7b93a3e9c5a,objectId=d44a2991-98c6-47c3-b59b-2b30d72cfcc2/japanwest/77058137-2b64-434a-bf11-2943bab3c75a
      x-ms-ratelimit-remaining-subscription-global-reads:
      - '3749'
      x-msedge-ref:
      - 'Ref A: 3D22C979625F47A49960528140ED1892 Ref B: TYO201100117031 Ref C: 2025-07-07T09:51:55Z'
    status:
      code: 200
      message: OK
- request:
    body: null
    headers:
      Accept:
      - '*/*'
      Accept-Encoding:
      - gzip, deflate
      CommandName:
      - aks nodepool add
      Connection:
      - keep-alive
      ParameterSetName:
      - --resource-group --cluster-name --name --node-count --snapshot-id -o
      User-Agent:
      - AZURECLI/2.75.0 azsdk-python-core/1.31.0 Python/3.10.11 (Windows-10-10.0.26100-SP0)
    method: GET
    uri: https://management.azure.com/subscriptions/00000000-0000-0000-0000-000000000000/providers/Microsoft.ContainerService/locations/westus2/operations/ab78ec84-d4e7-4023-93e8-915179b00ad5?api-version=2025-03-01&t=638874786526754573&c=MIIHpTCCBo2gAwIBAgITOgWXBJzHWActAOyA9gAEBZcEnDANBgkqhkiG9w0BAQsFADBEMRMwEQYKCZImiZPyLGQBGRYDR0JMMRMwEQYKCZImiZPyLGQBGRYDQU1FMRgwFgYDVQQDEw9BTUUgSU5GUkEgQ0EgMDEwHhcNMjUwNDE4MDkxNjUyWhcNMjUxMDE1MDkxNjUyWjBAMT4wPAYDVQQDEzVhc3luY29wZXJhdGlvbnNpZ25pbmdjZXJ0aWZpY2F0ZS5tYW5hZ2VtZW50LmF6dXJlLmNvbTCCASIwDQYJKoZIhvcNAQEBBQADggEPADCCAQoCggEBALJ4tFzYjQAGXlMN4RVSj_Zp98bnnigeY99sbhZrAOQOjxR_04cAp0TrBwLXaA2b6MkNp3EWrqmwj8LAHlmiUmx_C5YeMG8WQUVkZMbfJNmAjSKJvmH2VO_H9OVOiiWemCFWlBXZMT6O1LsK-KI4EQtlTwXEv4-zXiqUQqjqHZQX6IJGxxcuw3R6KS00hFc9B4Ve9K9uvRk3OzuC_2evEuKFQfmIkhFu9gMtFnEBgp0E5Srek5Sh6WRO2V6wjcdtrFJ2dMStIbypiaJysxjNaLwTxBjKAJiyxkrxbuS0IPj2v4oOwkFSl9khCWu-ivje49N19yGiq_5BL-QYySfUPF0CAwEAAaOCBJIwggSOMCcGCSsGAQQBgjcVCgQaMBgwCgYIKwYBBQUHAwEwCgYIKwYBBQUHAwIwPQYJKwYBBAGCNxUHBDAwLgYmKwYBBAGCNxUIhpDjDYTVtHiE8Ys-hZvdFs6dEoFghfmRS4WsmTQCAWQCAQcwggHaBggrBgEFBQcBAQSCAcwwggHIMGYGCCsGAQUFBzAChlpodHRwOi8vY3JsLm1pY3Jvc29mdC5jb20vcGtpaW5mcmEvQ2VydHMvQlkyUEtJSU5UQ0EwMS5BTUUuR0JMX0FNRSUyMElORlJBJTIwQ0ElMjAwMSg0KS5jcnQwVgYIKwYBBQUHMAKGSmh0dHA6Ly9jcmwxLmFtZS5nYmwvYWlhL0JZMlBLSUlOVENBMDEuQU1FLkdCTF9BTUUlMjBJTkZSQSUyMENBJTIwMDEoNCkuY3J0MFYGCCsGAQUFBzAChkpodHRwOi8vY3JsMi5hbWUuZ2JsL2FpYS9CWTJQS0lJTlRDQTAxLkFNRS5HQkxfQU1FJTIwSU5GUkElMjBDQSUyMDAxKDQpLmNydDBWBggrBgEFBQcwAoZKaHR0cDovL2NybDMuYW1lLmdibC9haWEvQlkyUEtJSU5UQ0EwMS5BTUUuR0JMX0FNRSUyMElORlJBJTIwQ0ElMjAwMSg0KS5jcnQwVgYIKwYBBQUHMAKGSmh0dHA6Ly9jcmw0LmFtZS5nYmwvYWlhL0JZMlBLSUlOVENBMDEuQU1FLkdCTF9BTUUlMjBJTkZSQSUyMENBJTIwMDEoNCkuY3J0MB0GA1UdDgQWBBQpIRfJ6SPCR16Dy9sN1AQtQKjWNDAOBgNVHQ8BAf8EBAMCBaAwggE1BgNVHR8EggEsMIIBKDCCASSgggEgoIIBHIZCaHR0cDovL2NybC5taWNyb3NvZnQuY29tL3BraWluZnJhL0NSTC9BTUUlMjBJTkZSQSUyMENBJTIwMDEoNCkuY3JshjRodHRwOi8vY3JsMS5hbWUuZ2JsL2NybC9BTUUlMjBJTkZSQSUyMENBJTIwMDEoNCkuY3JshjRodHRwOi8vY3JsMi5hbWUuZ2JsL2NybC9BTUUlMjBJTkZSQSUyMENBJTIwMDEoNCkuY3JshjRodHRwOi8vY3JsMy5hbWUuZ2JsL2NybC9BTUUlMjBJTkZSQSUyMENBJTIwMDEoNCkuY3JshjRodHRwOi8vY3JsNC5hbWUuZ2JsL2NybC9BTUUlMjBJTkZSQSUyMENBJTIwMDEoNCkuY3JsMIGdBgNVHSAEgZUwgZIwDAYKKwYBBAGCN3sBATBmBgorBgEEAYI3ewICMFgwVgYIKwYBBQUHAgIwSh5IADMAMwBlADAAMQA5ADIAMQAtADQAZAA2ADQALQA0AGYAOABjAC0AYQAwADUANQAtADUAYgBkAGEAZgBmAGQANQBlADMAMwBkMAwGCisGAQQBgjd7AwIwDAYKKwYBBAGCN3sEAjAfBgNVHSMEGDAWgBTl2Ztn_PjsurvwwKidileIud8-YzAdBgNVHSUEFjAUBggrBgEFBQcDAQYIKwYBBQUHAwIwDQYJKoZIhvcNAQELBQADggEBACBpx57mqT5wt5VuFMhMv-QcXTs5QrWkz021CcXp44eWUSJBLP35O0JDRyA13V3zowD9Dkl6HKRosiwIhfUwb1VWxMZt1K97bfrlhekU_IFyRNImksBTl4Hg5mL7M4PQvDu_hNxb1NW9JnL8B4LEl-FVcKtOFC8R2wp_2vglSGujfVsEzQMXxCECc_j-T0saauGgdaItgRGQ-1JrKdhZ1FvHWU2eeab0zXatBPn7nyaNmU7DK2icP38PQp3g8yPPlpv1joUzz1GMBJXhtHRWCv93tVfT5q9DZQ-_S2H_1Y2raeucg8kUfGEvVuQ27w1bGi2QRDLtEtuNHgzpR3RB7os&s=S_qTf9nq-fWX-VxpMrXaOPuvHMueaKIliK5U0tboRu6k6cZXfi0anLLo4OTDhL8Tr318aPo1vHB7nFZu-Ii8OEeJ91c4SvxcLk7KFrAjH2qJkXHZZaMLYO9iY_RuCyyd6e5wv7Y6chzgQjvFLROV2shoJQsg6PYL08c3N6xw8mYZJIHt7XV5_bOeZyN8nsxrL8N7o1U2YpaWf1-T_RyrmA2HsVlvp8Cl9A8BsexO-nml_oFHwNFAGF7JG1_CbfLHhuzpkgQ1UEDuv8Ce4vt1_YC__mQikxhtIRWUGowoaxHpaXRAxrpDsQIKTGCKUYINarHz3clwTQJcKNraalv30Q&h=ZNEm-YoG9rIaMkzYXHqJZ9Km9D1iGvyk6yeuxs14nRY
  response:
    body:
      string: "{\n \"name\": \"ab78ec84-d4e7-4023-93e8-915179b00ad5\",\n \"status\":
        \"Succeeded\",\n \"startTime\": \"2025-07-07T09:50:52.5585895Z\",\n \"endTime\":
        \"2025-07-07T09:52:21.6984974Z\"\n}"
    headers:
      cache-control:
      - no-cache
      content-length:
      - '165'
      content-type:
      - application/json
      date:
      - Mon, 07 Jul 2025 09:52:26 GMT
      expires:
      - '-1'
      pragma:
      - no-cache
      strict-transport-security:
      - max-age=31536000; includeSubDomains
      x-cache:
      - CONFIG_NOCACHE
      x-content-type-options:
      - nosniff
      x-ms-operation-identifier:
      - tenantId=54826b22-38d6-4fb2-bad9-b7b93a3e9c5a,objectId=d44a2991-98c6-47c3-b59b-2b30d72cfcc2/japanwest/a8315430-9f3a-4aec-b824-b73377fad1e0
      x-ms-ratelimit-remaining-subscription-global-reads:
      - '3748'
      x-msedge-ref:
      - 'Ref A: 202572A5FD354C9D8D28AC2489B10472 Ref B: TYO201100114027 Ref C: 2025-07-07T09:52:26Z'
    status:
      code: 200
      message: OK
- request:
    body: null
    headers:
      Accept:
      - '*/*'
      Accept-Encoding:
      - gzip, deflate
      CommandName:
      - aks nodepool add
      Connection:
      - keep-alive
      ParameterSetName:
      - --resource-group --cluster-name --name --node-count --snapshot-id -o
      User-Agent:
      - AZURECLI/2.75.0 azsdk-python-core/1.31.0 Python/3.10.11 (Windows-10-10.0.26100-SP0)
    method: GET
    uri: https://management.azure.com/subscriptions/00000000-0000-0000-0000-000000000000/resourceGroups/clitest000001/providers/Microsoft.ContainerService/managedClusters/cliakstest000003/agentPools/c000005?api-version=2025-05-01
  response:
    body:
      string: "{\n \"id\": \"/subscriptions/00000000-0000-0000-0000-000000000000/resourcegroups/clitest000001/providers/Microsoft.ContainerService/managedClusters/cliakstest000003/agentPools/c000005\",\n
        \"name\": \"c000005\",\n \"type\": \"Microsoft.ContainerService/managedClusters/agentPools\",\n
        \"properties\": {\n  \"count\": 1,\n  \"vmSize\": \"Standard_D8pds_v5\",\n
        \ \"osDiskSizeGB\": 200,\n  \"osDiskType\": \"Ephemeral\",\n  \"kubeletDiskType\":
        \"OS\",\n  \"maxPods\": 250,\n  \"type\": \"VirtualMachineScaleSets\",\n  \"enableAutoScaling\":
        false,\n  \"scaleDownMode\": \"Delete\",\n  \"provisioningState\": \"Succeeded\",\n
        \ \"powerState\": {\n   \"code\": \"Running\"\n  },\n  \"orchestratorVersion\":
        \"1.32.5\",\n  \"currentOrchestratorVersion\": \"1.32.5\",\n  \"enableNodePublicIP\":
        false,\n  \"mode\": \"User\",\n  \"enableEncryptionAtHost\": false,\n  \"enableUltraSSD\":
        false,\n  \"osType\": \"Linux\",\n  \"osSKU\": \"Ubuntu\",\n  \"nodeImageVersion\":
        \"AKSUbuntu-2204gen2arm64containerd-202506.16.0\",\n  \"upgradeSettings\":
        {\n   \"maxSurge\": \"10%\",\n   \"undrainableNodeBehavior\": \"Schedule\",\n
        \  \"maxUnavailable\": \"0\"\n  },\n  \"enableFIPS\": false,\n  \"creationData\":
        {\n   \"sourceResourceId\": \"/subscriptions/00000000-0000-0000-0000-000000000000/resourceGroups/clitest000001/providers/Microsoft.ContainerService/snapshots/s000006\"\n
        \ },\n  \"securityProfile\": {\n   \"enableVTPM\": false,\n   \"enableSecureBoot\":
        false\n  }\n }\n}"
    headers:
      cache-control:
      - no-cache
      content-length:
      - '1316'
      content-type:
      - application/json
      date:
      - Mon, 07 Jul 2025 09:52:27 GMT
      expires:
      - '-1'
      pragma:
      - no-cache
      strict-transport-security:
      - max-age=31536000; includeSubDomains
      x-cache:
      - CONFIG_NOCACHE
      x-content-type-options:
      - nosniff
      x-ms-operation-identifier:
      - tenantId=54826b22-38d6-4fb2-bad9-b7b93a3e9c5a,objectId=d44a2991-98c6-47c3-b59b-2b30d72cfcc2/japanwest/d3f29fe1-657e-42bb-870d-93ea02d5861f
      x-ms-ratelimit-remaining-subscription-global-reads:
      - '3749'
      x-msedge-ref:
      - 'Ref A: DC616925B6174EEB8116364F1D277AD5 Ref B: TYO201100115045 Ref C: 2025-07-07T09:52:27Z'
    status:
      code: 200
      message: OK
- request:
    body: null
    headers:
      Accept:
      - application/json
      Accept-Encoding:
      - gzip, deflate
      CommandName:
      - aks delete
      Connection:
      - keep-alive
      Content-Length:
      - '0'
      ParameterSetName:
      - -g -n --yes --no-wait
      User-Agent:
      - AZURECLI/2.75.0 azsdk-python-core/1.31.0 Python/3.10.11 (Windows-10-10.0.26100-SP0)
    method: DELETE
    uri: https://management.azure.com/subscriptions/00000000-0000-0000-0000-000000000000/resourceGroups/clitest000001/providers/Microsoft.ContainerService/managedClusters/cliakstest000003?api-version=2025-05-01
  response:
    body:
      string: ''
    headers:
      azure-asyncoperation:
      - https://management.azure.com/subscriptions/00000000-0000-0000-0000-000000000000/providers/Microsoft.ContainerService/locations/westus2/operations/bdb355a3-a600-43dd-90a0-1c37d4ecaace?api-version=2025-03-01&t=638874787529591552&c=MIIHhzCCBm-gAwIBAgITHgbLuWlxY4-k_d1algAABsu5aTANBgkqhkiG9w0BAQsFADBEMRMwEQYKCZImiZPyLGQBGRYDR0JMMRMwEQYKCZImiZPyLGQBGRYDQU1FMRgwFgYDVQQDEw9BTUUgSW5mcmEgQ0EgMDYwHhcNMjUwNDE5MTMxMzMyWhcNMjUxMDE2MTMxMzMyWjBAMT4wPAYDVQQDEzVhc3luY29wZXJhdGlvbnNpZ25pbmdjZXJ0aWZpY2F0ZS5tYW5hZ2VtZW50LmF6dXJlLmNvbTCCASIwDQYJKoZIhvcNAQEBBQADggEPADCCAQoCggEBAMvHJaUg0aA6C-P-W7rBOoZfQCieq667lznMrFDPEeiLJs-W58e8I_jHbBheje2C5g9-qBPHK6VQBBfZrcs9tzrupbS7wUKQvBkbEEqj19vo7jPtiN4hWOYzxijvMpObILP6eyLeXsL3K6b3th6Mzu1YEGETh8Lh9lsKsgT-uiTSC52uYnO63jpJBr83ivLckQDLkpMN21cpEJpaenMoBGBtKAmREs19pJv5r4HQS73KA4NZgjOChwFPAD7cIPY8jFZduW--1Ej4woncGGu117cZcM1yffltg1tqs5vmfgVc4ru4VoMm2UUdWXj6t8VoG1yJ8zasfOiUeO4CjEJgU0ECAwEAAaOCBHQwggRwMCcGCSsGAQQBgjcVCgQaMBgwCgYIKwYBBQUHAwEwCgYIKwYBBQUHAwIwPQYJKwYBBAGCNxUHBDAwLgYmKwYBBAGCNxUIhpDjDYTVtHiE8Ys-hZvdFs6dEoFghfmRS4WsmTQCAWQCAQcwggHLBggrBgEFBQcBAQSCAb0wggG5MGMGCCsGAQUFBzAChldodHRwOi8vY3JsLm1pY3Jvc29mdC5jb20vcGtpaW5mcmEvQ2VydHMvQkwyUEtJSU5UQ0EwMi5BTUUuR0JMX0FNRSUyMEluZnJhJTIwQ0ElMjAwNi5jcnQwUwYIKwYBBQUHMAKGR2h0dHA6Ly9jcmwxLmFtZS5nYmwvYWlhL0JMMlBLSUlOVENBMDIuQU1FLkdCTF9BTUUlMjBJbmZyYSUyMENBJTIwMDYuY3J0MFMGCCsGAQUFBzAChkdodHRwOi8vY3JsMi5hbWUuZ2JsL2FpYS9CTDJQS0lJTlRDQTAyLkFNRS5HQkxfQU1FJTIwSW5mcmElMjBDQSUyMDA2LmNydDBTBggrBgEFBQcwAoZHaHR0cDovL2NybDMuYW1lLmdibC9haWEvQkwyUEtJSU5UQ0EwMi5BTUUuR0JMX0FNRSUyMEluZnJhJTIwQ0ElMjAwNi5jcnQwUwYIKwYBBQUHMAKGR2h0dHA6Ly9jcmw0LmFtZS5nYmwvYWlhL0JMMlBLSUlOVENBMDIuQU1FLkdCTF9BTUUlMjBJbmZyYSUyMENBJTIwMDYuY3J0MB0GA1UdDgQWBBQDmHWGUrNZmFtIfL14RXoPR4LL6zAOBgNVHQ8BAf8EBAMCBaAwggEmBgNVHR8EggEdMIIBGTCCARWgggERoIIBDYY_aHR0cDovL2NybC5taWNyb3NvZnQuY29tL3BraWluZnJhL0NSTC9BTUUlMjBJbmZyYSUyMENBJTIwMDYuY3JshjFodHRwOi8vY3JsMS5hbWUuZ2JsL2NybC9BTUUlMjBJbmZyYSUyMENBJTIwMDYuY3JshjFodHRwOi8vY3JsMi5hbWUuZ2JsL2NybC9BTUUlMjBJbmZyYSUyMENBJTIwMDYuY3JshjFodHRwOi8vY3JsMy5hbWUuZ2JsL2NybC9BTUUlMjBJbmZyYSUyMENBJTIwMDYuY3JshjFodHRwOi8vY3JsNC5hbWUuZ2JsL2NybC9BTUUlMjBJbmZyYSUyMENBJTIwMDYuY3JsMIGdBgNVHSAEgZUwgZIwDAYKKwYBBAGCN3sBATBmBgorBgEEAYI3ewICMFgwVgYIKwYBBQUHAgIwSh5IADMAMwBlADAAMQA5ADIAMQAtADQAZAA2ADQALQA0AGYAOABjAC0AYQAwADUANQAtADUAYgBkAGEAZgBmAGQANQBlADMAMwBkMAwGCisGAQQBgjd7AwIwDAYKKwYBBAGCN3sEAjAfBgNVHSMEGDAWgBTxRmjG8cPwKy19i2rhsvm-NfzRQTAdBgNVHSUEFjAUBggrBgEFBQcDAQYIKwYBBQUHAwIwDQYJKoZIhvcNAQELBQADggEBAJcF-z2HGOD5vBAPAiibLynJVPemcCzI2SbO4rX-E6AhWLEMIGFO4peavwLv9iPrFKY29lbs6SxVSu5q_hj7y932SCf-JNEeue2cfiDCPv3T6f2-EAZTfMXrH_G7MaJXKiT0W9b7aewbcPT4xAGaldOb8n9yZp0vrNp9qEtWLm-_bvUf_3_eHf6Iml0lQ01vTCc-k265OG5t1GXtk819ayqNBui5LchwPrubIwRT_p2bmkDy4M-NKrweDScQY2PyCsUp_kdZXbvXoLWAHVgrY7Jq_YDJtDv71360dQ2_5FYlmToG9vPIsDq3H-rE22IKrM8CQsR3ta6g7CXSflNNquQ&s=h0CK219z5bATKarybFuHXGrDH_UFihZvapmP2ZckVRTIJgdkkPS25ktdk6TEw3Yoo9D4ChAOpygDdPqgFMd65kswmzJZw3jSFsK859XoAT1xC6ceRzyHVTLfGkKHpcZJh4Byjt0iSSrhJc6Ygf4FTdNKgkRK08_7F60x8qHuaCz7m-OWiilnTpHzXUcYd-P8l_TaxVlDkPPF23qXZ3j24rDCP1bHjDEea5tYbn9X1PHrY04vox4CbfImiIvC3zd0CZ3KM4joV8WB8M6zOuZAKCQWzJFrt9J2OYAUVpGEOgqxY7_gFk5S6Qp73hBsZ62fV8XbDqB0F7vF9_lzBi32EQ&h=OqYKpopZI54T-F6zN0OSdHUnvudTNUqrIwtfej9vZ4c
      cache-control:
      - no-cache
      content-length:
      - '0'
      date:
      - Mon, 07 Jul 2025 09:52:32 GMT
      expires:
      - '-1'
      location:
      - https://management.azure.com/subscriptions/00000000-0000-0000-0000-000000000000/providers/Microsoft.ContainerService/locations/westus2/operationresults/bdb355a3-a600-43dd-90a0-1c37d4ecaace?api-version=2025-03-01&t=638874787529747828&c=MIIHhzCCBm-gAwIBAgITHgbLuWlxY4-k_d1algAABsu5aTANBgkqhkiG9w0BAQsFADBEMRMwEQYKCZImiZPyLGQBGRYDR0JMMRMwEQYKCZImiZPyLGQBGRYDQU1FMRgwFgYDVQQDEw9BTUUgSW5mcmEgQ0EgMDYwHhcNMjUwNDE5MTMxMzMyWhcNMjUxMDE2MTMxMzMyWjBAMT4wPAYDVQQDEzVhc3luY29wZXJhdGlvbnNpZ25pbmdjZXJ0aWZpY2F0ZS5tYW5hZ2VtZW50LmF6dXJlLmNvbTCCASIwDQYJKoZIhvcNAQEBBQADggEPADCCAQoCggEBAMvHJaUg0aA6C-P-W7rBOoZfQCieq667lznMrFDPEeiLJs-W58e8I_jHbBheje2C5g9-qBPHK6VQBBfZrcs9tzrupbS7wUKQvBkbEEqj19vo7jPtiN4hWOYzxijvMpObILP6eyLeXsL3K6b3th6Mzu1YEGETh8Lh9lsKsgT-uiTSC52uYnO63jpJBr83ivLckQDLkpMN21cpEJpaenMoBGBtKAmREs19pJv5r4HQS73KA4NZgjOChwFPAD7cIPY8jFZduW--1Ej4woncGGu117cZcM1yffltg1tqs5vmfgVc4ru4VoMm2UUdWXj6t8VoG1yJ8zasfOiUeO4CjEJgU0ECAwEAAaOCBHQwggRwMCcGCSsGAQQBgjcVCgQaMBgwCgYIKwYBBQUHAwEwCgYIKwYBBQUHAwIwPQYJKwYBBAGCNxUHBDAwLgYmKwYBBAGCNxUIhpDjDYTVtHiE8Ys-hZvdFs6dEoFghfmRS4WsmTQCAWQCAQcwggHLBggrBgEFBQcBAQSCAb0wggG5MGMGCCsGAQUFBzAChldodHRwOi8vY3JsLm1pY3Jvc29mdC5jb20vcGtpaW5mcmEvQ2VydHMvQkwyUEtJSU5UQ0EwMi5BTUUuR0JMX0FNRSUyMEluZnJhJTIwQ0ElMjAwNi5jcnQwUwYIKwYBBQUHMAKGR2h0dHA6Ly9jcmwxLmFtZS5nYmwvYWlhL0JMMlBLSUlOVENBMDIuQU1FLkdCTF9BTUUlMjBJbmZyYSUyMENBJTIwMDYuY3J0MFMGCCsGAQUFBzAChkdodHRwOi8vY3JsMi5hbWUuZ2JsL2FpYS9CTDJQS0lJTlRDQTAyLkFNRS5HQkxfQU1FJTIwSW5mcmElMjBDQSUyMDA2LmNydDBTBggrBgEFBQcwAoZHaHR0cDovL2NybDMuYW1lLmdibC9haWEvQkwyUEtJSU5UQ0EwMi5BTUUuR0JMX0FNRSUyMEluZnJhJTIwQ0ElMjAwNi5jcnQwUwYIKwYBBQUHMAKGR2h0dHA6Ly9jcmw0LmFtZS5nYmwvYWlhL0JMMlBLSUlOVENBMDIuQU1FLkdCTF9BTUUlMjBJbmZyYSUyMENBJTIwMDYuY3J0MB0GA1UdDgQWBBQDmHWGUrNZmFtIfL14RXoPR4LL6zAOBgNVHQ8BAf8EBAMCBaAwggEmBgNVHR8EggEdMIIBGTCCARWgggERoIIBDYY_aHR0cDovL2NybC5taWNyb3NvZnQuY29tL3BraWluZnJhL0NSTC9BTUUlMjBJbmZyYSUyMENBJTIwMDYuY3JshjFodHRwOi8vY3JsMS5hbWUuZ2JsL2NybC9BTUUlMjBJbmZyYSUyMENBJTIwMDYuY3JshjFodHRwOi8vY3JsMi5hbWUuZ2JsL2NybC9BTUUlMjBJbmZyYSUyMENBJTIwMDYuY3JshjFodHRwOi8vY3JsMy5hbWUuZ2JsL2NybC9BTUUlMjBJbmZyYSUyMENBJTIwMDYuY3JshjFodHRwOi8vY3JsNC5hbWUuZ2JsL2NybC9BTUUlMjBJbmZyYSUyMENBJTIwMDYuY3JsMIGdBgNVHSAEgZUwgZIwDAYKKwYBBAGCN3sBATBmBgorBgEEAYI3ewICMFgwVgYIKwYBBQUHAgIwSh5IADMAMwBlADAAMQA5ADIAMQAtADQAZAA2ADQALQA0AGYAOABjAC0AYQAwADUANQAtADUAYgBkAGEAZgBmAGQANQBlADMAMwBkMAwGCisGAQQBgjd7AwIwDAYKKwYBBAGCN3sEAjAfBgNVHSMEGDAWgBTxRmjG8cPwKy19i2rhsvm-NfzRQTAdBgNVHSUEFjAUBggrBgEFBQcDAQYIKwYBBQUHAwIwDQYJKoZIhvcNAQELBQADggEBAJcF-z2HGOD5vBAPAiibLynJVPemcCzI2SbO4rX-E6AhWLEMIGFO4peavwLv9iPrFKY29lbs6SxVSu5q_hj7y932SCf-JNEeue2cfiDCPv3T6f2-EAZTfMXrH_G7MaJXKiT0W9b7aewbcPT4xAGaldOb8n9yZp0vrNp9qEtWLm-_bvUf_3_eHf6Iml0lQ01vTCc-k265OG5t1GXtk819ayqNBui5LchwPrubIwRT_p2bmkDy4M-NKrweDScQY2PyCsUp_kdZXbvXoLWAHVgrY7Jq_YDJtDv71360dQ2_5FYlmToG9vPIsDq3H-rE22IKrM8CQsR3ta6g7CXSflNNquQ&s=vNl63Hi7-mkhnXSXJgG_wlrriZ2taCmwcIjERiQFXWKViMw9Xa8rgP0HARtiNBQ9bXL2_eGRHNl4YYnFbAYy6LjchLOJoBTEoSeNpKxXcR-EwH2YkFDSqN4sfUL8ph0GLYwAn0_hp2YWgEqSimK1CPV3TXy_W7MCz8EJHRXmYCN6rewJpXcmpAw6Ol7ArnKAg9QIHwCJoRlg4SUwII3yOtff9NbJFJG_4bAY-sLVQJBl1W4k9BF7rHC6tx9ZzI5tqfZt5ADUKDPpNGeJCVeONkpull9gLHQqT4xGOvnvB8TiWq_LB63IBu3xTOiyqXKko-Q57cQLnWwJZKb3ksHJ0g&h=Kr8r-_lMCsgTDJJtoDe7Dxo5CYa1ShLpl2I6QfLE1vk
      pragma:
      - no-cache
      strict-transport-security:
      - max-age=31536000; includeSubDomains
      x-cache:
      - CONFIG_NOCACHE
      x-content-type-options:
      - nosniff
      x-ms-operation-identifier:
      - tenantId=54826b22-38d6-4fb2-bad9-b7b93a3e9c5a,objectId=d44a2991-98c6-47c3-b59b-2b30d72cfcc2/japanwest/9aa3feda-abfc-4566-8351-0ec1a4d7928d
      x-ms-ratelimit-remaining-subscription-deletes:
      - '199'
      x-ms-ratelimit-remaining-subscription-global-deletes:
      - '2999'
      x-msedge-ref:
      - 'Ref A: 107AE26C37C44B009DBAF326CAC19B15 Ref B: TYO201100117035 Ref C: 2025-07-07T09:52:29Z'
    status:
      code: 202
      message: Accepted
- request:
    body: null
    headers:
      Accept:
      - application/json
      Accept-Encoding:
      - gzip, deflate
      CommandName:
      - aks nodepool snapshot delete
      Connection:
      - keep-alive
      Content-Length:
      - '0'
      ParameterSetName:
      - --resource-group --name --yes --no-wait
      User-Agent:
      - AZURECLI/2.75.0 azsdk-python-core/1.31.0 Python/3.10.11 (Windows-10-10.0.26100-SP0)
    method: DELETE
    uri: https://management.azure.com/subscriptions/00000000-0000-0000-0000-000000000000/resourceGroups/clitest000001/providers/Microsoft.ContainerService/snapshots/s000006?api-version=2025-05-01
  response:
    body:
      string: ''
    headers:
      cache-control:
      - no-cache
      content-length:
      - '0'
      date:
      - Mon, 07 Jul 2025 09:52:35 GMT
      expires:
      - '-1'
      pragma:
      - no-cache
      strict-transport-security:
      - max-age=31536000; includeSubDomains
      x-cache:
      - CONFIG_NOCACHE
      x-content-type-options:
      - nosniff
      x-ms-operation-identifier:
      - tenantId=54826b22-38d6-4fb2-bad9-b7b93a3e9c5a,objectId=d44a2991-98c6-47c3-b59b-2b30d72cfcc2/japanwest/11d3c7ff-33a7-4a08-ae77-ffc1795003f4
      x-ms-ratelimit-remaining-subscription-deletes:
      - '199'
      x-ms-ratelimit-remaining-subscription-global-deletes:
      - '2999'
      x-msedge-ref:
      - 'Ref A: 94E57701C8C74B719C650C72CC45B195 Ref B: TYO201100117027 Ref C: 2025-07-07T09:52:33Z'
    status:
      code: 200
      message: OK
version: 1<|MERGE_RESOLUTION|>--- conflicted
+++ resolved
@@ -1256,11 +1256,7 @@
       User-Agent:
       - AZURECLI/2.75.0 azsdk-python-core/1.31.0 Python/3.10.11 (Windows-10-10.0.26100-SP0)
     method: GET
-<<<<<<< HEAD
     uri: https://management.azure.com/subscriptions/00000000-0000-0000-0000-000000000000/resourceGroups/clitest000001/providers/Microsoft.ContainerService/snapshots?api-version=2025-04-01&$skiptoken=3ZDBasMwEET/RdCcokhWlAYbQgml9NJcmpRefJHltSNcS2JXNiXG/14T6KG/0OswM8y8iXn4Tm/Od8SKiX2%2BnC8fZ8UKdk0pUiFEb7xpoQefNuY2IGxs6AUNFVl0MbngScgqax71PuNZ1Uiu69pwA3bLbZWrvWpkvsulQKAwoIVXDEMkYb9cAkrNzUat%2B10KImIYXQ1I4uQsBgpN2jwHn4zzgGfA0VkQ5E2ka0j09KA0dS5eQgf%2BoNRWrUx0fFzyy6aDkmrHpeYyW/11sXnNDPbHtkVoTYL6XrD8Pb6f2PoO42SwA1ykqfzlUbKi/K9ESjaz%2BQc%3D
-=======
-    uri: https://management.azure.com/subscriptions/00000000-0000-0000-0000-000000000000/resourceGroups/clitest000001/providers/Microsoft.ContainerService/managedClusters/cliakstest000003?api-version=2025-05-01
->>>>>>> 5c3cf2ff
   response:
     body:
       string: '{"value":[]}'
@@ -1283,19 +1279,15 @@
       - CONFIG_NOCACHE
       x-content-type-options:
       - nosniff
-<<<<<<< HEAD
       x-ms-original-request-ids:
       - 677f5507-6d58-4517-b01d-c280c40e341f
       x-ms-ratelimit-remaining-subscription-global-reads:
       - '3749'
       x-msedge-ref:
       - 'Ref A: BE0A826003404C4DBADD2536699D864D Ref B: TYO201151006034 Ref C: 2025-07-07T09:46:50Z'
-=======
-      x-ms-failure-cause:
-      - gateway
-    status:
-      code: 404
-      message: Not Found
+    status:
+      code: 200
+      message: OK
 - request:
     body: null
     headers:
@@ -1311,76 +1303,9 @@
       - --resource-group --name --location --nodepool-name --node-count --snapshot-id
         --ssh-key-value -o
       User-Agent:
-      - AZURECLI/2.50.0 azsdk-python-azure-mgmt-containerservice/24.0.0 Python/3.8.10
-        (Linux-5.15.0-1041-azure-x86_64-with-glibc2.29)
-    method: GET
-    uri: https://management.azure.com/subscriptions/00000000-0000-0000-0000-000000000000/resourceGroups/clitest000001/providers/Microsoft.ContainerService/snapshots/s000006?api-version=2025-05-01
-  response:
-    body:
-      string: "{\n  \"name\": \"s000006\",\n  \"id\": \"/subscriptions/00000000-0000-0000-0000-000000000000/resourceGroups/clitest000001/providers/Microsoft.ContainerService/snapshots/s000006\",\n
-        \ \"type\": \"Microsoft.ContainerService/Snapshots\",\n  \"location\": \"westus2\",\n
-        \ \"tags\": {\n   \"test\": \"value\"\n  },\n  \"systemData\": {\n   \"createdBy\":
-        \"3fac8b4e-cd90-4baa-a5d2-66d52bc8349d\",\n   \"createdByType\": \"Application\",\n
-        \  \"createdAt\": \"2023-07-07T06:05:43.2065379Z\",\n   \"lastModifiedBy\":
-        \"3fac8b4e-cd90-4baa-a5d2-66d52bc8349d\",\n   \"lastModifiedByType\": \"Application\",\n
-        \  \"lastModifiedAt\": \"2023-07-07T06:05:43.2065379Z\"\n  },\n  \"properties\":
-        {\n   \"creationData\": {\n    \"sourceResourceId\": \"/subscriptions/00000000-0000-0000-0000-000000000000/resourcegroups/clitest000001/providers/Microsoft.ContainerService/managedClusters/cliakstest000002/agentPools/c000004\"\n
-        \  },\n   \"snapshotType\": \"NodePool\",\n   \"kubernetesVersion\": \"1.25.6\",\n
-        \  \"nodeImageVersion\": \"AKSUbuntu-2204gen2containerd-202306.26.0\",\n   \"osType\":
-        \"Linux\",\n   \"osSku\": \"Ubuntu\",\n   \"vmSize\": \"Standard_DS2_v2\"\n
-        \ }\n }"
-    headers:
-      cache-control:
-      - no-cache
-      content-length:
-      - '1050'
-      content-type:
-      - application/json
-      date:
-      - Fri, 07 Jul 2023 06:05:48 GMT
-      expires:
-      - '-1'
-      pragma:
-      - no-cache
-      server:
-      - nginx
-      strict-transport-security:
-      - max-age=31536000; includeSubDomains
-      transfer-encoding:
-      - chunked
-      vary:
-      - Accept-Encoding
-      x-content-type-options:
-      - nosniff
->>>>>>> 5c3cf2ff
-    status:
-      code: 200
-      message: OK
-- request:
-    body: null
-    headers:
-      Accept:
-      - application/json
-      Accept-Encoding:
-      - gzip, deflate
-      CommandName:
-      - aks create
-      Connection:
-      - keep-alive
-      ParameterSetName:
-      - --resource-group --name --location --nodepool-name --node-count --snapshot-id
-        --ssh-key-value -o
-      User-Agent:
-<<<<<<< HEAD
-      - AZURECLI/2.75.0 azsdk-python-core/1.31.0 Python/3.10.11 (Windows-10-10.0.26100-SP0)
-    method: GET
-    uri: https://management.azure.com/subscriptions/00000000-0000-0000-0000-000000000000/resourceGroups/clitest000001/providers/Microsoft.ContainerService/managedClusters/cliakstest000003?api-version=2025-04-01
-=======
-      - AZURECLI/2.50.0 azsdk-python-azure-mgmt-containerservice/24.0.0 Python/3.8.10
-        (Linux-5.15.0-1041-azure-x86_64-with-glibc2.29)
-    method: PUT
+      - AZURECLI/2.75.0 azsdk-python-core/1.31.0 Python/3.10.11 (Windows-10-10.0.26100-SP0)
+    method: GET
     uri: https://management.azure.com/subscriptions/00000000-0000-0000-0000-000000000000/resourceGroups/clitest000001/providers/Microsoft.ContainerService/managedClusters/cliakstest000003?api-version=2025-05-01
->>>>>>> 5c3cf2ff
   response:
     body:
       string: '{"error":{"code":"ResourceNotFound","message":"The Resource ''Microsoft.ContainerService/managedClusters/cliakstest000003''
@@ -1429,7 +1354,7 @@
       User-Agent:
       - AZURECLI/2.75.0 azsdk-python-core/1.31.0 Python/3.10.11 (Windows-10-10.0.26100-SP0)
     method: GET
-    uri: https://management.azure.com/subscriptions/00000000-0000-0000-0000-000000000000/resourceGroups/clitest000001/providers/Microsoft.ContainerService/snapshots/s000006?api-version=2025-04-01
+    uri: https://management.azure.com/subscriptions/00000000-0000-0000-0000-000000000000/resourceGroups/clitest000001/providers/Microsoft.ContainerService/snapshots/s000006?api-version=2025-05-01
   response:
     body:
       string: "{\n \"name\": \"s000006\",\n \"id\": \"/subscriptions/00000000-0000-0000-0000-000000000000/resourceGroups/clitest000001/providers/Microsoft.ContainerService/snapshots/s000006\",\n
@@ -1503,7 +1428,7 @@
       User-Agent:
       - AZURECLI/2.75.0 azsdk-python-core/1.31.0 Python/3.10.11 (Windows-10-10.0.26100-SP0)
     method: PUT
-    uri: https://management.azure.com/subscriptions/00000000-0000-0000-0000-000000000000/resourceGroups/clitest000001/providers/Microsoft.ContainerService/managedClusters/cliakstest000003?api-version=2025-04-01
+    uri: https://management.azure.com/subscriptions/00000000-0000-0000-0000-000000000000/resourceGroups/clitest000001/providers/Microsoft.ContainerService/managedClusters/cliakstest000003?api-version=2025-05-01
   response:
     body:
       string: "{\n \"id\": \"/subscriptions/00000000-0000-0000-0000-000000000000/resourcegroups/clitest000001/providers/Microsoft.ContainerService/managedClusters/cliakstest000003\",\n
@@ -2003,7 +1928,7 @@
       User-Agent:
       - AZURECLI/2.75.0 azsdk-python-core/1.31.0 Python/3.10.11 (Windows-10-10.0.26100-SP0)
     method: GET
-    uri: https://management.azure.com/subscriptions/00000000-0000-0000-0000-000000000000/resourceGroups/clitest000001/providers/Microsoft.ContainerService/managedClusters/cliakstest000003?api-version=2025-04-01
+    uri: https://management.azure.com/subscriptions/00000000-0000-0000-0000-000000000000/resourceGroups/clitest000001/providers/Microsoft.ContainerService/managedClusters/cliakstest000003?api-version=2025-05-01
   response:
     body:
       string: "{\n \"id\": \"/subscriptions/00000000-0000-0000-0000-000000000000/resourcegroups/clitest000001/providers/Microsoft.ContainerService/managedClusters/cliakstest000003\",\n
@@ -2099,11 +2024,7 @@
       User-Agent:
       - AZURECLI/2.75.0 azsdk-python-core/1.31.0 Python/3.10.11 (Windows-10-10.0.26100-SP0)
     method: GET
-<<<<<<< HEAD
-    uri: https://management.azure.com/subscriptions/00000000-0000-0000-0000-000000000000/resourceGroups/clitest000001/providers/Microsoft.ContainerService/managedClusters/cliakstest000003/agentPools?api-version=2025-04-01
-=======
-    uri: https://management.azure.com/subscriptions/00000000-0000-0000-0000-000000000000/resourceGroups/clitest000001/providers/Microsoft.ContainerService/managedClusters/cliakstest000003?api-version=2025-05-01
->>>>>>> 5c3cf2ff
+    uri: https://management.azure.com/subscriptions/00000000-0000-0000-0000-000000000000/resourceGroups/clitest000001/providers/Microsoft.ContainerService/managedClusters/cliakstest000003/agentPools?api-version=2025-05-01
   response:
     body:
       string: "{\n \"value\": [\n  {\n   \"id\": \"/subscriptions/00000000-0000-0000-0000-000000000000/resourcegroups/clitest000001/providers/Microsoft.ContainerService/managedClusters/cliakstest000003/agentPools/c000004\",\n
@@ -2166,11 +2087,7 @@
       User-Agent:
       - AZURECLI/2.75.0 azsdk-python-core/1.31.0 Python/3.10.11 (Windows-10-10.0.26100-SP0)
     method: GET
-<<<<<<< HEAD
     uri: https://management.azure.com/subscriptions/00000000-0000-0000-0000-000000000000/resourceGroups/clitest000001/providers/Microsoft.ContainerService/managedClusters/cliakstest000003/agentPools?$skipToken=4109023&api-version=2025-04-01&skipToken=4109023
-=======
-    uri: https://management.azure.com/subscriptions/00000000-0000-0000-0000-000000000000/resourceGroups/clitest000001/providers/Microsoft.ContainerService/managedClusters/cliakstest000003/agentPools?api-version=2025-05-01
->>>>>>> 5c3cf2ff
   response:
     body:
       string: "{\n \"value\": []\n}"
