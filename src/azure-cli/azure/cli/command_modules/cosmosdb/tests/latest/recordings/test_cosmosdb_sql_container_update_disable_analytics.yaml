interactions:
- request:
    body: null
    headers:
      Accept:
      - application/json
      Accept-Encoding:
      - gzip, deflate
      CommandName:
      - cosmosdb create
      Connection:
      - keep-alive
      ParameterSetName:
      - -n -g --enable-analytical-storage
      User-Agent:
<<<<<<< HEAD
      - AZURECLI/2.46.0 azsdk-python-azure-mgmt-resource/22.0.0 Python/3.10.10 (Linux-5.15.0-1033-azure-x86_64-with-glibc2.31)
        VSTS_7b238909-6802-4b65-b90d-184bca47f458_build_220_0
=======
      - AZURECLI/2.49.0 azsdk-python-azure-mgmt-resource/22.0.0 Python/3.10.11 (Windows-10-10.0.22621-SP0)
>>>>>>> 5307e359
    method: GET
    uri: https://management.azure.com/subscriptions/00000000-0000-0000-0000-000000000000/resourcegroups/cli_test_cosmosdb_sql_container_update_disable_analytics000001?api-version=2022-09-01
  response:
    body:
<<<<<<< HEAD
      string: '{"id":"/subscriptions/00000000-0000-0000-0000-000000000000/resourceGroups/cli_test_cosmosdb_sql_container_update_disable_analytics000001","name":"cli_test_cosmosdb_sql_container_update_disable_analytics000001","type":"Microsoft.Resources/resourceGroups","location":"westus","tags":{"product":"azurecli","cause":"automation","date":"2023-03-13T15:53:00Z"},"properties":{"provisioningState":"Succeeded"}}'
=======
      string: '{"id":"/subscriptions/00000000-0000-0000-0000-000000000000/resourceGroups/cli_test_cosmosdb_sql_container_update_disable_analytics000001","name":"cli_test_cosmosdb_sql_container_update_disable_analytics000001","type":"Microsoft.Resources/resourceGroups","location":"westus","tags":{"product":"azurecli","cause":"automation","test":"test_cosmosdb_sql_container_update_disable_analytics","date":"2023-06-08T17:09:51Z","module":"cosmosdb"},"properties":{"provisioningState":"Succeeded"}}'
>>>>>>> 5307e359
    headers:
      cache-control:
      - no-cache
      connection:
      - close
      content-length:
<<<<<<< HEAD
      - '402'
      content-type:
      - application/json; charset=utf-8
      date:
      - Mon, 13 Mar 2023 15:53:02 GMT
=======
      - '484'
      content-type:
      - application/json; charset=utf-8
      date:
      - Thu, 08 Jun 2023 17:09:54 GMT
>>>>>>> 5307e359
      expires:
      - '-1'
      pragma:
      - no-cache
      strict-transport-security:
      - max-age=31536000; includeSubDomains
      vary:
      - Accept-Encoding
      x-content-type-options:
      - nosniff
    status:
      code: 200
      message: OK
- request:
    body: '{"location": "westus", "kind": "GlobalDocumentDB", "properties": {"locations":
      [{"locationName": "westus", "failoverPriority": 0, "isZoneRedundant": false}],
      "databaseAccountOfferType": "Standard", "apiProperties": {}, "enableAnalyticalStorage":
      true, "createMode": "Default"}}'
    headers:
      Accept:
      - application/json
      Accept-Encoding:
      - gzip, deflate
      CommandName:
      - cosmosdb create
      Connection:
      - keep-alive
      Content-Length:
      - '277'
      Content-Type:
      - application/json
      ParameterSetName:
      - -n -g --enable-analytical-storage
      User-Agent:
<<<<<<< HEAD
      - AZURECLI/2.46.0 azsdk-python-mgmt-cosmosdb/9.0.0 Python/3.10.10 (Linux-5.15.0-1033-azure-x86_64-with-glibc2.31)
        VSTS_7b238909-6802-4b65-b90d-184bca47f458_build_220_0
=======
      - AZURECLI/2.49.0 azsdk-python-mgmt-cosmosdb/9.2.0 Python/3.10.11 (Windows-10-10.0.22621-SP0)
>>>>>>> 5307e359
    method: PUT
    uri: https://management.azure.com/subscriptions/00000000-0000-0000-0000-000000000000/resourceGroups/cli_test_cosmosdb_sql_container_update_disable_analytics000001/providers/Microsoft.DocumentDB/databaseAccounts/cli000004?api-version=2022-11-15
  response:
    body:
      string: '{"id":"/subscriptions/00000000-0000-0000-0000-000000000000/resourceGroups/cli_test_cosmosdb_sql_container_update_disable_analytics000001/providers/Microsoft.DocumentDB/databaseAccounts/cli000004","name":"cli000004","location":"West
<<<<<<< HEAD
        US","type":"Microsoft.DocumentDB/databaseAccounts","kind":"GlobalDocumentDB","tags":{},"systemData":{"createdAt":"2023-03-13T15:53:06.8280032Z"},"properties":{"provisioningState":"Creating","publicNetworkAccess":"Enabled","enableAutomaticFailover":false,"enableMultipleWriteLocations":false,"enablePartitionKeyMonitor":false,"isVirtualNetworkFilterEnabled":false,"virtualNetworkRules":[],"EnabledApiTypes":"Sql","disableKeyBasedMetadataWriteAccess":false,"enableFreeTier":false,"enableAnalyticalStorage":true,"analyticalStorageConfiguration":{"schemaType":"WellDefined"},"instanceId":"ea2e67e3-12cc-47d9-9312-ebcf5b098980","databaseAccountOfferType":"Standard","defaultIdentity":"","networkAclBypass":"None","disableLocalAuth":false,"enablePartitionMerge":false,"minimalTlsVersion":"Tls","consistencyPolicy":{"defaultConsistencyLevel":"Session","maxIntervalInSeconds":5,"maxStalenessPrefix":100},"configurationOverrides":{},"writeLocations":[{"id":"cli000004-westus","locationName":"West
        US","provisioningState":"Creating","failoverPriority":0,"isZoneRedundant":false}],"readLocations":[{"id":"cli000004-westus","locationName":"West
        US","provisioningState":"Creating","failoverPriority":0,"isZoneRedundant":false}],"locations":[{"id":"cli000004-westus","locationName":"West
        US","provisioningState":"Creating","failoverPriority":0,"isZoneRedundant":false}],"failoverPolicies":[{"id":"cli000004-westus","locationName":"West
        US","failoverPriority":0}],"cors":[],"capabilities":[],"ipRules":[],"backupPolicy":{"type":"Periodic","periodicModeProperties":{"backupIntervalInMinutes":240,"backupRetentionIntervalInHours":8,"backupStorageRedundancy":"Invalid"}},"networkAclBypassResourceIds":[],"keysMetadata":{"primaryMasterKey":{"generationTime":"2023-03-13T15:53:06.8280032Z"},"secondaryMasterKey":{"generationTime":"2023-03-13T15:53:06.8280032Z"},"primaryReadonlyMasterKey":{"generationTime":"2023-03-13T15:53:06.8280032Z"},"secondaryReadonlyMasterKey":{"generationTime":"2023-03-13T15:53:06.8280032Z"}}},"identity":{"type":"None"}}'
    headers:
      azure-asyncoperation:
      - https://management.azure.com/subscriptions/00000000-0000-0000-0000-000000000000/providers/Microsoft.DocumentDB/locations/westus/operationsStatus/d9dfa2c7-40fa-4460-8dfe-f96237fbbff5?api-version=2022-11-15
=======
        US","type":"Microsoft.DocumentDB/databaseAccounts","kind":"GlobalDocumentDB","tags":{},"systemData":{"createdAt":"2023-06-08T17:10:00.4426423Z"},"properties":{"provisioningState":"Creating","publicNetworkAccess":"Enabled","enableAutomaticFailover":false,"enableMultipleWriteLocations":false,"enablePartitionKeyMonitor":false,"isVirtualNetworkFilterEnabled":false,"virtualNetworkRules":[],"EnabledApiTypes":"Sql","disableKeyBasedMetadataWriteAccess":false,"enableFreeTier":false,"enableAnalyticalStorage":true,"analyticalStorageConfiguration":{"schemaType":"WellDefined"},"instanceId":"5784220f-e508-4c64-b3da-e171e348bd81","databaseAccountOfferType":"Standard","defaultIdentity":"","networkAclBypass":"None","disableLocalAuth":false,"enablePartitionMerge":false,"minimalTlsVersion":"Tls","consistencyPolicy":{"defaultConsistencyLevel":"Session","maxIntervalInSeconds":5,"maxStalenessPrefix":100},"configurationOverrides":{},"writeLocations":[{"id":"cli000004-westus","locationName":"West
        US","provisioningState":"Creating","failoverPriority":0,"isZoneRedundant":false}],"readLocations":[{"id":"cli000004-westus","locationName":"West
        US","provisioningState":"Creating","failoverPriority":0,"isZoneRedundant":false}],"locations":[{"id":"cli000004-westus","locationName":"West
        US","provisioningState":"Creating","failoverPriority":0,"isZoneRedundant":false}],"failoverPolicies":[{"id":"cli000004-westus","locationName":"West
        US","failoverPriority":0}],"cors":[],"capabilities":[],"ipRules":[],"backupPolicy":{"type":"Periodic","periodicModeProperties":{"backupIntervalInMinutes":240,"backupRetentionIntervalInHours":8,"backupStorageRedundancy":"Invalid"}},"networkAclBypassResourceIds":[],"keysMetadata":{"primaryMasterKey":{"generationTime":"2023-06-08T17:10:00.4426423Z"},"secondaryMasterKey":{"generationTime":"2023-06-08T17:10:00.4426423Z"},"primaryReadonlyMasterKey":{"generationTime":"2023-06-08T17:10:00.4426423Z"},"secondaryReadonlyMasterKey":{"generationTime":"2023-06-08T17:10:00.4426423Z"}}},"identity":{"type":"None"}}'
    headers:
      azure-asyncoperation:
      - https://management.azure.com/subscriptions/00000000-0000-0000-0000-000000000000/providers/Microsoft.DocumentDB/locations/westus/operationsStatus/84c3c873-5076-499b-a085-cd03c40ee170?api-version=2023-04-15
>>>>>>> 5307e359
      cache-control:
      - no-store, no-cache
      content-length:
      - '2259'
      content-type:
      - application/json
      date:
<<<<<<< HEAD
      - Mon, 13 Mar 2023 15:53:08 GMT
      location:
      - https://management.azure.com/subscriptions/00000000-0000-0000-0000-000000000000/resourceGroups/cli_test_cosmosdb_sql_container_update_disable_analytics000001/providers/Microsoft.DocumentDB/databaseAccounts/cli000004/operationResults/d9dfa2c7-40fa-4460-8dfe-f96237fbbff5?api-version=2022-11-15
=======
      - Thu, 08 Jun 2023 17:10:02 GMT
      location:
      - https://management.azure.com/subscriptions/00000000-0000-0000-0000-000000000000/resourceGroups/cli_test_cosmosdb_sql_container_update_disable_analytics000001/providers/Microsoft.DocumentDB/databaseAccounts/cli000004/operationResults/84c3c873-5076-499b-a085-cd03c40ee170?api-version=2023-04-15
>>>>>>> 5307e359
      pragma:
      - no-cache
      server:
      - Microsoft-HTTPAPI/2.0
      strict-transport-security:
      - max-age=31536000; includeSubDomains
      transfer-encoding:
      - chunked
      vary:
      - Accept-Encoding
      x-content-type-options:
      - nosniff
      x-ms-gatewayversion:
      - version=2.14.0
      x-ms-ratelimit-remaining-subscription-writes:
<<<<<<< HEAD
      - '1199'
=======
      - '1198'
    status:
      code: 200
      message: Ok
- request:
    body: null
    headers:
      Accept:
      - '*/*'
      Accept-Encoding:
      - gzip, deflate
      CommandName:
      - cosmosdb create
      Connection:
      - keep-alive
      ParameterSetName:
      - -n -g --enable-analytical-storage
      User-Agent:
      - AZURECLI/2.49.0 azsdk-python-mgmt-cosmosdb/9.2.0 Python/3.10.11 (Windows-10-10.0.22621-SP0)
    method: GET
    uri: https://management.azure.com/subscriptions/00000000-0000-0000-0000-000000000000/providers/Microsoft.DocumentDB/locations/westus/operationsStatus/84c3c873-5076-499b-a085-cd03c40ee170?api-version=2023-04-15
  response:
    body:
      string: '{"status":"Enqueued"}'
    headers:
      cache-control:
      - no-store, no-cache
      content-length:
      - '21'
      content-type:
      - application/json
      date:
      - Thu, 08 Jun 2023 17:10:02 GMT
      pragma:
      - no-cache
      server:
      - Microsoft-HTTPAPI/2.0
      strict-transport-security:
      - max-age=31536000; includeSubDomains
      transfer-encoding:
      - chunked
      vary:
      - Accept-Encoding
      x-content-type-options:
      - nosniff
      x-ms-gatewayversion:
      - version=2.14.0
    status:
      code: 200
      message: Ok
- request:
    body: null
    headers:
      Accept:
      - '*/*'
      Accept-Encoding:
      - gzip, deflate
      CommandName:
      - cosmosdb create
      Connection:
      - keep-alive
      ParameterSetName:
      - -n -g --enable-analytical-storage
      User-Agent:
      - AZURECLI/2.49.0 azsdk-python-mgmt-cosmosdb/9.2.0 Python/3.10.11 (Windows-10-10.0.22621-SP0)
    method: GET
    uri: https://management.azure.com/subscriptions/00000000-0000-0000-0000-000000000000/providers/Microsoft.DocumentDB/locations/westus/operationsStatus/84c3c873-5076-499b-a085-cd03c40ee170?api-version=2023-04-15
  response:
    body:
      string: '{"status":"Dequeued"}'
    headers:
      cache-control:
      - no-store, no-cache
      content-length:
      - '21'
      content-type:
      - application/json
      date:
      - Thu, 08 Jun 2023 17:10:31 GMT
      pragma:
      - no-cache
      server:
      - Microsoft-HTTPAPI/2.0
      strict-transport-security:
      - max-age=31536000; includeSubDomains
      transfer-encoding:
      - chunked
      vary:
      - Accept-Encoding
      x-content-type-options:
      - nosniff
      x-ms-gatewayversion:
      - version=2.14.0
>>>>>>> 5307e359
    status:
      code: 200
      message: Ok
- request:
    body: null
    headers:
      Accept:
      - '*/*'
      Accept-Encoding:
      - gzip, deflate
      CommandName:
      - cosmosdb create
      Connection:
      - keep-alive
      ParameterSetName:
      - -n -g --enable-analytical-storage
      User-Agent:
<<<<<<< HEAD
      - AZURECLI/2.46.0 azsdk-python-mgmt-cosmosdb/9.0.0 Python/3.10.10 (Linux-5.15.0-1033-azure-x86_64-with-glibc2.31)
        VSTS_7b238909-6802-4b65-b90d-184bca47f458_build_220_0
    method: GET
    uri: https://management.azure.com/subscriptions/00000000-0000-0000-0000-000000000000/providers/Microsoft.DocumentDB/locations/westus/operationsStatus/d9dfa2c7-40fa-4460-8dfe-f96237fbbff5?api-version=2022-11-15
=======
      - AZURECLI/2.49.0 azsdk-python-mgmt-cosmosdb/9.2.0 Python/3.10.11 (Windows-10-10.0.22621-SP0)
    method: GET
    uri: https://management.azure.com/subscriptions/00000000-0000-0000-0000-000000000000/providers/Microsoft.DocumentDB/locations/westus/operationsStatus/84c3c873-5076-499b-a085-cd03c40ee170?api-version=2023-04-15
>>>>>>> 5307e359
  response:
    body:
      string: '{"status":"Dequeued"}'
    headers:
      cache-control:
      - no-store, no-cache
      content-length:
      - '21'
      content-type:
      - application/json
      date:
<<<<<<< HEAD
      - Mon, 13 Mar 2023 15:53:38 GMT
=======
      - Thu, 08 Jun 2023 17:11:02 GMT
>>>>>>> 5307e359
      pragma:
      - no-cache
      server:
      - Microsoft-HTTPAPI/2.0
      strict-transport-security:
      - max-age=31536000; includeSubDomains
      transfer-encoding:
      - chunked
      vary:
      - Accept-Encoding
      x-content-type-options:
      - nosniff
      x-ms-gatewayversion:
      - version=2.14.0
    status:
      code: 200
      message: Ok
- request:
    body: null
    headers:
      Accept:
      - '*/*'
      Accept-Encoding:
      - gzip, deflate
      CommandName:
      - cosmosdb create
      Connection:
      - keep-alive
      ParameterSetName:
      - -n -g --enable-analytical-storage
      User-Agent:
<<<<<<< HEAD
      - AZURECLI/2.46.0 azsdk-python-mgmt-cosmosdb/9.0.0 Python/3.10.10 (Linux-5.15.0-1033-azure-x86_64-with-glibc2.31)
        VSTS_7b238909-6802-4b65-b90d-184bca47f458_build_220_0
    method: GET
    uri: https://management.azure.com/subscriptions/00000000-0000-0000-0000-000000000000/providers/Microsoft.DocumentDB/locations/westus/operationsStatus/d9dfa2c7-40fa-4460-8dfe-f96237fbbff5?api-version=2022-11-15
=======
      - AZURECLI/2.49.0 azsdk-python-mgmt-cosmosdb/9.2.0 Python/3.10.11 (Windows-10-10.0.22621-SP0)
    method: GET
    uri: https://management.azure.com/subscriptions/00000000-0000-0000-0000-000000000000/providers/Microsoft.DocumentDB/locations/westus/operationsStatus/84c3c873-5076-499b-a085-cd03c40ee170?api-version=2023-04-15
>>>>>>> 5307e359
  response:
    body:
      string: '{"status":"Dequeued"}'
    headers:
      cache-control:
      - no-store, no-cache
      content-length:
      - '21'
      content-type:
      - application/json
      date:
<<<<<<< HEAD
      - Mon, 13 Mar 2023 15:54:09 GMT
=======
      - Thu, 08 Jun 2023 17:11:32 GMT
>>>>>>> 5307e359
      pragma:
      - no-cache
      server:
      - Microsoft-HTTPAPI/2.0
      strict-transport-security:
      - max-age=31536000; includeSubDomains
      transfer-encoding:
      - chunked
      vary:
      - Accept-Encoding
      x-content-type-options:
      - nosniff
      x-ms-gatewayversion:
      - version=2.14.0
    status:
      code: 200
      message: Ok
- request:
    body: null
    headers:
      Accept:
      - '*/*'
      Accept-Encoding:
      - gzip, deflate
      CommandName:
      - cosmosdb create
      Connection:
      - keep-alive
      ParameterSetName:
      - -n -g --enable-analytical-storage
      User-Agent:
<<<<<<< HEAD
      - AZURECLI/2.46.0 azsdk-python-mgmt-cosmosdb/9.0.0 Python/3.10.10 (Linux-5.15.0-1033-azure-x86_64-with-glibc2.31)
        VSTS_7b238909-6802-4b65-b90d-184bca47f458_build_220_0
    method: GET
    uri: https://management.azure.com/subscriptions/00000000-0000-0000-0000-000000000000/providers/Microsoft.DocumentDB/locations/westus/operationsStatus/d9dfa2c7-40fa-4460-8dfe-f96237fbbff5?api-version=2022-11-15
=======
      - AZURECLI/2.49.0 azsdk-python-mgmt-cosmosdb/9.2.0 Python/3.10.11 (Windows-10-10.0.22621-SP0)
    method: GET
    uri: https://management.azure.com/subscriptions/00000000-0000-0000-0000-000000000000/providers/Microsoft.DocumentDB/locations/westus/operationsStatus/84c3c873-5076-499b-a085-cd03c40ee170?api-version=2023-04-15
>>>>>>> 5307e359
  response:
    body:
      string: '{"status":"Dequeued"}'
    headers:
      cache-control:
      - no-store, no-cache
      content-length:
      - '21'
      content-type:
      - application/json
      date:
<<<<<<< HEAD
      - Mon, 13 Mar 2023 15:54:39 GMT
=======
      - Thu, 08 Jun 2023 17:12:02 GMT
>>>>>>> 5307e359
      pragma:
      - no-cache
      server:
      - Microsoft-HTTPAPI/2.0
      strict-transport-security:
      - max-age=31536000; includeSubDomains
      transfer-encoding:
      - chunked
      vary:
      - Accept-Encoding
      x-content-type-options:
      - nosniff
      x-ms-gatewayversion:
      - version=2.14.0
    status:
      code: 200
      message: Ok
- request:
    body: null
    headers:
      Accept:
      - '*/*'
      Accept-Encoding:
      - gzip, deflate
      CommandName:
      - cosmosdb create
      Connection:
      - keep-alive
      ParameterSetName:
      - -n -g --enable-analytical-storage
      User-Agent:
<<<<<<< HEAD
      - AZURECLI/2.46.0 azsdk-python-mgmt-cosmosdb/9.0.0 Python/3.10.10 (Linux-5.15.0-1033-azure-x86_64-with-glibc2.31)
        VSTS_7b238909-6802-4b65-b90d-184bca47f458_build_220_0
    method: GET
    uri: https://management.azure.com/subscriptions/00000000-0000-0000-0000-000000000000/providers/Microsoft.DocumentDB/locations/westus/operationsStatus/d9dfa2c7-40fa-4460-8dfe-f96237fbbff5?api-version=2022-11-15
  response:
    body:
      string: '{"status":"Dequeued"}'
    headers:
      cache-control:
      - no-store, no-cache
      content-length:
      - '21'
      content-type:
      - application/json
      date:
      - Mon, 13 Mar 2023 15:55:09 GMT
      pragma:
      - no-cache
      server:
      - Microsoft-HTTPAPI/2.0
      strict-transport-security:
      - max-age=31536000; includeSubDomains
      transfer-encoding:
      - chunked
      vary:
      - Accept-Encoding
      x-content-type-options:
      - nosniff
      x-ms-gatewayversion:
      - version=2.14.0
    status:
      code: 200
      message: Ok
- request:
    body: null
    headers:
      Accept:
      - '*/*'
      Accept-Encoding:
      - gzip, deflate
      CommandName:
      - cosmosdb create
      Connection:
      - keep-alive
      ParameterSetName:
      - -n -g --enable-analytical-storage
      User-Agent:
      - AZURECLI/2.46.0 azsdk-python-mgmt-cosmosdb/9.0.0 Python/3.10.10 (Linux-5.15.0-1033-azure-x86_64-with-glibc2.31)
        VSTS_7b238909-6802-4b65-b90d-184bca47f458_build_220_0
    method: GET
    uri: https://management.azure.com/subscriptions/00000000-0000-0000-0000-000000000000/providers/Microsoft.DocumentDB/locations/westus/operationsStatus/d9dfa2c7-40fa-4460-8dfe-f96237fbbff5?api-version=2022-11-15
=======
      - AZURECLI/2.49.0 azsdk-python-mgmt-cosmosdb/9.2.0 Python/3.10.11 (Windows-10-10.0.22621-SP0)
    method: GET
    uri: https://management.azure.com/subscriptions/00000000-0000-0000-0000-000000000000/providers/Microsoft.DocumentDB/locations/westus/operationsStatus/84c3c873-5076-499b-a085-cd03c40ee170?api-version=2023-04-15
>>>>>>> 5307e359
  response:
    body:
      string: '{"status":"Succeeded"}'
    headers:
      cache-control:
      - no-store, no-cache
      content-length:
      - '22'
      content-type:
      - application/json
      date:
<<<<<<< HEAD
      - Mon, 13 Mar 2023 15:55:39 GMT
=======
      - Thu, 08 Jun 2023 17:12:32 GMT
>>>>>>> 5307e359
      pragma:
      - no-cache
      server:
      - Microsoft-HTTPAPI/2.0
      strict-transport-security:
      - max-age=31536000; includeSubDomains
      transfer-encoding:
      - chunked
      vary:
      - Accept-Encoding
      x-content-type-options:
      - nosniff
      x-ms-gatewayversion:
      - version=2.14.0
    status:
      code: 200
      message: Ok
- request:
    body: null
    headers:
      Accept:
      - '*/*'
      Accept-Encoding:
      - gzip, deflate
      CommandName:
      - cosmosdb create
      Connection:
      - keep-alive
      ParameterSetName:
      - -n -g --enable-analytical-storage
      User-Agent:
<<<<<<< HEAD
      - AZURECLI/2.46.0 azsdk-python-mgmt-cosmosdb/9.0.0 Python/3.10.10 (Linux-5.15.0-1033-azure-x86_64-with-glibc2.31)
        VSTS_7b238909-6802-4b65-b90d-184bca47f458_build_220_0
=======
      - AZURECLI/2.49.0 azsdk-python-mgmt-cosmosdb/9.2.0 Python/3.10.11 (Windows-10-10.0.22621-SP0)
>>>>>>> 5307e359
    method: GET
    uri: https://management.azure.com/subscriptions/00000000-0000-0000-0000-000000000000/resourceGroups/cli_test_cosmosdb_sql_container_update_disable_analytics000001/providers/Microsoft.DocumentDB/databaseAccounts/cli000004?api-version=2022-11-15
  response:
    body:
      string: '{"id":"/subscriptions/00000000-0000-0000-0000-000000000000/resourceGroups/cli_test_cosmosdb_sql_container_update_disable_analytics000001/providers/Microsoft.DocumentDB/databaseAccounts/cli000004","name":"cli000004","location":"West
<<<<<<< HEAD
        US","type":"Microsoft.DocumentDB/databaseAccounts","kind":"GlobalDocumentDB","tags":{},"systemData":{"createdAt":"2023-03-13T15:54:58.063523Z"},"properties":{"provisioningState":"Succeeded","documentEndpoint":"https://cli000004.documents.azure.com:443/","sqlEndpoint":"https://cli000004.documents.azure.com:443/","publicNetworkAccess":"Enabled","enableAutomaticFailover":false,"enableMultipleWriteLocations":false,"enablePartitionKeyMonitor":false,"isVirtualNetworkFilterEnabled":false,"virtualNetworkRules":[],"EnabledApiTypes":"Sql","disableKeyBasedMetadataWriteAccess":false,"enableFreeTier":false,"enableAnalyticalStorage":true,"analyticalStorageConfiguration":{"schemaType":"WellDefined"},"instanceId":"ea2e67e3-12cc-47d9-9312-ebcf5b098980","databaseAccountOfferType":"Standard","defaultIdentity":"FirstPartyIdentity","networkAclBypass":"None","disableLocalAuth":false,"enablePartitionMerge":false,"minimalTlsVersion":"Tls","consistencyPolicy":{"defaultConsistencyLevel":"Session","maxIntervalInSeconds":5,"maxStalenessPrefix":100},"configurationOverrides":{},"writeLocations":[{"id":"cli000004-westus","locationName":"West
        US","documentEndpoint":"https://cli000004-westus.documents.azure.com:443/","provisioningState":"Succeeded","failoverPriority":0,"isZoneRedundant":false}],"readLocations":[{"id":"cli000004-westus","locationName":"West
        US","documentEndpoint":"https://cli000004-westus.documents.azure.com:443/","provisioningState":"Succeeded","failoverPriority":0,"isZoneRedundant":false}],"locations":[{"id":"cli000004-westus","locationName":"West
        US","documentEndpoint":"https://cli000004-westus.documents.azure.com:443/","provisioningState":"Succeeded","failoverPriority":0,"isZoneRedundant":false}],"failoverPolicies":[{"id":"cli000004-westus","locationName":"West
        US","failoverPriority":0}],"cors":[],"capabilities":[],"ipRules":[],"backupPolicy":{"type":"Periodic","periodicModeProperties":{"backupIntervalInMinutes":240,"backupRetentionIntervalInHours":8,"backupStorageRedundancy":"Geo"}},"networkAclBypassResourceIds":[],"keysMetadata":{"primaryMasterKey":{"generationTime":"2023-03-13T15:54:58.063523Z"},"secondaryMasterKey":{"generationTime":"2023-03-13T15:54:58.063523Z"},"primaryReadonlyMasterKey":{"generationTime":"2023-03-13T15:54:58.063523Z"},"secondaryReadonlyMasterKey":{"generationTime":"2023-03-13T15:54:58.063523Z"}}},"identity":{"type":"None"}}'
=======
        US","type":"Microsoft.DocumentDB/databaseAccounts","kind":"GlobalDocumentDB","tags":{},"systemData":{"createdAt":"2023-06-08T17:11:50.7046584Z"},"properties":{"provisioningState":"Succeeded","documentEndpoint":"https://cli000004.documents.azure.com:443/","sqlEndpoint":"https://cli000004.documents.azure.com:443/","publicNetworkAccess":"Enabled","enableAutomaticFailover":false,"enableMultipleWriteLocations":false,"enablePartitionKeyMonitor":false,"isVirtualNetworkFilterEnabled":false,"virtualNetworkRules":[],"EnabledApiTypes":"Sql","disableKeyBasedMetadataWriteAccess":false,"enableFreeTier":false,"enableAnalyticalStorage":true,"analyticalStorageConfiguration":{"schemaType":"WellDefined"},"instanceId":"5784220f-e508-4c64-b3da-e171e348bd81","databaseAccountOfferType":"Standard","defaultIdentity":"FirstPartyIdentity","networkAclBypass":"None","disableLocalAuth":false,"enablePartitionMerge":false,"minimalTlsVersion":"Tls","consistencyPolicy":{"defaultConsistencyLevel":"Session","maxIntervalInSeconds":5,"maxStalenessPrefix":100},"configurationOverrides":{},"writeLocations":[{"id":"cli000004-westus","locationName":"West
        US","documentEndpoint":"https://cli000004-westus.documents.azure.com:443/","provisioningState":"Succeeded","failoverPriority":0,"isZoneRedundant":false}],"readLocations":[{"id":"cli000004-westus","locationName":"West
        US","documentEndpoint":"https://cli000004-westus.documents.azure.com:443/","provisioningState":"Succeeded","failoverPriority":0,"isZoneRedundant":false}],"locations":[{"id":"cli000004-westus","locationName":"West
        US","documentEndpoint":"https://cli000004-westus.documents.azure.com:443/","provisioningState":"Succeeded","failoverPriority":0,"isZoneRedundant":false}],"failoverPolicies":[{"id":"cli000004-westus","locationName":"West
        US","failoverPriority":0}],"cors":[],"capabilities":[],"ipRules":[],"backupPolicy":{"type":"Periodic","periodicModeProperties":{"backupIntervalInMinutes":240,"backupRetentionIntervalInHours":8,"backupStorageRedundancy":"Geo"}},"networkAclBypassResourceIds":[],"keysMetadata":{"primaryMasterKey":{"generationTime":"2023-06-08T17:11:50.7046584Z"},"secondaryMasterKey":{"generationTime":"2023-06-08T17:11:50.7046584Z"},"primaryReadonlyMasterKey":{"generationTime":"2023-06-08T17:11:50.7046584Z"},"secondaryReadonlyMasterKey":{"generationTime":"2023-06-08T17:11:50.7046584Z"}}},"identity":{"type":"None"}}'
>>>>>>> 5307e359
    headers:
      cache-control:
      - no-store, no-cache
      content-length:
      - '2608'
      content-type:
      - application/json
      date:
<<<<<<< HEAD
      - Mon, 13 Mar 2023 15:55:39 GMT
=======
      - Thu, 08 Jun 2023 17:12:33 GMT
>>>>>>> 5307e359
      pragma:
      - no-cache
      server:
      - Microsoft-HTTPAPI/2.0
      strict-transport-security:
      - max-age=31536000; includeSubDomains
      transfer-encoding:
      - chunked
      vary:
      - Accept-Encoding
      x-content-type-options:
      - nosniff
      x-ms-gatewayversion:
      - version=2.14.0
    status:
      code: 200
      message: Ok
- request:
    body: null
    headers:
      Accept:
      - application/json
      Accept-Encoding:
      - gzip, deflate
      CommandName:
      - cosmosdb create
      Connection:
      - keep-alive
      ParameterSetName:
      - -n -g --enable-analytical-storage
      User-Agent:
<<<<<<< HEAD
      - AZURECLI/2.46.0 azsdk-python-mgmt-cosmosdb/9.0.0 Python/3.10.10 (Linux-5.15.0-1033-azure-x86_64-with-glibc2.31)
        VSTS_7b238909-6802-4b65-b90d-184bca47f458_build_220_0
=======
      - AZURECLI/2.49.0 azsdk-python-mgmt-cosmosdb/9.2.0 Python/3.10.11 (Windows-10-10.0.22621-SP0)
>>>>>>> 5307e359
    method: GET
    uri: https://management.azure.com/subscriptions/00000000-0000-0000-0000-000000000000/resourceGroups/cli_test_cosmosdb_sql_container_update_disable_analytics000001/providers/Microsoft.DocumentDB/databaseAccounts/cli000004?api-version=2022-11-15
  response:
    body:
      string: '{"id":"/subscriptions/00000000-0000-0000-0000-000000000000/resourceGroups/cli_test_cosmosdb_sql_container_update_disable_analytics000001/providers/Microsoft.DocumentDB/databaseAccounts/cli000004","name":"cli000004","location":"West
<<<<<<< HEAD
        US","type":"Microsoft.DocumentDB/databaseAccounts","kind":"GlobalDocumentDB","tags":{},"systemData":{"createdAt":"2023-03-13T15:54:58.063523Z"},"properties":{"provisioningState":"Succeeded","documentEndpoint":"https://cli000004.documents.azure.com:443/","sqlEndpoint":"https://cli000004.documents.azure.com:443/","publicNetworkAccess":"Enabled","enableAutomaticFailover":false,"enableMultipleWriteLocations":false,"enablePartitionKeyMonitor":false,"isVirtualNetworkFilterEnabled":false,"virtualNetworkRules":[],"EnabledApiTypes":"Sql","disableKeyBasedMetadataWriteAccess":false,"enableFreeTier":false,"enableAnalyticalStorage":true,"analyticalStorageConfiguration":{"schemaType":"WellDefined"},"instanceId":"ea2e67e3-12cc-47d9-9312-ebcf5b098980","databaseAccountOfferType":"Standard","defaultIdentity":"FirstPartyIdentity","networkAclBypass":"None","disableLocalAuth":false,"enablePartitionMerge":false,"minimalTlsVersion":"Tls","consistencyPolicy":{"defaultConsistencyLevel":"Session","maxIntervalInSeconds":5,"maxStalenessPrefix":100},"configurationOverrides":{},"writeLocations":[{"id":"cli000004-westus","locationName":"West
        US","documentEndpoint":"https://cli000004-westus.documents.azure.com:443/","provisioningState":"Succeeded","failoverPriority":0,"isZoneRedundant":false}],"readLocations":[{"id":"cli000004-westus","locationName":"West
        US","documentEndpoint":"https://cli000004-westus.documents.azure.com:443/","provisioningState":"Succeeded","failoverPriority":0,"isZoneRedundant":false}],"locations":[{"id":"cli000004-westus","locationName":"West
        US","documentEndpoint":"https://cli000004-westus.documents.azure.com:443/","provisioningState":"Succeeded","failoverPriority":0,"isZoneRedundant":false}],"failoverPolicies":[{"id":"cli000004-westus","locationName":"West
        US","failoverPriority":0}],"cors":[],"capabilities":[],"ipRules":[],"backupPolicy":{"type":"Periodic","periodicModeProperties":{"backupIntervalInMinutes":240,"backupRetentionIntervalInHours":8,"backupStorageRedundancy":"Geo"}},"networkAclBypassResourceIds":[],"keysMetadata":{"primaryMasterKey":{"generationTime":"2023-03-13T15:54:58.063523Z"},"secondaryMasterKey":{"generationTime":"2023-03-13T15:54:58.063523Z"},"primaryReadonlyMasterKey":{"generationTime":"2023-03-13T15:54:58.063523Z"},"secondaryReadonlyMasterKey":{"generationTime":"2023-03-13T15:54:58.063523Z"}}},"identity":{"type":"None"}}'
=======
        US","type":"Microsoft.DocumentDB/databaseAccounts","kind":"GlobalDocumentDB","tags":{},"systemData":{"createdAt":"2023-06-08T17:11:50.7046584Z"},"properties":{"provisioningState":"Succeeded","documentEndpoint":"https://cli000004.documents.azure.com:443/","sqlEndpoint":"https://cli000004.documents.azure.com:443/","publicNetworkAccess":"Enabled","enableAutomaticFailover":false,"enableMultipleWriteLocations":false,"enablePartitionKeyMonitor":false,"isVirtualNetworkFilterEnabled":false,"virtualNetworkRules":[],"EnabledApiTypes":"Sql","disableKeyBasedMetadataWriteAccess":false,"enableFreeTier":false,"enableAnalyticalStorage":true,"analyticalStorageConfiguration":{"schemaType":"WellDefined"},"instanceId":"5784220f-e508-4c64-b3da-e171e348bd81","databaseAccountOfferType":"Standard","defaultIdentity":"FirstPartyIdentity","networkAclBypass":"None","disableLocalAuth":false,"enablePartitionMerge":false,"minimalTlsVersion":"Tls","consistencyPolicy":{"defaultConsistencyLevel":"Session","maxIntervalInSeconds":5,"maxStalenessPrefix":100},"configurationOverrides":{},"writeLocations":[{"id":"cli000004-westus","locationName":"West
        US","documentEndpoint":"https://cli000004-westus.documents.azure.com:443/","provisioningState":"Succeeded","failoverPriority":0,"isZoneRedundant":false}],"readLocations":[{"id":"cli000004-westus","locationName":"West
        US","documentEndpoint":"https://cli000004-westus.documents.azure.com:443/","provisioningState":"Succeeded","failoverPriority":0,"isZoneRedundant":false}],"locations":[{"id":"cli000004-westus","locationName":"West
        US","documentEndpoint":"https://cli000004-westus.documents.azure.com:443/","provisioningState":"Succeeded","failoverPriority":0,"isZoneRedundant":false}],"failoverPolicies":[{"id":"cli000004-westus","locationName":"West
        US","failoverPriority":0}],"cors":[],"capabilities":[],"ipRules":[],"backupPolicy":{"type":"Periodic","periodicModeProperties":{"backupIntervalInMinutes":240,"backupRetentionIntervalInHours":8,"backupStorageRedundancy":"Geo"}},"networkAclBypassResourceIds":[],"keysMetadata":{"primaryMasterKey":{"generationTime":"2023-06-08T17:11:50.7046584Z"},"secondaryMasterKey":{"generationTime":"2023-06-08T17:11:50.7046584Z"},"primaryReadonlyMasterKey":{"generationTime":"2023-06-08T17:11:50.7046584Z"},"secondaryReadonlyMasterKey":{"generationTime":"2023-06-08T17:11:50.7046584Z"}}},"identity":{"type":"None"}}'
>>>>>>> 5307e359
    headers:
      cache-control:
      - no-store, no-cache
      content-length:
      - '2608'
      content-type:
      - application/json
      date:
<<<<<<< HEAD
      - Mon, 13 Mar 2023 15:55:39 GMT
=======
      - Thu, 08 Jun 2023 17:12:33 GMT
>>>>>>> 5307e359
      pragma:
      - no-cache
      server:
      - Microsoft-HTTPAPI/2.0
      strict-transport-security:
      - max-age=31536000; includeSubDomains
      transfer-encoding:
      - chunked
      vary:
      - Accept-Encoding
      x-content-type-options:
      - nosniff
      x-ms-gatewayversion:
      - version=2.14.0
    status:
      code: 200
      message: Ok
- request:
    body: '{"properties": {"resource": {"id": "cli000002"}, "options": {}}}'
    headers:
      Accept:
      - application/json
      Accept-Encoding:
      - gzip, deflate
      CommandName:
      - cosmosdb sql database create
      Connection:
      - keep-alive
      Content-Length:
      - '64'
      Content-Type:
      - application/json
      ParameterSetName:
      - -g -a -n
      User-Agent:
<<<<<<< HEAD
      - AZURECLI/2.46.0 azsdk-python-mgmt-cosmosdb/9.0.0 Python/3.10.10 (Linux-5.15.0-1033-azure-x86_64-with-glibc2.31)
        VSTS_7b238909-6802-4b65-b90d-184bca47f458_build_220_0
=======
      - AZURECLI/2.49.0 azsdk-python-mgmt-cosmosdb/9.2.0 Python/3.10.11 (Windows-10-10.0.22621-SP0)
>>>>>>> 5307e359
    method: PUT
    uri: https://management.azure.com/subscriptions/00000000-0000-0000-0000-000000000000/resourceGroups/cli_test_cosmosdb_sql_container_update_disable_analytics000001/providers/Microsoft.DocumentDB/databaseAccounts/cli000004/sqlDatabases/cli000002?api-version=2022-11-15
  response:
    body:
      string: '{"status":"Enqueued"}'
    headers:
      azure-asyncoperation:
<<<<<<< HEAD
      - https://management.azure.com/subscriptions/00000000-0000-0000-0000-000000000000/providers/Microsoft.DocumentDB/locations/westus/operationsStatus/9291d65f-fa73-47d8-8fb8-20b6cbe3f962?api-version=2022-11-15
=======
      - https://management.azure.com/subscriptions/00000000-0000-0000-0000-000000000000/providers/Microsoft.DocumentDB/locations/westus/operationsStatus/eba60847-ac55-4e95-8316-73b56dec1630?api-version=2023-04-15
>>>>>>> 5307e359
      cache-control:
      - no-store, no-cache
      content-length:
      - '21'
      content-type:
      - application/json
      date:
<<<<<<< HEAD
      - Mon, 13 Mar 2023 15:55:40 GMT
      location:
      - https://management.azure.com/subscriptions/00000000-0000-0000-0000-000000000000/resourceGroups/cli_test_cosmosdb_sql_container_update_disable_analytics000001/providers/Microsoft.DocumentDB/databaseAccounts/cli000004/sqlDatabases/cli000002/operationResults/9291d65f-fa73-47d8-8fb8-20b6cbe3f962?api-version=2022-11-15
=======
      - Thu, 08 Jun 2023 17:12:34 GMT
      location:
      - https://management.azure.com/subscriptions/00000000-0000-0000-0000-000000000000/resourceGroups/cli_test_cosmosdb_sql_container_update_disable_analytics000001/providers/Microsoft.DocumentDB/databaseAccounts/cli000004/sqlDatabases/cli000002/operationResults/eba60847-ac55-4e95-8316-73b56dec1630?api-version=2023-04-15
>>>>>>> 5307e359
      pragma:
      - no-cache
      server:
      - Microsoft-HTTPAPI/2.0
      strict-transport-security:
      - max-age=31536000; includeSubDomains
      x-content-type-options:
      - nosniff
      x-ms-gatewayversion:
      - version=2.14.0
      x-ms-ratelimit-remaining-subscription-writes:
<<<<<<< HEAD
      - '1195'
=======
      - '1198'
>>>>>>> 5307e359
    status:
      code: 202
      message: Accepted
- request:
    body: null
    headers:
      Accept:
      - '*/*'
      Accept-Encoding:
      - gzip, deflate
      CommandName:
      - cosmosdb sql database create
      Connection:
      - keep-alive
      ParameterSetName:
      - -g -a -n
      User-Agent:
<<<<<<< HEAD
      - AZURECLI/2.46.0 azsdk-python-mgmt-cosmosdb/9.0.0 Python/3.10.10 (Linux-5.15.0-1033-azure-x86_64-with-glibc2.31)
        VSTS_7b238909-6802-4b65-b90d-184bca47f458_build_220_0
    method: GET
    uri: https://management.azure.com/subscriptions/00000000-0000-0000-0000-000000000000/providers/Microsoft.DocumentDB/locations/westus/operationsStatus/9291d65f-fa73-47d8-8fb8-20b6cbe3f962?api-version=2022-11-15
=======
      - AZURECLI/2.49.0 azsdk-python-mgmt-cosmosdb/9.2.0 Python/3.10.11 (Windows-10-10.0.22621-SP0)
    method: GET
    uri: https://management.azure.com/subscriptions/00000000-0000-0000-0000-000000000000/providers/Microsoft.DocumentDB/locations/westus/operationsStatus/eba60847-ac55-4e95-8316-73b56dec1630?api-version=2023-04-15
  response:
    body:
      string: '{"status":"Enqueued"}'
    headers:
      cache-control:
      - no-store, no-cache
      content-length:
      - '21'
      content-type:
      - application/json
      date:
      - Thu, 08 Jun 2023 17:12:34 GMT
      pragma:
      - no-cache
      server:
      - Microsoft-HTTPAPI/2.0
      strict-transport-security:
      - max-age=31536000; includeSubDomains
      transfer-encoding:
      - chunked
      vary:
      - Accept-Encoding
      x-content-type-options:
      - nosniff
      x-ms-gatewayversion:
      - version=2.14.0
    status:
      code: 200
      message: Ok
- request:
    body: null
    headers:
      Accept:
      - '*/*'
      Accept-Encoding:
      - gzip, deflate
      CommandName:
      - cosmosdb sql database create
      Connection:
      - keep-alive
      ParameterSetName:
      - -g -a -n
      User-Agent:
      - AZURECLI/2.49.0 azsdk-python-mgmt-cosmosdb/9.2.0 Python/3.10.11 (Windows-10-10.0.22621-SP0)
    method: GET
    uri: https://management.azure.com/subscriptions/00000000-0000-0000-0000-000000000000/providers/Microsoft.DocumentDB/locations/westus/operationsStatus/eba60847-ac55-4e95-8316-73b56dec1630?api-version=2023-04-15
>>>>>>> 5307e359
  response:
    body:
      string: '{"status":"Succeeded"}'
    headers:
      cache-control:
      - no-store, no-cache
      content-length:
      - '22'
      content-type:
      - application/json
      date:
<<<<<<< HEAD
      - Mon, 13 Mar 2023 15:56:10 GMT
=======
      - Thu, 08 Jun 2023 17:13:05 GMT
>>>>>>> 5307e359
      pragma:
      - no-cache
      server:
      - Microsoft-HTTPAPI/2.0
      strict-transport-security:
      - max-age=31536000; includeSubDomains
      transfer-encoding:
      - chunked
      vary:
      - Accept-Encoding
      x-content-type-options:
      - nosniff
      x-ms-gatewayversion:
      - version=2.14.0
    status:
      code: 200
      message: Ok
- request:
    body: null
    headers:
      Accept:
      - '*/*'
      Accept-Encoding:
      - gzip, deflate
      CommandName:
      - cosmosdb sql database create
      Connection:
      - keep-alive
      ParameterSetName:
      - -g -a -n
      User-Agent:
<<<<<<< HEAD
      - AZURECLI/2.46.0 azsdk-python-mgmt-cosmosdb/9.0.0 Python/3.10.10 (Linux-5.15.0-1033-azure-x86_64-with-glibc2.31)
        VSTS_7b238909-6802-4b65-b90d-184bca47f458_build_220_0
=======
      - AZURECLI/2.49.0 azsdk-python-mgmt-cosmosdb/9.2.0 Python/3.10.11 (Windows-10-10.0.22621-SP0)
>>>>>>> 5307e359
    method: GET
    uri: https://management.azure.com/subscriptions/00000000-0000-0000-0000-000000000000/resourceGroups/cli_test_cosmosdb_sql_container_update_disable_analytics000001/providers/Microsoft.DocumentDB/databaseAccounts/cli000004/sqlDatabases/cli000002?api-version=2022-11-15
  response:
    body:
<<<<<<< HEAD
      string: '{"id":"/subscriptions/00000000-0000-0000-0000-000000000000/resourceGroups/cli_test_cosmosdb_sql_container_update_disable_analytics000001/providers/Microsoft.DocumentDB/databaseAccounts/cli000004/sqlDatabases/cli000002","type":"Microsoft.DocumentDB/databaseAccounts/sqlDatabases","name":"cli000002","properties":{"resource":{"id":"cli000002","_rid":"octzAA==","_self":"dbs/octzAA==/","_etag":"\"0000a804-0000-0700-0000-640f47810000\"","_colls":"colls/","_users":"users/","_ts":1678722945}}}'
=======
      string: '{"id":"/subscriptions/00000000-0000-0000-0000-000000000000/resourceGroups/cli_test_cosmosdb_sql_container_update_disable_analytics000001/providers/Microsoft.DocumentDB/databaseAccounts/cli000004/sqlDatabases/cli000002","type":"Microsoft.DocumentDB/databaseAccounts/sqlDatabases","name":"cli000002","properties":{"resource":{"id":"cli000002","_rid":"6gcQAA==","_self":"dbs/6gcQAA==/","_etag":"\"0000510e-0000-0700-0000-64820c070000\"","_colls":"colls/","_users":"users/","_ts":1686244359}}}'
>>>>>>> 5307e359
    headers:
      cache-control:
      - no-store, no-cache
      content-length:
      - '489'
      content-type:
      - application/json
      date:
<<<<<<< HEAD
      - Mon, 13 Mar 2023 15:56:11 GMT
=======
      - Thu, 08 Jun 2023 17:13:05 GMT
>>>>>>> 5307e359
      pragma:
      - no-cache
      server:
      - Microsoft-HTTPAPI/2.0
      strict-transport-security:
      - max-age=31536000; includeSubDomains
      transfer-encoding:
      - chunked
      vary:
      - Accept-Encoding
      x-content-type-options:
      - nosniff
      x-ms-gatewayversion:
      - version=2.14.0
    status:
      code: 200
      message: Ok
- request:
    body: '{"properties": {"resource": {"id": "cli000003", "indexingPolicy": {"automatic":
      true, "indexingMode": "consistent", "includedPaths": [{"path": "/*"}], "excludedPaths":
      [{"path": "/\"_etag\"/?"}]}, "partitionKey": {"paths": ["/thePartitionKey"],
      "kind": "Hash"}, "analyticalStorageTtl": 3000}, "options": {}}}'
    headers:
      Accept:
      - application/json
      Accept-Encoding:
      - gzip, deflate
      CommandName:
      - cosmosdb sql container create
      Connection:
      - keep-alive
      Content-Length:
      - '308'
      Content-Type:
      - application/json
      ParameterSetName:
      - -g -a -d -n -p --analytical-storage-ttl
      User-Agent:
<<<<<<< HEAD
      - AZURECLI/2.46.0 azsdk-python-mgmt-cosmosdb/9.0.0 Python/3.10.10 (Linux-5.15.0-1033-azure-x86_64-with-glibc2.31)
        VSTS_7b238909-6802-4b65-b90d-184bca47f458_build_220_0
=======
      - AZURECLI/2.49.0 azsdk-python-mgmt-cosmosdb/9.2.0 Python/3.10.11 (Windows-10-10.0.22621-SP0)
>>>>>>> 5307e359
    method: PUT
    uri: https://management.azure.com/subscriptions/00000000-0000-0000-0000-000000000000/resourceGroups/cli_test_cosmosdb_sql_container_update_disable_analytics000001/providers/Microsoft.DocumentDB/databaseAccounts/cli000004/sqlDatabases/cli000002/containers/cli000003?api-version=2022-11-15
  response:
    body:
      string: '{"status":"Enqueued"}'
    headers:
      azure-asyncoperation:
<<<<<<< HEAD
      - https://management.azure.com/subscriptions/00000000-0000-0000-0000-000000000000/providers/Microsoft.DocumentDB/locations/westus/operationsStatus/276d8322-e95f-4695-863f-e833fd905aa1?api-version=2022-11-15
=======
      - https://management.azure.com/subscriptions/00000000-0000-0000-0000-000000000000/providers/Microsoft.DocumentDB/locations/westus/operationsStatus/af3643f6-9a06-4246-80d8-16c833bb12ca?api-version=2023-04-15
>>>>>>> 5307e359
      cache-control:
      - no-store, no-cache
      content-length:
      - '21'
      content-type:
      - application/json
      date:
<<<<<<< HEAD
      - Mon, 13 Mar 2023 15:56:12 GMT
      location:
      - https://management.azure.com/subscriptions/00000000-0000-0000-0000-000000000000/resourceGroups/cli_test_cosmosdb_sql_container_update_disable_analytics000001/providers/Microsoft.DocumentDB/databaseAccounts/cli000004/sqlDatabases/cli000002/containers/cli000003/operationResults/276d8322-e95f-4695-863f-e833fd905aa1?api-version=2022-11-15
=======
      - Thu, 08 Jun 2023 17:13:06 GMT
      location:
      - https://management.azure.com/subscriptions/00000000-0000-0000-0000-000000000000/resourceGroups/cli_test_cosmosdb_sql_container_update_disable_analytics000001/providers/Microsoft.DocumentDB/databaseAccounts/cli000004/sqlDatabases/cli000002/containers/cli000003/operationResults/af3643f6-9a06-4246-80d8-16c833bb12ca?api-version=2023-04-15
>>>>>>> 5307e359
      pragma:
      - no-cache
      server:
      - Microsoft-HTTPAPI/2.0
      strict-transport-security:
      - max-age=31536000; includeSubDomains
      x-content-type-options:
      - nosniff
      x-ms-gatewayversion:
      - version=2.14.0
      x-ms-ratelimit-remaining-subscription-writes:
<<<<<<< HEAD
      - '1197'
=======
      - '1198'
>>>>>>> 5307e359
    status:
      code: 202
      message: Accepted
- request:
    body: null
    headers:
      Accept:
      - '*/*'
      Accept-Encoding:
      - gzip, deflate
      CommandName:
      - cosmosdb sql container create
      Connection:
      - keep-alive
      ParameterSetName:
      - -g -a -d -n -p --analytical-storage-ttl
      User-Agent:
<<<<<<< HEAD
      - AZURECLI/2.46.0 azsdk-python-mgmt-cosmosdb/9.0.0 Python/3.10.10 (Linux-5.15.0-1033-azure-x86_64-with-glibc2.31)
        VSTS_7b238909-6802-4b65-b90d-184bca47f458_build_220_0
    method: GET
    uri: https://management.azure.com/subscriptions/00000000-0000-0000-0000-000000000000/providers/Microsoft.DocumentDB/locations/westus/operationsStatus/276d8322-e95f-4695-863f-e833fd905aa1?api-version=2022-11-15
=======
      - AZURECLI/2.49.0 azsdk-python-mgmt-cosmosdb/9.2.0 Python/3.10.11 (Windows-10-10.0.22621-SP0)
    method: GET
    uri: https://management.azure.com/subscriptions/00000000-0000-0000-0000-000000000000/providers/Microsoft.DocumentDB/locations/westus/operationsStatus/af3643f6-9a06-4246-80d8-16c833bb12ca?api-version=2023-04-15
  response:
    body:
      string: '{"status":"Enqueued"}'
    headers:
      cache-control:
      - no-store, no-cache
      content-length:
      - '21'
      content-type:
      - application/json
      date:
      - Thu, 08 Jun 2023 17:13:06 GMT
      pragma:
      - no-cache
      server:
      - Microsoft-HTTPAPI/2.0
      strict-transport-security:
      - max-age=31536000; includeSubDomains
      transfer-encoding:
      - chunked
      vary:
      - Accept-Encoding
      x-content-type-options:
      - nosniff
      x-ms-gatewayversion:
      - version=2.14.0
    status:
      code: 200
      message: Ok
- request:
    body: null
    headers:
      Accept:
      - '*/*'
      Accept-Encoding:
      - gzip, deflate
      CommandName:
      - cosmosdb sql container create
      Connection:
      - keep-alive
      ParameterSetName:
      - -g -a -d -n -p --analytical-storage-ttl
      User-Agent:
      - AZURECLI/2.49.0 azsdk-python-mgmt-cosmosdb/9.2.0 Python/3.10.11 (Windows-10-10.0.22621-SP0)
    method: GET
    uri: https://management.azure.com/subscriptions/00000000-0000-0000-0000-000000000000/providers/Microsoft.DocumentDB/locations/westus/operationsStatus/af3643f6-9a06-4246-80d8-16c833bb12ca?api-version=2023-04-15
>>>>>>> 5307e359
  response:
    body:
      string: '{"status":"Succeeded"}'
    headers:
      cache-control:
      - no-store, no-cache
      content-length:
      - '22'
      content-type:
      - application/json
      date:
<<<<<<< HEAD
      - Mon, 13 Mar 2023 15:56:42 GMT
=======
      - Thu, 08 Jun 2023 17:13:36 GMT
>>>>>>> 5307e359
      pragma:
      - no-cache
      server:
      - Microsoft-HTTPAPI/2.0
      strict-transport-security:
      - max-age=31536000; includeSubDomains
      transfer-encoding:
      - chunked
      vary:
      - Accept-Encoding
      x-content-type-options:
      - nosniff
      x-ms-gatewayversion:
      - version=2.14.0
    status:
      code: 200
      message: Ok
- request:
    body: null
    headers:
      Accept:
      - '*/*'
      Accept-Encoding:
      - gzip, deflate
      CommandName:
      - cosmosdb sql container create
      Connection:
      - keep-alive
      ParameterSetName:
      - -g -a -d -n -p --analytical-storage-ttl
      User-Agent:
<<<<<<< HEAD
      - AZURECLI/2.46.0 azsdk-python-mgmt-cosmosdb/9.0.0 Python/3.10.10 (Linux-5.15.0-1033-azure-x86_64-with-glibc2.31)
        VSTS_7b238909-6802-4b65-b90d-184bca47f458_build_220_0
=======
      - AZURECLI/2.49.0 azsdk-python-mgmt-cosmosdb/9.2.0 Python/3.10.11 (Windows-10-10.0.22621-SP0)
>>>>>>> 5307e359
    method: GET
    uri: https://management.azure.com/subscriptions/00000000-0000-0000-0000-000000000000/resourceGroups/cli_test_cosmosdb_sql_container_update_disable_analytics000001/providers/Microsoft.DocumentDB/databaseAccounts/cli000004/sqlDatabases/cli000002/containers/cli000003?api-version=2022-11-15
  response:
    body:
<<<<<<< HEAD
      string: '{"id":"/subscriptions/00000000-0000-0000-0000-000000000000/resourceGroups/cli_test_cosmosdb_sql_container_update_disable_analytics000001/providers/Microsoft.DocumentDB/databaseAccounts/cli000004/sqlDatabases/cli000002/containers/cli000003","type":"Microsoft.DocumentDB/databaseAccounts/sqlDatabases/containers","name":"cli000003","properties":{"resource":{"id":"cli000003","indexingPolicy":{"indexingMode":"consistent","automatic":true,"includedPaths":[{"path":"/*"}],"excludedPaths":[{"path":"/\"_etag\"/?"}]},"partitionKey":{"paths":["/thePartitionKey"],"kind":"Hash"},"uniqueKeyPolicy":{"uniqueKeys":[]},"conflictResolutionPolicy":{"mode":"LastWriterWins","conflictResolutionPath":"/_ts","conflictResolutionProcedure":""},"geospatialConfig":{"type":"Geography"},"analyticalStorageTtl":3000,"_rid":"octzAN-DpeE=","_ts":1678722977,"_self":"dbs/octzAA==/colls/octzAN-DpeE=/","_etag":"\"0000aa04-0000-0700-0000-640f47a10000\"","_docs":"docs/","_sprocs":"sprocs/","_triggers":"triggers/","_udfs":"udfs/","_conflicts":"conflicts/","statistics":[{"id":"0","sizeInKB":0,"documentCount":0,"sampledDistinctPartitionKeyCount":0,"partitionKeys":[]}]}}}'
=======
      string: '{"id":"/subscriptions/00000000-0000-0000-0000-000000000000/resourceGroups/cli_test_cosmosdb_sql_container_update_disable_analytics000001/providers/Microsoft.DocumentDB/databaseAccounts/cli000004/sqlDatabases/cli000002/containers/cli000003","type":"Microsoft.DocumentDB/databaseAccounts/sqlDatabases/containers","name":"cli000003","properties":{"resource":{"id":"cli000003","indexingPolicy":{"indexingMode":"consistent","automatic":true,"includedPaths":[{"path":"/*"}],"excludedPaths":[{"path":"/\"_etag\"/?"}]},"partitionKey":{"paths":["/thePartitionKey"],"kind":"Hash"},"uniqueKeyPolicy":{"uniqueKeys":[]},"conflictResolutionPolicy":{"mode":"LastWriterWins","conflictResolutionPath":"/_ts","conflictResolutionProcedure":""},"geospatialConfig":{"type":"Geography"},"analyticalStorageTtl":3000,"_rid":"6gcQAOb2YNM=","_ts":1686244393,"_self":"dbs/6gcQAA==/colls/6gcQAOb2YNM=/","_etag":"\"0000530e-0000-0700-0000-64820c290000\"","_docs":"docs/","_sprocs":"sprocs/","_triggers":"triggers/","_udfs":"udfs/","_conflicts":"conflicts/","statistics":[{"id":"0","sizeInKB":0,"documentCount":0,"sampledDistinctPartitionKeyCount":0,"partitionKeys":[]}]}}}'
>>>>>>> 5307e359
    headers:
      cache-control:
      - no-store, no-cache
      content-length:
      - '1143'
      content-type:
      - application/json
      date:
<<<<<<< HEAD
      - Mon, 13 Mar 2023 15:56:42 GMT
=======
      - Thu, 08 Jun 2023 17:13:36 GMT
>>>>>>> 5307e359
      pragma:
      - no-cache
      server:
      - Microsoft-HTTPAPI/2.0
      strict-transport-security:
      - max-age=31536000; includeSubDomains
      transfer-encoding:
      - chunked
      vary:
      - Accept-Encoding
      x-content-type-options:
      - nosniff
      x-ms-gatewayversion:
      - version=2.14.0
    status:
      code: 200
      message: Ok
- request:
    body: null
    headers:
      Accept:
      - application/json
      Accept-Encoding:
      - gzip, deflate
      CommandName:
      - cosmosdb sql container update
      Connection:
      - keep-alive
      ParameterSetName:
      - -g -a -d -n --analytical-storage-ttl
      User-Agent:
<<<<<<< HEAD
      - AZURECLI/2.46.0 azsdk-python-mgmt-cosmosdb/9.0.0 Python/3.10.10 (Linux-5.15.0-1033-azure-x86_64-with-glibc2.31)
        VSTS_7b238909-6802-4b65-b90d-184bca47f458_build_220_0
=======
      - AZURECLI/2.49.0 azsdk-python-mgmt-cosmosdb/9.2.0 Python/3.10.11 (Windows-10-10.0.22621-SP0)
>>>>>>> 5307e359
    method: GET
    uri: https://management.azure.com/subscriptions/00000000-0000-0000-0000-000000000000/resourceGroups/cli_test_cosmosdb_sql_container_update_disable_analytics000001/providers/Microsoft.DocumentDB/databaseAccounts/cli000004/sqlDatabases/cli000002/containers/cli000003?api-version=2022-11-15
  response:
    body:
<<<<<<< HEAD
      string: '{"id":"/subscriptions/00000000-0000-0000-0000-000000000000/resourceGroups/cli_test_cosmosdb_sql_container_update_disable_analytics000001/providers/Microsoft.DocumentDB/databaseAccounts/cli000004/sqlDatabases/cli000002/containers/cli000003","type":"Microsoft.DocumentDB/databaseAccounts/sqlDatabases/containers","name":"cli000003","properties":{"resource":{"id":"cli000003","indexingPolicy":{"indexingMode":"consistent","automatic":true,"includedPaths":[{"path":"/*"}],"excludedPaths":[{"path":"/\"_etag\"/?"}]},"partitionKey":{"paths":["/thePartitionKey"],"kind":"Hash"},"uniqueKeyPolicy":{"uniqueKeys":[]},"conflictResolutionPolicy":{"mode":"LastWriterWins","conflictResolutionPath":"/_ts","conflictResolutionProcedure":""},"geospatialConfig":{"type":"Geography"},"analyticalStorageTtl":3000,"_rid":"octzAN-DpeE=","_ts":1678722977,"_self":"dbs/octzAA==/colls/octzAN-DpeE=/","_etag":"\"0000aa04-0000-0700-0000-640f47a10000\"","_docs":"docs/","_sprocs":"sprocs/","_triggers":"triggers/","_udfs":"udfs/","_conflicts":"conflicts/","statistics":[{"id":"0","sizeInKB":0,"documentCount":0,"sampledDistinctPartitionKeyCount":0,"partitionKeys":[]}]}}}'
=======
      string: '{"id":"/subscriptions/00000000-0000-0000-0000-000000000000/resourceGroups/cli_test_cosmosdb_sql_container_update_disable_analytics000001/providers/Microsoft.DocumentDB/databaseAccounts/cli000004/sqlDatabases/cli000002/containers/cli000003","type":"Microsoft.DocumentDB/databaseAccounts/sqlDatabases/containers","name":"cli000003","properties":{"resource":{"id":"cli000003","indexingPolicy":{"indexingMode":"consistent","automatic":true,"includedPaths":[{"path":"/*"}],"excludedPaths":[{"path":"/\"_etag\"/?"}]},"partitionKey":{"paths":["/thePartitionKey"],"kind":"Hash"},"uniqueKeyPolicy":{"uniqueKeys":[]},"conflictResolutionPolicy":{"mode":"LastWriterWins","conflictResolutionPath":"/_ts","conflictResolutionProcedure":""},"geospatialConfig":{"type":"Geography"},"analyticalStorageTtl":3000,"_rid":"6gcQAOb2YNM=","_ts":1686244393,"_self":"dbs/6gcQAA==/colls/6gcQAOb2YNM=/","_etag":"\"0000530e-0000-0700-0000-64820c290000\"","_docs":"docs/","_sprocs":"sprocs/","_triggers":"triggers/","_udfs":"udfs/","_conflicts":"conflicts/","statistics":[{"id":"0","sizeInKB":0,"documentCount":0,"sampledDistinctPartitionKeyCount":0,"partitionKeys":[]}]}}}'
>>>>>>> 5307e359
    headers:
      cache-control:
      - no-store, no-cache
      content-length:
      - '1143'
      content-type:
      - application/json
      date:
<<<<<<< HEAD
      - Mon, 13 Mar 2023 15:56:44 GMT
=======
      - Thu, 08 Jun 2023 17:13:38 GMT
>>>>>>> 5307e359
      pragma:
      - no-cache
      server:
      - Microsoft-HTTPAPI/2.0
      strict-transport-security:
      - max-age=31536000; includeSubDomains
      x-content-type-options:
      - nosniff
      x-ms-gatewayversion:
      - version=2.14.0
    status:
      code: 200
      message: Ok
- request:
    body: '{"properties": {"resource": {"id": "cli000003", "indexingPolicy": {"automatic":
      true, "indexingMode": "consistent", "includedPaths": [{"path": "/*"}], "excludedPaths":
      [{"path": "/\"_etag\"/?"}]}, "partitionKey": {"paths": ["/thePartitionKey"],
      "kind": "Hash"}, "uniqueKeyPolicy": {"uniqueKeys": []}, "conflictResolutionPolicy":
      {"mode": "LastWriterWins", "conflictResolutionPath": "/_ts", "conflictResolutionProcedure":
      ""}, "analyticalStorageTtl": 0}, "options": {}}}'
    headers:
      Accept:
      - application/json
      Accept-Encoding:
      - gzip, deflate
      CommandName:
      - cosmosdb sql container update
      Connection:
      - keep-alive
      Content-Length:
      - '469'
      Content-Type:
      - application/json
      ParameterSetName:
      - -g -a -d -n --analytical-storage-ttl
      User-Agent:
<<<<<<< HEAD
      - AZURECLI/2.46.0 azsdk-python-mgmt-cosmosdb/9.0.0 Python/3.10.10 (Linux-5.15.0-1033-azure-x86_64-with-glibc2.31)
        VSTS_7b238909-6802-4b65-b90d-184bca47f458_build_220_0
=======
      - AZURECLI/2.49.0 azsdk-python-mgmt-cosmosdb/9.2.0 Python/3.10.11 (Windows-10-10.0.22621-SP0)
>>>>>>> 5307e359
    method: PUT
    uri: https://management.azure.com/subscriptions/00000000-0000-0000-0000-000000000000/resourceGroups/cli_test_cosmosdb_sql_container_update_disable_analytics000001/providers/Microsoft.DocumentDB/databaseAccounts/cli000004/sqlDatabases/cli000002/containers/cli000003?api-version=2022-11-15
  response:
    body:
      string: '{"status":"Enqueued"}'
    headers:
      azure-asyncoperation:
<<<<<<< HEAD
      - https://management.azure.com/subscriptions/00000000-0000-0000-0000-000000000000/providers/Microsoft.DocumentDB/locations/westus/operationsStatus/5fae31b8-48a4-4d9d-8178-fae472f7a662?api-version=2022-11-15
=======
      - https://management.azure.com/subscriptions/00000000-0000-0000-0000-000000000000/providers/Microsoft.DocumentDB/locations/westus/operationsStatus/f847c718-7c7d-4db0-94c4-474485c09a51?api-version=2023-04-15
>>>>>>> 5307e359
      cache-control:
      - no-store, no-cache
      content-length:
      - '21'
      content-type:
      - application/json
      date:
<<<<<<< HEAD
      - Mon, 13 Mar 2023 15:56:44 GMT
      location:
      - https://management.azure.com/subscriptions/00000000-0000-0000-0000-000000000000/resourceGroups/cli_test_cosmosdb_sql_container_update_disable_analytics000001/providers/Microsoft.DocumentDB/databaseAccounts/cli000004/sqlDatabases/cli000002/containers/cli000003/operationResults/5fae31b8-48a4-4d9d-8178-fae472f7a662?api-version=2022-11-15
=======
      - Thu, 08 Jun 2023 17:13:39 GMT
      location:
      - https://management.azure.com/subscriptions/00000000-0000-0000-0000-000000000000/resourceGroups/cli_test_cosmosdb_sql_container_update_disable_analytics000001/providers/Microsoft.DocumentDB/databaseAccounts/cli000004/sqlDatabases/cli000002/containers/cli000003/operationResults/f847c718-7c7d-4db0-94c4-474485c09a51?api-version=2023-04-15
>>>>>>> 5307e359
      pragma:
      - no-cache
      server:
      - Microsoft-HTTPAPI/2.0
      strict-transport-security:
      - max-age=31536000; includeSubDomains
      x-content-type-options:
      - nosniff
      x-ms-gatewayversion:
      - version=2.14.0
      x-ms-ratelimit-remaining-subscription-writes:
      - '1196'
    status:
      code: 202
      message: Accepted
- request:
    body: null
    headers:
      Accept:
      - '*/*'
      Accept-Encoding:
      - gzip, deflate
      CommandName:
      - cosmosdb sql container update
      Connection:
      - keep-alive
      ParameterSetName:
      - -g -a -d -n --analytical-storage-ttl
      User-Agent:
<<<<<<< HEAD
      - AZURECLI/2.46.0 azsdk-python-mgmt-cosmosdb/9.0.0 Python/3.10.10 (Linux-5.15.0-1033-azure-x86_64-with-glibc2.31)
        VSTS_7b238909-6802-4b65-b90d-184bca47f458_build_220_0
    method: GET
    uri: https://management.azure.com/subscriptions/00000000-0000-0000-0000-000000000000/providers/Microsoft.DocumentDB/locations/westus/operationsStatus/5fae31b8-48a4-4d9d-8178-fae472f7a662?api-version=2022-11-15
=======
      - AZURECLI/2.49.0 azsdk-python-mgmt-cosmosdb/9.2.0 Python/3.10.11 (Windows-10-10.0.22621-SP0)
    method: GET
    uri: https://management.azure.com/subscriptions/00000000-0000-0000-0000-000000000000/providers/Microsoft.DocumentDB/locations/westus/operationsStatus/f847c718-7c7d-4db0-94c4-474485c09a51?api-version=2023-04-15
  response:
    body:
      string: '{"status":"Enqueued"}'
    headers:
      cache-control:
      - no-store, no-cache
      content-length:
      - '21'
      content-type:
      - application/json
      date:
      - Thu, 08 Jun 2023 17:13:39 GMT
      pragma:
      - no-cache
      server:
      - Microsoft-HTTPAPI/2.0
      strict-transport-security:
      - max-age=31536000; includeSubDomains
      transfer-encoding:
      - chunked
      vary:
      - Accept-Encoding
      x-content-type-options:
      - nosniff
      x-ms-gatewayversion:
      - version=2.14.0
    status:
      code: 200
      message: Ok
- request:
    body: null
    headers:
      Accept:
      - '*/*'
      Accept-Encoding:
      - gzip, deflate
      CommandName:
      - cosmosdb sql container update
      Connection:
      - keep-alive
      ParameterSetName:
      - -g -a -d -n --analytical-storage-ttl
      User-Agent:
      - AZURECLI/2.49.0 azsdk-python-mgmt-cosmosdb/9.2.0 Python/3.10.11 (Windows-10-10.0.22621-SP0)
    method: GET
    uri: https://management.azure.com/subscriptions/00000000-0000-0000-0000-000000000000/providers/Microsoft.DocumentDB/locations/westus/operationsStatus/f847c718-7c7d-4db0-94c4-474485c09a51?api-version=2023-04-15
>>>>>>> 5307e359
  response:
    body:
      string: '{"status":"Succeeded"}'
    headers:
      cache-control:
      - no-store, no-cache
      content-length:
      - '22'
      content-type:
      - application/json
      date:
<<<<<<< HEAD
      - Mon, 13 Mar 2023 15:57:14 GMT
=======
      - Thu, 08 Jun 2023 17:14:09 GMT
>>>>>>> 5307e359
      pragma:
      - no-cache
      server:
      - Microsoft-HTTPAPI/2.0
      strict-transport-security:
      - max-age=31536000; includeSubDomains
      x-content-type-options:
      - nosniff
      x-ms-gatewayversion:
      - version=2.14.0
    status:
      code: 200
      message: Ok
- request:
    body: null
    headers:
      Accept:
      - '*/*'
      Accept-Encoding:
      - gzip, deflate
      CommandName:
      - cosmosdb sql container update
      Connection:
      - keep-alive
      ParameterSetName:
      - -g -a -d -n --analytical-storage-ttl
      User-Agent:
<<<<<<< HEAD
      - AZURECLI/2.46.0 azsdk-python-mgmt-cosmosdb/9.0.0 Python/3.10.10 (Linux-5.15.0-1033-azure-x86_64-with-glibc2.31)
        VSTS_7b238909-6802-4b65-b90d-184bca47f458_build_220_0
=======
      - AZURECLI/2.49.0 azsdk-python-mgmt-cosmosdb/9.2.0 Python/3.10.11 (Windows-10-10.0.22621-SP0)
>>>>>>> 5307e359
    method: GET
    uri: https://management.azure.com/subscriptions/00000000-0000-0000-0000-000000000000/resourceGroups/cli_test_cosmosdb_sql_container_update_disable_analytics000001/providers/Microsoft.DocumentDB/databaseAccounts/cli000004/sqlDatabases/cli000002/containers/cli000003?api-version=2022-11-15
  response:
    body:
<<<<<<< HEAD
      string: '{"id":"/subscriptions/00000000-0000-0000-0000-000000000000/resourceGroups/cli_test_cosmosdb_sql_container_update_disable_analytics000001/providers/Microsoft.DocumentDB/databaseAccounts/cli000004/sqlDatabases/cli000002/containers/cli000003","type":"Microsoft.DocumentDB/databaseAccounts/sqlDatabases/containers","name":"cli000003","properties":{"resource":{"id":"cli000003","indexingPolicy":{"indexingMode":"consistent","automatic":true,"includedPaths":[{"path":"/*"}],"excludedPaths":[{"path":"/\"_etag\"/?"}]},"partitionKey":{"paths":["/thePartitionKey"],"kind":"Hash"},"uniqueKeyPolicy":{"uniqueKeys":[]},"conflictResolutionPolicy":{"mode":"LastWriterWins","conflictResolutionPath":"/_ts","conflictResolutionProcedure":""},"geospatialConfig":{"type":"Geography"},"analyticalStorageTtl":0,"_rid":"octzAN-DpeE=","_ts":1678723009,"_self":"dbs/octzAA==/colls/octzAN-DpeE=/","_etag":"\"0000b004-0000-0700-0000-640f47c10000\"","_docs":"docs/","_sprocs":"sprocs/","_triggers":"triggers/","_udfs":"udfs/","_conflicts":"conflicts/","statistics":[{"id":"0","sizeInKB":0,"documentCount":0,"sampledDistinctPartitionKeyCount":0,"partitionKeys":[]}]}}}'
=======
      string: '{"id":"/subscriptions/00000000-0000-0000-0000-000000000000/resourceGroups/cli_test_cosmosdb_sql_container_update_disable_analytics000001/providers/Microsoft.DocumentDB/databaseAccounts/cli000004/sqlDatabases/cli000002/containers/cli000003","type":"Microsoft.DocumentDB/databaseAccounts/sqlDatabases/containers","name":"cli000003","properties":{"resource":{"id":"cli000003","indexingPolicy":{"indexingMode":"consistent","automatic":true,"includedPaths":[{"path":"/*"}],"excludedPaths":[{"path":"/\"_etag\"/?"}]},"partitionKey":{"paths":["/thePartitionKey"],"kind":"Hash"},"uniqueKeyPolicy":{"uniqueKeys":[]},"conflictResolutionPolicy":{"mode":"LastWriterWins","conflictResolutionPath":"/_ts","conflictResolutionProcedure":""},"geospatialConfig":{"type":"Geography"},"analyticalStorageTtl":0,"_rid":"6gcQAOb2YNM=","_ts":1686244424,"_self":"dbs/6gcQAA==/colls/6gcQAOb2YNM=/","_etag":"\"00005e0e-0000-0700-0000-64820c480000\"","_docs":"docs/","_sprocs":"sprocs/","_triggers":"triggers/","_udfs":"udfs/","_conflicts":"conflicts/","statistics":[{"id":"0","sizeInKB":0,"documentCount":0,"sampledDistinctPartitionKeyCount":0,"partitionKeys":[]}]}}}'
>>>>>>> 5307e359
    headers:
      cache-control:
      - no-store, no-cache
      content-length:
      - '1140'
      content-type:
      - application/json
      date:
<<<<<<< HEAD
      - Mon, 13 Mar 2023 15:57:15 GMT
=======
      - Thu, 08 Jun 2023 17:14:09 GMT
>>>>>>> 5307e359
      pragma:
      - no-cache
      server:
      - Microsoft-HTTPAPI/2.0
      strict-transport-security:
      - max-age=31536000; includeSubDomains
      x-content-type-options:
      - nosniff
      x-ms-gatewayversion:
      - version=2.14.0
    status:
      code: 200
      message: Ok
- request:
    body: null
    headers:
      Accept:
      - '*/*'
      Accept-Encoding:
      - gzip, deflate
      CommandName:
      - cosmosdb sql container delete
      Connection:
      - keep-alive
      Content-Length:
      - '0'
      ParameterSetName:
      - -g -a -d -n --yes
      User-Agent:
<<<<<<< HEAD
      - AZURECLI/2.46.0 azsdk-python-mgmt-cosmosdb/9.0.0 Python/3.10.10 (Linux-5.15.0-1033-azure-x86_64-with-glibc2.31)
        VSTS_7b238909-6802-4b65-b90d-184bca47f458_build_220_0
=======
      - AZURECLI/2.49.0 azsdk-python-mgmt-cosmosdb/9.2.0 Python/3.10.11 (Windows-10-10.0.22621-SP0)
>>>>>>> 5307e359
    method: DELETE
    uri: https://management.azure.com/subscriptions/00000000-0000-0000-0000-000000000000/resourceGroups/cli_test_cosmosdb_sql_container_update_disable_analytics000001/providers/Microsoft.DocumentDB/databaseAccounts/cli000004/sqlDatabases/cli000002/containers/cli000003?api-version=2022-11-15
  response:
    body:
      string: '{"status":"Enqueued"}'
    headers:
      azure-asyncoperation:
<<<<<<< HEAD
      - https://management.azure.com/subscriptions/00000000-0000-0000-0000-000000000000/providers/Microsoft.DocumentDB/locations/westus/operationsStatus/4dddd25f-4789-44f6-8cad-3c2691b70c81?api-version=2022-11-15
=======
      - https://management.azure.com/subscriptions/00000000-0000-0000-0000-000000000000/providers/Microsoft.DocumentDB/locations/westus/operationsStatus/870bd1ce-9877-47a3-ad1e-b0642b8d789c?api-version=2023-04-15
>>>>>>> 5307e359
      cache-control:
      - no-store, no-cache
      content-length:
      - '21'
      content-type:
      - application/json
      date:
<<<<<<< HEAD
      - Mon, 13 Mar 2023 15:57:15 GMT
      location:
      - https://management.azure.com/subscriptions/00000000-0000-0000-0000-000000000000/resourceGroups/cli_test_cosmosdb_sql_container_update_disable_analytics000001/providers/Microsoft.DocumentDB/databaseAccounts/cli000004/sqlDatabases/cli000002/containers/cli000003/operationResults/4dddd25f-4789-44f6-8cad-3c2691b70c81?api-version=2022-11-15
=======
      - Thu, 08 Jun 2023 17:14:10 GMT
      location:
      - https://management.azure.com/subscriptions/00000000-0000-0000-0000-000000000000/resourceGroups/cli_test_cosmosdb_sql_container_update_disable_analytics000001/providers/Microsoft.DocumentDB/databaseAccounts/cli000004/sqlDatabases/cli000002/containers/cli000003/operationResults/870bd1ce-9877-47a3-ad1e-b0642b8d789c?api-version=2023-04-15
>>>>>>> 5307e359
      pragma:
      - no-cache
      server:
      - Microsoft-HTTPAPI/2.0
      strict-transport-security:
      - max-age=31536000; includeSubDomains
      x-content-type-options:
      - nosniff
      x-ms-gatewayversion:
      - version=2.14.0
      x-ms-ratelimit-remaining-subscription-deletes:
      - '14997'
    status:
      code: 202
      message: Accepted
- request:
    body: null
    headers:
      Accept:
      - '*/*'
      Accept-Encoding:
      - gzip, deflate
      CommandName:
      - cosmosdb sql container delete
      Connection:
      - keep-alive
      ParameterSetName:
      - -g -a -d -n --yes
      User-Agent:
<<<<<<< HEAD
      - AZURECLI/2.46.0 azsdk-python-mgmt-cosmosdb/9.0.0 Python/3.10.10 (Linux-5.15.0-1033-azure-x86_64-with-glibc2.31)
        VSTS_7b238909-6802-4b65-b90d-184bca47f458_build_220_0
    method: GET
    uri: https://management.azure.com/subscriptions/00000000-0000-0000-0000-000000000000/providers/Microsoft.DocumentDB/locations/westus/operationsStatus/4dddd25f-4789-44f6-8cad-3c2691b70c81?api-version=2022-11-15
=======
      - AZURECLI/2.49.0 azsdk-python-mgmt-cosmosdb/9.2.0 Python/3.10.11 (Windows-10-10.0.22621-SP0)
    method: GET
    uri: https://management.azure.com/subscriptions/00000000-0000-0000-0000-000000000000/providers/Microsoft.DocumentDB/locations/westus/operationsStatus/870bd1ce-9877-47a3-ad1e-b0642b8d789c?api-version=2023-04-15
  response:
    body:
      string: '{"status":"Enqueued"}'
    headers:
      cache-control:
      - no-store, no-cache
      content-length:
      - '21'
      content-type:
      - application/json
      date:
      - Thu, 08 Jun 2023 17:14:11 GMT
      pragma:
      - no-cache
      server:
      - Microsoft-HTTPAPI/2.0
      strict-transport-security:
      - max-age=31536000; includeSubDomains
      transfer-encoding:
      - chunked
      vary:
      - Accept-Encoding
      x-content-type-options:
      - nosniff
      x-ms-gatewayversion:
      - version=2.14.0
    status:
      code: 200
      message: Ok
- request:
    body: null
    headers:
      Accept:
      - '*/*'
      Accept-Encoding:
      - gzip, deflate
      CommandName:
      - cosmosdb sql container delete
      Connection:
      - keep-alive
      ParameterSetName:
      - -g -a -d -n --yes
      User-Agent:
      - AZURECLI/2.49.0 azsdk-python-mgmt-cosmosdb/9.2.0 Python/3.10.11 (Windows-10-10.0.22621-SP0)
    method: GET
    uri: https://management.azure.com/subscriptions/00000000-0000-0000-0000-000000000000/providers/Microsoft.DocumentDB/locations/westus/operationsStatus/870bd1ce-9877-47a3-ad1e-b0642b8d789c?api-version=2023-04-15
>>>>>>> 5307e359
  response:
    body:
      string: '{"status":"Succeeded"}'
    headers:
      cache-control:
      - no-store, no-cache
      content-length:
      - '22'
      content-type:
      - application/json
      date:
<<<<<<< HEAD
      - Mon, 13 Mar 2023 15:57:45 GMT
=======
      - Thu, 08 Jun 2023 17:14:41 GMT
>>>>>>> 5307e359
      pragma:
      - no-cache
      server:
      - Microsoft-HTTPAPI/2.0
      strict-transport-security:
      - max-age=31536000; includeSubDomains
      transfer-encoding:
      - chunked
      vary:
      - Accept-Encoding
      x-content-type-options:
      - nosniff
      x-ms-gatewayversion:
      - version=2.14.0
    status:
      code: 200
      message: Ok
- request:
    body: null
    headers:
      Accept:
      - application/json
      Accept-Encoding:
      - gzip, deflate
      CommandName:
      - cosmosdb sql container list
      Connection:
      - keep-alive
      ParameterSetName:
      - -g -a -d
      User-Agent:
<<<<<<< HEAD
      - AZURECLI/2.46.0 azsdk-python-mgmt-cosmosdb/9.0.0 Python/3.10.10 (Linux-5.15.0-1033-azure-x86_64-with-glibc2.31)
        VSTS_7b238909-6802-4b65-b90d-184bca47f458_build_220_0
=======
      - AZURECLI/2.49.0 azsdk-python-mgmt-cosmosdb/9.2.0 Python/3.10.11 (Windows-10-10.0.22621-SP0)
>>>>>>> 5307e359
    method: GET
    uri: https://management.azure.com/subscriptions/00000000-0000-0000-0000-000000000000/resourceGroups/cli_test_cosmosdb_sql_container_update_disable_analytics000001/providers/Microsoft.DocumentDB/databaseAccounts/cli000004/sqlDatabases/cli000002/containers?api-version=2022-11-15
  response:
    body:
      string: '{"value":[]}'
    headers:
      cache-control:
      - no-store, no-cache
      content-length:
      - '12'
      content-type:
      - application/json
      date:
<<<<<<< HEAD
      - Mon, 13 Mar 2023 15:57:47 GMT
=======
      - Thu, 08 Jun 2023 17:14:42 GMT
>>>>>>> 5307e359
      pragma:
      - no-cache
      server:
      - Microsoft-HTTPAPI/2.0
      strict-transport-security:
      - max-age=31536000; includeSubDomains
      transfer-encoding:
      - chunked
      vary:
      - Accept-Encoding
      x-content-type-options:
      - nosniff
      x-ms-gatewayversion:
      - version=2.14.0
    status:
      code: 200
      message: Ok
version: 1<|MERGE_RESOLUTION|>--- conflicted
+++ resolved
@@ -13,40 +13,21 @@
       ParameterSetName:
       - -n -g --enable-analytical-storage
       User-Agent:
-<<<<<<< HEAD
-      - AZURECLI/2.46.0 azsdk-python-azure-mgmt-resource/22.0.0 Python/3.10.10 (Linux-5.15.0-1033-azure-x86_64-with-glibc2.31)
-        VSTS_7b238909-6802-4b65-b90d-184bca47f458_build_220_0
-=======
       - AZURECLI/2.49.0 azsdk-python-azure-mgmt-resource/22.0.0 Python/3.10.11 (Windows-10-10.0.22621-SP0)
->>>>>>> 5307e359
     method: GET
     uri: https://management.azure.com/subscriptions/00000000-0000-0000-0000-000000000000/resourcegroups/cli_test_cosmosdb_sql_container_update_disable_analytics000001?api-version=2022-09-01
   response:
     body:
-<<<<<<< HEAD
-      string: '{"id":"/subscriptions/00000000-0000-0000-0000-000000000000/resourceGroups/cli_test_cosmosdb_sql_container_update_disable_analytics000001","name":"cli_test_cosmosdb_sql_container_update_disable_analytics000001","type":"Microsoft.Resources/resourceGroups","location":"westus","tags":{"product":"azurecli","cause":"automation","date":"2023-03-13T15:53:00Z"},"properties":{"provisioningState":"Succeeded"}}'
-=======
       string: '{"id":"/subscriptions/00000000-0000-0000-0000-000000000000/resourceGroups/cli_test_cosmosdb_sql_container_update_disable_analytics000001","name":"cli_test_cosmosdb_sql_container_update_disable_analytics000001","type":"Microsoft.Resources/resourceGroups","location":"westus","tags":{"product":"azurecli","cause":"automation","test":"test_cosmosdb_sql_container_update_disable_analytics","date":"2023-06-08T17:09:51Z","module":"cosmosdb"},"properties":{"provisioningState":"Succeeded"}}'
->>>>>>> 5307e359
-    headers:
-      cache-control:
-      - no-cache
-      connection:
-      - close
-      content-length:
-<<<<<<< HEAD
-      - '402'
+    headers:
+      cache-control:
+      - no-cache
+      content-length:
+      - '484'
       content-type:
       - application/json; charset=utf-8
       date:
-      - Mon, 13 Mar 2023 15:53:02 GMT
-=======
-      - '484'
-      content-type:
-      - application/json; charset=utf-8
-      date:
       - Thu, 08 Jun 2023 17:09:54 GMT
->>>>>>> 5307e359
       expires:
       - '-1'
       pragma:
@@ -81,27 +62,12 @@
       ParameterSetName:
       - -n -g --enable-analytical-storage
       User-Agent:
-<<<<<<< HEAD
-      - AZURECLI/2.46.0 azsdk-python-mgmt-cosmosdb/9.0.0 Python/3.10.10 (Linux-5.15.0-1033-azure-x86_64-with-glibc2.31)
-        VSTS_7b238909-6802-4b65-b90d-184bca47f458_build_220_0
-=======
-      - AZURECLI/2.49.0 azsdk-python-mgmt-cosmosdb/9.2.0 Python/3.10.11 (Windows-10-10.0.22621-SP0)
->>>>>>> 5307e359
+      - AZURECLI/2.49.0 azsdk-python-mgmt-cosmosdb/9.2.0 Python/3.10.11 (Windows-10-10.0.22621-SP0)
     method: PUT
-    uri: https://management.azure.com/subscriptions/00000000-0000-0000-0000-000000000000/resourceGroups/cli_test_cosmosdb_sql_container_update_disable_analytics000001/providers/Microsoft.DocumentDB/databaseAccounts/cli000004?api-version=2022-11-15
+    uri: https://management.azure.com/subscriptions/00000000-0000-0000-0000-000000000000/resourceGroups/cli_test_cosmosdb_sql_container_update_disable_analytics000001/providers/Microsoft.DocumentDB/databaseAccounts/cli000004?api-version=2023-04-15
   response:
     body:
       string: '{"id":"/subscriptions/00000000-0000-0000-0000-000000000000/resourceGroups/cli_test_cosmosdb_sql_container_update_disable_analytics000001/providers/Microsoft.DocumentDB/databaseAccounts/cli000004","name":"cli000004","location":"West
-<<<<<<< HEAD
-        US","type":"Microsoft.DocumentDB/databaseAccounts","kind":"GlobalDocumentDB","tags":{},"systemData":{"createdAt":"2023-03-13T15:53:06.8280032Z"},"properties":{"provisioningState":"Creating","publicNetworkAccess":"Enabled","enableAutomaticFailover":false,"enableMultipleWriteLocations":false,"enablePartitionKeyMonitor":false,"isVirtualNetworkFilterEnabled":false,"virtualNetworkRules":[],"EnabledApiTypes":"Sql","disableKeyBasedMetadataWriteAccess":false,"enableFreeTier":false,"enableAnalyticalStorage":true,"analyticalStorageConfiguration":{"schemaType":"WellDefined"},"instanceId":"ea2e67e3-12cc-47d9-9312-ebcf5b098980","databaseAccountOfferType":"Standard","defaultIdentity":"","networkAclBypass":"None","disableLocalAuth":false,"enablePartitionMerge":false,"minimalTlsVersion":"Tls","consistencyPolicy":{"defaultConsistencyLevel":"Session","maxIntervalInSeconds":5,"maxStalenessPrefix":100},"configurationOverrides":{},"writeLocations":[{"id":"cli000004-westus","locationName":"West
-        US","provisioningState":"Creating","failoverPriority":0,"isZoneRedundant":false}],"readLocations":[{"id":"cli000004-westus","locationName":"West
-        US","provisioningState":"Creating","failoverPriority":0,"isZoneRedundant":false}],"locations":[{"id":"cli000004-westus","locationName":"West
-        US","provisioningState":"Creating","failoverPriority":0,"isZoneRedundant":false}],"failoverPolicies":[{"id":"cli000004-westus","locationName":"West
-        US","failoverPriority":0}],"cors":[],"capabilities":[],"ipRules":[],"backupPolicy":{"type":"Periodic","periodicModeProperties":{"backupIntervalInMinutes":240,"backupRetentionIntervalInHours":8,"backupStorageRedundancy":"Invalid"}},"networkAclBypassResourceIds":[],"keysMetadata":{"primaryMasterKey":{"generationTime":"2023-03-13T15:53:06.8280032Z"},"secondaryMasterKey":{"generationTime":"2023-03-13T15:53:06.8280032Z"},"primaryReadonlyMasterKey":{"generationTime":"2023-03-13T15:53:06.8280032Z"},"secondaryReadonlyMasterKey":{"generationTime":"2023-03-13T15:53:06.8280032Z"}}},"identity":{"type":"None"}}'
-    headers:
-      azure-asyncoperation:
-      - https://management.azure.com/subscriptions/00000000-0000-0000-0000-000000000000/providers/Microsoft.DocumentDB/locations/westus/operationsStatus/d9dfa2c7-40fa-4460-8dfe-f96237fbbff5?api-version=2022-11-15
-=======
         US","type":"Microsoft.DocumentDB/databaseAccounts","kind":"GlobalDocumentDB","tags":{},"systemData":{"createdAt":"2023-06-08T17:10:00.4426423Z"},"properties":{"provisioningState":"Creating","publicNetworkAccess":"Enabled","enableAutomaticFailover":false,"enableMultipleWriteLocations":false,"enablePartitionKeyMonitor":false,"isVirtualNetworkFilterEnabled":false,"virtualNetworkRules":[],"EnabledApiTypes":"Sql","disableKeyBasedMetadataWriteAccess":false,"enableFreeTier":false,"enableAnalyticalStorage":true,"analyticalStorageConfiguration":{"schemaType":"WellDefined"},"instanceId":"5784220f-e508-4c64-b3da-e171e348bd81","databaseAccountOfferType":"Standard","defaultIdentity":"","networkAclBypass":"None","disableLocalAuth":false,"enablePartitionMerge":false,"minimalTlsVersion":"Tls","consistencyPolicy":{"defaultConsistencyLevel":"Session","maxIntervalInSeconds":5,"maxStalenessPrefix":100},"configurationOverrides":{},"writeLocations":[{"id":"cli000004-westus","locationName":"West
         US","provisioningState":"Creating","failoverPriority":0,"isZoneRedundant":false}],"readLocations":[{"id":"cli000004-westus","locationName":"West
         US","provisioningState":"Creating","failoverPriority":0,"isZoneRedundant":false}],"locations":[{"id":"cli000004-westus","locationName":"West
@@ -110,7 +76,6 @@
     headers:
       azure-asyncoperation:
       - https://management.azure.com/subscriptions/00000000-0000-0000-0000-000000000000/providers/Microsoft.DocumentDB/locations/westus/operationsStatus/84c3c873-5076-499b-a085-cd03c40ee170?api-version=2023-04-15
->>>>>>> 5307e359
       cache-control:
       - no-store, no-cache
       content-length:
@@ -118,15 +83,9 @@
       content-type:
       - application/json
       date:
-<<<<<<< HEAD
-      - Mon, 13 Mar 2023 15:53:08 GMT
-      location:
-      - https://management.azure.com/subscriptions/00000000-0000-0000-0000-000000000000/resourceGroups/cli_test_cosmosdb_sql_container_update_disable_analytics000001/providers/Microsoft.DocumentDB/databaseAccounts/cli000004/operationResults/d9dfa2c7-40fa-4460-8dfe-f96237fbbff5?api-version=2022-11-15
-=======
       - Thu, 08 Jun 2023 17:10:02 GMT
       location:
       - https://management.azure.com/subscriptions/00000000-0000-0000-0000-000000000000/resourceGroups/cli_test_cosmosdb_sql_container_update_disable_analytics000001/providers/Microsoft.DocumentDB/databaseAccounts/cli000004/operationResults/84c3c873-5076-499b-a085-cd03c40ee170?api-version=2023-04-15
->>>>>>> 5307e359
       pragma:
       - no-cache
       server:
@@ -142,9 +101,6 @@
       x-ms-gatewayversion:
       - version=2.14.0
       x-ms-ratelimit-remaining-subscription-writes:
-<<<<<<< HEAD
-      - '1199'
-=======
       - '1198'
     status:
       code: 200
@@ -238,7 +194,6 @@
       - nosniff
       x-ms-gatewayversion:
       - version=2.14.0
->>>>>>> 5307e359
     status:
       code: 200
       message: Ok
@@ -256,16 +211,9 @@
       ParameterSetName:
       - -n -g --enable-analytical-storage
       User-Agent:
-<<<<<<< HEAD
-      - AZURECLI/2.46.0 azsdk-python-mgmt-cosmosdb/9.0.0 Python/3.10.10 (Linux-5.15.0-1033-azure-x86_64-with-glibc2.31)
-        VSTS_7b238909-6802-4b65-b90d-184bca47f458_build_220_0
-    method: GET
-    uri: https://management.azure.com/subscriptions/00000000-0000-0000-0000-000000000000/providers/Microsoft.DocumentDB/locations/westus/operationsStatus/d9dfa2c7-40fa-4460-8dfe-f96237fbbff5?api-version=2022-11-15
-=======
       - AZURECLI/2.49.0 azsdk-python-mgmt-cosmosdb/9.2.0 Python/3.10.11 (Windows-10-10.0.22621-SP0)
     method: GET
     uri: https://management.azure.com/subscriptions/00000000-0000-0000-0000-000000000000/providers/Microsoft.DocumentDB/locations/westus/operationsStatus/84c3c873-5076-499b-a085-cd03c40ee170?api-version=2023-04-15
->>>>>>> 5307e359
   response:
     body:
       string: '{"status":"Dequeued"}'
@@ -277,11 +225,7 @@
       content-type:
       - application/json
       date:
-<<<<<<< HEAD
-      - Mon, 13 Mar 2023 15:53:38 GMT
-=======
       - Thu, 08 Jun 2023 17:11:02 GMT
->>>>>>> 5307e359
       pragma:
       - no-cache
       server:
@@ -313,16 +257,9 @@
       ParameterSetName:
       - -n -g --enable-analytical-storage
       User-Agent:
-<<<<<<< HEAD
-      - AZURECLI/2.46.0 azsdk-python-mgmt-cosmosdb/9.0.0 Python/3.10.10 (Linux-5.15.0-1033-azure-x86_64-with-glibc2.31)
-        VSTS_7b238909-6802-4b65-b90d-184bca47f458_build_220_0
-    method: GET
-    uri: https://management.azure.com/subscriptions/00000000-0000-0000-0000-000000000000/providers/Microsoft.DocumentDB/locations/westus/operationsStatus/d9dfa2c7-40fa-4460-8dfe-f96237fbbff5?api-version=2022-11-15
-=======
       - AZURECLI/2.49.0 azsdk-python-mgmt-cosmosdb/9.2.0 Python/3.10.11 (Windows-10-10.0.22621-SP0)
     method: GET
     uri: https://management.azure.com/subscriptions/00000000-0000-0000-0000-000000000000/providers/Microsoft.DocumentDB/locations/westus/operationsStatus/84c3c873-5076-499b-a085-cd03c40ee170?api-version=2023-04-15
->>>>>>> 5307e359
   response:
     body:
       string: '{"status":"Dequeued"}'
@@ -334,11 +271,7 @@
       content-type:
       - application/json
       date:
-<<<<<<< HEAD
-      - Mon, 13 Mar 2023 15:54:09 GMT
-=======
       - Thu, 08 Jun 2023 17:11:32 GMT
->>>>>>> 5307e359
       pragma:
       - no-cache
       server:
@@ -370,16 +303,9 @@
       ParameterSetName:
       - -n -g --enable-analytical-storage
       User-Agent:
-<<<<<<< HEAD
-      - AZURECLI/2.46.0 azsdk-python-mgmt-cosmosdb/9.0.0 Python/3.10.10 (Linux-5.15.0-1033-azure-x86_64-with-glibc2.31)
-        VSTS_7b238909-6802-4b65-b90d-184bca47f458_build_220_0
-    method: GET
-    uri: https://management.azure.com/subscriptions/00000000-0000-0000-0000-000000000000/providers/Microsoft.DocumentDB/locations/westus/operationsStatus/d9dfa2c7-40fa-4460-8dfe-f96237fbbff5?api-version=2022-11-15
-=======
       - AZURECLI/2.49.0 azsdk-python-mgmt-cosmosdb/9.2.0 Python/3.10.11 (Windows-10-10.0.22621-SP0)
     method: GET
     uri: https://management.azure.com/subscriptions/00000000-0000-0000-0000-000000000000/providers/Microsoft.DocumentDB/locations/westus/operationsStatus/84c3c873-5076-499b-a085-cd03c40ee170?api-version=2023-04-15
->>>>>>> 5307e359
   response:
     body:
       string: '{"status":"Dequeued"}'
@@ -391,11 +317,7 @@
       content-type:
       - application/json
       date:
-<<<<<<< HEAD
-      - Mon, 13 Mar 2023 15:54:39 GMT
-=======
       - Thu, 08 Jun 2023 17:12:02 GMT
->>>>>>> 5307e359
       pragma:
       - no-cache
       server:
@@ -427,23 +349,21 @@
       ParameterSetName:
       - -n -g --enable-analytical-storage
       User-Agent:
-<<<<<<< HEAD
-      - AZURECLI/2.46.0 azsdk-python-mgmt-cosmosdb/9.0.0 Python/3.10.10 (Linux-5.15.0-1033-azure-x86_64-with-glibc2.31)
-        VSTS_7b238909-6802-4b65-b90d-184bca47f458_build_220_0
-    method: GET
-    uri: https://management.azure.com/subscriptions/00000000-0000-0000-0000-000000000000/providers/Microsoft.DocumentDB/locations/westus/operationsStatus/d9dfa2c7-40fa-4460-8dfe-f96237fbbff5?api-version=2022-11-15
-  response:
-    body:
-      string: '{"status":"Dequeued"}'
-    headers:
-      cache-control:
-      - no-store, no-cache
-      content-length:
-      - '21'
-      content-type:
-      - application/json
-      date:
-      - Mon, 13 Mar 2023 15:55:09 GMT
+      - AZURECLI/2.49.0 azsdk-python-mgmt-cosmosdb/9.2.0 Python/3.10.11 (Windows-10-10.0.22621-SP0)
+    method: GET
+    uri: https://management.azure.com/subscriptions/00000000-0000-0000-0000-000000000000/providers/Microsoft.DocumentDB/locations/westus/operationsStatus/84c3c873-5076-499b-a085-cd03c40ee170?api-version=2023-04-15
+  response:
+    body:
+      string: '{"status":"Succeeded"}'
+    headers:
+      cache-control:
+      - no-store, no-cache
+      content-length:
+      - '22'
+      content-type:
+      - application/json
+      date:
+      - Thu, 08 Jun 2023 17:12:32 GMT
       pragma:
       - no-cache
       server:
@@ -475,99 +395,26 @@
       ParameterSetName:
       - -n -g --enable-analytical-storage
       User-Agent:
-      - AZURECLI/2.46.0 azsdk-python-mgmt-cosmosdb/9.0.0 Python/3.10.10 (Linux-5.15.0-1033-azure-x86_64-with-glibc2.31)
-        VSTS_7b238909-6802-4b65-b90d-184bca47f458_build_220_0
-    method: GET
-    uri: https://management.azure.com/subscriptions/00000000-0000-0000-0000-000000000000/providers/Microsoft.DocumentDB/locations/westus/operationsStatus/d9dfa2c7-40fa-4460-8dfe-f96237fbbff5?api-version=2022-11-15
-=======
-      - AZURECLI/2.49.0 azsdk-python-mgmt-cosmosdb/9.2.0 Python/3.10.11 (Windows-10-10.0.22621-SP0)
-    method: GET
-    uri: https://management.azure.com/subscriptions/00000000-0000-0000-0000-000000000000/providers/Microsoft.DocumentDB/locations/westus/operationsStatus/84c3c873-5076-499b-a085-cd03c40ee170?api-version=2023-04-15
->>>>>>> 5307e359
-  response:
-    body:
-      string: '{"status":"Succeeded"}'
-    headers:
-      cache-control:
-      - no-store, no-cache
-      content-length:
-      - '22'
-      content-type:
-      - application/json
-      date:
-<<<<<<< HEAD
-      - Mon, 13 Mar 2023 15:55:39 GMT
-=======
-      - Thu, 08 Jun 2023 17:12:32 GMT
->>>>>>> 5307e359
-      pragma:
-      - no-cache
-      server:
-      - Microsoft-HTTPAPI/2.0
-      strict-transport-security:
-      - max-age=31536000; includeSubDomains
-      transfer-encoding:
-      - chunked
-      vary:
-      - Accept-Encoding
-      x-content-type-options:
-      - nosniff
-      x-ms-gatewayversion:
-      - version=2.14.0
-    status:
-      code: 200
-      message: Ok
-- request:
-    body: null
-    headers:
-      Accept:
-      - '*/*'
-      Accept-Encoding:
-      - gzip, deflate
-      CommandName:
-      - cosmosdb create
-      Connection:
-      - keep-alive
-      ParameterSetName:
-      - -n -g --enable-analytical-storage
-      User-Agent:
-<<<<<<< HEAD
-      - AZURECLI/2.46.0 azsdk-python-mgmt-cosmosdb/9.0.0 Python/3.10.10 (Linux-5.15.0-1033-azure-x86_64-with-glibc2.31)
-        VSTS_7b238909-6802-4b65-b90d-184bca47f458_build_220_0
-=======
-      - AZURECLI/2.49.0 azsdk-python-mgmt-cosmosdb/9.2.0 Python/3.10.11 (Windows-10-10.0.22621-SP0)
->>>>>>> 5307e359
-    method: GET
-    uri: https://management.azure.com/subscriptions/00000000-0000-0000-0000-000000000000/resourceGroups/cli_test_cosmosdb_sql_container_update_disable_analytics000001/providers/Microsoft.DocumentDB/databaseAccounts/cli000004?api-version=2022-11-15
+      - AZURECLI/2.49.0 azsdk-python-mgmt-cosmosdb/9.2.0 Python/3.10.11 (Windows-10-10.0.22621-SP0)
+    method: GET
+    uri: https://management.azure.com/subscriptions/00000000-0000-0000-0000-000000000000/resourceGroups/cli_test_cosmosdb_sql_container_update_disable_analytics000001/providers/Microsoft.DocumentDB/databaseAccounts/cli000004?api-version=2023-04-15
   response:
     body:
       string: '{"id":"/subscriptions/00000000-0000-0000-0000-000000000000/resourceGroups/cli_test_cosmosdb_sql_container_update_disable_analytics000001/providers/Microsoft.DocumentDB/databaseAccounts/cli000004","name":"cli000004","location":"West
-<<<<<<< HEAD
-        US","type":"Microsoft.DocumentDB/databaseAccounts","kind":"GlobalDocumentDB","tags":{},"systemData":{"createdAt":"2023-03-13T15:54:58.063523Z"},"properties":{"provisioningState":"Succeeded","documentEndpoint":"https://cli000004.documents.azure.com:443/","sqlEndpoint":"https://cli000004.documents.azure.com:443/","publicNetworkAccess":"Enabled","enableAutomaticFailover":false,"enableMultipleWriteLocations":false,"enablePartitionKeyMonitor":false,"isVirtualNetworkFilterEnabled":false,"virtualNetworkRules":[],"EnabledApiTypes":"Sql","disableKeyBasedMetadataWriteAccess":false,"enableFreeTier":false,"enableAnalyticalStorage":true,"analyticalStorageConfiguration":{"schemaType":"WellDefined"},"instanceId":"ea2e67e3-12cc-47d9-9312-ebcf5b098980","databaseAccountOfferType":"Standard","defaultIdentity":"FirstPartyIdentity","networkAclBypass":"None","disableLocalAuth":false,"enablePartitionMerge":false,"minimalTlsVersion":"Tls","consistencyPolicy":{"defaultConsistencyLevel":"Session","maxIntervalInSeconds":5,"maxStalenessPrefix":100},"configurationOverrides":{},"writeLocations":[{"id":"cli000004-westus","locationName":"West
-        US","documentEndpoint":"https://cli000004-westus.documents.azure.com:443/","provisioningState":"Succeeded","failoverPriority":0,"isZoneRedundant":false}],"readLocations":[{"id":"cli000004-westus","locationName":"West
-        US","documentEndpoint":"https://cli000004-westus.documents.azure.com:443/","provisioningState":"Succeeded","failoverPriority":0,"isZoneRedundant":false}],"locations":[{"id":"cli000004-westus","locationName":"West
-        US","documentEndpoint":"https://cli000004-westus.documents.azure.com:443/","provisioningState":"Succeeded","failoverPriority":0,"isZoneRedundant":false}],"failoverPolicies":[{"id":"cli000004-westus","locationName":"West
-        US","failoverPriority":0}],"cors":[],"capabilities":[],"ipRules":[],"backupPolicy":{"type":"Periodic","periodicModeProperties":{"backupIntervalInMinutes":240,"backupRetentionIntervalInHours":8,"backupStorageRedundancy":"Geo"}},"networkAclBypassResourceIds":[],"keysMetadata":{"primaryMasterKey":{"generationTime":"2023-03-13T15:54:58.063523Z"},"secondaryMasterKey":{"generationTime":"2023-03-13T15:54:58.063523Z"},"primaryReadonlyMasterKey":{"generationTime":"2023-03-13T15:54:58.063523Z"},"secondaryReadonlyMasterKey":{"generationTime":"2023-03-13T15:54:58.063523Z"}}},"identity":{"type":"None"}}'
-=======
         US","type":"Microsoft.DocumentDB/databaseAccounts","kind":"GlobalDocumentDB","tags":{},"systemData":{"createdAt":"2023-06-08T17:11:50.7046584Z"},"properties":{"provisioningState":"Succeeded","documentEndpoint":"https://cli000004.documents.azure.com:443/","sqlEndpoint":"https://cli000004.documents.azure.com:443/","publicNetworkAccess":"Enabled","enableAutomaticFailover":false,"enableMultipleWriteLocations":false,"enablePartitionKeyMonitor":false,"isVirtualNetworkFilterEnabled":false,"virtualNetworkRules":[],"EnabledApiTypes":"Sql","disableKeyBasedMetadataWriteAccess":false,"enableFreeTier":false,"enableAnalyticalStorage":true,"analyticalStorageConfiguration":{"schemaType":"WellDefined"},"instanceId":"5784220f-e508-4c64-b3da-e171e348bd81","databaseAccountOfferType":"Standard","defaultIdentity":"FirstPartyIdentity","networkAclBypass":"None","disableLocalAuth":false,"enablePartitionMerge":false,"minimalTlsVersion":"Tls","consistencyPolicy":{"defaultConsistencyLevel":"Session","maxIntervalInSeconds":5,"maxStalenessPrefix":100},"configurationOverrides":{},"writeLocations":[{"id":"cli000004-westus","locationName":"West
         US","documentEndpoint":"https://cli000004-westus.documents.azure.com:443/","provisioningState":"Succeeded","failoverPriority":0,"isZoneRedundant":false}],"readLocations":[{"id":"cli000004-westus","locationName":"West
         US","documentEndpoint":"https://cli000004-westus.documents.azure.com:443/","provisioningState":"Succeeded","failoverPriority":0,"isZoneRedundant":false}],"locations":[{"id":"cli000004-westus","locationName":"West
         US","documentEndpoint":"https://cli000004-westus.documents.azure.com:443/","provisioningState":"Succeeded","failoverPriority":0,"isZoneRedundant":false}],"failoverPolicies":[{"id":"cli000004-westus","locationName":"West
         US","failoverPriority":0}],"cors":[],"capabilities":[],"ipRules":[],"backupPolicy":{"type":"Periodic","periodicModeProperties":{"backupIntervalInMinutes":240,"backupRetentionIntervalInHours":8,"backupStorageRedundancy":"Geo"}},"networkAclBypassResourceIds":[],"keysMetadata":{"primaryMasterKey":{"generationTime":"2023-06-08T17:11:50.7046584Z"},"secondaryMasterKey":{"generationTime":"2023-06-08T17:11:50.7046584Z"},"primaryReadonlyMasterKey":{"generationTime":"2023-06-08T17:11:50.7046584Z"},"secondaryReadonlyMasterKey":{"generationTime":"2023-06-08T17:11:50.7046584Z"}}},"identity":{"type":"None"}}'
->>>>>>> 5307e359
-    headers:
-      cache-control:
-      - no-store, no-cache
-      content-length:
-      - '2608'
-      content-type:
-      - application/json
-      date:
-<<<<<<< HEAD
-      - Mon, 13 Mar 2023 15:55:39 GMT
-=======
+    headers:
+      cache-control:
+      - no-store, no-cache
+      content-length:
+      - '2613'
+      content-type:
+      - application/json
+      date:
       - Thu, 08 Jun 2023 17:12:33 GMT
->>>>>>> 5307e359
       pragma:
       - no-cache
       server:
@@ -599,43 +446,26 @@
       ParameterSetName:
       - -n -g --enable-analytical-storage
       User-Agent:
-<<<<<<< HEAD
-      - AZURECLI/2.46.0 azsdk-python-mgmt-cosmosdb/9.0.0 Python/3.10.10 (Linux-5.15.0-1033-azure-x86_64-with-glibc2.31)
-        VSTS_7b238909-6802-4b65-b90d-184bca47f458_build_220_0
-=======
-      - AZURECLI/2.49.0 azsdk-python-mgmt-cosmosdb/9.2.0 Python/3.10.11 (Windows-10-10.0.22621-SP0)
->>>>>>> 5307e359
-    method: GET
-    uri: https://management.azure.com/subscriptions/00000000-0000-0000-0000-000000000000/resourceGroups/cli_test_cosmosdb_sql_container_update_disable_analytics000001/providers/Microsoft.DocumentDB/databaseAccounts/cli000004?api-version=2022-11-15
+      - AZURECLI/2.49.0 azsdk-python-mgmt-cosmosdb/9.2.0 Python/3.10.11 (Windows-10-10.0.22621-SP0)
+    method: GET
+    uri: https://management.azure.com/subscriptions/00000000-0000-0000-0000-000000000000/resourceGroups/cli_test_cosmosdb_sql_container_update_disable_analytics000001/providers/Microsoft.DocumentDB/databaseAccounts/cli000004?api-version=2023-04-15
   response:
     body:
       string: '{"id":"/subscriptions/00000000-0000-0000-0000-000000000000/resourceGroups/cli_test_cosmosdb_sql_container_update_disable_analytics000001/providers/Microsoft.DocumentDB/databaseAccounts/cli000004","name":"cli000004","location":"West
-<<<<<<< HEAD
-        US","type":"Microsoft.DocumentDB/databaseAccounts","kind":"GlobalDocumentDB","tags":{},"systemData":{"createdAt":"2023-03-13T15:54:58.063523Z"},"properties":{"provisioningState":"Succeeded","documentEndpoint":"https://cli000004.documents.azure.com:443/","sqlEndpoint":"https://cli000004.documents.azure.com:443/","publicNetworkAccess":"Enabled","enableAutomaticFailover":false,"enableMultipleWriteLocations":false,"enablePartitionKeyMonitor":false,"isVirtualNetworkFilterEnabled":false,"virtualNetworkRules":[],"EnabledApiTypes":"Sql","disableKeyBasedMetadataWriteAccess":false,"enableFreeTier":false,"enableAnalyticalStorage":true,"analyticalStorageConfiguration":{"schemaType":"WellDefined"},"instanceId":"ea2e67e3-12cc-47d9-9312-ebcf5b098980","databaseAccountOfferType":"Standard","defaultIdentity":"FirstPartyIdentity","networkAclBypass":"None","disableLocalAuth":false,"enablePartitionMerge":false,"minimalTlsVersion":"Tls","consistencyPolicy":{"defaultConsistencyLevel":"Session","maxIntervalInSeconds":5,"maxStalenessPrefix":100},"configurationOverrides":{},"writeLocations":[{"id":"cli000004-westus","locationName":"West
-        US","documentEndpoint":"https://cli000004-westus.documents.azure.com:443/","provisioningState":"Succeeded","failoverPriority":0,"isZoneRedundant":false}],"readLocations":[{"id":"cli000004-westus","locationName":"West
-        US","documentEndpoint":"https://cli000004-westus.documents.azure.com:443/","provisioningState":"Succeeded","failoverPriority":0,"isZoneRedundant":false}],"locations":[{"id":"cli000004-westus","locationName":"West
-        US","documentEndpoint":"https://cli000004-westus.documents.azure.com:443/","provisioningState":"Succeeded","failoverPriority":0,"isZoneRedundant":false}],"failoverPolicies":[{"id":"cli000004-westus","locationName":"West
-        US","failoverPriority":0}],"cors":[],"capabilities":[],"ipRules":[],"backupPolicy":{"type":"Periodic","periodicModeProperties":{"backupIntervalInMinutes":240,"backupRetentionIntervalInHours":8,"backupStorageRedundancy":"Geo"}},"networkAclBypassResourceIds":[],"keysMetadata":{"primaryMasterKey":{"generationTime":"2023-03-13T15:54:58.063523Z"},"secondaryMasterKey":{"generationTime":"2023-03-13T15:54:58.063523Z"},"primaryReadonlyMasterKey":{"generationTime":"2023-03-13T15:54:58.063523Z"},"secondaryReadonlyMasterKey":{"generationTime":"2023-03-13T15:54:58.063523Z"}}},"identity":{"type":"None"}}'
-=======
         US","type":"Microsoft.DocumentDB/databaseAccounts","kind":"GlobalDocumentDB","tags":{},"systemData":{"createdAt":"2023-06-08T17:11:50.7046584Z"},"properties":{"provisioningState":"Succeeded","documentEndpoint":"https://cli000004.documents.azure.com:443/","sqlEndpoint":"https://cli000004.documents.azure.com:443/","publicNetworkAccess":"Enabled","enableAutomaticFailover":false,"enableMultipleWriteLocations":false,"enablePartitionKeyMonitor":false,"isVirtualNetworkFilterEnabled":false,"virtualNetworkRules":[],"EnabledApiTypes":"Sql","disableKeyBasedMetadataWriteAccess":false,"enableFreeTier":false,"enableAnalyticalStorage":true,"analyticalStorageConfiguration":{"schemaType":"WellDefined"},"instanceId":"5784220f-e508-4c64-b3da-e171e348bd81","databaseAccountOfferType":"Standard","defaultIdentity":"FirstPartyIdentity","networkAclBypass":"None","disableLocalAuth":false,"enablePartitionMerge":false,"minimalTlsVersion":"Tls","consistencyPolicy":{"defaultConsistencyLevel":"Session","maxIntervalInSeconds":5,"maxStalenessPrefix":100},"configurationOverrides":{},"writeLocations":[{"id":"cli000004-westus","locationName":"West
         US","documentEndpoint":"https://cli000004-westus.documents.azure.com:443/","provisioningState":"Succeeded","failoverPriority":0,"isZoneRedundant":false}],"readLocations":[{"id":"cli000004-westus","locationName":"West
         US","documentEndpoint":"https://cli000004-westus.documents.azure.com:443/","provisioningState":"Succeeded","failoverPriority":0,"isZoneRedundant":false}],"locations":[{"id":"cli000004-westus","locationName":"West
         US","documentEndpoint":"https://cli000004-westus.documents.azure.com:443/","provisioningState":"Succeeded","failoverPriority":0,"isZoneRedundant":false}],"failoverPolicies":[{"id":"cli000004-westus","locationName":"West
         US","failoverPriority":0}],"cors":[],"capabilities":[],"ipRules":[],"backupPolicy":{"type":"Periodic","periodicModeProperties":{"backupIntervalInMinutes":240,"backupRetentionIntervalInHours":8,"backupStorageRedundancy":"Geo"}},"networkAclBypassResourceIds":[],"keysMetadata":{"primaryMasterKey":{"generationTime":"2023-06-08T17:11:50.7046584Z"},"secondaryMasterKey":{"generationTime":"2023-06-08T17:11:50.7046584Z"},"primaryReadonlyMasterKey":{"generationTime":"2023-06-08T17:11:50.7046584Z"},"secondaryReadonlyMasterKey":{"generationTime":"2023-06-08T17:11:50.7046584Z"}}},"identity":{"type":"None"}}'
->>>>>>> 5307e359
-    headers:
-      cache-control:
-      - no-store, no-cache
-      content-length:
-      - '2608'
-      content-type:
-      - application/json
-      date:
-<<<<<<< HEAD
-      - Mon, 13 Mar 2023 15:55:39 GMT
-=======
+    headers:
+      cache-control:
+      - no-store, no-cache
+      content-length:
+      - '2613'
+      content-type:
+      - application/json
+      date:
       - Thu, 08 Jun 2023 17:12:33 GMT
->>>>>>> 5307e359
       pragma:
       - no-cache
       server:
@@ -671,24 +501,15 @@
       ParameterSetName:
       - -g -a -n
       User-Agent:
-<<<<<<< HEAD
-      - AZURECLI/2.46.0 azsdk-python-mgmt-cosmosdb/9.0.0 Python/3.10.10 (Linux-5.15.0-1033-azure-x86_64-with-glibc2.31)
-        VSTS_7b238909-6802-4b65-b90d-184bca47f458_build_220_0
-=======
-      - AZURECLI/2.49.0 azsdk-python-mgmt-cosmosdb/9.2.0 Python/3.10.11 (Windows-10-10.0.22621-SP0)
->>>>>>> 5307e359
+      - AZURECLI/2.49.0 azsdk-python-mgmt-cosmosdb/9.2.0 Python/3.10.11 (Windows-10-10.0.22621-SP0)
     method: PUT
-    uri: https://management.azure.com/subscriptions/00000000-0000-0000-0000-000000000000/resourceGroups/cli_test_cosmosdb_sql_container_update_disable_analytics000001/providers/Microsoft.DocumentDB/databaseAccounts/cli000004/sqlDatabases/cli000002?api-version=2022-11-15
+    uri: https://management.azure.com/subscriptions/00000000-0000-0000-0000-000000000000/resourceGroups/cli_test_cosmosdb_sql_container_update_disable_analytics000001/providers/Microsoft.DocumentDB/databaseAccounts/cli000004/sqlDatabases/cli000002?api-version=2023-04-15
   response:
     body:
       string: '{"status":"Enqueued"}'
     headers:
       azure-asyncoperation:
-<<<<<<< HEAD
-      - https://management.azure.com/subscriptions/00000000-0000-0000-0000-000000000000/providers/Microsoft.DocumentDB/locations/westus/operationsStatus/9291d65f-fa73-47d8-8fb8-20b6cbe3f962?api-version=2022-11-15
-=======
       - https://management.azure.com/subscriptions/00000000-0000-0000-0000-000000000000/providers/Microsoft.DocumentDB/locations/westus/operationsStatus/eba60847-ac55-4e95-8316-73b56dec1630?api-version=2023-04-15
->>>>>>> 5307e359
       cache-control:
       - no-store, no-cache
       content-length:
@@ -696,15 +517,9 @@
       content-type:
       - application/json
       date:
-<<<<<<< HEAD
-      - Mon, 13 Mar 2023 15:55:40 GMT
-      location:
-      - https://management.azure.com/subscriptions/00000000-0000-0000-0000-000000000000/resourceGroups/cli_test_cosmosdb_sql_container_update_disable_analytics000001/providers/Microsoft.DocumentDB/databaseAccounts/cli000004/sqlDatabases/cli000002/operationResults/9291d65f-fa73-47d8-8fb8-20b6cbe3f962?api-version=2022-11-15
-=======
       - Thu, 08 Jun 2023 17:12:34 GMT
       location:
       - https://management.azure.com/subscriptions/00000000-0000-0000-0000-000000000000/resourceGroups/cli_test_cosmosdb_sql_container_update_disable_analytics000001/providers/Microsoft.DocumentDB/databaseAccounts/cli000004/sqlDatabases/cli000002/operationResults/eba60847-ac55-4e95-8316-73b56dec1630?api-version=2023-04-15
->>>>>>> 5307e359
       pragma:
       - no-cache
       server:
@@ -716,11 +531,7 @@
       x-ms-gatewayversion:
       - version=2.14.0
       x-ms-ratelimit-remaining-subscription-writes:
-<<<<<<< HEAD
-      - '1195'
-=======
       - '1198'
->>>>>>> 5307e359
     status:
       code: 202
       message: Accepted
@@ -738,12 +549,6 @@
       ParameterSetName:
       - -g -a -n
       User-Agent:
-<<<<<<< HEAD
-      - AZURECLI/2.46.0 azsdk-python-mgmt-cosmosdb/9.0.0 Python/3.10.10 (Linux-5.15.0-1033-azure-x86_64-with-glibc2.31)
-        VSTS_7b238909-6802-4b65-b90d-184bca47f458_build_220_0
-    method: GET
-    uri: https://management.azure.com/subscriptions/00000000-0000-0000-0000-000000000000/providers/Microsoft.DocumentDB/locations/westus/operationsStatus/9291d65f-fa73-47d8-8fb8-20b6cbe3f962?api-version=2022-11-15
-=======
       - AZURECLI/2.49.0 azsdk-python-mgmt-cosmosdb/9.2.0 Python/3.10.11 (Windows-10-10.0.22621-SP0)
     method: GET
     uri: https://management.azure.com/subscriptions/00000000-0000-0000-0000-000000000000/providers/Microsoft.DocumentDB/locations/westus/operationsStatus/eba60847-ac55-4e95-8316-73b56dec1630?api-version=2023-04-15
@@ -793,7 +598,6 @@
       - AZURECLI/2.49.0 azsdk-python-mgmt-cosmosdb/9.2.0 Python/3.10.11 (Windows-10-10.0.22621-SP0)
     method: GET
     uri: https://management.azure.com/subscriptions/00000000-0000-0000-0000-000000000000/providers/Microsoft.DocumentDB/locations/westus/operationsStatus/eba60847-ac55-4e95-8316-73b56dec1630?api-version=2023-04-15
->>>>>>> 5307e359
   response:
     body:
       string: '{"status":"Succeeded"}'
@@ -805,11 +609,7 @@
       content-type:
       - application/json
       date:
-<<<<<<< HEAD
-      - Mon, 13 Mar 2023 15:56:10 GMT
-=======
       - Thu, 08 Jun 2023 17:13:05 GMT
->>>>>>> 5307e359
       pragma:
       - no-cache
       server:
@@ -841,21 +641,12 @@
       ParameterSetName:
       - -g -a -n
       User-Agent:
-<<<<<<< HEAD
-      - AZURECLI/2.46.0 azsdk-python-mgmt-cosmosdb/9.0.0 Python/3.10.10 (Linux-5.15.0-1033-azure-x86_64-with-glibc2.31)
-        VSTS_7b238909-6802-4b65-b90d-184bca47f458_build_220_0
-=======
-      - AZURECLI/2.49.0 azsdk-python-mgmt-cosmosdb/9.2.0 Python/3.10.11 (Windows-10-10.0.22621-SP0)
->>>>>>> 5307e359
-    method: GET
-    uri: https://management.azure.com/subscriptions/00000000-0000-0000-0000-000000000000/resourceGroups/cli_test_cosmosdb_sql_container_update_disable_analytics000001/providers/Microsoft.DocumentDB/databaseAccounts/cli000004/sqlDatabases/cli000002?api-version=2022-11-15
-  response:
-    body:
-<<<<<<< HEAD
-      string: '{"id":"/subscriptions/00000000-0000-0000-0000-000000000000/resourceGroups/cli_test_cosmosdb_sql_container_update_disable_analytics000001/providers/Microsoft.DocumentDB/databaseAccounts/cli000004/sqlDatabases/cli000002","type":"Microsoft.DocumentDB/databaseAccounts/sqlDatabases","name":"cli000002","properties":{"resource":{"id":"cli000002","_rid":"octzAA==","_self":"dbs/octzAA==/","_etag":"\"0000a804-0000-0700-0000-640f47810000\"","_colls":"colls/","_users":"users/","_ts":1678722945}}}'
-=======
+      - AZURECLI/2.49.0 azsdk-python-mgmt-cosmosdb/9.2.0 Python/3.10.11 (Windows-10-10.0.22621-SP0)
+    method: GET
+    uri: https://management.azure.com/subscriptions/00000000-0000-0000-0000-000000000000/resourceGroups/cli_test_cosmosdb_sql_container_update_disable_analytics000001/providers/Microsoft.DocumentDB/databaseAccounts/cli000004/sqlDatabases/cli000002?api-version=2023-04-15
+  response:
+    body:
       string: '{"id":"/subscriptions/00000000-0000-0000-0000-000000000000/resourceGroups/cli_test_cosmosdb_sql_container_update_disable_analytics000001/providers/Microsoft.DocumentDB/databaseAccounts/cli000004/sqlDatabases/cli000002","type":"Microsoft.DocumentDB/databaseAccounts/sqlDatabases","name":"cli000002","properties":{"resource":{"id":"cli000002","_rid":"6gcQAA==","_self":"dbs/6gcQAA==/","_etag":"\"0000510e-0000-0700-0000-64820c070000\"","_colls":"colls/","_users":"users/","_ts":1686244359}}}'
->>>>>>> 5307e359
     headers:
       cache-control:
       - no-store, no-cache
@@ -864,11 +655,7 @@
       content-type:
       - application/json
       date:
-<<<<<<< HEAD
-      - Mon, 13 Mar 2023 15:56:11 GMT
-=======
       - Thu, 08 Jun 2023 17:13:05 GMT
->>>>>>> 5307e359
       pragma:
       - no-cache
       server:
@@ -907,24 +694,15 @@
       ParameterSetName:
       - -g -a -d -n -p --analytical-storage-ttl
       User-Agent:
-<<<<<<< HEAD
-      - AZURECLI/2.46.0 azsdk-python-mgmt-cosmosdb/9.0.0 Python/3.10.10 (Linux-5.15.0-1033-azure-x86_64-with-glibc2.31)
-        VSTS_7b238909-6802-4b65-b90d-184bca47f458_build_220_0
-=======
-      - AZURECLI/2.49.0 azsdk-python-mgmt-cosmosdb/9.2.0 Python/3.10.11 (Windows-10-10.0.22621-SP0)
->>>>>>> 5307e359
+      - AZURECLI/2.49.0 azsdk-python-mgmt-cosmosdb/9.2.0 Python/3.10.11 (Windows-10-10.0.22621-SP0)
     method: PUT
-    uri: https://management.azure.com/subscriptions/00000000-0000-0000-0000-000000000000/resourceGroups/cli_test_cosmosdb_sql_container_update_disable_analytics000001/providers/Microsoft.DocumentDB/databaseAccounts/cli000004/sqlDatabases/cli000002/containers/cli000003?api-version=2022-11-15
+    uri: https://management.azure.com/subscriptions/00000000-0000-0000-0000-000000000000/resourceGroups/cli_test_cosmosdb_sql_container_update_disable_analytics000001/providers/Microsoft.DocumentDB/databaseAccounts/cli000004/sqlDatabases/cli000002/containers/cli000003?api-version=2023-04-15
   response:
     body:
       string: '{"status":"Enqueued"}'
     headers:
       azure-asyncoperation:
-<<<<<<< HEAD
-      - https://management.azure.com/subscriptions/00000000-0000-0000-0000-000000000000/providers/Microsoft.DocumentDB/locations/westus/operationsStatus/276d8322-e95f-4695-863f-e833fd905aa1?api-version=2022-11-15
-=======
       - https://management.azure.com/subscriptions/00000000-0000-0000-0000-000000000000/providers/Microsoft.DocumentDB/locations/westus/operationsStatus/af3643f6-9a06-4246-80d8-16c833bb12ca?api-version=2023-04-15
->>>>>>> 5307e359
       cache-control:
       - no-store, no-cache
       content-length:
@@ -932,15 +710,9 @@
       content-type:
       - application/json
       date:
-<<<<<<< HEAD
-      - Mon, 13 Mar 2023 15:56:12 GMT
-      location:
-      - https://management.azure.com/subscriptions/00000000-0000-0000-0000-000000000000/resourceGroups/cli_test_cosmosdb_sql_container_update_disable_analytics000001/providers/Microsoft.DocumentDB/databaseAccounts/cli000004/sqlDatabases/cli000002/containers/cli000003/operationResults/276d8322-e95f-4695-863f-e833fd905aa1?api-version=2022-11-15
-=======
       - Thu, 08 Jun 2023 17:13:06 GMT
       location:
       - https://management.azure.com/subscriptions/00000000-0000-0000-0000-000000000000/resourceGroups/cli_test_cosmosdb_sql_container_update_disable_analytics000001/providers/Microsoft.DocumentDB/databaseAccounts/cli000004/sqlDatabases/cli000002/containers/cli000003/operationResults/af3643f6-9a06-4246-80d8-16c833bb12ca?api-version=2023-04-15
->>>>>>> 5307e359
       pragma:
       - no-cache
       server:
@@ -952,11 +724,7 @@
       x-ms-gatewayversion:
       - version=2.14.0
       x-ms-ratelimit-remaining-subscription-writes:
-<<<<<<< HEAD
-      - '1197'
-=======
       - '1198'
->>>>>>> 5307e359
     status:
       code: 202
       message: Accepted
@@ -974,12 +742,6 @@
       ParameterSetName:
       - -g -a -d -n -p --analytical-storage-ttl
       User-Agent:
-<<<<<<< HEAD
-      - AZURECLI/2.46.0 azsdk-python-mgmt-cosmosdb/9.0.0 Python/3.10.10 (Linux-5.15.0-1033-azure-x86_64-with-glibc2.31)
-        VSTS_7b238909-6802-4b65-b90d-184bca47f458_build_220_0
-    method: GET
-    uri: https://management.azure.com/subscriptions/00000000-0000-0000-0000-000000000000/providers/Microsoft.DocumentDB/locations/westus/operationsStatus/276d8322-e95f-4695-863f-e833fd905aa1?api-version=2022-11-15
-=======
       - AZURECLI/2.49.0 azsdk-python-mgmt-cosmosdb/9.2.0 Python/3.10.11 (Windows-10-10.0.22621-SP0)
     method: GET
     uri: https://management.azure.com/subscriptions/00000000-0000-0000-0000-000000000000/providers/Microsoft.DocumentDB/locations/westus/operationsStatus/af3643f6-9a06-4246-80d8-16c833bb12ca?api-version=2023-04-15
@@ -1029,7 +791,6 @@
       - AZURECLI/2.49.0 azsdk-python-mgmt-cosmosdb/9.2.0 Python/3.10.11 (Windows-10-10.0.22621-SP0)
     method: GET
     uri: https://management.azure.com/subscriptions/00000000-0000-0000-0000-000000000000/providers/Microsoft.DocumentDB/locations/westus/operationsStatus/af3643f6-9a06-4246-80d8-16c833bb12ca?api-version=2023-04-15
->>>>>>> 5307e359
   response:
     body:
       string: '{"status":"Succeeded"}'
@@ -1041,11 +802,7 @@
       content-type:
       - application/json
       date:
-<<<<<<< HEAD
-      - Mon, 13 Mar 2023 15:56:42 GMT
-=======
       - Thu, 08 Jun 2023 17:13:36 GMT
->>>>>>> 5307e359
       pragma:
       - no-cache
       server:
@@ -1077,21 +834,12 @@
       ParameterSetName:
       - -g -a -d -n -p --analytical-storage-ttl
       User-Agent:
-<<<<<<< HEAD
-      - AZURECLI/2.46.0 azsdk-python-mgmt-cosmosdb/9.0.0 Python/3.10.10 (Linux-5.15.0-1033-azure-x86_64-with-glibc2.31)
-        VSTS_7b238909-6802-4b65-b90d-184bca47f458_build_220_0
-=======
-      - AZURECLI/2.49.0 azsdk-python-mgmt-cosmosdb/9.2.0 Python/3.10.11 (Windows-10-10.0.22621-SP0)
->>>>>>> 5307e359
-    method: GET
-    uri: https://management.azure.com/subscriptions/00000000-0000-0000-0000-000000000000/resourceGroups/cli_test_cosmosdb_sql_container_update_disable_analytics000001/providers/Microsoft.DocumentDB/databaseAccounts/cli000004/sqlDatabases/cli000002/containers/cli000003?api-version=2022-11-15
-  response:
-    body:
-<<<<<<< HEAD
-      string: '{"id":"/subscriptions/00000000-0000-0000-0000-000000000000/resourceGroups/cli_test_cosmosdb_sql_container_update_disable_analytics000001/providers/Microsoft.DocumentDB/databaseAccounts/cli000004/sqlDatabases/cli000002/containers/cli000003","type":"Microsoft.DocumentDB/databaseAccounts/sqlDatabases/containers","name":"cli000003","properties":{"resource":{"id":"cli000003","indexingPolicy":{"indexingMode":"consistent","automatic":true,"includedPaths":[{"path":"/*"}],"excludedPaths":[{"path":"/\"_etag\"/?"}]},"partitionKey":{"paths":["/thePartitionKey"],"kind":"Hash"},"uniqueKeyPolicy":{"uniqueKeys":[]},"conflictResolutionPolicy":{"mode":"LastWriterWins","conflictResolutionPath":"/_ts","conflictResolutionProcedure":""},"geospatialConfig":{"type":"Geography"},"analyticalStorageTtl":3000,"_rid":"octzAN-DpeE=","_ts":1678722977,"_self":"dbs/octzAA==/colls/octzAN-DpeE=/","_etag":"\"0000aa04-0000-0700-0000-640f47a10000\"","_docs":"docs/","_sprocs":"sprocs/","_triggers":"triggers/","_udfs":"udfs/","_conflicts":"conflicts/","statistics":[{"id":"0","sizeInKB":0,"documentCount":0,"sampledDistinctPartitionKeyCount":0,"partitionKeys":[]}]}}}'
-=======
+      - AZURECLI/2.49.0 azsdk-python-mgmt-cosmosdb/9.2.0 Python/3.10.11 (Windows-10-10.0.22621-SP0)
+    method: GET
+    uri: https://management.azure.com/subscriptions/00000000-0000-0000-0000-000000000000/resourceGroups/cli_test_cosmosdb_sql_container_update_disable_analytics000001/providers/Microsoft.DocumentDB/databaseAccounts/cli000004/sqlDatabases/cli000002/containers/cli000003?api-version=2023-04-15
+  response:
+    body:
       string: '{"id":"/subscriptions/00000000-0000-0000-0000-000000000000/resourceGroups/cli_test_cosmosdb_sql_container_update_disable_analytics000001/providers/Microsoft.DocumentDB/databaseAccounts/cli000004/sqlDatabases/cli000002/containers/cli000003","type":"Microsoft.DocumentDB/databaseAccounts/sqlDatabases/containers","name":"cli000003","properties":{"resource":{"id":"cli000003","indexingPolicy":{"indexingMode":"consistent","automatic":true,"includedPaths":[{"path":"/*"}],"excludedPaths":[{"path":"/\"_etag\"/?"}]},"partitionKey":{"paths":["/thePartitionKey"],"kind":"Hash"},"uniqueKeyPolicy":{"uniqueKeys":[]},"conflictResolutionPolicy":{"mode":"LastWriterWins","conflictResolutionPath":"/_ts","conflictResolutionProcedure":""},"geospatialConfig":{"type":"Geography"},"analyticalStorageTtl":3000,"_rid":"6gcQAOb2YNM=","_ts":1686244393,"_self":"dbs/6gcQAA==/colls/6gcQAOb2YNM=/","_etag":"\"0000530e-0000-0700-0000-64820c290000\"","_docs":"docs/","_sprocs":"sprocs/","_triggers":"triggers/","_udfs":"udfs/","_conflicts":"conflicts/","statistics":[{"id":"0","sizeInKB":0,"documentCount":0,"sampledDistinctPartitionKeyCount":0,"partitionKeys":[]}]}}}'
->>>>>>> 5307e359
     headers:
       cache-control:
       - no-store, no-cache
@@ -1100,11 +848,7 @@
       content-type:
       - application/json
       date:
-<<<<<<< HEAD
-      - Mon, 13 Mar 2023 15:56:42 GMT
-=======
       - Thu, 08 Jun 2023 17:13:36 GMT
->>>>>>> 5307e359
       pragma:
       - no-cache
       server:
@@ -1136,21 +880,12 @@
       ParameterSetName:
       - -g -a -d -n --analytical-storage-ttl
       User-Agent:
-<<<<<<< HEAD
-      - AZURECLI/2.46.0 azsdk-python-mgmt-cosmosdb/9.0.0 Python/3.10.10 (Linux-5.15.0-1033-azure-x86_64-with-glibc2.31)
-        VSTS_7b238909-6802-4b65-b90d-184bca47f458_build_220_0
-=======
-      - AZURECLI/2.49.0 azsdk-python-mgmt-cosmosdb/9.2.0 Python/3.10.11 (Windows-10-10.0.22621-SP0)
->>>>>>> 5307e359
-    method: GET
-    uri: https://management.azure.com/subscriptions/00000000-0000-0000-0000-000000000000/resourceGroups/cli_test_cosmosdb_sql_container_update_disable_analytics000001/providers/Microsoft.DocumentDB/databaseAccounts/cli000004/sqlDatabases/cli000002/containers/cli000003?api-version=2022-11-15
-  response:
-    body:
-<<<<<<< HEAD
-      string: '{"id":"/subscriptions/00000000-0000-0000-0000-000000000000/resourceGroups/cli_test_cosmosdb_sql_container_update_disable_analytics000001/providers/Microsoft.DocumentDB/databaseAccounts/cli000004/sqlDatabases/cli000002/containers/cli000003","type":"Microsoft.DocumentDB/databaseAccounts/sqlDatabases/containers","name":"cli000003","properties":{"resource":{"id":"cli000003","indexingPolicy":{"indexingMode":"consistent","automatic":true,"includedPaths":[{"path":"/*"}],"excludedPaths":[{"path":"/\"_etag\"/?"}]},"partitionKey":{"paths":["/thePartitionKey"],"kind":"Hash"},"uniqueKeyPolicy":{"uniqueKeys":[]},"conflictResolutionPolicy":{"mode":"LastWriterWins","conflictResolutionPath":"/_ts","conflictResolutionProcedure":""},"geospatialConfig":{"type":"Geography"},"analyticalStorageTtl":3000,"_rid":"octzAN-DpeE=","_ts":1678722977,"_self":"dbs/octzAA==/colls/octzAN-DpeE=/","_etag":"\"0000aa04-0000-0700-0000-640f47a10000\"","_docs":"docs/","_sprocs":"sprocs/","_triggers":"triggers/","_udfs":"udfs/","_conflicts":"conflicts/","statistics":[{"id":"0","sizeInKB":0,"documentCount":0,"sampledDistinctPartitionKeyCount":0,"partitionKeys":[]}]}}}'
-=======
+      - AZURECLI/2.49.0 azsdk-python-mgmt-cosmosdb/9.2.0 Python/3.10.11 (Windows-10-10.0.22621-SP0)
+    method: GET
+    uri: https://management.azure.com/subscriptions/00000000-0000-0000-0000-000000000000/resourceGroups/cli_test_cosmosdb_sql_container_update_disable_analytics000001/providers/Microsoft.DocumentDB/databaseAccounts/cli000004/sqlDatabases/cli000002/containers/cli000003?api-version=2023-04-15
+  response:
+    body:
       string: '{"id":"/subscriptions/00000000-0000-0000-0000-000000000000/resourceGroups/cli_test_cosmosdb_sql_container_update_disable_analytics000001/providers/Microsoft.DocumentDB/databaseAccounts/cli000004/sqlDatabases/cli000002/containers/cli000003","type":"Microsoft.DocumentDB/databaseAccounts/sqlDatabases/containers","name":"cli000003","properties":{"resource":{"id":"cli000003","indexingPolicy":{"indexingMode":"consistent","automatic":true,"includedPaths":[{"path":"/*"}],"excludedPaths":[{"path":"/\"_etag\"/?"}]},"partitionKey":{"paths":["/thePartitionKey"],"kind":"Hash"},"uniqueKeyPolicy":{"uniqueKeys":[]},"conflictResolutionPolicy":{"mode":"LastWriterWins","conflictResolutionPath":"/_ts","conflictResolutionProcedure":""},"geospatialConfig":{"type":"Geography"},"analyticalStorageTtl":3000,"_rid":"6gcQAOb2YNM=","_ts":1686244393,"_self":"dbs/6gcQAA==/colls/6gcQAOb2YNM=/","_etag":"\"0000530e-0000-0700-0000-64820c290000\"","_docs":"docs/","_sprocs":"sprocs/","_triggers":"triggers/","_udfs":"udfs/","_conflicts":"conflicts/","statistics":[{"id":"0","sizeInKB":0,"documentCount":0,"sampledDistinctPartitionKeyCount":0,"partitionKeys":[]}]}}}'
->>>>>>> 5307e359
     headers:
       cache-control:
       - no-store, no-cache
@@ -1159,17 +894,17 @@
       content-type:
       - application/json
       date:
-<<<<<<< HEAD
-      - Mon, 13 Mar 2023 15:56:44 GMT
-=======
       - Thu, 08 Jun 2023 17:13:38 GMT
->>>>>>> 5307e359
-      pragma:
-      - no-cache
-      server:
-      - Microsoft-HTTPAPI/2.0
-      strict-transport-security:
-      - max-age=31536000; includeSubDomains
+      pragma:
+      - no-cache
+      server:
+      - Microsoft-HTTPAPI/2.0
+      strict-transport-security:
+      - max-age=31536000; includeSubDomains
+      transfer-encoding:
+      - chunked
+      vary:
+      - Accept-Encoding
       x-content-type-options:
       - nosniff
       x-ms-gatewayversion:
@@ -1200,24 +935,15 @@
       ParameterSetName:
       - -g -a -d -n --analytical-storage-ttl
       User-Agent:
-<<<<<<< HEAD
-      - AZURECLI/2.46.0 azsdk-python-mgmt-cosmosdb/9.0.0 Python/3.10.10 (Linux-5.15.0-1033-azure-x86_64-with-glibc2.31)
-        VSTS_7b238909-6802-4b65-b90d-184bca47f458_build_220_0
-=======
-      - AZURECLI/2.49.0 azsdk-python-mgmt-cosmosdb/9.2.0 Python/3.10.11 (Windows-10-10.0.22621-SP0)
->>>>>>> 5307e359
+      - AZURECLI/2.49.0 azsdk-python-mgmt-cosmosdb/9.2.0 Python/3.10.11 (Windows-10-10.0.22621-SP0)
     method: PUT
-    uri: https://management.azure.com/subscriptions/00000000-0000-0000-0000-000000000000/resourceGroups/cli_test_cosmosdb_sql_container_update_disable_analytics000001/providers/Microsoft.DocumentDB/databaseAccounts/cli000004/sqlDatabases/cli000002/containers/cli000003?api-version=2022-11-15
+    uri: https://management.azure.com/subscriptions/00000000-0000-0000-0000-000000000000/resourceGroups/cli_test_cosmosdb_sql_container_update_disable_analytics000001/providers/Microsoft.DocumentDB/databaseAccounts/cli000004/sqlDatabases/cli000002/containers/cli000003?api-version=2023-04-15
   response:
     body:
       string: '{"status":"Enqueued"}'
     headers:
       azure-asyncoperation:
-<<<<<<< HEAD
-      - https://management.azure.com/subscriptions/00000000-0000-0000-0000-000000000000/providers/Microsoft.DocumentDB/locations/westus/operationsStatus/5fae31b8-48a4-4d9d-8178-fae472f7a662?api-version=2022-11-15
-=======
       - https://management.azure.com/subscriptions/00000000-0000-0000-0000-000000000000/providers/Microsoft.DocumentDB/locations/westus/operationsStatus/f847c718-7c7d-4db0-94c4-474485c09a51?api-version=2023-04-15
->>>>>>> 5307e359
       cache-control:
       - no-store, no-cache
       content-length:
@@ -1225,15 +951,9 @@
       content-type:
       - application/json
       date:
-<<<<<<< HEAD
-      - Mon, 13 Mar 2023 15:56:44 GMT
-      location:
-      - https://management.azure.com/subscriptions/00000000-0000-0000-0000-000000000000/resourceGroups/cli_test_cosmosdb_sql_container_update_disable_analytics000001/providers/Microsoft.DocumentDB/databaseAccounts/cli000004/sqlDatabases/cli000002/containers/cli000003/operationResults/5fae31b8-48a4-4d9d-8178-fae472f7a662?api-version=2022-11-15
-=======
       - Thu, 08 Jun 2023 17:13:39 GMT
       location:
       - https://management.azure.com/subscriptions/00000000-0000-0000-0000-000000000000/resourceGroups/cli_test_cosmosdb_sql_container_update_disable_analytics000001/providers/Microsoft.DocumentDB/databaseAccounts/cli000004/sqlDatabases/cli000002/containers/cli000003/operationResults/f847c718-7c7d-4db0-94c4-474485c09a51?api-version=2023-04-15
->>>>>>> 5307e359
       pragma:
       - no-cache
       server:
@@ -1245,7 +965,7 @@
       x-ms-gatewayversion:
       - version=2.14.0
       x-ms-ratelimit-remaining-subscription-writes:
-      - '1196'
+      - '1199'
     status:
       code: 202
       message: Accepted
@@ -1263,12 +983,6 @@
       ParameterSetName:
       - -g -a -d -n --analytical-storage-ttl
       User-Agent:
-<<<<<<< HEAD
-      - AZURECLI/2.46.0 azsdk-python-mgmt-cosmosdb/9.0.0 Python/3.10.10 (Linux-5.15.0-1033-azure-x86_64-with-glibc2.31)
-        VSTS_7b238909-6802-4b65-b90d-184bca47f458_build_220_0
-    method: GET
-    uri: https://management.azure.com/subscriptions/00000000-0000-0000-0000-000000000000/providers/Microsoft.DocumentDB/locations/westus/operationsStatus/5fae31b8-48a4-4d9d-8178-fae472f7a662?api-version=2022-11-15
-=======
       - AZURECLI/2.49.0 azsdk-python-mgmt-cosmosdb/9.2.0 Python/3.10.11 (Windows-10-10.0.22621-SP0)
     method: GET
     uri: https://management.azure.com/subscriptions/00000000-0000-0000-0000-000000000000/providers/Microsoft.DocumentDB/locations/westus/operationsStatus/f847c718-7c7d-4db0-94c4-474485c09a51?api-version=2023-04-15
@@ -1318,7 +1032,6 @@
       - AZURECLI/2.49.0 azsdk-python-mgmt-cosmosdb/9.2.0 Python/3.10.11 (Windows-10-10.0.22621-SP0)
     method: GET
     uri: https://management.azure.com/subscriptions/00000000-0000-0000-0000-000000000000/providers/Microsoft.DocumentDB/locations/westus/operationsStatus/f847c718-7c7d-4db0-94c4-474485c09a51?api-version=2023-04-15
->>>>>>> 5307e359
   response:
     body:
       string: '{"status":"Succeeded"}'
@@ -1330,17 +1043,17 @@
       content-type:
       - application/json
       date:
-<<<<<<< HEAD
-      - Mon, 13 Mar 2023 15:57:14 GMT
-=======
       - Thu, 08 Jun 2023 17:14:09 GMT
->>>>>>> 5307e359
-      pragma:
-      - no-cache
-      server:
-      - Microsoft-HTTPAPI/2.0
-      strict-transport-security:
-      - max-age=31536000; includeSubDomains
+      pragma:
+      - no-cache
+      server:
+      - Microsoft-HTTPAPI/2.0
+      strict-transport-security:
+      - max-age=31536000; includeSubDomains
+      transfer-encoding:
+      - chunked
+      vary:
+      - Accept-Encoding
       x-content-type-options:
       - nosniff
       x-ms-gatewayversion:
@@ -1362,21 +1075,12 @@
       ParameterSetName:
       - -g -a -d -n --analytical-storage-ttl
       User-Agent:
-<<<<<<< HEAD
-      - AZURECLI/2.46.0 azsdk-python-mgmt-cosmosdb/9.0.0 Python/3.10.10 (Linux-5.15.0-1033-azure-x86_64-with-glibc2.31)
-        VSTS_7b238909-6802-4b65-b90d-184bca47f458_build_220_0
-=======
-      - AZURECLI/2.49.0 azsdk-python-mgmt-cosmosdb/9.2.0 Python/3.10.11 (Windows-10-10.0.22621-SP0)
->>>>>>> 5307e359
-    method: GET
-    uri: https://management.azure.com/subscriptions/00000000-0000-0000-0000-000000000000/resourceGroups/cli_test_cosmosdb_sql_container_update_disable_analytics000001/providers/Microsoft.DocumentDB/databaseAccounts/cli000004/sqlDatabases/cli000002/containers/cli000003?api-version=2022-11-15
-  response:
-    body:
-<<<<<<< HEAD
-      string: '{"id":"/subscriptions/00000000-0000-0000-0000-000000000000/resourceGroups/cli_test_cosmosdb_sql_container_update_disable_analytics000001/providers/Microsoft.DocumentDB/databaseAccounts/cli000004/sqlDatabases/cli000002/containers/cli000003","type":"Microsoft.DocumentDB/databaseAccounts/sqlDatabases/containers","name":"cli000003","properties":{"resource":{"id":"cli000003","indexingPolicy":{"indexingMode":"consistent","automatic":true,"includedPaths":[{"path":"/*"}],"excludedPaths":[{"path":"/\"_etag\"/?"}]},"partitionKey":{"paths":["/thePartitionKey"],"kind":"Hash"},"uniqueKeyPolicy":{"uniqueKeys":[]},"conflictResolutionPolicy":{"mode":"LastWriterWins","conflictResolutionPath":"/_ts","conflictResolutionProcedure":""},"geospatialConfig":{"type":"Geography"},"analyticalStorageTtl":0,"_rid":"octzAN-DpeE=","_ts":1678723009,"_self":"dbs/octzAA==/colls/octzAN-DpeE=/","_etag":"\"0000b004-0000-0700-0000-640f47c10000\"","_docs":"docs/","_sprocs":"sprocs/","_triggers":"triggers/","_udfs":"udfs/","_conflicts":"conflicts/","statistics":[{"id":"0","sizeInKB":0,"documentCount":0,"sampledDistinctPartitionKeyCount":0,"partitionKeys":[]}]}}}'
-=======
+      - AZURECLI/2.49.0 azsdk-python-mgmt-cosmosdb/9.2.0 Python/3.10.11 (Windows-10-10.0.22621-SP0)
+    method: GET
+    uri: https://management.azure.com/subscriptions/00000000-0000-0000-0000-000000000000/resourceGroups/cli_test_cosmosdb_sql_container_update_disable_analytics000001/providers/Microsoft.DocumentDB/databaseAccounts/cli000004/sqlDatabases/cli000002/containers/cli000003?api-version=2023-04-15
+  response:
+    body:
       string: '{"id":"/subscriptions/00000000-0000-0000-0000-000000000000/resourceGroups/cli_test_cosmosdb_sql_container_update_disable_analytics000001/providers/Microsoft.DocumentDB/databaseAccounts/cli000004/sqlDatabases/cli000002/containers/cli000003","type":"Microsoft.DocumentDB/databaseAccounts/sqlDatabases/containers","name":"cli000003","properties":{"resource":{"id":"cli000003","indexingPolicy":{"indexingMode":"consistent","automatic":true,"includedPaths":[{"path":"/*"}],"excludedPaths":[{"path":"/\"_etag\"/?"}]},"partitionKey":{"paths":["/thePartitionKey"],"kind":"Hash"},"uniqueKeyPolicy":{"uniqueKeys":[]},"conflictResolutionPolicy":{"mode":"LastWriterWins","conflictResolutionPath":"/_ts","conflictResolutionProcedure":""},"geospatialConfig":{"type":"Geography"},"analyticalStorageTtl":0,"_rid":"6gcQAOb2YNM=","_ts":1686244424,"_self":"dbs/6gcQAA==/colls/6gcQAOb2YNM=/","_etag":"\"00005e0e-0000-0700-0000-64820c480000\"","_docs":"docs/","_sprocs":"sprocs/","_triggers":"triggers/","_udfs":"udfs/","_conflicts":"conflicts/","statistics":[{"id":"0","sizeInKB":0,"documentCount":0,"sampledDistinctPartitionKeyCount":0,"partitionKeys":[]}]}}}'
->>>>>>> 5307e359
     headers:
       cache-control:
       - no-store, no-cache
@@ -1385,17 +1089,17 @@
       content-type:
       - application/json
       date:
-<<<<<<< HEAD
-      - Mon, 13 Mar 2023 15:57:15 GMT
-=======
       - Thu, 08 Jun 2023 17:14:09 GMT
->>>>>>> 5307e359
-      pragma:
-      - no-cache
-      server:
-      - Microsoft-HTTPAPI/2.0
-      strict-transport-security:
-      - max-age=31536000; includeSubDomains
+      pragma:
+      - no-cache
+      server:
+      - Microsoft-HTTPAPI/2.0
+      strict-transport-security:
+      - max-age=31536000; includeSubDomains
+      transfer-encoding:
+      - chunked
+      vary:
+      - Accept-Encoding
       x-content-type-options:
       - nosniff
       x-ms-gatewayversion:
@@ -1419,24 +1123,15 @@
       ParameterSetName:
       - -g -a -d -n --yes
       User-Agent:
-<<<<<<< HEAD
-      - AZURECLI/2.46.0 azsdk-python-mgmt-cosmosdb/9.0.0 Python/3.10.10 (Linux-5.15.0-1033-azure-x86_64-with-glibc2.31)
-        VSTS_7b238909-6802-4b65-b90d-184bca47f458_build_220_0
-=======
-      - AZURECLI/2.49.0 azsdk-python-mgmt-cosmosdb/9.2.0 Python/3.10.11 (Windows-10-10.0.22621-SP0)
->>>>>>> 5307e359
+      - AZURECLI/2.49.0 azsdk-python-mgmt-cosmosdb/9.2.0 Python/3.10.11 (Windows-10-10.0.22621-SP0)
     method: DELETE
-    uri: https://management.azure.com/subscriptions/00000000-0000-0000-0000-000000000000/resourceGroups/cli_test_cosmosdb_sql_container_update_disable_analytics000001/providers/Microsoft.DocumentDB/databaseAccounts/cli000004/sqlDatabases/cli000002/containers/cli000003?api-version=2022-11-15
+    uri: https://management.azure.com/subscriptions/00000000-0000-0000-0000-000000000000/resourceGroups/cli_test_cosmosdb_sql_container_update_disable_analytics000001/providers/Microsoft.DocumentDB/databaseAccounts/cli000004/sqlDatabases/cli000002/containers/cli000003?api-version=2023-04-15
   response:
     body:
       string: '{"status":"Enqueued"}'
     headers:
       azure-asyncoperation:
-<<<<<<< HEAD
-      - https://management.azure.com/subscriptions/00000000-0000-0000-0000-000000000000/providers/Microsoft.DocumentDB/locations/westus/operationsStatus/4dddd25f-4789-44f6-8cad-3c2691b70c81?api-version=2022-11-15
-=======
       - https://management.azure.com/subscriptions/00000000-0000-0000-0000-000000000000/providers/Microsoft.DocumentDB/locations/westus/operationsStatus/870bd1ce-9877-47a3-ad1e-b0642b8d789c?api-version=2023-04-15
->>>>>>> 5307e359
       cache-control:
       - no-store, no-cache
       content-length:
@@ -1444,15 +1139,9 @@
       content-type:
       - application/json
       date:
-<<<<<<< HEAD
-      - Mon, 13 Mar 2023 15:57:15 GMT
-      location:
-      - https://management.azure.com/subscriptions/00000000-0000-0000-0000-000000000000/resourceGroups/cli_test_cosmosdb_sql_container_update_disable_analytics000001/providers/Microsoft.DocumentDB/databaseAccounts/cli000004/sqlDatabases/cli000002/containers/cli000003/operationResults/4dddd25f-4789-44f6-8cad-3c2691b70c81?api-version=2022-11-15
-=======
       - Thu, 08 Jun 2023 17:14:10 GMT
       location:
       - https://management.azure.com/subscriptions/00000000-0000-0000-0000-000000000000/resourceGroups/cli_test_cosmosdb_sql_container_update_disable_analytics000001/providers/Microsoft.DocumentDB/databaseAccounts/cli000004/sqlDatabases/cli000002/containers/cli000003/operationResults/870bd1ce-9877-47a3-ad1e-b0642b8d789c?api-version=2023-04-15
->>>>>>> 5307e359
       pragma:
       - no-cache
       server:
@@ -1464,7 +1153,7 @@
       x-ms-gatewayversion:
       - version=2.14.0
       x-ms-ratelimit-remaining-subscription-deletes:
-      - '14997'
+      - '14999'
     status:
       code: 202
       message: Accepted
@@ -1482,12 +1171,6 @@
       ParameterSetName:
       - -g -a -d -n --yes
       User-Agent:
-<<<<<<< HEAD
-      - AZURECLI/2.46.0 azsdk-python-mgmt-cosmosdb/9.0.0 Python/3.10.10 (Linux-5.15.0-1033-azure-x86_64-with-glibc2.31)
-        VSTS_7b238909-6802-4b65-b90d-184bca47f458_build_220_0
-    method: GET
-    uri: https://management.azure.com/subscriptions/00000000-0000-0000-0000-000000000000/providers/Microsoft.DocumentDB/locations/westus/operationsStatus/4dddd25f-4789-44f6-8cad-3c2691b70c81?api-version=2022-11-15
-=======
       - AZURECLI/2.49.0 azsdk-python-mgmt-cosmosdb/9.2.0 Python/3.10.11 (Windows-10-10.0.22621-SP0)
     method: GET
     uri: https://management.azure.com/subscriptions/00000000-0000-0000-0000-000000000000/providers/Microsoft.DocumentDB/locations/westus/operationsStatus/870bd1ce-9877-47a3-ad1e-b0642b8d789c?api-version=2023-04-15
@@ -1537,7 +1220,6 @@
       - AZURECLI/2.49.0 azsdk-python-mgmt-cosmosdb/9.2.0 Python/3.10.11 (Windows-10-10.0.22621-SP0)
     method: GET
     uri: https://management.azure.com/subscriptions/00000000-0000-0000-0000-000000000000/providers/Microsoft.DocumentDB/locations/westus/operationsStatus/870bd1ce-9877-47a3-ad1e-b0642b8d789c?api-version=2023-04-15
->>>>>>> 5307e359
   response:
     body:
       string: '{"status":"Succeeded"}'
@@ -1549,11 +1231,7 @@
       content-type:
       - application/json
       date:
-<<<<<<< HEAD
-      - Mon, 13 Mar 2023 15:57:45 GMT
-=======
       - Thu, 08 Jun 2023 17:14:41 GMT
->>>>>>> 5307e359
       pragma:
       - no-cache
       server:
@@ -1585,14 +1263,9 @@
       ParameterSetName:
       - -g -a -d
       User-Agent:
-<<<<<<< HEAD
-      - AZURECLI/2.46.0 azsdk-python-mgmt-cosmosdb/9.0.0 Python/3.10.10 (Linux-5.15.0-1033-azure-x86_64-with-glibc2.31)
-        VSTS_7b238909-6802-4b65-b90d-184bca47f458_build_220_0
-=======
-      - AZURECLI/2.49.0 azsdk-python-mgmt-cosmosdb/9.2.0 Python/3.10.11 (Windows-10-10.0.22621-SP0)
->>>>>>> 5307e359
-    method: GET
-    uri: https://management.azure.com/subscriptions/00000000-0000-0000-0000-000000000000/resourceGroups/cli_test_cosmosdb_sql_container_update_disable_analytics000001/providers/Microsoft.DocumentDB/databaseAccounts/cli000004/sqlDatabases/cli000002/containers?api-version=2022-11-15
+      - AZURECLI/2.49.0 azsdk-python-mgmt-cosmosdb/9.2.0 Python/3.10.11 (Windows-10-10.0.22621-SP0)
+    method: GET
+    uri: https://management.azure.com/subscriptions/00000000-0000-0000-0000-000000000000/resourceGroups/cli_test_cosmosdb_sql_container_update_disable_analytics000001/providers/Microsoft.DocumentDB/databaseAccounts/cli000004/sqlDatabases/cli000002/containers?api-version=2023-04-15
   response:
     body:
       string: '{"value":[]}'
@@ -1604,11 +1277,7 @@
       content-type:
       - application/json
       date:
-<<<<<<< HEAD
-      - Mon, 13 Mar 2023 15:57:47 GMT
-=======
       - Thu, 08 Jun 2023 17:14:42 GMT
->>>>>>> 5307e359
       pragma:
       - no-cache
       server:
