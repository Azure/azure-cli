--- conflicted
+++ resolved
@@ -416,19 +416,13 @@
                                               confirm_with_what_if=None, what_if_result_format=None,
                                               what_if_exclude_change_types=None, template_spec=None):
     if confirm_with_what_if:
-<<<<<<< HEAD
-        what_if_deploy_arm_template_at_subscription_scope(cmd, template_file, template_uri, parameters,
-                                                          deployment_name, deployment_location, what_if_result_format, template_spec,
-                                                          exclude_change_types=what_if_exclude_change_types)
-=======
         what_if_deploy_arm_template_at_subscription_scope(cmd,
                                                           template_file=template_file, template_uri=template_uri,
                                                           parameters=parameters, deployment_name=deployment_name,
                                                           deployment_location=deployment_location,
                                                           result_format=what_if_result_format,
                                                           exclude_change_types=what_if_exclude_change_types,
-                                                          no_prompt=no_prompt)
->>>>>>> 5de3cef4
+                                                          no_prompt=no_prompt, template_spec=template_spec)
         from knack.prompting import prompt_y_n
 
         if not prompt_y_n("\nAre you sure you want to execute the deployment?"):
@@ -496,19 +490,13 @@
                                           confirm_with_what_if=None, what_if_result_format=None,
                                           what_if_exclude_change_types=None, template_spec=None):
     if confirm_with_what_if:
-<<<<<<< HEAD
-        what_if_deploy_arm_template_at_resource_group(cmd, resource_group_name, template_file, template_uri, parameters,
-                                                      deployment_name, mode, aux_tenants, what_if_result_format, template_spec,
-                                                      exclude_change_types=what_if_exclude_change_types)
-=======
         what_if_deploy_arm_template_at_resource_group(cmd,
                                                       resource_group_name=resource_group_name,
                                                       template_file=template_file, template_uri=template_uri,
                                                       parameters=parameters, deployment_name=deployment_name, mode=mode,
                                                       aux_tenants=aux_tenants, result_format=what_if_result_format,
                                                       exclude_change_types=what_if_exclude_change_types,
-                                                      no_prompt=no_prompt)
->>>>>>> 5de3cef4
+                                                      no_prompt=no_prompt, template_spec=template_spec)
         from knack.prompting import prompt_y_n
 
         if not prompt_y_n("\nAre you sure you want to execute the deployment?"):
@@ -576,12 +564,9 @@
                                             management_group_id=None,
                                             template_file=None, template_uri=None, parameters=None,
                                             deployment_name=None, deployment_location=None,
-<<<<<<< HEAD
-                                            no_wait=False, handle_extended_json_format=None, no_prompt=False, template_spec=None):
-=======
                                             no_wait=False, handle_extended_json_format=None, no_prompt=False,
                                             confirm_with_what_if=None, what_if_result_format=None,
-                                            what_if_exclude_change_types=None):
+                                            what_if_exclude_change_types=None, template_spec=None):
     if confirm_with_what_if:
         what_if_deploy_arm_template_at_management_group(cmd,
                                                         management_group_id=management_group_id,
@@ -590,13 +575,12 @@
                                                         deployment_location=deployment_location,
                                                         result_format=what_if_result_format,
                                                         exclude_change_types=what_if_exclude_change_types,
-                                                        no_prompt=no_prompt)
+                                                        no_prompt=no_prompt, template_spec=template_spec)
         from knack.prompting import prompt_y_n
 
         if not prompt_y_n("\nAre you sure you want to execute the deployment?"):
             return None
 
->>>>>>> 5de3cef4
     return _deploy_arm_template_at_management_group(cmd=cmd,
                                                     management_group_id=management_group_id,
                                                     template_file=template_file, template_uri=template_uri, parameters=parameters,
@@ -658,12 +642,9 @@
 def deploy_arm_template_at_tenant_scope(cmd,
                                         template_file=None, template_uri=None, parameters=None,
                                         deployment_name=None, deployment_location=None,
-<<<<<<< HEAD
-                                        no_wait=False, handle_extended_json_format=None, no_prompt=False, template_spec=None):
-=======
                                         no_wait=False, handle_extended_json_format=None, no_prompt=False,
                                         confirm_with_what_if=None, what_if_result_format=None,
-                                        what_if_exclude_change_types=None):
+                                        what_if_exclude_change_types=None, template_spec=None):
     if confirm_with_what_if:
         what_if_deploy_arm_template_at_tenant_scope(cmd,
                                                     template_file=template_file, template_uri=template_uri,
@@ -671,13 +652,12 @@
                                                     deployment_location=deployment_location,
                                                     result_format=what_if_result_format,
                                                     exclude_change_types=what_if_exclude_change_types,
-                                                    no_prompt=no_prompt)
+                                                    no_prompt=no_prompt, template_spec=template_spec)
         from knack.prompting import prompt_y_n
 
         if not prompt_y_n("\nAre you sure you want to execute the deployment?"):
             return None
 
->>>>>>> 5de3cef4
     return _deploy_arm_template_at_tenant_scope(cmd=cmd,
                                                 template_file=template_file, template_uri=template_uri, parameters=parameters,
                                                 deployment_name=deployment_name, deployment_location=deployment_location,
@@ -762,10 +742,10 @@
                                                     template_file=None, template_uri=None, parameters=None,
                                                     deployment_name=None, deployment_location=None,
                                                     result_format=None, no_pretty_print=None, no_prompt=False,
-                                                    exclude_change_types=None):
+                                                    exclude_change_types=None, template_spec=None):
     what_if_properties = _prepare_deployment_what_if_properties(cmd.cli_ctx, template_file, template_uri, parameters,
-                                                                DeploymentMode.incremental, result_format, no_prompt)
-    mgmt_client = _get_deployment_management_client(cmd.cli_ctx, plug_pipeline=(template_uri is None))
+                                                                DeploymentMode.incremental, result_format, no_prompt, template_spec=template_spec)
+    mgmt_client = _get_deployment_management_client(cmd.cli_ctx, plug_pipeline=(template_uri is None and template_spec is None))
     what_if_poller = mgmt_client.what_if_at_management_group_scope(management_group_id, deployment_name,
                                                                    deployment_location, what_if_properties)
 
@@ -776,10 +756,10 @@
                                                 template_file=None, template_uri=None, parameters=None,
                                                 deployment_name=None, deployment_location=None,
                                                 result_format=None, no_pretty_print=None, no_prompt=False,
-                                                exclude_change_types=None):
+                                                exclude_change_types=None, template_spec=None):
     what_if_properties = _prepare_deployment_what_if_properties(cmd.cli_ctx, template_file, template_uri, parameters,
-                                                                DeploymentMode.incremental, result_format, no_prompt)
-    mgmt_client = _get_deployment_management_client(cmd.cli_ctx, plug_pipeline=(template_uri is None))
+                                                                DeploymentMode.incremental, result_format, no_prompt, template_spec)
+    mgmt_client = _get_deployment_management_client(cmd.cli_ctx, plug_pipeline=(template_uri is None and template_spec is None))
     what_if_poller = mgmt_client.what_if_at_tenant_scope(deployment_name, deployment_location, what_if_properties)
 
     return _what_if_deploy_arm_template_core(cmd.cli_ctx, what_if_poller, no_pretty_print, exclude_change_types)
