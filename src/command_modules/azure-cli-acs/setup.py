--- conflicted
+++ resolved
@@ -31,12 +31,8 @@
 
 DEPENDENCIES = [
     'azure-mgmt-authorization==0.30.0rc6',
-<<<<<<< HEAD
     'azure-mgmt-compute==2.9999.0',
-=======
-    'azure-mgmt-compute==2.0.0',
     'azure-mgmt-containerservice==1.0.0',
->>>>>>> c35b5684
     'azure-graphrbac==0.30.0rc6',
     'azure-cli-core',
     'paramiko',
