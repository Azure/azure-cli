interactions:
- request:
    body: '{"location": "westus", "tags": {"product": "azurecli", "cause": "automation",
      "date": "2018-06-28T19:24:37Z"}}'
    headers:
      Accept: [application/json]
      Accept-Encoding: ['gzip, deflate']
      CommandName: [group create]
      Connection: [keep-alive]
      Content-Length: ['110']
      Content-Type: [application/json; charset=utf-8]
      User-Agent: [python/3.6.2 (Windows-10-10.0.17134-SP0) requests/2.18.4 msrest/0.4.29
          msrest_azure/0.4.31 resourcemanagementclient/1.2.1 Azure-SDK-For-Python
          AZURECLI/2.0.34]
      accept-language: [en-US]
    method: PUT
    uri: https://management.azure.com/subscriptions/00000000-0000-0000-0000-000000000000/resourcegroups/clitest.rg000001?api-version=2018-05-01
  response:
    body: {string: '{"id":"/subscriptions/00000000-0000-0000-0000-000000000000/resourceGroups/clitest.rg000001","name":"clitest.rg000001","location":"westus","tags":{"product":"azurecli","cause":"automation","date":"2018-06-28T19:24:37Z"},"properties":{"provisioningState":"Succeeded"}}'}
    headers:
      cache-control: [no-cache]
      content-length: ['384']
      content-type: [application/json; charset=utf-8]
      date: ['Thu, 28 Jun 2018 19:24:38 GMT']
      expires: ['-1']
      pragma: [no-cache]
      strict-transport-security: [max-age=31536000; includeSubDomains]
      x-content-type-options: [nosniff]
      x-ms-ratelimit-remaining-subscription-writes: ['1199']
    status: {code: 201, message: Created}
- request:
    body: null
    headers:
      Accept: ['*/*']
      Accept-Encoding: ['gzip, deflate']
      Connection: [keep-alive]
      User-Agent: [python-requests/2.18.4]
    method: GET
    uri: https://raw.githubusercontent.com/Azure/azure-rest-api-specs/master/arm-compute/quickstart-templates/aliases.json
  response:
    body: {string: "{\n  \"$schema\":\"http://schema.management.azure.com/schemas/2015-01-01/deploymentTemplate.json\"\
        ,\n  \"contentVersion\":\"1.0.0.0\",\n  \"parameters\":{},\n  \"variables\"\
        :{},\n  \"resources\":[],\n\n  \"outputs\":{\n    \"aliases\":{\n      \"\
        type\":\"object\",\n      \"value\":{\n\n        \"Linux\":{\n          \"\
        CentOS\":{\n            \"publisher\":\"OpenLogic\",\n            \"offer\"\
        :\"CentOS\",\n            \"sku\":\"7.3\",\n            \"version\":\"latest\"\
        \n          },\n          \"CoreOS\":{\n            \"publisher\":\"CoreOS\"\
        ,\n            \"offer\":\"CoreOS\",\n            \"sku\":\"Stable\",\n  \
        \          \"version\":\"latest\"\n          },\n          \"Debian\":{\n\
        \            \"publisher\":\"credativ\",\n            \"offer\":\"Debian\"\
        ,\n            \"sku\":\"8\",\n            \"version\":\"latest\"\n      \
        \    },\n          \"openSUSE-Leap\": {\n            \"publisher\":\"SUSE\"\
        ,\n            \"offer\":\"openSUSE-Leap\",\n            \"sku\":\"42.3\"\
        ,\n            \"version\": \"latest\"\n          },\n          \"RHEL\":{\n\
        \            \"publisher\":\"RedHat\",\n            \"offer\":\"RHEL\",\n\
        \            \"sku\":\"7.3\",\n            \"version\":\"latest\"\n      \
        \    },\n          \"SLES\":{\n            \"publisher\":\"SUSE\",\n     \
        \       \"offer\":\"SLES\",\n            \"sku\":\"12-SP2\",\n           \
        \ \"version\":\"latest\"\n          },\n          \"UbuntuLTS\":{\n      \
        \      \"publisher\":\"Canonical\",\n            \"offer\":\"UbuntuServer\"\
        ,\n            \"sku\":\"16.04-LTS\",\n            \"version\":\"latest\"\n\
        \          }\n        },\n\n        \"Windows\":{\n          \"Win2016Datacenter\"\
        :{\n            \"publisher\":\"MicrosoftWindowsServer\",\n            \"\
        offer\":\"WindowsServer\",\n            \"sku\":\"2016-Datacenter\",\n   \
        \         \"version\":\"latest\"\n          },\n          \"Win2012R2Datacenter\"\
        :{\n            \"publisher\":\"MicrosoftWindowsServer\",\n            \"\
        offer\":\"WindowsServer\",\n            \"sku\":\"2012-R2-Datacenter\",\n\
        \            \"version\":\"latest\"\n          },\n          \"Win2012Datacenter\"\
        :{\n            \"publisher\":\"MicrosoftWindowsServer\",\n            \"\
        offer\":\"WindowsServer\",\n            \"sku\":\"2012-Datacenter\",\n   \
        \         \"version\":\"latest\"\n          },\n          \"Win2008R2SP1\"\
        :{\n            \"publisher\":\"MicrosoftWindowsServer\",\n            \"\
        offer\":\"WindowsServer\",\n            \"sku\":\"2008-R2-SP1\",\n       \
        \     \"version\":\"latest\"\n          }\n        }\n      }\n    }\n  }\n\
        }\n"}
    headers:
      accept-ranges: [bytes]
      access-control-allow-origin: ['*']
      cache-control: [max-age=300]
      connection: [keep-alive]
      content-length: ['2235']
      content-security-policy: [default-src 'none'; style-src 'unsafe-inline'; sandbox]
      content-type: [text/plain; charset=utf-8]
      date: ['Thu, 28 Jun 2018 19:24:38 GMT']
      etag: ['"60d07919b4224266adafb81340896eea100dc887"']
      expires: ['Thu, 28 Jun 2018 19:29:38 GMT']
      source-age: ['182']
      strict-transport-security: [max-age=31536000]
      vary: ['Authorization,Accept-Encoding']
      via: [1.1 varnish]
      x-cache: [HIT]
      x-cache-hits: ['1']
      x-content-type-options: [nosniff]
      x-fastly-request-id: [0afa9c7054101a7ca2185cf3dc3eee3e08af5155]
      x-frame-options: [deny]
      x-geo-block-list: ['']
      x-github-request-id: ['1276:5C5D:AAB5C:B36BD:5B353540']
      x-served-by: [cache-sea1049-SEA]
      x-timer: ['S1530213879.660708,VS0,VE0']
      x-xss-protection: [1; mode=block]
    status: {code: 200, message: OK}
- request:
    body: null
    headers:
      Accept: [application/json]
      Accept-Encoding: ['gzip, deflate']
      CommandName: [vm create]
      Connection: [keep-alive]
      Content-Type: [application/json; charset=utf-8]
      User-Agent: [python/3.6.2 (Windows-10-10.0.17134-SP0) requests/2.18.4 msrest/0.4.29
          msrest_azure/0.4.31 networkmanagementclient/2.0.0rc2 Azure-SDK-For-Python
          AZURECLI/2.0.34]
      accept-language: [en-US]
    method: GET
    uri: https://management.azure.com/subscriptions/00000000-0000-0000-0000-000000000000/resourceGroups/clitest.rg000001/providers/Microsoft.Network/virtualNetworks?api-version=2018-01-01
  response:
    body: {string: '{"value":[]}'}
    headers:
      cache-control: [no-cache]
      content-length: ['12']
      content-type: [application/json; charset=utf-8]
      date: ['Thu, 28 Jun 2018 19:24:38 GMT']
      expires: ['-1']
      pragma: [no-cache]
      strict-transport-security: [max-age=31536000; includeSubDomains]
      vary: [Accept-Encoding]
      x-content-type-options: [nosniff]
    status: {code: 200, message: OK}
- request:
    body: null
    headers:
      Accept: [application/json]
      Accept-Encoding: ['gzip, deflate']
      Connection: [keep-alive]
      Content-Type: [application/json; charset=utf-8]
      User-Agent: [python/3.6.2 (Windows-10-10.0.17134-SP0) requests/2.18.4 msrest/0.4.29
          msrest_azure/0.4.31 azure-graphrbac/0.40.0 Azure-SDK-For-Python]
      accept-language: [en-US]
    method: GET
    uri: https://graph.windows.net/00000000-0000-0000-0000-000000000000/me?api-version=1.6
  response:
    body: {string: '{"odata.metadata":"https://graph.windows.net/00000000-0000-0000-0000-000000000000/$metadata#directoryObjects/Microsoft.DirectoryServices.User/@Element","odata.type":"Microsoft.DirectoryServices.User","objectType":"User","objectId":"6ff0a69b-8c04-4618-873e-4a1ee85e5296","deletionTimestamp":null,"accountEnabled":true,"ageGroup":null,"assignedLicenses":[{"disabledPlans":[],"skuId":"488ba24a-39a9-4473-8ee5-19291e71b002"},{"disabledPlans":[],"skuId":"b05e124f-c7cc-45a0-a6aa-8cf78c946968"},{"disabledPlans":["0b03f40b-c404-40c3-8651-2aceb74365fa","b650d915-9886-424b-a08d-633cede56f57","e95bec33-7c88-4a70-8e19-b10bd9d0c014","5dbe027f-2339-4123-9542-606e4d348a72","fe71d6c3-a2ea-4499-9778-da042bf08063","fafd7243-e5c1-4a3a-9e40-495efcb1d3c3"],"skuId":"ea126fc5-a19e-42e2-a731-da9d437bffcf"},{"disabledPlans":[],"skuId":"c7df2760-2c81-4ef7-b578-5b5392b571df"},{"disabledPlans":[],"skuId":"c5928f49-12ba-48f7-ada3-0d743a3601d5"},{"disabledPlans":["e95bec33-7c88-4a70-8e19-b10bd9d0c014","5dbe027f-2339-4123-9542-606e4d348a72"],"skuId":"f82a60b8-1ee3-4cfb-a4fe-1c6a53c2656c"},{"disabledPlans":[],"skuId":"d3b4fe1f-9992-4930-8acb-ca6ec609365e"},{"disabledPlans":[],"skuId":"c52ea49f-fe5d-4e95-93ba-1de91d380f89"}],"assignedPlans":[{"assignedTimestamp":"2018-04-24T02:39:03Z","capabilityStatus":"Enabled","service":"SharePoint","servicePlanId":"fe71d6c3-a2ea-4499-9778-da042bf08063"},{"assignedTimestamp":"2018-04-24T02:39:03Z","capabilityStatus":"Enabled","service":"SharePoint","servicePlanId":"2bdbaf8f-738f-4ac7-9234-3c3ee2ce7d0f"},{"assignedTimestamp":"2018-04-24T02:39:03Z","capabilityStatus":"Deleted","service":"SharePoint","servicePlanId":"2125cfd7-2110-4567-83c4-c1cd5275163d"},{"assignedTimestamp":"2018-04-24T02:39:03Z","capabilityStatus":"Enabled","service":"SharePoint","servicePlanId":"da792a53-cbc0-4184-a10d-e544dd34b3c1"},{"assignedTimestamp":"2018-04-24T02:39:03Z","capabilityStatus":"Deleted","service":"SharePoint","servicePlanId":"c4048e79-4474-4c74-ba9b-c31ff225e511"},{"assignedTimestamp":"2018-04-24T02:39:03Z","capabilityStatus":"Enabled","service":"SharePoint","servicePlanId":"e95bec33-7c88-4a70-8e19-b10bd9d0c014"},{"assignedTimestamp":"2018-04-24T02:39:03Z","capabilityStatus":"Enabled","service":"SharePoint","servicePlanId":"5dbe027f-2339-4123-9542-606e4d348a72"},{"assignedTimestamp":"2018-03-17T22:50:44Z","capabilityStatus":"Enabled","service":"MicrosoftOffice","servicePlanId":"fafd7243-e5c1-4a3a-9e40-495efcb1d3c3"},{"assignedTimestamp":"2018-03-17T05:59:32Z","capabilityStatus":"Enabled","service":"WindowsDefenderATP","servicePlanId":"871d91ec-ec1a-452b-a83f-bd76c7d770ef"},{"assignedTimestamp":"2018-03-17T05:59:32Z","capabilityStatus":"Enabled","service":"AzureAdvancedThreatAnalytics","servicePlanId":"14ab5db5-e6c4-4b20-b4bc-13e36fd2227f"},{"assignedTimestamp":"2018-03-17T05:59:32Z","capabilityStatus":"Enabled","service":"Windows","servicePlanId":"e7c91390-7625-45be-94e0-e16907e03118"},{"assignedTimestamp":"2018-01-09T10:41:20Z","capabilityStatus":"Enabled","service":"ProjectWorkManagement","servicePlanId":"b737dad2-2f6c-4c65-90e3-ca563267e8b9"},{"assignedTimestamp":"2017-12-31T22:19:35Z","capabilityStatus":"Enabled","service":"AADPremiumService","servicePlanId":"41781fb2-bc02-4b7c-bd55-b576c07bb09d"},{"assignedTimestamp":"2017-12-31T22:19:35Z","capabilityStatus":"Enabled","service":"MultiFactorService","servicePlanId":"8a256a2b-b617-496d-b51b-e76466e88db0"},{"assignedTimestamp":"2017-12-31T05:12:40Z","capabilityStatus":"Deleted","service":"Adallom","servicePlanId":"932ad362-64a8-4783-9106-97849a1a30b9"},{"assignedTimestamp":"2017-12-17T05:58:58Z","capabilityStatus":"Enabled","service":"To-Do","servicePlanId":"3fb82609-8c27-4f7b-bd51-30634711ee67"},{"assignedTimestamp":"2017-12-17T05:58:58Z","capabilityStatus":"Enabled","service":"RMSOnline","servicePlanId":"5689bec4-755d-4753-8b61-40975025187c"},{"assignedTimestamp":"2017-12-17T05:58:58Z","capabilityStatus":"Enabled","service":"Adallom","servicePlanId":"2e2ddb96-6af9-4b1d-a3f0-d6ecfd22edb2"},{"assignedTimestamp":"2017-01-26T06:07:42Z","capabilityStatus":"Enabled","service":"Adallom","servicePlanId":"8c098270-9dd4-4350-9b30-ba4703f3b36b"},{"assignedTimestamp":"2017-10-07T00:35:04Z","capabilityStatus":"Enabled","service":"Netbreeze","servicePlanId":"03acaee3-9492-4f40-aed4-bcb6b32981b6"},{"assignedTimestamp":"2017-10-07T00:35:04Z","capabilityStatus":"Enabled","service":"RMSOnline","servicePlanId":"bea4c11e-220a-4e6d-8eb8-8ea15d019f90"},{"assignedTimestamp":"2017-10-07T00:35:04Z","capabilityStatus":"Enabled","service":"RMSOnline","servicePlanId":"6c57d4b6-3b23-47a5-9bc9-69f17b4947b3"},{"assignedTimestamp":"2017-10-07T00:35:04Z","capabilityStatus":"Enabled","service":"CRM","servicePlanId":"d56f3deb-50d8-465a-bedb-f079817ccac1"},{"assignedTimestamp":"2017-07-06T20:16:37Z","capabilityStatus":"Enabled","service":"MicrosoftCommunicationsOnline","servicePlanId":"4828c8ec-dc2e-4779-b502-87ac9ce28ab7"},{"assignedTimestamp":"2017-07-06T20:16:37Z","capabilityStatus":"Enabled","service":"MicrosoftCommunicationsOnline","servicePlanId":"3e26ee1f-8a5f-4d52-aee2-b81ce45c8f40"},{"assignedTimestamp":"2017-07-06T20:16:36Z","capabilityStatus":"Enabled","service":"TeamspaceAPI","servicePlanId":"57ff2da0-773e-42df-b2af-ffb7a2317929"},{"assignedTimestamp":"2017-07-06T20:16:36Z","capabilityStatus":"Deleted","service":"ProcessSimple","servicePlanId":"76846ad7-7776-4c40-a281-a386362dd1b9"},{"assignedTimestamp":"2017-07-06T20:16:36Z","capabilityStatus":"Deleted","service":"PowerAppsService","servicePlanId":"c68f8d98-5534-41c8-bf36-22fa496fa792"},{"assignedTimestamp":"2017-07-06T20:16:36Z","capabilityStatus":"Enabled","service":"YammerEnterprise","servicePlanId":"7547a3fe-08ee-4ccb-b430-5077c5041653"},{"assignedTimestamp":"2017-07-06T20:16:36Z","capabilityStatus":"Enabled","service":"Sway","servicePlanId":"a23b959c-7ce8-4e57-9140-b90eb88a9e97"},{"assignedTimestamp":"2017-07-06T20:16:36Z","capabilityStatus":"Enabled","service":"MicrosoftCommunicationsOnline","servicePlanId":"0feaeb32-d00e-4d66-bd5a-43b5b83db82c"},{"assignedTimestamp":"2017-07-06T20:16:36Z","capabilityStatus":"Enabled","service":"Deskless","servicePlanId":"8c7d2df8-86f0-4902-b2ed-a0458298f3b3"},{"assignedTimestamp":"2017-07-06T20:16:36Z","capabilityStatus":"Deleted","service":"MicrosoftStream","servicePlanId":"9e700747-8b1d-45e5-ab8d-ef187ceec156"},{"assignedTimestamp":"2017-07-06T20:16:36Z","capabilityStatus":"Enabled","service":"exchange","servicePlanId":"efb87545-963c-4e0d-99df-69c6916d9eb0"},{"assignedTimestamp":"2017-07-06T20:16:36Z","capabilityStatus":"Enabled","service":"MicrosoftOffice","servicePlanId":"43de0ff5-c92c-492b-9116-175376d08c38"},{"assignedTimestamp":"2017-07-06T20:16:36Z","capabilityStatus":"Deleted","service":"OfficeForms","servicePlanId":"2789c901-c14e-48ab-a76a-be334d9d793a"},{"assignedTimestamp":"2017-07-06T20:16:35Z","capabilityStatus":"Enabled","service":"OfficeForms","servicePlanId":"e212cbc7-0961-4c40-9825-01117710dcb1"},{"assignedTimestamp":"2017-07-06T20:16:35Z","capabilityStatus":"Enabled","service":"OfficeForms","servicePlanId":"159f4cd6-e380-449f-a816-af1a9ef76344"},{"assignedTimestamp":"2017-06-12T01:37:17Z","capabilityStatus":"Enabled","service":"MicrosoftStream","servicePlanId":"6c6042f5-6f01-4d67-b8c1-eb99d36eed3e"},{"assignedTimestamp":"2017-06-12T01:37:17Z","capabilityStatus":"Enabled","service":"AADPremiumService","servicePlanId":"eec0eb4f-6444-4f95-aba0-50c24d67f998"},{"assignedTimestamp":"2017-06-12T01:37:17Z","capabilityStatus":"Enabled","service":"SCO","servicePlanId":"c1ec4a95-1f05-45b3-a911-aa3fa01094f5"},{"assignedTimestamp":"2017-05-13T00:29:58Z","capabilityStatus":"Enabled","service":"exchange","servicePlanId":"8e0c0a52-6a6c-4d40-8370-dd62790dcd70"},{"assignedTimestamp":"2017-01-26T06:07:42Z","capabilityStatus":"Enabled","service":"exchange","servicePlanId":"9f431833-0334-42de-a7dc-70aa40db46db"},{"assignedTimestamp":"2017-01-26T06:07:42Z","capabilityStatus":"Enabled","service":"PowerBI","servicePlanId":"70d33638-9c74-4d01-bfd3-562de28bd4ba"},{"assignedTimestamp":"2017-01-26T06:07:42Z","capabilityStatus":"Enabled","service":"exchange","servicePlanId":"4de31727-a228-4ec3-a5bf-8e45b5ca48cc"},{"assignedTimestamp":"2017-01-26T06:07:42Z","capabilityStatus":"Deleted","service":"AzureAnalysis","servicePlanId":"2049e525-b859-401b-b2a0-e0a31c4b1fe4"},{"assignedTimestamp":"2017-01-26T06:07:42Z","capabilityStatus":"Enabled","service":"exchange","servicePlanId":"34c0d7a0-a70f-4668-9238-47f9fc208882"},{"assignedTimestamp":"2016-12-19T03:37:31Z","capabilityStatus":"Deleted","service":"PowerBI","servicePlanId":"fc0a60aa-feee-4746-a0e3-aecfe81a38dd"},{"assignedTimestamp":"2016-11-18T19:22:29Z","capabilityStatus":"Enabled","service":"PowerAppsService","servicePlanId":"9c0dab89-a30c-4117-86e7-97bda240acd2"},{"assignedTimestamp":"2016-11-18T19:22:29Z","capabilityStatus":"Enabled","service":"ProcessSimple","servicePlanId":"07699545-9485-468e-95b6-2fca3738be01"},{"assignedTimestamp":"2012-10-30T00:30:38Z","capabilityStatus":"Enabled","service":"MicrosoftOffice","servicePlanId":"663a804f-1c30-4ff0-9915-9db84f0d1cea"},{"assignedTimestamp":"2015-07-30T05:48:04Z","capabilityStatus":"Enabled","service":"MicrosoftCommunicationsOnline","servicePlanId":"5a10155d-f5c1-411a-a8ec-e99aae125390"},{"assignedTimestamp":"2015-07-30T05:48:04Z","capabilityStatus":"Deleted","service":"MicrosoftCommunicationsOnline","servicePlanId":"27216c54-caf8-4d0d-97e2-517afb5c08f6"}],"city":"REDMOND","companyName":"MICROSOFT","consentProvidedForMinor":null,"country":null,"createdDateTime":null,"creationType":null,"department":"Azure
        Key Vault ENG","dirSyncEnabled":true,"displayName":"Scott Schaab","employeeId":null,"facsimileTelephoneNumber":null,"givenName":"Scott","immutableId":"267213","isCompromised":null,"jobTitle":"SENIOR
        SOFTWARE ENGINEER","lastDirSyncTime":"2018-06-11T16:52:13Z","legalAgeGroupClassification":null,"mail":"sschaab@microsoft.com","mailNickname":"sschaab","mobile":null,"onPremisesDistinguishedName":"CN=Scott
        Schaab,OU=UserAccounts,DC=redmond,DC=corp,DC=microsoft,DC=com","onPremisesSecurityIdentifier":"S-1-5-21-2127521184-1604012920-1887927527-2412997","otherMails":[],"passwordPolicies":"DisablePasswordExpiration","passwordProfile":null,"physicalDeliveryOfficeName":"27/2558","postalCode":null,"preferredLanguage":null,"provisionedPlans":[{"capabilityStatus":"Deleted","provisioningStatus":"Success","service":"SharePoint"},{"capabilityStatus":"Enabled","provisioningStatus":"Success","service":"SharePoint"},{"capabilityStatus":"Enabled","provisioningStatus":"Success","service":"SharePoint"},{"capabilityStatus":"Deleted","provisioningStatus":"Success","service":"SharePoint"},{"capabilityStatus":"Enabled","provisioningStatus":"Success","service":"SharePoint"},{"capabilityStatus":"Enabled","provisioningStatus":"Success","service":"SharePoint"},{"capabilityStatus":"Enabled","provisioningStatus":"Success","service":"SharePoint"},{"capabilityStatus":"Enabled","provisioningStatus":"Success","service":"Netbreeze"},{"capabilityStatus":"Enabled","provisioningStatus":"Success","service":"CRM"},{"capabilityStatus":"Enabled","provisioningStatus":"Success","service":"MicrosoftCommunicationsOnline"},{"capabilityStatus":"Enabled","provisioningStatus":"Success","service":"MicrosoftCommunicationsOnline"},{"capabilityStatus":"Enabled","provisioningStatus":"Success","service":"MicrosoftCommunicationsOnline"},{"capabilityStatus":"Enabled","provisioningStatus":"Success","service":"exchange"},{"capabilityStatus":"Enabled","provisioningStatus":"Success","service":"exchange"},{"capabilityStatus":"Enabled","provisioningStatus":"Success","service":"exchange"},{"capabilityStatus":"Enabled","provisioningStatus":"Success","service":"exchange"},{"capabilityStatus":"Enabled","provisioningStatus":"Success","service":"exchange"},{"capabilityStatus":"Enabled","provisioningStatus":"Success","service":"MicrosoftOffice"},{"capabilityStatus":"Enabled","provisioningStatus":"Success","service":"MicrosoftOffice"},{"capabilityStatus":"Enabled","provisioningStatus":"Success","service":"MicrosoftCommunicationsOnline"},{"capabilityStatus":"Deleted","provisioningStatus":"Success","service":"MicrosoftCommunicationsOnline"},{"capabilityStatus":"Enabled","provisioningStatus":"Success","service":"MicrosoftOffice"}],"provisioningErrors":[],"proxyAddresses":["X500:/O=Nokia/OU=HUB/cn=Recipients/cn=sschaab","X500:/O=microsoft/ou=External
        (FYDIBOHF25SPDLT)/cn=Recipients/cn=944cb790112943169ec88996419db2be","X500:/o=SDF/ou=Exchange
        Administrative Group (FYDIBOHF23SPDLT)/cn=Recipients/cn=sdflabs.com-51490-Scott
        Schaabdfa2a918","X500:/o=microsoft/ou=First Administrative Group/cn=Recipients/cn=sschaab","X500:/o=microsoft/ou=Exchange
        Administrative Group (FYDIBOHF23SPDLT)/cn=Recipients/cn=Scott Schaab","X500:/o=SDF/ou=Exchange
        Administrative Group (FYDIBOHF23SPDLT)/cn=Recipients/cn=sschaab_microsoft.comd412b5bf","X500:/o=SDF/ou=Exchange
        Administrative Group (FYDIBOHF23SPDLT)/cn=Recipients/cn=sdflabs.com-51490-Scott
        Schaab","X500:/o=SDF/ou=Exchange Administrative Group (FYDIBOHF23SPDLT)/cn=Recipients/cn=51490-sschaab_73c949efde","X500:/o=MSNBC/ou=Servers/cn=Recipients/cn=sschaab","X500:/o=ExchangeLabs/ou=Exchange
        Administrative Group (FYDIBOHF23SPDLT)/cn=Recipients/cn=sschaab93f6f89e09","X500:/o=ExchangeLabs/ou=Exchange
        Administrative Group (FYDIBOHF23SPDLT)/cn=Recipients/cn=microsoft.onmicrosoft.com-55760-Scott
        Schaab","X500:/O=microsoft/OU=northamerica/cn=Recipients/cn=sschaab","X500:/o=MMS/ou=Exchange
        Administrative Group (FYDIBOHF23SPDLT)/cn=Recipients/cn=Scott Schaab65cf6002-c6c1-4ed7-b2d3-2b2104a6be0f","SMTP:sschaab@microsoft.com","smtp:sschaab@Service.microsoft.com"],"refreshTokensValidFromDateTime":"2018-06-11T16:20:00Z","showInAddressList":true,"signInNames":[],"sipProxyAddress":"sschaab@microsoft.com","state":null,"streetAddress":null,"surname":"Schaab","telephoneNumber":"+1
        (425) 7055948","thumbnailPhoto@odata.mediaContentType":"image/Jpeg","usageLocation":"US","userIdentities":[],"userPrincipalName":"sschaab@microsoft.com","userType":null,"extension_18e31482d3fb4a8ea958aa96b662f508_SupervisorInd":"N","extension_18e31482d3fb4a8ea958aa96b662f508_ProfitCenterCode":"P10161081","extension_18e31482d3fb4a8ea958aa96b662f508_CostCenterCode":"10161081","extension_18e31482d3fb4a8ea958aa96b662f508_ReportsToPersonnelNbr":"86712","extension_18e31482d3fb4a8ea958aa96b662f508_ReportsToFullName":"Randall,
        Richard J.","extension_18e31482d3fb4a8ea958aa96b662f508_ReportsToEmailName":"RRANDALL","extension_18e31482d3fb4a8ea958aa96b662f508_PositionNumber":"91386158","extension_18e31482d3fb4a8ea958aa96b662f508_BuildingName":"27","extension_18e31482d3fb4a8ea958aa96b662f508_BuildingID":"25","extension_18e31482d3fb4a8ea958aa96b662f508_AddressLine1":"1
        Microsoft Way","extension_18e31482d3fb4a8ea958aa96b662f508_CityName":"REDMOND","extension_18e31482d3fb4a8ea958aa96b662f508_CompanyCode":"1010","extension_18e31482d3fb4a8ea958aa96b662f508_CountryShortCode":"US","extension_18e31482d3fb4a8ea958aa96b662f508_LocationAreaCode":"US","extension_18e31482d3fb4a8ea958aa96b662f508_PersonnelNumber":"267213","extension_18e31482d3fb4a8ea958aa96b662f508_StateProvinceCode":"WA","extension_18e31482d3fb4a8ea958aa96b662f508_ZipCode":"98052"}'}
    headers:
      access-control-allow-origin: ['*']
      cache-control: [no-cache]
      content-length: ['15221']
      content-type: [application/json; odata=minimalmetadata; streaming=true; charset=utf-8]
      dataserviceversion: [3.0;]
      date: ['Thu, 28 Jun 2018 19:24:38 GMT']
      duration: ['652830']
      expires: ['-1']
      ocp-aad-diagnostics-server-name: [QcP18MNEK2rsGylMGJVNHi5HXYCSyZTWD43M/CKGhl4=]
      ocp-aad-session-key: [_jAwbtGmTXrmMcKEXBn77Lc1wSDT9iPNI7zQ7PHbwCsUpd0nWYqES0D3cCn1NhNu0k3bJXeuZbYW2jcuqCKwHqi2ZmGgU9IDue6azc5Pc0IEYo8xV26adpy95WhsHIRIeGR-7dCykwT1FwA2vWq_GA.dkrWqIAAwo6nrG3tKJ7rhW15_NlKteq2J6A91ZP_oRs]
      pragma: [no-cache]
      request-id: [0c1ee6ce-ed90-41f9-b02f-2675fdd9d6bf]
      server: [Microsoft-IIS/10.0]
      strict-transport-security: [max-age=31536000; includeSubDomains]
      x-aspnet-version: [4.0.30319]
      x-content-type-options: [nosniff]
      x-ms-dirapi-data-contract-version: ['1.6']
      x-powered-by: [ASP.NET, ASP.NET]
    status: {code: 200, message: OK}
- request:
    body: '{"location": "westus", "properties": {"tenantId": "72f988bf-86f1-41af-91ab-2d7cd011db47",
      "sku": {"family": "A", "name": "standard"}, "accessPolicies": [{"tenantId":
      "72f988bf-86f1-41af-91ab-2d7cd011db47", "objectId": "6ff0a69b-8c04-4618-873e-4a1ee85e5296",
      "permissions": {"keys": ["get", "create", "delete", "list", "update", "import",
      "backup", "restore", "recover"], "secrets": ["get", "list", "set", "delete",
      "backup", "restore", "recover"], "certificates": ["get", "list", "delete", "create",
      "import", "update", "managecontacts", "getissuers", "listissuers", "setissuers",
      "deleteissuers", "manageissuers", "recover"], "storage": ["get", "list", "delete",
      "set", "update", "regeneratekey", "setsas", "listsas", "getsas", "deletesas"]}}],
      "enabledForDeployment": true, "enabledForTemplateDeployment": true}}'
    headers:
      Accept: [application/json]
      Accept-Encoding: ['gzip, deflate']
      CommandName: [keyvault create]
      Connection: [keep-alive]
      Content-Length: ['814']
      Content-Type: [application/json; charset=utf-8]
      User-Agent: [python/3.6.2 (Windows-10-10.0.17134-SP0) requests/2.18.4 msrest/0.4.29
          msrest_azure/0.4.31 azure-mgmt-keyvault/1.0.0b1 Azure-SDK-For-Python AZURECLI/2.0.34]
      accept-language: [en-US]
    method: PUT
    uri: https://management.azure.com/subscriptions/00000000-0000-0000-0000-000000000000/resourceGroups/clitest.rg000001/providers/Microsoft.KeyVault/vaults/vmkeyvault000002?api-version=2018-02-14
  response:
    body: {string: '{"id":"/subscriptions/00000000-0000-0000-0000-000000000000/resourceGroups/clitest.rg000001/providers/Microsoft.KeyVault/vaults/vmkeyvault000002","name":"vmkeyvault000002","type":"Microsoft.KeyVault/vaults","location":"westus","tags":{},"properties":{"sku":{"family":"A","name":"standard"},"tenantId":"72f988bf-86f1-41af-91ab-2d7cd011db47","accessPolicies":[{"tenantId":"72f988bf-86f1-41af-91ab-2d7cd011db47","objectId":"6ff0a69b-8c04-4618-873e-4a1ee85e5296","permissions":{"keys":["get","create","delete","list","update","import","backup","restore","recover"],"secrets":["get","list","set","delete","backup","restore","recover"],"certificates":["get","list","delete","create","import","update","managecontacts","getissuers","listissuers","setissuers","deleteissuers","manageissuers","recover"],"storage":["get","list","delete","set","update","regeneratekey","setsas","listsas","getsas","deletesas"]}}],"enabledForDeployment":true,"enabledForTemplateDeployment":true,"vaultUri":"https://vmkeyvault000002.vault.azure.net","provisioningState":"RegisteringDns"}}'}
    headers:
      cache-control: [no-cache]
      content-length: ['1129']
      content-type: [application/json; charset=utf-8]
      date: ['Thu, 28 Jun 2018 19:24:43 GMT']
      expires: ['-1']
      pragma: [no-cache]
      server: [Microsoft-IIS/10.0]
      strict-transport-security: [max-age=31536000; includeSubDomains]
      transfer-encoding: [chunked]
      vary: [Accept-Encoding]
      x-aspnet-version: [4.0.30319]
      x-content-type-options: [nosniff]
      x-ms-keyvault-service-version: [1.0.0.220]
      x-ms-ratelimit-remaining-subscription-writes: ['1197']
      x-powered-by: [ASP.NET]
    status: {code: 200, message: OK}
- request:
    body: null
    headers:
      Accept: [application/json]
      Accept-Encoding: ['gzip, deflate']
      CommandName: [keyvault create]
      Connection: [keep-alive]
      User-Agent: [python/3.6.2 (Windows-10-10.0.17134-SP0) requests/2.18.4 msrest/0.4.29
          msrest_azure/0.4.31 azure-mgmt-keyvault/1.0.0b1 Azure-SDK-For-Python AZURECLI/2.0.34]
    method: GET
    uri: https://management.azure.com/subscriptions/00000000-0000-0000-0000-000000000000/resourceGroups/clitest.rg000001/providers/Microsoft.KeyVault/vaults/vmkeyvault000002?api-version=2018-02-14
  response:
    body: {string: '{"id":"/subscriptions/00000000-0000-0000-0000-000000000000/resourceGroups/clitest.rg000001/providers/Microsoft.KeyVault/vaults/vmkeyvault000002","name":"vmkeyvault000002","type":"Microsoft.KeyVault/vaults","location":"westus","tags":{},"properties":{"sku":{"family":"A","name":"standard"},"tenantId":"72f988bf-86f1-41af-91ab-2d7cd011db47","accessPolicies":[{"tenantId":"72f988bf-86f1-41af-91ab-2d7cd011db47","objectId":"6ff0a69b-8c04-4618-873e-4a1ee85e5296","permissions":{"keys":["get","create","delete","list","update","import","backup","restore","recover"],"secrets":["get","list","set","delete","backup","restore","recover"],"certificates":["get","list","delete","create","import","update","managecontacts","getissuers","listissuers","setissuers","deleteissuers","manageissuers","recover"],"storage":["get","list","delete","set","update","regeneratekey","setsas","listsas","getsas","deletesas"]}}],"enabledForDeployment":true,"enabledForTemplateDeployment":true,"vaultUri":"https://vmkeyvault000002.vault.azure.net/","provisioningState":"Succeeded"}}'}
    headers:
      cache-control: [no-cache]
      content-length: ['1125']
      content-type: [application/json; charset=utf-8]
      date: ['Thu, 28 Jun 2018 19:25:13 GMT']
      expires: ['-1']
      pragma: [no-cache]
      server: [Microsoft-IIS/10.0]
      strict-transport-security: [max-age=31536000; includeSubDomains]
      transfer-encoding: [chunked]
      vary: [Accept-Encoding]
      x-aspnet-version: [4.0.30319]
      x-content-type-options: [nosniff]
      x-ms-keyvault-service-version: [1.0.0.220]
      x-powered-by: [ASP.NET]
    status: {code: 200, message: OK}
- request:
    body: ''
    headers:
      Accept: [application/json]
      Accept-Encoding: ['gzip, deflate']
      Connection: [keep-alive]
      Content-Length: [0]
      Content-Type: [application/json; charset=utf-8]
      User-Agent: [python/3.6.2 (Windows-10-10.0.17134-SP0) requests/2.18.4 msrest/0.4.29
          msrest_azure/0.4.31 azure-keyvault/1.0.0b1 Azure-SDK-For-Python]
      accept-language: [en-US]
    method: POST
    uri: https://vmkeyvault000002.vault.azure.net/certificates/cert1/create?api-version=7.0-preview
  response:
    body: {string: ''}
    headers:
      cache-control: [no-cache]
      content-length: ['0']
      date: ['Thu, 28 Jun 2018 19:26:14 GMT']
      expires: ['-1']
      pragma: [no-cache]
      server: [Microsoft-IIS/10.0]
      strict-transport-security: [max-age=31536000;includeSubDomains]
      www-authenticate: ['Bearer authorization="https://login.windows.net/72f988bf-86f1-41af-91ab-2d7cd011db47",
          resource="https://vault.azure.net"']
      x-aspnet-version: [4.0.30319]
      x-content-type-options: [nosniff]
      x-ms-keyvault-network-info: [addr=167.220.0.182;act_addr_fam=InterNetwork;]
      x-ms-keyvault-region: [westus]
      x-ms-keyvault-service-version: [1.0.0.849]
      x-powered-by: [ASP.NET]
    status: {code: 401, message: Unauthorized}
- request:
    body: '{"policy": {"key_props": {"exportable": true, "kty": "RSA", "key_size":
      2048, "reuse_key": false}, "secret_props": {"contentType": "application/x-pkcs12"},
      "x509_props": {"subject": "C=US, ST=WA, L=Redmon, O=Test Noodle, OU=TestNugget,
      CN=www.mytestdomain.com", "key_usage": ["digitalSignature", "nonRepudiation",
      "keyEncipherment", "keyAgreement", "keyCertSign"], "validity_months": 60}, "lifetime_actions":
      [{"trigger": {"lifetime_percentage": 90}, "action": {"action_type": "AutoRenew"}}],
      "issuer": {"name": "Self"}, "attributes": {"enabled": true}}, "attributes":
      {"enabled": true}}'
    headers:
      Accept: [application/json]
      Accept-Encoding: ['gzip, deflate']
      Connection: [keep-alive]
      Content-Length: ['587']
      Content-Type: [application/json; charset=utf-8]
      User-Agent: [python/3.6.2 (Windows-10-10.0.17134-SP0) requests/2.18.4 msrest/0.4.29
          msrest_azure/0.4.31 azure-keyvault/1.0.0b1 Azure-SDK-For-Python]
      accept-language: [en-US]
    method: POST
    uri: https://vmkeyvault000002.vault.azure.net/certificates/cert1/create?api-version=7.0-preview
  response:
    body: {string: '{"id":"https://vmkeyvault000002.vault.azure.net/certificates/cert1/pending","issuer":{"name":"Self"},"csr":"MIIDBTCCAe0CAQAwdTEdMBsGA1UEAxMUd3d3Lm15dGVzdGRvbWFpbi5jb20xEzARBgNVBAsTClRlc3ROdWdnZXQxFDASBgNVBAoTC1Rlc3QgTm9vZGxlMQ8wDQYDVQQHEwZSZWRtb24xCzAJBgNVBAgTAldBMQswCQYDVQQGEwJVUzCCASIwDQYJKoZIhvcNAQEBBQADggEPADCCAQoCggEBAK1ChyiqPD+eVn/Q4ErHlPRA9+BTldn2EL2U8SPZPLaTdvEXEsue6IbyMLmScr6vFvhfOwA0bxwQqhfQii8OC469YcVku1kXOseiCJnVzpV4K4TAe+0gtCgFCOiltGC7Utv4h2E9AAVx79cWDauffDgpUYEuYEdmH0DCZFf2Iun1jpY/OY9gGBTYkJplpgvExmTCFTyLwxxLgv0bSCnRR5BWmPl9scZ8uttyj9KBPbwUsyAZDMOXfw1EpomDyrk12Cg2mgBmj4q/TjZE4w/EcCeAyRQgLT8rE7EOiRWWGXYtoac/GsO+KMC0itcufHHJYIMoS3wHkHgOl4Qxc55aBRcCAwEAAaBLMEkGCSqGSIb3DQEJDjE8MDowDgYDVR0PAQH/BAQDAgLsMB0GA1UdJQQWMBQGCCsGAQUFBwMBBggrBgEFBQcDAjAJBgNVHRMEAjAAMA0GCSqGSIb3DQEBCwUAA4IBAQAywr9yWkp0ppR6xisXFPJFvlp8j3YUyiRZ6xccS/tjaKm+osVQHj4njkdrwTsizO+UTz0x00tqN5PX/qIpSfbNB2c90omMj7qh8hr/le/acVH3ZUZ/RbXFFqnbI9rITBzrhrE8VkdEH0XND5dqu4AO6/7rwHKvgLvW0CZ9PAsU0r+ghWjGvuLZuI4+m0MO+HJuDqxRCTgCypiK0lsSaQJNc8EbQhwt+BtTdv1fQA7MACuJ8Mu+HP9XO3ct9siUUmtSBOgUFOJ/YQWCPKZloGpy/QAPDrILCD6lNZtv+Bjqnv5U6QbLvTm0BJi99bvqV/apblOa0+948cNYuV7+OZwk","cancellation_requested":false,"status":"inProgress","status_details":"Pending
        certificate created. Certificate request is in progress. This may take some
        time based on the issuer provider. Please check again later.","request_id":"a114f19d87804a1680896bfdef224c8a"}'}
    headers:
      cache-control: [no-cache]
      content-length: ['1415']
      content-type: [application/json; charset=utf-8]
      date: ['Thu, 28 Jun 2018 19:26:15 GMT']
      expires: ['-1']
      location: ['https://vmkeyvault000002.vault.azure.net/certificates/cert1/pending?api-version=7.0-preview&request_id=a114f19d87804a1680896bfdef224c8a']
      pragma: [no-cache]
      server: [Microsoft-IIS/10.0]
      strict-transport-security: [max-age=31536000;includeSubDomains]
      x-aspnet-version: [4.0.30319]
      x-content-type-options: [nosniff]
      x-ms-keyvault-network-info: [addr=167.220.0.182;act_addr_fam=InterNetwork;]
      x-ms-keyvault-region: [westus]
      x-ms-keyvault-service-version: [1.0.0.849]
      x-powered-by: [ASP.NET]
    status: {code: 202, message: Accepted}
- request:
    body: null
    headers:
      Accept: [application/json]
      Accept-Encoding: ['gzip, deflate']
      Connection: [keep-alive]
      Content-Type: [application/json; charset=utf-8]
      User-Agent: [python/3.6.2 (Windows-10-10.0.17134-SP0) requests/2.18.4 msrest/0.4.29
          msrest_azure/0.4.31 azure-keyvault/1.0.0b1 Azure-SDK-For-Python]
      accept-language: [en-US]
    method: GET
    uri: https://vmkeyvault000002.vault.azure.net/certificates/cert1/pending?api-version=7.0-preview
  response:
    body: {string: '{"id":"https://vmkeyvault000002.vault.azure.net/certificates/cert1/pending","issuer":{"name":"Self"},"csr":"MIIDBTCCAe0CAQAwdTEdMBsGA1UEAxMUd3d3Lm15dGVzdGRvbWFpbi5jb20xEzARBgNVBAsTClRlc3ROdWdnZXQxFDASBgNVBAoTC1Rlc3QgTm9vZGxlMQ8wDQYDVQQHEwZSZWRtb24xCzAJBgNVBAgTAldBMQswCQYDVQQGEwJVUzCCASIwDQYJKoZIhvcNAQEBBQADggEPADCCAQoCggEBAK1ChyiqPD+eVn/Q4ErHlPRA9+BTldn2EL2U8SPZPLaTdvEXEsue6IbyMLmScr6vFvhfOwA0bxwQqhfQii8OC469YcVku1kXOseiCJnVzpV4K4TAe+0gtCgFCOiltGC7Utv4h2E9AAVx79cWDauffDgpUYEuYEdmH0DCZFf2Iun1jpY/OY9gGBTYkJplpgvExmTCFTyLwxxLgv0bSCnRR5BWmPl9scZ8uttyj9KBPbwUsyAZDMOXfw1EpomDyrk12Cg2mgBmj4q/TjZE4w/EcCeAyRQgLT8rE7EOiRWWGXYtoac/GsO+KMC0itcufHHJYIMoS3wHkHgOl4Qxc55aBRcCAwEAAaBLMEkGCSqGSIb3DQEJDjE8MDowDgYDVR0PAQH/BAQDAgLsMB0GA1UdJQQWMBQGCCsGAQUFBwMBBggrBgEFBQcDAjAJBgNVHRMEAjAAMA0GCSqGSIb3DQEBCwUAA4IBAQAywr9yWkp0ppR6xisXFPJFvlp8j3YUyiRZ6xccS/tjaKm+osVQHj4njkdrwTsizO+UTz0x00tqN5PX/qIpSfbNB2c90omMj7qh8hr/le/acVH3ZUZ/RbXFFqnbI9rITBzrhrE8VkdEH0XND5dqu4AO6/7rwHKvgLvW0CZ9PAsU0r+ghWjGvuLZuI4+m0MO+HJuDqxRCTgCypiK0lsSaQJNc8EbQhwt+BtTdv1fQA7MACuJ8Mu+HP9XO3ct9siUUmtSBOgUFOJ/YQWCPKZloGpy/QAPDrILCD6lNZtv+Bjqnv5U6QbLvTm0BJi99bvqV/apblOa0+948cNYuV7+OZwk","cancellation_requested":false,"status":"inProgress","status_details":"Pending
        certificate created. Certificate request is in progress. This may take some
        time based on the issuer provider. Please check again later.","request_id":"a114f19d87804a1680896bfdef224c8a"}'}
    headers:
      cache-control: [no-cache]
      content-length: ['1415']
      content-type: [application/json; charset=utf-8]
      date: ['Thu, 28 Jun 2018 19:26:16 GMT']
      expires: ['-1']
      pragma: [no-cache]
      server: [Microsoft-IIS/10.0]
      strict-transport-security: [max-age=31536000;includeSubDomains]
      x-aspnet-version: [4.0.30319]
      x-content-type-options: [nosniff]
      x-ms-keyvault-network-info: [addr=167.220.0.182;act_addr_fam=InterNetwork;]
      x-ms-keyvault-region: [westus]
      x-ms-keyvault-service-version: [1.0.0.849]
      x-powered-by: [ASP.NET]
    status: {code: 200, message: OK}
- request:
    body: null
    headers:
      Accept: [application/json]
      Accept-Encoding: ['gzip, deflate']
      Connection: [keep-alive]
      Content-Type: [application/json; charset=utf-8]
      User-Agent: [python/3.6.2 (Windows-10-10.0.17134-SP0) requests/2.18.4 msrest/0.4.29
          msrest_azure/0.4.31 azure-keyvault/1.0.0b1 Azure-SDK-For-Python]
      accept-language: [en-US]
    method: GET
    uri: https://vmkeyvault000002.vault.azure.net/certificates/cert1/pending?api-version=7.0-preview
  response:
    body: {string: '{"id":"https://vmkeyvault000002.vault.azure.net/certificates/cert1/pending","issuer":{"name":"Self"},"csr":"MIIDBTCCAe0CAQAwdTEdMBsGA1UEAxMUd3d3Lm15dGVzdGRvbWFpbi5jb20xEzARBgNVBAsTClRlc3ROdWdnZXQxFDASBgNVBAoTC1Rlc3QgTm9vZGxlMQ8wDQYDVQQHEwZSZWRtb24xCzAJBgNVBAgTAldBMQswCQYDVQQGEwJVUzCCASIwDQYJKoZIhvcNAQEBBQADggEPADCCAQoCggEBAK1ChyiqPD+eVn/Q4ErHlPRA9+BTldn2EL2U8SPZPLaTdvEXEsue6IbyMLmScr6vFvhfOwA0bxwQqhfQii8OC469YcVku1kXOseiCJnVzpV4K4TAe+0gtCgFCOiltGC7Utv4h2E9AAVx79cWDauffDgpUYEuYEdmH0DCZFf2Iun1jpY/OY9gGBTYkJplpgvExmTCFTyLwxxLgv0bSCnRR5BWmPl9scZ8uttyj9KBPbwUsyAZDMOXfw1EpomDyrk12Cg2mgBmj4q/TjZE4w/EcCeAyRQgLT8rE7EOiRWWGXYtoac/GsO+KMC0itcufHHJYIMoS3wHkHgOl4Qxc55aBRcCAwEAAaBLMEkGCSqGSIb3DQEJDjE8MDowDgYDVR0PAQH/BAQDAgLsMB0GA1UdJQQWMBQGCCsGAQUFBwMBBggrBgEFBQcDAjAJBgNVHRMEAjAAMA0GCSqGSIb3DQEBCwUAA4IBAQAywr9yWkp0ppR6xisXFPJFvlp8j3YUyiRZ6xccS/tjaKm+osVQHj4njkdrwTsizO+UTz0x00tqN5PX/qIpSfbNB2c90omMj7qh8hr/le/acVH3ZUZ/RbXFFqnbI9rITBzrhrE8VkdEH0XND5dqu4AO6/7rwHKvgLvW0CZ9PAsU0r+ghWjGvuLZuI4+m0MO+HJuDqxRCTgCypiK0lsSaQJNc8EbQhwt+BtTdv1fQA7MACuJ8Mu+HP9XO3ct9siUUmtSBOgUFOJ/YQWCPKZloGpy/QAPDrILCD6lNZtv+Bjqnv5U6QbLvTm0BJi99bvqV/apblOa0+948cNYuV7+OZwk","cancellation_requested":false,"status":"completed","target":"https://vmkeyvault000002.vault.azure.net/certificates/cert1","request_id":"a114f19d87804a1680896bfdef224c8a"}'}
    headers:
      cache-control: [no-cache]
      content-length: ['1325']
      content-type: [application/json; charset=utf-8]
      date: ['Thu, 28 Jun 2018 19:26:26 GMT']
      expires: ['-1']
      pragma: [no-cache]
      server: [Microsoft-IIS/10.0]
      strict-transport-security: [max-age=31536000;includeSubDomains]
      x-aspnet-version: [4.0.30319]
      x-content-type-options: [nosniff]
      x-ms-keyvault-network-info: [addr=167.220.0.182;act_addr_fam=InterNetwork;]
      x-ms-keyvault-region: [westus]
      x-ms-keyvault-service-version: [1.0.0.849]
      x-powered-by: [ASP.NET]
    status: {code: 200, message: OK}
- request:
    body: null
    headers:
      Accept: [application/json]
      Accept-Encoding: ['gzip, deflate']
      Connection: [keep-alive]
      Content-Type: [application/json; charset=utf-8]
      User-Agent: [python/3.6.2 (Windows-10-10.0.17134-SP0) requests/2.18.4 msrest/0.4.29
          msrest_azure/0.4.31 azure-keyvault/1.0.0b1 Azure-SDK-For-Python]
      accept-language: [en-US]
    method: GET
    uri: https://vmkeyvault000002.vault.azure.net/secrets/cert1/versions?api-version=7.0-preview
  response:
    body: {string: '{"value":[{"contentType":"application/x-pkcs12","id":"https://vmkeyvault000002.vault.azure.net/secrets/cert1/30e05f0ecc73422b8258a5227275e35a","managed":true,"attributes":{"enabled":false,"nbf":1530213376,"exp":1687980376,"created":1530213976,"updated":1530213976,"recoveryLevel":"Purgeable"}},{"contentType":"application/x-pkcs12","id":"https://vmkeyvault000002.vault.azure.net/secrets/cert1/ba8327041d1048dda7db7d08da85a28e","managed":true,"attributes":{"enabled":true,"nbf":1530213383,"exp":1687980383,"created":1530213983,"updated":1530213983,"recoveryLevel":"Purgeable"}}],"nextLink":null}'}
    headers:
      cache-control: [no-cache]
      content-length: ['602']
      content-type: [application/json; charset=utf-8]
      date: ['Thu, 28 Jun 2018 19:26:28 GMT']
      expires: ['-1']
      pragma: [no-cache]
      server: [Microsoft-IIS/10.0]
      strict-transport-security: [max-age=31536000;includeSubDomains]
      x-aspnet-version: [4.0.30319]
      x-content-type-options: [nosniff]
      x-ms-keyvault-network-info: [addr=167.220.0.182;act_addr_fam=InterNetwork;]
      x-ms-keyvault-region: [westus]
      x-ms-keyvault-service-version: [1.0.0.849]
      x-powered-by: [ASP.NET]
    status: {code: 200, message: OK}
- request:
    body: null
    headers:
      Accept: [application/json]
      Accept-Encoding: ['gzip, deflate']
      CommandName: [vm secret format]
      Connection: [keep-alive]
      Content-Type: [application/json; charset=utf-8]
      User-Agent: [python/3.6.2 (Windows-10-10.0.17134-SP0) requests/2.18.4 msrest/0.4.29
          msrest_azure/0.4.31 azure-mgmt-keyvault/1.0.0b1 Azure-SDK-For-Python AZURECLI/2.0.34]
      accept-language: [en-US]
    method: GET
    uri: https://management.azure.com/subscriptions/00000000-0000-0000-0000-000000000000/resources?$filter=resourceType%20eq%20%27Microsoft.KeyVault%2Fvaults%27&api-version=2015-11-01
  response:
    body: {string: '{"value":[{"id":"/subscriptions/00000000-0000-0000-0000-000000000000/resourceGroups/azkv-pytest/providers/Microsoft.KeyVault/vaults/pytest-shared-vault","name":"pytest-shared-vault","type":"Microsoft.KeyVault/vaults","location":"westus","tags":{}},{"id":"/subscriptions/00000000-0000-0000-0000-000000000000/resourceGroups/azure-key-vault-samples/providers/Microsoft.KeyVault/vaults/vault-acid-vast-94093","name":"vault-acid-vast-94093","type":"Microsoft.KeyVault/vaults","location":"westus","tags":{}},{"id":"/subscriptions/00000000-0000-0000-0000-000000000000/resourceGroups/azure-key-vault-samples/providers/Microsoft.KeyVault/vaults/vault-adept-pride-03524","name":"vault-adept-pride-03524","type":"Microsoft.KeyVault/vaults","location":"westus","tags":{}},{"id":"/subscriptions/00000000-0000-0000-0000-000000000000/resourceGroups/azure-key-vault-samples/providers/Microsoft.KeyVault/vaults/vault-bossy-writer-9481","name":"vault-bossy-writer-9481","type":"Microsoft.KeyVault/vaults","location":"westus","tags":{}},{"id":"/subscriptions/00000000-0000-0000-0000-000000000000/resourceGroups/azure-key-vault-samples/providers/Microsoft.KeyVault/vaults/vault-brisk-list-27612","name":"vault-brisk-list-27612","type":"Microsoft.KeyVault/vaults","location":"westus","tags":{}},{"id":"/subscriptions/00000000-0000-0000-0000-000000000000/resourceGroups/azure-key-vault-samples/providers/Microsoft.KeyVault/vaults/vault-brown-bread-05808","name":"vault-brown-bread-05808","type":"Microsoft.KeyVault/vaults","location":"westus","tags":{}},{"id":"/subscriptions/00000000-0000-0000-0000-000000000000/resourceGroups/azure-key-vault-samples/providers/Microsoft.KeyVault/vaults/vault-bulky-annual-3028","name":"vault-bulky-annual-3028","type":"Microsoft.KeyVault/vaults","location":"westus","tags":{}},{"id":"/subscriptions/00000000-0000-0000-0000-000000000000/resourceGroups/azure-key-vault-samples/providers/Microsoft.KeyVault/vaults/vault-fake-camera-84783","name":"vault-fake-camera-84783","type":"Microsoft.KeyVault/vaults","location":"westus","tags":{}},{"id":"/subscriptions/00000000-0000-0000-0000-000000000000/resourceGroups/azure-key-vault-samples/providers/Microsoft.KeyVault/vaults/vault-fast-lake-37755","name":"vault-fast-lake-37755","type":"Microsoft.KeyVault/vaults","location":"westus","tags":{}},{"id":"/subscriptions/00000000-0000-0000-0000-000000000000/resourceGroups/azure-key-vault-samples/providers/Microsoft.KeyVault/vaults/vault-fuzzy-way-23287","name":"vault-fuzzy-way-23287","type":"Microsoft.KeyVault/vaults","location":"westus","tags":{}},{"id":"/subscriptions/00000000-0000-0000-0000-000000000000/resourceGroups/azure-key-vault-samples/providers/Microsoft.KeyVault/vaults/vault-half-abuse-13582","name":"vault-half-abuse-13582","type":"Microsoft.KeyVault/vaults","location":"westus","tags":{}},{"id":"/subscriptions/00000000-0000-0000-0000-000000000000/resourceGroups/azure-key-vault-samples/providers/Microsoft.KeyVault/vaults/vault-hard-work-80758","name":"vault-hard-work-80758","type":"Microsoft.KeyVault/vaults","location":"westus","tags":{}},{"id":"/subscriptions/00000000-0000-0000-0000-000000000000/resourceGroups/azure-key-vault-samples/providers/Microsoft.KeyVault/vaults/vault-jaded-click-73028","name":"vault-jaded-click-73028","type":"Microsoft.KeyVault/vaults","location":"westus","tags":{}},{"id":"/subscriptions/00000000-0000-0000-0000-000000000000/resourceGroups/azure-key-vault-samples/providers/Microsoft.KeyVault/vaults/vault-jumpy-dust-87413","name":"vault-jumpy-dust-87413","type":"Microsoft.KeyVault/vaults","location":"westus","tags":{}},{"id":"/subscriptions/00000000-0000-0000-0000-000000000000/resourceGroups/azure-key-vault-samples/providers/Microsoft.KeyVault/vaults/vault-lean-age-17469","name":"vault-lean-age-17469","type":"Microsoft.KeyVault/vaults","location":"westus","tags":{}},{"id":"/subscriptions/00000000-0000-0000-0000-000000000000/resourceGroups/azure-key-vault-samples/providers/Microsoft.KeyVault/vaults/vault-light-lake-97896","name":"vault-light-lake-97896","type":"Microsoft.KeyVault/vaults","location":"westus","tags":{}},{"id":"/subscriptions/00000000-0000-0000-0000-000000000000/resourceGroups/azure-key-vault-samples/providers/Microsoft.KeyVault/vaults/vault-light-weird-41174","name":"vault-light-weird-41174","type":"Microsoft.KeyVault/vaults","location":"westus","tags":{}},{"id":"/subscriptions/00000000-0000-0000-0000-000000000000/resourceGroups/azure-key-vault-samples/providers/Microsoft.KeyVault/vaults/vault-limp-pass-38109","name":"vault-limp-pass-38109","type":"Microsoft.KeyVault/vaults","location":"westus","tags":{}},{"id":"/subscriptions/00000000-0000-0000-0000-000000000000/resourceGroups/azure-key-vault-samples/providers/Microsoft.KeyVault/vaults/vault-lined-garage-5369","name":"vault-lined-garage-5369","type":"Microsoft.KeyVault/vaults","location":"westus","tags":{}},{"id":"/subscriptions/00000000-0000-0000-0000-000000000000/resourceGroups/azure-key-vault-samples/providers/Microsoft.KeyVault/vaults/vault-many-delay-70830","name":"vault-many-delay-70830","type":"Microsoft.KeyVault/vaults","location":"westus","tags":{}},{"id":"/subscriptions/00000000-0000-0000-0000-000000000000/resourceGroups/azure-key-vault-samples/providers/Microsoft.KeyVault/vaults/vault-mean-bonus-38832","name":"vault-mean-bonus-38832","type":"Microsoft.KeyVault/vaults","location":"westus","tags":{}},{"id":"/subscriptions/00000000-0000-0000-0000-000000000000/resourceGroups/azure-key-vault-samples/providers/Microsoft.KeyVault/vaults/vault-misty-collar-5670","name":"vault-misty-collar-5670","type":"Microsoft.KeyVault/vaults","location":"westus","tags":{}},{"id":"/subscriptions/00000000-0000-0000-0000-000000000000/resourceGroups/azure-key-vault-samples/providers/Microsoft.KeyVault/vaults/vault-murky-oven-83115","name":"vault-murky-oven-83115","type":"Microsoft.KeyVault/vaults","location":"westus","tags":{}},{"id":"/subscriptions/00000000-0000-0000-0000-000000000000/resourceGroups/azure-key-vault-samples/providers/Microsoft.KeyVault/vaults/vault-nice-look-26852","name":"vault-nice-look-26852","type":"Microsoft.KeyVault/vaults","location":"westus","tags":{}},{"id":"/subscriptions/00000000-0000-0000-0000-000000000000/resourceGroups/azure-key-vault-samples/providers/Microsoft.KeyVault/vaults/vault-noted-path-89261","name":"vault-noted-path-89261","type":"Microsoft.KeyVault/vaults","location":"westus","tags":{}},{"id":"/subscriptions/00000000-0000-0000-0000-000000000000/resourceGroups/azure-key-vault-samples/providers/Microsoft.KeyVault/vaults/vault-null-dress-24660","name":"vault-null-dress-24660","type":"Microsoft.KeyVault/vaults","location":"westus","tags":{}},{"id":"/subscriptions/00000000-0000-0000-0000-000000000000/resourceGroups/azure-key-vault-samples/providers/Microsoft.KeyVault/vaults/vault-oval-movie-64641","name":"vault-oval-movie-64641","type":"Microsoft.KeyVault/vaults","location":"westus","tags":{}},{"id":"/subscriptions/00000000-0000-0000-0000-000000000000/resourceGroups/azure-key-vault-samples/providers/Microsoft.KeyVault/vaults/vault-prime-keep-55098","name":"vault-prime-keep-55098","type":"Microsoft.KeyVault/vaults","location":"westus","tags":{}},{"id":"/subscriptions/00000000-0000-0000-0000-000000000000/resourceGroups/azure-key-vault-samples/providers/Microsoft.KeyVault/vaults/vault-prize-task-86706","name":"vault-prize-task-86706","type":"Microsoft.KeyVault/vaults","location":"westus","tags":{}},{"id":"/subscriptions/00000000-0000-0000-0000-000000000000/resourceGroups/azure-key-vault-samples/providers/Microsoft.KeyVault/vaults/vault-prize-turn-19498","name":"vault-prize-turn-19498","type":"Microsoft.KeyVault/vaults","location":"westus","tags":{}},{"id":"/subscriptions/00000000-0000-0000-0000-000000000000/resourceGroups/azure-key-vault-samples/providers/Microsoft.KeyVault/vaults/vault-pure-being-01994","name":"vault-pure-being-01994","type":"Microsoft.KeyVault/vaults","location":"westus","tags":{}},{"id":"/subscriptions/00000000-0000-0000-0000-000000000000/resourceGroups/azure-key-vault-samples/providers/Microsoft.KeyVault/vaults/vault-pushy-scale-38929","name":"vault-pushy-scale-38929","type":"Microsoft.KeyVault/vaults","location":"westus","tags":{}},{"id":"/subscriptions/00000000-0000-0000-0000-000000000000/resourceGroups/azure-key-vault-samples/providers/Microsoft.KeyVault/vaults/vault-rash-track-08650","name":"vault-rash-track-08650","type":"Microsoft.KeyVault/vaults","location":"westus","tags":{}},{"id":"/subscriptions/00000000-0000-0000-0000-000000000000/resourceGroups/azure-key-vault-samples/providers/Microsoft.KeyVault/vaults/vault-rude-switch-00591","name":"vault-rude-switch-00591","type":"Microsoft.KeyVault/vaults","location":"westus","tags":{}},{"id":"/subscriptions/00000000-0000-0000-0000-000000000000/resourceGroups/azure-key-vault-samples/providers/Microsoft.KeyVault/vaults/vault-sane-cookie-46182","name":"vault-sane-cookie-46182","type":"Microsoft.KeyVault/vaults","location":"westus","tags":{}},{"id":"/subscriptions/00000000-0000-0000-0000-000000000000/resourceGroups/azure-key-vault-samples/providers/Microsoft.KeyVault/vaults/vault-shaky-female-9107","name":"vault-shaky-female-9107","type":"Microsoft.KeyVault/vaults","location":"westus","tags":{}},{"id":"/subscriptions/00000000-0000-0000-0000-000000000000/resourceGroups/azure-key-vault-samples/providers/Microsoft.KeyVault/vaults/vault-small-animal-7300","name":"vault-small-animal-7300","type":"Microsoft.KeyVault/vaults","location":"westus","tags":{}},{"id":"/subscriptions/00000000-0000-0000-0000-000000000000/resourceGroups/azure-key-vault-samples/providers/Microsoft.KeyVault/vaults/vault-sore-annual-81635","name":"vault-sore-annual-81635","type":"Microsoft.KeyVault/vaults","location":"westus","tags":{}},{"id":"/subscriptions/00000000-0000-0000-0000-000000000000/resourceGroups/azure-key-vault-samples/providers/Microsoft.KeyVault/vaults/vault-spiky-tour-49299","name":"vault-spiky-tour-49299","type":"Microsoft.KeyVault/vaults","location":"westus","tags":{}},{"id":"/subscriptions/00000000-0000-0000-0000-000000000000/resourceGroups/azure-key-vault-samples/providers/Microsoft.KeyVault/vaults/vault-tan-shift-22269","name":"vault-tan-shift-22269","type":"Microsoft.KeyVault/vaults","location":"westus","tags":{}},{"id":"/subscriptions/00000000-0000-0000-0000-000000000000/resourceGroups/azure-key-vault-samples/providers/Microsoft.KeyVault/vaults/vault-tepid-drive-74040","name":"vault-tepid-drive-74040","type":"Microsoft.KeyVault/vaults","location":"westus","tags":{}},{"id":"/subscriptions/00000000-0000-0000-0000-000000000000/resourceGroups/azure-key-vault-samples/providers/Microsoft.KeyVault/vaults/vault-twin-bowl-86148","name":"vault-twin-bowl-86148","type":"Microsoft.KeyVault/vaults","location":"westus","tags":{}},{"id":"/subscriptions/00000000-0000-0000-0000-000000000000/resourceGroups/azure-key-vault-samples/providers/Microsoft.KeyVault/vaults/vault-vexed-star-79606","name":"vault-vexed-star-79606","type":"Microsoft.KeyVault/vaults","location":"westus","tags":{}},{"id":"/subscriptions/00000000-0000-0000-0000-000000000000/resourceGroups/azure-key-vault-samples/providers/Microsoft.KeyVault/vaults/vault-vivid-rope-77951","name":"vault-vivid-rope-77951","type":"Microsoft.KeyVault/vaults","location":"westus","tags":{}},{"id":"/subscriptions/00000000-0000-0000-0000-000000000000/resourceGroups/azure-key-vault-samples/providers/Microsoft.KeyVault/vaults/vault-wee-bone-62301","name":"vault-wee-bone-62301","type":"Microsoft.KeyVault/vaults","location":"westus","tags":{}},{"id":"/subscriptions/00000000-0000-0000-0000-000000000000/resourceGroups/azure-key-vault-samples/providers/Microsoft.KeyVault/vaults/vault-wild-mind-94920","name":"vault-wild-mind-94920","type":"Microsoft.KeyVault/vaults","location":"westus","tags":{}},{"id":"/subscriptions/00000000-0000-0000-0000-000000000000/resourceGroups/azure-key-vault-samples/providers/Microsoft.KeyVault/vaults/vault-wiry-claim-68282","name":"vault-wiry-claim-68282","type":"Microsoft.KeyVault/vaults","location":"westus","tags":{}},{"id":"/subscriptions/00000000-0000-0000-0000-000000000000/resourceGroups/azure-key-vault-samples/providers/Microsoft.KeyVault/vaults/vault-witty-radio-66980","name":"vault-witty-radio-66980","type":"Microsoft.KeyVault/vaults","location":"westus","tags":{}},{"id":"/subscriptions/00000000-0000-0000-0000-000000000000/resourceGroups/azure-key-vault-samples/providers/Microsoft.KeyVault/vaults/vault-yummy-cause-53172","name":"vault-yummy-cause-53172","type":"Microsoft.KeyVault/vaults","location":"westus","tags":{}},{"id":"/subscriptions/00000000-0000-0000-0000-000000000000/resourceGroups/azure-key-vault-samples/providers/Microsoft.KeyVault/vaults/vault-zany-north-40726","name":"vault-zany-north-40726","type":"Microsoft.KeyVault/vaults","location":"westus","tags":{}},{"id":"/subscriptions/00000000-0000-0000-0000-000000000000/resourceGroups/azure-key-vault-samples/providers/Microsoft.KeyVault/vaults/vault-zesty-case-78403","name":"vault-zesty-case-78403","type":"Microsoft.KeyVault/vaults","location":"westus","tags":{}},{"id":"/subscriptions/00000000-0000-0000-0000-000000000000/resourceGroups/azure-sample-group/providers/Microsoft.KeyVault/vaults/vault-aware-act-57426","name":"vault-aware-act-57426","type":"Microsoft.KeyVault/vaults","location":"westus","tags":{}},{"id":"/subscriptions/00000000-0000-0000-0000-000000000000/resourceGroups/azure-sample-group/providers/Microsoft.KeyVault/vaults/vault-bare-skirt-64797","name":"vault-bare-skirt-64797","type":"Microsoft.KeyVault/vaults","location":"westus","tags":{}},{"id":"/subscriptions/00000000-0000-0000-0000-000000000000/resourceGroups/azure-sample-group/providers/Microsoft.KeyVault/vaults/vault-evil-animal-60765","name":"vault-evil-animal-60765","type":"Microsoft.KeyVault/vaults","location":"westus","tags":{}},{"id":"/subscriptions/00000000-0000-0000-0000-000000000000/resourceGroups/azure-sample-group/providers/Microsoft.KeyVault/vaults/vault-full-look-51145","name":"vault-full-look-51145","type":"Microsoft.KeyVault/vaults","location":"westus","tags":{}},{"id":"/subscriptions/00000000-0000-0000-0000-000000000000/resourceGroups/azure-sample-group/providers/Microsoft.KeyVault/vaults/vault-half-year-33229","name":"vault-half-year-33229","type":"Microsoft.KeyVault/vaults","location":"westus","tags":{}},{"id":"/subscriptions/00000000-0000-0000-0000-000000000000/resourceGroups/azure-sample-group/providers/Microsoft.KeyVault/vaults/vault-ill-yellow-55346","name":"vault-ill-yellow-55346","type":"Microsoft.KeyVault/vaults","location":"westus","tags":{}},{"id":"/subscriptions/00000000-0000-0000-0000-000000000000/resourceGroups/azure-sample-group/providers/Microsoft.KeyVault/vaults/vault-limp-door-07476","name":"vault-limp-door-07476","type":"Microsoft.KeyVault/vaults","location":"westus","tags":{}},{"id":"/subscriptions/00000000-0000-0000-0000-000000000000/resourceGroups/azure-sample-group/providers/Microsoft.KeyVault/vaults/vault-mixed-river-36609","name":"vault-mixed-river-36609","type":"Microsoft.KeyVault/vaults","location":"westus","tags":{}},{"id":"/subscriptions/00000000-0000-0000-0000-000000000000/resourceGroups/azure-sample-group/providers/Microsoft.KeyVault/vaults/vault-old-duty-60336","name":"vault-old-duty-60336","type":"Microsoft.KeyVault/vaults","location":"westus","tags":{}},{"id":"/subscriptions/00000000-0000-0000-0000-000000000000/resourceGroups/azure-sample-group/providers/Microsoft.KeyVault/vaults/vault-pesky-friend-3178","name":"vault-pesky-friend-3178","type":"Microsoft.KeyVault/vaults","location":"westus","tags":{}},{"id":"/subscriptions/00000000-0000-0000-0000-000000000000/resourceGroups/azure-sample-group/providers/Microsoft.KeyVault/vaults/vault-shut-author-28426","name":"vault-shut-author-28426","type":"Microsoft.KeyVault/vaults","location":"westus","tags":{}},{"id":"/subscriptions/00000000-0000-0000-0000-000000000000/resourceGroups/azure-sample-group/providers/Microsoft.KeyVault/vaults/vault-stark-risk-65533","name":"vault-stark-risk-65533","type":"Microsoft.KeyVault/vaults","location":"westus","tags":{}},{"id":"/subscriptions/00000000-0000-0000-0000-000000000000/resourceGroups/azure-sample-group/providers/Microsoft.KeyVault/vaults/vault-testy-blow-85659","name":"vault-testy-blow-85659","type":"Microsoft.KeyVault/vaults","location":"westus","tags":{}},{"id":"/subscriptions/00000000-0000-0000-0000-000000000000/resourceGroups/azure-sandbox-group/providers/Microsoft.KeyVault/vaults/vault-dirty-hide-23171","name":"vault-dirty-hide-23171","type":"Microsoft.KeyVault/vaults","location":"westus","tags":{}},{"id":"/subscriptions/00000000-0000-0000-0000-000000000000/resourceGroups/azure-sandbox-group/providers/Microsoft.KeyVault/vaults/vault-flat-match-25435","name":"vault-flat-match-25435","type":"Microsoft.KeyVault/vaults","location":"westus","tags":{}},{"id":"/subscriptions/00000000-0000-0000-0000-000000000000/resourceGroups/azure-sandbox-group/providers/Microsoft.KeyVault/vaults/vault-lewd-work-07809","name":"vault-lewd-work-07809","type":"Microsoft.KeyVault/vaults","location":"westus","tags":{}},{"id":"/subscriptions/00000000-0000-0000-0000-000000000000/resourceGroups/azure-sandbox-group/providers/Microsoft.KeyVault/vaults/vault-near-invite-34338","name":"vault-near-invite-34338","type":"Microsoft.KeyVault/vaults","location":"westus","tags":{}},{"id":"/subscriptions/00000000-0000-0000-0000-000000000000/resourceGroups/azure-sandbox-group/providers/Microsoft.KeyVault/vaults/vault-one-cousin-48966","name":"vault-one-cousin-48966","type":"Microsoft.KeyVault/vaults","location":"westus","tags":{}},{"id":"/subscriptions/00000000-0000-0000-0000-000000000000/resourceGroups/azure-sandbox-group/providers/Microsoft.KeyVault/vaults/vault-rapid-lay-63059","name":"vault-rapid-lay-63059","type":"Microsoft.KeyVault/vaults","location":"westus","tags":{}},{"id":"/subscriptions/00000000-0000-0000-0000-000000000000/resourceGroups/azure-sandbox-group/providers/Microsoft.KeyVault/vaults/vault-rowdy-demand-2249","name":"vault-rowdy-demand-2249","type":"Microsoft.KeyVault/vaults","location":"westus","tags":{}},{"id":"/subscriptions/00000000-0000-0000-0000-000000000000/resourceGroups/azure-sandbox-group/providers/Microsoft.KeyVault/vaults/vault-short-letter-0050","name":"vault-short-letter-0050","type":"Microsoft.KeyVault/vaults","location":"westus","tags":{}},{"id":"/subscriptions/00000000-0000-0000-0000-000000000000/resourceGroups/azure-sandbox-group/providers/Microsoft.KeyVault/vaults/vault-sweet-one-75007","name":"vault-sweet-one-75007","type":"Microsoft.KeyVault/vaults","location":"westus","tags":{}},{"id":"/subscriptions/00000000-0000-0000-0000-000000000000/resourceGroups/azure-sandbox-group/providers/Microsoft.KeyVault/vaults/vault-tame-abroad-86697","name":"vault-tame-abroad-86697","type":"Microsoft.KeyVault/vaults","location":"westus","tags":{}},{"id":"/subscriptions/00000000-0000-0000-0000-000000000000/resourceGroups/azure-sandbox-group/providers/Microsoft.KeyVault/vaults/vault-thick-salad-01675","name":"vault-thick-salad-01675","type":"Microsoft.KeyVault/vaults","location":"westus","tags":{}},{"id":"/subscriptions/00000000-0000-0000-0000-000000000000/resourceGroups/azure-sandbox-group/providers/Microsoft.KeyVault/vaults/vault-worn-dream-81687","name":"vault-worn-dream-81687","type":"Microsoft.KeyVault/vaults","location":"westus","tags":{}},{"id":"/subscriptions/00000000-0000-0000-0000-000000000000/resourceGroups/cli_test_keyvault_keydbr4zt2a4nj4sr3tpdhpui5kyjz5dvlqzsiveqsedx5zyg4jasmnrg/providers/Microsoft.KeyVault/vaults/cli-test-keyvault-eqj7sm","name":"cli-test-keyvault-eqj7sm","type":"Microsoft.KeyVault/vaults","location":"westus","tags":{}},{"id":"/subscriptions/00000000-0000-0000-0000-000000000000/resourceGroups/clitest.rg000001/providers/Microsoft.KeyVault/vaults/vmkeyvault000002","name":"vmkeyvault000002","type":"Microsoft.KeyVault/vaults","location":"westus","tags":{}},{"id":"/subscriptions/00000000-0000-0000-0000-000000000000/resourceGroups/nodeTestGroup1167/providers/Microsoft.KeyVault/vaults/testacc3584","name":"testacc3584","type":"Microsoft.KeyVault/vaults","location":"westus","tags":{}},{"id":"/subscriptions/00000000-0000-0000-0000-000000000000/resourceGroups/ssrg/providers/Microsoft.KeyVault/vaults/cli-2vault","name":"cli-2vault","type":"Microsoft.KeyVault/vaults","location":"westus","tags":{}},{"id":"/subscriptions/00000000-0000-0000-0000-000000000000/resourceGroups/ssrg/providers/Microsoft.KeyVault/vaults/cli-auth-repro-vault","name":"cli-auth-repro-vault","type":"Microsoft.KeyVault/vaults","location":"westus","tags":{}},{"id":"/subscriptions/00000000-0000-0000-0000-000000000000/resourceGroups/ssrg/providers/Microsoft.KeyVault/vaults/cli-contact-test","name":"cli-contact-test","type":"Microsoft.KeyVault/vaults","location":"westus","tags":{}},{"id":"/subscriptions/00000000-0000-0000-0000-000000000000/resourceGroups/ssrg/providers/Microsoft.KeyVault/vaults/cli-vault","name":"cli-vault","type":"Microsoft.KeyVault/vaults","location":"westus","tags":{}},{"id":"/subscriptions/00000000-0000-0000-0000-000000000000/resourceGroups/ssrg/providers/Microsoft.KeyVault/vaults/froyo","name":"froyo","type":"Microsoft.KeyVault/vaults","location":"westus","tags":{}},{"id":"/subscriptions/00000000-0000-0000-0000-000000000000/resourceGroups/ssrg/providers/Microsoft.KeyVault/vaults/jim-test-vault","name":"jim-test-vault","type":"Microsoft.KeyVault/vaults","location":"westus","tags":{}},{"id":"/subscriptions/00000000-0000-0000-0000-000000000000/resourceGroups/ssrg/providers/Microsoft.KeyVault/vaults/jim-test-vault2","name":"jim-test-vault2","type":"Microsoft.KeyVault/vaults","location":"westus","tags":{}},{"id":"/subscriptions/00000000-0000-0000-0000-000000000000/resourceGroups/ssrg/providers/Microsoft.KeyVault/vaults/locomocovault","name":"locomocovault","type":"Microsoft.KeyVault/vaults","location":"eastus2","tags":{}},{"id":"/subscriptions/00000000-0000-0000-0000-000000000000/resourceGroups/ssrg/providers/Microsoft.KeyVault/vaults/long-running-test","name":"long-running-test","type":"Microsoft.KeyVault/vaults","location":"westus","tags":{}},{"id":"/subscriptions/00000000-0000-0000-0000-000000000000/resourceGroups/ssrg/providers/Microsoft.KeyVault/vaults/proxy-vault","name":"proxy-vault","type":"Microsoft.KeyVault/vaults","location":"westus","tags":{}},{"id":"/subscriptions/00000000-0000-0000-0000-000000000000/resourceGroups/ssrg/providers/Microsoft.KeyVault/vaults/softserve","name":"softserve","type":"Microsoft.KeyVault/vaults","location":"westus","tags":{}},{"id":"/subscriptions/00000000-0000-0000-0000-000000000000/resourceGroups/ssrg/providers/Microsoft.KeyVault/vaults/some-new-vault","name":"some-new-vault","type":"Microsoft.KeyVault/vaults","location":"westus","tags":{}},{"id":"/subscriptions/00000000-0000-0000-0000-000000000000/resourceGroups/ssrg/providers/Microsoft.KeyVault/vaults/ss-devault","name":"ss-devault","type":"Microsoft.KeyVault/vaults","location":"westus","tags":{}},{"id":"/subscriptions/00000000-0000-0000-0000-000000000000/resourceGroups/ssrg/providers/Microsoft.KeyVault/vaults/ss-msak-vault","name":"ss-msak-vault","type":"Microsoft.KeyVault/vaults","location":"westus","tags":{}},{"id":"/subscriptions/00000000-0000-0000-0000-000000000000/resourceGroups/ssrg/providers/Microsoft.KeyVault/vaults/ss-premiumvault","name":"ss-premiumvault","type":"Microsoft.KeyVault/vaults","location":"westus","tags":{}},{"id":"/subscriptions/00000000-0000-0000-0000-000000000000/resourceGroups/ssrg/providers/Microsoft.KeyVault/vaults/sssp-vault","name":"sssp-vault","type":"Microsoft.KeyVault/vaults","location":"westus","tags":{}},{"id":"/subscriptions/00000000-0000-0000-0000-000000000000/resourceGroups/ssrg/providers/Microsoft.KeyVault/vaults/test-rcapiver-vault","name":"test-rcapiver-vault","type":"Microsoft.KeyVault/vaults","location":"westus","tags":{}},{"id":"/subscriptions/00000000-0000-0000-0000-000000000000/resourceGroups/ssrg/providers/Microsoft.KeyVault/vaults/vault-bent-kind-88801","name":"vault-bent-kind-88801","type":"Microsoft.KeyVault/vaults","location":"westus","tags":{}},{"id":"/subscriptions/00000000-0000-0000-0000-000000000000/resourceGroups/ssrg/providers/Microsoft.KeyVault/vaults/vault-wary-blue-28204","name":"vault-wary-blue-28204","type":"Microsoft.KeyVault/vaults","location":"westus","tags":{}},{"id":"/subscriptions/00000000-0000-0000-0000-000000000000/resourceGroups/ssrg/providers/Microsoft.KeyVault/vaults/wonky-cli-vault","name":"wonky-cli-vault","type":"Microsoft.KeyVault/vaults","location":"westus","tags":{}},{"id":"/subscriptions/00000000-0000-0000-0000-000000000000/resourceGroups/ssrg/providers/Microsoft.KeyVault/vaults/wonky-hsm-vault","name":"wonky-hsm-vault","type":"Microsoft.KeyVault/vaults","location":"westus","tags":{}},{"id":"/subscriptions/00000000-0000-0000-0000-000000000000/resourceGroups/ssrg/providers/Microsoft.KeyVault/vaults/wonky-sp-vault","name":"wonky-sp-vault","type":"Microsoft.KeyVault/vaults","location":"westus","tags":{}}]}'}
    headers:
      cache-control: [no-cache]
      content-length: ['25049']
      content-type: [application/json; charset=utf-8]
      date: ['Thu, 28 Jun 2018 19:26:28 GMT']
      expires: ['-1']
      pragma: [no-cache]
      strict-transport-security: [max-age=31536000; includeSubDomains]
      vary: [Accept-Encoding]
      x-content-type-options: [nosniff]
    status: {code: 200, message: OK}
- request:
    body: null
    headers:
      Accept: [application/json]
      Accept-Encoding: ['gzip, deflate']
      CommandName: [vm secret format]
      Connection: [keep-alive]
      Content-Type: [application/json; charset=utf-8]
      User-Agent: [python/3.6.2 (Windows-10-10.0.17134-SP0) requests/2.18.4 msrest/0.4.29
          msrest_azure/0.4.31 azure-mgmt-keyvault/1.0.0b1 Azure-SDK-For-Python AZURECLI/2.0.34]
      accept-language: [en-US]
    method: GET
    uri: https://management.azure.com/subscriptions/00000000-0000-0000-0000-000000000000/resourceGroups/clitest.rg000001/providers/Microsoft.KeyVault/vaults/vmkeyvault000002?api-version=2018-02-14
  response:
    body: {string: '{"id":"/subscriptions/00000000-0000-0000-0000-000000000000/resourceGroups/clitest.rg000001/providers/Microsoft.KeyVault/vaults/vmkeyvault000002","name":"vmkeyvault000002","type":"Microsoft.KeyVault/vaults","location":"westus","tags":{},"properties":{"sku":{"family":"A","name":"standard"},"tenantId":"72f988bf-86f1-41af-91ab-2d7cd011db47","accessPolicies":[{"tenantId":"72f988bf-86f1-41af-91ab-2d7cd011db47","objectId":"6ff0a69b-8c04-4618-873e-4a1ee85e5296","permissions":{"keys":["get","create","delete","list","update","import","backup","restore","recover"],"secrets":["get","list","set","delete","backup","restore","recover"],"certificates":["get","list","delete","create","import","update","managecontacts","getissuers","listissuers","setissuers","deleteissuers","manageissuers","recover"],"storage":["get","list","delete","set","update","regeneratekey","setsas","listsas","getsas","deletesas"]}}],"enabledForDeployment":true,"enabledForTemplateDeployment":true,"vaultUri":"https://vmkeyvault000002.vault.azure.net/","provisioningState":"Succeeded"}}'}
    headers:
      cache-control: [no-cache]
      content-length: ['1125']
      content-type: [application/json; charset=utf-8]
      date: ['Thu, 28 Jun 2018 19:26:28 GMT']
      expires: ['-1']
      pragma: [no-cache]
      server: [Microsoft-IIS/10.0]
      strict-transport-security: [max-age=31536000; includeSubDomains]
      transfer-encoding: [chunked]
      vary: [Accept-Encoding]
      x-aspnet-version: [4.0.30319]
      x-content-type-options: [nosniff]
      x-ms-keyvault-service-version: [1.0.0.220]
      x-powered-by: [ASP.NET]
    status: {code: 200, message: OK}
- request:
    body: null
    headers:
      Accept: ['*/*']
      Accept-Encoding: ['gzip, deflate']
      Connection: [keep-alive]
      User-Agent: [python-requests/2.18.4]
    method: GET
    uri: https://raw.githubusercontent.com/Azure/azure-rest-api-specs/master/arm-compute/quickstart-templates/aliases.json
  response:
    body: {string: "{\n  \"$schema\":\"http://schema.management.azure.com/schemas/2015-01-01/deploymentTemplate.json\"\
        ,\n  \"contentVersion\":\"1.0.0.0\",\n  \"parameters\":{},\n  \"variables\"\
        :{},\n  \"resources\":[],\n\n  \"outputs\":{\n    \"aliases\":{\n      \"\
        type\":\"object\",\n      \"value\":{\n\n        \"Linux\":{\n          \"\
        CentOS\":{\n            \"publisher\":\"OpenLogic\",\n            \"offer\"\
        :\"CentOS\",\n            \"sku\":\"7.3\",\n            \"version\":\"latest\"\
        \n          },\n          \"CoreOS\":{\n            \"publisher\":\"CoreOS\"\
        ,\n            \"offer\":\"CoreOS\",\n            \"sku\":\"Stable\",\n  \
        \          \"version\":\"latest\"\n          },\n          \"Debian\":{\n\
        \            \"publisher\":\"credativ\",\n            \"offer\":\"Debian\"\
        ,\n            \"sku\":\"8\",\n            \"version\":\"latest\"\n      \
        \    },\n          \"openSUSE-Leap\": {\n            \"publisher\":\"SUSE\"\
        ,\n            \"offer\":\"openSUSE-Leap\",\n            \"sku\":\"42.3\"\
        ,\n            \"version\": \"latest\"\n          },\n          \"RHEL\":{\n\
        \            \"publisher\":\"RedHat\",\n            \"offer\":\"RHEL\",\n\
        \            \"sku\":\"7.3\",\n            \"version\":\"latest\"\n      \
        \    },\n          \"SLES\":{\n            \"publisher\":\"SUSE\",\n     \
        \       \"offer\":\"SLES\",\n            \"sku\":\"12-SP2\",\n           \
        \ \"version\":\"latest\"\n          },\n          \"UbuntuLTS\":{\n      \
        \      \"publisher\":\"Canonical\",\n            \"offer\":\"UbuntuServer\"\
        ,\n            \"sku\":\"16.04-LTS\",\n            \"version\":\"latest\"\n\
        \          }\n        },\n\n        \"Windows\":{\n          \"Win2016Datacenter\"\
        :{\n            \"publisher\":\"MicrosoftWindowsServer\",\n            \"\
        offer\":\"WindowsServer\",\n            \"sku\":\"2016-Datacenter\",\n   \
        \         \"version\":\"latest\"\n          },\n          \"Win2012R2Datacenter\"\
        :{\n            \"publisher\":\"MicrosoftWindowsServer\",\n            \"\
        offer\":\"WindowsServer\",\n            \"sku\":\"2012-R2-Datacenter\",\n\
        \            \"version\":\"latest\"\n          },\n          \"Win2012Datacenter\"\
        :{\n            \"publisher\":\"MicrosoftWindowsServer\",\n            \"\
        offer\":\"WindowsServer\",\n            \"sku\":\"2012-Datacenter\",\n   \
        \         \"version\":\"latest\"\n          },\n          \"Win2008R2SP1\"\
        :{\n            \"publisher\":\"MicrosoftWindowsServer\",\n            \"\
        offer\":\"WindowsServer\",\n            \"sku\":\"2008-R2-SP1\",\n       \
        \     \"version\":\"latest\"\n          }\n        }\n      }\n    }\n  }\n\
        }\n"}
    headers:
      accept-ranges: [bytes]
      access-control-allow-origin: ['*']
      cache-control: [max-age=300]
      connection: [keep-alive]
      content-length: ['2235']
      content-security-policy: [default-src 'none'; style-src 'unsafe-inline'; sandbox]
      content-type: [text/plain; charset=utf-8]
      date: ['Thu, 28 Jun 2018 19:26:29 GMT']
      etag: ['"60d07919b4224266adafb81340896eea100dc887"']
      expires: ['Thu, 28 Jun 2018 19:31:29 GMT']
      source-age: ['293']
      strict-transport-security: [max-age=31536000]
      vary: ['Authorization,Accept-Encoding']
      via: [1.1 varnish]
      x-cache: [HIT]
      x-cache-hits: ['1']
      x-content-type-options: [nosniff]
      x-fastly-request-id: [cd62f3d2f84f85d9e9ee4810d5565011b8818af9]
      x-frame-options: [deny]
      x-geo-block-list: ['']
      x-github-request-id: ['1276:5C5D:AAB5C:B36BD:5B353540']
      x-served-by: [cache-sea1029-SEA]
      x-timer: ['S1530213990.541274,VS0,VE0']
      x-xss-protection: [1; mode=block]
    status: {code: 200, message: OK}
- request:
    body: null
    headers:
      Accept: [application/json]
      Accept-Encoding: ['gzip, deflate']
      CommandName: [vm create]
      Connection: [keep-alive]
      Content-Type: [application/json; charset=utf-8]
      User-Agent: [python/3.6.2 (Windows-10-10.0.17134-SP0) requests/2.18.4 msrest/0.4.29
          msrest_azure/0.4.31 networkmanagementclient/2.0.0rc2 Azure-SDK-For-Python
          AZURECLI/2.0.34]
      accept-language: [en-US]
    method: GET
    uri: https://management.azure.com/subscriptions/00000000-0000-0000-0000-000000000000/resourceGroups/clitest.rg000001/providers/Microsoft.Network/virtualNetworks?api-version=2018-01-01
  response:
    body: {string: '{"value":[]}'}
    headers:
      cache-control: [no-cache]
      content-length: ['12']
      content-type: [application/json; charset=utf-8]
      date: ['Thu, 28 Jun 2018 19:26:29 GMT']
      expires: ['-1']
      pragma: [no-cache]
      strict-transport-security: [max-age=31536000; includeSubDomains]
      vary: [Accept-Encoding]
      x-content-type-options: [nosniff]
    status: {code: 200, message: OK}
- request:
    body: 'b''b\''{"properties": {"template": {"$schema": "https://schema.management.azure.com/schemas/2015-01-01/deploymentTemplate.json#",
      "contentVersion": "1.0.0.0", "parameters": {"adminPassword": {"type": "securestring",
      "metadata": {"description": "Secure adminPassword"}}}, "variables": {}, "resources":
      [{"name": "vm-nameVNET", "type": "Microsoft.Network/virtualNetworks", "location":
      "westus", "apiVersion": "2015-06-15", "dependsOn": [], "tags": {}, "properties":
      {"addressSpace": {"addressPrefixes": ["10.0.0.0/16"]}, "subnets": [{"name":
      "vm-nameSubnet", "properties": {"addressPrefix": "10.0.0.0/24"}}]}}, {"type":
      "Microsoft.Network/networkSecurityGroups", "name": "vm-nameNSG", "apiVersion":
      "2015-06-15", "location": "westus", "tags": {}, "dependsOn": [], "properties":
      {"securityRules": [{"name": "rdp", "properties": {"protocol": "Tcp", "sourcePortRange":
      "*", "destinationPortRange": "3389", "sourceAddressPrefix": "*", "destinationAddressPrefix":
      "*", "access": "Allow", "priority": 1000, "direction": "Inbound"}}]}}, {"apiVersion":
      "2018-01-01", "type": "Microsoft.Network/publicIPAddresses", "name": "vm-namePublicIP",
      "location": "westus", "tags": {}, "dependsOn": [], "properties": {"publicIPAllocationMethod":
      null}}, {"apiVersion": "2015-06-15", "type": "Microsoft.Network/networkInterfaces",
      "name": "vm-nameVMNic", "location": "westus", "tags": {}, "dependsOn": ["Microsoft.Network/virtualNetworks/vm-nameVNET",
      "Microsoft.Network/networkSecurityGroups/vm-nameNSG", "Microsoft.Network/publicIpAddresses/vm-namePublicIP"],
      "properties": {"ipConfigurations": [{"name": "ipconfigvm-name", "properties":
      {"privateIPAllocationMethod": "Dynamic", "subnet": {"id": "/subscriptions/00000000-0000-0000-0000-000000000000/resourceGroups/clitest.rg000001/providers/Microsoft.Network/virtualNetworks/vm-nameVNET/subnets/vm-nameSubnet"},
      "publicIPAddress": {"id": "/subscriptions/00000000-0000-0000-0000-000000000000/resourceGroups/clitest.rg000001/providers/Microsoft.Network/publicIPAddresses/vm-namePublicIP"}}}],
      "networkSecurityGroup": {"id": "/subscriptions/00000000-0000-0000-0000-000000000000/resourceGroups/clitest.rg000001/providers/Microsoft.Network/networkSecurityGroups/vm-nameNSG"}}},
      {"apiVersion": "2017-12-01", "type": "Microsoft.Compute/virtualMachines", "name":
      "vm-name", "location": "westus", "tags": {}, "dependsOn": ["Microsoft.Network/networkInterfaces/vm-nameVMNic"],
      "properties": {"hardwareProfile": {"vmSize": "Standard_DS1_v2"}, "networkProfile":
      {"networkInterfaces": [{"id": "/subscriptions/00000000-0000-0000-0000-000000000000/resourceGroups/clitest.rg000001/providers/Microsoft.Network/networkInterfaces/vm-nameVMNic"}]},
      "storageProfile": {"osDisk": {"createOption": "fromImage", "name": null, "caching":
      "ReadWrite", "managedDisk": {"storageAccountType": null}}, "imageReference":
      {"publisher": "MicrosoftWindowsServer", "offer": "WindowsServer", "sku": "2012-R2-Datacenter",
      "version": "latest"}}, "osProfile": {"computerName": "vm-name", "adminUsername":
      "windowsUser", "adminPassword": "[parameters(\\\''adminPassword\\\'')]", "secrets":
      [{"sourceVault": {"id": "/subscriptions/00000000-0000-0000-0000-000000000000/resourceGroups/clitest.rg000001/providers/Microsoft.KeyVault/vaults/vmkeyvault000002"},
      "vaultCertificates": [{"certificateStore": "My", "certificateUrl": "https://vmkeyvault000002.vault.azure.net/secrets/cert1/ba8327041d1048dda7db7d08da85a28e"}]}]}}}],
      "outputs": {}}, "parameters": {"adminPassword": {"value": "VerySecret!12"}},
      "mode": "Incremental"}}\'''''
    headers:
      Accept: [application/json]
      Accept-Encoding: ['gzip, deflate']
      CommandName: [vm create]
      Connection: [keep-alive]
      Content-Length: ['3799']
      Content-Type: [application/json; charset=utf-8]
      User-Agent: [python/3.6.2 (Windows-10-10.0.17134-SP0) requests/2.18.4 msrest/0.4.29
          msrest_azure/0.4.31 resourcemanagementclient/1.2.1 Azure-SDK-For-Python
          AZURECLI/2.0.34]
      accept-language: [en-US]
    method: PUT
    uri: https://management.azure.com/subscriptions/00000000-0000-0000-0000-000000000000/resourcegroups/clitest.rg000001/providers/Microsoft.Resources/deployments/mock-deployment?api-version=2018-05-01
  response:
    body: {string: '{"id":"/subscriptions/00000000-0000-0000-0000-000000000000/resourceGroups/clitest.rg000001/providers/Microsoft.Resources/deployments/vm_deploy_oYFVxi2C0YYcavPuxQG5rAByLcjqeKRC","name":"vm_deploy_oYFVxi2C0YYcavPuxQG5rAByLcjqeKRC","properties":{"templateHash":"1509619646641325190","parameters":{"adminPassword":{"type":"SecureString"}},"mode":"Incremental","provisioningState":"Accepted","timestamp":"2018-06-28T19:26:31.6963592Z","duration":"PT0.9052085S","correlationId":"b58a900e-3c52-45ee-90d1-280fa3c17ff9","providers":[{"namespace":"Microsoft.Network","resourceTypes":[{"resourceType":"virtualNetworks","locations":["westus"]},{"resourceType":"networkSecurityGroups","locations":["westus"]},{"resourceType":"publicIPAddresses","locations":["westus"]},{"resourceType":"networkInterfaces","locations":["westus"]}]},{"namespace":"Microsoft.Compute","resourceTypes":[{"resourceType":"virtualMachines","locations":["westus"]}]}],"dependencies":[{"dependsOn":[{"id":"/subscriptions/00000000-0000-0000-0000-000000000000/resourceGroups/clitest.rg000001/providers/Microsoft.Network/virtualNetworks/vm-nameVNET","resourceType":"Microsoft.Network/virtualNetworks","resourceName":"vm-nameVNET"},{"id":"/subscriptions/00000000-0000-0000-0000-000000000000/resourceGroups/clitest.rg000001/providers/Microsoft.Network/networkSecurityGroups/vm-nameNSG","resourceType":"Microsoft.Network/networkSecurityGroups","resourceName":"vm-nameNSG"},{"id":"/subscriptions/00000000-0000-0000-0000-000000000000/resourceGroups/clitest.rg000001/providers/Microsoft.Network/publicIPAddresses/vm-namePublicIP","resourceType":"Microsoft.Network/publicIPAddresses","resourceName":"vm-namePublicIP"}],"id":"/subscriptions/00000000-0000-0000-0000-000000000000/resourceGroups/clitest.rg000001/providers/Microsoft.Network/networkInterfaces/vm-nameVMNic","resourceType":"Microsoft.Network/networkInterfaces","resourceName":"vm-nameVMNic"},{"dependsOn":[{"id":"/subscriptions/00000000-0000-0000-0000-000000000000/resourceGroups/clitest.rg000001/providers/Microsoft.Network/networkInterfaces/vm-nameVMNic","resourceType":"Microsoft.Network/networkInterfaces","resourceName":"vm-nameVMNic"}],"id":"/subscriptions/00000000-0000-0000-0000-000000000000/resourceGroups/clitest.rg000001/providers/Microsoft.Compute/virtualMachines/vm-name","resourceType":"Microsoft.Compute/virtualMachines","resourceName":"vm-name"}]}}'}
    headers:
<<<<<<< HEAD
      azure-asyncoperation: ['https://management.azure.com/subscriptions/00000000-0000-0000-0000-000000000000/resourcegroups/clitest.rg000001/providers/Microsoft.Resources/deployments/vm_deploy_oYFVxi2C0YYcavPuxQG5rAByLcjqeKRC/operationStatuses/08586713928946864789?api-version=2017-05-10']
=======
      azure-asyncoperation: ['https://management.azure.com/subscriptions/00000000-0000-0000-0000-000000000000/resourcegroups/clitest.rg000001/providers/Microsoft.Resources/deployments/vm_deploy_EmWuKrkNqg8LmY3zJQAzYUHZ5EadDDWi/operationStatuses/08586791639058584357?api-version=2018-05-01']
>>>>>>> c9139e9a
      cache-control: [no-cache]
      content-length: ['2788']
      content-type: [application/json; charset=utf-8]
      date: ['Thu, 28 Jun 2018 19:26:31 GMT']
      expires: ['-1']
      pragma: [no-cache]
      strict-transport-security: [max-age=31536000; includeSubDomains]
      x-content-type-options: [nosniff]
      x-ms-ratelimit-remaining-subscription-writes: ['1198']
    status: {code: 201, message: Created}
- request:
    body: null
    headers:
      Accept: [application/json]
      Accept-Encoding: ['gzip, deflate']
      CommandName: [vm create]
      Connection: [keep-alive]
      Content-Type: [application/json; charset=utf-8]
<<<<<<< HEAD
      User-Agent: [python/3.6.2 (Windows-10-10.0.17134-SP0) requests/2.18.4 msrest/0.4.29
          msrest_azure/0.4.31 resourcemanagementclient/1.2.1 Azure-SDK-For-Python
          AZURECLI/2.0.34]
      accept-language: [en-US]
    method: GET
    uri: https://management.azure.com/subscriptions/00000000-0000-0000-0000-000000000000/resourcegroups/clitest.rg000001/providers/Microsoft.Resources/deployments/mock-deployment/operationStatuses/08586713928946864789?api-version=2017-05-10
=======
      User-Agent: [python/3.6.1 (Windows-10-10.0.16299-SP0) requests/2.18.4 msrest/0.4.27
          msrest_azure/0.4.25 resourcemanagementclient/1.2.1 Azure-SDK-For-Python
          AZURECLI/2.0.31]
      accept-language: [en-US]
    method: GET
    uri: https://management.azure.com/subscriptions/00000000-0000-0000-0000-000000000000/resourcegroups/clitest.rg000001/providers/Microsoft.Resources/deployments/mock-deployment/operationStatuses/08586791639058584357?api-version=2018-05-01
  response:
    body: {string: '{"status":"Running"}'}
    headers:
      cache-control: [no-cache]
      content-length: ['20']
      content-type: [application/json; charset=utf-8]
      date: ['Fri, 30 Mar 2018 20:50:11 GMT']
      expires: ['-1']
      pragma: [no-cache]
      strict-transport-security: [max-age=31536000; includeSubDomains]
      vary: [Accept-Encoding]
      x-content-type-options: [nosniff]
    status: {code: 200, message: OK}
- request:
    body: null
    headers:
      Accept: [application/json]
      Accept-Encoding: ['gzip, deflate']
      CommandName: [vm create]
      Connection: [keep-alive]
      Content-Type: [application/json; charset=utf-8]
      User-Agent: [python/3.6.1 (Windows-10-10.0.16299-SP0) requests/2.18.4 msrest/0.4.27
          msrest_azure/0.4.25 resourcemanagementclient/1.2.1 Azure-SDK-For-Python
          AZURECLI/2.0.31]
      accept-language: [en-US]
    method: GET
    uri: https://management.azure.com/subscriptions/00000000-0000-0000-0000-000000000000/resourcegroups/clitest.rg000001/providers/Microsoft.Resources/deployments/mock-deployment/operationStatuses/08586791639058584357?api-version=2018-05-01
  response:
    body: {string: '{"status":"Running"}'}
    headers:
      cache-control: [no-cache]
      content-length: ['20']
      content-type: [application/json; charset=utf-8]
      date: ['Fri, 30 Mar 2018 20:50:41 GMT']
      expires: ['-1']
      pragma: [no-cache]
      strict-transport-security: [max-age=31536000; includeSubDomains]
      vary: [Accept-Encoding]
      x-content-type-options: [nosniff]
    status: {code: 200, message: OK}
- request:
    body: null
    headers:
      Accept: [application/json]
      Accept-Encoding: ['gzip, deflate']
      CommandName: [vm create]
      Connection: [keep-alive]
      Content-Type: [application/json; charset=utf-8]
      User-Agent: [python/3.6.1 (Windows-10-10.0.16299-SP0) requests/2.18.4 msrest/0.4.27
          msrest_azure/0.4.25 resourcemanagementclient/1.2.1 Azure-SDK-For-Python
          AZURECLI/2.0.31]
      accept-language: [en-US]
    method: GET
    uri: https://management.azure.com/subscriptions/00000000-0000-0000-0000-000000000000/resourcegroups/clitest.rg000001/providers/Microsoft.Resources/deployments/mock-deployment/operationStatuses/08586791639058584357?api-version=2018-05-01
  response:
    body: {string: '{"status":"Running"}'}
    headers:
      cache-control: [no-cache]
      content-length: ['20']
      content-type: [application/json; charset=utf-8]
      date: ['Fri, 30 Mar 2018 20:51:12 GMT']
      expires: ['-1']
      pragma: [no-cache]
      strict-transport-security: [max-age=31536000; includeSubDomains]
      vary: [Accept-Encoding]
      x-content-type-options: [nosniff]
    status: {code: 200, message: OK}
- request:
    body: null
    headers:
      Accept: [application/json]
      Accept-Encoding: ['gzip, deflate']
      CommandName: [vm create]
      Connection: [keep-alive]
      Content-Type: [application/json; charset=utf-8]
      User-Agent: [python/3.6.1 (Windows-10-10.0.16299-SP0) requests/2.18.4 msrest/0.4.27
          msrest_azure/0.4.25 resourcemanagementclient/1.2.1 Azure-SDK-For-Python
          AZURECLI/2.0.31]
      accept-language: [en-US]
    method: GET
    uri: https://management.azure.com/subscriptions/00000000-0000-0000-0000-000000000000/resourcegroups/clitest.rg000001/providers/Microsoft.Resources/deployments/mock-deployment/operationStatuses/08586791639058584357?api-version=2018-05-01
  response:
    body: {string: '{"status":"Running"}'}
    headers:
      cache-control: [no-cache]
      content-length: ['20']
      content-type: [application/json; charset=utf-8]
      date: ['Fri, 30 Mar 2018 20:51:43 GMT']
      expires: ['-1']
      pragma: [no-cache]
      strict-transport-security: [max-age=31536000; includeSubDomains]
      vary: [Accept-Encoding]
      x-content-type-options: [nosniff]
    status: {code: 200, message: OK}
- request:
    body: null
    headers:
      Accept: [application/json]
      Accept-Encoding: ['gzip, deflate']
      CommandName: [vm create]
      Connection: [keep-alive]
      Content-Type: [application/json; charset=utf-8]
      User-Agent: [python/3.6.1 (Windows-10-10.0.16299-SP0) requests/2.18.4 msrest/0.4.27
          msrest_azure/0.4.25 resourcemanagementclient/1.2.1 Azure-SDK-For-Python
          AZURECLI/2.0.31]
      accept-language: [en-US]
    method: GET
    uri: https://management.azure.com/subscriptions/00000000-0000-0000-0000-000000000000/resourcegroups/clitest.rg000001/providers/Microsoft.Resources/deployments/mock-deployment/operationStatuses/08586791639058584357?api-version=2018-05-01
>>>>>>> c9139e9a
  response:
    body: {string: '{"status":"Running"}'}
    headers:
      cache-control: [no-cache]
      content-length: ['20']
      content-type: [application/json; charset=utf-8]
<<<<<<< HEAD
      date: ['Thu, 28 Jun 2018 19:27:02 GMT']
=======
      date: ['Fri, 30 Mar 2018 20:52:14 GMT']
      expires: ['-1']
      pragma: [no-cache]
      strict-transport-security: [max-age=31536000; includeSubDomains]
      vary: [Accept-Encoding]
      x-content-type-options: [nosniff]
    status: {code: 200, message: OK}
- request:
    body: null
    headers:
      Accept: [application/json]
      Accept-Encoding: ['gzip, deflate']
      CommandName: [vm create]
      Connection: [keep-alive]
      Content-Type: [application/json; charset=utf-8]
      User-Agent: [python/3.6.1 (Windows-10-10.0.16299-SP0) requests/2.18.4 msrest/0.4.27
          msrest_azure/0.4.25 resourcemanagementclient/1.2.1 Azure-SDK-For-Python
          AZURECLI/2.0.31]
      accept-language: [en-US]
    method: GET
    uri: https://management.azure.com/subscriptions/00000000-0000-0000-0000-000000000000/resourcegroups/clitest.rg000001/providers/Microsoft.Resources/deployments/mock-deployment/operationStatuses/08586791639058584357?api-version=2018-05-01
  response:
    body: {string: '{"status":"Running"}'}
    headers:
      cache-control: [no-cache]
      content-length: ['20']
      content-type: [application/json; charset=utf-8]
      date: ['Fri, 30 Mar 2018 20:52:45 GMT']
      expires: ['-1']
      pragma: [no-cache]
      strict-transport-security: [max-age=31536000; includeSubDomains]
      vary: [Accept-Encoding]
      x-content-type-options: [nosniff]
    status: {code: 200, message: OK}
- request:
    body: null
    headers:
      Accept: [application/json]
      Accept-Encoding: ['gzip, deflate']
      CommandName: [vm create]
      Connection: [keep-alive]
      Content-Type: [application/json; charset=utf-8]
      User-Agent: [python/3.6.1 (Windows-10-10.0.16299-SP0) requests/2.18.4 msrest/0.4.27
          msrest_azure/0.4.25 resourcemanagementclient/1.2.1 Azure-SDK-For-Python
          AZURECLI/2.0.31]
      accept-language: [en-US]
    method: GET
    uri: https://management.azure.com/subscriptions/00000000-0000-0000-0000-000000000000/resourcegroups/clitest.rg000001/providers/Microsoft.Resources/deployments/mock-deployment/operationStatuses/08586791639058584357?api-version=2018-05-01
  response:
    body: {string: '{"status":"Running"}'}
    headers:
      cache-control: [no-cache]
      content-length: ['20']
      content-type: [application/json; charset=utf-8]
      date: ['Fri, 30 Mar 2018 20:53:15 GMT']
      expires: ['-1']
      pragma: [no-cache]
      strict-transport-security: [max-age=31536000; includeSubDomains]
      vary: [Accept-Encoding]
      x-content-type-options: [nosniff]
    status: {code: 200, message: OK}
- request:
    body: null
    headers:
      Accept: [application/json]
      Accept-Encoding: ['gzip, deflate']
      CommandName: [vm create]
      Connection: [keep-alive]
      Content-Type: [application/json; charset=utf-8]
      User-Agent: [python/3.6.1 (Windows-10-10.0.16299-SP0) requests/2.18.4 msrest/0.4.27
          msrest_azure/0.4.25 resourcemanagementclient/1.2.1 Azure-SDK-For-Python
          AZURECLI/2.0.31]
      accept-language: [en-US]
    method: GET
    uri: https://management.azure.com/subscriptions/00000000-0000-0000-0000-000000000000/resourcegroups/clitest.rg000001/providers/Microsoft.Resources/deployments/mock-deployment/operationStatuses/08586791639058584357?api-version=2018-05-01
  response:
    body: {string: '{"status":"Succeeded"}'}
    headers:
      cache-control: [no-cache]
      content-length: ['22']
      content-type: [application/json; charset=utf-8]
      date: ['Fri, 30 Mar 2018 20:53:46 GMT']
      expires: ['-1']
      pragma: [no-cache]
      strict-transport-security: [max-age=31536000; includeSubDomains]
      vary: [Accept-Encoding]
      x-content-type-options: [nosniff]
    status: {code: 200, message: OK}
- request:
    body: null
    headers:
      Accept: [application/json]
      Accept-Encoding: ['gzip, deflate']
      CommandName: [vm create]
      Connection: [keep-alive]
      Content-Type: [application/json; charset=utf-8]
      User-Agent: [python/3.6.1 (Windows-10-10.0.16299-SP0) requests/2.18.4 msrest/0.4.27
          msrest_azure/0.4.25 resourcemanagementclient/1.2.1 Azure-SDK-For-Python
          AZURECLI/2.0.31]
      accept-language: [en-US]
    method: GET
    uri: https://management.azure.com/subscriptions/00000000-0000-0000-0000-000000000000/resourcegroups/clitest.rg000001/providers/Microsoft.Resources/deployments/mock-deployment?api-version=2018-05-01
  response:
    body: {string: '{"id":"/subscriptions/00000000-0000-0000-0000-000000000000/resourceGroups/clitest.rg000001/providers/Microsoft.Resources/deployments/vm_deploy_EmWuKrkNqg8LmY3zJQAzYUHZ5EadDDWi","name":"vm_deploy_EmWuKrkNqg8LmY3zJQAzYUHZ5EadDDWi","properties":{"templateHash":"10558013362719544490","parameters":{"adminPassword":{"type":"SecureString"}},"mode":"Incremental","provisioningState":"Succeeded","timestamp":"2018-03-30T20:53:44.8421321Z","duration":"PT4M5.2229333S","correlationId":"57818629-5f28-4e1f-8af5-25c4da1c1670","providers":[{"namespace":"Microsoft.Network","resourceTypes":[{"resourceType":"virtualNetworks","locations":["westus"]},{"resourceType":"networkSecurityGroups","locations":["westus"]},{"resourceType":"publicIPAddresses","locations":["westus"]},{"resourceType":"networkInterfaces","locations":["westus"]}]},{"namespace":"Microsoft.Compute","resourceTypes":[{"resourceType":"virtualMachines","locations":["westus"]}]}],"dependencies":[{"dependsOn":[{"id":"/subscriptions/00000000-0000-0000-0000-000000000000/resourceGroups/clitest.rg000001/providers/Microsoft.Network/virtualNetworks/vm-nameVNET","resourceType":"Microsoft.Network/virtualNetworks","resourceName":"vm-nameVNET"},{"id":"/subscriptions/00000000-0000-0000-0000-000000000000/resourceGroups/clitest.rg000001/providers/Microsoft.Network/networkSecurityGroups/vm-nameNSG","resourceType":"Microsoft.Network/networkSecurityGroups","resourceName":"vm-nameNSG"},{"id":"/subscriptions/00000000-0000-0000-0000-000000000000/resourceGroups/clitest.rg000001/providers/Microsoft.Network/publicIPAddresses/vm-namePublicIP","resourceType":"Microsoft.Network/publicIPAddresses","resourceName":"vm-namePublicIP"}],"id":"/subscriptions/00000000-0000-0000-0000-000000000000/resourceGroups/clitest.rg000001/providers/Microsoft.Network/networkInterfaces/vm-nameVMNic","resourceType":"Microsoft.Network/networkInterfaces","resourceName":"vm-nameVMNic"},{"dependsOn":[{"id":"/subscriptions/00000000-0000-0000-0000-000000000000/resourceGroups/clitest.rg000001/providers/Microsoft.Network/networkInterfaces/vm-nameVMNic","resourceType":"Microsoft.Network/networkInterfaces","resourceName":"vm-nameVMNic"}],"id":"/subscriptions/00000000-0000-0000-0000-000000000000/resourceGroups/clitest.rg000001/providers/Microsoft.Compute/virtualMachines/vm-name","resourceType":"Microsoft.Compute/virtualMachines","resourceName":"vm-name"}],"outputs":{},"outputResources":[{"id":"/subscriptions/00000000-0000-0000-0000-000000000000/resourceGroups/clitest.rg000001/providers/Microsoft.Compute/virtualMachines/vm-name"},{"id":"/subscriptions/00000000-0000-0000-0000-000000000000/resourceGroups/clitest.rg000001/providers/Microsoft.Network/networkInterfaces/vm-nameVMNic"},{"id":"/subscriptions/00000000-0000-0000-0000-000000000000/resourceGroups/clitest.rg000001/providers/Microsoft.Network/networkSecurityGroups/vm-nameNSG"},{"id":"/subscriptions/00000000-0000-0000-0000-000000000000/resourceGroups/clitest.rg000001/providers/Microsoft.Network/publicIPAddresses/vm-namePublicIP"},{"id":"/subscriptions/00000000-0000-0000-0000-000000000000/resourceGroups/clitest.rg000001/providers/Microsoft.Network/virtualNetworks/vm-nameVNET"}]}}'}
    headers:
      cache-control: [no-cache]
      content-length: ['3875']
      content-type: [application/json; charset=utf-8]
      date: ['Fri, 30 Mar 2018 20:53:47 GMT']
>>>>>>> c9139e9a
      expires: ['-1']
      pragma: [no-cache]
      strict-transport-security: [max-age=31536000; includeSubDomains]
      vary: [Accept-Encoding]
      x-content-type-options: [nosniff]
    status: {code: 200, message: OK}
- request:
    body: null
    headers:
      Accept: [application/json]
      Accept-Encoding: ['gzip, deflate']
      CommandName: [vm create]
      Connection: [keep-alive]
      Content-Type: [application/json; charset=utf-8]
      User-Agent: [python/3.6.2 (Windows-10-10.0.17134-SP0) requests/2.18.4 msrest/0.4.29
          msrest_azure/0.4.31 resourcemanagementclient/1.2.1 Azure-SDK-For-Python
          AZURECLI/2.0.34]
      accept-language: [en-US]
    method: GET
    uri: https://management.azure.com/subscriptions/00000000-0000-0000-0000-000000000000/resourcegroups/clitest.rg000001/providers/Microsoft.Resources/deployments/mock-deployment/operationStatuses/08586713928946864789?api-version=2017-05-10
  response:
    body: {string: '{"status":"Failed","error":{"code":"DeploymentFailed","message":"At
        least one resource deployment operation failed. Please list deployment operations
        for details. Please see https://aka.ms/arm-debug for usage details.","details":[{"code":"Conflict","message":"{\r\n  \"error\":
        {\r\n    \"code\": \"SkuNotAvailable\",\r\n    \"message\": \"The requested
        size for resource ''/subscriptions/00000000-0000-0000-0000-000000000000/resourceGroups/clitest.rg000001/providers/Microsoft.Compute/virtualMachines/vm-name''
        is currently not available in location ''westus'' zones '''' for subscription
        ''6d8e19c2-3a60-481f-8ebb-118dc3007c5d''. Please try another size or deploy
        to a different location or zones. See https://aka.ms/azureskunotavailable
        for details.\"\r\n  }\r\n}"}]}}'}
    headers:
      cache-control: [no-cache]
      content-length: ['822']
      content-type: [application/json; charset=utf-8]
      date: ['Thu, 28 Jun 2018 19:27:32 GMT']
      expires: ['-1']
      pragma: [no-cache]
      strict-transport-security: [max-age=31536000; includeSubDomains]
      vary: [Accept-Encoding]
      x-content-type-options: [nosniff]
    status: {code: 200, message: OK}
- request:
    body: null
    headers:
      Accept: [application/json]
      Accept-Encoding: ['gzip, deflate']
      CommandName: [group delete]
      Connection: [keep-alive]
      Content-Length: ['0']
      Content-Type: [application/json; charset=utf-8]
      User-Agent: [python/3.6.2 (Windows-10-10.0.17134-SP0) requests/2.18.4 msrest/0.4.29
          msrest_azure/0.4.31 resourcemanagementclient/1.2.1 Azure-SDK-For-Python
          AZURECLI/2.0.34]
      accept-language: [en-US]
    method: DELETE
    uri: https://management.azure.com/subscriptions/00000000-0000-0000-0000-000000000000/resourcegroups/clitest.rg000001?api-version=2018-05-01
  response:
    body: {string: ''}
    headers:
      cache-control: [no-cache]
      content-length: ['0']
      date: ['Thu, 28 Jun 2018 19:27:34 GMT']
      expires: ['-1']
<<<<<<< HEAD
      location: ['https://management.azure.com/subscriptions/00000000-0000-0000-0000-000000000000/operationresults/eyJqb2JJZCI6IlJFU09VUkNFR1JPVVBERUxFVElPTkpPQi1DTElURVNUOjJFUkdIRjNBMkFFSE1LVkw0MjVHUU5GQ0ZQNU5OTzQ3R0c0UzNUV3xFQUZBQzMxODA0QTc0NjEyLVdFU1RVUyIsImpvYkxvY2F0aW9uIjoid2VzdHVzIn0?api-version=2017-05-10']
=======
      location: ['https://management.azure.com/subscriptions/00000000-0000-0000-0000-000000000000/operationresults/eyJqb2JJZCI6IlJFU09VUkNFR1JPVVBERUxFVElPTkpPQi1DTElURVNUOjJFUkdFNTVVUVQyWlYzT1hFU1dWTUwzTVZLTlQzTEZLVllRWEtSNnxCMUY2MjJCQUMwRTYwQ0U3LVdFU1RVUyIsImpvYkxvY2F0aW9uIjoid2VzdHVzIn0?api-version=2018-05-01']
>>>>>>> c9139e9a
      pragma: [no-cache]
      strict-transport-security: [max-age=31536000; includeSubDomains]
      x-content-type-options: [nosniff]
      x-ms-ratelimit-remaining-subscription-deletes: ['14999']
    status: {code: 202, message: Accepted}
version: 1<|MERGE_RESOLUTION|>--- conflicted
+++ resolved
@@ -16,7 +16,7 @@
     method: PUT
     uri: https://management.azure.com/subscriptions/00000000-0000-0000-0000-000000000000/resourcegroups/clitest.rg000001?api-version=2018-05-01
   response:
-    body: {string: '{"id":"/subscriptions/00000000-0000-0000-0000-000000000000/resourceGroups/clitest.rg000001","name":"clitest.rg000001","location":"westus","tags":{"product":"azurecli","cause":"automation","date":"2018-06-28T19:24:37Z"},"properties":{"provisioningState":"Succeeded"}}'}
+    body: {string: '{"id":"/subscriptions/00000000-0000-0000-0000-000000000000/resourceGroups/clitest.rg000001","name":"clitest.rg000001","location":"westus","tags":{"product":"azurecli","cause":"automation","date":"2018-03-30T20:47:56Z"},"properties":{"provisioningState":"Succeeded"}}'}
     headers:
       cache-control: [no-cache]
       content-length: ['384']
@@ -617,17 +617,13 @@
     method: PUT
     uri: https://management.azure.com/subscriptions/00000000-0000-0000-0000-000000000000/resourcegroups/clitest.rg000001/providers/Microsoft.Resources/deployments/mock-deployment?api-version=2018-05-01
   response:
-    body: {string: '{"id":"/subscriptions/00000000-0000-0000-0000-000000000000/resourceGroups/clitest.rg000001/providers/Microsoft.Resources/deployments/vm_deploy_oYFVxi2C0YYcavPuxQG5rAByLcjqeKRC","name":"vm_deploy_oYFVxi2C0YYcavPuxQG5rAByLcjqeKRC","properties":{"templateHash":"1509619646641325190","parameters":{"adminPassword":{"type":"SecureString"}},"mode":"Incremental","provisioningState":"Accepted","timestamp":"2018-06-28T19:26:31.6963592Z","duration":"PT0.9052085S","correlationId":"b58a900e-3c52-45ee-90d1-280fa3c17ff9","providers":[{"namespace":"Microsoft.Network","resourceTypes":[{"resourceType":"virtualNetworks","locations":["westus"]},{"resourceType":"networkSecurityGroups","locations":["westus"]},{"resourceType":"publicIPAddresses","locations":["westus"]},{"resourceType":"networkInterfaces","locations":["westus"]}]},{"namespace":"Microsoft.Compute","resourceTypes":[{"resourceType":"virtualMachines","locations":["westus"]}]}],"dependencies":[{"dependsOn":[{"id":"/subscriptions/00000000-0000-0000-0000-000000000000/resourceGroups/clitest.rg000001/providers/Microsoft.Network/virtualNetworks/vm-nameVNET","resourceType":"Microsoft.Network/virtualNetworks","resourceName":"vm-nameVNET"},{"id":"/subscriptions/00000000-0000-0000-0000-000000000000/resourceGroups/clitest.rg000001/providers/Microsoft.Network/networkSecurityGroups/vm-nameNSG","resourceType":"Microsoft.Network/networkSecurityGroups","resourceName":"vm-nameNSG"},{"id":"/subscriptions/00000000-0000-0000-0000-000000000000/resourceGroups/clitest.rg000001/providers/Microsoft.Network/publicIPAddresses/vm-namePublicIP","resourceType":"Microsoft.Network/publicIPAddresses","resourceName":"vm-namePublicIP"}],"id":"/subscriptions/00000000-0000-0000-0000-000000000000/resourceGroups/clitest.rg000001/providers/Microsoft.Network/networkInterfaces/vm-nameVMNic","resourceType":"Microsoft.Network/networkInterfaces","resourceName":"vm-nameVMNic"},{"dependsOn":[{"id":"/subscriptions/00000000-0000-0000-0000-000000000000/resourceGroups/clitest.rg000001/providers/Microsoft.Network/networkInterfaces/vm-nameVMNic","resourceType":"Microsoft.Network/networkInterfaces","resourceName":"vm-nameVMNic"}],"id":"/subscriptions/00000000-0000-0000-0000-000000000000/resourceGroups/clitest.rg000001/providers/Microsoft.Compute/virtualMachines/vm-name","resourceType":"Microsoft.Compute/virtualMachines","resourceName":"vm-name"}]}}'}
-    headers:
-<<<<<<< HEAD
-      azure-asyncoperation: ['https://management.azure.com/subscriptions/00000000-0000-0000-0000-000000000000/resourcegroups/clitest.rg000001/providers/Microsoft.Resources/deployments/vm_deploy_oYFVxi2C0YYcavPuxQG5rAByLcjqeKRC/operationStatuses/08586713928946864789?api-version=2017-05-10']
-=======
+    body: {string: '{"id":"/subscriptions/00000000-0000-0000-0000-000000000000/resourceGroups/clitest.rg000001/providers/Microsoft.Resources/deployments/vm_deploy_EmWuKrkNqg8LmY3zJQAzYUHZ5EadDDWi","name":"vm_deploy_EmWuKrkNqg8LmY3zJQAzYUHZ5EadDDWi","properties":{"templateHash":"10558013362719544490","parameters":{"adminPassword":{"type":"SecureString"}},"mode":"Incremental","provisioningState":"Accepted","timestamp":"2018-03-30T20:49:40.3930015Z","duration":"PT0.7738027S","correlationId":"57818629-5f28-4e1f-8af5-25c4da1c1670","providers":[{"namespace":"Microsoft.Network","resourceTypes":[{"resourceType":"virtualNetworks","locations":["westus"]},{"resourceType":"networkSecurityGroups","locations":["westus"]},{"resourceType":"publicIPAddresses","locations":["westus"]},{"resourceType":"networkInterfaces","locations":["westus"]}]},{"namespace":"Microsoft.Compute","resourceTypes":[{"resourceType":"virtualMachines","locations":["westus"]}]}],"dependencies":[{"dependsOn":[{"id":"/subscriptions/00000000-0000-0000-0000-000000000000/resourceGroups/clitest.rg000001/providers/Microsoft.Network/virtualNetworks/vm-nameVNET","resourceType":"Microsoft.Network/virtualNetworks","resourceName":"vm-nameVNET"},{"id":"/subscriptions/00000000-0000-0000-0000-000000000000/resourceGroups/clitest.rg000001/providers/Microsoft.Network/networkSecurityGroups/vm-nameNSG","resourceType":"Microsoft.Network/networkSecurityGroups","resourceName":"vm-nameNSG"},{"id":"/subscriptions/00000000-0000-0000-0000-000000000000/resourceGroups/clitest.rg000001/providers/Microsoft.Network/publicIPAddresses/vm-namePublicIP","resourceType":"Microsoft.Network/publicIPAddresses","resourceName":"vm-namePublicIP"}],"id":"/subscriptions/00000000-0000-0000-0000-000000000000/resourceGroups/clitest.rg000001/providers/Microsoft.Network/networkInterfaces/vm-nameVMNic","resourceType":"Microsoft.Network/networkInterfaces","resourceName":"vm-nameVMNic"},{"dependsOn":[{"id":"/subscriptions/00000000-0000-0000-0000-000000000000/resourceGroups/clitest.rg000001/providers/Microsoft.Network/networkInterfaces/vm-nameVMNic","resourceType":"Microsoft.Network/networkInterfaces","resourceName":"vm-nameVMNic"}],"id":"/subscriptions/00000000-0000-0000-0000-000000000000/resourceGroups/clitest.rg000001/providers/Microsoft.Compute/virtualMachines/vm-name","resourceType":"Microsoft.Compute/virtualMachines","resourceName":"vm-name"}]}}'}
+    headers:
       azure-asyncoperation: ['https://management.azure.com/subscriptions/00000000-0000-0000-0000-000000000000/resourcegroups/clitest.rg000001/providers/Microsoft.Resources/deployments/vm_deploy_EmWuKrkNqg8LmY3zJQAzYUHZ5EadDDWi/operationStatuses/08586791639058584357?api-version=2018-05-01']
->>>>>>> c9139e9a
-      cache-control: [no-cache]
-      content-length: ['2788']
-      content-type: [application/json; charset=utf-8]
-      date: ['Thu, 28 Jun 2018 19:26:31 GMT']
+      cache-control: [no-cache]
+      content-length: ['2789']
+      content-type: [application/json; charset=utf-8]
+      date: ['Fri, 30 Mar 2018 20:49:39 GMT']
       expires: ['-1']
       pragma: [no-cache]
       strict-transport-security: [max-age=31536000; includeSubDomains]
@@ -642,14 +638,60 @@
       CommandName: [vm create]
       Connection: [keep-alive]
       Content-Type: [application/json; charset=utf-8]
-<<<<<<< HEAD
       User-Agent: [python/3.6.2 (Windows-10-10.0.17134-SP0) requests/2.18.4 msrest/0.4.29
           msrest_azure/0.4.31 resourcemanagementclient/1.2.1 Azure-SDK-For-Python
           AZURECLI/2.0.34]
       accept-language: [en-US]
     method: GET
-    uri: https://management.azure.com/subscriptions/00000000-0000-0000-0000-000000000000/resourcegroups/clitest.rg000001/providers/Microsoft.Resources/deployments/mock-deployment/operationStatuses/08586713928946864789?api-version=2017-05-10
-=======
+    uri: https://management.azure.com/subscriptions/00000000-0000-0000-0000-000000000000/resourcegroups/clitest.rg000001/providers/Microsoft.Resources/deployments/mock-deployment/operationStatuses/08586791639058584357?api-version=2018-05-01
+  response:
+    body: {string: '{"status":"Running"}'}
+    headers:
+      cache-control: [no-cache]
+      content-length: ['20']
+      content-type: [application/json; charset=utf-8]
+      date: ['Thu, 28 Jun 2018 19:27:02 GMT']
+      expires: ['-1']
+      pragma: [no-cache]
+      strict-transport-security: [max-age=31536000; includeSubDomains]
+      vary: [Accept-Encoding]
+      x-content-type-options: [nosniff]
+    status: {code: 200, message: OK}
+- request:
+    body: null
+    headers:
+      Accept: [application/json]
+      Accept-Encoding: ['gzip, deflate']
+      CommandName: [vm create]
+      Connection: [keep-alive]
+      Content-Type: [application/json; charset=utf-8]
+      User-Agent: [python/3.6.2 (Windows-10-10.0.17134-SP0) requests/2.18.4 msrest/0.4.29
+          msrest_azure/0.4.31 resourcemanagementclient/1.2.1 Azure-SDK-For-Python
+          AZURECLI/2.0.34]
+      accept-language: [en-US]
+    method: GET
+    uri: https://management.azure.com/subscriptions/00000000-0000-0000-0000-000000000000/resourcegroups/clitest.rg000001/providers/Microsoft.Resources/deployments/mock-deployment/operationStatuses/08586791639058584357?api-version=2018-05-01
+  response:
+    body: {string: '{"status":"Running"}'}
+    headers:
+      cache-control: [no-cache]
+      content-length: ['822']
+      content-type: [application/json; charset=utf-8]
+      date: ['Thu, 28 Jun 2018 19:27:32 GMT']
+      expires: ['-1']
+      pragma: [no-cache]
+      strict-transport-security: [max-age=31536000; includeSubDomains]
+      vary: [Accept-Encoding]
+      x-content-type-options: [nosniff]
+    status: {code: 200, message: OK}
+- request:
+    body: null
+    headers:
+      Accept: [application/json]
+      Accept-Encoding: ['gzip, deflate']
+      CommandName: [vm create]
+      Connection: [keep-alive]
+      Content-Type: [application/json; charset=utf-8]
       User-Agent: [python/3.6.1 (Windows-10-10.0.16299-SP0) requests/2.18.4 msrest/0.4.27
           msrest_azure/0.4.25 resourcemanagementclient/1.2.1 Azure-SDK-For-Python
           AZURECLI/2.0.31]
@@ -662,7 +704,7 @@
       cache-control: [no-cache]
       content-length: ['20']
       content-type: [application/json; charset=utf-8]
-      date: ['Fri, 30 Mar 2018 20:50:11 GMT']
+      date: ['Fri, 30 Mar 2018 20:51:12 GMT']
       expires: ['-1']
       pragma: [no-cache]
       strict-transport-security: [max-age=31536000; includeSubDomains]
@@ -689,7 +731,7 @@
       cache-control: [no-cache]
       content-length: ['20']
       content-type: [application/json; charset=utf-8]
-      date: ['Fri, 30 Mar 2018 20:50:41 GMT']
+      date: ['Fri, 30 Mar 2018 20:51:43 GMT']
       expires: ['-1']
       pragma: [no-cache]
       strict-transport-security: [max-age=31536000; includeSubDomains]
@@ -716,7 +758,7 @@
       cache-control: [no-cache]
       content-length: ['20']
       content-type: [application/json; charset=utf-8]
-      date: ['Fri, 30 Mar 2018 20:51:12 GMT']
+      date: ['Fri, 30 Mar 2018 20:52:14 GMT']
       expires: ['-1']
       pragma: [no-cache]
       strict-transport-security: [max-age=31536000; includeSubDomains]
@@ -743,7 +785,7 @@
       cache-control: [no-cache]
       content-length: ['20']
       content-type: [application/json; charset=utf-8]
-      date: ['Fri, 30 Mar 2018 20:51:43 GMT']
+      date: ['Fri, 30 Mar 2018 20:52:45 GMT']
       expires: ['-1']
       pragma: [no-cache]
       strict-transport-security: [max-age=31536000; includeSubDomains]
@@ -764,17 +806,13 @@
       accept-language: [en-US]
     method: GET
     uri: https://management.azure.com/subscriptions/00000000-0000-0000-0000-000000000000/resourcegroups/clitest.rg000001/providers/Microsoft.Resources/deployments/mock-deployment/operationStatuses/08586791639058584357?api-version=2018-05-01
->>>>>>> c9139e9a
   response:
     body: {string: '{"status":"Running"}'}
     headers:
       cache-control: [no-cache]
       content-length: ['20']
       content-type: [application/json; charset=utf-8]
-<<<<<<< HEAD
-      date: ['Thu, 28 Jun 2018 19:27:02 GMT']
-=======
-      date: ['Fri, 30 Mar 2018 20:52:14 GMT']
+      date: ['Fri, 30 Mar 2018 20:53:15 GMT']
       expires: ['-1']
       pragma: [no-cache]
       strict-transport-security: [max-age=31536000; includeSubDomains]
@@ -796,12 +834,12 @@
     method: GET
     uri: https://management.azure.com/subscriptions/00000000-0000-0000-0000-000000000000/resourcegroups/clitest.rg000001/providers/Microsoft.Resources/deployments/mock-deployment/operationStatuses/08586791639058584357?api-version=2018-05-01
   response:
-    body: {string: '{"status":"Running"}'}
-    headers:
-      cache-control: [no-cache]
-      content-length: ['20']
-      content-type: [application/json; charset=utf-8]
-      date: ['Fri, 30 Mar 2018 20:52:45 GMT']
+    body: {string: '{"status":"Succeeded"}'}
+    headers:
+      cache-control: [no-cache]
+      content-length: ['22']
+      content-type: [application/json; charset=utf-8]
+      date: ['Fri, 30 Mar 2018 20:53:46 GMT']
       expires: ['-1']
       pragma: [no-cache]
       strict-transport-security: [max-age=31536000; includeSubDomains]
@@ -821,14 +859,14 @@
           AZURECLI/2.0.31]
       accept-language: [en-US]
     method: GET
-    uri: https://management.azure.com/subscriptions/00000000-0000-0000-0000-000000000000/resourcegroups/clitest.rg000001/providers/Microsoft.Resources/deployments/mock-deployment/operationStatuses/08586791639058584357?api-version=2018-05-01
-  response:
-    body: {string: '{"status":"Running"}'}
-    headers:
-      cache-control: [no-cache]
-      content-length: ['20']
-      content-type: [application/json; charset=utf-8]
-      date: ['Fri, 30 Mar 2018 20:53:15 GMT']
+    uri: https://management.azure.com/subscriptions/00000000-0000-0000-0000-000000000000/resourcegroups/clitest.rg000001/providers/Microsoft.Resources/deployments/mock-deployment?api-version=2018-05-01
+  response:
+    body: {string: '{"id":"/subscriptions/00000000-0000-0000-0000-000000000000/resourceGroups/clitest.rg000001/providers/Microsoft.Resources/deployments/vm_deploy_EmWuKrkNqg8LmY3zJQAzYUHZ5EadDDWi","name":"vm_deploy_EmWuKrkNqg8LmY3zJQAzYUHZ5EadDDWi","properties":{"templateHash":"10558013362719544490","parameters":{"adminPassword":{"type":"SecureString"}},"mode":"Incremental","provisioningState":"Succeeded","timestamp":"2018-03-30T20:53:44.8421321Z","duration":"PT4M5.2229333S","correlationId":"57818629-5f28-4e1f-8af5-25c4da1c1670","providers":[{"namespace":"Microsoft.Network","resourceTypes":[{"resourceType":"virtualNetworks","locations":["westus"]},{"resourceType":"networkSecurityGroups","locations":["westus"]},{"resourceType":"publicIPAddresses","locations":["westus"]},{"resourceType":"networkInterfaces","locations":["westus"]}]},{"namespace":"Microsoft.Compute","resourceTypes":[{"resourceType":"virtualMachines","locations":["westus"]}]}],"dependencies":[{"dependsOn":[{"id":"/subscriptions/00000000-0000-0000-0000-000000000000/resourceGroups/clitest.rg000001/providers/Microsoft.Network/virtualNetworks/vm-nameVNET","resourceType":"Microsoft.Network/virtualNetworks","resourceName":"vm-nameVNET"},{"id":"/subscriptions/00000000-0000-0000-0000-000000000000/resourceGroups/clitest.rg000001/providers/Microsoft.Network/networkSecurityGroups/vm-nameNSG","resourceType":"Microsoft.Network/networkSecurityGroups","resourceName":"vm-nameNSG"},{"id":"/subscriptions/00000000-0000-0000-0000-000000000000/resourceGroups/clitest.rg000001/providers/Microsoft.Network/publicIPAddresses/vm-namePublicIP","resourceType":"Microsoft.Network/publicIPAddresses","resourceName":"vm-namePublicIP"}],"id":"/subscriptions/00000000-0000-0000-0000-000000000000/resourceGroups/clitest.rg000001/providers/Microsoft.Network/networkInterfaces/vm-nameVMNic","resourceType":"Microsoft.Network/networkInterfaces","resourceName":"vm-nameVMNic"},{"dependsOn":[{"id":"/subscriptions/00000000-0000-0000-0000-000000000000/resourceGroups/clitest.rg000001/providers/Microsoft.Network/networkInterfaces/vm-nameVMNic","resourceType":"Microsoft.Network/networkInterfaces","resourceName":"vm-nameVMNic"}],"id":"/subscriptions/00000000-0000-0000-0000-000000000000/resourceGroups/clitest.rg000001/providers/Microsoft.Compute/virtualMachines/vm-name","resourceType":"Microsoft.Compute/virtualMachines","resourceName":"vm-name"}],"outputs":{},"outputResources":[{"id":"/subscriptions/00000000-0000-0000-0000-000000000000/resourceGroups/clitest.rg000001/providers/Microsoft.Compute/virtualMachines/vm-name"},{"id":"/subscriptions/00000000-0000-0000-0000-000000000000/resourceGroups/clitest.rg000001/providers/Microsoft.Network/networkInterfaces/vm-nameVMNic"},{"id":"/subscriptions/00000000-0000-0000-0000-000000000000/resourceGroups/clitest.rg000001/providers/Microsoft.Network/networkSecurityGroups/vm-nameNSG"},{"id":"/subscriptions/00000000-0000-0000-0000-000000000000/resourceGroups/clitest.rg000001/providers/Microsoft.Network/publicIPAddresses/vm-namePublicIP"},{"id":"/subscriptions/00000000-0000-0000-0000-000000000000/resourceGroups/clitest.rg000001/providers/Microsoft.Network/virtualNetworks/vm-nameVNET"}]}}'}
+    headers:
+      cache-control: [no-cache]
+      content-length: ['3875']
+      content-type: [application/json; charset=utf-8]
+      date: ['Fri, 30 Mar 2018 20:53:47 GMT']
       expires: ['-1']
       pragma: [no-cache]
       strict-transport-security: [max-age=31536000; includeSubDomains]
@@ -844,23 +882,67 @@
       Connection: [keep-alive]
       Content-Type: [application/json; charset=utf-8]
       User-Agent: [python/3.6.1 (Windows-10-10.0.16299-SP0) requests/2.18.4 msrest/0.4.27
-          msrest_azure/0.4.25 resourcemanagementclient/1.2.1 Azure-SDK-For-Python
+          msrest_azure/0.4.25 computemanagementclient/4.0.0rc1 Azure-SDK-For-Python
           AZURECLI/2.0.31]
       accept-language: [en-US]
     method: GET
-    uri: https://management.azure.com/subscriptions/00000000-0000-0000-0000-000000000000/resourcegroups/clitest.rg000001/providers/Microsoft.Resources/deployments/mock-deployment/operationStatuses/08586791639058584357?api-version=2018-05-01
-  response:
-    body: {string: '{"status":"Succeeded"}'}
-    headers:
-      cache-control: [no-cache]
-      content-length: ['22']
-      content-type: [application/json; charset=utf-8]
-      date: ['Fri, 30 Mar 2018 20:53:46 GMT']
-      expires: ['-1']
-      pragma: [no-cache]
-      strict-transport-security: [max-age=31536000; includeSubDomains]
-      vary: [Accept-Encoding]
-      x-content-type-options: [nosniff]
+    uri: https://management.azure.com/subscriptions/00000000-0000-0000-0000-000000000000/resourceGroups/clitest.rg000001/providers/Microsoft.Compute/virtualMachines/vm-name?$expand=instanceView&api-version=2017-12-01
+  response:
+    body: {string: "{\r\n  \"properties\": {\r\n    \"vmId\": \"41e9d9c0-471c-4c08-a1bb-82b22c667bc3\"\
+        ,\r\n    \"hardwareProfile\": {\r\n      \"vmSize\": \"Standard_DS1_v2\"\r\
+        \n    },\r\n    \"storageProfile\": {\r\n      \"imageReference\": {\r\n \
+        \       \"publisher\": \"MicrosoftWindowsServer\",\r\n        \"offer\": \"\
+        WindowsServer\",\r\n        \"sku\": \"2012-R2-Datacenter\",\r\n        \"\
+        version\": \"latest\"\r\n      },\r\n      \"osDisk\": {\r\n        \"osType\"\
+        : \"Windows\",\r\n        \"name\": \"vm-name_OsDisk_1_89071d52555a4364b8bee3a003b39e43\"\
+        ,\r\n        \"createOption\": \"FromImage\",\r\n        \"caching\": \"ReadWrite\"\
+        ,\r\n        \"managedDisk\": {\r\n          \"storageAccountType\": \"Premium_LRS\"\
+        ,\r\n          \"id\": \"/subscriptions/00000000-0000-0000-0000-000000000000/resourceGroups/clitest.rg000001/providers/Microsoft.Compute/disks/vm-name_OsDisk_1_89071d52555a4364b8bee3a003b39e43\"\
+        \r\n        },\r\n        \"diskSizeGB\": 127\r\n      },\r\n      \"dataDisks\"\
+        : []\r\n    },\r\n    \"osProfile\": {\r\n      \"computerName\": \"vm-name\"\
+        ,\r\n      \"adminUsername\": \"windowsUser\",\r\n      \"windowsConfiguration\"\
+        : {\r\n        \"provisionVMAgent\": true,\r\n        \"enableAutomaticUpdates\"\
+        : true\r\n      },\r\n      \"secrets\": [\r\n        {\r\n          \"sourceVault\"\
+        : {\r\n            \"id\": \"/subscriptions/00000000-0000-0000-0000-000000000000/resourceGroups/clitest.rg000001/providers/Microsoft.KeyVault/vaults/vmkeyvault000002\"\
+        \r\n          },\r\n          \"vaultCertificates\": [\r\n            {\r\n\
+        \              \"certificateUrl\": \"https://vmkeyvault000002.vault.azure.net/secrets/cert1/911007de528842c5b6963cd315960031\"\
+        ,\r\n              \"certificateStore\": \"My\"\r\n            }\r\n     \
+        \     ]\r\n        }\r\n      ]\r\n    },\r\n    \"networkProfile\": {\"networkInterfaces\"\
+        :[{\"id\":\"/subscriptions/00000000-0000-0000-0000-000000000000/resourceGroups/clitest.rg000001/providers/Microsoft.Network/networkInterfaces/vm-nameVMNic\"\
+        }]},\r\n    \"provisioningState\": \"Succeeded\",\r\n    \"instanceView\"\
+        : {\r\n      \"vmAgent\": {\r\n        \"vmAgentVersion\": \"Unknown\",\r\n\
+        \        \"statuses\": [\r\n          {\r\n            \"code\": \"ProvisioningState/Unavailable\"\
+        ,\r\n            \"level\": \"Warning\",\r\n            \"displayStatus\"\
+        : \"Not Ready\",\r\n            \"message\": \"VM status blob is found but\
+        \ not yet populated.\",\r\n            \"time\": \"2018-03-30T20:53:48+00:00\"\
+        \r\n          }\r\n        ]\r\n      },\r\n      \"disks\": [\r\n       \
+        \ {\r\n          \"name\": \"vm-name_OsDisk_1_89071d52555a4364b8bee3a003b39e43\"\
+        ,\r\n          \"statuses\": [\r\n            {\r\n              \"code\"\
+        : \"ProvisioningState/succeeded\",\r\n              \"level\": \"Info\",\r\
+        \n              \"displayStatus\": \"Provisioning succeeded\",\r\n       \
+        \       \"time\": \"2018-03-30T20:50:16.9962546+00:00\"\r\n            }\r\
+        \n          ]\r\n        }\r\n      ],\r\n      \"statuses\": [\r\n      \
+        \  {\r\n          \"code\": \"ProvisioningState/succeeded\",\r\n         \
+        \ \"level\": \"Info\",\r\n          \"displayStatus\": \"Provisioning succeeded\"\
+        ,\r\n          \"time\": \"2018-03-30T20:53:29.7479008+00:00\"\r\n       \
+        \ },\r\n        {\r\n          \"code\": \"PowerState/running\",\r\n     \
+        \     \"level\": \"Info\",\r\n          \"displayStatus\": \"VM running\"\r\
+        \n        }\r\n      ]\r\n    }\r\n  },\r\n  \"type\": \"Microsoft.Compute/virtualMachines\"\
+        ,\r\n  \"location\": \"westus\",\r\n  \"tags\": {},\r\n  \"id\": \"/subscriptions/00000000-0000-0000-0000-000000000000/resourceGroups/clitest.rg000001/providers/Microsoft.Compute/virtualMachines/vm-name\"\
+        ,\r\n  \"name\": \"vm-name\"\r\n}"}
+    headers:
+      cache-control: [no-cache]
+      content-length: ['3521']
+      content-type: [application/json; charset=utf-8]
+      date: ['Fri, 30 Mar 2018 20:53:48 GMT']
+      expires: ['-1']
+      pragma: [no-cache]
+      server: [Microsoft-HTTPAPI/2.0, Microsoft-HTTPAPI/2.0]
+      strict-transport-security: [max-age=31536000; includeSubDomains]
+      transfer-encoding: [chunked]
+      vary: [Accept-Encoding]
+      x-content-type-options: [nosniff]
+      x-ms-ratelimit-remaining-resource: ['Microsoft.Compute/LowCostGet3Min;4172,Microsoft.Compute/LowCostGet30Min;33572']
     status: {code: 200, message: OK}
 - request:
     body: null
@@ -871,73 +953,156 @@
       Connection: [keep-alive]
       Content-Type: [application/json; charset=utf-8]
       User-Agent: [python/3.6.1 (Windows-10-10.0.16299-SP0) requests/2.18.4 msrest/0.4.27
-          msrest_azure/0.4.25 resourcemanagementclient/1.2.1 Azure-SDK-For-Python
+          msrest_azure/0.4.25 networkmanagementclient/2.0.0rc1 Azure-SDK-For-Python
           AZURECLI/2.0.31]
       accept-language: [en-US]
     method: GET
-    uri: https://management.azure.com/subscriptions/00000000-0000-0000-0000-000000000000/resourcegroups/clitest.rg000001/providers/Microsoft.Resources/deployments/mock-deployment?api-version=2018-05-01
-  response:
-    body: {string: '{"id":"/subscriptions/00000000-0000-0000-0000-000000000000/resourceGroups/clitest.rg000001/providers/Microsoft.Resources/deployments/vm_deploy_EmWuKrkNqg8LmY3zJQAzYUHZ5EadDDWi","name":"vm_deploy_EmWuKrkNqg8LmY3zJQAzYUHZ5EadDDWi","properties":{"templateHash":"10558013362719544490","parameters":{"adminPassword":{"type":"SecureString"}},"mode":"Incremental","provisioningState":"Succeeded","timestamp":"2018-03-30T20:53:44.8421321Z","duration":"PT4M5.2229333S","correlationId":"57818629-5f28-4e1f-8af5-25c4da1c1670","providers":[{"namespace":"Microsoft.Network","resourceTypes":[{"resourceType":"virtualNetworks","locations":["westus"]},{"resourceType":"networkSecurityGroups","locations":["westus"]},{"resourceType":"publicIPAddresses","locations":["westus"]},{"resourceType":"networkInterfaces","locations":["westus"]}]},{"namespace":"Microsoft.Compute","resourceTypes":[{"resourceType":"virtualMachines","locations":["westus"]}]}],"dependencies":[{"dependsOn":[{"id":"/subscriptions/00000000-0000-0000-0000-000000000000/resourceGroups/clitest.rg000001/providers/Microsoft.Network/virtualNetworks/vm-nameVNET","resourceType":"Microsoft.Network/virtualNetworks","resourceName":"vm-nameVNET"},{"id":"/subscriptions/00000000-0000-0000-0000-000000000000/resourceGroups/clitest.rg000001/providers/Microsoft.Network/networkSecurityGroups/vm-nameNSG","resourceType":"Microsoft.Network/networkSecurityGroups","resourceName":"vm-nameNSG"},{"id":"/subscriptions/00000000-0000-0000-0000-000000000000/resourceGroups/clitest.rg000001/providers/Microsoft.Network/publicIPAddresses/vm-namePublicIP","resourceType":"Microsoft.Network/publicIPAddresses","resourceName":"vm-namePublicIP"}],"id":"/subscriptions/00000000-0000-0000-0000-000000000000/resourceGroups/clitest.rg000001/providers/Microsoft.Network/networkInterfaces/vm-nameVMNic","resourceType":"Microsoft.Network/networkInterfaces","resourceName":"vm-nameVMNic"},{"dependsOn":[{"id":"/subscriptions/00000000-0000-0000-0000-000000000000/resourceGroups/clitest.rg000001/providers/Microsoft.Network/networkInterfaces/vm-nameVMNic","resourceType":"Microsoft.Network/networkInterfaces","resourceName":"vm-nameVMNic"}],"id":"/subscriptions/00000000-0000-0000-0000-000000000000/resourceGroups/clitest.rg000001/providers/Microsoft.Compute/virtualMachines/vm-name","resourceType":"Microsoft.Compute/virtualMachines","resourceName":"vm-name"}],"outputs":{},"outputResources":[{"id":"/subscriptions/00000000-0000-0000-0000-000000000000/resourceGroups/clitest.rg000001/providers/Microsoft.Compute/virtualMachines/vm-name"},{"id":"/subscriptions/00000000-0000-0000-0000-000000000000/resourceGroups/clitest.rg000001/providers/Microsoft.Network/networkInterfaces/vm-nameVMNic"},{"id":"/subscriptions/00000000-0000-0000-0000-000000000000/resourceGroups/clitest.rg000001/providers/Microsoft.Network/networkSecurityGroups/vm-nameNSG"},{"id":"/subscriptions/00000000-0000-0000-0000-000000000000/resourceGroups/clitest.rg000001/providers/Microsoft.Network/publicIPAddresses/vm-namePublicIP"},{"id":"/subscriptions/00000000-0000-0000-0000-000000000000/resourceGroups/clitest.rg000001/providers/Microsoft.Network/virtualNetworks/vm-nameVNET"}]}}'}
-    headers:
-      cache-control: [no-cache]
-      content-length: ['3875']
-      content-type: [application/json; charset=utf-8]
-      date: ['Fri, 30 Mar 2018 20:53:47 GMT']
->>>>>>> c9139e9a
-      expires: ['-1']
-      pragma: [no-cache]
-      strict-transport-security: [max-age=31536000; includeSubDomains]
-      vary: [Accept-Encoding]
-      x-content-type-options: [nosniff]
-    status: {code: 200, message: OK}
-- request:
-    body: null
-    headers:
-      Accept: [application/json]
-      Accept-Encoding: ['gzip, deflate']
-      CommandName: [vm create]
-      Connection: [keep-alive]
+    uri: https://management.azure.com/subscriptions/00000000-0000-0000-0000-000000000000/resourceGroups/clitest.rg000001/providers/Microsoft.Network/networkInterfaces/vm-nameVMNic?api-version=2018-01-01
+  response:
+    body: {string: "{\r\n  \"name\": \"vm-nameVMNic\",\r\n  \"id\": \"/subscriptions/00000000-0000-0000-0000-000000000000/resourceGroups/clitest.rg000001/providers/Microsoft.Network/networkInterfaces/vm-nameVMNic\"\
+        ,\r\n  \"etag\": \"W/\\\"09904e5a-6ff5-463b-9a82-abcf2c66bbde\\\"\",\r\n \
+        \ \"location\": \"westus\",\r\n  \"tags\": {},\r\n  \"properties\": {\r\n\
+        \    \"provisioningState\": \"Succeeded\",\r\n    \"resourceGuid\": \"2622a7bd-9e74-4391-acd8-c1af91beecc9\"\
+        ,\r\n    \"ipConfigurations\": [\r\n      {\r\n        \"name\": \"ipconfigvm-name\"\
+        ,\r\n        \"id\": \"/subscriptions/00000000-0000-0000-0000-000000000000/resourceGroups/clitest.rg000001/providers/Microsoft.Network/networkInterfaces/vm-nameVMNic/ipConfigurations/ipconfigvm-name\"\
+        ,\r\n        \"etag\": \"W/\\\"09904e5a-6ff5-463b-9a82-abcf2c66bbde\\\"\"\
+        ,\r\n        \"properties\": {\r\n          \"provisioningState\": \"Succeeded\"\
+        ,\r\n          \"privateIPAddress\": \"10.0.0.4\",\r\n          \"privateIPAllocationMethod\"\
+        : \"Dynamic\",\r\n          \"publicIPAddress\": {\r\n            \"id\":\
+        \ \"/subscriptions/00000000-0000-0000-0000-000000000000/resourceGroups/clitest.rg000001/providers/Microsoft.Network/publicIPAddresses/vm-namePublicIP\"\
+        \r\n          },\r\n          \"subnet\": {\r\n            \"id\": \"/subscriptions/00000000-0000-0000-0000-000000000000/resourceGroups/clitest.rg000001/providers/Microsoft.Network/virtualNetworks/vm-nameVNET/subnets/vm-nameSubnet\"\
+        \r\n          },\r\n          \"primary\": true,\r\n          \"privateIPAddressVersion\"\
+        : \"IPv4\"\r\n        }\r\n      }\r\n    ],\r\n    \"dnsSettings\": {\r\n\
+        \      \"dnsServers\": [],\r\n      \"appliedDnsServers\": [],\r\n      \"\
+        internalDomainNameSuffix\": \"yox3emorj4hu5bs4frfjsnwtyc.dx.internal.cloudapp.net\"\
+        \r\n    },\r\n    \"macAddress\": \"00-0D-3A-36-70-5A\",\r\n    \"enableAcceleratedNetworking\"\
+        : false,\r\n    \"enableIPForwarding\": false,\r\n    \"networkSecurityGroup\"\
+        : {\r\n      \"id\": \"/subscriptions/00000000-0000-0000-0000-000000000000/resourceGroups/clitest.rg000001/providers/Microsoft.Network/networkSecurityGroups/vm-nameNSG\"\
+        \r\n    },\r\n    \"primary\": true,\r\n    \"virtualMachine\": {\r\n    \
+        \  \"id\": \"/subscriptions/00000000-0000-0000-0000-000000000000/resourceGroups/clitest.rg000001/providers/Microsoft.Compute/virtualMachines/vm-name\"\
+        \r\n    },\r\n    \"virtualNetworkTapProvisioningState\": \"NotProvisioned\"\
+        \r\n  },\r\n  \"type\": \"Microsoft.Network/networkInterfaces\"\r\n}"}
+    headers:
+      cache-control: [no-cache]
+      content-length: ['2596']
+      content-type: [application/json; charset=utf-8]
+      date: ['Fri, 30 Mar 2018 20:53:48 GMT']
+      etag: [W/"09904e5a-6ff5-463b-9a82-abcf2c66bbde"]
+      expires: ['-1']
+      pragma: [no-cache]
+      server: [Microsoft-HTTPAPI/2.0, Microsoft-HTTPAPI/2.0]
+      strict-transport-security: [max-age=31536000; includeSubDomains]
+      transfer-encoding: [chunked]
+      vary: [Accept-Encoding]
+      x-content-type-options: [nosniff]
+    status: {code: 200, message: OK}
+- request:
+    body: null
+    headers:
+      Accept: [application/json]
+      Accept-Encoding: ['gzip, deflate']
+      CommandName: [vm create]
+      Connection: [keep-alive]
+      Content-Type: [application/json; charset=utf-8]
+      User-Agent: [python/3.6.1 (Windows-10-10.0.16299-SP0) requests/2.18.4 msrest/0.4.27
+          msrest_azure/0.4.25 networkmanagementclient/2.0.0rc1 Azure-SDK-For-Python
+          AZURECLI/2.0.31]
+      accept-language: [en-US]
+    method: GET
+    uri: https://management.azure.com/subscriptions/00000000-0000-0000-0000-000000000000/resourceGroups/clitest.rg000001/providers/Microsoft.Network/publicIPAddresses/vm-namePublicIP?api-version=2018-01-01
+  response:
+    body: {string: "{\r\n  \"name\": \"vm-namePublicIP\",\r\n  \"id\": \"/subscriptions/00000000-0000-0000-0000-000000000000/resourceGroups/clitest.rg000001/providers/Microsoft.Network/publicIPAddresses/vm-namePublicIP\"\
+        ,\r\n  \"etag\": \"W/\\\"fa8cf67f-5ac3-47f0-892d-35e4cb263ffe\\\"\",\r\n \
+        \ \"location\": \"westus\",\r\n  \"tags\": {},\r\n  \"properties\": {\r\n\
+        \    \"provisioningState\": \"Succeeded\",\r\n    \"resourceGuid\": \"23b96dcc-22da-4508-9af8-ff650355e912\"\
+        ,\r\n    \"ipAddress\": \"13.91.217.87\",\r\n    \"publicIPAddressVersion\"\
+        : \"IPv4\",\r\n    \"publicIPAllocationMethod\": \"Dynamic\",\r\n    \"idleTimeoutInMinutes\"\
+        : 4,\r\n    \"ipTags\": [],\r\n    \"ipConfiguration\": {\r\n      \"id\"\
+        : \"/subscriptions/00000000-0000-0000-0000-000000000000/resourceGroups/clitest.rg000001/providers/Microsoft.Network/networkInterfaces/vm-nameVMNic/ipConfigurations/ipconfigvm-name\"\
+        \r\n    }\r\n  },\r\n  \"type\": \"Microsoft.Network/publicIPAddresses\",\r\
+        \n  \"sku\": {\r\n    \"name\": \"Basic\",\r\n    \"tier\": \"Regional\"\r\
+        \n  }\r\n}"}
+    headers:
+      cache-control: [no-cache]
+      content-length: ['1037']
+      content-type: [application/json; charset=utf-8]
+      date: ['Fri, 30 Mar 2018 20:53:49 GMT']
+      etag: [W/"fa8cf67f-5ac3-47f0-892d-35e4cb263ffe"]
+      expires: ['-1']
+      pragma: [no-cache]
+      server: [Microsoft-HTTPAPI/2.0, Microsoft-HTTPAPI/2.0]
+      strict-transport-security: [max-age=31536000; includeSubDomains]
+      transfer-encoding: [chunked]
+      vary: [Accept-Encoding]
+      x-content-type-options: [nosniff]
+    status: {code: 200, message: OK}
+- request:
+    body: null
+    headers:
+      Accept: [application/json]
+      Accept-Encoding: ['gzip, deflate']
+      CommandName: [vm show]
+      Connection: [keep-alive]
+      Content-Type: [application/json; charset=utf-8]
+      User-Agent: [python/3.6.1 (Windows-10-10.0.16299-SP0) requests/2.18.4 msrest/0.4.27
+          msrest_azure/0.4.25 computemanagementclient/4.0.0rc1 Azure-SDK-For-Python
+          AZURECLI/2.0.31]
+      accept-language: [en-US]
+    method: GET
+    uri: https://management.azure.com/subscriptions/00000000-0000-0000-0000-000000000000/resourceGroups/clitest.rg000001/providers/Microsoft.Compute/virtualMachines/vm-name?api-version=2017-12-01
+  response:
+    body: {string: "{\r\n  \"properties\": {\r\n    \"vmId\": \"41e9d9c0-471c-4c08-a1bb-82b22c667bc3\"\
+        ,\r\n    \"hardwareProfile\": {\r\n      \"vmSize\": \"Standard_DS1_v2\"\r\
+        \n    },\r\n    \"storageProfile\": {\r\n      \"imageReference\": {\r\n \
+        \       \"publisher\": \"MicrosoftWindowsServer\",\r\n        \"offer\": \"\
+        WindowsServer\",\r\n        \"sku\": \"2012-R2-Datacenter\",\r\n        \"\
+        version\": \"latest\"\r\n      },\r\n      \"osDisk\": {\r\n        \"osType\"\
+        : \"Windows\",\r\n        \"name\": \"vm-name_OsDisk_1_89071d52555a4364b8bee3a003b39e43\"\
+        ,\r\n        \"createOption\": \"FromImage\",\r\n        \"caching\": \"ReadWrite\"\
+        ,\r\n        \"managedDisk\": {\r\n          \"storageAccountType\": \"Premium_LRS\"\
+        ,\r\n          \"id\": \"/subscriptions/00000000-0000-0000-0000-000000000000/resourceGroups/clitest.rg000001/providers/Microsoft.Compute/disks/vm-name_OsDisk_1_89071d52555a4364b8bee3a003b39e43\"\
+        \r\n        },\r\n        \"diskSizeGB\": 127\r\n      },\r\n      \"dataDisks\"\
+        : []\r\n    },\r\n    \"osProfile\": {\r\n      \"computerName\": \"vm-name\"\
+        ,\r\n      \"adminUsername\": \"windowsUser\",\r\n      \"windowsConfiguration\"\
+        : {\r\n        \"provisionVMAgent\": true,\r\n        \"enableAutomaticUpdates\"\
+        : true\r\n      },\r\n      \"secrets\": [\r\n        {\r\n          \"sourceVault\"\
+        : {\r\n            \"id\": \"/subscriptions/00000000-0000-0000-0000-000000000000/resourceGroups/clitest.rg000001/providers/Microsoft.KeyVault/vaults/vmkeyvault000002\"\
+        \r\n          },\r\n          \"vaultCertificates\": [\r\n            {\r\n\
+        \              \"certificateUrl\": \"https://vmkeyvault000002.vault.azure.net/secrets/cert1/911007de528842c5b6963cd315960031\"\
+        ,\r\n              \"certificateStore\": \"My\"\r\n            }\r\n     \
+        \     ]\r\n        }\r\n      ]\r\n    },\r\n    \"networkProfile\": {\"networkInterfaces\"\
+        :[{\"id\":\"/subscriptions/00000000-0000-0000-0000-000000000000/resourceGroups/clitest.rg000001/providers/Microsoft.Network/networkInterfaces/vm-nameVMNic\"\
+        }]},\r\n    \"provisioningState\": \"Succeeded\"\r\n  },\r\n  \"type\": \"\
+        Microsoft.Compute/virtualMachines\",\r\n  \"location\": \"westus\",\r\n  \"\
+        tags\": {},\r\n  \"id\": \"/subscriptions/00000000-0000-0000-0000-000000000000/resourceGroups/clitest.rg000001/providers/Microsoft.Compute/virtualMachines/vm-name\"\
+        ,\r\n  \"name\": \"vm-name\"\r\n}"}
+    headers:
+      cache-control: [no-cache]
+      content-length: ['2344']
+      content-type: [application/json; charset=utf-8]
+      date: ['Fri, 30 Mar 2018 20:54:00 GMT']
+      expires: ['-1']
+      pragma: [no-cache]
+      server: [Microsoft-HTTPAPI/2.0, Microsoft-HTTPAPI/2.0]
+      strict-transport-security: [max-age=31536000; includeSubDomains]
+      transfer-encoding: [chunked]
+      vary: [Accept-Encoding]
+      x-content-type-options: [nosniff]
+      x-ms-ratelimit-remaining-resource: ['Microsoft.Compute/LowCostGet3Min;4170,Microsoft.Compute/LowCostGet30Min;33570']
+    status: {code: 200, message: OK}
+- request:
+    body: null
+    headers:
+      Accept: [application/json]
+      Accept-Encoding: ['gzip, deflate']
+      CommandName: [group delete]
+      Connection: [keep-alive]
+      Content-Length: ['0']
       Content-Type: [application/json; charset=utf-8]
       User-Agent: [python/3.6.2 (Windows-10-10.0.17134-SP0) requests/2.18.4 msrest/0.4.29
           msrest_azure/0.4.31 resourcemanagementclient/1.2.1 Azure-SDK-For-Python
           AZURECLI/2.0.34]
       accept-language: [en-US]
-    method: GET
-    uri: https://management.azure.com/subscriptions/00000000-0000-0000-0000-000000000000/resourcegroups/clitest.rg000001/providers/Microsoft.Resources/deployments/mock-deployment/operationStatuses/08586713928946864789?api-version=2017-05-10
-  response:
-    body: {string: '{"status":"Failed","error":{"code":"DeploymentFailed","message":"At
-        least one resource deployment operation failed. Please list deployment operations
-        for details. Please see https://aka.ms/arm-debug for usage details.","details":[{"code":"Conflict","message":"{\r\n  \"error\":
-        {\r\n    \"code\": \"SkuNotAvailable\",\r\n    \"message\": \"The requested
-        size for resource ''/subscriptions/00000000-0000-0000-0000-000000000000/resourceGroups/clitest.rg000001/providers/Microsoft.Compute/virtualMachines/vm-name''
-        is currently not available in location ''westus'' zones '''' for subscription
-        ''6d8e19c2-3a60-481f-8ebb-118dc3007c5d''. Please try another size or deploy
-        to a different location or zones. See https://aka.ms/azureskunotavailable
-        for details.\"\r\n  }\r\n}"}]}}'}
-    headers:
-      cache-control: [no-cache]
-      content-length: ['822']
-      content-type: [application/json; charset=utf-8]
-      date: ['Thu, 28 Jun 2018 19:27:32 GMT']
-      expires: ['-1']
-      pragma: [no-cache]
-      strict-transport-security: [max-age=31536000; includeSubDomains]
-      vary: [Accept-Encoding]
-      x-content-type-options: [nosniff]
-    status: {code: 200, message: OK}
-- request:
-    body: null
-    headers:
-      Accept: [application/json]
-      Accept-Encoding: ['gzip, deflate']
-      CommandName: [group delete]
-      Connection: [keep-alive]
-      Content-Length: ['0']
-      Content-Type: [application/json; charset=utf-8]
-      User-Agent: [python/3.6.2 (Windows-10-10.0.17134-SP0) requests/2.18.4 msrest/0.4.29
-          msrest_azure/0.4.31 resourcemanagementclient/1.2.1 Azure-SDK-For-Python
-          AZURECLI/2.0.34]
-      accept-language: [en-US]
     method: DELETE
     uri: https://management.azure.com/subscriptions/00000000-0000-0000-0000-000000000000/resourcegroups/clitest.rg000001?api-version=2018-05-01
   response:
@@ -945,13 +1110,9 @@
     headers:
       cache-control: [no-cache]
       content-length: ['0']
-      date: ['Thu, 28 Jun 2018 19:27:34 GMT']
-      expires: ['-1']
-<<<<<<< HEAD
-      location: ['https://management.azure.com/subscriptions/00000000-0000-0000-0000-000000000000/operationresults/eyJqb2JJZCI6IlJFU09VUkNFR1JPVVBERUxFVElPTkpPQi1DTElURVNUOjJFUkdIRjNBMkFFSE1LVkw0MjVHUU5GQ0ZQNU5OTzQ3R0c0UzNUV3xFQUZBQzMxODA0QTc0NjEyLVdFU1RVUyIsImpvYkxvY2F0aW9uIjoid2VzdHVzIn0?api-version=2017-05-10']
-=======
+      date: ['Fri, 30 Mar 2018 20:54:01 GMT']
+      expires: ['-1']
       location: ['https://management.azure.com/subscriptions/00000000-0000-0000-0000-000000000000/operationresults/eyJqb2JJZCI6IlJFU09VUkNFR1JPVVBERUxFVElPTkpPQi1DTElURVNUOjJFUkdFNTVVUVQyWlYzT1hFU1dWTUwzTVZLTlQzTEZLVllRWEtSNnxCMUY2MjJCQUMwRTYwQ0U3LVdFU1RVUyIsImpvYkxvY2F0aW9uIjoid2VzdHVzIn0?api-version=2018-05-01']
->>>>>>> c9139e9a
       pragma: [no-cache]
       strict-transport-security: [max-age=31536000; includeSubDomains]
       x-content-type-options: [nosniff]
