interactions:
- request:
    body: null
    headers:
      Accept:
      - application/json
      Accept-Encoding:
      - gzip, deflate
      CommandName:
      - sig create
      Connection:
      - keep-alive
      ParameterSetName:
      - -g --gallery-name
      User-Agent:
      - AZURECLI/2.25.0 azsdk-python-azure-mgmt-resource/18.0.0 Python/3.7.9 (Windows-10-10.0.19041-SP0)
    method: GET
    uri: https://management.azure.com/subscriptions/00000000-0000-0000-0000-000000000000/resourcegroups/clitest.rg000001?api-version=2021-04-01
  response:
    body:
      string: '{"id":"/subscriptions/00000000-0000-0000-0000-000000000000/resourceGroups/clitest.rg000001","name":"clitest.rg000001","type":"Microsoft.Resources/resourceGroups","location":"eastus2","tags":{"product":"azurecli","cause":"automation","date":"2021-06-21T03:39:49Z"},"properties":{"provisioningState":"Succeeded"}}'
    headers:
      cache-control:
      - no-cache
      content-length:
      - '429'
      content-type:
      - application/json; charset=utf-8
      date:
      - Mon, 21 Jun 2021 03:40:39 GMT
      expires:
      - '-1'
      pragma:
      - no-cache
      strict-transport-security:
      - max-age=31536000; includeSubDomains
      vary:
      - Accept-Encoding
      x-content-type-options:
      - nosniff
    status:
      code: 200
      message: OK
- request:
    body: '{"location": "eastus2", "tags": {}}'
    headers:
      Accept:
      - application/json
      Accept-Encoding:
      - gzip, deflate
      CommandName:
      - sig create
      Connection:
      - keep-alive
      Content-Length:
      - '35'
      Content-Type:
      - application/json
      ParameterSetName:
      - -g --gallery-name
      User-Agent:
      - AZURECLI/2.25.0 azsdk-python-azure-mgmt-compute/21.0.0 Python/3.7.9 (Windows-10-10.0.19041-SP0)
    method: PUT
    uri: https://management.azure.com/subscriptions/00000000-0000-0000-0000-000000000000/resourceGroups/clitest.rg000001/providers/Microsoft.Compute/galleries/gallery_000003?api-version=2020-09-30
  response:
    body:
      string: "{\r\n  \"name\": \"gallery_000003\",\r\n  \"id\": \"/subscriptions/00000000-0000-0000-0000-000000000000/resourceGroups/clitest.rg000001/providers/Microsoft.Compute/galleries/gallery_000003\",\r\n
        \ \"type\": \"Microsoft.Compute/galleries\",\r\n  \"location\": \"eastus2\",\r\n
        \ \"tags\": {},\r\n  \"properties\": {\r\n    \"identifier\": {\r\n      \"uniqueName\":
        \"0b1f6471-1bf0-4dda-aec3-cb9272f09590-GALLERY_OAFFM3DGMGBS\"\r\n    },\r\n
        \   \"provisioningState\": \"Creating\"\r\n  }\r\n}"
    headers:
      azure-asyncoperation:
      - https://management.azure.com/subscriptions/00000000-0000-0000-0000-000000000000/providers/Microsoft.Compute/locations/eastus2/capsOperations/f38c7520-f744-48f6-a518-7ff5db51089e?api-version=2020-09-30
      cache-control:
      - no-cache
      content-length:
      - '507'
      content-type:
      - application/json; charset=utf-8
      date:
      - Mon, 21 Jun 2021 03:40:48 GMT
      expires:
      - '-1'
      pragma:
      - no-cache
      server:
      - Microsoft-HTTPAPI/2.0
      - Microsoft-HTTPAPI/2.0
      strict-transport-security:
      - max-age=31536000; includeSubDomains
      x-content-type-options:
      - nosniff
      x-ms-ratelimit-remaining-resource:
      - Microsoft.Compute/CreateUpdateGallery3Min;49,Microsoft.Compute/CreateUpdateGallery30Min;299
      x-ms-ratelimit-remaining-subscription-writes:
      - '1194'
    status:
      code: 201
      message: Created
- request:
    body: null
    headers:
      Accept:
      - '*/*'
      Accept-Encoding:
      - gzip, deflate
      CommandName:
      - sig create
      Connection:
      - keep-alive
      ParameterSetName:
      - -g --gallery-name
      User-Agent:
      - AZURECLI/2.25.0 azsdk-python-azure-mgmt-compute/21.0.0 Python/3.7.9 (Windows-10-10.0.19041-SP0)
    method: GET
    uri: https://management.azure.com/subscriptions/00000000-0000-0000-0000-000000000000/providers/Microsoft.Compute/locations/eastus2/capsOperations/f38c7520-f744-48f6-a518-7ff5db51089e?api-version=2020-09-30
  response:
    body:
      string: "{\r\n  \"startTime\": \"2021-06-21T03:40:46.574034+00:00\",\r\n  \"endTime\":
        \"2021-06-21T03:40:46.7927715+00:00\",\r\n  \"status\": \"Succeeded\",\r\n
        \ \"name\": \"f38c7520-f744-48f6-a518-7ff5db51089e\"\r\n}"
    headers:
      cache-control:
      - no-cache
      content-length:
      - '183'
      content-type:
      - application/json; charset=utf-8
      date:
      - Mon, 21 Jun 2021 03:41:19 GMT
      expires:
      - '-1'
      pragma:
      - no-cache
      server:
      - Microsoft-HTTPAPI/2.0
      - Microsoft-HTTPAPI/2.0
      strict-transport-security:
      - max-age=31536000; includeSubDomains
      transfer-encoding:
      - chunked
      vary:
      - Accept-Encoding
      x-content-type-options:
      - nosniff
      x-ms-ratelimit-remaining-resource:
      - Microsoft.Compute/GetOperationStatus3Min;1198,Microsoft.Compute/GetOperationStatus30Min;4178
    status:
      code: 200
      message: OK
- request:
    body: null
    headers:
      Accept:
      - '*/*'
      Accept-Encoding:
      - gzip, deflate
      CommandName:
      - sig create
      Connection:
      - keep-alive
      ParameterSetName:
      - -g --gallery-name
      User-Agent:
      - AZURECLI/2.25.0 azsdk-python-azure-mgmt-compute/21.0.0 Python/3.7.9 (Windows-10-10.0.19041-SP0)
    method: GET
    uri: https://management.azure.com/subscriptions/00000000-0000-0000-0000-000000000000/resourceGroups/clitest.rg000001/providers/Microsoft.Compute/galleries/gallery_000003?api-version=2020-09-30
  response:
    body:
      string: "{\r\n  \"name\": \"gallery_000003\",\r\n  \"id\": \"/subscriptions/00000000-0000-0000-0000-000000000000/resourceGroups/clitest.rg000001/providers/Microsoft.Compute/galleries/gallery_000003\",\r\n
        \ \"type\": \"Microsoft.Compute/galleries\",\r\n  \"location\": \"eastus2\",\r\n
        \ \"tags\": {},\r\n  \"properties\": {\r\n    \"identifier\": {\r\n      \"uniqueName\":
        \"0b1f6471-1bf0-4dda-aec3-cb9272f09590-GALLERY_OAFFM3DGMGBS\"\r\n    },\r\n
        \   \"provisioningState\": \"Succeeded\"\r\n  }\r\n}"
    headers:
      cache-control:
      - no-cache
      content-length:
      - '508'
      content-type:
      - application/json; charset=utf-8
      date:
      - Mon, 21 Jun 2021 03:41:19 GMT
      expires:
      - '-1'
      pragma:
      - no-cache
      server:
      - Microsoft-HTTPAPI/2.0
      - Microsoft-HTTPAPI/2.0
      strict-transport-security:
      - max-age=31536000; includeSubDomains
      transfer-encoding:
      - chunked
      vary:
      - Accept-Encoding
      x-content-type-options:
      - nosniff
      x-ms-ratelimit-remaining-resource:
      - Microsoft.Compute/GetGallery3Min;346,Microsoft.Compute/GetGallery30Min;2494
    status:
      code: 200
      message: OK
- request:
    body: null
    headers:
      Accept:
      - application/json
      Accept-Encoding:
      - gzip, deflate
      CommandName:
      - sig list
      Connection:
      - keep-alive
      ParameterSetName:
      - -g
      User-Agent:
      - AZURECLI/2.25.0 azsdk-python-azure-mgmt-compute/21.0.0 Python/3.7.9 (Windows-10-10.0.19041-SP0)
    method: GET
    uri: https://management.azure.com/subscriptions/00000000-0000-0000-0000-000000000000/resourceGroups/clitest.rg000001/providers/Microsoft.Compute/galleries?api-version=2020-09-30
  response:
    body:
      string: "{\r\n  \"value\": [\r\n    {\r\n      \"name\": \"gallery_000003\",\r\n
        \     \"id\": \"/subscriptions/00000000-0000-0000-0000-000000000000/resourceGroups/CLITEST.RGWIXCJJ7VQ6I7FLHGMVPUITNXXGN7KEYHW5Z3WAN2FYFWA6GHYYYW6FPGQA5RDHGKQ/providers/Microsoft.Compute/galleries/gallery_000003\",\r\n
        \     \"type\": \"Microsoft.Compute/galleries\",\r\n      \"location\": \"eastus2\",\r\n
        \     \"tags\": {},\r\n      \"properties\": {\r\n        \"identifier\":
        {\r\n          \"uniqueName\": \"0b1f6471-1bf0-4dda-aec3-cb9272f09590-GALLERY_OAFFM3DGMGBS\"\r\n
        \       },\r\n        \"provisioningState\": \"Succeeded\"\r\n      }\r\n
        \   }\r\n  ]\r\n}"
    headers:
      cache-control:
      - no-cache
      content-length:
      - '585'
      content-type:
      - application/json; charset=utf-8
      date:
      - Mon, 21 Jun 2021 03:41:21 GMT
      expires:
      - '-1'
      pragma:
      - no-cache
      server:
      - Microsoft-HTTPAPI/2.0
      - Microsoft-HTTPAPI/2.0
      strict-transport-security:
      - max-age=31536000; includeSubDomains
      transfer-encoding:
      - chunked
      vary:
      - Accept-Encoding
      x-content-type-options:
      - nosniff
      x-ms-ratelimit-remaining-resource:
      - Microsoft.Compute/ListGalleryInResourceGroup3Min;99,Microsoft.Compute/ListGalleryInResourceGroup30Min;999
    status:
      code: 200
      message: OK
- request:
    body: null
    headers:
      Accept:
      - application/json
      Accept-Encoding:
      - gzip, deflate
      CommandName:
      - sig show
      Connection:
      - keep-alive
      ParameterSetName:
      - -g --gallery-name
      User-Agent:
      - AZURECLI/2.25.0 azsdk-python-azure-mgmt-compute/21.0.0 Python/3.7.9 (Windows-10-10.0.19041-SP0)
    method: GET
    uri: https://management.azure.com/subscriptions/00000000-0000-0000-0000-000000000000/resourceGroups/clitest.rg000001/providers/Microsoft.Compute/galleries/gallery_000003?api-version=2020-09-30
  response:
    body:
      string: "{\r\n  \"name\": \"gallery_000003\",\r\n  \"id\": \"/subscriptions/00000000-0000-0000-0000-000000000000/resourceGroups/clitest.rg000001/providers/Microsoft.Compute/galleries/gallery_000003\",\r\n
        \ \"type\": \"Microsoft.Compute/galleries\",\r\n  \"location\": \"eastus2\",\r\n
        \ \"tags\": {},\r\n  \"properties\": {\r\n    \"identifier\": {\r\n      \"uniqueName\":
        \"0b1f6471-1bf0-4dda-aec3-cb9272f09590-GALLERY_OAFFM3DGMGBS\"\r\n    },\r\n
        \   \"provisioningState\": \"Succeeded\"\r\n  }\r\n}"
    headers:
      cache-control:
      - no-cache
      content-length:
      - '508'
      content-type:
      - application/json; charset=utf-8
      date:
      - Mon, 21 Jun 2021 03:41:23 GMT
      expires:
      - '-1'
      pragma:
      - no-cache
      server:
      - Microsoft-HTTPAPI/2.0
      - Microsoft-HTTPAPI/2.0
      strict-transport-security:
      - max-age=31536000; includeSubDomains
      transfer-encoding:
      - chunked
      vary:
      - Accept-Encoding
      x-content-type-options:
      - nosniff
      x-ms-ratelimit-remaining-resource:
      - Microsoft.Compute/GetGallery3Min;345,Microsoft.Compute/GetGallery30Min;2493
    status:
      code: 200
      message: OK
- request:
    body: null
    headers:
      Accept:
      - application/json
      Accept-Encoding:
      - gzip, deflate
      CommandName:
      - sig image-definition create
      Connection:
      - keep-alive
      ParameterSetName:
      - -g --gallery-name --gallery-image-definition --os-type -p -f -s
      User-Agent:
      - AZURECLI/2.25.0 azsdk-python-azure-mgmt-resource/18.0.0 Python/3.7.9 (Windows-10-10.0.19041-SP0)
    method: GET
    uri: https://management.azure.com/subscriptions/00000000-0000-0000-0000-000000000000/resourcegroups/clitest.rg000001?api-version=2021-04-01
  response:
    body:
      string: '{"id":"/subscriptions/00000000-0000-0000-0000-000000000000/resourceGroups/clitest.rg000001","name":"clitest.rg000001","type":"Microsoft.Resources/resourceGroups","location":"eastus2","tags":{"product":"azurecli","cause":"automation","date":"2021-06-21T03:39:49Z"},"properties":{"provisioningState":"Succeeded"}}'
    headers:
      cache-control:
      - no-cache
      content-length:
      - '429'
      content-type:
      - application/json; charset=utf-8
      date:
      - Mon, 21 Jun 2021 03:41:23 GMT
      expires:
      - '-1'
      pragma:
      - no-cache
      strict-transport-security:
      - max-age=31536000; includeSubDomains
      vary:
      - Accept-Encoding
      x-content-type-options:
      - nosniff
    status:
      code: 200
      message: OK
- request:
    body: '{"location": "eastus2", "tags": {}, "properties": {"osType": "Linux", "osState":
      "Generalized", "hyperVGeneration": "V1", "identifier": {"publisher": "publisher1",
      "offer": "offer1", "sku": "sku1"}, "disallowed": {}}}'
    headers:
      Accept:
      - application/json
      Accept-Encoding:
      - gzip, deflate
      CommandName:
      - sig image-definition create
      Connection:
      - keep-alive
      Content-Length:
      - '217'
      Content-Type:
      - application/json
      ParameterSetName:
      - -g --gallery-name --gallery-image-definition --os-type -p -f -s
      User-Agent:
      - AZURECLI/2.25.0 azsdk-python-azure-mgmt-compute/21.0.0 Python/3.7.9 (Windows-10-10.0.19041-SP0)
    method: PUT
    uri: https://management.azure.com/subscriptions/00000000-0000-0000-0000-000000000000/resourceGroups/clitest.rg000001/providers/Microsoft.Compute/galleries/gallery_000003/images/image1?api-version=2020-09-30
  response:
    body:
      string: "{\r\n  \"name\": \"image1\",\r\n  \"id\": \"/subscriptions/00000000-0000-0000-0000-000000000000/resourceGroups/clitest.rg000001/providers/Microsoft.Compute/galleries/gallery_000003/images/image1\",\r\n
        \ \"type\": \"Microsoft.Compute/galleries/images\",\r\n  \"location\": \"eastus2\",\r\n
        \ \"tags\": {},\r\n  \"properties\": {\r\n    \"hyperVGeneration\": \"V1\",\r\n
        \   \"osType\": \"Linux\",\r\n    \"osState\": \"Generalized\",\r\n    \"identifier\":
        {\r\n      \"publisher\": \"publisher1\",\r\n      \"offer\": \"offer1\",\r\n
        \     \"sku\": \"sku1\"\r\n    },\r\n    \"provisioningState\": \"Creating\"\r\n
        \ }\r\n}"
    headers:
      azure-asyncoperation:
      - https://management.azure.com/subscriptions/00000000-0000-0000-0000-000000000000/providers/Microsoft.Compute/locations/eastus2/capsOperations/586411ca-cb9d-4733-97bc-399c38565df2?api-version=2020-09-30
      cache-control:
      - no-cache
      content-length:
      - '600'
      content-type:
      - application/json; charset=utf-8
      date:
      - Mon, 21 Jun 2021 03:41:30 GMT
      expires:
      - '-1'
      pragma:
      - no-cache
      server:
      - Microsoft-HTTPAPI/2.0
      - Microsoft-HTTPAPI/2.0
      strict-transport-security:
      - max-age=31536000; includeSubDomains
      x-content-type-options:
      - nosniff
      x-ms-ratelimit-remaining-resource:
      - Microsoft.Compute/CreateUpdateGalleryImage3Min;149,Microsoft.Compute/CreateUpdateGalleryImage30Min;749
      x-ms-ratelimit-remaining-subscription-writes:
      - '1197'
    status:
      code: 201
      message: Created
- request:
    body: null
    headers:
      Accept:
      - '*/*'
      Accept-Encoding:
      - gzip, deflate
      CommandName:
      - sig image-definition create
      Connection:
      - keep-alive
      ParameterSetName:
      - -g --gallery-name --gallery-image-definition --os-type -p -f -s
      User-Agent:
      - AZURECLI/2.25.0 azsdk-python-azure-mgmt-compute/21.0.0 Python/3.7.9 (Windows-10-10.0.19041-SP0)
    method: GET
    uri: https://management.azure.com/subscriptions/00000000-0000-0000-0000-000000000000/providers/Microsoft.Compute/locations/eastus2/capsOperations/586411ca-cb9d-4733-97bc-399c38565df2?api-version=2020-09-30
  response:
    body:
      string: "{\r\n  \"startTime\": \"2021-06-21T03:41:28.8087117+00:00\",\r\n  \"endTime\":
        \"2021-06-21T03:41:28.9024672+00:00\",\r\n  \"status\": \"Succeeded\",\r\n
        \ \"name\": \"586411ca-cb9d-4733-97bc-399c38565df2\"\r\n}"
    headers:
      cache-control:
      - no-cache
      content-length:
      - '184'
      content-type:
      - application/json; charset=utf-8
      date:
      - Mon, 21 Jun 2021 03:42:01 GMT
      expires:
      - '-1'
      pragma:
      - no-cache
      server:
      - Microsoft-HTTPAPI/2.0
      - Microsoft-HTTPAPI/2.0
      strict-transport-security:
      - max-age=31536000; includeSubDomains
      transfer-encoding:
      - chunked
      vary:
      - Accept-Encoding
      x-content-type-options:
      - nosniff
      x-ms-ratelimit-remaining-resource:
      - Microsoft.Compute/GetOperationStatus3Min;1196,Microsoft.Compute/GetOperationStatus30Min;4176
    status:
      code: 200
      message: OK
- request:
    body: null
    headers:
      Accept:
      - '*/*'
      Accept-Encoding:
      - gzip, deflate
      CommandName:
      - sig image-definition create
      Connection:
      - keep-alive
      ParameterSetName:
      - -g --gallery-name --gallery-image-definition --os-type -p -f -s
      User-Agent:
      - AZURECLI/2.25.0 azsdk-python-azure-mgmt-compute/21.0.0 Python/3.7.9 (Windows-10-10.0.19041-SP0)
    method: GET
    uri: https://management.azure.com/subscriptions/00000000-0000-0000-0000-000000000000/resourceGroups/clitest.rg000001/providers/Microsoft.Compute/galleries/gallery_000003/images/image1?api-version=2020-09-30
  response:
    body:
      string: "{\r\n  \"name\": \"image1\",\r\n  \"id\": \"/subscriptions/00000000-0000-0000-0000-000000000000/resourceGroups/clitest.rg000001/providers/Microsoft.Compute/galleries/gallery_000003/images/image1\",\r\n
        \ \"type\": \"Microsoft.Compute/galleries/images\",\r\n  \"location\": \"eastus2\",\r\n
        \ \"tags\": {},\r\n  \"properties\": {\r\n    \"hyperVGeneration\": \"V1\",\r\n
        \   \"osType\": \"Linux\",\r\n    \"osState\": \"Generalized\",\r\n    \"identifier\":
        {\r\n      \"publisher\": \"publisher1\",\r\n      \"offer\": \"offer1\",\r\n
        \     \"sku\": \"sku1\"\r\n    },\r\n    \"provisioningState\": \"Succeeded\"\r\n
        \ }\r\n}"
    headers:
      cache-control:
      - no-cache
      content-length:
      - '601'
      content-type:
      - application/json; charset=utf-8
      date:
      - Mon, 21 Jun 2021 03:42:01 GMT
      expires:
      - '-1'
      pragma:
      - no-cache
      server:
      - Microsoft-HTTPAPI/2.0
      - Microsoft-HTTPAPI/2.0
      strict-transport-security:
      - max-age=31536000; includeSubDomains
      transfer-encoding:
      - chunked
      vary:
      - Accept-Encoding
      x-content-type-options:
      - nosniff
      x-ms-ratelimit-remaining-resource:
      - Microsoft.Compute/GetGalleryImage3Min;596,Microsoft.Compute/GetGalleryImage30Min;2993
    status:
      code: 200
      message: OK
- request:
    body: null
    headers:
      Accept:
      - application/json
      Accept-Encoding:
      - gzip, deflate
      CommandName:
      - sig image-definition list
      Connection:
      - keep-alive
      ParameterSetName:
      - -g --gallery-name
      User-Agent:
      - AZURECLI/2.25.0 azsdk-python-azure-mgmt-compute/21.0.0 Python/3.7.9 (Windows-10-10.0.19041-SP0)
    method: GET
    uri: https://management.azure.com/subscriptions/00000000-0000-0000-0000-000000000000/resourceGroups/clitest.rg000001/providers/Microsoft.Compute/galleries/gallery_000003/images?api-version=2020-09-30
  response:
    body:
      string: '{"value":[{"name":"image1","id":"/subscriptions/00000000-0000-0000-0000-000000000000/resourceGroups/clitest.rg000001/providers/Microsoft.Compute/galleries/gallery_000003/images/image1","type":"Microsoft.Compute/galleries/images","location":"eastus2","tags":{},"properties":{"hyperVGeneration":"V1","osType":"Linux","osState":"Generalized","identifier":{"publisher":"publisher1","offer":"offer1","sku":"sku1"},"provisioningState":"Succeeded"}}]}'
    headers:
      cache-control:
      - no-cache
      content-length:
      - '509'
      content-type:
      - application/json; charset=utf-8
      date:
      - Mon, 21 Jun 2021 03:42:03 GMT
      expires:
      - '-1'
      pragma:
      - no-cache
      strict-transport-security:
      - max-age=31536000; includeSubDomains
      vary:
      - Accept-Encoding
      x-content-type-options:
      - nosniff
      x-ms-original-request-ids:
      - e7b9a00e-824f-4195-b4ac-21f898b12a71
      - 36332248-ddd8-4224-8ddd-e50d0fa11ee2
      - e747a0a0-e50c-4226-9b15-3f8c903d28e2
      - 263523ee-8fb3-494d-8313-c7dc54459ab2
      - b3af3591-7363-4139-8197-871e85b6ebb3
      - 554b63e7-8e74-4efa-b0b2-1b427220800f
      - f729c291-b0bd-429b-909b-65ca68d8d5b6
      - f29021ab-3296-4b69-9507-68ab921d1a36
      - 9fc9b479-ded7-4317-accb-ddc35ff0518b
      - 40957c20-ae7d-41a5-94f1-2cd23179e220
      - 27081efd-7ab4-47f2-bf5f-da6c88cc17c6
      - 4fab4318-df0c-4b49-b1e2-58a18e692826
      - 23aadcd0-dddb-430f-a132-c1e5ced47fbd
      - daf52c34-9be2-499a-b126-335a88229dcb
      - 31c4d68b-7963-40c2-977f-6d0b7ca4edc7
      - 7b71e373-0b92-4750-bb80-7a8a4355f4bf
      - e655a9ac-f7a0-471e-9653-6c3cdbb1e507
      - db43363b-a2ef-4cb9-8d68-c3d00f103b39
      - f401d3c7-7e9b-4707-acc1-75d2e13484d9
      - 70d177ff-bd8d-4b74-83e2-82320522993f
      - 951c1634-a63b-430d-8b41-47d308f58753
      - c215004a-8ae2-40ba-9d39-abfe79a3e5f3
      - 94b8a166-7d1c-457b-b2bd-1ef97e2cbb2f
      - d5bbff63-d002-47cd-9a80-ebdb3cc57158
      - c798a00c-acea-4ac5-8e08-ebe50d4a0aae
      - c0970dea-69fe-49a5-be9a-73ef65353a27
      - 187d13bd-572c-422e-ba0f-abe36a94c450
      - a583dd6f-b68e-4555-a7aa-46813d1de719
      - 9a013adc-b3de-48a5-9d75-46372fb1d5e2
      - c5c14d4a-5bde-429c-a1a5-aefa82d12505
      - 409dd56c-d774-4306-94de-baed589354ab
      - f0ec59be-70d7-4023-9500-c66b403094ab
      - 856924e9-7734-454c-b5c2-f6d6fb183fe4
      - 518a882e-7383-468c-854e-81a641dd5650
      - 34070839-9578-465c-9e57-d7a8d779c5c6
      - dcba74ff-1b70-4376-b17f-1cd96ef3ce8f
      - e63c5261-98a2-417e-8aa4-82bc214552cb
    status:
      code: 200
      message: OK
- request:
    body: null
    headers:
      Accept:
      - application/json
      Accept-Encoding:
      - gzip, deflate
      CommandName:
      - sig image-definition show
      Connection:
      - keep-alive
      ParameterSetName:
      - -g --gallery-name --gallery-image-definition
      User-Agent:
      - AZURECLI/2.25.0 azsdk-python-azure-mgmt-compute/21.0.0 Python/3.7.9 (Windows-10-10.0.19041-SP0)
    method: GET
    uri: https://management.azure.com/subscriptions/00000000-0000-0000-0000-000000000000/resourceGroups/clitest.rg000001/providers/Microsoft.Compute/galleries/gallery_000003/images/image1?api-version=2020-09-30
  response:
    body:
      string: "{\r\n  \"name\": \"image1\",\r\n  \"id\": \"/subscriptions/00000000-0000-0000-0000-000000000000/resourceGroups/clitest.rg000001/providers/Microsoft.Compute/galleries/gallery_000003/images/image1\",\r\n
        \ \"type\": \"Microsoft.Compute/galleries/images\",\r\n  \"location\": \"eastus2\",\r\n
        \ \"tags\": {},\r\n  \"properties\": {\r\n    \"hyperVGeneration\": \"V1\",\r\n
        \   \"osType\": \"Linux\",\r\n    \"osState\": \"Generalized\",\r\n    \"identifier\":
        {\r\n      \"publisher\": \"publisher1\",\r\n      \"offer\": \"offer1\",\r\n
        \     \"sku\": \"sku1\"\r\n    },\r\n    \"provisioningState\": \"Succeeded\"\r\n
        \ }\r\n}"
    headers:
      cache-control:
      - no-cache
      content-length:
      - '601'
      content-type:
      - application/json; charset=utf-8
      date:
      - Mon, 21 Jun 2021 03:42:04 GMT
      expires:
      - '-1'
      pragma:
      - no-cache
      server:
      - Microsoft-HTTPAPI/2.0
      - Microsoft-HTTPAPI/2.0
      strict-transport-security:
      - max-age=31536000; includeSubDomains
      transfer-encoding:
      - chunked
      vary:
      - Accept-Encoding
      x-content-type-options:
      - nosniff
      x-ms-ratelimit-remaining-resource:
      - Microsoft.Compute/GetGalleryImage3Min;595,Microsoft.Compute/GetGalleryImage30Min;2992
    status:
      code: 200
      message: OK
- request:
    body: null
    headers:
      Accept:
      - application/json
      Accept-Encoding:
      - gzip, deflate
      CommandName:
      - vm create
      Connection:
      - keep-alive
      ParameterSetName:
      - -g -n --image --data-disk-sizes-gb --admin-username --generate-ssh-key --nsg-rule
      User-Agent:
      - AZURECLI/2.25.0 azsdk-python-azure-mgmt-resource/18.0.0 Python/3.7.9 (Windows-10-10.0.19041-SP0)
    method: GET
    uri: https://management.azure.com/subscriptions/00000000-0000-0000-0000-000000000000/resourcegroups/clitest.rg000001?api-version=2021-04-01
  response:
    body:
      string: '{"id":"/subscriptions/00000000-0000-0000-0000-000000000000/resourceGroups/clitest.rg000001","name":"clitest.rg000001","type":"Microsoft.Resources/resourceGroups","location":"eastus2","tags":{"product":"azurecli","cause":"automation","date":"2021-06-21T03:39:49Z"},"properties":{"provisioningState":"Succeeded"}}'
    headers:
      cache-control:
      - no-cache
      content-length:
      - '429'
      content-type:
      - application/json; charset=utf-8
      date:
      - Mon, 21 Jun 2021 03:42:05 GMT
      expires:
      - '-1'
      pragma:
      - no-cache
      strict-transport-security:
      - max-age=31536000; includeSubDomains
      vary:
      - Accept-Encoding
      x-content-type-options:
      - nosniff
    status:
      code: 200
      message: OK
- request:
    body: null
    headers:
      Accept:
      - '*/*'
      Accept-Encoding:
      - gzip, deflate
      Connection:
      - keep-alive
      User-Agent:
      - python-requests/2.25.1
    method: GET
    uri: https://raw.githubusercontent.com/Azure/azure-rest-api-specs/master/arm-compute/quickstart-templates/aliases.json
  response:
    body:
      string: "{\n  \"$schema\": \"http://schema.management.azure.com/schemas/2015-01-01/deploymentTemplate.json\",\n
        \ \"contentVersion\": \"1.0.0.0\",\n  \"parameters\": {},\n  \"variables\":
        {},\n  \"resources\": [],\n  \"outputs\": {\n    \"aliases\": {\n      \"type\":
        \"object\",\n      \"value\": {\n        \"Linux\": {\n          \"CentOS\":
        {\n            \"publisher\": \"OpenLogic\",\n            \"offer\": \"CentOS\",\n
        \           \"sku\": \"7.5\",\n            \"version\": \"latest\"\n          },\n
        \         \"CoreOS\": {\n            \"publisher\": \"CoreOS\",\n            \"offer\":
        \"CoreOS\",\n            \"sku\": \"Stable\",\n            \"version\": \"latest\"\n
        \         },\n          \"Debian\": {\n            \"publisher\": \"Debian\",\n
        \           \"offer\": \"debian-10\",\n            \"sku\": \"10\",\n            \"version\":
        \"latest\"\n          },\n          \"openSUSE-Leap\": {\n            \"publisher\":
        \"SUSE\",\n            \"offer\": \"openSUSE-Leap\",\n            \"sku\":
        \"42.3\",\n            \"version\": \"latest\"\n          },\n          \"RHEL\":
        {\n            \"publisher\": \"RedHat\",\n            \"offer\": \"RHEL\",\n
        \           \"sku\": \"7-LVM\",\n            \"version\": \"latest\"\n          },\n
        \         \"SLES\": {\n            \"publisher\": \"SUSE\",\n            \"offer\":
        \"SLES\",\n            \"sku\": \"15\",\n            \"version\": \"latest\"\n
        \         },\n          \"UbuntuLTS\": {\n            \"publisher\": \"Canonical\",\n
        \           \"offer\": \"UbuntuServer\",\n            \"sku\": \"18.04-LTS\",\n
        \           \"version\": \"latest\"\n          }\n        },\n        \"Windows\":
        {\n          \"Win2019Datacenter\": {\n            \"publisher\": \"MicrosoftWindowsServer\",\n
        \           \"offer\": \"WindowsServer\",\n            \"sku\": \"2019-Datacenter\",\n
        \           \"version\": \"latest\"\n          },\n          \"Win2016Datacenter\":
        {\n            \"publisher\": \"MicrosoftWindowsServer\",\n            \"offer\":
        \"WindowsServer\",\n            \"sku\": \"2016-Datacenter\",\n            \"version\":
        \"latest\"\n          },\n          \"Win2012R2Datacenter\": {\n            \"publisher\":
        \"MicrosoftWindowsServer\",\n            \"offer\": \"WindowsServer\",\n            \"sku\":
        \"2012-R2-Datacenter\",\n            \"version\": \"latest\"\n          },\n
        \         \"Win2012Datacenter\": {\n            \"publisher\": \"MicrosoftWindowsServer\",\n
        \           \"offer\": \"WindowsServer\",\n            \"sku\": \"2012-Datacenter\",\n
        \           \"version\": \"latest\"\n          },\n          \"Win2008R2SP1\":
        {\n            \"publisher\": \"MicrosoftWindowsServer\",\n            \"offer\":
        \"WindowsServer\",\n            \"sku\": \"2008-R2-SP1\",\n            \"version\":
        \"latest\"\n          }\n        }\n      }\n    }\n  }\n}\n"
    headers:
      accept-ranges:
      - bytes
      access-control-allow-origin:
      - '*'
      cache-control:
      - max-age=300
      connection:
      - keep-alive
      content-length:
      - '2501'
      content-security-policy:
      - default-src 'none'; style-src 'unsafe-inline'; sandbox
      content-type:
      - text/plain; charset=utf-8
      date:
      - Mon, 21 Jun 2021 03:42:05 GMT
      etag:
      - W/"540044b4084c3c314537f1baa1770f248628b2bc9ba0328f1004c33862e049da"
      expires:
      - Mon, 21 Jun 2021 03:47:05 GMT
      source-age:
      - '259'
      strict-transport-security:
      - max-age=31536000
      vary:
      - Authorization,Accept-Encoding
      via:
      - 1.1 varnish
      x-cache:
      - HIT
      x-cache-hits:
      - '1'
      x-content-type-options:
      - nosniff
      x-fastly-request-id:
      - 97186258f7e264bdf7246054402ecf39b223ad4c
      x-frame-options:
      - deny
      x-github-request-id:
      - 3F76:7638:1DDD8D:303220:60CF5C10
      x-served-by:
      - cache-qpg1253-QPG
      x-timer:
      - S1624246926.922494,VS0,VE0
      x-xss-protection:
      - 1; mode=block
    status:
      code: 200
      message: OK
- request:
    body: null
    headers:
      Accept:
      - application/json, text/json
      Accept-Encoding:
      - gzip, deflate
      CommandName:
      - vm create
      Connection:
      - keep-alive
      ParameterSetName:
      - -g -n --image --data-disk-sizes-gb --admin-username --generate-ssh-key --nsg-rule
      User-Agent:
      - AZURECLI/2.25.0 azsdk-python-azure-mgmt-network/19.0.0 Python/3.7.9 (Windows-10-10.0.19041-SP0)
    method: GET
    uri: https://management.azure.com/subscriptions/00000000-0000-0000-0000-000000000000/resourceGroups/clitest.rg000001/providers/Microsoft.Network/virtualNetworks?api-version=2018-01-01
  response:
    body:
      string: '{"value":[]}'
    headers:
      cache-control:
      - no-cache
      content-length:
      - '12'
      content-type:
      - application/json; charset=utf-8
      date:
      - Mon, 21 Jun 2021 03:42:06 GMT
      expires:
      - '-1'
      pragma:
      - no-cache
      strict-transport-security:
      - max-age=31536000; includeSubDomains
      vary:
      - Accept-Encoding
      x-content-type-options:
      - nosniff
    status:
      code: 200
      message: OK
- request:
    body: '{"properties": {"template": {"$schema": "https://schema.management.azure.com/schemas/2015-01-01/deploymentTemplate.json#",
      "contentVersion": "1.0.0.0", "parameters": {}, "variables": {}, "resources":
      [{"name": "vm1VNET", "type": "Microsoft.Network/virtualNetworks", "location":
      "eastus2", "apiVersion": "2015-06-15", "dependsOn": [], "tags": {}, "properties":
      {"addressSpace": {"addressPrefixes": ["10.0.0.0/16"]}, "subnets": [{"name":
      "vm1Subnet", "properties": {"addressPrefix": "10.0.0.0/24"}}]}}, {"type": "Microsoft.Network/networkSecurityGroups",
      "name": "vm1NSG", "apiVersion": "2015-06-15", "location": "eastus2", "tags":
      {}, "dependsOn": []}, {"apiVersion": "2018-01-01", "type": "Microsoft.Network/publicIPAddresses",
      "name": "vm1PublicIP", "location": "eastus2", "tags": {}, "dependsOn": [], "properties":
      {"publicIPAllocationMethod": null}}, {"apiVersion": "2015-06-15", "type": "Microsoft.Network/networkInterfaces",
      "name": "vm1VMNic", "location": "eastus2", "tags": {}, "dependsOn": ["Microsoft.Network/virtualNetworks/vm1VNET",
      "Microsoft.Network/networkSecurityGroups/vm1NSG", "Microsoft.Network/publicIpAddresses/vm1PublicIP"],
      "properties": {"ipConfigurations": [{"name": "ipconfigvm1", "properties": {"privateIPAllocationMethod":
      "Dynamic", "subnet": {"id": "/subscriptions/00000000-0000-0000-0000-000000000000/resourceGroups/clitest.rg000001/providers/Microsoft.Network/virtualNetworks/vm1VNET/subnets/vm1Subnet"},
      "publicIPAddress": {"id": "/subscriptions/00000000-0000-0000-0000-000000000000/resourceGroups/clitest.rg000001/providers/Microsoft.Network/publicIPAddresses/vm1PublicIP"}}}],
      "networkSecurityGroup": {"id": "/subscriptions/00000000-0000-0000-0000-000000000000/resourceGroups/clitest.rg000001/providers/Microsoft.Network/networkSecurityGroups/vm1NSG"}}},
      {"apiVersion": "2021-03-01", "type": "Microsoft.Compute/virtualMachines", "name":
      "vm1", "location": "eastus2", "tags": {}, "dependsOn": ["Microsoft.Network/networkInterfaces/vm1VMNic"],
      "properties": {"hardwareProfile": {"vmSize": "Standard_DS1_v2"}, "networkProfile":
      {"networkInterfaces": [{"id": "/subscriptions/00000000-0000-0000-0000-000000000000/resourceGroups/clitest.rg000001/providers/Microsoft.Network/networkInterfaces/vm1VMNic",
      "properties": {"deleteOption": null}}]}, "storageProfile": {"osDisk": {"createOption":
      "fromImage", "name": null, "caching": "ReadWrite", "managedDisk": {"storageAccountType":
      null}}, "imageReference": {"publisher": "Canonical", "offer": "UbuntuServer",
      "sku": "18.04-LTS", "version": "latest"}, "dataDisks": [{"lun": 0, "managedDisk":
      {"storageAccountType": null}, "createOption": "empty", "diskSizeGB": 10, "deleteOption":
      null}]}, "osProfile": {"computerName": "vm1", "adminUsername": "clitest1", "linuxConfiguration":
      {"disablePasswordAuthentication": true, "ssh": {"publicKeys": [{"keyData": "ssh-rsa
      AAAAB3NzaC1yc2EAAAADAQABAAACAQD0dGsd0lz5jXJMmQEmyJ2xC54pipNfQD8vWiFe2dntWOBNcYNm488wQdNDn/zf+9P87BG4TVOQdx3PbeGJZ8RnunefQipCsKpYnBABDW4zgLexbgyo6YVRt/iRxCLXK8PzXdBUC8R5pdj93nIsGa4rZSF2QklSHFb9LazwUzaa4H7HmnxwQHcCTpJMImcldd25wnTEbYqt6dYX227exlz6/Y/7MUEcPzTf7B+vCTTnlQqFaM6vCOQRhFFhKiVl47nENVxNn9opiGMYHwbC+EGokkf8fJko4mgsiCy/ADsXhtM13HquNn9KGCd4bfBnuT2cmO9EqPlmXWflwtlSnWNONGEpFhd2J3bMTSgJdkkSuAJwE3nzCfc3mgRVY9aZw3gA9Gc73Ti1FjClb54SUMM0Qco5A4NxdNzud8Ekr8prwU3sKrY4/fKJ0i6Eb/6Mf7BrLiaECSDuLsm0iXEtpLLukKoPlnRynWuUfJFi6xtpZR/dSoWTD3SS7HxXvXWe1ie5i0PN0SVV0uJpP2RnOWueFNcQmaKE+A2/oWD4bYY2gB0yvV9uGbBiIfAluQ25Yqrp8SrysDhGW672kuZV1JnQ+DitGCtxI5YtJloJxciz1r8zRFslJKexQlwebHbfTLi0jdVNIWvju32g+tI1nzeAwe2g8PwYi0e0RS7Q1cFFYQ==
      yishiwang@microsoft.com\n", "path": "/home/clitest1/.ssh/authorized_keys"}]}}}}}],
      "outputs": {}}, "parameters": {}, "mode": "incremental"}}'
    headers:
      Accept:
      - application/json
      Accept-Encoding:
      - gzip, deflate
      CommandName:
      - vm create
      Connection:
      - keep-alive
      Content-Length:
      - '3930'
      Content-Type:
      - application/json
      ParameterSetName:
      - -g -n --image --data-disk-sizes-gb --admin-username --generate-ssh-key --nsg-rule
      User-Agent:
      - AZURECLI/2.25.0 azsdk-python-azure-mgmt-resource/18.0.0 Python/3.7.9 (Windows-10-10.0.19041-SP0)
    method: PUT
    uri: https://management.azure.com/subscriptions/00000000-0000-0000-0000-000000000000/resourcegroups/clitest.rg000001/providers/Microsoft.Resources/deployments/mock-deployment?api-version=2021-04-01
  response:
    body:
      string: '{"id":"/subscriptions/00000000-0000-0000-0000-000000000000/resourceGroups/clitest.rg000001/providers/Microsoft.Resources/deployments/vm_deploy_spDnj1fOTMiJanslIV0rm8RcpU0187ZY","name":"vm_deploy_spDnj1fOTMiJanslIV0rm8RcpU0187ZY","type":"Microsoft.Resources/deployments","properties":{"templateHash":"13835581242957884174","parameters":{},"mode":"Incremental","provisioningState":"Accepted","timestamp":"2021-06-21T03:42:12.3757898Z","duration":"PT3.0734317S","correlationId":"da9a471d-30ab-493b-b709-800f39813aaf","providers":[{"namespace":"Microsoft.Network","resourceTypes":[{"resourceType":"virtualNetworks","locations":["eastus2"]},{"resourceType":"networkSecurityGroups","locations":["eastus2"]},{"resourceType":"publicIPAddresses","locations":["eastus2"]},{"resourceType":"networkInterfaces","locations":["eastus2"]}]},{"namespace":"Microsoft.Compute","resourceTypes":[{"resourceType":"virtualMachines","locations":["eastus2"]}]}],"dependencies":[{"dependsOn":[{"id":"/subscriptions/00000000-0000-0000-0000-000000000000/resourceGroups/clitest.rg000001/providers/Microsoft.Network/virtualNetworks/vm1VNET","resourceType":"Microsoft.Network/virtualNetworks","resourceName":"vm1VNET"},{"id":"/subscriptions/00000000-0000-0000-0000-000000000000/resourceGroups/clitest.rg000001/providers/Microsoft.Network/networkSecurityGroups/vm1NSG","resourceType":"Microsoft.Network/networkSecurityGroups","resourceName":"vm1NSG"},{"id":"/subscriptions/00000000-0000-0000-0000-000000000000/resourceGroups/clitest.rg000001/providers/Microsoft.Network/publicIPAddresses/vm1PublicIP","resourceType":"Microsoft.Network/publicIPAddresses","resourceName":"vm1PublicIP"}],"id":"/subscriptions/00000000-0000-0000-0000-000000000000/resourceGroups/clitest.rg000001/providers/Microsoft.Network/networkInterfaces/vm1VMNic","resourceType":"Microsoft.Network/networkInterfaces","resourceName":"vm1VMNic"},{"dependsOn":[{"id":"/subscriptions/00000000-0000-0000-0000-000000000000/resourceGroups/clitest.rg000001/providers/Microsoft.Network/networkInterfaces/vm1VMNic","resourceType":"Microsoft.Network/networkInterfaces","resourceName":"vm1VMNic"}],"id":"/subscriptions/00000000-0000-0000-0000-000000000000/resourceGroups/clitest.rg000001/providers/Microsoft.Compute/virtualMachines/vm1","resourceType":"Microsoft.Compute/virtualMachines","resourceName":"vm1"}]}}'
    headers:
      azure-asyncoperation:
<<<<<<< HEAD
      - https://management.azure.com/subscriptions/00000000-0000-0000-0000-000000000000/resourcegroups/clitest.rg000001/providers/Microsoft.Resources/deployments/vm_deploy_iOwhl5Mi8XvVxsYJzqigifKYek341ehq/operationStatuses/08585783621971371537?api-version=2021-04-01
=======
      - https://management.azure.com/subscriptions/00000000-0000-0000-0000-000000000000/resourcegroups/clitest.rg000001/providers/Microsoft.Resources/deployments/vm_deploy_spDnj1fOTMiJanslIV0rm8RcpU0187ZY/operationStatuses/08585773599561752740?api-version=2020-10-01
>>>>>>> fd4e023b
      cache-control:
      - no-cache
      content-length:
      - '2748'
      content-type:
      - application/json; charset=utf-8
      date:
      - Mon, 21 Jun 2021 03:42:13 GMT
      expires:
      - '-1'
      pragma:
      - no-cache
      strict-transport-security:
      - max-age=31536000; includeSubDomains
      x-content-type-options:
      - nosniff
      x-ms-ratelimit-remaining-subscription-writes:
      - '1198'
    status:
      code: 201
      message: Created
- request:
    body: null
    headers:
      Accept:
      - '*/*'
      Accept-Encoding:
      - gzip, deflate
      CommandName:
      - vm create
      Connection:
      - keep-alive
      ParameterSetName:
      - -g -n --image --data-disk-sizes-gb --admin-username --generate-ssh-key --nsg-rule
      User-Agent:
<<<<<<< HEAD
      - AZURECLI/2.24.0 azsdk-python-azure-mgmt-resource/18.0.0 Python/3.7.7 (Windows-10-10.0.19041-SP0)
    method: GET
    uri: https://management.azure.com/subscriptions/00000000-0000-0000-0000-000000000000/resourcegroups/clitest.rg000001/providers/Microsoft.Resources/deployments/mock-deployment/operationStatuses/08585783621971371537?api-version=2021-04-01
  response:
    body:
      string: '{"status":"Running"}'
    headers:
      cache-control:
      - no-cache
      content-length:
      - '20'
      content-type:
      - application/json; charset=utf-8
      date:
      - Wed, 09 Jun 2021 13:18:44 GMT
      expires:
      - '-1'
      pragma:
      - no-cache
      strict-transport-security:
      - max-age=31536000; includeSubDomains
      vary:
      - Accept-Encoding
      x-content-type-options:
      - nosniff
    status:
      code: 200
      message: OK
- request:
    body: null
    headers:
      Accept:
      - '*/*'
      Accept-Encoding:
      - gzip, deflate
      CommandName:
      - vm create
      Connection:
      - keep-alive
      ParameterSetName:
      - -g -n --image --data-disk-sizes-gb --admin-username --generate-ssh-key --nsg-rule
      User-Agent:
      - AZURECLI/2.24.0 azsdk-python-azure-mgmt-resource/18.0.0 Python/3.7.7 (Windows-10-10.0.19041-SP0)
    method: GET
    uri: https://management.azure.com/subscriptions/00000000-0000-0000-0000-000000000000/resourcegroups/clitest.rg000001/providers/Microsoft.Resources/deployments/mock-deployment/operationStatuses/08585783621971371537?api-version=2021-04-01
=======
      - AZURECLI/2.25.0 azsdk-python-azure-mgmt-resource/18.0.0 Python/3.7.9 (Windows-10-10.0.19041-SP0)
    method: GET
    uri: https://management.azure.com/subscriptions/00000000-0000-0000-0000-000000000000/resourcegroups/clitest.rg000001/providers/Microsoft.Resources/deployments/mock-deployment/operationStatuses/08585773599561752740?api-version=2020-10-01
>>>>>>> fd4e023b
  response:
    body:
      string: '{"status":"Running"}'
    headers:
      cache-control:
      - no-cache
      content-length:
      - '20'
      content-type:
      - application/json; charset=utf-8
      date:
      - Mon, 21 Jun 2021 03:42:45 GMT
      expires:
      - '-1'
      pragma:
      - no-cache
      strict-transport-security:
      - max-age=31536000; includeSubDomains
      vary:
      - Accept-Encoding
      x-content-type-options:
      - nosniff
    status:
      code: 200
      message: OK
- request:
    body: null
    headers:
      Accept:
      - '*/*'
      Accept-Encoding:
      - gzip, deflate
      CommandName:
      - vm create
      Connection:
      - keep-alive
      ParameterSetName:
      - -g -n --image --data-disk-sizes-gb --admin-username --generate-ssh-key --nsg-rule
      User-Agent:
      - AZURECLI/2.25.0 azsdk-python-azure-mgmt-resource/18.0.0 Python/3.7.9 (Windows-10-10.0.19041-SP0)
    method: GET
<<<<<<< HEAD
    uri: https://management.azure.com/subscriptions/00000000-0000-0000-0000-000000000000/resourcegroups/clitest.rg000001/providers/Microsoft.Resources/deployments/mock-deployment/operationStatuses/08585783621971371537?api-version=2021-04-01
=======
    uri: https://management.azure.com/subscriptions/00000000-0000-0000-0000-000000000000/resourcegroups/clitest.rg000001/providers/Microsoft.Resources/deployments/mock-deployment/operationStatuses/08585773599561752740?api-version=2020-10-01
>>>>>>> fd4e023b
  response:
    body:
      string: '{"status":"Succeeded"}'
    headers:
      cache-control:
      - no-cache
      content-length:
      - '22'
      content-type:
      - application/json; charset=utf-8
      date:
      - Mon, 21 Jun 2021 03:43:15 GMT
      expires:
      - '-1'
      pragma:
      - no-cache
      strict-transport-security:
      - max-age=31536000; includeSubDomains
      vary:
      - Accept-Encoding
      x-content-type-options:
      - nosniff
    status:
      code: 200
      message: OK
- request:
    body: null
    headers:
      Accept:
      - '*/*'
      Accept-Encoding:
      - gzip, deflate
      CommandName:
      - vm create
      Connection:
      - keep-alive
      ParameterSetName:
      - -g -n --image --data-disk-sizes-gb --admin-username --generate-ssh-key --nsg-rule
      User-Agent:
      - AZURECLI/2.25.0 azsdk-python-azure-mgmt-resource/18.0.0 Python/3.7.9 (Windows-10-10.0.19041-SP0)
    method: GET
    uri: https://management.azure.com/subscriptions/00000000-0000-0000-0000-000000000000/resourcegroups/clitest.rg000001/providers/Microsoft.Resources/deployments/mock-deployment?api-version=2021-04-01
  response:
    body:
      string: '{"id":"/subscriptions/00000000-0000-0000-0000-000000000000/resourceGroups/clitest.rg000001/providers/Microsoft.Resources/deployments/vm_deploy_spDnj1fOTMiJanslIV0rm8RcpU0187ZY","name":"vm_deploy_spDnj1fOTMiJanslIV0rm8RcpU0187ZY","type":"Microsoft.Resources/deployments","properties":{"templateHash":"13835581242957884174","parameters":{},"mode":"Incremental","provisioningState":"Succeeded","timestamp":"2021-06-21T03:42:53.0632932Z","duration":"PT43.7609351S","correlationId":"da9a471d-30ab-493b-b709-800f39813aaf","providers":[{"namespace":"Microsoft.Network","resourceTypes":[{"resourceType":"virtualNetworks","locations":["eastus2"]},{"resourceType":"networkSecurityGroups","locations":["eastus2"]},{"resourceType":"publicIPAddresses","locations":["eastus2"]},{"resourceType":"networkInterfaces","locations":["eastus2"]}]},{"namespace":"Microsoft.Compute","resourceTypes":[{"resourceType":"virtualMachines","locations":["eastus2"]}]}],"dependencies":[{"dependsOn":[{"id":"/subscriptions/00000000-0000-0000-0000-000000000000/resourceGroups/clitest.rg000001/providers/Microsoft.Network/virtualNetworks/vm1VNET","resourceType":"Microsoft.Network/virtualNetworks","resourceName":"vm1VNET"},{"id":"/subscriptions/00000000-0000-0000-0000-000000000000/resourceGroups/clitest.rg000001/providers/Microsoft.Network/networkSecurityGroups/vm1NSG","resourceType":"Microsoft.Network/networkSecurityGroups","resourceName":"vm1NSG"},{"id":"/subscriptions/00000000-0000-0000-0000-000000000000/resourceGroups/clitest.rg000001/providers/Microsoft.Network/publicIPAddresses/vm1PublicIP","resourceType":"Microsoft.Network/publicIPAddresses","resourceName":"vm1PublicIP"}],"id":"/subscriptions/00000000-0000-0000-0000-000000000000/resourceGroups/clitest.rg000001/providers/Microsoft.Network/networkInterfaces/vm1VMNic","resourceType":"Microsoft.Network/networkInterfaces","resourceName":"vm1VMNic"},{"dependsOn":[{"id":"/subscriptions/00000000-0000-0000-0000-000000000000/resourceGroups/clitest.rg000001/providers/Microsoft.Network/networkInterfaces/vm1VMNic","resourceType":"Microsoft.Network/networkInterfaces","resourceName":"vm1VMNic"}],"id":"/subscriptions/00000000-0000-0000-0000-000000000000/resourceGroups/clitest.rg000001/providers/Microsoft.Compute/virtualMachines/vm1","resourceType":"Microsoft.Compute/virtualMachines","resourceName":"vm1"}],"outputs":{},"outputResources":[{"id":"/subscriptions/00000000-0000-0000-0000-000000000000/resourceGroups/clitest.rg000001/providers/Microsoft.Compute/virtualMachines/vm1"},{"id":"/subscriptions/00000000-0000-0000-0000-000000000000/resourceGroups/clitest.rg000001/providers/Microsoft.Network/networkInterfaces/vm1VMNic"},{"id":"/subscriptions/00000000-0000-0000-0000-000000000000/resourceGroups/clitest.rg000001/providers/Microsoft.Network/networkSecurityGroups/vm1NSG"},{"id":"/subscriptions/00000000-0000-0000-0000-000000000000/resourceGroups/clitest.rg000001/providers/Microsoft.Network/publicIPAddresses/vm1PublicIP"},{"id":"/subscriptions/00000000-0000-0000-0000-000000000000/resourceGroups/clitest.rg000001/providers/Microsoft.Network/virtualNetworks/vm1VNET"}]}}'
    headers:
      cache-control:
      - no-cache
      content-length:
      - '3813'
      content-type:
      - application/json; charset=utf-8
      date:
      - Mon, 21 Jun 2021 03:43:16 GMT
      expires:
      - '-1'
      pragma:
      - no-cache
      strict-transport-security:
      - max-age=31536000; includeSubDomains
      vary:
      - Accept-Encoding
      x-content-type-options:
      - nosniff
    status:
      code: 200
      message: OK
- request:
    body: null
    headers:
      Accept:
      - application/json
      Accept-Encoding:
      - gzip, deflate
      CommandName:
      - vm create
      Connection:
      - keep-alive
      ParameterSetName:
      - -g -n --image --data-disk-sizes-gb --admin-username --generate-ssh-key --nsg-rule
      User-Agent:
      - AZURECLI/2.25.0 azsdk-python-azure-mgmt-compute/21.0.0 Python/3.7.9 (Windows-10-10.0.19041-SP0)
    method: GET
    uri: https://management.azure.com/subscriptions/00000000-0000-0000-0000-000000000000/resourceGroups/clitest.rg000001/providers/Microsoft.Compute/virtualMachines/vm1?$expand=instanceView&api-version=2021-03-01
  response:
    body:
      string: "{\r\n  \"name\": \"vm1\",\r\n  \"id\": \"/subscriptions/00000000-0000-0000-0000-000000000000/resourceGroups/clitest.rg000001/providers/Microsoft.Compute/virtualMachines/vm1\",\r\n
        \ \"type\": \"Microsoft.Compute/virtualMachines\",\r\n  \"location\": \"eastus2\",\r\n
        \ \"tags\": {},\r\n  \"properties\": {\r\n    \"vmId\": \"7e1f99b2-40fe-4744-853e-babb6fb0ef98\",\r\n
        \   \"hardwareProfile\": {\r\n      \"vmSize\": \"Standard_DS1_v2\"\r\n    },\r\n
        \   \"storageProfile\": {\r\n      \"imageReference\": {\r\n        \"publisher\":
        \"Canonical\",\r\n        \"offer\": \"UbuntuServer\",\r\n        \"sku\":
        \"18.04-LTS\",\r\n        \"version\": \"latest\",\r\n        \"exactVersion\":
        \"18.04.202106040\"\r\n      },\r\n      \"osDisk\": {\r\n        \"osType\":
        \"Linux\",\r\n        \"name\": \"vm1_disk1_8d40d285f2744f0b8977541f3665ac74\",\r\n
        \       \"createOption\": \"FromImage\",\r\n        \"caching\": \"ReadWrite\",\r\n
        \       \"managedDisk\": {\r\n          \"storageAccountType\": \"Premium_LRS\",\r\n
        \         \"id\": \"/subscriptions/00000000-0000-0000-0000-000000000000/resourceGroups/clitest.rg000001/providers/Microsoft.Compute/disks/vm1_disk1_8d40d285f2744f0b8977541f3665ac74\"\r\n
        \       },\r\n        \"diskSizeGB\": 30,\r\n        \"deleteOption\": \"Detach\"\r\n
        \     },\r\n      \"dataDisks\": [\r\n        {\r\n          \"lun\": 0,\r\n
        \         \"name\": \"vm1_disk2_25641498db7c414a9b0759c2e14198b4\",\r\n          \"createOption\":
        \"Empty\",\r\n          \"caching\": \"None\",\r\n          \"managedDisk\":
        {\r\n            \"storageAccountType\": \"Premium_LRS\",\r\n            \"id\":
        \"/subscriptions/00000000-0000-0000-0000-000000000000/resourceGroups/clitest.rg000001/providers/Microsoft.Compute/disks/vm1_disk2_25641498db7c414a9b0759c2e14198b4\"\r\n
        \         },\r\n          \"diskSizeGB\": 10,\r\n          \"toBeDetached\":
        false,\r\n          \"deleteOption\": \"Detach\"\r\n        }\r\n      ]\r\n
        \   },\r\n    \"osProfile\": {\r\n      \"computerName\": \"vm1\",\r\n      \"adminUsername\":
        \"clitest1\",\r\n      \"linuxConfiguration\": {\r\n        \"disablePasswordAuthentication\":
        true,\r\n        \"ssh\": {\r\n          \"publicKeys\": [\r\n            {\r\n
        \             \"path\": \"/home/clitest1/.ssh/authorized_keys\",\r\n              \"keyData\":
        \"ssh-rsa AAAAB3NzaC1yc2EAAAADAQABAAACAQD0dGsd0lz5jXJMmQEmyJ2xC54pipNfQD8vWiFe2dntWOBNcYNm488wQdNDn/zf+9P87BG4TVOQdx3PbeGJZ8RnunefQipCsKpYnBABDW4zgLexbgyo6YVRt/iRxCLXK8PzXdBUC8R5pdj93nIsGa4rZSF2QklSHFb9LazwUzaa4H7HmnxwQHcCTpJMImcldd25wnTEbYqt6dYX227exlz6/Y/7MUEcPzTf7B+vCTTnlQqFaM6vCOQRhFFhKiVl47nENVxNn9opiGMYHwbC+EGokkf8fJko4mgsiCy/ADsXhtM13HquNn9KGCd4bfBnuT2cmO9EqPlmXWflwtlSnWNONGEpFhd2J3bMTSgJdkkSuAJwE3nzCfc3mgRVY9aZw3gA9Gc73Ti1FjClb54SUMM0Qco5A4NxdNzud8Ekr8prwU3sKrY4/fKJ0i6Eb/6Mf7BrLiaECSDuLsm0iXEtpLLukKoPlnRynWuUfJFi6xtpZR/dSoWTD3SS7HxXvXWe1ie5i0PN0SVV0uJpP2RnOWueFNcQmaKE+A2/oWD4bYY2gB0yvV9uGbBiIfAluQ25Yqrp8SrysDhGW672kuZV1JnQ+DitGCtxI5YtJloJxciz1r8zRFslJKexQlwebHbfTLi0jdVNIWvju32g+tI1nzeAwe2g8PwYi0e0RS7Q1cFFYQ==
        yishiwang@microsoft.com\\n\"\r\n            }\r\n          ]\r\n        },\r\n
        \       \"provisionVMAgent\": true,\r\n        \"patchSettings\": {\r\n          \"patchMode\":
        \"ImageDefault\",\r\n          \"assessmentMode\": \"ImageDefault\"\r\n        }\r\n
        \     },\r\n      \"secrets\": [],\r\n      \"allowExtensionOperations\":
        true,\r\n      \"requireGuestProvisionSignal\": true\r\n    },\r\n    \"networkProfile\":
        {\"networkInterfaces\":[{\"id\":\"/subscriptions/00000000-0000-0000-0000-000000000000/resourceGroups/clitest.rg000001/providers/Microsoft.Network/networkInterfaces/vm1VMNic\"}]},\r\n
        \   \"provisioningState\": \"Succeeded\",\r\n    \"instanceView\": {\r\n      \"computerName\":
        \"vm1\",\r\n      \"osName\": \"ubuntu\",\r\n      \"osVersion\": \"18.04\",\r\n
        \     \"vmAgent\": {\r\n        \"vmAgentVersion\": \"2.3.0.2\",\r\n        \"statuses\":
        [\r\n          {\r\n            \"code\": \"ProvisioningState/succeeded\",\r\n
        \           \"level\": \"Info\",\r\n            \"displayStatus\": \"Ready\",\r\n
        \           \"message\": \"Guest Agent is running\",\r\n            \"time\":
        \"2021-06-21T03:42:59+00:00\"\r\n          }\r\n        ],\r\n        \"extensionHandlers\":
        []\r\n      },\r\n      \"disks\": [\r\n        {\r\n          \"name\": \"vm1_disk1_8d40d285f2744f0b8977541f3665ac74\",\r\n
        \         \"statuses\": [\r\n            {\r\n              \"code\": \"ProvisioningState/succeeded\",\r\n
        \             \"level\": \"Info\",\r\n              \"displayStatus\": \"Provisioning
        succeeded\",\r\n              \"time\": \"2021-06-21T03:42:37.1173891+00:00\"\r\n
        \           }\r\n          ]\r\n        },\r\n        {\r\n          \"name\":
        \"vm1_disk2_25641498db7c414a9b0759c2e14198b4\",\r\n          \"statuses\":
        [\r\n            {\r\n              \"code\": \"ProvisioningState/succeeded\",\r\n
        \             \"level\": \"Info\",\r\n              \"displayStatus\": \"Provisioning
        succeeded\",\r\n              \"time\": \"2021-06-21T03:42:37.1173891+00:00\"\r\n
        \           }\r\n          ]\r\n        }\r\n      ],\r\n      \"hyperVGeneration\":
        \"V1\",\r\n      \"statuses\": [\r\n        {\r\n          \"code\": \"ProvisioningState/succeeded\",\r\n
        \         \"level\": \"Info\",\r\n          \"displayStatus\": \"Provisioning
        succeeded\",\r\n          \"time\": \"2021-06-21T03:42:51.5080382+00:00\"\r\n
        \       },\r\n        {\r\n          \"code\": \"PowerState/running\",\r\n
        \         \"level\": \"Info\",\r\n          \"displayStatus\": \"VM running\"\r\n
        \       }\r\n      ]\r\n    }\r\n  }\r\n}"
    headers:
      cache-control:
      - no-cache
      content-length:
      - '5245'
      content-type:
      - application/json; charset=utf-8
      date:
      - Mon, 21 Jun 2021 03:43:17 GMT
      expires:
      - '-1'
      pragma:
      - no-cache
      server:
      - Microsoft-HTTPAPI/2.0
      - Microsoft-HTTPAPI/2.0
      strict-transport-security:
      - max-age=31536000; includeSubDomains
      transfer-encoding:
      - chunked
      vary:
      - Accept-Encoding
      x-content-type-options:
      - nosniff
      x-ms-ratelimit-remaining-resource:
      - Microsoft.Compute/LowCostGet3Min;3997,Microsoft.Compute/LowCostGet30Min;31994
    status:
      code: 200
      message: OK
- request:
    body: null
    headers:
      Accept:
      - application/json, text/json
      Accept-Encoding:
      - gzip, deflate
      CommandName:
      - vm create
      Connection:
      - keep-alive
      ParameterSetName:
      - -g -n --image --data-disk-sizes-gb --admin-username --generate-ssh-key --nsg-rule
      User-Agent:
      - AZURECLI/2.25.0 azsdk-python-azure-mgmt-network/19.0.0 Python/3.7.9 (Windows-10-10.0.19041-SP0)
    method: GET
    uri: https://management.azure.com/subscriptions/00000000-0000-0000-0000-000000000000/resourceGroups/clitest.rg000001/providers/Microsoft.Network/networkInterfaces/vm1VMNic?api-version=2018-01-01
  response:
    body:
      string: "{\r\n  \"name\": \"vm1VMNic\",\r\n  \"id\": \"/subscriptions/00000000-0000-0000-0000-000000000000/resourceGroups/clitest.rg000001/providers/Microsoft.Network/networkInterfaces/vm1VMNic\",\r\n
        \ \"etag\": \"W/\\\"e0d77abe-4047-4bce-8c8b-c5a12c9c91b9\\\"\",\r\n  \"location\":
        \"eastus2\",\r\n  \"tags\": {},\r\n  \"properties\": {\r\n    \"provisioningState\":
        \"Succeeded\",\r\n    \"resourceGuid\": \"cc379748-1579-4601-9e45-6f1f25bb338b\",\r\n
        \   \"ipConfigurations\": [\r\n      {\r\n        \"name\": \"ipconfigvm1\",\r\n
        \       \"id\": \"/subscriptions/00000000-0000-0000-0000-000000000000/resourceGroups/clitest.rg000001/providers/Microsoft.Network/networkInterfaces/vm1VMNic/ipConfigurations/ipconfigvm1\",\r\n
        \       \"etag\": \"W/\\\"e0d77abe-4047-4bce-8c8b-c5a12c9c91b9\\\"\",\r\n
        \       \"type\": \"Microsoft.Network/networkInterfaces/ipConfigurations\",\r\n
        \       \"properties\": {\r\n          \"provisioningState\": \"Succeeded\",\r\n
        \         \"privateIPAddress\": \"10.0.0.4\",\r\n          \"privateIPAllocationMethod\":
        \"Dynamic\",\r\n          \"publicIPAddress\": {\r\n            \"id\": \"/subscriptions/00000000-0000-0000-0000-000000000000/resourceGroups/clitest.rg000001/providers/Microsoft.Network/publicIPAddresses/vm1PublicIP\"\r\n
        \         },\r\n          \"subnet\": {\r\n            \"id\": \"/subscriptions/00000000-0000-0000-0000-000000000000/resourceGroups/clitest.rg000001/providers/Microsoft.Network/virtualNetworks/vm1VNET/subnets/vm1Subnet\"\r\n
        \         },\r\n          \"primary\": true,\r\n          \"privateIPAddressVersion\":
        \"IPv4\"\r\n        }\r\n      }\r\n    ],\r\n    \"dnsSettings\": {\r\n      \"dnsServers\":
        [],\r\n      \"appliedDnsServers\": [],\r\n      \"internalDomainNameSuffix\":
        \"1blonrur4klu5az4aizuxjowch.cx.internal.cloudapp.net\"\r\n    },\r\n    \"macAddress\":
        \"00-0D-3A-E2-CB-A9\",\r\n    \"enableAcceleratedNetworking\": false,\r\n
        \   \"enableIPForwarding\": false,\r\n    \"networkSecurityGroup\": {\r\n
        \     \"id\": \"/subscriptions/00000000-0000-0000-0000-000000000000/resourceGroups/clitest.rg000001/providers/Microsoft.Network/networkSecurityGroups/vm1NSG\"\r\n
        \   },\r\n    \"primary\": true,\r\n    \"virtualMachine\": {\r\n      \"id\":
        \"/subscriptions/00000000-0000-0000-0000-000000000000/resourceGroups/clitest.rg000001/providers/Microsoft.Compute/virtualMachines/vm1\"\r\n
        \   }\r\n  },\r\n  \"type\": \"Microsoft.Network/networkInterfaces\"\r\n}"
    headers:
      cache-control:
      - no-cache
      content-length:
      - '2569'
      content-type:
      - application/json; charset=utf-8
      date:
      - Mon, 21 Jun 2021 03:43:17 GMT
      etag:
      - W/"e0d77abe-4047-4bce-8c8b-c5a12c9c91b9"
      expires:
      - '-1'
      pragma:
      - no-cache
      server:
      - Microsoft-HTTPAPI/2.0
      - Microsoft-HTTPAPI/2.0
      strict-transport-security:
      - max-age=31536000; includeSubDomains
      transfer-encoding:
      - chunked
      vary:
      - Accept-Encoding
      x-content-type-options:
      - nosniff
      x-ms-arm-service-request-id:
      - 342b21a0-3866-4f13-a406-d2c1395d1383
    status:
      code: 200
      message: OK
- request:
    body: null
    headers:
      Accept:
      - application/json, text/json
      Accept-Encoding:
      - gzip, deflate
      CommandName:
      - vm create
      Connection:
      - keep-alive
      ParameterSetName:
      - -g -n --image --data-disk-sizes-gb --admin-username --generate-ssh-key --nsg-rule
      User-Agent:
      - AZURECLI/2.25.0 azsdk-python-azure-mgmt-network/19.0.0 Python/3.7.9 (Windows-10-10.0.19041-SP0)
    method: GET
    uri: https://management.azure.com/subscriptions/00000000-0000-0000-0000-000000000000/resourceGroups/clitest.rg000001/providers/Microsoft.Network/publicIPAddresses/vm1PublicIP?api-version=2018-01-01
  response:
    body:
      string: "{\r\n  \"name\": \"vm1PublicIP\",\r\n  \"id\": \"/subscriptions/00000000-0000-0000-0000-000000000000/resourceGroups/clitest.rg000001/providers/Microsoft.Network/publicIPAddresses/vm1PublicIP\",\r\n
        \ \"etag\": \"W/\\\"c29c4508-9666-42b6-be6d-8c2e54e85f64\\\"\",\r\n  \"location\":
        \"eastus2\",\r\n  \"tags\": {},\r\n  \"properties\": {\r\n    \"provisioningState\":
        \"Succeeded\",\r\n    \"resourceGuid\": \"878fd2ed-42c6-4ffe-9d5b-589dfa87a9c7\",\r\n
        \   \"ipAddress\": \"20.96.119.196\",\r\n    \"publicIPAddressVersion\": \"IPv4\",\r\n
        \   \"publicIPAllocationMethod\": \"Dynamic\",\r\n    \"idleTimeoutInMinutes\":
        4,\r\n    \"ipTags\": [],\r\n    \"ipConfiguration\": {\r\n      \"id\": \"/subscriptions/00000000-0000-0000-0000-000000000000/resourceGroups/clitest.rg000001/providers/Microsoft.Network/networkInterfaces/vm1VMNic/ipConfigurations/ipconfigvm1\"\r\n
        \   }\r\n  },\r\n  \"type\": \"Microsoft.Network/publicIPAddresses\",\r\n
        \ \"sku\": {\r\n    \"name\": \"Basic\"\r\n  }\r\n}"
    headers:
      cache-control:
      - no-cache
      content-length:
      - '998'
      content-type:
      - application/json; charset=utf-8
      date:
      - Mon, 21 Jun 2021 03:43:17 GMT
      etag:
      - W/"c29c4508-9666-42b6-be6d-8c2e54e85f64"
      expires:
      - '-1'
      pragma:
      - no-cache
      server:
      - Microsoft-HTTPAPI/2.0
      - Microsoft-HTTPAPI/2.0
      strict-transport-security:
      - max-age=31536000; includeSubDomains
      transfer-encoding:
      - chunked
      vary:
      - Accept-Encoding
      x-content-type-options:
      - nosniff
      x-ms-arm-service-request-id:
      - 7ada5eb4-dc40-497d-8ed0-9fb5b999349a
    status:
      code: 200
      message: OK
- request:
    body: '{"commandId": "RunShellScript", "script": ["echo ''sudo waagent -deprovision+user
      --force'' | at -M now + 1 minutes"], "parameters": []}'
    headers:
      Accept:
      - application/json, text/json
      Accept-Encoding:
      - gzip, deflate
      CommandName:
      - vm run-command invoke
      Connection:
      - keep-alive
      Content-Length:
      - '134'
      Content-Type:
      - application/json
      ParameterSetName:
      - -g -n --command-id --scripts
      User-Agent:
      - AZURECLI/2.25.0 azsdk-python-azure-mgmt-compute/21.0.0 Python/3.7.9 (Windows-10-10.0.19041-SP0)
    method: POST
    uri: https://management.azure.com/subscriptions/00000000-0000-0000-0000-000000000000/resourceGroups/clitest.rg000001/providers/Microsoft.Compute/virtualMachines/vm1/runCommand?api-version=2021-03-01
  response:
    body:
      string: ''
    headers:
      azure-asyncoperation:
      - https://management.azure.com/subscriptions/00000000-0000-0000-0000-000000000000/providers/Microsoft.Compute/locations/eastus2/operations/35dd7797-14a8-4148-8863-70252425e4d5?api-version=2021-03-01
      cache-control:
      - no-cache
      content-length:
      - '0'
      date:
      - Mon, 21 Jun 2021 03:43:18 GMT
      expires:
      - '-1'
      location:
      - https://management.azure.com/subscriptions/00000000-0000-0000-0000-000000000000/providers/Microsoft.Compute/locations/eastus2/operations/35dd7797-14a8-4148-8863-70252425e4d5?monitor=true&api-version=2021-03-01
      pragma:
      - no-cache
      server:
      - Microsoft-HTTPAPI/2.0
      - Microsoft-HTTPAPI/2.0
      strict-transport-security:
      - max-age=31536000; includeSubDomains
      x-content-type-options:
      - nosniff
      x-ms-ratelimit-remaining-resource:
      - Microsoft.Compute/UpdateVM3Min;239,Microsoft.Compute/UpdateVM30Min;1199
      x-ms-ratelimit-remaining-subscription-writes:
      - '1199'
    status:
      code: 202
      message: Accepted
- request:
    body: null
    headers:
      Accept:
      - '*/*'
      Accept-Encoding:
      - gzip, deflate
      CommandName:
      - vm run-command invoke
      Connection:
      - keep-alive
      ParameterSetName:
      - -g -n --command-id --scripts
      User-Agent:
      - AZURECLI/2.25.0 azsdk-python-azure-mgmt-compute/21.0.0 Python/3.7.9 (Windows-10-10.0.19041-SP0)
    method: GET
    uri: https://management.azure.com/subscriptions/00000000-0000-0000-0000-000000000000/providers/Microsoft.Compute/locations/eastus2/operations/35dd7797-14a8-4148-8863-70252425e4d5?api-version=2021-03-01
  response:
    body:
      string: "{\r\n  \"startTime\": \"2021-06-21T03:43:19.5705176+00:00\",\r\n  \"endTime\":
        \"2021-06-21T03:43:34.0080718+00:00\",\r\n  \"status\": \"Succeeded\",\r\n
        \ \"properties\": {\r\n    \"output\": {\"value\":[{\"code\":\"ProvisioningState/succeeded\",\"level\":\"Info\",\"displayStatus\":\"Provisioning
        succeeded\",\"message\":\"Enable succeeded: \\n[stdout]\\n\\n[stderr]\\nwarning:
        commands will be executed using /bin/sh\\njob 1 at Mon Jun 21 03:44:00 2021\\n\"}]}\r\n
        \ },\r\n  \"name\": \"35dd7797-14a8-4148-8863-70252425e4d5\"\r\n}"
    headers:
      cache-control:
      - no-cache
      content-length:
      - '471'
      content-type:
      - application/json; charset=utf-8
      date:
      - Mon, 21 Jun 2021 03:43:50 GMT
      expires:
      - '-1'
      pragma:
      - no-cache
      server:
      - Microsoft-HTTPAPI/2.0
      - Microsoft-HTTPAPI/2.0
      strict-transport-security:
      - max-age=31536000; includeSubDomains
      transfer-encoding:
      - chunked
      vary:
      - Accept-Encoding
      x-content-type-options:
      - nosniff
      x-ms-ratelimit-remaining-resource:
      - Microsoft.Compute/GetOperation3Min;14996,Microsoft.Compute/GetOperation30Min;29994
    status:
      code: 200
      message: OK
- request:
    body: null
    headers:
      Accept:
      - '*/*'
      Accept-Encoding:
      - gzip, deflate
      CommandName:
      - vm run-command invoke
      Connection:
      - keep-alive
      ParameterSetName:
      - -g -n --command-id --scripts
      User-Agent:
      - AZURECLI/2.25.0 azsdk-python-azure-mgmt-compute/21.0.0 Python/3.7.9 (Windows-10-10.0.19041-SP0)
    method: GET
    uri: https://management.azure.com/subscriptions/00000000-0000-0000-0000-000000000000/providers/Microsoft.Compute/locations/eastus2/operations/35dd7797-14a8-4148-8863-70252425e4d5?monitor=true&api-version=2021-03-01
  response:
    body:
      string: '{"value":[{"code":"ProvisioningState/succeeded","level":"Info","displayStatus":"Provisioning
        succeeded","message":"Enable succeeded: \n[stdout]\n\n[stderr]\nwarning: commands
        will be executed using /bin/sh\njob 1 at Mon Jun 21 03:44:00 2021\n"}]}'
    headers:
      cache-control:
      - no-cache
      content-length:
      - '246'
      content-type:
      - application/json; charset=utf-8
      date:
      - Mon, 21 Jun 2021 03:43:50 GMT
      expires:
      - '-1'
      pragma:
      - no-cache
      server:
      - Microsoft-HTTPAPI/2.0
      - Microsoft-HTTPAPI/2.0
      strict-transport-security:
      - max-age=31536000; includeSubDomains
      transfer-encoding:
      - chunked
      vary:
      - Accept-Encoding
      x-content-type-options:
      - nosniff
      x-ms-ratelimit-remaining-resource:
      - Microsoft.Compute/GetOperation3Min;14995,Microsoft.Compute/GetOperation30Min;29993
    status:
      code: 200
      message: OK
- request:
    body: null
    headers:
      Accept:
      - '*/*'
      Accept-Encoding:
      - gzip, deflate
      CommandName:
      - vm deallocate
      Connection:
      - keep-alive
      Content-Length:
      - '0'
      ParameterSetName:
      - -g -n
      User-Agent:
      - AZURECLI/2.25.0 azsdk-python-azure-mgmt-compute/21.0.0 Python/3.7.9 (Windows-10-10.0.19041-SP0)
    method: POST
    uri: https://management.azure.com/subscriptions/00000000-0000-0000-0000-000000000000/resourceGroups/clitest.rg000001/providers/Microsoft.Compute/virtualMachines/vm1/deallocate?api-version=2021-03-01
  response:
    body:
      string: ''
    headers:
      azure-asyncoperation:
      - https://management.azure.com/subscriptions/00000000-0000-0000-0000-000000000000/providers/Microsoft.Compute/locations/eastus2/operations/e832e4b4-3028-4097-89e2-d9863b574410?api-version=2021-03-01
      cache-control:
      - no-cache
      content-length:
      - '0'
      date:
      - Mon, 21 Jun 2021 03:45:01 GMT
      expires:
      - '-1'
      location:
      - https://management.azure.com/subscriptions/00000000-0000-0000-0000-000000000000/providers/Microsoft.Compute/locations/eastus2/operations/e832e4b4-3028-4097-89e2-d9863b574410?monitor=true&api-version=2021-03-01
      pragma:
      - no-cache
      server:
      - Microsoft-HTTPAPI/2.0
      - Microsoft-HTTPAPI/2.0
      strict-transport-security:
      - max-age=31536000; includeSubDomains
      x-content-type-options:
      - nosniff
      x-ms-ratelimit-remaining-resource:
      - Microsoft.Compute/DeleteVM3Min;239,Microsoft.Compute/DeleteVM30Min;1198
      x-ms-ratelimit-remaining-subscription-writes:
      - '1199'
    status:
      code: 202
      message: Accepted
- request:
    body: null
    headers:
      Accept:
      - '*/*'
      Accept-Encoding:
      - gzip, deflate
      CommandName:
      - vm deallocate
      Connection:
      - keep-alive
      ParameterSetName:
      - -g -n
      User-Agent:
      - AZURECLI/2.25.0 azsdk-python-azure-mgmt-compute/21.0.0 Python/3.7.9 (Windows-10-10.0.19041-SP0)
    method: GET
    uri: https://management.azure.com/subscriptions/00000000-0000-0000-0000-000000000000/providers/Microsoft.Compute/locations/eastus2/operations/e832e4b4-3028-4097-89e2-d9863b574410?api-version=2021-03-01
  response:
    body:
      string: "{\r\n  \"startTime\": \"2021-06-21T03:45:01.7268077+00:00\",\r\n  \"status\":
        \"InProgress\",\r\n  \"name\": \"e832e4b4-3028-4097-89e2-d9863b574410\"\r\n}"
    headers:
      cache-control:
      - no-cache
      content-length:
      - '134'
      content-type:
      - application/json; charset=utf-8
      date:
      - Mon, 21 Jun 2021 03:45:11 GMT
      expires:
      - '-1'
      pragma:
      - no-cache
      server:
      - Microsoft-HTTPAPI/2.0
      - Microsoft-HTTPAPI/2.0
      strict-transport-security:
      - max-age=31536000; includeSubDomains
      transfer-encoding:
      - chunked
      vary:
      - Accept-Encoding
      x-content-type-options:
      - nosniff
      x-ms-ratelimit-remaining-resource:
      - Microsoft.Compute/GetOperation3Min;14994,Microsoft.Compute/GetOperation30Min;29992
    status:
      code: 200
      message: OK
- request:
    body: null
    headers:
      Accept:
      - '*/*'
      Accept-Encoding:
      - gzip, deflate
      CommandName:
      - vm deallocate
      Connection:
      - keep-alive
      ParameterSetName:
      - -g -n
      User-Agent:
      - AZURECLI/2.25.0 azsdk-python-azure-mgmt-compute/21.0.0 Python/3.7.9 (Windows-10-10.0.19041-SP0)
    method: GET
    uri: https://management.azure.com/subscriptions/00000000-0000-0000-0000-000000000000/providers/Microsoft.Compute/locations/eastus2/operations/e832e4b4-3028-4097-89e2-d9863b574410?api-version=2021-03-01
  response:
    body:
      string: "{\r\n  \"startTime\": \"2021-06-21T03:45:01.7268077+00:00\",\r\n  \"endTime\":
        \"2021-06-21T03:45:33.2893267+00:00\",\r\n  \"status\": \"Succeeded\",\r\n
        \ \"name\": \"e832e4b4-3028-4097-89e2-d9863b574410\"\r\n}"
    headers:
      cache-control:
      - no-cache
      content-length:
      - '184'
      content-type:
      - application/json; charset=utf-8
      date:
      - Mon, 21 Jun 2021 03:45:47 GMT
      expires:
      - '-1'
      pragma:
      - no-cache
      server:
      - Microsoft-HTTPAPI/2.0
      - Microsoft-HTTPAPI/2.0
      strict-transport-security:
      - max-age=31536000; includeSubDomains
      transfer-encoding:
      - chunked
      vary:
      - Accept-Encoding
      x-content-type-options:
      - nosniff
      x-ms-ratelimit-remaining-resource:
      - Microsoft.Compute/GetOperation3Min;14992,Microsoft.Compute/GetOperation30Min;29988
    status:
      code: 200
      message: OK
- request:
    body: null
    headers:
      Accept:
      - '*/*'
      Accept-Encoding:
      - gzip, deflate
      CommandName:
      - vm deallocate
      Connection:
      - keep-alive
      ParameterSetName:
      - -g -n
      User-Agent:
      - AZURECLI/2.25.0 azsdk-python-azure-mgmt-compute/21.0.0 Python/3.7.9 (Windows-10-10.0.19041-SP0)
    method: GET
    uri: https://management.azure.com/subscriptions/00000000-0000-0000-0000-000000000000/providers/Microsoft.Compute/locations/eastus2/operations/e832e4b4-3028-4097-89e2-d9863b574410?monitor=true&api-version=2021-03-01
  response:
    body:
      string: ''
    headers:
      cache-control:
      - no-cache
      content-length:
      - '0'
      date:
      - Mon, 21 Jun 2021 03:45:48 GMT
      expires:
      - '-1'
      pragma:
      - no-cache
      server:
      - Microsoft-HTTPAPI/2.0
      - Microsoft-HTTPAPI/2.0
      strict-transport-security:
      - max-age=31536000; includeSubDomains
      x-content-type-options:
      - nosniff
      x-ms-ratelimit-remaining-resource:
      - Microsoft.Compute/GetOperation3Min;14991,Microsoft.Compute/GetOperation30Min;29987
    status:
      code: 200
      message: OK
- request:
    body: null
    headers:
      Accept:
      - '*/*'
      Accept-Encoding:
      - gzip, deflate
      CommandName:
      - vm generalize
      Connection:
      - keep-alive
      Content-Length:
      - '0'
      ParameterSetName:
      - -g -n
      User-Agent:
      - AZURECLI/2.25.0 azsdk-python-azure-mgmt-compute/21.0.0 Python/3.7.9 (Windows-10-10.0.19041-SP0)
    method: POST
    uri: https://management.azure.com/subscriptions/00000000-0000-0000-0000-000000000000/resourceGroups/clitest.rg000001/providers/Microsoft.Compute/virtualMachines/vm1/generalize?api-version=2021-03-01
  response:
    body:
      string: ''
    headers:
      cache-control:
      - no-cache
      content-length:
      - '0'
      date:
      - Mon, 21 Jun 2021 03:45:49 GMT
      expires:
      - '-1'
      pragma:
      - no-cache
      server:
      - Microsoft-HTTPAPI/2.0
      - Microsoft-HTTPAPI/2.0
      strict-transport-security:
      - max-age=31536000; includeSubDomains
      x-content-type-options:
      - nosniff
      x-ms-ratelimit-remaining-resource:
      - Microsoft.Compute/UpdateVM3Min;238,Microsoft.Compute/UpdateVM30Min;1198
      x-ms-ratelimit-remaining-subscription-writes:
      - '1199'
    status:
      code: 200
      message: OK
- request:
    body: null
    headers:
      Accept:
      - application/json
      Accept-Encoding:
      - gzip, deflate
      CommandName:
      - image create
      Connection:
      - keep-alive
      ParameterSetName:
      - -g -n --source
      User-Agent:
      - AZURECLI/2.25.0 azsdk-python-azure-mgmt-compute/21.0.0 Python/3.7.9 (Windows-10-10.0.19041-SP0)
    method: GET
    uri: https://management.azure.com/subscriptions/00000000-0000-0000-0000-000000000000/resourceGroups/clitest.rg000001/providers/Microsoft.Compute/virtualMachines/vm1?api-version=2021-03-01
  response:
    body:
      string: "{\r\n  \"name\": \"vm1\",\r\n  \"id\": \"/subscriptions/00000000-0000-0000-0000-000000000000/resourceGroups/clitest.rg000001/providers/Microsoft.Compute/virtualMachines/vm1\",\r\n
        \ \"type\": \"Microsoft.Compute/virtualMachines\",\r\n  \"location\": \"eastus2\",\r\n
        \ \"tags\": {},\r\n  \"properties\": {\r\n    \"vmId\": \"7e1f99b2-40fe-4744-853e-babb6fb0ef98\",\r\n
        \   \"hardwareProfile\": {\r\n      \"vmSize\": \"Standard_DS1_v2\"\r\n    },\r\n
        \   \"storageProfile\": {\r\n      \"imageReference\": {\r\n        \"publisher\":
        \"Canonical\",\r\n        \"offer\": \"UbuntuServer\",\r\n        \"sku\":
        \"18.04-LTS\",\r\n        \"version\": \"latest\",\r\n        \"exactVersion\":
        \"18.04.202106040\"\r\n      },\r\n      \"osDisk\": {\r\n        \"osType\":
        \"Linux\",\r\n        \"name\": \"vm1_disk1_8d40d285f2744f0b8977541f3665ac74\",\r\n
        \       \"createOption\": \"FromImage\",\r\n        \"caching\": \"ReadWrite\",\r\n
        \       \"managedDisk\": {\r\n          \"id\": \"/subscriptions/00000000-0000-0000-0000-000000000000/resourceGroups/clitest.rg000001/providers/Microsoft.Compute/disks/vm1_disk1_8d40d285f2744f0b8977541f3665ac74\"\r\n
        \       },\r\n        \"deleteOption\": \"Detach\"\r\n      },\r\n      \"dataDisks\":
        [\r\n        {\r\n          \"lun\": 0,\r\n          \"name\": \"vm1_disk2_25641498db7c414a9b0759c2e14198b4\",\r\n
        \         \"createOption\": \"Empty\",\r\n          \"caching\": \"None\",\r\n
        \         \"managedDisk\": {\r\n            \"id\": \"/subscriptions/00000000-0000-0000-0000-000000000000/resourceGroups/clitest.rg000001/providers/Microsoft.Compute/disks/vm1_disk2_25641498db7c414a9b0759c2e14198b4\"\r\n
        \         },\r\n          \"toBeDetached\": false,\r\n          \"deleteOption\":
        \"Detach\"\r\n        }\r\n      ]\r\n    },\r\n    \"osProfile\": {\r\n      \"computerName\":
        \"vm1\",\r\n      \"adminUsername\": \"clitest1\",\r\n      \"linuxConfiguration\":
        {\r\n        \"disablePasswordAuthentication\": true,\r\n        \"ssh\":
        {\r\n          \"publicKeys\": [\r\n            {\r\n              \"path\":
        \"/home/clitest1/.ssh/authorized_keys\",\r\n              \"keyData\": \"ssh-rsa
        AAAAB3NzaC1yc2EAAAADAQABAAACAQD0dGsd0lz5jXJMmQEmyJ2xC54pipNfQD8vWiFe2dntWOBNcYNm488wQdNDn/zf+9P87BG4TVOQdx3PbeGJZ8RnunefQipCsKpYnBABDW4zgLexbgyo6YVRt/iRxCLXK8PzXdBUC8R5pdj93nIsGa4rZSF2QklSHFb9LazwUzaa4H7HmnxwQHcCTpJMImcldd25wnTEbYqt6dYX227exlz6/Y/7MUEcPzTf7B+vCTTnlQqFaM6vCOQRhFFhKiVl47nENVxNn9opiGMYHwbC+EGokkf8fJko4mgsiCy/ADsXhtM13HquNn9KGCd4bfBnuT2cmO9EqPlmXWflwtlSnWNONGEpFhd2J3bMTSgJdkkSuAJwE3nzCfc3mgRVY9aZw3gA9Gc73Ti1FjClb54SUMM0Qco5A4NxdNzud8Ekr8prwU3sKrY4/fKJ0i6Eb/6Mf7BrLiaECSDuLsm0iXEtpLLukKoPlnRynWuUfJFi6xtpZR/dSoWTD3SS7HxXvXWe1ie5i0PN0SVV0uJpP2RnOWueFNcQmaKE+A2/oWD4bYY2gB0yvV9uGbBiIfAluQ25Yqrp8SrysDhGW672kuZV1JnQ+DitGCtxI5YtJloJxciz1r8zRFslJKexQlwebHbfTLi0jdVNIWvju32g+tI1nzeAwe2g8PwYi0e0RS7Q1cFFYQ==
        yishiwang@microsoft.com\\n\"\r\n            }\r\n          ]\r\n        },\r\n
        \       \"provisionVMAgent\": true,\r\n        \"patchSettings\": {\r\n          \"patchMode\":
        \"ImageDefault\",\r\n          \"assessmentMode\": \"ImageDefault\"\r\n        }\r\n
        \     },\r\n      \"secrets\": [],\r\n      \"allowExtensionOperations\":
        true,\r\n      \"requireGuestProvisionSignal\": true\r\n    },\r\n    \"networkProfile\":
        {\"networkInterfaces\":[{\"id\":\"/subscriptions/00000000-0000-0000-0000-000000000000/resourceGroups/clitest.rg000001/providers/Microsoft.Network/networkInterfaces/vm1VMNic\"}]},\r\n
        \   \"provisioningState\": \"Succeeded\"\r\n  }\r\n}"
    headers:
      cache-control:
      - no-cache
      content-length:
      - '3442'
      content-type:
      - application/json; charset=utf-8
      date:
      - Mon, 21 Jun 2021 03:45:49 GMT
      expires:
      - '-1'
      pragma:
      - no-cache
      server:
      - Microsoft-HTTPAPI/2.0
      - Microsoft-HTTPAPI/2.0
      strict-transport-security:
      - max-age=31536000; includeSubDomains
      transfer-encoding:
      - chunked
      vary:
      - Accept-Encoding
      x-content-type-options:
      - nosniff
      x-ms-ratelimit-remaining-resource:
      - Microsoft.Compute/LowCostGet3Min;3998,Microsoft.Compute/LowCostGet30Min;31993
    status:
      code: 200
      message: OK
- request:
    body: null
    headers:
      Accept:
      - application/json
      Accept-Encoding:
      - gzip, deflate
      CommandName:
      - image create
      Connection:
      - keep-alive
      ParameterSetName:
      - -g -n --source
      User-Agent:
      - AZURECLI/2.25.0 azsdk-python-azure-mgmt-resource/18.0.0 Python/3.7.9 (Windows-10-10.0.19041-SP0)
    method: GET
    uri: https://management.azure.com/subscriptions/00000000-0000-0000-0000-000000000000/resourcegroups/clitest.rg000001?api-version=2021-04-01
  response:
    body:
      string: '{"id":"/subscriptions/00000000-0000-0000-0000-000000000000/resourceGroups/clitest.rg000001","name":"clitest.rg000001","type":"Microsoft.Resources/resourceGroups","location":"eastus2","tags":{"product":"azurecli","cause":"automation","date":"2021-06-21T03:39:49Z"},"properties":{"provisioningState":"Succeeded"}}'
    headers:
      cache-control:
      - no-cache
      content-length:
      - '429'
      content-type:
      - application/json; charset=utf-8
      date:
      - Mon, 21 Jun 2021 03:45:50 GMT
      expires:
      - '-1'
      pragma:
      - no-cache
      strict-transport-security:
      - max-age=31536000; includeSubDomains
      vary:
      - Accept-Encoding
      x-content-type-options:
      - nosniff
    status:
      code: 200
      message: OK
- request:
    body: '{"location": "eastus2", "tags": {}, "properties": {"sourceVirtualMachine":
      {"id": "/subscriptions/00000000-0000-0000-0000-000000000000/resourceGroups/clitest.rg000001/providers/Microsoft.Compute/virtualMachines/vm1"},
      "hyperVGeneration": "V1"}}'
    headers:
      Accept:
      - application/json
      Accept-Encoding:
      - gzip, deflate
      CommandName:
      - image create
      Connection:
      - keep-alive
      Content-Length:
      - '303'
      Content-Type:
      - application/json
      ParameterSetName:
      - -g -n --source
      User-Agent:
      - AZURECLI/2.25.0 azsdk-python-azure-mgmt-compute/21.0.0 Python/3.7.9 (Windows-10-10.0.19041-SP0)
    method: PUT
    uri: https://management.azure.com/subscriptions/00000000-0000-0000-0000-000000000000/resourceGroups/clitest.rg000001/providers/Microsoft.Compute/images/managedImage1?api-version=2021-03-01
  response:
    body:
      string: "{\r\n  \"name\": \"managedImage1\",\r\n  \"id\": \"/subscriptions/00000000-0000-0000-0000-000000000000/resourceGroups/clitest.rg000001/providers/Microsoft.Compute/images/managedImage1\",\r\n
        \ \"type\": \"Microsoft.Compute/images\",\r\n  \"location\": \"eastus2\",\r\n
        \ \"tags\": {},\r\n  \"properties\": {\r\n    \"sourceVirtualMachine\": {\r\n
        \     \"id\": \"/subscriptions/00000000-0000-0000-0000-000000000000/resourceGroups/clitest.rg000001/providers/Microsoft.Compute/virtualMachines/vm1\"\r\n
        \   },\r\n    \"storageProfile\": {\r\n      \"osDisk\": {\r\n        \"osType\":
        \"Linux\",\r\n        \"osState\": \"Generalized\",\r\n        \"managedDisk\":
        {\r\n          \"id\": \"/subscriptions/00000000-0000-0000-0000-000000000000/resourceGroups/clitest.rg000001/providers/Microsoft.Compute/disks/vm1_disk1_8d40d285f2744f0b8977541f3665ac74\"\r\n
        \       },\r\n        \"caching\": \"ReadWrite\",\r\n        \"storageAccountType\":
        \"Premium_LRS\"\r\n      },\r\n      \"dataDisks\": [\r\n        {\r\n          \"lun\":
        0,\r\n          \"managedDisk\": {\r\n            \"id\": \"/subscriptions/00000000-0000-0000-0000-000000000000/resourceGroups/clitest.rg000001/providers/Microsoft.Compute/disks/vm1_disk2_25641498db7c414a9b0759c2e14198b4\"\r\n
        \         },\r\n          \"caching\": \"None\",\r\n          \"storageAccountType\":
        \"Premium_LRS\"\r\n        }\r\n      ]\r\n    },\r\n    \"provisioningState\":
        \"Creating\",\r\n    \"hyperVGeneration\": \"V1\"\r\n  }\r\n}"
    headers:
      azure-asyncnotification:
      - Enabled
      azure-asyncoperation:
      - https://management.azure.com/subscriptions/00000000-0000-0000-0000-000000000000/providers/Microsoft.Compute/locations/eastus2/operations/46bde6cc-f828-4902-9986-1afd131f7eaf?api-version=2021-03-01
      cache-control:
      - no-cache
      content-length:
      - '1567'
      content-type:
      - application/json; charset=utf-8
      date:
      - Mon, 21 Jun 2021 03:45:58 GMT
      expires:
      - '-1'
      pragma:
      - no-cache
      server:
      - Microsoft-HTTPAPI/2.0
      - Microsoft-HTTPAPI/2.0
      strict-transport-security:
      - max-age=31536000; includeSubDomains
      x-content-type-options:
      - nosniff
      x-ms-ratelimit-remaining-resource:
      - Microsoft.Compute/CreateImages3Min;39,Microsoft.Compute/CreateImages30Min;199
      x-ms-ratelimit-remaining-subscription-writes:
      - '1198'
    status:
      code: 201
      message: Created
- request:
    body: null
    headers:
      Accept:
      - '*/*'
      Accept-Encoding:
      - gzip, deflate
      CommandName:
      - image create
      Connection:
      - keep-alive
      ParameterSetName:
      - -g -n --source
      User-Agent:
      - AZURECLI/2.25.0 azsdk-python-azure-mgmt-compute/21.0.0 Python/3.7.9 (Windows-10-10.0.19041-SP0)
    method: GET
    uri: https://management.azure.com/subscriptions/00000000-0000-0000-0000-000000000000/providers/Microsoft.Compute/locations/eastus2/operations/46bde6cc-f828-4902-9986-1afd131f7eaf?api-version=2021-03-01
  response:
    body:
      string: "{\r\n  \"startTime\": \"2021-06-21T03:45:57.7268255+00:00\",\r\n  \"endTime\":
        \"2021-06-21T03:46:02.7893588+00:00\",\r\n  \"status\": \"Succeeded\",\r\n
        \ \"name\": \"46bde6cc-f828-4902-9986-1afd131f7eaf\"\r\n}"
    headers:
      cache-control:
      - no-cache
      content-length:
      - '184'
      content-type:
      - application/json; charset=utf-8
      date:
      - Mon, 21 Jun 2021 03:46:29 GMT
      expires:
      - '-1'
      pragma:
      - no-cache
      server:
      - Microsoft-HTTPAPI/2.0
      - Microsoft-HTTPAPI/2.0
      strict-transport-security:
      - max-age=31536000; includeSubDomains
      transfer-encoding:
      - chunked
      vary:
      - Accept-Encoding
      x-content-type-options:
      - nosniff
      x-ms-ratelimit-remaining-resource:
      - Microsoft.Compute/GetOperation3Min;14989,Microsoft.Compute/GetOperation30Min;29985
    status:
      code: 200
      message: OK
- request:
    body: null
    headers:
      Accept:
      - '*/*'
      Accept-Encoding:
      - gzip, deflate
      CommandName:
      - image create
      Connection:
      - keep-alive
      ParameterSetName:
      - -g -n --source
      User-Agent:
      - AZURECLI/2.25.0 azsdk-python-azure-mgmt-compute/21.0.0 Python/3.7.9 (Windows-10-10.0.19041-SP0)
    method: GET
    uri: https://management.azure.com/subscriptions/00000000-0000-0000-0000-000000000000/resourceGroups/clitest.rg000001/providers/Microsoft.Compute/images/managedImage1?api-version=2021-03-01
  response:
    body:
      string: "{\r\n  \"name\": \"managedImage1\",\r\n  \"id\": \"/subscriptions/00000000-0000-0000-0000-000000000000/resourceGroups/clitest.rg000001/providers/Microsoft.Compute/images/managedImage1\",\r\n
        \ \"type\": \"Microsoft.Compute/images\",\r\n  \"location\": \"eastus2\",\r\n
        \ \"tags\": {},\r\n  \"properties\": {\r\n    \"sourceVirtualMachine\": {\r\n
        \     \"id\": \"/subscriptions/00000000-0000-0000-0000-000000000000/resourceGroups/clitest.rg000001/providers/Microsoft.Compute/virtualMachines/vm1\"\r\n
        \   },\r\n    \"storageProfile\": {\r\n      \"osDisk\": {\r\n        \"osType\":
        \"Linux\",\r\n        \"osState\": \"Generalized\",\r\n        \"diskSizeGB\":
        30,\r\n        \"managedDisk\": {\r\n          \"id\": \"/subscriptions/00000000-0000-0000-0000-000000000000/resourceGroups/clitest.rg000001/providers/Microsoft.Compute/disks/vm1_disk1_8d40d285f2744f0b8977541f3665ac74\"\r\n
        \       },\r\n        \"caching\": \"ReadWrite\",\r\n        \"storageAccountType\":
        \"Premium_LRS\"\r\n      },\r\n      \"dataDisks\": [\r\n        {\r\n          \"lun\":
        0,\r\n          \"diskSizeGB\": 10,\r\n          \"managedDisk\": {\r\n            \"id\":
        \"/subscriptions/00000000-0000-0000-0000-000000000000/resourceGroups/clitest.rg000001/providers/Microsoft.Compute/disks/vm1_disk2_25641498db7c414a9b0759c2e14198b4\"\r\n
        \         },\r\n          \"caching\": \"None\",\r\n          \"storageAccountType\":
        \"Premium_LRS\"\r\n        }\r\n      ]\r\n    },\r\n    \"provisioningState\":
        \"Succeeded\",\r\n    \"hyperVGeneration\": \"V1\"\r\n  }\r\n}"
    headers:
      cache-control:
      - no-cache
      content-length:
      - '1624'
      content-type:
      - application/json; charset=utf-8
      date:
      - Mon, 21 Jun 2021 03:46:29 GMT
      expires:
      - '-1'
      pragma:
      - no-cache
      server:
      - Microsoft-HTTPAPI/2.0
      - Microsoft-HTTPAPI/2.0
      strict-transport-security:
      - max-age=31536000; includeSubDomains
      transfer-encoding:
      - chunked
      vary:
      - Accept-Encoding
      x-content-type-options:
      - nosniff
      x-ms-ratelimit-remaining-resource:
      - Microsoft.Compute/GetImages3Min;358,Microsoft.Compute/GetImages30Min;1796
    status:
      code: 200
      message: OK
- request:
    body: null
    headers:
      Accept:
      - application/json
      Accept-Encoding:
      - gzip, deflate
      CommandName:
      - sig image-version create
      Connection:
      - keep-alive
      ParameterSetName:
      - -g --gallery-name --gallery-image-definition --gallery-image-version --managed-image
        --replica-count
      User-Agent:
      - AZURECLI/2.25.0 azsdk-python-azure-mgmt-resource/18.0.0 Python/3.7.9 (Windows-10-10.0.19041-SP0)
    method: GET
    uri: https://management.azure.com/subscriptions/00000000-0000-0000-0000-000000000000/resourcegroups/clitest.rg000001?api-version=2021-04-01
  response:
    body:
      string: '{"id":"/subscriptions/00000000-0000-0000-0000-000000000000/resourceGroups/clitest.rg000001","name":"clitest.rg000001","type":"Microsoft.Resources/resourceGroups","location":"eastus2","tags":{"product":"azurecli","cause":"automation","date":"2021-06-21T03:39:49Z"},"properties":{"provisioningState":"Succeeded"}}'
    headers:
      cache-control:
      - no-cache
      content-length:
      - '429'
      content-type:
      - application/json; charset=utf-8
      date:
      - Mon, 21 Jun 2021 03:46:30 GMT
      expires:
      - '-1'
      pragma:
      - no-cache
      strict-transport-security:
      - max-age=31536000; includeSubDomains
      vary:
      - Accept-Encoding
      x-content-type-options:
      - nosniff
    status:
      code: 200
      message: OK
- request:
    body: '{"location": "eastus2", "tags": {}, "properties": {"publishingProfile":
      {"targetRegions": [{"name": "eastus2"}], "replicaCount": 1}, "storageProfile":
      {"source": {"id": "/subscriptions/00000000-0000-0000-0000-000000000000/resourceGroups/clitest.rg000001/providers/Microsoft.Compute/images/managedImage1"}}}}'
    headers:
      Accept:
      - application/json
      Accept-Encoding:
      - gzip, deflate
      CommandName:
      - sig image-version create
      Connection:
      - keep-alive
      Content-Length:
      - '366'
      Content-Type:
      - application/json
      ParameterSetName:
      - -g --gallery-name --gallery-image-definition --gallery-image-version --managed-image
        --replica-count
      User-Agent:
      - AZURECLI/2.25.0 azsdk-python-azure-mgmt-compute/21.0.0 Python/3.7.9 (Windows-10-10.0.19041-SP0)
    method: PUT
    uri: https://management.azure.com/subscriptions/00000000-0000-0000-0000-000000000000/resourceGroups/clitest.rg000001/providers/Microsoft.Compute/galleries/gallery_000003/images/image1/versions/1.1.2?api-version=2020-09-30
  response:
    body:
      string: "{\r\n  \"name\": \"1.1.2\",\r\n  \"id\": \"/subscriptions/00000000-0000-0000-0000-000000000000/resourceGroups/clitest.rg000001/providers/Microsoft.Compute/galleries/gallery_000003/images/image1/versions/1.1.2\",\r\n
        \ \"type\": \"Microsoft.Compute/galleries/images/versions\",\r\n  \"location\":
        \"eastus2\",\r\n  \"tags\": {},\r\n  \"properties\": {\r\n    \"publishingProfile\":
        {\r\n      \"targetRegions\": [\r\n        {\r\n          \"name\": \"East
        US 2\",\r\n          \"regionalReplicaCount\": 1,\r\n          \"storageAccountType\":
        \"Standard_LRS\"\r\n        }\r\n      ],\r\n      \"replicaCount\": 1,\r\n
        \     \"excludeFromLatest\": false,\r\n      \"publishedDate\": \"2021-06-21T03:46:37.3108334+00:00\",\r\n
        \     \"storageAccountType\": \"Standard_LRS\"\r\n    },\r\n    \"storageProfile\":
        {\r\n      \"source\": {\r\n        \"id\": \"/subscriptions/00000000-0000-0000-0000-000000000000/resourceGroups/clitest.rg000001/providers/Microsoft.Compute/images/managedImage1\"\r\n
        \     }\r\n    },\r\n    \"provisioningState\": \"Creating\"\r\n  }\r\n}"
    headers:
      azure-asyncoperation:
      - https://management.azure.com/subscriptions/00000000-0000-0000-0000-000000000000/providers/Microsoft.Compute/locations/eastus2/capsOperations/34314b46-f221-4171-9413-0e096ebd0ddf?api-version=2020-09-30
      cache-control:
      - no-cache
      content-length:
      - '1075'
      content-type:
      - application/json; charset=utf-8
      date:
      - Mon, 21 Jun 2021 03:46:39 GMT
      expires:
      - '-1'
      pragma:
      - no-cache
      server:
      - Microsoft-HTTPAPI/2.0
      - Microsoft-HTTPAPI/2.0
      strict-transport-security:
      - max-age=31536000; includeSubDomains
      x-content-type-options:
      - nosniff
      x-ms-ratelimit-remaining-resource:
      - Microsoft.Compute/CreateUpdateGalleryImageVersion3Min;374,Microsoft.Compute/CreateUpdateGalleryImageVersion30Min;1199
      x-ms-ratelimit-remaining-subscription-writes:
      - '1199'
    status:
      code: 201
      message: Created
- request:
    body: null
    headers:
      Accept:
      - '*/*'
      Accept-Encoding:
      - gzip, deflate
      CommandName:
      - sig image-version create
      Connection:
      - keep-alive
      ParameterSetName:
      - -g --gallery-name --gallery-image-definition --gallery-image-version --managed-image
        --replica-count
      User-Agent:
      - AZURECLI/2.25.0 azsdk-python-azure-mgmt-compute/21.0.0 Python/3.7.9 (Windows-10-10.0.19041-SP0)
    method: GET
    uri: https://management.azure.com/subscriptions/00000000-0000-0000-0000-000000000000/providers/Microsoft.Compute/locations/eastus2/capsOperations/34314b46-f221-4171-9413-0e096ebd0ddf?api-version=2020-09-30
  response:
    body:
      string: "{\r\n  \"startTime\": \"2021-06-21T03:46:37.3108334+00:00\",\r\n  \"status\":
        \"InProgress\",\r\n  \"name\": \"34314b46-f221-4171-9413-0e096ebd0ddf\"\r\n}"
    headers:
      cache-control:
      - no-cache
      content-length:
      - '134'
      content-type:
      - application/json; charset=utf-8
      date:
      - Mon, 21 Jun 2021 03:47:39 GMT
      expires:
      - '-1'
      pragma:
      - no-cache
      server:
      - Microsoft-HTTPAPI/2.0
      - Microsoft-HTTPAPI/2.0
      strict-transport-security:
      - max-age=31536000; includeSubDomains
      transfer-encoding:
      - chunked
      vary:
      - Accept-Encoding
      x-content-type-options:
      - nosniff
      x-ms-ratelimit-remaining-resource:
      - Microsoft.Compute/GetOperationStatus3Min;1198,Microsoft.Compute/GetOperationStatus30Min;4182
    status:
      code: 200
      message: OK
- request:
    body: null
    headers:
      Accept:
      - '*/*'
      Accept-Encoding:
      - gzip, deflate
      CommandName:
      - sig image-version create
      Connection:
      - keep-alive
      ParameterSetName:
      - -g --gallery-name --gallery-image-definition --gallery-image-version --managed-image
        --replica-count
      User-Agent:
      - AZURECLI/2.25.0 azsdk-python-azure-mgmt-compute/21.0.0 Python/3.7.9 (Windows-10-10.0.19041-SP0)
    method: GET
    uri: https://management.azure.com/subscriptions/00000000-0000-0000-0000-000000000000/providers/Microsoft.Compute/locations/eastus2/capsOperations/34314b46-f221-4171-9413-0e096ebd0ddf?api-version=2020-09-30
  response:
    body:
      string: "{\r\n  \"startTime\": \"2021-06-21T03:46:37.3108334+00:00\",\r\n  \"status\":
        \"InProgress\",\r\n  \"name\": \"34314b46-f221-4171-9413-0e096ebd0ddf\"\r\n}"
    headers:
      cache-control:
      - no-cache
      content-length:
      - '134'
      content-type:
      - application/json; charset=utf-8
      date:
      - Mon, 21 Jun 2021 03:48:40 GMT
      expires:
      - '-1'
      pragma:
      - no-cache
      server:
      - Microsoft-HTTPAPI/2.0
      - Microsoft-HTTPAPI/2.0
      strict-transport-security:
      - max-age=31536000; includeSubDomains
      transfer-encoding:
      - chunked
      vary:
      - Accept-Encoding
      x-content-type-options:
      - nosniff
      x-ms-ratelimit-remaining-resource:
      - Microsoft.Compute/GetOperationStatus3Min;1196,Microsoft.Compute/GetOperationStatus30Min;4180
    status:
      code: 200
      message: OK
- request:
    body: null
    headers:
      Accept:
      - '*/*'
      Accept-Encoding:
      - gzip, deflate
      CommandName:
      - sig image-version create
      Connection:
      - keep-alive
      ParameterSetName:
      - -g --gallery-name --gallery-image-definition --gallery-image-version --managed-image
        --replica-count
      User-Agent:
      - AZURECLI/2.25.0 azsdk-python-azure-mgmt-compute/21.0.0 Python/3.7.9 (Windows-10-10.0.19041-SP0)
    method: GET
    uri: https://management.azure.com/subscriptions/00000000-0000-0000-0000-000000000000/providers/Microsoft.Compute/locations/eastus2/capsOperations/34314b46-f221-4171-9413-0e096ebd0ddf?api-version=2020-09-30
  response:
    body:
      string: "{\r\n  \"startTime\": \"2021-06-21T03:46:37.3108334+00:00\",\r\n  \"status\":
        \"InProgress\",\r\n  \"name\": \"34314b46-f221-4171-9413-0e096ebd0ddf\"\r\n}"
    headers:
      cache-control:
      - no-cache
      content-length:
      - '134'
      content-type:
      - application/json; charset=utf-8
      date:
      - Mon, 21 Jun 2021 03:49:41 GMT
      expires:
      - '-1'
      pragma:
      - no-cache
      server:
      - Microsoft-HTTPAPI/2.0
      - Microsoft-HTTPAPI/2.0
      strict-transport-security:
      - max-age=31536000; includeSubDomains
      transfer-encoding:
      - chunked
      vary:
      - Accept-Encoding
      x-content-type-options:
      - nosniff
      x-ms-ratelimit-remaining-resource:
      - Microsoft.Compute/GetOperationStatus3Min;1195,Microsoft.Compute/GetOperationStatus30Min;4179
    status:
      code: 200
      message: OK
- request:
    body: null
    headers:
      Accept:
      - '*/*'
      Accept-Encoding:
      - gzip, deflate
      CommandName:
      - sig image-version create
      Connection:
      - keep-alive
      ParameterSetName:
      - -g --gallery-name --gallery-image-definition --gallery-image-version --managed-image
        --replica-count
      User-Agent:
      - AZURECLI/2.25.0 azsdk-python-azure-mgmt-compute/21.0.0 Python/3.7.9 (Windows-10-10.0.19041-SP0)
    method: GET
    uri: https://management.azure.com/subscriptions/00000000-0000-0000-0000-000000000000/providers/Microsoft.Compute/locations/eastus2/capsOperations/34314b46-f221-4171-9413-0e096ebd0ddf?api-version=2020-09-30
  response:
    body:
      string: "{\r\n  \"startTime\": \"2021-06-21T03:46:37.3108334+00:00\",\r\n  \"status\":
        \"InProgress\",\r\n  \"name\": \"34314b46-f221-4171-9413-0e096ebd0ddf\"\r\n}"
    headers:
      cache-control:
      - no-cache
      content-length:
      - '134'
      content-type:
      - application/json; charset=utf-8
      date:
      - Mon, 21 Jun 2021 03:50:42 GMT
      expires:
      - '-1'
      pragma:
      - no-cache
      server:
      - Microsoft-HTTPAPI/2.0
      - Microsoft-HTTPAPI/2.0
      strict-transport-security:
      - max-age=31536000; includeSubDomains
      transfer-encoding:
      - chunked
      vary:
      - Accept-Encoding
      x-content-type-options:
      - nosniff
      x-ms-ratelimit-remaining-resource:
      - Microsoft.Compute/GetOperationStatus3Min;1195,Microsoft.Compute/GetOperationStatus30Min;4184
    status:
      code: 200
      message: OK
- request:
    body: null
    headers:
      Accept:
      - '*/*'
      Accept-Encoding:
      - gzip, deflate
      CommandName:
      - sig image-version create
      Connection:
      - keep-alive
      ParameterSetName:
      - -g --gallery-name --gallery-image-definition --gallery-image-version --managed-image
        --replica-count
      User-Agent:
      - AZURECLI/2.25.0 azsdk-python-azure-mgmt-compute/21.0.0 Python/3.7.9 (Windows-10-10.0.19041-SP0)
    method: GET
    uri: https://management.azure.com/subscriptions/00000000-0000-0000-0000-000000000000/providers/Microsoft.Compute/locations/eastus2/capsOperations/34314b46-f221-4171-9413-0e096ebd0ddf?api-version=2020-09-30
  response:
    body:
      string: "{\r\n  \"startTime\": \"2021-06-21T03:46:37.3108334+00:00\",\r\n  \"status\":
        \"InProgress\",\r\n  \"name\": \"34314b46-f221-4171-9413-0e096ebd0ddf\"\r\n}"
    headers:
      cache-control:
      - no-cache
      content-length:
      - '134'
      content-type:
      - application/json; charset=utf-8
      date:
      - Mon, 21 Jun 2021 03:51:43 GMT
      expires:
      - '-1'
      pragma:
      - no-cache
      server:
      - Microsoft-HTTPAPI/2.0
      - Microsoft-HTTPAPI/2.0
      strict-transport-security:
      - max-age=31536000; includeSubDomains
      transfer-encoding:
      - chunked
      vary:
      - Accept-Encoding
      x-content-type-options:
      - nosniff
      x-ms-ratelimit-remaining-resource:
      - Microsoft.Compute/GetOperationStatus3Min;1195,Microsoft.Compute/GetOperationStatus30Min;4182
    status:
      code: 200
      message: OK
- request:
    body: null
    headers:
      Accept:
      - '*/*'
      Accept-Encoding:
      - gzip, deflate
      CommandName:
      - sig image-version create
      Connection:
      - keep-alive
      ParameterSetName:
      - -g --gallery-name --gallery-image-definition --gallery-image-version --managed-image
        --replica-count
      User-Agent:
      - AZURECLI/2.25.0 azsdk-python-azure-mgmt-compute/21.0.0 Python/3.7.9 (Windows-10-10.0.19041-SP0)
    method: GET
    uri: https://management.azure.com/subscriptions/00000000-0000-0000-0000-000000000000/providers/Microsoft.Compute/locations/eastus2/capsOperations/34314b46-f221-4171-9413-0e096ebd0ddf?api-version=2020-09-30
  response:
    body:
      string: "{\r\n  \"startTime\": \"2021-06-21T03:46:37.3108334+00:00\",\r\n  \"status\":
        \"InProgress\",\r\n  \"name\": \"34314b46-f221-4171-9413-0e096ebd0ddf\"\r\n}"
    headers:
      cache-control:
      - no-cache
      content-length:
      - '134'
      content-type:
      - application/json; charset=utf-8
      date:
      - Mon, 21 Jun 2021 03:52:43 GMT
      expires:
      - '-1'
      pragma:
      - no-cache
      server:
      - Microsoft-HTTPAPI/2.0
      - Microsoft-HTTPAPI/2.0
      strict-transport-security:
      - max-age=31536000; includeSubDomains
      transfer-encoding:
      - chunked
      vary:
      - Accept-Encoding
      x-content-type-options:
      - nosniff
      x-ms-ratelimit-remaining-resource:
      - Microsoft.Compute/GetOperationStatus3Min;1195,Microsoft.Compute/GetOperationStatus30Min;4180
    status:
      code: 200
      message: OK
- request:
    body: null
    headers:
      Accept:
      - '*/*'
      Accept-Encoding:
      - gzip, deflate
      CommandName:
      - sig image-version create
      Connection:
      - keep-alive
      ParameterSetName:
      - -g --gallery-name --gallery-image-definition --gallery-image-version --managed-image
        --replica-count
      User-Agent:
      - AZURECLI/2.25.0 azsdk-python-azure-mgmt-compute/21.0.0 Python/3.7.9 (Windows-10-10.0.19041-SP0)
    method: GET
    uri: https://management.azure.com/subscriptions/00000000-0000-0000-0000-000000000000/providers/Microsoft.Compute/locations/eastus2/capsOperations/34314b46-f221-4171-9413-0e096ebd0ddf?api-version=2020-09-30
  response:
    body:
      string: "{\r\n  \"startTime\": \"2021-06-21T03:46:37.3108334+00:00\",\r\n  \"status\":
        \"InProgress\",\r\n  \"name\": \"34314b46-f221-4171-9413-0e096ebd0ddf\"\r\n}"
    headers:
      cache-control:
      - no-cache
      content-length:
      - '134'
      content-type:
      - application/json; charset=utf-8
      date:
      - Mon, 21 Jun 2021 03:53:44 GMT
      expires:
      - '-1'
      pragma:
      - no-cache
      server:
      - Microsoft-HTTPAPI/2.0
      - Microsoft-HTTPAPI/2.0
      strict-transport-security:
      - max-age=31536000; includeSubDomains
      transfer-encoding:
      - chunked
      vary:
      - Accept-Encoding
      x-content-type-options:
      - nosniff
      x-ms-ratelimit-remaining-resource:
      - Microsoft.Compute/GetOperationStatus3Min;1195,Microsoft.Compute/GetOperationStatus30Min;4178
    status:
      code: 200
      message: OK
- request:
    body: null
    headers:
      Accept:
      - '*/*'
      Accept-Encoding:
      - gzip, deflate
      CommandName:
      - sig image-version create
      Connection:
      - keep-alive
      ParameterSetName:
      - -g --gallery-name --gallery-image-definition --gallery-image-version --managed-image
        --replica-count
      User-Agent:
      - AZURECLI/2.25.0 azsdk-python-azure-mgmt-compute/21.0.0 Python/3.7.9 (Windows-10-10.0.19041-SP0)
    method: GET
    uri: https://management.azure.com/subscriptions/00000000-0000-0000-0000-000000000000/providers/Microsoft.Compute/locations/eastus2/capsOperations/34314b46-f221-4171-9413-0e096ebd0ddf?api-version=2020-09-30
  response:
    body:
      string: "{\r\n  \"startTime\": \"2021-06-21T03:46:37.3108334+00:00\",\r\n  \"status\":
        \"InProgress\",\r\n  \"name\": \"34314b46-f221-4171-9413-0e096ebd0ddf\"\r\n}"
    headers:
      cache-control:
      - no-cache
      content-length:
      - '134'
      content-type:
      - application/json; charset=utf-8
      date:
      - Mon, 21 Jun 2021 03:54:46 GMT
      expires:
      - '-1'
      pragma:
      - no-cache
      server:
      - Microsoft-HTTPAPI/2.0
      - Microsoft-HTTPAPI/2.0
      strict-transport-security:
      - max-age=31536000; includeSubDomains
      transfer-encoding:
      - chunked
      vary:
      - Accept-Encoding
      x-content-type-options:
      - nosniff
      x-ms-ratelimit-remaining-resource:
      - Microsoft.Compute/GetOperationStatus3Min;1195,Microsoft.Compute/GetOperationStatus30Min;4176
    status:
      code: 200
      message: OK
- request:
    body: null
    headers:
      Accept:
      - '*/*'
      Accept-Encoding:
      - gzip, deflate
      CommandName:
      - sig image-version create
      Connection:
      - keep-alive
      ParameterSetName:
      - -g --gallery-name --gallery-image-definition --gallery-image-version --managed-image
        --replica-count
      User-Agent:
      - AZURECLI/2.25.0 azsdk-python-azure-mgmt-compute/21.0.0 Python/3.7.9 (Windows-10-10.0.19041-SP0)
    method: GET
    uri: https://management.azure.com/subscriptions/00000000-0000-0000-0000-000000000000/providers/Microsoft.Compute/locations/eastus2/capsOperations/34314b46-f221-4171-9413-0e096ebd0ddf?api-version=2020-09-30
  response:
    body:
      string: "{\r\n  \"startTime\": \"2021-06-21T03:46:37.3108334+00:00\",\r\n  \"status\":
        \"InProgress\",\r\n  \"name\": \"34314b46-f221-4171-9413-0e096ebd0ddf\"\r\n}"
    headers:
      cache-control:
      - no-cache
      content-length:
      - '134'
      content-type:
      - application/json; charset=utf-8
      date:
      - Mon, 21 Jun 2021 03:55:46 GMT
      expires:
      - '-1'
      pragma:
      - no-cache
      server:
      - Microsoft-HTTPAPI/2.0
      - Microsoft-HTTPAPI/2.0
      strict-transport-security:
      - max-age=31536000; includeSubDomains
      transfer-encoding:
      - chunked
      vary:
      - Accept-Encoding
      x-content-type-options:
      - nosniff
      x-ms-ratelimit-remaining-resource:
      - Microsoft.Compute/GetOperationStatus3Min;1195,Microsoft.Compute/GetOperationStatus30Min;4179
    status:
      code: 200
      message: OK
- request:
    body: null
    headers:
      Accept:
      - '*/*'
      Accept-Encoding:
      - gzip, deflate
      CommandName:
      - sig image-version create
      Connection:
      - keep-alive
      ParameterSetName:
      - -g --gallery-name --gallery-image-definition --gallery-image-version --managed-image
        --replica-count
      User-Agent:
      - AZURECLI/2.25.0 azsdk-python-azure-mgmt-compute/21.0.0 Python/3.7.9 (Windows-10-10.0.19041-SP0)
    method: GET
    uri: https://management.azure.com/subscriptions/00000000-0000-0000-0000-000000000000/providers/Microsoft.Compute/locations/eastus2/capsOperations/34314b46-f221-4171-9413-0e096ebd0ddf?api-version=2020-09-30
  response:
    body:
      string: "{\r\n  \"startTime\": \"2021-06-21T03:46:37.3108334+00:00\",\r\n  \"endTime\":
        \"2021-06-21T03:56:22.1119114+00:00\",\r\n  \"status\": \"Succeeded\",\r\n
        \ \"name\": \"34314b46-f221-4171-9413-0e096ebd0ddf\"\r\n}"
    headers:
      cache-control:
      - no-cache
      content-length:
      - '184'
      content-type:
      - application/json; charset=utf-8
      date:
      - Mon, 21 Jun 2021 03:56:48 GMT
      expires:
      - '-1'
      pragma:
      - no-cache
      server:
      - Microsoft-HTTPAPI/2.0
      - Microsoft-HTTPAPI/2.0
      strict-transport-security:
      - max-age=31536000; includeSubDomains
      transfer-encoding:
      - chunked
      vary:
      - Accept-Encoding
      x-content-type-options:
      - nosniff
      x-ms-ratelimit-remaining-resource:
      - Microsoft.Compute/GetOperationStatus3Min;1195,Microsoft.Compute/GetOperationStatus30Min;4177
    status:
      code: 200
      message: OK
- request:
    body: null
    headers:
      Accept:
      - '*/*'
      Accept-Encoding:
      - gzip, deflate
      CommandName:
      - sig image-version create
      Connection:
      - keep-alive
      ParameterSetName:
      - -g --gallery-name --gallery-image-definition --gallery-image-version --managed-image
        --replica-count
      User-Agent:
      - AZURECLI/2.25.0 azsdk-python-azure-mgmt-compute/21.0.0 Python/3.7.9 (Windows-10-10.0.19041-SP0)
    method: GET
    uri: https://management.azure.com/subscriptions/00000000-0000-0000-0000-000000000000/resourceGroups/clitest.rg000001/providers/Microsoft.Compute/galleries/gallery_000003/images/image1/versions/1.1.2?api-version=2020-09-30
  response:
    body:
      string: "{\r\n  \"name\": \"1.1.2\",\r\n  \"id\": \"/subscriptions/00000000-0000-0000-0000-000000000000/resourceGroups/clitest.rg000001/providers/Microsoft.Compute/galleries/gallery_000003/images/image1/versions/1.1.2\",\r\n
        \ \"type\": \"Microsoft.Compute/galleries/images/versions\",\r\n  \"location\":
        \"eastus2\",\r\n  \"tags\": {},\r\n  \"properties\": {\r\n    \"publishingProfile\":
        {\r\n      \"targetRegions\": [\r\n        {\r\n          \"name\": \"East
        US 2\",\r\n          \"regionalReplicaCount\": 1,\r\n          \"storageAccountType\":
        \"Standard_LRS\"\r\n        }\r\n      ],\r\n      \"replicaCount\": 1,\r\n
        \     \"excludeFromLatest\": false,\r\n      \"publishedDate\": \"2021-06-21T03:46:37.3108334+00:00\",\r\n
        \     \"storageAccountType\": \"Standard_LRS\"\r\n    },\r\n    \"storageProfile\":
        {\r\n      \"source\": {\r\n        \"id\": \"/subscriptions/00000000-0000-0000-0000-000000000000/resourceGroups/clitest.rg000001/providers/Microsoft.Compute/images/managedImage1\"\r\n
        \     },\r\n      \"osDiskImage\": {\r\n        \"sizeInGB\": 30,\r\n        \"hostCaching\":
        \"ReadWrite\",\r\n        \"source\": {}\r\n      },\r\n      \"dataDiskImages\":
        [\r\n        {\r\n          \"lun\": 0,\r\n          \"sizeInGB\": 10,\r\n
        \         \"hostCaching\": \"None\"\r\n        }\r\n      ]\r\n    },\r\n
        \   \"provisioningState\": \"Succeeded\"\r\n  }\r\n}"
    headers:
      cache-control:
      - no-cache
      content-length:
      - '1334'
      content-type:
      - application/json; charset=utf-8
      date:
      - Mon, 21 Jun 2021 03:56:48 GMT
      expires:
      - '-1'
      pragma:
      - no-cache
      server:
      - Microsoft-HTTPAPI/2.0
      - Microsoft-HTTPAPI/2.0
      strict-transport-security:
      - max-age=31536000; includeSubDomains
      transfer-encoding:
      - chunked
      vary:
      - Accept-Encoding
      x-content-type-options:
      - nosniff
      x-ms-ratelimit-remaining-resource:
      - Microsoft.Compute/GetGalleryImageVersion3Min;1999,Microsoft.Compute/GetGalleryImageVersion30Min;9994
    status:
      code: 200
      message: OK
- request:
    body: null
    headers:
      Accept:
      - application/json
      Accept-Encoding:
      - gzip, deflate
      CommandName:
      - sig image-version list
      Connection:
      - keep-alive
      ParameterSetName:
      - -g --gallery-name --gallery-image-definition
      User-Agent:
      - AZURECLI/2.25.0 azsdk-python-azure-mgmt-compute/21.0.0 Python/3.7.9 (Windows-10-10.0.19041-SP0)
    method: GET
    uri: https://management.azure.com/subscriptions/00000000-0000-0000-0000-000000000000/resourceGroups/clitest.rg000001/providers/Microsoft.Compute/galleries/gallery_000003/images/image1/versions?api-version=2020-09-30
  response:
    body:
      string: '{"value":[{"name":"1.1.2","id":"/subscriptions/00000000-0000-0000-0000-000000000000/resourceGroups/clitest.rg000001/providers/Microsoft.Compute/galleries/gallery_000003/images/image1/versions/1.1.2","type":"Microsoft.Compute/galleries/images/versions","location":"eastus2","tags":{},"properties":{"publishingProfile":{"targetRegions":[{"name":"East
        US 2","regionalReplicaCount":1,"storageAccountType":"Standard_LRS"}],"replicaCount":1,"excludeFromLatest":false,"publishedDate":"2021-06-21T03:46:37.3108334+00:00","storageAccountType":"Standard_LRS"},"storageProfile":{"source":{"id":"/subscriptions/00000000-0000-0000-0000-000000000000/resourceGroups/clitest.rg000001/providers/Microsoft.Compute/images/managedImage1"},"osDiskImage":{"sizeInGB":30,"hostCaching":"ReadWrite","source":{}},"dataDiskImages":[{"lun":0,"sizeInGB":10,"hostCaching":"None"}]},"provisioningState":"Succeeded"}}]}'
    headers:
      cache-control:
      - no-cache
      content-length:
      - '1011'
      content-type:
      - application/json; charset=utf-8
      date:
      - Mon, 21 Jun 2021 03:56:49 GMT
      expires:
      - '-1'
      pragma:
      - no-cache
      strict-transport-security:
      - max-age=31536000; includeSubDomains
      vary:
      - Accept-Encoding
      x-content-type-options:
      - nosniff
      x-ms-original-request-ids:
      - 99af6565-6d6b-4e2c-997c-936f86e377bb
      - 856e4704-d67c-459c-83ca-482f2c1a6c63
      - 6bbfec66-4993-4579-9fed-808a36069da2
      - 511a26c0-9c48-4649-bdc0-4503d5c0bb15
      - 0dc34ba7-bf5a-4f96-b8c7-d70627779a4f
      - 3dbec05b-f5a3-4af2-b9a5-fd7c72e74ad8
      - bc37ee9a-d611-41d0-a6a4-78979e7567b6
      - 848c003e-061d-42e2-b3b4-3640a2ad47b6
      - 31926a7e-a8de-44a2-8ca9-68491209b0f2
      - 9635bc15-9e84-4e5d-86b1-4ebf9f1fa24b
      - 7fa90c35-a2ca-4e07-be55-2c3f5d339052
      - 97f831b5-096d-4835-92d2-c4a48269bb95
      - 5fbd3a5a-4477-422f-a6ce-509e9c6c8283
      - bdb0396e-9081-4df9-94d3-ab6ce4e57b7e
      - a9e46831-ed96-4385-8ea8-0e95b7d15a07
      - ec9602cb-eb76-4bb5-94c3-5dc124f0d766
      - 411e2239-2b29-4c72-933c-9e5e6456bed9
      - 6ad148c2-8739-42f8-8250-1e4f3e043b4b
      - e5185917-de27-40ba-992e-41723613244a
      - bf6eb897-ed18-4eb6-8fdc-c6d50dedac54
      - 02d8955c-295b-49b5-9a76-68d48171334e
      - e0039d45-a7d2-4a26-9218-59520422b371
      - ad244137-4c37-48ed-bd8c-82533db9d922
      - 85d58690-5391-4230-a2d2-bfe642926f7c
      - e30510b2-ada4-427b-aef6-c1459a04d7d6
      - 453cd858-4998-4b2c-a4e0-97a466fec1e0
      - 253133b5-b159-4ba9-86e9-019938b27c46
      - 52297813-4102-42bf-8366-f84498a528b0
      - c3c9559d-708b-4b36-aacc-04b5bf3946a2
      - 60cf6a80-c05f-45b0-b800-1262578d94f6
      - 2edccb2e-6e8f-4c6e-a904-7408b9751375
      - bda20c8d-a63f-48d1-b366-73ba1697a010
      - 58290a1a-8e56-442a-a9e9-3f23beab502c
      - b67b1ab7-573a-49da-917f-11ede3f37330
      - 884367e8-06de-495e-9682-0c631943c8c8
      - 5aeec66d-26ab-488c-b83f-94940456a4af
      - 89b23fcc-c510-42cb-a1f6-ae4c66414eb6
    status:
      code: 200
      message: OK
- request:
    body: null
    headers:
      Accept:
      - application/json
      Accept-Encoding:
      - gzip, deflate
      CommandName:
      - sig image-version show
      Connection:
      - keep-alive
      ParameterSetName:
      - -g --gallery-name --gallery-image-definition --gallery-image-version
      User-Agent:
      - AZURECLI/2.25.0 azsdk-python-azure-mgmt-compute/21.0.0 Python/3.7.9 (Windows-10-10.0.19041-SP0)
    method: GET
    uri: https://management.azure.com/subscriptions/00000000-0000-0000-0000-000000000000/resourceGroups/clitest.rg000001/providers/Microsoft.Compute/galleries/gallery_000003/images/image1/versions/1.1.2?api-version=2020-09-30
  response:
    body:
      string: "{\r\n  \"name\": \"1.1.2\",\r\n  \"id\": \"/subscriptions/00000000-0000-0000-0000-000000000000/resourceGroups/clitest.rg000001/providers/Microsoft.Compute/galleries/gallery_000003/images/image1/versions/1.1.2\",\r\n
        \ \"type\": \"Microsoft.Compute/galleries/images/versions\",\r\n  \"location\":
        \"eastus2\",\r\n  \"tags\": {},\r\n  \"properties\": {\r\n    \"publishingProfile\":
        {\r\n      \"targetRegions\": [\r\n        {\r\n          \"name\": \"East
        US 2\",\r\n          \"regionalReplicaCount\": 1,\r\n          \"storageAccountType\":
        \"Standard_LRS\"\r\n        }\r\n      ],\r\n      \"replicaCount\": 1,\r\n
        \     \"excludeFromLatest\": false,\r\n      \"publishedDate\": \"2021-06-21T03:46:37.3108334+00:00\",\r\n
        \     \"storageAccountType\": \"Standard_LRS\"\r\n    },\r\n    \"storageProfile\":
        {\r\n      \"source\": {\r\n        \"id\": \"/subscriptions/00000000-0000-0000-0000-000000000000/resourceGroups/clitest.rg000001/providers/Microsoft.Compute/images/managedImage1\"\r\n
        \     },\r\n      \"osDiskImage\": {\r\n        \"sizeInGB\": 30,\r\n        \"hostCaching\":
        \"ReadWrite\",\r\n        \"source\": {}\r\n      },\r\n      \"dataDiskImages\":
        [\r\n        {\r\n          \"lun\": 0,\r\n          \"sizeInGB\": 10,\r\n
        \         \"hostCaching\": \"None\"\r\n        }\r\n      ]\r\n    },\r\n
        \   \"provisioningState\": \"Succeeded\"\r\n  }\r\n}"
    headers:
      cache-control:
      - no-cache
      content-length:
      - '1334'
      content-type:
      - application/json; charset=utf-8
      date:
      - Mon, 21 Jun 2021 03:56:50 GMT
      expires:
      - '-1'
      pragma:
      - no-cache
      server:
      - Microsoft-HTTPAPI/2.0
      - Microsoft-HTTPAPI/2.0
      strict-transport-security:
      - max-age=31536000; includeSubDomains
      transfer-encoding:
      - chunked
      vary:
      - Accept-Encoding
      x-content-type-options:
      - nosniff
      x-ms-ratelimit-remaining-resource:
      - Microsoft.Compute/GetGalleryImageVersion3Min;1998,Microsoft.Compute/GetGalleryImageVersion30Min;9993
    status:
      code: 200
      message: OK
- request:
    body: null
    headers:
      Accept:
      - application/json
      Accept-Encoding:
      - gzip, deflate
      CommandName:
      - sig image-version update
      Connection:
      - keep-alive
      ParameterSetName:
      - -g --gallery-name --gallery-image-definition --gallery-image-version --target-regions
        --replica-count
      User-Agent:
      - AZURECLI/2.25.0 azsdk-python-azure-mgmt-compute/21.0.0 Python/3.7.9 (Windows-10-10.0.19041-SP0)
    method: GET
    uri: https://management.azure.com/subscriptions/00000000-0000-0000-0000-000000000000/resourceGroups/clitest.rg000001/providers/Microsoft.Compute/galleries/gallery_000003/images/image1/versions/1.1.2?api-version=2020-09-30
  response:
    body:
      string: "{\r\n  \"name\": \"1.1.2\",\r\n  \"id\": \"/subscriptions/00000000-0000-0000-0000-000000000000/resourceGroups/clitest.rg000001/providers/Microsoft.Compute/galleries/gallery_000003/images/image1/versions/1.1.2\",\r\n
        \ \"type\": \"Microsoft.Compute/galleries/images/versions\",\r\n  \"location\":
        \"eastus2\",\r\n  \"tags\": {},\r\n  \"properties\": {\r\n    \"publishingProfile\":
        {\r\n      \"targetRegions\": [\r\n        {\r\n          \"name\": \"East
        US 2\",\r\n          \"regionalReplicaCount\": 1,\r\n          \"storageAccountType\":
        \"Standard_LRS\"\r\n        }\r\n      ],\r\n      \"replicaCount\": 1,\r\n
        \     \"excludeFromLatest\": false,\r\n      \"publishedDate\": \"2021-06-21T03:46:37.3108334+00:00\",\r\n
        \     \"storageAccountType\": \"Standard_LRS\"\r\n    },\r\n    \"storageProfile\":
        {\r\n      \"source\": {\r\n        \"id\": \"/subscriptions/00000000-0000-0000-0000-000000000000/resourceGroups/clitest.rg000001/providers/Microsoft.Compute/images/managedImage1\"\r\n
        \     },\r\n      \"osDiskImage\": {\r\n        \"sizeInGB\": 30,\r\n        \"hostCaching\":
        \"ReadWrite\",\r\n        \"source\": {}\r\n      },\r\n      \"dataDiskImages\":
        [\r\n        {\r\n          \"lun\": 0,\r\n          \"sizeInGB\": 10,\r\n
        \         \"hostCaching\": \"None\"\r\n        }\r\n      ]\r\n    },\r\n
        \   \"provisioningState\": \"Succeeded\"\r\n  }\r\n}"
    headers:
      cache-control:
      - no-cache
      content-length:
      - '1334'
      content-type:
      - application/json; charset=utf-8
      date:
      - Mon, 21 Jun 2021 03:56:52 GMT
      expires:
      - '-1'
      pragma:
      - no-cache
      server:
      - Microsoft-HTTPAPI/2.0
      - Microsoft-HTTPAPI/2.0
      strict-transport-security:
      - max-age=31536000; includeSubDomains
      transfer-encoding:
      - chunked
      vary:
      - Accept-Encoding
      x-content-type-options:
      - nosniff
      x-ms-ratelimit-remaining-resource:
      - Microsoft.Compute/GetGalleryImageVersion3Min;1997,Microsoft.Compute/GetGalleryImageVersion30Min;9992
    status:
      code: 200
      message: OK
- request:
    body: '{"location": "eastus2", "tags": {}, "properties": {"publishingProfile":
      {"targetRegions": [{"name": "westus2", "regionalReplicaCount": 1}, {"name":
      "eastus2"}], "replicaCount": 2, "excludeFromLatest": false, "storageAccountType":
      "Standard_LRS"}, "storageProfile": {"osDiskImage": {"hostCaching": "ReadWrite"},
      "dataDiskImages": [{"hostCaching": "None", "lun": 0}]}}}'
    headers:
      Accept:
      - application/json
      Accept-Encoding:
      - gzip, deflate
      CommandName:
      - sig image-version update
      Connection:
      - keep-alive
      Content-Length:
      - '367'
      Content-Type:
      - application/json
      ParameterSetName:
      - -g --gallery-name --gallery-image-definition --gallery-image-version --target-regions
        --replica-count
      User-Agent:
      - AZURECLI/2.25.0 azsdk-python-azure-mgmt-compute/21.0.0 Python/3.7.9 (Windows-10-10.0.19041-SP0)
    method: PUT
    uri: https://management.azure.com/subscriptions/00000000-0000-0000-0000-000000000000/resourceGroups/clitest.rg000001/providers/Microsoft.Compute/galleries/gallery_000003/images/image1/versions/1.1.2?api-version=2020-09-30
  response:
    body:
      string: "{\r\n  \"name\": \"1.1.2\",\r\n  \"id\": \"/subscriptions/00000000-0000-0000-0000-000000000000/resourceGroups/clitest.rg000001/providers/Microsoft.Compute/galleries/gallery_000003/images/image1/versions/1.1.2\",\r\n
        \ \"type\": \"Microsoft.Compute/galleries/images/versions\",\r\n  \"location\":
        \"eastus2\",\r\n  \"tags\": {},\r\n  \"properties\": {\r\n    \"publishingProfile\":
        {\r\n      \"targetRegions\": [\r\n        {\r\n          \"name\": \"West
        US 2\",\r\n          \"regionalReplicaCount\": 1,\r\n          \"storageAccountType\":
        \"Standard_LRS\"\r\n        },\r\n        {\r\n          \"name\": \"East
        US 2\",\r\n          \"regionalReplicaCount\": 2,\r\n          \"storageAccountType\":
        \"Standard_LRS\"\r\n        }\r\n      ],\r\n      \"replicaCount\": 2,\r\n
        \     \"excludeFromLatest\": false,\r\n      \"publishedDate\": \"2021-06-21T03:46:37.3108334+00:00\",\r\n
        \     \"storageAccountType\": \"Standard_LRS\"\r\n    },\r\n    \"storageProfile\":
        {\r\n      \"source\": {\r\n        \"id\": \"/subscriptions/00000000-0000-0000-0000-000000000000/resourceGroups/clitest.rg000001/providers/Microsoft.Compute/images/managedImage1\"\r\n
        \     },\r\n      \"osDiskImage\": {\r\n        \"sizeInGB\": 30,\r\n        \"hostCaching\":
        \"ReadWrite\",\r\n        \"source\": {}\r\n      },\r\n      \"dataDiskImages\":
        [\r\n        {\r\n          \"lun\": 0,\r\n          \"sizeInGB\": 10,\r\n
        \         \"hostCaching\": \"None\"\r\n        }\r\n      ]\r\n    },\r\n
        \   \"provisioningState\": \"Updating\"\r\n  }\r\n}"
    headers:
      azure-asyncoperation:
      - https://management.azure.com/subscriptions/00000000-0000-0000-0000-000000000000/providers/Microsoft.Compute/locations/eastus2/capsOperations/a3f25ede-8d34-4a3a-b3c3-dfe6eff93993?api-version=2020-09-30
      cache-control:
      - no-cache
      content-length:
      - '1474'
      content-type:
      - application/json; charset=utf-8
      date:
      - Mon, 21 Jun 2021 03:56:52 GMT
      expires:
      - '-1'
      pragma:
      - no-cache
      server:
      - Microsoft-HTTPAPI/2.0
      - Microsoft-HTTPAPI/2.0
      strict-transport-security:
      - max-age=31536000; includeSubDomains
      transfer-encoding:
      - chunked
      vary:
      - Accept-Encoding
      x-content-type-options:
      - nosniff
      x-ms-ratelimit-remaining-resource:
      - Microsoft.Compute/CreateUpdateGalleryImageVersion3Min;374,Microsoft.Compute/CreateUpdateGalleryImageVersion30Min;1198
      x-ms-ratelimit-remaining-subscription-writes:
      - '1196'
    status:
      code: 200
      message: OK
- request:
    body: null
    headers:
      Accept:
      - '*/*'
      Accept-Encoding:
      - gzip, deflate
      CommandName:
      - sig image-version update
      Connection:
      - keep-alive
      ParameterSetName:
      - -g --gallery-name --gallery-image-definition --gallery-image-version --target-regions
        --replica-count
      User-Agent:
      - AZURECLI/2.25.0 azsdk-python-azure-mgmt-compute/21.0.0 Python/3.7.9 (Windows-10-10.0.19041-SP0)
    method: GET
    uri: https://management.azure.com/subscriptions/00000000-0000-0000-0000-000000000000/providers/Microsoft.Compute/locations/eastus2/capsOperations/a3f25ede-8d34-4a3a-b3c3-dfe6eff93993?api-version=2020-09-30
  response:
    body:
      string: "{\r\n  \"startTime\": \"2021-06-21T03:56:53.4559134+00:00\",\r\n  \"status\":
        \"InProgress\",\r\n  \"name\": \"a3f25ede-8d34-4a3a-b3c3-dfe6eff93993\"\r\n}"
    headers:
      cache-control:
      - no-cache
      content-length:
      - '134'
      content-type:
      - application/json; charset=utf-8
      date:
      - Mon, 21 Jun 2021 03:57:53 GMT
      expires:
      - '-1'
      pragma:
      - no-cache
      server:
      - Microsoft-HTTPAPI/2.0
      - Microsoft-HTTPAPI/2.0
      strict-transport-security:
      - max-age=31536000; includeSubDomains
      transfer-encoding:
      - chunked
      vary:
      - Accept-Encoding
      x-content-type-options:
      - nosniff
      x-ms-ratelimit-remaining-resource:
      - Microsoft.Compute/GetOperationStatus3Min;1195,Microsoft.Compute/GetOperationStatus30Min;4175
    status:
      code: 200
      message: OK
- request:
    body: null
    headers:
      Accept:
      - '*/*'
      Accept-Encoding:
      - gzip, deflate
      CommandName:
      - sig image-version update
      Connection:
      - keep-alive
      ParameterSetName:
      - -g --gallery-name --gallery-image-definition --gallery-image-version --target-regions
        --replica-count
      User-Agent:
      - AZURECLI/2.25.0 azsdk-python-azure-mgmt-compute/21.0.0 Python/3.7.9 (Windows-10-10.0.19041-SP0)
    method: GET
    uri: https://management.azure.com/subscriptions/00000000-0000-0000-0000-000000000000/providers/Microsoft.Compute/locations/eastus2/capsOperations/a3f25ede-8d34-4a3a-b3c3-dfe6eff93993?api-version=2020-09-30
  response:
    body:
      string: "{\r\n  \"startTime\": \"2021-06-21T03:56:53.4559134+00:00\",\r\n  \"status\":
        \"InProgress\",\r\n  \"name\": \"a3f25ede-8d34-4a3a-b3c3-dfe6eff93993\"\r\n}"
    headers:
      cache-control:
      - no-cache
      content-length:
      - '134'
      content-type:
      - application/json; charset=utf-8
      date:
      - Mon, 21 Jun 2021 03:58:54 GMT
      expires:
      - '-1'
      pragma:
      - no-cache
      server:
      - Microsoft-HTTPAPI/2.0
      - Microsoft-HTTPAPI/2.0
      strict-transport-security:
      - max-age=31536000; includeSubDomains
      transfer-encoding:
      - chunked
      vary:
      - Accept-Encoding
      x-content-type-options:
      - nosniff
      x-ms-ratelimit-remaining-resource:
      - Microsoft.Compute/GetOperationStatus3Min;1195,Microsoft.Compute/GetOperationStatus30Min;4173
    status:
      code: 200
      message: OK
- request:
    body: null
    headers:
      Accept:
      - '*/*'
      Accept-Encoding:
      - gzip, deflate
      CommandName:
      - sig image-version update
      Connection:
      - keep-alive
      ParameterSetName:
      - -g --gallery-name --gallery-image-definition --gallery-image-version --target-regions
        --replica-count
      User-Agent:
      - AZURECLI/2.25.0 azsdk-python-azure-mgmt-compute/21.0.0 Python/3.7.9 (Windows-10-10.0.19041-SP0)
    method: GET
    uri: https://management.azure.com/subscriptions/00000000-0000-0000-0000-000000000000/providers/Microsoft.Compute/locations/eastus2/capsOperations/a3f25ede-8d34-4a3a-b3c3-dfe6eff93993?api-version=2020-09-30
  response:
    body:
      string: "{\r\n  \"startTime\": \"2021-06-21T03:56:53.4559134+00:00\",\r\n  \"status\":
        \"InProgress\",\r\n  \"name\": \"a3f25ede-8d34-4a3a-b3c3-dfe6eff93993\"\r\n}"
    headers:
      cache-control:
      - no-cache
      content-length:
      - '134'
      content-type:
      - application/json; charset=utf-8
      date:
      - Mon, 21 Jun 2021 03:59:55 GMT
      expires:
      - '-1'
      pragma:
      - no-cache
      server:
      - Microsoft-HTTPAPI/2.0
      - Microsoft-HTTPAPI/2.0
      strict-transport-security:
      - max-age=31536000; includeSubDomains
      transfer-encoding:
      - chunked
      vary:
      - Accept-Encoding
      x-content-type-options:
      - nosniff
      x-ms-ratelimit-remaining-resource:
      - Microsoft.Compute/GetOperationStatus3Min;1195,Microsoft.Compute/GetOperationStatus30Min;4171
    status:
      code: 200
      message: OK
- request:
    body: null
    headers:
      Accept:
      - '*/*'
      Accept-Encoding:
      - gzip, deflate
      CommandName:
      - sig image-version update
      Connection:
      - keep-alive
      ParameterSetName:
      - -g --gallery-name --gallery-image-definition --gallery-image-version --target-regions
        --replica-count
      User-Agent:
      - AZURECLI/2.25.0 azsdk-python-azure-mgmt-compute/21.0.0 Python/3.7.9 (Windows-10-10.0.19041-SP0)
    method: GET
    uri: https://management.azure.com/subscriptions/00000000-0000-0000-0000-000000000000/providers/Microsoft.Compute/locations/eastus2/capsOperations/a3f25ede-8d34-4a3a-b3c3-dfe6eff93993?api-version=2020-09-30
  response:
    body:
      string: "{\r\n  \"startTime\": \"2021-06-21T03:56:53.4559134+00:00\",\r\n  \"status\":
        \"InProgress\",\r\n  \"name\": \"a3f25ede-8d34-4a3a-b3c3-dfe6eff93993\"\r\n}"
    headers:
      cache-control:
      - no-cache
      content-length:
      - '134'
      content-type:
      - application/json; charset=utf-8
      date:
      - Mon, 21 Jun 2021 04:00:56 GMT
      expires:
      - '-1'
      pragma:
      - no-cache
      server:
      - Microsoft-HTTPAPI/2.0
      - Microsoft-HTTPAPI/2.0
      strict-transport-security:
      - max-age=31536000; includeSubDomains
      transfer-encoding:
      - chunked
      vary:
      - Accept-Encoding
      x-content-type-options:
      - nosniff
      x-ms-ratelimit-remaining-resource:
      - Microsoft.Compute/GetOperationStatus3Min;1195,Microsoft.Compute/GetOperationStatus30Min;4169
    status:
      code: 200
      message: OK
- request:
    body: null
    headers:
      Accept:
      - '*/*'
      Accept-Encoding:
      - gzip, deflate
      CommandName:
      - sig image-version update
      Connection:
      - keep-alive
      ParameterSetName:
      - -g --gallery-name --gallery-image-definition --gallery-image-version --target-regions
        --replica-count
      User-Agent:
      - AZURECLI/2.25.0 azsdk-python-azure-mgmt-compute/21.0.0 Python/3.7.9 (Windows-10-10.0.19041-SP0)
    method: GET
    uri: https://management.azure.com/subscriptions/00000000-0000-0000-0000-000000000000/providers/Microsoft.Compute/locations/eastus2/capsOperations/a3f25ede-8d34-4a3a-b3c3-dfe6eff93993?api-version=2020-09-30
  response:
    body:
      string: "{\r\n  \"startTime\": \"2021-06-21T03:56:53.4559134+00:00\",\r\n  \"status\":
        \"InProgress\",\r\n  \"name\": \"a3f25ede-8d34-4a3a-b3c3-dfe6eff93993\"\r\n}"
    headers:
      cache-control:
      - no-cache
      content-length:
      - '134'
      content-type:
      - application/json; charset=utf-8
      date:
      - Mon, 21 Jun 2021 04:01:56 GMT
      expires:
      - '-1'
      pragma:
      - no-cache
      server:
      - Microsoft-HTTPAPI/2.0
      - Microsoft-HTTPAPI/2.0
      strict-transport-security:
      - max-age=31536000; includeSubDomains
      transfer-encoding:
      - chunked
      vary:
      - Accept-Encoding
      x-content-type-options:
      - nosniff
      x-ms-ratelimit-remaining-resource:
      - Microsoft.Compute/GetOperationStatus3Min;1195,Microsoft.Compute/GetOperationStatus30Min;4167
    status:
      code: 200
      message: OK
- request:
    body: null
    headers:
      Accept:
      - '*/*'
      Accept-Encoding:
      - gzip, deflate
      CommandName:
      - sig image-version update
      Connection:
      - keep-alive
      ParameterSetName:
      - -g --gallery-name --gallery-image-definition --gallery-image-version --target-regions
        --replica-count
      User-Agent:
      - AZURECLI/2.25.0 azsdk-python-azure-mgmt-compute/21.0.0 Python/3.7.9 (Windows-10-10.0.19041-SP0)
    method: GET
    uri: https://management.azure.com/subscriptions/00000000-0000-0000-0000-000000000000/providers/Microsoft.Compute/locations/eastus2/capsOperations/a3f25ede-8d34-4a3a-b3c3-dfe6eff93993?api-version=2020-09-30
  response:
    body:
      string: "{\r\n  \"startTime\": \"2021-06-21T03:56:53.4559134+00:00\",\r\n  \"status\":
        \"InProgress\",\r\n  \"name\": \"a3f25ede-8d34-4a3a-b3c3-dfe6eff93993\"\r\n}"
    headers:
      cache-control:
      - no-cache
      content-length:
      - '134'
      content-type:
      - application/json; charset=utf-8
      date:
      - Mon, 21 Jun 2021 04:02:57 GMT
      expires:
      - '-1'
      pragma:
      - no-cache
      server:
      - Microsoft-HTTPAPI/2.0
      - Microsoft-HTTPAPI/2.0
      strict-transport-security:
      - max-age=31536000; includeSubDomains
      transfer-encoding:
      - chunked
      vary:
      - Accept-Encoding
      x-content-type-options:
      - nosniff
      x-ms-ratelimit-remaining-resource:
      - Microsoft.Compute/GetOperationStatus3Min;1195,Microsoft.Compute/GetOperationStatus30Min;4165
    status:
      code: 200
      message: OK
- request:
    body: null
    headers:
      Accept:
      - '*/*'
      Accept-Encoding:
      - gzip, deflate
      CommandName:
      - sig image-version update
      Connection:
      - keep-alive
      ParameterSetName:
      - -g --gallery-name --gallery-image-definition --gallery-image-version --target-regions
        --replica-count
      User-Agent:
      - AZURECLI/2.25.0 azsdk-python-azure-mgmt-compute/21.0.0 Python/3.7.9 (Windows-10-10.0.19041-SP0)
    method: GET
    uri: https://management.azure.com/subscriptions/00000000-0000-0000-0000-000000000000/providers/Microsoft.Compute/locations/eastus2/capsOperations/a3f25ede-8d34-4a3a-b3c3-dfe6eff93993?api-version=2020-09-30
  response:
    body:
      string: "{\r\n  \"startTime\": \"2021-06-21T03:56:53.4559134+00:00\",\r\n  \"status\":
        \"InProgress\",\r\n  \"name\": \"a3f25ede-8d34-4a3a-b3c3-dfe6eff93993\"\r\n}"
    headers:
      cache-control:
      - no-cache
      content-length:
      - '134'
      content-type:
      - application/json; charset=utf-8
      date:
      - Mon, 21 Jun 2021 04:03:59 GMT
      expires:
      - '-1'
      pragma:
      - no-cache
      server:
      - Microsoft-HTTPAPI/2.0
      - Microsoft-HTTPAPI/2.0
      strict-transport-security:
      - max-age=31536000; includeSubDomains
      transfer-encoding:
      - chunked
      vary:
      - Accept-Encoding
      x-content-type-options:
      - nosniff
      x-ms-ratelimit-remaining-resource:
      - Microsoft.Compute/GetOperationStatus3Min;1194,Microsoft.Compute/GetOperationStatus30Min;4163
    status:
      code: 200
      message: OK
- request:
    body: null
    headers:
      Accept:
      - '*/*'
      Accept-Encoding:
      - gzip, deflate
      CommandName:
      - sig image-version update
      Connection:
      - keep-alive
      ParameterSetName:
      - -g --gallery-name --gallery-image-definition --gallery-image-version --target-regions
        --replica-count
      User-Agent:
      - AZURECLI/2.25.0 azsdk-python-azure-mgmt-compute/21.0.0 Python/3.7.9 (Windows-10-10.0.19041-SP0)
    method: GET
    uri: https://management.azure.com/subscriptions/00000000-0000-0000-0000-000000000000/providers/Microsoft.Compute/locations/eastus2/capsOperations/a3f25ede-8d34-4a3a-b3c3-dfe6eff93993?api-version=2020-09-30
  response:
    body:
      string: "{\r\n  \"startTime\": \"2021-06-21T03:56:53.4559134+00:00\",\r\n  \"status\":
        \"InProgress\",\r\n  \"name\": \"a3f25ede-8d34-4a3a-b3c3-dfe6eff93993\"\r\n}"
    headers:
      cache-control:
      - no-cache
      content-length:
      - '134'
      content-type:
      - application/json; charset=utf-8
      date:
      - Mon, 21 Jun 2021 04:04:59 GMT
      expires:
      - '-1'
      pragma:
      - no-cache
      server:
      - Microsoft-HTTPAPI/2.0
      - Microsoft-HTTPAPI/2.0
      strict-transport-security:
      - max-age=31536000; includeSubDomains
      transfer-encoding:
      - chunked
      vary:
      - Accept-Encoding
      x-content-type-options:
      - nosniff
      x-ms-ratelimit-remaining-resource:
      - Microsoft.Compute/GetOperationStatus3Min;1195,Microsoft.Compute/GetOperationStatus30Min;4161
    status:
      code: 200
      message: OK
- request:
    body: null
    headers:
      Accept:
      - '*/*'
      Accept-Encoding:
      - gzip, deflate
      CommandName:
      - sig image-version update
      Connection:
      - keep-alive
      ParameterSetName:
      - -g --gallery-name --gallery-image-definition --gallery-image-version --target-regions
        --replica-count
      User-Agent:
      - AZURECLI/2.25.0 azsdk-python-azure-mgmt-compute/21.0.0 Python/3.7.9 (Windows-10-10.0.19041-SP0)
    method: GET
<<<<<<< HEAD
    uri: https://management.azure.com/subscriptions/00000000-0000-0000-0000-000000000000/resourcegroups/clitest.rg000001?api-version=2021-04-01
=======
    uri: https://management.azure.com/subscriptions/00000000-0000-0000-0000-000000000000/providers/Microsoft.Compute/locations/eastus2/capsOperations/a3f25ede-8d34-4a3a-b3c3-dfe6eff93993?api-version=2020-09-30
>>>>>>> fd4e023b
  response:
    body:
      string: "{\r\n  \"startTime\": \"2021-06-21T03:56:53.4559134+00:00\",\r\n  \"endTime\":
        \"2021-06-21T04:05:24.1312693+00:00\",\r\n  \"status\": \"Succeeded\",\r\n
        \ \"name\": \"a3f25ede-8d34-4a3a-b3c3-dfe6eff93993\"\r\n}"
    headers:
      cache-control:
      - no-cache
      content-length:
      - '184'
      content-type:
      - application/json; charset=utf-8
      date:
      - Mon, 21 Jun 2021 04:06:00 GMT
      expires:
      - '-1'
      pragma:
      - no-cache
      server:
      - Microsoft-HTTPAPI/2.0
      - Microsoft-HTTPAPI/2.0
      strict-transport-security:
      - max-age=31536000; includeSubDomains
      transfer-encoding:
      - chunked
      vary:
      - Accept-Encoding
      x-content-type-options:
      - nosniff
      x-ms-ratelimit-remaining-resource:
      - Microsoft.Compute/GetOperationStatus3Min;1195,Microsoft.Compute/GetOperationStatus30Min;4159
    status:
      code: 200
      message: OK
- request:
    body: null
    headers:
      Accept:
      - '*/*'
      Accept-Encoding:
      - gzip, deflate
      CommandName:
      - sig image-version update
      Connection:
      - keep-alive
      ParameterSetName:
      - -g --gallery-name --gallery-image-definition --gallery-image-version --target-regions
        --replica-count
      User-Agent:
      - AZURECLI/2.25.0 azsdk-python-azure-mgmt-compute/21.0.0 Python/3.7.9 (Windows-10-10.0.19041-SP0)
    method: GET
    uri: https://management.azure.com/subscriptions/00000000-0000-0000-0000-000000000000/resourceGroups/clitest.rg000001/providers/Microsoft.Compute/galleries/gallery_000003/images/image1/versions/1.1.2?api-version=2020-09-30
  response:
    body:
      string: "{\r\n  \"name\": \"1.1.2\",\r\n  \"id\": \"/subscriptions/00000000-0000-0000-0000-000000000000/resourceGroups/clitest.rg000001/providers/Microsoft.Compute/galleries/gallery_000003/images/image1/versions/1.1.2\",\r\n
        \ \"type\": \"Microsoft.Compute/galleries/images/versions\",\r\n  \"location\":
        \"eastus2\",\r\n  \"tags\": {},\r\n  \"properties\": {\r\n    \"publishingProfile\":
        {\r\n      \"targetRegions\": [\r\n        {\r\n          \"name\": \"West
        US 2\",\r\n          \"regionalReplicaCount\": 1,\r\n          \"storageAccountType\":
        \"Standard_LRS\"\r\n        },\r\n        {\r\n          \"name\": \"East
        US 2\",\r\n          \"regionalReplicaCount\": 2,\r\n          \"storageAccountType\":
        \"Standard_LRS\"\r\n        }\r\n      ],\r\n      \"replicaCount\": 2,\r\n
        \     \"excludeFromLatest\": false,\r\n      \"publishedDate\": \"2021-06-21T03:46:37.3108334+00:00\",\r\n
        \     \"storageAccountType\": \"Standard_LRS\"\r\n    },\r\n    \"storageProfile\":
        {\r\n      \"source\": {\r\n        \"id\": \"/subscriptions/00000000-0000-0000-0000-000000000000/resourceGroups/clitest.rg000001/providers/Microsoft.Compute/images/managedImage1\"\r\n
        \     },\r\n      \"osDiskImage\": {\r\n        \"sizeInGB\": 30,\r\n        \"hostCaching\":
        \"ReadWrite\",\r\n        \"source\": {}\r\n      },\r\n      \"dataDiskImages\":
        [\r\n        {\r\n          \"lun\": 0,\r\n          \"sizeInGB\": 10,\r\n
        \         \"hostCaching\": \"None\"\r\n        }\r\n      ]\r\n    },\r\n
        \   \"provisioningState\": \"Succeeded\"\r\n  }\r\n}"
    headers:
      cache-control:
      - no-cache
      content-length:
      - '1475'
      content-type:
      - application/json; charset=utf-8
      date:
      - Mon, 21 Jun 2021 04:06:00 GMT
      expires:
      - '-1'
      pragma:
      - no-cache
      server:
      - Microsoft-HTTPAPI/2.0
      - Microsoft-HTTPAPI/2.0
      strict-transport-security:
      - max-age=31536000; includeSubDomains
      transfer-encoding:
      - chunked
      vary:
      - Accept-Encoding
      x-content-type-options:
      - nosniff
      x-ms-ratelimit-remaining-resource:
      - Microsoft.Compute/GetGalleryImageVersion3Min;1999,Microsoft.Compute/GetGalleryImageVersion30Min;9990
    status:
      code: 200
      message: OK
- request:
    body: null
    headers:
      Accept:
      - application/json
      Accept-Encoding:
      - gzip, deflate
      CommandName:
      - keyvault show
      Connection:
      - keep-alive
      ParameterSetName:
      - -g -n
      User-Agent:
      - AZURECLI/2.25.0 azsdk-python-azure-mgmt-keyvault/9.0.0 Python/3.7.9 (Windows-10-10.0.19041-SP0)
    method: GET
    uri: https://management.azure.com/subscriptions/00000000-0000-0000-0000-000000000000/resourceGroups/clitest.rg000001/providers/Microsoft.KeyVault/vaults/vault-000002?api-version=2021-04-01-preview
  response:
    body:
      string: '{"id":"/subscriptions/00000000-0000-0000-0000-000000000000/resourceGroups/clitest.rg000001/providers/Microsoft.KeyVault/vaults/vault-000002","name":"vault-000002","type":"Microsoft.KeyVault/vaults","location":"eastus2","tags":{},"systemData":{"createdBy":"yishiwang@microsoft.com","createdByType":"User","createdAt":"1970-01-19T19:10:46.802Z","lastModifiedBy":"yishiwang@microsoft.com","lastModifiedByType":"User","lastModifiedAt":"1970-01-19T19:10:46.802Z"},"properties":{"sku":{"family":"A","name":"standard"},"tenantId":"54826b22-38d6-4fb2-bad9-b7b93a3e9c5a","accessPolicies":[{"tenantId":"54826b22-38d6-4fb2-bad9-b7b93a3e9c5a","objectId":"3707fb2f-ac10-4591-a04f-8b0d786ea37d","permissions":{"keys":["get","create","delete","list","update","import","backup","restore","recover"],"secrets":["get","list","set","delete","backup","restore","recover"],"certificates":["get","list","delete","create","import","update","managecontacts","getissuers","listissuers","setissuers","deleteissuers","manageissuers","recover"],"storage":["get","list","delete","set","update","regeneratekey","setsas","listsas","getsas","deletesas"]}}],"enabledForDeployment":false,"enableSoftDelete":true,"softDeleteRetentionInDays":7,"enablePurgeProtection":true,"vaultUri":"https://vault-000002.vault.azure.net/","provisioningState":"Succeeded"}}'
    headers:
      cache-control:
      - no-cache
      content-length:
      - '1404'
      content-type:
      - application/json; charset=utf-8
      date:
      - Mon, 21 Jun 2021 04:06:03 GMT
      expires:
      - '-1'
      pragma:
      - no-cache
      server:
      - Microsoft-IIS/10.0
      strict-transport-security:
      - max-age=31536000; includeSubDomains
      transfer-encoding:
      - chunked
      vary:
      - Accept-Encoding
      x-aspnet-version:
      - 4.0.30319
      x-content-type-options:
      - nosniff
      x-ms-keyvault-service-version:
      - 1.5.23.0
      x-powered-by:
      - ASP.NET
    status:
      code: 200
      message: OK
- request:
    body: ''
    headers:
      Accept:
      - application/json
      Accept-Encoding:
      - gzip, deflate
      Connection:
      - keep-alive
      Content-Length:
      - 0
      Content-Type:
      - application/json; charset=utf-8
      User-Agent:
      - python/3.7.9 (Windows-10-10.0.19041-SP0) msrest/0.6.21 msrest_azure/0.6.3
        azure-keyvault/7.0 Azure-SDK-For-Python
      accept-language:
      - en-US
    method: POST
    uri: https://vault-000002.vault.azure.net/keys/key-000004/create?api-version=7.0
  response:
    body:
      string: '{"error":{"code":"Unauthorized","message":"AKV10000: Request is missing
        a Bearer or PoP token."}}'
    headers:
      cache-control:
      - no-cache
      content-length:
      - '97'
      content-type:
      - application/json; charset=utf-8
      date:
      - Mon, 21 Jun 2021 04:06:04 GMT
      expires:
      - '-1'
      pragma:
      - no-cache
      strict-transport-security:
      - max-age=31536000;includeSubDomains
      www-authenticate:
      - Bearer authorization="https://login.windows.net/54826b22-38d6-4fb2-bad9-b7b93a3e9c5a",
        resource="https://vault.azure.net"
      x-content-type-options:
      - nosniff
      x-ms-keyvault-network-info:
      - conn_type=Ipv4;addr=167.220.255.83;act_addr_fam=InterNetwork;
      x-ms-keyvault-region:
      - eastus2
      x-ms-keyvault-service-version:
      - 1.9.12.0
      x-powered-by:
      - ASP.NET
    status:
      code: 401
      message: Unauthorized
- request:
    body: '{"kty": "RSA", "attributes": {"enabled": true}}'
    headers:
      Accept:
      - application/json
      Accept-Encoding:
      - gzip, deflate
      Connection:
      - keep-alive
      Content-Length:
      - '47'
      Content-Type:
      - application/json; charset=utf-8
      User-Agent:
      - python/3.7.9 (Windows-10-10.0.19041-SP0) msrest/0.6.21 msrest_azure/0.6.3
        azure-keyvault/7.0 Azure-SDK-For-Python
      accept-language:
      - en-US
    method: POST
    uri: https://vault-000002.vault.azure.net/keys/key-000004/create?api-version=7.0
  response:
    body:
      string: '{"key":{"kid":"https://vault-000002.vault.azure.net/keys/key-000004/0100302c87ba44f59e31ebb1e4b91d5a","kty":"RSA","key_ops":["encrypt","decrypt","sign","verify","wrapKey","unwrapKey"],"n":"yLN39Ugs3Cs2EwDcXxiUsTMKX1JezZZUgSglmgsPR9uUsXOw0QCFGb1EmbXtYCvnHHwlpAhlnuF-91iQZ1mh2cIzpkxtGNFZ3bv4FVH0KZ6XDN7OoIvboAa7x0n9Azlg2BvpQYo6c3SaqRgrZO3cNfy4-e1xEU5LoeWgzzc_rpmh910M_zNhZj1gW4sMXRoaGY4d3qmrqbBshTfbrEyYE72es3jPG5mpP_UC6pwbo5Met6oTjeFdvtPqUgK78H3ElVEJVYatEbqfTOI8UuZQOcksg8Fx8mlsUguPKATTYFZhu8a9JgQSegWyDqOk2vs0fJt72ON1mQh71d4dlUJQlQ","e":"AQAB"},"attributes":{"enabled":true,"created":1624248365,"updated":1624248365,"recoveryLevel":"CustomizedRecoverable"}}'
    headers:
      cache-control:
      - no-cache
      content-length:
      - '675'
      content-type:
      - application/json; charset=utf-8
      date:
      - Mon, 21 Jun 2021 04:06:04 GMT
      expires:
      - '-1'
      pragma:
      - no-cache
      strict-transport-security:
      - max-age=31536000;includeSubDomains
      x-content-type-options:
      - nosniff
      x-ms-keyvault-network-info:
      - conn_type=Ipv4;addr=167.220.255.83;act_addr_fam=InterNetwork;
      x-ms-keyvault-region:
      - eastus2
      x-ms-keyvault-service-version:
      - 1.9.12.0
      x-powered-by:
      - ASP.NET
    status:
      code: 200
      message: OK
- request:
    body: null
    headers:
      Accept:
      - application/json
      Accept-Encoding:
      - gzip, deflate
      CommandName:
      - disk-encryption-set create
      Connection:
      - keep-alive
      ParameterSetName:
      - -g -n --key-url --source-vault
      User-Agent:
      - AZURECLI/2.25.0 azsdk-python-azure-mgmt-resource/18.0.0 Python/3.7.9 (Windows-10-10.0.19041-SP0)
    method: GET
    uri: https://management.azure.com/subscriptions/00000000-0000-0000-0000-000000000000/resourcegroups/clitest.rg000001?api-version=2021-04-01
  response:
    body:
      string: '{"id":"/subscriptions/00000000-0000-0000-0000-000000000000/resourceGroups/clitest.rg000001","name":"clitest.rg000001","type":"Microsoft.Resources/resourceGroups","location":"eastus2","tags":{"product":"azurecli","cause":"automation","date":"2021-06-21T03:39:49Z"},"properties":{"provisioningState":"Succeeded"}}'
    headers:
      cache-control:
      - no-cache
      content-length:
      - '429'
      content-type:
      - application/json; charset=utf-8
      date:
      - Mon, 21 Jun 2021 04:06:05 GMT
      expires:
      - '-1'
      pragma:
      - no-cache
      strict-transport-security:
      - max-age=31536000; includeSubDomains
      vary:
      - Accept-Encoding
      x-content-type-options:
      - nosniff
    status:
      code: 200
      message: OK
- request:
    body: '{"location": "eastus2", "identity": {"type": "SystemAssigned"}, "properties":
      {"activeKey": {"sourceVault": {"id": "/subscriptions/00000000-0000-0000-0000-000000000000/resourceGroups/clitest.rg000001/providers/Microsoft.KeyVault/vaults/vault-000002"},
      "keyUrl": "https://vault-000002.vault.azure.net/keys/key-000004/0100302c87ba44f59e31ebb1e4b91d5a"}}}'
    headers:
      Accept:
      - application/json
      Accept-Encoding:
      - gzip, deflate
      CommandName:
      - disk-encryption-set create
      Connection:
      - keep-alive
      Content-Length:
      - '437'
      Content-Type:
      - application/json
      ParameterSetName:
      - -g -n --key-url --source-vault
      User-Agent:
      - AZURECLI/2.25.0 azsdk-python-azure-mgmt-compute/21.0.0 Python/3.7.9 (Windows-10-10.0.19041-SP0)
    method: PUT
    uri: https://management.azure.com/subscriptions/00000000-0000-0000-0000-000000000000/resourceGroups/clitest.rg000001/providers/Microsoft.Compute/diskEncryptionSets/des1-000005?api-version=2020-12-01
  response:
    body:
      string: "{\r\n  \"location\": \"eastus2\",\r\n  \"identity\": {\r\n    \"type\":
        \"SystemAssigned\"\r\n  },\r\n  \"properties\": {\r\n    \"activeKey\": {\r\n
        \     \"sourceVault\": {\r\n        \"id\": \"/subscriptions/00000000-0000-0000-0000-000000000000/resourceGroups/clitest.rg000001/providers/Microsoft.KeyVault/vaults/vault-000002\"\r\n
        \     },\r\n      \"keyUrl\": \"https://vault-000002.vault.azure.net/keys/key-000004/0100302c87ba44f59e31ebb1e4b91d5a\"\r\n
        \   },\r\n    \"provisioningState\": \"Updating\"\r\n  }\r\n}"
    headers:
      azure-asyncoperation:
      - https://management.azure.com/subscriptions/00000000-0000-0000-0000-000000000000/providers/Microsoft.Compute/locations/eastus2/DiskOperations/0c0e0cb8-b778-4c3d-b062-6eea848af521?api-version=2020-12-01
      cache-control:
      - no-cache
      content-length:
      - '546'
      content-type:
      - application/json; charset=utf-8
      date:
      - Mon, 21 Jun 2021 04:06:18 GMT
      expires:
      - '-1'
      location:
      - https://management.azure.com/subscriptions/00000000-0000-0000-0000-000000000000/providers/Microsoft.Compute/locations/eastus2/DiskOperations/0c0e0cb8-b778-4c3d-b062-6eea848af521?monitor=true&api-version=2020-12-01
      pragma:
      - no-cache
      server:
      - Microsoft-HTTPAPI/2.0
      - Microsoft-HTTPAPI/2.0
      strict-transport-security:
      - max-age=31536000; includeSubDomains
      x-content-type-options:
      - nosniff
      x-ms-ratelimit-remaining-resource:
      - Microsoft.Compute/HighCostDiskEncryptionSet3Min;99,Microsoft.Compute/HighCostDiskEncryptionSet30Min;299
      x-ms-ratelimit-remaining-subscription-writes:
      - '1199'
    status:
      code: 202
      message: Accepted
- request:
    body: null
    headers:
      Accept:
      - '*/*'
      Accept-Encoding:
      - gzip, deflate
      CommandName:
      - disk-encryption-set create
      Connection:
      - keep-alive
      ParameterSetName:
      - -g -n --key-url --source-vault
      User-Agent:
      - AZURECLI/2.25.0 azsdk-python-azure-mgmt-compute/21.0.0 Python/3.7.9 (Windows-10-10.0.19041-SP0)
    method: GET
    uri: https://management.azure.com/subscriptions/00000000-0000-0000-0000-000000000000/providers/Microsoft.Compute/locations/eastus2/DiskOperations/0c0e0cb8-b778-4c3d-b062-6eea848af521?api-version=2020-12-01
  response:
    body:
      string: "{\r\n  \"startTime\": \"2021-06-21T04:06:18.328348+00:00\",\r\n  \"endTime\":
        \"2021-06-21T04:06:18.3908478+00:00\",\r\n  \"status\": \"Succeeded\",\r\n
        \ \"properties\": {\r\n    \"output\": {\"name\":\"des1-000005\",\"id\":\"/subscriptions/00000000-0000-0000-0000-000000000000/resourceGroups/clitest.rg000001/providers/Microsoft.Compute/diskEncryptionSets/des1-000005\",\"type\":\"Microsoft.Compute/diskEncryptionSets\",\"location\":\"eastus2\",\"identity\":{\"type\":\"SystemAssigned\",\"principalId\":\"c326156e-9c5e-4081-b427-e87c96c1f024\",\"tenantId\":\"54826b22-38d6-4fb2-bad9-b7b93a3e9c5a\"},\"properties\":{\"activeKey\":{\"sourceVault\":{\"id\":\"/subscriptions/00000000-0000-0000-0000-000000000000/resourceGroups/clitest.rg000001/providers/Microsoft.KeyVault/vaults/vault-000002\"},\"keyUrl\":\"https://vault-000002.vault.azure.net/keys/key-000004/0100302c87ba44f59e31ebb1e4b91d5a\"},\"encryptionType\":\"EncryptionAtRestWithCustomerKey\",\"provisioningState\":\"Succeeded\"}}\r\n
        \ },\r\n  \"name\": \"0c0e0cb8-b778-4c3d-b062-6eea848af521\"\r\n}"
    headers:
      cache-control:
      - no-cache
      content-length:
      - '1130'
      content-type:
      - application/json; charset=utf-8
      date:
      - Mon, 21 Jun 2021 04:06:48 GMT
      expires:
      - '-1'
      pragma:
      - no-cache
      server:
      - Microsoft-HTTPAPI/2.0
      - Microsoft-HTTPAPI/2.0
      strict-transport-security:
      - max-age=31536000; includeSubDomains
      transfer-encoding:
      - chunked
      vary:
      - Accept-Encoding
      x-content-type-options:
      - nosniff
      x-ms-ratelimit-remaining-resource:
      - Microsoft.Compute/GetOperation3Min;49998,Microsoft.Compute/GetOperation30Min;399948
    status:
      code: 200
      message: OK
- request:
    body: null
    headers:
      Accept:
      - '*/*'
      Accept-Encoding:
      - gzip, deflate
      CommandName:
      - disk-encryption-set create
      Connection:
      - keep-alive
      ParameterSetName:
      - -g -n --key-url --source-vault
      User-Agent:
      - AZURECLI/2.25.0 azsdk-python-azure-mgmt-compute/21.0.0 Python/3.7.9 (Windows-10-10.0.19041-SP0)
    method: GET
    uri: https://management.azure.com/subscriptions/00000000-0000-0000-0000-000000000000/resourceGroups/clitest.rg000001/providers/Microsoft.Compute/diskEncryptionSets/des1-000005?api-version=2020-12-01
  response:
    body:
      string: "{\r\n  \"name\": \"des1-000005\",\r\n  \"id\": \"/subscriptions/00000000-0000-0000-0000-000000000000/resourceGroups/clitest.rg000001/providers/Microsoft.Compute/diskEncryptionSets/des1-000005\",\r\n
        \ \"type\": \"Microsoft.Compute/diskEncryptionSets\",\r\n  \"location\": \"eastus2\",\r\n
        \ \"identity\": {\r\n    \"type\": \"SystemAssigned\",\r\n    \"principalId\":
        \"c326156e-9c5e-4081-b427-e87c96c1f024\",\r\n    \"tenantId\": \"54826b22-38d6-4fb2-bad9-b7b93a3e9c5a\"\r\n
        \ },\r\n  \"properties\": {\r\n    \"activeKey\": {\r\n      \"sourceVault\":
        {\r\n        \"id\": \"/subscriptions/00000000-0000-0000-0000-000000000000/resourceGroups/clitest.rg000001/providers/Microsoft.KeyVault/vaults/vault-000002\"\r\n
        \     },\r\n      \"keyUrl\": \"https://vault-000002.vault.azure.net/keys/key-000004/0100302c87ba44f59e31ebb1e4b91d5a\"\r\n
        \   },\r\n    \"encryptionType\": \"EncryptionAtRestWithCustomerKey\",\r\n
        \   \"provisioningState\": \"Succeeded\"\r\n  }\r\n}"
    headers:
      cache-control:
      - no-cache
      content-length:
      - '1031'
      content-type:
      - application/json; charset=utf-8
      date:
      - Mon, 21 Jun 2021 04:06:48 GMT
      expires:
      - '-1'
      pragma:
      - no-cache
      server:
      - Microsoft-HTTPAPI/2.0
      - Microsoft-HTTPAPI/2.0
      strict-transport-security:
      - max-age=31536000; includeSubDomains
      transfer-encoding:
      - chunked
      vary:
      - Accept-Encoding
      x-content-type-options:
      - nosniff
      x-ms-ratelimit-remaining-resource:
      - Microsoft.Compute/LowCostGet3Min;14997,Microsoft.Compute/LowCostGet30Min;119987
    status:
      code: 200
      message: OK
- request:
    body: null
    headers:
      Accept:
      - application/json
      Accept-Encoding:
      - gzip, deflate
      CommandName:
      - disk-encryption-set show
      Connection:
      - keep-alive
      ParameterSetName:
      - -g -n
      User-Agent:
      - AZURECLI/2.25.0 azsdk-python-azure-mgmt-compute/21.0.0 Python/3.7.9 (Windows-10-10.0.19041-SP0)
    method: GET
    uri: https://management.azure.com/subscriptions/00000000-0000-0000-0000-000000000000/resourceGroups/clitest.rg000001/providers/Microsoft.Compute/diskEncryptionSets/des1-000005?api-version=2020-12-01
  response:
    body:
      string: "{\r\n  \"name\": \"des1-000005\",\r\n  \"id\": \"/subscriptions/00000000-0000-0000-0000-000000000000/resourceGroups/clitest.rg000001/providers/Microsoft.Compute/diskEncryptionSets/des1-000005\",\r\n
        \ \"type\": \"Microsoft.Compute/diskEncryptionSets\",\r\n  \"location\": \"eastus2\",\r\n
        \ \"identity\": {\r\n    \"type\": \"SystemAssigned\",\r\n    \"principalId\":
        \"c326156e-9c5e-4081-b427-e87c96c1f024\",\r\n    \"tenantId\": \"54826b22-38d6-4fb2-bad9-b7b93a3e9c5a\"\r\n
        \ },\r\n  \"properties\": {\r\n    \"activeKey\": {\r\n      \"sourceVault\":
        {\r\n        \"id\": \"/subscriptions/00000000-0000-0000-0000-000000000000/resourceGroups/clitest.rg000001/providers/Microsoft.KeyVault/vaults/vault-000002\"\r\n
        \     },\r\n      \"keyUrl\": \"https://vault-000002.vault.azure.net/keys/key-000004/0100302c87ba44f59e31ebb1e4b91d5a\"\r\n
        \   },\r\n    \"encryptionType\": \"EncryptionAtRestWithCustomerKey\",\r\n
        \   \"provisioningState\": \"Succeeded\"\r\n  }\r\n}"
    headers:
      cache-control:
      - no-cache
      content-length:
      - '1031'
      content-type:
      - application/json; charset=utf-8
      date:
      - Mon, 21 Jun 2021 04:06:50 GMT
      expires:
      - '-1'
      pragma:
      - no-cache
      server:
      - Microsoft-HTTPAPI/2.0
      - Microsoft-HTTPAPI/2.0
      strict-transport-security:
      - max-age=31536000; includeSubDomains
      transfer-encoding:
      - chunked
      vary:
      - Accept-Encoding
      x-content-type-options:
      - nosniff
      x-ms-ratelimit-remaining-resource:
      - Microsoft.Compute/LowCostGet3Min;14996,Microsoft.Compute/LowCostGet30Min;119986
    status:
      code: 200
      message: OK
- request:
    body: null
    headers:
      Accept:
      - application/json
      Accept-Encoding:
      - gzip, deflate
      CommandName:
      - keyvault set-policy
      Connection:
      - keep-alive
      ParameterSetName:
      - -n --object-id --key-permissions
      User-Agent:
      - AZURECLI/2.25.0 azsdk-python-azure-mgmt-keyvault/9.0.0 Python/3.7.9 (Windows-10-10.0.19041-SP0)
    method: GET
    uri: https://management.azure.com/subscriptions/00000000-0000-0000-0000-000000000000/resources?$filter=resourceType%20eq%20%27Microsoft.KeyVault%2Fvaults%27&api-version=2015-11-01
  response:
    body:
      string: '{"value":[{"id":"/subscriptions/00000000-0000-0000-0000-000000000000/resourceGroups/azps-test-group/providers/Microsoft.KeyVault/vaults/azps-test-kv2","name":"azps-test-kv2","type":"Microsoft.KeyVault/vaults","location":"eastus","tags":{}},{"id":"/subscriptions/00000000-0000-0000-0000-000000000000/resourceGroups/azps-test-group/providers/Microsoft.KeyVault/vaults/azps-test-kv4","name":"azps-test-kv4","type":"Microsoft.KeyVault/vaults","location":"southcentralus","tags":{}},{"id":"/subscriptions/00000000-0000-0000-0000-000000000000/resourceGroups/clitest.rg000001/providers/Microsoft.KeyVault/vaults/vault-000002","name":"vault-000002","type":"Microsoft.KeyVault/vaults","location":"eastus2","tags":{}},{"id":"/subscriptions/00000000-0000-0000-0000-000000000000/resourceGroups/fytest/providers/Microsoft.KeyVault/vaults/vault1569","name":"vault1569","type":"Microsoft.KeyVault/vaults","location":"centraluseuap","tags":{}},{"id":"/subscriptions/00000000-0000-0000-0000-000000000000/resourceGroups/jiasli-cli-dev/providers/Microsoft.KeyVault/vaults/cli-sni-kv","name":"cli-sni-kv","type":"Microsoft.KeyVault/vaults","location":"westus","tags":{}},{"id":"/subscriptions/00000000-0000-0000-0000-000000000000/resourceGroups/ljin-test/providers/Microsoft.KeyVault/vaults/kv-ljin-sni","name":"kv-ljin-sni","type":"Microsoft.KeyVault/vaults","location":"eastus","tags":{}}]}'
    headers:
      cache-control:
      - no-cache
      content-length:
      - '1447'
      content-type:
      - application/json; charset=utf-8
      date:
      - Mon, 21 Jun 2021 04:06:49 GMT
      expires:
      - '-1'
      pragma:
      - no-cache
      strict-transport-security:
      - max-age=31536000; includeSubDomains
      vary:
      - Accept-Encoding
      x-content-type-options:
      - nosniff
    status:
      code: 200
      message: OK
- request:
    body: null
    headers:
      Accept:
      - application/json
      Accept-Encoding:
      - gzip, deflate
      CommandName:
      - keyvault set-policy
      Connection:
      - keep-alive
      ParameterSetName:
      - -n --object-id --key-permissions
      User-Agent:
      - AZURECLI/2.25.0 azsdk-python-azure-mgmt-keyvault/9.0.0 Python/3.7.9 (Windows-10-10.0.19041-SP0)
    method: GET
    uri: https://management.azure.com/subscriptions/00000000-0000-0000-0000-000000000000/resourceGroups/clitest.rg000001/providers/Microsoft.KeyVault/vaults/vault-000002?api-version=2021-04-01-preview
  response:
    body:
      string: '{"id":"/subscriptions/00000000-0000-0000-0000-000000000000/resourceGroups/clitest.rg000001/providers/Microsoft.KeyVault/vaults/vault-000002","name":"vault-000002","type":"Microsoft.KeyVault/vaults","location":"eastus2","tags":{},"systemData":{"createdBy":"yishiwang@microsoft.com","createdByType":"User","createdAt":"1970-01-19T19:10:46.802Z","lastModifiedBy":"yishiwang@microsoft.com","lastModifiedByType":"User","lastModifiedAt":"1970-01-19T19:10:46.802Z"},"properties":{"sku":{"family":"A","name":"standard"},"tenantId":"54826b22-38d6-4fb2-bad9-b7b93a3e9c5a","accessPolicies":[{"tenantId":"54826b22-38d6-4fb2-bad9-b7b93a3e9c5a","objectId":"3707fb2f-ac10-4591-a04f-8b0d786ea37d","permissions":{"keys":["get","create","delete","list","update","import","backup","restore","recover"],"secrets":["get","list","set","delete","backup","restore","recover"],"certificates":["get","list","delete","create","import","update","managecontacts","getissuers","listissuers","setissuers","deleteissuers","manageissuers","recover"],"storage":["get","list","delete","set","update","regeneratekey","setsas","listsas","getsas","deletesas"]}}],"enabledForDeployment":false,"enableSoftDelete":true,"softDeleteRetentionInDays":7,"enablePurgeProtection":true,"vaultUri":"https://vault-000002.vault.azure.net/","provisioningState":"Succeeded"}}'
    headers:
      cache-control:
      - no-cache
      content-length:
      - '1404'
      content-type:
      - application/json; charset=utf-8
      date:
      - Mon, 21 Jun 2021 04:06:52 GMT
      expires:
      - '-1'
      pragma:
      - no-cache
      server:
      - Microsoft-IIS/10.0
      strict-transport-security:
      - max-age=31536000; includeSubDomains
      transfer-encoding:
      - chunked
      vary:
      - Accept-Encoding
      x-aspnet-version:
      - 4.0.30319
      x-content-type-options:
      - nosniff
      x-ms-keyvault-service-version:
      - 1.5.23.0
      x-powered-by:
      - ASP.NET
    status:
      code: 200
      message: OK
- request:
    body: '{"location": "eastus2", "tags": {}, "properties": {"tenantId": "54826b22-38d6-4fb2-bad9-b7b93a3e9c5a",
      "sku": {"family": "A", "name": "standard"}, "accessPolicies": [{"tenantId":
      "54826b22-38d6-4fb2-bad9-b7b93a3e9c5a", "objectId": "3707fb2f-ac10-4591-a04f-8b0d786ea37d",
      "permissions": {"keys": ["get", "create", "delete", "list", "update", "import",
      "backup", "restore", "recover"], "secrets": ["get", "list", "set", "delete",
      "backup", "restore", "recover"], "certificates": ["get", "list", "delete", "create",
      "import", "update", "managecontacts", "getissuers", "listissuers", "setissuers",
      "deleteissuers", "manageissuers", "recover"], "storage": ["get", "list", "delete",
      "set", "update", "regeneratekey", "setsas", "listsas", "getsas", "deletesas"]}},
      {"tenantId": "54826b22-38d6-4fb2-bad9-b7b93a3e9c5a", "objectId": "c326156e-9c5e-4081-b427-e87c96c1f024",
      "permissions": {"keys": ["wrapKey", "get", "unwrapKey"]}}], "vaultUri": "https://vault-000002.vault.azure.net/",
      "enabledForDeployment": false, "enableSoftDelete": true, "softDeleteRetentionInDays":
      7, "enablePurgeProtection": true, "provisioningState": "Succeeded"}}'
    headers:
      Accept:
      - application/json
      Accept-Encoding:
      - gzip, deflate
      CommandName:
      - keyvault set-policy
      Connection:
      - keep-alive
      Content-Length:
      - '1138'
      Content-Type:
      - application/json
      ParameterSetName:
      - -n --object-id --key-permissions
      User-Agent:
      - AZURECLI/2.25.0 azsdk-python-azure-mgmt-keyvault/9.0.0 Python/3.7.9 (Windows-10-10.0.19041-SP0)
    method: PUT
    uri: https://management.azure.com/subscriptions/00000000-0000-0000-0000-000000000000/resourceGroups/clitest.rg000001/providers/Microsoft.KeyVault/vaults/vault-000002?api-version=2021-04-01-preview
  response:
    body:
      string: '{"id":"/subscriptions/00000000-0000-0000-0000-000000000000/resourceGroups/clitest.rg000001/providers/Microsoft.KeyVault/vaults/vault-000002","name":"vault-000002","type":"Microsoft.KeyVault/vaults","location":"eastus2","tags":{},"systemData":{"createdBy":"yishiwang@microsoft.com","createdByType":"User","createdAt":"1970-01-19T19:10:46.802Z","lastModifiedBy":"yishiwang@microsoft.com","lastModifiedByType":"User","lastModifiedAt":"1970-01-19T19:10:48.413Z"},"properties":{"sku":{"family":"A","name":"standard"},"tenantId":"54826b22-38d6-4fb2-bad9-b7b93a3e9c5a","accessPolicies":[{"tenantId":"54826b22-38d6-4fb2-bad9-b7b93a3e9c5a","objectId":"3707fb2f-ac10-4591-a04f-8b0d786ea37d","permissions":{"keys":["get","create","delete","list","update","import","backup","restore","recover"],"secrets":["get","list","set","delete","backup","restore","recover"],"certificates":["get","list","delete","create","import","update","managecontacts","getissuers","listissuers","setissuers","deleteissuers","manageissuers","recover"],"storage":["get","list","delete","set","update","regeneratekey","setsas","listsas","getsas","deletesas"]}},{"tenantId":"54826b22-38d6-4fb2-bad9-b7b93a3e9c5a","objectId":"c326156e-9c5e-4081-b427-e87c96c1f024","permissions":{"keys":["wrapKey","get","unwrapKey"]}}],"enabledForDeployment":false,"enableSoftDelete":true,"softDeleteRetentionInDays":7,"enablePurgeProtection":true,"vaultUri":"https://vault-000002.vault.azure.net/","provisioningState":"Succeeded"}}'
    headers:
      cache-control:
      - no-cache
      content-length:
      - '1559'
      content-type:
      - application/json; charset=utf-8
      date:
      - Mon, 21 Jun 2021 04:06:53 GMT
      expires:
      - '-1'
      pragma:
      - no-cache
      server:
      - Microsoft-IIS/10.0
      strict-transport-security:
      - max-age=31536000; includeSubDomains
      transfer-encoding:
      - chunked
      vary:
      - Accept-Encoding
      x-aspnet-version:
      - 4.0.30319
      x-content-type-options:
      - nosniff
      x-ms-keyvault-service-version:
      - 1.5.23.0
      x-ms-ratelimit-remaining-subscription-writes:
      - '1199'
      x-powered-by:
      - ASP.NET
    status:
      code: 200
      message: OK
- request:
    body: null
    headers:
      Accept:
      - application/json
      Accept-Encoding:
      - gzip, deflate
      CommandName:
      - role assignment create
      Connection:
      - keep-alive
      ParameterSetName:
      - --assignee --role --scope
      User-Agent:
      - python/3.7.9 (Windows-10-10.0.19041-SP0) msrest/0.6.21 msrest_azure/0.6.3
        azure-graphrbac/0.60.0 Azure-SDK-For-Python AZURECLI/2.25.0
      accept-language:
      - en-US
    method: GET
    uri: https://graph.windows.net/00000000-0000-0000-0000-000000000000/servicePrincipals?$filter=servicePrincipalNames%2Fany%28c%3Ac%20eq%20%27c326156e-9c5e-4081-b427-e87c96c1f024%27%29&api-version=1.6
  response:
    body:
      string: '{"odata.metadata":"https://graph.windows.net/00000000-0000-0000-0000-000000000000/$metadata#directoryObjects","value":[]}'
    headers:
      access-control-allow-origin:
      - '*'
      cache-control:
      - no-cache
      content-length:
      - '121'
      content-type:
      - application/json; odata=minimalmetadata; streaming=true; charset=utf-8
      dataserviceversion:
      - 3.0;
      date:
      - Mon, 21 Jun 2021 04:07:08 GMT
      duration:
      - '2787438'
      expires:
      - '-1'
      ocp-aad-diagnostics-server-name:
      - PbPa+D7bKQm2ijEU/+NoEBYgDaTpOPMSUyZM9GGh2GE=
      ocp-aad-session-key:
      - KtkRaNqTJ8ox-JYc6q6EA5phF0Spcned4fhGWxm7aPxlgIYya55BcZMwRi4M4S7m6kslEW9jtfD3lsGNr6_YiB9EMV3U6J_2zjAz7QaaJpvt6hjuQsgNEPafFPJXNRT6.-ZsO_Ai90frZj-Ib8LAEHT0Q63BysvuvyQF2PYqHWdk
      pragma:
      - no-cache
      request-id:
      - 922324eb-f0fb-4bf2-a3d8-21f4011f91f7
      strict-transport-security:
      - max-age=31536000; includeSubDomains
      x-aspnet-version:
      - 4.0.30319
      x-ms-dirapi-data-contract-version:
      - '1.6'
      x-ms-resource-unit:
      - '1'
      x-powered-by:
      - ASP.NET
    status:
      code: 200
      message: OK
- request:
    body: '{"objectIds": ["c326156e-9c5e-4081-b427-e87c96c1f024"], "includeDirectoryObjectReferences":
      true}'
    headers:
      Accept:
      - application/json
      Accept-Encoding:
      - gzip, deflate
      CommandName:
      - role assignment create
      Connection:
      - keep-alive
      Content-Length:
      - '97'
      Content-Type:
      - application/json; charset=utf-8
      ParameterSetName:
      - --assignee --role --scope
      User-Agent:
      - python/3.7.9 (Windows-10-10.0.19041-SP0) msrest/0.6.21 msrest_azure/0.6.3
        azure-graphrbac/0.60.0 Azure-SDK-For-Python AZURECLI/2.25.0
      accept-language:
      - en-US
    method: POST
    uri: https://graph.windows.net/00000000-0000-0000-0000-000000000000/getObjectsByObjectIds?api-version=1.6
  response:
    body:
      string: '{"odata.metadata":"https://graph.windows.net/00000000-0000-0000-0000-000000000000/$metadata#directoryObjects","value":[{"odata.type":"Microsoft.DirectoryServices.ServicePrincipal","objectType":"ServicePrincipal","objectId":"c326156e-9c5e-4081-b427-e87c96c1f024","deletionTimestamp":null,"accountEnabled":true,"addIns":[],"alternativeNames":["isExplicit=False","/subscriptions/00000000-0000-0000-0000-000000000000/resourcegroups/clitest.rg000001/providers/Microsoft.Compute/diskEncryptionSets/des1-000005"],"appDisplayName":null,"appId":"26b6edab-1b2d-4515-be19-e41808911e55","applicationTemplateId":null,"appOwnerTenantId":null,"appRoleAssignmentRequired":false,"appRoles":[],"displayName":"des1-000005","errorUrl":null,"homepage":null,"informationalUrls":null,"keyCredentials":[{"customKeyIdentifier":"9A580794B1EC192D9322DFD58A2D56578B7023D0","endDate":"2021-09-19T04:01:00Z","keyId":"22261b03-59cf-4aeb-862b-445f711ba883","startDate":"2021-06-21T04:01:00Z","type":"AsymmetricX509Cert","usage":"Verify","value":null}],"logoutUrl":null,"notificationEmailAddresses":[],"oauth2Permissions":[],"passwordCredentials":[],"preferredSingleSignOnMode":null,"preferredTokenSigningKeyEndDateTime":null,"preferredTokenSigningKeyThumbprint":null,"publisherName":null,"replyUrls":[],"samlMetadataUrl":null,"samlSingleSignOnSettings":null,"servicePrincipalNames":["26b6edab-1b2d-4515-be19-e41808911e55","https://identity.azure.net/lGPEtQLGPsBlvGKKXG0E8v+c5NeS+nwO5ugRoGa8W4o="],"servicePrincipalType":"ManagedIdentity","signInAudience":null,"tags":[],"tokenEncryptionKeyId":null}]}'
    headers:
      access-control-allow-origin:
      - '*'
      cache-control:
      - no-cache
      content-length:
      - '1645'
      content-type:
      - application/json; odata=minimalmetadata; streaming=true; charset=utf-8
      dataserviceversion:
      - 3.0;
      date:
      - Mon, 21 Jun 2021 04:07:09 GMT
      duration:
      - '2497900'
      expires:
      - '-1'
      ocp-aad-diagnostics-server-name:
      - 3fdjn0xTUG/T4KX6qGavxXSjWT5gTS3yy4LwpkULCik=
      ocp-aad-session-key:
      - 2dJ81sDk6JlAyHY9VOYylnBgH3cuhexsEMV_dEN4X1OIlyBSabYI-g6dI8FInGUluVG4n59eCz-5ulVPGYUnHPgjlmDL1uXfZUnjkNubYV5ShFaDxQMKHuvIXsEWxGle.d0v7A3VKxytj_bBXnmmWI8ZiRzt9iy4pAUx7ca5vbl0
      pragma:
      - no-cache
      request-id:
      - 78a6300e-7955-43c9-995f-61b2f58ff86e
      strict-transport-security:
      - max-age=31536000; includeSubDomains
      x-aspnet-version:
      - 4.0.30319
      x-ms-dirapi-data-contract-version:
      - '1.6'
      x-ms-resource-unit:
      - '3'
      x-powered-by:
      - ASP.NET
    status:
      code: 200
      message: OK
- request:
    body: null
    headers:
      Accept:
      - application/json
      Accept-Encoding:
      - gzip, deflate
      CommandName:
      - role assignment create
      Connection:
      - keep-alive
      ParameterSetName:
      - --assignee --role --scope
      User-Agent:
      - python/3.7.9 (Windows-10-10.0.19041-SP0) msrest/0.6.21 msrest_azure/0.6.3
        azure-mgmt-authorization/0.61.0 Azure-SDK-For-Python AZURECLI/2.25.0
      accept-language:
      - en-US
    method: GET
    uri: https://management.azure.com/subscriptions/00000000-0000-0000-0000-000000000000/resourceGroups/clitest.rg000001/providers/Microsoft.KeyVault/vaults/vault-000002/providers/Microsoft.Authorization/roleDefinitions?$filter=roleName%20eq%20%27Reader%27&api-version=2018-01-01-preview
  response:
    body:
      string: '{"value":[{"properties":{"roleName":"Reader","type":"BuiltInRole","description":"View
        all resources, but does not allow you to make any changes.","assignableScopes":["/"],"permissions":[{"actions":["*/read"],"notActions":[],"dataActions":[],"notDataActions":[]}],"createdOn":"2015-02-02T21:55:09.8806423Z","updatedOn":"2020-08-14T20:16:04.3791205Z","createdBy":null,"updatedBy":null},"id":"/subscriptions/00000000-0000-0000-0000-000000000000/providers/Microsoft.Authorization/roleDefinitions/acdd72a7-3385-48ef-bd42-f606fba81ae7","type":"Microsoft.Authorization/roleDefinitions","name":"acdd72a7-3385-48ef-bd42-f606fba81ae7"}]}'
    headers:
      cache-control:
      - no-cache
      content-length:
      - '627'
      content-type:
      - application/json; charset=utf-8
      date:
      - Mon, 21 Jun 2021 04:07:09 GMT
      expires:
      - '-1'
      pragma:
      - no-cache
      set-cookie:
      - x-ms-gateway-slice=Production; path=/; secure; samesite=none; httponly
      strict-transport-security:
      - max-age=31536000; includeSubDomains
      transfer-encoding:
      - chunked
      vary:
      - Accept-Encoding
      x-content-type-options:
      - nosniff
    status:
      code: 200
      message: OK
- request:
    body: '{"properties": {"roleDefinitionId": "/subscriptions/00000000-0000-0000-0000-000000000000/providers/Microsoft.Authorization/roleDefinitions/acdd72a7-3385-48ef-bd42-f606fba81ae7",
      "principalId": "c326156e-9c5e-4081-b427-e87c96c1f024", "principalType": "ServicePrincipal"}}'
    headers:
      Accept:
      - application/json
      Accept-Encoding:
      - gzip, deflate
      CommandName:
      - role assignment create
      Connection:
      - keep-alive
      Content-Length:
      - '270'
      Content-Type:
      - application/json; charset=utf-8
      Cookie:
      - x-ms-gateway-slice=Production
      ParameterSetName:
      - --assignee --role --scope
      User-Agent:
      - python/3.7.9 (Windows-10-10.0.19041-SP0) msrest/0.6.21 msrest_azure/0.6.3
        azure-mgmt-authorization/0.61.0 Azure-SDK-For-Python AZURECLI/2.25.0
      accept-language:
      - en-US
    method: PUT
    uri: https://management.azure.com/subscriptions/00000000-0000-0000-0000-000000000000/resourceGroups/clitest.rg000001/providers/Microsoft.KeyVault/vaults/vault-000002/providers/Microsoft.Authorization/roleAssignments/88888888-0000-0000-0000-000000000001?api-version=2020-04-01-preview
  response:
    body:
      string: '{"properties":{"roleDefinitionId":"/subscriptions/00000000-0000-0000-0000-000000000000/providers/Microsoft.Authorization/roleDefinitions/acdd72a7-3385-48ef-bd42-f606fba81ae7","principalId":"c326156e-9c5e-4081-b427-e87c96c1f024","principalType":"ServicePrincipal","scope":"/subscriptions/00000000-0000-0000-0000-000000000000/resourceGroups/clitest.rg000001/providers/Microsoft.KeyVault/vaults/vault-000002","condition":null,"conditionVersion":null,"createdOn":"2021-06-21T04:07:10.6611679Z","updatedOn":"2021-06-21T04:07:11.4761706Z","createdBy":null,"updatedBy":"3707fb2f-ac10-4591-a04f-8b0d786ea37d","delegatedManagedIdentityResourceId":null,"description":null},"id":"/subscriptions/00000000-0000-0000-0000-000000000000/resourceGroups/clitest.rg000001/providers/Microsoft.KeyVault/vaults/vault-000002/providers/Microsoft.Authorization/roleAssignments/88888888-0000-0000-0000-000000000001","type":"Microsoft.Authorization/roleAssignments","name":"88888888-0000-0000-0000-000000000001"}'
    headers:
      cache-control:
      - no-cache
      content-length:
      - '1119'
      content-type:
      - application/json; charset=utf-8
      date:
      - Mon, 21 Jun 2021 04:07:15 GMT
      expires:
      - '-1'
      pragma:
      - no-cache
      set-cookie:
      - x-ms-gateway-slice=Production; path=/; secure; samesite=none; httponly
      strict-transport-security:
      - max-age=31536000; includeSubDomains
      x-content-type-options:
      - nosniff
      x-ms-ratelimit-remaining-subscription-writes:
      - '1199'
    status:
      code: 201
      message: Created
- request:
    body: null
    headers:
      Accept:
      - application/json
      Accept-Encoding:
      - gzip, deflate
      CommandName:
      - sig image-version create
      Connection:
      - keep-alive
      ParameterSetName:
      - -g --gallery-name --gallery-image-definition --gallery-image-version --target-regions
        --target-region-encryption --managed-image --replica-count
      User-Agent:
      - AZURECLI/2.25.0 azsdk-python-azure-mgmt-resource/18.0.0 Python/3.7.9 (Windows-10-10.0.19041-SP0)
    method: GET
    uri: https://management.azure.com/subscriptions/00000000-0000-0000-0000-000000000000/resourcegroups/clitest.rg000001?api-version=2021-04-01
  response:
    body:
      string: '{"id":"/subscriptions/00000000-0000-0000-0000-000000000000/resourceGroups/clitest.rg000001","name":"clitest.rg000001","type":"Microsoft.Resources/resourceGroups","location":"eastus2","tags":{"product":"azurecli","cause":"automation","date":"2021-06-21T03:39:49Z"},"properties":{"provisioningState":"Succeeded"}}'
    headers:
      cache-control:
      - no-cache
      content-length:
      - '429'
      content-type:
      - application/json; charset=utf-8
      date:
      - Mon, 21 Jun 2021 04:07:31 GMT
      expires:
      - '-1'
      pragma:
      - no-cache
      strict-transport-security:
      - max-age=31536000; includeSubDomains
      vary:
      - Accept-Encoding
      x-content-type-options:
      - nosniff
    status:
      code: 200
      message: OK
- request:
    body: '{"location": "eastus2", "tags": {}, "properties": {"publishingProfile":
      {"targetRegions": [{"name": "eastus2", "regionalReplicaCount": 1, "encryption":
      {"osDiskImage": {"diskEncryptionSetId": "/subscriptions/00000000-0000-0000-0000-000000000000/resourceGroups/clitest.rg000001/providers/Microsoft.Compute/diskEncryptionSets/des1-000005"},
      "dataDiskImages": [{"diskEncryptionSetId": "/subscriptions/00000000-0000-0000-0000-000000000000/resourceGroups/clitest.rg000001/providers/Microsoft.Compute/diskEncryptionSets/des1-000005",
      "lun": 0}]}}], "replicaCount": 1}, "storageProfile": {"source": {"id": "/subscriptions/00000000-0000-0000-0000-000000000000/resourceGroups/clitest.rg000001/providers/Microsoft.Compute/images/managedImage1"}}}}'
    headers:
      Accept:
      - application/json
      Accept-Encoding:
      - gzip, deflate
      CommandName:
      - sig image-version create
      Connection:
      - keep-alive
      Content-Length:
      - '932'
      Content-Type:
      - application/json
      ParameterSetName:
      - -g --gallery-name --gallery-image-definition --gallery-image-version --target-regions
        --target-region-encryption --managed-image --replica-count
      User-Agent:
      - AZURECLI/2.25.0 azsdk-python-azure-mgmt-compute/21.0.0 Python/3.7.9 (Windows-10-10.0.19041-SP0)
    method: PUT
    uri: https://management.azure.com/subscriptions/00000000-0000-0000-0000-000000000000/resourceGroups/clitest.rg000001/providers/Microsoft.Compute/galleries/gallery_000003/images/image1/versions/1.1.3?api-version=2020-09-30
  response:
    body:
      string: "{\r\n  \"name\": \"1.1.3\",\r\n  \"id\": \"/subscriptions/00000000-0000-0000-0000-000000000000/resourceGroups/clitest.rg000001/providers/Microsoft.Compute/galleries/gallery_000003/images/image1/versions/1.1.3\",\r\n
        \ \"type\": \"Microsoft.Compute/galleries/images/versions\",\r\n  \"location\":
        \"eastus2\",\r\n  \"tags\": {},\r\n  \"properties\": {\r\n    \"publishingProfile\":
        {\r\n      \"targetRegions\": [\r\n        {\r\n          \"name\": \"East
        US 2\",\r\n          \"regionalReplicaCount\": 1,\r\n          \"storageAccountType\":
        \"Standard_LRS\",\r\n          \"encryption\": {\r\n            \"osDiskImage\":
        {\r\n              \"diskEncryptionSetId\": \"/subscriptions/00000000-0000-0000-0000-000000000000/resourceGroups/clitest.rg000001/providers/Microsoft.Compute/diskEncryptionSets/des1-000005\"\r\n
        \           },\r\n            \"dataDiskImages\": [\r\n              {\r\n
        \               \"lun\": 0,\r\n                \"diskEncryptionSetId\": \"/subscriptions/00000000-0000-0000-0000-000000000000/resourceGroups/clitest.rg000001/providers/Microsoft.Compute/diskEncryptionSets/des1-000005\"\r\n
        \             }\r\n            ]\r\n          }\r\n        }\r\n      ],\r\n
        \     \"replicaCount\": 1,\r\n      \"excludeFromLatest\": false,\r\n      \"publishedDate\":
        \"2021-06-21T04:07:36.9134382+00:00\",\r\n      \"storageAccountType\": \"Standard_LRS\"\r\n
        \   },\r\n    \"storageProfile\": {\r\n      \"source\": {\r\n        \"id\":
        \"/subscriptions/00000000-0000-0000-0000-000000000000/resourceGroups/clitest.rg000001/providers/Microsoft.Compute/images/managedImage1\"\r\n
        \     }\r\n    },\r\n    \"provisioningState\": \"Creating\"\r\n  }\r\n}"
    headers:
      azure-asyncoperation:
      - https://management.azure.com/subscriptions/00000000-0000-0000-0000-000000000000/providers/Microsoft.Compute/locations/eastus2/capsOperations/dc658aea-a34f-454b-a3fb-ff552b384256?api-version=2020-09-30
      cache-control:
      - no-cache
      content-length:
      - '1775'
      content-type:
      - application/json; charset=utf-8
      date:
      - Mon, 21 Jun 2021 04:07:38 GMT
      expires:
      - '-1'
      pragma:
      - no-cache
      server:
      - Microsoft-HTTPAPI/2.0
      - Microsoft-HTTPAPI/2.0
      strict-transport-security:
      - max-age=31536000; includeSubDomains
      x-content-type-options:
      - nosniff
      x-ms-ratelimit-remaining-resource:
      - Microsoft.Compute/CreateUpdateGalleryImageVersion3Min;374,Microsoft.Compute/CreateUpdateGalleryImageVersion30Min;1197
      x-ms-ratelimit-remaining-subscription-writes:
      - '1199'
    status:
      code: 201
      message: Created
- request:
    body: null
    headers:
      Accept:
      - '*/*'
      Accept-Encoding:
      - gzip, deflate
      CommandName:
      - sig image-version create
      Connection:
      - keep-alive
      ParameterSetName:
      - -g --gallery-name --gallery-image-definition --gallery-image-version --target-regions
        --target-region-encryption --managed-image --replica-count
      User-Agent:
      - AZURECLI/2.25.0 azsdk-python-azure-mgmt-compute/21.0.0 Python/3.7.9 (Windows-10-10.0.19041-SP0)
    method: GET
    uri: https://management.azure.com/subscriptions/00000000-0000-0000-0000-000000000000/providers/Microsoft.Compute/locations/eastus2/capsOperations/dc658aea-a34f-454b-a3fb-ff552b384256?api-version=2020-09-30
  response:
    body:
      string: "{\r\n  \"startTime\": \"2021-06-21T04:07:36.9134382+00:00\",\r\n  \"status\":
        \"InProgress\",\r\n  \"name\": \"dc658aea-a34f-454b-a3fb-ff552b384256\"\r\n}"
    headers:
      cache-control:
      - no-cache
      content-length:
      - '134'
      content-type:
      - application/json; charset=utf-8
      date:
      - Mon, 21 Jun 2021 04:08:38 GMT
      expires:
      - '-1'
      pragma:
      - no-cache
      server:
      - Microsoft-HTTPAPI/2.0
      - Microsoft-HTTPAPI/2.0
      strict-transport-security:
      - max-age=31536000; includeSubDomains
      transfer-encoding:
      - chunked
      vary:
      - Accept-Encoding
      x-content-type-options:
      - nosniff
      x-ms-ratelimit-remaining-resource:
      - Microsoft.Compute/GetOperationStatus3Min;1197,Microsoft.Compute/GetOperationStatus30Min;4157
    status:
      code: 200
      message: OK
- request:
    body: null
    headers:
      Accept:
      - '*/*'
      Accept-Encoding:
      - gzip, deflate
      CommandName:
      - sig image-version create
      Connection:
      - keep-alive
      ParameterSetName:
      - -g --gallery-name --gallery-image-definition --gallery-image-version --target-regions
        --target-region-encryption --managed-image --replica-count
      User-Agent:
      - AZURECLI/2.25.0 azsdk-python-azure-mgmt-compute/21.0.0 Python/3.7.9 (Windows-10-10.0.19041-SP0)
    method: GET
    uri: https://management.azure.com/subscriptions/00000000-0000-0000-0000-000000000000/providers/Microsoft.Compute/locations/eastus2/capsOperations/dc658aea-a34f-454b-a3fb-ff552b384256?api-version=2020-09-30
  response:
    body:
      string: "{\r\n  \"startTime\": \"2021-06-21T04:07:36.9134382+00:00\",\r\n  \"status\":
        \"InProgress\",\r\n  \"name\": \"dc658aea-a34f-454b-a3fb-ff552b384256\"\r\n}"
    headers:
      cache-control:
      - no-cache
      content-length:
      - '134'
      content-type:
      - application/json; charset=utf-8
      date:
      - Mon, 21 Jun 2021 04:09:40 GMT
      expires:
      - '-1'
      pragma:
      - no-cache
      server:
      - Microsoft-HTTPAPI/2.0
      - Microsoft-HTTPAPI/2.0
      strict-transport-security:
      - max-age=31536000; includeSubDomains
      transfer-encoding:
      - chunked
      vary:
      - Accept-Encoding
      x-content-type-options:
      - nosniff
      x-ms-ratelimit-remaining-resource:
      - Microsoft.Compute/GetOperationStatus3Min;1197,Microsoft.Compute/GetOperationStatus30Min;4155
    status:
      code: 200
      message: OK
- request:
    body: null
    headers:
      Accept:
      - '*/*'
      Accept-Encoding:
      - gzip, deflate
      CommandName:
      - sig image-version create
      Connection:
      - keep-alive
      ParameterSetName:
      - -g --gallery-name --gallery-image-definition --gallery-image-version --target-regions
        --target-region-encryption --managed-image --replica-count
      User-Agent:
      - AZURECLI/2.25.0 azsdk-python-azure-mgmt-compute/21.0.0 Python/3.7.9 (Windows-10-10.0.19041-SP0)
    method: GET
    uri: https://management.azure.com/subscriptions/00000000-0000-0000-0000-000000000000/providers/Microsoft.Compute/locations/eastus2/capsOperations/dc658aea-a34f-454b-a3fb-ff552b384256?api-version=2020-09-30
  response:
    body:
      string: "{\r\n  \"startTime\": \"2021-06-21T04:07:36.9134382+00:00\",\r\n  \"status\":
        \"InProgress\",\r\n  \"name\": \"dc658aea-a34f-454b-a3fb-ff552b384256\"\r\n}"
    headers:
      cache-control:
      - no-cache
      content-length:
      - '134'
      content-type:
      - application/json; charset=utf-8
      date:
      - Mon, 21 Jun 2021 04:10:41 GMT
      expires:
      - '-1'
      pragma:
      - no-cache
      server:
      - Microsoft-HTTPAPI/2.0
      - Microsoft-HTTPAPI/2.0
      strict-transport-security:
      - max-age=31536000; includeSubDomains
      transfer-encoding:
      - chunked
      vary:
      - Accept-Encoding
      x-content-type-options:
      - nosniff
      x-ms-ratelimit-remaining-resource:
      - Microsoft.Compute/GetOperationStatus3Min;1195,Microsoft.Compute/GetOperationStatus30Min;4157
    status:
      code: 200
      message: OK
- request:
    body: null
    headers:
      Accept:
      - '*/*'
      Accept-Encoding:
      - gzip, deflate
      CommandName:
      - sig image-version create
      Connection:
      - keep-alive
      ParameterSetName:
      - -g --gallery-name --gallery-image-definition --gallery-image-version --target-regions
        --target-region-encryption --managed-image --replica-count
      User-Agent:
      - AZURECLI/2.25.0 azsdk-python-azure-mgmt-compute/21.0.0 Python/3.7.9 (Windows-10-10.0.19041-SP0)
    method: GET
    uri: https://management.azure.com/subscriptions/00000000-0000-0000-0000-000000000000/providers/Microsoft.Compute/locations/eastus2/capsOperations/dc658aea-a34f-454b-a3fb-ff552b384256?api-version=2020-09-30
  response:
    body:
      string: "{\r\n  \"startTime\": \"2021-06-21T04:07:36.9134382+00:00\",\r\n  \"status\":
        \"InProgress\",\r\n  \"name\": \"dc658aea-a34f-454b-a3fb-ff552b384256\"\r\n}"
    headers:
      cache-control:
      - no-cache
      content-length:
      - '134'
      content-type:
      - application/json; charset=utf-8
      date:
      - Mon, 21 Jun 2021 04:11:41 GMT
      expires:
      - '-1'
      pragma:
      - no-cache
      server:
      - Microsoft-HTTPAPI/2.0
      - Microsoft-HTTPAPI/2.0
      strict-transport-security:
      - max-age=31536000; includeSubDomains
      transfer-encoding:
      - chunked
      vary:
      - Accept-Encoding
      x-content-type-options:
      - nosniff
      x-ms-ratelimit-remaining-resource:
      - Microsoft.Compute/GetOperationStatus3Min;1195,Microsoft.Compute/GetOperationStatus30Min;4155
    status:
      code: 200
      message: OK
- request:
    body: null
    headers:
      Accept:
      - '*/*'
      Accept-Encoding:
      - gzip, deflate
      CommandName:
      - sig image-version create
      Connection:
      - keep-alive
      ParameterSetName:
      - -g --gallery-name --gallery-image-definition --gallery-image-version --target-regions
        --target-region-encryption --managed-image --replica-count
      User-Agent:
      - AZURECLI/2.25.0 azsdk-python-azure-mgmt-compute/21.0.0 Python/3.7.9 (Windows-10-10.0.19041-SP0)
    method: GET
    uri: https://management.azure.com/subscriptions/00000000-0000-0000-0000-000000000000/providers/Microsoft.Compute/locations/eastus2/capsOperations/dc658aea-a34f-454b-a3fb-ff552b384256?api-version=2020-09-30
  response:
    body:
      string: "{\r\n  \"startTime\": \"2021-06-21T04:07:36.9134382+00:00\",\r\n  \"status\":
        \"InProgress\",\r\n  \"name\": \"dc658aea-a34f-454b-a3fb-ff552b384256\"\r\n}"
    headers:
      cache-control:
      - no-cache
      content-length:
      - '134'
      content-type:
      - application/json; charset=utf-8
      date:
      - Mon, 21 Jun 2021 04:12:42 GMT
      expires:
      - '-1'
      pragma:
      - no-cache
      server:
      - Microsoft-HTTPAPI/2.0
      - Microsoft-HTTPAPI/2.0
      strict-transport-security:
      - max-age=31536000; includeSubDomains
      transfer-encoding:
      - chunked
      vary:
      - Accept-Encoding
      x-content-type-options:
      - nosniff
      x-ms-ratelimit-remaining-resource:
      - Microsoft.Compute/GetOperationStatus3Min;1195,Microsoft.Compute/GetOperationStatus30Min;4153
    status:
      code: 200
      message: OK
- request:
    body: null
    headers:
      Accept:
      - '*/*'
      Accept-Encoding:
      - gzip, deflate
      CommandName:
      - sig image-version create
      Connection:
      - keep-alive
      ParameterSetName:
      - -g --gallery-name --gallery-image-definition --gallery-image-version --target-regions
        --target-region-encryption --managed-image --replica-count
      User-Agent:
      - AZURECLI/2.25.0 azsdk-python-azure-mgmt-compute/21.0.0 Python/3.7.9 (Windows-10-10.0.19041-SP0)
    method: GET
    uri: https://management.azure.com/subscriptions/00000000-0000-0000-0000-000000000000/providers/Microsoft.Compute/locations/eastus2/capsOperations/dc658aea-a34f-454b-a3fb-ff552b384256?api-version=2020-09-30
  response:
    body:
      string: "{\r\n  \"startTime\": \"2021-06-21T04:07:36.9134382+00:00\",\r\n  \"status\":
        \"InProgress\",\r\n  \"name\": \"dc658aea-a34f-454b-a3fb-ff552b384256\"\r\n}"
    headers:
      cache-control:
      - no-cache
      content-length:
      - '134'
      content-type:
      - application/json; charset=utf-8
      date:
      - Mon, 21 Jun 2021 04:13:42 GMT
      expires:
      - '-1'
      pragma:
      - no-cache
      server:
      - Microsoft-HTTPAPI/2.0
      - Microsoft-HTTPAPI/2.0
      strict-transport-security:
      - max-age=31536000; includeSubDomains
      transfer-encoding:
      - chunked
      vary:
      - Accept-Encoding
      x-content-type-options:
      - nosniff
      x-ms-ratelimit-remaining-resource:
      - Microsoft.Compute/GetOperationStatus3Min;1195,Microsoft.Compute/GetOperationStatus30Min;4151
    status:
      code: 200
      message: OK
- request:
    body: null
    headers:
      Accept:
      - '*/*'
      Accept-Encoding:
      - gzip, deflate
      CommandName:
      - sig image-version create
      Connection:
      - keep-alive
      ParameterSetName:
      - -g --gallery-name --gallery-image-definition --gallery-image-version --target-regions
        --target-region-encryption --managed-image --replica-count
      User-Agent:
      - AZURECLI/2.25.0 azsdk-python-azure-mgmt-compute/21.0.0 Python/3.7.9 (Windows-10-10.0.19041-SP0)
    method: GET
    uri: https://management.azure.com/subscriptions/00000000-0000-0000-0000-000000000000/providers/Microsoft.Compute/locations/eastus2/capsOperations/dc658aea-a34f-454b-a3fb-ff552b384256?api-version=2020-09-30
  response:
    body:
      string: "{\r\n  \"startTime\": \"2021-06-21T04:07:36.9134382+00:00\",\r\n  \"status\":
        \"InProgress\",\r\n  \"name\": \"dc658aea-a34f-454b-a3fb-ff552b384256\"\r\n}"
    headers:
      cache-control:
      - no-cache
      content-length:
      - '134'
      content-type:
      - application/json; charset=utf-8
      date:
      - Mon, 21 Jun 2021 04:14:42 GMT
      expires:
      - '-1'
      pragma:
      - no-cache
      server:
      - Microsoft-HTTPAPI/2.0
      - Microsoft-HTTPAPI/2.0
      strict-transport-security:
      - max-age=31536000; includeSubDomains
      transfer-encoding:
      - chunked
      vary:
      - Accept-Encoding
      x-content-type-options:
      - nosniff
      x-ms-ratelimit-remaining-resource:
      - Microsoft.Compute/GetOperationStatus3Min;1195,Microsoft.Compute/GetOperationStatus30Min;4149
    status:
      code: 200
      message: OK
- request:
    body: null
    headers:
      Accept:
      - '*/*'
      Accept-Encoding:
      - gzip, deflate
      CommandName:
      - sig image-version create
      Connection:
      - keep-alive
      ParameterSetName:
      - -g --gallery-name --gallery-image-definition --gallery-image-version --target-regions
        --target-region-encryption --managed-image --replica-count
      User-Agent:
      - AZURECLI/2.25.0 azsdk-python-azure-mgmt-compute/21.0.0 Python/3.7.9 (Windows-10-10.0.19041-SP0)
    method: GET
    uri: https://management.azure.com/subscriptions/00000000-0000-0000-0000-000000000000/providers/Microsoft.Compute/locations/eastus2/capsOperations/dc658aea-a34f-454b-a3fb-ff552b384256?api-version=2020-09-30
  response:
    body:
      string: "{\r\n  \"startTime\": \"2021-06-21T04:07:36.9134382+00:00\",\r\n  \"status\":
        \"InProgress\",\r\n  \"name\": \"dc658aea-a34f-454b-a3fb-ff552b384256\"\r\n}"
    headers:
      cache-control:
      - no-cache
      content-length:
      - '134'
      content-type:
      - application/json; charset=utf-8
      date:
      - Mon, 21 Jun 2021 04:15:42 GMT
      expires:
      - '-1'
      pragma:
      - no-cache
      server:
      - Microsoft-HTTPAPI/2.0
      - Microsoft-HTTPAPI/2.0
      strict-transport-security:
      - max-age=31536000; includeSubDomains
      transfer-encoding:
      - chunked
      vary:
      - Accept-Encoding
      x-content-type-options:
      - nosniff
      x-ms-ratelimit-remaining-resource:
      - Microsoft.Compute/GetOperationStatus3Min;1195,Microsoft.Compute/GetOperationStatus30Min;4153
    status:
      code: 200
      message: OK
- request:
    body: null
    headers:
      Accept:
      - '*/*'
      Accept-Encoding:
      - gzip, deflate
      CommandName:
      - sig image-version create
      Connection:
      - keep-alive
      ParameterSetName:
      - -g --gallery-name --gallery-image-definition --gallery-image-version --target-regions
        --target-region-encryption --managed-image --replica-count
      User-Agent:
      - AZURECLI/2.25.0 azsdk-python-azure-mgmt-compute/21.0.0 Python/3.7.9 (Windows-10-10.0.19041-SP0)
    method: GET
    uri: https://management.azure.com/subscriptions/00000000-0000-0000-0000-000000000000/providers/Microsoft.Compute/locations/eastus2/capsOperations/dc658aea-a34f-454b-a3fb-ff552b384256?api-version=2020-09-30
  response:
    body:
      string: "{\r\n  \"startTime\": \"2021-06-21T04:07:36.9134382+00:00\",\r\n  \"status\":
        \"InProgress\",\r\n  \"name\": \"dc658aea-a34f-454b-a3fb-ff552b384256\"\r\n}"
    headers:
      cache-control:
      - no-cache
      content-length:
      - '134'
      content-type:
      - application/json; charset=utf-8
      date:
      - Mon, 21 Jun 2021 04:16:43 GMT
      expires:
      - '-1'
      pragma:
      - no-cache
      server:
      - Microsoft-HTTPAPI/2.0
      - Microsoft-HTTPAPI/2.0
      strict-transport-security:
      - max-age=31536000; includeSubDomains
      transfer-encoding:
      - chunked
      vary:
      - Accept-Encoding
      x-content-type-options:
      - nosniff
      x-ms-ratelimit-remaining-resource:
      - Microsoft.Compute/GetOperationStatus3Min;1195,Microsoft.Compute/GetOperationStatus30Min;4151
    status:
      code: 200
      message: OK
- request:
    body: null
    headers:
      Accept:
      - '*/*'
      Accept-Encoding:
      - gzip, deflate
      CommandName:
      - sig image-version create
      Connection:
      - keep-alive
      ParameterSetName:
      - -g --gallery-name --gallery-image-definition --gallery-image-version --target-regions
        --target-region-encryption --managed-image --replica-count
      User-Agent:
      - AZURECLI/2.25.0 azsdk-python-azure-mgmt-compute/21.0.0 Python/3.7.9 (Windows-10-10.0.19041-SP0)
    method: GET
    uri: https://management.azure.com/subscriptions/00000000-0000-0000-0000-000000000000/providers/Microsoft.Compute/locations/eastus2/capsOperations/dc658aea-a34f-454b-a3fb-ff552b384256?api-version=2020-09-30
  response:
    body:
      string: "{\r\n  \"startTime\": \"2021-06-21T04:07:36.9134382+00:00\",\r\n  \"endTime\":
        \"2021-06-21T04:17:14.6988857+00:00\",\r\n  \"status\": \"Succeeded\",\r\n
        \ \"name\": \"dc658aea-a34f-454b-a3fb-ff552b384256\"\r\n}"
    headers:
      cache-control:
      - no-cache
      content-length:
      - '184'
      content-type:
      - application/json; charset=utf-8
      date:
      - Mon, 21 Jun 2021 04:17:44 GMT
      expires:
      - '-1'
      pragma:
      - no-cache
      server:
      - Microsoft-HTTPAPI/2.0
      - Microsoft-HTTPAPI/2.0
      strict-transport-security:
      - max-age=31536000; includeSubDomains
      transfer-encoding:
      - chunked
      vary:
      - Accept-Encoding
      x-content-type-options:
      - nosniff
      x-ms-ratelimit-remaining-resource:
      - Microsoft.Compute/GetOperationStatus3Min;1195,Microsoft.Compute/GetOperationStatus30Min;4149
    status:
      code: 200
      message: OK
- request:
    body: null
    headers:
      Accept:
      - '*/*'
      Accept-Encoding:
      - gzip, deflate
      CommandName:
      - sig image-version create
      Connection:
      - keep-alive
      ParameterSetName:
      - -g --gallery-name --gallery-image-definition --gallery-image-version --target-regions
        --target-region-encryption --managed-image --replica-count
      User-Agent:
      - AZURECLI/2.25.0 azsdk-python-azure-mgmt-compute/21.0.0 Python/3.7.9 (Windows-10-10.0.19041-SP0)
    method: GET
    uri: https://management.azure.com/subscriptions/00000000-0000-0000-0000-000000000000/resourceGroups/clitest.rg000001/providers/Microsoft.Compute/galleries/gallery_000003/images/image1/versions/1.1.3?api-version=2020-09-30
  response:
    body:
      string: "{\r\n  \"name\": \"1.1.3\",\r\n  \"id\": \"/subscriptions/00000000-0000-0000-0000-000000000000/resourceGroups/clitest.rg000001/providers/Microsoft.Compute/galleries/gallery_000003/images/image1/versions/1.1.3\",\r\n
        \ \"type\": \"Microsoft.Compute/galleries/images/versions\",\r\n  \"location\":
        \"eastus2\",\r\n  \"tags\": {},\r\n  \"properties\": {\r\n    \"publishingProfile\":
        {\r\n      \"targetRegions\": [\r\n        {\r\n          \"name\": \"East
        US 2\",\r\n          \"regionalReplicaCount\": 1,\r\n          \"storageAccountType\":
        \"Standard_LRS\",\r\n          \"encryption\": {\r\n            \"osDiskImage\":
        {\r\n              \"diskEncryptionSetId\": \"/subscriptions/00000000-0000-0000-0000-000000000000/resourceGroups/clitest.rg000001/providers/Microsoft.Compute/diskEncryptionSets/des1-000005\"\r\n
        \           },\r\n            \"dataDiskImages\": [\r\n              {\r\n
        \               \"lun\": 0,\r\n                \"diskEncryptionSetId\": \"/subscriptions/00000000-0000-0000-0000-000000000000/resourceGroups/clitest.rg000001/providers/Microsoft.Compute/diskEncryptionSets/des1-000005\"\r\n
        \             }\r\n            ]\r\n          }\r\n        }\r\n      ],\r\n
        \     \"replicaCount\": 1,\r\n      \"excludeFromLatest\": false,\r\n      \"publishedDate\":
        \"2021-06-21T04:07:36.9134382+00:00\",\r\n      \"storageAccountType\": \"Standard_LRS\"\r\n
        \   },\r\n    \"storageProfile\": {\r\n      \"source\": {\r\n        \"id\":
        \"/subscriptions/00000000-0000-0000-0000-000000000000/resourceGroups/clitest.rg000001/providers/Microsoft.Compute/images/managedImage1\"\r\n
        \     },\r\n      \"osDiskImage\": {\r\n        \"sizeInGB\": 30,\r\n        \"hostCaching\":
        \"ReadWrite\",\r\n        \"source\": {}\r\n      },\r\n      \"dataDiskImages\":
        [\r\n        {\r\n          \"lun\": 0,\r\n          \"sizeInGB\": 10,\r\n
        \         \"hostCaching\": \"None\"\r\n        }\r\n      ]\r\n    },\r\n
        \   \"provisioningState\": \"Succeeded\"\r\n  }\r\n}"
    headers:
      cache-control:
      - no-cache
      content-length:
      - '2034'
      content-type:
      - application/json; charset=utf-8
      date:
      - Mon, 21 Jun 2021 04:17:44 GMT
      expires:
      - '-1'
      pragma:
      - no-cache
      server:
      - Microsoft-HTTPAPI/2.0
      - Microsoft-HTTPAPI/2.0
      strict-transport-security:
      - max-age=31536000; includeSubDomains
      transfer-encoding:
      - chunked
      vary:
      - Accept-Encoding
      x-content-type-options:
      - nosniff
      x-ms-ratelimit-remaining-resource:
      - Microsoft.Compute/GetGalleryImageVersion3Min;1997,Microsoft.Compute/GetGalleryImageVersion30Min;9982
    status:
      code: 200
      message: OK
- request:
    body: null
    headers:
      Accept:
      - application/json
      Accept-Encoding:
      - gzip, deflate
      CommandName:
      - vm create
      Connection:
      - keep-alive
      ParameterSetName:
      - -g -n --image --admin-username --generate-ssh-keys --nsg-rule
      User-Agent:
      - AZURECLI/2.25.0 azsdk-python-azure-mgmt-resource/18.0.0 Python/3.7.9 (Windows-10-10.0.19041-SP0)
    method: GET
    uri: https://management.azure.com/subscriptions/00000000-0000-0000-0000-000000000000/resourcegroups/clitest.rg000001?api-version=2021-04-01
  response:
    body:
      string: '{"id":"/subscriptions/00000000-0000-0000-0000-000000000000/resourceGroups/clitest.rg000001","name":"clitest.rg000001","type":"Microsoft.Resources/resourceGroups","location":"eastus2","tags":{"product":"azurecli","cause":"automation","date":"2021-06-21T03:39:49Z"},"properties":{"provisioningState":"Succeeded"}}'
    headers:
      cache-control:
      - no-cache
      content-length:
      - '429'
      content-type:
      - application/json; charset=utf-8
      date:
      - Mon, 21 Jun 2021 04:17:45 GMT
      expires:
      - '-1'
      pragma:
      - no-cache
      strict-transport-security:
      - max-age=31536000; includeSubDomains
      vary:
      - Accept-Encoding
      x-content-type-options:
      - nosniff
    status:
      code: 200
      message: OK
- request:
    body: null
    headers:
      Accept:
      - application/json
      Accept-Encoding:
      - gzip, deflate
      CommandName:
      - vm create
      Connection:
      - keep-alive
      ParameterSetName:
      - -g -n --image --admin-username --generate-ssh-keys --nsg-rule
      User-Agent:
      - AZURECLI/2.25.0 azsdk-python-azure-mgmt-compute/21.0.0 Python/3.7.9 (Windows-10-10.0.19041-SP0)
    method: GET
    uri: https://management.azure.com/subscriptions/00000000-0000-0000-0000-000000000000/resourceGroups/clitest.rg000001/providers/Microsoft.Compute/galleries/gallery_000003/images/image1?api-version=2020-09-30
  response:
    body:
      string: "{\r\n  \"name\": \"image1\",\r\n  \"id\": \"/subscriptions/00000000-0000-0000-0000-000000000000/resourceGroups/clitest.rg000001/providers/Microsoft.Compute/galleries/gallery_000003/images/image1\",\r\n
        \ \"type\": \"Microsoft.Compute/galleries/images\",\r\n  \"location\": \"eastus2\",\r\n
        \ \"tags\": {},\r\n  \"properties\": {\r\n    \"hyperVGeneration\": \"V1\",\r\n
        \   \"osType\": \"Linux\",\r\n    \"osState\": \"Generalized\",\r\n    \"identifier\":
        {\r\n      \"publisher\": \"publisher1\",\r\n      \"offer\": \"offer1\",\r\n
        \     \"sku\": \"sku1\"\r\n    },\r\n    \"provisioningState\": \"Succeeded\"\r\n
        \ }\r\n}"
    headers:
      cache-control:
      - no-cache
      content-length:
      - '601'
      content-type:
      - application/json; charset=utf-8
      date:
      - Mon, 21 Jun 2021 04:17:47 GMT
      expires:
      - '-1'
      pragma:
      - no-cache
      server:
      - Microsoft-HTTPAPI/2.0
      - Microsoft-HTTPAPI/2.0
      strict-transport-security:
      - max-age=31536000; includeSubDomains
      transfer-encoding:
      - chunked
      vary:
      - Accept-Encoding
      x-content-type-options:
      - nosniff
      x-ms-ratelimit-remaining-resource:
      - Microsoft.Compute/GetGalleryImage3Min;599,Microsoft.Compute/GetGalleryImage30Min;2992
    status:
      code: 200
      message: OK
- request:
    body: null
    headers:
      Accept:
      - application/json
      Accept-Encoding:
      - gzip, deflate
      CommandName:
      - vm create
      Connection:
      - keep-alive
      ParameterSetName:
      - -g -n --image --admin-username --generate-ssh-keys --nsg-rule
      User-Agent:
      - AZURECLI/2.25.0 azsdk-python-azure-mgmt-compute/21.0.0 Python/3.7.9 (Windows-10-10.0.19041-SP0)
    method: GET
    uri: https://management.azure.com/subscriptions/00000000-0000-0000-0000-000000000000/resourceGroups/clitest.rg000001/providers/Microsoft.Compute/galleries/gallery_000003/images/image1/versions?api-version=2020-09-30
  response:
    body:
      string: '{"value":[{"name":"1.1.2","id":"/subscriptions/00000000-0000-0000-0000-000000000000/resourceGroups/clitest.rg000001/providers/Microsoft.Compute/galleries/gallery_000003/images/image1/versions/1.1.2","type":"Microsoft.Compute/galleries/images/versions","location":"eastus2","tags":{},"properties":{"publishingProfile":{"targetRegions":[{"name":"West
        US 2","regionalReplicaCount":1,"storageAccountType":"Standard_LRS"},{"name":"East
        US 2","regionalReplicaCount":2,"storageAccountType":"Standard_LRS"}],"replicaCount":2,"excludeFromLatest":false,"publishedDate":"2021-06-21T03:46:37.3108334+00:00","storageAccountType":"Standard_LRS"},"storageProfile":{"source":{"id":"/subscriptions/00000000-0000-0000-0000-000000000000/resourceGroups/clitest.rg000001/providers/Microsoft.Compute/images/managedImage1"},"osDiskImage":{"sizeInGB":30,"hostCaching":"ReadWrite","source":{}},"dataDiskImages":[{"lun":0,"sizeInGB":10,"hostCaching":"None"}]},"provisioningState":"Succeeded"}},{"name":"1.1.3","id":"/subscriptions/00000000-0000-0000-0000-000000000000/resourceGroups/clitest.rg000001/providers/Microsoft.Compute/galleries/gallery_000003/images/image1/versions/1.1.3","type":"Microsoft.Compute/galleries/images/versions","location":"eastus2","tags":{},"properties":{"publishingProfile":{"targetRegions":[{"name":"East
        US 2","regionalReplicaCount":1,"storageAccountType":"Standard_LRS","encryption":{"osDiskImage":{"diskEncryptionSetId":"/subscriptions/00000000-0000-0000-0000-000000000000/resourceGroups/clitest.rg000001/providers/Microsoft.Compute/diskEncryptionSets/des1-000005"},"dataDiskImages":[{"lun":0,"diskEncryptionSetId":"/subscriptions/00000000-0000-0000-0000-000000000000/resourceGroups/clitest.rg000001/providers/Microsoft.Compute/diskEncryptionSets/des1-000005"}]}}],"replicaCount":1,"excludeFromLatest":false,"publishedDate":"2021-06-21T04:07:36.9134382+00:00","storageAccountType":"Standard_LRS"},"storageProfile":{"source":{"id":"/subscriptions/00000000-0000-0000-0000-000000000000/resourceGroups/clitest.rg000001/providers/Microsoft.Compute/images/managedImage1"},"osDiskImage":{"sizeInGB":30,"hostCaching":"ReadWrite","source":{}},"dataDiskImages":[{"lun":0,"sizeInGB":10,"hostCaching":"None"}]},"provisioningState":"Succeeded"}}]}'
    headers:
      cache-control:
      - no-cache
      content-length:
      - '2623'
      content-type:
      - application/json; charset=utf-8
      date:
      - Mon, 21 Jun 2021 04:17:48 GMT
      expires:
      - '-1'
      pragma:
      - no-cache
      strict-transport-security:
      - max-age=31536000; includeSubDomains
      vary:
      - Accept-Encoding
      x-content-type-options:
      - nosniff
      x-ms-original-request-ids:
      - 5d8b8cdc-e93d-411b-9f50-1b29c95afb58
      - e428caba-c217-4712-b38a-1b303c3b5895
      - 923297bd-6996-4f9f-bf1b-9f9b41add3c5
      - 72d58120-0fd2-4407-877a-29b9cc58c895
      - e8760a2f-9374-4f80-9f49-7bf66efaf377
      - 595ecbf7-6879-4251-ba97-3a73362f1942
      - 1784b228-c9d1-48a0-ac8e-75670ddba81b
      - e635b5d5-a8b3-4cba-ac15-eb5d89ba69f6
      - 30fa7aa3-c652-46a4-9b0c-570fad93783d
      - f352da03-045d-4dba-a08a-34c4993feda4
      - 46fafc94-40ef-4ac6-887b-a6eb0d31bdf1
      - 4e6a0297-da19-4636-855f-5a0321c5ddcf
      - a8440cc2-d2aa-421f-b05a-ed0bf752ab29
      - 3b7c5a37-ff93-4396-84eb-155924f03d43
      - 5ca53143-fad7-4765-a9c8-ddbb74ce00a1
      - bbfc81b3-51d3-4890-a52f-c3d228da61f8
      - 9f533c9b-7905-4bef-bc4b-48532d757727
      - 41c999a5-e85d-4276-b7a9-1cc06bba0676
      - 87bc08dd-c334-410f-9b1f-8d1c04c921f1
      - 9fcba47d-d1b8-4345-8275-8df46857b8df
      - 34dcf7f1-47c5-435a-ac06-e25e97700301
      - 762dd275-43dd-4838-ac32-47479a850ee1
      - 2640c94b-ee17-48f2-bd93-27efad9bac90
      - 50c930b6-cdda-4d56-919c-fec3baf24cfc
      - a7358ac5-4c4f-4581-9714-d46659dddd53
      - d9622d13-43f4-47a1-a51e-d65f6becec93
      - 6c5e018a-b0c6-4fbc-93bb-a3c2e0af157c
      - bb3a4cb3-bfc3-4b0a-b148-e81e390f4ff0
      - ff901f4e-5a78-433c-8c06-32c1e2850121
      - 7f819c2e-bbed-4217-971b-027ae2b0fc6a
      - 2c680ae5-9851-4615-8e6e-c6e5fe0b86ed
      - 5fd22f4d-91f6-48c5-a132-fd158650fbcb
      - 2f32d18d-2be9-4bcc-a98d-a8b552f9a439
      - b399283c-c65d-4694-87df-a9c802902a0c
      - 536fface-7b3b-45c5-af91-dbbb11ef97ac
      - c5df344c-81da-4ee2-91a3-d55413499d51
      - 646d5e07-0f28-4e42-bc07-647a1ba16787
    status:
      code: 200
      message: OK
- request:
    body: null
    headers:
      Accept:
      - application/json, text/json
      Accept-Encoding:
      - gzip, deflate
      CommandName:
      - vm create
      Connection:
      - keep-alive
      ParameterSetName:
      - -g -n --image --admin-username --generate-ssh-keys --nsg-rule
      User-Agent:
      - AZURECLI/2.25.0 azsdk-python-azure-mgmt-network/19.0.0 Python/3.7.9 (Windows-10-10.0.19041-SP0)
    method: GET
    uri: https://management.azure.com/subscriptions/00000000-0000-0000-0000-000000000000/resourceGroups/clitest.rg000001/providers/Microsoft.Network/virtualNetworks?api-version=2018-01-01
  response:
    body:
      string: "{\r\n  \"value\": [\r\n    {\r\n      \"name\": \"vm1VNET\",\r\n      \"id\":
        \"/subscriptions/00000000-0000-0000-0000-000000000000/resourceGroups/clitest.rg000001/providers/Microsoft.Network/virtualNetworks/vm1VNET\",\r\n
        \     \"etag\": \"W/\\\"78dbe1ec-2f7c-4fc8-89e5-5e5b021e47dd\\\"\",\r\n      \"type\":
        \"Microsoft.Network/virtualNetworks\",\r\n      \"location\": \"eastus2\",\r\n
        \     \"tags\": {},\r\n      \"properties\": {\r\n        \"provisioningState\":
        \"Succeeded\",\r\n        \"resourceGuid\": \"c6e656d8-f291-4f97-833e-02334ba5d617\",\r\n
        \       \"addressSpace\": {\r\n          \"addressPrefixes\": [\r\n            \"10.0.0.0/16\"\r\n
        \         ]\r\n        },\r\n        \"subnets\": [\r\n          {\r\n            \"name\":
        \"vm1Subnet\",\r\n            \"id\": \"/subscriptions/00000000-0000-0000-0000-000000000000/resourceGroups/clitest.rg000001/providers/Microsoft.Network/virtualNetworks/vm1VNET/subnets/vm1Subnet\",\r\n
        \           \"etag\": \"W/\\\"78dbe1ec-2f7c-4fc8-89e5-5e5b021e47dd\\\"\",\r\n
        \           \"properties\": {\r\n              \"provisioningState\": \"Succeeded\",\r\n
        \             \"addressPrefix\": \"10.0.0.0/24\",\r\n              \"ipConfigurations\":
        [\r\n                {\r\n                  \"id\": \"/subscriptions/00000000-0000-0000-0000-000000000000/resourceGroups/clitest.rg000001/providers/Microsoft.Network/networkInterfaces/vm1VMNic/ipConfigurations/ipconfigvm1\"\r\n
        \               }\r\n              ]\r\n            },\r\n            \"type\":
        \"Microsoft.Network/virtualNetworks/subnets\"\r\n          }\r\n        ],\r\n
        \       \"virtualNetworkPeerings\": [],\r\n        \"enableDdosProtection\":
        false\r\n      }\r\n    }\r\n  ]\r\n}"
    headers:
      cache-control:
      - no-cache
      content-length:
      - '1713'
      content-type:
      - application/json; charset=utf-8
      date:
      - Mon, 21 Jun 2021 04:17:49 GMT
      expires:
      - '-1'
      pragma:
      - no-cache
      server:
      - Microsoft-HTTPAPI/2.0
      - Microsoft-HTTPAPI/2.0
      strict-transport-security:
      - max-age=31536000; includeSubDomains
      transfer-encoding:
      - chunked
      vary:
      - Accept-Encoding
      x-content-type-options:
      - nosniff
      x-ms-arm-service-request-id:
      - de984140-2690-4c82-9009-4691b518b03c
    status:
      code: 200
      message: OK
- request:
    body: '{"properties": {"template": {"$schema": "https://schema.management.azure.com/schemas/2015-01-01/deploymentTemplate.json#",
      "contentVersion": "1.0.0.0", "parameters": {}, "variables": {}, "resources":
      [{"type": "Microsoft.Network/networkSecurityGroups", "name": "vmFromImageNSG",
      "apiVersion": "2015-06-15", "location": "eastus2", "tags": {}, "dependsOn":
      []}, {"apiVersion": "2018-01-01", "type": "Microsoft.Network/publicIPAddresses",
      "name": "vmFromImagePublicIP", "location": "eastus2", "tags": {}, "dependsOn":
      [], "properties": {"publicIPAllocationMethod": null}}, {"apiVersion": "2015-06-15",
      "type": "Microsoft.Network/networkInterfaces", "name": "vmFromImageVMNic", "location":
      "eastus2", "tags": {}, "dependsOn": ["Microsoft.Network/networkSecurityGroups/vmFromImageNSG",
      "Microsoft.Network/publicIpAddresses/vmFromImagePublicIP"], "properties": {"ipConfigurations":
      [{"name": "ipconfigvmFromImage", "properties": {"privateIPAllocationMethod":
      "Dynamic", "subnet": {"id": "/subscriptions/00000000-0000-0000-0000-000000000000/resourceGroups/clitest.rg000001/providers/Microsoft.Network/virtualNetworks/vm1VNET/subnets/vm1Subnet"},
      "publicIPAddress": {"id": "/subscriptions/00000000-0000-0000-0000-000000000000/resourceGroups/clitest.rg000001/providers/Microsoft.Network/publicIPAddresses/vmFromImagePublicIP"}}}],
      "networkSecurityGroup": {"id": "/subscriptions/00000000-0000-0000-0000-000000000000/resourceGroups/clitest.rg000001/providers/Microsoft.Network/networkSecurityGroups/vmFromImageNSG"}}},
      {"apiVersion": "2021-03-01", "type": "Microsoft.Compute/virtualMachines", "name":
      "vmFromImage", "location": "eastus2", "tags": {}, "dependsOn": ["Microsoft.Network/networkInterfaces/vmFromImageVMNic"],
      "properties": {"hardwareProfile": {"vmSize": "Standard_DS1_v2"}, "networkProfile":
      {"networkInterfaces": [{"id": "/subscriptions/00000000-0000-0000-0000-000000000000/resourceGroups/clitest.rg000001/providers/Microsoft.Network/networkInterfaces/vmFromImageVMNic",
      "properties": {"deleteOption": null}}]}, "storageProfile": {"osDisk": {"createOption":
      "fromImage", "name": null, "caching": "ReadWrite", "managedDisk": {"storageAccountType":
      null}}, "imageReference": {"id": "/subscriptions/00000000-0000-0000-0000-000000000000/resourceGroups/clitest.rg000001/providers/Microsoft.Compute/galleries/gallery_000003/images/image1"},
      "dataDisks": [{"lun": 0, "managedDisk": {"storageAccountType": null}, "createOption":
      "fromImage"}]}, "osProfile": {"computerName": "vmFromImage", "adminUsername":
      "clitest1", "linuxConfiguration": {"disablePasswordAuthentication": true, "ssh":
      {"publicKeys": [{"keyData": "ssh-rsa AAAAB3NzaC1yc2EAAAADAQABAAACAQD0dGsd0lz5jXJMmQEmyJ2xC54pipNfQD8vWiFe2dntWOBNcYNm488wQdNDn/zf+9P87BG4TVOQdx3PbeGJZ8RnunefQipCsKpYnBABDW4zgLexbgyo6YVRt/iRxCLXK8PzXdBUC8R5pdj93nIsGa4rZSF2QklSHFb9LazwUzaa4H7HmnxwQHcCTpJMImcldd25wnTEbYqt6dYX227exlz6/Y/7MUEcPzTf7B+vCTTnlQqFaM6vCOQRhFFhKiVl47nENVxNn9opiGMYHwbC+EGokkf8fJko4mgsiCy/ADsXhtM13HquNn9KGCd4bfBnuT2cmO9EqPlmXWflwtlSnWNONGEpFhd2J3bMTSgJdkkSuAJwE3nzCfc3mgRVY9aZw3gA9Gc73Ti1FjClb54SUMM0Qco5A4NxdNzud8Ekr8prwU3sKrY4/fKJ0i6Eb/6Mf7BrLiaECSDuLsm0iXEtpLLukKoPlnRynWuUfJFi6xtpZR/dSoWTD3SS7HxXvXWe1ie5i0PN0SVV0uJpP2RnOWueFNcQmaKE+A2/oWD4bYY2gB0yvV9uGbBiIfAluQ25Yqrp8SrysDhGW672kuZV1JnQ+DitGCtxI5YtJloJxciz1r8zRFslJKexQlwebHbfTLi0jdVNIWvju32g+tI1nzeAwe2g8PwYi0e0RS7Q1cFFYQ==
      yishiwang@microsoft.com\n", "path": "/home/clitest1/.ssh/authorized_keys"}]}}}}}],
      "outputs": {}}, "parameters": {}, "mode": "incremental"}}'
    headers:
      Accept:
      - application/json
      Accept-Encoding:
      - gzip, deflate
      CommandName:
      - vm create
      Connection:
      - keep-alive
      Content-Length:
      - '3778'
      Content-Type:
      - application/json
      ParameterSetName:
      - -g -n --image --admin-username --generate-ssh-keys --nsg-rule
      User-Agent:
      - AZURECLI/2.25.0 azsdk-python-azure-mgmt-resource/18.0.0 Python/3.7.9 (Windows-10-10.0.19041-SP0)
    method: PUT
    uri: https://management.azure.com/subscriptions/00000000-0000-0000-0000-000000000000/resourcegroups/clitest.rg000001/providers/Microsoft.Resources/deployments/mock-deployment?api-version=2021-04-01
  response:
    body:
      string: '{"id":"/subscriptions/00000000-0000-0000-0000-000000000000/resourceGroups/clitest.rg000001/providers/Microsoft.Resources/deployments/vm_deploy_knLhNazHmF7ecepUeCINTpC1mzY8Ahiv","name":"vm_deploy_knLhNazHmF7ecepUeCINTpC1mzY8Ahiv","type":"Microsoft.Resources/deployments","properties":{"templateHash":"9099419327814060920","parameters":{},"mode":"Incremental","provisioningState":"Accepted","timestamp":"2021-06-21T04:17:53.8946323Z","duration":"PT2.5418674S","correlationId":"790116a3-59fc-4f4d-9ed5-9dea3ccfc3ca","providers":[{"namespace":"Microsoft.Network","resourceTypes":[{"resourceType":"networkSecurityGroups","locations":["eastus2"]},{"resourceType":"publicIPAddresses","locations":["eastus2"]},{"resourceType":"networkInterfaces","locations":["eastus2"]}]},{"namespace":"Microsoft.Compute","resourceTypes":[{"resourceType":"virtualMachines","locations":["eastus2"]}]}],"dependencies":[{"dependsOn":[{"id":"/subscriptions/00000000-0000-0000-0000-000000000000/resourceGroups/clitest.rg000001/providers/Microsoft.Network/networkSecurityGroups/vmFromImageNSG","resourceType":"Microsoft.Network/networkSecurityGroups","resourceName":"vmFromImageNSG"},{"id":"/subscriptions/00000000-0000-0000-0000-000000000000/resourceGroups/clitest.rg000001/providers/Microsoft.Network/publicIPAddresses/vmFromImagePublicIP","resourceType":"Microsoft.Network/publicIPAddresses","resourceName":"vmFromImagePublicIP"}],"id":"/subscriptions/00000000-0000-0000-0000-000000000000/resourceGroups/clitest.rg000001/providers/Microsoft.Network/networkInterfaces/vmFromImageVMNic","resourceType":"Microsoft.Network/networkInterfaces","resourceName":"vmFromImageVMNic"},{"dependsOn":[{"id":"/subscriptions/00000000-0000-0000-0000-000000000000/resourceGroups/clitest.rg000001/providers/Microsoft.Network/networkInterfaces/vmFromImageVMNic","resourceType":"Microsoft.Network/networkInterfaces","resourceName":"vmFromImageVMNic"}],"id":"/subscriptions/00000000-0000-0000-0000-000000000000/resourceGroups/clitest.rg000001/providers/Microsoft.Compute/virtualMachines/vmFromImage","resourceType":"Microsoft.Compute/virtualMachines","resourceName":"vmFromImage"}]}}'
    headers:
      azure-asyncoperation:
<<<<<<< HEAD
      - https://management.azure.com/subscriptions/00000000-0000-0000-0000-000000000000/resourcegroups/clitest.rg000001/providers/Microsoft.Resources/deployments/vm_deploy_X22wfzzNKHi01cOowpdYPAO6DlZ6h1bw/operationStatuses/08585783603536852370?api-version=2021-04-01
=======
      - https://management.azure.com/subscriptions/00000000-0000-0000-0000-000000000000/resourcegroups/clitest.rg000001/providers/Microsoft.Resources/deployments/vm_deploy_knLhNazHmF7ecepUeCINTpC1mzY8Ahiv/operationStatuses/08585773578141248678?api-version=2020-10-01
>>>>>>> fd4e023b
      cache-control:
      - no-cache
      content-length:
      - '2488'
      content-type:
      - application/json; charset=utf-8
      date:
      - Mon, 21 Jun 2021 04:17:55 GMT
      expires:
      - '-1'
      pragma:
      - no-cache
      strict-transport-security:
      - max-age=31536000; includeSubDomains
      x-content-type-options:
      - nosniff
      x-ms-ratelimit-remaining-subscription-writes:
      - '1199'
    status:
      code: 201
      message: Created
- request:
    body: null
    headers:
      Accept:
      - '*/*'
      Accept-Encoding:
      - gzip, deflate
      CommandName:
      - vm create
      Connection:
      - keep-alive
      ParameterSetName:
      - -g -n --image --admin-username --generate-ssh-keys --nsg-rule
      User-Agent:
      - AZURECLI/2.25.0 azsdk-python-azure-mgmt-resource/18.0.0 Python/3.7.9 (Windows-10-10.0.19041-SP0)
    method: GET
<<<<<<< HEAD
    uri: https://management.azure.com/subscriptions/00000000-0000-0000-0000-000000000000/resourcegroups/clitest.rg000001/providers/Microsoft.Resources/deployments/mock-deployment/operationStatuses/08585783603536852370?api-version=2021-04-01
=======
    uri: https://management.azure.com/subscriptions/00000000-0000-0000-0000-000000000000/resourcegroups/clitest.rg000001/providers/Microsoft.Resources/deployments/mock-deployment/operationStatuses/08585773578141248678?api-version=2020-10-01
>>>>>>> fd4e023b
  response:
    body:
      string: '{"status":"Running"}'
    headers:
      cache-control:
      - no-cache
      content-length:
      - '20'
      content-type:
      - application/json; charset=utf-8
      date:
      - Mon, 21 Jun 2021 04:18:26 GMT
      expires:
      - '-1'
      pragma:
      - no-cache
      strict-transport-security:
      - max-age=31536000; includeSubDomains
      vary:
      - Accept-Encoding
      x-content-type-options:
      - nosniff
    status:
      code: 200
      message: OK
- request:
    body: null
    headers:
      Accept:
      - '*/*'
      Accept-Encoding:
      - gzip, deflate
      CommandName:
      - vm create
      Connection:
      - keep-alive
      ParameterSetName:
      - -g -n --image --admin-username --generate-ssh-keys --nsg-rule
      User-Agent:
      - AZURECLI/2.25.0 azsdk-python-azure-mgmt-resource/18.0.0 Python/3.7.9 (Windows-10-10.0.19041-SP0)
    method: GET
<<<<<<< HEAD
    uri: https://management.azure.com/subscriptions/00000000-0000-0000-0000-000000000000/resourcegroups/clitest.rg000001/providers/Microsoft.Resources/deployments/mock-deployment/operationStatuses/08585783603536852370?api-version=2021-04-01
  response:
    body:
      string: '{"status":"Running"}'
    headers:
      cache-control:
      - no-cache
      content-length:
      - '20'
      content-type:
      - application/json; charset=utf-8
      date:
      - Wed, 09 Jun 2021 13:49:57 GMT
      expires:
      - '-1'
      pragma:
      - no-cache
      strict-transport-security:
      - max-age=31536000; includeSubDomains
      vary:
      - Accept-Encoding
      x-content-type-options:
      - nosniff
    status:
      code: 200
      message: OK
- request:
    body: null
    headers:
      Accept:
      - '*/*'
      Accept-Encoding:
      - gzip, deflate
      CommandName:
      - vm create
      Connection:
      - keep-alive
      ParameterSetName:
      - -g -n --image --admin-username --generate-ssh-keys --nsg-rule
      User-Agent:
      - AZURECLI/2.24.0 azsdk-python-azure-mgmt-resource/18.0.0 Python/3.7.7 (Windows-10-10.0.19041-SP0)
    method: GET
    uri: https://management.azure.com/subscriptions/00000000-0000-0000-0000-000000000000/resourcegroups/clitest.rg000001/providers/Microsoft.Resources/deployments/mock-deployment/operationStatuses/08585783603536852370?api-version=2021-04-01
  response:
    body:
      string: '{"status":"Running"}'
    headers:
      cache-control:
      - no-cache
      content-length:
      - '20'
      content-type:
      - application/json; charset=utf-8
      date:
      - Wed, 09 Jun 2021 13:50:29 GMT
      expires:
      - '-1'
      pragma:
      - no-cache
      strict-transport-security:
      - max-age=31536000; includeSubDomains
      vary:
      - Accept-Encoding
      x-content-type-options:
      - nosniff
    status:
      code: 200
      message: OK
- request:
    body: null
    headers:
      Accept:
      - '*/*'
      Accept-Encoding:
      - gzip, deflate
      CommandName:
      - vm create
      Connection:
      - keep-alive
      ParameterSetName:
      - -g -n --image --admin-username --generate-ssh-keys --nsg-rule
      User-Agent:
      - AZURECLI/2.24.0 azsdk-python-azure-mgmt-resource/18.0.0 Python/3.7.7 (Windows-10-10.0.19041-SP0)
    method: GET
    uri: https://management.azure.com/subscriptions/00000000-0000-0000-0000-000000000000/resourcegroups/clitest.rg000001/providers/Microsoft.Resources/deployments/mock-deployment/operationStatuses/08585783603536852370?api-version=2021-04-01
  response:
    body:
      string: '{"status":"Running"}'
    headers:
      cache-control:
      - no-cache
      content-length:
      - '20'
      content-type:
      - application/json; charset=utf-8
      date:
      - Wed, 09 Jun 2021 13:50:59 GMT
      expires:
      - '-1'
      pragma:
      - no-cache
      strict-transport-security:
      - max-age=31536000; includeSubDomains
      vary:
      - Accept-Encoding
      x-content-type-options:
      - nosniff
    status:
      code: 200
      message: OK
- request:
    body: null
    headers:
      Accept:
      - '*/*'
      Accept-Encoding:
      - gzip, deflate
      CommandName:
      - vm create
      Connection:
      - keep-alive
      ParameterSetName:
      - -g -n --image --admin-username --generate-ssh-keys --nsg-rule
      User-Agent:
      - AZURECLI/2.24.0 azsdk-python-azure-mgmt-resource/18.0.0 Python/3.7.7 (Windows-10-10.0.19041-SP0)
    method: GET
    uri: https://management.azure.com/subscriptions/00000000-0000-0000-0000-000000000000/resourcegroups/clitest.rg000001/providers/Microsoft.Resources/deployments/mock-deployment/operationStatuses/08585783603536852370?api-version=2021-04-01
=======
    uri: https://management.azure.com/subscriptions/00000000-0000-0000-0000-000000000000/resourcegroups/clitest.rg000001/providers/Microsoft.Resources/deployments/mock-deployment/operationStatuses/08585773578141248678?api-version=2020-10-01
>>>>>>> fd4e023b
  response:
    body:
      string: '{"status":"Succeeded"}'
    headers:
      cache-control:
      - no-cache
      content-length:
      - '22'
      content-type:
      - application/json; charset=utf-8
      date:
      - Mon, 21 Jun 2021 04:18:57 GMT
      expires:
      - '-1'
      pragma:
      - no-cache
      strict-transport-security:
      - max-age=31536000; includeSubDomains
      vary:
      - Accept-Encoding
      x-content-type-options:
      - nosniff
    status:
      code: 200
      message: OK
- request:
    body: null
    headers:
      Accept:
      - '*/*'
      Accept-Encoding:
      - gzip, deflate
      CommandName:
      - vm create
      Connection:
      - keep-alive
      ParameterSetName:
      - -g -n --image --admin-username --generate-ssh-keys --nsg-rule
      User-Agent:
      - AZURECLI/2.25.0 azsdk-python-azure-mgmt-resource/18.0.0 Python/3.7.9 (Windows-10-10.0.19041-SP0)
    method: GET
    uri: https://management.azure.com/subscriptions/00000000-0000-0000-0000-000000000000/resourcegroups/clitest.rg000001/providers/Microsoft.Resources/deployments/mock-deployment?api-version=2021-04-01
  response:
    body:
      string: '{"id":"/subscriptions/00000000-0000-0000-0000-000000000000/resourceGroups/clitest.rg000001/providers/Microsoft.Resources/deployments/vm_deploy_knLhNazHmF7ecepUeCINTpC1mzY8Ahiv","name":"vm_deploy_knLhNazHmF7ecepUeCINTpC1mzY8Ahiv","type":"Microsoft.Resources/deployments","properties":{"templateHash":"9099419327814060920","parameters":{},"mode":"Incremental","provisioningState":"Succeeded","timestamp":"2021-06-21T04:18:54.9295202Z","duration":"PT1M3.5767553S","correlationId":"790116a3-59fc-4f4d-9ed5-9dea3ccfc3ca","providers":[{"namespace":"Microsoft.Network","resourceTypes":[{"resourceType":"networkSecurityGroups","locations":["eastus2"]},{"resourceType":"publicIPAddresses","locations":["eastus2"]},{"resourceType":"networkInterfaces","locations":["eastus2"]}]},{"namespace":"Microsoft.Compute","resourceTypes":[{"resourceType":"virtualMachines","locations":["eastus2"]}]}],"dependencies":[{"dependsOn":[{"id":"/subscriptions/00000000-0000-0000-0000-000000000000/resourceGroups/clitest.rg000001/providers/Microsoft.Network/networkSecurityGroups/vmFromImageNSG","resourceType":"Microsoft.Network/networkSecurityGroups","resourceName":"vmFromImageNSG"},{"id":"/subscriptions/00000000-0000-0000-0000-000000000000/resourceGroups/clitest.rg000001/providers/Microsoft.Network/publicIPAddresses/vmFromImagePublicIP","resourceType":"Microsoft.Network/publicIPAddresses","resourceName":"vmFromImagePublicIP"}],"id":"/subscriptions/00000000-0000-0000-0000-000000000000/resourceGroups/clitest.rg000001/providers/Microsoft.Network/networkInterfaces/vmFromImageVMNic","resourceType":"Microsoft.Network/networkInterfaces","resourceName":"vmFromImageVMNic"},{"dependsOn":[{"id":"/subscriptions/00000000-0000-0000-0000-000000000000/resourceGroups/clitest.rg000001/providers/Microsoft.Network/networkInterfaces/vmFromImageVMNic","resourceType":"Microsoft.Network/networkInterfaces","resourceName":"vmFromImageVMNic"}],"id":"/subscriptions/00000000-0000-0000-0000-000000000000/resourceGroups/clitest.rg000001/providers/Microsoft.Compute/virtualMachines/vmFromImage","resourceType":"Microsoft.Compute/virtualMachines","resourceName":"vmFromImage"}],"outputs":{},"outputResources":[{"id":"/subscriptions/00000000-0000-0000-0000-000000000000/resourceGroups/clitest.rg000001/providers/Microsoft.Compute/virtualMachines/vmFromImage"},{"id":"/subscriptions/00000000-0000-0000-0000-000000000000/resourceGroups/clitest.rg000001/providers/Microsoft.Network/networkInterfaces/vmFromImageVMNic"},{"id":"/subscriptions/00000000-0000-0000-0000-000000000000/resourceGroups/clitest.rg000001/providers/Microsoft.Network/networkSecurityGroups/vmFromImageNSG"},{"id":"/subscriptions/00000000-0000-0000-0000-000000000000/resourceGroups/clitest.rg000001/providers/Microsoft.Network/publicIPAddresses/vmFromImagePublicIP"}]}}'
    headers:
      cache-control:
      - no-cache
      content-length:
      - '3382'
      content-type:
      - application/json; charset=utf-8
      date:
      - Mon, 21 Jun 2021 04:18:57 GMT
      expires:
      - '-1'
      pragma:
      - no-cache
      strict-transport-security:
      - max-age=31536000; includeSubDomains
      vary:
      - Accept-Encoding
      x-content-type-options:
      - nosniff
    status:
      code: 200
      message: OK
- request:
    body: null
    headers:
      Accept:
      - application/json
      Accept-Encoding:
      - gzip, deflate
      CommandName:
      - vm create
      Connection:
      - keep-alive
      ParameterSetName:
      - -g -n --image --admin-username --generate-ssh-keys --nsg-rule
      User-Agent:
      - AZURECLI/2.25.0 azsdk-python-azure-mgmt-compute/21.0.0 Python/3.7.9 (Windows-10-10.0.19041-SP0)
    method: GET
    uri: https://management.azure.com/subscriptions/00000000-0000-0000-0000-000000000000/resourceGroups/clitest.rg000001/providers/Microsoft.Compute/virtualMachines/vmFromImage?$expand=instanceView&api-version=2021-03-01
  response:
    body:
      string: "{\r\n  \"name\": \"vmFromImage\",\r\n  \"id\": \"/subscriptions/00000000-0000-0000-0000-000000000000/resourceGroups/clitest.rg000001/providers/Microsoft.Compute/virtualMachines/vmFromImage\",\r\n
        \ \"type\": \"Microsoft.Compute/virtualMachines\",\r\n  \"location\": \"eastus2\",\r\n
        \ \"tags\": {},\r\n  \"properties\": {\r\n    \"vmId\": \"5d189c5b-228f-4b23-8531-efe499ead774\",\r\n
        \   \"hardwareProfile\": {\r\n      \"vmSize\": \"Standard_DS1_v2\"\r\n    },\r\n
        \   \"storageProfile\": {\r\n      \"imageReference\": {\r\n        \"id\":
        \"/subscriptions/00000000-0000-0000-0000-000000000000/resourceGroups/clitest.rg000001/providers/Microsoft.Compute/galleries/gallery_000003/images/image1\",\r\n
        \       \"exactVersion\": \"1.1.3\"\r\n      },\r\n      \"osDisk\": {\r\n
        \       \"osType\": \"Linux\",\r\n        \"name\": \"vmFromImage_OsDisk_1_2502d442a0484ea3a3a1360590e4c019\",\r\n
        \       \"createOption\": \"FromImage\",\r\n        \"caching\": \"ReadWrite\",\r\n
        \       \"managedDisk\": {\r\n          \"diskEncryptionSet\": {\r\n            \"id\":
        \"/subscriptions/00000000-0000-0000-0000-000000000000/resourceGroups/clitest.rg000001/providers/Microsoft.Compute/diskEncryptionSets/des1-000005\"\r\n
        \         },\r\n          \"storageAccountType\": \"Premium_LRS\",\r\n          \"id\":
        \"/subscriptions/00000000-0000-0000-0000-000000000000/resourceGroups/clitest.rg000001/providers/Microsoft.Compute/disks/vmFromImage_OsDisk_1_2502d442a0484ea3a3a1360590e4c019\"\r\n
        \       },\r\n        \"diskSizeGB\": 30,\r\n        \"deleteOption\": \"Detach\"\r\n
        \     },\r\n      \"dataDisks\": [\r\n        {\r\n          \"lun\": 0,\r\n
        \         \"name\": \"vmFromImage_lun_0_2_17426e867f0b4fd2a47991dac6ffc35c\",\r\n
        \         \"createOption\": \"FromImage\",\r\n          \"caching\": \"None\",\r\n
        \         \"managedDisk\": {\r\n            \"diskEncryptionSet\": {\r\n              \"id\":
        \"/subscriptions/00000000-0000-0000-0000-000000000000/resourceGroups/clitest.rg000001/providers/Microsoft.Compute/diskEncryptionSets/des1-000005\"\r\n
        \           },\r\n            \"storageAccountType\": \"Premium_LRS\",\r\n
        \           \"id\": \"/subscriptions/00000000-0000-0000-0000-000000000000/resourceGroups/clitest.rg000001/providers/Microsoft.Compute/disks/vmFromImage_lun_0_2_17426e867f0b4fd2a47991dac6ffc35c\"\r\n
        \         },\r\n          \"diskSizeGB\": 10,\r\n          \"toBeDetached\":
        false,\r\n          \"deleteOption\": \"Detach\"\r\n        }\r\n      ]\r\n
        \   },\r\n    \"osProfile\": {\r\n      \"computerName\": \"vmFromImage\",\r\n
        \     \"adminUsername\": \"clitest1\",\r\n      \"linuxConfiguration\": {\r\n
        \       \"disablePasswordAuthentication\": true,\r\n        \"ssh\": {\r\n
        \         \"publicKeys\": [\r\n            {\r\n              \"path\": \"/home/clitest1/.ssh/authorized_keys\",\r\n
        \             \"keyData\": \"ssh-rsa AAAAB3NzaC1yc2EAAAADAQABAAACAQD0dGsd0lz5jXJMmQEmyJ2xC54pipNfQD8vWiFe2dntWOBNcYNm488wQdNDn/zf+9P87BG4TVOQdx3PbeGJZ8RnunefQipCsKpYnBABDW4zgLexbgyo6YVRt/iRxCLXK8PzXdBUC8R5pdj93nIsGa4rZSF2QklSHFb9LazwUzaa4H7HmnxwQHcCTpJMImcldd25wnTEbYqt6dYX227exlz6/Y/7MUEcPzTf7B+vCTTnlQqFaM6vCOQRhFFhKiVl47nENVxNn9opiGMYHwbC+EGokkf8fJko4mgsiCy/ADsXhtM13HquNn9KGCd4bfBnuT2cmO9EqPlmXWflwtlSnWNONGEpFhd2J3bMTSgJdkkSuAJwE3nzCfc3mgRVY9aZw3gA9Gc73Ti1FjClb54SUMM0Qco5A4NxdNzud8Ekr8prwU3sKrY4/fKJ0i6Eb/6Mf7BrLiaECSDuLsm0iXEtpLLukKoPlnRynWuUfJFi6xtpZR/dSoWTD3SS7HxXvXWe1ie5i0PN0SVV0uJpP2RnOWueFNcQmaKE+A2/oWD4bYY2gB0yvV9uGbBiIfAluQ25Yqrp8SrysDhGW672kuZV1JnQ+DitGCtxI5YtJloJxciz1r8zRFslJKexQlwebHbfTLi0jdVNIWvju32g+tI1nzeAwe2g8PwYi0e0RS7Q1cFFYQ==
        yishiwang@microsoft.com\\n\"\r\n            }\r\n          ]\r\n        },\r\n
        \       \"provisionVMAgent\": true,\r\n        \"patchSettings\": {\r\n          \"patchMode\":
        \"ImageDefault\",\r\n          \"assessmentMode\": \"ImageDefault\"\r\n        }\r\n
        \     },\r\n      \"secrets\": [],\r\n      \"allowExtensionOperations\":
        true,\r\n      \"requireGuestProvisionSignal\": true\r\n    },\r\n    \"networkProfile\":
        {\"networkInterfaces\":[{\"id\":\"/subscriptions/00000000-0000-0000-0000-000000000000/resourceGroups/clitest.rg000001/providers/Microsoft.Network/networkInterfaces/vmFromImageVMNic\"}]},\r\n
        \   \"provisioningState\": \"Succeeded\",\r\n    \"instanceView\": {\r\n      \"vmAgent\":
        {\r\n        \"vmAgentVersion\": \"Unknown\",\r\n        \"statuses\": [\r\n
        \         {\r\n            \"code\": \"ProvisioningState/Unavailable\",\r\n
        \           \"level\": \"Warning\",\r\n            \"displayStatus\": \"Not
        Ready\",\r\n            \"message\": \"VM status blob is found but not yet
        populated.\",\r\n            \"time\": \"2021-06-21T04:18:58+00:00\"\r\n          }\r\n
        \       ]\r\n      },\r\n      \"disks\": [\r\n        {\r\n          \"name\":
        \"vmFromImage_OsDisk_1_2502d442a0484ea3a3a1360590e4c019\",\r\n          \"statuses\":
        [\r\n            {\r\n              \"code\": \"ProvisioningState/succeeded\",\r\n
        \             \"level\": \"Info\",\r\n              \"displayStatus\": \"Provisioning
        succeeded\",\r\n              \"time\": \"2021-06-21T04:18:21.4319771+00:00\"\r\n
        \           }\r\n          ]\r\n        },\r\n        {\r\n          \"name\":
        \"vmFromImage_lun_0_2_17426e867f0b4fd2a47991dac6ffc35c\",\r\n          \"statuses\":
        [\r\n            {\r\n              \"code\": \"ProvisioningState/succeeded\",\r\n
        \             \"level\": \"Info\",\r\n              \"displayStatus\": \"Provisioning
        succeeded\",\r\n              \"time\": \"2021-06-21T04:18:21.4319771+00:00\"\r\n
        \           }\r\n          ]\r\n        }\r\n      ],\r\n      \"hyperVGeneration\":
        \"V1\",\r\n      \"statuses\": [\r\n        {\r\n          \"code\": \"ProvisioningState/succeeded\",\r\n
        \         \"level\": \"Info\",\r\n          \"displayStatus\": \"Provisioning
        succeeded\",\r\n          \"time\": \"2021-06-21T04:18:53.0882917+00:00\"\r\n
        \       },\r\n        {\r\n          \"code\": \"PowerState/running\",\r\n
        \         \"level\": \"Info\",\r\n          \"displayStatus\": \"VM running\"\r\n
        \       }\r\n      ]\r\n    }\r\n  }\r\n}"
    headers:
      cache-control:
      - no-cache
      content-length:
      - '5919'
      content-type:
      - application/json; charset=utf-8
      date:
      - Mon, 21 Jun 2021 04:18:58 GMT
      expires:
      - '-1'
      pragma:
      - no-cache
      server:
      - Microsoft-HTTPAPI/2.0
      - Microsoft-HTTPAPI/2.0
      strict-transport-security:
      - max-age=31536000; includeSubDomains
      transfer-encoding:
      - chunked
      vary:
      - Accept-Encoding
      x-content-type-options:
      - nosniff
      x-ms-ratelimit-remaining-resource:
      - Microsoft.Compute/LowCostGet3Min;3997,Microsoft.Compute/LowCostGet30Min;31982
    status:
      code: 200
      message: OK
- request:
    body: null
    headers:
      Accept:
      - application/json, text/json
      Accept-Encoding:
      - gzip, deflate
      CommandName:
      - vm create
      Connection:
      - keep-alive
      ParameterSetName:
      - -g -n --image --admin-username --generate-ssh-keys --nsg-rule
      User-Agent:
      - AZURECLI/2.25.0 azsdk-python-azure-mgmt-network/19.0.0 Python/3.7.9 (Windows-10-10.0.19041-SP0)
    method: GET
    uri: https://management.azure.com/subscriptions/00000000-0000-0000-0000-000000000000/resourceGroups/clitest.rg000001/providers/Microsoft.Network/networkInterfaces/vmFromImageVMNic?api-version=2018-01-01
  response:
    body:
      string: "{\r\n  \"name\": \"vmFromImageVMNic\",\r\n  \"id\": \"/subscriptions/00000000-0000-0000-0000-000000000000/resourceGroups/clitest.rg000001/providers/Microsoft.Network/networkInterfaces/vmFromImageVMNic\",\r\n
        \ \"etag\": \"W/\\\"dc27a598-7e8c-44bc-aacc-570588311664\\\"\",\r\n  \"location\":
        \"eastus2\",\r\n  \"tags\": {},\r\n  \"properties\": {\r\n    \"provisioningState\":
        \"Succeeded\",\r\n    \"resourceGuid\": \"926523d7-fdea-4448-8f03-034025a9bea4\",\r\n
        \   \"ipConfigurations\": [\r\n      {\r\n        \"name\": \"ipconfigvmFromImage\",\r\n
        \       \"id\": \"/subscriptions/00000000-0000-0000-0000-000000000000/resourceGroups/clitest.rg000001/providers/Microsoft.Network/networkInterfaces/vmFromImageVMNic/ipConfigurations/ipconfigvmFromImage\",\r\n
        \       \"etag\": \"W/\\\"dc27a598-7e8c-44bc-aacc-570588311664\\\"\",\r\n
        \       \"type\": \"Microsoft.Network/networkInterfaces/ipConfigurations\",\r\n
        \       \"properties\": {\r\n          \"provisioningState\": \"Succeeded\",\r\n
        \         \"privateIPAddress\": \"10.0.0.5\",\r\n          \"privateIPAllocationMethod\":
        \"Dynamic\",\r\n          \"publicIPAddress\": {\r\n            \"id\": \"/subscriptions/00000000-0000-0000-0000-000000000000/resourceGroups/clitest.rg000001/providers/Microsoft.Network/publicIPAddresses/vmFromImagePublicIP\"\r\n
        \         },\r\n          \"subnet\": {\r\n            \"id\": \"/subscriptions/00000000-0000-0000-0000-000000000000/resourceGroups/clitest.rg000001/providers/Microsoft.Network/virtualNetworks/vm1VNET/subnets/vm1Subnet\"\r\n
        \         },\r\n          \"primary\": true,\r\n          \"privateIPAddressVersion\":
        \"IPv4\"\r\n        }\r\n      }\r\n    ],\r\n    \"dnsSettings\": {\r\n      \"dnsServers\":
        [],\r\n      \"appliedDnsServers\": [],\r\n      \"internalDomainNameSuffix\":
        \"1blonrur4klu5az4aizuxjowch.cx.internal.cloudapp.net\"\r\n    },\r\n    \"macAddress\":
        \"00-22-48-4E-02-91\",\r\n    \"enableAcceleratedNetworking\": false,\r\n
        \   \"enableIPForwarding\": false,\r\n    \"networkSecurityGroup\": {\r\n
        \     \"id\": \"/subscriptions/00000000-0000-0000-0000-000000000000/resourceGroups/clitest.rg000001/providers/Microsoft.Network/networkSecurityGroups/vmFromImageNSG\"\r\n
        \   },\r\n    \"primary\": true,\r\n    \"virtualMachine\": {\r\n      \"id\":
        \"/subscriptions/00000000-0000-0000-0000-000000000000/resourceGroups/clitest.rg000001/providers/Microsoft.Compute/virtualMachines/vmFromImage\"\r\n
        \   }\r\n  },\r\n  \"type\": \"Microsoft.Network/networkInterfaces\"\r\n}"
    headers:
      cache-control:
      - no-cache
      content-length:
      - '2633'
      content-type:
      - application/json; charset=utf-8
      date:
      - Mon, 21 Jun 2021 04:18:59 GMT
      etag:
      - W/"dc27a598-7e8c-44bc-aacc-570588311664"
      expires:
      - '-1'
      pragma:
      - no-cache
      server:
      - Microsoft-HTTPAPI/2.0
      - Microsoft-HTTPAPI/2.0
      strict-transport-security:
      - max-age=31536000; includeSubDomains
      transfer-encoding:
      - chunked
      vary:
      - Accept-Encoding
      x-content-type-options:
      - nosniff
      x-ms-arm-service-request-id:
      - 18d44fdb-f032-48d3-b348-5d8dc704299d
    status:
      code: 200
      message: OK
- request:
    body: null
    headers:
      Accept:
      - application/json, text/json
      Accept-Encoding:
      - gzip, deflate
      CommandName:
      - vm create
      Connection:
      - keep-alive
      ParameterSetName:
      - -g -n --image --admin-username --generate-ssh-keys --nsg-rule
      User-Agent:
      - AZURECLI/2.25.0 azsdk-python-azure-mgmt-network/19.0.0 Python/3.7.9 (Windows-10-10.0.19041-SP0)
    method: GET
    uri: https://management.azure.com/subscriptions/00000000-0000-0000-0000-000000000000/resourceGroups/clitest.rg000001/providers/Microsoft.Network/publicIPAddresses/vmFromImagePublicIP?api-version=2018-01-01
  response:
    body:
      string: "{\r\n  \"name\": \"vmFromImagePublicIP\",\r\n  \"id\": \"/subscriptions/00000000-0000-0000-0000-000000000000/resourceGroups/clitest.rg000001/providers/Microsoft.Network/publicIPAddresses/vmFromImagePublicIP\",\r\n
        \ \"etag\": \"W/\\\"1eb2414d-8732-4f97-91fd-acd466ed655f\\\"\",\r\n  \"location\":
        \"eastus2\",\r\n  \"tags\": {},\r\n  \"properties\": {\r\n    \"provisioningState\":
        \"Succeeded\",\r\n    \"resourceGuid\": \"fc6f6ebd-2fed-4327-a7e4-b808327a0bc4\",\r\n
        \   \"ipAddress\": \"52.254.76.182\",\r\n    \"publicIPAddressVersion\": \"IPv4\",\r\n
        \   \"publicIPAllocationMethod\": \"Dynamic\",\r\n    \"idleTimeoutInMinutes\":
        4,\r\n    \"ipTags\": [],\r\n    \"ipConfiguration\": {\r\n      \"id\": \"/subscriptions/00000000-0000-0000-0000-000000000000/resourceGroups/clitest.rg000001/providers/Microsoft.Network/networkInterfaces/vmFromImageVMNic/ipConfigurations/ipconfigvmFromImage\"\r\n
        \   }\r\n  },\r\n  \"type\": \"Microsoft.Network/publicIPAddresses\",\r\n
        \ \"sku\": {\r\n    \"name\": \"Basic\"\r\n  }\r\n}"
    headers:
      cache-control:
      - no-cache
      content-length:
      - '1030'
      content-type:
      - application/json; charset=utf-8
      date:
      - Mon, 21 Jun 2021 04:18:59 GMT
      etag:
      - W/"1eb2414d-8732-4f97-91fd-acd466ed655f"
      expires:
      - '-1'
      pragma:
      - no-cache
      server:
      - Microsoft-HTTPAPI/2.0
      - Microsoft-HTTPAPI/2.0
      strict-transport-security:
      - max-age=31536000; includeSubDomains
      transfer-encoding:
      - chunked
      vary:
      - Accept-Encoding
      x-content-type-options:
      - nosniff
      x-ms-arm-service-request-id:
      - a1133a3f-f5e0-4fde-8e96-15cda062c972
    status:
      code: 200
      message: OK
- request:
    body: null
    headers:
      Accept:
      - application/json
      Accept-Encoding:
      - gzip, deflate
      CommandName:
      - sig image-version delete
      Connection:
      - keep-alive
      Content-Length:
      - '0'
      ParameterSetName:
      - -g --gallery-name --gallery-image-definition --gallery-image-version
      User-Agent:
      - AZURECLI/2.25.0 azsdk-python-azure-mgmt-compute/21.0.0 Python/3.7.9 (Windows-10-10.0.19041-SP0)
    method: DELETE
    uri: https://management.azure.com/subscriptions/00000000-0000-0000-0000-000000000000/resourceGroups/clitest.rg000001/providers/Microsoft.Compute/galleries/gallery_000003/images/image1/versions/1.1.2?api-version=2020-09-30
  response:
    body:
      string: ''
    headers:
      azure-asyncoperation:
      - https://management.azure.com/subscriptions/00000000-0000-0000-0000-000000000000/providers/Microsoft.Compute/locations/eastus2/capsOperations/f76a90b3-4299-4eb8-9cb7-8242bd577c17?api-version=2020-09-30
      cache-control:
      - no-cache
      content-length:
      - '0'
      date:
      - Mon, 21 Jun 2021 04:19:00 GMT
      expires:
      - '-1'
      location:
      - https://management.azure.com/subscriptions/00000000-0000-0000-0000-000000000000/providers/Microsoft.Compute/locations/eastus2/capsOperations/f76a90b3-4299-4eb8-9cb7-8242bd577c17?monitor=true&api-version=2020-09-30
      pragma:
      - no-cache
      server:
      - Microsoft-HTTPAPI/2.0
      - Microsoft-HTTPAPI/2.0
      strict-transport-security:
      - max-age=31536000; includeSubDomains
      x-content-type-options:
      - nosniff
      x-ms-ratelimit-remaining-resource:
      - Microsoft.Compute/DeleteGalleryImageVersion3Min;149,Microsoft.Compute/DeleteGalleryImageVersion30Min;999
      x-ms-ratelimit-remaining-subscription-deletes:
      - '14999'
    status:
      code: 202
      message: Accepted
- request:
    body: null
    headers:
      Accept:
      - '*/*'
      Accept-Encoding:
      - gzip, deflate
      CommandName:
      - sig image-version delete
      Connection:
      - keep-alive
      ParameterSetName:
      - -g --gallery-name --gallery-image-definition --gallery-image-version
      User-Agent:
      - AZURECLI/2.25.0 azsdk-python-azure-mgmt-compute/21.0.0 Python/3.7.9 (Windows-10-10.0.19041-SP0)
    method: GET
    uri: https://management.azure.com/subscriptions/00000000-0000-0000-0000-000000000000/providers/Microsoft.Compute/locations/eastus2/capsOperations/f76a90b3-4299-4eb8-9cb7-8242bd577c17?api-version=2020-09-30
  response:
    body:
      string: "{\r\n  \"startTime\": \"2021-06-21T04:19:01.6996177+00:00\",\r\n  \"status\":
        \"InProgress\",\r\n  \"name\": \"f76a90b3-4299-4eb8-9cb7-8242bd577c17\"\r\n}"
    headers:
      cache-control:
      - no-cache
      content-length:
      - '134'
      content-type:
      - application/json; charset=utf-8
      date:
      - Mon, 21 Jun 2021 04:20:02 GMT
      expires:
      - '-1'
      pragma:
      - no-cache
      server:
      - Microsoft-HTTPAPI/2.0
      - Microsoft-HTTPAPI/2.0
      strict-transport-security:
      - max-age=31536000; includeSubDomains
      transfer-encoding:
      - chunked
      vary:
      - Accept-Encoding
      x-content-type-options:
      - nosniff
      x-ms-ratelimit-remaining-resource:
      - Microsoft.Compute/GetOperationStatus3Min;1197,Microsoft.Compute/GetOperationStatus30Min;4157
    status:
      code: 200
      message: OK
- request:
    body: null
    headers:
      Accept:
      - '*/*'
      Accept-Encoding:
      - gzip, deflate
      CommandName:
      - sig image-version delete
      Connection:
      - keep-alive
      ParameterSetName:
      - -g --gallery-name --gallery-image-definition --gallery-image-version
      User-Agent:
      - AZURECLI/2.25.0 azsdk-python-azure-mgmt-compute/21.0.0 Python/3.7.9 (Windows-10-10.0.19041-SP0)
    method: GET
    uri: https://management.azure.com/subscriptions/00000000-0000-0000-0000-000000000000/providers/Microsoft.Compute/locations/eastus2/capsOperations/f76a90b3-4299-4eb8-9cb7-8242bd577c17?api-version=2020-09-30
  response:
    body:
      string: "{\r\n  \"startTime\": \"2021-06-21T04:19:01.6996177+00:00\",\r\n  \"endTime\":
        \"2021-06-21T04:20:32.7940114+00:00\",\r\n  \"status\": \"Succeeded\",\r\n
        \ \"name\": \"f76a90b3-4299-4eb8-9cb7-8242bd577c17\"\r\n}"
    headers:
      cache-control:
      - no-cache
      content-length:
      - '184'
      content-type:
      - application/json; charset=utf-8
      date:
      - Mon, 21 Jun 2021 04:21:02 GMT
      expires:
      - '-1'
      pragma:
      - no-cache
      server:
      - Microsoft-HTTPAPI/2.0
      - Microsoft-HTTPAPI/2.0
      strict-transport-security:
      - max-age=31536000; includeSubDomains
      transfer-encoding:
      - chunked
      vary:
      - Accept-Encoding
      x-content-type-options:
      - nosniff
      x-ms-ratelimit-remaining-resource:
      - Microsoft.Compute/GetOperationStatus3Min;1197,Microsoft.Compute/GetOperationStatus30Min;4155
    status:
      code: 200
      message: OK
- request:
    body: null
    headers:
      Accept:
      - application/json
      Accept-Encoding:
      - gzip, deflate
      CommandName:
      - sig image-version delete
      Connection:
      - keep-alive
      Content-Length:
      - '0'
      ParameterSetName:
      - -g --gallery-name --gallery-image-definition --gallery-image-version
      User-Agent:
      - AZURECLI/2.25.0 azsdk-python-azure-mgmt-compute/21.0.0 Python/3.7.9 (Windows-10-10.0.19041-SP0)
    method: DELETE
    uri: https://management.azure.com/subscriptions/00000000-0000-0000-0000-000000000000/resourceGroups/clitest.rg000001/providers/Microsoft.Compute/galleries/gallery_000003/images/image1/versions/1.1.3?api-version=2020-09-30
  response:
    body:
      string: ''
    headers:
      azure-asyncoperation:
      - https://management.azure.com/subscriptions/00000000-0000-0000-0000-000000000000/providers/Microsoft.Compute/locations/eastus2/capsOperations/8dc83b0f-8f0d-4ba1-a14a-e887259c6584?api-version=2020-09-30
      cache-control:
      - no-cache
      content-length:
      - '0'
      date:
      - Mon, 21 Jun 2021 04:21:04 GMT
      expires:
      - '-1'
      location:
      - https://management.azure.com/subscriptions/00000000-0000-0000-0000-000000000000/providers/Microsoft.Compute/locations/eastus2/capsOperations/8dc83b0f-8f0d-4ba1-a14a-e887259c6584?monitor=true&api-version=2020-09-30
      pragma:
      - no-cache
      server:
      - Microsoft-HTTPAPI/2.0
      - Microsoft-HTTPAPI/2.0
      strict-transport-security:
      - max-age=31536000; includeSubDomains
      x-content-type-options:
      - nosniff
      x-ms-ratelimit-remaining-resource:
      - Microsoft.Compute/DeleteGalleryImageVersion3Min;148,Microsoft.Compute/DeleteGalleryImageVersion30Min;998
      x-ms-ratelimit-remaining-subscription-deletes:
      - '14999'
    status:
      code: 202
      message: Accepted
- request:
    body: null
    headers:
      Accept:
      - '*/*'
      Accept-Encoding:
      - gzip, deflate
      CommandName:
      - sig image-version delete
      Connection:
      - keep-alive
      ParameterSetName:
      - -g --gallery-name --gallery-image-definition --gallery-image-version
      User-Agent:
      - AZURECLI/2.25.0 azsdk-python-azure-mgmt-compute/21.0.0 Python/3.7.9 (Windows-10-10.0.19041-SP0)
    method: GET
    uri: https://management.azure.com/subscriptions/00000000-0000-0000-0000-000000000000/providers/Microsoft.Compute/locations/eastus2/capsOperations/8dc83b0f-8f0d-4ba1-a14a-e887259c6584?api-version=2020-09-30
  response:
    body:
      string: "{\r\n  \"startTime\": \"2021-06-21T04:21:05.3254861+00:00\",\r\n  \"status\":
        \"InProgress\",\r\n  \"name\": \"8dc83b0f-8f0d-4ba1-a14a-e887259c6584\"\r\n}"
    headers:
      cache-control:
      - no-cache
      content-length:
      - '134'
      content-type:
      - application/json; charset=utf-8
      date:
      - Mon, 21 Jun 2021 04:22:06 GMT
      expires:
      - '-1'
      pragma:
      - no-cache
      server:
      - Microsoft-HTTPAPI/2.0
      - Microsoft-HTTPAPI/2.0
      strict-transport-security:
      - max-age=31536000; includeSubDomains
      transfer-encoding:
      - chunked
      vary:
      - Accept-Encoding
      x-content-type-options:
      - nosniff
      x-ms-ratelimit-remaining-resource:
      - Microsoft.Compute/GetOperationStatus3Min;1195,Microsoft.Compute/GetOperationStatus30Min;4153
    status:
      code: 200
      message: OK
- request:
    body: null
    headers:
      Accept:
      - '*/*'
      Accept-Encoding:
      - gzip, deflate
      CommandName:
      - sig image-version delete
      Connection:
      - keep-alive
      ParameterSetName:
      - -g --gallery-name --gallery-image-definition --gallery-image-version
      User-Agent:
      - AZURECLI/2.25.0 azsdk-python-azure-mgmt-compute/21.0.0 Python/3.7.9 (Windows-10-10.0.19041-SP0)
    method: GET
    uri: https://management.azure.com/subscriptions/00000000-0000-0000-0000-000000000000/providers/Microsoft.Compute/locations/eastus2/capsOperations/8dc83b0f-8f0d-4ba1-a14a-e887259c6584?api-version=2020-09-30
  response:
    body:
      string: "{\r\n  \"startTime\": \"2021-06-21T04:21:05.3254861+00:00\",\r\n  \"endTime\":
        \"2021-06-21T04:22:35.5135837+00:00\",\r\n  \"status\": \"Succeeded\",\r\n
        \ \"name\": \"8dc83b0f-8f0d-4ba1-a14a-e887259c6584\"\r\n}"
    headers:
      cache-control:
      - no-cache
      content-length:
      - '184'
      content-type:
      - application/json; charset=utf-8
      date:
      - Mon, 21 Jun 2021 04:23:06 GMT
      expires:
      - '-1'
      pragma:
      - no-cache
      server:
      - Microsoft-HTTPAPI/2.0
      - Microsoft-HTTPAPI/2.0
      strict-transport-security:
      - max-age=31536000; includeSubDomains
      transfer-encoding:
      - chunked
      vary:
      - Accept-Encoding
      x-content-type-options:
      - nosniff
      x-ms-ratelimit-remaining-resource:
      - Microsoft.Compute/GetOperationStatus3Min;1195,Microsoft.Compute/GetOperationStatus30Min;4151
    status:
      code: 200
      message: OK
- request:
    body: null
    headers:
      Accept:
      - application/json
      Accept-Encoding:
      - gzip, deflate
      CommandName:
      - sig image-definition delete
      Connection:
      - keep-alive
      Content-Length:
      - '0'
      ParameterSetName:
      - -g --gallery-name --gallery-image-definition
      User-Agent:
      - AZURECLI/2.25.0 azsdk-python-azure-mgmt-compute/21.0.0 Python/3.7.9 (Windows-10-10.0.19041-SP0)
    method: DELETE
    uri: https://management.azure.com/subscriptions/00000000-0000-0000-0000-000000000000/resourceGroups/clitest.rg000001/providers/Microsoft.Compute/galleries/gallery_000003/images/image1?api-version=2020-09-30
  response:
    body:
      string: ''
    headers:
      azure-asyncoperation:
      - https://management.azure.com/subscriptions/00000000-0000-0000-0000-000000000000/providers/Microsoft.Compute/locations/eastus2/capsOperations/7be188cf-e8b2-48a9-8f44-2440f8b5fb40?api-version=2020-09-30
      cache-control:
      - no-cache
      content-length:
      - '0'
      date:
      - Mon, 21 Jun 2021 04:24:09 GMT
      expires:
      - '-1'
      location:
      - https://management.azure.com/subscriptions/00000000-0000-0000-0000-000000000000/providers/Microsoft.Compute/locations/eastus2/capsOperations/7be188cf-e8b2-48a9-8f44-2440f8b5fb40?monitor=true&api-version=2020-09-30
      pragma:
      - no-cache
      server:
      - Microsoft-HTTPAPI/2.0
      - Microsoft-HTTPAPI/2.0
      strict-transport-security:
      - max-age=31536000; includeSubDomains
      x-content-type-options:
      - nosniff
      x-ms-ratelimit-remaining-resource:
      - Microsoft.Compute/DeleteGalleryImage3Min;49,Microsoft.Compute/DeleteGalleryImage30Min;299
      x-ms-ratelimit-remaining-subscription-deletes:
      - '14999'
    status:
      code: 202
      message: Accepted
- request:
    body: null
    headers:
      Accept:
      - '*/*'
      Accept-Encoding:
      - gzip, deflate
      CommandName:
      - sig image-definition delete
      Connection:
      - keep-alive
      ParameterSetName:
      - -g --gallery-name --gallery-image-definition
      User-Agent:
      - AZURECLI/2.25.0 azsdk-python-azure-mgmt-compute/21.0.0 Python/3.7.9 (Windows-10-10.0.19041-SP0)
    method: GET
    uri: https://management.azure.com/subscriptions/00000000-0000-0000-0000-000000000000/providers/Microsoft.Compute/locations/eastus2/capsOperations/7be188cf-e8b2-48a9-8f44-2440f8b5fb40?api-version=2020-09-30
  response:
    body:
      string: "{\r\n  \"startTime\": \"2021-06-21T04:24:09.0142729+00:00\",\r\n  \"endTime\":
        \"2021-06-21T04:24:09.2330236+00:00\",\r\n  \"status\": \"Succeeded\",\r\n
        \ \"name\": \"7be188cf-e8b2-48a9-8f44-2440f8b5fb40\"\r\n}"
    headers:
      cache-control:
      - no-cache
      content-length:
      - '184'
      content-type:
      - application/json; charset=utf-8
      date:
      - Mon, 21 Jun 2021 04:24:39 GMT
      expires:
      - '-1'
      pragma:
      - no-cache
      server:
      - Microsoft-HTTPAPI/2.0
      - Microsoft-HTTPAPI/2.0
      strict-transport-security:
      - max-age=31536000; includeSubDomains
      transfer-encoding:
      - chunked
      vary:
      - Accept-Encoding
      x-content-type-options:
      - nosniff
      x-ms-ratelimit-remaining-resource:
      - Microsoft.Compute/GetOperationStatus3Min;1194,Microsoft.Compute/GetOperationStatus30Min;4148
    status:
      code: 200
      message: OK
- request:
    body: null
    headers:
      Accept:
      - application/json
      Accept-Encoding:
      - gzip, deflate
      CommandName:
      - sig delete
      Connection:
      - keep-alive
      Content-Length:
      - '0'
      ParameterSetName:
      - -g --gallery-name
      User-Agent:
      - AZURECLI/2.25.0 azsdk-python-azure-mgmt-compute/21.0.0 Python/3.7.9 (Windows-10-10.0.19041-SP0)
    method: DELETE
    uri: https://management.azure.com/subscriptions/00000000-0000-0000-0000-000000000000/resourceGroups/clitest.rg000001/providers/Microsoft.Compute/galleries/gallery_000003?api-version=2020-09-30
  response:
    body:
      string: ''
    headers:
      azure-asyncoperation:
      - https://management.azure.com/subscriptions/00000000-0000-0000-0000-000000000000/providers/Microsoft.Compute/locations/eastus2/capsOperations/f17bdb83-35c8-4e2a-9306-73331e9b29a2?api-version=2020-09-30
      cache-control:
      - no-cache
      content-length:
      - '0'
      date:
      - Mon, 21 Jun 2021 04:24:42 GMT
      expires:
      - '-1'
      location:
      - https://management.azure.com/subscriptions/00000000-0000-0000-0000-000000000000/providers/Microsoft.Compute/locations/eastus2/capsOperations/f17bdb83-35c8-4e2a-9306-73331e9b29a2?monitor=true&api-version=2020-09-30
      pragma:
      - no-cache
      server:
      - Microsoft-HTTPAPI/2.0
      - Microsoft-HTTPAPI/2.0
      strict-transport-security:
      - max-age=31536000; includeSubDomains
      x-content-type-options:
      - nosniff
      x-ms-ratelimit-remaining-resource:
      - Microsoft.Compute/DeleteGallery3Min;49,Microsoft.Compute/DeleteGallery30Min;299
      x-ms-ratelimit-remaining-subscription-deletes:
      - '14999'
    status:
      code: 202
      message: Accepted
- request:
    body: null
    headers:
      Accept:
      - '*/*'
      Accept-Encoding:
      - gzip, deflate
      CommandName:
      - sig delete
      Connection:
      - keep-alive
      ParameterSetName:
      - -g --gallery-name
      User-Agent:
      - AZURECLI/2.25.0 azsdk-python-azure-mgmt-compute/21.0.0 Python/3.7.9 (Windows-10-10.0.19041-SP0)
    method: GET
    uri: https://management.azure.com/subscriptions/00000000-0000-0000-0000-000000000000/providers/Microsoft.Compute/locations/eastus2/capsOperations/f17bdb83-35c8-4e2a-9306-73331e9b29a2?api-version=2020-09-30
  response:
    body:
      string: "{\r\n  \"startTime\": \"2021-06-21T04:24:42.3113629+00:00\",\r\n  \"endTime\":
        \"2021-06-21T04:24:42.4051433+00:00\",\r\n  \"status\": \"Succeeded\",\r\n
        \ \"name\": \"f17bdb83-35c8-4e2a-9306-73331e9b29a2\"\r\n}"
    headers:
      cache-control:
      - no-cache
      content-length:
      - '184'
      content-type:
      - application/json; charset=utf-8
      date:
      - Mon, 21 Jun 2021 04:25:12 GMT
      expires:
      - '-1'
      pragma:
      - no-cache
      server:
      - Microsoft-HTTPAPI/2.0
      - Microsoft-HTTPAPI/2.0
      strict-transport-security:
      - max-age=31536000; includeSubDomains
      transfer-encoding:
      - chunked
      vary:
      - Accept-Encoding
      x-content-type-options:
      - nosniff
      x-ms-ratelimit-remaining-resource:
      - Microsoft.Compute/GetOperationStatus3Min;1194,Microsoft.Compute/GetOperationStatus30Min;4156
    status:
      code: 200
      message: OK
version: 1<|MERGE_RESOLUTION|>--- conflicted
+++ resolved
@@ -892,11 +892,7 @@
       string: '{"id":"/subscriptions/00000000-0000-0000-0000-000000000000/resourceGroups/clitest.rg000001/providers/Microsoft.Resources/deployments/vm_deploy_spDnj1fOTMiJanslIV0rm8RcpU0187ZY","name":"vm_deploy_spDnj1fOTMiJanslIV0rm8RcpU0187ZY","type":"Microsoft.Resources/deployments","properties":{"templateHash":"13835581242957884174","parameters":{},"mode":"Incremental","provisioningState":"Accepted","timestamp":"2021-06-21T03:42:12.3757898Z","duration":"PT3.0734317S","correlationId":"da9a471d-30ab-493b-b709-800f39813aaf","providers":[{"namespace":"Microsoft.Network","resourceTypes":[{"resourceType":"virtualNetworks","locations":["eastus2"]},{"resourceType":"networkSecurityGroups","locations":["eastus2"]},{"resourceType":"publicIPAddresses","locations":["eastus2"]},{"resourceType":"networkInterfaces","locations":["eastus2"]}]},{"namespace":"Microsoft.Compute","resourceTypes":[{"resourceType":"virtualMachines","locations":["eastus2"]}]}],"dependencies":[{"dependsOn":[{"id":"/subscriptions/00000000-0000-0000-0000-000000000000/resourceGroups/clitest.rg000001/providers/Microsoft.Network/virtualNetworks/vm1VNET","resourceType":"Microsoft.Network/virtualNetworks","resourceName":"vm1VNET"},{"id":"/subscriptions/00000000-0000-0000-0000-000000000000/resourceGroups/clitest.rg000001/providers/Microsoft.Network/networkSecurityGroups/vm1NSG","resourceType":"Microsoft.Network/networkSecurityGroups","resourceName":"vm1NSG"},{"id":"/subscriptions/00000000-0000-0000-0000-000000000000/resourceGroups/clitest.rg000001/providers/Microsoft.Network/publicIPAddresses/vm1PublicIP","resourceType":"Microsoft.Network/publicIPAddresses","resourceName":"vm1PublicIP"}],"id":"/subscriptions/00000000-0000-0000-0000-000000000000/resourceGroups/clitest.rg000001/providers/Microsoft.Network/networkInterfaces/vm1VMNic","resourceType":"Microsoft.Network/networkInterfaces","resourceName":"vm1VMNic"},{"dependsOn":[{"id":"/subscriptions/00000000-0000-0000-0000-000000000000/resourceGroups/clitest.rg000001/providers/Microsoft.Network/networkInterfaces/vm1VMNic","resourceType":"Microsoft.Network/networkInterfaces","resourceName":"vm1VMNic"}],"id":"/subscriptions/00000000-0000-0000-0000-000000000000/resourceGroups/clitest.rg000001/providers/Microsoft.Compute/virtualMachines/vm1","resourceType":"Microsoft.Compute/virtualMachines","resourceName":"vm1"}]}}'
     headers:
       azure-asyncoperation:
-<<<<<<< HEAD
-      - https://management.azure.com/subscriptions/00000000-0000-0000-0000-000000000000/resourcegroups/clitest.rg000001/providers/Microsoft.Resources/deployments/vm_deploy_iOwhl5Mi8XvVxsYJzqigifKYek341ehq/operationStatuses/08585783621971371537?api-version=2021-04-01
-=======
-      - https://management.azure.com/subscriptions/00000000-0000-0000-0000-000000000000/resourcegroups/clitest.rg000001/providers/Microsoft.Resources/deployments/vm_deploy_spDnj1fOTMiJanslIV0rm8RcpU0187ZY/operationStatuses/08585773599561752740?api-version=2020-10-01
->>>>>>> fd4e023b
+      - https://management.azure.com/subscriptions/00000000-0000-0000-0000-000000000000/resourcegroups/clitest.rg000001/providers/Microsoft.Resources/deployments/vm_deploy_spDnj1fOTMiJanslIV0rm8RcpU0187ZY/operationStatuses/08585773599561752740?api-version=2021-04-01
       cache-control:
       - no-cache
       content-length:
@@ -932,10 +928,9 @@
       ParameterSetName:
       - -g -n --image --data-disk-sizes-gb --admin-username --generate-ssh-key --nsg-rule
       User-Agent:
-<<<<<<< HEAD
-      - AZURECLI/2.24.0 azsdk-python-azure-mgmt-resource/18.0.0 Python/3.7.7 (Windows-10-10.0.19041-SP0)
-    method: GET
-    uri: https://management.azure.com/subscriptions/00000000-0000-0000-0000-000000000000/resourcegroups/clitest.rg000001/providers/Microsoft.Resources/deployments/mock-deployment/operationStatuses/08585783621971371537?api-version=2021-04-01
+      - AZURECLI/2.25.0 azsdk-python-azure-mgmt-resource/18.0.0 Python/3.7.9 (Windows-10-10.0.19041-SP0)
+    method: GET
+    uri: https://management.azure.com/subscriptions/00000000-0000-0000-0000-000000000000/resourcegroups/clitest.rg000001/providers/Microsoft.Resources/deployments/mock-deployment/operationStatuses/08585773599561752740?api-version=2021-04-01
   response:
     body:
       string: '{"status":"Running"}'
@@ -947,7 +942,7 @@
       content-type:
       - application/json; charset=utf-8
       date:
-      - Wed, 09 Jun 2021 13:18:44 GMT
+      - Mon, 21 Jun 2021 03:42:45 GMT
       expires:
       - '-1'
       pragma:
@@ -975,60 +970,9 @@
       ParameterSetName:
       - -g -n --image --data-disk-sizes-gb --admin-username --generate-ssh-key --nsg-rule
       User-Agent:
-      - AZURECLI/2.24.0 azsdk-python-azure-mgmt-resource/18.0.0 Python/3.7.7 (Windows-10-10.0.19041-SP0)
-    method: GET
-    uri: https://management.azure.com/subscriptions/00000000-0000-0000-0000-000000000000/resourcegroups/clitest.rg000001/providers/Microsoft.Resources/deployments/mock-deployment/operationStatuses/08585783621971371537?api-version=2021-04-01
-=======
       - AZURECLI/2.25.0 azsdk-python-azure-mgmt-resource/18.0.0 Python/3.7.9 (Windows-10-10.0.19041-SP0)
     method: GET
-    uri: https://management.azure.com/subscriptions/00000000-0000-0000-0000-000000000000/resourcegroups/clitest.rg000001/providers/Microsoft.Resources/deployments/mock-deployment/operationStatuses/08585773599561752740?api-version=2020-10-01
->>>>>>> fd4e023b
-  response:
-    body:
-      string: '{"status":"Running"}'
-    headers:
-      cache-control:
-      - no-cache
-      content-length:
-      - '20'
-      content-type:
-      - application/json; charset=utf-8
-      date:
-      - Mon, 21 Jun 2021 03:42:45 GMT
-      expires:
-      - '-1'
-      pragma:
-      - no-cache
-      strict-transport-security:
-      - max-age=31536000; includeSubDomains
-      vary:
-      - Accept-Encoding
-      x-content-type-options:
-      - nosniff
-    status:
-      code: 200
-      message: OK
-- request:
-    body: null
-    headers:
-      Accept:
-      - '*/*'
-      Accept-Encoding:
-      - gzip, deflate
-      CommandName:
-      - vm create
-      Connection:
-      - keep-alive
-      ParameterSetName:
-      - -g -n --image --data-disk-sizes-gb --admin-username --generate-ssh-key --nsg-rule
-      User-Agent:
-      - AZURECLI/2.25.0 azsdk-python-azure-mgmt-resource/18.0.0 Python/3.7.9 (Windows-10-10.0.19041-SP0)
-    method: GET
-<<<<<<< HEAD
-    uri: https://management.azure.com/subscriptions/00000000-0000-0000-0000-000000000000/resourcegroups/clitest.rg000001/providers/Microsoft.Resources/deployments/mock-deployment/operationStatuses/08585783621971371537?api-version=2021-04-01
-=======
-    uri: https://management.azure.com/subscriptions/00000000-0000-0000-0000-000000000000/resourcegroups/clitest.rg000001/providers/Microsoft.Resources/deployments/mock-deployment/operationStatuses/08585773599561752740?api-version=2020-10-01
->>>>>>> fd4e023b
+    uri: https://management.azure.com/subscriptions/00000000-0000-0000-0000-000000000000/resourcegroups/clitest.rg000001/providers/Microsoft.Resources/deployments/mock-deployment/operationStatuses/08585773599561752740?api-version=2021-04-01
   response:
     body:
       string: '{"status":"Succeeded"}'
@@ -3421,11 +3365,7 @@
       User-Agent:
       - AZURECLI/2.25.0 azsdk-python-azure-mgmt-compute/21.0.0 Python/3.7.9 (Windows-10-10.0.19041-SP0)
     method: GET
-<<<<<<< HEAD
-    uri: https://management.azure.com/subscriptions/00000000-0000-0000-0000-000000000000/resourcegroups/clitest.rg000001?api-version=2021-04-01
-=======
     uri: https://management.azure.com/subscriptions/00000000-0000-0000-0000-000000000000/providers/Microsoft.Compute/locations/eastus2/capsOperations/a3f25ede-8d34-4a3a-b3c3-dfe6eff93993?api-version=2020-09-30
->>>>>>> fd4e023b
   response:
     body:
       string: "{\r\n  \"startTime\": \"2021-06-21T03:56:53.4559134+00:00\",\r\n  \"endTime\":
@@ -5338,11 +5278,7 @@
       string: '{"id":"/subscriptions/00000000-0000-0000-0000-000000000000/resourceGroups/clitest.rg000001/providers/Microsoft.Resources/deployments/vm_deploy_knLhNazHmF7ecepUeCINTpC1mzY8Ahiv","name":"vm_deploy_knLhNazHmF7ecepUeCINTpC1mzY8Ahiv","type":"Microsoft.Resources/deployments","properties":{"templateHash":"9099419327814060920","parameters":{},"mode":"Incremental","provisioningState":"Accepted","timestamp":"2021-06-21T04:17:53.8946323Z","duration":"PT2.5418674S","correlationId":"790116a3-59fc-4f4d-9ed5-9dea3ccfc3ca","providers":[{"namespace":"Microsoft.Network","resourceTypes":[{"resourceType":"networkSecurityGroups","locations":["eastus2"]},{"resourceType":"publicIPAddresses","locations":["eastus2"]},{"resourceType":"networkInterfaces","locations":["eastus2"]}]},{"namespace":"Microsoft.Compute","resourceTypes":[{"resourceType":"virtualMachines","locations":["eastus2"]}]}],"dependencies":[{"dependsOn":[{"id":"/subscriptions/00000000-0000-0000-0000-000000000000/resourceGroups/clitest.rg000001/providers/Microsoft.Network/networkSecurityGroups/vmFromImageNSG","resourceType":"Microsoft.Network/networkSecurityGroups","resourceName":"vmFromImageNSG"},{"id":"/subscriptions/00000000-0000-0000-0000-000000000000/resourceGroups/clitest.rg000001/providers/Microsoft.Network/publicIPAddresses/vmFromImagePublicIP","resourceType":"Microsoft.Network/publicIPAddresses","resourceName":"vmFromImagePublicIP"}],"id":"/subscriptions/00000000-0000-0000-0000-000000000000/resourceGroups/clitest.rg000001/providers/Microsoft.Network/networkInterfaces/vmFromImageVMNic","resourceType":"Microsoft.Network/networkInterfaces","resourceName":"vmFromImageVMNic"},{"dependsOn":[{"id":"/subscriptions/00000000-0000-0000-0000-000000000000/resourceGroups/clitest.rg000001/providers/Microsoft.Network/networkInterfaces/vmFromImageVMNic","resourceType":"Microsoft.Network/networkInterfaces","resourceName":"vmFromImageVMNic"}],"id":"/subscriptions/00000000-0000-0000-0000-000000000000/resourceGroups/clitest.rg000001/providers/Microsoft.Compute/virtualMachines/vmFromImage","resourceType":"Microsoft.Compute/virtualMachines","resourceName":"vmFromImage"}]}}'
     headers:
       azure-asyncoperation:
-<<<<<<< HEAD
-      - https://management.azure.com/subscriptions/00000000-0000-0000-0000-000000000000/resourcegroups/clitest.rg000001/providers/Microsoft.Resources/deployments/vm_deploy_X22wfzzNKHi01cOowpdYPAO6DlZ6h1bw/operationStatuses/08585783603536852370?api-version=2021-04-01
-=======
-      - https://management.azure.com/subscriptions/00000000-0000-0000-0000-000000000000/resourcegroups/clitest.rg000001/providers/Microsoft.Resources/deployments/vm_deploy_knLhNazHmF7ecepUeCINTpC1mzY8Ahiv/operationStatuses/08585773578141248678?api-version=2020-10-01
->>>>>>> fd4e023b
+      - https://management.azure.com/subscriptions/00000000-0000-0000-0000-000000000000/resourcegroups/clitest.rg000001/providers/Microsoft.Resources/deployments/vm_deploy_knLhNazHmF7ecepUeCINTpC1mzY8Ahiv/operationStatuses/08585773578141248678?api-version=2021-04-01
       cache-control:
       - no-cache
       content-length:
@@ -5380,11 +5316,7 @@
       User-Agent:
       - AZURECLI/2.25.0 azsdk-python-azure-mgmt-resource/18.0.0 Python/3.7.9 (Windows-10-10.0.19041-SP0)
     method: GET
-<<<<<<< HEAD
-    uri: https://management.azure.com/subscriptions/00000000-0000-0000-0000-000000000000/resourcegroups/clitest.rg000001/providers/Microsoft.Resources/deployments/mock-deployment/operationStatuses/08585783603536852370?api-version=2021-04-01
-=======
-    uri: https://management.azure.com/subscriptions/00000000-0000-0000-0000-000000000000/resourcegroups/clitest.rg000001/providers/Microsoft.Resources/deployments/mock-deployment/operationStatuses/08585773578141248678?api-version=2020-10-01
->>>>>>> fd4e023b
+    uri: https://management.azure.com/subscriptions/00000000-0000-0000-0000-000000000000/resourcegroups/clitest.rg000001/providers/Microsoft.Resources/deployments/mock-deployment/operationStatuses/08585773578141248678?api-version=2021-04-01
   response:
     body:
       string: '{"status":"Running"}'
@@ -5426,137 +5358,7 @@
       User-Agent:
       - AZURECLI/2.25.0 azsdk-python-azure-mgmt-resource/18.0.0 Python/3.7.9 (Windows-10-10.0.19041-SP0)
     method: GET
-<<<<<<< HEAD
-    uri: https://management.azure.com/subscriptions/00000000-0000-0000-0000-000000000000/resourcegroups/clitest.rg000001/providers/Microsoft.Resources/deployments/mock-deployment/operationStatuses/08585783603536852370?api-version=2021-04-01
-  response:
-    body:
-      string: '{"status":"Running"}'
-    headers:
-      cache-control:
-      - no-cache
-      content-length:
-      - '20'
-      content-type:
-      - application/json; charset=utf-8
-      date:
-      - Wed, 09 Jun 2021 13:49:57 GMT
-      expires:
-      - '-1'
-      pragma:
-      - no-cache
-      strict-transport-security:
-      - max-age=31536000; includeSubDomains
-      vary:
-      - Accept-Encoding
-      x-content-type-options:
-      - nosniff
-    status:
-      code: 200
-      message: OK
-- request:
-    body: null
-    headers:
-      Accept:
-      - '*/*'
-      Accept-Encoding:
-      - gzip, deflate
-      CommandName:
-      - vm create
-      Connection:
-      - keep-alive
-      ParameterSetName:
-      - -g -n --image --admin-username --generate-ssh-keys --nsg-rule
-      User-Agent:
-      - AZURECLI/2.24.0 azsdk-python-azure-mgmt-resource/18.0.0 Python/3.7.7 (Windows-10-10.0.19041-SP0)
-    method: GET
-    uri: https://management.azure.com/subscriptions/00000000-0000-0000-0000-000000000000/resourcegroups/clitest.rg000001/providers/Microsoft.Resources/deployments/mock-deployment/operationStatuses/08585783603536852370?api-version=2021-04-01
-  response:
-    body:
-      string: '{"status":"Running"}'
-    headers:
-      cache-control:
-      - no-cache
-      content-length:
-      - '20'
-      content-type:
-      - application/json; charset=utf-8
-      date:
-      - Wed, 09 Jun 2021 13:50:29 GMT
-      expires:
-      - '-1'
-      pragma:
-      - no-cache
-      strict-transport-security:
-      - max-age=31536000; includeSubDomains
-      vary:
-      - Accept-Encoding
-      x-content-type-options:
-      - nosniff
-    status:
-      code: 200
-      message: OK
-- request:
-    body: null
-    headers:
-      Accept:
-      - '*/*'
-      Accept-Encoding:
-      - gzip, deflate
-      CommandName:
-      - vm create
-      Connection:
-      - keep-alive
-      ParameterSetName:
-      - -g -n --image --admin-username --generate-ssh-keys --nsg-rule
-      User-Agent:
-      - AZURECLI/2.24.0 azsdk-python-azure-mgmt-resource/18.0.0 Python/3.7.7 (Windows-10-10.0.19041-SP0)
-    method: GET
-    uri: https://management.azure.com/subscriptions/00000000-0000-0000-0000-000000000000/resourcegroups/clitest.rg000001/providers/Microsoft.Resources/deployments/mock-deployment/operationStatuses/08585783603536852370?api-version=2021-04-01
-  response:
-    body:
-      string: '{"status":"Running"}'
-    headers:
-      cache-control:
-      - no-cache
-      content-length:
-      - '20'
-      content-type:
-      - application/json; charset=utf-8
-      date:
-      - Wed, 09 Jun 2021 13:50:59 GMT
-      expires:
-      - '-1'
-      pragma:
-      - no-cache
-      strict-transport-security:
-      - max-age=31536000; includeSubDomains
-      vary:
-      - Accept-Encoding
-      x-content-type-options:
-      - nosniff
-    status:
-      code: 200
-      message: OK
-- request:
-    body: null
-    headers:
-      Accept:
-      - '*/*'
-      Accept-Encoding:
-      - gzip, deflate
-      CommandName:
-      - vm create
-      Connection:
-      - keep-alive
-      ParameterSetName:
-      - -g -n --image --admin-username --generate-ssh-keys --nsg-rule
-      User-Agent:
-      - AZURECLI/2.24.0 azsdk-python-azure-mgmt-resource/18.0.0 Python/3.7.7 (Windows-10-10.0.19041-SP0)
-    method: GET
-    uri: https://management.azure.com/subscriptions/00000000-0000-0000-0000-000000000000/resourcegroups/clitest.rg000001/providers/Microsoft.Resources/deployments/mock-deployment/operationStatuses/08585783603536852370?api-version=2021-04-01
-=======
-    uri: https://management.azure.com/subscriptions/00000000-0000-0000-0000-000000000000/resourcegroups/clitest.rg000001/providers/Microsoft.Resources/deployments/mock-deployment/operationStatuses/08585773578141248678?api-version=2020-10-01
->>>>>>> fd4e023b
+    uri: https://management.azure.com/subscriptions/00000000-0000-0000-0000-000000000000/resourcegroups/clitest.rg000001/providers/Microsoft.Resources/deployments/mock-deployment/operationStatuses/08585773578141248678?api-version=2021-04-01
   response:
     body:
       string: '{"status":"Succeeded"}'
