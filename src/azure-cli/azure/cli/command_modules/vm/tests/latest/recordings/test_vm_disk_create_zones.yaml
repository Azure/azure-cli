--- conflicted
+++ resolved
@@ -13,38 +13,21 @@
       ParameterSetName:
       - -g -n --size-gb --zone
       User-Agent:
-<<<<<<< HEAD
-      - AZURECLI/2.47.0 azsdk-python-azure-mgmt-resource/22.0.0 Python/3.10.11 (Linux-5.15.0-1036-azure-x86_64-with-glibc2.31)
-        VSTS_7b238909-6802-4b65-b90d-184bca47f458_build_220_0
-=======
       - AZURECLI/2.50.0 azsdk-python-azure-mgmt-resource/23.1.0b2 Python/3.9.13 (Windows-10-10.0.22621-SP0)
->>>>>>> 13d0ab0a
     method: GET
     uri: https://management.azure.com/subscriptions/00000000-0000-0000-0000-000000000000/resourcegroups/cli_test_disk_zones000001?api-version=2022-09-01
   response:
     body:
-<<<<<<< HEAD
-      string: '{"id":"/subscriptions/00000000-0000-0000-0000-000000000000/resourceGroups/cli_test_disk_zones000001","name":"cli_test_disk_zones000001","type":"Microsoft.Resources/resourceGroups","location":"eastus2","tags":{"product":"azurecli","cause":"automation","date":"2023-05-25T16:52:11Z"},"properties":{"provisioningState":"Succeeded"}}'
-=======
       string: '{"id":"/subscriptions/00000000-0000-0000-0000-000000000000/resourceGroups/cli_test_disk_zones000001","name":"cli_test_disk_zones000001","type":"Microsoft.Resources/resourceGroups","location":"eastus2","tags":{"product":"azurecli","cause":"automation","test":"test_vm_disk_create_zones","date":"2023-07-26T06:49:25Z","module":"vm"},"properties":{"provisioningState":"Succeeded"}}'
->>>>>>> 13d0ab0a
-    headers:
-      cache-control:
-      - no-cache
-      content-length:
-<<<<<<< HEAD
-      - '329'
-      content-type:
-      - application/json; charset=utf-8
-      date:
-      - Thu, 25 May 2023 16:52:11 GMT
-=======
+    headers:
+      cache-control:
+      - no-cache
+      content-length:
       - '378'
       content-type:
       - application/json; charset=utf-8
       date:
       - Wed, 26 Jul 2023 06:49:35 GMT
->>>>>>> 13d0ab0a
       expires:
       - '-1'
       pragma:
@@ -78,12 +61,7 @@
       ParameterSetName:
       - -g -n --size-gb --zone
       User-Agent:
-<<<<<<< HEAD
-      - AZURECLI/2.47.0 azsdk-python-azure-mgmt-compute/29.1.0 Python/3.10.11 (Linux-5.15.0-1036-azure-x86_64-with-glibc2.31)
-        VSTS_7b238909-6802-4b65-b90d-184bca47f458_build_220_0
-=======
       - AZURECLI/2.50.0 azsdk-python-azure-mgmt-compute/30.0.0 Python/3.9.13 (Windows-10-10.0.22621-SP0)
->>>>>>> 13d0ab0a
     method: PUT
     uri: https://management.azure.com/subscriptions/00000000-0000-0000-0000-000000000000/resourceGroups/cli_test_disk_zones000001/providers/Microsoft.Compute/disks/disk123?api-version=2022-07-02
   response:
@@ -96,11 +74,7 @@
         \   \"provisioningState\": \"Updating\"\r\n  }\r\n}"
     headers:
       azure-asyncoperation:
-<<<<<<< HEAD
-      - https://management.azure.com/subscriptions/00000000-0000-0000-0000-000000000000/providers/Microsoft.Compute/locations/eastus2/DiskOperations/e11823d4-53cb-4b0e-937d-4f10603abc93?p=ce96b30d-0275-4436-80e4-d93926dd88a7&api-version=2022-07-02
-=======
       - https://management.azure.com/subscriptions/00000000-0000-0000-0000-000000000000/providers/Microsoft.Compute/locations/eastus2/DiskOperations/4f89e7f6-c32e-4e17-8dab-5ddc2223b0ca?p=ce96b30d-0275-4436-80e4-d93926dd88a7&api-version=2022-07-02
->>>>>>> 13d0ab0a
       cache-control:
       - no-cache
       content-length:
@@ -108,38 +82,24 @@
       content-type:
       - application/json; charset=utf-8
       date:
-<<<<<<< HEAD
-      - Thu, 25 May 2023 16:52:11 GMT
-      expires:
-      - '-1'
-      location:
-      - https://management.azure.com/subscriptions/00000000-0000-0000-0000-000000000000/providers/Microsoft.Compute/locations/eastus2/DiskOperations/e11823d4-53cb-4b0e-937d-4f10603abc93?p=ce96b30d-0275-4436-80e4-d93926dd88a7&monitor=true&api-version=2022-07-02
-=======
       - Wed, 26 Jul 2023 06:49:39 GMT
       expires:
       - '-1'
       location:
       - https://management.azure.com/subscriptions/00000000-0000-0000-0000-000000000000/providers/Microsoft.Compute/locations/eastus2/DiskOperations/4f89e7f6-c32e-4e17-8dab-5ddc2223b0ca?p=ce96b30d-0275-4436-80e4-d93926dd88a7&monitor=true&api-version=2022-07-02
->>>>>>> 13d0ab0a
-      pragma:
-      - no-cache
-      server:
-      - Microsoft-HTTPAPI/2.0
-      - Microsoft-HTTPAPI/2.0
-      strict-transport-security:
-      - max-age=31536000; includeSubDomains
-      x-content-type-options:
-      - nosniff
-      x-ms-ratelimit-remaining-resource:
-<<<<<<< HEAD
-      - Microsoft.Compute/CreateUpdateDisks3Min;2999,Microsoft.Compute/CreateUpdateDisks30Min;24999
-      x-ms-ratelimit-remaining-subscription-writes:
-      - '1198'
-=======
+      pragma:
+      - no-cache
+      server:
+      - Microsoft-HTTPAPI/2.0
+      - Microsoft-HTTPAPI/2.0
+      strict-transport-security:
+      - max-age=31536000; includeSubDomains
+      x-content-type-options:
+      - nosniff
+      x-ms-ratelimit-remaining-resource:
       - Microsoft.Compute/CreateUpdateDisks3Min;2999,Microsoft.Compute/CreateUpdateDisks30Min;24998
       x-ms-ratelimit-remaining-subscription-writes:
       - '1199'
->>>>>>> 13d0ab0a
     status:
       code: 202
       message: Accepted
@@ -157,16 +117,6 @@
       ParameterSetName:
       - -g -n --size-gb --zone
       User-Agent:
-<<<<<<< HEAD
-      - AZURECLI/2.47.0 azsdk-python-azure-mgmt-compute/29.1.0 Python/3.10.11 (Linux-5.15.0-1036-azure-x86_64-with-glibc2.31)
-        VSTS_7b238909-6802-4b65-b90d-184bca47f458_build_220_0
-    method: GET
-    uri: https://management.azure.com/subscriptions/00000000-0000-0000-0000-000000000000/providers/Microsoft.Compute/locations/eastus2/DiskOperations/e11823d4-53cb-4b0e-937d-4f10603abc93?p=ce96b30d-0275-4436-80e4-d93926dd88a7&api-version=2022-07-02
-  response:
-    body:
-      string: "{\r\n  \"startTime\": \"2023-05-25T16:52:12.6234454+00:00\",\r\n  \"endTime\":
-        \"2023-05-25T16:52:12.7327624+00:00\",\r\n  \"status\": \"Succeeded\",\r\n
-=======
       - AZURECLI/2.50.0 azsdk-python-azure-mgmt-compute/30.0.0 Python/3.9.13 (Windows-10-10.0.22621-SP0)
     method: GET
     uri: https://management.azure.com/subscriptions/00000000-0000-0000-0000-000000000000/providers/Microsoft.Compute/locations/eastus2/DiskOperations/4f89e7f6-c32e-4e17-8dab-5ddc2223b0ca?p=ce96b30d-0275-4436-80e4-d93926dd88a7&api-version=2022-07-02
@@ -174,7 +124,6 @@
     body:
       string: "{\r\n  \"startTime\": \"2023-07-26T06:49:39.3173598+00:00\",\r\n  \"endTime\":
         \"2023-07-26T06:49:39.3798604+00:00\",\r\n  \"status\": \"Succeeded\",\r\n
->>>>>>> 13d0ab0a
         \ \"properties\": {\r\n    \"output\": {\r\n  \"name\": \"disk123\",\r\n  \"id\":
         \"/subscriptions/00000000-0000-0000-0000-000000000000/resourceGroups/cli_test_disk_zones000001/providers/Microsoft.Compute/disks/disk123\",\r\n
         \ \"type\": \"Microsoft.Compute/disks\",\r\n  \"location\": \"eastus2\",\r\n
@@ -185,17 +134,10 @@
         120,\r\n    \"diskMBpsReadWrite\": 25,\r\n    \"encryption\": {\r\n      \"type\":
         \"EncryptionAtRestWithPlatformKey\"\r\n    },\r\n    \"networkAccessPolicy\":
         \"AllowAll\",\r\n    \"publicNetworkAccess\": \"Enabled\",\r\n    \"timeCreated\":
-<<<<<<< HEAD
-        \"2023-05-25T16:52:12.6234454+00:00\",\r\n    \"provisioningState\": \"Succeeded\",\r\n
-        \   \"diskState\": \"Unattached\",\r\n    \"diskSizeBytes\": 1073741824,\r\n
-        \   \"uniqueId\": \"2e55782f-d849-4c25-9b7d-5974a461e4bf\",\r\n    \"tier\":
-        \"P1\"\r\n  }\r\n}\r\n  },\r\n  \"name\": \"e11823d4-53cb-4b0e-937d-4f10603abc93\"\r\n}"
-=======
         \"2023-07-26T06:49:39.3173598+00:00\",\r\n    \"provisioningState\": \"Succeeded\",\r\n
         \   \"diskState\": \"Unattached\",\r\n    \"diskSizeBytes\": 1073741824,\r\n
         \   \"uniqueId\": \"52c5d5f5-d680-424c-81d2-77086c61d205\",\r\n    \"tier\":
         \"P1\"\r\n  }\r\n}\r\n  },\r\n  \"name\": \"4f89e7f6-c32e-4e17-8dab-5ddc2223b0ca\"\r\n}"
->>>>>>> 13d0ab0a
     headers:
       cache-control:
       - no-cache
@@ -204,11 +146,7 @@
       content-type:
       - application/json; charset=utf-8
       date:
-<<<<<<< HEAD
-      - Thu, 25 May 2023 16:52:14 GMT
-=======
       - Wed, 26 Jul 2023 06:49:39 GMT
->>>>>>> 13d0ab0a
       expires:
       - '-1'
       pragma:
@@ -243,12 +181,7 @@
       ParameterSetName:
       - -g -n --size-gb --zone
       User-Agent:
-<<<<<<< HEAD
-      - AZURECLI/2.47.0 azsdk-python-azure-mgmt-compute/29.1.0 Python/3.10.11 (Linux-5.15.0-1036-azure-x86_64-with-glibc2.31)
-        VSTS_7b238909-6802-4b65-b90d-184bca47f458_build_220_0
-=======
       - AZURECLI/2.50.0 azsdk-python-azure-mgmt-compute/30.0.0 Python/3.9.13 (Windows-10-10.0.22621-SP0)
->>>>>>> 13d0ab0a
     method: GET
     uri: https://management.azure.com/subscriptions/00000000-0000-0000-0000-000000000000/resourceGroups/cli_test_disk_zones000001/providers/Microsoft.Compute/disks/disk123?api-version=2022-07-02
   response:
@@ -262,15 +195,9 @@
         120,\r\n    \"diskMBpsReadWrite\": 25,\r\n    \"encryption\": {\r\n      \"type\":
         \"EncryptionAtRestWithPlatformKey\"\r\n    },\r\n    \"networkAccessPolicy\":
         \"AllowAll\",\r\n    \"publicNetworkAccess\": \"Enabled\",\r\n    \"timeCreated\":
-<<<<<<< HEAD
-        \"2023-05-25T16:52:12.6234454+00:00\",\r\n    \"provisioningState\": \"Succeeded\",\r\n
-        \   \"diskState\": \"Unattached\",\r\n    \"diskSizeBytes\": 1073741824,\r\n
-        \   \"uniqueId\": \"2e55782f-d849-4c25-9b7d-5974a461e4bf\",\r\n    \"tier\":
-=======
         \"2023-07-26T06:49:39.3173598+00:00\",\r\n    \"provisioningState\": \"Succeeded\",\r\n
         \   \"diskState\": \"Unattached\",\r\n    \"diskSizeBytes\": 1073741824,\r\n
         \   \"uniqueId\": \"52c5d5f5-d680-424c-81d2-77086c61d205\",\r\n    \"tier\":
->>>>>>> 13d0ab0a
         \"P1\"\r\n  }\r\n}"
     headers:
       cache-control:
@@ -280,11 +207,7 @@
       content-type:
       - application/json; charset=utf-8
       date:
-<<<<<<< HEAD
-      - Thu, 25 May 2023 16:52:14 GMT
-=======
       - Wed, 26 Jul 2023 06:49:40 GMT
->>>>>>> 13d0ab0a
       expires:
       - '-1'
       pragma:
@@ -319,12 +242,7 @@
       ParameterSetName:
       - -g -n
       User-Agent:
-<<<<<<< HEAD
-      - AZURECLI/2.47.0 azsdk-python-azure-mgmt-compute/29.1.0 Python/3.10.11 (Linux-5.15.0-1036-azure-x86_64-with-glibc2.31)
-        VSTS_7b238909-6802-4b65-b90d-184bca47f458_build_220_0
-=======
       - AZURECLI/2.50.0 (AAZ) azsdk-python-core/1.26.0 Python/3.9.13 (Windows-10-10.0.22621-SP0)
->>>>>>> 13d0ab0a
     method: GET
     uri: https://management.azure.com/subscriptions/00000000-0000-0000-0000-000000000000/resourceGroups/cli_test_disk_zones000001/providers/Microsoft.Compute/disks/disk123?api-version=2022-07-02
   response:
@@ -338,15 +256,9 @@
         120,\r\n    \"diskMBpsReadWrite\": 25,\r\n    \"encryption\": {\r\n      \"type\":
         \"EncryptionAtRestWithPlatformKey\"\r\n    },\r\n    \"networkAccessPolicy\":
         \"AllowAll\",\r\n    \"publicNetworkAccess\": \"Enabled\",\r\n    \"timeCreated\":
-<<<<<<< HEAD
-        \"2023-05-25T16:52:12.6234454+00:00\",\r\n    \"provisioningState\": \"Succeeded\",\r\n
-        \   \"diskState\": \"Unattached\",\r\n    \"diskSizeBytes\": 1073741824,\r\n
-        \   \"uniqueId\": \"2e55782f-d849-4c25-9b7d-5974a461e4bf\",\r\n    \"tier\":
-=======
         \"2023-07-26T06:49:39.3173598+00:00\",\r\n    \"provisioningState\": \"Succeeded\",\r\n
         \   \"diskState\": \"Unattached\",\r\n    \"diskSizeBytes\": 1073741824,\r\n
         \   \"uniqueId\": \"52c5d5f5-d680-424c-81d2-77086c61d205\",\r\n    \"tier\":
->>>>>>> 13d0ab0a
         \"P1\"\r\n  }\r\n}"
     headers:
       cache-control:
@@ -356,11 +268,7 @@
       content-type:
       - application/json; charset=utf-8
       date:
-<<<<<<< HEAD
-      - Thu, 25 May 2023 16:52:14 GMT
-=======
       - Wed, 26 Jul 2023 06:49:41 GMT
->>>>>>> 13d0ab0a
       expires:
       - '-1'
       pragma:
@@ -395,12 +303,7 @@
       ParameterSetName:
       - -g -n -o
       User-Agent:
-<<<<<<< HEAD
-      - AZURECLI/2.47.0 azsdk-python-azure-mgmt-compute/29.1.0 Python/3.10.11 (Linux-5.15.0-1036-azure-x86_64-with-glibc2.31)
-        VSTS_7b238909-6802-4b65-b90d-184bca47f458_build_220_0
-=======
       - AZURECLI/2.50.0 (AAZ) azsdk-python-core/1.26.0 Python/3.9.13 (Windows-10-10.0.22621-SP0)
->>>>>>> 13d0ab0a
     method: GET
     uri: https://management.azure.com/subscriptions/00000000-0000-0000-0000-000000000000/resourceGroups/cli_test_disk_zones000001/providers/Microsoft.Compute/disks/disk123?api-version=2022-07-02
   response:
@@ -414,15 +317,9 @@
         120,\r\n    \"diskMBpsReadWrite\": 25,\r\n    \"encryption\": {\r\n      \"type\":
         \"EncryptionAtRestWithPlatformKey\"\r\n    },\r\n    \"networkAccessPolicy\":
         \"AllowAll\",\r\n    \"publicNetworkAccess\": \"Enabled\",\r\n    \"timeCreated\":
-<<<<<<< HEAD
-        \"2023-05-25T16:52:12.6234454+00:00\",\r\n    \"provisioningState\": \"Succeeded\",\r\n
-        \   \"diskState\": \"Unattached\",\r\n    \"diskSizeBytes\": 1073741824,\r\n
-        \   \"uniqueId\": \"2e55782f-d849-4c25-9b7d-5974a461e4bf\",\r\n    \"tier\":
-=======
         \"2023-07-26T06:49:39.3173598+00:00\",\r\n    \"provisioningState\": \"Succeeded\",\r\n
         \   \"diskState\": \"Unattached\",\r\n    \"diskSizeBytes\": 1073741824,\r\n
         \   \"uniqueId\": \"52c5d5f5-d680-424c-81d2-77086c61d205\",\r\n    \"tier\":
->>>>>>> 13d0ab0a
         \"P1\"\r\n  }\r\n}"
     headers:
       cache-control:
@@ -432,11 +329,7 @@
       content-type:
       - application/json; charset=utf-8
       date:
-<<<<<<< HEAD
-      - Thu, 25 May 2023 16:52:15 GMT
-=======
       - Wed, 26 Jul 2023 06:49:43 GMT
->>>>>>> 13d0ab0a
       expires:
       - '-1'
       pragma:
@@ -471,12 +364,7 @@
       ParameterSetName:
       - -g -o
       User-Agent:
-<<<<<<< HEAD
-      - AZURECLI/2.47.0 azsdk-python-azure-mgmt-compute/29.1.0 Python/3.10.11 (Linux-5.15.0-1036-azure-x86_64-with-glibc2.31)
-        VSTS_7b238909-6802-4b65-b90d-184bca47f458_build_220_0
-=======
       - AZURECLI/2.50.0 (AAZ) azsdk-python-core/1.26.0 Python/3.9.13 (Windows-10-10.0.22621-SP0)
->>>>>>> 13d0ab0a
     method: GET
     uri: https://management.azure.com/subscriptions/00000000-0000-0000-0000-000000000000/resourceGroups/cli_test_disk_zones000001/providers/Microsoft.Compute/disks?api-version=2022-07-02
   response:
@@ -492,15 +380,9 @@
         120,\r\n        \"diskMBpsReadWrite\": 25,\r\n        \"encryption\": {\r\n
         \         \"type\": \"EncryptionAtRestWithPlatformKey\"\r\n        },\r\n
         \       \"networkAccessPolicy\": \"AllowAll\",\r\n        \"publicNetworkAccess\":
-<<<<<<< HEAD
-        \"Enabled\",\r\n        \"timeCreated\": \"2023-05-25T16:52:12.6234454+00:00\",\r\n
-        \       \"provisioningState\": \"Succeeded\",\r\n        \"diskState\": \"Unattached\",\r\n
-        \       \"diskSizeBytes\": 1073741824,\r\n        \"uniqueId\": \"2e55782f-d849-4c25-9b7d-5974a461e4bf\",\r\n
-=======
         \"Enabled\",\r\n        \"timeCreated\": \"2023-07-26T06:49:39.3173598+00:00\",\r\n
         \       \"provisioningState\": \"Succeeded\",\r\n        \"diskState\": \"Unattached\",\r\n
         \       \"diskSizeBytes\": 1073741824,\r\n        \"uniqueId\": \"52c5d5f5-d680-424c-81d2-77086c61d205\",\r\n
->>>>>>> 13d0ab0a
         \       \"tier\": \"P1\"\r\n      }\r\n    }\r\n  ]\r\n}"
     headers:
       cache-control:
@@ -510,11 +392,7 @@
       content-type:
       - application/json; charset=utf-8
       date:
-<<<<<<< HEAD
-      - Thu, 25 May 2023 16:52:15 GMT
-=======
       - Wed, 26 Jul 2023 06:49:44 GMT
->>>>>>> 13d0ab0a
       expires:
       - '-1'
       pragma:
