--- conflicted
+++ resolved
@@ -77,7 +77,6 @@
                           administrator_login_password if administrator_login_password is not None else '*****',
                           _create_mysql_connection_string(host, database_name, user, administrator_login_password)
     )
-
 
 def _flexible_server_restore(cmd, client, resource_group_name, server_name, source_server, restore_point_in_time, location=None, no_wait=False):
     provider = 'Microsoft.DBforMySQL'
@@ -170,29 +169,25 @@
 
     return params
 
-<<<<<<< HEAD
 ## Parameter update command
 def _flexible_parameter_update(client, server_name, configuration_name, resource_group_name=None, source=None, value=None):
     print("Entering the method correctly")
-    return None
-    # if source is None and value is None:
-    #     # update the command with system default
-    #     print("here")
-    #     try:
-    #         parameter = client.get(resource_group_name, server_name, configuration_name)
-    #         value = parameter.default_value # reset value to default
-    #         print(value)
-    #         source = "system-default"
-    #     except CloudError as e:
-    #         raise CLIError('Unable to get default parameter value: {}.'.format(str(e)))
-    # elif source is None:
-    #     source = "user-override"
-    # print(source)
-    # print(value)
-    #
-    # return client.update(resource_group_name, server_name, configuration_name, value, source)
-=======
->>>>>>> a4fbb5e8
+    if source is None and value is None:
+        # update the command with system default
+        print("here")
+        try:
+            parameter = client.get(resource_group_name, server_name, configuration_name)
+            value = parameter.default_value # reset value to default
+            print(value)
+            source = "system-default"
+        except CloudError as e:
+            raise CLIError('Unable to get default parameter value: {}.'.format(str(e)))
+    elif source is None:
+        source = "user-override"
+    print(source)
+    print(value)
+
+    return client.update(resource_group_name, server_name, configuration_name, value, source)
 
 ## Replica commands
 
