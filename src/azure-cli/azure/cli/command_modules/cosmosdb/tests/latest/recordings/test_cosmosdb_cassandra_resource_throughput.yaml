--- conflicted
+++ resolved
@@ -75,11 +75,7 @@
         US","failoverPriority":0}],"cors":[],"capabilities":[{"name":"EnableCassandra"}],"ipRules":[],"backupPolicy":{"type":"Periodic","periodicModeProperties":{"backupIntervalInMinutes":240,"backupRetentionIntervalInHours":8,"backupStorageRedundancy":"Geo"}},"networkAclBypassResourceIds":[]},"identity":{"type":"None"}}'
     headers:
       azure-asyncoperation:
-<<<<<<< HEAD
-      - https://management.azure.com/subscriptions/00000000-0000-0000-0000-000000000000/providers/Microsoft.DocumentDB/locations/westus/operationsStatus/c473e162-7073-4ad5-9ba0-5eba6707f853?api-version=2021-06-15
-=======
       - https://management.azure.com/subscriptions/00000000-0000-0000-0000-000000000000/providers/Microsoft.DocumentDB/locations/westus/operationsStatus/e7c3b10d-1c2c-4d3c-81de-463a566e29fa?api-version=2021-06-15
->>>>>>> 1e7f7962
       cache-control:
       - no-store, no-cache
       content-length:
@@ -89,11 +85,7 @@
       date:
       - Tue, 22 Jun 2021 05:23:20 GMT
       location:
-<<<<<<< HEAD
-      - https://management.azure.com/subscriptions/00000000-0000-0000-0000-000000000000/resourceGroups/cli_test_cosmosdb_cassandra_resource_throughput000001/providers/Microsoft.DocumentDB/databaseAccounts/cli000002/operationResults/c473e162-7073-4ad5-9ba0-5eba6707f853?api-version=2021-06-15
-=======
       - https://management.azure.com/subscriptions/00000000-0000-0000-0000-000000000000/resourceGroups/cli_test_cosmosdb_cassandra_resource_throughput000001/providers/Microsoft.DocumentDB/databaseAccounts/cli000002/operationResults/e7c3b10d-1c2c-4d3c-81de-463a566e29fa?api-version=2021-06-15
->>>>>>> 1e7f7962
       pragma:
       - no-cache
       server:
@@ -109,8 +101,7 @@
       x-ms-gatewayversion:
       - version=2.14.0
       x-ms-ratelimit-remaining-subscription-writes:
-<<<<<<< HEAD
-      - '1198'
+      - '1199'
     status:
       code: 200
       message: Ok
@@ -128,9 +119,9 @@
       ParameterSetName:
       - -n -g --capabilities
       User-Agent:
-      - AZURECLI/2.23.0 azsdk-python-mgmt-cosmosdb/0.7.0 Python/3.8.4 (Windows-10-10.0.19041-SP0)
-    method: GET
-    uri: https://management.azure.com/subscriptions/00000000-0000-0000-0000-000000000000/providers/Microsoft.DocumentDB/locations/westus/operationsStatus/c473e162-7073-4ad5-9ba0-5eba6707f853?api-version=2021-06-15
+      - AZURECLI/2.25.0 azsdk-python-mgmt-cosmosdb/6.4.0 Python/3.8.10 (Windows-10-10.0.19043-SP0)
+    method: GET
+    uri: https://management.azure.com/subscriptions/00000000-0000-0000-0000-000000000000/providers/Microsoft.DocumentDB/locations/westus/operationsStatus/e7c3b10d-1c2c-4d3c-81de-463a566e29fa?api-version=2021-06-15
   response:
     body:
       string: '{"status":"Dequeued"}'
@@ -142,24 +133,21 @@
       content-type:
       - application/json
       date:
-      - Wed, 12 May 2021 20:36:06 GMT
-      pragma:
-      - no-cache
-      server:
-      - Microsoft-HTTPAPI/2.0
-      strict-transport-security:
-      - max-age=31536000; includeSubDomains
-      transfer-encoding:
-      - chunked
-      vary:
-      - Accept-Encoding
-      x-content-type-options:
-      - nosniff
-      x-ms-gatewayversion:
-      - version=2.11.0
-=======
-      - '1199'
->>>>>>> 1e7f7962
+      - Tue, 22 Jun 2021 05:23:51 GMT
+      pragma:
+      - no-cache
+      server:
+      - Microsoft-HTTPAPI/2.0
+      strict-transport-security:
+      - max-age=31536000; includeSubDomains
+      transfer-encoding:
+      - chunked
+      vary:
+      - Accept-Encoding
+      x-content-type-options:
+      - nosniff
+      x-ms-gatewayversion:
+      - version=2.14.0
     status:
       code: 200
       message: Ok
@@ -179,11 +167,7 @@
       User-Agent:
       - AZURECLI/2.25.0 azsdk-python-mgmt-cosmosdb/6.4.0 Python/3.8.10 (Windows-10-10.0.19043-SP0)
     method: GET
-<<<<<<< HEAD
-    uri: https://management.azure.com/subscriptions/00000000-0000-0000-0000-000000000000/providers/Microsoft.DocumentDB/locations/westus/operationsStatus/c473e162-7073-4ad5-9ba0-5eba6707f853?api-version=2021-06-15
-=======
     uri: https://management.azure.com/subscriptions/00000000-0000-0000-0000-000000000000/providers/Microsoft.DocumentDB/locations/westus/operationsStatus/e7c3b10d-1c2c-4d3c-81de-463a566e29fa?api-version=2021-06-15
->>>>>>> 1e7f7962
   response:
     body:
       string: '{"status":"Dequeued"}'
@@ -195,7 +179,7 @@
       content-type:
       - application/json
       date:
-      - Tue, 22 Jun 2021 05:23:51 GMT
+      - Tue, 22 Jun 2021 05:24:21 GMT
       pragma:
       - no-cache
       server:
@@ -229,11 +213,7 @@
       User-Agent:
       - AZURECLI/2.25.0 azsdk-python-mgmt-cosmosdb/6.4.0 Python/3.8.10 (Windows-10-10.0.19043-SP0)
     method: GET
-<<<<<<< HEAD
-    uri: https://management.azure.com/subscriptions/00000000-0000-0000-0000-000000000000/providers/Microsoft.DocumentDB/locations/westus/operationsStatus/c473e162-7073-4ad5-9ba0-5eba6707f853?api-version=2021-06-15
-=======
     uri: https://management.azure.com/subscriptions/00000000-0000-0000-0000-000000000000/providers/Microsoft.DocumentDB/locations/westus/operationsStatus/e7c3b10d-1c2c-4d3c-81de-463a566e29fa?api-version=2021-06-15
->>>>>>> 1e7f7962
   response:
     body:
       string: '{"status":"Dequeued"}'
@@ -245,7 +225,7 @@
       content-type:
       - application/json
       date:
-      - Tue, 22 Jun 2021 05:24:21 GMT
+      - Tue, 22 Jun 2021 05:24:52 GMT
       pragma:
       - no-cache
       server:
@@ -279,61 +259,7 @@
       User-Agent:
       - AZURECLI/2.25.0 azsdk-python-mgmt-cosmosdb/6.4.0 Python/3.8.10 (Windows-10-10.0.19043-SP0)
     method: GET
-<<<<<<< HEAD
-    uri: https://management.azure.com/subscriptions/00000000-0000-0000-0000-000000000000/providers/Microsoft.DocumentDB/locations/westus/operationsStatus/c473e162-7073-4ad5-9ba0-5eba6707f853?api-version=2021-06-15
-=======
     uri: https://management.azure.com/subscriptions/00000000-0000-0000-0000-000000000000/providers/Microsoft.DocumentDB/locations/westus/operationsStatus/e7c3b10d-1c2c-4d3c-81de-463a566e29fa?api-version=2021-06-15
->>>>>>> 1e7f7962
-  response:
-    body:
-      string: '{"status":"Dequeued"}'
-    headers:
-      cache-control:
-      - no-store, no-cache
-      content-length:
-      - '21'
-      content-type:
-      - application/json
-      date:
-      - Tue, 22 Jun 2021 05:24:52 GMT
-      pragma:
-      - no-cache
-      server:
-      - Microsoft-HTTPAPI/2.0
-      strict-transport-security:
-      - max-age=31536000; includeSubDomains
-      transfer-encoding:
-      - chunked
-      vary:
-      - Accept-Encoding
-      x-content-type-options:
-      - nosniff
-      x-ms-gatewayversion:
-      - version=2.14.0
-    status:
-      code: 200
-      message: Ok
-- request:
-    body: null
-    headers:
-      Accept:
-      - '*/*'
-      Accept-Encoding:
-      - gzip, deflate
-      CommandName:
-      - cosmosdb create
-      Connection:
-      - keep-alive
-      ParameterSetName:
-      - -n -g --capabilities
-      User-Agent:
-      - AZURECLI/2.25.0 azsdk-python-mgmt-cosmosdb/6.4.0 Python/3.8.10 (Windows-10-10.0.19043-SP0)
-    method: GET
-<<<<<<< HEAD
-    uri: https://management.azure.com/subscriptions/00000000-0000-0000-0000-000000000000/providers/Microsoft.DocumentDB/locations/westus/operationsStatus/c473e162-7073-4ad5-9ba0-5eba6707f853?api-version=2021-06-15
-=======
-    uri: https://management.azure.com/subscriptions/00000000-0000-0000-0000-000000000000/providers/Microsoft.DocumentDB/locations/westus/operationsStatus/e7c3b10d-1c2c-4d3c-81de-463a566e29fa?api-version=2021-06-15
->>>>>>> 1e7f7962
   response:
     body:
       string: '{"status":"Succeeded"}'
@@ -492,11 +418,7 @@
       string: '{"status":"Enqueued"}'
     headers:
       azure-asyncoperation:
-<<<<<<< HEAD
-      - https://management.azure.com/subscriptions/00000000-0000-0000-0000-000000000000/providers/Microsoft.DocumentDB/locations/westus/operationsStatus/362b0eaf-f669-4d75-a2bc-e421c07af649?api-version=2021-06-15
-=======
       - https://management.azure.com/subscriptions/00000000-0000-0000-0000-000000000000/providers/Microsoft.DocumentDB/locations/westus/operationsStatus/a9d4a823-c62d-4352-b533-11b718f10906?api-version=2021-06-15
->>>>>>> 1e7f7962
       cache-control:
       - no-store, no-cache
       content-length:
@@ -506,11 +428,7 @@
       date:
       - Tue, 22 Jun 2021 05:25:22 GMT
       location:
-<<<<<<< HEAD
-      - https://management.azure.com/subscriptions/00000000-0000-0000-0000-000000000000/resourceGroups/cli_test_cosmosdb_cassandra_resource_throughput000001/providers/Microsoft.DocumentDB/databaseAccounts/cli000002/cassandraKeyspaces/cli000003/operationResults/362b0eaf-f669-4d75-a2bc-e421c07af649?api-version=2021-06-15
-=======
       - https://management.azure.com/subscriptions/00000000-0000-0000-0000-000000000000/resourceGroups/cli_test_cosmosdb_cassandra_resource_throughput000001/providers/Microsoft.DocumentDB/databaseAccounts/cli000002/cassandraKeyspaces/cli000003/operationResults/a9d4a823-c62d-4352-b533-11b718f10906?api-version=2021-06-15
->>>>>>> 1e7f7962
       pragma:
       - no-cache
       server:
@@ -542,11 +460,7 @@
       User-Agent:
       - AZURECLI/2.25.0 azsdk-python-mgmt-cosmosdb/6.4.0 Python/3.8.10 (Windows-10-10.0.19043-SP0)
     method: GET
-<<<<<<< HEAD
-    uri: https://management.azure.com/subscriptions/00000000-0000-0000-0000-000000000000/providers/Microsoft.DocumentDB/locations/westus/operationsStatus/362b0eaf-f669-4d75-a2bc-e421c07af649?api-version=2021-06-15
-=======
     uri: https://management.azure.com/subscriptions/00000000-0000-0000-0000-000000000000/providers/Microsoft.DocumentDB/locations/westus/operationsStatus/a9d4a823-c62d-4352-b533-11b718f10906?api-version=2021-06-15
->>>>>>> 1e7f7962
   response:
     body:
       string: '{"status":"Succeeded"}'
@@ -694,11 +608,7 @@
       string: '{"status":"Enqueued"}'
     headers:
       azure-asyncoperation:
-<<<<<<< HEAD
-      - https://management.azure.com/subscriptions/00000000-0000-0000-0000-000000000000/providers/Microsoft.DocumentDB/locations/westus/operationsStatus/f618dd93-9574-4186-af33-37756b63b81d?api-version=2021-06-15
-=======
       - https://management.azure.com/subscriptions/00000000-0000-0000-0000-000000000000/providers/Microsoft.DocumentDB/locations/westus/operationsStatus/e29ba0b5-235a-491b-870f-ac50eb5a2217?api-version=2021-06-15
->>>>>>> 1e7f7962
       cache-control:
       - no-store, no-cache
       content-length:
@@ -708,11 +618,7 @@
       date:
       - Tue, 22 Jun 2021 05:25:55 GMT
       location:
-<<<<<<< HEAD
-      - https://management.azure.com/subscriptions/00000000-0000-0000-0000-000000000000/resourceGroups/cli_test_cosmosdb_cassandra_resource_throughput000001/providers/Microsoft.DocumentDB/databaseAccounts/cli000002/cassandraKeyspaces/cli000003/throughputSettings/default/operationResults/f618dd93-9574-4186-af33-37756b63b81d?api-version=2021-06-15
-=======
       - https://management.azure.com/subscriptions/00000000-0000-0000-0000-000000000000/resourceGroups/cli_test_cosmosdb_cassandra_resource_throughput000001/providers/Microsoft.DocumentDB/databaseAccounts/cli000002/cassandraKeyspaces/cli000003/throughputSettings/default/operationResults/e29ba0b5-235a-491b-870f-ac50eb5a2217?api-version=2021-06-15
->>>>>>> 1e7f7962
       pragma:
       - no-cache
       server:
@@ -744,11 +650,7 @@
       User-Agent:
       - AZURECLI/2.25.0 azsdk-python-mgmt-cosmosdb/6.4.0 Python/3.8.10 (Windows-10-10.0.19043-SP0)
     method: GET
-<<<<<<< HEAD
-    uri: https://management.azure.com/subscriptions/00000000-0000-0000-0000-000000000000/providers/Microsoft.DocumentDB/locations/westus/operationsStatus/f618dd93-9574-4186-af33-37756b63b81d?api-version=2021-06-15
-=======
     uri: https://management.azure.com/subscriptions/00000000-0000-0000-0000-000000000000/providers/Microsoft.DocumentDB/locations/westus/operationsStatus/e29ba0b5-235a-491b-870f-ac50eb5a2217?api-version=2021-06-15
->>>>>>> 1e7f7962
   response:
     body:
       string: '{"status":"Succeeded"}'
@@ -852,11 +754,7 @@
       string: '{"status":"Enqueued"}'
     headers:
       azure-asyncoperation:
-<<<<<<< HEAD
-      - https://management.azure.com/subscriptions/00000000-0000-0000-0000-000000000000/providers/Microsoft.DocumentDB/locations/westus/operationsStatus/f8f05b84-76b9-4cf2-ad18-9e535009324c?api-version=2021-06-15
-=======
       - https://management.azure.com/subscriptions/00000000-0000-0000-0000-000000000000/providers/Microsoft.DocumentDB/locations/westus/operationsStatus/24db154d-3803-4429-9856-383aa5b769a1?api-version=2021-06-15
->>>>>>> 1e7f7962
       cache-control:
       - no-store, no-cache
       content-length:
@@ -866,11 +764,7 @@
       date:
       - Tue, 22 Jun 2021 05:26:27 GMT
       location:
-<<<<<<< HEAD
-      - https://management.azure.com/subscriptions/00000000-0000-0000-0000-000000000000/resourceGroups/cli_test_cosmosdb_cassandra_resource_throughput000001/providers/Microsoft.DocumentDB/databaseAccounts/cli000002/cassandraKeyspaces/cli000003/tables/cli000004/operationResults/f8f05b84-76b9-4cf2-ad18-9e535009324c?api-version=2021-06-15
-=======
       - https://management.azure.com/subscriptions/00000000-0000-0000-0000-000000000000/resourceGroups/cli_test_cosmosdb_cassandra_resource_throughput000001/providers/Microsoft.DocumentDB/databaseAccounts/cli000002/cassandraKeyspaces/cli000003/tables/cli000004/operationResults/24db154d-3803-4429-9856-383aa5b769a1?api-version=2021-06-15
->>>>>>> 1e7f7962
       pragma:
       - no-cache
       server:
@@ -902,11 +796,7 @@
       User-Agent:
       - AZURECLI/2.25.0 azsdk-python-mgmt-cosmosdb/6.4.0 Python/3.8.10 (Windows-10-10.0.19043-SP0)
     method: GET
-<<<<<<< HEAD
-    uri: https://management.azure.com/subscriptions/00000000-0000-0000-0000-000000000000/providers/Microsoft.DocumentDB/locations/westus/operationsStatus/f8f05b84-76b9-4cf2-ad18-9e535009324c?api-version=2021-06-15
-=======
     uri: https://management.azure.com/subscriptions/00000000-0000-0000-0000-000000000000/providers/Microsoft.DocumentDB/locations/westus/operationsStatus/24db154d-3803-4429-9856-383aa5b769a1?api-version=2021-06-15
->>>>>>> 1e7f7962
   response:
     body:
       string: '{"status":"Succeeded"}'
@@ -1054,11 +944,7 @@
       string: '{"status":"Enqueued"}'
     headers:
       azure-asyncoperation:
-<<<<<<< HEAD
-      - https://management.azure.com/subscriptions/00000000-0000-0000-0000-000000000000/providers/Microsoft.DocumentDB/locations/westus/operationsStatus/746c2d28-d968-4548-af53-23f70d318422?api-version=2021-06-15
-=======
       - https://management.azure.com/subscriptions/00000000-0000-0000-0000-000000000000/providers/Microsoft.DocumentDB/locations/westus/operationsStatus/9360853b-f91d-473a-8c0e-5429b1cb0df1?api-version=2021-06-15
->>>>>>> 1e7f7962
       cache-control:
       - no-store, no-cache
       content-length:
@@ -1068,11 +954,7 @@
       date:
       - Tue, 22 Jun 2021 05:27:01 GMT
       location:
-<<<<<<< HEAD
-      - https://management.azure.com/subscriptions/00000000-0000-0000-0000-000000000000/resourceGroups/cli_test_cosmosdb_cassandra_resource_throughput000001/providers/Microsoft.DocumentDB/databaseAccounts/cli000002/cassandraKeyspaces/cli000003/tables/cli000004/throughputSettings/default/operationResults/746c2d28-d968-4548-af53-23f70d318422?api-version=2021-06-15
-=======
       - https://management.azure.com/subscriptions/00000000-0000-0000-0000-000000000000/resourceGroups/cli_test_cosmosdb_cassandra_resource_throughput000001/providers/Microsoft.DocumentDB/databaseAccounts/cli000002/cassandraKeyspaces/cli000003/tables/cli000004/throughputSettings/default/operationResults/9360853b-f91d-473a-8c0e-5429b1cb0df1?api-version=2021-06-15
->>>>>>> 1e7f7962
       pragma:
       - no-cache
       server:
@@ -1104,11 +986,7 @@
       User-Agent:
       - AZURECLI/2.25.0 azsdk-python-mgmt-cosmosdb/6.4.0 Python/3.8.10 (Windows-10-10.0.19043-SP0)
     method: GET
-<<<<<<< HEAD
-    uri: https://management.azure.com/subscriptions/00000000-0000-0000-0000-000000000000/providers/Microsoft.DocumentDB/locations/westus/operationsStatus/746c2d28-d968-4548-af53-23f70d318422?api-version=2021-06-15
-=======
     uri: https://management.azure.com/subscriptions/00000000-0000-0000-0000-000000000000/providers/Microsoft.DocumentDB/locations/westus/operationsStatus/9360853b-f91d-473a-8c0e-5429b1cb0df1?api-version=2021-06-15
->>>>>>> 1e7f7962
   response:
     body:
       string: '{"status":"Succeeded"}'
