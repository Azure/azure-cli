--- conflicted
+++ resolved
@@ -109,13 +109,8 @@
                 print(f"Installing Bicep CLI {release_tag}...")
             else:
                 print("Installing Bicep CLI...")
-<<<<<<< HEAD
-
-        request = urlopen(_get_bicep_download_url(system, release_tag, target_platform=target_platform))
-=======
         ca_file = certifi.where()
-        request = urlopen(_get_bicep_download_url(system, release_tag), cafile=ca_file)
->>>>>>> 6611aefa
+        request = urlopen(_get_bicep_download_url(system, release_tag, target_platform=target_platform), cafile=ca_file)
         with open(installation_path, "wb") as f:
             f.write(request.read())
 
