# --------------------------------------------------------------------------------------------
# Copyright (c) Microsoft Corporation. All rights reserved.
# Licensed under the MIT License. See License.txt in the project root for license information.
# --------------------------------------------------------------------------------------------

# pylint: disable=line-too-long

import io
import json
import re
import sys

import chardet
import javaproperties
import yaml
from jsondiff import JsonDiffer
from knack.log import get_logger
from knack.util import CLIError

from ._constants import FeatureFlagConstants, KeyVaultConstants
from ._utils import resolve_connection_string, user_confirmation
from ._azconfig.azconfig_client import AzconfigClient
from ._azconfig.models import (KeyValue,
                               ModifyKeyValueOptions,
                               QueryKeyValueCollectionOptions)
from._featuremodels import (map_keyvalue_to_featureflag,
                            map_featureflag_to_keyvalue,
                            FeatureFlagValue)

logger = get_logger(__name__)
FEATURE_MANAGEMENT_KEYWORDS = ["FeatureManagement", "featureManagement", "feature_management", "feature-management"]
ENABLED_FOR_KEYWORDS = ["EnabledFor", "enabledFor", "enabled_for", "enabled-for"]


class FeatureManagementReservedKeywords(object):
    '''
    Feature management keywords used in files in different naming conventions.

    :ivar str featuremanagement:
        "FeatureManagement" keyword denoting feature management section in config file.
    :ivar str enabledfor:
        "EnabledFor" keyword denoting feature filters associated with a feature flag.
    '''

    def pascal(self):
        self.featuremanagement = FEATURE_MANAGEMENT_KEYWORDS[0]
        self.enabledfor = ENABLED_FOR_KEYWORDS[0]

    def camel(self):
        self.featuremanagement = FEATURE_MANAGEMENT_KEYWORDS[1]
        self.enabledfor = ENABLED_FOR_KEYWORDS[1]

    def underscore(self):
        self.featuremanagement = FEATURE_MANAGEMENT_KEYWORDS[2]
        self.enabledfor = ENABLED_FOR_KEYWORDS[2]

    def hyphen(self):
        self.featuremanagement = FEATURE_MANAGEMENT_KEYWORDS[3]
        self.enabledfor = ENABLED_FOR_KEYWORDS[3]

    def __init__(self,
                 naming_convention):
        self.featuremanagement = FEATURE_MANAGEMENT_KEYWORDS[0]
        self.enabledfor = ENABLED_FOR_KEYWORDS[0]

        if naming_convention != 'pascal':
            select_keywords = getattr(self, naming_convention, self.pascal)
            select_keywords()


def __compare_kvs_for_restore(restore_kvs, current_kvs):
    # compares two lists and find those that are new or changed in the restore_kvs
    # optionally (delete == True) find the new ones in current_kvs for deletion
    dict_current_kvs = {(kv.key, kv.label): (kv.value, kv.content_type, kv.locked, kv.tags) for kv in current_kvs}
    kvs_to_restore = []
    kvs_to_modify = []
    kvs_to_delete = []
    for entry in restore_kvs:
        current_tuple = dict_current_kvs.get((entry.key, entry.label), None)
        if current_tuple is None:
            kvs_to_restore.append(entry)
        elif current_tuple != (entry.value, entry.content_type, entry.locked, entry.tags):
            kvs_to_modify.append(entry)

    set_restore_kvs = {(kv.key, kv.label) for kv in restore_kvs}
    for entry in current_kvs:
        if (entry.key, entry.label) not in set_restore_kvs:
            kvs_to_delete.append(entry)

    return kvs_to_restore, kvs_to_modify, kvs_to_delete


def validate_import_key(key):
    if key:
        if key == '.' or key == '..' or '%' in key:
            logger.warning("Ignoring invalid key '%s'. Key cannot be a '.' or '..', or contain the '%%' character.", key)
            return False
        if key.startswith(FEATURE_FLAG_PREFIX):
            logger.warning("Ignoring invalid key '%s'. Key cannot start with the reserved prefix for feature flags.", key)
            return False
    else:
        logger.warning("Ignoring invalid key ''. Key cannot be empty.")
        return False

    return True


def validate_import_feature(feature):
    if feature:
        invalid_pattern = re.compile(r'[^a-zA-Z0-9._-]')
        invalid = re.search(invalid_pattern, feature)
        if invalid:
            logger.warning("Ignoring invalid feature '%s'. Only alphanumeric characters, '.', '-' and '_' are allowed in feature name.", feature)
            return False
    else:
        logger.warning("Ignoring invalid feature ''. Feature name cannot be empty.")
        return False

    return True


# File <-> List of KeyValue object


def __read_kv_from_file(file_path, format_, separator=None, prefix_to_add="", depth=None):
    config_data = {}
    try:
        with io.open(file_path, 'r', encoding=__check_file_encoding(file_path)) as config_file:
            if format_ == 'json':
                config_data = json.load(config_file)
                for feature_management_keyword in FEATURE_MANAGEMENT_KEYWORDS:
                    # delete all feature management sections in any name format.
                    # If users have not skipped features, and there are multiple
                    # feature sections, we will error out while reading features.
                    if feature_management_keyword in config_data:
                        del config_data[feature_management_keyword]

            elif format_ == 'yaml':
                for yaml_data in list(yaml.safe_load_all(config_file)):
                    config_data.update(yaml_data)
                for feature_management_keyword in FEATURE_MANAGEMENT_KEYWORDS:
                    # delete all feature management sections in any name format.
                    # If users have not skipped features, and there are multiple
                    # feature sections, we will error out while reading features.
                    if feature_management_keyword in config_data:
                        del config_data[feature_management_keyword]

            elif format_ == 'properties':
                config_data = javaproperties.load(config_file)
                logger.debug("Importing feature flags from a properties file is not supported. If properties file contains feature flags, they will be imported as regular key-values.")

    except ValueError:
        raise CLIError('The input is not a well formatted %s file.' % (format_))
    except OSError:
        raise CLIError('File is not available.')
    flattened_data = {}
    index = 0
    is_list = isinstance(config_data, list)
    for key in config_data:
        if is_list:
            __flatten_key_value(prefix_to_add + str(index), key, flattened_data,
                                sys.maxsize if depth is None else int(depth), separator)
            index += 1
        else:
            __flatten_key_value(
                prefix_to_add + key, config_data[key], flattened_data, sys.maxsize if depth is None else int(depth), separator)

    # convert to KeyValue list
    key_values = []
    for k, v in flattened_data.items():
        if validate_import_key(key=k):
            key_values.append(KeyValue(key=k, value=v))
    return key_values


def __read_features_from_file(file_path, format_):
    config_data = {}
    features_dict = {}
    # Default is PascalCase, but it will always be overwritten as long as there is a feature section in file
    enabled_for_keyword = ENABLED_FOR_KEYWORDS[0]

    if format_ == 'properties':
        logger.warning("Importing feature flags from a properties file is not supported. If properties file contains feature flags, they will be imported as regular key-values.")
        return features_dict

    try:
        with io.open(file_path, 'r', encoding=__check_file_encoding(file_path)) as config_file:
            if format_ == 'json':
                config_data = json.load(config_file)

            elif format_ == 'yaml':
                for yaml_data in list(yaml.safe_load_all(config_file)):
                    config_data.update(yaml_data)

        found_feature_section = False
        for index, feature_management_keyword in enumerate(FEATURE_MANAGEMENT_KEYWORDS):
            # find the first occurence of feature management section in file.
            # Enforce the same naming convention for 'EnabledFor' keyword
            # If there are multiple feature sections, we will error out here.
            if feature_management_keyword in config_data:
                if not found_feature_section:
                    features_dict = config_data[feature_management_keyword]
                    enabled_for_keyword = ENABLED_FOR_KEYWORDS[index]
                    found_feature_section = True
                else:
                    raise CLIError('Unable to proceed because file contains multiple sections corresponding to "Feature Management".')

    except ValueError:
        raise CLIError(
            'The feature management section of input is not a well formatted %s file.' % (format_))
    except OSError:
        raise CLIError('File is not available.')

    # features_dict contains all features that need to be converted to KeyValue format now
    return __convert_feature_dict_to_keyvalue_list(features_dict, enabled_for_keyword)


def __write_kv_and_features_to_file(file_path, key_values=None, features=None, format_=None, separator=None, skip_features=False, naming_convention='pascal'):
    try:
        exported_keyvalues = __export_keyvalues(key_values, format_, separator, None)
        if features and not skip_features:
            exported_features = __export_features(features, naming_convention)
            exported_keyvalues.update(exported_features)

        with open(file_path, 'w') as fp:
            if format_ == 'json':
                json.dump(exported_keyvalues, fp, indent=2, ensure_ascii=False)
            elif format_ == 'yaml':
                yaml.safe_dump(exported_keyvalues, fp, sort_keys=False)
            elif format_ == 'properties':
                javaproperties.dump(exported_keyvalues, fp)
    except Exception as exception:
        raise CLIError("Failed to export key-values to file. " + str(exception))


# Config Store <-> List of KeyValue object


def __read_kv_from_config_store(cmd, name=None, connection_string=None, key=None, label=None, prefix_to_remove="", prefix_to_add=""):
    from .keyvalue import list_key
    try:
        # fetch complete keyvalue list
        key_values = list_key(cmd,
                              key=key,
                              label=QueryKeyValueCollectionOptions.empty_label if label is None else label,
                              name=name,
                              connection_string=connection_string,
                              all_=True)
        # add prefix, remove label, remove non-user-info attributes
        for kv in key_values:
            # remove prefix if specified
            if not kv.key.startswith(prefix_to_remove):
                continue
            kv.key = kv.key[len(prefix_to_remove):]
            # add prefix if specified
            kv.key = prefix_to_add + kv.key
    except Exception as exception:
        raise CLIError(str(exception))
    return key_values


def __write_kv_and_features_to_config_store(cmd, key_values, features=None, name=None, connection_string=None, label=None):
    if not key_values and not features:
        return
    try:
        # write all keyvalues to target store
        connection_string = resolve_connection_string(
            cmd, name, connection_string)
        azconfig_client = AzconfigClient(connection_string)
        if features:
            key_values.extend(__convert_featureflag_list_to_keyvalue_list(features))

        for kv in key_values:
            kv.label = label
            azconfig_client.set_keyvalue(kv, ModifyKeyValueOptions())
    except Exception as exception:
        raise CLIError(str(exception))


def __is_feature_flag(kv):
    if kv and kv.key and kv.content_type:
        return kv.key.startswith(FeatureFlagConstants.FEATURE_FLAG_PREFIX) and kv.content_type == FeatureFlagConstants.FEATURE_FLAG_CONTENT_TYPE
    return False


def __discard_features_from_retrieved_kv(src_kvs):
    try:
        src_kvs[:] = [kv for kv in src_kvs if not __is_feature_flag(kv)]
    except Exception as exception:
        raise CLIError(str(exception))


# App Service <-> List of KeyValue object

def __read_kv_from_app_service(cmd, appservice_account, prefix_to_add=""):
    try:
        key_values = []
        from azure.cli.command_modules.appservice.custom import get_app_settings
        settings = get_app_settings(
            cmd, resource_group_name=appservice_account["resource_group"], name=appservice_account["name"], slot=None)
        for item in settings:
            key = prefix_to_add + item['name']
<<<<<<< HEAD
            if validate_import_key(key):
                value = item['value']
                tags = {'AppService:SlotSetting': str(item['slotSetting']).lower()} if item['slotSetting'] else {}
                kv = KeyValue(key=key, value=value, tags=tags)
                key_values.append(kv)
        return key_values
    except Exception as exception:
        raise CLIError("Fail to read key-values from appservice." + str(exception))
=======
            tags = {'AppService:SlotSetting': str(item['slotSetting']).lower()} if item['slotSetting'] else {}
            value = item['value']

            # Value will look like one of the following if it is a KeyVault reference:
            # @Microsoft.KeyVault(SecretUri=https://myvault.vault.azure.net/secrets/mysecret/ec96f02080254f109c51a1f14cdb1931)
            # @Microsoft.KeyVault(VaultName=myvault;SecretName=mysecret;SecretVersion=ec96f02080254f109c51a1f14cdb1931)
            if value and value.strip().lower().startswith(KeyVaultConstants.APPSVC_KEYVAULT_PREFIX.lower()):
                try:
                    # Strip all whitespaces from value string.
                    # Valid values of SecretUri, VaultName, SecretName or SecretVersion will never have whitespaces.
                    value = value.replace(" ", "")
                    appsvc_value_dict = dict(x.split('=') for x in value[len(KeyVaultConstants.APPSVC_KEYVAULT_PREFIX) + 1: -1].split(';'))
                    appsvc_value_dict = {k.lower(): v for k, v in appsvc_value_dict.items()}
                    secret_identifier = appsvc_value_dict.get('secreturi')
                    if not secret_identifier:
                        # Construct secreturi
                        vault_name = appsvc_value_dict.get('vaultname')
                        secret_name = appsvc_value_dict.get('secretname')
                        secret_version = appsvc_value_dict.get('secretversion')
                        secret_identifier = "https://{0}.vault.azure.net/secrets/{1}/{2}".format(vault_name, secret_name, secret_version)
                    try:
                        from azure.keyvault.key_vault_id import KeyVaultIdentifier
                        # this throws an exception for invalid format of secret identifier
                        KeyVaultIdentifier(uri=secret_identifier)
                        kv = KeyValue(key=key,
                                      value=json.dumps({"uri": secret_identifier}, ensure_ascii=False, separators=(',', ':')),
                                      tags=tags,
                                      content_type=KeyVaultConstants.KEYVAULT_CONTENT_TYPE)
                        key_values.append(kv)
                        continue
                    except (TypeError, ValueError) as e:
                        logger.debug(
                            'Exception while validating the format of KeyVault identifier. Key "%s" with value "%s" will be treated like a regular key-value.\n%s', key, value, str(e))
                except (AttributeError, TypeError, ValueError) as e:
                    logger.debug(
                        'Key "%s" with value "%s" is not a well-formatted KeyVault reference. It will be treated like a regular key-value.\n%s', key, value, str(e))

            kv = KeyValue(key=key, value=value, tags=tags)
            key_values.append(kv)
        return key_values
    except Exception as exception:
        raise CLIError("Failed to read key-values from appservice." + str(exception))
>>>>>>> 14c2cfb6


def __write_kv_to_app_service(cmd, key_values, appservice_account):
    try:
        non_slot_settings = []
        slot_settings = []
        for kv in key_values:
            name = kv.key
            value = kv.value
            # If its a KeyVault ref, convert the format to AppService KeyVault ref format
            if kv.content_type and kv.content_type.lower() == KeyVaultConstants.KEYVAULT_CONTENT_TYPE:
                try:
                    secret_uri = json.loads(value).get("uri")
                    if secret_uri:
                        value = KeyVaultConstants.APPSVC_KEYVAULT_PREFIX + '(SecretUri={0})'.format(secret_uri)
                    else:
                        logger.debug(
                            'Key "%s" with value "%s" is not a well-formatted KeyVault reference. It will be treated like a regular key-value.\n', name, value)
                except (AttributeError, TypeError, ValueError) as e:
                    logger.debug(
                        'Key "%s" with value "%s" is not a well-formatted KeyVault reference. It will be treated like a regular key-value.\n%s', name, value, str(e))

            if 'AppService:SlotSetting' in kv.tags and kv.tags['AppService:SlotSetting'] == 'true':
                slot_settings.append(name + '=' + value)
            else:
                non_slot_settings.append(name + '=' + value)
        # known issue 4/26: with in-place update, AppService could change slot-setting true/false incorrectly
        from azure.cli.command_modules.appservice.custom import update_app_settings
        update_app_settings(cmd, resource_group_name=appservice_account["resource_group"],
                            name=appservice_account["name"], settings=non_slot_settings, slot_settings=slot_settings)
    except Exception as exception:
<<<<<<< HEAD
        raise CLIError("Fail to write key-values to appservice: " + str(exception))
=======
        raise CLIError("Failed to write key-values to appservice: " + str(exception))
>>>>>>> 14c2cfb6


# Helper functions


def __serialize_kv_list_to_comparable_json_object(keyvalues, level):
    res = {}
    if level == 'file':  # import/export only key and value
        for kv in keyvalues:
            kv_json = {'value': kv.value}
            res[kv.key] = kv_json
    # import/export key, value, and tags (same level as key-value)
    elif level == 'appservice':
        for kv in keyvalues:
            kv_json = {'value': kv.value}
            if kv.tags:
                for tag_k, tag_v in kv.tags.items():
                    if tag_k == 'AppService:SlotSetting':
                        kv_json[tag_k] = tag_v
            res[kv.key] = kv_json
    # import/export key, value, content-type, and tags (as a sub group)
    elif level == 'appconfig':
        for kv in keyvalues:
            # value
            kv_json = {'value': kv.value}
            # tags
            tag_json = {}
            if kv.tags:
                for tag_k, tag_v in kv.tags.items():
                    tag_json[tag_k] = tag_v
            kv_json['tags'] = tag_json
            # content type
            if kv.content_type:
                kv_json['content type'] = kv.content_type
            else:
                kv_json['content type'] = ""
            # key
            res[kv.key] = kv_json
    return res


def __serialize_features_from_kv_list_to_comparable_json_object(keyvalues):
    features = []
    for kv in keyvalues:
        feature = map_keyvalue_to_featureflag(kv)
        features.append(feature)

    return __serialize_feature_list_to_comparable_json_object(features)


def __serialize_feature_list_to_comparable_json_object(features):
    res = {}
    for feature in features:
        # state
        feature_json = {'state': feature.state}
        # description
        feature_json['description'] = feature.description
        # conditions
        feature_json['conditions'] = feature.conditions
        # key
        res[feature.key] = feature_json
    return res


def __serialize_kv_list_to_comparable_json_list(keyvalues):
    res = []
    for kv in keyvalues:
        # value
        kv_json = {'key': kv.key,
                   'value': kv.value,
                   'label': kv.label,
                   'last modified': kv.last_modified,
                   'content type': kv.content_type}
        # tags
        tag_json = {}
        if kv.tags:
            for tag_k, tag_v in kv.tags.items():
                tag_json[tag_k] = tag_v
        kv_json['tags'] = tag_json
        res.append(kv_json)
    return res


def __print_features_preview(old_json, new_json):
    logger.warning('\n---------------- Feature Flags Preview (Beta) -------------')
    if not new_json:
        logger.warning('\nSource configuration is empty. No changes will be made.')
        return False

    # perform diff operation
    # to simplify output, add one shared key in src and dest configuration
    new_json['@base'] = ''
    old_json['@base'] = ''
    differ = JsonDiffer(syntax='explicit')
    res = differ.diff(old_json, new_json)
    keys = str(res.keys())
    if res == {} or (('update' not in keys) and ('insert' not in keys)):
        logger.warning('\nTarget configuration already contains all feature flags in source. No changes will be made.')
        return False

    # format result printing
    for action, changes in res.items():
        if action.label == 'delete':
            continue  # we do not delete KVs while importing/exporting
        elif action.label == 'insert':
            logger.warning('\nAdding:')
            for key, adding in changes.items():
                record = {'feature': key}
                for attribute, value in adding.items():
                    if attribute in ('description', 'conditions'):
                        continue
                    record[str(attribute)] = str(value)
                logger.warning(json.dumps(record, ensure_ascii=False))
        elif action.label == 'update':
            logger.warning('\nUpdating:')
            for key, updates in changes.items():
                updates = list(updates.values())[0]
                attributes = list(updates.keys())
                old_record = {'feature': key}
                new_record = {'feature': key}
                for attribute in attributes:
                    old_record[attribute] = old_json[key][attribute]
                    new_record[attribute] = new_json[key][attribute]
                logger.warning('- %s', str(old_record))
                logger.warning('+ %s', str(new_record))
    logger.warning("")  # printing an empty line for formatting purpose
    return True


def __print_preview(old_json, new_json):
    logger.warning('\n---------------- Key Values Preview (Beta) ----------------')
    if not new_json:
        logger.warning('\nSource configuration is empty. No changes will be made.')
        return False

    # perform diff operation
    # to simplify output, add one shared key in src and dest configuration
    new_json['@base'] = ''
    old_json['@base'] = ''
    differ = JsonDiffer(syntax='explicit')
    res = differ.diff(old_json, new_json)
    keys = str(res.keys())
    if res == {} or (('update' not in keys) and ('insert' not in keys)):
        logger.warning('\nTarget configuration already contains all key-values in source. No changes will be made.')
        return False

    # format result printing
    for action, changes in res.items():
        if action.label == 'delete':
            continue  # we do not delete KVs while importing/exporting
        elif action.label == 'insert':
            logger.warning('\nAdding:')
            for key, adding in changes.items():
                record = {'key': key}
                for attribute, value in adding.items():
                    record[str(attribute)] = str(value)
                logger.warning(json.dumps(record, ensure_ascii=False))
        elif action.label == 'update':
            logger.warning('\nUpdating:')
            for key, updates in changes.items():
                updates = list(updates.values())[0]
                attributes = list(updates.keys())
                old_record = {'key': key}
                new_record = {'key': key}
                for attribute in attributes:
                    old_record[attribute] = old_json[key][attribute]
                    new_record[attribute] = new_json[key][attribute]
                logger.warning('- %s', json.dumps(old_record, ensure_ascii=False))
                logger.warning('+ %s', json.dumps(new_record, ensure_ascii=False))
    logger.warning("")  # printing an empty line for formatting purpose
    return True


def __print_restore_preview(kvs_to_restore, kvs_to_modify, kvs_to_delete):
    logger.warning('\n---------------- Preview (Beta) ----------------')
    if len(kvs_to_restore) + len(kvs_to_modify) + len(kvs_to_delete) == 0:
        logger.warning('\nNo records matching found to be restored. No changes will be made.')
        return False

    # format result printing
    if kvs_to_restore:
        logger.warning('\nAdding:')
        logger.warning(json.dumps(__serialize_kv_list_to_comparable_json_list(kvs_to_restore), indent=2, ensure_ascii=False))

    if kvs_to_modify:
        logger.warning('\nUpdating:')
        logger.warning(json.dumps(__serialize_kv_list_to_comparable_json_list(kvs_to_modify), indent=2, ensure_ascii=False))

    if kvs_to_delete:
        logger.warning('\nDeleting:')
        logger.warning(json.dumps(__serialize_kv_list_to_comparable_json_list(kvs_to_delete), indent=2, ensure_ascii=False))

    logger.warning("")  # printing an empty line for formatting purpose
    confirmation_message = "Do you want to continue? \n"
    user_confirmation(confirmation_message)
    return True


def __flatten_key_value(key, value, flattened_data, depth, separator):
    if depth > 1:
        depth = depth - 1
        if isinstance(value, list):
            if separator is None or not separator:
                raise CLIError(
                    "A non-empty separator is required for importing hierarchical configurations.")
            for index, item in enumerate(value):
                __flatten_key_value(
                    key + separator + str(index), item, flattened_data, depth, separator)
        elif isinstance(value, dict):
            if separator is None or not separator:
                raise CLIError(
                    "A non-empty separator is required for importing hierarchical configurations.")
            for nested_key in value:
                __flatten_key_value(
                    key + separator + nested_key, value[nested_key], flattened_data, depth, separator)
        else:
            if key in flattened_data:
                logger.debug(
                    "The key %s already exist, value has been overwritten.", key)
            flattened_data[key] = str(value)
    else:
        flattened_data[key] = str(value)


def __export_keyvalue(key_segments, value, constructed_data, key):
    first_key_segment = key_segments[0]
    if isinstance(constructed_data, list):
        if not first_key_segment.isdigit():
            logger.debug(
                "A key %s has been dropped as it can not be exported to a valid file!", key)
            return

        first_key_segment = int(first_key_segment)
        if len(key_segments) == 1:
            constructed_data.extend(
                [Undef()] * (first_key_segment - len(constructed_data) + 1))
            constructed_data[first_key_segment] = value
        else:
            if first_key_segment >= len(constructed_data):
                constructed_data.extend(
                    [Undef()] * (first_key_segment - len(constructed_data) + 1))
            if isinstance(constructed_data[first_key_segment], Undef):
                constructed_data[first_key_segment] = [
                ] if key_segments[1].isdigit() else {}
            __export_keyvalue(
                key_segments[1:], value, constructed_data[first_key_segment], key)
    elif isinstance(constructed_data, dict):
        if first_key_segment.isdigit():
            logger.debug(
                "A key '%s' has been dropped as it can not be exported to a valid file!", key)
            return

        if len(key_segments) == 1:
            constructed_data[first_key_segment] = value
        else:
            if first_key_segment not in constructed_data:
                constructed_data[first_key_segment] = [
                ] if key_segments[1].isdigit() else {}
            __export_keyvalue(
                key_segments[1:], value, constructed_data[first_key_segment], key)
    else:
        logger.debug(
            "A key '%s' has been dropped as it can not be exported to a valid file!", key)


def __export_keyvalues(fetched_items, format_, separator, prefix=None):
    exported_dict = {}
    exported_list = []

    previous_kv = None
    try:
        for kv in fetched_items:
            key = kv.key
            if prefix is not None:
                if not key.startswith(prefix):
                    continue
                key = key[len(prefix):]

            if previous_kv is not None and previous_kv.key == key:
                if previous_kv.value != kv.value:
                    raise CLIError(
                        "The key {} has two labels {} and {}, which conflicts with each other.".format(previous_kv.key, previous_kv.label, kv.label))
                continue
            previous_kv = KeyValue(key, kv.value)

            # No need to construct for properties format
            if format_ == 'properties' or separator is None or not separator:
                exported_dict.update({key: kv.value})
                continue

            key_segments = key.split(separator)
            if key_segments[0].isdigit():
                __export_keyvalue(key_segments,
                                  kv.value, exported_list, key)

            else:
                __export_keyvalue(key_segments,
                                  kv.value, exported_dict, key)

        if exported_dict and exported_list:
            logger.error("Can not export to a valid file! Some keys have been dropped. %s", json.dumps(
                exported_dict, indent=2, ensure_ascii=False))

        return __compact_key_values(exported_dict if not exported_list else exported_list)
    except Exception as exception:
        raise CLIError("Fail to export key-values." + str(exception))


def __export_features(retrieved_features, naming_convention):
    feature_reserved_keywords = FeatureManagementReservedKeywords(naming_convention)
    exported_dict = {feature_reserved_keywords.featuremanagement: {}}
    client_filters = []

    try:
        # retrieved_features is a list of FeatureFlag objects
        for feature in retrieved_features:

            # if feature state is on or off, it means there are no filters
            if feature.state == "on":
                feature_state = True

            elif feature.state == "off":
                feature_state = False

            elif feature.state == "conditional":
                feature_state = {feature_reserved_keywords.enabledfor: []}
                client_filters = feature.conditions["client_filters"]
                # client_filters is a list of dictionaries, where all dictionaries have 2 keys - Name and Parameters
                for filter_ in client_filters:
                    feature_filter = {}
                    feature_filter["Name"] = filter_.name
                    if filter_.parameters:
                        feature_filter["Parameters"] = filter_.parameters
                    feature_state[feature_reserved_keywords.enabledfor].append(feature_filter)

            feature_entry = {feature.key: feature_state}

            exported_dict[feature_reserved_keywords.featuremanagement].update(feature_entry)

        return __compact_key_values(exported_dict)

    except Exception as exception:
        raise CLIError("Failed to export feature flags. " + str(exception))


def __convert_feature_dict_to_keyvalue_list(features_dict, enabled_for_keyword):
    # pylint: disable=too-many-nested-blocks
    key_values = []
    default_conditions = {'client_filters': []}

    try:
        for k, v in features_dict.items():
<<<<<<< HEAD
            if validate_import_feature(feature=k):
                key = FEATURE_FLAG_PREFIX + str(k)
                feature_flag_value = FeatureFlagValue(id_=str(k))

                if isinstance(v, dict):
                    # This may be a conditional feature
                    feature_flag_value.enabled = False
                    try:
                        feature_flag_value.conditions = {'client_filters': v[enabled_for_keyword]}
                    except KeyError:
                        raise CLIError("Feature '{0}' must contain '{1}' definition or have a true/false value. \n".format(str(k), enabled_for_keyword))

                    if feature_flag_value.conditions["client_filters"]:
                        feature_flag_value.enabled = True

                        for idx, val in enumerate(feature_flag_value.conditions["client_filters"]):
                            # each val should be a dict with at most 2 keys (Name, Parameters) or at least 1 key (Name)
                            val = {filter_key.lower(): filter_val for filter_key, filter_val in val.items()}
                            if not val.get("name", None):
                                logger.warning("Ignoring a filter for feature '%s' because it doesn't have a 'Name' attribute.", str(k))
                                continue

                            if val["name"].lower() == "alwayson":
                                # We support alternate format for specifying always ON features
                                # "FeatureT": {"EnabledFor": [{ "Name": "AlwaysOn"}]}
                                feature_flag_value.conditions = default_conditions
                                break

                            filter_param = val.get("parameters", {})
                            new_val = {'name': val["name"]}
                            if filter_param:
                                new_val["parameters"] = filter_param
                            feature_flag_value.conditions["client_filters"][idx] = new_val
=======
            key = FeatureFlagConstants.FEATURE_FLAG_PREFIX + str(k)
            feature_flag_value = FeatureFlagValue(id_=str(k))

            if isinstance(v, dict):
                # This may be a conditional feature
                feature_flag_value.enabled = False
                try:
                    feature_flag_value.conditions = {'client_filters': v[enabled_for_keyword]}
                except KeyError:
                    raise CLIError("Feature '{0}' must contain '{1}' definition or have a true/false value. \n".format(str(k), enabled_for_keyword))

                if feature_flag_value.conditions["client_filters"]:
                    feature_flag_value.enabled = True

                    for idx, val in enumerate(feature_flag_value.conditions["client_filters"]):
                        # each val should be a dict with at most 2 keys (Name, Parameters) or at least 1 key (Name)
                        val = {filter_key.lower(): filter_val for filter_key, filter_val in val.items()}
                        if not val.get("name", None):
                            logger.warning("Ignoring a filter for feature '%s' because it doesn't have a 'Name' attribute.", str(k))
                            continue

                        if val["name"].lower() == "alwayson":
                            # We support alternate format for specifying always ON features
                            # "FeatureT": {"EnabledFor": [{ "Name": "AlwaysOn"}]}
                            feature_flag_value.conditions = default_conditions
                            break

                        filter_param = val.get("parameters", {})
                        new_val = {'name': val["name"]}
                        if filter_param:
                            new_val["parameters"] = filter_param
                        feature_flag_value.conditions["client_filters"][idx] = new_val
>>>>>>> 14c2cfb6

                else:
                    feature_flag_value.enabled = v
                    feature_flag_value.conditions = default_conditions

<<<<<<< HEAD
                set_kv = KeyValue(key=key,
                                  value=json.dumps(feature_flag_value, default=lambda o: o.__dict__, ensure_ascii=False),
                                  content_type=FEATURE_FLAG_CONTENT_TYPE)
                key_values.append(set_kv)
=======
            set_kv = KeyValue(key=key,
                              value=json.dumps(feature_flag_value, default=lambda o: o.__dict__, ensure_ascii=False),
                              content_type=FeatureFlagConstants.FEATURE_FLAG_CONTENT_TYPE)
            key_values.append(set_kv)
>>>>>>> 14c2cfb6

    except Exception as exception:
        raise CLIError("File contains feature flags in invalid format. " + str(exception))
    return key_values


def __convert_featureflag_list_to_keyvalue_list(featureflags):
    kv_list = []
    for feature in featureflags:
        try:
            kv = map_featureflag_to_keyvalue(feature)
        except ValueError as exception:
            # If we failed to convert FatureFlag to KeyValue, log warning and continue parsing other features
            logger.warning(exception)
            continue

        kv_list.append(kv)

    return kv_list


def __check_file_encoding(file_path):
    with open(file_path, 'rb') as config_file:
        data = config_file.readline()
        encoding_type = chardet.detect(data)['encoding']
        return encoding_type


def __compact_key_values(key_values):
    if isinstance(key_values, list):
        compacted = []

        for item in key_values:
            if isinstance(item, (list, dict)):
                compacted.append(__compact_key_values(item))
            elif not isinstance(item, Undef):
                compacted.append(item)
    else:
        compacted = {}
        for key in key_values:
            value = key_values[key]
            if isinstance(value, (list, dict)):
                compacted.update({key: __compact_key_values(value)})
            else:
                compacted.update({key: value})
    return compacted


class Undef(object):  # pylint: disable=too-few-public-methods
    '''
    Dummy undef class used to preallocate space for kv exporting.

    '''

    def __init__(self):
        return<|MERGE_RESOLUTION|>--- conflicted
+++ resolved
@@ -300,59 +300,49 @@
             cmd, resource_group_name=appservice_account["resource_group"], name=appservice_account["name"], slot=None)
         for item in settings:
             key = prefix_to_add + item['name']
-<<<<<<< HEAD
             if validate_import_key(key):
+                tags = {'AppService:SlotSetting': str(item['slotSetting']).lower()} if item['slotSetting'] else {}
                 value = item['value']
-                tags = {'AppService:SlotSetting': str(item['slotSetting']).lower()} if item['slotSetting'] else {}
+
+                # Value will look like one of the following if it is a KeyVault reference:
+                # @Microsoft.KeyVault(SecretUri=https://myvault.vault.azure.net/secrets/mysecret/ec96f02080254f109c51a1f14cdb1931)
+                # @Microsoft.KeyVault(VaultName=myvault;SecretName=mysecret;SecretVersion=ec96f02080254f109c51a1f14cdb1931)
+                if value and value.strip().lower().startswith(KeyVaultConstants.APPSVC_KEYVAULT_PREFIX.lower()):
+                    try:
+                        # Strip all whitespaces from value string.
+                        # Valid values of SecretUri, VaultName, SecretName or SecretVersion will never have whitespaces.
+                        value = value.replace(" ", "")
+                        appsvc_value_dict = dict(x.split('=') for x in value[len(KeyVaultConstants.APPSVC_KEYVAULT_PREFIX) + 1: -1].split(';'))
+                        appsvc_value_dict = {k.lower(): v for k, v in appsvc_value_dict.items()}
+                        secret_identifier = appsvc_value_dict.get('secreturi')
+                        if not secret_identifier:
+                            # Construct secreturi
+                            vault_name = appsvc_value_dict.get('vaultname')
+                            secret_name = appsvc_value_dict.get('secretname')
+                            secret_version = appsvc_value_dict.get('secretversion')
+                            secret_identifier = "https://{0}.vault.azure.net/secrets/{1}/{2}".format(vault_name, secret_name, secret_version)
+                        try:
+                            from azure.keyvault.key_vault_id import KeyVaultIdentifier
+                            # this throws an exception for invalid format of secret identifier
+                            KeyVaultIdentifier(uri=secret_identifier)
+                            kv = KeyValue(key=key,
+                                        value=json.dumps({"uri": secret_identifier}, ensure_ascii=False, separators=(',', ':')),
+                                        tags=tags,
+                                        content_type=KeyVaultConstants.KEYVAULT_CONTENT_TYPE)
+                            key_values.append(kv)
+                            continue
+                        except (TypeError, ValueError) as e:
+                            logger.debug(
+                                'Exception while validating the format of KeyVault identifier. Key "%s" with value "%s" will be treated like a regular key-value.\n%s', key, value, str(e))
+                    except (AttributeError, TypeError, ValueError) as e:
+                        logger.debug(
+                            'Key "%s" with value "%s" is not a well-formatted KeyVault reference. It will be treated like a regular key-value.\n%s', key, value, str(e))
+
                 kv = KeyValue(key=key, value=value, tags=tags)
                 key_values.append(kv)
         return key_values
     except Exception as exception:
-        raise CLIError("Fail to read key-values from appservice." + str(exception))
-=======
-            tags = {'AppService:SlotSetting': str(item['slotSetting']).lower()} if item['slotSetting'] else {}
-            value = item['value']
-
-            # Value will look like one of the following if it is a KeyVault reference:
-            # @Microsoft.KeyVault(SecretUri=https://myvault.vault.azure.net/secrets/mysecret/ec96f02080254f109c51a1f14cdb1931)
-            # @Microsoft.KeyVault(VaultName=myvault;SecretName=mysecret;SecretVersion=ec96f02080254f109c51a1f14cdb1931)
-            if value and value.strip().lower().startswith(KeyVaultConstants.APPSVC_KEYVAULT_PREFIX.lower()):
-                try:
-                    # Strip all whitespaces from value string.
-                    # Valid values of SecretUri, VaultName, SecretName or SecretVersion will never have whitespaces.
-                    value = value.replace(" ", "")
-                    appsvc_value_dict = dict(x.split('=') for x in value[len(KeyVaultConstants.APPSVC_KEYVAULT_PREFIX) + 1: -1].split(';'))
-                    appsvc_value_dict = {k.lower(): v for k, v in appsvc_value_dict.items()}
-                    secret_identifier = appsvc_value_dict.get('secreturi')
-                    if not secret_identifier:
-                        # Construct secreturi
-                        vault_name = appsvc_value_dict.get('vaultname')
-                        secret_name = appsvc_value_dict.get('secretname')
-                        secret_version = appsvc_value_dict.get('secretversion')
-                        secret_identifier = "https://{0}.vault.azure.net/secrets/{1}/{2}".format(vault_name, secret_name, secret_version)
-                    try:
-                        from azure.keyvault.key_vault_id import KeyVaultIdentifier
-                        # this throws an exception for invalid format of secret identifier
-                        KeyVaultIdentifier(uri=secret_identifier)
-                        kv = KeyValue(key=key,
-                                      value=json.dumps({"uri": secret_identifier}, ensure_ascii=False, separators=(',', ':')),
-                                      tags=tags,
-                                      content_type=KeyVaultConstants.KEYVAULT_CONTENT_TYPE)
-                        key_values.append(kv)
-                        continue
-                    except (TypeError, ValueError) as e:
-                        logger.debug(
-                            'Exception while validating the format of KeyVault identifier. Key "%s" with value "%s" will be treated like a regular key-value.\n%s', key, value, str(e))
-                except (AttributeError, TypeError, ValueError) as e:
-                    logger.debug(
-                        'Key "%s" with value "%s" is not a well-formatted KeyVault reference. It will be treated like a regular key-value.\n%s', key, value, str(e))
-
-            kv = KeyValue(key=key, value=value, tags=tags)
-            key_values.append(kv)
-        return key_values
-    except Exception as exception:
         raise CLIError("Failed to read key-values from appservice." + str(exception))
->>>>>>> 14c2cfb6
 
 
 def __write_kv_to_app_service(cmd, key_values, appservice_account):
@@ -384,11 +374,7 @@
         update_app_settings(cmd, resource_group_name=appservice_account["resource_group"],
                             name=appservice_account["name"], settings=non_slot_settings, slot_settings=slot_settings)
     except Exception as exception:
-<<<<<<< HEAD
-        raise CLIError("Fail to write key-values to appservice: " + str(exception))
-=======
         raise CLIError("Failed to write key-values to appservice: " + str(exception))
->>>>>>> 14c2cfb6
 
 
 # Helper functions
@@ -741,9 +727,9 @@
 
     try:
         for k, v in features_dict.items():
-<<<<<<< HEAD
             if validate_import_feature(feature=k):
-                key = FEATURE_FLAG_PREFIX + str(k)
+
+                key = FeatureFlagConstants.FEATURE_FLAG_PREFIX + str(k)
                 feature_flag_value = FeatureFlagValue(id_=str(k))
 
                 if isinstance(v, dict):
@@ -775,56 +761,15 @@
                             if filter_param:
                                 new_val["parameters"] = filter_param
                             feature_flag_value.conditions["client_filters"][idx] = new_val
-=======
-            key = FeatureFlagConstants.FEATURE_FLAG_PREFIX + str(k)
-            feature_flag_value = FeatureFlagValue(id_=str(k))
-
-            if isinstance(v, dict):
-                # This may be a conditional feature
-                feature_flag_value.enabled = False
-                try:
-                    feature_flag_value.conditions = {'client_filters': v[enabled_for_keyword]}
-                except KeyError:
-                    raise CLIError("Feature '{0}' must contain '{1}' definition or have a true/false value. \n".format(str(k), enabled_for_keyword))
-
-                if feature_flag_value.conditions["client_filters"]:
-                    feature_flag_value.enabled = True
-
-                    for idx, val in enumerate(feature_flag_value.conditions["client_filters"]):
-                        # each val should be a dict with at most 2 keys (Name, Parameters) or at least 1 key (Name)
-                        val = {filter_key.lower(): filter_val for filter_key, filter_val in val.items()}
-                        if not val.get("name", None):
-                            logger.warning("Ignoring a filter for feature '%s' because it doesn't have a 'Name' attribute.", str(k))
-                            continue
-
-                        if val["name"].lower() == "alwayson":
-                            # We support alternate format for specifying always ON features
-                            # "FeatureT": {"EnabledFor": [{ "Name": "AlwaysOn"}]}
-                            feature_flag_value.conditions = default_conditions
-                            break
-
-                        filter_param = val.get("parameters", {})
-                        new_val = {'name': val["name"]}
-                        if filter_param:
-                            new_val["parameters"] = filter_param
-                        feature_flag_value.conditions["client_filters"][idx] = new_val
->>>>>>> 14c2cfb6
-
-                else:
-                    feature_flag_value.enabled = v
-                    feature_flag_value.conditions = default_conditions
-
-<<<<<<< HEAD
+
+                    else:
+                        feature_flag_value.enabled = v
+                        feature_flag_value.conditions = default_conditions
+
                 set_kv = KeyValue(key=key,
-                                  value=json.dumps(feature_flag_value, default=lambda o: o.__dict__, ensure_ascii=False),
-                                  content_type=FEATURE_FLAG_CONTENT_TYPE)
+                                value=json.dumps(feature_flag_value, default=lambda o: o.__dict__, ensure_ascii=False),
+                                content_type=FeatureFlagConstants.FEATURE_FLAG_CONTENT_TYPE)
                 key_values.append(set_kv)
-=======
-            set_kv = KeyValue(key=key,
-                              value=json.dumps(feature_flag_value, default=lambda o: o.__dict__, ensure_ascii=False),
-                              content_type=FeatureFlagConstants.FEATURE_FLAG_CONTENT_TYPE)
-            key_values.append(set_kv)
->>>>>>> 14c2cfb6
 
     except Exception as exception:
         raise CLIError("File contains feature flags in invalid format. " + str(exception))
