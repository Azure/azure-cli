--- conflicted
+++ resolved
@@ -13,38 +13,21 @@
       ParameterSetName:
       - -n -g --size --image --admin-username --generate-ssh-keys --nsg-rule
       User-Agent:
-<<<<<<< HEAD
-      - AZURECLI/2.47.0 azsdk-python-azure-mgmt-resource/22.0.0 Python/3.10.11 (Linux-5.15.0-1036-azure-x86_64-with-glibc2.31)
-        VSTS_7b238909-6802-4b65-b90d-184bca47f458_build_220_0
-=======
       - AZURECLI/2.50.0 azsdk-python-azure-mgmt-resource/23.1.0b2 Python/3.10.9 (Windows-10-10.0.22621-SP0)
->>>>>>> 13d0ab0a
     method: GET
     uri: https://management.azure.com/subscriptions/00000000-0000-0000-0000-000000000000/resourcegroups/clitest.rg000001?api-version=2022-09-01
   response:
     body:
-<<<<<<< HEAD
-      string: '{"id":"/subscriptions/00000000-0000-0000-0000-000000000000/resourceGroups/clitest.rg000001","name":"clitest.rg000001","type":"Microsoft.Resources/resourceGroups","location":"westus","tags":{"product":"azurecli","cause":"automation","date":"2023-05-25T15:27:30Z"},"properties":{"provisioningState":"Succeeded"}}'
-=======
       string: '{"id":"/subscriptions/00000000-0000-0000-0000-000000000000/resourceGroups/clitest.rg000001","name":"clitest.rg000001","type":"Microsoft.Resources/resourceGroups","location":"westus","tags":{"product":"azurecli","cause":"automation","test":"test_vm_accelerated_networking","date":"2023-07-19T05:47:47Z","module":"vm"},"properties":{"provisioningState":"Succeeded"}}'
->>>>>>> 13d0ab0a
     headers:
       cache-control:
       - no-cache
       content-length:
-<<<<<<< HEAD
-      - '310'
-      content-type:
-      - application/json; charset=utf-8
-      date:
-      - Thu, 25 May 2023 15:27:31 GMT
-=======
       - '364'
       content-type:
       - application/json; charset=utf-8
       date:
       - Wed, 19 Jul 2023 05:47:53 GMT
->>>>>>> 13d0ab0a
       expires:
       - '-1'
       pragma:
@@ -72,25 +55,14 @@
       ParameterSetName:
       - -n -g --size --image --admin-username --generate-ssh-keys --nsg-rule
       User-Agent:
-<<<<<<< HEAD
-      - AZURECLI/2.47.0 azsdk-python-azure-mgmt-compute/29.1.0 Python/3.10.11 (Linux-5.15.0-1036-azure-x86_64-with-glibc2.31)
-        VSTS_7b238909-6802-4b65-b90d-184bca47f458_build_220_0
-=======
       - AZURECLI/2.50.0 azsdk-python-azure-mgmt-compute/29.1.0 Python/3.10.9 (Windows-10-10.0.22621-SP0)
->>>>>>> 13d0ab0a
     method: GET
     uri: https://management.azure.com/subscriptions/00000000-0000-0000-0000-000000000000/providers/Microsoft.Compute/locations/westus/publishers/Canonical/artifacttypes/vmimage/offers/UbuntuServer/skus/18.04-LTS/versions?$top=1&$orderby=name%20desc&api-version=2022-11-01
   response:
     body:
-<<<<<<< HEAD
-      string: "[\r\n  {\r\n    \"location\": \"westus\",\r\n    \"name\": \"18.04.202305220\",\r\n
-        \   \"id\": \"/Subscriptions/00000000-0000-0000-0000-000000000000/Providers/Microsoft.Compute/Locations/westus/Publishers/Canonical/ArtifactTypes/VMImage/Offers/UbuntuServer/Skus/18.04-LTS/Versions/18.04.202305220\"\r\n
-        \ }\r\n]"
-=======
       string: "[\r\n  {\r\n    \"location\": \"westus\",\r\n    \"name\": \"18.04.202306070\"\
         ,\r\n    \"id\": \"/Subscriptions/00000000-0000-0000-0000-000000000000/Providers/Microsoft.Compute/Locations/westus/Publishers/Canonical/ArtifactTypes/VMImage/Offers/UbuntuServer/Skus/18.04-LTS/Versions/18.04.202306070\"\
         \r\n  }\r\n]"
->>>>>>> 13d0ab0a
     headers:
       cache-control:
       - no-cache
@@ -99,11 +71,7 @@
       content-type:
       - application/json; charset=utf-8
       date:
-<<<<<<< HEAD
-      - Thu, 25 May 2023 15:27:31 GMT
-=======
       - Wed, 19 Jul 2023 05:47:54 GMT
->>>>>>> 13d0ab0a
       expires:
       - '-1'
       pragma:
@@ -113,14 +81,14 @@
       - Microsoft-HTTPAPI/2.0
       strict-transport-security:
       - max-age=31536000; includeSubDomains
+      transfer-encoding:
+      - chunked
+      vary:
+      - Accept-Encoding
       x-content-type-options:
       - nosniff
       x-ms-ratelimit-remaining-resource:
-<<<<<<< HEAD
-      - Microsoft.Compute/ListVMImagesVersionsFromLocation3Min;15999,Microsoft.Compute/ListVMImagesVersionsFromLocation30Min;43995
-=======
       - Microsoft.Compute/ListVMImagesVersionsFromLocation3Min;15997,Microsoft.Compute/ListVMImagesVersionsFromLocation30Min;43976
->>>>>>> 13d0ab0a
     status:
       code: 200
       message: OK
@@ -138,27 +106,6 @@
       ParameterSetName:
       - -n -g --size --image --admin-username --generate-ssh-keys --nsg-rule
       User-Agent:
-<<<<<<< HEAD
-      - AZURECLI/2.47.0 azsdk-python-azure-mgmt-compute/29.1.0 Python/3.10.11 (Linux-5.15.0-1036-azure-x86_64-with-glibc2.31)
-        VSTS_7b238909-6802-4b65-b90d-184bca47f458_build_220_0
-    method: GET
-    uri: https://management.azure.com/subscriptions/00000000-0000-0000-0000-000000000000/providers/Microsoft.Compute/locations/westus/publishers/Canonical/artifacttypes/vmimage/offers/UbuntuServer/skus/18.04-LTS/versions/18.04.202305220?api-version=2022-11-01
-  response:
-    body:
-      string: "{\r\n  \"properties\": {\r\n    \"hyperVGeneration\": \"V1\",\r\n    \"architecture\":
-        \"x64\",\r\n    \"replicaType\": \"Unmanaged\",\r\n    \"disallowed\": {\r\n
-        \     \"vmDiskType\": \"None\"\r\n    },\r\n    \"automaticOSUpgradeProperties\":
-        {\r\n      \"automaticOSUpgradeSupported\": true\r\n    },\r\n    \"imageDeprecationStatus\":
-        {\r\n      \"imageState\": \"Active\"\r\n    },\r\n    \"features\": [\r\n
-        \     {\r\n        \"name\": \"IsAcceleratedNetworkSupported\",\r\n        \"value\":
-        \"True\"\r\n      },\r\n      {\r\n        \"name\": \"DiskControllerTypes\",\r\n
-        \       \"value\": \"SCSI, NVMe\"\r\n      },\r\n      {\r\n        \"name\":
-        \"IsHibernateSupported\",\r\n        \"value\": \"True\"\r\n      }\r\n    ],\r\n
-        \   \"osDiskImage\": {\r\n      \"operatingSystem\": \"Linux\",\r\n      \"sizeInGb\":
-        31,\r\n      \"sizeInBytes\": 32213303808\r\n    },\r\n    \"dataDiskImages\":
-        []\r\n  },\r\n  \"location\": \"westus\",\r\n  \"name\": \"18.04.202305220\",\r\n
-        \ \"id\": \"/Subscriptions/00000000-0000-0000-0000-000000000000/Providers/Microsoft.Compute/Locations/westus/Publishers/Canonical/ArtifactTypes/VMImage/Offers/UbuntuServer/Skus/18.04-LTS/Versions/18.04.202305220\"\r\n}"
-=======
       - AZURECLI/2.50.0 azsdk-python-azure-mgmt-compute/29.1.0 Python/3.10.9 (Windows-10-10.0.22621-SP0)
     method: GET
     uri: https://management.azure.com/subscriptions/00000000-0000-0000-0000-000000000000/providers/Microsoft.Compute/locations/westus/publishers/Canonical/artifacttypes/vmimage/offers/UbuntuServer/skus/18.04-LTS/versions/18.04.202306070?api-version=2022-11-01
@@ -179,7 +126,6 @@
         \ },\r\n    \"dataDiskImages\": []\r\n  },\r\n  \"location\": \"westus\",\r\
         \n  \"name\": \"18.04.202306070\",\r\n  \"id\": \"/Subscriptions/00000000-0000-0000-0000-000000000000/Providers/Microsoft.Compute/Locations/westus/Publishers/Canonical/ArtifactTypes/VMImage/Offers/UbuntuServer/Skus/18.04-LTS/Versions/18.04.202306070\"\
         \r\n}"
->>>>>>> 13d0ab0a
     headers:
       cache-control:
       - no-cache
@@ -188,11 +134,7 @@
       content-type:
       - application/json; charset=utf-8
       date:
-<<<<<<< HEAD
-      - Thu, 25 May 2023 15:27:32 GMT
-=======
       - Wed, 19 Jul 2023 05:47:53 GMT
->>>>>>> 13d0ab0a
       expires:
       - '-1'
       pragma:
@@ -202,14 +144,14 @@
       - Microsoft-HTTPAPI/2.0
       strict-transport-security:
       - max-age=31536000; includeSubDomains
+      transfer-encoding:
+      - chunked
+      vary:
+      - Accept-Encoding
       x-content-type-options:
       - nosniff
       x-ms-ratelimit-remaining-resource:
-<<<<<<< HEAD
-      - Microsoft.Compute/GetVMImageFromLocation3Min;12999,Microsoft.Compute/GetVMImageFromLocation30Min;73997
-=======
       - Microsoft.Compute/GetVMImageFromLocation3Min;12999,Microsoft.Compute/GetVMImageFromLocation30Min;73982
->>>>>>> 13d0ab0a
     status:
       code: 200
       message: OK
@@ -227,12 +169,7 @@
       ParameterSetName:
       - -n -g --size --image --admin-username --generate-ssh-keys --nsg-rule
       User-Agent:
-<<<<<<< HEAD
-      - AZURECLI/2.47.0 (AAZ) azsdk-python-core/1.24.0 Python/3.10.11 (Linux-5.15.0-1036-azure-x86_64-with-glibc2.31)
-        VSTS_7b238909-6802-4b65-b90d-184bca47f458_build_220_0
-=======
       - AZURECLI/2.50.0 (AAZ) azsdk-python-core/1.26.0 Python/3.10.9 (Windows-10-10.0.22621-SP0)
->>>>>>> 13d0ab0a
     method: GET
     uri: https://management.azure.com/subscriptions/00000000-0000-0000-0000-000000000000/resourceGroups/clitest.rg000001/providers/Microsoft.Network/virtualNetworks?api-version=2022-01-01
   response:
@@ -246,17 +183,15 @@
       content-type:
       - application/json; charset=utf-8
       date:
-<<<<<<< HEAD
-      - Thu, 25 May 2023 15:27:32 GMT
-=======
       - Wed, 19 Jul 2023 05:47:55 GMT
->>>>>>> 13d0ab0a
       expires:
       - '-1'
       pragma:
       - no-cache
       strict-transport-security:
       - max-age=31536000; includeSubDomains
+      vary:
+      - Accept-Encoding
       x-content-type-options:
       - nosniff
     status:
@@ -276,1999 +211,11 @@
       ParameterSetName:
       - -n -g --size --image --admin-username --generate-ssh-keys --nsg-rule
       User-Agent:
-<<<<<<< HEAD
-      - AZURECLI/2.47.0 azsdk-python-azure-mgmt-compute/29.1.0 Python/3.10.11 (Linux-5.15.0-1036-azure-x86_64-with-glibc2.31)
-        VSTS_7b238909-6802-4b65-b90d-184bca47f458_build_220_0
-=======
       - AZURECLI/2.50.0 azsdk-python-azure-mgmt-compute/29.1.0 Python/3.10.9 (Windows-10-10.0.22621-SP0)
->>>>>>> 13d0ab0a
     method: GET
     uri: https://management.azure.com/subscriptions/00000000-0000-0000-0000-000000000000/providers/Microsoft.Compute/locations/westus/vmSizes?api-version=2022-11-01
   response:
     body:
-<<<<<<< HEAD
-      string: "{\r\n  \"value\": [\r\n    {\r\n      \"name\": \"Standard_B1ls\",\r\n
-        \     \"numberOfCores\": 1,\r\n      \"osDiskSizeInMB\": 1047552,\r\n      \"resourceDiskSizeInMB\":
-        4096,\r\n      \"memoryInMB\": 512,\r\n      \"maxDataDiskCount\": 2\r\n    },\r\n
-        \   {\r\n      \"name\": \"Standard_B1ms\",\r\n      \"numberOfCores\": 1,\r\n
-        \     \"osDiskSizeInMB\": 1047552,\r\n      \"resourceDiskSizeInMB\": 4096,\r\n
-        \     \"memoryInMB\": 2048,\r\n      \"maxDataDiskCount\": 2\r\n    },\r\n
-        \   {\r\n      \"name\": \"Standard_B1s\",\r\n      \"numberOfCores\": 1,\r\n
-        \     \"osDiskSizeInMB\": 1047552,\r\n      \"resourceDiskSizeInMB\": 4096,\r\n
-        \     \"memoryInMB\": 1024,\r\n      \"maxDataDiskCount\": 2\r\n    },\r\n
-        \   {\r\n      \"name\": \"Standard_B2ms\",\r\n      \"numberOfCores\": 2,\r\n
-        \     \"osDiskSizeInMB\": 1047552,\r\n      \"resourceDiskSizeInMB\": 16384,\r\n
-        \     \"memoryInMB\": 8192,\r\n      \"maxDataDiskCount\": 4\r\n    },\r\n
-        \   {\r\n      \"name\": \"Standard_B2s\",\r\n      \"numberOfCores\": 2,\r\n
-        \     \"osDiskSizeInMB\": 1047552,\r\n      \"resourceDiskSizeInMB\": 8192,\r\n
-        \     \"memoryInMB\": 4096,\r\n      \"maxDataDiskCount\": 4\r\n    },\r\n
-        \   {\r\n      \"name\": \"Standard_B4ms\",\r\n      \"numberOfCores\": 4,\r\n
-        \     \"osDiskSizeInMB\": 1047552,\r\n      \"resourceDiskSizeInMB\": 32768,\r\n
-        \     \"memoryInMB\": 16384,\r\n      \"maxDataDiskCount\": 8\r\n    },\r\n
-        \   {\r\n      \"name\": \"Standard_B8ms\",\r\n      \"numberOfCores\": 8,\r\n
-        \     \"osDiskSizeInMB\": 1047552,\r\n      \"resourceDiskSizeInMB\": 65536,\r\n
-        \     \"memoryInMB\": 32768,\r\n      \"maxDataDiskCount\": 16\r\n    },\r\n
-        \   {\r\n      \"name\": \"Standard_B12ms\",\r\n      \"numberOfCores\": 12,\r\n
-        \     \"osDiskSizeInMB\": 1047552,\r\n      \"resourceDiskSizeInMB\": 98304,\r\n
-        \     \"memoryInMB\": 49152,\r\n      \"maxDataDiskCount\": 16\r\n    },\r\n
-        \   {\r\n      \"name\": \"Standard_B16ms\",\r\n      \"numberOfCores\": 16,\r\n
-        \     \"osDiskSizeInMB\": 1047552,\r\n      \"resourceDiskSizeInMB\": 131072,\r\n
-        \     \"memoryInMB\": 65536,\r\n      \"maxDataDiskCount\": 32\r\n    },\r\n
-        \   {\r\n      \"name\": \"Standard_B20ms\",\r\n      \"numberOfCores\": 20,\r\n
-        \     \"osDiskSizeInMB\": 1047552,\r\n      \"resourceDiskSizeInMB\": 163840,\r\n
-        \     \"memoryInMB\": 81920,\r\n      \"maxDataDiskCount\": 32\r\n    },\r\n
-        \   {\r\n      \"name\": \"Standard_E2_v4\",\r\n      \"numberOfCores\": 2,\r\n
-        \     \"osDiskSizeInMB\": 1047552,\r\n      \"resourceDiskSizeInMB\": 0,\r\n
-        \     \"memoryInMB\": 16384,\r\n      \"maxDataDiskCount\": 4\r\n    },\r\n
-        \   {\r\n      \"name\": \"Standard_E4_v4\",\r\n      \"numberOfCores\": 4,\r\n
-        \     \"osDiskSizeInMB\": 1047552,\r\n      \"resourceDiskSizeInMB\": 0,\r\n
-        \     \"memoryInMB\": 32768,\r\n      \"maxDataDiskCount\": 8\r\n    },\r\n
-        \   {\r\n      \"name\": \"Standard_E8_v4\",\r\n      \"numberOfCores\": 8,\r\n
-        \     \"osDiskSizeInMB\": 1047552,\r\n      \"resourceDiskSizeInMB\": 0,\r\n
-        \     \"memoryInMB\": 65536,\r\n      \"maxDataDiskCount\": 16\r\n    },\r\n
-        \   {\r\n      \"name\": \"Standard_E16_v4\",\r\n      \"numberOfCores\":
-        16,\r\n      \"osDiskSizeInMB\": 1047552,\r\n      \"resourceDiskSizeInMB\":
-        0,\r\n      \"memoryInMB\": 131072,\r\n      \"maxDataDiskCount\": 32\r\n
-        \   },\r\n    {\r\n      \"name\": \"Standard_E20_v4\",\r\n      \"numberOfCores\":
-        20,\r\n      \"osDiskSizeInMB\": 1047552,\r\n      \"resourceDiskSizeInMB\":
-        0,\r\n      \"memoryInMB\": 163840,\r\n      \"maxDataDiskCount\": 32\r\n
-        \   },\r\n    {\r\n      \"name\": \"Standard_E32_v4\",\r\n      \"numberOfCores\":
-        32,\r\n      \"osDiskSizeInMB\": 1047552,\r\n      \"resourceDiskSizeInMB\":
-        0,\r\n      \"memoryInMB\": 262144,\r\n      \"maxDataDiskCount\": 32\r\n
-        \   },\r\n    {\r\n      \"name\": \"Standard_E2d_v4\",\r\n      \"numberOfCores\":
-        2,\r\n      \"osDiskSizeInMB\": 1047552,\r\n      \"resourceDiskSizeInMB\":
-        76800,\r\n      \"memoryInMB\": 16384,\r\n      \"maxDataDiskCount\": 4\r\n
-        \   },\r\n    {\r\n      \"name\": \"Standard_E4d_v4\",\r\n      \"numberOfCores\":
-        4,\r\n      \"osDiskSizeInMB\": 1047552,\r\n      \"resourceDiskSizeInMB\":
-        153600,\r\n      \"memoryInMB\": 32768,\r\n      \"maxDataDiskCount\": 8\r\n
-        \   },\r\n    {\r\n      \"name\": \"Standard_E8d_v4\",\r\n      \"numberOfCores\":
-        8,\r\n      \"osDiskSizeInMB\": 1047552,\r\n      \"resourceDiskSizeInMB\":
-        307200,\r\n      \"memoryInMB\": 65536,\r\n      \"maxDataDiskCount\": 16\r\n
-        \   },\r\n    {\r\n      \"name\": \"Standard_E16d_v4\",\r\n      \"numberOfCores\":
-        16,\r\n      \"osDiskSizeInMB\": 1047552,\r\n      \"resourceDiskSizeInMB\":
-        614400,\r\n      \"memoryInMB\": 131072,\r\n      \"maxDataDiskCount\": 32\r\n
-        \   },\r\n    {\r\n      \"name\": \"Standard_E20d_v4\",\r\n      \"numberOfCores\":
-        20,\r\n      \"osDiskSizeInMB\": 1047552,\r\n      \"resourceDiskSizeInMB\":
-        768000,\r\n      \"memoryInMB\": 163840,\r\n      \"maxDataDiskCount\": 32\r\n
-        \   },\r\n    {\r\n      \"name\": \"Standard_E32d_v4\",\r\n      \"numberOfCores\":
-        32,\r\n      \"osDiskSizeInMB\": 1047552,\r\n      \"resourceDiskSizeInMB\":
-        1228800,\r\n      \"memoryInMB\": 262144,\r\n      \"maxDataDiskCount\": 32\r\n
-        \   },\r\n    {\r\n      \"name\": \"Standard_E2s_v4\",\r\n      \"numberOfCores\":
-        2,\r\n      \"osDiskSizeInMB\": 1047552,\r\n      \"resourceDiskSizeInMB\":
-        0,\r\n      \"memoryInMB\": 16384,\r\n      \"maxDataDiskCount\": 4\r\n    },\r\n
-        \   {\r\n      \"name\": \"Standard_E4-2s_v4\",\r\n      \"numberOfCores\":
-        4,\r\n      \"osDiskSizeInMB\": 1047552,\r\n      \"resourceDiskSizeInMB\":
-        0,\r\n      \"memoryInMB\": 32768,\r\n      \"maxDataDiskCount\": 8\r\n    },\r\n
-        \   {\r\n      \"name\": \"Standard_E4s_v4\",\r\n      \"numberOfCores\":
-        4,\r\n      \"osDiskSizeInMB\": 1047552,\r\n      \"resourceDiskSizeInMB\":
-        0,\r\n      \"memoryInMB\": 32768,\r\n      \"maxDataDiskCount\": 8\r\n    },\r\n
-        \   {\r\n      \"name\": \"Standard_E8-2s_v4\",\r\n      \"numberOfCores\":
-        8,\r\n      \"osDiskSizeInMB\": 1047552,\r\n      \"resourceDiskSizeInMB\":
-        0,\r\n      \"memoryInMB\": 65536,\r\n      \"maxDataDiskCount\": 16\r\n    },\r\n
-        \   {\r\n      \"name\": \"Standard_E8-4s_v4\",\r\n      \"numberOfCores\":
-        8,\r\n      \"osDiskSizeInMB\": 1047552,\r\n      \"resourceDiskSizeInMB\":
-        0,\r\n      \"memoryInMB\": 65536,\r\n      \"maxDataDiskCount\": 16\r\n    },\r\n
-        \   {\r\n      \"name\": \"Standard_E8s_v4\",\r\n      \"numberOfCores\":
-        8,\r\n      \"osDiskSizeInMB\": 1047552,\r\n      \"resourceDiskSizeInMB\":
-        0,\r\n      \"memoryInMB\": 65536,\r\n      \"maxDataDiskCount\": 16\r\n    },\r\n
-        \   {\r\n      \"name\": \"Standard_E16-4s_v4\",\r\n      \"numberOfCores\":
-        16,\r\n      \"osDiskSizeInMB\": 1047552,\r\n      \"resourceDiskSizeInMB\":
-        0,\r\n      \"memoryInMB\": 131072,\r\n      \"maxDataDiskCount\": 32\r\n
-        \   },\r\n    {\r\n      \"name\": \"Standard_E16-8s_v4\",\r\n      \"numberOfCores\":
-        16,\r\n      \"osDiskSizeInMB\": 1047552,\r\n      \"resourceDiskSizeInMB\":
-        0,\r\n      \"memoryInMB\": 131072,\r\n      \"maxDataDiskCount\": 32\r\n
-        \   },\r\n    {\r\n      \"name\": \"Standard_E16s_v4\",\r\n      \"numberOfCores\":
-        16,\r\n      \"osDiskSizeInMB\": 1047552,\r\n      \"resourceDiskSizeInMB\":
-        0,\r\n      \"memoryInMB\": 131072,\r\n      \"maxDataDiskCount\": 32\r\n
-        \   },\r\n    {\r\n      \"name\": \"Standard_E20s_v4\",\r\n      \"numberOfCores\":
-        20,\r\n      \"osDiskSizeInMB\": 1047552,\r\n      \"resourceDiskSizeInMB\":
-        0,\r\n      \"memoryInMB\": 163840,\r\n      \"maxDataDiskCount\": 32\r\n
-        \   },\r\n    {\r\n      \"name\": \"Standard_E32-8s_v4\",\r\n      \"numberOfCores\":
-        32,\r\n      \"osDiskSizeInMB\": 1047552,\r\n      \"resourceDiskSizeInMB\":
-        0,\r\n      \"memoryInMB\": 262144,\r\n      \"maxDataDiskCount\": 32\r\n
-        \   },\r\n    {\r\n      \"name\": \"Standard_E32-16s_v4\",\r\n      \"numberOfCores\":
-        32,\r\n      \"osDiskSizeInMB\": 1047552,\r\n      \"resourceDiskSizeInMB\":
-        0,\r\n      \"memoryInMB\": 262144,\r\n      \"maxDataDiskCount\": 32\r\n
-        \   },\r\n    {\r\n      \"name\": \"Standard_E32s_v4\",\r\n      \"numberOfCores\":
-        32,\r\n      \"osDiskSizeInMB\": 1047552,\r\n      \"resourceDiskSizeInMB\":
-        0,\r\n      \"memoryInMB\": 262144,\r\n      \"maxDataDiskCount\": 32\r\n
-        \   },\r\n    {\r\n      \"name\": \"Standard_E2ds_v4\",\r\n      \"numberOfCores\":
-        2,\r\n      \"osDiskSizeInMB\": 1047552,\r\n      \"resourceDiskSizeInMB\":
-        76800,\r\n      \"memoryInMB\": 16384,\r\n      \"maxDataDiskCount\": 4\r\n
-        \   },\r\n    {\r\n      \"name\": \"Standard_E4-2ds_v4\",\r\n      \"numberOfCores\":
-        4,\r\n      \"osDiskSizeInMB\": 1047552,\r\n      \"resourceDiskSizeInMB\":
-        153600,\r\n      \"memoryInMB\": 32768,\r\n      \"maxDataDiskCount\": 8\r\n
-        \   },\r\n    {\r\n      \"name\": \"Standard_E4ds_v4\",\r\n      \"numberOfCores\":
-        4,\r\n      \"osDiskSizeInMB\": 1047552,\r\n      \"resourceDiskSizeInMB\":
-        153600,\r\n      \"memoryInMB\": 32768,\r\n      \"maxDataDiskCount\": 8\r\n
-        \   },\r\n    {\r\n      \"name\": \"Standard_E8-2ds_v4\",\r\n      \"numberOfCores\":
-        8,\r\n      \"osDiskSizeInMB\": 1047552,\r\n      \"resourceDiskSizeInMB\":
-        307200,\r\n      \"memoryInMB\": 65536,\r\n      \"maxDataDiskCount\": 16\r\n
-        \   },\r\n    {\r\n      \"name\": \"Standard_E8-4ds_v4\",\r\n      \"numberOfCores\":
-        8,\r\n      \"osDiskSizeInMB\": 1047552,\r\n      \"resourceDiskSizeInMB\":
-        307200,\r\n      \"memoryInMB\": 65536,\r\n      \"maxDataDiskCount\": 16\r\n
-        \   },\r\n    {\r\n      \"name\": \"Standard_E8ds_v4\",\r\n      \"numberOfCores\":
-        8,\r\n      \"osDiskSizeInMB\": 1047552,\r\n      \"resourceDiskSizeInMB\":
-        307200,\r\n      \"memoryInMB\": 65536,\r\n      \"maxDataDiskCount\": 16\r\n
-        \   },\r\n    {\r\n      \"name\": \"Standard_E16-4ds_v4\",\r\n      \"numberOfCores\":
-        16,\r\n      \"osDiskSizeInMB\": 1047552,\r\n      \"resourceDiskSizeInMB\":
-        614400,\r\n      \"memoryInMB\": 131072,\r\n      \"maxDataDiskCount\": 32\r\n
-        \   },\r\n    {\r\n      \"name\": \"Standard_E16-8ds_v4\",\r\n      \"numberOfCores\":
-        16,\r\n      \"osDiskSizeInMB\": 1047552,\r\n      \"resourceDiskSizeInMB\":
-        614400,\r\n      \"memoryInMB\": 131072,\r\n      \"maxDataDiskCount\": 32\r\n
-        \   },\r\n    {\r\n      \"name\": \"Standard_E16ds_v4\",\r\n      \"numberOfCores\":
-        16,\r\n      \"osDiskSizeInMB\": 1047552,\r\n      \"resourceDiskSizeInMB\":
-        614400,\r\n      \"memoryInMB\": 131072,\r\n      \"maxDataDiskCount\": 32\r\n
-        \   },\r\n    {\r\n      \"name\": \"Standard_E20ds_v4\",\r\n      \"numberOfCores\":
-        20,\r\n      \"osDiskSizeInMB\": 1047552,\r\n      \"resourceDiskSizeInMB\":
-        768000,\r\n      \"memoryInMB\": 163840,\r\n      \"maxDataDiskCount\": 32\r\n
-        \   },\r\n    {\r\n      \"name\": \"Standard_E32-8ds_v4\",\r\n      \"numberOfCores\":
-        32,\r\n      \"osDiskSizeInMB\": 1047552,\r\n      \"resourceDiskSizeInMB\":
-        1228800,\r\n      \"memoryInMB\": 262144,\r\n      \"maxDataDiskCount\": 32\r\n
-        \   },\r\n    {\r\n      \"name\": \"Standard_E32-16ds_v4\",\r\n      \"numberOfCores\":
-        32,\r\n      \"osDiskSizeInMB\": 1047552,\r\n      \"resourceDiskSizeInMB\":
-        1228800,\r\n      \"memoryInMB\": 262144,\r\n      \"maxDataDiskCount\": 32\r\n
-        \   },\r\n    {\r\n      \"name\": \"Standard_E32ds_v4\",\r\n      \"numberOfCores\":
-        32,\r\n      \"osDiskSizeInMB\": 1047552,\r\n      \"resourceDiskSizeInMB\":
-        1228800,\r\n      \"memoryInMB\": 262144,\r\n      \"maxDataDiskCount\": 32\r\n
-        \   },\r\n    {\r\n      \"name\": \"Standard_D2d_v4\",\r\n      \"numberOfCores\":
-        2,\r\n      \"osDiskSizeInMB\": 1047552,\r\n      \"resourceDiskSizeInMB\":
-        76800,\r\n      \"memoryInMB\": 8192,\r\n      \"maxDataDiskCount\": 4\r\n
-        \   },\r\n    {\r\n      \"name\": \"Standard_D4d_v4\",\r\n      \"numberOfCores\":
-        4,\r\n      \"osDiskSizeInMB\": 1047552,\r\n      \"resourceDiskSizeInMB\":
-        153600,\r\n      \"memoryInMB\": 16384,\r\n      \"maxDataDiskCount\": 8\r\n
-        \   },\r\n    {\r\n      \"name\": \"Standard_D8d_v4\",\r\n      \"numberOfCores\":
-        8,\r\n      \"osDiskSizeInMB\": 1047552,\r\n      \"resourceDiskSizeInMB\":
-        307200,\r\n      \"memoryInMB\": 32768,\r\n      \"maxDataDiskCount\": 16\r\n
-        \   },\r\n    {\r\n      \"name\": \"Standard_D16d_v4\",\r\n      \"numberOfCores\":
-        16,\r\n      \"osDiskSizeInMB\": 1047552,\r\n      \"resourceDiskSizeInMB\":
-        614400,\r\n      \"memoryInMB\": 65536,\r\n      \"maxDataDiskCount\": 32\r\n
-        \   },\r\n    {\r\n      \"name\": \"Standard_D32d_v4\",\r\n      \"numberOfCores\":
-        32,\r\n      \"osDiskSizeInMB\": 1047552,\r\n      \"resourceDiskSizeInMB\":
-        1228800,\r\n      \"memoryInMB\": 131072,\r\n      \"maxDataDiskCount\": 32\r\n
-        \   },\r\n    {\r\n      \"name\": \"Standard_D48d_v4\",\r\n      \"numberOfCores\":
-        48,\r\n      \"osDiskSizeInMB\": 1047552,\r\n      \"resourceDiskSizeInMB\":
-        1843200,\r\n      \"memoryInMB\": 196608,\r\n      \"maxDataDiskCount\": 32\r\n
-        \   },\r\n    {\r\n      \"name\": \"Standard_D64d_v4\",\r\n      \"numberOfCores\":
-        64,\r\n      \"osDiskSizeInMB\": 1047552,\r\n      \"resourceDiskSizeInMB\":
-        2457600,\r\n      \"memoryInMB\": 262144,\r\n      \"maxDataDiskCount\": 32\r\n
-        \   },\r\n    {\r\n      \"name\": \"Standard_D2_v4\",\r\n      \"numberOfCores\":
-        2,\r\n      \"osDiskSizeInMB\": 1047552,\r\n      \"resourceDiskSizeInMB\":
-        0,\r\n      \"memoryInMB\": 8192,\r\n      \"maxDataDiskCount\": 4\r\n    },\r\n
-        \   {\r\n      \"name\": \"Standard_D4_v4\",\r\n      \"numberOfCores\": 4,\r\n
-        \     \"osDiskSizeInMB\": 1047552,\r\n      \"resourceDiskSizeInMB\": 0,\r\n
-        \     \"memoryInMB\": 16384,\r\n      \"maxDataDiskCount\": 8\r\n    },\r\n
-        \   {\r\n      \"name\": \"Standard_D8_v4\",\r\n      \"numberOfCores\": 8,\r\n
-        \     \"osDiskSizeInMB\": 1047552,\r\n      \"resourceDiskSizeInMB\": 0,\r\n
-        \     \"memoryInMB\": 32768,\r\n      \"maxDataDiskCount\": 16\r\n    },\r\n
-        \   {\r\n      \"name\": \"Standard_D16_v4\",\r\n      \"numberOfCores\":
-        16,\r\n      \"osDiskSizeInMB\": 1047552,\r\n      \"resourceDiskSizeInMB\":
-        0,\r\n      \"memoryInMB\": 65536,\r\n      \"maxDataDiskCount\": 32\r\n    },\r\n
-        \   {\r\n      \"name\": \"Standard_D32_v4\",\r\n      \"numberOfCores\":
-        32,\r\n      \"osDiskSizeInMB\": 1047552,\r\n      \"resourceDiskSizeInMB\":
-        0,\r\n      \"memoryInMB\": 131072,\r\n      \"maxDataDiskCount\": 32\r\n
-        \   },\r\n    {\r\n      \"name\": \"Standard_D48_v4\",\r\n      \"numberOfCores\":
-        48,\r\n      \"osDiskSizeInMB\": 1047552,\r\n      \"resourceDiskSizeInMB\":
-        0,\r\n      \"memoryInMB\": 196608,\r\n      \"maxDataDiskCount\": 32\r\n
-        \   },\r\n    {\r\n      \"name\": \"Standard_D64_v4\",\r\n      \"numberOfCores\":
-        64,\r\n      \"osDiskSizeInMB\": 1047552,\r\n      \"resourceDiskSizeInMB\":
-        0,\r\n      \"memoryInMB\": 262144,\r\n      \"maxDataDiskCount\": 32\r\n
-        \   },\r\n    {\r\n      \"name\": \"Standard_D2ds_v4\",\r\n      \"numberOfCores\":
-        2,\r\n      \"osDiskSizeInMB\": 1047552,\r\n      \"resourceDiskSizeInMB\":
-        76800,\r\n      \"memoryInMB\": 8192,\r\n      \"maxDataDiskCount\": 4\r\n
-        \   },\r\n    {\r\n      \"name\": \"Standard_D4ds_v4\",\r\n      \"numberOfCores\":
-        4,\r\n      \"osDiskSizeInMB\": 1047552,\r\n      \"resourceDiskSizeInMB\":
-        153600,\r\n      \"memoryInMB\": 16384,\r\n      \"maxDataDiskCount\": 8\r\n
-        \   },\r\n    {\r\n      \"name\": \"Standard_D8ds_v4\",\r\n      \"numberOfCores\":
-        8,\r\n      \"osDiskSizeInMB\": 1047552,\r\n      \"resourceDiskSizeInMB\":
-        307200,\r\n      \"memoryInMB\": 32768,\r\n      \"maxDataDiskCount\": 16\r\n
-        \   },\r\n    {\r\n      \"name\": \"Standard_D16ds_v4\",\r\n      \"numberOfCores\":
-        16,\r\n      \"osDiskSizeInMB\": 1047552,\r\n      \"resourceDiskSizeInMB\":
-        614400,\r\n      \"memoryInMB\": 65536,\r\n      \"maxDataDiskCount\": 32\r\n
-        \   },\r\n    {\r\n      \"name\": \"Standard_D32ds_v4\",\r\n      \"numberOfCores\":
-        32,\r\n      \"osDiskSizeInMB\": 1047552,\r\n      \"resourceDiskSizeInMB\":
-        1228800,\r\n      \"memoryInMB\": 131072,\r\n      \"maxDataDiskCount\": 32\r\n
-        \   },\r\n    {\r\n      \"name\": \"Standard_D48ds_v4\",\r\n      \"numberOfCores\":
-        48,\r\n      \"osDiskSizeInMB\": 1047552,\r\n      \"resourceDiskSizeInMB\":
-        1843200,\r\n      \"memoryInMB\": 196608,\r\n      \"maxDataDiskCount\": 32\r\n
-        \   },\r\n    {\r\n      \"name\": \"Standard_D64ds_v4\",\r\n      \"numberOfCores\":
-        64,\r\n      \"osDiskSizeInMB\": 1047552,\r\n      \"resourceDiskSizeInMB\":
-        2457600,\r\n      \"memoryInMB\": 262144,\r\n      \"maxDataDiskCount\": 32\r\n
-        \   },\r\n    {\r\n      \"name\": \"Standard_D2s_v4\",\r\n      \"numberOfCores\":
-        2,\r\n      \"osDiskSizeInMB\": 1047552,\r\n      \"resourceDiskSizeInMB\":
-        0,\r\n      \"memoryInMB\": 8192,\r\n      \"maxDataDiskCount\": 4\r\n    },\r\n
-        \   {\r\n      \"name\": \"Standard_D4s_v4\",\r\n      \"numberOfCores\":
-        4,\r\n      \"osDiskSizeInMB\": 1047552,\r\n      \"resourceDiskSizeInMB\":
-        0,\r\n      \"memoryInMB\": 16384,\r\n      \"maxDataDiskCount\": 8\r\n    },\r\n
-        \   {\r\n      \"name\": \"Standard_D8s_v4\",\r\n      \"numberOfCores\":
-        8,\r\n      \"osDiskSizeInMB\": 1047552,\r\n      \"resourceDiskSizeInMB\":
-        0,\r\n      \"memoryInMB\": 32768,\r\n      \"maxDataDiskCount\": 16\r\n    },\r\n
-        \   {\r\n      \"name\": \"Standard_D16s_v4\",\r\n      \"numberOfCores\":
-        16,\r\n      \"osDiskSizeInMB\": 1047552,\r\n      \"resourceDiskSizeInMB\":
-        0,\r\n      \"memoryInMB\": 65536,\r\n      \"maxDataDiskCount\": 32\r\n    },\r\n
-        \   {\r\n      \"name\": \"Standard_D32s_v4\",\r\n      \"numberOfCores\":
-        32,\r\n      \"osDiskSizeInMB\": 1047552,\r\n      \"resourceDiskSizeInMB\":
-        0,\r\n      \"memoryInMB\": 131072,\r\n      \"maxDataDiskCount\": 32\r\n
-        \   },\r\n    {\r\n      \"name\": \"Standard_D48s_v4\",\r\n      \"numberOfCores\":
-        48,\r\n      \"osDiskSizeInMB\": 1047552,\r\n      \"resourceDiskSizeInMB\":
-        0,\r\n      \"memoryInMB\": 196608,\r\n      \"maxDataDiskCount\": 32\r\n
-        \   },\r\n    {\r\n      \"name\": \"Standard_D64s_v4\",\r\n      \"numberOfCores\":
-        64,\r\n      \"osDiskSizeInMB\": 1047552,\r\n      \"resourceDiskSizeInMB\":
-        0,\r\n      \"memoryInMB\": 262144,\r\n      \"maxDataDiskCount\": 32\r\n
-        \   },\r\n    {\r\n      \"name\": \"Standard_D1_v2\",\r\n      \"numberOfCores\":
-        1,\r\n      \"osDiskSizeInMB\": 1047552,\r\n      \"resourceDiskSizeInMB\":
-        51200,\r\n      \"memoryInMB\": 3584,\r\n      \"maxDataDiskCount\": 4\r\n
-        \   },\r\n    {\r\n      \"name\": \"Standard_D2_v2\",\r\n      \"numberOfCores\":
-        2,\r\n      \"osDiskSizeInMB\": 1047552,\r\n      \"resourceDiskSizeInMB\":
-        102400,\r\n      \"memoryInMB\": 7168,\r\n      \"maxDataDiskCount\": 8\r\n
-        \   },\r\n    {\r\n      \"name\": \"Standard_D3_v2\",\r\n      \"numberOfCores\":
-        4,\r\n      \"osDiskSizeInMB\": 1047552,\r\n      \"resourceDiskSizeInMB\":
-        204800,\r\n      \"memoryInMB\": 14336,\r\n      \"maxDataDiskCount\": 16\r\n
-        \   },\r\n    {\r\n      \"name\": \"Standard_D4_v2\",\r\n      \"numberOfCores\":
-        8,\r\n      \"osDiskSizeInMB\": 1047552,\r\n      \"resourceDiskSizeInMB\":
-        409600,\r\n      \"memoryInMB\": 28672,\r\n      \"maxDataDiskCount\": 32\r\n
-        \   },\r\n    {\r\n      \"name\": \"Standard_D5_v2\",\r\n      \"numberOfCores\":
-        16,\r\n      \"osDiskSizeInMB\": 1047552,\r\n      \"resourceDiskSizeInMB\":
-        819200,\r\n      \"memoryInMB\": 57344,\r\n      \"maxDataDiskCount\": 64\r\n
-        \   },\r\n    {\r\n      \"name\": \"Standard_D11_v2\",\r\n      \"numberOfCores\":
-        2,\r\n      \"osDiskSizeInMB\": 1047552,\r\n      \"resourceDiskSizeInMB\":
-        102400,\r\n      \"memoryInMB\": 14336,\r\n      \"maxDataDiskCount\": 8\r\n
-        \   },\r\n    {\r\n      \"name\": \"Standard_D12_v2\",\r\n      \"numberOfCores\":
-        4,\r\n      \"osDiskSizeInMB\": 1047552,\r\n      \"resourceDiskSizeInMB\":
-        204800,\r\n      \"memoryInMB\": 28672,\r\n      \"maxDataDiskCount\": 16\r\n
-        \   },\r\n    {\r\n      \"name\": \"Standard_D13_v2\",\r\n      \"numberOfCores\":
-        8,\r\n      \"osDiskSizeInMB\": 1047552,\r\n      \"resourceDiskSizeInMB\":
-        409600,\r\n      \"memoryInMB\": 57344,\r\n      \"maxDataDiskCount\": 32\r\n
-        \   },\r\n    {\r\n      \"name\": \"Standard_D14_v2\",\r\n      \"numberOfCores\":
-        16,\r\n      \"osDiskSizeInMB\": 1047552,\r\n      \"resourceDiskSizeInMB\":
-        819200,\r\n      \"memoryInMB\": 114688,\r\n      \"maxDataDiskCount\": 64\r\n
-        \   },\r\n    {\r\n      \"name\": \"Standard_D15_v2\",\r\n      \"numberOfCores\":
-        20,\r\n      \"osDiskSizeInMB\": 1047552,\r\n      \"resourceDiskSizeInMB\":
-        1024000,\r\n      \"memoryInMB\": 143360,\r\n      \"maxDataDiskCount\": 64\r\n
-        \   },\r\n    {\r\n      \"name\": \"Standard_D2_v2_Promo\",\r\n      \"numberOfCores\":
-        2,\r\n      \"osDiskSizeInMB\": 1047552,\r\n      \"resourceDiskSizeInMB\":
-        102400,\r\n      \"memoryInMB\": 7168,\r\n      \"maxDataDiskCount\": 8\r\n
-        \   },\r\n    {\r\n      \"name\": \"Standard_D3_v2_Promo\",\r\n      \"numberOfCores\":
-        4,\r\n      \"osDiskSizeInMB\": 1047552,\r\n      \"resourceDiskSizeInMB\":
-        204800,\r\n      \"memoryInMB\": 14336,\r\n      \"maxDataDiskCount\": 16\r\n
-        \   },\r\n    {\r\n      \"name\": \"Standard_D4_v2_Promo\",\r\n      \"numberOfCores\":
-        8,\r\n      \"osDiskSizeInMB\": 1047552,\r\n      \"resourceDiskSizeInMB\":
-        409600,\r\n      \"memoryInMB\": 28672,\r\n      \"maxDataDiskCount\": 32\r\n
-        \   },\r\n    {\r\n      \"name\": \"Standard_D5_v2_Promo\",\r\n      \"numberOfCores\":
-        16,\r\n      \"osDiskSizeInMB\": 1047552,\r\n      \"resourceDiskSizeInMB\":
-        819200,\r\n      \"memoryInMB\": 57344,\r\n      \"maxDataDiskCount\": 64\r\n
-        \   },\r\n    {\r\n      \"name\": \"Standard_D11_v2_Promo\",\r\n      \"numberOfCores\":
-        2,\r\n      \"osDiskSizeInMB\": 1047552,\r\n      \"resourceDiskSizeInMB\":
-        102400,\r\n      \"memoryInMB\": 14336,\r\n      \"maxDataDiskCount\": 8\r\n
-        \   },\r\n    {\r\n      \"name\": \"Standard_D12_v2_Promo\",\r\n      \"numberOfCores\":
-        4,\r\n      \"osDiskSizeInMB\": 1047552,\r\n      \"resourceDiskSizeInMB\":
-        204800,\r\n      \"memoryInMB\": 28672,\r\n      \"maxDataDiskCount\": 16\r\n
-        \   },\r\n    {\r\n      \"name\": \"Standard_D13_v2_Promo\",\r\n      \"numberOfCores\":
-        8,\r\n      \"osDiskSizeInMB\": 1047552,\r\n      \"resourceDiskSizeInMB\":
-        409600,\r\n      \"memoryInMB\": 57344,\r\n      \"maxDataDiskCount\": 32\r\n
-        \   },\r\n    {\r\n      \"name\": \"Standard_D14_v2_Promo\",\r\n      \"numberOfCores\":
-        16,\r\n      \"osDiskSizeInMB\": 1047552,\r\n      \"resourceDiskSizeInMB\":
-        819200,\r\n      \"memoryInMB\": 114688,\r\n      \"maxDataDiskCount\": 64\r\n
-        \   },\r\n    {\r\n      \"name\": \"Standard_F1\",\r\n      \"numberOfCores\":
-        1,\r\n      \"osDiskSizeInMB\": 1047552,\r\n      \"resourceDiskSizeInMB\":
-        16384,\r\n      \"memoryInMB\": 2048,\r\n      \"maxDataDiskCount\": 4\r\n
-        \   },\r\n    {\r\n      \"name\": \"Standard_F2\",\r\n      \"numberOfCores\":
-        2,\r\n      \"osDiskSizeInMB\": 1047552,\r\n      \"resourceDiskSizeInMB\":
-        32768,\r\n      \"memoryInMB\": 4096,\r\n      \"maxDataDiskCount\": 8\r\n
-        \   },\r\n    {\r\n      \"name\": \"Standard_F4\",\r\n      \"numberOfCores\":
-        4,\r\n      \"osDiskSizeInMB\": 1047552,\r\n      \"resourceDiskSizeInMB\":
-        65536,\r\n      \"memoryInMB\": 8192,\r\n      \"maxDataDiskCount\": 16\r\n
-        \   },\r\n    {\r\n      \"name\": \"Standard_F8\",\r\n      \"numberOfCores\":
-        8,\r\n      \"osDiskSizeInMB\": 1047552,\r\n      \"resourceDiskSizeInMB\":
-        131072,\r\n      \"memoryInMB\": 16384,\r\n      \"maxDataDiskCount\": 32\r\n
-        \   },\r\n    {\r\n      \"name\": \"Standard_F16\",\r\n      \"numberOfCores\":
-        16,\r\n      \"osDiskSizeInMB\": 1047552,\r\n      \"resourceDiskSizeInMB\":
-        262144,\r\n      \"memoryInMB\": 32768,\r\n      \"maxDataDiskCount\": 64\r\n
-        \   },\r\n    {\r\n      \"name\": \"Standard_DS1_v2\",\r\n      \"numberOfCores\":
-        1,\r\n      \"osDiskSizeInMB\": 1047552,\r\n      \"resourceDiskSizeInMB\":
-        7168,\r\n      \"memoryInMB\": 3584,\r\n      \"maxDataDiskCount\": 4\r\n
-        \   },\r\n    {\r\n      \"name\": \"Standard_DS2_v2\",\r\n      \"numberOfCores\":
-        2,\r\n      \"osDiskSizeInMB\": 1047552,\r\n      \"resourceDiskSizeInMB\":
-        14336,\r\n      \"memoryInMB\": 7168,\r\n      \"maxDataDiskCount\": 8\r\n
-        \   },\r\n    {\r\n      \"name\": \"Standard_DS3_v2\",\r\n      \"numberOfCores\":
-        4,\r\n      \"osDiskSizeInMB\": 1047552,\r\n      \"resourceDiskSizeInMB\":
-        28672,\r\n      \"memoryInMB\": 14336,\r\n      \"maxDataDiskCount\": 16\r\n
-        \   },\r\n    {\r\n      \"name\": \"Standard_DS4_v2\",\r\n      \"numberOfCores\":
-        8,\r\n      \"osDiskSizeInMB\": 1047552,\r\n      \"resourceDiskSizeInMB\":
-        57344,\r\n      \"memoryInMB\": 28672,\r\n      \"maxDataDiskCount\": 32\r\n
-        \   },\r\n    {\r\n      \"name\": \"Standard_DS5_v2\",\r\n      \"numberOfCores\":
-        16,\r\n      \"osDiskSizeInMB\": 1047552,\r\n      \"resourceDiskSizeInMB\":
-        114688,\r\n      \"memoryInMB\": 57344,\r\n      \"maxDataDiskCount\": 64\r\n
-        \   },\r\n    {\r\n      \"name\": \"Standard_DS11-1_v2\",\r\n      \"numberOfCores\":
-        2,\r\n      \"osDiskSizeInMB\": 1047552,\r\n      \"resourceDiskSizeInMB\":
-        28672,\r\n      \"memoryInMB\": 14336,\r\n      \"maxDataDiskCount\": 8\r\n
-        \   },\r\n    {\r\n      \"name\": \"Standard_DS11_v2\",\r\n      \"numberOfCores\":
-        2,\r\n      \"osDiskSizeInMB\": 1047552,\r\n      \"resourceDiskSizeInMB\":
-        28672,\r\n      \"memoryInMB\": 14336,\r\n      \"maxDataDiskCount\": 8\r\n
-        \   },\r\n    {\r\n      \"name\": \"Standard_DS12-1_v2\",\r\n      \"numberOfCores\":
-        4,\r\n      \"osDiskSizeInMB\": 1047552,\r\n      \"resourceDiskSizeInMB\":
-        57344,\r\n      \"memoryInMB\": 28672,\r\n      \"maxDataDiskCount\": 16\r\n
-        \   },\r\n    {\r\n      \"name\": \"Standard_DS12-2_v2\",\r\n      \"numberOfCores\":
-        4,\r\n      \"osDiskSizeInMB\": 1047552,\r\n      \"resourceDiskSizeInMB\":
-        57344,\r\n      \"memoryInMB\": 28672,\r\n      \"maxDataDiskCount\": 16\r\n
-        \   },\r\n    {\r\n      \"name\": \"Standard_DS12_v2\",\r\n      \"numberOfCores\":
-        4,\r\n      \"osDiskSizeInMB\": 1047552,\r\n      \"resourceDiskSizeInMB\":
-        57344,\r\n      \"memoryInMB\": 28672,\r\n      \"maxDataDiskCount\": 16\r\n
-        \   },\r\n    {\r\n      \"name\": \"Standard_DS13-2_v2\",\r\n      \"numberOfCores\":
-        8,\r\n      \"osDiskSizeInMB\": 1047552,\r\n      \"resourceDiskSizeInMB\":
-        114688,\r\n      \"memoryInMB\": 57344,\r\n      \"maxDataDiskCount\": 32\r\n
-        \   },\r\n    {\r\n      \"name\": \"Standard_DS13-4_v2\",\r\n      \"numberOfCores\":
-        8,\r\n      \"osDiskSizeInMB\": 1047552,\r\n      \"resourceDiskSizeInMB\":
-        114688,\r\n      \"memoryInMB\": 57344,\r\n      \"maxDataDiskCount\": 32\r\n
-        \   },\r\n    {\r\n      \"name\": \"Standard_DS13_v2\",\r\n      \"numberOfCores\":
-        8,\r\n      \"osDiskSizeInMB\": 1047552,\r\n      \"resourceDiskSizeInMB\":
-        114688,\r\n      \"memoryInMB\": 57344,\r\n      \"maxDataDiskCount\": 32\r\n
-        \   },\r\n    {\r\n      \"name\": \"Standard_DS14-4_v2\",\r\n      \"numberOfCores\":
-        16,\r\n      \"osDiskSizeInMB\": 1047552,\r\n      \"resourceDiskSizeInMB\":
-        229376,\r\n      \"memoryInMB\": 114688,\r\n      \"maxDataDiskCount\": 64\r\n
-        \   },\r\n    {\r\n      \"name\": \"Standard_DS14-8_v2\",\r\n      \"numberOfCores\":
-        16,\r\n      \"osDiskSizeInMB\": 1047552,\r\n      \"resourceDiskSizeInMB\":
-        229376,\r\n      \"memoryInMB\": 114688,\r\n      \"maxDataDiskCount\": 64\r\n
-        \   },\r\n    {\r\n      \"name\": \"Standard_DS14_v2\",\r\n      \"numberOfCores\":
-        16,\r\n      \"osDiskSizeInMB\": 1047552,\r\n      \"resourceDiskSizeInMB\":
-        229376,\r\n      \"memoryInMB\": 114688,\r\n      \"maxDataDiskCount\": 64\r\n
-        \   },\r\n    {\r\n      \"name\": \"Standard_DS15_v2\",\r\n      \"numberOfCores\":
-        20,\r\n      \"osDiskSizeInMB\": 1047552,\r\n      \"resourceDiskSizeInMB\":
-        286720,\r\n      \"memoryInMB\": 143360,\r\n      \"maxDataDiskCount\": 64\r\n
-        \   },\r\n    {\r\n      \"name\": \"Standard_DS2_v2_Promo\",\r\n      \"numberOfCores\":
-        2,\r\n      \"osDiskSizeInMB\": 1047552,\r\n      \"resourceDiskSizeInMB\":
-        14336,\r\n      \"memoryInMB\": 7168,\r\n      \"maxDataDiskCount\": 8\r\n
-        \   },\r\n    {\r\n      \"name\": \"Standard_DS3_v2_Promo\",\r\n      \"numberOfCores\":
-        4,\r\n      \"osDiskSizeInMB\": 1047552,\r\n      \"resourceDiskSizeInMB\":
-        28672,\r\n      \"memoryInMB\": 14336,\r\n      \"maxDataDiskCount\": 16\r\n
-        \   },\r\n    {\r\n      \"name\": \"Standard_DS4_v2_Promo\",\r\n      \"numberOfCores\":
-        8,\r\n      \"osDiskSizeInMB\": 1047552,\r\n      \"resourceDiskSizeInMB\":
-        57344,\r\n      \"memoryInMB\": 28672,\r\n      \"maxDataDiskCount\": 32\r\n
-        \   },\r\n    {\r\n      \"name\": \"Standard_DS5_v2_Promo\",\r\n      \"numberOfCores\":
-        16,\r\n      \"osDiskSizeInMB\": 1047552,\r\n      \"resourceDiskSizeInMB\":
-        114688,\r\n      \"memoryInMB\": 57344,\r\n      \"maxDataDiskCount\": 64\r\n
-        \   },\r\n    {\r\n      \"name\": \"Standard_DS11_v2_Promo\",\r\n      \"numberOfCores\":
-        2,\r\n      \"osDiskSizeInMB\": 1047552,\r\n      \"resourceDiskSizeInMB\":
-        28672,\r\n      \"memoryInMB\": 14336,\r\n      \"maxDataDiskCount\": 8\r\n
-        \   },\r\n    {\r\n      \"name\": \"Standard_DS12_v2_Promo\",\r\n      \"numberOfCores\":
-        4,\r\n      \"osDiskSizeInMB\": 1047552,\r\n      \"resourceDiskSizeInMB\":
-        57344,\r\n      \"memoryInMB\": 28672,\r\n      \"maxDataDiskCount\": 16\r\n
-        \   },\r\n    {\r\n      \"name\": \"Standard_DS13_v2_Promo\",\r\n      \"numberOfCores\":
-        8,\r\n      \"osDiskSizeInMB\": 1047552,\r\n      \"resourceDiskSizeInMB\":
-        114688,\r\n      \"memoryInMB\": 57344,\r\n      \"maxDataDiskCount\": 32\r\n
-        \   },\r\n    {\r\n      \"name\": \"Standard_DS14_v2_Promo\",\r\n      \"numberOfCores\":
-        16,\r\n      \"osDiskSizeInMB\": 1047552,\r\n      \"resourceDiskSizeInMB\":
-        229376,\r\n      \"memoryInMB\": 114688,\r\n      \"maxDataDiskCount\": 64\r\n
-        \   },\r\n    {\r\n      \"name\": \"Standard_F1s\",\r\n      \"numberOfCores\":
-        1,\r\n      \"osDiskSizeInMB\": 1047552,\r\n      \"resourceDiskSizeInMB\":
-        4096,\r\n      \"memoryInMB\": 2048,\r\n      \"maxDataDiskCount\": 4\r\n
-        \   },\r\n    {\r\n      \"name\": \"Standard_F2s\",\r\n      \"numberOfCores\":
-        2,\r\n      \"osDiskSizeInMB\": 1047552,\r\n      \"resourceDiskSizeInMB\":
-        8192,\r\n      \"memoryInMB\": 4096,\r\n      \"maxDataDiskCount\": 8\r\n
-        \   },\r\n    {\r\n      \"name\": \"Standard_F4s\",\r\n      \"numberOfCores\":
-        4,\r\n      \"osDiskSizeInMB\": 1047552,\r\n      \"resourceDiskSizeInMB\":
-        16384,\r\n      \"memoryInMB\": 8192,\r\n      \"maxDataDiskCount\": 16\r\n
-        \   },\r\n    {\r\n      \"name\": \"Standard_F8s\",\r\n      \"numberOfCores\":
-        8,\r\n      \"osDiskSizeInMB\": 1047552,\r\n      \"resourceDiskSizeInMB\":
-        32768,\r\n      \"memoryInMB\": 16384,\r\n      \"maxDataDiskCount\": 32\r\n
-        \   },\r\n    {\r\n      \"name\": \"Standard_F16s\",\r\n      \"numberOfCores\":
-        16,\r\n      \"osDiskSizeInMB\": 1047552,\r\n      \"resourceDiskSizeInMB\":
-        65536,\r\n      \"memoryInMB\": 32768,\r\n      \"maxDataDiskCount\": 64\r\n
-        \   },\r\n    {\r\n      \"name\": \"Standard_A1_v2\",\r\n      \"numberOfCores\":
-        1,\r\n      \"osDiskSizeInMB\": 1047552,\r\n      \"resourceDiskSizeInMB\":
-        10240,\r\n      \"memoryInMB\": 2048,\r\n      \"maxDataDiskCount\": 2\r\n
-        \   },\r\n    {\r\n      \"name\": \"Standard_A2m_v2\",\r\n      \"numberOfCores\":
-        2,\r\n      \"osDiskSizeInMB\": 1047552,\r\n      \"resourceDiskSizeInMB\":
-        20480,\r\n      \"memoryInMB\": 16384,\r\n      \"maxDataDiskCount\": 4\r\n
-        \   },\r\n    {\r\n      \"name\": \"Standard_A2_v2\",\r\n      \"numberOfCores\":
-        2,\r\n      \"osDiskSizeInMB\": 1047552,\r\n      \"resourceDiskSizeInMB\":
-        20480,\r\n      \"memoryInMB\": 4096,\r\n      \"maxDataDiskCount\": 4\r\n
-        \   },\r\n    {\r\n      \"name\": \"Standard_A4m_v2\",\r\n      \"numberOfCores\":
-        4,\r\n      \"osDiskSizeInMB\": 1047552,\r\n      \"resourceDiskSizeInMB\":
-        40960,\r\n      \"memoryInMB\": 32768,\r\n      \"maxDataDiskCount\": 8\r\n
-        \   },\r\n    {\r\n      \"name\": \"Standard_A4_v2\",\r\n      \"numberOfCores\":
-        4,\r\n      \"osDiskSizeInMB\": 1047552,\r\n      \"resourceDiskSizeInMB\":
-        40960,\r\n      \"memoryInMB\": 8192,\r\n      \"maxDataDiskCount\": 8\r\n
-        \   },\r\n    {\r\n      \"name\": \"Standard_A8m_v2\",\r\n      \"numberOfCores\":
-        8,\r\n      \"osDiskSizeInMB\": 1047552,\r\n      \"resourceDiskSizeInMB\":
-        81920,\r\n      \"memoryInMB\": 65536,\r\n      \"maxDataDiskCount\": 16\r\n
-        \   },\r\n    {\r\n      \"name\": \"Standard_A8_v2\",\r\n      \"numberOfCores\":
-        8,\r\n      \"osDiskSizeInMB\": 1047552,\r\n      \"resourceDiskSizeInMB\":
-        81920,\r\n      \"memoryInMB\": 16384,\r\n      \"maxDataDiskCount\": 16\r\n
-        \   },\r\n    {\r\n      \"name\": \"Standard_D2_v3\",\r\n      \"numberOfCores\":
-        2,\r\n      \"osDiskSizeInMB\": 1047552,\r\n      \"resourceDiskSizeInMB\":
-        51200,\r\n      \"memoryInMB\": 8192,\r\n      \"maxDataDiskCount\": 4\r\n
-        \   },\r\n    {\r\n      \"name\": \"Standard_D4_v3\",\r\n      \"numberOfCores\":
-        4,\r\n      \"osDiskSizeInMB\": 1047552,\r\n      \"resourceDiskSizeInMB\":
-        102400,\r\n      \"memoryInMB\": 16384,\r\n      \"maxDataDiskCount\": 8\r\n
-        \   },\r\n    {\r\n      \"name\": \"Standard_D8_v3\",\r\n      \"numberOfCores\":
-        8,\r\n      \"osDiskSizeInMB\": 1047552,\r\n      \"resourceDiskSizeInMB\":
-        204800,\r\n      \"memoryInMB\": 32768,\r\n      \"maxDataDiskCount\": 16\r\n
-        \   },\r\n    {\r\n      \"name\": \"Standard_D16_v3\",\r\n      \"numberOfCores\":
-        16,\r\n      \"osDiskSizeInMB\": 1047552,\r\n      \"resourceDiskSizeInMB\":
-        409600,\r\n      \"memoryInMB\": 65536,\r\n      \"maxDataDiskCount\": 32\r\n
-        \   },\r\n    {\r\n      \"name\": \"Standard_D32_v3\",\r\n      \"numberOfCores\":
-        32,\r\n      \"osDiskSizeInMB\": 1047552,\r\n      \"resourceDiskSizeInMB\":
-        819200,\r\n      \"memoryInMB\": 131072,\r\n      \"maxDataDiskCount\": 32\r\n
-        \   },\r\n    {\r\n      \"name\": \"Standard_D48_v3\",\r\n      \"numberOfCores\":
-        48,\r\n      \"osDiskSizeInMB\": 1047552,\r\n      \"resourceDiskSizeInMB\":
-        1228800,\r\n      \"memoryInMB\": 196608,\r\n      \"maxDataDiskCount\": 32\r\n
-        \   },\r\n    {\r\n      \"name\": \"Standard_D64_v3\",\r\n      \"numberOfCores\":
-        64,\r\n      \"osDiskSizeInMB\": 1047552,\r\n      \"resourceDiskSizeInMB\":
-        1638400,\r\n      \"memoryInMB\": 262144,\r\n      \"maxDataDiskCount\": 32\r\n
-        \   },\r\n    {\r\n      \"name\": \"Standard_D2s_v3\",\r\n      \"numberOfCores\":
-        2,\r\n      \"osDiskSizeInMB\": 1047552,\r\n      \"resourceDiskSizeInMB\":
-        16384,\r\n      \"memoryInMB\": 8192,\r\n      \"maxDataDiskCount\": 4\r\n
-        \   },\r\n    {\r\n      \"name\": \"Standard_D4s_v3\",\r\n      \"numberOfCores\":
-        4,\r\n      \"osDiskSizeInMB\": 1047552,\r\n      \"resourceDiskSizeInMB\":
-        32768,\r\n      \"memoryInMB\": 16384,\r\n      \"maxDataDiskCount\": 8\r\n
-        \   },\r\n    {\r\n      \"name\": \"Standard_D8s_v3\",\r\n      \"numberOfCores\":
-        8,\r\n      \"osDiskSizeInMB\": 1047552,\r\n      \"resourceDiskSizeInMB\":
-        65536,\r\n      \"memoryInMB\": 32768,\r\n      \"maxDataDiskCount\": 16\r\n
-        \   },\r\n    {\r\n      \"name\": \"Standard_D16s_v3\",\r\n      \"numberOfCores\":
-        16,\r\n      \"osDiskSizeInMB\": 1047552,\r\n      \"resourceDiskSizeInMB\":
-        131072,\r\n      \"memoryInMB\": 65536,\r\n      \"maxDataDiskCount\": 32\r\n
-        \   },\r\n    {\r\n      \"name\": \"Standard_D32s_v3\",\r\n      \"numberOfCores\":
-        32,\r\n      \"osDiskSizeInMB\": 1047552,\r\n      \"resourceDiskSizeInMB\":
-        262144,\r\n      \"memoryInMB\": 131072,\r\n      \"maxDataDiskCount\": 32\r\n
-        \   },\r\n    {\r\n      \"name\": \"Standard_D48s_v3\",\r\n      \"numberOfCores\":
-        48,\r\n      \"osDiskSizeInMB\": 1047552,\r\n      \"resourceDiskSizeInMB\":
-        393216,\r\n      \"memoryInMB\": 196608,\r\n      \"maxDataDiskCount\": 32\r\n
-        \   },\r\n    {\r\n      \"name\": \"Standard_D64s_v3\",\r\n      \"numberOfCores\":
-        64,\r\n      \"osDiskSizeInMB\": 1047552,\r\n      \"resourceDiskSizeInMB\":
-        524288,\r\n      \"memoryInMB\": 262144,\r\n      \"maxDataDiskCount\": 32\r\n
-        \   },\r\n    {\r\n      \"name\": \"Standard_E2_v3\",\r\n      \"numberOfCores\":
-        2,\r\n      \"osDiskSizeInMB\": 1047552,\r\n      \"resourceDiskSizeInMB\":
-        51200,\r\n      \"memoryInMB\": 16384,\r\n      \"maxDataDiskCount\": 4\r\n
-        \   },\r\n    {\r\n      \"name\": \"Standard_E4_v3\",\r\n      \"numberOfCores\":
-        4,\r\n      \"osDiskSizeInMB\": 1047552,\r\n      \"resourceDiskSizeInMB\":
-        102400,\r\n      \"memoryInMB\": 32768,\r\n      \"maxDataDiskCount\": 8\r\n
-        \   },\r\n    {\r\n      \"name\": \"Standard_E8_v3\",\r\n      \"numberOfCores\":
-        8,\r\n      \"osDiskSizeInMB\": 1047552,\r\n      \"resourceDiskSizeInMB\":
-        204800,\r\n      \"memoryInMB\": 65536,\r\n      \"maxDataDiskCount\": 16\r\n
-        \   },\r\n    {\r\n      \"name\": \"Standard_E16_v3\",\r\n      \"numberOfCores\":
-        16,\r\n      \"osDiskSizeInMB\": 1047552,\r\n      \"resourceDiskSizeInMB\":
-        409600,\r\n      \"memoryInMB\": 131072,\r\n      \"maxDataDiskCount\": 32\r\n
-        \   },\r\n    {\r\n      \"name\": \"Standard_E20_v3\",\r\n      \"numberOfCores\":
-        20,\r\n      \"osDiskSizeInMB\": 1047552,\r\n      \"resourceDiskSizeInMB\":
-        512000,\r\n      \"memoryInMB\": 163840,\r\n      \"maxDataDiskCount\": 32\r\n
-        \   },\r\n    {\r\n      \"name\": \"Standard_E32_v3\",\r\n      \"numberOfCores\":
-        32,\r\n      \"osDiskSizeInMB\": 1047552,\r\n      \"resourceDiskSizeInMB\":
-        819200,\r\n      \"memoryInMB\": 262144,\r\n      \"maxDataDiskCount\": 32\r\n
-        \   },\r\n    {\r\n      \"name\": \"Standard_E2s_v3\",\r\n      \"numberOfCores\":
-        2,\r\n      \"osDiskSizeInMB\": 1047552,\r\n      \"resourceDiskSizeInMB\":
-        32768,\r\n      \"memoryInMB\": 16384,\r\n      \"maxDataDiskCount\": 4\r\n
-        \   },\r\n    {\r\n      \"name\": \"Standard_E4-2s_v3\",\r\n      \"numberOfCores\":
-        4,\r\n      \"osDiskSizeInMB\": 1047552,\r\n      \"resourceDiskSizeInMB\":
-        65536,\r\n      \"memoryInMB\": 32768,\r\n      \"maxDataDiskCount\": 8\r\n
-        \   },\r\n    {\r\n      \"name\": \"Standard_E4s_v3\",\r\n      \"numberOfCores\":
-        4,\r\n      \"osDiskSizeInMB\": 1047552,\r\n      \"resourceDiskSizeInMB\":
-        65536,\r\n      \"memoryInMB\": 32768,\r\n      \"maxDataDiskCount\": 8\r\n
-        \   },\r\n    {\r\n      \"name\": \"Standard_E8-2s_v3\",\r\n      \"numberOfCores\":
-        8,\r\n      \"osDiskSizeInMB\": 1047552,\r\n      \"resourceDiskSizeInMB\":
-        131072,\r\n      \"memoryInMB\": 65536,\r\n      \"maxDataDiskCount\": 16\r\n
-        \   },\r\n    {\r\n      \"name\": \"Standard_E8-4s_v3\",\r\n      \"numberOfCores\":
-        8,\r\n      \"osDiskSizeInMB\": 1047552,\r\n      \"resourceDiskSizeInMB\":
-        131072,\r\n      \"memoryInMB\": 65536,\r\n      \"maxDataDiskCount\": 16\r\n
-        \   },\r\n    {\r\n      \"name\": \"Standard_E8s_v3\",\r\n      \"numberOfCores\":
-        8,\r\n      \"osDiskSizeInMB\": 1047552,\r\n      \"resourceDiskSizeInMB\":
-        131072,\r\n      \"memoryInMB\": 65536,\r\n      \"maxDataDiskCount\": 16\r\n
-        \   },\r\n    {\r\n      \"name\": \"Standard_E16-4s_v3\",\r\n      \"numberOfCores\":
-        16,\r\n      \"osDiskSizeInMB\": 1047552,\r\n      \"resourceDiskSizeInMB\":
-        262144,\r\n      \"memoryInMB\": 131072,\r\n      \"maxDataDiskCount\": 32\r\n
-        \   },\r\n    {\r\n      \"name\": \"Standard_E16-8s_v3\",\r\n      \"numberOfCores\":
-        16,\r\n      \"osDiskSizeInMB\": 1047552,\r\n      \"resourceDiskSizeInMB\":
-        262144,\r\n      \"memoryInMB\": 131072,\r\n      \"maxDataDiskCount\": 32\r\n
-        \   },\r\n    {\r\n      \"name\": \"Standard_E16s_v3\",\r\n      \"numberOfCores\":
-        16,\r\n      \"osDiskSizeInMB\": 1047552,\r\n      \"resourceDiskSizeInMB\":
-        262144,\r\n      \"memoryInMB\": 131072,\r\n      \"maxDataDiskCount\": 32\r\n
-        \   },\r\n    {\r\n      \"name\": \"Standard_E20s_v3\",\r\n      \"numberOfCores\":
-        20,\r\n      \"osDiskSizeInMB\": 1047552,\r\n      \"resourceDiskSizeInMB\":
-        327680,\r\n      \"memoryInMB\": 163840,\r\n      \"maxDataDiskCount\": 32\r\n
-        \   },\r\n    {\r\n      \"name\": \"Standard_E32-8s_v3\",\r\n      \"numberOfCores\":
-        32,\r\n      \"osDiskSizeInMB\": 1047552,\r\n      \"resourceDiskSizeInMB\":
-        524288,\r\n      \"memoryInMB\": 262144,\r\n      \"maxDataDiskCount\": 32\r\n
-        \   },\r\n    {\r\n      \"name\": \"Standard_E32-16s_v3\",\r\n      \"numberOfCores\":
-        32,\r\n      \"osDiskSizeInMB\": 1047552,\r\n      \"resourceDiskSizeInMB\":
-        524288,\r\n      \"memoryInMB\": 262144,\r\n      \"maxDataDiskCount\": 32\r\n
-        \   },\r\n    {\r\n      \"name\": \"Standard_E32s_v3\",\r\n      \"numberOfCores\":
-        32,\r\n      \"osDiskSizeInMB\": 1047552,\r\n      \"resourceDiskSizeInMB\":
-        524288,\r\n      \"memoryInMB\": 262144,\r\n      \"maxDataDiskCount\": 32\r\n
-        \   },\r\n    {\r\n      \"name\": \"Standard_F2s_v2\",\r\n      \"numberOfCores\":
-        2,\r\n      \"osDiskSizeInMB\": 1047552,\r\n      \"resourceDiskSizeInMB\":
-        16384,\r\n      \"memoryInMB\": 4096,\r\n      \"maxDataDiskCount\": 4\r\n
-        \   },\r\n    {\r\n      \"name\": \"Standard_F4s_v2\",\r\n      \"numberOfCores\":
-        4,\r\n      \"osDiskSizeInMB\": 1047552,\r\n      \"resourceDiskSizeInMB\":
-        32768,\r\n      \"memoryInMB\": 8192,\r\n      \"maxDataDiskCount\": 8\r\n
-        \   },\r\n    {\r\n      \"name\": \"Standard_F8s_v2\",\r\n      \"numberOfCores\":
-        8,\r\n      \"osDiskSizeInMB\": 1047552,\r\n      \"resourceDiskSizeInMB\":
-        65536,\r\n      \"memoryInMB\": 16384,\r\n      \"maxDataDiskCount\": 16\r\n
-        \   },\r\n    {\r\n      \"name\": \"Standard_F16s_v2\",\r\n      \"numberOfCores\":
-        16,\r\n      \"osDiskSizeInMB\": 1047552,\r\n      \"resourceDiskSizeInMB\":
-        131072,\r\n      \"memoryInMB\": 32768,\r\n      \"maxDataDiskCount\": 32\r\n
-        \   },\r\n    {\r\n      \"name\": \"Standard_F32s_v2\",\r\n      \"numberOfCores\":
-        32,\r\n      \"osDiskSizeInMB\": 1047552,\r\n      \"resourceDiskSizeInMB\":
-        262144,\r\n      \"memoryInMB\": 65536,\r\n      \"maxDataDiskCount\": 32\r\n
-        \   },\r\n    {\r\n      \"name\": \"Standard_F48s_v2\",\r\n      \"numberOfCores\":
-        48,\r\n      \"osDiskSizeInMB\": 1047552,\r\n      \"resourceDiskSizeInMB\":
-        393216,\r\n      \"memoryInMB\": 98304,\r\n      \"maxDataDiskCount\": 32\r\n
-        \   },\r\n    {\r\n      \"name\": \"Standard_F64s_v2\",\r\n      \"numberOfCores\":
-        64,\r\n      \"osDiskSizeInMB\": 1047552,\r\n      \"resourceDiskSizeInMB\":
-        524288,\r\n      \"memoryInMB\": 131072,\r\n      \"maxDataDiskCount\": 32\r\n
-        \   },\r\n    {\r\n      \"name\": \"Standard_F72s_v2\",\r\n      \"numberOfCores\":
-        72,\r\n      \"osDiskSizeInMB\": 1047552,\r\n      \"resourceDiskSizeInMB\":
-        589824,\r\n      \"memoryInMB\": 147456,\r\n      \"maxDataDiskCount\": 32\r\n
-        \   },\r\n    {\r\n      \"name\": \"Standard_D2a_v4\",\r\n      \"numberOfCores\":
-        2,\r\n      \"osDiskSizeInMB\": 1047552,\r\n      \"resourceDiskSizeInMB\":
-        51200,\r\n      \"memoryInMB\": 8192,\r\n      \"maxDataDiskCount\": 4\r\n
-        \   },\r\n    {\r\n      \"name\": \"Standard_D4a_v4\",\r\n      \"numberOfCores\":
-        4,\r\n      \"osDiskSizeInMB\": 1047552,\r\n      \"resourceDiskSizeInMB\":
-        102400,\r\n      \"memoryInMB\": 16384,\r\n      \"maxDataDiskCount\": 8\r\n
-        \   },\r\n    {\r\n      \"name\": \"Standard_D8a_v4\",\r\n      \"numberOfCores\":
-        8,\r\n      \"osDiskSizeInMB\": 1047552,\r\n      \"resourceDiskSizeInMB\":
-        204800,\r\n      \"memoryInMB\": 32768,\r\n      \"maxDataDiskCount\": 16\r\n
-        \   },\r\n    {\r\n      \"name\": \"Standard_D16a_v4\",\r\n      \"numberOfCores\":
-        16,\r\n      \"osDiskSizeInMB\": 1047552,\r\n      \"resourceDiskSizeInMB\":
-        409600,\r\n      \"memoryInMB\": 65536,\r\n      \"maxDataDiskCount\": 32\r\n
-        \   },\r\n    {\r\n      \"name\": \"Standard_D32a_v4\",\r\n      \"numberOfCores\":
-        32,\r\n      \"osDiskSizeInMB\": 1047552,\r\n      \"resourceDiskSizeInMB\":
-        819200,\r\n      \"memoryInMB\": 131072,\r\n      \"maxDataDiskCount\": 32\r\n
-        \   },\r\n    {\r\n      \"name\": \"Standard_D48a_v4\",\r\n      \"numberOfCores\":
-        48,\r\n      \"osDiskSizeInMB\": 1047552,\r\n      \"resourceDiskSizeInMB\":
-        1228800,\r\n      \"memoryInMB\": 196608,\r\n      \"maxDataDiskCount\": 32\r\n
-        \   },\r\n    {\r\n      \"name\": \"Standard_D64a_v4\",\r\n      \"numberOfCores\":
-        64,\r\n      \"osDiskSizeInMB\": 1047552,\r\n      \"resourceDiskSizeInMB\":
-        1638400,\r\n      \"memoryInMB\": 262144,\r\n      \"maxDataDiskCount\": 32\r\n
-        \   },\r\n    {\r\n      \"name\": \"Standard_D96a_v4\",\r\n      \"numberOfCores\":
-        96,\r\n      \"osDiskSizeInMB\": 1047552,\r\n      \"resourceDiskSizeInMB\":
-        2457600,\r\n      \"memoryInMB\": 393216,\r\n      \"maxDataDiskCount\": 32\r\n
-        \   },\r\n    {\r\n      \"name\": \"Standard_D2as_v4\",\r\n      \"numberOfCores\":
-        2,\r\n      \"osDiskSizeInMB\": 1047552,\r\n      \"resourceDiskSizeInMB\":
-        16384,\r\n      \"memoryInMB\": 8192,\r\n      \"maxDataDiskCount\": 4\r\n
-        \   },\r\n    {\r\n      \"name\": \"Standard_D4as_v4\",\r\n      \"numberOfCores\":
-        4,\r\n      \"osDiskSizeInMB\": 1047552,\r\n      \"resourceDiskSizeInMB\":
-        32768,\r\n      \"memoryInMB\": 16384,\r\n      \"maxDataDiskCount\": 8\r\n
-        \   },\r\n    {\r\n      \"name\": \"Standard_D8as_v4\",\r\n      \"numberOfCores\":
-        8,\r\n      \"osDiskSizeInMB\": 1047552,\r\n      \"resourceDiskSizeInMB\":
-        65536,\r\n      \"memoryInMB\": 32768,\r\n      \"maxDataDiskCount\": 16\r\n
-        \   },\r\n    {\r\n      \"name\": \"Standard_D16as_v4\",\r\n      \"numberOfCores\":
-        16,\r\n      \"osDiskSizeInMB\": 1047552,\r\n      \"resourceDiskSizeInMB\":
-        131072,\r\n      \"memoryInMB\": 65536,\r\n      \"maxDataDiskCount\": 32\r\n
-        \   },\r\n    {\r\n      \"name\": \"Standard_D32as_v4\",\r\n      \"numberOfCores\":
-        32,\r\n      \"osDiskSizeInMB\": 1047552,\r\n      \"resourceDiskSizeInMB\":
-        262144,\r\n      \"memoryInMB\": 131072,\r\n      \"maxDataDiskCount\": 32\r\n
-        \   },\r\n    {\r\n      \"name\": \"Standard_D48as_v4\",\r\n      \"numberOfCores\":
-        48,\r\n      \"osDiskSizeInMB\": 1047552,\r\n      \"resourceDiskSizeInMB\":
-        393216,\r\n      \"memoryInMB\": 196608,\r\n      \"maxDataDiskCount\": 32\r\n
-        \   },\r\n    {\r\n      \"name\": \"Standard_D64as_v4\",\r\n      \"numberOfCores\":
-        64,\r\n      \"osDiskSizeInMB\": 1047552,\r\n      \"resourceDiskSizeInMB\":
-        524288,\r\n      \"memoryInMB\": 262144,\r\n      \"maxDataDiskCount\": 32\r\n
-        \   },\r\n    {\r\n      \"name\": \"Standard_D96as_v4\",\r\n      \"numberOfCores\":
-        96,\r\n      \"osDiskSizeInMB\": 1047552,\r\n      \"resourceDiskSizeInMB\":
-        786432,\r\n      \"memoryInMB\": 393216,\r\n      \"maxDataDiskCount\": 32\r\n
-        \   },\r\n    {\r\n      \"name\": \"Standard_E2a_v4\",\r\n      \"numberOfCores\":
-        2,\r\n      \"osDiskSizeInMB\": 1047552,\r\n      \"resourceDiskSizeInMB\":
-        51200,\r\n      \"memoryInMB\": 16384,\r\n      \"maxDataDiskCount\": 4\r\n
-        \   },\r\n    {\r\n      \"name\": \"Standard_E4a_v4\",\r\n      \"numberOfCores\":
-        4,\r\n      \"osDiskSizeInMB\": 1047552,\r\n      \"resourceDiskSizeInMB\":
-        102400,\r\n      \"memoryInMB\": 32768,\r\n      \"maxDataDiskCount\": 8\r\n
-        \   },\r\n    {\r\n      \"name\": \"Standard_E8a_v4\",\r\n      \"numberOfCores\":
-        8,\r\n      \"osDiskSizeInMB\": 1047552,\r\n      \"resourceDiskSizeInMB\":
-        204800,\r\n      \"memoryInMB\": 65536,\r\n      \"maxDataDiskCount\": 16\r\n
-        \   },\r\n    {\r\n      \"name\": \"Standard_E16a_v4\",\r\n      \"numberOfCores\":
-        16,\r\n      \"osDiskSizeInMB\": 1047552,\r\n      \"resourceDiskSizeInMB\":
-        409600,\r\n      \"memoryInMB\": 131072,\r\n      \"maxDataDiskCount\": 32\r\n
-        \   },\r\n    {\r\n      \"name\": \"Standard_E20a_v4\",\r\n      \"numberOfCores\":
-        20,\r\n      \"osDiskSizeInMB\": 1047552,\r\n      \"resourceDiskSizeInMB\":
-        512000,\r\n      \"memoryInMB\": 163840,\r\n      \"maxDataDiskCount\": 32\r\n
-        \   },\r\n    {\r\n      \"name\": \"Standard_E32a_v4\",\r\n      \"numberOfCores\":
-        32,\r\n      \"osDiskSizeInMB\": 1047552,\r\n      \"resourceDiskSizeInMB\":
-        819200,\r\n      \"memoryInMB\": 262144,\r\n      \"maxDataDiskCount\": 32\r\n
-        \   },\r\n    {\r\n      \"name\": \"Standard_E48a_v4\",\r\n      \"numberOfCores\":
-        48,\r\n      \"osDiskSizeInMB\": 1047552,\r\n      \"resourceDiskSizeInMB\":
-        1228800,\r\n      \"memoryInMB\": 393216,\r\n      \"maxDataDiskCount\": 32\r\n
-        \   },\r\n    {\r\n      \"name\": \"Standard_E64a_v4\",\r\n      \"numberOfCores\":
-        64,\r\n      \"osDiskSizeInMB\": 1047552,\r\n      \"resourceDiskSizeInMB\":
-        1638400,\r\n      \"memoryInMB\": 524288,\r\n      \"maxDataDiskCount\": 32\r\n
-        \   },\r\n    {\r\n      \"name\": \"Standard_E96a_v4\",\r\n      \"numberOfCores\":
-        96,\r\n      \"osDiskSizeInMB\": 1047552,\r\n      \"resourceDiskSizeInMB\":
-        2457600,\r\n      \"memoryInMB\": 688128,\r\n      \"maxDataDiskCount\": 32\r\n
-        \   },\r\n    {\r\n      \"name\": \"Standard_E2as_v4\",\r\n      \"numberOfCores\":
-        2,\r\n      \"osDiskSizeInMB\": 1047552,\r\n      \"resourceDiskSizeInMB\":
-        32768,\r\n      \"memoryInMB\": 16384,\r\n      \"maxDataDiskCount\": 4\r\n
-        \   },\r\n    {\r\n      \"name\": \"Standard_E4-2as_v4\",\r\n      \"numberOfCores\":
-        4,\r\n      \"osDiskSizeInMB\": 1047552,\r\n      \"resourceDiskSizeInMB\":
-        65536,\r\n      \"memoryInMB\": 32768,\r\n      \"maxDataDiskCount\": 8\r\n
-        \   },\r\n    {\r\n      \"name\": \"Standard_E4as_v4\",\r\n      \"numberOfCores\":
-        4,\r\n      \"osDiskSizeInMB\": 1047552,\r\n      \"resourceDiskSizeInMB\":
-        65536,\r\n      \"memoryInMB\": 32768,\r\n      \"maxDataDiskCount\": 8\r\n
-        \   },\r\n    {\r\n      \"name\": \"Standard_E8-2as_v4\",\r\n      \"numberOfCores\":
-        8,\r\n      \"osDiskSizeInMB\": 1047552,\r\n      \"resourceDiskSizeInMB\":
-        131072,\r\n      \"memoryInMB\": 65536,\r\n      \"maxDataDiskCount\": 16\r\n
-        \   },\r\n    {\r\n      \"name\": \"Standard_E8-4as_v4\",\r\n      \"numberOfCores\":
-        8,\r\n      \"osDiskSizeInMB\": 1047552,\r\n      \"resourceDiskSizeInMB\":
-        131072,\r\n      \"memoryInMB\": 65536,\r\n      \"maxDataDiskCount\": 16\r\n
-        \   },\r\n    {\r\n      \"name\": \"Standard_E8as_v4\",\r\n      \"numberOfCores\":
-        8,\r\n      \"osDiskSizeInMB\": 1047552,\r\n      \"resourceDiskSizeInMB\":
-        131072,\r\n      \"memoryInMB\": 65536,\r\n      \"maxDataDiskCount\": 16\r\n
-        \   },\r\n    {\r\n      \"name\": \"Standard_E16-4as_v4\",\r\n      \"numberOfCores\":
-        16,\r\n      \"osDiskSizeInMB\": 1047552,\r\n      \"resourceDiskSizeInMB\":
-        262144,\r\n      \"memoryInMB\": 131072,\r\n      \"maxDataDiskCount\": 32\r\n
-        \   },\r\n    {\r\n      \"name\": \"Standard_E16-8as_v4\",\r\n      \"numberOfCores\":
-        16,\r\n      \"osDiskSizeInMB\": 1047552,\r\n      \"resourceDiskSizeInMB\":
-        262144,\r\n      \"memoryInMB\": 131072,\r\n      \"maxDataDiskCount\": 32\r\n
-        \   },\r\n    {\r\n      \"name\": \"Standard_E16as_v4\",\r\n      \"numberOfCores\":
-        16,\r\n      \"osDiskSizeInMB\": 1047552,\r\n      \"resourceDiskSizeInMB\":
-        262144,\r\n      \"memoryInMB\": 131072,\r\n      \"maxDataDiskCount\": 32\r\n
-        \   },\r\n    {\r\n      \"name\": \"Standard_E20as_v4\",\r\n      \"numberOfCores\":
-        20,\r\n      \"osDiskSizeInMB\": 1047552,\r\n      \"resourceDiskSizeInMB\":
-        327680,\r\n      \"memoryInMB\": 163840,\r\n      \"maxDataDiskCount\": 32\r\n
-        \   },\r\n    {\r\n      \"name\": \"Standard_E32-8as_v4\",\r\n      \"numberOfCores\":
-        32,\r\n      \"osDiskSizeInMB\": 1047552,\r\n      \"resourceDiskSizeInMB\":
-        524288,\r\n      \"memoryInMB\": 262144,\r\n      \"maxDataDiskCount\": 32\r\n
-        \   },\r\n    {\r\n      \"name\": \"Standard_E32-16as_v4\",\r\n      \"numberOfCores\":
-        32,\r\n      \"osDiskSizeInMB\": 1047552,\r\n      \"resourceDiskSizeInMB\":
-        524288,\r\n      \"memoryInMB\": 262144,\r\n      \"maxDataDiskCount\": 32\r\n
-        \   },\r\n    {\r\n      \"name\": \"Standard_E32as_v4\",\r\n      \"numberOfCores\":
-        32,\r\n      \"osDiskSizeInMB\": 1047552,\r\n      \"resourceDiskSizeInMB\":
-        524288,\r\n      \"memoryInMB\": 262144,\r\n      \"maxDataDiskCount\": 32\r\n
-        \   },\r\n    {\r\n      \"name\": \"Standard_E48as_v4\",\r\n      \"numberOfCores\":
-        48,\r\n      \"osDiskSizeInMB\": 1047552,\r\n      \"resourceDiskSizeInMB\":
-        786432,\r\n      \"memoryInMB\": 393216,\r\n      \"maxDataDiskCount\": 32\r\n
-        \   },\r\n    {\r\n      \"name\": \"Standard_E64-16as_v4\",\r\n      \"numberOfCores\":
-        64,\r\n      \"osDiskSizeInMB\": 1047552,\r\n      \"resourceDiskSizeInMB\":
-        884736,\r\n      \"memoryInMB\": 524288,\r\n      \"maxDataDiskCount\": 32\r\n
-        \   },\r\n    {\r\n      \"name\": \"Standard_E64-32as_v4\",\r\n      \"numberOfCores\":
-        64,\r\n      \"osDiskSizeInMB\": 1047552,\r\n      \"resourceDiskSizeInMB\":
-        884736,\r\n      \"memoryInMB\": 524288,\r\n      \"maxDataDiskCount\": 32\r\n
-        \   },\r\n    {\r\n      \"name\": \"Standard_E64as_v4\",\r\n      \"numberOfCores\":
-        64,\r\n      \"osDiskSizeInMB\": 1047552,\r\n      \"resourceDiskSizeInMB\":
-        884736,\r\n      \"memoryInMB\": 524288,\r\n      \"maxDataDiskCount\": 32\r\n
-        \   },\r\n    {\r\n      \"name\": \"Standard_E96-24as_v4\",\r\n      \"numberOfCores\":
-        96,\r\n      \"osDiskSizeInMB\": 1047552,\r\n      \"resourceDiskSizeInMB\":
-        1376256,\r\n      \"memoryInMB\": 688128,\r\n      \"maxDataDiskCount\": 32\r\n
-        \   },\r\n    {\r\n      \"name\": \"Standard_E96-48as_v4\",\r\n      \"numberOfCores\":
-        96,\r\n      \"osDiskSizeInMB\": 1047552,\r\n      \"resourceDiskSizeInMB\":
-        1376256,\r\n      \"memoryInMB\": 688128,\r\n      \"maxDataDiskCount\": 32\r\n
-        \   },\r\n    {\r\n      \"name\": \"Standard_E96as_v4\",\r\n      \"numberOfCores\":
-        96,\r\n      \"osDiskSizeInMB\": 1047552,\r\n      \"resourceDiskSizeInMB\":
-        1376256,\r\n      \"memoryInMB\": 688128,\r\n      \"maxDataDiskCount\": 32\r\n
-        \   },\r\n    {\r\n      \"name\": \"Standard_D2as_v5\",\r\n      \"numberOfCores\":
-        2,\r\n      \"osDiskSizeInMB\": 1047552,\r\n      \"resourceDiskSizeInMB\":
-        0,\r\n      \"memoryInMB\": 8192,\r\n      \"maxDataDiskCount\": 4\r\n    },\r\n
-        \   {\r\n      \"name\": \"Standard_D4as_v5\",\r\n      \"numberOfCores\":
-        4,\r\n      \"osDiskSizeInMB\": 1047552,\r\n      \"resourceDiskSizeInMB\":
-        0,\r\n      \"memoryInMB\": 16384,\r\n      \"maxDataDiskCount\": 8\r\n    },\r\n
-        \   {\r\n      \"name\": \"Standard_D8as_v5\",\r\n      \"numberOfCores\":
-        8,\r\n      \"osDiskSizeInMB\": 1047552,\r\n      \"resourceDiskSizeInMB\":
-        0,\r\n      \"memoryInMB\": 32768,\r\n      \"maxDataDiskCount\": 16\r\n    },\r\n
-        \   {\r\n      \"name\": \"Standard_D16as_v5\",\r\n      \"numberOfCores\":
-        16,\r\n      \"osDiskSizeInMB\": 1047552,\r\n      \"resourceDiskSizeInMB\":
-        0,\r\n      \"memoryInMB\": 65536,\r\n      \"maxDataDiskCount\": 32\r\n    },\r\n
-        \   {\r\n      \"name\": \"Standard_D32as_v5\",\r\n      \"numberOfCores\":
-        32,\r\n      \"osDiskSizeInMB\": 1047552,\r\n      \"resourceDiskSizeInMB\":
-        0,\r\n      \"memoryInMB\": 131072,\r\n      \"maxDataDiskCount\": 32\r\n
-        \   },\r\n    {\r\n      \"name\": \"Standard_D48as_v5\",\r\n      \"numberOfCores\":
-        48,\r\n      \"osDiskSizeInMB\": 1047552,\r\n      \"resourceDiskSizeInMB\":
-        0,\r\n      \"memoryInMB\": 196608,\r\n      \"maxDataDiskCount\": 32\r\n
-        \   },\r\n    {\r\n      \"name\": \"Standard_D64as_v5\",\r\n      \"numberOfCores\":
-        64,\r\n      \"osDiskSizeInMB\": 1047552,\r\n      \"resourceDiskSizeInMB\":
-        0,\r\n      \"memoryInMB\": 262144,\r\n      \"maxDataDiskCount\": 32\r\n
-        \   },\r\n    {\r\n      \"name\": \"Standard_D96as_v5\",\r\n      \"numberOfCores\":
-        96,\r\n      \"osDiskSizeInMB\": 1047552,\r\n      \"resourceDiskSizeInMB\":
-        0,\r\n      \"memoryInMB\": 393216,\r\n      \"maxDataDiskCount\": 32\r\n
-        \   },\r\n    {\r\n      \"name\": \"Standard_E2as_v5\",\r\n      \"numberOfCores\":
-        2,\r\n      \"osDiskSizeInMB\": 1047552,\r\n      \"resourceDiskSizeInMB\":
-        0,\r\n      \"memoryInMB\": 16384,\r\n      \"maxDataDiskCount\": 4\r\n    },\r\n
-        \   {\r\n      \"name\": \"Standard_E4-2as_v5\",\r\n      \"numberOfCores\":
-        4,\r\n      \"osDiskSizeInMB\": 1047552,\r\n      \"resourceDiskSizeInMB\":
-        0,\r\n      \"memoryInMB\": 32768,\r\n      \"maxDataDiskCount\": 8\r\n    },\r\n
-        \   {\r\n      \"name\": \"Standard_E4as_v5\",\r\n      \"numberOfCores\":
-        4,\r\n      \"osDiskSizeInMB\": 1047552,\r\n      \"resourceDiskSizeInMB\":
-        0,\r\n      \"memoryInMB\": 32768,\r\n      \"maxDataDiskCount\": 8\r\n    },\r\n
-        \   {\r\n      \"name\": \"Standard_E8-2as_v5\",\r\n      \"numberOfCores\":
-        8,\r\n      \"osDiskSizeInMB\": 1047552,\r\n      \"resourceDiskSizeInMB\":
-        0,\r\n      \"memoryInMB\": 65536,\r\n      \"maxDataDiskCount\": 16\r\n    },\r\n
-        \   {\r\n      \"name\": \"Standard_E8-4as_v5\",\r\n      \"numberOfCores\":
-        8,\r\n      \"osDiskSizeInMB\": 1047552,\r\n      \"resourceDiskSizeInMB\":
-        0,\r\n      \"memoryInMB\": 65536,\r\n      \"maxDataDiskCount\": 16\r\n    },\r\n
-        \   {\r\n      \"name\": \"Standard_E8as_v5\",\r\n      \"numberOfCores\":
-        8,\r\n      \"osDiskSizeInMB\": 1047552,\r\n      \"resourceDiskSizeInMB\":
-        0,\r\n      \"memoryInMB\": 65536,\r\n      \"maxDataDiskCount\": 16\r\n    },\r\n
-        \   {\r\n      \"name\": \"Standard_E16-4as_v5\",\r\n      \"numberOfCores\":
-        16,\r\n      \"osDiskSizeInMB\": 1047552,\r\n      \"resourceDiskSizeInMB\":
-        0,\r\n      \"memoryInMB\": 131072,\r\n      \"maxDataDiskCount\": 32\r\n
-        \   },\r\n    {\r\n      \"name\": \"Standard_E16-8as_v5\",\r\n      \"numberOfCores\":
-        16,\r\n      \"osDiskSizeInMB\": 1047552,\r\n      \"resourceDiskSizeInMB\":
-        0,\r\n      \"memoryInMB\": 131072,\r\n      \"maxDataDiskCount\": 32\r\n
-        \   },\r\n    {\r\n      \"name\": \"Standard_E16as_v5\",\r\n      \"numberOfCores\":
-        16,\r\n      \"osDiskSizeInMB\": 1047552,\r\n      \"resourceDiskSizeInMB\":
-        0,\r\n      \"memoryInMB\": 131072,\r\n      \"maxDataDiskCount\": 32\r\n
-        \   },\r\n    {\r\n      \"name\": \"Standard_E20as_v5\",\r\n      \"numberOfCores\":
-        20,\r\n      \"osDiskSizeInMB\": 1047552,\r\n      \"resourceDiskSizeInMB\":
-        0,\r\n      \"memoryInMB\": 163840,\r\n      \"maxDataDiskCount\": 32\r\n
-        \   },\r\n    {\r\n      \"name\": \"Standard_E32-8as_v5\",\r\n      \"numberOfCores\":
-        32,\r\n      \"osDiskSizeInMB\": 1047552,\r\n      \"resourceDiskSizeInMB\":
-        0,\r\n      \"memoryInMB\": 262144,\r\n      \"maxDataDiskCount\": 32\r\n
-        \   },\r\n    {\r\n      \"name\": \"Standard_E32-16as_v5\",\r\n      \"numberOfCores\":
-        32,\r\n      \"osDiskSizeInMB\": 1047552,\r\n      \"resourceDiskSizeInMB\":
-        0,\r\n      \"memoryInMB\": 262144,\r\n      \"maxDataDiskCount\": 32\r\n
-        \   },\r\n    {\r\n      \"name\": \"Standard_E32as_v5\",\r\n      \"numberOfCores\":
-        32,\r\n      \"osDiskSizeInMB\": 1047552,\r\n      \"resourceDiskSizeInMB\":
-        0,\r\n      \"memoryInMB\": 262144,\r\n      \"maxDataDiskCount\": 32\r\n
-        \   },\r\n    {\r\n      \"name\": \"Standard_E48as_v5\",\r\n      \"numberOfCores\":
-        48,\r\n      \"osDiskSizeInMB\": 1047552,\r\n      \"resourceDiskSizeInMB\":
-        0,\r\n      \"memoryInMB\": 393216,\r\n      \"maxDataDiskCount\": 32\r\n
-        \   },\r\n    {\r\n      \"name\": \"Standard_E64-16as_v5\",\r\n      \"numberOfCores\":
-        64,\r\n      \"osDiskSizeInMB\": 1047552,\r\n      \"resourceDiskSizeInMB\":
-        0,\r\n      \"memoryInMB\": 524288,\r\n      \"maxDataDiskCount\": 32\r\n
-        \   },\r\n    {\r\n      \"name\": \"Standard_E64-32as_v5\",\r\n      \"numberOfCores\":
-        64,\r\n      \"osDiskSizeInMB\": 1047552,\r\n      \"resourceDiskSizeInMB\":
-        0,\r\n      \"memoryInMB\": 524288,\r\n      \"maxDataDiskCount\": 32\r\n
-        \   },\r\n    {\r\n      \"name\": \"Standard_E64as_v5\",\r\n      \"numberOfCores\":
-        64,\r\n      \"osDiskSizeInMB\": 1047552,\r\n      \"resourceDiskSizeInMB\":
-        0,\r\n      \"memoryInMB\": 524288,\r\n      \"maxDataDiskCount\": 32\r\n
-        \   },\r\n    {\r\n      \"name\": \"Standard_E96-24as_v5\",\r\n      \"numberOfCores\":
-        96,\r\n      \"osDiskSizeInMB\": 1047552,\r\n      \"resourceDiskSizeInMB\":
-        0,\r\n      \"memoryInMB\": 688128,\r\n      \"maxDataDiskCount\": 32\r\n
-        \   },\r\n    {\r\n      \"name\": \"Standard_E96-48as_v5\",\r\n      \"numberOfCores\":
-        96,\r\n      \"osDiskSizeInMB\": 1047552,\r\n      \"resourceDiskSizeInMB\":
-        0,\r\n      \"memoryInMB\": 688128,\r\n      \"maxDataDiskCount\": 32\r\n
-        \   },\r\n    {\r\n      \"name\": \"Standard_E96as_v5\",\r\n      \"numberOfCores\":
-        96,\r\n      \"osDiskSizeInMB\": 1047552,\r\n      \"resourceDiskSizeInMB\":
-        0,\r\n      \"memoryInMB\": 688128,\r\n      \"maxDataDiskCount\": 32\r\n
-        \   },\r\n    {\r\n      \"name\": \"Standard_E112ias_v5\",\r\n      \"numberOfCores\":
-        112,\r\n      \"osDiskSizeInMB\": 1047552,\r\n      \"resourceDiskSizeInMB\":
-        0,\r\n      \"memoryInMB\": 688128,\r\n      \"maxDataDiskCount\": 64\r\n
-        \   },\r\n    {\r\n      \"name\": \"Standard_D2ads_v5\",\r\n      \"numberOfCores\":
-        2,\r\n      \"osDiskSizeInMB\": 1047552,\r\n      \"resourceDiskSizeInMB\":
-        76800,\r\n      \"memoryInMB\": 8192,\r\n      \"maxDataDiskCount\": 4\r\n
-        \   },\r\n    {\r\n      \"name\": \"Standard_D4ads_v5\",\r\n      \"numberOfCores\":
-        4,\r\n      \"osDiskSizeInMB\": 1047552,\r\n      \"resourceDiskSizeInMB\":
-        153600,\r\n      \"memoryInMB\": 16384,\r\n      \"maxDataDiskCount\": 8\r\n
-        \   },\r\n    {\r\n      \"name\": \"Standard_D8ads_v5\",\r\n      \"numberOfCores\":
-        8,\r\n      \"osDiskSizeInMB\": 1047552,\r\n      \"resourceDiskSizeInMB\":
-        307200,\r\n      \"memoryInMB\": 32768,\r\n      \"maxDataDiskCount\": 16\r\n
-        \   },\r\n    {\r\n      \"name\": \"Standard_D16ads_v5\",\r\n      \"numberOfCores\":
-        16,\r\n      \"osDiskSizeInMB\": 1047552,\r\n      \"resourceDiskSizeInMB\":
-        614400,\r\n      \"memoryInMB\": 65536,\r\n      \"maxDataDiskCount\": 32\r\n
-        \   },\r\n    {\r\n      \"name\": \"Standard_D32ads_v5\",\r\n      \"numberOfCores\":
-        32,\r\n      \"osDiskSizeInMB\": 1047552,\r\n      \"resourceDiskSizeInMB\":
-        1228800,\r\n      \"memoryInMB\": 131072,\r\n      \"maxDataDiskCount\": 32\r\n
-        \   },\r\n    {\r\n      \"name\": \"Standard_D48ads_v5\",\r\n      \"numberOfCores\":
-        48,\r\n      \"osDiskSizeInMB\": 1047552,\r\n      \"resourceDiskSizeInMB\":
-        1843200,\r\n      \"memoryInMB\": 196608,\r\n      \"maxDataDiskCount\": 32\r\n
-        \   },\r\n    {\r\n      \"name\": \"Standard_D64ads_v5\",\r\n      \"numberOfCores\":
-        64,\r\n      \"osDiskSizeInMB\": 1047552,\r\n      \"resourceDiskSizeInMB\":
-        2457600,\r\n      \"memoryInMB\": 262144,\r\n      \"maxDataDiskCount\": 32\r\n
-        \   },\r\n    {\r\n      \"name\": \"Standard_D96ads_v5\",\r\n      \"numberOfCores\":
-        96,\r\n      \"osDiskSizeInMB\": 1047552,\r\n      \"resourceDiskSizeInMB\":
-        2457600,\r\n      \"memoryInMB\": 393216,\r\n      \"maxDataDiskCount\": 32\r\n
-        \   },\r\n    {\r\n      \"name\": \"Standard_E2ads_v5\",\r\n      \"numberOfCores\":
-        2,\r\n      \"osDiskSizeInMB\": 1047552,\r\n      \"resourceDiskSizeInMB\":
-        76800,\r\n      \"memoryInMB\": 16384,\r\n      \"maxDataDiskCount\": 4\r\n
-        \   },\r\n    {\r\n      \"name\": \"Standard_E4-2ads_v5\",\r\n      \"numberOfCores\":
-        4,\r\n      \"osDiskSizeInMB\": 1047552,\r\n      \"resourceDiskSizeInMB\":
-        153600,\r\n      \"memoryInMB\": 32768,\r\n      \"maxDataDiskCount\": 8\r\n
-        \   },\r\n    {\r\n      \"name\": \"Standard_E4ads_v5\",\r\n      \"numberOfCores\":
-        4,\r\n      \"osDiskSizeInMB\": 1047552,\r\n      \"resourceDiskSizeInMB\":
-        153600,\r\n      \"memoryInMB\": 32768,\r\n      \"maxDataDiskCount\": 8\r\n
-        \   },\r\n    {\r\n      \"name\": \"Standard_E8-2ads_v5\",\r\n      \"numberOfCores\":
-        8,\r\n      \"osDiskSizeInMB\": 1047552,\r\n      \"resourceDiskSizeInMB\":
-        307200,\r\n      \"memoryInMB\": 65536,\r\n      \"maxDataDiskCount\": 16\r\n
-        \   },\r\n    {\r\n      \"name\": \"Standard_E8-4ads_v5\",\r\n      \"numberOfCores\":
-        8,\r\n      \"osDiskSizeInMB\": 1047552,\r\n      \"resourceDiskSizeInMB\":
-        307200,\r\n      \"memoryInMB\": 65536,\r\n      \"maxDataDiskCount\": 16\r\n
-        \   },\r\n    {\r\n      \"name\": \"Standard_E8ads_v5\",\r\n      \"numberOfCores\":
-        8,\r\n      \"osDiskSizeInMB\": 1047552,\r\n      \"resourceDiskSizeInMB\":
-        307200,\r\n      \"memoryInMB\": 65536,\r\n      \"maxDataDiskCount\": 16\r\n
-        \   },\r\n    {\r\n      \"name\": \"Standard_E16-4ads_v5\",\r\n      \"numberOfCores\":
-        16,\r\n      \"osDiskSizeInMB\": 1047552,\r\n      \"resourceDiskSizeInMB\":
-        614400,\r\n      \"memoryInMB\": 131072,\r\n      \"maxDataDiskCount\": 32\r\n
-        \   },\r\n    {\r\n      \"name\": \"Standard_E16-8ads_v5\",\r\n      \"numberOfCores\":
-        16,\r\n      \"osDiskSizeInMB\": 1047552,\r\n      \"resourceDiskSizeInMB\":
-        614400,\r\n      \"memoryInMB\": 131072,\r\n      \"maxDataDiskCount\": 32\r\n
-        \   },\r\n    {\r\n      \"name\": \"Standard_E16ads_v5\",\r\n      \"numberOfCores\":
-        16,\r\n      \"osDiskSizeInMB\": 1047552,\r\n      \"resourceDiskSizeInMB\":
-        614400,\r\n      \"memoryInMB\": 131072,\r\n      \"maxDataDiskCount\": 32\r\n
-        \   },\r\n    {\r\n      \"name\": \"Standard_E20ads_v5\",\r\n      \"numberOfCores\":
-        20,\r\n      \"osDiskSizeInMB\": 1047552,\r\n      \"resourceDiskSizeInMB\":
-        768000,\r\n      \"memoryInMB\": 163840,\r\n      \"maxDataDiskCount\": 32\r\n
-        \   },\r\n    {\r\n      \"name\": \"Standard_E32-8ads_v5\",\r\n      \"numberOfCores\":
-        32,\r\n      \"osDiskSizeInMB\": 1047552,\r\n      \"resourceDiskSizeInMB\":
-        1228800,\r\n      \"memoryInMB\": 262144,\r\n      \"maxDataDiskCount\": 32\r\n
-        \   },\r\n    {\r\n      \"name\": \"Standard_E32-16ads_v5\",\r\n      \"numberOfCores\":
-        32,\r\n      \"osDiskSizeInMB\": 1047552,\r\n      \"resourceDiskSizeInMB\":
-        1228800,\r\n      \"memoryInMB\": 262144,\r\n      \"maxDataDiskCount\": 32\r\n
-        \   },\r\n    {\r\n      \"name\": \"Standard_E32ads_v5\",\r\n      \"numberOfCores\":
-        32,\r\n      \"osDiskSizeInMB\": 1047552,\r\n      \"resourceDiskSizeInMB\":
-        1228800,\r\n      \"memoryInMB\": 262144,\r\n      \"maxDataDiskCount\": 32\r\n
-        \   },\r\n    {\r\n      \"name\": \"Standard_E48ads_v5\",\r\n      \"numberOfCores\":
-        48,\r\n      \"osDiskSizeInMB\": 1047552,\r\n      \"resourceDiskSizeInMB\":
-        1843200,\r\n      \"memoryInMB\": 393216,\r\n      \"maxDataDiskCount\": 32\r\n
-        \   },\r\n    {\r\n      \"name\": \"Standard_E64-16ads_v5\",\r\n      \"numberOfCores\":
-        64,\r\n      \"osDiskSizeInMB\": 1047552,\r\n      \"resourceDiskSizeInMB\":
-        2457600,\r\n      \"memoryInMB\": 524288,\r\n      \"maxDataDiskCount\": 32\r\n
-        \   },\r\n    {\r\n      \"name\": \"Standard_E64-32ads_v5\",\r\n      \"numberOfCores\":
-        64,\r\n      \"osDiskSizeInMB\": 1047552,\r\n      \"resourceDiskSizeInMB\":
-        2457600,\r\n      \"memoryInMB\": 524288,\r\n      \"maxDataDiskCount\": 32\r\n
-        \   },\r\n    {\r\n      \"name\": \"Standard_E64ads_v5\",\r\n      \"numberOfCores\":
-        64,\r\n      \"osDiskSizeInMB\": 1047552,\r\n      \"resourceDiskSizeInMB\":
-        2457600,\r\n      \"memoryInMB\": 524288,\r\n      \"maxDataDiskCount\": 32\r\n
-        \   },\r\n    {\r\n      \"name\": \"Standard_E96-24ads_v5\",\r\n      \"numberOfCores\":
-        96,\r\n      \"osDiskSizeInMB\": 1047552,\r\n      \"resourceDiskSizeInMB\":
-        2457600,\r\n      \"memoryInMB\": 688128,\r\n      \"maxDataDiskCount\": 32\r\n
-        \   },\r\n    {\r\n      \"name\": \"Standard_E96-48ads_v5\",\r\n      \"numberOfCores\":
-        96,\r\n      \"osDiskSizeInMB\": 1047552,\r\n      \"resourceDiskSizeInMB\":
-        2457600,\r\n      \"memoryInMB\": 688128,\r\n      \"maxDataDiskCount\": 32\r\n
-        \   },\r\n    {\r\n      \"name\": \"Standard_E96ads_v5\",\r\n      \"numberOfCores\":
-        96,\r\n      \"osDiskSizeInMB\": 1047552,\r\n      \"resourceDiskSizeInMB\":
-        3686400,\r\n      \"memoryInMB\": 688128,\r\n      \"maxDataDiskCount\": 32\r\n
-        \   },\r\n    {\r\n      \"name\": \"Standard_E112iads_v5\",\r\n      \"numberOfCores\":
-        112,\r\n      \"osDiskSizeInMB\": 1047552,\r\n      \"resourceDiskSizeInMB\":
-        3891200,\r\n      \"memoryInMB\": 688128,\r\n      \"maxDataDiskCount\": 64\r\n
-        \   },\r\n    {\r\n      \"name\": \"Standard_E48_v4\",\r\n      \"numberOfCores\":
-        48,\r\n      \"osDiskSizeInMB\": 1047552,\r\n      \"resourceDiskSizeInMB\":
-        0,\r\n      \"memoryInMB\": 393216,\r\n      \"maxDataDiskCount\": 32\r\n
-        \   },\r\n    {\r\n      \"name\": \"Standard_E64_v4\",\r\n      \"numberOfCores\":
-        64,\r\n      \"osDiskSizeInMB\": 1047552,\r\n      \"resourceDiskSizeInMB\":
-        0,\r\n      \"memoryInMB\": 516096,\r\n      \"maxDataDiskCount\": 32\r\n
-        \   },\r\n    {\r\n      \"name\": \"Standard_E48d_v4\",\r\n      \"numberOfCores\":
-        48,\r\n      \"osDiskSizeInMB\": 1047552,\r\n      \"resourceDiskSizeInMB\":
-        1843200,\r\n      \"memoryInMB\": 393216,\r\n      \"maxDataDiskCount\": 32\r\n
-        \   },\r\n    {\r\n      \"name\": \"Standard_E64d_v4\",\r\n      \"numberOfCores\":
-        64,\r\n      \"osDiskSizeInMB\": 1047552,\r\n      \"resourceDiskSizeInMB\":
-        2457600,\r\n      \"memoryInMB\": 516096,\r\n      \"maxDataDiskCount\": 32\r\n
-        \   },\r\n    {\r\n      \"name\": \"Standard_E48s_v4\",\r\n      \"numberOfCores\":
-        48,\r\n      \"osDiskSizeInMB\": 1047552,\r\n      \"resourceDiskSizeInMB\":
-        0,\r\n      \"memoryInMB\": 393216,\r\n      \"maxDataDiskCount\": 32\r\n
-        \   },\r\n    {\r\n      \"name\": \"Standard_E64-16s_v4\",\r\n      \"numberOfCores\":
-        64,\r\n      \"osDiskSizeInMB\": 1047552,\r\n      \"resourceDiskSizeInMB\":
-        0,\r\n      \"memoryInMB\": 516096,\r\n      \"maxDataDiskCount\": 32\r\n
-        \   },\r\n    {\r\n      \"name\": \"Standard_E64-32s_v4\",\r\n      \"numberOfCores\":
-        64,\r\n      \"osDiskSizeInMB\": 1047552,\r\n      \"resourceDiskSizeInMB\":
-        0,\r\n      \"memoryInMB\": 516096,\r\n      \"maxDataDiskCount\": 32\r\n
-        \   },\r\n    {\r\n      \"name\": \"Standard_E64s_v4\",\r\n      \"numberOfCores\":
-        64,\r\n      \"osDiskSizeInMB\": 1047552,\r\n      \"resourceDiskSizeInMB\":
-        0,\r\n      \"memoryInMB\": 516096,\r\n      \"maxDataDiskCount\": 32\r\n
-        \   },\r\n    {\r\n      \"name\": \"Standard_E80is_v4\",\r\n      \"numberOfCores\":
-        80,\r\n      \"osDiskSizeInMB\": 1047552,\r\n      \"resourceDiskSizeInMB\":
-        0,\r\n      \"memoryInMB\": 516096,\r\n      \"maxDataDiskCount\": 64\r\n
-        \   },\r\n    {\r\n      \"name\": \"Standard_E48ds_v4\",\r\n      \"numberOfCores\":
-        48,\r\n      \"osDiskSizeInMB\": 1047552,\r\n      \"resourceDiskSizeInMB\":
-        1843200,\r\n      \"memoryInMB\": 393216,\r\n      \"maxDataDiskCount\": 32\r\n
-        \   },\r\n    {\r\n      \"name\": \"Standard_E64-16ds_v4\",\r\n      \"numberOfCores\":
-        64,\r\n      \"osDiskSizeInMB\": 1047552,\r\n      \"resourceDiskSizeInMB\":
-        2457600,\r\n      \"memoryInMB\": 516096,\r\n      \"maxDataDiskCount\": 32\r\n
-        \   },\r\n    {\r\n      \"name\": \"Standard_E64-32ds_v4\",\r\n      \"numberOfCores\":
-        64,\r\n      \"osDiskSizeInMB\": 1047552,\r\n      \"resourceDiskSizeInMB\":
-        2457600,\r\n      \"memoryInMB\": 516096,\r\n      \"maxDataDiskCount\": 32\r\n
-        \   },\r\n    {\r\n      \"name\": \"Standard_E64ds_v4\",\r\n      \"numberOfCores\":
-        64,\r\n      \"osDiskSizeInMB\": 1047552,\r\n      \"resourceDiskSizeInMB\":
-        2457600,\r\n      \"memoryInMB\": 516096,\r\n      \"maxDataDiskCount\": 32\r\n
-        \   },\r\n    {\r\n      \"name\": \"Standard_E80ids_v4\",\r\n      \"numberOfCores\":
-        80,\r\n      \"osDiskSizeInMB\": 1047552,\r\n      \"resourceDiskSizeInMB\":
-        4362240,\r\n      \"memoryInMB\": 516096,\r\n      \"maxDataDiskCount\": 64\r\n
-        \   },\r\n    {\r\n      \"name\": \"Standard_E48_v3\",\r\n      \"numberOfCores\":
-        48,\r\n      \"osDiskSizeInMB\": 1047552,\r\n      \"resourceDiskSizeInMB\":
-        1228800,\r\n      \"memoryInMB\": 393216,\r\n      \"maxDataDiskCount\": 32\r\n
-        \   },\r\n    {\r\n      \"name\": \"Standard_E64_v3\",\r\n      \"numberOfCores\":
-        64,\r\n      \"osDiskSizeInMB\": 1047552,\r\n      \"resourceDiskSizeInMB\":
-        1638400,\r\n      \"memoryInMB\": 442368,\r\n      \"maxDataDiskCount\": 32\r\n
-        \   },\r\n    {\r\n      \"name\": \"Standard_E48s_v3\",\r\n      \"numberOfCores\":
-        48,\r\n      \"osDiskSizeInMB\": 1047552,\r\n      \"resourceDiskSizeInMB\":
-        786432,\r\n      \"memoryInMB\": 393216,\r\n      \"maxDataDiskCount\": 32\r\n
-        \   },\r\n    {\r\n      \"name\": \"Standard_E64-16s_v3\",\r\n      \"numberOfCores\":
-        64,\r\n      \"osDiskSizeInMB\": 1047552,\r\n      \"resourceDiskSizeInMB\":
-        884736,\r\n      \"memoryInMB\": 442368,\r\n      \"maxDataDiskCount\": 32\r\n
-        \   },\r\n    {\r\n      \"name\": \"Standard_E64-32s_v3\",\r\n      \"numberOfCores\":
-        64,\r\n      \"osDiskSizeInMB\": 1047552,\r\n      \"resourceDiskSizeInMB\":
-        884736,\r\n      \"memoryInMB\": 442368,\r\n      \"maxDataDiskCount\": 32\r\n
-        \   },\r\n    {\r\n      \"name\": \"Standard_E64s_v3\",\r\n      \"numberOfCores\":
-        64,\r\n      \"osDiskSizeInMB\": 1047552,\r\n      \"resourceDiskSizeInMB\":
-        884736,\r\n      \"memoryInMB\": 442368,\r\n      \"maxDataDiskCount\": 32\r\n
-        \   },\r\n    {\r\n      \"name\": \"Standard_A0\",\r\n      \"numberOfCores\":
-        1,\r\n      \"osDiskSizeInMB\": 1047552,\r\n      \"resourceDiskSizeInMB\":
-        20480,\r\n      \"memoryInMB\": 768,\r\n      \"maxDataDiskCount\": 1\r\n
-        \   },\r\n    {\r\n      \"name\": \"Standard_A1\",\r\n      \"numberOfCores\":
-        1,\r\n      \"osDiskSizeInMB\": 1047552,\r\n      \"resourceDiskSizeInMB\":
-        71680,\r\n      \"memoryInMB\": 1792,\r\n      \"maxDataDiskCount\": 2\r\n
-        \   },\r\n    {\r\n      \"name\": \"Standard_A2\",\r\n      \"numberOfCores\":
-        2,\r\n      \"osDiskSizeInMB\": 1047552,\r\n      \"resourceDiskSizeInMB\":
-        138240,\r\n      \"memoryInMB\": 3584,\r\n      \"maxDataDiskCount\": 4\r\n
-        \   },\r\n    {\r\n      \"name\": \"Standard_A3\",\r\n      \"numberOfCores\":
-        4,\r\n      \"osDiskSizeInMB\": 1047552,\r\n      \"resourceDiskSizeInMB\":
-        291840,\r\n      \"memoryInMB\": 7168,\r\n      \"maxDataDiskCount\": 8\r\n
-        \   },\r\n    {\r\n      \"name\": \"Standard_A5\",\r\n      \"numberOfCores\":
-        2,\r\n      \"osDiskSizeInMB\": 1047552,\r\n      \"resourceDiskSizeInMB\":
-        138240,\r\n      \"memoryInMB\": 14336,\r\n      \"maxDataDiskCount\": 4\r\n
-        \   },\r\n    {\r\n      \"name\": \"Standard_A4\",\r\n      \"numberOfCores\":
-        8,\r\n      \"osDiskSizeInMB\": 1047552,\r\n      \"resourceDiskSizeInMB\":
-        619520,\r\n      \"memoryInMB\": 14336,\r\n      \"maxDataDiskCount\": 16\r\n
-        \   },\r\n    {\r\n      \"name\": \"Standard_A6\",\r\n      \"numberOfCores\":
-        4,\r\n      \"osDiskSizeInMB\": 1047552,\r\n      \"resourceDiskSizeInMB\":
-        291840,\r\n      \"memoryInMB\": 28672,\r\n      \"maxDataDiskCount\": 8\r\n
-        \   },\r\n    {\r\n      \"name\": \"Standard_A7\",\r\n      \"numberOfCores\":
-        8,\r\n      \"osDiskSizeInMB\": 1047552,\r\n      \"resourceDiskSizeInMB\":
-        619520,\r\n      \"memoryInMB\": 57344,\r\n      \"maxDataDiskCount\": 16\r\n
-        \   },\r\n    {\r\n      \"name\": \"Basic_A0\",\r\n      \"numberOfCores\":
-        1,\r\n      \"osDiskSizeInMB\": 1047552,\r\n      \"resourceDiskSizeInMB\":
-        20480,\r\n      \"memoryInMB\": 768,\r\n      \"maxDataDiskCount\": 1\r\n
-        \   },\r\n    {\r\n      \"name\": \"Basic_A1\",\r\n      \"numberOfCores\":
-        1,\r\n      \"osDiskSizeInMB\": 1047552,\r\n      \"resourceDiskSizeInMB\":
-        40960,\r\n      \"memoryInMB\": 1792,\r\n      \"maxDataDiskCount\": 2\r\n
-        \   },\r\n    {\r\n      \"name\": \"Basic_A2\",\r\n      \"numberOfCores\":
-        2,\r\n      \"osDiskSizeInMB\": 1047552,\r\n      \"resourceDiskSizeInMB\":
-        61440,\r\n      \"memoryInMB\": 3584,\r\n      \"maxDataDiskCount\": 4\r\n
-        \   },\r\n    {\r\n      \"name\": \"Basic_A3\",\r\n      \"numberOfCores\":
-        4,\r\n      \"osDiskSizeInMB\": 1047552,\r\n      \"resourceDiskSizeInMB\":
-        122880,\r\n      \"memoryInMB\": 7168,\r\n      \"maxDataDiskCount\": 8\r\n
-        \   },\r\n    {\r\n      \"name\": \"Basic_A4\",\r\n      \"numberOfCores\":
-        8,\r\n      \"osDiskSizeInMB\": 1047552,\r\n      \"resourceDiskSizeInMB\":
-        245760,\r\n      \"memoryInMB\": 14336,\r\n      \"maxDataDiskCount\": 16\r\n
-        \   },\r\n    {\r\n      \"name\": \"Standard_L8as_v3\",\r\n      \"numberOfCores\":
-        8,\r\n      \"osDiskSizeInMB\": 1047552,\r\n      \"resourceDiskSizeInMB\":
-        81920,\r\n      \"memoryInMB\": 65536,\r\n      \"maxDataDiskCount\": 16\r\n
-        \   },\r\n    {\r\n      \"name\": \"Standard_L16as_v3\",\r\n      \"numberOfCores\":
-        16,\r\n      \"osDiskSizeInMB\": 1047552,\r\n      \"resourceDiskSizeInMB\":
-        163840,\r\n      \"memoryInMB\": 131072,\r\n      \"maxDataDiskCount\": 32\r\n
-        \   },\r\n    {\r\n      \"name\": \"Standard_L32as_v3\",\r\n      \"numberOfCores\":
-        32,\r\n      \"osDiskSizeInMB\": 1047552,\r\n      \"resourceDiskSizeInMB\":
-        327680,\r\n      \"memoryInMB\": 262144,\r\n      \"maxDataDiskCount\": 32\r\n
-        \   },\r\n    {\r\n      \"name\": \"Standard_L48as_v3\",\r\n      \"numberOfCores\":
-        48,\r\n      \"osDiskSizeInMB\": 1047552,\r\n      \"resourceDiskSizeInMB\":
-        491520,\r\n      \"memoryInMB\": 393216,\r\n      \"maxDataDiskCount\": 32\r\n
-        \   },\r\n    {\r\n      \"name\": \"Standard_L64as_v3\",\r\n      \"numberOfCores\":
-        64,\r\n      \"osDiskSizeInMB\": 1047552,\r\n      \"resourceDiskSizeInMB\":
-        655360,\r\n      \"memoryInMB\": 524288,\r\n      \"maxDataDiskCount\": 32\r\n
-        \   },\r\n    {\r\n      \"name\": \"Standard_L80as_v3\",\r\n      \"numberOfCores\":
-        80,\r\n      \"osDiskSizeInMB\": 1047552,\r\n      \"resourceDiskSizeInMB\":
-        819200,\r\n      \"memoryInMB\": 655360,\r\n      \"maxDataDiskCount\": 32\r\n
-        \   },\r\n    {\r\n      \"name\": \"Standard_NC4as_T4_v3\",\r\n      \"numberOfCores\":
-        4,\r\n      \"osDiskSizeInMB\": 1047552,\r\n      \"resourceDiskSizeInMB\":
-        180224,\r\n      \"memoryInMB\": 28672,\r\n      \"maxDataDiskCount\": 8\r\n
-        \   },\r\n    {\r\n      \"name\": \"Standard_NC8as_T4_v3\",\r\n      \"numberOfCores\":
-        8,\r\n      \"osDiskSizeInMB\": 1047552,\r\n      \"resourceDiskSizeInMB\":
-        360448,\r\n      \"memoryInMB\": 57344,\r\n      \"maxDataDiskCount\": 16\r\n
-        \   },\r\n    {\r\n      \"name\": \"Standard_NC16as_T4_v3\",\r\n      \"numberOfCores\":
-        16,\r\n      \"osDiskSizeInMB\": 1047552,\r\n      \"resourceDiskSizeInMB\":
-        360448,\r\n      \"memoryInMB\": 112640,\r\n      \"maxDataDiskCount\": 32\r\n
-        \   },\r\n    {\r\n      \"name\": \"Standard_NC64as_T4_v3\",\r\n      \"numberOfCores\":
-        64,\r\n      \"osDiskSizeInMB\": 1047552,\r\n      \"resourceDiskSizeInMB\":
-        2883584,\r\n      \"memoryInMB\": 450560,\r\n      \"maxDataDiskCount\": 32\r\n
-        \   },\r\n    {\r\n      \"name\": \"Standard_M64\",\r\n      \"numberOfCores\":
-        64,\r\n      \"osDiskSizeInMB\": 1047552,\r\n      \"resourceDiskSizeInMB\":
-        8192000,\r\n      \"memoryInMB\": 1024000,\r\n      \"maxDataDiskCount\":
-        64\r\n    },\r\n    {\r\n      \"name\": \"Standard_M64m\",\r\n      \"numberOfCores\":
-        64,\r\n      \"osDiskSizeInMB\": 1047552,\r\n      \"resourceDiskSizeInMB\":
-        8192000,\r\n      \"memoryInMB\": 1792000,\r\n      \"maxDataDiskCount\":
-        64\r\n    },\r\n    {\r\n      \"name\": \"Standard_M128\",\r\n      \"numberOfCores\":
-        128,\r\n      \"osDiskSizeInMB\": 1047552,\r\n      \"resourceDiskSizeInMB\":
-        16384000,\r\n      \"memoryInMB\": 2048000,\r\n      \"maxDataDiskCount\":
-        64\r\n    },\r\n    {\r\n      \"name\": \"Standard_M128m\",\r\n      \"numberOfCores\":
-        128,\r\n      \"osDiskSizeInMB\": 1047552,\r\n      \"resourceDiskSizeInMB\":
-        16384000,\r\n      \"memoryInMB\": 3891200,\r\n      \"maxDataDiskCount\":
-        64\r\n    },\r\n    {\r\n      \"name\": \"Standard_M8-2ms\",\r\n      \"numberOfCores\":
-        8,\r\n      \"osDiskSizeInMB\": 1047552,\r\n      \"resourceDiskSizeInMB\":
-        256000,\r\n      \"memoryInMB\": 224000,\r\n      \"maxDataDiskCount\": 8\r\n
-        \   },\r\n    {\r\n      \"name\": \"Standard_M8-4ms\",\r\n      \"numberOfCores\":
-        8,\r\n      \"osDiskSizeInMB\": 1047552,\r\n      \"resourceDiskSizeInMB\":
-        256000,\r\n      \"memoryInMB\": 224000,\r\n      \"maxDataDiskCount\": 8\r\n
-        \   },\r\n    {\r\n      \"name\": \"Standard_M8ms\",\r\n      \"numberOfCores\":
-        8,\r\n      \"osDiskSizeInMB\": 1047552,\r\n      \"resourceDiskSizeInMB\":
-        256000,\r\n      \"memoryInMB\": 224000,\r\n      \"maxDataDiskCount\": 8\r\n
-        \   },\r\n    {\r\n      \"name\": \"Standard_M16-4ms\",\r\n      \"numberOfCores\":
-        16,\r\n      \"osDiskSizeInMB\": 1047552,\r\n      \"resourceDiskSizeInMB\":
-        512000,\r\n      \"memoryInMB\": 448000,\r\n      \"maxDataDiskCount\": 16\r\n
-        \   },\r\n    {\r\n      \"name\": \"Standard_M16-8ms\",\r\n      \"numberOfCores\":
-        16,\r\n      \"osDiskSizeInMB\": 1047552,\r\n      \"resourceDiskSizeInMB\":
-        512000,\r\n      \"memoryInMB\": 448000,\r\n      \"maxDataDiskCount\": 16\r\n
-        \   },\r\n    {\r\n      \"name\": \"Standard_M16ms\",\r\n      \"numberOfCores\":
-        16,\r\n      \"osDiskSizeInMB\": 1047552,\r\n      \"resourceDiskSizeInMB\":
-        512000,\r\n      \"memoryInMB\": 448000,\r\n      \"maxDataDiskCount\": 16\r\n
-        \   },\r\n    {\r\n      \"name\": \"Standard_M32-8ms\",\r\n      \"numberOfCores\":
-        32,\r\n      \"osDiskSizeInMB\": 1047552,\r\n      \"resourceDiskSizeInMB\":
-        1024000,\r\n      \"memoryInMB\": 896000,\r\n      \"maxDataDiskCount\": 32\r\n
-        \   },\r\n    {\r\n      \"name\": \"Standard_M32-16ms\",\r\n      \"numberOfCores\":
-        32,\r\n      \"osDiskSizeInMB\": 1047552,\r\n      \"resourceDiskSizeInMB\":
-        1024000,\r\n      \"memoryInMB\": 896000,\r\n      \"maxDataDiskCount\": 32\r\n
-        \   },\r\n    {\r\n      \"name\": \"Standard_M32ls\",\r\n      \"numberOfCores\":
-        32,\r\n      \"osDiskSizeInMB\": 1047552,\r\n      \"resourceDiskSizeInMB\":
-        1024000,\r\n      \"memoryInMB\": 262144,\r\n      \"maxDataDiskCount\": 32\r\n
-        \   },\r\n    {\r\n      \"name\": \"Standard_M32ms\",\r\n      \"numberOfCores\":
-        32,\r\n      \"osDiskSizeInMB\": 1047552,\r\n      \"resourceDiskSizeInMB\":
-        1024000,\r\n      \"memoryInMB\": 896000,\r\n      \"maxDataDiskCount\": 32\r\n
-        \   },\r\n    {\r\n      \"name\": \"Standard_M32ts\",\r\n      \"numberOfCores\":
-        32,\r\n      \"osDiskSizeInMB\": 1047552,\r\n      \"resourceDiskSizeInMB\":
-        1024000,\r\n      \"memoryInMB\": 196608,\r\n      \"maxDataDiskCount\": 32\r\n
-        \   },\r\n    {\r\n      \"name\": \"Standard_M64-16ms\",\r\n      \"numberOfCores\":
-        64,\r\n      \"osDiskSizeInMB\": 1047552,\r\n      \"resourceDiskSizeInMB\":
-        2048000,\r\n      \"memoryInMB\": 1792000,\r\n      \"maxDataDiskCount\":
-        64\r\n    },\r\n    {\r\n      \"name\": \"Standard_M64-32ms\",\r\n      \"numberOfCores\":
-        64,\r\n      \"osDiskSizeInMB\": 1047552,\r\n      \"resourceDiskSizeInMB\":
-        2048000,\r\n      \"memoryInMB\": 1792000,\r\n      \"maxDataDiskCount\":
-        64\r\n    },\r\n    {\r\n      \"name\": \"Standard_M64ls\",\r\n      \"numberOfCores\":
-        64,\r\n      \"osDiskSizeInMB\": 1047552,\r\n      \"resourceDiskSizeInMB\":
-        2048000,\r\n      \"memoryInMB\": 524288,\r\n      \"maxDataDiskCount\": 64\r\n
-        \   },\r\n    {\r\n      \"name\": \"Standard_M64ms\",\r\n      \"numberOfCores\":
-        64,\r\n      \"osDiskSizeInMB\": 1047552,\r\n      \"resourceDiskSizeInMB\":
-        2048000,\r\n      \"memoryInMB\": 1792000,\r\n      \"maxDataDiskCount\":
-        64\r\n    },\r\n    {\r\n      \"name\": \"Standard_M64s\",\r\n      \"numberOfCores\":
-        64,\r\n      \"osDiskSizeInMB\": 1047552,\r\n      \"resourceDiskSizeInMB\":
-        2097152,\r\n      \"memoryInMB\": 1048576,\r\n      \"maxDataDiskCount\":
-        64\r\n    },\r\n    {\r\n      \"name\": \"Standard_M128-32ms\",\r\n      \"numberOfCores\":
-        128,\r\n      \"osDiskSizeInMB\": 1047552,\r\n      \"resourceDiskSizeInMB\":
-        4096000,\r\n      \"memoryInMB\": 3891200,\r\n      \"maxDataDiskCount\":
-        64\r\n    },\r\n    {\r\n      \"name\": \"Standard_M128-64ms\",\r\n      \"numberOfCores\":
-        128,\r\n      \"osDiskSizeInMB\": 1047552,\r\n      \"resourceDiskSizeInMB\":
-        4096000,\r\n      \"memoryInMB\": 3891200,\r\n      \"maxDataDiskCount\":
-        64\r\n    },\r\n    {\r\n      \"name\": \"Standard_M128ms\",\r\n      \"numberOfCores\":
-        128,\r\n      \"osDiskSizeInMB\": 1047552,\r\n      \"resourceDiskSizeInMB\":
-        4096000,\r\n      \"memoryInMB\": 3891200,\r\n      \"maxDataDiskCount\":
-        64\r\n    },\r\n    {\r\n      \"name\": \"Standard_M128s\",\r\n      \"numberOfCores\":
-        128,\r\n      \"osDiskSizeInMB\": 1047552,\r\n      \"resourceDiskSizeInMB\":
-        4096000,\r\n      \"memoryInMB\": 2048000,\r\n      \"maxDataDiskCount\":
-        64\r\n    },\r\n    {\r\n      \"name\": \"Standard_M32ms_v2\",\r\n      \"numberOfCores\":
-        32,\r\n      \"osDiskSizeInMB\": 1047552,\r\n      \"resourceDiskSizeInMB\":
-        0,\r\n      \"memoryInMB\": 896000,\r\n      \"maxDataDiskCount\": 32\r\n
-        \   },\r\n    {\r\n      \"name\": \"Standard_M64ms_v2\",\r\n      \"numberOfCores\":
-        64,\r\n      \"osDiskSizeInMB\": 1047552,\r\n      \"resourceDiskSizeInMB\":
-        0,\r\n      \"memoryInMB\": 1835008,\r\n      \"maxDataDiskCount\": 64\r\n
-        \   },\r\n    {\r\n      \"name\": \"Standard_M64s_v2\",\r\n      \"numberOfCores\":
-        64,\r\n      \"osDiskSizeInMB\": 1047552,\r\n      \"resourceDiskSizeInMB\":
-        0,\r\n      \"memoryInMB\": 1048576,\r\n      \"maxDataDiskCount\": 64\r\n
-        \   },\r\n    {\r\n      \"name\": \"Standard_M128ms_v2\",\r\n      \"numberOfCores\":
-        128,\r\n      \"osDiskSizeInMB\": 1047552,\r\n      \"resourceDiskSizeInMB\":
-        0,\r\n      \"memoryInMB\": 3985408,\r\n      \"maxDataDiskCount\": 64\r\n
-        \   },\r\n    {\r\n      \"name\": \"Standard_M128s_v2\",\r\n      \"numberOfCores\":
-        128,\r\n      \"osDiskSizeInMB\": 1047552,\r\n      \"resourceDiskSizeInMB\":
-        0,\r\n      \"memoryInMB\": 2097152,\r\n      \"maxDataDiskCount\": 64\r\n
-        \   },\r\n    {\r\n      \"name\": \"Standard_M192ims_v2\",\r\n      \"numberOfCores\":
-        192,\r\n      \"osDiskSizeInMB\": 1047552,\r\n      \"resourceDiskSizeInMB\":
-        0,\r\n      \"memoryInMB\": 4194304,\r\n      \"maxDataDiskCount\": 64\r\n
-        \   },\r\n    {\r\n      \"name\": \"Standard_M192is_v2\",\r\n      \"numberOfCores\":
-        192,\r\n      \"osDiskSizeInMB\": 1047552,\r\n      \"resourceDiskSizeInMB\":
-        0,\r\n      \"memoryInMB\": 2097152,\r\n      \"maxDataDiskCount\": 64\r\n
-        \   },\r\n    {\r\n      \"name\": \"Standard_M32dms_v2\",\r\n      \"numberOfCores\":
-        32,\r\n      \"osDiskSizeInMB\": 1047552,\r\n      \"resourceDiskSizeInMB\":
-        1048576,\r\n      \"memoryInMB\": 896000,\r\n      \"maxDataDiskCount\": 32\r\n
-        \   },\r\n    {\r\n      \"name\": \"Standard_M64dms_v2\",\r\n      \"numberOfCores\":
-        64,\r\n      \"osDiskSizeInMB\": 1047552,\r\n      \"resourceDiskSizeInMB\":
-        2097152,\r\n      \"memoryInMB\": 1835008,\r\n      \"maxDataDiskCount\":
-        64\r\n    },\r\n    {\r\n      \"name\": \"Standard_M64ds_v2\",\r\n      \"numberOfCores\":
-        64,\r\n      \"osDiskSizeInMB\": 1047552,\r\n      \"resourceDiskSizeInMB\":
-        2097152,\r\n      \"memoryInMB\": 1048576,\r\n      \"maxDataDiskCount\":
-        64\r\n    },\r\n    {\r\n      \"name\": \"Standard_M128dms_v2\",\r\n      \"numberOfCores\":
-        128,\r\n      \"osDiskSizeInMB\": 1047552,\r\n      \"resourceDiskSizeInMB\":
-        4194304,\r\n      \"memoryInMB\": 3985408,\r\n      \"maxDataDiskCount\":
-        64\r\n    },\r\n    {\r\n      \"name\": \"Standard_M128ds_v2\",\r\n      \"numberOfCores\":
-        128,\r\n      \"osDiskSizeInMB\": 1047552,\r\n      \"resourceDiskSizeInMB\":
-        4194304,\r\n      \"memoryInMB\": 2097152,\r\n      \"maxDataDiskCount\":
-        64\r\n    },\r\n    {\r\n      \"name\": \"Standard_M192idms_v2\",\r\n      \"numberOfCores\":
-        192,\r\n      \"osDiskSizeInMB\": 1047552,\r\n      \"resourceDiskSizeInMB\":
-        4194304,\r\n      \"memoryInMB\": 4194304,\r\n      \"maxDataDiskCount\":
-        64\r\n    },\r\n    {\r\n      \"name\": \"Standard_M192ids_v2\",\r\n      \"numberOfCores\":
-        192,\r\n      \"osDiskSizeInMB\": 1047552,\r\n      \"resourceDiskSizeInMB\":
-        4194304,\r\n      \"memoryInMB\": 2097152,\r\n      \"maxDataDiskCount\":
-        64\r\n    },\r\n    {\r\n      \"name\": \"Standard_E64i_v3\",\r\n      \"numberOfCores\":
-        64,\r\n      \"osDiskSizeInMB\": 1047552,\r\n      \"resourceDiskSizeInMB\":
-        1638400,\r\n      \"memoryInMB\": 442368,\r\n      \"maxDataDiskCount\": 32\r\n
-        \   },\r\n    {\r\n      \"name\": \"Standard_E64is_v3\",\r\n      \"numberOfCores\":
-        64,\r\n      \"osDiskSizeInMB\": 1047552,\r\n      \"resourceDiskSizeInMB\":
-        884736,\r\n      \"memoryInMB\": 442368,\r\n      \"maxDataDiskCount\": 32\r\n
-        \   },\r\n    {\r\n      \"name\": \"Standard_D1\",\r\n      \"numberOfCores\":
-        1,\r\n      \"osDiskSizeInMB\": 1047552,\r\n      \"resourceDiskSizeInMB\":
-        51200,\r\n      \"memoryInMB\": 3584,\r\n      \"maxDataDiskCount\": 4\r\n
-        \   },\r\n    {\r\n      \"name\": \"Standard_D2\",\r\n      \"numberOfCores\":
-        2,\r\n      \"osDiskSizeInMB\": 1047552,\r\n      \"resourceDiskSizeInMB\":
-        102400,\r\n      \"memoryInMB\": 7168,\r\n      \"maxDataDiskCount\": 8\r\n
-        \   },\r\n    {\r\n      \"name\": \"Standard_D3\",\r\n      \"numberOfCores\":
-        4,\r\n      \"osDiskSizeInMB\": 1047552,\r\n      \"resourceDiskSizeInMB\":
-        204800,\r\n      \"memoryInMB\": 14336,\r\n      \"maxDataDiskCount\": 16\r\n
-        \   },\r\n    {\r\n      \"name\": \"Standard_D4\",\r\n      \"numberOfCores\":
-        8,\r\n      \"osDiskSizeInMB\": 1047552,\r\n      \"resourceDiskSizeInMB\":
-        409600,\r\n      \"memoryInMB\": 28672,\r\n      \"maxDataDiskCount\": 32\r\n
-        \   },\r\n    {\r\n      \"name\": \"Standard_D11\",\r\n      \"numberOfCores\":
-        2,\r\n      \"osDiskSizeInMB\": 1047552,\r\n      \"resourceDiskSizeInMB\":
-        102400,\r\n      \"memoryInMB\": 14336,\r\n      \"maxDataDiskCount\": 8\r\n
-        \   },\r\n    {\r\n      \"name\": \"Standard_D12\",\r\n      \"numberOfCores\":
-        4,\r\n      \"osDiskSizeInMB\": 1047552,\r\n      \"resourceDiskSizeInMB\":
-        204800,\r\n      \"memoryInMB\": 28672,\r\n      \"maxDataDiskCount\": 16\r\n
-        \   },\r\n    {\r\n      \"name\": \"Standard_D13\",\r\n      \"numberOfCores\":
-        8,\r\n      \"osDiskSizeInMB\": 1047552,\r\n      \"resourceDiskSizeInMB\":
-        409600,\r\n      \"memoryInMB\": 57344,\r\n      \"maxDataDiskCount\": 32\r\n
-        \   },\r\n    {\r\n      \"name\": \"Standard_D14\",\r\n      \"numberOfCores\":
-        16,\r\n      \"osDiskSizeInMB\": 1047552,\r\n      \"resourceDiskSizeInMB\":
-        819200,\r\n      \"memoryInMB\": 114688,\r\n      \"maxDataDiskCount\": 64\r\n
-        \   },\r\n    {\r\n      \"name\": \"Standard_DS1\",\r\n      \"numberOfCores\":
-        1,\r\n      \"osDiskSizeInMB\": 1047552,\r\n      \"resourceDiskSizeInMB\":
-        7168,\r\n      \"memoryInMB\": 3584,\r\n      \"maxDataDiskCount\": 4\r\n
-        \   },\r\n    {\r\n      \"name\": \"Standard_DS2\",\r\n      \"numberOfCores\":
-        2,\r\n      \"osDiskSizeInMB\": 1047552,\r\n      \"resourceDiskSizeInMB\":
-        14336,\r\n      \"memoryInMB\": 7168,\r\n      \"maxDataDiskCount\": 8\r\n
-        \   },\r\n    {\r\n      \"name\": \"Standard_DS3\",\r\n      \"numberOfCores\":
-        4,\r\n      \"osDiskSizeInMB\": 1047552,\r\n      \"resourceDiskSizeInMB\":
-        28672,\r\n      \"memoryInMB\": 14336,\r\n      \"maxDataDiskCount\": 16\r\n
-        \   },\r\n    {\r\n      \"name\": \"Standard_DS4\",\r\n      \"numberOfCores\":
-        8,\r\n      \"osDiskSizeInMB\": 1047552,\r\n      \"resourceDiskSizeInMB\":
-        57344,\r\n      \"memoryInMB\": 28672,\r\n      \"maxDataDiskCount\": 32\r\n
-        \   },\r\n    {\r\n      \"name\": \"Standard_DS11\",\r\n      \"numberOfCores\":
-        2,\r\n      \"osDiskSizeInMB\": 1047552,\r\n      \"resourceDiskSizeInMB\":
-        28672,\r\n      \"memoryInMB\": 14336,\r\n      \"maxDataDiskCount\": 8\r\n
-        \   },\r\n    {\r\n      \"name\": \"Standard_DS12\",\r\n      \"numberOfCores\":
-        4,\r\n      \"osDiskSizeInMB\": 1047552,\r\n      \"resourceDiskSizeInMB\":
-        57344,\r\n      \"memoryInMB\": 28672,\r\n      \"maxDataDiskCount\": 16\r\n
-        \   },\r\n    {\r\n      \"name\": \"Standard_DS13\",\r\n      \"numberOfCores\":
-        8,\r\n      \"osDiskSizeInMB\": 1047552,\r\n      \"resourceDiskSizeInMB\":
-        114688,\r\n      \"memoryInMB\": 57344,\r\n      \"maxDataDiskCount\": 32\r\n
-        \   },\r\n    {\r\n      \"name\": \"Standard_DS14\",\r\n      \"numberOfCores\":
-        16,\r\n      \"osDiskSizeInMB\": 1047552,\r\n      \"resourceDiskSizeInMB\":
-        229376,\r\n      \"memoryInMB\": 114688,\r\n      \"maxDataDiskCount\": 64\r\n
-        \   },\r\n    {\r\n      \"name\": \"Standard_DC8_v2\",\r\n      \"numberOfCores\":
-        8,\r\n      \"osDiskSizeInMB\": 1047552,\r\n      \"resourceDiskSizeInMB\":
-        409600,\r\n      \"memoryInMB\": 32768,\r\n      \"maxDataDiskCount\": 8\r\n
-        \   },\r\n    {\r\n      \"name\": \"Standard_DC1s_v2\",\r\n      \"numberOfCores\":
-        1,\r\n      \"osDiskSizeInMB\": 1047552,\r\n      \"resourceDiskSizeInMB\":
-        51200,\r\n      \"memoryInMB\": 4096,\r\n      \"maxDataDiskCount\": 1\r\n
-        \   },\r\n    {\r\n      \"name\": \"Standard_DC2s_v2\",\r\n      \"numberOfCores\":
-        2,\r\n      \"osDiskSizeInMB\": 1047552,\r\n      \"resourceDiskSizeInMB\":
-        102400,\r\n      \"memoryInMB\": 8192,\r\n      \"maxDataDiskCount\": 2\r\n
-        \   },\r\n    {\r\n      \"name\": \"Standard_DC4s_v2\",\r\n      \"numberOfCores\":
-        4,\r\n      \"osDiskSizeInMB\": 1047552,\r\n      \"resourceDiskSizeInMB\":
-        204800,\r\n      \"memoryInMB\": 16384,\r\n      \"maxDataDiskCount\": 4\r\n
-        \   },\r\n    {\r\n      \"name\": \"Standard_D2ds_v5\",\r\n      \"numberOfCores\":
-        2,\r\n      \"osDiskSizeInMB\": 1047552,\r\n      \"resourceDiskSizeInMB\":
-        76800,\r\n      \"memoryInMB\": 8192,\r\n      \"maxDataDiskCount\": 4\r\n
-        \   },\r\n    {\r\n      \"name\": \"Standard_D4ds_v5\",\r\n      \"numberOfCores\":
-        4,\r\n      \"osDiskSizeInMB\": 1047552,\r\n      \"resourceDiskSizeInMB\":
-        153600,\r\n      \"memoryInMB\": 16384,\r\n      \"maxDataDiskCount\": 8\r\n
-        \   },\r\n    {\r\n      \"name\": \"Standard_D8ds_v5\",\r\n      \"numberOfCores\":
-        8,\r\n      \"osDiskSizeInMB\": 1047552,\r\n      \"resourceDiskSizeInMB\":
-        307200,\r\n      \"memoryInMB\": 32768,\r\n      \"maxDataDiskCount\": 16\r\n
-        \   },\r\n    {\r\n      \"name\": \"Standard_D16ds_v5\",\r\n      \"numberOfCores\":
-        16,\r\n      \"osDiskSizeInMB\": 1047552,\r\n      \"resourceDiskSizeInMB\":
-        614400,\r\n      \"memoryInMB\": 65536,\r\n      \"maxDataDiskCount\": 32\r\n
-        \   },\r\n    {\r\n      \"name\": \"Standard_D32ds_v5\",\r\n      \"numberOfCores\":
-        32,\r\n      \"osDiskSizeInMB\": 1047552,\r\n      \"resourceDiskSizeInMB\":
-        1228800,\r\n      \"memoryInMB\": 131072,\r\n      \"maxDataDiskCount\": 32\r\n
-        \   },\r\n    {\r\n      \"name\": \"Standard_D48ds_v5\",\r\n      \"numberOfCores\":
-        48,\r\n      \"osDiskSizeInMB\": 1047552,\r\n      \"resourceDiskSizeInMB\":
-        1843200,\r\n      \"memoryInMB\": 196608,\r\n      \"maxDataDiskCount\": 32\r\n
-        \   },\r\n    {\r\n      \"name\": \"Standard_D64ds_v5\",\r\n      \"numberOfCores\":
-        64,\r\n      \"osDiskSizeInMB\": 1047552,\r\n      \"resourceDiskSizeInMB\":
-        2457600,\r\n      \"memoryInMB\": 262144,\r\n      \"maxDataDiskCount\": 32\r\n
-        \   },\r\n    {\r\n      \"name\": \"Standard_D96ds_v5\",\r\n      \"numberOfCores\":
-        96,\r\n      \"osDiskSizeInMB\": 1047552,\r\n      \"resourceDiskSizeInMB\":
-        3686400,\r\n      \"memoryInMB\": 393216,\r\n      \"maxDataDiskCount\": 32\r\n
-        \   },\r\n    {\r\n      \"name\": \"Standard_D2d_v5\",\r\n      \"numberOfCores\":
-        2,\r\n      \"osDiskSizeInMB\": 1047552,\r\n      \"resourceDiskSizeInMB\":
-        76800,\r\n      \"memoryInMB\": 8192,\r\n      \"maxDataDiskCount\": 4\r\n
-        \   },\r\n    {\r\n      \"name\": \"Standard_D4d_v5\",\r\n      \"numberOfCores\":
-        4,\r\n      \"osDiskSizeInMB\": 1047552,\r\n      \"resourceDiskSizeInMB\":
-        153600,\r\n      \"memoryInMB\": 16384,\r\n      \"maxDataDiskCount\": 8\r\n
-        \   },\r\n    {\r\n      \"name\": \"Standard_D8d_v5\",\r\n      \"numberOfCores\":
-        8,\r\n      \"osDiskSizeInMB\": 1047552,\r\n      \"resourceDiskSizeInMB\":
-        307200,\r\n      \"memoryInMB\": 32768,\r\n      \"maxDataDiskCount\": 16\r\n
-        \   },\r\n    {\r\n      \"name\": \"Standard_D16d_v5\",\r\n      \"numberOfCores\":
-        16,\r\n      \"osDiskSizeInMB\": 1047552,\r\n      \"resourceDiskSizeInMB\":
-        614400,\r\n      \"memoryInMB\": 65536,\r\n      \"maxDataDiskCount\": 32\r\n
-        \   },\r\n    {\r\n      \"name\": \"Standard_D32d_v5\",\r\n      \"numberOfCores\":
-        32,\r\n      \"osDiskSizeInMB\": 1047552,\r\n      \"resourceDiskSizeInMB\":
-        1228800,\r\n      \"memoryInMB\": 131072,\r\n      \"maxDataDiskCount\": 32\r\n
-        \   },\r\n    {\r\n      \"name\": \"Standard_D48d_v5\",\r\n      \"numberOfCores\":
-        48,\r\n      \"osDiskSizeInMB\": 1047552,\r\n      \"resourceDiskSizeInMB\":
-        1843200,\r\n      \"memoryInMB\": 196608,\r\n      \"maxDataDiskCount\": 32\r\n
-        \   },\r\n    {\r\n      \"name\": \"Standard_D64d_v5\",\r\n      \"numberOfCores\":
-        64,\r\n      \"osDiskSizeInMB\": 1047552,\r\n      \"resourceDiskSizeInMB\":
-        2457600,\r\n      \"memoryInMB\": 262144,\r\n      \"maxDataDiskCount\": 32\r\n
-        \   },\r\n    {\r\n      \"name\": \"Standard_D96d_v5\",\r\n      \"numberOfCores\":
-        96,\r\n      \"osDiskSizeInMB\": 1047552,\r\n      \"resourceDiskSizeInMB\":
-        3686400,\r\n      \"memoryInMB\": 393216,\r\n      \"maxDataDiskCount\": 32\r\n
-        \   },\r\n    {\r\n      \"name\": \"Standard_D2s_v5\",\r\n      \"numberOfCores\":
-        2,\r\n      \"osDiskSizeInMB\": 1047552,\r\n      \"resourceDiskSizeInMB\":
-        0,\r\n      \"memoryInMB\": 8192,\r\n      \"maxDataDiskCount\": 4\r\n    },\r\n
-        \   {\r\n      \"name\": \"Standard_D4s_v5\",\r\n      \"numberOfCores\":
-        4,\r\n      \"osDiskSizeInMB\": 1047552,\r\n      \"resourceDiskSizeInMB\":
-        0,\r\n      \"memoryInMB\": 16384,\r\n      \"maxDataDiskCount\": 8\r\n    },\r\n
-        \   {\r\n      \"name\": \"Standard_D8s_v5\",\r\n      \"numberOfCores\":
-        8,\r\n      \"osDiskSizeInMB\": 1047552,\r\n      \"resourceDiskSizeInMB\":
-        0,\r\n      \"memoryInMB\": 32768,\r\n      \"maxDataDiskCount\": 16\r\n    },\r\n
-        \   {\r\n      \"name\": \"Standard_D16s_v5\",\r\n      \"numberOfCores\":
-        16,\r\n      \"osDiskSizeInMB\": 1047552,\r\n      \"resourceDiskSizeInMB\":
-        0,\r\n      \"memoryInMB\": 65536,\r\n      \"maxDataDiskCount\": 32\r\n    },\r\n
-        \   {\r\n      \"name\": \"Standard_D32s_v5\",\r\n      \"numberOfCores\":
-        32,\r\n      \"osDiskSizeInMB\": 1047552,\r\n      \"resourceDiskSizeInMB\":
-        0,\r\n      \"memoryInMB\": 131072,\r\n      \"maxDataDiskCount\": 32\r\n
-        \   },\r\n    {\r\n      \"name\": \"Standard_D48s_v5\",\r\n      \"numberOfCores\":
-        48,\r\n      \"osDiskSizeInMB\": 1047552,\r\n      \"resourceDiskSizeInMB\":
-        0,\r\n      \"memoryInMB\": 196608,\r\n      \"maxDataDiskCount\": 32\r\n
-        \   },\r\n    {\r\n      \"name\": \"Standard_D64s_v5\",\r\n      \"numberOfCores\":
-        64,\r\n      \"osDiskSizeInMB\": 1047552,\r\n      \"resourceDiskSizeInMB\":
-        0,\r\n      \"memoryInMB\": 262144,\r\n      \"maxDataDiskCount\": 32\r\n
-        \   },\r\n    {\r\n      \"name\": \"Standard_D96s_v5\",\r\n      \"numberOfCores\":
-        96,\r\n      \"osDiskSizeInMB\": 1047552,\r\n      \"resourceDiskSizeInMB\":
-        0,\r\n      \"memoryInMB\": 393216,\r\n      \"maxDataDiskCount\": 32\r\n
-        \   },\r\n    {\r\n      \"name\": \"Standard_D2_v5\",\r\n      \"numberOfCores\":
-        2,\r\n      \"osDiskSizeInMB\": 1047552,\r\n      \"resourceDiskSizeInMB\":
-        0,\r\n      \"memoryInMB\": 8192,\r\n      \"maxDataDiskCount\": 4\r\n    },\r\n
-        \   {\r\n      \"name\": \"Standard_D4_v5\",\r\n      \"numberOfCores\": 4,\r\n
-        \     \"osDiskSizeInMB\": 1047552,\r\n      \"resourceDiskSizeInMB\": 0,\r\n
-        \     \"memoryInMB\": 16384,\r\n      \"maxDataDiskCount\": 8\r\n    },\r\n
-        \   {\r\n      \"name\": \"Standard_D8_v5\",\r\n      \"numberOfCores\": 8,\r\n
-        \     \"osDiskSizeInMB\": 1047552,\r\n      \"resourceDiskSizeInMB\": 0,\r\n
-        \     \"memoryInMB\": 32768,\r\n      \"maxDataDiskCount\": 16\r\n    },\r\n
-        \   {\r\n      \"name\": \"Standard_D16_v5\",\r\n      \"numberOfCores\":
-        16,\r\n      \"osDiskSizeInMB\": 1047552,\r\n      \"resourceDiskSizeInMB\":
-        0,\r\n      \"memoryInMB\": 65536,\r\n      \"maxDataDiskCount\": 32\r\n    },\r\n
-        \   {\r\n      \"name\": \"Standard_D32_v5\",\r\n      \"numberOfCores\":
-        32,\r\n      \"osDiskSizeInMB\": 1047552,\r\n      \"resourceDiskSizeInMB\":
-        0,\r\n      \"memoryInMB\": 131072,\r\n      \"maxDataDiskCount\": 32\r\n
-        \   },\r\n    {\r\n      \"name\": \"Standard_D48_v5\",\r\n      \"numberOfCores\":
-        48,\r\n      \"osDiskSizeInMB\": 1047552,\r\n      \"resourceDiskSizeInMB\":
-        0,\r\n      \"memoryInMB\": 196608,\r\n      \"maxDataDiskCount\": 32\r\n
-        \   },\r\n    {\r\n      \"name\": \"Standard_D64_v5\",\r\n      \"numberOfCores\":
-        64,\r\n      \"osDiskSizeInMB\": 1047552,\r\n      \"resourceDiskSizeInMB\":
-        0,\r\n      \"memoryInMB\": 262144,\r\n      \"maxDataDiskCount\": 32\r\n
-        \   },\r\n    {\r\n      \"name\": \"Standard_D96_v5\",\r\n      \"numberOfCores\":
-        96,\r\n      \"osDiskSizeInMB\": 1047552,\r\n      \"resourceDiskSizeInMB\":
-        0,\r\n      \"memoryInMB\": 393216,\r\n      \"maxDataDiskCount\": 32\r\n
-        \   },\r\n    {\r\n      \"name\": \"Standard_E2ds_v5\",\r\n      \"numberOfCores\":
-        2,\r\n      \"osDiskSizeInMB\": 1047552,\r\n      \"resourceDiskSizeInMB\":
-        76800,\r\n      \"memoryInMB\": 16384,\r\n      \"maxDataDiskCount\": 4\r\n
-        \   },\r\n    {\r\n      \"name\": \"Standard_E4-2ds_v5\",\r\n      \"numberOfCores\":
-        4,\r\n      \"osDiskSizeInMB\": 1047552,\r\n      \"resourceDiskSizeInMB\":
-        153600,\r\n      \"memoryInMB\": 32768,\r\n      \"maxDataDiskCount\": 8\r\n
-        \   },\r\n    {\r\n      \"name\": \"Standard_E4ds_v5\",\r\n      \"numberOfCores\":
-        4,\r\n      \"osDiskSizeInMB\": 1047552,\r\n      \"resourceDiskSizeInMB\":
-        153600,\r\n      \"memoryInMB\": 32768,\r\n      \"maxDataDiskCount\": 8\r\n
-        \   },\r\n    {\r\n      \"name\": \"Standard_E8-2ds_v5\",\r\n      \"numberOfCores\":
-        8,\r\n      \"osDiskSizeInMB\": 1047552,\r\n      \"resourceDiskSizeInMB\":
-        307200,\r\n      \"memoryInMB\": 65536,\r\n      \"maxDataDiskCount\": 16\r\n
-        \   },\r\n    {\r\n      \"name\": \"Standard_E8-4ds_v5\",\r\n      \"numberOfCores\":
-        8,\r\n      \"osDiskSizeInMB\": 1047552,\r\n      \"resourceDiskSizeInMB\":
-        307200,\r\n      \"memoryInMB\": 65536,\r\n      \"maxDataDiskCount\": 32\r\n
-        \   },\r\n    {\r\n      \"name\": \"Standard_E8ds_v5\",\r\n      \"numberOfCores\":
-        8,\r\n      \"osDiskSizeInMB\": 1047552,\r\n      \"resourceDiskSizeInMB\":
-        307200,\r\n      \"memoryInMB\": 65536,\r\n      \"maxDataDiskCount\": 16\r\n
-        \   },\r\n    {\r\n      \"name\": \"Standard_E16-4ds_v5\",\r\n      \"numberOfCores\":
-        16,\r\n      \"osDiskSizeInMB\": 1047552,\r\n      \"resourceDiskSizeInMB\":
-        614400,\r\n      \"memoryInMB\": 131072,\r\n      \"maxDataDiskCount\": 32\r\n
-        \   },\r\n    {\r\n      \"name\": \"Standard_E16-8ds_v5\",\r\n      \"numberOfCores\":
-        16,\r\n      \"osDiskSizeInMB\": 1047552,\r\n      \"resourceDiskSizeInMB\":
-        614400,\r\n      \"memoryInMB\": 131072,\r\n      \"maxDataDiskCount\": 32\r\n
-        \   },\r\n    {\r\n      \"name\": \"Standard_E16ds_v5\",\r\n      \"numberOfCores\":
-        16,\r\n      \"osDiskSizeInMB\": 1047552,\r\n      \"resourceDiskSizeInMB\":
-        614400,\r\n      \"memoryInMB\": 131072,\r\n      \"maxDataDiskCount\": 32\r\n
-        \   },\r\n    {\r\n      \"name\": \"Standard_E20ds_v5\",\r\n      \"numberOfCores\":
-        20,\r\n      \"osDiskSizeInMB\": 1047552,\r\n      \"resourceDiskSizeInMB\":
-        768000,\r\n      \"memoryInMB\": 163840,\r\n      \"maxDataDiskCount\": 32\r\n
-        \   },\r\n    {\r\n      \"name\": \"Standard_E32-8ds_v5\",\r\n      \"numberOfCores\":
-        32,\r\n      \"osDiskSizeInMB\": 1047552,\r\n      \"resourceDiskSizeInMB\":
-        1228800,\r\n      \"memoryInMB\": 262144,\r\n      \"maxDataDiskCount\": 32\r\n
-        \   },\r\n    {\r\n      \"name\": \"Standard_E32-16ds_v5\",\r\n      \"numberOfCores\":
-        32,\r\n      \"osDiskSizeInMB\": 1047552,\r\n      \"resourceDiskSizeInMB\":
-        1228800,\r\n      \"memoryInMB\": 262144,\r\n      \"maxDataDiskCount\": 32\r\n
-        \   },\r\n    {\r\n      \"name\": \"Standard_E32ds_v5\",\r\n      \"numberOfCores\":
-        32,\r\n      \"osDiskSizeInMB\": 1047552,\r\n      \"resourceDiskSizeInMB\":
-        1228800,\r\n      \"memoryInMB\": 262144,\r\n      \"maxDataDiskCount\": 32\r\n
-        \   },\r\n    {\r\n      \"name\": \"Standard_E48ds_v5\",\r\n      \"numberOfCores\":
-        48,\r\n      \"osDiskSizeInMB\": 1047552,\r\n      \"resourceDiskSizeInMB\":
-        1843200,\r\n      \"memoryInMB\": 393216,\r\n      \"maxDataDiskCount\": 32\r\n
-        \   },\r\n    {\r\n      \"name\": \"Standard_E64-16ds_v5\",\r\n      \"numberOfCores\":
-        64,\r\n      \"osDiskSizeInMB\": 1047552,\r\n      \"resourceDiskSizeInMB\":
-        2457600,\r\n      \"memoryInMB\": 524288,\r\n      \"maxDataDiskCount\": 32\r\n
-        \   },\r\n    {\r\n      \"name\": \"Standard_E64-32ds_v5\",\r\n      \"numberOfCores\":
-        64,\r\n      \"osDiskSizeInMB\": 1047552,\r\n      \"resourceDiskSizeInMB\":
-        2457600,\r\n      \"memoryInMB\": 524288,\r\n      \"maxDataDiskCount\": 32\r\n
-        \   },\r\n    {\r\n      \"name\": \"Standard_E64ds_v5\",\r\n      \"numberOfCores\":
-        64,\r\n      \"osDiskSizeInMB\": 1047552,\r\n      \"resourceDiskSizeInMB\":
-        2457600,\r\n      \"memoryInMB\": 524288,\r\n      \"maxDataDiskCount\": 32\r\n
-        \   },\r\n    {\r\n      \"name\": \"Standard_E96-24ds_v5\",\r\n      \"numberOfCores\":
-        96,\r\n      \"osDiskSizeInMB\": 1047552,\r\n      \"resourceDiskSizeInMB\":
-        2457600,\r\n      \"memoryInMB\": 688128,\r\n      \"maxDataDiskCount\": 32\r\n
-        \   },\r\n    {\r\n      \"name\": \"Standard_E96-48ds_v5\",\r\n      \"numberOfCores\":
-        96,\r\n      \"osDiskSizeInMB\": 1047552,\r\n      \"resourceDiskSizeInMB\":
-        2457600,\r\n      \"memoryInMB\": 688128,\r\n      \"maxDataDiskCount\": 32\r\n
-        \   },\r\n    {\r\n      \"name\": \"Standard_E96ds_v5\",\r\n      \"numberOfCores\":
-        96,\r\n      \"osDiskSizeInMB\": 1047552,\r\n      \"resourceDiskSizeInMB\":
-        3686400,\r\n      \"memoryInMB\": 688128,\r\n      \"maxDataDiskCount\": 32\r\n
-        \   },\r\n    {\r\n      \"name\": \"Standard_E104ids_v5\",\r\n      \"numberOfCores\":
-        104,\r\n      \"osDiskSizeInMB\": 1047552,\r\n      \"resourceDiskSizeInMB\":
-        3891200,\r\n      \"memoryInMB\": 688128,\r\n      \"maxDataDiskCount\": 64\r\n
-        \   },\r\n    {\r\n      \"name\": \"Standard_E2d_v5\",\r\n      \"numberOfCores\":
-        2,\r\n      \"osDiskSizeInMB\": 1047552,\r\n      \"resourceDiskSizeInMB\":
-        76800,\r\n      \"memoryInMB\": 16384,\r\n      \"maxDataDiskCount\": 4\r\n
-        \   },\r\n    {\r\n      \"name\": \"Standard_E4d_v5\",\r\n      \"numberOfCores\":
-        4,\r\n      \"osDiskSizeInMB\": 1047552,\r\n      \"resourceDiskSizeInMB\":
-        153600,\r\n      \"memoryInMB\": 32768,\r\n      \"maxDataDiskCount\": 8\r\n
-        \   },\r\n    {\r\n      \"name\": \"Standard_E8d_v5\",\r\n      \"numberOfCores\":
-        8,\r\n      \"osDiskSizeInMB\": 1047552,\r\n      \"resourceDiskSizeInMB\":
-        307200,\r\n      \"memoryInMB\": 65536,\r\n      \"maxDataDiskCount\": 16\r\n
-        \   },\r\n    {\r\n      \"name\": \"Standard_E16d_v5\",\r\n      \"numberOfCores\":
-        16,\r\n      \"osDiskSizeInMB\": 1047552,\r\n      \"resourceDiskSizeInMB\":
-        614400,\r\n      \"memoryInMB\": 131072,\r\n      \"maxDataDiskCount\": 32\r\n
-        \   },\r\n    {\r\n      \"name\": \"Standard_E20d_v5\",\r\n      \"numberOfCores\":
-        20,\r\n      \"osDiskSizeInMB\": 1047552,\r\n      \"resourceDiskSizeInMB\":
-        768000,\r\n      \"memoryInMB\": 163840,\r\n      \"maxDataDiskCount\": 32\r\n
-        \   },\r\n    {\r\n      \"name\": \"Standard_E32d_v5\",\r\n      \"numberOfCores\":
-        32,\r\n      \"osDiskSizeInMB\": 1047552,\r\n      \"resourceDiskSizeInMB\":
-        1228800,\r\n      \"memoryInMB\": 262144,\r\n      \"maxDataDiskCount\": 32\r\n
-        \   },\r\n    {\r\n      \"name\": \"Standard_E48d_v5\",\r\n      \"numberOfCores\":
-        48,\r\n      \"osDiskSizeInMB\": 1047552,\r\n      \"resourceDiskSizeInMB\":
-        1843200,\r\n      \"memoryInMB\": 393216,\r\n      \"maxDataDiskCount\": 32\r\n
-        \   },\r\n    {\r\n      \"name\": \"Standard_E64d_v5\",\r\n      \"numberOfCores\":
-        64,\r\n      \"osDiskSizeInMB\": 1047552,\r\n      \"resourceDiskSizeInMB\":
-        2457600,\r\n      \"memoryInMB\": 524288,\r\n      \"maxDataDiskCount\": 32\r\n
-        \   },\r\n    {\r\n      \"name\": \"Standard_E96d_v5\",\r\n      \"numberOfCores\":
-        96,\r\n      \"osDiskSizeInMB\": 1047552,\r\n      \"resourceDiskSizeInMB\":
-        3686400,\r\n      \"memoryInMB\": 688128,\r\n      \"maxDataDiskCount\": 32\r\n
-        \   },\r\n    {\r\n      \"name\": \"Standard_E104id_v5\",\r\n      \"numberOfCores\":
-        104,\r\n      \"osDiskSizeInMB\": 1047552,\r\n      \"resourceDiskSizeInMB\":
-        3891200,\r\n      \"memoryInMB\": 688128,\r\n      \"maxDataDiskCount\": 64\r\n
-        \   },\r\n    {\r\n      \"name\": \"Standard_E2s_v5\",\r\n      \"numberOfCores\":
-        2,\r\n      \"osDiskSizeInMB\": 1047552,\r\n      \"resourceDiskSizeInMB\":
-        0,\r\n      \"memoryInMB\": 16384,\r\n      \"maxDataDiskCount\": 4\r\n    },\r\n
-        \   {\r\n      \"name\": \"Standard_E4-2s_v5\",\r\n      \"numberOfCores\":
-        4,\r\n      \"osDiskSizeInMB\": 1047552,\r\n      \"resourceDiskSizeInMB\":
-        0,\r\n      \"memoryInMB\": 32768,\r\n      \"maxDataDiskCount\": 8\r\n    },\r\n
-        \   {\r\n      \"name\": \"Standard_E4s_v5\",\r\n      \"numberOfCores\":
-        4,\r\n      \"osDiskSizeInMB\": 1047552,\r\n      \"resourceDiskSizeInMB\":
-        0,\r\n      \"memoryInMB\": 32768,\r\n      \"maxDataDiskCount\": 8\r\n    },\r\n
-        \   {\r\n      \"name\": \"Standard_E8-2s_v5\",\r\n      \"numberOfCores\":
-        8,\r\n      \"osDiskSizeInMB\": 1047552,\r\n      \"resourceDiskSizeInMB\":
-        0,\r\n      \"memoryInMB\": 65536,\r\n      \"maxDataDiskCount\": 16\r\n    },\r\n
-        \   {\r\n      \"name\": \"Standard_E8-4s_v5\",\r\n      \"numberOfCores\":
-        8,\r\n      \"osDiskSizeInMB\": 1047552,\r\n      \"resourceDiskSizeInMB\":
-        0,\r\n      \"memoryInMB\": 65536,\r\n      \"maxDataDiskCount\": 32\r\n    },\r\n
-        \   {\r\n      \"name\": \"Standard_E8s_v5\",\r\n      \"numberOfCores\":
-        8,\r\n      \"osDiskSizeInMB\": 1047552,\r\n      \"resourceDiskSizeInMB\":
-        0,\r\n      \"memoryInMB\": 65536,\r\n      \"maxDataDiskCount\": 16\r\n    },\r\n
-        \   {\r\n      \"name\": \"Standard_E16-4s_v5\",\r\n      \"numberOfCores\":
-        16,\r\n      \"osDiskSizeInMB\": 1047552,\r\n      \"resourceDiskSizeInMB\":
-        0,\r\n      \"memoryInMB\": 131072,\r\n      \"maxDataDiskCount\": 32\r\n
-        \   },\r\n    {\r\n      \"name\": \"Standard_E16-8s_v5\",\r\n      \"numberOfCores\":
-        16,\r\n      \"osDiskSizeInMB\": 1047552,\r\n      \"resourceDiskSizeInMB\":
-        0,\r\n      \"memoryInMB\": 131072,\r\n      \"maxDataDiskCount\": 32\r\n
-        \   },\r\n    {\r\n      \"name\": \"Standard_E16s_v5\",\r\n      \"numberOfCores\":
-        16,\r\n      \"osDiskSizeInMB\": 1047552,\r\n      \"resourceDiskSizeInMB\":
-        0,\r\n      \"memoryInMB\": 131072,\r\n      \"maxDataDiskCount\": 32\r\n
-        \   },\r\n    {\r\n      \"name\": \"Standard_E20s_v5\",\r\n      \"numberOfCores\":
-        20,\r\n      \"osDiskSizeInMB\": 1047552,\r\n      \"resourceDiskSizeInMB\":
-        0,\r\n      \"memoryInMB\": 163840,\r\n      \"maxDataDiskCount\": 32\r\n
-        \   },\r\n    {\r\n      \"name\": \"Standard_E32-8s_v5\",\r\n      \"numberOfCores\":
-        32,\r\n      \"osDiskSizeInMB\": 1047552,\r\n      \"resourceDiskSizeInMB\":
-        0,\r\n      \"memoryInMB\": 262144,\r\n      \"maxDataDiskCount\": 32\r\n
-        \   },\r\n    {\r\n      \"name\": \"Standard_E32-16s_v5\",\r\n      \"numberOfCores\":
-        32,\r\n      \"osDiskSizeInMB\": 1047552,\r\n      \"resourceDiskSizeInMB\":
-        0,\r\n      \"memoryInMB\": 262144,\r\n      \"maxDataDiskCount\": 32\r\n
-        \   },\r\n    {\r\n      \"name\": \"Standard_E32s_v5\",\r\n      \"numberOfCores\":
-        32,\r\n      \"osDiskSizeInMB\": 1047552,\r\n      \"resourceDiskSizeInMB\":
-        0,\r\n      \"memoryInMB\": 262144,\r\n      \"maxDataDiskCount\": 32\r\n
-        \   },\r\n    {\r\n      \"name\": \"Standard_E48s_v5\",\r\n      \"numberOfCores\":
-        48,\r\n      \"osDiskSizeInMB\": 1047552,\r\n      \"resourceDiskSizeInMB\":
-        0,\r\n      \"memoryInMB\": 393216,\r\n      \"maxDataDiskCount\": 32\r\n
-        \   },\r\n    {\r\n      \"name\": \"Standard_E64-16s_v5\",\r\n      \"numberOfCores\":
-        64,\r\n      \"osDiskSizeInMB\": 1047552,\r\n      \"resourceDiskSizeInMB\":
-        0,\r\n      \"memoryInMB\": 524288,\r\n      \"maxDataDiskCount\": 32\r\n
-        \   },\r\n    {\r\n      \"name\": \"Standard_E64-32s_v5\",\r\n      \"numberOfCores\":
-        64,\r\n      \"osDiskSizeInMB\": 1047552,\r\n      \"resourceDiskSizeInMB\":
-        0,\r\n      \"memoryInMB\": 524288,\r\n      \"maxDataDiskCount\": 32\r\n
-        \   },\r\n    {\r\n      \"name\": \"Standard_E64s_v5\",\r\n      \"numberOfCores\":
-        64,\r\n      \"osDiskSizeInMB\": 1047552,\r\n      \"resourceDiskSizeInMB\":
-        0,\r\n      \"memoryInMB\": 524288,\r\n      \"maxDataDiskCount\": 32\r\n
-        \   },\r\n    {\r\n      \"name\": \"Standard_E96-24s_v5\",\r\n      \"numberOfCores\":
-        96,\r\n      \"osDiskSizeInMB\": 1047552,\r\n      \"resourceDiskSizeInMB\":
-        0,\r\n      \"memoryInMB\": 688128,\r\n      \"maxDataDiskCount\": 32\r\n
-        \   },\r\n    {\r\n      \"name\": \"Standard_E96-48s_v5\",\r\n      \"numberOfCores\":
-        96,\r\n      \"osDiskSizeInMB\": 1047552,\r\n      \"resourceDiskSizeInMB\":
-        0,\r\n      \"memoryInMB\": 688128,\r\n      \"maxDataDiskCount\": 32\r\n
-        \   },\r\n    {\r\n      \"name\": \"Standard_E96s_v5\",\r\n      \"numberOfCores\":
-        96,\r\n      \"osDiskSizeInMB\": 1047552,\r\n      \"resourceDiskSizeInMB\":
-        0,\r\n      \"memoryInMB\": 688128,\r\n      \"maxDataDiskCount\": 32\r\n
-        \   },\r\n    {\r\n      \"name\": \"Standard_E104is_v5\",\r\n      \"numberOfCores\":
-        104,\r\n      \"osDiskSizeInMB\": 1047552,\r\n      \"resourceDiskSizeInMB\":
-        0,\r\n      \"memoryInMB\": 688128,\r\n      \"maxDataDiskCount\": 64\r\n
-        \   },\r\n    {\r\n      \"name\": \"Standard_E2_v5\",\r\n      \"numberOfCores\":
-        2,\r\n      \"osDiskSizeInMB\": 1047552,\r\n      \"resourceDiskSizeInMB\":
-        0,\r\n      \"memoryInMB\": 16384,\r\n      \"maxDataDiskCount\": 4\r\n    },\r\n
-        \   {\r\n      \"name\": \"Standard_E4_v5\",\r\n      \"numberOfCores\": 4,\r\n
-        \     \"osDiskSizeInMB\": 1047552,\r\n      \"resourceDiskSizeInMB\": 0,\r\n
-        \     \"memoryInMB\": 32768,\r\n      \"maxDataDiskCount\": 8\r\n    },\r\n
-        \   {\r\n      \"name\": \"Standard_E8_v5\",\r\n      \"numberOfCores\": 8,\r\n
-        \     \"osDiskSizeInMB\": 1047552,\r\n      \"resourceDiskSizeInMB\": 0,\r\n
-        \     \"memoryInMB\": 65536,\r\n      \"maxDataDiskCount\": 16\r\n    },\r\n
-        \   {\r\n      \"name\": \"Standard_E16_v5\",\r\n      \"numberOfCores\":
-        16,\r\n      \"osDiskSizeInMB\": 1047552,\r\n      \"resourceDiskSizeInMB\":
-        0,\r\n      \"memoryInMB\": 131072,\r\n      \"maxDataDiskCount\": 32\r\n
-        \   },\r\n    {\r\n      \"name\": \"Standard_E20_v5\",\r\n      \"numberOfCores\":
-        20,\r\n      \"osDiskSizeInMB\": 1047552,\r\n      \"resourceDiskSizeInMB\":
-        0,\r\n      \"memoryInMB\": 163840,\r\n      \"maxDataDiskCount\": 32\r\n
-        \   },\r\n    {\r\n      \"name\": \"Standard_E32_v5\",\r\n      \"numberOfCores\":
-        32,\r\n      \"osDiskSizeInMB\": 1047552,\r\n      \"resourceDiskSizeInMB\":
-        0,\r\n      \"memoryInMB\": 262144,\r\n      \"maxDataDiskCount\": 32\r\n
-        \   },\r\n    {\r\n      \"name\": \"Standard_E48_v5\",\r\n      \"numberOfCores\":
-        48,\r\n      \"osDiskSizeInMB\": 1047552,\r\n      \"resourceDiskSizeInMB\":
-        0,\r\n      \"memoryInMB\": 393216,\r\n      \"maxDataDiskCount\": 32\r\n
-        \   },\r\n    {\r\n      \"name\": \"Standard_E64_v5\",\r\n      \"numberOfCores\":
-        64,\r\n      \"osDiskSizeInMB\": 1047552,\r\n      \"resourceDiskSizeInMB\":
-        0,\r\n      \"memoryInMB\": 524288,\r\n      \"maxDataDiskCount\": 32\r\n
-        \   },\r\n    {\r\n      \"name\": \"Standard_E96_v5\",\r\n      \"numberOfCores\":
-        96,\r\n      \"osDiskSizeInMB\": 1047552,\r\n      \"resourceDiskSizeInMB\":
-        0,\r\n      \"memoryInMB\": 688128,\r\n      \"maxDataDiskCount\": 32\r\n
-        \   },\r\n    {\r\n      \"name\": \"Standard_E104i_v5\",\r\n      \"numberOfCores\":
-        104,\r\n      \"osDiskSizeInMB\": 1047552,\r\n      \"resourceDiskSizeInMB\":
-        0,\r\n      \"memoryInMB\": 688128,\r\n      \"maxDataDiskCount\": 64\r\n
-        \   },\r\n    {\r\n      \"name\": \"Standard_E2bs_v5\",\r\n      \"numberOfCores\":
-        2,\r\n      \"osDiskSizeInMB\": 1047552,\r\n      \"resourceDiskSizeInMB\":
-        0,\r\n      \"memoryInMB\": 16384,\r\n      \"maxDataDiskCount\": 4\r\n    },\r\n
-        \   {\r\n      \"name\": \"Standard_E4bs_v5\",\r\n      \"numberOfCores\":
-        4,\r\n      \"osDiskSizeInMB\": 1047552,\r\n      \"resourceDiskSizeInMB\":
-        0,\r\n      \"memoryInMB\": 32768,\r\n      \"maxDataDiskCount\": 8\r\n    },\r\n
-        \   {\r\n      \"name\": \"Standard_E8bs_v5\",\r\n      \"numberOfCores\":
-        8,\r\n      \"osDiskSizeInMB\": 1047552,\r\n      \"resourceDiskSizeInMB\":
-        0,\r\n      \"memoryInMB\": 65536,\r\n      \"maxDataDiskCount\": 16\r\n    },\r\n
-        \   {\r\n      \"name\": \"Standard_E16bs_v5\",\r\n      \"numberOfCores\":
-        16,\r\n      \"osDiskSizeInMB\": 1047552,\r\n      \"resourceDiskSizeInMB\":
-        0,\r\n      \"memoryInMB\": 131072,\r\n      \"maxDataDiskCount\": 32\r\n
-        \   },\r\n    {\r\n      \"name\": \"Standard_E32bs_v5\",\r\n      \"numberOfCores\":
-        32,\r\n      \"osDiskSizeInMB\": 1047552,\r\n      \"resourceDiskSizeInMB\":
-        0,\r\n      \"memoryInMB\": 262144,\r\n      \"maxDataDiskCount\": 32\r\n
-        \   },\r\n    {\r\n      \"name\": \"Standard_E48bs_v5\",\r\n      \"numberOfCores\":
-        48,\r\n      \"osDiskSizeInMB\": 1047552,\r\n      \"resourceDiskSizeInMB\":
-        0,\r\n      \"memoryInMB\": 393216,\r\n      \"maxDataDiskCount\": 32\r\n
-        \   },\r\n    {\r\n      \"name\": \"Standard_E64bs_v5\",\r\n      \"numberOfCores\":
-        64,\r\n      \"osDiskSizeInMB\": 1047552,\r\n      \"resourceDiskSizeInMB\":
-        0,\r\n      \"memoryInMB\": 524288,\r\n      \"maxDataDiskCount\": 32\r\n
-        \   },\r\n    {\r\n      \"name\": \"Standard_E2bds_v5\",\r\n      \"numberOfCores\":
-        2,\r\n      \"osDiskSizeInMB\": 1047552,\r\n      \"resourceDiskSizeInMB\":
-        76800,\r\n      \"memoryInMB\": 16384,\r\n      \"maxDataDiskCount\": 4\r\n
-        \   },\r\n    {\r\n      \"name\": \"Standard_E4bds_v5\",\r\n      \"numberOfCores\":
-        4,\r\n      \"osDiskSizeInMB\": 1047552,\r\n      \"resourceDiskSizeInMB\":
-        153600,\r\n      \"memoryInMB\": 32768,\r\n      \"maxDataDiskCount\": 8\r\n
-        \   },\r\n    {\r\n      \"name\": \"Standard_E8bds_v5\",\r\n      \"numberOfCores\":
-        8,\r\n      \"osDiskSizeInMB\": 1047552,\r\n      \"resourceDiskSizeInMB\":
-        307200,\r\n      \"memoryInMB\": 65536,\r\n      \"maxDataDiskCount\": 16\r\n
-        \   },\r\n    {\r\n      \"name\": \"Standard_E16bds_v5\",\r\n      \"numberOfCores\":
-        16,\r\n      \"osDiskSizeInMB\": 1047552,\r\n      \"resourceDiskSizeInMB\":
-        614400,\r\n      \"memoryInMB\": 131072,\r\n      \"maxDataDiskCount\": 32\r\n
-        \   },\r\n    {\r\n      \"name\": \"Standard_E32bds_v5\",\r\n      \"numberOfCores\":
-        32,\r\n      \"osDiskSizeInMB\": 1047552,\r\n      \"resourceDiskSizeInMB\":
-        1228800,\r\n      \"memoryInMB\": 262144,\r\n      \"maxDataDiskCount\": 32\r\n
-        \   },\r\n    {\r\n      \"name\": \"Standard_E48bds_v5\",\r\n      \"numberOfCores\":
-        48,\r\n      \"osDiskSizeInMB\": 1047552,\r\n      \"resourceDiskSizeInMB\":
-        1843200,\r\n      \"memoryInMB\": 393216,\r\n      \"maxDataDiskCount\": 32\r\n
-        \   },\r\n    {\r\n      \"name\": \"Standard_E64bds_v5\",\r\n      \"numberOfCores\":
-        64,\r\n      \"osDiskSizeInMB\": 1047552,\r\n      \"resourceDiskSizeInMB\":
-        2457600,\r\n      \"memoryInMB\": 524288,\r\n      \"maxDataDiskCount\": 32\r\n
-        \   },\r\n    {\r\n      \"name\": \"Standard_D2ls_v5\",\r\n      \"numberOfCores\":
-        2,\r\n      \"osDiskSizeInMB\": 1047552,\r\n      \"resourceDiskSizeInMB\":
-        0,\r\n      \"memoryInMB\": 4096,\r\n      \"maxDataDiskCount\": 4\r\n    },\r\n
-        \   {\r\n      \"name\": \"Standard_D4ls_v5\",\r\n      \"numberOfCores\":
-        4,\r\n      \"osDiskSizeInMB\": 1047552,\r\n      \"resourceDiskSizeInMB\":
-        0,\r\n      \"memoryInMB\": 8192,\r\n      \"maxDataDiskCount\": 8\r\n    },\r\n
-        \   {\r\n      \"name\": \"Standard_D8ls_v5\",\r\n      \"numberOfCores\":
-        8,\r\n      \"osDiskSizeInMB\": 1047552,\r\n      \"resourceDiskSizeInMB\":
-        0,\r\n      \"memoryInMB\": 16384,\r\n      \"maxDataDiskCount\": 16\r\n    },\r\n
-        \   {\r\n      \"name\": \"Standard_D16ls_v5\",\r\n      \"numberOfCores\":
-        16,\r\n      \"osDiskSizeInMB\": 1047552,\r\n      \"resourceDiskSizeInMB\":
-        0,\r\n      \"memoryInMB\": 32768,\r\n      \"maxDataDiskCount\": 32\r\n    },\r\n
-        \   {\r\n      \"name\": \"Standard_D32ls_v5\",\r\n      \"numberOfCores\":
-        32,\r\n      \"osDiskSizeInMB\": 1047552,\r\n      \"resourceDiskSizeInMB\":
-        0,\r\n      \"memoryInMB\": 65536,\r\n      \"maxDataDiskCount\": 32\r\n    },\r\n
-        \   {\r\n      \"name\": \"Standard_D48ls_v5\",\r\n      \"numberOfCores\":
-        48,\r\n      \"osDiskSizeInMB\": 1047552,\r\n      \"resourceDiskSizeInMB\":
-        0,\r\n      \"memoryInMB\": 98304,\r\n      \"maxDataDiskCount\": 32\r\n    },\r\n
-        \   {\r\n      \"name\": \"Standard_D64ls_v5\",\r\n      \"numberOfCores\":
-        64,\r\n      \"osDiskSizeInMB\": 1047552,\r\n      \"resourceDiskSizeInMB\":
-        0,\r\n      \"memoryInMB\": 131072,\r\n      \"maxDataDiskCount\": 32\r\n
-        \   },\r\n    {\r\n      \"name\": \"Standard_D96ls_v5\",\r\n      \"numberOfCores\":
-        96,\r\n      \"osDiskSizeInMB\": 1047552,\r\n      \"resourceDiskSizeInMB\":
-        0,\r\n      \"memoryInMB\": 196608,\r\n      \"maxDataDiskCount\": 32\r\n
-        \   },\r\n    {\r\n      \"name\": \"Standard_D2lds_v5\",\r\n      \"numberOfCores\":
-        2,\r\n      \"osDiskSizeInMB\": 1047552,\r\n      \"resourceDiskSizeInMB\":
-        76800,\r\n      \"memoryInMB\": 4096,\r\n      \"maxDataDiskCount\": 4\r\n
-        \   },\r\n    {\r\n      \"name\": \"Standard_D4lds_v5\",\r\n      \"numberOfCores\":
-        4,\r\n      \"osDiskSizeInMB\": 1047552,\r\n      \"resourceDiskSizeInMB\":
-        153600,\r\n      \"memoryInMB\": 8192,\r\n      \"maxDataDiskCount\": 8\r\n
-        \   },\r\n    {\r\n      \"name\": \"Standard_D8lds_v5\",\r\n      \"numberOfCores\":
-        8,\r\n      \"osDiskSizeInMB\": 1047552,\r\n      \"resourceDiskSizeInMB\":
-        307200,\r\n      \"memoryInMB\": 16384,\r\n      \"maxDataDiskCount\": 16\r\n
-        \   },\r\n    {\r\n      \"name\": \"Standard_D16lds_v5\",\r\n      \"numberOfCores\":
-        16,\r\n      \"osDiskSizeInMB\": 1047552,\r\n      \"resourceDiskSizeInMB\":
-        614400,\r\n      \"memoryInMB\": 32768,\r\n      \"maxDataDiskCount\": 32\r\n
-        \   },\r\n    {\r\n      \"name\": \"Standard_D32lds_v5\",\r\n      \"numberOfCores\":
-        32,\r\n      \"osDiskSizeInMB\": 1047552,\r\n      \"resourceDiskSizeInMB\":
-        1228800,\r\n      \"memoryInMB\": 65536,\r\n      \"maxDataDiskCount\": 32\r\n
-        \   },\r\n    {\r\n      \"name\": \"Standard_D48lds_v5\",\r\n      \"numberOfCores\":
-        48,\r\n      \"osDiskSizeInMB\": 1047552,\r\n      \"resourceDiskSizeInMB\":
-        1843200,\r\n      \"memoryInMB\": 98304,\r\n      \"maxDataDiskCount\": 32\r\n
-        \   },\r\n    {\r\n      \"name\": \"Standard_D64lds_v5\",\r\n      \"numberOfCores\":
-        64,\r\n      \"osDiskSizeInMB\": 1047552,\r\n      \"resourceDiskSizeInMB\":
-        2457600,\r\n      \"memoryInMB\": 131072,\r\n      \"maxDataDiskCount\": 32\r\n
-        \   },\r\n    {\r\n      \"name\": \"Standard_D96lds_v5\",\r\n      \"numberOfCores\":
-        96,\r\n      \"osDiskSizeInMB\": 1047552,\r\n      \"resourceDiskSizeInMB\":
-        3686400,\r\n      \"memoryInMB\": 196608,\r\n      \"maxDataDiskCount\": 32\r\n
-        \   },\r\n    {\r\n      \"name\": \"Standard_L8s_v2\",\r\n      \"numberOfCores\":
-        8,\r\n      \"osDiskSizeInMB\": 1047552,\r\n      \"resourceDiskSizeInMB\":
-        81920,\r\n      \"memoryInMB\": 65536,\r\n      \"maxDataDiskCount\": 16\r\n
-        \   },\r\n    {\r\n      \"name\": \"Standard_L16s_v2\",\r\n      \"numberOfCores\":
-        16,\r\n      \"osDiskSizeInMB\": 1047552,\r\n      \"resourceDiskSizeInMB\":
-        163840,\r\n      \"memoryInMB\": 131072,\r\n      \"maxDataDiskCount\": 32\r\n
-        \   },\r\n    {\r\n      \"name\": \"Standard_L32s_v2\",\r\n      \"numberOfCores\":
-        32,\r\n      \"osDiskSizeInMB\": 1047552,\r\n      \"resourceDiskSizeInMB\":
-        327680,\r\n      \"memoryInMB\": 262144,\r\n      \"maxDataDiskCount\": 32\r\n
-        \   },\r\n    {\r\n      \"name\": \"Standard_L48s_v2\",\r\n      \"numberOfCores\":
-        48,\r\n      \"osDiskSizeInMB\": 1047552,\r\n      \"resourceDiskSizeInMB\":
-        491520,\r\n      \"memoryInMB\": 393216,\r\n      \"maxDataDiskCount\": 32\r\n
-        \   },\r\n    {\r\n      \"name\": \"Standard_L64s_v2\",\r\n      \"numberOfCores\":
-        64,\r\n      \"osDiskSizeInMB\": 1047552,\r\n      \"resourceDiskSizeInMB\":
-        655360,\r\n      \"memoryInMB\": 524288,\r\n      \"maxDataDiskCount\": 32\r\n
-        \   },\r\n    {\r\n      \"name\": \"Standard_L80s_v2\",\r\n      \"numberOfCores\":
-        80,\r\n      \"osDiskSizeInMB\": 1047552,\r\n      \"resourceDiskSizeInMB\":
-        819200,\r\n      \"memoryInMB\": 655360,\r\n      \"maxDataDiskCount\": 32\r\n
-        \   },\r\n    {\r\n      \"name\": \"Standard_NV4as_v4\",\r\n      \"numberOfCores\":
-        4,\r\n      \"osDiskSizeInMB\": 1047552,\r\n      \"resourceDiskSizeInMB\":
-        90112,\r\n      \"memoryInMB\": 14336,\r\n      \"maxDataDiskCount\": 8\r\n
-        \   },\r\n    {\r\n      \"name\": \"Standard_NV8as_v4\",\r\n      \"numberOfCores\":
-        8,\r\n      \"osDiskSizeInMB\": 1047552,\r\n      \"resourceDiskSizeInMB\":
-        180224,\r\n      \"memoryInMB\": 28672,\r\n      \"maxDataDiskCount\": 16\r\n
-        \   },\r\n    {\r\n      \"name\": \"Standard_NV16as_v4\",\r\n      \"numberOfCores\":
-        16,\r\n      \"osDiskSizeInMB\": 1047552,\r\n      \"resourceDiskSizeInMB\":
-        360448,\r\n      \"memoryInMB\": 57344,\r\n      \"maxDataDiskCount\": 32\r\n
-        \   },\r\n    {\r\n      \"name\": \"Standard_NV32as_v4\",\r\n      \"numberOfCores\":
-        32,\r\n      \"osDiskSizeInMB\": 1047552,\r\n      \"resourceDiskSizeInMB\":
-        720896,\r\n      \"memoryInMB\": 114688,\r\n      \"maxDataDiskCount\": 32\r\n
-        \   },\r\n    {\r\n      \"name\": \"Standard_L8s_v3\",\r\n      \"numberOfCores\":
-        8,\r\n      \"osDiskSizeInMB\": 1047552,\r\n      \"resourceDiskSizeInMB\":
-        81920,\r\n      \"memoryInMB\": 65536,\r\n      \"maxDataDiskCount\": 16\r\n
-        \   },\r\n    {\r\n      \"name\": \"Standard_L16s_v3\",\r\n      \"numberOfCores\":
-        16,\r\n      \"osDiskSizeInMB\": 1047552,\r\n      \"resourceDiskSizeInMB\":
-        163840,\r\n      \"memoryInMB\": 131072,\r\n      \"maxDataDiskCount\": 32\r\n
-        \   },\r\n    {\r\n      \"name\": \"Standard_L32s_v3\",\r\n      \"numberOfCores\":
-        32,\r\n      \"osDiskSizeInMB\": 1047552,\r\n      \"resourceDiskSizeInMB\":
-        327680,\r\n      \"memoryInMB\": 262144,\r\n      \"maxDataDiskCount\": 32\r\n
-        \   },\r\n    {\r\n      \"name\": \"Standard_L48s_v3\",\r\n      \"numberOfCores\":
-        48,\r\n      \"osDiskSizeInMB\": 1047552,\r\n      \"resourceDiskSizeInMB\":
-        491520,\r\n      \"memoryInMB\": 393216,\r\n      \"maxDataDiskCount\": 32\r\n
-        \   },\r\n    {\r\n      \"name\": \"Standard_L64s_v3\",\r\n      \"numberOfCores\":
-        64,\r\n      \"osDiskSizeInMB\": 1047552,\r\n      \"resourceDiskSizeInMB\":
-        655360,\r\n      \"memoryInMB\": 524288,\r\n      \"maxDataDiskCount\": 32\r\n
-        \   },\r\n    {\r\n      \"name\": \"Standard_L80s_v3\",\r\n      \"numberOfCores\":
-        80,\r\n      \"osDiskSizeInMB\": 1047552,\r\n      \"resourceDiskSizeInMB\":
-        819200,\r\n      \"memoryInMB\": 655360,\r\n      \"maxDataDiskCount\": 32\r\n
-        \   },\r\n    {\r\n      \"name\": \"Standard_G1\",\r\n      \"numberOfCores\":
-        2,\r\n      \"osDiskSizeInMB\": 1047552,\r\n      \"resourceDiskSizeInMB\":
-        393216,\r\n      \"memoryInMB\": 28672,\r\n      \"maxDataDiskCount\": 8\r\n
-        \   },\r\n    {\r\n      \"name\": \"Standard_G2\",\r\n      \"numberOfCores\":
-        4,\r\n      \"osDiskSizeInMB\": 1047552,\r\n      \"resourceDiskSizeInMB\":
-        786432,\r\n      \"memoryInMB\": 57344,\r\n      \"maxDataDiskCount\": 16\r\n
-        \   },\r\n    {\r\n      \"name\": \"Standard_G3\",\r\n      \"numberOfCores\":
-        8,\r\n      \"osDiskSizeInMB\": 1047552,\r\n      \"resourceDiskSizeInMB\":
-        1572864,\r\n      \"memoryInMB\": 114688,\r\n      \"maxDataDiskCount\": 32\r\n
-        \   },\r\n    {\r\n      \"name\": \"Standard_G4\",\r\n      \"numberOfCores\":
-        16,\r\n      \"osDiskSizeInMB\": 1047552,\r\n      \"resourceDiskSizeInMB\":
-        3145728,\r\n      \"memoryInMB\": 229376,\r\n      \"maxDataDiskCount\": 64\r\n
-        \   },\r\n    {\r\n      \"name\": \"Standard_G5\",\r\n      \"numberOfCores\":
-        32,\r\n      \"osDiskSizeInMB\": 1047552,\r\n      \"resourceDiskSizeInMB\":
-        6291456,\r\n      \"memoryInMB\": 458752,\r\n      \"maxDataDiskCount\": 64\r\n
-        \   },\r\n    {\r\n      \"name\": \"Standard_GS1\",\r\n      \"numberOfCores\":
-        2,\r\n      \"osDiskSizeInMB\": 1047552,\r\n      \"resourceDiskSizeInMB\":
-        57344,\r\n      \"memoryInMB\": 28672,\r\n      \"maxDataDiskCount\": 8\r\n
-        \   },\r\n    {\r\n      \"name\": \"Standard_GS2\",\r\n      \"numberOfCores\":
-        4,\r\n      \"osDiskSizeInMB\": 1047552,\r\n      \"resourceDiskSizeInMB\":
-        114688,\r\n      \"memoryInMB\": 57344,\r\n      \"maxDataDiskCount\": 16\r\n
-        \   },\r\n    {\r\n      \"name\": \"Standard_GS3\",\r\n      \"numberOfCores\":
-        8,\r\n      \"osDiskSizeInMB\": 1047552,\r\n      \"resourceDiskSizeInMB\":
-        229376,\r\n      \"memoryInMB\": 114688,\r\n      \"maxDataDiskCount\": 32\r\n
-        \   },\r\n    {\r\n      \"name\": \"Standard_GS4\",\r\n      \"numberOfCores\":
-        16,\r\n      \"osDiskSizeInMB\": 1047552,\r\n      \"resourceDiskSizeInMB\":
-        458752,\r\n      \"memoryInMB\": 229376,\r\n      \"maxDataDiskCount\": 64\r\n
-        \   },\r\n    {\r\n      \"name\": \"Standard_GS4-4\",\r\n      \"numberOfCores\":
-        16,\r\n      \"osDiskSizeInMB\": 1047552,\r\n      \"resourceDiskSizeInMB\":
-        458752,\r\n      \"memoryInMB\": 229376,\r\n      \"maxDataDiskCount\": 64\r\n
-        \   },\r\n    {\r\n      \"name\": \"Standard_GS4-8\",\r\n      \"numberOfCores\":
-        16,\r\n      \"osDiskSizeInMB\": 1047552,\r\n      \"resourceDiskSizeInMB\":
-        458752,\r\n      \"memoryInMB\": 229376,\r\n      \"maxDataDiskCount\": 64\r\n
-        \   },\r\n    {\r\n      \"name\": \"Standard_GS5\",\r\n      \"numberOfCores\":
-        32,\r\n      \"osDiskSizeInMB\": 1047552,\r\n      \"resourceDiskSizeInMB\":
-        917504,\r\n      \"memoryInMB\": 458752,\r\n      \"maxDataDiskCount\": 64\r\n
-        \   },\r\n    {\r\n      \"name\": \"Standard_GS5-8\",\r\n      \"numberOfCores\":
-        32,\r\n      \"osDiskSizeInMB\": 1047552,\r\n      \"resourceDiskSizeInMB\":
-        917504,\r\n      \"memoryInMB\": 458752,\r\n      \"maxDataDiskCount\": 64\r\n
-        \   },\r\n    {\r\n      \"name\": \"Standard_GS5-16\",\r\n      \"numberOfCores\":
-        32,\r\n      \"osDiskSizeInMB\": 1047552,\r\n      \"resourceDiskSizeInMB\":
-        917504,\r\n      \"memoryInMB\": 458752,\r\n      \"maxDataDiskCount\": 64\r\n
-        \   },\r\n    {\r\n      \"name\": \"Standard_L4s\",\r\n      \"numberOfCores\":
-        4,\r\n      \"osDiskSizeInMB\": 1047552,\r\n      \"resourceDiskSizeInMB\":
-        694272,\r\n      \"memoryInMB\": 32768,\r\n      \"maxDataDiskCount\": 16\r\n
-        \   },\r\n    {\r\n      \"name\": \"Standard_L8s\",\r\n      \"numberOfCores\":
-        8,\r\n      \"osDiskSizeInMB\": 1047552,\r\n      \"resourceDiskSizeInMB\":
-        1421312,\r\n      \"memoryInMB\": 65536,\r\n      \"maxDataDiskCount\": 32\r\n
-        \   },\r\n    {\r\n      \"name\": \"Standard_L16s\",\r\n      \"numberOfCores\":
-        16,\r\n      \"osDiskSizeInMB\": 1047552,\r\n      \"resourceDiskSizeInMB\":
-        2874368,\r\n      \"memoryInMB\": 131072,\r\n      \"maxDataDiskCount\": 64\r\n
-        \   },\r\n    {\r\n      \"name\": \"Standard_L32s\",\r\n      \"numberOfCores\":
-        32,\r\n      \"osDiskSizeInMB\": 1047552,\r\n      \"resourceDiskSizeInMB\":
-        5765120,\r\n      \"memoryInMB\": 262144,\r\n      \"maxDataDiskCount\": 64\r\n
-        \   },\r\n    {\r\n      \"name\": \"Standard_DC2as_v5\",\r\n      \"numberOfCores\":
-        2,\r\n      \"osDiskSizeInMB\": 1047552,\r\n      \"resourceDiskSizeInMB\":
-        0,\r\n      \"memoryInMB\": 8192,\r\n      \"maxDataDiskCount\": 4\r\n    },\r\n
-        \   {\r\n      \"name\": \"Standard_DC4as_v5\",\r\n      \"numberOfCores\":
-        4,\r\n      \"osDiskSizeInMB\": 1047552,\r\n      \"resourceDiskSizeInMB\":
-        0,\r\n      \"memoryInMB\": 16384,\r\n      \"maxDataDiskCount\": 8\r\n    },\r\n
-        \   {\r\n      \"name\": \"Standard_DC8as_v5\",\r\n      \"numberOfCores\":
-        8,\r\n      \"osDiskSizeInMB\": 1047552,\r\n      \"resourceDiskSizeInMB\":
-        0,\r\n      \"memoryInMB\": 32768,\r\n      \"maxDataDiskCount\": 16\r\n    },\r\n
-        \   {\r\n      \"name\": \"Standard_DC16as_v5\",\r\n      \"numberOfCores\":
-        16,\r\n      \"osDiskSizeInMB\": 1047552,\r\n      \"resourceDiskSizeInMB\":
-        0,\r\n      \"memoryInMB\": 65536,\r\n      \"maxDataDiskCount\": 32\r\n    },\r\n
-        \   {\r\n      \"name\": \"Standard_DC32as_v5\",\r\n      \"numberOfCores\":
-        32,\r\n      \"osDiskSizeInMB\": 1047552,\r\n      \"resourceDiskSizeInMB\":
-        0,\r\n      \"memoryInMB\": 131072,\r\n      \"maxDataDiskCount\": 32\r\n
-        \   },\r\n    {\r\n      \"name\": \"Standard_DC48as_v5\",\r\n      \"numberOfCores\":
-        48,\r\n      \"osDiskSizeInMB\": 1047552,\r\n      \"resourceDiskSizeInMB\":
-        0,\r\n      \"memoryInMB\": 196608,\r\n      \"maxDataDiskCount\": 32\r\n
-        \   },\r\n    {\r\n      \"name\": \"Standard_DC64as_v5\",\r\n      \"numberOfCores\":
-        64,\r\n      \"osDiskSizeInMB\": 1047552,\r\n      \"resourceDiskSizeInMB\":
-        0,\r\n      \"memoryInMB\": 262144,\r\n      \"maxDataDiskCount\": 32\r\n
-        \   },\r\n    {\r\n      \"name\": \"Standard_DC96as_v5\",\r\n      \"numberOfCores\":
-        96,\r\n      \"osDiskSizeInMB\": 1047552,\r\n      \"resourceDiskSizeInMB\":
-        0,\r\n      \"memoryInMB\": 393216,\r\n      \"maxDataDiskCount\": 32\r\n
-        \   },\r\n    {\r\n      \"name\": \"Standard_DC2ads_v5\",\r\n      \"numberOfCores\":
-        2,\r\n      \"osDiskSizeInMB\": 1047552,\r\n      \"resourceDiskSizeInMB\":
-        76800,\r\n      \"memoryInMB\": 8192,\r\n      \"maxDataDiskCount\": 4\r\n
-        \   },\r\n    {\r\n      \"name\": \"Standard_DC4ads_v5\",\r\n      \"numberOfCores\":
-        4,\r\n      \"osDiskSizeInMB\": 1047552,\r\n      \"resourceDiskSizeInMB\":
-        153600,\r\n      \"memoryInMB\": 16384,\r\n      \"maxDataDiskCount\": 8\r\n
-        \   },\r\n    {\r\n      \"name\": \"Standard_DC8ads_v5\",\r\n      \"numberOfCores\":
-        8,\r\n      \"osDiskSizeInMB\": 1047552,\r\n      \"resourceDiskSizeInMB\":
-        307200,\r\n      \"memoryInMB\": 32768,\r\n      \"maxDataDiskCount\": 16\r\n
-        \   },\r\n    {\r\n      \"name\": \"Standard_DC16ads_v5\",\r\n      \"numberOfCores\":
-        16,\r\n      \"osDiskSizeInMB\": 1047552,\r\n      \"resourceDiskSizeInMB\":
-        614400,\r\n      \"memoryInMB\": 65536,\r\n      \"maxDataDiskCount\": 32\r\n
-        \   },\r\n    {\r\n      \"name\": \"Standard_DC32ads_v5\",\r\n      \"numberOfCores\":
-        32,\r\n      \"osDiskSizeInMB\": 1047552,\r\n      \"resourceDiskSizeInMB\":
-        1228800,\r\n      \"memoryInMB\": 131072,\r\n      \"maxDataDiskCount\": 32\r\n
-        \   },\r\n    {\r\n      \"name\": \"Standard_DC48ads_v5\",\r\n      \"numberOfCores\":
-        48,\r\n      \"osDiskSizeInMB\": 1047552,\r\n      \"resourceDiskSizeInMB\":
-        1843200,\r\n      \"memoryInMB\": 196608,\r\n      \"maxDataDiskCount\": 32\r\n
-        \   },\r\n    {\r\n      \"name\": \"Standard_DC64ads_v5\",\r\n      \"numberOfCores\":
-        64,\r\n      \"osDiskSizeInMB\": 1047552,\r\n      \"resourceDiskSizeInMB\":
-        2457600,\r\n      \"memoryInMB\": 262144,\r\n      \"maxDataDiskCount\": 32\r\n
-        \   },\r\n    {\r\n      \"name\": \"Standard_DC96ads_v5\",\r\n      \"numberOfCores\":
-        96,\r\n      \"osDiskSizeInMB\": 1047552,\r\n      \"resourceDiskSizeInMB\":
-        2457600,\r\n      \"memoryInMB\": 393216,\r\n      \"maxDataDiskCount\": 32\r\n
-        \   },\r\n    {\r\n      \"name\": \"Standard_EC2as_v5\",\r\n      \"numberOfCores\":
-        2,\r\n      \"osDiskSizeInMB\": 1047552,\r\n      \"resourceDiskSizeInMB\":
-        0,\r\n      \"memoryInMB\": 16384,\r\n      \"maxDataDiskCount\": 4\r\n    },\r\n
-        \   {\r\n      \"name\": \"Standard_EC4as_v5\",\r\n      \"numberOfCores\":
-        4,\r\n      \"osDiskSizeInMB\": 1047552,\r\n      \"resourceDiskSizeInMB\":
-        0,\r\n      \"memoryInMB\": 32768,\r\n      \"maxDataDiskCount\": 8\r\n    },\r\n
-        \   {\r\n      \"name\": \"Standard_EC8as_v5\",\r\n      \"numberOfCores\":
-        8,\r\n      \"osDiskSizeInMB\": 1047552,\r\n      \"resourceDiskSizeInMB\":
-        0,\r\n      \"memoryInMB\": 65536,\r\n      \"maxDataDiskCount\": 16\r\n    },\r\n
-        \   {\r\n      \"name\": \"Standard_EC16as_v5\",\r\n      \"numberOfCores\":
-        16,\r\n      \"osDiskSizeInMB\": 1047552,\r\n      \"resourceDiskSizeInMB\":
-        0,\r\n      \"memoryInMB\": 131072,\r\n      \"maxDataDiskCount\": 32\r\n
-        \   },\r\n    {\r\n      \"name\": \"Standard_EC20as_v5\",\r\n      \"numberOfCores\":
-        20,\r\n      \"osDiskSizeInMB\": 1047552,\r\n      \"resourceDiskSizeInMB\":
-        0,\r\n      \"memoryInMB\": 163840,\r\n      \"maxDataDiskCount\": 32\r\n
-        \   },\r\n    {\r\n      \"name\": \"Standard_EC32as_v5\",\r\n      \"numberOfCores\":
-        32,\r\n      \"osDiskSizeInMB\": 1047552,\r\n      \"resourceDiskSizeInMB\":
-        0,\r\n      \"memoryInMB\": 196608,\r\n      \"maxDataDiskCount\": 32\r\n
-        \   },\r\n    {\r\n      \"name\": \"Standard_EC48as_v5\",\r\n      \"numberOfCores\":
-        48,\r\n      \"osDiskSizeInMB\": 1047552,\r\n      \"resourceDiskSizeInMB\":
-        0,\r\n      \"memoryInMB\": 393216,\r\n      \"maxDataDiskCount\": 32\r\n
-        \   },\r\n    {\r\n      \"name\": \"Standard_EC64as_v5\",\r\n      \"numberOfCores\":
-        64,\r\n      \"osDiskSizeInMB\": 1047552,\r\n      \"resourceDiskSizeInMB\":
-        0,\r\n      \"memoryInMB\": 524288,\r\n      \"maxDataDiskCount\": 32\r\n
-        \   },\r\n    {\r\n      \"name\": \"Standard_EC96as_v5\",\r\n      \"numberOfCores\":
-        96,\r\n      \"osDiskSizeInMB\": 1047552,\r\n      \"resourceDiskSizeInMB\":
-        0,\r\n      \"memoryInMB\": 688128,\r\n      \"maxDataDiskCount\": 32\r\n
-        \   },\r\n    {\r\n      \"name\": \"Standard_EC96ias_v5\",\r\n      \"numberOfCores\":
-        96,\r\n      \"osDiskSizeInMB\": 1047552,\r\n      \"resourceDiskSizeInMB\":
-        0,\r\n      \"memoryInMB\": 688128,\r\n      \"maxDataDiskCount\": 32\r\n
-        \   },\r\n    {\r\n      \"name\": \"Standard_EC2ads_v5\",\r\n      \"numberOfCores\":
-        2,\r\n      \"osDiskSizeInMB\": 1047552,\r\n      \"resourceDiskSizeInMB\":
-        76800,\r\n      \"memoryInMB\": 16384,\r\n      \"maxDataDiskCount\": 4\r\n
-        \   },\r\n    {\r\n      \"name\": \"Standard_EC4ads_v5\",\r\n      \"numberOfCores\":
-        4,\r\n      \"osDiskSizeInMB\": 1047552,\r\n      \"resourceDiskSizeInMB\":
-        153600,\r\n      \"memoryInMB\": 32768,\r\n      \"maxDataDiskCount\": 8\r\n
-        \   },\r\n    {\r\n      \"name\": \"Standard_EC8ads_v5\",\r\n      \"numberOfCores\":
-        8,\r\n      \"osDiskSizeInMB\": 1047552,\r\n      \"resourceDiskSizeInMB\":
-        307200,\r\n      \"memoryInMB\": 65536,\r\n      \"maxDataDiskCount\": 16\r\n
-        \   },\r\n    {\r\n      \"name\": \"Standard_EC16ads_v5\",\r\n      \"numberOfCores\":
-        16,\r\n      \"osDiskSizeInMB\": 1047552,\r\n      \"resourceDiskSizeInMB\":
-        614400,\r\n      \"memoryInMB\": 131072,\r\n      \"maxDataDiskCount\": 32\r\n
-        \   },\r\n    {\r\n      \"name\": \"Standard_EC20ads_v5\",\r\n      \"numberOfCores\":
-        20,\r\n      \"osDiskSizeInMB\": 1047552,\r\n      \"resourceDiskSizeInMB\":
-        768000,\r\n      \"memoryInMB\": 163840,\r\n      \"maxDataDiskCount\": 32\r\n
-        \   },\r\n    {\r\n      \"name\": \"Standard_EC32ads_v5\",\r\n      \"numberOfCores\":
-        32,\r\n      \"osDiskSizeInMB\": 1047552,\r\n      \"resourceDiskSizeInMB\":
-        1228800,\r\n      \"memoryInMB\": 196608,\r\n      \"maxDataDiskCount\": 32\r\n
-        \   },\r\n    {\r\n      \"name\": \"Standard_EC48ads_v5\",\r\n      \"numberOfCores\":
-        48,\r\n      \"osDiskSizeInMB\": 1047552,\r\n      \"resourceDiskSizeInMB\":
-        1843200,\r\n      \"memoryInMB\": 393216,\r\n      \"maxDataDiskCount\": 32\r\n
-        \   },\r\n    {\r\n      \"name\": \"Standard_EC64ads_v5\",\r\n      \"numberOfCores\":
-        64,\r\n      \"osDiskSizeInMB\": 1047552,\r\n      \"resourceDiskSizeInMB\":
-        2457600,\r\n      \"memoryInMB\": 524288,\r\n      \"maxDataDiskCount\": 32\r\n
-        \   },\r\n    {\r\n      \"name\": \"Standard_EC96ads_v5\",\r\n      \"numberOfCores\":
-        96,\r\n      \"osDiskSizeInMB\": 1047552,\r\n      \"resourceDiskSizeInMB\":
-        2457600,\r\n      \"memoryInMB\": 688128,\r\n      \"maxDataDiskCount\": 32\r\n
-        \   },\r\n    {\r\n      \"name\": \"Standard_EC96iads_v5\",\r\n      \"numberOfCores\":
-        96,\r\n      \"osDiskSizeInMB\": 1047552,\r\n      \"resourceDiskSizeInMB\":
-        2457600,\r\n      \"memoryInMB\": 688128,\r\n      \"maxDataDiskCount\": 32\r\n
-        \   },\r\n    {\r\n      \"name\": \"Standard_E96ias_v4\",\r\n      \"numberOfCores\":
-        96,\r\n      \"osDiskSizeInMB\": 1047552,\r\n      \"resourceDiskSizeInMB\":
-        1376256,\r\n      \"memoryInMB\": 688128,\r\n      \"maxDataDiskCount\": 32\r\n
-        \   },\r\n    {\r\n      \"name\": \"Standard_NC6s_v3\",\r\n      \"numberOfCores\":
-        6,\r\n      \"osDiskSizeInMB\": 1047552,\r\n      \"resourceDiskSizeInMB\":
-        344064,\r\n      \"memoryInMB\": 114688,\r\n      \"maxDataDiskCount\": 12\r\n
-        \   },\r\n    {\r\n      \"name\": \"Standard_NC12s_v3\",\r\n      \"numberOfCores\":
-        12,\r\n      \"osDiskSizeInMB\": 1047552,\r\n      \"resourceDiskSizeInMB\":
-        688128,\r\n      \"memoryInMB\": 229376,\r\n      \"maxDataDiskCount\": 24\r\n
-        \   },\r\n    {\r\n      \"name\": \"Standard_NC24rs_v3\",\r\n      \"numberOfCores\":
-        24,\r\n      \"osDiskSizeInMB\": 1047552,\r\n      \"resourceDiskSizeInMB\":
-        3018752,\r\n      \"memoryInMB\": 458752,\r\n      \"maxDataDiskCount\": 32\r\n
-        \   },\r\n    {\r\n      \"name\": \"Standard_NC24s_v3\",\r\n      \"numberOfCores\":
-        24,\r\n      \"osDiskSizeInMB\": 1047552,\r\n      \"resourceDiskSizeInMB\":
-        1376256,\r\n      \"memoryInMB\": 458752,\r\n      \"maxDataDiskCount\": 32\r\n
-        \   },\r\n    {\r\n      \"name\": \"Standard_NV6s_v2\",\r\n      \"numberOfCores\":
-        6,\r\n      \"osDiskSizeInMB\": 1047552,\r\n      \"resourceDiskSizeInMB\":
-        344064,\r\n      \"memoryInMB\": 114688,\r\n      \"maxDataDiskCount\": 12\r\n
-        \   },\r\n    {\r\n      \"name\": \"Standard_NV12s_v2\",\r\n      \"numberOfCores\":
-        12,\r\n      \"osDiskSizeInMB\": 1047552,\r\n      \"resourceDiskSizeInMB\":
-        688128,\r\n      \"memoryInMB\": 229376,\r\n      \"maxDataDiskCount\": 24\r\n
-        \   },\r\n    {\r\n      \"name\": \"Standard_NV24s_v2\",\r\n      \"numberOfCores\":
-        24,\r\n      \"osDiskSizeInMB\": 1047552,\r\n      \"resourceDiskSizeInMB\":
-        1376256,\r\n      \"memoryInMB\": 458752,\r\n      \"maxDataDiskCount\": 32\r\n
-        \   },\r\n    {\r\n      \"name\": \"Standard_NV12s_v3\",\r\n      \"numberOfCores\":
-        12,\r\n      \"osDiskSizeInMB\": 1047552,\r\n      \"resourceDiskSizeInMB\":
-        344064,\r\n      \"memoryInMB\": 114688,\r\n      \"maxDataDiskCount\": 12\r\n
-        \   },\r\n    {\r\n      \"name\": \"Standard_NV24s_v3\",\r\n      \"numberOfCores\":
-        24,\r\n      \"osDiskSizeInMB\": 1047552,\r\n      \"resourceDiskSizeInMB\":
-        688128,\r\n      \"memoryInMB\": 229376,\r\n      \"maxDataDiskCount\": 24\r\n
-        \   },\r\n    {\r\n      \"name\": \"Standard_NV48s_v3\",\r\n      \"numberOfCores\":
-        48,\r\n      \"osDiskSizeInMB\": 1047552,\r\n      \"resourceDiskSizeInMB\":
-        3018752,\r\n      \"memoryInMB\": 458752,\r\n      \"maxDataDiskCount\": 32\r\n
-        \   },\r\n    {\r\n      \"name\": \"Standard_M208ms_v2\",\r\n      \"numberOfCores\":
-        208,\r\n      \"osDiskSizeInMB\": 1047552,\r\n      \"resourceDiskSizeInMB\":
-        4194304,\r\n      \"memoryInMB\": 5836800,\r\n      \"maxDataDiskCount\":
-        64\r\n    },\r\n    {\r\n      \"name\": \"Standard_M208s_v2\",\r\n      \"numberOfCores\":
-        208,\r\n      \"osDiskSizeInMB\": 1047552,\r\n      \"resourceDiskSizeInMB\":
-        4194304,\r\n      \"memoryInMB\": 2918400,\r\n      \"maxDataDiskCount\":
-        64\r\n    },\r\n    {\r\n      \"name\": \"Standard_M416-208s_v2\",\r\n      \"numberOfCores\":
-        416,\r\n      \"osDiskSizeInMB\": 1047552,\r\n      \"resourceDiskSizeInMB\":
-        8388608,\r\n      \"memoryInMB\": 5836800,\r\n      \"maxDataDiskCount\":
-        64\r\n    },\r\n    {\r\n      \"name\": \"Standard_M416s_v2\",\r\n      \"numberOfCores\":
-        416,\r\n      \"osDiskSizeInMB\": 1047552,\r\n      \"resourceDiskSizeInMB\":
-        8388608,\r\n      \"memoryInMB\": 5836800,\r\n      \"maxDataDiskCount\":
-        64\r\n    },\r\n    {\r\n      \"name\": \"Standard_M416-208ms_v2\",\r\n      \"numberOfCores\":
-        416,\r\n      \"osDiskSizeInMB\": 1047552,\r\n      \"resourceDiskSizeInMB\":
-        8388608,\r\n      \"memoryInMB\": 11673600,\r\n      \"maxDataDiskCount\":
-        64\r\n    },\r\n    {\r\n      \"name\": \"Standard_M416ms_v2\",\r\n      \"numberOfCores\":
-        416,\r\n      \"osDiskSizeInMB\": 1047552,\r\n      \"resourceDiskSizeInMB\":
-        8388608,\r\n      \"memoryInMB\": 11673600,\r\n      \"maxDataDiskCount\":
-        64\r\n    },\r\n    {\r\n      \"name\": \"Standard_M416s_8_v2\",\r\n      \"numberOfCores\":
-        416,\r\n      \"osDiskSizeInMB\": 1047552,\r\n      \"resourceDiskSizeInMB\":
-        8388608,\r\n      \"memoryInMB\": 7782400,\r\n      \"maxDataDiskCount\":
-        64\r\n    },\r\n    {\r\n      \"name\": \"Standard_D2plds_v5\",\r\n      \"numberOfCores\":
-        2,\r\n      \"osDiskSizeInMB\": 1047552,\r\n      \"resourceDiskSizeInMB\":
-        76800,\r\n      \"memoryInMB\": 4096,\r\n      \"maxDataDiskCount\": 4\r\n
-        \   },\r\n    {\r\n      \"name\": \"Standard_D4plds_v5\",\r\n      \"numberOfCores\":
-        4,\r\n      \"osDiskSizeInMB\": 1047552,\r\n      \"resourceDiskSizeInMB\":
-        153600,\r\n      \"memoryInMB\": 8192,\r\n      \"maxDataDiskCount\": 8\r\n
-        \   },\r\n    {\r\n      \"name\": \"Standard_D8plds_v5\",\r\n      \"numberOfCores\":
-        8,\r\n      \"osDiskSizeInMB\": 1047552,\r\n      \"resourceDiskSizeInMB\":
-        307200,\r\n      \"memoryInMB\": 16384,\r\n      \"maxDataDiskCount\": 16\r\n
-        \   },\r\n    {\r\n      \"name\": \"Standard_D16plds_v5\",\r\n      \"numberOfCores\":
-        16,\r\n      \"osDiskSizeInMB\": 1047552,\r\n      \"resourceDiskSizeInMB\":
-        614400,\r\n      \"memoryInMB\": 32768,\r\n      \"maxDataDiskCount\": 32\r\n
-        \   },\r\n    {\r\n      \"name\": \"Standard_D32plds_v5\",\r\n      \"numberOfCores\":
-        32,\r\n      \"osDiskSizeInMB\": 1047552,\r\n      \"resourceDiskSizeInMB\":
-        1228800,\r\n      \"memoryInMB\": 65536,\r\n      \"maxDataDiskCount\": 32\r\n
-        \   },\r\n    {\r\n      \"name\": \"Standard_D48plds_v5\",\r\n      \"numberOfCores\":
-        48,\r\n      \"osDiskSizeInMB\": 1047552,\r\n      \"resourceDiskSizeInMB\":
-        1843200,\r\n      \"memoryInMB\": 98304,\r\n      \"maxDataDiskCount\": 32\r\n
-        \   },\r\n    {\r\n      \"name\": \"Standard_D64plds_v5\",\r\n      \"numberOfCores\":
-        64,\r\n      \"osDiskSizeInMB\": 1047552,\r\n      \"resourceDiskSizeInMB\":
-        2457600,\r\n      \"memoryInMB\": 131072,\r\n      \"maxDataDiskCount\": 32\r\n
-        \   },\r\n    {\r\n      \"name\": \"Standard_D2pls_v5\",\r\n      \"numberOfCores\":
-        2,\r\n      \"osDiskSizeInMB\": 1047552,\r\n      \"resourceDiskSizeInMB\":
-        0,\r\n      \"memoryInMB\": 4096,\r\n      \"maxDataDiskCount\": 4\r\n    },\r\n
-        \   {\r\n      \"name\": \"Standard_D4pls_v5\",\r\n      \"numberOfCores\":
-        4,\r\n      \"osDiskSizeInMB\": 1047552,\r\n      \"resourceDiskSizeInMB\":
-        0,\r\n      \"memoryInMB\": 8192,\r\n      \"maxDataDiskCount\": 8\r\n    },\r\n
-        \   {\r\n      \"name\": \"Standard_D8pls_v5\",\r\n      \"numberOfCores\":
-        8,\r\n      \"osDiskSizeInMB\": 1047552,\r\n      \"resourceDiskSizeInMB\":
-        0,\r\n      \"memoryInMB\": 16384,\r\n      \"maxDataDiskCount\": 16\r\n    },\r\n
-        \   {\r\n      \"name\": \"Standard_D16pls_v5\",\r\n      \"numberOfCores\":
-        16,\r\n      \"osDiskSizeInMB\": 1047552,\r\n      \"resourceDiskSizeInMB\":
-        0,\r\n      \"memoryInMB\": 32768,\r\n      \"maxDataDiskCount\": 32\r\n    },\r\n
-        \   {\r\n      \"name\": \"Standard_D32pls_v5\",\r\n      \"numberOfCores\":
-        32,\r\n      \"osDiskSizeInMB\": 1047552,\r\n      \"resourceDiskSizeInMB\":
-        0,\r\n      \"memoryInMB\": 65536,\r\n      \"maxDataDiskCount\": 32\r\n    },\r\n
-        \   {\r\n      \"name\": \"Standard_D48pls_v5\",\r\n      \"numberOfCores\":
-        48,\r\n      \"osDiskSizeInMB\": 1047552,\r\n      \"resourceDiskSizeInMB\":
-        0,\r\n      \"memoryInMB\": 98304,\r\n      \"maxDataDiskCount\": 32\r\n    },\r\n
-        \   {\r\n      \"name\": \"Standard_D64pls_v5\",\r\n      \"numberOfCores\":
-        64,\r\n      \"osDiskSizeInMB\": 1047552,\r\n      \"resourceDiskSizeInMB\":
-        0,\r\n      \"memoryInMB\": 131072,\r\n      \"maxDataDiskCount\": 32\r\n
-        \   },\r\n    {\r\n      \"name\": \"Standard_D2pds_v5\",\r\n      \"numberOfCores\":
-        2,\r\n      \"osDiskSizeInMB\": 1047552,\r\n      \"resourceDiskSizeInMB\":
-        76800,\r\n      \"memoryInMB\": 8192,\r\n      \"maxDataDiskCount\": 4\r\n
-        \   },\r\n    {\r\n      \"name\": \"Standard_D4pds_v5\",\r\n      \"numberOfCores\":
-        4,\r\n      \"osDiskSizeInMB\": 1047552,\r\n      \"resourceDiskSizeInMB\":
-        153600,\r\n      \"memoryInMB\": 16384,\r\n      \"maxDataDiskCount\": 8\r\n
-        \   },\r\n    {\r\n      \"name\": \"Standard_D8pds_v5\",\r\n      \"numberOfCores\":
-        8,\r\n      \"osDiskSizeInMB\": 1047552,\r\n      \"resourceDiskSizeInMB\":
-        307200,\r\n      \"memoryInMB\": 32768,\r\n      \"maxDataDiskCount\": 16\r\n
-        \   },\r\n    {\r\n      \"name\": \"Standard_D16pds_v5\",\r\n      \"numberOfCores\":
-        16,\r\n      \"osDiskSizeInMB\": 1047552,\r\n      \"resourceDiskSizeInMB\":
-        614400,\r\n      \"memoryInMB\": 65536,\r\n      \"maxDataDiskCount\": 32\r\n
-        \   },\r\n    {\r\n      \"name\": \"Standard_D32pds_v5\",\r\n      \"numberOfCores\":
-        32,\r\n      \"osDiskSizeInMB\": 1047552,\r\n      \"resourceDiskSizeInMB\":
-        1228800,\r\n      \"memoryInMB\": 131072,\r\n      \"maxDataDiskCount\": 32\r\n
-        \   },\r\n    {\r\n      \"name\": \"Standard_D48pds_v5\",\r\n      \"numberOfCores\":
-        48,\r\n      \"osDiskSizeInMB\": 1047552,\r\n      \"resourceDiskSizeInMB\":
-        1843200,\r\n      \"memoryInMB\": 196608,\r\n      \"maxDataDiskCount\": 32\r\n
-        \   },\r\n    {\r\n      \"name\": \"Standard_D64pds_v5\",\r\n      \"numberOfCores\":
-        64,\r\n      \"osDiskSizeInMB\": 1047552,\r\n      \"resourceDiskSizeInMB\":
-        2457600,\r\n      \"memoryInMB\": 212992,\r\n      \"maxDataDiskCount\": 32\r\n
-        \   },\r\n    {\r\n      \"name\": \"Standard_D2ps_v5\",\r\n      \"numberOfCores\":
-        2,\r\n      \"osDiskSizeInMB\": 1047552,\r\n      \"resourceDiskSizeInMB\":
-        0,\r\n      \"memoryInMB\": 8192,\r\n      \"maxDataDiskCount\": 4\r\n    },\r\n
-        \   {\r\n      \"name\": \"Standard_D4ps_v5\",\r\n      \"numberOfCores\":
-        4,\r\n      \"osDiskSizeInMB\": 1047552,\r\n      \"resourceDiskSizeInMB\":
-        0,\r\n      \"memoryInMB\": 16384,\r\n      \"maxDataDiskCount\": 8\r\n    },\r\n
-        \   {\r\n      \"name\": \"Standard_D8ps_v5\",\r\n      \"numberOfCores\":
-        8,\r\n      \"osDiskSizeInMB\": 1047552,\r\n      \"resourceDiskSizeInMB\":
-        0,\r\n      \"memoryInMB\": 32768,\r\n      \"maxDataDiskCount\": 16\r\n    },\r\n
-        \   {\r\n      \"name\": \"Standard_D16ps_v5\",\r\n      \"numberOfCores\":
-        16,\r\n      \"osDiskSizeInMB\": 1047552,\r\n      \"resourceDiskSizeInMB\":
-        0,\r\n      \"memoryInMB\": 65536,\r\n      \"maxDataDiskCount\": 32\r\n    },\r\n
-        \   {\r\n      \"name\": \"Standard_D32ps_v5\",\r\n      \"numberOfCores\":
-        32,\r\n      \"osDiskSizeInMB\": 1047552,\r\n      \"resourceDiskSizeInMB\":
-        0,\r\n      \"memoryInMB\": 131072,\r\n      \"maxDataDiskCount\": 32\r\n
-        \   },\r\n    {\r\n      \"name\": \"Standard_D48ps_v5\",\r\n      \"numberOfCores\":
-        48,\r\n      \"osDiskSizeInMB\": 1047552,\r\n      \"resourceDiskSizeInMB\":
-        0,\r\n      \"memoryInMB\": 196608,\r\n      \"maxDataDiskCount\": 32\r\n
-        \   },\r\n    {\r\n      \"name\": \"Standard_D64ps_v5\",\r\n      \"numberOfCores\":
-        64,\r\n      \"osDiskSizeInMB\": 1047552,\r\n      \"resourceDiskSizeInMB\":
-        0,\r\n      \"memoryInMB\": 212992,\r\n      \"maxDataDiskCount\": 32\r\n
-        \   },\r\n    {\r\n      \"name\": \"Standard_E2pds_v5\",\r\n      \"numberOfCores\":
-        2,\r\n      \"osDiskSizeInMB\": 1047552,\r\n      \"resourceDiskSizeInMB\":
-        76800,\r\n      \"memoryInMB\": 16384,\r\n      \"maxDataDiskCount\": 4\r\n
-        \   },\r\n    {\r\n      \"name\": \"Standard_E4pds_v5\",\r\n      \"numberOfCores\":
-        4,\r\n      \"osDiskSizeInMB\": 1047552,\r\n      \"resourceDiskSizeInMB\":
-        153600,\r\n      \"memoryInMB\": 32768,\r\n      \"maxDataDiskCount\": 8\r\n
-        \   },\r\n    {\r\n      \"name\": \"Standard_E8pds_v5\",\r\n      \"numberOfCores\":
-        8,\r\n      \"osDiskSizeInMB\": 1047552,\r\n      \"resourceDiskSizeInMB\":
-        307200,\r\n      \"memoryInMB\": 65536,\r\n      \"maxDataDiskCount\": 16\r\n
-        \   },\r\n    {\r\n      \"name\": \"Standard_E16pds_v5\",\r\n      \"numberOfCores\":
-        16,\r\n      \"osDiskSizeInMB\": 1047552,\r\n      \"resourceDiskSizeInMB\":
-        614400,\r\n      \"memoryInMB\": 131072,\r\n      \"maxDataDiskCount\": 32\r\n
-        \   },\r\n    {\r\n      \"name\": \"Standard_E20pds_v5\",\r\n      \"numberOfCores\":
-        20,\r\n      \"osDiskSizeInMB\": 1047552,\r\n      \"resourceDiskSizeInMB\":
-        768000,\r\n      \"memoryInMB\": 163840,\r\n      \"maxDataDiskCount\": 32\r\n
-        \   },\r\n    {\r\n      \"name\": \"Standard_E32pds_v5\",\r\n      \"numberOfCores\":
-        32,\r\n      \"osDiskSizeInMB\": 1047552,\r\n      \"resourceDiskSizeInMB\":
-        1228800,\r\n      \"memoryInMB\": 212992,\r\n      \"maxDataDiskCount\": 32\r\n
-        \   },\r\n    {\r\n      \"name\": \"Standard_E2ps_v5\",\r\n      \"numberOfCores\":
-        2,\r\n      \"osDiskSizeInMB\": 1047552,\r\n      \"resourceDiskSizeInMB\":
-        0,\r\n      \"memoryInMB\": 16384,\r\n      \"maxDataDiskCount\": 4\r\n    },\r\n
-        \   {\r\n      \"name\": \"Standard_E4ps_v5\",\r\n      \"numberOfCores\":
-        4,\r\n      \"osDiskSizeInMB\": 1047552,\r\n      \"resourceDiskSizeInMB\":
-        0,\r\n      \"memoryInMB\": 32768,\r\n      \"maxDataDiskCount\": 8\r\n    },\r\n
-        \   {\r\n      \"name\": \"Standard_E8ps_v5\",\r\n      \"numberOfCores\":
-        8,\r\n      \"osDiskSizeInMB\": 1047552,\r\n      \"resourceDiskSizeInMB\":
-        0,\r\n      \"memoryInMB\": 65536,\r\n      \"maxDataDiskCount\": 16\r\n    },\r\n
-        \   {\r\n      \"name\": \"Standard_E16ps_v5\",\r\n      \"numberOfCores\":
-        16,\r\n      \"osDiskSizeInMB\": 1047552,\r\n      \"resourceDiskSizeInMB\":
-        0,\r\n      \"memoryInMB\": 131072,\r\n      \"maxDataDiskCount\": 32\r\n
-        \   },\r\n    {\r\n      \"name\": \"Standard_E20ps_v5\",\r\n      \"numberOfCores\":
-        20,\r\n      \"osDiskSizeInMB\": 1047552,\r\n      \"resourceDiskSizeInMB\":
-        0,\r\n      \"memoryInMB\": 163840,\r\n      \"maxDataDiskCount\": 32\r\n
-        \   },\r\n    {\r\n      \"name\": \"Standard_E32ps_v5\",\r\n      \"numberOfCores\":
-        32,\r\n      \"osDiskSizeInMB\": 1047552,\r\n      \"resourceDiskSizeInMB\":
-        0,\r\n      \"memoryInMB\": 212992,\r\n      \"maxDataDiskCount\": 32\r\n
-        \   },\r\n    {\r\n      \"name\": \"Standard_NC24ads_A100_v4\",\r\n      \"numberOfCores\":
-        24,\r\n      \"osDiskSizeInMB\": 1047552,\r\n      \"resourceDiskSizeInMB\":
-        65536,\r\n      \"memoryInMB\": 225280,\r\n      \"maxDataDiskCount\": 8\r\n
-        \   },\r\n    {\r\n      \"name\": \"Standard_NC48ads_A100_v4\",\r\n      \"numberOfCores\":
-        48,\r\n      \"osDiskSizeInMB\": 1047552,\r\n      \"resourceDiskSizeInMB\":
-        131072,\r\n      \"memoryInMB\": 450560,\r\n      \"maxDataDiskCount\": 16\r\n
-        \   },\r\n    {\r\n      \"name\": \"Standard_NC96ads_A100_v4\",\r\n      \"numberOfCores\":
-        96,\r\n      \"osDiskSizeInMB\": 1047552,\r\n      \"resourceDiskSizeInMB\":
-        262144,\r\n      \"memoryInMB\": 901120,\r\n      \"maxDataDiskCount\": 32\r\n
-        \   },\r\n    {\r\n      \"name\": \"Standard_NV6ads_A10_v5\",\r\n      \"numberOfCores\":
-        6,\r\n      \"osDiskSizeInMB\": 1047552,\r\n      \"resourceDiskSizeInMB\":
-        184320,\r\n      \"memoryInMB\": 56320,\r\n      \"maxDataDiskCount\": 4\r\n
-        \   },\r\n    {\r\n      \"name\": \"Standard_NV12ads_A10_v5\",\r\n      \"numberOfCores\":
-        12,\r\n      \"osDiskSizeInMB\": 1047552,\r\n      \"resourceDiskSizeInMB\":
-        368640,\r\n      \"memoryInMB\": 112640,\r\n      \"maxDataDiskCount\": 8\r\n
-        \   },\r\n    {\r\n      \"name\": \"Standard_NV18ads_A10_v5\",\r\n      \"numberOfCores\":
-        18,\r\n      \"osDiskSizeInMB\": 1047552,\r\n      \"resourceDiskSizeInMB\":
-        737280,\r\n      \"memoryInMB\": 225280,\r\n      \"maxDataDiskCount\": 16\r\n
-        \   },\r\n    {\r\n      \"name\": \"Standard_NV36adms_A10_v5\",\r\n      \"numberOfCores\":
-        36,\r\n      \"osDiskSizeInMB\": 1047552,\r\n      \"resourceDiskSizeInMB\":
-        2949120,\r\n      \"memoryInMB\": 901120,\r\n      \"maxDataDiskCount\": 32\r\n
-        \   },\r\n    {\r\n      \"name\": \"Standard_NV36ads_A10_v5\",\r\n      \"numberOfCores\":
-        36,\r\n      \"osDiskSizeInMB\": 1047552,\r\n      \"resourceDiskSizeInMB\":
-        1474560,\r\n      \"memoryInMB\": 450560,\r\n      \"maxDataDiskCount\": 32\r\n
-        \   },\r\n    {\r\n      \"name\": \"Standard_NV72ads_A10_v5\",\r\n      \"numberOfCores\":
-        72,\r\n      \"osDiskSizeInMB\": 1047552,\r\n      \"resourceDiskSizeInMB\":
-        2949120,\r\n      \"memoryInMB\": 901120,\r\n      \"maxDataDiskCount\": 32\r\n
-        \   },\r\n    {\r\n      \"name\": \"Standard_DC1s_v3\",\r\n      \"numberOfCores\":
-        1,\r\n      \"osDiskSizeInMB\": 1047552,\r\n      \"resourceDiskSizeInMB\":
-        0,\r\n      \"memoryInMB\": 8192,\r\n      \"maxDataDiskCount\": 4\r\n    },\r\n
-        \   {\r\n      \"name\": \"Standard_DC2s_v3\",\r\n      \"numberOfCores\":
-        2,\r\n      \"osDiskSizeInMB\": 1047552,\r\n      \"resourceDiskSizeInMB\":
-        0,\r\n      \"memoryInMB\": 16384,\r\n      \"maxDataDiskCount\": 8\r\n    },\r\n
-        \   {\r\n      \"name\": \"Standard_DC4s_v3\",\r\n      \"numberOfCores\":
-        4,\r\n      \"osDiskSizeInMB\": 1047552,\r\n      \"resourceDiskSizeInMB\":
-        0,\r\n      \"memoryInMB\": 32768,\r\n      \"maxDataDiskCount\": 16\r\n    },\r\n
-        \   {\r\n      \"name\": \"Standard_DC8s_v3\",\r\n      \"numberOfCores\":
-        8,\r\n      \"osDiskSizeInMB\": 1047552,\r\n      \"resourceDiskSizeInMB\":
-        0,\r\n      \"memoryInMB\": 65536,\r\n      \"maxDataDiskCount\": 32\r\n    },\r\n
-        \   {\r\n      \"name\": \"Standard_DC16s_v3\",\r\n      \"numberOfCores\":
-        16,\r\n      \"osDiskSizeInMB\": 1047552,\r\n      \"resourceDiskSizeInMB\":
-        0,\r\n      \"memoryInMB\": 131072,\r\n      \"maxDataDiskCount\": 32\r\n
-        \   },\r\n    {\r\n      \"name\": \"Standard_DC24s_v3\",\r\n      \"numberOfCores\":
-        24,\r\n      \"osDiskSizeInMB\": 1047552,\r\n      \"resourceDiskSizeInMB\":
-        0,\r\n      \"memoryInMB\": 196608,\r\n      \"maxDataDiskCount\": 32\r\n
-        \   },\r\n    {\r\n      \"name\": \"Standard_DC32s_v3\",\r\n      \"numberOfCores\":
-        32,\r\n      \"osDiskSizeInMB\": 1047552,\r\n      \"resourceDiskSizeInMB\":
-        0,\r\n      \"memoryInMB\": 262144,\r\n      \"maxDataDiskCount\": 32\r\n
-        \   },\r\n    {\r\n      \"name\": \"Standard_DC48s_v3\",\r\n      \"numberOfCores\":
-        48,\r\n      \"osDiskSizeInMB\": 1047552,\r\n      \"resourceDiskSizeInMB\":
-        0,\r\n      \"memoryInMB\": 393216,\r\n      \"maxDataDiskCount\": 32\r\n
-        \   },\r\n    {\r\n      \"name\": \"Standard_DC1ds_v3\",\r\n      \"numberOfCores\":
-        1,\r\n      \"osDiskSizeInMB\": 1047552,\r\n      \"resourceDiskSizeInMB\":
-        76800,\r\n      \"memoryInMB\": 8192,\r\n      \"maxDataDiskCount\": 4\r\n
-        \   },\r\n    {\r\n      \"name\": \"Standard_DC2ds_v3\",\r\n      \"numberOfCores\":
-        2,\r\n      \"osDiskSizeInMB\": 1047552,\r\n      \"resourceDiskSizeInMB\":
-        153600,\r\n      \"memoryInMB\": 16384,\r\n      \"maxDataDiskCount\": 8\r\n
-        \   },\r\n    {\r\n      \"name\": \"Standard_DC4ds_v3\",\r\n      \"numberOfCores\":
-        4,\r\n      \"osDiskSizeInMB\": 1047552,\r\n      \"resourceDiskSizeInMB\":
-        307200,\r\n      \"memoryInMB\": 32768,\r\n      \"maxDataDiskCount\": 16\r\n
-        \   },\r\n    {\r\n      \"name\": \"Standard_DC8ds_v3\",\r\n      \"numberOfCores\":
-        8,\r\n      \"osDiskSizeInMB\": 1047552,\r\n      \"resourceDiskSizeInMB\":
-        614400,\r\n      \"memoryInMB\": 65536,\r\n      \"maxDataDiskCount\": 32\r\n
-        \   },\r\n    {\r\n      \"name\": \"Standard_DC16ds_v3\",\r\n      \"numberOfCores\":
-        16,\r\n      \"osDiskSizeInMB\": 1047552,\r\n      \"resourceDiskSizeInMB\":
-        1228800,\r\n      \"memoryInMB\": 131072,\r\n      \"maxDataDiskCount\": 32\r\n
-        \   },\r\n    {\r\n      \"name\": \"Standard_DC24ds_v3\",\r\n      \"numberOfCores\":
-        24,\r\n      \"osDiskSizeInMB\": 1047552,\r\n      \"resourceDiskSizeInMB\":
-        1843200,\r\n      \"memoryInMB\": 196608,\r\n      \"maxDataDiskCount\": 32\r\n
-        \   },\r\n    {\r\n      \"name\": \"Standard_DC32ds_v3\",\r\n      \"numberOfCores\":
-        32,\r\n      \"osDiskSizeInMB\": 1047552,\r\n      \"resourceDiskSizeInMB\":
-        2457600,\r\n      \"memoryInMB\": 262144,\r\n      \"maxDataDiskCount\": 32\r\n
-        \   },\r\n    {\r\n      \"name\": \"Standard_DC48ds_v3\",\r\n      \"numberOfCores\":
-        48,\r\n      \"osDiskSizeInMB\": 1047552,\r\n      \"resourceDiskSizeInMB\":
-        2457600,\r\n      \"memoryInMB\": 393216,\r\n      \"maxDataDiskCount\": 32\r\n
-        \   }\r\n  ]\r\n}"
-=======
       string: "{\r\n  \"value\": [\r\n    {\r\n      \"name\": \"Standard_B1ls\",\r\
         \n      \"numberOfCores\": 1,\r\n      \"osDiskSizeInMB\": 1047552,\r\n  \
         \    \"resourceDiskSizeInMB\": 4096,\r\n      \"memoryInMB\": 512,\r\n   \
@@ -4488,86 +2435,15 @@
         Standard_DC48ds_v3\",\r\n      \"numberOfCores\": 48,\r\n      \"osDiskSizeInMB\"\
         : 1047552,\r\n      \"resourceDiskSizeInMB\": 2457600,\r\n      \"memoryInMB\"\
         : 393216,\r\n      \"maxDataDiskCount\": 32\r\n    }\r\n  ]\r\n}"
->>>>>>> 13d0ab0a
     headers:
       cache-control:
       - no-cache
       content-length:
-<<<<<<< HEAD
-      - '137329'
-      content-type:
-      - application/json; charset=utf-8
-      date:
-      - Thu, 25 May 2023 15:27:32 GMT
-=======
       - '149786'
       content-type:
       - application/json; charset=utf-8
       date:
       - Wed, 19 Jul 2023 05:47:57 GMT
->>>>>>> 13d0ab0a
-      expires:
-      - '-1'
-      pragma:
-      - no-cache
-      server:
-      - Microsoft-HTTPAPI/2.0
-      - Microsoft-HTTPAPI/2.0
-      strict-transport-security:
-      - max-age=31536000; includeSubDomains
-      x-content-type-options:
-      - nosniff
-      x-ms-ratelimit-remaining-resource:
-      - Microsoft.Compute/GetSubscriptionInfo3Min;359
-    status:
-      code: 200
-      message: OK
-- request:
-    body: null
-    headers:
-      Accept:
-      - application/json
-      Accept-Encoding:
-      - gzip, deflate
-      CommandName:
-      - vm create
-      Connection:
-      - keep-alive
-      ParameterSetName:
-      - -n -g --size --image --admin-username --generate-ssh-keys --nsg-rule
-      User-Agent:
-<<<<<<< HEAD
-      - AZURECLI/2.47.0 azsdk-python-azure-mgmt-compute/29.1.0 Python/3.10.11 (Linux-5.15.0-1036-azure-x86_64-with-glibc2.31)
-        VSTS_7b238909-6802-4b65-b90d-184bca47f458_build_220_0
-=======
-      - AZURECLI/2.50.0 azsdk-python-azure-mgmt-compute/29.1.0 Python/3.10.9 (Windows-10-10.0.22621-SP0)
->>>>>>> 13d0ab0a
-    method: GET
-    uri: https://management.azure.com/subscriptions/00000000-0000-0000-0000-000000000000/providers/Microsoft.Compute/locations/westus/publishers/Canonical/artifacttypes/vmimage/offers/UbuntuServer/skus/18.04-LTS/versions?$top=1&$orderby=name%20desc&api-version=2022-11-01
-  response:
-    body:
-<<<<<<< HEAD
-      string: "[\r\n  {\r\n    \"location\": \"westus\",\r\n    \"name\": \"18.04.202305220\",\r\n
-        \   \"id\": \"/Subscriptions/00000000-0000-0000-0000-000000000000/Providers/Microsoft.Compute/Locations/westus/Publishers/Canonical/ArtifactTypes/VMImage/Offers/UbuntuServer/Skus/18.04-LTS/Versions/18.04.202305220\"\r\n
-        \ }\r\n]"
-=======
-      string: "[\r\n  {\r\n    \"location\": \"westus\",\r\n    \"name\": \"18.04.202306070\"\
-        ,\r\n    \"id\": \"/Subscriptions/00000000-0000-0000-0000-000000000000/Providers/Microsoft.Compute/Locations/westus/Publishers/Canonical/ArtifactTypes/VMImage/Offers/UbuntuServer/Skus/18.04-LTS/Versions/18.04.202306070\"\
-        \r\n  }\r\n]"
->>>>>>> 13d0ab0a
-    headers:
-      cache-control:
-      - no-cache
-      content-length:
-      - '286'
-      content-type:
-      - application/json; charset=utf-8
-      date:
-<<<<<<< HEAD
-      - Thu, 25 May 2023 15:27:33 GMT
-=======
-      - Wed, 19 Jul 2023 05:47:57 GMT
->>>>>>> 13d0ab0a
       expires:
       - '-1'
       pragma:
@@ -4584,11 +2460,7 @@
       x-content-type-options:
       - nosniff
       x-ms-ratelimit-remaining-resource:
-<<<<<<< HEAD
-      - Microsoft.Compute/ListVMImagesVersionsFromLocation3Min;15998,Microsoft.Compute/ListVMImagesVersionsFromLocation30Min;43994
-=======
-      - Microsoft.Compute/ListVMImagesVersionsFromLocation3Min;15996,Microsoft.Compute/ListVMImagesVersionsFromLocation30Min;43975
->>>>>>> 13d0ab0a
+      - Microsoft.Compute/GetSubscriptionInfo3Min;359
     status:
       code: 200
       message: OK
@@ -4606,27 +2478,57 @@
       ParameterSetName:
       - -n -g --size --image --admin-username --generate-ssh-keys --nsg-rule
       User-Agent:
-<<<<<<< HEAD
-      - AZURECLI/2.47.0 azsdk-python-azure-mgmt-compute/29.1.0 Python/3.10.11 (Linux-5.15.0-1036-azure-x86_64-with-glibc2.31)
-        VSTS_7b238909-6802-4b65-b90d-184bca47f458_build_220_0
+      - AZURECLI/2.50.0 azsdk-python-azure-mgmt-compute/29.1.0 Python/3.10.9 (Windows-10-10.0.22621-SP0)
     method: GET
-    uri: https://management.azure.com/subscriptions/00000000-0000-0000-0000-000000000000/providers/Microsoft.Compute/locations/westus/publishers/Canonical/artifacttypes/vmimage/offers/UbuntuServer/skus/18.04-LTS/versions/18.04.202305220?api-version=2022-11-01
+    uri: https://management.azure.com/subscriptions/00000000-0000-0000-0000-000000000000/providers/Microsoft.Compute/locations/westus/publishers/Canonical/artifacttypes/vmimage/offers/UbuntuServer/skus/18.04-LTS/versions?$top=1&$orderby=name%20desc&api-version=2022-11-01
   response:
     body:
-      string: "{\r\n  \"properties\": {\r\n    \"hyperVGeneration\": \"V1\",\r\n    \"architecture\":
-        \"x64\",\r\n    \"replicaType\": \"Unmanaged\",\r\n    \"disallowed\": {\r\n
-        \     \"vmDiskType\": \"None\"\r\n    },\r\n    \"automaticOSUpgradeProperties\":
-        {\r\n      \"automaticOSUpgradeSupported\": true\r\n    },\r\n    \"imageDeprecationStatus\":
-        {\r\n      \"imageState\": \"Active\"\r\n    },\r\n    \"features\": [\r\n
-        \     {\r\n        \"name\": \"IsAcceleratedNetworkSupported\",\r\n        \"value\":
-        \"True\"\r\n      },\r\n      {\r\n        \"name\": \"DiskControllerTypes\",\r\n
-        \       \"value\": \"SCSI, NVMe\"\r\n      },\r\n      {\r\n        \"name\":
-        \"IsHibernateSupported\",\r\n        \"value\": \"True\"\r\n      }\r\n    ],\r\n
-        \   \"osDiskImage\": {\r\n      \"operatingSystem\": \"Linux\",\r\n      \"sizeInGb\":
-        31,\r\n      \"sizeInBytes\": 32213303808\r\n    },\r\n    \"dataDiskImages\":
-        []\r\n  },\r\n  \"location\": \"westus\",\r\n  \"name\": \"18.04.202305220\",\r\n
-        \ \"id\": \"/Subscriptions/00000000-0000-0000-0000-000000000000/Providers/Microsoft.Compute/Locations/westus/Publishers/Canonical/ArtifactTypes/VMImage/Offers/UbuntuServer/Skus/18.04-LTS/Versions/18.04.202305220\"\r\n}"
-=======
+      string: "[\r\n  {\r\n    \"location\": \"westus\",\r\n    \"name\": \"18.04.202306070\"\
+        ,\r\n    \"id\": \"/Subscriptions/00000000-0000-0000-0000-000000000000/Providers/Microsoft.Compute/Locations/westus/Publishers/Canonical/ArtifactTypes/VMImage/Offers/UbuntuServer/Skus/18.04-LTS/Versions/18.04.202306070\"\
+        \r\n  }\r\n]"
+    headers:
+      cache-control:
+      - no-cache
+      content-length:
+      - '286'
+      content-type:
+      - application/json; charset=utf-8
+      date:
+      - Wed, 19 Jul 2023 05:47:57 GMT
+      expires:
+      - '-1'
+      pragma:
+      - no-cache
+      server:
+      - Microsoft-HTTPAPI/2.0
+      - Microsoft-HTTPAPI/2.0
+      strict-transport-security:
+      - max-age=31536000; includeSubDomains
+      transfer-encoding:
+      - chunked
+      vary:
+      - Accept-Encoding
+      x-content-type-options:
+      - nosniff
+      x-ms-ratelimit-remaining-resource:
+      - Microsoft.Compute/ListVMImagesVersionsFromLocation3Min;15996,Microsoft.Compute/ListVMImagesVersionsFromLocation30Min;43975
+    status:
+      code: 200
+      message: OK
+- request:
+    body: null
+    headers:
+      Accept:
+      - application/json
+      Accept-Encoding:
+      - gzip, deflate
+      CommandName:
+      - vm create
+      Connection:
+      - keep-alive
+      ParameterSetName:
+      - -n -g --size --image --admin-username --generate-ssh-keys --nsg-rule
+      User-Agent:
       - AZURECLI/2.50.0 azsdk-python-azure-mgmt-compute/29.1.0 Python/3.10.9 (Windows-10-10.0.22621-SP0)
     method: GET
     uri: https://management.azure.com/subscriptions/00000000-0000-0000-0000-000000000000/providers/Microsoft.Compute/locations/westus/publishers/Canonical/artifacttypes/vmimage/offers/UbuntuServer/skus/18.04-LTS/versions/18.04.202306070?api-version=2022-11-01
@@ -4647,7 +2549,6 @@
         \ },\r\n    \"dataDiskImages\": []\r\n  },\r\n  \"location\": \"westus\",\r\
         \n  \"name\": \"18.04.202306070\",\r\n  \"id\": \"/Subscriptions/00000000-0000-0000-0000-000000000000/Providers/Microsoft.Compute/Locations/westus/Publishers/Canonical/ArtifactTypes/VMImage/Offers/UbuntuServer/Skus/18.04-LTS/Versions/18.04.202306070\"\
         \r\n}"
->>>>>>> 13d0ab0a
     headers:
       cache-control:
       - no-cache
@@ -4656,11 +2557,7 @@
       content-type:
       - application/json; charset=utf-8
       date:
-<<<<<<< HEAD
-      - Thu, 25 May 2023 15:27:33 GMT
-=======
       - Wed, 19 Jul 2023 05:47:58 GMT
->>>>>>> 13d0ab0a
       expires:
       - '-1'
       pragma:
@@ -4677,11 +2574,7 @@
       x-content-type-options:
       - nosniff
       x-ms-ratelimit-remaining-resource:
-<<<<<<< HEAD
-      - Microsoft.Compute/GetVMImageFromLocation3Min;12998,Microsoft.Compute/GetVMImageFromLocation30Min;73996
-=======
       - Microsoft.Compute/GetVMImageFromLocation3Min;12998,Microsoft.Compute/GetVMImageFromLocation30Min;73981
->>>>>>> 13d0ab0a
     status:
       code: 200
       message: OK
@@ -4699,25 +2592,14 @@
       ParameterSetName:
       - -n -g --size --image --admin-username --generate-ssh-keys --nsg-rule
       User-Agent:
-<<<<<<< HEAD
-      - AZURECLI/2.47.0 azsdk-python-azure-mgmt-compute/29.1.0 Python/3.10.11 (Linux-5.15.0-1036-azure-x86_64-with-glibc2.31)
-        VSTS_7b238909-6802-4b65-b90d-184bca47f458_build_220_0
-=======
       - AZURECLI/2.50.0 azsdk-python-azure-mgmt-compute/29.1.0 Python/3.10.9 (Windows-10-10.0.22621-SP0)
->>>>>>> 13d0ab0a
     method: GET
     uri: https://management.azure.com/subscriptions/00000000-0000-0000-0000-000000000000/providers/Microsoft.Compute/locations/westus/publishers/Canonical/artifacttypes/vmimage/offers/UbuntuServer/skus/18.04-LTS/versions?$top=1&$orderby=name%20desc&api-version=2022-11-01
   response:
     body:
-<<<<<<< HEAD
-      string: "[\r\n  {\r\n    \"location\": \"westus\",\r\n    \"name\": \"18.04.202305220\",\r\n
-        \   \"id\": \"/Subscriptions/00000000-0000-0000-0000-000000000000/Providers/Microsoft.Compute/Locations/westus/Publishers/Canonical/ArtifactTypes/VMImage/Offers/UbuntuServer/Skus/18.04-LTS/Versions/18.04.202305220\"\r\n
-        \ }\r\n]"
-=======
       string: "[\r\n  {\r\n    \"location\": \"westus\",\r\n    \"name\": \"18.04.202306070\"\
         ,\r\n    \"id\": \"/Subscriptions/00000000-0000-0000-0000-000000000000/Providers/Microsoft.Compute/Locations/westus/Publishers/Canonical/ArtifactTypes/VMImage/Offers/UbuntuServer/Skus/18.04-LTS/Versions/18.04.202306070\"\
         \r\n  }\r\n]"
->>>>>>> 13d0ab0a
     headers:
       cache-control:
       - no-cache
@@ -4726,11 +2608,7 @@
       content-type:
       - application/json; charset=utf-8
       date:
-<<<<<<< HEAD
-      - Thu, 25 May 2023 15:27:34 GMT
-=======
       - Wed, 19 Jul 2023 05:48:00 GMT
->>>>>>> 13d0ab0a
       expires:
       - '-1'
       pragma:
@@ -4747,11 +2625,7 @@
       x-content-type-options:
       - nosniff
       x-ms-ratelimit-remaining-resource:
-<<<<<<< HEAD
-      - Microsoft.Compute/ListVMImagesVersionsFromLocation3Min;15997,Microsoft.Compute/ListVMImagesVersionsFromLocation30Min;43993
-=======
       - Microsoft.Compute/ListVMImagesVersionsFromLocation3Min;15997,Microsoft.Compute/ListVMImagesVersionsFromLocation30Min;43974
->>>>>>> 13d0ab0a
     status:
       code: 200
       message: OK
@@ -4769,27 +2643,6 @@
       ParameterSetName:
       - -n -g --size --image --admin-username --generate-ssh-keys --nsg-rule
       User-Agent:
-<<<<<<< HEAD
-      - AZURECLI/2.47.0 azsdk-python-azure-mgmt-compute/29.1.0 Python/3.10.11 (Linux-5.15.0-1036-azure-x86_64-with-glibc2.31)
-        VSTS_7b238909-6802-4b65-b90d-184bca47f458_build_220_0
-    method: GET
-    uri: https://management.azure.com/subscriptions/00000000-0000-0000-0000-000000000000/providers/Microsoft.Compute/locations/westus/publishers/Canonical/artifacttypes/vmimage/offers/UbuntuServer/skus/18.04-LTS/versions/18.04.202305220?api-version=2022-11-01
-  response:
-    body:
-      string: "{\r\n  \"properties\": {\r\n    \"hyperVGeneration\": \"V1\",\r\n    \"architecture\":
-        \"x64\",\r\n    \"replicaType\": \"Unmanaged\",\r\n    \"disallowed\": {\r\n
-        \     \"vmDiskType\": \"None\"\r\n    },\r\n    \"automaticOSUpgradeProperties\":
-        {\r\n      \"automaticOSUpgradeSupported\": true\r\n    },\r\n    \"imageDeprecationStatus\":
-        {\r\n      \"imageState\": \"Active\"\r\n    },\r\n    \"features\": [\r\n
-        \     {\r\n        \"name\": \"IsAcceleratedNetworkSupported\",\r\n        \"value\":
-        \"True\"\r\n      },\r\n      {\r\n        \"name\": \"DiskControllerTypes\",\r\n
-        \       \"value\": \"SCSI, NVMe\"\r\n      },\r\n      {\r\n        \"name\":
-        \"IsHibernateSupported\",\r\n        \"value\": \"True\"\r\n      }\r\n    ],\r\n
-        \   \"osDiskImage\": {\r\n      \"operatingSystem\": \"Linux\",\r\n      \"sizeInGb\":
-        31,\r\n      \"sizeInBytes\": 32213303808\r\n    },\r\n    \"dataDiskImages\":
-        []\r\n  },\r\n  \"location\": \"westus\",\r\n  \"name\": \"18.04.202305220\",\r\n
-        \ \"id\": \"/Subscriptions/00000000-0000-0000-0000-000000000000/Providers/Microsoft.Compute/Locations/westus/Publishers/Canonical/ArtifactTypes/VMImage/Offers/UbuntuServer/Skus/18.04-LTS/Versions/18.04.202305220\"\r\n}"
-=======
       - AZURECLI/2.50.0 azsdk-python-azure-mgmt-compute/29.1.0 Python/3.10.9 (Windows-10-10.0.22621-SP0)
     method: GET
     uri: https://management.azure.com/subscriptions/00000000-0000-0000-0000-000000000000/providers/Microsoft.Compute/locations/westus/publishers/Canonical/artifacttypes/vmimage/offers/UbuntuServer/skus/18.04-LTS/versions/18.04.202306070?api-version=2022-11-01
@@ -4810,7 +2663,6 @@
         \ },\r\n    \"dataDiskImages\": []\r\n  },\r\n  \"location\": \"westus\",\r\
         \n  \"name\": \"18.04.202306070\",\r\n  \"id\": \"/Subscriptions/00000000-0000-0000-0000-000000000000/Providers/Microsoft.Compute/Locations/westus/Publishers/Canonical/ArtifactTypes/VMImage/Offers/UbuntuServer/Skus/18.04-LTS/Versions/18.04.202306070\"\
         \r\n}"
->>>>>>> 13d0ab0a
     headers:
       cache-control:
       - no-cache
@@ -4819,11 +2671,7 @@
       content-type:
       - application/json; charset=utf-8
       date:
-<<<<<<< HEAD
-      - Thu, 25 May 2023 15:27:35 GMT
-=======
       - Wed, 19 Jul 2023 05:48:01 GMT
->>>>>>> 13d0ab0a
       expires:
       - '-1'
       pragma:
@@ -4840,11 +2688,7 @@
       x-content-type-options:
       - nosniff
       x-ms-ratelimit-remaining-resource:
-<<<<<<< HEAD
-      - Microsoft.Compute/GetVMImageFromLocation3Min;12997,Microsoft.Compute/GetVMImageFromLocation30Min;73995
-=======
       - Microsoft.Compute/GetVMImageFromLocation3Min;12997,Microsoft.Compute/GetVMImageFromLocation30Min;73980
->>>>>>> 13d0ab0a
     status:
       code: 200
       message: OK
@@ -4875,7 +2719,7 @@
       null}}, "imageReference": {"publisher": "Canonical", "offer": "UbuntuServer",
       "sku": "18.04-LTS", "version": "latest"}}, "osProfile": {"computerName": "vm1",
       "adminUsername": "clittester", "linuxConfiguration": {"disablePasswordAuthentication":
-      true, "ssh": {"publicKeys": [{"keyData": "ssh-rsa AAAAB3NzaC1yc2EAAAADAQABAAABAQCs/i3lxwGxI+YVNYr4amHpKJDysk9+MptNWHI/LO3bjZcWNDz5M8P8kcvN2ihtiUET28dHk199I+9ElkHA7tPBqhziqQ9FUPRLwzYMGvg/Fcp695vQf/Ib4HJOHvuJq6mNZWRhBoj2W2QOKmhpMx+HClEkd5jbg5w8m2mb1LrXc7GPqg2AVhjPXprXp8ti20O3OhQW3Vupme95ETLCCwlWWumcE/LSX3z/xhC94VEAj7SuoV+I9UTpd8qcuz9uXrGhiJjH9iCPjEXV70lg9IlY0/lTuMCpUtO2arVOfH2ek6HBGTWZ9uk4uTaW7PObuy/IHZEFuHV5hpJ9M2UGD3VZ",
+      true, "ssh": {"publicKeys": [{"keyData": "ssh-rsa AAAAB3NzaC1yc2EAAAADAQABAAABAQCp+Uh121QVTLREpkf/YFK3TAtX1tnj80+wIyV9TgXhX+49paW0rS9LvgQaZFvyW2We/ItBYlQis1nFKdvrGFGdZf954LkjCbs8yMfLTkw3TiHAgjKEtokwimBkYF7u1T/E47kAUk7dGmTL9I0hVLJzN1BEFkrQPrNwatIxNEZowI/hN9ZGLDZ+sjORtD4igKZ/Wp6U0+sXFW1zuBUIrCAh411vHTrRcn9E1r72RBk6NQJN1fGCIybq2YTB0v90ygt80BWw/0/3qu+jcWWMBSdwQx81RUvUteURd5WPGW5L6vE0lLSpWOrK/3xiACJZmsgyAN5iZz/n0CVfBxRI6Ehr",
       "path": "/home/clittester/.ssh/authorized_keys"}]}}}}}], "outputs": {}}, "parameters":
       {}, "mode": "incremental"}}'
     headers:
@@ -4894,39 +2738,23 @@
       ParameterSetName:
       - -n -g --size --image --admin-username --generate-ssh-keys --nsg-rule
       User-Agent:
-<<<<<<< HEAD
-      - AZURECLI/2.47.0 azsdk-python-azure-mgmt-resource/22.0.0 Python/3.10.11 (Linux-5.15.0-1036-azure-x86_64-with-glibc2.31)
-        VSTS_7b238909-6802-4b65-b90d-184bca47f458_build_220_0
-=======
       - AZURECLI/2.50.0 azsdk-python-azure-mgmt-resource/23.1.0b2 Python/3.10.9 (Windows-10-10.0.22621-SP0)
->>>>>>> 13d0ab0a
     method: PUT
     uri: https://management.azure.com/subscriptions/00000000-0000-0000-0000-000000000000/resourcegroups/clitest.rg000001/providers/Microsoft.Resources/deployments/mock-deployment?api-version=2022-09-01
   response:
     body:
-<<<<<<< HEAD
-      string: '{"id":"/subscriptions/00000000-0000-0000-0000-000000000000/resourceGroups/clitest.rg000001/providers/Microsoft.Resources/deployments/vm_deploy_CzjSAwfteVIsHKdnnl9OHS2HXc6EY0Jt","name":"vm_deploy_CzjSAwfteVIsHKdnnl9OHS2HXc6EY0Jt","type":"Microsoft.Resources/deployments","properties":{"templateHash":"4749503937175246919","parameters":{},"mode":"Incremental","provisioningState":"Accepted","timestamp":"2023-05-25T15:27:37.8215295Z","duration":"PT0.0003161S","correlationId":"f67424a8-675e-4063-9315-4b17f5a599fc","providers":[{"namespace":"Microsoft.Network","resourceTypes":[{"resourceType":"virtualNetworks","locations":["westus"]},{"resourceType":"networkSecurityGroups","locations":["westus"]},{"resourceType":"publicIPAddresses","locations":["westus"]},{"resourceType":"networkInterfaces","locations":["westus"]}]},{"namespace":"Microsoft.Compute","resourceTypes":[{"resourceType":"virtualMachines","locations":["westus"]}]}],"dependencies":[{"dependsOn":[{"id":"/subscriptions/00000000-0000-0000-0000-000000000000/resourceGroups/clitest.rg000001/providers/Microsoft.Network/virtualNetworks/vm1VNET","resourceType":"Microsoft.Network/virtualNetworks","resourceName":"vm1VNET"},{"id":"/subscriptions/00000000-0000-0000-0000-000000000000/resourceGroups/clitest.rg000001/providers/Microsoft.Network/networkSecurityGroups/vm1NSG","resourceType":"Microsoft.Network/networkSecurityGroups","resourceName":"vm1NSG"},{"id":"/subscriptions/00000000-0000-0000-0000-000000000000/resourceGroups/clitest.rg000001/providers/Microsoft.Network/publicIPAddresses/vm1PublicIP","resourceType":"Microsoft.Network/publicIPAddresses","resourceName":"vm1PublicIP"}],"id":"/subscriptions/00000000-0000-0000-0000-000000000000/resourceGroups/clitest.rg000001/providers/Microsoft.Network/networkInterfaces/vm1VMNic","resourceType":"Microsoft.Network/networkInterfaces","resourceName":"vm1VMNic"},{"dependsOn":[{"id":"/subscriptions/00000000-0000-0000-0000-000000000000/resourceGroups/clitest.rg000001/providers/Microsoft.Network/networkInterfaces/vm1VMNic","resourceType":"Microsoft.Network/networkInterfaces","resourceName":"vm1VMNic"}],"id":"/subscriptions/00000000-0000-0000-0000-000000000000/resourceGroups/clitest.rg000001/providers/Microsoft.Compute/virtualMachines/vm1","resourceType":"Microsoft.Compute/virtualMachines","resourceName":"vm1"}]}}'
-    headers:
-      azure-asyncoperation:
-      - https://management.azure.com/subscriptions/00000000-0000-0000-0000-000000000000/resourcegroups/clitest.rg000001/providers/Microsoft.Resources/deployments/vm_deploy_CzjSAwfteVIsHKdnnl9OHS2HXc6EY0Jt/operationStatuses/08585165784289356105?api-version=2022-09-01
-=======
       string: '{"id":"/subscriptions/00000000-0000-0000-0000-000000000000/resourceGroups/clitest.rg000001/providers/Microsoft.Resources/deployments/vm_deploy_YtNX4FzZL4z5oAEV4dGnVgDNSPETQPGZ","name":"vm_deploy_YtNX4FzZL4z5oAEV4dGnVgDNSPETQPGZ","type":"Microsoft.Resources/deployments","properties":{"templateHash":"10596463553013890044","parameters":{},"mode":"Incremental","provisioningState":"Accepted","timestamp":"2023-07-19T05:48:08.4231355Z","duration":"PT0.0004362S","correlationId":"02766be3-d0e8-4f91-9846-fa4babb451e3","providers":[{"namespace":"Microsoft.Network","resourceTypes":[{"resourceType":"virtualNetworks","locations":["westus"]},{"resourceType":"networkSecurityGroups","locations":["westus"]},{"resourceType":"publicIPAddresses","locations":["westus"]},{"resourceType":"networkInterfaces","locations":["westus"]}]},{"namespace":"Microsoft.Compute","resourceTypes":[{"resourceType":"virtualMachines","locations":["westus"]}]}],"dependencies":[{"dependsOn":[{"id":"/subscriptions/00000000-0000-0000-0000-000000000000/resourceGroups/clitest.rg000001/providers/Microsoft.Network/virtualNetworks/vm1VNET","resourceType":"Microsoft.Network/virtualNetworks","resourceName":"vm1VNET"},{"id":"/subscriptions/00000000-0000-0000-0000-000000000000/resourceGroups/clitest.rg000001/providers/Microsoft.Network/networkSecurityGroups/vm1NSG","resourceType":"Microsoft.Network/networkSecurityGroups","resourceName":"vm1NSG"},{"id":"/subscriptions/00000000-0000-0000-0000-000000000000/resourceGroups/clitest.rg000001/providers/Microsoft.Network/publicIPAddresses/vm1PublicIP","resourceType":"Microsoft.Network/publicIPAddresses","resourceName":"vm1PublicIP"}],"id":"/subscriptions/00000000-0000-0000-0000-000000000000/resourceGroups/clitest.rg000001/providers/Microsoft.Network/networkInterfaces/vm1VMNic","resourceType":"Microsoft.Network/networkInterfaces","resourceName":"vm1VMNic"},{"dependsOn":[{"id":"/subscriptions/00000000-0000-0000-0000-000000000000/resourceGroups/clitest.rg000001/providers/Microsoft.Network/networkInterfaces/vm1VMNic","resourceType":"Microsoft.Network/networkInterfaces","resourceName":"vm1VMNic"}],"id":"/subscriptions/00000000-0000-0000-0000-000000000000/resourceGroups/clitest.rg000001/providers/Microsoft.Compute/virtualMachines/vm1","resourceType":"Microsoft.Compute/virtualMachines","resourceName":"vm1"}]}}'
     headers:
       azure-asyncoperation:
       - https://management.azure.com/subscriptions/00000000-0000-0000-0000-000000000000/resourcegroups/clitest.rg000001/providers/Microsoft.Resources/deployments/vm_deploy_YtNX4FzZL4z5oAEV4dGnVgDNSPETQPGZ/operationStatuses/08585118611999568232?api-version=2022-09-01
->>>>>>> 13d0ab0a
       cache-control:
       - no-cache
       content-length:
-      - '2329'
+      - '2330'
       content-type:
       - application/json; charset=utf-8
       date:
-<<<<<<< HEAD
-      - Thu, 25 May 2023 15:27:38 GMT
-=======
       - Wed, 19 Jul 2023 05:48:09 GMT
->>>>>>> 13d0ab0a
       expires:
       - '-1'
       pragma:
@@ -4940,107 +2768,6 @@
     status:
       code: 201
       message: Created
-- request:
-    body: null
-    headers:
-      Accept:
-      - '*/*'
-      Accept-Encoding:
-      - gzip, deflate
-      CommandName:
-      - vm create
-      Connection:
-      - keep-alive
-      ParameterSetName:
-      - -n -g --size --image --admin-username --generate-ssh-keys --nsg-rule
-      User-Agent:
-<<<<<<< HEAD
-      - AZURECLI/2.47.0 azsdk-python-azure-mgmt-resource/22.0.0 Python/3.10.11 (Linux-5.15.0-1036-azure-x86_64-with-glibc2.31)
-        VSTS_7b238909-6802-4b65-b90d-184bca47f458_build_220_0
-    method: GET
-    uri: https://management.azure.com/subscriptions/00000000-0000-0000-0000-000000000000/resourcegroups/clitest.rg000001/providers/Microsoft.Resources/deployments/mock-deployment/operationStatuses/08585165784289356105?api-version=2022-09-01
-=======
-      - AZURECLI/2.50.0 azsdk-python-azure-mgmt-resource/23.1.0b2 Python/3.10.9 (Windows-10-10.0.22621-SP0)
-    method: GET
-    uri: https://management.azure.com/subscriptions/00000000-0000-0000-0000-000000000000/resourcegroups/clitest.rg000001/providers/Microsoft.Resources/deployments/mock-deployment/operationStatuses/08585118611999568232?api-version=2022-09-01
->>>>>>> 13d0ab0a
-  response:
-    body:
-      string: '{"status":"Running"}'
-    headers:
-      cache-control:
-      - no-cache
-      content-length:
-      - '20'
-      content-type:
-      - application/json; charset=utf-8
-      date:
-<<<<<<< HEAD
-      - Thu, 25 May 2023 15:28:08 GMT
-=======
-      - Wed, 19 Jul 2023 05:48:09 GMT
->>>>>>> 13d0ab0a
-      expires:
-      - '-1'
-      pragma:
-      - no-cache
-      strict-transport-security:
-      - max-age=31536000; includeSubDomains
-      vary:
-      - Accept-Encoding
-      x-content-type-options:
-      - nosniff
-    status:
-      code: 200
-      message: OK
-- request:
-    body: null
-    headers:
-      Accept:
-      - '*/*'
-      Accept-Encoding:
-      - gzip, deflate
-      CommandName:
-      - vm create
-      Connection:
-      - keep-alive
-      ParameterSetName:
-      - -n -g --size --image --admin-username --generate-ssh-keys --nsg-rule
-      User-Agent:
-<<<<<<< HEAD
-      - AZURECLI/2.47.0 azsdk-python-azure-mgmt-resource/22.0.0 Python/3.10.11 (Linux-5.15.0-1036-azure-x86_64-with-glibc2.31)
-        VSTS_7b238909-6802-4b65-b90d-184bca47f458_build_220_0
-    method: GET
-    uri: https://management.azure.com/subscriptions/00000000-0000-0000-0000-000000000000/resourcegroups/clitest.rg000001/providers/Microsoft.Resources/deployments/mock-deployment/operationStatuses/08585165784289356105?api-version=2022-09-01
-=======
-      - AZURECLI/2.50.0 azsdk-python-azure-mgmt-resource/23.1.0b2 Python/3.10.9 (Windows-10-10.0.22621-SP0)
-    method: GET
-    uri: https://management.azure.com/subscriptions/00000000-0000-0000-0000-000000000000/resourcegroups/clitest.rg000001/providers/Microsoft.Resources/deployments/mock-deployment/operationStatuses/08585118611999568232?api-version=2022-09-01
-  response:
-    body:
-      string: '{"status":"Running"}'
-    headers:
-      cache-control:
-      - no-cache
-      content-length:
-      - '20'
-      content-type:
-      - application/json; charset=utf-8
-      date:
-      - Wed, 19 Jul 2023 05:48:40 GMT
-      expires:
-      - '-1'
-      pragma:
-      - no-cache
-      strict-transport-security:
-      - max-age=31536000; includeSubDomains
-      vary:
-      - Accept-Encoding
-      x-content-type-options:
-      - nosniff
-    status:
-      code: 200
-      message: OK
 - request:
     body: null
     headers:
@@ -5058,23 +2785,18 @@
       - AZURECLI/2.50.0 azsdk-python-azure-mgmt-resource/23.1.0b2 Python/3.10.9 (Windows-10-10.0.22621-SP0)
     method: GET
     uri: https://management.azure.com/subscriptions/00000000-0000-0000-0000-000000000000/resourcegroups/clitest.rg000001/providers/Microsoft.Resources/deployments/mock-deployment/operationStatuses/08585118611999568232?api-version=2022-09-01
->>>>>>> 13d0ab0a
   response:
     body:
-      string: '{"status":"Succeeded"}'
+      string: '{"status":"Running"}'
     headers:
       cache-control:
       - no-cache
       content-length:
-      - '22'
+      - '20'
       content-type:
       - application/json; charset=utf-8
       date:
-<<<<<<< HEAD
-      - Thu, 25 May 2023 15:28:38 GMT
-=======
-      - Wed, 19 Jul 2023 05:49:10 GMT
->>>>>>> 13d0ab0a
+      - Wed, 19 Jul 2023 05:48:09 GMT
       expires:
       - '-1'
       pragma:
@@ -5102,38 +2824,21 @@
       ParameterSetName:
       - -n -g --size --image --admin-username --generate-ssh-keys --nsg-rule
       User-Agent:
-<<<<<<< HEAD
-      - AZURECLI/2.47.0 azsdk-python-azure-mgmt-resource/22.0.0 Python/3.10.11 (Linux-5.15.0-1036-azure-x86_64-with-glibc2.31)
-        VSTS_7b238909-6802-4b65-b90d-184bca47f458_build_220_0
-=======
       - AZURECLI/2.50.0 azsdk-python-azure-mgmt-resource/23.1.0b2 Python/3.10.9 (Windows-10-10.0.22621-SP0)
->>>>>>> 13d0ab0a
     method: GET
-    uri: https://management.azure.com/subscriptions/00000000-0000-0000-0000-000000000000/resourcegroups/clitest.rg000001/providers/Microsoft.Resources/deployments/mock-deployment?api-version=2022-09-01
+    uri: https://management.azure.com/subscriptions/00000000-0000-0000-0000-000000000000/resourcegroups/clitest.rg000001/providers/Microsoft.Resources/deployments/mock-deployment/operationStatuses/08585118611999568232?api-version=2022-09-01
   response:
     body:
-<<<<<<< HEAD
-      string: '{"id":"/subscriptions/00000000-0000-0000-0000-000000000000/resourceGroups/clitest.rg000001/providers/Microsoft.Resources/deployments/vm_deploy_CzjSAwfteVIsHKdnnl9OHS2HXc6EY0Jt","name":"vm_deploy_CzjSAwfteVIsHKdnnl9OHS2HXc6EY0Jt","type":"Microsoft.Resources/deployments","properties":{"templateHash":"4749503937175246919","parameters":{},"mode":"Incremental","provisioningState":"Succeeded","timestamp":"2023-05-25T15:28:12.0131964Z","duration":"PT34.191983S","correlationId":"f67424a8-675e-4063-9315-4b17f5a599fc","providers":[{"namespace":"Microsoft.Network","resourceTypes":[{"resourceType":"virtualNetworks","locations":["westus"]},{"resourceType":"networkSecurityGroups","locations":["westus"]},{"resourceType":"publicIPAddresses","locations":["westus"]},{"resourceType":"networkInterfaces","locations":["westus"]}]},{"namespace":"Microsoft.Compute","resourceTypes":[{"resourceType":"virtualMachines","locations":["westus"]}]}],"dependencies":[{"dependsOn":[{"id":"/subscriptions/00000000-0000-0000-0000-000000000000/resourceGroups/clitest.rg000001/providers/Microsoft.Network/virtualNetworks/vm1VNET","resourceType":"Microsoft.Network/virtualNetworks","resourceName":"vm1VNET"},{"id":"/subscriptions/00000000-0000-0000-0000-000000000000/resourceGroups/clitest.rg000001/providers/Microsoft.Network/networkSecurityGroups/vm1NSG","resourceType":"Microsoft.Network/networkSecurityGroups","resourceName":"vm1NSG"},{"id":"/subscriptions/00000000-0000-0000-0000-000000000000/resourceGroups/clitest.rg000001/providers/Microsoft.Network/publicIPAddresses/vm1PublicIP","resourceType":"Microsoft.Network/publicIPAddresses","resourceName":"vm1PublicIP"}],"id":"/subscriptions/00000000-0000-0000-0000-000000000000/resourceGroups/clitest.rg000001/providers/Microsoft.Network/networkInterfaces/vm1VMNic","resourceType":"Microsoft.Network/networkInterfaces","resourceName":"vm1VMNic"},{"dependsOn":[{"id":"/subscriptions/00000000-0000-0000-0000-000000000000/resourceGroups/clitest.rg000001/providers/Microsoft.Network/networkInterfaces/vm1VMNic","resourceType":"Microsoft.Network/networkInterfaces","resourceName":"vm1VMNic"}],"id":"/subscriptions/00000000-0000-0000-0000-000000000000/resourceGroups/clitest.rg000001/providers/Microsoft.Compute/virtualMachines/vm1","resourceType":"Microsoft.Compute/virtualMachines","resourceName":"vm1"}],"outputs":{},"outputResources":[{"id":"/subscriptions/00000000-0000-0000-0000-000000000000/resourceGroups/clitest.rg000001/providers/Microsoft.Compute/virtualMachines/vm1"},{"id":"/subscriptions/00000000-0000-0000-0000-000000000000/resourceGroups/clitest.rg000001/providers/Microsoft.Network/networkInterfaces/vm1VMNic"},{"id":"/subscriptions/00000000-0000-0000-0000-000000000000/resourceGroups/clitest.rg000001/providers/Microsoft.Network/networkSecurityGroups/vm1NSG"},{"id":"/subscriptions/00000000-0000-0000-0000-000000000000/resourceGroups/clitest.rg000001/providers/Microsoft.Network/publicIPAddresses/vm1PublicIP"},{"id":"/subscriptions/00000000-0000-0000-0000-000000000000/resourceGroups/clitest.rg000001/providers/Microsoft.Network/virtualNetworks/vm1VNET"}]}}'
-=======
-      string: '{"id":"/subscriptions/00000000-0000-0000-0000-000000000000/resourceGroups/clitest.rg000001/providers/Microsoft.Resources/deployments/vm_deploy_YtNX4FzZL4z5oAEV4dGnVgDNSPETQPGZ","name":"vm_deploy_YtNX4FzZL4z5oAEV4dGnVgDNSPETQPGZ","type":"Microsoft.Resources/deployments","properties":{"templateHash":"10596463553013890044","parameters":{},"mode":"Incremental","provisioningState":"Succeeded","timestamp":"2023-07-19T05:49:06.7730937Z","duration":"PT58.3503944S","correlationId":"02766be3-d0e8-4f91-9846-fa4babb451e3","providers":[{"namespace":"Microsoft.Network","resourceTypes":[{"resourceType":"virtualNetworks","locations":["westus"]},{"resourceType":"networkSecurityGroups","locations":["westus"]},{"resourceType":"publicIPAddresses","locations":["westus"]},{"resourceType":"networkInterfaces","locations":["westus"]}]},{"namespace":"Microsoft.Compute","resourceTypes":[{"resourceType":"virtualMachines","locations":["westus"]}]}],"dependencies":[{"dependsOn":[{"id":"/subscriptions/00000000-0000-0000-0000-000000000000/resourceGroups/clitest.rg000001/providers/Microsoft.Network/virtualNetworks/vm1VNET","resourceType":"Microsoft.Network/virtualNetworks","resourceName":"vm1VNET"},{"id":"/subscriptions/00000000-0000-0000-0000-000000000000/resourceGroups/clitest.rg000001/providers/Microsoft.Network/networkSecurityGroups/vm1NSG","resourceType":"Microsoft.Network/networkSecurityGroups","resourceName":"vm1NSG"},{"id":"/subscriptions/00000000-0000-0000-0000-000000000000/resourceGroups/clitest.rg000001/providers/Microsoft.Network/publicIPAddresses/vm1PublicIP","resourceType":"Microsoft.Network/publicIPAddresses","resourceName":"vm1PublicIP"}],"id":"/subscriptions/00000000-0000-0000-0000-000000000000/resourceGroups/clitest.rg000001/providers/Microsoft.Network/networkInterfaces/vm1VMNic","resourceType":"Microsoft.Network/networkInterfaces","resourceName":"vm1VMNic"},{"dependsOn":[{"id":"/subscriptions/00000000-0000-0000-0000-000000000000/resourceGroups/clitest.rg000001/providers/Microsoft.Network/networkInterfaces/vm1VMNic","resourceType":"Microsoft.Network/networkInterfaces","resourceName":"vm1VMNic"}],"id":"/subscriptions/00000000-0000-0000-0000-000000000000/resourceGroups/clitest.rg000001/providers/Microsoft.Compute/virtualMachines/vm1","resourceType":"Microsoft.Compute/virtualMachines","resourceName":"vm1"}],"outputs":{},"outputResources":[{"id":"/subscriptions/00000000-0000-0000-0000-000000000000/resourceGroups/clitest.rg000001/providers/Microsoft.Compute/virtualMachines/vm1"},{"id":"/subscriptions/00000000-0000-0000-0000-000000000000/resourceGroups/clitest.rg000001/providers/Microsoft.Network/networkInterfaces/vm1VMNic"},{"id":"/subscriptions/00000000-0000-0000-0000-000000000000/resourceGroups/clitest.rg000001/providers/Microsoft.Network/networkSecurityGroups/vm1NSG"},{"id":"/subscriptions/00000000-0000-0000-0000-000000000000/resourceGroups/clitest.rg000001/providers/Microsoft.Network/publicIPAddresses/vm1PublicIP"},{"id":"/subscriptions/00000000-0000-0000-0000-000000000000/resourceGroups/clitest.rg000001/providers/Microsoft.Network/virtualNetworks/vm1VNET"}]}}'
->>>>>>> 13d0ab0a
+      string: '{"status":"Running"}'
     headers:
       cache-control:
       - no-cache
       content-length:
-<<<<<<< HEAD
-      - '3098'
+      - '20'
       content-type:
       - application/json; charset=utf-8
       date:
-      - Thu, 25 May 2023 15:28:38 GMT
-=======
-      - '3100'
-      content-type:
-      - application/json; charset=utf-8
-      date:
-      - Wed, 19 Jul 2023 05:49:11 GMT
->>>>>>> 13d0ab0a
+      - Wed, 19 Jul 2023 05:48:40 GMT
       expires:
       - '-1'
       pragma:
@@ -5151,6 +2856,90 @@
     body: null
     headers:
       Accept:
+      - '*/*'
+      Accept-Encoding:
+      - gzip, deflate
+      CommandName:
+      - vm create
+      Connection:
+      - keep-alive
+      ParameterSetName:
+      - -n -g --size --image --admin-username --generate-ssh-keys --nsg-rule
+      User-Agent:
+      - AZURECLI/2.50.0 azsdk-python-azure-mgmt-resource/23.1.0b2 Python/3.10.9 (Windows-10-10.0.22621-SP0)
+    method: GET
+    uri: https://management.azure.com/subscriptions/00000000-0000-0000-0000-000000000000/resourcegroups/clitest.rg000001/providers/Microsoft.Resources/deployments/mock-deployment/operationStatuses/08585118611999568232?api-version=2022-09-01
+  response:
+    body:
+      string: '{"status":"Succeeded"}'
+    headers:
+      cache-control:
+      - no-cache
+      content-length:
+      - '22'
+      content-type:
+      - application/json; charset=utf-8
+      date:
+      - Wed, 19 Jul 2023 05:49:10 GMT
+      expires:
+      - '-1'
+      pragma:
+      - no-cache
+      strict-transport-security:
+      - max-age=31536000; includeSubDomains
+      vary:
+      - Accept-Encoding
+      x-content-type-options:
+      - nosniff
+    status:
+      code: 200
+      message: OK
+- request:
+    body: null
+    headers:
+      Accept:
+      - '*/*'
+      Accept-Encoding:
+      - gzip, deflate
+      CommandName:
+      - vm create
+      Connection:
+      - keep-alive
+      ParameterSetName:
+      - -n -g --size --image --admin-username --generate-ssh-keys --nsg-rule
+      User-Agent:
+      - AZURECLI/2.50.0 azsdk-python-azure-mgmt-resource/23.1.0b2 Python/3.10.9 (Windows-10-10.0.22621-SP0)
+    method: GET
+    uri: https://management.azure.com/subscriptions/00000000-0000-0000-0000-000000000000/resourcegroups/clitest.rg000001/providers/Microsoft.Resources/deployments/mock-deployment?api-version=2022-09-01
+  response:
+    body:
+      string: '{"id":"/subscriptions/00000000-0000-0000-0000-000000000000/resourceGroups/clitest.rg000001/providers/Microsoft.Resources/deployments/vm_deploy_YtNX4FzZL4z5oAEV4dGnVgDNSPETQPGZ","name":"vm_deploy_YtNX4FzZL4z5oAEV4dGnVgDNSPETQPGZ","type":"Microsoft.Resources/deployments","properties":{"templateHash":"10596463553013890044","parameters":{},"mode":"Incremental","provisioningState":"Succeeded","timestamp":"2023-07-19T05:49:06.7730937Z","duration":"PT58.3503944S","correlationId":"02766be3-d0e8-4f91-9846-fa4babb451e3","providers":[{"namespace":"Microsoft.Network","resourceTypes":[{"resourceType":"virtualNetworks","locations":["westus"]},{"resourceType":"networkSecurityGroups","locations":["westus"]},{"resourceType":"publicIPAddresses","locations":["westus"]},{"resourceType":"networkInterfaces","locations":["westus"]}]},{"namespace":"Microsoft.Compute","resourceTypes":[{"resourceType":"virtualMachines","locations":["westus"]}]}],"dependencies":[{"dependsOn":[{"id":"/subscriptions/00000000-0000-0000-0000-000000000000/resourceGroups/clitest.rg000001/providers/Microsoft.Network/virtualNetworks/vm1VNET","resourceType":"Microsoft.Network/virtualNetworks","resourceName":"vm1VNET"},{"id":"/subscriptions/00000000-0000-0000-0000-000000000000/resourceGroups/clitest.rg000001/providers/Microsoft.Network/networkSecurityGroups/vm1NSG","resourceType":"Microsoft.Network/networkSecurityGroups","resourceName":"vm1NSG"},{"id":"/subscriptions/00000000-0000-0000-0000-000000000000/resourceGroups/clitest.rg000001/providers/Microsoft.Network/publicIPAddresses/vm1PublicIP","resourceType":"Microsoft.Network/publicIPAddresses","resourceName":"vm1PublicIP"}],"id":"/subscriptions/00000000-0000-0000-0000-000000000000/resourceGroups/clitest.rg000001/providers/Microsoft.Network/networkInterfaces/vm1VMNic","resourceType":"Microsoft.Network/networkInterfaces","resourceName":"vm1VMNic"},{"dependsOn":[{"id":"/subscriptions/00000000-0000-0000-0000-000000000000/resourceGroups/clitest.rg000001/providers/Microsoft.Network/networkInterfaces/vm1VMNic","resourceType":"Microsoft.Network/networkInterfaces","resourceName":"vm1VMNic"}],"id":"/subscriptions/00000000-0000-0000-0000-000000000000/resourceGroups/clitest.rg000001/providers/Microsoft.Compute/virtualMachines/vm1","resourceType":"Microsoft.Compute/virtualMachines","resourceName":"vm1"}],"outputs":{},"outputResources":[{"id":"/subscriptions/00000000-0000-0000-0000-000000000000/resourceGroups/clitest.rg000001/providers/Microsoft.Compute/virtualMachines/vm1"},{"id":"/subscriptions/00000000-0000-0000-0000-000000000000/resourceGroups/clitest.rg000001/providers/Microsoft.Network/networkInterfaces/vm1VMNic"},{"id":"/subscriptions/00000000-0000-0000-0000-000000000000/resourceGroups/clitest.rg000001/providers/Microsoft.Network/networkSecurityGroups/vm1NSG"},{"id":"/subscriptions/00000000-0000-0000-0000-000000000000/resourceGroups/clitest.rg000001/providers/Microsoft.Network/publicIPAddresses/vm1PublicIP"},{"id":"/subscriptions/00000000-0000-0000-0000-000000000000/resourceGroups/clitest.rg000001/providers/Microsoft.Network/virtualNetworks/vm1VNET"}]}}'
+    headers:
+      cache-control:
+      - no-cache
+      content-length:
+      - '3100'
+      content-type:
+      - application/json; charset=utf-8
+      date:
+      - Wed, 19 Jul 2023 05:49:11 GMT
+      expires:
+      - '-1'
+      pragma:
+      - no-cache
+      strict-transport-security:
+      - max-age=31536000; includeSubDomains
+      vary:
+      - Accept-Encoding
+      x-content-type-options:
+      - nosniff
+    status:
+      code: 200
+      message: OK
+- request:
+    body: null
+    headers:
+      Accept:
       - application/json
       Accept-Encoding:
       - gzip, deflate
@@ -5161,62 +2950,11 @@
       ParameterSetName:
       - -n -g --size --image --admin-username --generate-ssh-keys --nsg-rule
       User-Agent:
-<<<<<<< HEAD
-      - AZURECLI/2.47.0 azsdk-python-azure-mgmt-compute/29.1.0 Python/3.10.11 (Linux-5.15.0-1036-azure-x86_64-with-glibc2.31)
-        VSTS_7b238909-6802-4b65-b90d-184bca47f458_build_220_0
-=======
       - AZURECLI/2.50.0 azsdk-python-azure-mgmt-compute/29.1.0 Python/3.10.9 (Windows-10-10.0.22621-SP0)
->>>>>>> 13d0ab0a
     method: GET
     uri: https://management.azure.com/subscriptions/00000000-0000-0000-0000-000000000000/resourceGroups/clitest.rg000001/providers/Microsoft.Compute/virtualMachines/vm1?$expand=instanceView&api-version=2022-11-01
   response:
     body:
-<<<<<<< HEAD
-      string: "{\r\n  \"name\": \"vm1\",\r\n  \"id\": \"/subscriptions/00000000-0000-0000-0000-000000000000/resourceGroups/clitest.rg000001/providers/Microsoft.Compute/virtualMachines/vm1\",\r\n
-        \ \"type\": \"Microsoft.Compute/virtualMachines\",\r\n  \"location\": \"westus\",\r\n
-        \ \"tags\": {},\r\n  \"properties\": {\r\n    \"vmId\": \"9ce09dc5-84b4-461e-bb54-3f1fa2a6b65d\",\r\n
-        \   \"hardwareProfile\": {\r\n      \"vmSize\": \"Standard_DS4_v2\"\r\n    },\r\n
-        \   \"storageProfile\": {\r\n      \"imageReference\": {\r\n        \"publisher\":
-        \"Canonical\",\r\n        \"offer\": \"UbuntuServer\",\r\n        \"sku\":
-        \"18.04-LTS\",\r\n        \"version\": \"latest\",\r\n        \"exactVersion\":
-        \"18.04.202305220\"\r\n      },\r\n      \"osDisk\": {\r\n        \"osType\":
-        \"Linux\",\r\n        \"name\": \"vm1_OsDisk_1_5bd7299497ea4847ab60e7d698cc92b8\",\r\n
-        \       \"createOption\": \"FromImage\",\r\n        \"caching\": \"ReadWrite\",\r\n
-        \       \"managedDisk\": {\r\n          \"storageAccountType\": \"Premium_LRS\",\r\n
-        \         \"id\": \"/subscriptions/00000000-0000-0000-0000-000000000000/resourceGroups/clitest.rg000001/providers/Microsoft.Compute/disks/vm1_OsDisk_1_5bd7299497ea4847ab60e7d698cc92b8\"\r\n
-        \       },\r\n        \"deleteOption\": \"Detach\",\r\n        \"diskSizeGB\":
-        30\r\n      },\r\n      \"dataDisks\": []\r\n    },\r\n    \"osProfile\":
-        {\r\n      \"computerName\": \"vm1\",\r\n      \"adminUsername\": \"clittester\",\r\n
-        \     \"linuxConfiguration\": {\r\n        \"disablePasswordAuthentication\":
-        true,\r\n        \"ssh\": {\r\n          \"publicKeys\": [\r\n            {\r\n
-        \             \"path\": \"/home/clittester/.ssh/authorized_keys\",\r\n              \"keyData\":
-        \"ssh-rsa AAAAB3NzaC1yc2EAAAADAQABAAABAQCs/i3lxwGxI+YVNYr4amHpKJDysk9+MptNWHI/LO3bjZcWNDz5M8P8kcvN2ihtiUET28dHk199I+9ElkHA7tPBqhziqQ9FUPRLwzYMGvg/Fcp695vQf/Ib4HJOHvuJq6mNZWRhBoj2W2QOKmhpMx+HClEkd5jbg5w8m2mb1LrXc7GPqg2AVhjPXprXp8ti20O3OhQW3Vupme95ETLCCwlWWumcE/LSX3z/xhC94VEAj7SuoV+I9UTpd8qcuz9uXrGhiJjH9iCPjEXV70lg9IlY0/lTuMCpUtO2arVOfH2ek6HBGTWZ9uk4uTaW7PObuy/IHZEFuHV5hpJ9M2UGD3VZ\"\r\n
-        \           }\r\n          ]\r\n        },\r\n        \"provisionVMAgent\":
-        true,\r\n        \"patchSettings\": {\r\n          \"patchMode\": \"ImageDefault\",\r\n
-        \         \"assessmentMode\": \"ImageDefault\"\r\n        },\r\n        \"enableVMAgentPlatformUpdates\":
-        false\r\n      },\r\n      \"secrets\": [],\r\n      \"allowExtensionOperations\":
-        true,\r\n      \"requireGuestProvisionSignal\": true\r\n    },\r\n    \"networkProfile\":
-        {\"networkInterfaces\":[{\"id\":\"/subscriptions/00000000-0000-0000-0000-000000000000/resourceGroups/clitest.rg000001/providers/Microsoft.Network/networkInterfaces/vm1VMNic\"}]},\r\n
-        \   \"provisioningState\": \"Succeeded\",\r\n    \"instanceView\": {\r\n      \"computerName\":
-        \"vm1\",\r\n      \"osName\": \"ubuntu\",\r\n      \"osVersion\": \"18.04\",\r\n
-        \     \"vmAgent\": {\r\n        \"vmAgentVersion\": \"2.9.0.4\",\r\n        \"statuses\":
-        [\r\n          {\r\n            \"code\": \"ProvisioningState/succeeded\",\r\n
-        \           \"level\": \"Info\",\r\n            \"displayStatus\": \"Ready\",\r\n
-        \           \"message\": \"Guest Agent is running\",\r\n            \"time\":
-        \"2023-05-25T15:28:21+00:00\"\r\n          }\r\n        ],\r\n        \"extensionHandlers\":
-        []\r\n      },\r\n      \"disks\": [\r\n        {\r\n          \"name\": \"vm1_OsDisk_1_5bd7299497ea4847ab60e7d698cc92b8\",\r\n
-        \         \"statuses\": [\r\n            {\r\n              \"code\": \"ProvisioningState/succeeded\",\r\n
-        \             \"level\": \"Info\",\r\n              \"displayStatus\": \"Provisioning
-        succeeded\",\r\n              \"time\": \"2023-05-25T15:27:49.9057369+00:00\"\r\n
-        \           }\r\n          ]\r\n        }\r\n      ],\r\n      \"hyperVGeneration\":
-        \"V1\",\r\n      \"statuses\": [\r\n        {\r\n          \"code\": \"ProvisioningState/succeeded\",\r\n
-        \         \"level\": \"Info\",\r\n          \"displayStatus\": \"Provisioning
-        succeeded\",\r\n          \"time\": \"2023-05-25T15:28:10.4214616+00:00\"\r\n
-        \       },\r\n        {\r\n          \"code\": \"PowerState/running\",\r\n
-        \         \"level\": \"Info\",\r\n          \"displayStatus\": \"VM running\"\r\n
-        \       }\r\n      ]\r\n    },\r\n    \"timeCreated\": \"2023-05-25T15:27:47.2337328+00:00\"\r\n
-        \ }\r\n}"
-=======
       string: "{\r\n  \"name\": \"vm1\",\r\n  \"id\": \"/subscriptions/00000000-0000-0000-0000-000000000000/resourceGroups/clitest.rg000001/providers/Microsoft.Compute/virtualMachines/vm1\"\
         ,\r\n  \"type\": \"Microsoft.Compute/virtualMachines\",\r\n  \"location\"\
         : \"westus\",\r\n  \"tags\": {},\r\n  \"properties\": {\r\n    \"vmId\": \"\
@@ -5265,7 +3003,6 @@
         ,\r\n          \"level\": \"Info\",\r\n          \"displayStatus\": \"VM running\"\
         \r\n        }\r\n      ]\r\n    },\r\n    \"timeCreated\": \"2023-07-19T05:48:29.4229969+00:00\"\
         \r\n  }\r\n}"
->>>>>>> 13d0ab0a
     headers:
       cache-control:
       - no-cache
@@ -5274,11 +3011,7 @@
       content-type:
       - application/json; charset=utf-8
       date:
-<<<<<<< HEAD
-      - Thu, 25 May 2023 15:28:38 GMT
-=======
       - Wed, 19 Jul 2023 05:49:13 GMT
->>>>>>> 13d0ab0a
       expires:
       - '-1'
       pragma:
@@ -5295,11 +3028,7 @@
       x-content-type-options:
       - nosniff
       x-ms-ratelimit-remaining-resource:
-<<<<<<< HEAD
-      - Microsoft.Compute/LowCostGet3Min;3997,Microsoft.Compute/LowCostGet30Min;31976
-=======
       - Microsoft.Compute/LowCostGet3Min;3982,Microsoft.Compute/LowCostGet30Min;31937
->>>>>>> 13d0ab0a
     status:
       code: 200
       message: OK
@@ -5317,42 +3046,11 @@
       ParameterSetName:
       - -n -g --size --image --admin-username --generate-ssh-keys --nsg-rule
       User-Agent:
-<<<<<<< HEAD
-      - AZURECLI/2.47.0 (AAZ) azsdk-python-core/1.24.0 Python/3.10.11 (Linux-5.15.0-1036-azure-x86_64-with-glibc2.31)
-        VSTS_7b238909-6802-4b65-b90d-184bca47f458_build_220_0
-=======
       - AZURECLI/2.50.0 (AAZ) azsdk-python-core/1.26.0 Python/3.10.9 (Windows-10-10.0.22621-SP0)
->>>>>>> 13d0ab0a
     method: GET
     uri: https://management.azure.com/subscriptions/00000000-0000-0000-0000-000000000000/resourceGroups/clitest.rg000001/providers/Microsoft.Network/networkInterfaces/vm1VMNic?api-version=2022-01-01
   response:
     body:
-<<<<<<< HEAD
-      string: "{\r\n  \"name\": \"vm1VMNic\",\r\n  \"id\": \"/subscriptions/00000000-0000-0000-0000-000000000000/resourceGroups/clitest.rg000001/providers/Microsoft.Network/networkInterfaces/vm1VMNic\",\r\n
-        \ \"etag\": \"W/\\\"880c8f83-2ead-4a8a-ba69-7fc7a5ba5829\\\"\",\r\n  \"tags\":
-        {},\r\n  \"properties\": {\r\n    \"provisioningState\": \"Succeeded\",\r\n
-        \   \"resourceGuid\": \"d16900f1-42f8-4ce9-8d00-c6ef6039831f\",\r\n    \"ipConfigurations\":
-        [\r\n      {\r\n        \"name\": \"ipconfigvm1\",\r\n        \"id\": \"/subscriptions/00000000-0000-0000-0000-000000000000/resourceGroups/clitest.rg000001/providers/Microsoft.Network/networkInterfaces/vm1VMNic/ipConfigurations/ipconfigvm1\",\r\n
-        \       \"etag\": \"W/\\\"880c8f83-2ead-4a8a-ba69-7fc7a5ba5829\\\"\",\r\n
-        \       \"type\": \"Microsoft.Network/networkInterfaces/ipConfigurations\",\r\n
-        \       \"properties\": {\r\n          \"provisioningState\": \"Succeeded\",\r\n
-        \         \"privateIPAddress\": \"10.0.0.4\",\r\n          \"privateIPAllocationMethod\":
-        \"Dynamic\",\r\n          \"publicIPAddress\": {\r\n            \"id\": \"/subscriptions/00000000-0000-0000-0000-000000000000/resourceGroups/clitest.rg000001/providers/Microsoft.Network/publicIPAddresses/vm1PublicIP\"\r\n
-        \         },\r\n          \"subnet\": {\r\n            \"id\": \"/subscriptions/00000000-0000-0000-0000-000000000000/resourceGroups/clitest.rg000001/providers/Microsoft.Network/virtualNetworks/vm1VNET/subnets/vm1Subnet\"\r\n
-        \         },\r\n          \"primary\": true,\r\n          \"privateIPAddressVersion\":
-        \"IPv4\"\r\n        }\r\n      }\r\n    ],\r\n    \"dnsSettings\": {\r\n      \"dnsServers\":
-        [],\r\n      \"appliedDnsServers\": [],\r\n      \"internalDomainNameSuffix\":
-        \"b2ezx4vfqbzuveadvgtjzke0ph.dx.internal.cloudapp.net\"\r\n    },\r\n    \"macAddress\":
-        \"00-0D-3A-59-78-A3\",\r\n    \"enableAcceleratedNetworking\": true,\r\n    \"vnetEncryptionSupported\":
-        false,\r\n    \"enableIPForwarding\": false,\r\n    \"networkSecurityGroup\":
-        {\r\n      \"id\": \"/subscriptions/00000000-0000-0000-0000-000000000000/resourceGroups/clitest.rg000001/providers/Microsoft.Network/networkSecurityGroups/vm1NSG\"\r\n
-        \   },\r\n    \"primary\": true,\r\n    \"virtualMachine\": {\r\n      \"id\":
-        \"/subscriptions/00000000-0000-0000-0000-000000000000/resourceGroups/clitest.rg000001/providers/Microsoft.Compute/virtualMachines/vm1\"\r\n
-        \   },\r\n    \"hostedWorkloads\": [],\r\n    \"tapConfigurations\": [],\r\n
-        \   \"nicType\": \"Standard\",\r\n    \"allowPort25Out\": true\r\n  },\r\n
-        \ \"type\": \"Microsoft.Network/networkInterfaces\",\r\n  \"location\": \"westus\",\r\n
-        \ \"kind\": \"Regular\"\r\n}"
-=======
       string: "{\r\n  \"name\": \"vm1VMNic\",\r\n  \"id\": \"/subscriptions/00000000-0000-0000-0000-000000000000/resourceGroups/clitest.rg000001/providers/Microsoft.Network/networkInterfaces/vm1VMNic\"\
         ,\r\n  \"etag\": \"W/\\\"5056eda7-d6d9-4fb1-b32e-7f160c940c7e\\\"\",\r\n \
         \ \"tags\": {},\r\n  \"properties\": {\r\n    \"provisioningState\": \"Succeeded\"\
@@ -5379,7 +3077,6 @@
         \n    \"nicType\": \"Standard\",\r\n    \"allowPort25Out\": true\r\n  },\r\
         \n  \"type\": \"Microsoft.Network/networkInterfaces\",\r\n  \"location\":\
         \ \"westus\",\r\n  \"kind\": \"Regular\"\r\n}"
->>>>>>> 13d0ab0a
     headers:
       cache-control:
       - no-cache
@@ -5388,15 +3085,9 @@
       content-type:
       - application/json; charset=utf-8
       date:
-<<<<<<< HEAD
-      - Thu, 25 May 2023 15:28:40 GMT
-      etag:
-      - W/"880c8f83-2ead-4a8a-ba69-7fc7a5ba5829"
-=======
       - Wed, 19 Jul 2023 05:49:15 GMT
       etag:
       - W/"5056eda7-d6d9-4fb1-b32e-7f160c940c7e"
->>>>>>> 13d0ab0a
       expires:
       - '-1'
       pragma:
@@ -5413,11 +3104,7 @@
       x-content-type-options:
       - nosniff
       x-ms-arm-service-request-id:
-<<<<<<< HEAD
-      - c0be4b62-43bc-401b-90f1-b5d0930ad144
-=======
       - b365c57f-bb7c-4077-8b4b-241176d3c2e2
->>>>>>> 13d0ab0a
     status:
       code: 200
       message: OK
@@ -5435,28 +3122,11 @@
       ParameterSetName:
       - -n -g --size --image --admin-username --generate-ssh-keys --nsg-rule
       User-Agent:
-<<<<<<< HEAD
-      - AZURECLI/2.47.0 (AAZ) azsdk-python-core/1.24.0 Python/3.10.11 (Linux-5.15.0-1036-azure-x86_64-with-glibc2.31)
-        VSTS_7b238909-6802-4b65-b90d-184bca47f458_build_220_0
-=======
       - AZURECLI/2.50.0 (AAZ) azsdk-python-core/1.26.0 Python/3.10.9 (Windows-10-10.0.22621-SP0)
->>>>>>> 13d0ab0a
     method: GET
     uri: https://management.azure.com/subscriptions/00000000-0000-0000-0000-000000000000/resourceGroups/clitest.rg000001/providers/Microsoft.Network/publicIPAddresses/vm1PublicIP?api-version=2022-01-01
   response:
     body:
-<<<<<<< HEAD
-      string: "{\r\n  \"name\": \"vm1PublicIP\",\r\n  \"id\": \"/subscriptions/00000000-0000-0000-0000-000000000000/resourceGroups/clitest.rg000001/providers/Microsoft.Network/publicIPAddresses/vm1PublicIP\",\r\n
-        \ \"etag\": \"W/\\\"b6b89bad-a96f-4aef-b5c3-0516e987d8be\\\"\",\r\n  \"location\":
-        \"westus\",\r\n  \"tags\": {},\r\n  \"properties\": {\r\n    \"provisioningState\":
-        \"Succeeded\",\r\n    \"resourceGuid\": \"1f412e0a-d01f-477f-90a5-02e3b50c2903\",\r\n
-        \   \"ipAddress\": \"13.64.22.23\",\r\n    \"publicIPAddressVersion\": \"IPv4\",\r\n
-        \   \"publicIPAllocationMethod\": \"Dynamic\",\r\n    \"idleTimeoutInMinutes\":
-        4,\r\n    \"ipTags\": [],\r\n    \"ipConfiguration\": {\r\n      \"id\": \"/subscriptions/00000000-0000-0000-0000-000000000000/resourceGroups/clitest.rg000001/providers/Microsoft.Network/networkInterfaces/vm1VMNic/ipConfigurations/ipconfigvm1\"\r\n
-        \   }\r\n  },\r\n  \"type\": \"Microsoft.Network/publicIPAddresses\",\r\n
-        \ \"sku\": {\r\n    \"name\": \"Basic\",\r\n    \"tier\": \"Regional\"\r\n
-        \ }\r\n}"
-=======
       string: "{\r\n  \"name\": \"vm1PublicIP\",\r\n  \"id\": \"/subscriptions/00000000-0000-0000-0000-000000000000/resourceGroups/clitest.rg000001/providers/Microsoft.Network/publicIPAddresses/vm1PublicIP\"\
         ,\r\n  \"etag\": \"W/\\\"fa5a48d2-f57a-42ee-8466-d2ea2ee2f41a\\\"\",\r\n \
         \ \"location\": \"westus\",\r\n  \"tags\": {},\r\n  \"properties\": {\r\n\
@@ -5468,7 +3138,6 @@
         \r\n    }\r\n  },\r\n  \"type\": \"Microsoft.Network/publicIPAddresses\",\r\
         \n  \"sku\": {\r\n    \"name\": \"Basic\",\r\n    \"tier\": \"Regional\"\r\
         \n  }\r\n}"
->>>>>>> 13d0ab0a
     headers:
       cache-control:
       - no-cache
@@ -5477,15 +3146,9 @@
       content-type:
       - application/json; charset=utf-8
       date:
-<<<<<<< HEAD
-      - Thu, 25 May 2023 15:28:40 GMT
-      etag:
-      - W/"b6b89bad-a96f-4aef-b5c3-0516e987d8be"
-=======
       - Wed, 19 Jul 2023 05:49:16 GMT
       etag:
       - W/"fa5a48d2-f57a-42ee-8466-d2ea2ee2f41a"
->>>>>>> 13d0ab0a
       expires:
       - '-1'
       pragma:
@@ -5498,11 +3161,7 @@
       x-content-type-options:
       - nosniff
       x-ms-arm-service-request-id:
-<<<<<<< HEAD
-      - fc4b0bd4-8938-456d-b71a-84bd8b37afc1
-=======
       - 51f5edfe-8f23-40b9-9bb3-3090424e8235
->>>>>>> 13d0ab0a
     status:
       code: 200
       message: OK
@@ -5520,44 +3179,12 @@
       ParameterSetName:
       - -n -g
       User-Agent:
-<<<<<<< HEAD
-      - AZURECLI/2.47.0 (AAZ) azsdk-python-core/1.24.0 Python/3.10.11 (Linux-5.15.0-1036-azure-x86_64-with-glibc2.31)
-        VSTS_7b238909-6802-4b65-b90d-184bca47f458_build_220_0
-=======
       - AZURECLI/2.50.0 (AAZ) azsdk-python-core/1.26.0 Python/3.10.9 (Windows-10-10.0.22621-SP0)
->>>>>>> 13d0ab0a
     method: GET
     uri: https://management.azure.com/subscriptions/00000000-0000-0000-0000-000000000000/resourceGroups/clitest.rg000001/providers/Microsoft.Network/networkInterfaces/vm1vmnic?api-version=2022-11-01
   response:
     body:
-<<<<<<< HEAD
-      string: "{\r\n  \"name\": \"vm1VMNic\",\r\n  \"id\": \"/subscriptions/00000000-0000-0000-0000-000000000000/resourceGroups/clitest.rg000001/providers/Microsoft.Network/networkInterfaces/vm1VMNic\",\r\n
-        \ \"etag\": \"W/\\\"880c8f83-2ead-4a8a-ba69-7fc7a5ba5829\\\"\",\r\n  \"tags\":
-        {},\r\n  \"properties\": {\r\n    \"provisioningState\": \"Succeeded\",\r\n
-        \   \"resourceGuid\": \"d16900f1-42f8-4ce9-8d00-c6ef6039831f\",\r\n    \"ipConfigurations\":
-        [\r\n      {\r\n        \"name\": \"ipconfigvm1\",\r\n        \"id\": \"/subscriptions/00000000-0000-0000-0000-000000000000/resourceGroups/clitest.rg000001/providers/Microsoft.Network/networkInterfaces/vm1VMNic/ipConfigurations/ipconfigvm1\",\r\n
-        \       \"etag\": \"W/\\\"880c8f83-2ead-4a8a-ba69-7fc7a5ba5829\\\"\",\r\n
-        \       \"type\": \"Microsoft.Network/networkInterfaces/ipConfigurations\",\r\n
-        \       \"properties\": {\r\n          \"provisioningState\": \"Succeeded\",\r\n
-        \         \"privateIPAddress\": \"10.0.0.4\",\r\n          \"privateIPAllocationMethod\":
-        \"Dynamic\",\r\n          \"publicIPAddress\": {\r\n            \"id\": \"/subscriptions/00000000-0000-0000-0000-000000000000/resourceGroups/clitest.rg000001/providers/Microsoft.Network/publicIPAddresses/vm1PublicIP\"\r\n
-        \         },\r\n          \"subnet\": {\r\n            \"id\": \"/subscriptions/00000000-0000-0000-0000-000000000000/resourceGroups/clitest.rg000001/providers/Microsoft.Network/virtualNetworks/vm1VNET/subnets/vm1Subnet\"\r\n
-        \         },\r\n          \"primary\": true,\r\n          \"privateIPAddressVersion\":
-        \"IPv4\"\r\n        }\r\n      }\r\n    ],\r\n    \"dnsSettings\": {\r\n      \"dnsServers\":
-        [],\r\n      \"appliedDnsServers\": [],\r\n      \"internalDomainNameSuffix\":
-        \"b2ezx4vfqbzuveadvgtjzke0ph.dx.internal.cloudapp.net\"\r\n    },\r\n    \"macAddress\":
-        \"00-0D-3A-59-78-A3\",\r\n    \"enableAcceleratedNetworking\": true,\r\n    \"vnetEncryptionSupported\":
-        false,\r\n    \"enableIPForwarding\": false,\r\n    \"networkSecurityGroup\":
-        {\r\n      \"id\": \"/subscriptions/00000000-0000-0000-0000-000000000000/resourceGroups/clitest.rg000001/providers/Microsoft.Network/networkSecurityGroups/vm1NSG\"\r\n
-        \   },\r\n    \"primary\": true,\r\n    \"virtualMachine\": {\r\n      \"id\":
-        \"/subscriptions/00000000-0000-0000-0000-000000000000/resourceGroups/clitest.rg000001/providers/Microsoft.Compute/virtualMachines/vm1\"\r\n
-        \   },\r\n    \"hostedWorkloads\": [],\r\n    \"tapConfigurations\": [],\r\n
-        \   \"nicType\": \"Standard\",\r\n    \"allowPort25Out\": true\r\n  },\r\n
-        \ \"type\": \"Microsoft.Network/networkInterfaces\",\r\n  \"location\": \"westus\",\r\n
-        \ \"kind\": \"Regular\"\r\n}"
-=======
       string: '{"name":"vm1VMNic","id":"/subscriptions/00000000-0000-0000-0000-000000000000/resourceGroups/clitest.rg000001/providers/Microsoft.Network/networkInterfaces/vm1VMNic","etag":"W/\"5056eda7-d6d9-4fb1-b32e-7f160c940c7e\"","tags":{},"properties":{"provisioningState":"Succeeded","resourceGuid":"758d1298-6df0-4ef8-895f-3ccb0fde3866","ipConfigurations":[{"name":"ipconfigvm1","id":"/subscriptions/00000000-0000-0000-0000-000000000000/resourceGroups/clitest.rg000001/providers/Microsoft.Network/networkInterfaces/vm1VMNic/ipConfigurations/ipconfigvm1","etag":"W/\"5056eda7-d6d9-4fb1-b32e-7f160c940c7e\"","type":"Microsoft.Network/networkInterfaces/ipConfigurations","properties":{"provisioningState":"Succeeded","privateIPAddress":"10.0.0.4","privateIPAllocationMethod":"Dynamic","publicIPAddress":{"id":"/subscriptions/00000000-0000-0000-0000-000000000000/resourceGroups/clitest.rg000001/providers/Microsoft.Network/publicIPAddresses/vm1PublicIP"},"subnet":{"id":"/subscriptions/00000000-0000-0000-0000-000000000000/resourceGroups/clitest.rg000001/providers/Microsoft.Network/virtualNetworks/vm1VNET/subnets/vm1Subnet"},"primary":true,"privateIPAddressVersion":"IPv4"}}],"dnsSettings":{"dnsServers":[],"appliedDnsServers":[],"internalDomainNameSuffix":"rnmwamffrneedfpdznf3onnitb.dx.internal.cloudapp.net"},"macAddress":"00-0D-3A-5A-B3-38","enableAcceleratedNetworking":true,"vnetEncryptionSupported":false,"enableIPForwarding":false,"disableTcpStateTracking":false,"networkSecurityGroup":{"id":"/subscriptions/00000000-0000-0000-0000-000000000000/resourceGroups/clitest.rg000001/providers/Microsoft.Network/networkSecurityGroups/vm1NSG"},"primary":true,"virtualMachine":{"id":"/subscriptions/00000000-0000-0000-0000-000000000000/resourceGroups/clitest.rg000001/providers/Microsoft.Compute/virtualMachines/vm1"},"hostedWorkloads":[],"tapConfigurations":[],"nicType":"Standard","allowPort25Out":true,"nicAuxiliarySkuBillingNotificationType":"NoOp"},"type":"Microsoft.Network/networkInterfaces","location":"westus","kind":"Regular"}'
->>>>>>> 13d0ab0a
     headers:
       cache-control:
       - no-cache
@@ -5566,15 +3193,9 @@
       content-type:
       - application/json; charset=utf-8
       date:
-<<<<<<< HEAD
-      - Thu, 25 May 2023 15:28:40 GMT
-      etag:
-      - W/"880c8f83-2ead-4a8a-ba69-7fc7a5ba5829"
-=======
       - Wed, 19 Jul 2023 05:49:17 GMT
       etag:
       - W/"5056eda7-d6d9-4fb1-b32e-7f160c940c7e"
->>>>>>> 13d0ab0a
       expires:
       - '-1'
       pragma:
@@ -5591,11 +3212,7 @@
       x-content-type-options:
       - nosniff
       x-ms-arm-service-request-id:
-<<<<<<< HEAD
-      - 35f7c91c-d63f-40d7-b6a3-63ca9cf42a20
-=======
       - 13b27f98-e3c2-41eb-8cbe-c42c1b04c6c9
->>>>>>> 13d0ab0a
     status:
       code: 200
       message: OK
