# --------------------------------------------------------------------------------------------
# Copyright (c) Microsoft Corporation. All rights reserved.
# Licensed under the MIT License. See License.txt in the project root for license information.
# --------------------------------------------------------------------------------------------

import os
import json
import shlex
import logging
import inspect
import unittest
import tempfile

from azure.cli.testsdk.processors import SubscriptionRecordingProcessor
from azure_devtools.scenario_tests import (IntegrationTestBase, ReplayableTest,
                                           OAuthRequestResponsesFilter, LargeRequestBodyProcessor,
                                           LargeResponseBodyProcessor, LargeResponseBodyReplacer, RequestUrlNormalizer,
                                           live_only, DeploymentNameReplacer, create_random_name)

from azure_devtools.scenario_tests.const import MOCKED_SUBSCRIPTION_ID, ENV_SKIP_ASSERT

from .patches import (patch_load_cached_subscriptions, patch_main_exception_handler,
                      patch_retrieve_token_for_user, patch_long_run_operation_delay,
<<<<<<< HEAD
                      patch_progress_controller, patch_get_current_system_username, patch_get_subscription)
=======
                      patch_progress_controller, patch_get_current_system_username, patch_time_sleep_api)
>>>>>>> f0db3285
from .exceptions import CliExecutionError
from .utilities import find_recording_dir, StorageAccountKeyReplacer, GraphClientPasswordReplacer, GeneralNameReplacer
from .reverse_dependency import get_dummy_cli

logger = logging.getLogger('azure.cli.testsdk')


ENV_COMMAND_COVERAGE = 'AZURE_CLI_TEST_COMMAND_COVERAGE'
COVERAGE_FILE = 'az_command_coverage.txt'


class CheckerMixin(object):

    def _apply_kwargs(self, val):
        try:
            return val.format(**self.kwargs)
        except AttributeError:
            return val
        except KeyError as ex:
            # due to mis-spelled kwarg
            raise KeyError("Key '{}' not found in kwargs. Check spelling and ensure it has been registered."
                           .format(ex.args[0]))

    def check(self, query, expected_results, case_sensitive=True):
        from azure.cli.testsdk.checkers import JMESPathCheck
        query = self._apply_kwargs(query)
        expected_results = self._apply_kwargs(expected_results)
        return JMESPathCheck(query, expected_results, case_sensitive)

    def exists(self, query):
        from azure.cli.testsdk.checkers import JMESPathCheckExists
        query = self._apply_kwargs(query)
        return JMESPathCheckExists(query)

    def not_exists(self, query):
        from azure.cli.testsdk.checkers import JMESPathCheckNotExists
        query = self._apply_kwargs(query)
        return JMESPathCheckNotExists(query)

    def greater_than(self, query, expected_results):
        from azure.cli.testsdk.checkers import JMESPathCheckGreaterThan
        query = self._apply_kwargs(query)
        expected_results = self._apply_kwargs(expected_results)
        return JMESPathCheckGreaterThan(query, expected_results)

    def check_pattern(self, query, expected_results):
        from azure.cli.testsdk.checkers import JMESPathPatternCheck
        query = self._apply_kwargs(query)
        expected_results = self._apply_kwargs(expected_results)
        return JMESPathPatternCheck(query, expected_results)

    def is_empty(self):  # pylint: disable=no-self-use
        from azure.cli.testsdk.checkers import NoneCheck
        return NoneCheck()


class ScenarioTest(ReplayableTest, CheckerMixin, unittest.TestCase):
    def __init__(self, method_name, config_file=None, recording_name=None,
                 recording_processors=None, replay_processors=None, recording_patches=None, replay_patches=None):
        self.cli_ctx = get_dummy_cli()
        self.name_replacer = GeneralNameReplacer()
        self.kwargs = {}
        self.test_guid_count = 0
        self._processors_to_reset = [StorageAccountKeyReplacer(), GraphClientPasswordReplacer()]
        default_recording_processors = [
            # SubscriptionRecordingProcessor(MOCKED_SUBSCRIPTION_ID),
            SubscriptionRecordingProcessor(self),
            OAuthRequestResponsesFilter(),
            LargeRequestBodyProcessor(),
            LargeResponseBodyProcessor(),
            DeploymentNameReplacer(),
            RequestUrlNormalizer(),
            self.name_replacer
        ] + self._processors_to_reset

        default_replay_processors = [
            LargeResponseBodyReplacer(),
            DeploymentNameReplacer(),
            RequestUrlNormalizer(),
        ]

        default_recording_patches = [patch_main_exception_handler]

        default_replay_patches = [
            patch_main_exception_handler,
            patch_time_sleep_api,
            patch_long_run_operation_delay,
            patch_get_subscription,
            patch_load_cached_subscriptions,
            patch_retrieve_token_for_user,
            patch_progress_controller,
        ]

        def _merge_lists(base, patches):
            merged = list(base)
            if patches and not isinstance(patches, list):
                patches = [patches]
            if patches:
                merged = list(set(merged).union(set(patches)))
            return merged

        super(ScenarioTest, self).__init__(
            method_name,
            config_file=config_file,
            recording_processors=_merge_lists(default_recording_processors, recording_processors),
            replay_processors=_merge_lists(default_replay_processors, replay_processors),
            recording_patches=_merge_lists(default_recording_patches, recording_patches),
            replay_patches=_merge_lists(default_replay_patches, replay_patches),
            recording_dir=find_recording_dir(inspect.getfile(self.__class__)),
            recording_name=recording_name
        )

    def tearDown(self):
        for processor in self._processors_to_reset:
            processor.reset()
        super(ScenarioTest, self).tearDown()

    def create_random_name(self, prefix, length):
        self.test_resources_count += 1
        moniker = '{}{:06}'.format(prefix, self.test_resources_count)

        if self.in_recording:
            name = create_random_name(prefix, length)
            self.name_replacer.register_name_pair(name, moniker)
            return name

        return moniker

    # Use this helper to make playback work when guids are created and used in request urls, e.g. role assignment or AAD
    # service principals. For usages, in test code, patch the "guid-gen" routine to this one, e.g.
    # with mock.patch('azure.cli.command_modules.role.custom._gen_guid', side_effect=self.create_guid)
    def create_guid(self):
        import uuid
        self.test_guid_count += 1
        moniker = '88888888-0000-0000-0000-00000000' + ("%0.4x" % self.test_guid_count)

        if self.in_recording:
            name = uuid.uuid4()
            self.name_replacer.register_name_pair(str(name), moniker)
            return name

        return uuid.UUID(moniker)

    def cmd(self, command, checks=None, expect_failure=False):
        command = self._apply_kwargs(command)
        return execute(self.cli_ctx, command, expect_failure=expect_failure).assert_with_checks(checks)

    def get_subscription_id(self):
        if self.in_recording or self.is_live:
            subscription_id = self.cmd('account list --query "[?isDefault].id" -o tsv').output.strip()
        else:
            subscription_id = MOCKED_SUBSCRIPTION_ID
        return subscription_id


class LocalContextScenarioTest(ScenarioTest):
    def __init__(self, method_name, config_file=None, recording_name=None, recording_processors=None,
                 replay_processors=None, recording_patches=None, replay_patches=None, working_dir=None):
        super(LocalContextScenarioTest, self).__init__(method_name, config_file, recording_name, recording_processors,
                                                       replay_processors, recording_patches, replay_patches)
        if self.in_recording:
            self.recording_patches.append(patch_get_current_system_username)
        else:
            self.replay_patches.append(patch_get_current_system_username)
        self.original_working_dir = os.getcwd()
        if working_dir:
            self.working_dir = working_dir
        else:
            self.working_dir = tempfile.mkdtemp()

    def setUp(self):
        super(LocalContextScenarioTest, self).setUp()
        self.cli_ctx.local_context.initialize()
        os.chdir(self.working_dir)
        self.cmd('local-context on')

    def tearDown(self):
        super(LocalContextScenarioTest, self).tearDown()
        self.cmd('local-context off')
        self.cmd('local-context delete --all --purge -y')
        os.chdir(self.original_working_dir)
        if os.path.exists(self.working_dir):
            import shutil
            shutil.rmtree(self.working_dir)


@live_only()
class LiveScenarioTest(IntegrationTestBase, CheckerMixin, unittest.TestCase):

    def __init__(self, method_name):
        super(LiveScenarioTest, self).__init__(method_name)
        self.cli_ctx = get_dummy_cli()
        self.kwargs = {}
        self.test_resources_count = 0

    def cmd(self, command, checks=None, expect_failure=False):
        command = self._apply_kwargs(command)
        return execute(self.cli_ctx, command, expect_failure=expect_failure).assert_with_checks(checks)

    def get_subscription_id(self):
        return self.cmd('account list --query "[?isDefault].id" -o tsv').output.strip()


class ExecutionResult(object):
    def __init__(self, cli_ctx, command, expect_failure=False):
        self.output = ''
        self.applog = ''
        self.command_coverage = {}
        cli_ctx.data['_cache'] = None

        if os.environ.get(ENV_COMMAND_COVERAGE, None):
            with open(COVERAGE_FILE, 'a') as coverage_file:
                if command.startswith('az '):
                    command = command[3:]
                coverage_file.write(command + '\n')

        self._in_process_execute(cli_ctx, command, expect_failure=expect_failure)

        log_val = ('Logging ' + self.applog) if self.applog else ''
        if expect_failure and self.exit_code == 0:
            logger.error('Command "%s" => %d. (It did not fail as expected). %s\n', command,
                         self.exit_code, log_val)
            raise AssertionError('The command did not fail as it was expected.')
        if not expect_failure and self.exit_code != 0:
            logger.error('Command "%s" => %d. %s\n', command, self.exit_code, log_val)
            raise AssertionError('The command failed. Exit code: {}'.format(self.exit_code))

        logger.info('Command "%s" => %d. %s\n', command, self.exit_code, log_val)

        self.json_value = None
        self.skip_assert = os.environ.get(ENV_SKIP_ASSERT, None) == 'True'

    def assert_with_checks(self, *args):
        checks = []
        for each in args:
            if isinstance(each, list):
                checks.extend(each)
            elif callable(each):
                checks.append(each)

        if not self.skip_assert:
            for c in checks:
                c(self)

        return self

    def get_output_in_json(self):
        if not self.json_value:
            self.json_value = json.loads(self.output)

        if self.json_value is None:
            raise AssertionError('The command output cannot be parsed in json.')

        return self.json_value

    def _in_process_execute(self, cli_ctx, command, expect_failure=False):
        from six import StringIO
        from vcr.errors import CannotOverwriteExistingCassetteException

        if command.startswith('az '):
            command = command[3:]

        stdout_buf = StringIO()
        logging_buf = StringIO()
        try:
            # issue: stderr cannot be redirect in this form, as a result some failure information
            # is lost when command fails.
            self.exit_code = cli_ctx.invoke(shlex.split(command), out_file=stdout_buf) or 0
            self.output = stdout_buf.getvalue()
            self.applog = logging_buf.getvalue()

        except CannotOverwriteExistingCassetteException as ex:
            raise AssertionError(ex)
        except CliExecutionError as ex:
            if expect_failure:
                self.exit_code = 1
                self.output = stdout_buf.getvalue()
                self.applog = logging_buf.getvalue()
            elif ex.exception:
                raise ex.exception
            else:
                raise ex
        except Exception as ex:  # pylint: disable=broad-except
            self.exit_code = 1
            self.output = stdout_buf.getvalue()
            self.process_error = ex
        except SystemExit as ex:
            # SystemExit not caught by broad exception, check for sys.exit(3)
            if ex.code == 3 and expect_failure:
                self.exit_code = 1
                self.output = stdout_buf.getvalue()
                self.applog = logging_buf.getvalue()
            else:
                raise
        finally:
            stdout_buf.close()
            logging_buf.close()


execute = ExecutionResult<|MERGE_RESOLUTION|>--- conflicted
+++ resolved
@@ -21,11 +21,9 @@
 
 from .patches import (patch_load_cached_subscriptions, patch_main_exception_handler,
                       patch_retrieve_token_for_user, patch_long_run_operation_delay,
-<<<<<<< HEAD
-                      patch_progress_controller, patch_get_current_system_username, patch_get_subscription)
-=======
-                      patch_progress_controller, patch_get_current_system_username, patch_time_sleep_api)
->>>>>>> f0db3285
+                      patch_progress_controller, patch_get_current_system_username, patch_get_subscription,
+                      patch_time_sleep_api)
+
 from .exceptions import CliExecutionError
 from .utilities import find_recording_dir, StorageAccountKeyReplacer, GraphClientPasswordReplacer, GeneralNameReplacer
 from .reverse_dependency import get_dummy_cli
