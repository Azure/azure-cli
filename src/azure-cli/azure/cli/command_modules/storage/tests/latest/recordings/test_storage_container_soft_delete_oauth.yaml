--- conflicted
+++ resolved
@@ -15,21 +15,13 @@
       ParameterSetName:
       - -n -g --query -o
       User-Agent:
-<<<<<<< HEAD
-      - AZURECLI/2.50.0 (PIP) azsdk-python-azure-mgmt-storage/0.1.0 Python/3.9.6 (Windows-10-10.0.19045-SP0)
-=======
       - AZURECLI/2.53.0 azsdk-python-azure-mgmt-storage/21.1.0 Python/3.10.13 (Linux-5.15.0-1047-azure-x86_64-with-glibc2.31)
         VSTS_7b238909-6802-4b65-b90d-184bca47f458_build_220_0
->>>>>>> da1007ab
     method: POST
     uri: https://management.azure.com/subscriptions/00000000-0000-0000-0000-000000000000/resourceGroups/clitest000001/providers/Microsoft.Storage/storageAccounts/clitest000002/listKeys?api-version=2023-01-01&$expand=kerb
   response:
     body:
-<<<<<<< HEAD
-      string: '{"keys":[{"creationTime":"2023-07-06T03:51:51.5347934Z","keyName":"key1","value":"veryFakedStorageAccountKey==","permissions":"FULL"},{"creationTime":"2023-07-06T03:51:51.5347934Z","keyName":"key2","value":"veryFakedStorageAccountKey==","permissions":"FULL"}]}'
-=======
       string: '{"keys":[{"creationTime":"2023-10-19T09:50:51.2000268Z","keyName":"key1","value":"veryFakedStorageAccountKey==","permissions":"FULL"},{"creationTime":"2023-10-19T09:50:51.2000268Z","keyName":"key2","value":"veryFakedStorageAccountKey==","permissions":"FULL"}]}'
->>>>>>> da1007ab
     headers:
       cache-control:
       - no-cache
@@ -38,11 +30,7 @@
       content-type:
       - application/json
       date:
-<<<<<<< HEAD
-      - Thu, 06 Jul 2023 03:52:14 GMT
-=======
       - Thu, 19 Oct 2023 09:51:12 GMT
->>>>>>> da1007ab
       expires:
       - '-1'
       pragma:
@@ -58,11 +46,7 @@
       x-content-type-options:
       - nosniff
       x-ms-ratelimit-remaining-subscription-resource-requests:
-<<<<<<< HEAD
-      - '11963'
-=======
       - '11994'
->>>>>>> da1007ab
     status:
       code: 200
       message: OK
@@ -82,16 +66,10 @@
       ParameterSetName:
       - -n --account-name --account-key
       User-Agent:
-<<<<<<< HEAD
-      - AZURECLI/2.50.0 (PIP) azsdk-python-storage-blob/12.16.0 Python/3.9.6 (Windows-10-10.0.19045-SP0)
-      x-ms-date:
-      - Thu, 06 Jul 2023 03:52:15 GMT
-=======
       - AZURECLI/2.53.0 azsdk-python-storage-blob/12.16.0 Python/3.10.13 (Linux-5.15.0-1047-azure-x86_64-with-glibc2.31)
         VSTS_7b238909-6802-4b65-b90d-184bca47f458_build_220_0
       x-ms-date:
       - Thu, 19 Oct 2023 09:51:12 GMT
->>>>>>> da1007ab
       x-ms-version:
       - '2022-11-02'
     method: PUT
@@ -103,19 +81,11 @@
       content-length:
       - '0'
       date:
-<<<<<<< HEAD
-      - Thu, 06 Jul 2023 03:52:16 GMT
-      etag:
-      - '"0x8DB7DD46427ABA0"'
-      last-modified:
-      - Thu, 06 Jul 2023 03:52:16 GMT
-=======
       - Thu, 19 Oct 2023 09:51:12 GMT
       etag:
       - '"0x8DBD088EDBE2646"'
       last-modified:
       - Thu, 19 Oct 2023 09:51:12 GMT
->>>>>>> da1007ab
       server:
       - Windows-Azure-Blob/1.0 Microsoft-HTTPAPI/2.0
       x-ms-version:
@@ -137,12 +107,8 @@
       ParameterSetName:
       - -n -g --container-delete-retention-days --enable-container-delete-retention
       User-Agent:
-<<<<<<< HEAD
-      - AZURECLI/2.50.0 (PIP) azsdk-python-azure-mgmt-storage/0.1.0 Python/3.9.6 (Windows-10-10.0.19045-SP0)
-=======
       - AZURECLI/2.53.0 azsdk-python-azure-mgmt-storage/21.1.0 Python/3.10.13 (Linux-5.15.0-1047-azure-x86_64-with-glibc2.31)
         VSTS_7b238909-6802-4b65-b90d-184bca47f458_build_220_0
->>>>>>> da1007ab
     method: GET
     uri: https://management.azure.com/subscriptions/00000000-0000-0000-0000-000000000000/resourceGroups/clitest000001/providers/Microsoft.Storage/storageAccounts/clitest000002/blobServices/default?api-version=2023-01-01
   response:
@@ -156,11 +122,7 @@
       content-type:
       - application/json
       date:
-<<<<<<< HEAD
-      - Thu, 06 Jul 2023 03:52:17 GMT
-=======
       - Thu, 19 Oct 2023 09:51:12 GMT
->>>>>>> da1007ab
       expires:
       - '-1'
       pragma:
@@ -198,12 +160,8 @@
       ParameterSetName:
       - -n -g --container-delete-retention-days --enable-container-delete-retention
       User-Agent:
-<<<<<<< HEAD
-      - AZURECLI/2.50.0 (PIP) azsdk-python-azure-mgmt-storage/0.1.0 Python/3.9.6 (Windows-10-10.0.19045-SP0)
-=======
       - AZURECLI/2.53.0 azsdk-python-azure-mgmt-storage/21.1.0 Python/3.10.13 (Linux-5.15.0-1047-azure-x86_64-with-glibc2.31)
         VSTS_7b238909-6802-4b65-b90d-184bca47f458_build_220_0
->>>>>>> da1007ab
     method: PUT
     uri: https://management.azure.com/subscriptions/00000000-0000-0000-0000-000000000000/resourceGroups/clitest000001/providers/Microsoft.Storage/storageAccounts/clitest000002/blobServices/default?api-version=2023-01-01
   response:
@@ -217,11 +175,7 @@
       content-type:
       - application/json
       date:
-<<<<<<< HEAD
-      - Thu, 06 Jul 2023 03:52:20 GMT
-=======
       - Thu, 19 Oct 2023 09:51:13 GMT
->>>>>>> da1007ab
       expires:
       - '-1'
       pragma:
@@ -233,11 +187,7 @@
       x-content-type-options:
       - nosniff
       x-ms-ratelimit-remaining-subscription-writes:
-<<<<<<< HEAD
-      - '1113'
-=======
       - '1194'
->>>>>>> da1007ab
     status:
       code: 200
       message: OK
@@ -255,16 +205,10 @@
       ParameterSetName:
       - --account-name --auth-mode
       User-Agent:
-<<<<<<< HEAD
-      - AZURECLI/2.50.0 (PIP) azsdk-python-storage-blob/12.16.0 Python/3.9.6 (Windows-10-10.0.19045-SP0)
-      x-ms-date:
-      - Thu, 06 Jul 2023 03:52:20 GMT
-=======
       - AZURECLI/2.53.0 azsdk-python-storage-blob/12.16.0 Python/3.10.13 (Linux-5.15.0-1047-azure-x86_64-with-glibc2.31)
         VSTS_7b238909-6802-4b65-b90d-184bca47f458_build_220_0
       x-ms-date:
       - Thu, 19 Oct 2023 09:51:14 GMT
->>>>>>> da1007ab
       x-ms-version:
       - '2022-11-02'
     method: GET
@@ -273,21 +217,13 @@
     body:
       string: "\uFEFF<?xml version=\"1.0\" encoding=\"utf-8\"?><EnumerationResults
         ServiceEndpoint=\"https://clitest000002.blob.core.windows.net/\"><MaxResults>5000</MaxResults><Containers><Container><Name>con1000003</Name><Properties><Last-Modified>Thu,
-<<<<<<< HEAD
-        06 Jul 2023 03:52:16 GMT</Last-Modified><Etag>\"0x8DB7DD46427ABA0\"</Etag><LeaseStatus>unlocked</LeaseStatus><LeaseState>available</LeaseState><DefaultEncryptionScope>$account-encryption-key</DefaultEncryptionScope><DenyEncryptionScopeOverride>false</DenyEncryptionScopeOverride><HasImmutabilityPolicy>false</HasImmutabilityPolicy><HasLegalHold>false</HasLegalHold><ImmutableStorageWithVersioningEnabled>false</ImmutableStorageWithVersioningEnabled></Properties></Container></Containers><NextMarker
-=======
         19 Oct 2023 09:51:12 GMT</Last-Modified><Etag>\"0x8DBD088EDBE2646\"</Etag><LeaseStatus>unlocked</LeaseStatus><LeaseState>available</LeaseState><DefaultEncryptionScope>$account-encryption-key</DefaultEncryptionScope><DenyEncryptionScopeOverride>false</DenyEncryptionScopeOverride><HasImmutabilityPolicy>false</HasImmutabilityPolicy><HasLegalHold>false</HasLegalHold><ImmutableStorageWithVersioningEnabled>false</ImmutableStorageWithVersioningEnabled></Properties></Container></Containers><NextMarker
->>>>>>> da1007ab
         /></EnumerationResults>"
     headers:
       content-type:
       - application/xml
       date:
-<<<<<<< HEAD
-      - Thu, 06 Jul 2023 03:52:21 GMT
-=======
       - Thu, 19 Oct 2023 09:51:14 GMT
->>>>>>> da1007ab
       server:
       - Windows-Azure-Blob/1.0 Microsoft-HTTPAPI/2.0
       transfer-encoding:
@@ -313,16 +249,10 @@
       ParameterSetName:
       - -n --account-name --auth-mode
       User-Agent:
-<<<<<<< HEAD
-      - AZURECLI/2.50.0 (PIP) azsdk-python-storage-blob/12.16.0 Python/3.9.6 (Windows-10-10.0.19045-SP0)
-      x-ms-date:
-      - Thu, 06 Jul 2023 03:52:22 GMT
-=======
       - AZURECLI/2.53.0 azsdk-python-storage-blob/12.16.0 Python/3.10.13 (Linux-5.15.0-1047-azure-x86_64-with-glibc2.31)
         VSTS_7b238909-6802-4b65-b90d-184bca47f458_build_220_0
       x-ms-date:
       - Thu, 19 Oct 2023 09:51:14 GMT
->>>>>>> da1007ab
       x-ms-version:
       - '2022-11-02'
     method: DELETE
@@ -334,11 +264,7 @@
       content-length:
       - '0'
       date:
-<<<<<<< HEAD
-      - Thu, 06 Jul 2023 03:52:23 GMT
-=======
       - Thu, 19 Oct 2023 09:51:14 GMT
->>>>>>> da1007ab
       server:
       - Windows-Azure-Blob/1.0 Microsoft-HTTPAPI/2.0
       x-ms-version:
@@ -360,16 +286,10 @@
       ParameterSetName:
       - --account-name --auth-mode
       User-Agent:
-<<<<<<< HEAD
-      - AZURECLI/2.50.0 (PIP) azsdk-python-storage-blob/12.16.0 Python/3.9.6 (Windows-10-10.0.19045-SP0)
-      x-ms-date:
-      - Thu, 06 Jul 2023 03:52:23 GMT
-=======
       - AZURECLI/2.53.0 azsdk-python-storage-blob/12.16.0 Python/3.10.13 (Linux-5.15.0-1047-azure-x86_64-with-glibc2.31)
         VSTS_7b238909-6802-4b65-b90d-184bca47f458_build_220_0
       x-ms-date:
       - Thu, 19 Oct 2023 09:51:14 GMT
->>>>>>> da1007ab
       x-ms-version:
       - '2022-11-02'
     method: GET
@@ -383,11 +303,7 @@
       content-type:
       - application/xml
       date:
-<<<<<<< HEAD
-      - Thu, 06 Jul 2023 03:52:24 GMT
-=======
       - Thu, 19 Oct 2023 09:51:14 GMT
->>>>>>> da1007ab
       server:
       - Windows-Azure-Blob/1.0 Microsoft-HTTPAPI/2.0
       transfer-encoding:
@@ -411,16 +327,10 @@
       ParameterSetName:
       - --include-deleted --account-name --auth-mode
       User-Agent:
-<<<<<<< HEAD
-      - AZURECLI/2.50.0 (PIP) azsdk-python-storage-blob/12.16.0 Python/3.9.6 (Windows-10-10.0.19045-SP0)
-      x-ms-date:
-      - Thu, 06 Jul 2023 03:52:25 GMT
-=======
       - AZURECLI/2.53.0 azsdk-python-storage-blob/12.16.0 Python/3.10.13 (Linux-5.15.0-1047-azure-x86_64-with-glibc2.31)
         VSTS_7b238909-6802-4b65-b90d-184bca47f458_build_220_0
       x-ms-date:
       - Thu, 19 Oct 2023 09:51:15 GMT
->>>>>>> da1007ab
       x-ms-version:
       - '2022-11-02'
     method: GET
@@ -428,25 +338,15 @@
   response:
     body:
       string: "\uFEFF<?xml version=\"1.0\" encoding=\"utf-8\"?><EnumerationResults
-<<<<<<< HEAD
-        ServiceEndpoint=\"https://clitest000002.blob.core.windows.net/\"><MaxResults>5000</MaxResults><Containers><Container><Name>con1000003</Name><Deleted>true</Deleted><Version>01D9AFBD41B12E48</Version><Properties><Last-Modified>Thu,
-        06 Jul 2023 03:52:16 GMT</Last-Modified><Etag>\"0x8DB7DD46427ABA0\"</Etag><LeaseStatus>locked</LeaseStatus><LeaseState>leased</LeaseState><LeaseDuration>fixed</LeaseDuration><DefaultEncryptionScope>$account-encryption-key</DefaultEncryptionScope><DenyEncryptionScopeOverride>false</DenyEncryptionScopeOverride><HasImmutabilityPolicy>false</HasImmutabilityPolicy><HasLegalHold>false</HasLegalHold><ImmutableStorageWithVersioningEnabled>false</ImmutableStorageWithVersioningEnabled><DeletedTime>Thu,
-        06 Jul 2023 03:52:23 GMT</DeletedTime><RemainingRetentionDays>7</RemainingRetentionDays></Properties></Container></Containers><NextMarker
-=======
         ServiceEndpoint=\"https://clitest000002.blob.core.windows.net/\"><MaxResults>5000</MaxResults><Containers><Container><Name>con1000003</Name><Deleted>true</Deleted><Version>01DA0271CB485815</Version><Properties><Last-Modified>Thu,
         19 Oct 2023 09:51:12 GMT</Last-Modified><Etag>\"0x8DBD088EDBE2646\"</Etag><LeaseStatus>locked</LeaseStatus><LeaseState>leased</LeaseState><LeaseDuration>fixed</LeaseDuration><DefaultEncryptionScope>$account-encryption-key</DefaultEncryptionScope><DenyEncryptionScopeOverride>false</DenyEncryptionScopeOverride><HasImmutabilityPolicy>false</HasImmutabilityPolicy><HasLegalHold>false</HasLegalHold><ImmutableStorageWithVersioningEnabled>false</ImmutableStorageWithVersioningEnabled><DeletedTime>Thu,
         19 Oct 2023 09:51:14 GMT</DeletedTime><RemainingRetentionDays>7</RemainingRetentionDays></Properties></Container></Containers><NextMarker
->>>>>>> da1007ab
         /></EnumerationResults>"
     headers:
       content-type:
       - application/xml
       date:
-<<<<<<< HEAD
-      - Thu, 06 Jul 2023 03:52:25 GMT
-=======
       - Thu, 19 Oct 2023 09:51:15 GMT
->>>>>>> da1007ab
       server:
       - Windows-Azure-Blob/1.0 Microsoft-HTTPAPI/2.0
       transfer-encoding:
@@ -470,16 +370,10 @@
       ParameterSetName:
       - --include-deleted --query -o --account-name --auth-mode
       User-Agent:
-<<<<<<< HEAD
-      - AZURECLI/2.50.0 (PIP) azsdk-python-storage-blob/12.16.0 Python/3.9.6 (Windows-10-10.0.19045-SP0)
-      x-ms-date:
-      - Thu, 06 Jul 2023 03:52:56 GMT
-=======
       - AZURECLI/2.53.0 azsdk-python-storage-blob/12.16.0 Python/3.10.13 (Linux-5.15.0-1047-azure-x86_64-with-glibc2.31)
         VSTS_7b238909-6802-4b65-b90d-184bca47f458_build_220_0
       x-ms-date:
       - Thu, 19 Oct 2023 09:51:45 GMT
->>>>>>> da1007ab
       x-ms-version:
       - '2022-11-02'
     method: GET
@@ -487,25 +381,15 @@
   response:
     body:
       string: "\uFEFF<?xml version=\"1.0\" encoding=\"utf-8\"?><EnumerationResults
-<<<<<<< HEAD
-        ServiceEndpoint=\"https://clitest000002.blob.core.windows.net/\"><MaxResults>5000</MaxResults><Containers><Container><Name>con1000003</Name><Deleted>true</Deleted><Version>01D9AFBD41B12E48</Version><Properties><Last-Modified>Thu,
-        06 Jul 2023 03:52:16 GMT</Last-Modified><Etag>\"0x8DB7DD46427ABA0\"</Etag><LeaseStatus>unlocked</LeaseStatus><LeaseState>expired</LeaseState><DefaultEncryptionScope>$account-encryption-key</DefaultEncryptionScope><DenyEncryptionScopeOverride>false</DenyEncryptionScopeOverride><HasImmutabilityPolicy>false</HasImmutabilityPolicy><HasLegalHold>false</HasLegalHold><ImmutableStorageWithVersioningEnabled>false</ImmutableStorageWithVersioningEnabled><DeletedTime>Thu,
-        06 Jul 2023 03:52:23 GMT</DeletedTime><RemainingRetentionDays>7</RemainingRetentionDays></Properties></Container></Containers><NextMarker
-=======
         ServiceEndpoint=\"https://clitest000002.blob.core.windows.net/\"><MaxResults>5000</MaxResults><Containers><Container><Name>con1000003</Name><Deleted>true</Deleted><Version>01DA0271CB485815</Version><Properties><Last-Modified>Thu,
         19 Oct 2023 09:51:12 GMT</Last-Modified><Etag>\"0x8DBD088EDBE2646\"</Etag><LeaseStatus>unlocked</LeaseStatus><LeaseState>expired</LeaseState><DefaultEncryptionScope>$account-encryption-key</DefaultEncryptionScope><DenyEncryptionScopeOverride>false</DenyEncryptionScopeOverride><HasImmutabilityPolicy>false</HasImmutabilityPolicy><HasLegalHold>false</HasLegalHold><ImmutableStorageWithVersioningEnabled>false</ImmutableStorageWithVersioningEnabled><DeletedTime>Thu,
         19 Oct 2023 09:51:14 GMT</DeletedTime><RemainingRetentionDays>7</RemainingRetentionDays></Properties></Container></Containers><NextMarker
->>>>>>> da1007ab
         /></EnumerationResults>"
     headers:
       content-type:
       - application/xml
       date:
-<<<<<<< HEAD
-      - Thu, 06 Jul 2023 03:52:57 GMT
-=======
       - Thu, 19 Oct 2023 09:51:44 GMT
->>>>>>> da1007ab
       server:
       - Windows-Azure-Blob/1.0 Microsoft-HTTPAPI/2.0
       transfer-encoding:
@@ -531,15 +415,6 @@
       ParameterSetName:
       - -n --deleted-version --account-name --auth-mode
       User-Agent:
-<<<<<<< HEAD
-      - AZURECLI/2.50.0 (PIP) azsdk-python-storage-blob/12.16.0 Python/3.9.6 (Windows-10-10.0.19045-SP0)
-      x-ms-date:
-      - Thu, 06 Jul 2023 03:52:58 GMT
-      x-ms-deleted-container-name:
-      - con1x4p7wykva35f2d5h24q5
-      x-ms-deleted-container-version:
-      - 01D9AFBD41B12E48
-=======
       - AZURECLI/2.53.0 azsdk-python-storage-blob/12.16.0 Python/3.10.13 (Linux-5.15.0-1047-azure-x86_64-with-glibc2.31)
         VSTS_7b238909-6802-4b65-b90d-184bca47f458_build_220_0
       x-ms-date:
@@ -548,7 +423,6 @@
       - con1jiot6u3fn2w2ufvlzprn
       x-ms-deleted-container-version:
       - 01DA0271CB485815
->>>>>>> da1007ab
       x-ms-version:
       - '2022-11-02'
     method: PUT
@@ -560,11 +434,7 @@
       content-length:
       - '0'
       date:
-<<<<<<< HEAD
-      - Thu, 06 Jul 2023 03:52:58 GMT
-=======
       - Thu, 19 Oct 2023 09:51:45 GMT
->>>>>>> da1007ab
       server:
       - Windows-Azure-Blob/1.0 Microsoft-HTTPAPI/2.0
       x-ms-version:
@@ -586,16 +456,10 @@
       ParameterSetName:
       - --account-name --auth-mode
       User-Agent:
-<<<<<<< HEAD
-      - AZURECLI/2.50.0 (PIP) azsdk-python-storage-blob/12.16.0 Python/3.9.6 (Windows-10-10.0.19045-SP0)
-      x-ms-date:
-      - Thu, 06 Jul 2023 03:52:59 GMT
-=======
       - AZURECLI/2.53.0 azsdk-python-storage-blob/12.16.0 Python/3.10.13 (Linux-5.15.0-1047-azure-x86_64-with-glibc2.31)
         VSTS_7b238909-6802-4b65-b90d-184bca47f458_build_220_0
       x-ms-date:
       - Thu, 19 Oct 2023 09:51:45 GMT
->>>>>>> da1007ab
       x-ms-version:
       - '2022-11-02'
     method: GET
@@ -604,21 +468,13 @@
     body:
       string: "\uFEFF<?xml version=\"1.0\" encoding=\"utf-8\"?><EnumerationResults
         ServiceEndpoint=\"https://clitest000002.blob.core.windows.net/\"><MaxResults>5000</MaxResults><Containers><Container><Name>con1000003</Name><Properties><Last-Modified>Thu,
-<<<<<<< HEAD
-        06 Jul 2023 03:52:59 GMT</Last-Modified><Etag>\"0x8DB7DD47D66540D\"</Etag><LeaseStatus>unlocked</LeaseStatus><LeaseState>available</LeaseState><DefaultEncryptionScope>$account-encryption-key</DefaultEncryptionScope><DenyEncryptionScopeOverride>false</DenyEncryptionScopeOverride><HasImmutabilityPolicy>false</HasImmutabilityPolicy><HasLegalHold>false</HasLegalHold><ImmutableStorageWithVersioningEnabled>false</ImmutableStorageWithVersioningEnabled></Properties></Container></Containers><NextMarker
-=======
         19 Oct 2023 09:51:45 GMT</Last-Modified><Etag>\"0x8DBD089018B3495\"</Etag><LeaseStatus>unlocked</LeaseStatus><LeaseState>available</LeaseState><DefaultEncryptionScope>$account-encryption-key</DefaultEncryptionScope><DenyEncryptionScopeOverride>false</DenyEncryptionScopeOverride><HasImmutabilityPolicy>false</HasImmutabilityPolicy><HasLegalHold>false</HasLegalHold><ImmutableStorageWithVersioningEnabled>false</ImmutableStorageWithVersioningEnabled></Properties></Container></Containers><NextMarker
->>>>>>> da1007ab
         /></EnumerationResults>"
     headers:
       content-type:
       - application/xml
       date:
-<<<<<<< HEAD
-      - Thu, 06 Jul 2023 03:53:00 GMT
-=======
       - Thu, 19 Oct 2023 09:51:45 GMT
->>>>>>> da1007ab
       server:
       - Windows-Azure-Blob/1.0 Microsoft-HTTPAPI/2.0
       transfer-encoding:
@@ -642,16 +498,10 @@
       ParameterSetName:
       - --include-deleted --account-name --auth-mode
       User-Agent:
-<<<<<<< HEAD
-      - AZURECLI/2.50.0 (PIP) azsdk-python-storage-blob/12.16.0 Python/3.9.6 (Windows-10-10.0.19045-SP0)
-      x-ms-date:
-      - Thu, 06 Jul 2023 03:53:01 GMT
-=======
       - AZURECLI/2.53.0 azsdk-python-storage-blob/12.16.0 Python/3.10.13 (Linux-5.15.0-1047-azure-x86_64-with-glibc2.31)
         VSTS_7b238909-6802-4b65-b90d-184bca47f458_build_220_0
       x-ms-date:
       - Thu, 19 Oct 2023 09:51:46 GMT
->>>>>>> da1007ab
       x-ms-version:
       - '2022-11-02'
     method: GET
@@ -660,21 +510,13 @@
     body:
       string: "\uFEFF<?xml version=\"1.0\" encoding=\"utf-8\"?><EnumerationResults
         ServiceEndpoint=\"https://clitest000002.blob.core.windows.net/\"><MaxResults>5000</MaxResults><Containers><Container><Name>con1000003</Name><Properties><Last-Modified>Thu,
-<<<<<<< HEAD
-        06 Jul 2023 03:52:59 GMT</Last-Modified><Etag>\"0x8DB7DD47D66540D\"</Etag><LeaseStatus>unlocked</LeaseStatus><LeaseState>available</LeaseState><DefaultEncryptionScope>$account-encryption-key</DefaultEncryptionScope><DenyEncryptionScopeOverride>false</DenyEncryptionScopeOverride><HasImmutabilityPolicy>false</HasImmutabilityPolicy><HasLegalHold>false</HasLegalHold><ImmutableStorageWithVersioningEnabled>false</ImmutableStorageWithVersioningEnabled></Properties></Container></Containers><NextMarker
-=======
         19 Oct 2023 09:51:45 GMT</Last-Modified><Etag>\"0x8DBD089018B3495\"</Etag><LeaseStatus>unlocked</LeaseStatus><LeaseState>available</LeaseState><DefaultEncryptionScope>$account-encryption-key</DefaultEncryptionScope><DenyEncryptionScopeOverride>false</DenyEncryptionScopeOverride><HasImmutabilityPolicy>false</HasImmutabilityPolicy><HasLegalHold>false</HasLegalHold><ImmutableStorageWithVersioningEnabled>false</ImmutableStorageWithVersioningEnabled></Properties></Container></Containers><NextMarker
->>>>>>> da1007ab
         /></EnumerationResults>"
     headers:
       content-type:
       - application/xml
       date:
-<<<<<<< HEAD
-      - Thu, 06 Jul 2023 03:53:01 GMT
-=======
       - Thu, 19 Oct 2023 09:51:45 GMT
->>>>>>> da1007ab
       server:
       - Windows-Azure-Blob/1.0 Microsoft-HTTPAPI/2.0
       transfer-encoding:
