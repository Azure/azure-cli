--- conflicted
+++ resolved
@@ -21,11 +21,7 @@
       ParameterSetName:
       - -g -n
       User-Agent:
-<<<<<<< HEAD
-      - AZURECLI/2.33.0 azsdk-python-azure-mgmt-monitor/3.0.0 Python/3.8.9 (Windows-10-10.0.22000-SP0)
-=======
       - AZURECLI/2.33.0 azsdk-python-azure-mgmt-monitor/3.0.0 Python/3.8.1 (Windows-10-10.0.19041-SP0)
->>>>>>> 584abb3b
     method: PUT
     uri: https://management.azure.com/subscriptions/00000000-0000-0000-0000-000000000000/resourceGroups/cli_test_metric_alert_v2000001/providers/Microsoft.Insights/actionGroups/ag1?api-version=2021-09-01
   response:
@@ -39,11 +35,7 @@
       content-type:
       - application/json; charset=utf-8
       date:
-<<<<<<< HEAD
-      - Mon, 14 Feb 2022 07:21:51 GMT
-=======
       - Tue, 15 Feb 2022 10:13:10 GMT
->>>>>>> 584abb3b
       expires:
       - '-1'
       pragma:
@@ -55,7 +47,7 @@
       x-content-type-options:
       - nosniff
       x-ms-ratelimit-remaining-subscription-resource-requests:
-      - '23'
+      - '24'
     status:
       code: 201
       message: Created
@@ -81,11 +73,7 @@
       ParameterSetName:
       - -g -n
       User-Agent:
-<<<<<<< HEAD
-      - AZURECLI/2.33.0 azsdk-python-azure-mgmt-monitor/3.0.0 Python/3.8.9 (Windows-10-10.0.22000-SP0)
-=======
       - AZURECLI/2.33.0 azsdk-python-azure-mgmt-monitor/3.0.0 Python/3.8.1 (Windows-10-10.0.19041-SP0)
->>>>>>> 584abb3b
     method: PUT
     uri: https://management.azure.com/subscriptions/00000000-0000-0000-0000-000000000000/resourceGroups/cli_test_metric_alert_v2000001/providers/Microsoft.Insights/actionGroups/ag2?api-version=2021-09-01
   response:
@@ -99,11 +87,7 @@
       content-type:
       - application/json; charset=utf-8
       date:
-<<<<<<< HEAD
-      - Mon, 14 Feb 2022 07:21:58 GMT
-=======
       - Tue, 15 Feb 2022 10:13:15 GMT
->>>>>>> 584abb3b
       expires:
       - '-1'
       pragma:
@@ -148,11 +132,7 @@
       ParameterSetName:
       - -g -n --scopes --action --region --description --condition --condition
       User-Agent:
-<<<<<<< HEAD
-      - AZURECLI/2.33.0 azsdk-python-azure-mgmt-monitor/3.0.0 Python/3.8.9 (Windows-10-10.0.22000-SP0)
-=======
       - AZURECLI/2.33.0 azsdk-python-azure-mgmt-monitor/3.0.0 Python/3.8.1 (Windows-10-10.0.19041-SP0)
->>>>>>> 584abb3b
     method: PUT
     uri: https://management.azure.com/subscriptions/00000000-0000-0000-0000-000000000000/resourceGroups/cli_test_metric_alert_v2000001/providers/Microsoft.Insights/metricAlerts/alert1?api-version=2018-03-01
   response:
@@ -195,11 +175,7 @@
       content-type:
       - application/json; charset=utf-8
       date:
-<<<<<<< HEAD
-      - Mon, 14 Feb 2022 07:22:15 GMT
-=======
       - Tue, 15 Feb 2022 10:13:35 GMT
->>>>>>> 584abb3b
       expires:
       - '-1'
       pragma:
@@ -238,11 +214,7 @@
       - -g -n --severity --description --add-action --remove-action --remove-conditions
         --evaluation-frequency --window-size --tags --auto-mitigate
       User-Agent:
-<<<<<<< HEAD
-      - AZURECLI/2.33.0 azsdk-python-azure-mgmt-monitor/3.0.0 Python/3.8.9 (Windows-10-10.0.22000-SP0)
-=======
       - AZURECLI/2.33.0 azsdk-python-azure-mgmt-monitor/3.0.0 Python/3.8.1 (Windows-10-10.0.19041-SP0)
->>>>>>> 584abb3b
     method: GET
     uri: https://management.azure.com/subscriptions/00000000-0000-0000-0000-000000000000/resourceGroups/cli_test_metric_alert_v2000001/providers/Microsoft.Insights/metricAlerts/alert1?api-version=2018-03-01
   response:
@@ -285,11 +257,7 @@
       content-type:
       - application/json; charset=utf-8
       date:
-<<<<<<< HEAD
-      - Mon, 14 Feb 2022 07:22:16 GMT
-=======
       - Tue, 15 Feb 2022 10:13:36 GMT
->>>>>>> 584abb3b
       expires:
       - '-1'
       pragma:
@@ -338,11 +306,7 @@
       - -g -n --severity --description --add-action --remove-action --remove-conditions
         --evaluation-frequency --window-size --tags --auto-mitigate
       User-Agent:
-<<<<<<< HEAD
-      - AZURECLI/2.33.0 azsdk-python-azure-mgmt-monitor/3.0.0 Python/3.8.9 (Windows-10-10.0.22000-SP0)
-=======
       - AZURECLI/2.33.0 azsdk-python-azure-mgmt-monitor/3.0.0 Python/3.8.1 (Windows-10-10.0.19041-SP0)
->>>>>>> 584abb3b
     method: PUT
     uri: https://management.azure.com/subscriptions/00000000-0000-0000-0000-000000000000/resourceGroups/cli_test_metric_alert_v2000001/providers/Microsoft.Insights/metricAlerts/alert1?api-version=2018-03-01
   response:
@@ -377,11 +341,7 @@
       content-type:
       - application/json; charset=utf-8
       date:
-<<<<<<< HEAD
-      - Mon, 14 Feb 2022 07:22:30 GMT
-=======
       - Tue, 15 Feb 2022 10:13:52 GMT
->>>>>>> 584abb3b
       expires:
       - '-1'
       pragma:
@@ -419,11 +379,7 @@
       ParameterSetName:
       - -g -n --enabled
       User-Agent:
-<<<<<<< HEAD
-      - AZURECLI/2.33.0 azsdk-python-azure-mgmt-monitor/3.0.0 Python/3.8.9 (Windows-10-10.0.22000-SP0)
-=======
       - AZURECLI/2.33.0 azsdk-python-azure-mgmt-monitor/3.0.0 Python/3.8.1 (Windows-10-10.0.19041-SP0)
->>>>>>> 584abb3b
     method: GET
     uri: https://management.azure.com/subscriptions/00000000-0000-0000-0000-000000000000/resourceGroups/cli_test_metric_alert_v2000001/providers/Microsoft.Insights/metricAlerts/alert1?api-version=2018-03-01
   response:
@@ -458,11 +414,7 @@
       content-type:
       - application/json; charset=utf-8
       date:
-<<<<<<< HEAD
-      - Mon, 14 Feb 2022 07:22:30 GMT
-=======
       - Tue, 15 Feb 2022 10:13:52 GMT
->>>>>>> 584abb3b
       expires:
       - '-1'
       pragma:
@@ -510,11 +462,7 @@
       ParameterSetName:
       - -g -n --enabled
       User-Agent:
-<<<<<<< HEAD
-      - AZURECLI/2.33.0 azsdk-python-azure-mgmt-monitor/3.0.0 Python/3.8.9 (Windows-10-10.0.22000-SP0)
-=======
       - AZURECLI/2.33.0 azsdk-python-azure-mgmt-monitor/3.0.0 Python/3.8.1 (Windows-10-10.0.19041-SP0)
->>>>>>> 584abb3b
     method: PUT
     uri: https://management.azure.com/subscriptions/00000000-0000-0000-0000-000000000000/resourceGroups/cli_test_metric_alert_v2000001/providers/Microsoft.Insights/metricAlerts/alert1?api-version=2018-03-01
   response:
@@ -549,11 +497,7 @@
       content-type:
       - application/json; charset=utf-8
       date:
-<<<<<<< HEAD
-      - Mon, 14 Feb 2022 07:22:39 GMT
-=======
       - Tue, 15 Feb 2022 10:13:59 GMT
->>>>>>> 584abb3b
       expires:
       - '-1'
       pragma:
@@ -591,11 +535,7 @@
       ParameterSetName:
       - -g -n --add-action
       User-Agent:
-<<<<<<< HEAD
-      - AZURECLI/2.33.0 azsdk-python-azure-mgmt-monitor/3.0.0 Python/3.8.9 (Windows-10-10.0.22000-SP0)
-=======
       - AZURECLI/2.33.0 azsdk-python-azure-mgmt-monitor/3.0.0 Python/3.8.1 (Windows-10-10.0.19041-SP0)
->>>>>>> 584abb3b
     method: GET
     uri: https://management.azure.com/subscriptions/00000000-0000-0000-0000-000000000000/resourceGroups/cli_test_metric_alert_v2000001/providers/Microsoft.Insights/metricAlerts/alert1?api-version=2018-03-01
   response:
@@ -630,11 +570,7 @@
       content-type:
       - application/json; charset=utf-8
       date:
-<<<<<<< HEAD
-      - Mon, 14 Feb 2022 07:22:39 GMT
-=======
       - Tue, 15 Feb 2022 10:13:59 GMT
->>>>>>> 584abb3b
       expires:
       - '-1'
       pragma:
@@ -682,11 +618,7 @@
       ParameterSetName:
       - -g -n --add-action
       User-Agent:
-<<<<<<< HEAD
-      - AZURECLI/2.33.0 azsdk-python-azure-mgmt-monitor/3.0.0 Python/3.8.9 (Windows-10-10.0.22000-SP0)
-=======
       - AZURECLI/2.33.0 azsdk-python-azure-mgmt-monitor/3.0.0 Python/3.8.1 (Windows-10-10.0.19041-SP0)
->>>>>>> 584abb3b
     method: PUT
     uri: https://management.azure.com/subscriptions/00000000-0000-0000-0000-000000000000/resourceGroups/cli_test_metric_alert_v2000001/providers/Microsoft.Insights/metricAlerts/alert1?api-version=2018-03-01
   response:
@@ -721,11 +653,7 @@
       content-type:
       - application/json; charset=utf-8
       date:
-<<<<<<< HEAD
-      - Mon, 14 Feb 2022 07:22:43 GMT
-=======
       - Tue, 15 Feb 2022 10:14:04 GMT
->>>>>>> 584abb3b
       expires:
       - '-1'
       pragma:
@@ -763,11 +691,7 @@
       ParameterSetName:
       - -g
       User-Agent:
-<<<<<<< HEAD
-      - AZURECLI/2.33.0 azsdk-python-azure-mgmt-monitor/3.0.0 Python/3.8.9 (Windows-10-10.0.22000-SP0)
-=======
       - AZURECLI/2.33.0 azsdk-python-azure-mgmt-monitor/3.0.0 Python/3.8.1 (Windows-10-10.0.19041-SP0)
->>>>>>> 584abb3b
     method: GET
     uri: https://management.azure.com/subscriptions/00000000-0000-0000-0000-000000000000/resourceGroups/cli_test_metric_alert_v2000001/providers/Microsoft.Insights/metricAlerts?api-version=2018-03-01
   response:
@@ -804,11 +728,7 @@
       content-type:
       - application/json; charset=utf-8
       date:
-<<<<<<< HEAD
-      - Mon, 14 Feb 2022 07:22:44 GMT
-=======
       - Tue, 15 Feb 2022 10:14:05 GMT
->>>>>>> 584abb3b
       expires:
       - '-1'
       pragma:
@@ -844,11 +764,7 @@
       ParameterSetName:
       - -g -n
       User-Agent:
-<<<<<<< HEAD
-      - AZURECLI/2.33.0 azsdk-python-azure-mgmt-monitor/3.0.0 Python/3.8.9 (Windows-10-10.0.22000-SP0)
-=======
       - AZURECLI/2.33.0 azsdk-python-azure-mgmt-monitor/3.0.0 Python/3.8.1 (Windows-10-10.0.19041-SP0)
->>>>>>> 584abb3b
     method: GET
     uri: https://management.azure.com/subscriptions/00000000-0000-0000-0000-000000000000/resourceGroups/cli_test_metric_alert_v2000001/providers/Microsoft.Insights/metricAlerts/alert1?api-version=2018-03-01
   response:
@@ -883,11 +799,7 @@
       content-type:
       - application/json; charset=utf-8
       date:
-<<<<<<< HEAD
-      - Mon, 14 Feb 2022 07:22:44 GMT
-=======
       - Tue, 15 Feb 2022 10:14:06 GMT
->>>>>>> 584abb3b
       expires:
       - '-1'
       pragma:
@@ -925,11 +837,7 @@
       ParameterSetName:
       - -g -n
       User-Agent:
-<<<<<<< HEAD
-      - AZURECLI/2.33.0 azsdk-python-azure-mgmt-monitor/3.0.0 Python/3.8.9 (Windows-10-10.0.22000-SP0)
-=======
       - AZURECLI/2.33.0 azsdk-python-azure-mgmt-monitor/3.0.0 Python/3.8.1 (Windows-10-10.0.19041-SP0)
->>>>>>> 584abb3b
     method: DELETE
     uri: https://management.azure.com/subscriptions/00000000-0000-0000-0000-000000000000/resourceGroups/cli_test_metric_alert_v2000001/providers/Microsoft.Insights/metricAlerts/alert1?api-version=2018-03-01
   response:
@@ -945,11 +853,7 @@
       content-length:
       - '0'
       date:
-<<<<<<< HEAD
-      - Mon, 14 Feb 2022 07:22:50 GMT
-=======
       - Tue, 15 Feb 2022 10:14:13 GMT
->>>>>>> 584abb3b
       expires:
       - '-1'
       pragma:
@@ -983,11 +887,7 @@
       ParameterSetName:
       - -g
       User-Agent:
-<<<<<<< HEAD
-      - AZURECLI/2.33.0 azsdk-python-azure-mgmt-monitor/3.0.0 Python/3.8.9 (Windows-10-10.0.22000-SP0)
-=======
       - AZURECLI/2.33.0 azsdk-python-azure-mgmt-monitor/3.0.0 Python/3.8.1 (Windows-10-10.0.19041-SP0)
->>>>>>> 584abb3b
     method: GET
     uri: https://management.azure.com/subscriptions/00000000-0000-0000-0000-000000000000/resourceGroups/cli_test_metric_alert_v2000001/providers/Microsoft.Insights/metricAlerts?api-version=2018-03-01
   response:
@@ -1005,11 +905,7 @@
       content-type:
       - application/json; charset=utf-8
       date:
-<<<<<<< HEAD
-      - Mon, 14 Feb 2022 07:22:51 GMT
-=======
       - Tue, 15 Feb 2022 10:14:13 GMT
->>>>>>> 584abb3b
       expires:
       - '-1'
       pragma:
@@ -1056,11 +952,7 @@
       ParameterSetName:
       - -g -n --scopes --region --action --description --condition
       User-Agent:
-<<<<<<< HEAD
-      - AZURECLI/2.33.0 azsdk-python-azure-mgmt-monitor/3.0.0 Python/3.8.9 (Windows-10-10.0.22000-SP0)
-=======
       - AZURECLI/2.33.0 azsdk-python-azure-mgmt-monitor/3.0.0 Python/3.8.1 (Windows-10-10.0.19041-SP0)
->>>>>>> 584abb3b
     method: PUT
     uri: https://management.azure.com/subscriptions/00000000-0000-0000-0000-000000000000/resourceGroups/cli_test_metric_alert_v2000001/providers/Microsoft.Insights/metricAlerts/alert1?api-version=2018-03-01
   response:
@@ -1094,11 +986,7 @@
       content-type:
       - application/json; charset=utf-8
       date:
-<<<<<<< HEAD
-      - Mon, 14 Feb 2022 07:23:07 GMT
-=======
       - Tue, 15 Feb 2022 10:14:28 GMT
->>>>>>> 584abb3b
       expires:
       - '-1'
       pragma:
@@ -1116,7 +1004,7 @@
       x-content-type-options:
       - nosniff
       x-ms-ratelimit-remaining-subscription-resource-requests:
-      - '299'
+      - '298'
       x-powered-by:
       - ASP.NET
     status:
@@ -1136,20 +1024,12 @@
       ParameterSetName:
       - -g -n
       User-Agent:
-<<<<<<< HEAD
-      - AZURECLI/2.33.0 azsdk-python-azure-mgmt-resource/20.0.0 Python/3.8.9 (Windows-10-10.0.22000-SP0)
-=======
       - AZURECLI/2.33.0 azsdk-python-azure-mgmt-resource/20.0.0 Python/3.8.1 (Windows-10-10.0.19041-SP0)
->>>>>>> 584abb3b
     method: GET
     uri: https://management.azure.com/subscriptions/00000000-0000-0000-0000-000000000000/resourcegroups/cli_test_metric_alert_v2000001?api-version=2021-04-01
   response:
     body:
-<<<<<<< HEAD
-      string: '{"id":"/subscriptions/00000000-0000-0000-0000-000000000000/resourceGroups/cli_test_metric_alert_v2000001","name":"cli_test_metric_alert_v2000001","type":"Microsoft.Resources/resourceGroups","location":"westus","tags":{"product":"azurecli","cause":"automation","date":"2022-02-14T07:21:17Z"},"properties":{"provisioningState":"Succeeded"}}'
-=======
       string: '{"id":"/subscriptions/00000000-0000-0000-0000-000000000000/resourceGroups/cli_test_metric_alert_v2000001","name":"cli_test_metric_alert_v2000001","type":"Microsoft.Resources/resourceGroups","location":"westus","tags":{"product":"azurecli","cause":"automation","date":"2022-02-15T10:10:17Z"},"properties":{"provisioningState":"Succeeded"}}'
->>>>>>> 584abb3b
     headers:
       cache-control:
       - no-cache
@@ -1158,11 +1038,7 @@
       content-type:
       - application/json; charset=utf-8
       date:
-<<<<<<< HEAD
-      - Mon, 14 Feb 2022 07:23:08 GMT
-=======
       - Tue, 15 Feb 2022 10:14:29 GMT
->>>>>>> 584abb3b
       expires:
       - '-1'
       pragma:
@@ -1195,39 +1071,24 @@
       ParameterSetName:
       - -g -n
       User-Agent:
-<<<<<<< HEAD
-      - AZURECLI/2.33.0 azsdk-python-azure-mgmt-web/4.0.0 Python/3.8.9 (Windows-10-10.0.22000-SP0)
-=======
       - AZURECLI/2.33.0 azsdk-python-azure-mgmt-web/4.0.0 Python/3.8.1 (Windows-10-10.0.19041-SP0)
->>>>>>> 584abb3b
     method: PUT
     uri: https://management.azure.com/subscriptions/00000000-0000-0000-0000-000000000000/resourceGroups/cli_test_metric_alert_v2000001/providers/Microsoft.Web/serverfarms/plan1?api-version=2020-09-01
   response:
     body:
-<<<<<<< HEAD
-      string: '{"id":"/subscriptions/00000000-0000-0000-0000-000000000000/resourceGroups/cli_test_metric_alert_v2000001/providers/Microsoft.Web/serverfarms/plan1","name":"plan1","type":"Microsoft.Web/serverfarms","kind":"app","location":"westus","properties":{"serverFarmId":9328,"name":"plan1","sku":{"name":"B1","tier":"Basic","size":"B1","family":"B","capacity":1},"workerSize":"Default","workerSizeId":0,"workerTierName":null,"numberOfWorkers":1,"currentWorkerSize":"Default","currentWorkerSizeId":0,"currentNumberOfWorkers":1,"status":"Ready","webSpace":"cli_test_metric_alert_v2000001-WestUSwebspace","subscription":"0b1f6471-1bf0-4dda-aec3-cb9272f09590","adminSiteName":null,"hostingEnvironment":null,"hostingEnvironmentProfile":null,"maximumNumberOfWorkers":0,"planName":"VirtualDedicatedPlan","adminRuntimeSiteName":null,"computeMode":"Dedicated","siteMode":null,"geoRegion":"West
-        US","perSiteScaling":false,"elasticScaleEnabled":false,"maximumElasticWorkerCount":1,"numberOfSites":0,"hostingEnvironmentId":null,"isSpot":false,"spotExpirationTime":null,"freeOfferExpirationTime":null,"tags":null,"kind":"app","resourceGroup":"cli_test_metric_alert_v2000001","reserved":false,"isXenon":false,"hyperV":false,"mdmId":"waws-prod-bay-183_9328","targetWorkerCount":0,"targetWorkerSizeId":0,"provisioningState":"Succeeded","webSiteId":null,"existingServerFarmIds":null,"kubeEnvironmentProfile":null,"zoneRedundant":false},"sku":{"name":"B1","tier":"Basic","size":"B1","family":"B","capacity":1}}'
-=======
       string: '{"id":"/subscriptions/00000000-0000-0000-0000-000000000000/resourceGroups/cli_test_metric_alert_v2000001/providers/Microsoft.Web/serverfarms/plan1","name":"plan1","type":"Microsoft.Web/serverfarms","kind":"app","location":"westus","properties":{"serverFarmId":61358,"name":"plan1","sku":{"name":"B1","tier":"Basic","size":"B1","family":"B","capacity":1},"workerSize":"Default","workerSizeId":0,"workerTierName":null,"numberOfWorkers":1,"currentWorkerSize":"Default","currentWorkerSizeId":0,"currentNumberOfWorkers":1,"status":"Ready","webSpace":"cli_test_metric_alert_v2000001-WestUSwebspace","subscription":"0b1f6471-1bf0-4dda-aec3-cb9272f09590","adminSiteName":null,"hostingEnvironment":null,"hostingEnvironmentProfile":null,"maximumNumberOfWorkers":0,"planName":"VirtualDedicatedPlan","adminRuntimeSiteName":null,"computeMode":"Dedicated","siteMode":null,"geoRegion":"West
         US","perSiteScaling":false,"elasticScaleEnabled":false,"maximumElasticWorkerCount":1,"numberOfSites":0,"hostingEnvironmentId":null,"isSpot":false,"spotExpirationTime":null,"freeOfferExpirationTime":null,"tags":null,"kind":"app","resourceGroup":"cli_test_metric_alert_v2000001","reserved":false,"isXenon":false,"hyperV":false,"mdmId":"waws-prod-bay-157_61358","targetWorkerCount":0,"targetWorkerSizeId":0,"provisioningState":"Succeeded","webSiteId":null,"existingServerFarmIds":null,"kubeEnvironmentProfile":null,"zoneRedundant":false},"sku":{"name":"B1","tier":"Basic","size":"B1","family":"B","capacity":1}}'
->>>>>>> 584abb3b
-    headers:
-      cache-control:
-      - no-cache
-      content-length:
-      - '1482'
-      content-type:
-      - application/json
-      date:
-<<<<<<< HEAD
-      - Mon, 14 Feb 2022 07:23:19 GMT
-      etag:
-      - '"1D82173BC6BCCCB"'
-=======
+    headers:
+      cache-control:
+      - no-cache
+      content-length:
+      - '1484'
+      content-type:
+      - application/json
+      date:
       - Tue, 15 Feb 2022 10:14:42 GMT
       etag:
       - '"1D82254D7B6AC60"'
->>>>>>> 584abb3b
       expires:
       - '-1'
       pragma:
@@ -1265,36 +1126,23 @@
       ParameterSetName:
       - -g -n -p
       User-Agent:
-<<<<<<< HEAD
-      - AZURECLI/2.33.0 azsdk-python-azure-mgmt-web/4.0.0 Python/3.8.9 (Windows-10-10.0.22000-SP0)
-=======
       - AZURECLI/2.33.0 azsdk-python-azure-mgmt-web/4.0.0 Python/3.8.1 (Windows-10-10.0.19041-SP0)
->>>>>>> 584abb3b
     method: GET
     uri: https://management.azure.com/subscriptions/00000000-0000-0000-0000-000000000000/resourceGroups/cli_test_metric_alert_v2000001/providers/Microsoft.Web/serverfarms/plan1?api-version=2020-09-01
   response:
     body:
       string: '{"id":"/subscriptions/00000000-0000-0000-0000-000000000000/resourceGroups/cli_test_metric_alert_v2000001/providers/Microsoft.Web/serverfarms/plan1","name":"plan1","type":"Microsoft.Web/serverfarms","kind":"app","location":"West
-<<<<<<< HEAD
-        US","properties":{"serverFarmId":9328,"name":"plan1","workerSize":"Default","workerSizeId":0,"workerTierName":null,"numberOfWorkers":1,"currentWorkerSize":"Default","currentWorkerSizeId":0,"currentNumberOfWorkers":1,"status":"Ready","webSpace":"cli_test_metric_alert_v2000001-WestUSwebspace","subscription":"0b1f6471-1bf0-4dda-aec3-cb9272f09590","adminSiteName":null,"hostingEnvironment":null,"hostingEnvironmentProfile":null,"maximumNumberOfWorkers":3,"planName":"VirtualDedicatedPlan","adminRuntimeSiteName":null,"computeMode":"Dedicated","siteMode":null,"geoRegion":"West
-        US","perSiteScaling":false,"elasticScaleEnabled":false,"maximumElasticWorkerCount":1,"numberOfSites":0,"hostingEnvironmentId":null,"isSpot":false,"spotExpirationTime":null,"freeOfferExpirationTime":null,"tags":null,"kind":"app","resourceGroup":"cli_test_metric_alert_v2000001","reserved":false,"isXenon":false,"hyperV":false,"mdmId":"waws-prod-bay-183_9328","targetWorkerCount":0,"targetWorkerSizeId":0,"provisioningState":"Succeeded","webSiteId":null,"existingServerFarmIds":null,"kubeEnvironmentProfile":null,"zoneRedundant":false},"sku":{"name":"B1","tier":"Basic","size":"B1","family":"B","capacity":1}}'
-=======
         US","properties":{"serverFarmId":61358,"name":"plan1","workerSize":"Default","workerSizeId":0,"workerTierName":null,"numberOfWorkers":1,"currentWorkerSize":"Default","currentWorkerSizeId":0,"currentNumberOfWorkers":1,"status":"Ready","webSpace":"cli_test_metric_alert_v2000001-WestUSwebspace","subscription":"0b1f6471-1bf0-4dda-aec3-cb9272f09590","adminSiteName":null,"hostingEnvironment":null,"hostingEnvironmentProfile":null,"maximumNumberOfWorkers":3,"planName":"VirtualDedicatedPlan","adminRuntimeSiteName":null,"computeMode":"Dedicated","siteMode":null,"geoRegion":"West
         US","perSiteScaling":false,"elasticScaleEnabled":false,"maximumElasticWorkerCount":1,"numberOfSites":0,"hostingEnvironmentId":null,"isSpot":false,"spotExpirationTime":null,"freeOfferExpirationTime":null,"tags":null,"kind":"app","resourceGroup":"cli_test_metric_alert_v2000001","reserved":false,"isXenon":false,"hyperV":false,"mdmId":"waws-prod-bay-157_61358","targetWorkerCount":0,"targetWorkerSizeId":0,"provisioningState":"Succeeded","webSiteId":null,"existingServerFarmIds":null,"kubeEnvironmentProfile":null,"zoneRedundant":false},"sku":{"name":"B1","tier":"Basic","size":"B1","family":"B","capacity":1}}'
->>>>>>> 584abb3b
-    headers:
-      cache-control:
-      - no-cache
-      content-length:
-      - '1410'
-      content-type:
-      - application/json
-      date:
-<<<<<<< HEAD
-      - Mon, 14 Feb 2022 07:23:20 GMT
-=======
+    headers:
+      cache-control:
+      - no-cache
+      content-length:
+      - '1412'
+      content-type:
+      - application/json
+      date:
       - Tue, 15 Feb 2022 10:14:44 GMT
->>>>>>> 584abb3b
       expires:
       - '-1'
       pragma:
@@ -1334,11 +1182,7 @@
       ParameterSetName:
       - -g -n -p
       User-Agent:
-<<<<<<< HEAD
-      - AZURECLI/2.33.0 azsdk-python-azure-mgmt-web/4.0.0 Python/3.8.9 (Windows-10-10.0.22000-SP0)
-=======
       - AZURECLI/2.33.0 azsdk-python-azure-mgmt-web/4.0.0 Python/3.8.1 (Windows-10-10.0.19041-SP0)
->>>>>>> 584abb3b
     method: POST
     uri: https://management.azure.com/subscriptions/00000000-0000-0000-0000-000000000000/providers/Microsoft.Web/checknameavailability?api-version=2021-01-15
   response:
@@ -1352,11 +1196,7 @@
       content-type:
       - application/json
       date:
-<<<<<<< HEAD
-      - Mon, 14 Feb 2022 07:23:21 GMT
-=======
       - Tue, 15 Feb 2022 10:14:45 GMT
->>>>>>> 584abb3b
       expires:
       - '-1'
       pragma:
@@ -1392,11 +1232,7 @@
       ParameterSetName:
       - -g -n -p
       User-Agent:
-<<<<<<< HEAD
-      - AZURECLI/2.33.0 azsdk-python-azure-mgmt-web/4.0.0 Python/3.8.9 (Windows-10-10.0.22000-SP0)
-=======
       - AZURECLI/2.33.0 azsdk-python-azure-mgmt-web/4.0.0 Python/3.8.1 (Windows-10-10.0.19041-SP0)
->>>>>>> 584abb3b
     method: GET
     uri: https://management.azure.com/providers/Microsoft.Web/webAppStacks?api-version=2021-01-01
   response:
@@ -1594,11 +1430,7 @@
       content-type:
       - application/json
       date:
-<<<<<<< HEAD
-      - Mon, 14 Feb 2022 07:23:24 GMT
-=======
       - Tue, 15 Feb 2022 10:14:46 GMT
->>>>>>> 584abb3b
       expires:
       - '-1'
       pragma:
@@ -1642,38 +1474,19 @@
       ParameterSetName:
       - -g -n -p
       User-Agent:
-<<<<<<< HEAD
-      - AZURECLI/2.33.0 azsdk-python-azure-mgmt-web/4.0.0 Python/3.8.9 (Windows-10-10.0.22000-SP0)
-=======
       - AZURECLI/2.33.0 azsdk-python-azure-mgmt-web/4.0.0 Python/3.8.1 (Windows-10-10.0.19041-SP0)
->>>>>>> 584abb3b
     method: PUT
     uri: https://management.azure.com/subscriptions/00000000-0000-0000-0000-000000000000/resourceGroups/cli_test_metric_alert_v2000001/providers/Microsoft.Web/sites/app000003?api-version=2020-09-01
   response:
     body:
       string: '{"id":"/subscriptions/00000000-0000-0000-0000-000000000000/resourceGroups/cli_test_metric_alert_v2000001/providers/Microsoft.Web/sites/app000003","name":"app000003","type":"Microsoft.Web/sites","kind":"app","location":"West
-<<<<<<< HEAD
-        US","properties":{"name":"app000003","state":"Running","hostNames":["app000003.azurewebsites.net"],"webSpace":"cli_test_metric_alert_v2000001-WestUSwebspace","selfLink":"https://waws-prod-bay-183.api.azurewebsites.windows.net:454/subscriptions/00000000-0000-0000-0000-000000000000/webspaces/cli_test_metric_alert_v2000001-WestUSwebspace/sites/app000003","repositorySiteName":"app000003","owner":null,"usageState":"Normal","enabled":true,"adminEnabled":true,"enabledHostNames":["app000003.azurewebsites.net","app000003.scm.azurewebsites.net"],"siteProperties":{"metadata":null,"properties":[{"name":"LinuxFxVersion","value":""},{"name":"WindowsFxVersion","value":null}],"appSettings":null},"availabilityState":"Normal","sslCertificates":null,"csrs":[],"cers":null,"siteMode":null,"hostNameSslStates":[{"name":"app000003.azurewebsites.net","sslState":"Disabled","ipBasedSslResult":null,"virtualIP":null,"thumbprint":null,"toUpdate":null,"toUpdateIpBasedSsl":null,"ipBasedSslState":"NotConfigured","hostType":"Standard"},{"name":"app000003.scm.azurewebsites.net","sslState":"Disabled","ipBasedSslResult":null,"virtualIP":null,"thumbprint":null,"toUpdate":null,"toUpdateIpBasedSsl":null,"ipBasedSslState":"NotConfigured","hostType":"Repository"}],"computeMode":null,"serverFarm":null,"serverFarmId":"/subscriptions/00000000-0000-0000-0000-000000000000/resourceGroups/cli_test_metric_alert_v2000001/providers/Microsoft.Web/serverfarms/plan1","reserved":false,"isXenon":false,"hyperV":false,"lastModifiedTimeUtc":"2022-02-14T07:23:31.39","storageRecoveryDefaultState":"Running","contentAvailabilityState":"Normal","runtimeAvailabilityState":"Normal","siteConfig":{"numberOfWorkers":1,"defaultDocuments":null,"netFrameworkVersion":null,"phpVersion":null,"pythonVersion":null,"nodeVersion":null,"powerShellVersion":null,"linuxFxVersion":"","windowsFxVersion":null,"requestTracingEnabled":null,"remoteDebuggingEnabled":null,"remoteDebuggingVersion":null,"httpLoggingEnabled":null,"azureMonitorLogCategories":null,"acrUseManagedIdentityCreds":false,"acrUserManagedIdentityID":null,"logsDirectorySizeLimit":null,"detailedErrorLoggingEnabled":null,"publishingUsername":null,"publishingPassword":null,"appSettings":null,"metadata":null,"connectionStrings":null,"machineKey":null,"handlerMappings":null,"documentRoot":null,"scmType":null,"use32BitWorkerProcess":null,"webSocketsEnabled":null,"alwaysOn":false,"javaVersion":null,"javaContainer":null,"javaContainerVersion":null,"appCommandLine":null,"managedPipelineMode":null,"virtualApplications":null,"winAuthAdminState":null,"winAuthTenantState":null,"customAppPoolIdentityAdminState":null,"customAppPoolIdentityTenantState":null,"runtimeADUser":null,"runtimeADUserPassword":null,"loadBalancing":null,"routingRules":null,"experiments":null,"limits":null,"autoHealEnabled":null,"autoHealRules":null,"tracingOptions":null,"vnetName":null,"vnetRouteAllEnabled":null,"vnetPrivatePortsCount":null,"publicNetworkAccess":null,"cors":null,"push":null,"apiDefinition":null,"apiManagementConfig":null,"autoSwapSlotName":null,"localMySqlEnabled":null,"managedServiceIdentityId":null,"xManagedServiceIdentityId":null,"keyVaultReferenceIdentity":null,"ipSecurityRestrictions":[{"ipAddress":"Any","action":"Allow","priority":1,"name":"Allow
-        all","description":"Allow all access"}],"scmIpSecurityRestrictions":[{"ipAddress":"Any","action":"Allow","priority":1,"name":"Allow
-        all","description":"Allow all access"}],"scmIpSecurityRestrictionsUseMain":null,"http20Enabled":false,"minTlsVersion":null,"scmMinTlsVersion":null,"ftpsState":null,"preWarmedInstanceCount":null,"functionAppScaleLimit":0,"healthCheckPath":null,"fileChangeAuditEnabled":null,"functionsRuntimeScaleMonitoringEnabled":null,"websiteTimeZone":null,"minimumElasticInstanceCount":0,"azureStorageAccounts":null,"http20ProxyFlag":null,"sitePort":null,"antivirusScanEnabled":null},"deploymentId":"app000003","slotName":null,"trafficManagerHostNames":null,"sku":"Basic","scmSiteAlsoStopped":false,"targetSwapSlot":null,"hostingEnvironment":null,"hostingEnvironmentProfile":null,"clientAffinityEnabled":true,"clientCertEnabled":false,"clientCertMode":"Required","clientCertExclusionPaths":null,"hostNamesDisabled":false,"domainVerificationIdentifiers":null,"customDomainVerificationId":"253001F2FCF5A7B1CD759EB861E9BB1596370BE27E47A991F72184277B3D12F2","kind":"app","inboundIpAddress":"40.112.243.59","possibleInboundIpAddresses":"40.112.243.59","ftpUsername":"app000003\\$app000003","ftpsHostName":"ftps://waws-prod-bay-183.ftp.azurewebsites.windows.net/site/wwwroot","outboundIpAddresses":"138.91.247.218,23.99.91.136,104.209.35.1,104.40.24.117,104.40.31.43,104.40.28.13,40.112.243.59","possibleOutboundIpAddresses":"138.91.247.218,23.99.91.136,104.209.35.1,104.40.24.117,104.40.31.43,104.40.28.13,104.209.35.73,23.99.94.29,104.209.39.62,104.209.32.196,104.209.32.219,104.209.33.74,104.209.42.243,104.209.43.117,40.112.190.217,40.112.185.192,40.118.212.2,40.118.134.196,40.118.131.102,40.118.131.255,40.118.129.38,40.118.212.93,104.40.19.83,40.112.190.96,40.83.184.22,104.40.18.82,40.83.188.42,40.83.189.34,138.91.158.176,104.40.24.239,40.112.243.59","containerSize":0,"dailyMemoryTimeQuota":0,"suspendedTill":null,"siteDisabledReason":0,"functionExecutionUnitsCache":null,"maxNumberOfWorkers":null,"homeStamp":"waws-prod-bay-183","cloningInfo":null,"hostingEnvironmentId":null,"tags":null,"resourceGroup":"cli_test_metric_alert_v2000001","defaultHostName":"app000003.azurewebsites.net","slotSwapStatus":null,"httpsOnly":false,"redundancyMode":"None","inProgressOperationId":null,"geoDistributions":null,"privateEndpointConnections":null,"buildVersion":null,"targetBuildVersion":null,"migrationState":null,"eligibleLogCategories":"AppServiceAppLogs,AppServiceAuditLogs,AppServiceConsoleLogs,AppServiceHTTPLogs,AppServiceIPSecAuditLogs,AppServicePlatformLogs,ScanLogs","storageAccountRequired":false,"virtualNetworkSubnetId":null,"keyVaultReferenceIdentity":"SystemAssigned"}}'
-=======
         US","properties":{"name":"app000003","state":"Running","hostNames":["app000003.azurewebsites.net"],"webSpace":"cli_test_metric_alert_v2000001-WestUSwebspace","selfLink":"https://waws-prod-bay-157.api.azurewebsites.windows.net:454/subscriptions/00000000-0000-0000-0000-000000000000/webspaces/cli_test_metric_alert_v2000001-WestUSwebspace/sites/app000003","repositorySiteName":"app000003","owner":null,"usageState":"Normal","enabled":true,"adminEnabled":true,"enabledHostNames":["app000003.azurewebsites.net","app000003.scm.azurewebsites.net"],"siteProperties":{"metadata":null,"properties":[{"name":"LinuxFxVersion","value":""},{"name":"WindowsFxVersion","value":null}],"appSettings":null},"availabilityState":"Normal","sslCertificates":null,"csrs":[],"cers":null,"siteMode":null,"hostNameSslStates":[{"name":"app000003.azurewebsites.net","sslState":"Disabled","ipBasedSslResult":null,"virtualIP":null,"thumbprint":null,"toUpdate":null,"toUpdateIpBasedSsl":null,"ipBasedSslState":"NotConfigured","hostType":"Standard"},{"name":"app000003.scm.azurewebsites.net","sslState":"Disabled","ipBasedSslResult":null,"virtualIP":null,"thumbprint":null,"toUpdate":null,"toUpdateIpBasedSsl":null,"ipBasedSslState":"NotConfigured","hostType":"Repository"}],"computeMode":null,"serverFarm":null,"serverFarmId":"/subscriptions/00000000-0000-0000-0000-000000000000/resourceGroups/cli_test_metric_alert_v2000001/providers/Microsoft.Web/serverfarms/plan1","reserved":false,"isXenon":false,"hyperV":false,"lastModifiedTimeUtc":"2022-02-15T10:14:53.86","storageRecoveryDefaultState":"Running","contentAvailabilityState":"Normal","runtimeAvailabilityState":"Normal","siteConfig":{"numberOfWorkers":1,"defaultDocuments":null,"netFrameworkVersion":null,"phpVersion":null,"pythonVersion":null,"nodeVersion":null,"powerShellVersion":null,"linuxFxVersion":"","windowsFxVersion":null,"requestTracingEnabled":null,"remoteDebuggingEnabled":null,"remoteDebuggingVersion":null,"httpLoggingEnabled":null,"azureMonitorLogCategories":null,"acrUseManagedIdentityCreds":false,"acrUserManagedIdentityID":null,"logsDirectorySizeLimit":null,"detailedErrorLoggingEnabled":null,"publishingUsername":null,"publishingPassword":null,"appSettings":null,"metadata":null,"connectionStrings":null,"machineKey":null,"handlerMappings":null,"documentRoot":null,"scmType":null,"use32BitWorkerProcess":null,"webSocketsEnabled":null,"alwaysOn":false,"javaVersion":null,"javaContainer":null,"javaContainerVersion":null,"appCommandLine":null,"managedPipelineMode":null,"virtualApplications":null,"winAuthAdminState":null,"winAuthTenantState":null,"customAppPoolIdentityAdminState":null,"customAppPoolIdentityTenantState":null,"runtimeADUser":null,"runtimeADUserPassword":null,"loadBalancing":null,"routingRules":null,"experiments":null,"limits":null,"autoHealEnabled":null,"autoHealRules":null,"tracingOptions":null,"vnetName":null,"vnetRouteAllEnabled":null,"vnetPrivatePortsCount":null,"publicNetworkAccess":null,"cors":null,"push":null,"apiDefinition":null,"apiManagementConfig":null,"autoSwapSlotName":null,"localMySqlEnabled":null,"managedServiceIdentityId":null,"xManagedServiceIdentityId":null,"keyVaultReferenceIdentity":null,"ipSecurityRestrictions":[{"ipAddress":"Any","action":"Allow","priority":1,"name":"Allow
         all","description":"Allow all access"}],"scmIpSecurityRestrictions":[{"ipAddress":"Any","action":"Allow","priority":1,"name":"Allow
         all","description":"Allow all access"}],"scmIpSecurityRestrictionsUseMain":null,"http20Enabled":false,"minTlsVersion":null,"scmMinTlsVersion":null,"ftpsState":null,"preWarmedInstanceCount":null,"functionAppScaleLimit":0,"healthCheckPath":null,"fileChangeAuditEnabled":null,"functionsRuntimeScaleMonitoringEnabled":null,"websiteTimeZone":null,"minimumElasticInstanceCount":0,"azureStorageAccounts":null,"http20ProxyFlag":null,"sitePort":null,"antivirusScanEnabled":null},"deploymentId":"app000003","slotName":null,"trafficManagerHostNames":null,"sku":"Basic","scmSiteAlsoStopped":false,"targetSwapSlot":null,"hostingEnvironment":null,"hostingEnvironmentProfile":null,"clientAffinityEnabled":true,"clientCertEnabled":false,"clientCertMode":"Required","clientCertExclusionPaths":null,"hostNamesDisabled":false,"domainVerificationIdentifiers":null,"customDomainVerificationId":"253001F2FCF5A7B1CD759EB861E9BB1596370BE27E47A991F72184277B3D12F2","kind":"app","inboundIpAddress":"40.82.255.132","possibleInboundIpAddresses":"40.82.255.132","ftpUsername":"app000003\\$app000003","ftpsHostName":"ftps://waws-prod-bay-157.ftp.azurewebsites.windows.net/site/wwwroot","outboundIpAddresses":"20.184.240.69,20.184.241.241,20.184.242.1,20.184.242.31,20.184.242.36,20.184.242.119,40.82.255.132","possibleOutboundIpAddresses":"20.184.240.69,20.184.241.241,20.184.242.1,20.184.242.31,20.184.242.36,20.184.242.119,20.184.242.129,20.184.242.157,20.184.243.181,20.184.243.194,20.184.243.214,20.184.243.231,20.184.243.240,20.184.243.254,20.184.244.7,20.184.244.22,20.184.244.46,20.184.244.62,20.184.244.81,20.184.244.93,20.184.244.106,20.184.244.116,20.184.244.119,20.184.244.123,20.184.244.124,20.184.244.130,20.184.244.141,52.157.32.33,52.157.32.35,52.157.32.39,40.82.255.132","containerSize":0,"dailyMemoryTimeQuota":0,"suspendedTill":null,"siteDisabledReason":0,"functionExecutionUnitsCache":null,"maxNumberOfWorkers":null,"homeStamp":"waws-prod-bay-157","cloningInfo":null,"hostingEnvironmentId":null,"tags":null,"resourceGroup":"cli_test_metric_alert_v2000001","defaultHostName":"app000003.azurewebsites.net","slotSwapStatus":null,"httpsOnly":false,"redundancyMode":"None","inProgressOperationId":null,"geoDistributions":null,"privateEndpointConnections":null,"buildVersion":null,"targetBuildVersion":null,"migrationState":null,"eligibleLogCategories":"AppServiceAppLogs,AppServiceAuditLogs,AppServiceConsoleLogs,AppServiceHTTPLogs,AppServiceIPSecAuditLogs,AppServicePlatformLogs,ScanLogs","storageAccountRequired":false,"virtualNetworkSubnetId":null,"keyVaultReferenceIdentity":"SystemAssigned"}}'
->>>>>>> 584abb3b
-    headers:
-      cache-control:
-      - no-cache
-      content-length:
-<<<<<<< HEAD
-      - '6186'
-      content-type:
-      - application/json
-      date:
-      - Mon, 14 Feb 2022 07:23:47 GMT
-      etag:
-      - '"1D82173C5326700"'
-=======
+    headers:
+      cache-control:
+      - no-cache
+      content-length:
       - '6203'
       content-type:
       - application/json
@@ -1681,7 +1494,6 @@
       - Tue, 15 Feb 2022 10:15:11 GMT
       etag:
       - '"1D82254E0708F60"'
->>>>>>> 584abb3b
       expires:
       - '-1'
       pragma:
@@ -1723,41 +1535,24 @@
       ParameterSetName:
       - -g -n -p
       User-Agent:
-<<<<<<< HEAD
-      - AZURECLI/2.33.0 azsdk-python-azure-mgmt-web/4.0.0 Python/3.8.9 (Windows-10-10.0.22000-SP0)
-=======
       - AZURECLI/2.33.0 azsdk-python-azure-mgmt-web/4.0.0 Python/3.8.1 (Windows-10-10.0.19041-SP0)
->>>>>>> 584abb3b
     method: POST
     uri: https://management.azure.com/subscriptions/00000000-0000-0000-0000-000000000000/resourceGroups/cli_test_metric_alert_v2000001/providers/Microsoft.Web/sites/app000003/publishxml?api-version=2020-09-01
   response:
     body:
       string: <publishData><publishProfile profileName="app000003 - Web Deploy" publishMethod="MSDeploy"
         publishUrl="app000003.scm.azurewebsites.net:443" msdeploySite="app000003"
-<<<<<<< HEAD
-        userName="$app000003" userPWD="hRHrSKmDYohAuotGpTeEatCPcC2cXxtBSiTth6c08XzGZE1vxZuDfBiFgHWC"
-        destinationAppUrl="http://app000003.azurewebsites.net" SQLServerDBConnectionString=""
-        mySQLDBConnectionString="" hostingProviderForumLink="" controlPanelLink="http://windows.azure.com"
-        webSystem="WebSites"><databases /></publishProfile><publishProfile profileName="app000003
-        - FTP" publishMethod="FTP" publishUrl="ftp://waws-prod-bay-183.ftp.azurewebsites.windows.net/site/wwwroot"
-        ftpPassiveMode="True" userName="app000003\$app000003" userPWD="hRHrSKmDYohAuotGpTeEatCPcC2cXxtBSiTth6c08XzGZE1vxZuDfBiFgHWC"
-=======
         userName="$app000003" userPWD="yqsxFR8yk6dLiy9Np36Mqfb18MJpy3NEX3Euhu0rLSSv2d7NCToCWQk5FC4k"
         destinationAppUrl="http://app000003.azurewebsites.net" SQLServerDBConnectionString=""
         mySQLDBConnectionString="" hostingProviderForumLink="" controlPanelLink="http://windows.azure.com"
         webSystem="WebSites"><databases /></publishProfile><publishProfile profileName="app000003
         - FTP" publishMethod="FTP" publishUrl="ftp://waws-prod-bay-157.ftp.azurewebsites.windows.net/site/wwwroot"
         ftpPassiveMode="True" userName="app000003\$app000003" userPWD="yqsxFR8yk6dLiy9Np36Mqfb18MJpy3NEX3Euhu0rLSSv2d7NCToCWQk5FC4k"
->>>>>>> 584abb3b
         destinationAppUrl="http://app000003.azurewebsites.net" SQLServerDBConnectionString=""
         mySQLDBConnectionString="" hostingProviderForumLink="" controlPanelLink="http://windows.azure.com"
         webSystem="WebSites"><databases /></publishProfile><publishProfile profileName="app000003
         - Zip Deploy" publishMethod="ZipDeploy" publishUrl="app000003.scm.azurewebsites.net:443"
-<<<<<<< HEAD
-        userName="$app000003" userPWD="hRHrSKmDYohAuotGpTeEatCPcC2cXxtBSiTth6c08XzGZE1vxZuDfBiFgHWC"
-=======
         userName="$app000003" userPWD="yqsxFR8yk6dLiy9Np36Mqfb18MJpy3NEX3Euhu0rLSSv2d7NCToCWQk5FC4k"
->>>>>>> 584abb3b
         destinationAppUrl="http://app000003.azurewebsites.net" SQLServerDBConnectionString=""
         mySQLDBConnectionString="" hostingProviderForumLink="" controlPanelLink="http://windows.azure.com"
         webSystem="WebSites"><databases /></publishProfile></publishData>
@@ -1769,11 +1564,7 @@
       content-type:
       - application/xml
       date:
-<<<<<<< HEAD
-      - Mon, 14 Feb 2022 07:23:50 GMT
-=======
       - Tue, 15 Feb 2022 10:15:12 GMT
->>>>>>> 584abb3b
       expires:
       - '-1'
       pragma:
@@ -1818,11 +1609,7 @@
       ParameterSetName:
       - -g -n --scopes --region --action --description --condition
       User-Agent:
-<<<<<<< HEAD
-      - AZURECLI/2.33.0 azsdk-python-azure-mgmt-monitor/3.0.0 Python/3.8.9 (Windows-10-10.0.22000-SP0)
-=======
       - AZURECLI/2.33.0 azsdk-python-azure-mgmt-monitor/3.0.0 Python/3.8.1 (Windows-10-10.0.19041-SP0)
->>>>>>> 584abb3b
     method: PUT
     uri: https://management.azure.com/subscriptions/00000000-0000-0000-0000-000000000000/resourceGroups/cli_test_metric_alert_v2000001/providers/Microsoft.Insights/metricAlerts/alert12?api-version=2018-03-01
   response:
@@ -1856,11 +1643,7 @@
       content-type:
       - application/json; charset=utf-8
       date:
-<<<<<<< HEAD
-      - Mon, 14 Feb 2022 07:24:01 GMT
-=======
       - Tue, 15 Feb 2022 10:15:24 GMT
->>>>>>> 584abb3b
       expires:
       - '-1'
       pragma:
