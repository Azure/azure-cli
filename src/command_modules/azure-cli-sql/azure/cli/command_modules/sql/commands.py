# --------------------------------------------------------------------------------------------
# Copyright (c) Microsoft Corporation. All rights reserved.
# Licensed under the MIT License. See License.txt in the project root for license information.
# --------------------------------------------------------------------------------------------

from azure.cli.core.profiles import supported_api_version, PROFILE_TYPE
from azure.cli.core.sdk.util import (
    create_service_adapter,
    ServiceGroup)
from ._util import (
    get_sql_servers_operations,
    get_sql_firewall_rules_operations,
    get_sql_databases_operations,
    get_sql_elastic_pools_operations,
    get_sql_server_azure_ad_administrators_operations,
    get_sql_capabilities_operations,
    get_sql_virtual_network_rules_operations)

<<<<<<< HEAD
custom_path = 'azure.cli.command_modules.sql.custom#{}'

###############################################
#                sql capabilities             #
###############################################

capabilities_operations = create_service_adapter(
    'azure.mgmt.sql.operations.capabilities_operations',
    'CapabilitiesOperations')

with ServiceGroup(__name__, get_sql_capabilities_operations, capabilities_operations, custom_path) as s:
    with s.group('sql db') as c:
        c.custom_command('list-editions', 'db_list_capabilities')

    with s.group('sql elastic-pool') as c:
        c.custom_command('list-editions', 'elastic_pool_list_capabilities')


###############################################
#                sql db                       #
###############################################

database_operations = create_service_adapter('azure.mgmt.sql.operations.databases_operations',
                                             'DatabasesOperations')

with ServiceGroup(__name__, get_sql_databases_operations, database_operations, custom_path) as s:
    with s.group('sql db') as c:
        c.custom_command('create', 'db_create')
        c.custom_command('copy', 'db_copy')
        c.custom_command('restore', 'db_restore')
        c.command('show', 'get')
        c.custom_command('list', 'db_list')
        c.command('list-usages', 'list_usages')
        c.command('delete', 'delete', confirmation=True)
        c.generic_update_command('update', 'get', 'create_or_update', custom_func_name='db_update')
        c.custom_command('import', 'db_import')
        c.custom_command('export', 'db_export')

    with s.group('sql db replica') as c:
        c.custom_command('create', 'db_create_replica')
        c.command('list-links', 'list_replication_links')
        c.custom_command('delete-link', 'db_delete_replica_link', confirmation=True)
        c.custom_command('set-primary', 'db_failover')

    with s.group('sql dw') as c:
        c.custom_command('create', 'dw_create')
        c.command('show', 'get')
        c.custom_command('list', 'dw_list')
        c.command('delete', 'delete', confirmation=True)
        c.command('pause', 'pause')
        c.command('resume', 'resume')
        c.generic_update_command('update', 'get', 'create_or_update', custom_func_name='dw_update')

    # Data Warehouse restore will not be included in the first batch of GA commands
    # (list_restore_points also applies to db, but it's not very useful. It's
    # mainly useful for dw.)
    # with s.group('sql db restore-point') as c:
    #     c.command('list', 'list_restore_points')

    # TDE will not be included in the first batch of GA commands
    # with s.group('sql db transparent-data-encryption') as c:
    #     c.command('create', 'create_or_update_transparent_data_encryption_configuration')
    #     c.command('show-configuration', 'get_transparent_data_encryption_configuration')
    #     c.command('show-activity', 'list_transparent_data_encryption_activity')

    # Service tier advisor will not be included in the first batch of GA commands
    # with s.group('sql db service-tier-advisor') as c:
    #     c.command('list', 'list_service_tier_advisors')
    #     c.command('show', 'get_service_tier_advisor')

    with s.group('sql db audit-policy') as c:
        c.command('show', 'get_blob_auditing_policy')
        c.generic_update_command(
            'update', 'get_blob_auditing_policy', 'create_or_update_blob_auditing_policy',
            custom_func_name='db_audit_policy_update')

    with s.group('sql db threat-policy') as c:
        c.command('show', 'get_threat_detection_policy')
        c.generic_update_command('update', 'get_threat_detection_policy',
                                 'create_or_update_threat_detection_policy',
                                 custom_func_name='db_threat_detection_policy_update')

###############################################
#                sql elastic-pool             #
###############################################

elastic_pools_ops = create_service_adapter('azure.mgmt.sql.operations.elastic_pools_operations',
                                           'ElasticPoolsOperations')

with ServiceGroup(__name__, get_sql_elastic_pools_operations, elastic_pools_ops, custom_path) as s:
    with s.group('sql elastic-pool') as c:
        c.custom_command('create', 'elastic_pool_create')
        c.command('delete', 'delete')
        c.command('show', 'get')
        c.command('list', 'list_by_server')
        c.command('list-dbs', 'list_databases')
        c.generic_update_command(
            'update', 'get', 'create_or_update',
            custom_func_name='elastic_pool_update')

recommanded_elastic_pools_ops = \
    create_service_adapter('azure.mgmt.sql.operations.recommended_elastic_pools_operations',
                           'RecommendedElasticPoolsOperations')

# Recommended elastic pools will not be included in the first batch of GA commands
# with ServiceGroup(__name__, get_sql_recommended_elastic_pools_operations,
#                   recommanded_elastic_pools_ops) as s:
#    with s.group('sql elastic-pool recommended') as c:
#        c.command('show', 'get')
#        c.command('show-metrics', 'list_metrics')
#        c.command('list', 'list')

#    with s.group('sql elastic-pool recommended db') as c:
#        c.command('show', 'get_databases')
#        c.command('list', 'list_databases')

###############################################
#                sql server                   #
###############################################

servers_operations = create_service_adapter('azure.mgmt.sql.operations.servers_operations',
                                            'ServersOperations')

with ServiceGroup(__name__, get_sql_servers_operations, servers_operations, custom_path) as s:
    with s.group('sql server') as c:
        c.command('create', 'create_or_update')
        c.command('delete', 'delete', confirmation=True)
        c.command('show', 'get')
        c.command('list-usages', 'list_usages')
        c.command('list', 'list_by_resource_group')
        c.generic_update_command('update', 'get', 'create_or_update',
                                 custom_func_name='server_update')

firewall_rules_operations = create_service_adapter(
    'azure.mgmt.sql.operations.firewall_rules_operations',
    'FirewallRulesOperations')

with ServiceGroup(__name__, get_sql_firewall_rules_operations, firewall_rules_operations,
                  custom_path) as s:
    with s.group('sql server firewall-rule') as c:
        c.command('create', 'create_or_update')
        c.custom_command('update', 'firewall_rule_update')
        c.command('delete', 'delete')
        c.command('show', 'get')
        c.command('list', 'list_by_server')
        # Keeping this command hidden for now. `firewall-rule create` will explain the special
        # 0.0.0.0 rule.
        # c.custom_command('allow-all-azure-ips', 'firewall_rule_allow_all_azure_ips')

aadadmin_operations = create_service_adapter('azure.mgmt.sql.operations.server_azure_ad_administrators_operations',
                                             'ServerAzureADAdministratorsOperations')

with ServiceGroup(__name__, get_sql_server_azure_ad_administrators_operations, aadadmin_operations, custom_path) as s:
    with s.group('sql server ad-admin') as c:
        c.custom_command('create', 'server_ad_admin_set')
        c.command('list', 'list')
        c.command('delete', 'delete')
        c.generic_update_command('update', 'get', 'create_or_update',
                                 custom_func_name='server_ad_admin_update',
                                 setter_arg_name='properties')

virtual_network_rules_operations = create_service_adapter(
    'azure.mgmt.sql.operations.virtual_network_rules_operations',
    'VirtualNetworkRulesOperations')

with ServiceGroup(__name__, get_sql_virtual_network_rules_operations, virtual_network_rules_operations,
                  custom_path) as s:
    with s.group('sql server vnet-rule') as c:
        c.command('create', 'create_or_update')
        c.command('show', 'get')
        c.command('list', 'list_by_server')
        c.command('delete', 'delete')
        c.generic_update_command('update', 'get', 'create_or_update')
=======
if not supported_api_version(PROFILE_TYPE, max_api='2017-03-09-profile'):
    custom_path = 'azure.cli.command_modules.sql.custom#{}'

    ###############################################
    #                sql capabilities             #
    ###############################################

    capabilities_operations = create_service_adapter(
        'azure.mgmt.sql.operations.capabilities_operations',
        'CapabilitiesOperations')

    with ServiceGroup(__name__, get_sql_capabilities_operations, capabilities_operations, custom_path) as s:
        with s.group('sql db') as c:
            c.custom_command('list-editions', 'db_list_capabilities')

        with s.group('sql elastic-pool') as c:
            c.custom_command('list-editions', 'elastic_pool_list_capabilities')

    ###############################################
    #                sql db                       #
    ###############################################

    database_operations = create_service_adapter('azure.mgmt.sql.operations.databases_operations',
                                                 'DatabasesOperations')

    with ServiceGroup(__name__, get_sql_databases_operations, database_operations, custom_path) as s:
        with s.group('sql db') as c:
            c.custom_command('create', 'db_create')
            c.custom_command('copy', 'db_copy')
            c.custom_command('restore', 'db_restore')
            c.command('show', 'get')
            c.custom_command('list', 'db_list')
            c.command('list-usages', 'list_usages')
            c.command('delete', 'delete', confirmation=True)
            c.generic_update_command('update', 'get', 'create_or_update', custom_func_name='db_update')
            c.custom_command('import', 'db_import')
            c.custom_command('export', 'db_export')

        with s.group('sql db replica') as c:
            c.custom_command('create', 'db_create_replica')
            c.command('list-links', 'list_replication_links')
            c.custom_command('delete-link', 'db_delete_replica_link', confirmation=True)
            c.custom_command('set-primary', 'db_failover')

        with s.group('sql dw') as c:
            c.custom_command('create', 'dw_create')
            c.command('show', 'get')
            c.custom_command('list', 'dw_list')
            c.command('delete', 'delete', confirmation=True)
            c.command('pause', 'pause')
            c.command('resume', 'resume')
            c.generic_update_command('update', 'get', 'create_or_update', custom_func_name='dw_update')

        # Data Warehouse restore will not be included in the first batch of GA commands
        # (list_restore_points also applies to db, but it's not very useful. It's
        # mainly useful for dw.)
        # with s.group('sql db restore-point') as c:
        #     c.command('list', 'list_restore_points')

        # TDE will not be included in the first batch of GA commands
        # with s.group('sql db transparent-data-encryption') as c:
        #     c.command('create', 'create_or_update_transparent_data_encryption_configuration')
        #     c.command('show-configuration', 'get_transparent_data_encryption_configuration')
        #     c.command('show-activity', 'list_transparent_data_encryption_activity')

        # Service tier advisor will not be included in the first batch of GA commands
        # with s.group('sql db service-tier-advisor') as c:
        #     c.command('list', 'list_service_tier_advisors')
        #     c.command('show', 'get_service_tier_advisor')

        with s.group('sql db audit-policy') as c:
            c.command('show', 'get_blob_auditing_policy')
            c.generic_update_command(
                'update', 'get_blob_auditing_policy', 'create_or_update_blob_auditing_policy',
                custom_func_name='db_audit_policy_update')

        with s.group('sql db threat-policy') as c:
            c.command('show', 'get_threat_detection_policy')
            c.generic_update_command('update', 'get_threat_detection_policy',
                                     'create_or_update_threat_detection_policy',
                                     custom_func_name='db_threat_detection_policy_update')

    ###############################################
    #                sql elastic-pool             #
    ###############################################

    elastic_pools_ops = create_service_adapter('azure.mgmt.sql.operations.elastic_pools_operations',
                                               'ElasticPoolsOperations')

    with ServiceGroup(__name__, get_sql_elastic_pools_operations, elastic_pools_ops, custom_path) as s:
        with s.group('sql elastic-pool') as c:
            c.custom_command('create', 'elastic_pool_create')
            c.command('delete', 'delete')
            c.command('show', 'get')
            c.command('list', 'list_by_server')
            c.command('list-dbs', 'list_databases')
            c.generic_update_command(
                'update', 'get', 'create_or_update',
                custom_func_name='elastic_pool_update')

    recommanded_elastic_pools_ops = \
        create_service_adapter('azure.mgmt.sql.operations.recommended_elastic_pools_operations',
                               'RecommendedElasticPoolsOperations')

    # Recommended elastic pools will not be included in the first batch of GA commands
    # with ServiceGroup(__name__, get_sql_recommended_elastic_pools_operations,
    #                   recommanded_elastic_pools_ops) as s:
    #    with s.group('sql elastic-pool recommended') as c:
    #        c.command('show', 'get')
    #        c.command('show-metrics', 'list_metrics')
    #        c.command('list', 'list')

    #    with s.group('sql elastic-pool recommended db') as c:
    #        c.command('show', 'get_databases')
    #        c.command('list', 'list_databases')

    ###############################################
    #                sql server                   #
    ###############################################

    servers_operations = create_service_adapter('azure.mgmt.sql.operations.servers_operations',
                                                'ServersOperations')

    with ServiceGroup(__name__, get_sql_servers_operations, servers_operations, custom_path) as s:
        with s.group('sql server') as c:
            c.command('create', 'create_or_update')
            c.command('delete', 'delete', confirmation=True)
            c.command('show', 'get')
            c.command('list-usages', 'list_usages')
            c.command('list', 'list_by_resource_group')
            c.generic_update_command('update', 'get', 'create_or_update',
                                     custom_func_name='server_update')

    firewall_rules_operations = create_service_adapter(
        'azure.mgmt.sql.operations.firewall_rules_operations',
        'FirewallRulesOperations')

    with ServiceGroup(__name__, get_sql_firewall_rules_operations, firewall_rules_operations,
                      custom_path) as s:
        with s.group('sql server firewall-rule') as c:
            c.command('create', 'create_or_update')
            c.custom_command('update', 'firewall_rule_update')
            c.command('delete', 'delete')
            c.command('show', 'get')
            c.command('list', 'list_by_server')
            # Keeping this command hidden for now. `firewall-rule create` will explain the special
            # 0.0.0.0 rule.
            # c.custom_command('allow-all-azure-ips', 'firewall_rule_allow_all_azure_ips')

    aadadmin_operations = create_service_adapter('azure.mgmt.sql.operations.server_azure_ad_administrators_operations',
                                                 'ServerAzureADAdministratorsOperations')

    with ServiceGroup(__name__, get_sql_server_azure_ad_administrators_operations,
                      aadadmin_operations, custom_path) as s:
        with s.group('sql server ad-admin') as c:
            c.custom_command('create', 'server_ad_admin_set')
            c.command('list', 'list')
            c.command('delete', 'delete')
            c.generic_update_command('update', 'get', 'create_or_update',
                                     custom_func_name='server_ad_admin_update',
                                     setter_arg_name='properties')
>>>>>>> 0487f4e2
<|MERGE_RESOLUTION|>--- conflicted
+++ resolved
@@ -16,181 +16,6 @@
     get_sql_capabilities_operations,
     get_sql_virtual_network_rules_operations)
 
-<<<<<<< HEAD
-custom_path = 'azure.cli.command_modules.sql.custom#{}'
-
-###############################################
-#                sql capabilities             #
-###############################################
-
-capabilities_operations = create_service_adapter(
-    'azure.mgmt.sql.operations.capabilities_operations',
-    'CapabilitiesOperations')
-
-with ServiceGroup(__name__, get_sql_capabilities_operations, capabilities_operations, custom_path) as s:
-    with s.group('sql db') as c:
-        c.custom_command('list-editions', 'db_list_capabilities')
-
-    with s.group('sql elastic-pool') as c:
-        c.custom_command('list-editions', 'elastic_pool_list_capabilities')
-
-
-###############################################
-#                sql db                       #
-###############################################
-
-database_operations = create_service_adapter('azure.mgmt.sql.operations.databases_operations',
-                                             'DatabasesOperations')
-
-with ServiceGroup(__name__, get_sql_databases_operations, database_operations, custom_path) as s:
-    with s.group('sql db') as c:
-        c.custom_command('create', 'db_create')
-        c.custom_command('copy', 'db_copy')
-        c.custom_command('restore', 'db_restore')
-        c.command('show', 'get')
-        c.custom_command('list', 'db_list')
-        c.command('list-usages', 'list_usages')
-        c.command('delete', 'delete', confirmation=True)
-        c.generic_update_command('update', 'get', 'create_or_update', custom_func_name='db_update')
-        c.custom_command('import', 'db_import')
-        c.custom_command('export', 'db_export')
-
-    with s.group('sql db replica') as c:
-        c.custom_command('create', 'db_create_replica')
-        c.command('list-links', 'list_replication_links')
-        c.custom_command('delete-link', 'db_delete_replica_link', confirmation=True)
-        c.custom_command('set-primary', 'db_failover')
-
-    with s.group('sql dw') as c:
-        c.custom_command('create', 'dw_create')
-        c.command('show', 'get')
-        c.custom_command('list', 'dw_list')
-        c.command('delete', 'delete', confirmation=True)
-        c.command('pause', 'pause')
-        c.command('resume', 'resume')
-        c.generic_update_command('update', 'get', 'create_or_update', custom_func_name='dw_update')
-
-    # Data Warehouse restore will not be included in the first batch of GA commands
-    # (list_restore_points also applies to db, but it's not very useful. It's
-    # mainly useful for dw.)
-    # with s.group('sql db restore-point') as c:
-    #     c.command('list', 'list_restore_points')
-
-    # TDE will not be included in the first batch of GA commands
-    # with s.group('sql db transparent-data-encryption') as c:
-    #     c.command('create', 'create_or_update_transparent_data_encryption_configuration')
-    #     c.command('show-configuration', 'get_transparent_data_encryption_configuration')
-    #     c.command('show-activity', 'list_transparent_data_encryption_activity')
-
-    # Service tier advisor will not be included in the first batch of GA commands
-    # with s.group('sql db service-tier-advisor') as c:
-    #     c.command('list', 'list_service_tier_advisors')
-    #     c.command('show', 'get_service_tier_advisor')
-
-    with s.group('sql db audit-policy') as c:
-        c.command('show', 'get_blob_auditing_policy')
-        c.generic_update_command(
-            'update', 'get_blob_auditing_policy', 'create_or_update_blob_auditing_policy',
-            custom_func_name='db_audit_policy_update')
-
-    with s.group('sql db threat-policy') as c:
-        c.command('show', 'get_threat_detection_policy')
-        c.generic_update_command('update', 'get_threat_detection_policy',
-                                 'create_or_update_threat_detection_policy',
-                                 custom_func_name='db_threat_detection_policy_update')
-
-###############################################
-#                sql elastic-pool             #
-###############################################
-
-elastic_pools_ops = create_service_adapter('azure.mgmt.sql.operations.elastic_pools_operations',
-                                           'ElasticPoolsOperations')
-
-with ServiceGroup(__name__, get_sql_elastic_pools_operations, elastic_pools_ops, custom_path) as s:
-    with s.group('sql elastic-pool') as c:
-        c.custom_command('create', 'elastic_pool_create')
-        c.command('delete', 'delete')
-        c.command('show', 'get')
-        c.command('list', 'list_by_server')
-        c.command('list-dbs', 'list_databases')
-        c.generic_update_command(
-            'update', 'get', 'create_or_update',
-            custom_func_name='elastic_pool_update')
-
-recommanded_elastic_pools_ops = \
-    create_service_adapter('azure.mgmt.sql.operations.recommended_elastic_pools_operations',
-                           'RecommendedElasticPoolsOperations')
-
-# Recommended elastic pools will not be included in the first batch of GA commands
-# with ServiceGroup(__name__, get_sql_recommended_elastic_pools_operations,
-#                   recommanded_elastic_pools_ops) as s:
-#    with s.group('sql elastic-pool recommended') as c:
-#        c.command('show', 'get')
-#        c.command('show-metrics', 'list_metrics')
-#        c.command('list', 'list')
-
-#    with s.group('sql elastic-pool recommended db') as c:
-#        c.command('show', 'get_databases')
-#        c.command('list', 'list_databases')
-
-###############################################
-#                sql server                   #
-###############################################
-
-servers_operations = create_service_adapter('azure.mgmt.sql.operations.servers_operations',
-                                            'ServersOperations')
-
-with ServiceGroup(__name__, get_sql_servers_operations, servers_operations, custom_path) as s:
-    with s.group('sql server') as c:
-        c.command('create', 'create_or_update')
-        c.command('delete', 'delete', confirmation=True)
-        c.command('show', 'get')
-        c.command('list-usages', 'list_usages')
-        c.command('list', 'list_by_resource_group')
-        c.generic_update_command('update', 'get', 'create_or_update',
-                                 custom_func_name='server_update')
-
-firewall_rules_operations = create_service_adapter(
-    'azure.mgmt.sql.operations.firewall_rules_operations',
-    'FirewallRulesOperations')
-
-with ServiceGroup(__name__, get_sql_firewall_rules_operations, firewall_rules_operations,
-                  custom_path) as s:
-    with s.group('sql server firewall-rule') as c:
-        c.command('create', 'create_or_update')
-        c.custom_command('update', 'firewall_rule_update')
-        c.command('delete', 'delete')
-        c.command('show', 'get')
-        c.command('list', 'list_by_server')
-        # Keeping this command hidden for now. `firewall-rule create` will explain the special
-        # 0.0.0.0 rule.
-        # c.custom_command('allow-all-azure-ips', 'firewall_rule_allow_all_azure_ips')
-
-aadadmin_operations = create_service_adapter('azure.mgmt.sql.operations.server_azure_ad_administrators_operations',
-                                             'ServerAzureADAdministratorsOperations')
-
-with ServiceGroup(__name__, get_sql_server_azure_ad_administrators_operations, aadadmin_operations, custom_path) as s:
-    with s.group('sql server ad-admin') as c:
-        c.custom_command('create', 'server_ad_admin_set')
-        c.command('list', 'list')
-        c.command('delete', 'delete')
-        c.generic_update_command('update', 'get', 'create_or_update',
-                                 custom_func_name='server_ad_admin_update',
-                                 setter_arg_name='properties')
-
-virtual_network_rules_operations = create_service_adapter(
-    'azure.mgmt.sql.operations.virtual_network_rules_operations',
-    'VirtualNetworkRulesOperations')
-
-with ServiceGroup(__name__, get_sql_virtual_network_rules_operations, virtual_network_rules_operations,
-                  custom_path) as s:
-    with s.group('sql server vnet-rule') as c:
-        c.command('create', 'create_or_update')
-        c.command('show', 'get')
-        c.command('list', 'list_by_server')
-        c.command('delete', 'delete')
-        c.generic_update_command('update', 'get', 'create_or_update')
-=======
 if not supported_api_version(PROFILE_TYPE, max_api='2017-03-09-profile'):
     custom_path = 'azure.cli.command_modules.sql.custom#{}'
 
@@ -352,4 +177,16 @@
             c.generic_update_command('update', 'get', 'create_or_update',
                                      custom_func_name='server_ad_admin_update',
                                      setter_arg_name='properties')
->>>>>>> 0487f4e2
+    
+    virtual_network_rules_operations = create_service_adapter(
+    'azure.mgmt.sql.operations.virtual_network_rules_operations',
+    'VirtualNetworkRulesOperations')
+
+    with ServiceGroup(__name__, get_sql_virtual_network_rules_operations, virtual_network_rules_operations,
+                  custom_path) as s:
+    with s.group('sql server vnet-rule') as c:
+        c.command('create', 'create_or_update')
+        c.command('show', 'get')
+        c.command('list', 'list_by_server')
+        c.command('delete', 'delete')
+        c.generic_update_command('update', 'get', 'create_or_update')