--- conflicted
+++ resolved
@@ -1916,41 +1916,9 @@
     crafted: true
 """
 
-<<<<<<< HEAD
 helps['tag'] = """
 type: group
 short-summary: Manage resource tags.
-=======
-helps['rest'] = """
-type: command
-short-summary: Invoke a custom request.
-long-summary: >
-    This command automatically authenticates using the credential logged in: If Authorization header is not set, it
-    attaches header `Authorization: Bearer <token>`, where `<token>` is retrieved from AAD. The target resource of the
-    token is derived from --url if --url starts with an endpoint from `az cloud show --query endpoints`. You may also
-    use --resource for a custom resource.
-
-    If Content-Type header is not set and --body is a valid JSON string, Content-Type header will default to
-    application/json.
-examples:
-  - name: Get Audit log through Microsoft Graph
-    text: >
-        az rest --method get --uri https://graph.microsoft.com/beta/auditLogs/directoryAudits
-  - name: Update a Azure Active Directory Graph User's display name
-    text: >
-        az rest --method patch --uri "https://graph.microsoft.com/v1.0/users/johndoe@azuresdkteam.onmicrosoft.com" --body "{\\"displayName\\": \\"jondoe2\\"}"
-  - name: Get a virtual machine
-    text: >
-        az rest --method get --uri /subscriptions/{subscriptionId}/resourceGroups/{resourceGroupName}/providers/Microsoft.Compute/virtualMachines/{vmName}?api-version=2019-03-01
-  - name: Create a public IP address from body.json file
-    text: >
-        az rest --method put --uri https://management.azure.com/subscriptions/{subscriptionId}/resourceGroups/{resourceGroupName}/providers/Microsoft.Network/publicIPAddresses/{publicIpAddressName}?api-version=2019-09-01 --body @body.json
-"""
-
-
-helps['tag'] = """
-type: group
-short-summary: Manage resource tags.
 """
 
 helps['tag add-value'] = """
@@ -1978,10 +1946,4 @@
   - name: Delete a tag from the subscription.
     text: >
         az tag delete --name MyTag
-"""
-
-helps['version'] = """
-type: command
-short-summary: Show the versions of Azure CLI modules and extensions in JSON format by default or format configured by --output
->>>>>>> e3b87446
 """