--- conflicted
+++ resolved
@@ -9,12 +9,6 @@
     validate_tags, validate_lease_duration, validate_quota)
 
 # HELPER METHODS
-
-<<<<<<< HEAD
-def extend_parameter(parameter_metadata, **kwargs):
-    modified_parameter_metadata = parameter_metadata.copy()
-    modified_parameter_metadata.update(kwargs)
-    return modified_parameter_metadata
 
 def parse_connection_string():
     value = os.environ.get('AZURE_STORAGE_CONNECTION_STRING')
@@ -23,8 +17,6 @@
         os.environ['AZURE_STORAGE_ACCOUNT'] = cs_dict['AccountName']
         os.environ['AZURE_STORAGE_KEY'] = cs_dict['AccountKey']
 
-=======
->>>>>>> ba8fb3b3
 def get_account_name(string):
     if string != 'query':
         return string
