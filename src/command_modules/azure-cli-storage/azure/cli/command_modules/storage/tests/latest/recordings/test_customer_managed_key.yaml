interactions:
- request:
    body: '{"location": "southcentralus", "tags": {"product": "azurecli", "cause":
      "automation", "date": "2018-06-28T20:16:44Z"}}'
    headers:
      Accept: [application/json]
      Accept-Encoding: ['gzip, deflate']
      CommandName: [group create]
      Connection: [keep-alive]
      Content-Length: ['118']
      Content-Type: [application/json; charset=utf-8]
      User-Agent: [python/3.6.2 (Windows-10-10.0.17134-SP0) requests/2.18.4 msrest/0.4.29
          msrest_azure/0.4.31 resourcemanagementclient/1.2.1 Azure-SDK-For-Python
          AZURECLI/2.0.34]
      accept-language: [en-US]
    method: PUT
    uri: https://management.azure.com/subscriptions/00000000-0000-0000-0000-000000000000/resourcegroups/clitest.rg000001?api-version=2018-05-01
  response:
    body: {string: '{"id":"/subscriptions/00000000-0000-0000-0000-000000000000/resourceGroups/clitest.rg000001","name":"clitest.rg000001","location":"southcentralus","tags":{"product":"azurecli","cause":"automation","date":"2018-06-28T20:16:44Z"},"properties":{"provisioningState":"Succeeded"}}'}
    headers:
      cache-control: [no-cache]
      content-length: ['392']
      content-type: [application/json; charset=utf-8]
      date: ['Thu, 28 Jun 2018 20:16:44 GMT']
      expires: ['-1']
      pragma: [no-cache]
      strict-transport-security: [max-age=31536000; includeSubDomains]
      x-content-type-options: [nosniff]
      x-ms-ratelimit-remaining-subscription-writes: ['1197']
    status: {code: 201, message: Created}
- request:
    body: '{"sku": {"name": "Standard_LRS"}, "kind": "Storage", "location": "southcentralus",
      "properties": {"supportsHttpsTrafficOnly": false}}'
    headers:
      Accept: [application/json]
      Accept-Encoding: ['gzip, deflate']
      CommandName: [storage account create]
      Connection: [keep-alive]
      Content-Length: ['133']
      Content-Type: [application/json; charset=utf-8]
      User-Agent: [python/3.6.2 (Windows-10-10.0.17134-SP0) requests/2.18.4 msrest/0.4.29
          msrest_azure/0.4.31 azure-mgmt-storage/1.5.0 Azure-SDK-For-Python AZURECLI/2.0.34]
      accept-language: [en-US]
    method: PUT
    uri: https://management.azure.com/subscriptions/00000000-0000-0000-0000-000000000000/resourceGroups/clitest.rg000001/providers/Microsoft.Storage/storageAccounts/clitest000002?api-version=2017-10-01
  response:
    body: {string: ''}
    headers:
      cache-control: [no-cache]
      content-length: ['0']
      content-type: [text/plain; charset=utf-8]
      date: ['Thu, 28 Jun 2018 20:16:47 GMT']
      expires: ['-1']
      location: ['https://management.azure.com/subscriptions/00000000-0000-0000-0000-000000000000/providers/Microsoft.Storage/locations/southcentralus/asyncoperations/75bbbd82-2023-4f4e-a30d-68ae0c8cb878?monitor=true&api-version=2017-10-01']
      pragma: [no-cache]
      server: ['Microsoft-Azure-Storage-Resource-Provider/1.0,Microsoft-HTTPAPI/2.0
          Microsoft-HTTPAPI/2.0']
      strict-transport-security: [max-age=31536000; includeSubDomains]
      x-content-type-options: [nosniff]
      x-ms-ratelimit-remaining-subscription-writes: ['1198']
    status: {code: 202, message: Accepted}
- request:
    body: null
    headers:
      Accept: [application/json]
      Accept-Encoding: ['gzip, deflate']
      CommandName: [storage account create]
      Connection: [keep-alive]
      Content-Type: [application/json; charset=utf-8]
      User-Agent: [python/3.6.2 (Windows-10-10.0.17134-SP0) requests/2.18.4 msrest/0.4.29
          msrest_azure/0.4.31 azure-mgmt-storage/1.5.0 Azure-SDK-For-Python AZURECLI/2.0.34]
      accept-language: [en-US]
    method: GET
    uri: https://management.azure.com/subscriptions/00000000-0000-0000-0000-000000000000/providers/Microsoft.Storage/locations/southcentralus/asyncoperations/75bbbd82-2023-4f4e-a30d-68ae0c8cb878?monitor=true&api-version=2017-10-01
  response:
    body: {string: '{"sku":{"name":"Standard_LRS","tier":"Standard"},"kind":"Storage","id":"/subscriptions/00000000-0000-0000-0000-000000000000/resourceGroups/clitest.rg000001/providers/Microsoft.Storage/storageAccounts/clitest000002","name":"clitest000002","type":"Microsoft.Storage/storageAccounts","location":"southcentralus","tags":{},"properties":{"networkAcls":{"bypass":"AzureServices","virtualNetworkRules":[],"ipRules":[],"defaultAction":"Allow"},"trustedDirectories":["72f988bf-86f1-41af-91ab-2d7cd011db47"],"supportsHttpsTrafficOnly":false,"encryption":{"services":{"file":{"enabled":true,"lastEnabledTime":"2018-06-28T20:16:46.9657690Z"},"blob":{"enabled":true,"lastEnabledTime":"2018-06-28T20:16:46.9657690Z"}},"keySource":"Microsoft.Storage"},"provisioningState":"Succeeded","creationTime":"2018-06-28T20:16:46.8563943Z","primaryEndpoints":{"blob":"https://clitest000002.blob.core.windows.net/","queue":"https://clitest000002.queue.core.windows.net/","table":"https://clitest000002.table.core.windows.net/","file":"https://clitest000002.file.core.windows.net/"},"primaryLocation":"southcentralus","statusOfPrimary":"available"}}'}
    headers:
      cache-control: [no-cache]
      content-length: ['1247']
      content-type: [application/json]
      date: ['Thu, 28 Jun 2018 20:17:04 GMT']
      expires: ['-1']
      pragma: [no-cache]
      server: ['Microsoft-Azure-Storage-Resource-Provider/1.0,Microsoft-HTTPAPI/2.0
          Microsoft-HTTPAPI/2.0']
      strict-transport-security: [max-age=31536000; includeSubDomains]
      transfer-encoding: [chunked]
      vary: [Accept-Encoding]
      x-content-type-options: [nosniff]
    status: {code: 200, message: OK}
- request:
    body: null
    headers:
      Accept: [application/json]
      Accept-Encoding: ['gzip, deflate']
      CommandName: [storage account keys list]
      Connection: [keep-alive]
      Content-Length: ['0']
      Content-Type: [application/json; charset=utf-8]
      User-Agent: [python/3.6.2 (Windows-10-10.0.17134-SP0) requests/2.18.4 msrest/0.4.29
          msrest_azure/0.4.31 azure-mgmt-storage/1.5.0 Azure-SDK-For-Python AZURECLI/2.0.34]
      accept-language: [en-US]
    method: POST
    uri: https://management.azure.com/subscriptions/00000000-0000-0000-0000-000000000000/resourceGroups/clitest.rg000001/providers/Microsoft.Storage/storageAccounts/clitest000002/listKeys?api-version=2017-10-01
  response:
    body: {string: '{"keys":[{"keyName":"key1","value":"VYG8GD+CaZbvTgMpW3lLO6vCpsdlCuiLWNi3kpfbOfQ+31wFBDVyEF/caV5zaPa6MGoDrRMmBmQ1thsVdCNBJg==","permissions":"FULL"},{"keyName":"key2","value":"d5KZ3hkhczY8fVrinbw6zHNsjKB+uudLonNFucliL5CrqKhdCw9sOfrIpXLq+s5qRc36IGYWRjmAXX2aMy59DQ==","permissions":"FULL"}]}'}
    headers:
      cache-control: [no-cache]
      content-length: ['288']
      content-type: [application/json]
      date: ['Thu, 28 Jun 2018 20:17:05 GMT']
      expires: ['-1']
      pragma: [no-cache]
      server: ['Microsoft-Azure-Storage-Resource-Provider/1.0,Microsoft-HTTPAPI/2.0
          Microsoft-HTTPAPI/2.0']
      strict-transport-security: [max-age=31536000; includeSubDomains]
      transfer-encoding: [chunked]
      vary: [Accept-Encoding]
      x-content-type-options: [nosniff]
<<<<<<< HEAD
      x-ms-ratelimit-remaining-subscription-writes: ['1196']
=======
      x-ms-ratelimit-remaining-subscription-writes: ['1198']
    status: {code: 200, message: OK}
- request:
    body: null
    headers:
      Accept: [application/json]
      Accept-Encoding: ['gzip, deflate']
      CommandName: [keyvault create]
      Connection: [keep-alive]
      Content-Type: [application/json; charset=utf-8]
      User-Agent: [python/3.6.4 (Darwin-17.4.0-x86_64-i386-64bit) requests/2.18.4
          msrest/0.4.25 msrest_azure/0.4.20 resourcemanagementclient/1.2.1 Azure-SDK-For-Python
          AZURECLI/2.0.30]
      accept-language: [en-US]
    method: GET
    uri: https://management.azure.com/subscriptions/00000000-0000-0000-0000-000000000000/resourcegroups/clitest.rg000001?api-version=2018-05-01
  response:
    body: {string: '{"id":"/subscriptions/00000000-0000-0000-0000-000000000000/resourceGroups/clitest.rg000001","name":"clitest.rg000001","location":"southcentralus","tags":{"use":"az-test"},"properties":{"provisioningState":"Succeeded"}}'}
    headers:
      cache-control: [no-cache]
      content-length: ['336']
      content-type: [application/json; charset=utf-8]
      date: ['Wed, 14 Mar 2018 22:45:52 GMT']
      expires: ['-1']
      pragma: [no-cache]
      strict-transport-security: [max-age=31536000; includeSubDomains]
      vary: [Accept-Encoding]
      x-content-type-options: [nosniff]
>>>>>>> c9139e9a
    status: {code: 200, message: OK}
- request:
    body: null
    headers:
      Accept: [application/json]
      Accept-Encoding: ['gzip, deflate']
      Connection: [keep-alive]
      Content-Type: [application/json; charset=utf-8]
      User-Agent: [python/3.6.2 (Windows-10-10.0.17134-SP0) requests/2.18.4 msrest/0.4.29
          msrest_azure/0.4.31 azure-graphrbac/0.40.0 Azure-SDK-For-Python]
      accept-language: [en-US]
    method: GET
    uri: https://graph.windows.net/00000000-0000-0000-0000-000000000000/me?api-version=1.6
  response:
    body: {string: '{"odata.metadata":"https://graph.windows.net/00000000-0000-0000-0000-000000000000/$metadata#directoryObjects/Microsoft.DirectoryServices.User/@Element","odata.type":"Microsoft.DirectoryServices.User","objectType":"User","objectId":"6ff0a69b-8c04-4618-873e-4a1ee85e5296","deletionTimestamp":null,"accountEnabled":true,"ageGroup":null,"assignedLicenses":[{"disabledPlans":[],"skuId":"488ba24a-39a9-4473-8ee5-19291e71b002"},{"disabledPlans":[],"skuId":"b05e124f-c7cc-45a0-a6aa-8cf78c946968"},{"disabledPlans":["0b03f40b-c404-40c3-8651-2aceb74365fa","b650d915-9886-424b-a08d-633cede56f57","e95bec33-7c88-4a70-8e19-b10bd9d0c014","5dbe027f-2339-4123-9542-606e4d348a72","fe71d6c3-a2ea-4499-9778-da042bf08063","fafd7243-e5c1-4a3a-9e40-495efcb1d3c3"],"skuId":"ea126fc5-a19e-42e2-a731-da9d437bffcf"},{"disabledPlans":[],"skuId":"c7df2760-2c81-4ef7-b578-5b5392b571df"},{"disabledPlans":[],"skuId":"c5928f49-12ba-48f7-ada3-0d743a3601d5"},{"disabledPlans":["e95bec33-7c88-4a70-8e19-b10bd9d0c014","5dbe027f-2339-4123-9542-606e4d348a72"],"skuId":"f82a60b8-1ee3-4cfb-a4fe-1c6a53c2656c"},{"disabledPlans":[],"skuId":"d3b4fe1f-9992-4930-8acb-ca6ec609365e"},{"disabledPlans":[],"skuId":"c52ea49f-fe5d-4e95-93ba-1de91d380f89"}],"assignedPlans":[{"assignedTimestamp":"2018-04-24T02:39:03Z","capabilityStatus":"Enabled","service":"SharePoint","servicePlanId":"fe71d6c3-a2ea-4499-9778-da042bf08063"},{"assignedTimestamp":"2018-04-24T02:39:03Z","capabilityStatus":"Enabled","service":"SharePoint","servicePlanId":"2bdbaf8f-738f-4ac7-9234-3c3ee2ce7d0f"},{"assignedTimestamp":"2018-04-24T02:39:03Z","capabilityStatus":"Deleted","service":"SharePoint","servicePlanId":"2125cfd7-2110-4567-83c4-c1cd5275163d"},{"assignedTimestamp":"2018-04-24T02:39:03Z","capabilityStatus":"Enabled","service":"SharePoint","servicePlanId":"da792a53-cbc0-4184-a10d-e544dd34b3c1"},{"assignedTimestamp":"2018-04-24T02:39:03Z","capabilityStatus":"Deleted","service":"SharePoint","servicePlanId":"c4048e79-4474-4c74-ba9b-c31ff225e511"},{"assignedTimestamp":"2018-04-24T02:39:03Z","capabilityStatus":"Enabled","service":"SharePoint","servicePlanId":"e95bec33-7c88-4a70-8e19-b10bd9d0c014"},{"assignedTimestamp":"2018-04-24T02:39:03Z","capabilityStatus":"Enabled","service":"SharePoint","servicePlanId":"5dbe027f-2339-4123-9542-606e4d348a72"},{"assignedTimestamp":"2018-03-17T22:50:44Z","capabilityStatus":"Enabled","service":"MicrosoftOffice","servicePlanId":"fafd7243-e5c1-4a3a-9e40-495efcb1d3c3"},{"assignedTimestamp":"2018-03-17T05:59:32Z","capabilityStatus":"Enabled","service":"WindowsDefenderATP","servicePlanId":"871d91ec-ec1a-452b-a83f-bd76c7d770ef"},{"assignedTimestamp":"2018-03-17T05:59:32Z","capabilityStatus":"Enabled","service":"AzureAdvancedThreatAnalytics","servicePlanId":"14ab5db5-e6c4-4b20-b4bc-13e36fd2227f"},{"assignedTimestamp":"2018-03-17T05:59:32Z","capabilityStatus":"Enabled","service":"Windows","servicePlanId":"e7c91390-7625-45be-94e0-e16907e03118"},{"assignedTimestamp":"2018-01-09T10:41:20Z","capabilityStatus":"Enabled","service":"ProjectWorkManagement","servicePlanId":"b737dad2-2f6c-4c65-90e3-ca563267e8b9"},{"assignedTimestamp":"2017-12-31T22:19:35Z","capabilityStatus":"Enabled","service":"AADPremiumService","servicePlanId":"41781fb2-bc02-4b7c-bd55-b576c07bb09d"},{"assignedTimestamp":"2017-12-31T22:19:35Z","capabilityStatus":"Enabled","service":"MultiFactorService","servicePlanId":"8a256a2b-b617-496d-b51b-e76466e88db0"},{"assignedTimestamp":"2017-12-31T05:12:40Z","capabilityStatus":"Deleted","service":"Adallom","servicePlanId":"932ad362-64a8-4783-9106-97849a1a30b9"},{"assignedTimestamp":"2017-12-17T05:58:58Z","capabilityStatus":"Enabled","service":"To-Do","servicePlanId":"3fb82609-8c27-4f7b-bd51-30634711ee67"},{"assignedTimestamp":"2017-12-17T05:58:58Z","capabilityStatus":"Enabled","service":"RMSOnline","servicePlanId":"5689bec4-755d-4753-8b61-40975025187c"},{"assignedTimestamp":"2017-12-17T05:58:58Z","capabilityStatus":"Enabled","service":"Adallom","servicePlanId":"2e2ddb96-6af9-4b1d-a3f0-d6ecfd22edb2"},{"assignedTimestamp":"2017-01-26T06:07:42Z","capabilityStatus":"Enabled","service":"Adallom","servicePlanId":"8c098270-9dd4-4350-9b30-ba4703f3b36b"},{"assignedTimestamp":"2017-10-07T00:35:04Z","capabilityStatus":"Enabled","service":"Netbreeze","servicePlanId":"03acaee3-9492-4f40-aed4-bcb6b32981b6"},{"assignedTimestamp":"2017-10-07T00:35:04Z","capabilityStatus":"Enabled","service":"RMSOnline","servicePlanId":"bea4c11e-220a-4e6d-8eb8-8ea15d019f90"},{"assignedTimestamp":"2017-10-07T00:35:04Z","capabilityStatus":"Enabled","service":"RMSOnline","servicePlanId":"6c57d4b6-3b23-47a5-9bc9-69f17b4947b3"},{"assignedTimestamp":"2017-10-07T00:35:04Z","capabilityStatus":"Enabled","service":"CRM","servicePlanId":"d56f3deb-50d8-465a-bedb-f079817ccac1"},{"assignedTimestamp":"2017-07-06T20:16:37Z","capabilityStatus":"Enabled","service":"MicrosoftCommunicationsOnline","servicePlanId":"4828c8ec-dc2e-4779-b502-87ac9ce28ab7"},{"assignedTimestamp":"2017-07-06T20:16:37Z","capabilityStatus":"Enabled","service":"MicrosoftCommunicationsOnline","servicePlanId":"3e26ee1f-8a5f-4d52-aee2-b81ce45c8f40"},{"assignedTimestamp":"2017-07-06T20:16:36Z","capabilityStatus":"Enabled","service":"TeamspaceAPI","servicePlanId":"57ff2da0-773e-42df-b2af-ffb7a2317929"},{"assignedTimestamp":"2017-07-06T20:16:36Z","capabilityStatus":"Deleted","service":"ProcessSimple","servicePlanId":"76846ad7-7776-4c40-a281-a386362dd1b9"},{"assignedTimestamp":"2017-07-06T20:16:36Z","capabilityStatus":"Deleted","service":"PowerAppsService","servicePlanId":"c68f8d98-5534-41c8-bf36-22fa496fa792"},{"assignedTimestamp":"2017-07-06T20:16:36Z","capabilityStatus":"Enabled","service":"YammerEnterprise","servicePlanId":"7547a3fe-08ee-4ccb-b430-5077c5041653"},{"assignedTimestamp":"2017-07-06T20:16:36Z","capabilityStatus":"Enabled","service":"Sway","servicePlanId":"a23b959c-7ce8-4e57-9140-b90eb88a9e97"},{"assignedTimestamp":"2017-07-06T20:16:36Z","capabilityStatus":"Enabled","service":"MicrosoftCommunicationsOnline","servicePlanId":"0feaeb32-d00e-4d66-bd5a-43b5b83db82c"},{"assignedTimestamp":"2017-07-06T20:16:36Z","capabilityStatus":"Enabled","service":"Deskless","servicePlanId":"8c7d2df8-86f0-4902-b2ed-a0458298f3b3"},{"assignedTimestamp":"2017-07-06T20:16:36Z","capabilityStatus":"Deleted","service":"MicrosoftStream","servicePlanId":"9e700747-8b1d-45e5-ab8d-ef187ceec156"},{"assignedTimestamp":"2017-07-06T20:16:36Z","capabilityStatus":"Enabled","service":"exchange","servicePlanId":"efb87545-963c-4e0d-99df-69c6916d9eb0"},{"assignedTimestamp":"2017-07-06T20:16:36Z","capabilityStatus":"Enabled","service":"MicrosoftOffice","servicePlanId":"43de0ff5-c92c-492b-9116-175376d08c38"},{"assignedTimestamp":"2017-07-06T20:16:36Z","capabilityStatus":"Deleted","service":"OfficeForms","servicePlanId":"2789c901-c14e-48ab-a76a-be334d9d793a"},{"assignedTimestamp":"2017-07-06T20:16:35Z","capabilityStatus":"Enabled","service":"OfficeForms","servicePlanId":"e212cbc7-0961-4c40-9825-01117710dcb1"},{"assignedTimestamp":"2017-07-06T20:16:35Z","capabilityStatus":"Enabled","service":"OfficeForms","servicePlanId":"159f4cd6-e380-449f-a816-af1a9ef76344"},{"assignedTimestamp":"2017-06-12T01:37:17Z","capabilityStatus":"Enabled","service":"MicrosoftStream","servicePlanId":"6c6042f5-6f01-4d67-b8c1-eb99d36eed3e"},{"assignedTimestamp":"2017-06-12T01:37:17Z","capabilityStatus":"Enabled","service":"AADPremiumService","servicePlanId":"eec0eb4f-6444-4f95-aba0-50c24d67f998"},{"assignedTimestamp":"2017-06-12T01:37:17Z","capabilityStatus":"Enabled","service":"SCO","servicePlanId":"c1ec4a95-1f05-45b3-a911-aa3fa01094f5"},{"assignedTimestamp":"2017-05-13T00:29:58Z","capabilityStatus":"Enabled","service":"exchange","servicePlanId":"8e0c0a52-6a6c-4d40-8370-dd62790dcd70"},{"assignedTimestamp":"2017-01-26T06:07:42Z","capabilityStatus":"Enabled","service":"exchange","servicePlanId":"9f431833-0334-42de-a7dc-70aa40db46db"},{"assignedTimestamp":"2017-01-26T06:07:42Z","capabilityStatus":"Enabled","service":"PowerBI","servicePlanId":"70d33638-9c74-4d01-bfd3-562de28bd4ba"},{"assignedTimestamp":"2017-01-26T06:07:42Z","capabilityStatus":"Enabled","service":"exchange","servicePlanId":"4de31727-a228-4ec3-a5bf-8e45b5ca48cc"},{"assignedTimestamp":"2017-01-26T06:07:42Z","capabilityStatus":"Deleted","service":"AzureAnalysis","servicePlanId":"2049e525-b859-401b-b2a0-e0a31c4b1fe4"},{"assignedTimestamp":"2017-01-26T06:07:42Z","capabilityStatus":"Enabled","service":"exchange","servicePlanId":"34c0d7a0-a70f-4668-9238-47f9fc208882"},{"assignedTimestamp":"2016-12-19T03:37:31Z","capabilityStatus":"Deleted","service":"PowerBI","servicePlanId":"fc0a60aa-feee-4746-a0e3-aecfe81a38dd"},{"assignedTimestamp":"2016-11-18T19:22:29Z","capabilityStatus":"Enabled","service":"PowerAppsService","servicePlanId":"9c0dab89-a30c-4117-86e7-97bda240acd2"},{"assignedTimestamp":"2016-11-18T19:22:29Z","capabilityStatus":"Enabled","service":"ProcessSimple","servicePlanId":"07699545-9485-468e-95b6-2fca3738be01"},{"assignedTimestamp":"2012-10-30T00:30:38Z","capabilityStatus":"Enabled","service":"MicrosoftOffice","servicePlanId":"663a804f-1c30-4ff0-9915-9db84f0d1cea"},{"assignedTimestamp":"2015-07-30T05:48:04Z","capabilityStatus":"Enabled","service":"MicrosoftCommunicationsOnline","servicePlanId":"5a10155d-f5c1-411a-a8ec-e99aae125390"},{"assignedTimestamp":"2015-07-30T05:48:04Z","capabilityStatus":"Deleted","service":"MicrosoftCommunicationsOnline","servicePlanId":"27216c54-caf8-4d0d-97e2-517afb5c08f6"}],"city":"REDMOND","companyName":"MICROSOFT","consentProvidedForMinor":null,"country":null,"createdDateTime":null,"creationType":null,"department":"Azure
        Key Vault ENG","dirSyncEnabled":true,"displayName":"Scott Schaab","employeeId":null,"facsimileTelephoneNumber":null,"givenName":"Scott","immutableId":"267213","isCompromised":null,"jobTitle":"SENIOR
        SOFTWARE ENGINEER","lastDirSyncTime":"2018-06-11T16:52:13Z","legalAgeGroupClassification":null,"mail":"sschaab@microsoft.com","mailNickname":"sschaab","mobile":null,"onPremisesDistinguishedName":"CN=Scott
        Schaab,OU=UserAccounts,DC=redmond,DC=corp,DC=microsoft,DC=com","onPremisesSecurityIdentifier":"S-1-5-21-2127521184-1604012920-1887927527-2412997","otherMails":[],"passwordPolicies":"DisablePasswordExpiration","passwordProfile":null,"physicalDeliveryOfficeName":"27/2558","postalCode":null,"preferredLanguage":null,"provisionedPlans":[{"capabilityStatus":"Deleted","provisioningStatus":"Success","service":"SharePoint"},{"capabilityStatus":"Enabled","provisioningStatus":"Success","service":"SharePoint"},{"capabilityStatus":"Enabled","provisioningStatus":"Success","service":"SharePoint"},{"capabilityStatus":"Deleted","provisioningStatus":"Success","service":"SharePoint"},{"capabilityStatus":"Enabled","provisioningStatus":"Success","service":"SharePoint"},{"capabilityStatus":"Enabled","provisioningStatus":"Success","service":"SharePoint"},{"capabilityStatus":"Enabled","provisioningStatus":"Success","service":"SharePoint"},{"capabilityStatus":"Enabled","provisioningStatus":"Success","service":"Netbreeze"},{"capabilityStatus":"Enabled","provisioningStatus":"Success","service":"CRM"},{"capabilityStatus":"Enabled","provisioningStatus":"Success","service":"MicrosoftCommunicationsOnline"},{"capabilityStatus":"Enabled","provisioningStatus":"Success","service":"MicrosoftCommunicationsOnline"},{"capabilityStatus":"Enabled","provisioningStatus":"Success","service":"MicrosoftCommunicationsOnline"},{"capabilityStatus":"Enabled","provisioningStatus":"Success","service":"exchange"},{"capabilityStatus":"Enabled","provisioningStatus":"Success","service":"exchange"},{"capabilityStatus":"Enabled","provisioningStatus":"Success","service":"exchange"},{"capabilityStatus":"Enabled","provisioningStatus":"Success","service":"exchange"},{"capabilityStatus":"Enabled","provisioningStatus":"Success","service":"exchange"},{"capabilityStatus":"Enabled","provisioningStatus":"Success","service":"MicrosoftOffice"},{"capabilityStatus":"Enabled","provisioningStatus":"Success","service":"MicrosoftOffice"},{"capabilityStatus":"Enabled","provisioningStatus":"Success","service":"MicrosoftCommunicationsOnline"},{"capabilityStatus":"Deleted","provisioningStatus":"Success","service":"MicrosoftCommunicationsOnline"},{"capabilityStatus":"Enabled","provisioningStatus":"Success","service":"MicrosoftOffice"}],"provisioningErrors":[],"proxyAddresses":["X500:/O=Nokia/OU=HUB/cn=Recipients/cn=sschaab","X500:/O=microsoft/ou=External
        (FYDIBOHF25SPDLT)/cn=Recipients/cn=944cb790112943169ec88996419db2be","X500:/o=SDF/ou=Exchange
        Administrative Group (FYDIBOHF23SPDLT)/cn=Recipients/cn=sdflabs.com-51490-Scott
        Schaabdfa2a918","X500:/o=microsoft/ou=First Administrative Group/cn=Recipients/cn=sschaab","X500:/o=microsoft/ou=Exchange
        Administrative Group (FYDIBOHF23SPDLT)/cn=Recipients/cn=Scott Schaab","X500:/o=SDF/ou=Exchange
        Administrative Group (FYDIBOHF23SPDLT)/cn=Recipients/cn=sschaab_microsoft.comd412b5bf","X500:/o=SDF/ou=Exchange
        Administrative Group (FYDIBOHF23SPDLT)/cn=Recipients/cn=sdflabs.com-51490-Scott
        Schaab","X500:/o=SDF/ou=Exchange Administrative Group (FYDIBOHF23SPDLT)/cn=Recipients/cn=51490-sschaab_73c949efde","X500:/o=MSNBC/ou=Servers/cn=Recipients/cn=sschaab","X500:/o=ExchangeLabs/ou=Exchange
        Administrative Group (FYDIBOHF23SPDLT)/cn=Recipients/cn=sschaab93f6f89e09","X500:/o=ExchangeLabs/ou=Exchange
        Administrative Group (FYDIBOHF23SPDLT)/cn=Recipients/cn=microsoft.onmicrosoft.com-55760-Scott
        Schaab","X500:/O=microsoft/OU=northamerica/cn=Recipients/cn=sschaab","X500:/o=MMS/ou=Exchange
        Administrative Group (FYDIBOHF23SPDLT)/cn=Recipients/cn=Scott Schaab65cf6002-c6c1-4ed7-b2d3-2b2104a6be0f","SMTP:sschaab@microsoft.com","smtp:sschaab@Service.microsoft.com"],"refreshTokensValidFromDateTime":"2018-06-11T16:20:00Z","showInAddressList":true,"signInNames":[],"sipProxyAddress":"sschaab@microsoft.com","state":null,"streetAddress":null,"surname":"Schaab","telephoneNumber":"+1
        (425) 7055948","thumbnailPhoto@odata.mediaContentType":"image/Jpeg","usageLocation":"US","userIdentities":[],"userPrincipalName":"sschaab@microsoft.com","userType":null,"extension_18e31482d3fb4a8ea958aa96b662f508_SupervisorInd":"N","extension_18e31482d3fb4a8ea958aa96b662f508_ProfitCenterCode":"P10161081","extension_18e31482d3fb4a8ea958aa96b662f508_CostCenterCode":"10161081","extension_18e31482d3fb4a8ea958aa96b662f508_ReportsToPersonnelNbr":"86712","extension_18e31482d3fb4a8ea958aa96b662f508_ReportsToFullName":"Randall,
        Richard J.","extension_18e31482d3fb4a8ea958aa96b662f508_ReportsToEmailName":"RRANDALL","extension_18e31482d3fb4a8ea958aa96b662f508_PositionNumber":"91386158","extension_18e31482d3fb4a8ea958aa96b662f508_BuildingName":"27","extension_18e31482d3fb4a8ea958aa96b662f508_BuildingID":"25","extension_18e31482d3fb4a8ea958aa96b662f508_AddressLine1":"1
        Microsoft Way","extension_18e31482d3fb4a8ea958aa96b662f508_CityName":"REDMOND","extension_18e31482d3fb4a8ea958aa96b662f508_CompanyCode":"1010","extension_18e31482d3fb4a8ea958aa96b662f508_CountryShortCode":"US","extension_18e31482d3fb4a8ea958aa96b662f508_LocationAreaCode":"US","extension_18e31482d3fb4a8ea958aa96b662f508_PersonnelNumber":"267213","extension_18e31482d3fb4a8ea958aa96b662f508_StateProvinceCode":"WA","extension_18e31482d3fb4a8ea958aa96b662f508_ZipCode":"98052"}'}
    headers:
      access-control-allow-origin: ['*']
      cache-control: [no-cache]
      content-length: ['15221']
      content-type: [application/json; odata=minimalmetadata; streaming=true; charset=utf-8]
      dataserviceversion: [3.0;]
      date: ['Thu, 28 Jun 2018 20:17:05 GMT']
      duration: ['1302750']
      expires: ['-1']
      ocp-aad-diagnostics-server-name: [Jyamh40I/riKJflXwk3LHmaI3Lsq6osSe+/rd7Qerq0=]
      ocp-aad-session-key: [LtjFjm0UxadSYxcB5tuezG-zmCycAuPz9hixeAEBjKYWN1wsL24qLWqrA3TYA0RSidMk1rGaSpmz0Ono0IU4w01yVsS9foEsk533xtTLztS2aYhAdYDdpaSGrEZE7oog.SsracJO2bfjYeiKlAtOqeMc72jGtkGLL_RqnauNWLB4]
      pragma: [no-cache]
      request-id: [2dd7930b-e551-4f6f-b303-7a842e0b6d0b]
      server: [Microsoft-IIS/10.0]
      strict-transport-security: [max-age=31536000; includeSubDomains]
      x-aspnet-version: [4.0.30319]
      x-content-type-options: [nosniff]
      x-ms-dirapi-data-contract-version: ['1.6']
      x-powered-by: [ASP.NET, ASP.NET]
    status: {code: 200, message: OK}
- request:
    body: '{"location": "eastus2", "properties": {"tenantId": "72f988bf-86f1-41af-91ab-2d7cd011db47",
      "sku": {"family": "A", "name": "standard"}, "accessPolicies": [{"tenantId":
      "72f988bf-86f1-41af-91ab-2d7cd011db47", "objectId": "6ff0a69b-8c04-4618-873e-4a1ee85e5296",
      "permissions": {"keys": ["get", "create", "delete", "list", "update", "import",
      "backup", "restore", "recover"], "secrets": ["get", "list", "set", "delete",
      "backup", "restore", "recover"], "certificates": ["get", "list", "delete", "create",
      "import", "update", "managecontacts", "getissuers", "listissuers", "setissuers",
      "deleteissuers", "manageissuers", "recover"], "storage": ["get", "list", "delete",
      "set", "update", "regeneratekey", "setsas", "listsas", "getsas", "deletesas"]}}]}}'
    headers:
      Accept: [application/json]
      Accept-Encoding: ['gzip, deflate']
      CommandName: [keyvault create]
      Connection: [keep-alive]
      Content-Length: ['747']
      Content-Type: [application/json; charset=utf-8]
      User-Agent: [python/3.6.2 (Windows-10-10.0.17134-SP0) requests/2.18.4 msrest/0.4.29
          msrest_azure/0.4.31 azure-mgmt-keyvault/1.0.0b1 Azure-SDK-For-Python AZURECLI/2.0.34]
      accept-language: [en-US]
    method: PUT
    uri: https://management.azure.com/subscriptions/00000000-0000-0000-0000-000000000000/resourceGroups/clitest.rg000001/providers/Microsoft.KeyVault/vaults/clitest000003?api-version=2018-02-14
  response:
    body: {string: '{"id":"/subscriptions/00000000-0000-0000-0000-000000000000/resourceGroups/clitest.rg000001/providers/Microsoft.KeyVault/vaults/clitest000003","name":"clitest000003","type":"Microsoft.KeyVault/vaults","location":"eastus2","tags":{},"properties":{"sku":{"family":"A","name":"standard"},"tenantId":"72f988bf-86f1-41af-91ab-2d7cd011db47","accessPolicies":[{"tenantId":"72f988bf-86f1-41af-91ab-2d7cd011db47","objectId":"6ff0a69b-8c04-4618-873e-4a1ee85e5296","permissions":{"keys":["get","create","delete","list","update","import","backup","restore","recover"],"secrets":["get","list","set","delete","backup","restore","recover"],"certificates":["get","list","delete","create","import","update","managecontacts","getissuers","listissuers","setissuers","deleteissuers","manageissuers","recover"],"storage":["get","list","delete","set","update","regeneratekey","setsas","listsas","getsas","deletesas"]}}],"enabledForDeployment":false,"vaultUri":"https://clitest000003.vault.azure.net","provisioningState":"RegisteringDns"}}'}
    headers:
      cache-control: [no-cache]
      content-length: ['1107']
      content-type: [application/json; charset=utf-8]
      date: ['Thu, 28 Jun 2018 20:17:09 GMT']
      expires: ['-1']
      pragma: [no-cache]
      server: [Microsoft-IIS/10.0]
      strict-transport-security: [max-age=31536000; includeSubDomains]
      transfer-encoding: [chunked]
      vary: [Accept-Encoding]
      x-aspnet-version: [4.0.30319]
      x-content-type-options: [nosniff]
      x-ms-keyvault-service-version: [1.0.0.220]
      x-ms-ratelimit-remaining-subscription-writes: ['1195']
      x-powered-by: [ASP.NET]
    status: {code: 200, message: OK}
- request:
    body: null
    headers:
      Accept: [application/json]
      Accept-Encoding: ['gzip, deflate']
      CommandName: [keyvault create]
      Connection: [keep-alive]
      User-Agent: [python/3.6.2 (Windows-10-10.0.17134-SP0) requests/2.18.4 msrest/0.4.29
          msrest_azure/0.4.31 azure-mgmt-keyvault/1.0.0b1 Azure-SDK-For-Python AZURECLI/2.0.34]
    method: GET
    uri: https://management.azure.com/subscriptions/00000000-0000-0000-0000-000000000000/resourceGroups/clitest.rg000001/providers/Microsoft.KeyVault/vaults/clitest000003?api-version=2018-02-14
  response:
    body: {string: '{"id":"/subscriptions/00000000-0000-0000-0000-000000000000/resourceGroups/clitest.rg000001/providers/Microsoft.KeyVault/vaults/clitest000003","name":"clitest000003","type":"Microsoft.KeyVault/vaults","location":"eastus2","tags":{},"properties":{"sku":{"family":"A","name":"standard"},"tenantId":"72f988bf-86f1-41af-91ab-2d7cd011db47","accessPolicies":[{"tenantId":"72f988bf-86f1-41af-91ab-2d7cd011db47","objectId":"6ff0a69b-8c04-4618-873e-4a1ee85e5296","permissions":{"keys":["get","create","delete","list","update","import","backup","restore","recover"],"secrets":["get","list","set","delete","backup","restore","recover"],"certificates":["get","list","delete","create","import","update","managecontacts","getissuers","listissuers","setissuers","deleteissuers","manageissuers","recover"],"storage":["get","list","delete","set","update","regeneratekey","setsas","listsas","getsas","deletesas"]}}],"enabledForDeployment":false,"vaultUri":"https://clitest000003.vault.azure.net/","provisioningState":"Succeeded"}}'}
    headers:
      cache-control: [no-cache]
      content-length: ['1103']
      content-type: [application/json; charset=utf-8]
      date: ['Thu, 28 Jun 2018 20:17:40 GMT']
      expires: ['-1']
      pragma: [no-cache]
      server: [Microsoft-IIS/10.0]
      strict-transport-security: [max-age=31536000; includeSubDomains]
      transfer-encoding: [chunked]
      vary: [Accept-Encoding]
      x-aspnet-version: [4.0.30319]
      x-content-type-options: [nosniff]
      x-ms-keyvault-service-version: [1.0.0.220]
      x-powered-by: [ASP.NET]
    status: {code: 200, message: OK}
- request:
    body: null
    headers:
      Accept: [application/json]
      Accept-Encoding: ['gzip, deflate']
      CommandName: [keyvault show]
      Connection: [keep-alive]
      Content-Type: [application/json; charset=utf-8]
      User-Agent: [python/3.6.2 (Windows-10-10.0.17134-SP0) requests/2.18.4 msrest/0.4.29
          msrest_azure/0.4.31 azure-mgmt-keyvault/1.0.0b1 Azure-SDK-For-Python AZURECLI/2.0.34]
      accept-language: [en-US]
    method: GET
    uri: https://management.azure.com/subscriptions/00000000-0000-0000-0000-000000000000/resourceGroups/clitest.rg000001/providers/Microsoft.KeyVault/vaults/clitest000003?api-version=2018-02-14
  response:
    body: {string: '{"id":"/subscriptions/00000000-0000-0000-0000-000000000000/resourceGroups/clitest.rg000001/providers/Microsoft.KeyVault/vaults/clitest000003","name":"clitest000003","type":"Microsoft.KeyVault/vaults","location":"eastus2","tags":{},"properties":{"sku":{"family":"A","name":"standard"},"tenantId":"72f988bf-86f1-41af-91ab-2d7cd011db47","accessPolicies":[{"tenantId":"72f988bf-86f1-41af-91ab-2d7cd011db47","objectId":"6ff0a69b-8c04-4618-873e-4a1ee85e5296","permissions":{"keys":["get","create","delete","list","update","import","backup","restore","recover"],"secrets":["get","list","set","delete","backup","restore","recover"],"certificates":["get","list","delete","create","import","update","managecontacts","getissuers","listissuers","setissuers","deleteissuers","manageissuers","recover"],"storage":["get","list","delete","set","update","regeneratekey","setsas","listsas","getsas","deletesas"]}}],"enabledForDeployment":false,"vaultUri":"https://clitest000003.vault.azure.net/","provisioningState":"Succeeded"}}'}
    headers:
      cache-control: [no-cache]
      content-length: ['1103']
      content-type: [application/json; charset=utf-8]
      date: ['Thu, 28 Jun 2018 20:17:41 GMT']
      expires: ['-1']
      pragma: [no-cache]
      server: [Microsoft-IIS/10.0]
      strict-transport-security: [max-age=31536000; includeSubDomains]
      transfer-encoding: [chunked]
      vary: [Accept-Encoding]
      x-aspnet-version: [4.0.30319]
      x-content-type-options: [nosniff]
      x-ms-keyvault-service-version: [1.0.0.220]
      x-powered-by: [ASP.NET]
    status: {code: 200, message: OK}
- request:
    body: ''
    headers:
      Accept: [application/json]
      Accept-Encoding: ['gzip, deflate']
      Connection: [keep-alive]
      Content-Length: [0]
      Content-Type: [application/json; charset=utf-8]
      User-Agent: [python/3.6.2 (Windows-10-10.0.17134-SP0) requests/2.18.4 msrest/0.4.29
          msrest_azure/0.4.31 azure-keyvault/1.0.0b1 Azure-SDK-For-Python]
      accept-language: [en-US]
    method: POST
    uri: https://clitest000003.vault.azure.net/keys/testkey/create?api-version=7.0-preview
  response:
    body: {string: ''}
    headers:
      cache-control: [no-cache]
      content-length: ['0']
      date: ['Thu, 28 Jun 2018 20:17:42 GMT']
      expires: ['-1']
      pragma: [no-cache]
      server: [Microsoft-IIS/10.0]
      strict-transport-security: [max-age=31536000;includeSubDomains]
      www-authenticate: ['Bearer authorization="https://login.windows.net/72f988bf-86f1-41af-91ab-2d7cd011db47",
          resource="https://vault.azure.net"']
      x-aspnet-version: [4.0.30319]
      x-content-type-options: [nosniff]
      x-ms-keyvault-network-info: [addr=167.220.1.182;act_addr_fam=InterNetwork;]
      x-ms-keyvault-region: [eastus2]
      x-ms-keyvault-service-version: [1.0.0.852]
      x-powered-by: [ASP.NET]
    status: {code: 401, message: Unauthorized}
- request:
    body: '{"kty": "RSA", "attributes": {"enabled": true}}'
    headers:
      Accept: [application/json]
      Accept-Encoding: ['gzip, deflate']
      Connection: [keep-alive]
      Content-Length: ['47']
      Content-Type: [application/json; charset=utf-8]
      User-Agent: [python/3.6.2 (Windows-10-10.0.17134-SP0) requests/2.18.4 msrest/0.4.29
          msrest_azure/0.4.31 azure-keyvault/1.0.0b1 Azure-SDK-For-Python]
      accept-language: [en-US]
    method: POST
    uri: https://clitest000003.vault.azure.net/keys/testkey/create?api-version=7.0-preview
  response:
    body: {string: '{"key":{"kid":"https://clitest000003.vault.azure.net/keys/testkey/b606ba73c2604c9a9b24c159ff206b20","kty":"RSA","key_ops":["encrypt","decrypt","sign","verify","wrapKey","unwrapKey"],"n":"om5zEhpXV3b8VNC3HyivFFUQ4PzsJrvpmpewoJCLufU7FJHTHTql4su3CrZMp6r3fUtGnO7E7MLyAuBTEyILuaCHiqMMUmo4o6eek0xVV1e72oiyg4NXgWIWeTqTMeVBuqOSlDRzyCx5AS6qEWkW-gzaHJPdHKyoRU1o7GeuJAMeYRCgHG-mB3p_0ourLVkkJmmClYGpHu9E_f_1VO0ozcTyAseHjThn_7924aCaWxwHmJx9RPXrD_VzYcvgE4uzK2zTojwzEc-LNed-s5nBEJcsKTaV4IUHfb0NqH2DLLiO6muRTla1Oyix9T5ZJT4iisnOuTMWnQP1pBheFOGP2Q","e":"AQAB"},"attributes":{"enabled":true,"created":1530217063,"updated":1530217063,"recoveryLevel":"Purgeable"}}'}
    headers:
      cache-control: [no-cache]
      content-length: ['654']
      content-type: [application/json; charset=utf-8]
      date: ['Thu, 28 Jun 2018 20:17:43 GMT']
      expires: ['-1']
      pragma: [no-cache]
      server: [Microsoft-IIS/10.0]
      strict-transport-security: [max-age=31536000;includeSubDomains]
      x-aspnet-version: [4.0.30319]
      x-content-type-options: [nosniff]
      x-ms-keyvault-network-info: [addr=167.220.1.182;act_addr_fam=InterNetwork;]
      x-ms-keyvault-region: [eastus2]
      x-ms-keyvault-service-version: [1.0.0.852]
      x-powered-by: [ASP.NET]
    status: {code: 200, message: OK}
- request:
    body: null
    headers:
      Accept: [application/json]
      Accept-Encoding: ['gzip, deflate']
      CommandName: [storage account update]
      Connection: [keep-alive]
      Content-Type: [application/json; charset=utf-8]
      User-Agent: [python/3.6.2 (Windows-10-10.0.17134-SP0) requests/2.18.4 msrest/0.4.29
          msrest_azure/0.4.31 azure-mgmt-storage/1.5.0 Azure-SDK-For-Python AZURECLI/2.0.34]
      accept-language: [en-US]
    method: GET
    uri: https://management.azure.com/subscriptions/00000000-0000-0000-0000-000000000000/resourceGroups/clitest.rg000001/providers/Microsoft.Storage/storageAccounts/clitest000002?api-version=2017-10-01
  response:
    body: {string: '{"sku":{"name":"Standard_LRS","tier":"Standard"},"kind":"Storage","id":"/subscriptions/00000000-0000-0000-0000-000000000000/resourceGroups/clitest.rg000001/providers/Microsoft.Storage/storageAccounts/clitest000002","name":"clitest000002","type":"Microsoft.Storage/storageAccounts","location":"southcentralus","tags":{},"properties":{"networkAcls":{"bypass":"AzureServices","virtualNetworkRules":[],"ipRules":[],"defaultAction":"Allow"},"trustedDirectories":["72f988bf-86f1-41af-91ab-2d7cd011db47"],"supportsHttpsTrafficOnly":false,"encryption":{"services":{"file":{"enabled":true,"lastEnabledTime":"2018-06-28T20:16:46.9657690Z"},"blob":{"enabled":true,"lastEnabledTime":"2018-06-28T20:16:46.9657690Z"}},"keySource":"Microsoft.Storage"},"provisioningState":"Succeeded","creationTime":"2018-06-28T20:16:46.8563943Z","primaryEndpoints":{"blob":"https://clitest000002.blob.core.windows.net/","queue":"https://clitest000002.queue.core.windows.net/","table":"https://clitest000002.table.core.windows.net/","file":"https://clitest000002.file.core.windows.net/"},"primaryLocation":"southcentralus","statusOfPrimary":"available"}}'}
    headers:
      cache-control: [no-cache]
      content-length: ['1247']
      content-type: [application/json]
      date: ['Thu, 28 Jun 2018 20:17:43 GMT']
      expires: ['-1']
      pragma: [no-cache]
      server: ['Microsoft-Azure-Storage-Resource-Provider/1.0,Microsoft-HTTPAPI/2.0
          Microsoft-HTTPAPI/2.0']
      strict-transport-security: [max-age=31536000; includeSubDomains]
      transfer-encoding: [chunked]
      vary: [Accept-Encoding]
      x-content-type-options: [nosniff]
    status: {code: 200, message: OK}
- request:
    body: '{"sku": {"name": "Standard_LRS"}, "tags": {}, "identity": {"type": "SystemAssigned"},
      "properties": {"encryption": {"services": {"blob": {"enabled": true}, "file":
      {"enabled": true}}, "keySource": "Microsoft.Storage"}, "supportsHttpsTrafficOnly":
      false, "networkAcls": {"bypass": "AzureServices", "virtualNetworkRules": [],
      "ipRules": [], "defaultAction": "Allow"}}}'
    headers:
      Accept: [application/json]
      Accept-Encoding: ['gzip, deflate']
      CommandName: [storage account update]
      Connection: [keep-alive]
      Content-Length: ['366']
      Content-Type: [application/json; charset=utf-8]
      User-Agent: [python/3.6.2 (Windows-10-10.0.17134-SP0) requests/2.18.4 msrest/0.4.29
          msrest_azure/0.4.31 azure-mgmt-storage/1.5.0 Azure-SDK-For-Python AZURECLI/2.0.34]
      accept-language: [en-US]
    method: PATCH
    uri: https://management.azure.com/subscriptions/00000000-0000-0000-0000-000000000000/resourceGroups/clitest.rg000001/providers/Microsoft.Storage/storageAccounts/clitest000002?api-version=2017-10-01
  response:
    body: {string: '{"identity":{"principalId":"de14ed08-6caf-4f9b-8ae5-93d5527af34c","tenantId":"72f988bf-86f1-41af-91ab-2d7cd011db47","type":"SystemAssigned"},"sku":{"name":"Standard_LRS","tier":"Standard"},"kind":"Storage","id":"/subscriptions/00000000-0000-0000-0000-000000000000/resourceGroups/clitest.rg000001/providers/Microsoft.Storage/storageAccounts/clitest000002","name":"clitest000002","type":"Microsoft.Storage/storageAccounts","location":"southcentralus","tags":{},"properties":{"networkAcls":{"bypass":"AzureServices","virtualNetworkRules":[],"ipRules":[],"defaultAction":"Allow"},"trustedDirectories":["72f988bf-86f1-41af-91ab-2d7cd011db47"],"supportsHttpsTrafficOnly":false,"encryption":{"services":{"file":{"enabled":true,"lastEnabledTime":"2018-06-28T20:16:46.9657690Z"},"blob":{"enabled":true,"lastEnabledTime":"2018-06-28T20:16:46.9657690Z"}},"keySource":"Microsoft.Storage"},"provisioningState":"Succeeded","creationTime":"2018-06-28T20:16:46.8563943Z","primaryEndpoints":{"blob":"https://clitest000002.blob.core.windows.net/","queue":"https://clitest000002.queue.core.windows.net/","table":"https://clitest000002.table.core.windows.net/","file":"https://clitest000002.file.core.windows.net/"},"primaryLocation":"southcentralus","statusOfPrimary":"available"}}'}
    headers:
      cache-control: [no-cache]
      content-length: ['1387']
      content-type: [application/json]
      date: ['Thu, 28 Jun 2018 20:17:47 GMT']
      expires: ['-1']
      pragma: [no-cache]
      server: ['Microsoft-Azure-Storage-Resource-Provider/1.0,Microsoft-HTTPAPI/2.0
          Microsoft-HTTPAPI/2.0']
      strict-transport-security: [max-age=31536000; includeSubDomains]
      transfer-encoding: [chunked]
      vary: [Accept-Encoding]
      x-content-type-options: [nosniff]
      x-ms-ratelimit-remaining-subscription-writes: ['1199']
    status: {code: 200, message: OK}
- request:
    body: null
    headers:
      Accept: [application/json]
      Accept-Encoding: ['gzip, deflate']
      CommandName: [keyvault set-policy]
      Connection: [keep-alive]
      Content-Type: [application/json; charset=utf-8]
      User-Agent: [python/3.6.2 (Windows-10-10.0.17134-SP0) requests/2.18.4 msrest/0.4.29
          msrest_azure/0.4.31 azure-mgmt-keyvault/1.0.0b1 Azure-SDK-For-Python AZURECLI/2.0.34]
      accept-language: [en-US]
    method: GET
    uri: https://management.azure.com/subscriptions/00000000-0000-0000-0000-000000000000/resourceGroups/clitest.rg000001/providers/Microsoft.KeyVault/vaults/clitest000003?api-version=2018-02-14
  response:
    body: {string: '{"id":"/subscriptions/00000000-0000-0000-0000-000000000000/resourceGroups/clitest.rg000001/providers/Microsoft.KeyVault/vaults/clitest000003","name":"clitest000003","type":"Microsoft.KeyVault/vaults","location":"eastus2","tags":{},"properties":{"sku":{"family":"A","name":"standard"},"tenantId":"72f988bf-86f1-41af-91ab-2d7cd011db47","accessPolicies":[{"tenantId":"72f988bf-86f1-41af-91ab-2d7cd011db47","objectId":"6ff0a69b-8c04-4618-873e-4a1ee85e5296","permissions":{"keys":["get","create","delete","list","update","import","backup","restore","recover"],"secrets":["get","list","set","delete","backup","restore","recover"],"certificates":["get","list","delete","create","import","update","managecontacts","getissuers","listissuers","setissuers","deleteissuers","manageissuers","recover"],"storage":["get","list","delete","set","update","regeneratekey","setsas","listsas","getsas","deletesas"]}}],"enabledForDeployment":false,"vaultUri":"https://clitest000003.vault.azure.net/","provisioningState":"Succeeded"}}'}
    headers:
      cache-control: [no-cache]
      content-length: ['1103']
      content-type: [application/json; charset=utf-8]
      date: ['Thu, 28 Jun 2018 20:17:48 GMT']
      expires: ['-1']
      pragma: [no-cache]
      server: [Microsoft-IIS/10.0]
      strict-transport-security: [max-age=31536000; includeSubDomains]
      transfer-encoding: [chunked]
      vary: [Accept-Encoding]
      x-aspnet-version: [4.0.30319]
      x-content-type-options: [nosniff]
      x-ms-keyvault-service-version: [1.0.0.220]
      x-powered-by: [ASP.NET]
    status: {code: 200, message: OK}
- request:
    body: 'b''{"location": "eastus2", "tags": {}, "properties": {"tenantId": "72f988bf-86f1-41af-91ab-2d7cd011db47",
      "sku": {"family": "A", "name": "standard"}, "accessPolicies": [{"tenantId":
      "72f988bf-86f1-41af-91ab-2d7cd011db47", "objectId": "6ff0a69b-8c04-4618-873e-4a1ee85e5296",
      "permissions": {"keys": ["get", "create", "delete", "list", "update", "import",
      "backup", "restore", "recover"], "secrets": ["get", "list", "set", "delete",
      "backup", "restore", "recover"], "certificates": ["get", "list", "delete", "create",
      "import", "update", "managecontacts", "getissuers", "listissuers", "setissuers",
      "deleteissuers", "manageissuers", "recover"], "storage": ["get", "list", "delete",
      "set", "update", "regeneratekey", "setsas", "listsas", "getsas", "deletesas"]}},
      {"tenantId": "72f988bf-86f1-41af-91ab-2d7cd011db47", "objectId": "de14ed08-6caf-4f9b-8ae5-93d5527af34c",
      "permissions": {"keys": ["get", "wrapKey", "unwrapKey", "recover"]}}], "vaultUri":
      "https://clitest000003.vault.azure.net/", "enabledForDeployment": false}}'''
    headers:
      Accept: [application/json]
      Accept-Encoding: ['gzip, deflate']
      CommandName: [keyvault set-policy]
      Connection: [keep-alive]
      Content-Length: ['1030']
      Content-Type: [application/json; charset=utf-8]
      User-Agent: [python/3.6.2 (Windows-10-10.0.17134-SP0) requests/2.18.4 msrest/0.4.29
          msrest_azure/0.4.31 azure-mgmt-keyvault/1.0.0b1 Azure-SDK-For-Python AZURECLI/2.0.34]
      accept-language: [en-US]
    method: PUT
    uri: https://management.azure.com/subscriptions/00000000-0000-0000-0000-000000000000/resourceGroups/clitest.rg000001/providers/Microsoft.KeyVault/vaults/clitest000003?api-version=2018-02-14
  response:
    body: {string: '{"id":"/subscriptions/00000000-0000-0000-0000-000000000000/resourceGroups/clitest.rg000001/providers/Microsoft.KeyVault/vaults/clitest000003","name":"clitest000003","type":"Microsoft.KeyVault/vaults","location":"eastus2","tags":{},"properties":{"sku":{"family":"A","name":"standard"},"tenantId":"72f988bf-86f1-41af-91ab-2d7cd011db47","accessPolicies":[{"tenantId":"72f988bf-86f1-41af-91ab-2d7cd011db47","objectId":"6ff0a69b-8c04-4618-873e-4a1ee85e5296","permissions":{"keys":["get","create","delete","list","update","import","backup","restore","recover"],"secrets":["get","list","set","delete","backup","restore","recover"],"certificates":["get","list","delete","create","import","update","managecontacts","getissuers","listissuers","setissuers","deleteissuers","manageissuers","recover"],"storage":["get","list","delete","set","update","regeneratekey","setsas","listsas","getsas","deletesas"]}},{"tenantId":"72f988bf-86f1-41af-91ab-2d7cd011db47","objectId":"de14ed08-6caf-4f9b-8ae5-93d5527af34c","permissions":{"keys":["get","wrapKey","unwrapKey","recover"]}}],"enabledForDeployment":false,"vaultUri":"https://clitest000003.vault.azure.net/","provisioningState":"Succeeded"}}'}
    headers:
      cache-control: [no-cache]
      content-length: ['1268']
      content-type: [application/json; charset=utf-8]
      date: ['Thu, 28 Jun 2018 20:17:49 GMT']
      expires: ['-1']
      pragma: [no-cache]
      server: [Microsoft-IIS/10.0]
      strict-transport-security: [max-age=31536000; includeSubDomains]
      transfer-encoding: [chunked]
      vary: [Accept-Encoding]
      x-aspnet-version: [4.0.30319]
      x-content-type-options: [nosniff]
      x-ms-keyvault-service-version: [1.0.0.220]
      x-ms-ratelimit-remaining-subscription-writes: ['1197']
      x-powered-by: [ASP.NET]
    status: {code: 200, message: OK}
- request:
    body: null
    headers:
      Accept: [application/json]
      Accept-Encoding: ['gzip, deflate']
      CommandName: [keyvault update]
      Connection: [keep-alive]
      Content-Type: [application/json; charset=utf-8]
      User-Agent: [python/3.6.2 (Windows-10-10.0.17134-SP0) requests/2.18.4 msrest/0.4.29
          msrest_azure/0.4.31 azure-mgmt-keyvault/1.0.0b1 Azure-SDK-For-Python AZURECLI/2.0.34]
      accept-language: [en-US]
    method: GET
    uri: https://management.azure.com/subscriptions/00000000-0000-0000-0000-000000000000/resourceGroups/clitest.rg000001/providers/Microsoft.KeyVault/vaults/clitest000003?api-version=2018-02-14
  response:
    body: {string: '{"id":"/subscriptions/00000000-0000-0000-0000-000000000000/resourceGroups/clitest.rg000001/providers/Microsoft.KeyVault/vaults/clitest000003","name":"clitest000003","type":"Microsoft.KeyVault/vaults","location":"eastus2","tags":{},"properties":{"sku":{"family":"A","name":"standard"},"tenantId":"72f988bf-86f1-41af-91ab-2d7cd011db47","accessPolicies":[{"tenantId":"72f988bf-86f1-41af-91ab-2d7cd011db47","objectId":"6ff0a69b-8c04-4618-873e-4a1ee85e5296","permissions":{"keys":["get","create","delete","list","update","import","backup","restore","recover"],"secrets":["get","list","set","delete","backup","restore","recover"],"certificates":["get","list","delete","create","import","update","managecontacts","getissuers","listissuers","setissuers","deleteissuers","manageissuers","recover"],"storage":["get","list","delete","set","update","regeneratekey","setsas","listsas","getsas","deletesas"]}},{"tenantId":"72f988bf-86f1-41af-91ab-2d7cd011db47","objectId":"de14ed08-6caf-4f9b-8ae5-93d5527af34c","permissions":{"keys":["get","wrapKey","unwrapKey","recover"]}}],"enabledForDeployment":false,"vaultUri":"https://clitest000003.vault.azure.net/","provisioningState":"Succeeded"}}'}
    headers:
      cache-control: [no-cache]
      content-length: ['1268']
      content-type: [application/json; charset=utf-8]
      date: ['Thu, 28 Jun 2018 20:17:50 GMT']
      expires: ['-1']
      pragma: [no-cache]
      server: [Microsoft-IIS/10.0]
      strict-transport-security: [max-age=31536000; includeSubDomains]
      transfer-encoding: [chunked]
      vary: [Accept-Encoding]
      x-aspnet-version: [4.0.30319]
      x-content-type-options: [nosniff]
      x-ms-keyvault-service-version: [1.0.0.220]
      x-powered-by: [ASP.NET]
    status: {code: 200, message: OK}
- request:
    body: 'b''{"location": "eastus2", "properties": {"tenantId": "72f988bf-86f1-41af-91ab-2d7cd011db47",
      "sku": {"family": "A", "name": "standard"}, "accessPolicies": [{"tenantId":
      "72f988bf-86f1-41af-91ab-2d7cd011db47", "objectId": "6ff0a69b-8c04-4618-873e-4a1ee85e5296",
      "permissions": {"keys": ["get", "create", "delete", "list", "update", "import",
      "backup", "restore", "recover"], "secrets": ["get", "list", "set", "delete",
      "backup", "restore", "recover"], "certificates": ["get", "list", "delete", "create",
      "import", "update", "managecontacts", "getissuers", "listissuers", "setissuers",
      "deleteissuers", "manageissuers", "recover"], "storage": ["get", "list", "delete",
      "set", "update", "regeneratekey", "setsas", "listsas", "getsas", "deletesas"]}},
      {"tenantId": "72f988bf-86f1-41af-91ab-2d7cd011db47", "objectId": "de14ed08-6caf-4f9b-8ae5-93d5527af34c",
      "permissions": {"keys": ["get", "wrapKey", "unwrapKey", "recover"]}}], "vaultUri":
      "https://clitest000003.vault.azure.net/", "enabledForDeployment": false, "enableSoftDelete":
      true}}'''
    headers:
      Accept: [application/json]
      Accept-Encoding: ['gzip, deflate']
      CommandName: [keyvault update]
      Connection: [keep-alive]
      Content-Length: ['1044']
      Content-Type: [application/json; charset=utf-8]
      User-Agent: [python/3.6.2 (Windows-10-10.0.17134-SP0) requests/2.18.4 msrest/0.4.29
          msrest_azure/0.4.31 azure-mgmt-keyvault/1.0.0b1 Azure-SDK-For-Python AZURECLI/2.0.34]
      accept-language: [en-US]
    method: PUT
    uri: https://management.azure.com/subscriptions/00000000-0000-0000-0000-000000000000/resourceGroups/clitest.rg000001/providers/Microsoft.KeyVault/vaults/clitest000003?api-version=2018-02-14
  response:
    body: {string: '{"id":"/subscriptions/00000000-0000-0000-0000-000000000000/resourceGroups/clitest.rg000001/providers/Microsoft.KeyVault/vaults/clitest000003","name":"clitest000003","type":"Microsoft.KeyVault/vaults","location":"eastus2","tags":{},"properties":{"sku":{"family":"A","name":"standard"},"tenantId":"72f988bf-86f1-41af-91ab-2d7cd011db47","accessPolicies":[{"tenantId":"72f988bf-86f1-41af-91ab-2d7cd011db47","objectId":"6ff0a69b-8c04-4618-873e-4a1ee85e5296","permissions":{"keys":["get","create","delete","list","update","import","backup","restore","recover"],"secrets":["get","list","set","delete","backup","restore","recover"],"certificates":["get","list","delete","create","import","update","managecontacts","getissuers","listissuers","setissuers","deleteissuers","manageissuers","recover"],"storage":["get","list","delete","set","update","regeneratekey","setsas","listsas","getsas","deletesas"]}},{"tenantId":"72f988bf-86f1-41af-91ab-2d7cd011db47","objectId":"de14ed08-6caf-4f9b-8ae5-93d5527af34c","permissions":{"keys":["get","wrapKey","unwrapKey","recover"]}}],"enabledForDeployment":false,"enableSoftDelete":true,"vaultUri":"https://clitest000003.vault.azure.net/","provisioningState":"Succeeded"}}'}
    headers:
      cache-control: [no-cache]
      content-length: ['1292']
      content-type: [application/json; charset=utf-8]
      date: ['Thu, 28 Jun 2018 20:17:51 GMT']
      expires: ['-1']
      pragma: [no-cache]
      server: [Microsoft-IIS/10.0]
      strict-transport-security: [max-age=31536000; includeSubDomains]
      transfer-encoding: [chunked]
      vary: [Accept-Encoding]
      x-aspnet-version: [4.0.30319]
      x-content-type-options: [nosniff]
      x-ms-keyvault-service-version: [1.0.0.220]
      x-ms-ratelimit-remaining-subscription-writes: ['1196']
      x-powered-by: [ASP.NET]
    status: {code: 200, message: OK}
- request:
    body: null
    headers:
      Accept: [application/json]
      Accept-Encoding: ['gzip, deflate']
      CommandName: [resource update]
      Connection: [keep-alive]
      Content-Type: [application/json; charset=utf-8]
      User-Agent: [python/3.6.2 (Windows-10-10.0.17134-SP0) requests/2.18.4 msrest/0.4.29
          msrest_azure/0.4.31 resourcemanagementclient/1.2.1 Azure-SDK-For-Python
          AZURECLI/2.0.34]
      accept-language: [en-US]
    method: GET
    uri: https://management.azure.com/subscriptions/00000000-0000-0000-0000-000000000000/providers/Microsoft.KeyVault?api-version=2018-05-01
  response:
    body: {string: '{"id":"/subscriptions/00000000-0000-0000-0000-000000000000/providers/Microsoft.KeyVault","namespace":"Microsoft.KeyVault","authorizations":[{"applicationId":"cfa8b339-82a2-471a-a3c9-0fc0be7a4093","roleDefinitionId":"1cf9858a-28a2-4228-abba-94e606305b95"}],"resourceTypes":[{"resourceType":"vaults","locations":["North
        Central US","East US","North Europe","West Europe","East Asia","Southeast
        Asia","East US 2","Central US","South Central US","West US","Japan East","Japan
        West","Australia East","Australia Southeast","Brazil South","Central India","South
        India","West India","Canada Central","Canada East","UK South","UK West","West
        Central US","West US 2","Korea Central","Korea South","France Central"],"apiVersions":["2018-02-14-preview","2018-02-14","2016-10-01","2015-06-01"],"apiProfiles":[{"profileVersion":"2018-03-01-hybrid","apiVersion":"2016-10-01"}],"capabilities":"CrossResourceGroupResourceMove,
        CrossSubscriptionResourceMove"},{"resourceType":"vaults/secrets","locations":["North
        Central US","East US","North Europe","West Europe","East Asia","Southeast
        Asia","East US 2","Central US","South Central US","West US","Japan East","Japan
        West","Australia East","Australia Southeast","Brazil South","Central India","South
        India","West India","Canada Central","Canada East","UK South","UK West","West
        Central US","West US 2","Korea Central","Korea South","France Central"],"apiVersions":["2018-02-14-preview","2018-02-14","2016-10-01","2015-06-01"],"apiProfiles":[{"profileVersion":"2018-03-01-hybrid","apiVersion":"2016-10-01"}]},{"resourceType":"vaults/accessPolicies","locations":["North
        Central US","East US","North Europe","West Europe","East Asia","Southeast
        Asia","East US 2","Central US","South Central US","West US","Japan East","Japan
        West","Australia East","Australia Southeast","Brazil South","Central India","South
        India","West India","Canada Central","Canada East","UK South","UK West","West
        Central US","West US 2","Korea Central","Korea South","France Central"],"apiVersions":["2018-02-14-preview","2018-02-14","2016-10-01","2015-06-01"],"apiProfiles":[{"profileVersion":"2018-03-01-hybrid","apiVersion":"2016-10-01"}]},{"resourceType":"operations","locations":[],"apiVersions":["2018-02-14-preview","2018-02-14","2016-10-01","2015-06-01","2014-12-19-preview"],"apiProfiles":[{"profileVersion":"2018-03-01-hybrid","apiVersion":"2016-10-01"}]},{"resourceType":"checkNameAvailability","locations":[],"apiVersions":["2018-02-14-preview","2018-02-14","2016-10-01","2015-06-01"]},{"resourceType":"deletedVaults","locations":["North
        Central US","East US","North Europe","West Europe","East Asia","Southeast
        Asia","East US 2","Central US","South Central US","West US","Japan East","Japan
        West","Australia East","Australia Southeast","Brazil South","Central India","South
        India","West India","Canada Central","Canada East","UK South","UK West","West
        Central US","West US 2","Korea Central","Korea South","France Central"],"apiVersions":["2018-02-14-preview","2018-02-14","2016-10-01"]},{"resourceType":"locations","locations":[],"apiVersions":["2018-02-14-preview","2018-02-14","2016-10-01"]},{"resourceType":"locations/deletedVaults","locations":["North
        Central US","East US","North Europe","West Europe","East Asia","Southeast
        Asia","East US 2","Central US","South Central US","West US","Japan East","Japan
        West","Australia East","Australia Southeast","Brazil South","Central India","South
        India","West India","Canada Central","Canada East","UK South","UK West","West
        Central US","West US 2","Korea Central","Korea South","France Central"],"apiVersions":["2018-02-14-preview","2018-02-14","2016-10-01"]},{"resourceType":"locations/deleteVirtualNetworkOrSubnets","locations":["East
        US","North Central US","West Europe","North Europe","East Asia","Southeast
        Asia","East US 2","Central US","South Central US","West Central US","West
        US 2","West US","Japan East","Japan West","Australia East","Australia Southeast","Brazil
        South","Central India","South India","West India","Canada Central","Canada
        East","UK South","UK West","Korea Central","Korea South","France Central"],"apiVersions":["2018-02-14-preview","2018-02-14","2016-10-01"]},{"resourceType":"locations/operationResults","locations":["North
        Central US","East US","North Europe","West Europe","East Asia","Southeast
        Asia","East US 2","Central US","South Central US","West US","Japan East","Japan
        West","Australia East","Australia Southeast","Brazil South","Central India","South
        India","West India","Canada Central","Canada East","UK South","UK West","West
        Central US","West US 2","Korea Central","Korea South","France Central"],"apiVersions":["2018-02-14-preview","2018-02-14","2016-10-01"]}],"registrationState":"Registered"}'}
    headers:
      cache-control: [no-cache]
      content-length: ['4702']
      content-type: [application/json; charset=utf-8]
      date: ['Thu, 28 Jun 2018 20:17:51 GMT']
      expires: ['-1']
      pragma: [no-cache]
      strict-transport-security: [max-age=31536000; includeSubDomains]
      vary: [Accept-Encoding]
      x-content-type-options: [nosniff]
    status: {code: 200, message: OK}
- request:
    body: null
    headers:
      Accept: [application/json]
      Accept-Encoding: ['gzip, deflate']
      CommandName: [resource update]
      Connection: [keep-alive]
      Content-Type: [application/json; charset=utf-8]
      User-Agent: [python/3.6.2 (Windows-10-10.0.17134-SP0) requests/2.18.4 msrest/0.4.29
          msrest_azure/0.4.31 resourcemanagementclient/1.2.1 Azure-SDK-For-Python
          AZURECLI/2.0.34]
      accept-language: [en-US]
    method: GET
    uri: https://management.azure.com/subscriptions/00000000-0000-0000-0000-000000000000/resourcegroups/clitest.rg000001/providers/Microsoft.KeyVault/vaults/clitest000003?api-version=2018-02-14
  response:
    body: {string: '{"id":"/subscriptions/00000000-0000-0000-0000-000000000000/resourceGroups/clitest.rg000001/providers/Microsoft.KeyVault/vaults/clitest000003","name":"clitest000003","type":"Microsoft.KeyVault/vaults","location":"eastus2","tags":{},"properties":{"sku":{"family":"A","name":"standard"},"tenantId":"72f988bf-86f1-41af-91ab-2d7cd011db47","accessPolicies":[{"tenantId":"72f988bf-86f1-41af-91ab-2d7cd011db47","objectId":"6ff0a69b-8c04-4618-873e-4a1ee85e5296","permissions":{"keys":["get","create","delete","list","update","import","backup","restore","recover"],"secrets":["get","list","set","delete","backup","restore","recover"],"certificates":["get","list","delete","create","import","update","managecontacts","getissuers","listissuers","setissuers","deleteissuers","manageissuers","recover"],"storage":["get","list","delete","set","update","regeneratekey","setsas","listsas","getsas","deletesas"]}},{"tenantId":"72f988bf-86f1-41af-91ab-2d7cd011db47","objectId":"de14ed08-6caf-4f9b-8ae5-93d5527af34c","permissions":{"keys":["get","wrapKey","unwrapKey","recover"]}}],"enabledForDeployment":false,"enableSoftDelete":true,"vaultUri":"https://clitest000003.vault.azure.net/","provisioningState":"Succeeded"}}'}
    headers:
      cache-control: [no-cache]
      content-length: ['1292']
      content-type: [application/json; charset=utf-8]
      date: ['Thu, 28 Jun 2018 20:17:52 GMT']
      expires: ['-1']
      pragma: [no-cache]
      server: [Microsoft-IIS/10.0]
      strict-transport-security: [max-age=31536000; includeSubDomains]
      transfer-encoding: [chunked]
      vary: [Accept-Encoding]
      x-aspnet-version: [4.0.30319]
      x-content-type-options: [nosniff]
      x-ms-keyvault-service-version: [1.0.0.220]
      x-powered-by: [ASP.NET]
    status: {code: 200, message: OK}
- request:
    body: null
    headers:
      Accept: [application/json]
      Accept-Encoding: ['gzip, deflate']
      CommandName: [resource update]
      Connection: [keep-alive]
      Content-Type: [application/json; charset=utf-8]
      User-Agent: [python/3.6.2 (Windows-10-10.0.17134-SP0) requests/2.18.4 msrest/0.4.29
          msrest_azure/0.4.31 resourcemanagementclient/1.2.1 Azure-SDK-For-Python
          AZURECLI/2.0.34]
      accept-language: [en-US]
    method: GET
    uri: https://management.azure.com/subscriptions/00000000-0000-0000-0000-000000000000/providers/Microsoft.KeyVault?api-version=2018-05-01
  response:
    body: {string: '{"id":"/subscriptions/00000000-0000-0000-0000-000000000000/providers/Microsoft.KeyVault","namespace":"Microsoft.KeyVault","authorizations":[{"applicationId":"cfa8b339-82a2-471a-a3c9-0fc0be7a4093","roleDefinitionId":"1cf9858a-28a2-4228-abba-94e606305b95"}],"resourceTypes":[{"resourceType":"vaults","locations":["North
        Central US","East US","North Europe","West Europe","East Asia","Southeast
        Asia","East US 2","Central US","South Central US","West US","Japan East","Japan
        West","Australia East","Australia Southeast","Brazil South","Central India","South
        India","West India","Canada Central","Canada East","UK South","UK West","West
        Central US","West US 2","Korea Central","Korea South","France Central"],"apiVersions":["2018-02-14-preview","2018-02-14","2016-10-01","2015-06-01"],"apiProfiles":[{"profileVersion":"2018-03-01-hybrid","apiVersion":"2016-10-01"}],"capabilities":"CrossResourceGroupResourceMove,
        CrossSubscriptionResourceMove"},{"resourceType":"vaults/secrets","locations":["North
        Central US","East US","North Europe","West Europe","East Asia","Southeast
        Asia","East US 2","Central US","South Central US","West US","Japan East","Japan
        West","Australia East","Australia Southeast","Brazil South","Central India","South
        India","West India","Canada Central","Canada East","UK South","UK West","West
        Central US","West US 2","Korea Central","Korea South","France Central"],"apiVersions":["2018-02-14-preview","2018-02-14","2016-10-01","2015-06-01"],"apiProfiles":[{"profileVersion":"2018-03-01-hybrid","apiVersion":"2016-10-01"}]},{"resourceType":"vaults/accessPolicies","locations":["North
        Central US","East US","North Europe","West Europe","East Asia","Southeast
        Asia","East US 2","Central US","South Central US","West US","Japan East","Japan
        West","Australia East","Australia Southeast","Brazil South","Central India","South
        India","West India","Canada Central","Canada East","UK South","UK West","West
        Central US","West US 2","Korea Central","Korea South","France Central"],"apiVersions":["2018-02-14-preview","2018-02-14","2016-10-01","2015-06-01"],"apiProfiles":[{"profileVersion":"2018-03-01-hybrid","apiVersion":"2016-10-01"}]},{"resourceType":"operations","locations":[],"apiVersions":["2018-02-14-preview","2018-02-14","2016-10-01","2015-06-01","2014-12-19-preview"],"apiProfiles":[{"profileVersion":"2018-03-01-hybrid","apiVersion":"2016-10-01"}]},{"resourceType":"checkNameAvailability","locations":[],"apiVersions":["2018-02-14-preview","2018-02-14","2016-10-01","2015-06-01"]},{"resourceType":"deletedVaults","locations":["North
        Central US","East US","North Europe","West Europe","East Asia","Southeast
        Asia","East US 2","Central US","South Central US","West US","Japan East","Japan
        West","Australia East","Australia Southeast","Brazil South","Central India","South
        India","West India","Canada Central","Canada East","UK South","UK West","West
        Central US","West US 2","Korea Central","Korea South","France Central"],"apiVersions":["2018-02-14-preview","2018-02-14","2016-10-01"]},{"resourceType":"locations","locations":[],"apiVersions":["2018-02-14-preview","2018-02-14","2016-10-01"]},{"resourceType":"locations/deletedVaults","locations":["North
        Central US","East US","North Europe","West Europe","East Asia","Southeast
        Asia","East US 2","Central US","South Central US","West US","Japan East","Japan
        West","Australia East","Australia Southeast","Brazil South","Central India","South
        India","West India","Canada Central","Canada East","UK South","UK West","West
        Central US","West US 2","Korea Central","Korea South","France Central"],"apiVersions":["2018-02-14-preview","2018-02-14","2016-10-01"]},{"resourceType":"locations/deleteVirtualNetworkOrSubnets","locations":["East
        US","North Central US","West Europe","North Europe","East Asia","Southeast
        Asia","East US 2","Central US","South Central US","West Central US","West
        US 2","West US","Japan East","Japan West","Australia East","Australia Southeast","Brazil
        South","Central India","South India","West India","Canada Central","Canada
        East","UK South","UK West","Korea Central","Korea South","France Central"],"apiVersions":["2018-02-14-preview","2018-02-14","2016-10-01"]},{"resourceType":"locations/operationResults","locations":["North
        Central US","East US","North Europe","West Europe","East Asia","Southeast
        Asia","East US 2","Central US","South Central US","West US","Japan East","Japan
        West","Australia East","Australia Southeast","Brazil South","Central India","South
        India","West India","Canada Central","Canada East","UK South","UK West","West
        Central US","West US 2","Korea Central","Korea South","France Central"],"apiVersions":["2018-02-14-preview","2018-02-14","2016-10-01"]}],"registrationState":"Registered"}'}
    headers:
      cache-control: [no-cache]
      content-length: ['4702']
      content-type: [application/json; charset=utf-8]
      date: ['Thu, 28 Jun 2018 20:17:52 GMT']
      expires: ['-1']
      pragma: [no-cache]
      strict-transport-security: [max-age=31536000; includeSubDomains]
      vary: [Accept-Encoding]
      x-content-type-options: [nosniff]
    status: {code: 200, message: OK}
- request:
    body: 'b''{"location": "eastus2", "tags": {}, "properties": {"sku": {"family":
      "A", "name": "standard"}, "tenantId": "72f988bf-86f1-41af-91ab-2d7cd011db47",
      "accessPolicies": [{"tenantId": "72f988bf-86f1-41af-91ab-2d7cd011db47", "objectId":
      "6ff0a69b-8c04-4618-873e-4a1ee85e5296", "permissions": {"keys": ["get", "create",
      "delete", "list", "update", "import", "backup", "restore", "recover"], "secrets":
      ["get", "list", "set", "delete", "backup", "restore", "recover"], "certificates":
      ["get", "list", "delete", "create", "import", "update", "managecontacts", "getissuers",
      "listissuers", "setissuers", "deleteissuers", "manageissuers", "recover"], "storage":
      ["get", "list", "delete", "set", "update", "regeneratekey", "setsas", "listsas",
      "getsas", "deletesas"]}}, {"tenantId": "72f988bf-86f1-41af-91ab-2d7cd011db47",
      "objectId": "de14ed08-6caf-4f9b-8ae5-93d5527af34c", "permissions": {"keys":
      ["get", "wrapKey", "unwrapKey", "recover"]}}], "enabledForDeployment": false,
      "enableSoftDelete": true, "vaultUri": "https://clitest000003.vault.azure.net/",
      "provisioningState": "Succeeded", "enablePurgeProtection": true}}'''
    headers:
      Accept: [application/json]
      Accept-Encoding: ['gzip, deflate']
      CommandName: [resource update]
      Connection: [keep-alive]
      Content-Length: ['1121']
      Content-Type: [application/json; charset=utf-8]
      User-Agent: [python/3.6.2 (Windows-10-10.0.17134-SP0) requests/2.18.4 msrest/0.4.29
          msrest_azure/0.4.31 resourcemanagementclient/1.2.1 Azure-SDK-For-Python
          AZURECLI/2.0.34]
      accept-language: [en-US]
    method: PUT
    uri: https://management.azure.com/subscriptions/00000000-0000-0000-0000-000000000000/resourcegroups/clitest.rg000001/providers/Microsoft.KeyVault/vaults/clitest000003?api-version=2018-02-14
  response:
    body: {string: '{"id":"/subscriptions/00000000-0000-0000-0000-000000000000/resourceGroups/clitest.rg000001/providers/Microsoft.KeyVault/vaults/clitest000003","name":"clitest000003","type":"Microsoft.KeyVault/vaults","location":"eastus2","tags":{},"properties":{"sku":{"family":"A","name":"standard"},"tenantId":"72f988bf-86f1-41af-91ab-2d7cd011db47","accessPolicies":[{"tenantId":"72f988bf-86f1-41af-91ab-2d7cd011db47","objectId":"6ff0a69b-8c04-4618-873e-4a1ee85e5296","permissions":{"keys":["get","create","delete","list","update","import","backup","restore","recover"],"secrets":["get","list","set","delete","backup","restore","recover"],"certificates":["get","list","delete","create","import","update","managecontacts","getissuers","listissuers","setissuers","deleteissuers","manageissuers","recover"],"storage":["get","list","delete","set","update","regeneratekey","setsas","listsas","getsas","deletesas"]}},{"tenantId":"72f988bf-86f1-41af-91ab-2d7cd011db47","objectId":"de14ed08-6caf-4f9b-8ae5-93d5527af34c","permissions":{"keys":["get","wrapKey","unwrapKey","recover"]}}],"enabledForDeployment":false,"enableSoftDelete":true,"enablePurgeProtection":true,"vaultUri":"https://clitest000003.vault.azure.net/","provisioningState":"Succeeded"}}'}
    headers:
      cache-control: [no-cache]
      content-length: ['1321']
      content-type: [application/json; charset=utf-8]
      date: ['Thu, 28 Jun 2018 20:17:53 GMT']
      expires: ['-1']
      pragma: [no-cache]
      server: [Microsoft-IIS/10.0]
      strict-transport-security: [max-age=31536000; includeSubDomains]
      transfer-encoding: [chunked]
      vary: [Accept-Encoding]
      x-aspnet-version: [4.0.30319]
      x-content-type-options: [nosniff]
      x-ms-keyvault-service-version: [1.0.0.220]
      x-ms-ratelimit-remaining-subscription-writes: ['1199']
      x-powered-by: [ASP.NET]
    status: {code: 200, message: OK}
- request:
    body: null
    headers:
      Accept: [application/json]
      Accept-Encoding: ['gzip, deflate']
      CommandName: [storage account update]
      Connection: [keep-alive]
      Content-Type: [application/json; charset=utf-8]
      User-Agent: [python/3.6.2 (Windows-10-10.0.17134-SP0) requests/2.18.4 msrest/0.4.29
          msrest_azure/0.4.31 azure-mgmt-storage/1.5.0 Azure-SDK-For-Python AZURECLI/2.0.34]
      accept-language: [en-US]
    method: GET
    uri: https://management.azure.com/subscriptions/00000000-0000-0000-0000-000000000000/resourceGroups/clitest.rg000001/providers/Microsoft.Storage/storageAccounts/clitest000002?api-version=2017-10-01
  response:
    body: {string: '{"identity":{"principalId":"de14ed08-6caf-4f9b-8ae5-93d5527af34c","tenantId":"72f988bf-86f1-41af-91ab-2d7cd011db47","type":"SystemAssigned"},"sku":{"name":"Standard_LRS","tier":"Standard"},"kind":"Storage","id":"/subscriptions/00000000-0000-0000-0000-000000000000/resourceGroups/clitest.rg000001/providers/Microsoft.Storage/storageAccounts/clitest000002","name":"clitest000002","type":"Microsoft.Storage/storageAccounts","location":"southcentralus","tags":{},"properties":{"networkAcls":{"bypass":"AzureServices","virtualNetworkRules":[],"ipRules":[],"defaultAction":"Allow"},"trustedDirectories":["72f988bf-86f1-41af-91ab-2d7cd011db47"],"supportsHttpsTrafficOnly":false,"encryption":{"services":{"file":{"enabled":true,"lastEnabledTime":"2018-06-28T20:16:46.9657690Z"},"blob":{"enabled":true,"lastEnabledTime":"2018-06-28T20:16:46.9657690Z"}},"keySource":"Microsoft.Storage"},"provisioningState":"Succeeded","creationTime":"2018-06-28T20:16:46.8563943Z","primaryEndpoints":{"blob":"https://clitest000002.blob.core.windows.net/","queue":"https://clitest000002.queue.core.windows.net/","table":"https://clitest000002.table.core.windows.net/","file":"https://clitest000002.file.core.windows.net/"},"primaryLocation":"southcentralus","statusOfPrimary":"available"}}'}
    headers:
      cache-control: [no-cache]
      content-length: ['1387']
      content-type: [application/json]
      date: ['Thu, 28 Jun 2018 20:17:53 GMT']
      expires: ['-1']
      pragma: [no-cache]
      server: ['Microsoft-Azure-Storage-Resource-Provider/1.0,Microsoft-HTTPAPI/2.0
          Microsoft-HTTPAPI/2.0']
      strict-transport-security: [max-age=31536000; includeSubDomains]
      transfer-encoding: [chunked]
      vary: [Accept-Encoding]
      x-content-type-options: [nosniff]
    status: {code: 200, message: OK}
- request:
    body: 'b''{"sku": {"name": "Standard_LRS"}, "tags": {}, "properties": {"encryption":
      {"services": {"blob": {"enabled": true}, "file": {"enabled": true}}, "keySource":
      "Microsoft.Keyvault", "keyvaultproperties": {"keyname": "testkey", "keyversion":
      "b606ba73c2604c9a9b24c159ff206b20", "keyvaulturi": "https://clitest000003.vault.azure.net/"}},
      "supportsHttpsTrafficOnly": false, "networkAcls": {"bypass": "AzureServices",
      "virtualNetworkRules": [], "ipRules": [], "defaultAction": "Allow"}}}'''
    headers:
      Accept: [application/json]
      Accept-Encoding: ['gzip, deflate']
      CommandName: [storage account update]
      Connection: [keep-alive]
      Content-Length: ['491']
      Content-Type: [application/json; charset=utf-8]
      User-Agent: [python/3.6.2 (Windows-10-10.0.17134-SP0) requests/2.18.4 msrest/0.4.29
          msrest_azure/0.4.31 azure-mgmt-storage/1.5.0 Azure-SDK-For-Python AZURECLI/2.0.34]
      accept-language: [en-US]
    method: PATCH
    uri: https://management.azure.com/subscriptions/00000000-0000-0000-0000-000000000000/resourceGroups/clitest.rg000001/providers/Microsoft.Storage/storageAccounts/clitest000002?api-version=2017-10-01
  response:
    body: {string: '{"error":{"code":"KeyVaultNotColocated","message":"The operation
        failed because keyvault is not colocated with storage account."}}'}
    headers:
      cache-control: [no-cache]
      content-length: ['130']
      content-type: [application/json]
      date: ['Thu, 28 Jun 2018 20:17:55 GMT']
      expires: ['-1']
      pragma: [no-cache]
      server: ['Microsoft-Azure-Storage-Resource-Provider/1.0,Microsoft-HTTPAPI/2.0
          Microsoft-HTTPAPI/2.0']
      strict-transport-security: [max-age=31536000; includeSubDomains]
      x-content-type-options: [nosniff]
      x-ms-ratelimit-remaining-subscription-writes: ['1195']
    status: {code: 400, message: Bad Request}
- request:
    body: null
    headers:
      Accept: [application/json]
      Accept-Encoding: ['gzip, deflate']
      CommandName: [group delete]
      Connection: [keep-alive]
      Content-Length: ['0']
      Content-Type: [application/json; charset=utf-8]
      User-Agent: [python/3.6.2 (Windows-10-10.0.17134-SP0) requests/2.18.4 msrest/0.4.29
          msrest_azure/0.4.31 resourcemanagementclient/1.2.1 Azure-SDK-For-Python
          AZURECLI/2.0.34]
      accept-language: [en-US]
    method: DELETE
    uri: https://management.azure.com/subscriptions/00000000-0000-0000-0000-000000000000/resourcegroups/clitest.rg000001?api-version=2018-05-01
  response:
    body: {string: ''}
    headers:
      cache-control: [no-cache]
      content-length: ['0']
      date: ['Thu, 28 Jun 2018 20:17:56 GMT']
      expires: ['-1']
<<<<<<< HEAD
      location: ['https://management.azure.com/subscriptions/00000000-0000-0000-0000-000000000000/operationresults/eyJqb2JJZCI6IlJFU09VUkNFR1JPVVBERUxFVElPTkpPQi1DTElURVNUOjJFUkdXTlA3NFpJNU9MV09aRlBPS0hNSVlJV1ZYTERMS0tPQ0NXTHwzRTY4NEZGMDQ4QUQzOEMzLVNPVVRIQ0VOVFJBTFVTIiwiam9iTG9jYXRpb24iOiJzb3V0aGNlbnRyYWx1cyJ9?api-version=2017-05-10']
=======
      location: ['https://management.azure.com/subscriptions/00000000-0000-0000-0000-000000000000/operationresults/eyJqb2JJZCI6IlJFU09VUkNFR1JPVVBERUxFVElPTkpPQi1DTElURVNUOjJFUkdNREc1S0daV0U3RFBTQVlRQUxOVk9JNDRJRlNHQko0TlRJSHwxQzdFMjZFQzNBOTk2OUZGLVNPVVRIQ0VOVFJBTFVTIiwiam9iTG9jYXRpb24iOiJzb3V0aGNlbnRyYWx1cyJ9?api-version=2018-05-01']
>>>>>>> c9139e9a
      pragma: [no-cache]
      strict-transport-security: [max-age=31536000; includeSubDomains]
      x-content-type-options: [nosniff]
      x-ms-ratelimit-remaining-subscription-deletes: ['14998']
    status: {code: 202, message: Accepted}
version: 1<|MERGE_RESOLUTION|>--- conflicted
+++ resolved
@@ -16,7 +16,7 @@
     method: PUT
     uri: https://management.azure.com/subscriptions/00000000-0000-0000-0000-000000000000/resourcegroups/clitest.rg000001?api-version=2018-05-01
   response:
-    body: {string: '{"id":"/subscriptions/00000000-0000-0000-0000-000000000000/resourceGroups/clitest.rg000001","name":"clitest.rg000001","location":"southcentralus","tags":{"product":"azurecli","cause":"automation","date":"2018-06-28T20:16:44Z"},"properties":{"provisioningState":"Succeeded"}}'}
+    body: {string: '{"id":"/subscriptions/00000000-0000-0000-0000-000000000000/resourceGroups/clitest.rg000001","name":"clitest.rg000001","location":"southcentralus","tags":{"use":"az-test"},"properties":{"provisioningState":"Succeeded"}}'}
     headers:
       cache-control: [no-cache]
       content-length: ['392']
@@ -117,9 +117,6 @@
       transfer-encoding: [chunked]
       vary: [Accept-Encoding]
       x-content-type-options: [nosniff]
-<<<<<<< HEAD
-      x-ms-ratelimit-remaining-subscription-writes: ['1196']
-=======
       x-ms-ratelimit-remaining-subscription-writes: ['1198']
     status: {code: 200, message: OK}
 - request:
@@ -148,7 +145,6 @@
       strict-transport-security: [max-age=31536000; includeSubDomains]
       vary: [Accept-Encoding]
       x-content-type-options: [nosniff]
->>>>>>> c9139e9a
     status: {code: 200, message: OK}
 - request:
     body: null
@@ -418,7 +414,188 @@
       cache-control: [no-cache]
       content-length: ['1387']
       content-type: [application/json]
-      date: ['Thu, 28 Jun 2018 20:17:47 GMT']
+      date: ['Wed, 14 Mar 2018 22:46:01 GMT']
+      expires: ['-1']
+      pragma: [no-cache]
+      server: ['Microsoft-Azure-Storage-Resource-Provider/1.0,Microsoft-HTTPAPI/2.0
+          Microsoft-HTTPAPI/2.0']
+      strict-transport-security: [max-age=31536000; includeSubDomains]
+      transfer-encoding: [chunked]
+      vary: [Accept-Encoding]
+      x-content-type-options: [nosniff]
+      x-ms-ratelimit-remaining-subscription-writes: ['1198']
+    status: {code: 200, message: OK}
+- request:
+    body: null
+    headers:
+      Accept: [application/json]
+      Accept-Encoding: ['gzip, deflate']
+      CommandName: [keyvault set-policy]
+      Connection: [keep-alive]
+      Content-Type: [application/json; charset=utf-8]
+      User-Agent: [python/3.6.4 (Darwin-17.4.0-x86_64-i386-64bit) requests/2.18.4
+          msrest/0.4.25 msrest_azure/0.4.20 keyvaultmanagementclient/0.40.0 Azure-SDK-For-Python
+          AZURECLI/2.0.30]
+      accept-language: [en-US]
+    method: GET
+    uri: https://management.azure.com/subscriptions/00000000-0000-0000-0000-000000000000/resourceGroups/clitest.rg000001/providers/Microsoft.KeyVault/vaults/clitest000003?api-version=2016-10-01
+  response:
+    body: {string: '{"id":"/subscriptions/00000000-0000-0000-0000-000000000000/resourceGroups/clitest.rg000001/providers/Microsoft.KeyVault/vaults/clitest000003","name":"clitest000003","type":"Microsoft.KeyVault/vaults","location":"southcentralus","tags":{},"properties":{"sku":{"family":"A","name":"standard"},"tenantId":"72f988bf-86f1-41af-91ab-2d7cd011db47","accessPolicies":[{"tenantId":"72f988bf-86f1-41af-91ab-2d7cd011db47","objectId":"cdf4ba39-6a56-45be-a72a-13ec9cdfee91","permissions":{"keys":["get","create","delete","list","update","import","backup","restore","recover"],"secrets":["get","list","set","delete","backup","restore","recover"],"certificates":["get","list","delete","create","import","update","managecontacts","getissuers","listissuers","setissuers","deleteissuers","manageissuers","recover"],"storage":["get","list","delete","set","update","regeneratekey","setsas","listsas","getsas","deletesas"]}}],"enabledForDeployment":false,"vaultUri":"https://clitest000003.vault.azure.net/","provisioningState":"RegisteringDns"}}'}
+    headers:
+      cache-control: [no-cache]
+      content-length: ['1115']
+      content-type: [application/json; charset=utf-8]
+      date: ['Wed, 14 Mar 2018 22:46:02 GMT']
+      expires: ['-1']
+      pragma: [no-cache]
+      server: [Microsoft-IIS/8.5]
+      strict-transport-security: [max-age=31536000; includeSubDomains]
+      transfer-encoding: [chunked]
+      vary: [Accept-Encoding]
+      x-aspnet-version: [4.0.30319]
+      x-content-type-options: [nosniff]
+      x-ms-keyvault-service-version: [1.0.0.210]
+      x-powered-by: [ASP.NET]
+    status: {code: 200, message: OK}
+- request:
+    body: 'b''{"location": "southcentralus", "tags": {}, "properties": {"tenantId":
+      "72f988bf-86f1-41af-91ab-2d7cd011db47", "sku": {"family": "A", "name": "standard"},
+      "accessPolicies": [{"tenantId": "72f988bf-86f1-41af-91ab-2d7cd011db47", "objectId":
+      "cdf4ba39-6a56-45be-a72a-13ec9cdfee91", "permissions": {"keys": ["get", "create",
+      "delete", "list", "update", "import", "backup", "restore", "recover"], "secrets":
+      ["get", "list", "set", "delete", "backup", "restore", "recover"], "certificates":
+      ["get", "list", "delete", "create", "import", "update", "managecontacts", "getissuers",
+      "listissuers", "setissuers", "deleteissuers", "manageissuers", "recover"], "storage":
+      ["get", "list", "delete", "set", "update", "regeneratekey", "setsas", "listsas",
+      "getsas", "deletesas"]}}, {"tenantId": "72f988bf-86f1-41af-91ab-2d7cd011db47",
+      "objectId": "739fc607-0f9e-40c8-a69b-84bb547e3751", "permissions": {"keys":
+      ["get", "wrapKey", "unwrapKey", "recover"]}}], "vaultUri": "https://clitest000003.vault.azure.net/",
+      "enabledForDeployment": false}}'''
+    headers:
+      Accept: [application/json]
+      Accept-Encoding: ['gzip, deflate']
+      CommandName: [keyvault set-policy]
+      Connection: [keep-alive]
+      Content-Length: ['1037']
+      Content-Type: [application/json; charset=utf-8]
+      User-Agent: [python/3.6.4 (Darwin-17.4.0-x86_64-i386-64bit) requests/2.18.4
+          msrest/0.4.25 msrest_azure/0.4.20 keyvaultmanagementclient/0.40.0 Azure-SDK-For-Python
+          AZURECLI/2.0.30]
+      accept-language: [en-US]
+    method: PUT
+    uri: https://management.azure.com/subscriptions/00000000-0000-0000-0000-000000000000/resourceGroups/clitest.rg000001/providers/Microsoft.KeyVault/vaults/clitest000003?api-version=2016-10-01
+  response:
+    body: {string: '{"id":"/subscriptions/00000000-0000-0000-0000-000000000000/resourceGroups/clitest.rg000001/providers/Microsoft.KeyVault/vaults/clitest000003","name":"clitest000003","type":"Microsoft.KeyVault/vaults","location":"southcentralus","tags":{},"properties":{"sku":{"family":"A","name":"standard"},"tenantId":"72f988bf-86f1-41af-91ab-2d7cd011db47","accessPolicies":[{"tenantId":"72f988bf-86f1-41af-91ab-2d7cd011db47","objectId":"cdf4ba39-6a56-45be-a72a-13ec9cdfee91","permissions":{"keys":["get","create","delete","list","update","import","backup","restore","recover"],"secrets":["get","list","set","delete","backup","restore","recover"],"certificates":["get","list","delete","create","import","update","managecontacts","getissuers","listissuers","setissuers","deleteissuers","manageissuers","recover"],"storage":["get","list","delete","set","update","regeneratekey","setsas","listsas","getsas","deletesas"]}},{"tenantId":"72f988bf-86f1-41af-91ab-2d7cd011db47","objectId":"739fc607-0f9e-40c8-a69b-84bb547e3751","permissions":{"keys":["get","wrapKey","unwrapKey","recover"]}}],"enabledForDeployment":false,"vaultUri":"https://clitest000003.vault.azure.net/","provisioningState":"RegisteringDns"}}'}
+    headers:
+      cache-control: [no-cache]
+      content-length: ['1280']
+      content-type: [application/json; charset=utf-8]
+      date: ['Wed, 14 Mar 2018 22:46:03 GMT']
+      expires: ['-1']
+      pragma: [no-cache]
+      server: [Microsoft-IIS/8.5]
+      strict-transport-security: [max-age=31536000; includeSubDomains]
+      transfer-encoding: [chunked]
+      vary: [Accept-Encoding]
+      x-aspnet-version: [4.0.30319]
+      x-content-type-options: [nosniff]
+      x-ms-keyvault-service-version: [1.0.0.210]
+      x-ms-ratelimit-remaining-subscription-writes: ['1198']
+      x-powered-by: [ASP.NET]
+    status: {code: 200, message: OK}
+- request:
+    body: null
+    headers:
+      Accept: [application/json]
+      Accept-Encoding: ['gzip, deflate']
+      CommandName: [keyvault update]
+      Connection: [keep-alive]
+      Content-Type: [application/json; charset=utf-8]
+      User-Agent: [python/3.6.4 (Darwin-17.4.0-x86_64-i386-64bit) requests/2.18.4
+          msrest/0.4.25 msrest_azure/0.4.20 keyvaultmanagementclient/0.40.0 Azure-SDK-For-Python
+          AZURECLI/2.0.30]
+      accept-language: [en-US]
+    method: GET
+    uri: https://management.azure.com/subscriptions/00000000-0000-0000-0000-000000000000/resourceGroups/clitest.rg000001/providers/Microsoft.KeyVault/vaults/clitest000003?api-version=2016-10-01
+  response:
+    body: {string: '{"id":"/subscriptions/00000000-0000-0000-0000-000000000000/resourceGroups/clitest.rg000001/providers/Microsoft.KeyVault/vaults/clitest000003","name":"clitest000003","type":"Microsoft.KeyVault/vaults","location":"southcentralus","tags":{},"properties":{"sku":{"family":"A","name":"standard"},"tenantId":"72f988bf-86f1-41af-91ab-2d7cd011db47","accessPolicies":[{"tenantId":"72f988bf-86f1-41af-91ab-2d7cd011db47","objectId":"cdf4ba39-6a56-45be-a72a-13ec9cdfee91","permissions":{"keys":["get","create","delete","list","update","import","backup","restore","recover"],"secrets":["get","list","set","delete","backup","restore","recover"],"certificates":["get","list","delete","create","import","update","managecontacts","getissuers","listissuers","setissuers","deleteissuers","manageissuers","recover"],"storage":["get","list","delete","set","update","regeneratekey","setsas","listsas","getsas","deletesas"]}},{"tenantId":"72f988bf-86f1-41af-91ab-2d7cd011db47","objectId":"739fc607-0f9e-40c8-a69b-84bb547e3751","permissions":{"keys":["get","wrapKey","unwrapKey","recover"]}}],"enabledForDeployment":false,"vaultUri":"https://clitest000003.vault.azure.net/","provisioningState":"RegisteringDns"}}'}
+    headers:
+      cache-control: [no-cache]
+      content-length: ['1280']
+      content-type: [application/json; charset=utf-8]
+      date: ['Wed, 14 Mar 2018 22:46:03 GMT']
+      expires: ['-1']
+      pragma: [no-cache]
+      server: [Microsoft-IIS/8.5]
+      strict-transport-security: [max-age=31536000; includeSubDomains]
+      transfer-encoding: [chunked]
+      vary: [Accept-Encoding]
+      x-aspnet-version: [4.0.30319]
+      x-content-type-options: [nosniff]
+      x-ms-keyvault-service-version: [1.0.0.210]
+      x-powered-by: [ASP.NET]
+    status: {code: 200, message: OK}
+- request:
+    body: 'b''{"location": "southcentralus", "properties": {"tenantId": "72f988bf-86f1-41af-91ab-2d7cd011db47",
+      "sku": {"family": "A", "name": "standard"}, "accessPolicies": [{"tenantId":
+      "72f988bf-86f1-41af-91ab-2d7cd011db47", "objectId": "cdf4ba39-6a56-45be-a72a-13ec9cdfee91",
+      "permissions": {"keys": ["get", "create", "delete", "list", "update", "import",
+      "backup", "restore", "recover"], "secrets": ["get", "list", "set", "delete",
+      "backup", "restore", "recover"], "certificates": ["get", "list", "delete", "create",
+      "import", "update", "managecontacts", "getissuers", "listissuers", "setissuers",
+      "deleteissuers", "manageissuers", "recover"], "storage": ["get", "list", "delete",
+      "set", "update", "regeneratekey", "setsas", "listsas", "getsas", "deletesas"]}},
+      {"tenantId": "72f988bf-86f1-41af-91ab-2d7cd011db47", "objectId": "739fc607-0f9e-40c8-a69b-84bb547e3751",
+      "permissions": {"keys": ["get", "wrapKey", "unwrapKey", "recover"]}}], "vaultUri":
+      "https://clitest000003.vault.azure.net/", "enabledForDeployment": false, "enableSoftDelete":
+      true}}'''
+    headers:
+      Accept: [application/json]
+      Accept-Encoding: ['gzip, deflate']
+      CommandName: [keyvault update]
+      Connection: [keep-alive]
+      Content-Length: ['1051']
+      Content-Type: [application/json; charset=utf-8]
+      User-Agent: [python/3.6.4 (Darwin-17.4.0-x86_64-i386-64bit) requests/2.18.4
+          msrest/0.4.25 msrest_azure/0.4.20 keyvaultmanagementclient/0.40.0 Azure-SDK-For-Python
+          AZURECLI/2.0.30]
+      accept-language: [en-US]
+    method: PUT
+    uri: https://management.azure.com/subscriptions/00000000-0000-0000-0000-000000000000/resourceGroups/clitest.rg000001/providers/Microsoft.KeyVault/vaults/clitest000003?api-version=2016-10-01
+  response:
+    body: {string: '{"id":"/subscriptions/00000000-0000-0000-0000-000000000000/resourceGroups/clitest.rg000001/providers/Microsoft.KeyVault/vaults/clitest000003","name":"clitest000003","type":"Microsoft.KeyVault/vaults","location":"southcentralus","tags":{},"properties":{"sku":{"family":"A","name":"standard"},"tenantId":"72f988bf-86f1-41af-91ab-2d7cd011db47","accessPolicies":[{"tenantId":"72f988bf-86f1-41af-91ab-2d7cd011db47","objectId":"cdf4ba39-6a56-45be-a72a-13ec9cdfee91","permissions":{"keys":["get","create","delete","list","update","import","backup","restore","recover"],"secrets":["get","list","set","delete","backup","restore","recover"],"certificates":["get","list","delete","create","import","update","managecontacts","getissuers","listissuers","setissuers","deleteissuers","manageissuers","recover"],"storage":["get","list","delete","set","update","regeneratekey","setsas","listsas","getsas","deletesas"]}},{"tenantId":"72f988bf-86f1-41af-91ab-2d7cd011db47","objectId":"739fc607-0f9e-40c8-a69b-84bb547e3751","permissions":{"keys":["get","wrapKey","unwrapKey","recover"]}}],"enabledForDeployment":false,"enableSoftDelete":true,"vaultUri":"https://clitest000003.vault.azure.net/","provisioningState":"RegisteringDns"}}'}
+    headers:
+      cache-control: [no-cache]
+      content-length: ['1304']
+      content-type: [application/json; charset=utf-8]
+      date: ['Wed, 14 Mar 2018 22:46:04 GMT']
+      expires: ['-1']
+      pragma: [no-cache]
+      server: [Microsoft-IIS/8.5]
+      strict-transport-security: [max-age=31536000; includeSubDomains]
+      transfer-encoding: [chunked]
+      vary: [Accept-Encoding]
+      x-aspnet-version: [4.0.30319]
+      x-content-type-options: [nosniff]
+      x-ms-keyvault-service-version: [1.0.0.210]
+      x-ms-ratelimit-remaining-subscription-writes: ['1197']
+      x-powered-by: [ASP.NET]
+    status: {code: 200, message: OK}
+- request:
+    body: null
+    headers:
+      Accept: [application/json]
+      Accept-Encoding: ['gzip, deflate']
+      CommandName: [resource update]
+      Connection: [keep-alive]
+      Content-Type: [application/json; charset=utf-8]
+      User-Agent: [python/3.6.4 (Darwin-17.4.0-x86_64-i386-64bit) requests/2.18.4
+          msrest/0.4.25 msrest_azure/0.4.20 resourcemanagementclient/1.2.1 Azure-SDK-For-Python
+          AZURECLI/2.0.30]
+      accept-language: [en-US]
+    method: GET
+    uri: https://management.azure.com/subscriptions/00000000-0000-0000-0000-000000000000/providers/Microsoft.KeyVault?api-version=2017-05-10
+    uri: https://management.azure.com/subscriptions/00000000-0000-0000-0000-000000000000/providers/Microsoft.KeyVault?api-version=2017-05-10
       expires: ['-1']
       pragma: [no-cache]
       server: ['Microsoft-Azure-Storage-Resource-Provider/1.0,Microsoft-HTTPAPI/2.0
@@ -593,7 +770,7 @@
           AZURECLI/2.0.34]
       accept-language: [en-US]
     method: GET
-    uri: https://management.azure.com/subscriptions/00000000-0000-0000-0000-000000000000/providers/Microsoft.KeyVault?api-version=2018-05-01
+    uri: https://management.azure.com/subscriptions/00000000-0000-0000-0000-000000000000/providers/Microsoft.KeyVault?api-version=2017-05-10
   response:
     body: {string: '{"id":"/subscriptions/00000000-0000-0000-0000-000000000000/providers/Microsoft.KeyVault","namespace":"Microsoft.KeyVault","authorizations":[{"applicationId":"cfa8b339-82a2-471a-a3c9-0fc0be7a4093","roleDefinitionId":"1cf9858a-28a2-4228-abba-94e606305b95"}],"resourceTypes":[{"resourceType":"vaults","locations":["North
         Central US","East US","North Europe","West Europe","East Asia","Southeast
@@ -688,7 +865,7 @@
           AZURECLI/2.0.34]
       accept-language: [en-US]
     method: GET
-    uri: https://management.azure.com/subscriptions/00000000-0000-0000-0000-000000000000/providers/Microsoft.KeyVault?api-version=2018-05-01
+    uri: https://management.azure.com/subscriptions/00000000-0000-0000-0000-000000000000/providers/Microsoft.KeyVault?api-version=2017-05-10
   response:
     body: {string: '{"id":"/subscriptions/00000000-0000-0000-0000-000000000000/providers/Microsoft.KeyVault","namespace":"Microsoft.KeyVault","authorizations":[{"applicationId":"cfa8b339-82a2-471a-a3c9-0fc0be7a4093","roleDefinitionId":"1cf9858a-28a2-4228-abba-94e606305b95"}],"resourceTypes":[{"resourceType":"vaults","locations":["North
         Central US","East US","North Europe","West Europe","East Asia","Southeast
@@ -869,13 +1046,9 @@
     headers:
       cache-control: [no-cache]
       content-length: ['0']
-      date: ['Thu, 28 Jun 2018 20:17:56 GMT']
-      expires: ['-1']
-<<<<<<< HEAD
-      location: ['https://management.azure.com/subscriptions/00000000-0000-0000-0000-000000000000/operationresults/eyJqb2JJZCI6IlJFU09VUkNFR1JPVVBERUxFVElPTkpPQi1DTElURVNUOjJFUkdXTlA3NFpJNU9MV09aRlBPS0hNSVlJV1ZYTERMS0tPQ0NXTHwzRTY4NEZGMDQ4QUQzOEMzLVNPVVRIQ0VOVFJBTFVTIiwiam9iTG9jYXRpb24iOiJzb3V0aGNlbnRyYWx1cyJ9?api-version=2017-05-10']
-=======
+      date: ['Wed, 14 Mar 2018 22:46:41 GMT']
+      expires: ['-1']
       location: ['https://management.azure.com/subscriptions/00000000-0000-0000-0000-000000000000/operationresults/eyJqb2JJZCI6IlJFU09VUkNFR1JPVVBERUxFVElPTkpPQi1DTElURVNUOjJFUkdNREc1S0daV0U3RFBTQVlRQUxOVk9JNDRJRlNHQko0TlRJSHwxQzdFMjZFQzNBOTk2OUZGLVNPVVRIQ0VOVFJBTFVTIiwiam9iTG9jYXRpb24iOiJzb3V0aGNlbnRyYWx1cyJ9?api-version=2018-05-01']
->>>>>>> c9139e9a
       pragma: [no-cache]
       strict-transport-security: [max-age=31536000; includeSubDomains]
       x-content-type-options: [nosniff]
