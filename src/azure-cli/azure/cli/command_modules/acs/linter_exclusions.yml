--- conflicted
+++ resolved
@@ -49,11 +49,6 @@
       nodepool_allowed_host_ports:
         rule_exclusions:
         - option_length_too_long
-<<<<<<< HEAD
-      azure_monitor_private_link_scope_resource_id:
-        rule_exclusions:
-        - option_length_too_long
-=======
       enable_azure_container_storage:
         rule_exclusions:
         - option_length_too_long
@@ -63,7 +58,9 @@
       node_resource_group:
         rule_exclusions:
         - parameter_should_not_end_in_resource_group
->>>>>>> 064b94ff
+      azure_monitor_private_link_scope_resource_id:
+        rule_exclusions:
+        - option_length_too_long
 
 aks enable-addons:
   parameters:
@@ -132,9 +129,6 @@
       node_os_upgrade_channel:
         rule_exclusions:
         - option_length_too_long
-<<<<<<< HEAD
-      azure_monitor_private_link_scope_resource_id:
-=======
       enable_azure_container_storage:
         rule_exclusions:
         - option_length_too_long
@@ -142,7 +136,9 @@
         rule_exclusions:
         - option_length_too_long
       azure_container_storage_nodepools:
->>>>>>> 064b94ff
+        rule_exclusions:
+        - option_length_too_long
+      azure_monitor_private_link_scope_resource_id:
         rule_exclusions:
         - option_length_too_long
 ...