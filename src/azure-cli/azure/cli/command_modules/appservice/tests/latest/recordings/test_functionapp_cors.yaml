--- conflicted
+++ resolved
@@ -13,24 +13,15 @@
       ParameterSetName:
       - -g -n --sku
       User-Agent:
-<<<<<<< HEAD
-      - python/3.6.5 (Windows-10-10.0.17134-SP0) msrest/0.6.10 msrest_azure/0.6.2
-        azure-mgmt-resource/4.0.0 Azure-SDK-For-Python AZURECLI/2.0.74
-=======
       - python/3.7.4 (Windows-10-10.0.18362-SP0) msrest/0.6.10 msrest_azure/0.6.2
         azure-mgmt-resource/4.0.0 Azure-SDK-For-Python AZURECLI/2.0.75
->>>>>>> 807faccc
       accept-language:
       - en-US
     method: GET
     uri: https://management.azure.com/subscriptions/00000000-0000-0000-0000-000000000000/resourcegroups/clitest.rg000001?api-version=2019-07-01
   response:
     body:
-<<<<<<< HEAD
-      string: '{"id":"/subscriptions/00000000-0000-0000-0000-000000000000/resourceGroups/clitest.rg000001","name":"clitest.rg000001","type":"Microsoft.Resources/resourceGroups","location":"westus","tags":{"product":"azurecli","cause":"automation","date":"2019-10-13T05:38:23Z"},"properties":{"provisioningState":"Succeeded"}}'
-=======
       string: '{"id":"/subscriptions/00000000-0000-0000-0000-000000000000/resourceGroups/clitest.rg000001","name":"clitest.rg000001","type":"Microsoft.Resources/resourceGroups","location":"westus","tags":{"product":"azurecli","cause":"automation","date":"2019-10-23T01:43:41Z"},"properties":{"provisioningState":"Succeeded"}}'
->>>>>>> 807faccc
     headers:
       cache-control:
       - no-cache
@@ -39,11 +30,7 @@
       content-type:
       - application/json; charset=utf-8
       date:
-<<<<<<< HEAD
-      - Sun, 13 Oct 2019 05:38:44 GMT
-=======
       - Wed, 23 Oct 2019 01:44:09 GMT
->>>>>>> 807faccc
       expires:
       - '-1'
       pragma:
@@ -76,13 +63,8 @@
       ParameterSetName:
       - -g -n --sku
       User-Agent:
-<<<<<<< HEAD
-      - python/3.6.5 (Windows-10-10.0.17134-SP0) msrest/0.6.10 msrest_azure/0.6.2
-        azure-mgmt-web/0.42.0 Azure-SDK-For-Python AZURECLI/2.0.74
-=======
       - python/3.7.4 (Windows-10-10.0.18362-SP0) msrest/0.6.10 msrest_azure/0.6.2
         azure-mgmt-web/0.42.0 Azure-SDK-For-Python AZURECLI/2.0.75
->>>>>>> 807faccc
       accept-language:
       - en-US
     method: POST
@@ -98,11 +80,114 @@
       content-type:
       - application/json
       date:
-<<<<<<< HEAD
-      - Sun, 13 Oct 2019 05:38:44 GMT
-=======
       - Wed, 23 Oct 2019 01:44:09 GMT
->>>>>>> 807faccc
+      expires:
+      - '-1'
+      pragma:
+      - no-cache
+      server:
+      - Microsoft-IIS/10.0
+      strict-transport-security:
+      - max-age=31536000; includeSubDomains
+      transfer-encoding:
+      - chunked
+      vary:
+      - Accept-Encoding
+      x-aspnet-version:
+      - 4.0.30319
+      x-content-type-options:
+      - nosniff
+      x-ms-ratelimit-remaining-subscription-writes:
+      - '1199'
+      x-powered-by:
+      - ASP.NET
+    status:
+      code: 200
+      message: OK
+- request:
+    body: null
+    headers:
+      Accept:
+      - application/json
+      Accept-Encoding:
+      - gzip, deflate
+      CommandName:
+      - appservice plan create
+      Connection:
+      - keep-alive
+      ParameterSetName:
+      - -g -n --sku
+      User-Agent:
+      - python/3.7.4 (Windows-10-10.0.18362-SP0) msrest/0.6.10 msrest_azure/0.6.2
+        azure-mgmt-resource/4.0.0 Azure-SDK-For-Python AZURECLI/2.0.75
+      accept-language:
+      - en-US
+    method: GET
+    uri: https://management.azure.com/subscriptions/00000000-0000-0000-0000-000000000000/resourcegroups/clitest.rg000001?api-version=2019-07-01
+  response:
+    body:
+      string: '{"id":"/subscriptions/00000000-0000-0000-0000-000000000000/resourceGroups/clitest.rg000001","name":"clitest.rg000001","type":"Microsoft.Resources/resourceGroups","location":"westus","tags":{"product":"azurecli","cause":"automation","date":"2019-10-23T01:43:41Z"},"properties":{"provisioningState":"Succeeded"}}'
+    headers:
+      cache-control:
+      - no-cache
+      content-length:
+      - '428'
+      content-type:
+      - application/json; charset=utf-8
+      date:
+      - Wed, 23 Oct 2019 01:44:10 GMT
+      expires:
+      - '-1'
+      pragma:
+      - no-cache
+      strict-transport-security:
+      - max-age=31536000; includeSubDomains
+      vary:
+      - Accept-Encoding
+      x-content-type-options:
+      - nosniff
+    status:
+      code: 200
+      message: OK
+- request:
+    body: '{"location": "westus", "properties": {"perSiteScaling": false, "isXenon":
+      false}, "sku": {"name": "S1", "tier": "STANDARD", "capacity": 1}}'
+    headers:
+      Accept:
+      - application/json
+      Accept-Encoding:
+      - gzip, deflate
+      CommandName:
+      - appservice plan create
+      Connection:
+      - keep-alive
+      Content-Length:
+      - '139'
+      Content-Type:
+      - application/json; charset=utf-8
+      ParameterSetName:
+      - -g -n --sku
+      User-Agent:
+      - python/3.7.4 (Windows-10-10.0.18362-SP0) msrest/0.6.10 msrest_azure/0.6.2
+        azure-mgmt-web/0.42.0 Azure-SDK-For-Python AZURECLI/2.0.75
+      accept-language:
+      - en-US
+    method: PUT
+    uri: https://management.azure.com/subscriptions/00000000-0000-0000-0000-000000000000/resourceGroups/clitest.rg000001/providers/Microsoft.Web/serverfarms/slot-traffic-plan000003?api-version=2018-02-01
+  response:
+    body:
+      string: '{"id":"/subscriptions/00000000-0000-0000-0000-000000000000/resourceGroups/clitest.rg000001/providers/Microsoft.Web/serverfarms/slot-traffic-plan000003","name":"slot-traffic-plan000003","type":"Microsoft.Web/serverfarms","kind":"app","location":"West
+        US","properties":{"serverFarmId":23050,"name":"slot-traffic-plan000003","workerSize":"Default","workerSizeId":0,"workerTierName":null,"numberOfWorkers":1,"currentWorkerSize":"Default","currentWorkerSizeId":0,"currentNumberOfWorkers":1,"status":"Ready","webSpace":"clitest.rg000001-WestUSwebspace","subscription":"0b1f6471-1bf0-4dda-aec3-cb9272f09590","adminSiteName":null,"hostingEnvironment":null,"hostingEnvironmentProfile":null,"maximumNumberOfWorkers":10,"planName":"VirtualDedicatedPlan","adminRuntimeSiteName":null,"computeMode":"Dedicated","siteMode":null,"geoRegion":"West
+        US","perSiteScaling":false,"maximumElasticWorkerCount":1,"numberOfSites":0,"hostingEnvironmentId":null,"isSpot":false,"spotExpirationTime":null,"freeOfferExpirationTime":null,"tags":null,"kind":"app","resourceGroup":"clitest.rg000001","reserved":false,"isXenon":false,"hyperV":false,"mdmId":"waws-prod-bay-069_23050","targetWorkerCount":0,"targetWorkerSizeId":0,"provisioningState":"Succeeded","webSiteId":null,"existingServerFarmIds":null},"sku":{"name":"S1","tier":"Standard","size":"S1","family":"S","capacity":1}}'
+    headers:
+      cache-control:
+      - no-cache
+      content-length:
+      - '1528'
+      content-type:
+      - application/json
+      date:
+      - Wed, 23 Oct 2019 01:44:17 GMT
       expires:
       - '-1'
       pragma:
@@ -134,30 +219,21 @@
       Accept-Encoding:
       - gzip, deflate
       CommandName:
-      - appservice plan create
-      Connection:
-      - keep-alive
-      ParameterSetName:
-      - -g -n --sku
-      User-Agent:
-<<<<<<< HEAD
-      - python/3.6.5 (Windows-10-10.0.17134-SP0) msrest/0.6.10 msrest_azure/0.6.2
-        azure-mgmt-resource/4.0.0 Azure-SDK-For-Python AZURECLI/2.0.74
-=======
+      - storage account create
+      Connection:
+      - keep-alive
+      ParameterSetName:
+      - --name -g --sku
+      User-Agent:
       - python/3.7.4 (Windows-10-10.0.18362-SP0) msrest/0.6.10 msrest_azure/0.6.2
         azure-mgmt-resource/4.0.0 Azure-SDK-For-Python AZURECLI/2.0.75
->>>>>>> 807faccc
       accept-language:
       - en-US
     method: GET
     uri: https://management.azure.com/subscriptions/00000000-0000-0000-0000-000000000000/resourcegroups/clitest.rg000001?api-version=2019-07-01
   response:
     body:
-<<<<<<< HEAD
-      string: '{"id":"/subscriptions/00000000-0000-0000-0000-000000000000/resourceGroups/clitest.rg000001","name":"clitest.rg000001","type":"Microsoft.Resources/resourceGroups","location":"westus","tags":{"product":"azurecli","cause":"automation","date":"2019-10-13T05:38:23Z"},"properties":{"provisioningState":"Succeeded"}}'
-=======
       string: '{"id":"/subscriptions/00000000-0000-0000-0000-000000000000/resourceGroups/clitest.rg000001","name":"clitest.rg000001","type":"Microsoft.Resources/resourceGroups","location":"westus","tags":{"product":"azurecli","cause":"automation","date":"2019-10-23T01:43:41Z"},"properties":{"provisioningState":"Succeeded"}}'
->>>>>>> 807faccc
     headers:
       cache-control:
       - no-cache
@@ -166,149 +242,7 @@
       content-type:
       - application/json; charset=utf-8
       date:
-<<<<<<< HEAD
-      - Sun, 13 Oct 2019 05:38:45 GMT
-=======
-      - Wed, 23 Oct 2019 01:44:10 GMT
->>>>>>> 807faccc
-      expires:
-      - '-1'
-      pragma:
-      - no-cache
-      strict-transport-security:
-      - max-age=31536000; includeSubDomains
-      vary:
-      - Accept-Encoding
-      x-content-type-options:
-      - nosniff
-    status:
-      code: 200
-      message: OK
-- request:
-    body: '{"location": "westus", "properties": {"perSiteScaling": false, "isXenon":
-      false}, "sku": {"name": "S1", "tier": "STANDARD", "capacity": 1}}'
-    headers:
-      Accept:
-      - application/json
-      Accept-Encoding:
-      - gzip, deflate
-      CommandName:
-      - appservice plan create
-      Connection:
-      - keep-alive
-      Content-Length:
-      - '139'
-      Content-Type:
-      - application/json; charset=utf-8
-      ParameterSetName:
-      - -g -n --sku
-      User-Agent:
-<<<<<<< HEAD
-      - python/3.6.5 (Windows-10-10.0.17134-SP0) msrest/0.6.10 msrest_azure/0.6.2
-        azure-mgmt-web/0.42.0 Azure-SDK-For-Python AZURECLI/2.0.74
-=======
-      - python/3.7.4 (Windows-10-10.0.18362-SP0) msrest/0.6.10 msrest_azure/0.6.2
-        azure-mgmt-web/0.42.0 Azure-SDK-For-Python AZURECLI/2.0.75
->>>>>>> 807faccc
-      accept-language:
-      - en-US
-    method: PUT
-    uri: https://management.azure.com/subscriptions/00000000-0000-0000-0000-000000000000/resourceGroups/clitest.rg000001/providers/Microsoft.Web/serverfarms/slot-traffic-plan000003?api-version=2018-02-01
-  response:
-    body:
-      string: '{"id":"/subscriptions/00000000-0000-0000-0000-000000000000/resourceGroups/clitest.rg000001/providers/Microsoft.Web/serverfarms/slot-traffic-plan000003","name":"slot-traffic-plan000003","type":"Microsoft.Web/serverfarms","kind":"app","location":"West
-<<<<<<< HEAD
-        US","properties":{"serverFarmId":22815,"name":"slot-traffic-plan000003","workerSize":"Default","workerSizeId":0,"workerTierName":null,"numberOfWorkers":1,"currentWorkerSize":"Default","currentWorkerSizeId":0,"currentNumberOfWorkers":1,"status":"Ready","webSpace":"clitest.rg000001-WestUSwebspace","subscription":"fb3a3d6b-44c8-44f5-88c9-b20917c9b96b","adminSiteName":null,"hostingEnvironment":null,"hostingEnvironmentProfile":null,"maximumNumberOfWorkers":10,"planName":"VirtualDedicatedPlan","adminRuntimeSiteName":null,"computeMode":"Dedicated","siteMode":null,"geoRegion":"West
-        US","perSiteScaling":false,"maximumElasticWorkerCount":1,"numberOfSites":0,"hostingEnvironmentId":null,"isSpot":false,"spotExpirationTime":null,"freeOfferExpirationTime":null,"tags":null,"kind":"app","resourceGroup":"clitest.rg000001","reserved":false,"isXenon":false,"hyperV":false,"mdmId":"waws-prod-bay-065_22815","targetWorkerCount":0,"targetWorkerSizeId":0,"provisioningState":"Succeeded","webSiteId":null,"existingServerFarmIds":null},"sku":{"name":"S1","tier":"Standard","size":"S1","family":"S","capacity":1}}'
-=======
-        US","properties":{"serverFarmId":23050,"name":"slot-traffic-plan000003","workerSize":"Default","workerSizeId":0,"workerTierName":null,"numberOfWorkers":1,"currentWorkerSize":"Default","currentWorkerSizeId":0,"currentNumberOfWorkers":1,"status":"Ready","webSpace":"clitest.rg000001-WestUSwebspace","subscription":"0b1f6471-1bf0-4dda-aec3-cb9272f09590","adminSiteName":null,"hostingEnvironment":null,"hostingEnvironmentProfile":null,"maximumNumberOfWorkers":10,"planName":"VirtualDedicatedPlan","adminRuntimeSiteName":null,"computeMode":"Dedicated","siteMode":null,"geoRegion":"West
-        US","perSiteScaling":false,"maximumElasticWorkerCount":1,"numberOfSites":0,"hostingEnvironmentId":null,"isSpot":false,"spotExpirationTime":null,"freeOfferExpirationTime":null,"tags":null,"kind":"app","resourceGroup":"clitest.rg000001","reserved":false,"isXenon":false,"hyperV":false,"mdmId":"waws-prod-bay-069_23050","targetWorkerCount":0,"targetWorkerSizeId":0,"provisioningState":"Succeeded","webSiteId":null,"existingServerFarmIds":null},"sku":{"name":"S1","tier":"Standard","size":"S1","family":"S","capacity":1}}'
->>>>>>> 807faccc
-    headers:
-      cache-control:
-      - no-cache
-      content-length:
-      - '1528'
-      content-type:
-      - application/json
-      date:
-<<<<<<< HEAD
-      - Sun, 13 Oct 2019 05:38:50 GMT
-=======
-      - Wed, 23 Oct 2019 01:44:17 GMT
->>>>>>> 807faccc
-      expires:
-      - '-1'
-      pragma:
-      - no-cache
-      server:
-      - Microsoft-IIS/10.0
-      strict-transport-security:
-      - max-age=31536000; includeSubDomains
-      transfer-encoding:
-      - chunked
-      vary:
-      - Accept-Encoding
-      x-aspnet-version:
-      - 4.0.30319
-      x-content-type-options:
-      - nosniff
-      x-ms-ratelimit-remaining-subscription-writes:
-<<<<<<< HEAD
-      - '1197'
-=======
-      - '1198'
->>>>>>> 807faccc
-      x-powered-by:
-      - ASP.NET
-    status:
-      code: 200
-      message: OK
-- request:
-    body: null
-    headers:
-      Accept:
-      - application/json
-      Accept-Encoding:
-      - gzip, deflate
-      CommandName:
-      - storage account create
-      Connection:
-      - keep-alive
-      ParameterSetName:
-      - --name -g --sku
-      User-Agent:
-<<<<<<< HEAD
-      - python/3.6.5 (Windows-10-10.0.17134-SP0) msrest/0.6.10 msrest_azure/0.6.2
-        azure-mgmt-resource/4.0.0 Azure-SDK-For-Python AZURECLI/2.0.74
-=======
-      - python/3.7.4 (Windows-10-10.0.18362-SP0) msrest/0.6.10 msrest_azure/0.6.2
-        azure-mgmt-resource/4.0.0 Azure-SDK-For-Python AZURECLI/2.0.75
->>>>>>> 807faccc
-      accept-language:
-      - en-US
-    method: GET
-    uri: https://management.azure.com/subscriptions/00000000-0000-0000-0000-000000000000/resourcegroups/clitest.rg000001?api-version=2019-07-01
-  response:
-    body:
-<<<<<<< HEAD
-      string: '{"id":"/subscriptions/00000000-0000-0000-0000-000000000000/resourceGroups/clitest.rg000001","name":"clitest.rg000001","type":"Microsoft.Resources/resourceGroups","location":"westus","tags":{"product":"azurecli","cause":"automation","date":"2019-10-13T05:38:23Z"},"properties":{"provisioningState":"Succeeded"}}'
-=======
-      string: '{"id":"/subscriptions/00000000-0000-0000-0000-000000000000/resourceGroups/clitest.rg000001","name":"clitest.rg000001","type":"Microsoft.Resources/resourceGroups","location":"westus","tags":{"product":"azurecli","cause":"automation","date":"2019-10-23T01:43:41Z"},"properties":{"provisioningState":"Succeeded"}}'
->>>>>>> 807faccc
-    headers:
-      cache-control:
-      - no-cache
-      content-length:
-      - '428'
-      content-type:
-      - application/json; charset=utf-8
-      date:
-<<<<<<< HEAD
-      - Sun, 13 Oct 2019 05:38:51 GMT
-=======
       - Wed, 23 Oct 2019 01:44:18 GMT
->>>>>>> 807faccc
       expires:
       - '-1'
       pragma:
@@ -340,24 +274,15 @@
       ParameterSetName:
       - --name -g --sku
       User-Agent:
-<<<<<<< HEAD
-      - python/3.6.5 (Windows-10-10.0.17134-SP0) msrest/0.6.10 msrest_azure/0.6.2
-        azure-mgmt-storage/4.0.0 Azure-SDK-For-Python AZURECLI/2.0.74
-=======
       - python/3.7.4 (Windows-10-10.0.18362-SP0) msrest/0.6.10 msrest_azure/0.6.2
         azure-mgmt-storage/4.2.0 Azure-SDK-For-Python AZURECLI/2.0.75
->>>>>>> 807faccc
       accept-language:
       - en-US
     method: PUT
     uri: https://management.azure.com/subscriptions/00000000-0000-0000-0000-000000000000/resourceGroups/clitest.rg000001/providers/Microsoft.Storage/storageAccounts/clitest000002?api-version=2019-04-01
   response:
     body:
-<<<<<<< HEAD
-      string: '{"sku":{"name":"Standard_LRS","tier":"Standard"},"kind":"Storage","id":"/subscriptions/00000000-0000-0000-0000-000000000000/resourceGroups/clitest.rg000001/providers/Microsoft.Storage/storageAccounts/clitest000002","name":"clitest000002","type":"Microsoft.Storage/storageAccounts","location":"westus","tags":{},"properties":{"networkAcls":{"bypass":"AzureServices","virtualNetworkRules":[],"ipRules":[],"defaultAction":"Allow"},"supportsHttpsTrafficOnly":true,"encryption":{"services":{"file":{"enabled":true,"lastEnabledTime":"2019-10-13T05:38:26.0255709Z"},"blob":{"enabled":true,"lastEnabledTime":"2019-10-13T05:38:26.0255709Z"}},"keySource":"Microsoft.Storage"},"provisioningState":"Succeeded","creationTime":"2019-10-13T05:38:25.9474318Z","primaryEndpoints":{"blob":"https://clitest000002.blob.core.windows.net/","queue":"https://clitest000002.queue.core.windows.net/","table":"https://clitest000002.table.core.windows.net/","file":"https://clitest000002.file.core.windows.net/"},"primaryLocation":"westus","statusOfPrimary":"available"}}'
-=======
       string: '{"sku":{"name":"Standard_LRS","tier":"Standard"},"kind":"Storage","id":"/subscriptions/00000000-0000-0000-0000-000000000000/resourceGroups/clitest.rg000001/providers/Microsoft.Storage/storageAccounts/clitest000002","name":"clitest000002","type":"Microsoft.Storage/storageAccounts","location":"westus","tags":{},"properties":{"networkAcls":{"bypass":"AzureServices","virtualNetworkRules":[],"ipRules":[],"defaultAction":"Allow"},"supportsHttpsTrafficOnly":true,"encryption":{"services":{"file":{"enabled":true,"lastEnabledTime":"2019-10-23T01:43:48.8083604Z"},"blob":{"enabled":true,"lastEnabledTime":"2019-10-23T01:43:48.8083604Z"}},"keySource":"Microsoft.Storage"},"provisioningState":"Succeeded","creationTime":"2019-10-23T01:43:48.7302117Z","primaryEndpoints":{"blob":"https://clitest000002.blob.core.windows.net/","queue":"https://clitest000002.queue.core.windows.net/","table":"https://clitest000002.table.core.windows.net/","file":"https://clitest000002.file.core.windows.net/"},"primaryLocation":"westus","statusOfPrimary":"available"}}'
->>>>>>> 807faccc
     headers:
       cache-control:
       - no-cache
@@ -366,11 +291,7 @@
       content-type:
       - application/json
       date:
-<<<<<<< HEAD
-      - Sun, 13 Oct 2019 05:38:52 GMT
-=======
       - Wed, 23 Oct 2019 01:44:20 GMT
->>>>>>> 807faccc
       expires:
       - '-1'
       pragma:
@@ -386,11 +307,7 @@
       x-content-type-options:
       - nosniff
       x-ms-ratelimit-remaining-subscription-writes:
-<<<<<<< HEAD
-      - '1196'
-=======
       - '1136'
->>>>>>> 807faccc
     status:
       code: 200
       message: OK
@@ -408,13 +325,8 @@
       ParameterSetName:
       - -g -n --plan -s
       User-Agent:
-<<<<<<< HEAD
-      - python/3.6.5 (Windows-10-10.0.17134-SP0) msrest/0.6.10 msrest_azure/0.6.2
-        azure-mgmt-web/0.42.0 Azure-SDK-For-Python AZURECLI/2.0.74
-=======
       - python/3.7.4 (Windows-10-10.0.18362-SP0) msrest/0.6.10 msrest_azure/0.6.2
         azure-mgmt-web/0.42.0 Azure-SDK-For-Python AZURECLI/2.0.75
->>>>>>> 807faccc
       accept-language:
       - en-US
     method: GET
@@ -422,13 +334,8 @@
   response:
     body:
       string: '{"id":"/subscriptions/00000000-0000-0000-0000-000000000000/resourceGroups/clitest.rg000001/providers/Microsoft.Web/serverfarms/slot-traffic-plan000003","name":"slot-traffic-plan000003","type":"Microsoft.Web/serverfarms","kind":"app","location":"West
-<<<<<<< HEAD
-        US","properties":{"serverFarmId":22815,"name":"slot-traffic-plan000003","workerSize":"Default","workerSizeId":0,"workerTierName":null,"numberOfWorkers":1,"currentWorkerSize":"Default","currentWorkerSizeId":0,"currentNumberOfWorkers":1,"status":"Ready","webSpace":"clitest.rg000001-WestUSwebspace","subscription":"fb3a3d6b-44c8-44f5-88c9-b20917c9b96b","adminSiteName":null,"hostingEnvironment":null,"hostingEnvironmentProfile":null,"maximumNumberOfWorkers":10,"planName":"VirtualDedicatedPlan","adminRuntimeSiteName":null,"computeMode":"Dedicated","siteMode":null,"geoRegion":"West
-        US","perSiteScaling":false,"maximumElasticWorkerCount":1,"numberOfSites":0,"hostingEnvironmentId":null,"isSpot":false,"spotExpirationTime":null,"freeOfferExpirationTime":null,"tags":null,"kind":"app","resourceGroup":"clitest.rg000001","reserved":false,"isXenon":false,"hyperV":false,"mdmId":"waws-prod-bay-065_22815","targetWorkerCount":0,"targetWorkerSizeId":0,"provisioningState":"Succeeded","webSiteId":null,"existingServerFarmIds":null},"sku":{"name":"S1","tier":"Standard","size":"S1","family":"S","capacity":1}}'
-=======
         US","properties":{"serverFarmId":23050,"name":"slot-traffic-plan000003","workerSize":"Default","workerSizeId":0,"workerTierName":null,"numberOfWorkers":1,"currentWorkerSize":"Default","currentWorkerSizeId":0,"currentNumberOfWorkers":1,"status":"Ready","webSpace":"clitest.rg000001-WestUSwebspace","subscription":"0b1f6471-1bf0-4dda-aec3-cb9272f09590","adminSiteName":null,"hostingEnvironment":null,"hostingEnvironmentProfile":null,"maximumNumberOfWorkers":10,"planName":"VirtualDedicatedPlan","adminRuntimeSiteName":null,"computeMode":"Dedicated","siteMode":null,"geoRegion":"West
         US","perSiteScaling":false,"maximumElasticWorkerCount":1,"numberOfSites":0,"hostingEnvironmentId":null,"isSpot":false,"spotExpirationTime":null,"freeOfferExpirationTime":null,"tags":null,"kind":"app","resourceGroup":"clitest.rg000001","reserved":false,"isXenon":false,"hyperV":false,"mdmId":"waws-prod-bay-069_23050","targetWorkerCount":0,"targetWorkerSizeId":0,"provisioningState":"Succeeded","webSiteId":null,"existingServerFarmIds":null},"sku":{"name":"S1","tier":"Standard","size":"S1","family":"S","capacity":1}}'
->>>>>>> 807faccc
     headers:
       cache-control:
       - no-cache
@@ -437,11 +344,7 @@
       content-type:
       - application/json
       date:
-<<<<<<< HEAD
-      - Sun, 13 Oct 2019 05:38:53 GMT
-=======
       - Wed, 23 Oct 2019 01:44:22 GMT
->>>>>>> 807faccc
       expires:
       - '-1'
       pragma:
@@ -477,24 +380,15 @@
       ParameterSetName:
       - -g -n --plan -s
       User-Agent:
-<<<<<<< HEAD
-      - python/3.6.5 (Windows-10-10.0.17134-SP0) msrest/0.6.10 msrest_azure/0.6.2
-        azure-mgmt-storage/4.0.0 Azure-SDK-For-Python AZURECLI/2.0.74
-=======
       - python/3.7.4 (Windows-10-10.0.18362-SP0) msrest/0.6.10 msrest_azure/0.6.2
         azure-mgmt-storage/4.2.0 Azure-SDK-For-Python AZURECLI/2.0.75
->>>>>>> 807faccc
       accept-language:
       - en-US
     method: GET
     uri: https://management.azure.com/subscriptions/00000000-0000-0000-0000-000000000000/resourceGroups/clitest.rg000001/providers/Microsoft.Storage/storageAccounts/clitest000002?api-version=2019-04-01
   response:
     body:
-<<<<<<< HEAD
-      string: '{"sku":{"name":"Standard_LRS","tier":"Standard"},"kind":"Storage","id":"/subscriptions/00000000-0000-0000-0000-000000000000/resourceGroups/clitest.rg000001/providers/Microsoft.Storage/storageAccounts/clitest000002","name":"clitest000002","type":"Microsoft.Storage/storageAccounts","location":"westus","tags":{},"properties":{"networkAcls":{"bypass":"AzureServices","virtualNetworkRules":[],"ipRules":[],"defaultAction":"Allow"},"supportsHttpsTrafficOnly":true,"encryption":{"services":{"file":{"enabled":true,"lastEnabledTime":"2019-10-13T05:38:26.0255709Z"},"blob":{"enabled":true,"lastEnabledTime":"2019-10-13T05:38:26.0255709Z"}},"keySource":"Microsoft.Storage"},"provisioningState":"Succeeded","creationTime":"2019-10-13T05:38:25.9474318Z","primaryEndpoints":{"blob":"https://clitest000002.blob.core.windows.net/","queue":"https://clitest000002.queue.core.windows.net/","table":"https://clitest000002.table.core.windows.net/","file":"https://clitest000002.file.core.windows.net/"},"primaryLocation":"westus","statusOfPrimary":"available"}}'
-=======
       string: '{"sku":{"name":"Standard_LRS","tier":"Standard"},"kind":"Storage","id":"/subscriptions/00000000-0000-0000-0000-000000000000/resourceGroups/clitest.rg000001/providers/Microsoft.Storage/storageAccounts/clitest000002","name":"clitest000002","type":"Microsoft.Storage/storageAccounts","location":"westus","tags":{},"properties":{"networkAcls":{"bypass":"AzureServices","virtualNetworkRules":[],"ipRules":[],"defaultAction":"Allow"},"supportsHttpsTrafficOnly":true,"encryption":{"services":{"file":{"enabled":true,"lastEnabledTime":"2019-10-23T01:43:48.8083604Z"},"blob":{"enabled":true,"lastEnabledTime":"2019-10-23T01:43:48.8083604Z"}},"keySource":"Microsoft.Storage"},"provisioningState":"Succeeded","creationTime":"2019-10-23T01:43:48.7302117Z","primaryEndpoints":{"blob":"https://clitest000002.blob.core.windows.net/","queue":"https://clitest000002.queue.core.windows.net/","table":"https://clitest000002.table.core.windows.net/","file":"https://clitest000002.file.core.windows.net/"},"primaryLocation":"westus","statusOfPrimary":"available"}}'
->>>>>>> 807faccc
     headers:
       cache-control:
       - no-cache
@@ -503,11 +397,7 @@
       content-type:
       - application/json
       date:
-<<<<<<< HEAD
-      - Sun, 13 Oct 2019 05:38:52 GMT
-=======
       - Wed, 23 Oct 2019 01:44:21 GMT
->>>>>>> 807faccc
       expires:
       - '-1'
       pragma:
@@ -541,13 +431,8 @@
       ParameterSetName:
       - -g -n --plan -s
       User-Agent:
-<<<<<<< HEAD
-      - python/3.6.5 (Windows-10-10.0.17134-SP0) msrest/0.6.10 msrest_azure/0.6.2
-        azure-mgmt-storage/4.0.0 Azure-SDK-For-Python AZURECLI/2.0.74
-=======
       - python/3.7.4 (Windows-10-10.0.18362-SP0) msrest/0.6.10 msrest_azure/0.6.2
         azure-mgmt-storage/4.2.0 Azure-SDK-For-Python AZURECLI/2.0.75
->>>>>>> 807faccc
       accept-language:
       - en-US
     method: POST
@@ -563,11 +448,7 @@
       content-type:
       - application/json
       date:
-<<<<<<< HEAD
-      - Sun, 13 Oct 2019 05:38:52 GMT
-=======
       - Wed, 23 Oct 2019 01:44:22 GMT
->>>>>>> 807faccc
       expires:
       - '-1'
       pragma:
@@ -583,7 +464,7 @@
       x-content-type-options:
       - nosniff
       x-ms-ratelimit-remaining-subscription-writes:
-      - '1198'
+      - '1199'
     status:
       code: 200
       message: OK
@@ -611,13 +492,8 @@
       ParameterSetName:
       - -g -n --plan -s
       User-Agent:
-<<<<<<< HEAD
-      - python/3.6.5 (Windows-10-10.0.17134-SP0) msrest/0.6.10 msrest_azure/0.6.2
-        azure-mgmt-web/0.42.0 Azure-SDK-For-Python AZURECLI/2.0.74
-=======
       - python/3.7.4 (Windows-10-10.0.18362-SP0) msrest/0.6.10 msrest_azure/0.6.2
         azure-mgmt-web/0.42.0 Azure-SDK-For-Python AZURECLI/2.0.75
->>>>>>> 807faccc
       accept-language:
       - en-US
     method: PUT
@@ -625,24 +501,11 @@
   response:
     body:
       string: '{"id":"/subscriptions/00000000-0000-0000-0000-000000000000/resourceGroups/clitest.rg000001/providers/Microsoft.Web/sites/slot-traffic-web000004","name":"slot-traffic-web000004","type":"Microsoft.Web/sites","kind":"functionapp","location":"West
-<<<<<<< HEAD
-        US","properties":{"name":"slot-traffic-web000004","state":"Running","hostNames":["slot-traffic-web000004.azurewebsites.net"],"webSpace":"clitest.rg000001-WestUSwebspace","selfLink":"https://waws-prod-bay-065.api.azurewebsites.windows.net:454/subscriptions/00000000-0000-0000-0000-000000000000/webspaces/clitest.rg000001-WestUSwebspace/sites/slot-traffic-web000004","repositorySiteName":"slot-traffic-web000004","owner":null,"usageState":"Normal","enabled":true,"adminEnabled":true,"enabledHostNames":["slot-traffic-web000004.azurewebsites.net","slot-traffic-web000004.scm.azurewebsites.net"],"siteProperties":{"metadata":null,"properties":[{"name":"LinuxFxVersion","value":""},{"name":"WindowsFxVersion","value":null}],"appSettings":null},"availabilityState":"Normal","sslCertificates":null,"csrs":[],"cers":null,"siteMode":null,"hostNameSslStates":[{"name":"slot-traffic-web000004.azurewebsites.net","sslState":"Disabled","ipBasedSslResult":null,"virtualIP":null,"thumbprint":null,"toUpdate":null,"toUpdateIpBasedSsl":null,"ipBasedSslState":"NotConfigured","hostType":"Standard"},{"name":"slot-traffic-web000004.scm.azurewebsites.net","sslState":"Disabled","ipBasedSslResult":null,"virtualIP":null,"thumbprint":null,"toUpdate":null,"toUpdateIpBasedSsl":null,"ipBasedSslState":"NotConfigured","hostType":"Repository"}],"computeMode":null,"serverFarm":null,"serverFarmId":"/subscriptions/00000000-0000-0000-0000-000000000000/resourceGroups/clitest.rg000001/providers/Microsoft.Web/serverfarms/slot-traffic-plan000003","reserved":false,"isXenon":false,"hyperV":false,"lastModifiedTimeUtc":"2019-10-13T05:38:56.23","storageRecoveryDefaultState":"Running","contentAvailabilityState":"Normal","runtimeAvailabilityState":"Normal","siteConfig":null,"deploymentId":"slot-traffic-web000004","trafficManagerHostNames":null,"sku":"Standard","scmSiteAlsoStopped":false,"targetSwapSlot":null,"hostingEnvironment":null,"hostingEnvironmentProfile":null,"clientAffinityEnabled":false,"clientCertEnabled":false,"clientCertExclusionPaths":null,"hostNamesDisabled":false,"domainVerificationIdentifiers":null,"kind":"functionapp","inboundIpAddress":"40.83.183.236","possibleInboundIpAddresses":"40.83.183.236","outboundIpAddresses":"40.83.179.31,40.83.181.84,40.83.183.190,40.83.183.1","possibleOutboundIpAddresses":"40.83.179.31,40.83.181.84,40.83.183.190,40.83.183.1","containerSize":1536,"dailyMemoryTimeQuota":0,"suspendedTill":null,"siteDisabledReason":0,"functionExecutionUnitsCache":null,"maxNumberOfWorkers":null,"homeStamp":"waws-prod-bay-065","cloningInfo":null,"hostingEnvironmentId":null,"tags":null,"resourceGroup":"clitest.rg000001","defaultHostName":"slot-traffic-web000004.azurewebsites.net","slotSwapStatus":null,"httpsOnly":false,"redundancyMode":"None","inProgressOperationId":null,"geoDistributions":null,"privateEndpointConnections":null,"buildVersion":null,"targetBuildVersion":null}}'
-=======
         US","properties":{"name":"slot-traffic-web000004","state":"Running","hostNames":["slot-traffic-web000004.azurewebsites.net"],"webSpace":"clitest.rg000001-WestUSwebspace","selfLink":"https://waws-prod-bay-069.api.azurewebsites.windows.net:454/subscriptions/00000000-0000-0000-0000-000000000000/webspaces/clitest.rg000001-WestUSwebspace/sites/slot-traffic-web000004","repositorySiteName":"slot-traffic-web000004","owner":null,"usageState":"Normal","enabled":true,"adminEnabled":true,"enabledHostNames":["slot-traffic-web000004.azurewebsites.net","slot-traffic-web000004.scm.azurewebsites.net"],"siteProperties":{"metadata":null,"properties":[{"name":"LinuxFxVersion","value":""},{"name":"WindowsFxVersion","value":null}],"appSettings":null},"availabilityState":"Normal","sslCertificates":null,"csrs":[],"cers":null,"siteMode":null,"hostNameSslStates":[{"name":"slot-traffic-web000004.azurewebsites.net","sslState":"Disabled","ipBasedSslResult":null,"virtualIP":null,"thumbprint":null,"toUpdate":null,"toUpdateIpBasedSsl":null,"ipBasedSslState":"NotConfigured","hostType":"Standard"},{"name":"slot-traffic-web000004.scm.azurewebsites.net","sslState":"Disabled","ipBasedSslResult":null,"virtualIP":null,"thumbprint":null,"toUpdate":null,"toUpdateIpBasedSsl":null,"ipBasedSslState":"NotConfigured","hostType":"Repository"}],"computeMode":null,"serverFarm":null,"serverFarmId":"/subscriptions/00000000-0000-0000-0000-000000000000/resourceGroups/clitest.rg000001/providers/Microsoft.Web/serverfarms/slot-traffic-plan000003","reserved":false,"isXenon":false,"hyperV":false,"lastModifiedTimeUtc":"2019-10-23T01:44:26.6133333","storageRecoveryDefaultState":"Running","contentAvailabilityState":"Normal","runtimeAvailabilityState":"Normal","siteConfig":null,"deploymentId":"slot-traffic-web000004","trafficManagerHostNames":null,"sku":"Standard","scmSiteAlsoStopped":false,"targetSwapSlot":null,"hostingEnvironment":null,"hostingEnvironmentProfile":null,"clientAffinityEnabled":false,"clientCertEnabled":false,"clientCertExclusionPaths":null,"hostNamesDisabled":false,"domainVerificationIdentifiers":null,"customDomainVerificationId":"78C68DCAEF444F63AA51EFBC48E5DD659FA2066EF0AFB8FE614B718B93B86982","kind":"functionapp","inboundIpAddress":"13.93.231.75","possibleInboundIpAddresses":"13.93.231.75","outboundIpAddresses":"13.93.224.99,13.93.229.16,13.93.230.177,13.93.226.129","possibleOutboundIpAddresses":"13.93.224.99,13.93.229.16,13.93.230.177,13.93.226.129","containerSize":1536,"dailyMemoryTimeQuota":0,"suspendedTill":null,"siteDisabledReason":0,"functionExecutionUnitsCache":null,"maxNumberOfWorkers":null,"homeStamp":"waws-prod-bay-069","cloningInfo":null,"hostingEnvironmentId":null,"tags":null,"resourceGroup":"clitest.rg000001","defaultHostName":"slot-traffic-web000004.azurewebsites.net","slotSwapStatus":null,"httpsOnly":false,"redundancyMode":"None","inProgressOperationId":null,"geoDistributions":null,"privateEndpointConnections":null,"buildVersion":null,"targetBuildVersion":null}}'
->>>>>>> 807faccc
-    headers:
-      cache-control:
-      - no-cache
-      content-length:
-<<<<<<< HEAD
-      - '3450'
-      content-type:
-      - application/json
-      date:
-      - Sun, 13 Oct 2019 05:39:11 GMT
-      etag:
-      - '"1D581888196B290"'
-=======
+    headers:
+      cache-control:
+      - no-cache
+      content-length:
       - '3553'
       content-type:
       - application/json
@@ -650,7 +513,6 @@
       - Wed, 23 Oct 2019 01:44:43 GMT
       etag:
       - '"1D58943677FB095"'
->>>>>>> 807faccc
       expires:
       - '-1'
       pragma:
@@ -693,24 +555,15 @@
       ParameterSetName:
       - -g -n --plan -s
       User-Agent:
-<<<<<<< HEAD
-      - python/3.6.5 (Windows-10-10.0.17134-SP0) msrest/0.6.10 msrest_azure/0.6.2
-        azure-mgmt-applicationinsights/0.1.1 Azure-SDK-For-Python AZURECLI/2.0.74
-=======
       - python/3.7.4 (Windows-10-10.0.18362-SP0) msrest/0.6.10 msrest_azure/0.6.2
         azure-mgmt-applicationinsights/0.1.1 Azure-SDK-For-Python AZURECLI/2.0.75
->>>>>>> 807faccc
       accept-language:
       - en-US
     method: PUT
     uri: https://management.azure.com/subscriptions/00000000-0000-0000-0000-000000000000/resourceGroups/clitest.rg000001/providers/microsoft.insights/components/slot-traffic-web000004?api-version=2015-05-01
   response:
     body:
-<<<<<<< HEAD
-      string: '{"id":"/subscriptions/00000000-0000-0000-0000-000000000000/resourceGroups/clitest.rg000001/providers/microsoft.insights/components/slot-traffic-web000004","name":"slot-traffic-web000004","type":"microsoft.insights/components","location":"westus","tags":{},"kind":"web","etag":"\"2800640c-0000-0700-0000-5da2b8820000\"","properties":{"Ver":"v2","ApplicationId":"slot-traffic-web000004","AppId":"9eb9a377-77fb-4a5c-8689-f556de933e3f","Application_Type":"web","Flow_Type":null,"Request_Source":null,"InstrumentationKey":"ac6edc5d-54d4-4800-949f-d55974b1a329","ConnectionString":"InstrumentationKey=ac6edc5d-54d4-4800-949f-d55974b1a329","Name":"slot-traffic-web000004","CreationDate":"2019-10-13T05:39:14.8342746+00:00","TenantId":"fb3a3d6b-44c8-44f5-88c9-b20917c9b96b","provisioningState":"Succeeded","SamplingPercentage":null}}'
-=======
       string: '{"id":"/subscriptions/00000000-0000-0000-0000-000000000000/resourceGroups/clitest.rg000001/providers/microsoft.insights/components/slot-traffic-web000004","name":"slot-traffic-web000004","type":"microsoft.insights/components","location":"westus","tags":{},"kind":"web","etag":"\"7d00bee5-0000-0700-0000-5dafb0900000\"","properties":{"Ver":"v2","ApplicationId":"slot-traffic-web000004","AppId":"3baacbc1-54c2-4b97-b041-416d1de4f6d3","Application_Type":"web","Flow_Type":null,"Request_Source":null,"InstrumentationKey":"b924ed9c-4879-4ca3-a86b-55fe8bf11c31","ConnectionString":"InstrumentationKey=b924ed9c-4879-4ca3-a86b-55fe8bf11c31","Name":"slot-traffic-web000004","CreationDate":"2019-10-23T01:44:47.9375953+00:00","TenantId":"0b1f6471-1bf0-4dda-aec3-cb9272f09590","provisioningState":"Succeeded","SamplingPercentage":null}}'
->>>>>>> 807faccc
     headers:
       access-control-expose-headers:
       - Request-Context
@@ -721,11 +574,7 @@
       content-type:
       - application/json; charset=utf-8
       date:
-<<<<<<< HEAD
-      - Sun, 13 Oct 2019 05:39:19 GMT
-=======
       - Wed, 23 Oct 2019 01:44:50 GMT
->>>>>>> 807faccc
       expires:
       - '-1'
       pragma:
@@ -743,11 +592,7 @@
       x-content-type-options:
       - nosniff
       x-ms-ratelimit-remaining-subscription-writes:
-<<<<<<< HEAD
-      - '1198'
-=======
       - '1195'
->>>>>>> 807faccc
       x-powered-by:
       - ASP.NET
     status:
@@ -769,13 +614,8 @@
       ParameterSetName:
       - -g -n --plan -s
       User-Agent:
-<<<<<<< HEAD
-      - python/3.6.5 (Windows-10-10.0.17134-SP0) msrest/0.6.10 msrest_azure/0.6.2
-        azure-mgmt-web/0.42.0 Azure-SDK-For-Python AZURECLI/2.0.74
-=======
       - python/3.7.4 (Windows-10-10.0.18362-SP0) msrest/0.6.10 msrest_azure/0.6.2
         azure-mgmt-web/0.42.0 Azure-SDK-For-Python AZURECLI/2.0.75
->>>>>>> 807faccc
       accept-language:
       - en-US
     method: POST
@@ -792,11 +632,7 @@
       content-type:
       - application/json
       date:
-<<<<<<< HEAD
-      - Sun, 13 Oct 2019 05:39:19 GMT
-=======
       - Wed, 23 Oct 2019 01:44:51 GMT
->>>>>>> 807faccc
       expires:
       - '-1'
       pragma:
@@ -814,7 +650,7 @@
       x-content-type-options:
       - nosniff
       x-ms-ratelimit-remaining-subscription-resource-requests:
-      - '11998'
+      - '11999'
       x-powered-by:
       - ASP.NET
     status:
@@ -824,12 +660,7 @@
     body: 'b''{"kind": "<class \''str\''>", "properties": {"FUNCTIONS_EXTENSION_VERSION":
       "~2", "AzureWebJobsStorage": "DefaultEndpointsProtocol=https;EndpointSuffix=core.windows.net;AccountName=clitest000002;AccountKey=veryFakedStorageAccountKey==",
       "AzureWebJobsDashboard": "DefaultEndpointsProtocol=https;EndpointSuffix=core.windows.net;AccountName=clitest000002;AccountKey=veryFakedStorageAccountKey==",
-<<<<<<< HEAD
-      "WEBSITE_NODE_DEFAULT_VERSION": "10.14.1", "APPINSIGHTS_INSTRUMENTATIONKEY":
-      "ac6edc5d-54d4-4800-949f-d55974b1a329"}}'''
-=======
       "WEBSITE_NODE_DEFAULT_VERSION": "~10", "APPINSIGHTS_INSTRUMENTATIONKEY": "b924ed9c-4879-4ca3-a86b-55fe8bf11c31"}}'''
->>>>>>> 807faccc
     headers:
       Accept:
       - application/json
@@ -846,13 +677,8 @@
       ParameterSetName:
       - -g -n --plan -s
       User-Agent:
-<<<<<<< HEAD
-      - python/3.6.5 (Windows-10-10.0.17134-SP0) msrest/0.6.10 msrest_azure/0.6.2
-        azure-mgmt-web/0.42.0 Azure-SDK-For-Python AZURECLI/2.0.74
-=======
       - python/3.7.4 (Windows-10-10.0.18362-SP0) msrest/0.6.10 msrest_azure/0.6.2
         azure-mgmt-web/0.42.0 Azure-SDK-For-Python AZURECLI/2.0.75
->>>>>>> 807faccc
       accept-language:
       - en-US
     method: PUT
@@ -860,11 +686,7 @@
   response:
     body:
       string: '{"id":"/subscriptions/00000000-0000-0000-0000-000000000000/resourceGroups/clitest.rg000001/providers/Microsoft.Web/sites/slot-traffic-web000004/config/appsettings","name":"appsettings","type":"Microsoft.Web/sites/config","location":"West
-<<<<<<< HEAD
-        US","properties":{"FUNCTIONS_EXTENSION_VERSION":"~2","AzureWebJobsStorage":"DefaultEndpointsProtocol=https;EndpointSuffix=core.windows.net;AccountName=clitest000002;AccountKey=veryFakedStorageAccountKey==","AzureWebJobsDashboard":"DefaultEndpointsProtocol=https;EndpointSuffix=core.windows.net;AccountName=clitest000002;AccountKey=veryFakedStorageAccountKey==","WEBSITE_NODE_DEFAULT_VERSION":"10.14.1","APPINSIGHTS_INSTRUMENTATIONKEY":"ac6edc5d-54d4-4800-949f-d55974b1a329"}}'
-=======
         US","properties":{"FUNCTIONS_EXTENSION_VERSION":"~2","AzureWebJobsStorage":"DefaultEndpointsProtocol=https;EndpointSuffix=core.windows.net;AccountName=clitest000002;AccountKey=veryFakedStorageAccountKey==","AzureWebJobsDashboard":"DefaultEndpointsProtocol=https;EndpointSuffix=core.windows.net;AccountName=clitest000002;AccountKey=veryFakedStorageAccountKey==","WEBSITE_NODE_DEFAULT_VERSION":"~10","APPINSIGHTS_INSTRUMENTATIONKEY":"b924ed9c-4879-4ca3-a86b-55fe8bf11c31"}}'
->>>>>>> 807faccc
     headers:
       cache-control:
       - no-cache
@@ -873,15 +695,9 @@
       content-type:
       - application/json
       date:
-<<<<<<< HEAD
-      - Sun, 13 Oct 2019 05:39:20 GMT
-      etag:
-      - '"1D581888F8E4A20"'
-=======
       - Wed, 23 Oct 2019 01:44:52 GMT
       etag:
       - '"1D5894376B7C46B"'
->>>>>>> 807faccc
       expires:
       - '-1'
       pragma:
@@ -919,13 +735,8 @@
       ParameterSetName:
       - -g -n --allowed-origins
       User-Agent:
-<<<<<<< HEAD
-      - python/3.6.5 (Windows-10-10.0.17134-SP0) msrest/0.6.10 msrest_azure/0.6.2
-        azure-mgmt-web/0.42.0 Azure-SDK-For-Python AZURECLI/2.0.74
-=======
       - python/3.7.4 (Windows-10-10.0.18362-SP0) msrest/0.6.10 msrest_azure/0.6.2
         azure-mgmt-web/0.42.0 Azure-SDK-For-Python AZURECLI/2.0.75
->>>>>>> 807faccc
       accept-language:
       - en-US
     method: GET
@@ -944,11 +755,7 @@
       content-type:
       - application/json
       date:
-<<<<<<< HEAD
-      - Sun, 13 Oct 2019 05:39:20 GMT
-=======
       - Wed, 23 Oct 2019 01:44:52 GMT
->>>>>>> 807faccc
       expires:
       - '-1'
       pragma:
@@ -1006,13 +813,8 @@
       ParameterSetName:
       - -g -n --allowed-origins
       User-Agent:
-<<<<<<< HEAD
-      - python/3.6.5 (Windows-10-10.0.17134-SP0) msrest/0.6.10 msrest_azure/0.6.2
-        azure-mgmt-web/0.42.0 Azure-SDK-For-Python AZURECLI/2.0.74
-=======
       - python/3.7.4 (Windows-10-10.0.18362-SP0) msrest/0.6.10 msrest_azure/0.6.2
         azure-mgmt-web/0.42.0 Azure-SDK-For-Python AZURECLI/2.0.75
->>>>>>> 807faccc
       accept-language:
       - en-US
     method: PATCH
@@ -1031,15 +833,9 @@
       content-type:
       - application/json
       date:
-<<<<<<< HEAD
-      - Sun, 13 Oct 2019 05:39:22 GMT
-      etag:
-      - '"1D581888F8E4A20"'
-=======
       - Wed, 23 Oct 2019 01:44:56 GMT
       etag:
       - '"1D5894376B7C46B"'
->>>>>>> 807faccc
       expires:
       - '-1'
       pragma:
@@ -1077,13 +873,8 @@
       ParameterSetName:
       - -g -n
       User-Agent:
-<<<<<<< HEAD
-      - python/3.6.5 (Windows-10-10.0.17134-SP0) msrest/0.6.10 msrest_azure/0.6.2
-        azure-mgmt-web/0.42.0 Azure-SDK-For-Python AZURECLI/2.0.74
-=======
       - python/3.7.4 (Windows-10-10.0.18362-SP0) msrest/0.6.10 msrest_azure/0.6.2
         azure-mgmt-web/0.42.0 Azure-SDK-For-Python AZURECLI/2.0.75
->>>>>>> 807faccc
       accept-language:
       - en-US
     method: GET
@@ -1102,11 +893,7 @@
       content-type:
       - application/json
       date:
-<<<<<<< HEAD
-      - Sun, 13 Oct 2019 05:39:23 GMT
-=======
       - Wed, 23 Oct 2019 01:44:56 GMT
->>>>>>> 807faccc
       expires:
       - '-1'
       pragma:
