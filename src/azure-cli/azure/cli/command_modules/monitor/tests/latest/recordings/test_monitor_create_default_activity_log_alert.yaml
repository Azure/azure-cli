interactions:
- request:
    body: null
    headers:
      Accept:
      - application/json
      Accept-Encoding:
      - gzip, deflate
      CommandName:
      - group show
      Connection:
      - keep-alive
      ParameterSetName:
      - -n -o
      User-Agent:
<<<<<<< HEAD
      - python/3.6.5 (Windows-10-10.0.17134-SP0) msrest/0.6.10 msrest_azure/0.6.1
        azure-mgmt-resource/4.0.0 Azure-SDK-For-Python AZURECLI/2.0.74
=======
      - python/3.7.4 (Windows-10-10.0.18362-SP0) msrest/0.6.10 msrest_azure/0.6.2
        azure-mgmt-resource/4.0.0 Azure-SDK-For-Python AZURECLI/2.0.75
>>>>>>> 807faccc
      accept-language:
      - en-US
    method: GET
    uri: https://management.azure.com/subscriptions/00000000-0000-0000-0000-000000000000/resourcegroups/clitest.rg000001?api-version=2019-07-01
  response:
    body:
<<<<<<< HEAD
      string: '{"id":"/subscriptions/00000000-0000-0000-0000-000000000000/resourceGroups/clitest.rg000001","name":"clitest.rg000001","type":"Microsoft.Resources/resourceGroups","location":"southcentralus","tags":{"product":"azurecli","cause":"automation","date":"2019-10-09T06:06:53Z"},"properties":{"provisioningState":"Succeeded"}}'
=======
      string: '{"id":"/subscriptions/00000000-0000-0000-0000-000000000000/resourceGroups/clitest.rg000001","name":"clitest.rg000001","type":"Microsoft.Resources/resourceGroups","location":"southcentralus","tags":{"product":"azurecli","cause":"automation","date":"2019-10-21T12:05:36Z"},"properties":{"provisioningState":"Succeeded"}}'
>>>>>>> 807faccc
    headers:
      cache-control:
      - no-cache
      content-length:
      - '436'
      content-type:
      - application/json; charset=utf-8
      date:
<<<<<<< HEAD
      - Wed, 09 Oct 2019 06:06:55 GMT
=======
      - Mon, 21 Oct 2019 12:05:43 GMT
>>>>>>> 807faccc
      expires:
      - '-1'
      pragma:
      - no-cache
      strict-transport-security:
      - max-age=31536000; includeSubDomains
      vary:
      - Accept-Encoding
      x-content-type-options:
      - nosniff
    status:
      code: 200
      message: OK
- request:
    body: null
    headers:
      Accept:
      - application/json
      Accept-Encoding:
      - gzip, deflate
      CommandName:
      - monitor activity-log alert create
      Connection:
      - keep-alive
      Content-Type:
      - application/json; charset=utf-8
      ParameterSetName:
      - -n -g -o
      User-Agent:
<<<<<<< HEAD
      - python/3.6.5 (Windows-10-10.0.17134-SP0) msrest/0.6.10 msrest_azure/0.6.1
        azure-mgmt-monitor/0.5.2 Azure-SDK-For-Python AZURECLI/2.0.74
=======
      - python/3.7.4 (Windows-10-10.0.18362-SP0) msrest/0.6.10 msrest_azure/0.6.2
        azure-mgmt-monitor/0.5.2 Azure-SDK-For-Python AZURECLI/2.0.75
>>>>>>> 807faccc
      accept-language:
      - en-US
    method: GET
    uri: https://management.azure.com/subscriptions/00000000-0000-0000-0000-000000000000/resourceGroups/clitest.rg000001/providers/microsoft.insights/activityLogAlerts/clialert000002?api-version=2017-04-01
  response:
    body:
      string: '{"error":{"code":"ResourceNotFound","message":"The Resource ''microsoft.insights/activityLogAlerts/clialert000002''
        under resource group ''clitest.rg000001'' was not found."}}'
    headers:
      cache-control:
      - no-cache
      content-length:
      - '248'
      content-type:
      - application/json; charset=utf-8
      date:
<<<<<<< HEAD
      - Wed, 09 Oct 2019 06:06:56 GMT
=======
      - Mon, 21 Oct 2019 12:05:46 GMT
>>>>>>> 807faccc
      expires:
      - '-1'
      pragma:
      - no-cache
      strict-transport-security:
      - max-age=31536000; includeSubDomains
      x-content-type-options:
      - nosniff
      x-ms-failure-cause:
      - gateway
    status:
      code: 404
      message: Not Found
- request:
    body: 'b''{"location": "global", "properties": {"scopes": ["/subscriptions/00000000-0000-0000-0000-000000000000/resourceGroups/clitest.rg000001"],
      "enabled": true, "condition": {"allOf": [{"field": "category", "equals": "ServiceHealth"}]},
      "actions": {"actionGroups": []}}}'''
    headers:
      Accept:
      - application/json
      Accept-Encoding:
      - gzip, deflate
      CommandName:
      - monitor activity-log alert create
      Connection:
      - keep-alive
      Content-Length:
      - '322'
      Content-Type:
      - application/json; charset=utf-8
      ParameterSetName:
      - -n -g -o
      User-Agent:
<<<<<<< HEAD
      - python/3.6.5 (Windows-10-10.0.17134-SP0) msrest/0.6.10 msrest_azure/0.6.1
        azure-mgmt-monitor/0.5.2 Azure-SDK-For-Python AZURECLI/2.0.74
=======
      - python/3.7.4 (Windows-10-10.0.18362-SP0) msrest/0.6.10 msrest_azure/0.6.2
        azure-mgmt-monitor/0.5.2 Azure-SDK-For-Python AZURECLI/2.0.75
>>>>>>> 807faccc
      accept-language:
      - en-US
    method: PUT
    uri: https://management.azure.com/subscriptions/00000000-0000-0000-0000-000000000000/resourceGroups/clitest.rg000001/providers/microsoft.insights/activityLogAlerts/clialert000002?api-version=2017-04-01
  response:
    body:
      string: '{"id":"/subscriptions/00000000-0000-0000-0000-000000000000/resourceGroups/clitest.rg000001/providers/microsoft.insights/activityLogAlerts/clialert000002","type":"Microsoft.Insights/ActivityLogAlerts","name":"clialert000002","location":"Global","kind":null,"tags":{},"properties":{"scopes":["/subscriptions/00000000-0000-0000-0000-000000000000/resourceGroups/clitest.rg000001"],"condition":{"allOf":[{"field":"category","equals":"ServiceHealth","containsAny":null,"odata.type":null}],"odata.type":null},"actions":{"actionGroups":[]},"enabled":true,"description":null},"identity":null}'
    headers:
      cache-control:
      - no-cache
      content-length:
      - '737'
      content-type:
      - application/json; charset=utf-8
      date:
<<<<<<< HEAD
      - Wed, 09 Oct 2019 06:06:57 GMT
=======
      - Mon, 21 Oct 2019 12:05:51 GMT
>>>>>>> 807faccc
      expires:
      - '-1'
      pragma:
      - no-cache
      server:
      - Microsoft-IIS/10.0
      strict-transport-security:
      - max-age=31536000; includeSubDomains
      x-content-type-options:
      - nosniff
      x-ms-ratelimit-remaining-subscription-writes:
<<<<<<< HEAD
      - '1199'
=======
      - '1177'
>>>>>>> 807faccc
    status:
      code: 201
      message: Created
- request:
    body: null
    headers:
      Accept:
      - application/json
      Accept-Encoding:
      - gzip, deflate
      CommandName:
      - monitor activity-log alert show
      Connection:
      - keep-alive
      Content-Type:
      - application/json; charset=utf-8
      ParameterSetName:
      - -n -g -o
      User-Agent:
<<<<<<< HEAD
      - python/3.6.5 (Windows-10-10.0.17134-SP0) msrest/0.6.10 msrest_azure/0.6.1
        azure-mgmt-monitor/0.5.2 Azure-SDK-For-Python AZURECLI/2.0.74
=======
      - python/3.7.4 (Windows-10-10.0.18362-SP0) msrest/0.6.10 msrest_azure/0.6.2
        azure-mgmt-monitor/0.5.2 Azure-SDK-For-Python AZURECLI/2.0.75
>>>>>>> 807faccc
      accept-language:
      - en-US
    method: GET
    uri: https://management.azure.com/subscriptions/00000000-0000-0000-0000-000000000000/resourceGroups/clitest.rg000001/providers/microsoft.insights/activityLogAlerts/clialert000002?api-version=2017-04-01
  response:
    body:
      string: '{"id":"/subscriptions/00000000-0000-0000-0000-000000000000/resourceGroups/clitest.rg000001/providers/microsoft.insights/activityLogAlerts/clialert000002","type":"Microsoft.Insights/ActivityLogAlerts","name":"clialert000002","location":"Global","kind":null,"tags":{},"properties":{"scopes":["/subscriptions/00000000-0000-0000-0000-000000000000/resourceGroups/clitest.rg000001"],"condition":{"allOf":[{"field":"category","equals":"ServiceHealth","containsAny":null,"odata.type":null}],"odata.type":null},"actions":{"actionGroups":[]},"enabled":true,"description":null},"identity":null}'
    headers:
      cache-control:
      - no-cache
      content-length:
      - '737'
      content-type:
      - application/json; charset=utf-8
      date:
<<<<<<< HEAD
      - Wed, 09 Oct 2019 06:07:04 GMT
=======
      - Mon, 21 Oct 2019 12:05:59 GMT
>>>>>>> 807faccc
      expires:
      - '-1'
      pragma:
      - no-cache
      server:
      - Microsoft-IIS/10.0
      strict-transport-security:
      - max-age=31536000; includeSubDomains
      transfer-encoding:
      - chunked
      vary:
      - Accept-Encoding,Accept-Encoding
      x-content-type-options:
      - nosniff
    status:
      code: 200
      message: OK
- request:
    body: null
    headers:
      Accept:
      - application/json
      Accept-Encoding:
      - gzip, deflate
      CommandName:
      - monitor activity-log alert create
      Connection:
      - keep-alive
      Content-Type:
      - application/json; charset=utf-8
      ParameterSetName:
      - -n -g
      User-Agent:
<<<<<<< HEAD
      - python/3.6.5 (Windows-10-10.0.17134-SP0) msrest/0.6.10 msrest_azure/0.6.1
        azure-mgmt-monitor/0.5.2 Azure-SDK-For-Python AZURECLI/2.0.74
=======
      - python/3.7.4 (Windows-10-10.0.18362-SP0) msrest/0.6.10 msrest_azure/0.6.2
        azure-mgmt-monitor/0.5.2 Azure-SDK-For-Python AZURECLI/2.0.75
>>>>>>> 807faccc
      accept-language:
      - en-US
    method: GET
    uri: https://management.azure.com/subscriptions/00000000-0000-0000-0000-000000000000/resourceGroups/clitest.rg000001/providers/microsoft.insights/activityLogAlerts/clialert000002?api-version=2017-04-01
  response:
    body:
      string: '{"id":"/subscriptions/00000000-0000-0000-0000-000000000000/resourceGroups/clitest.rg000001/providers/microsoft.insights/activityLogAlerts/clialert000002","type":"Microsoft.Insights/ActivityLogAlerts","name":"clialert000002","location":"Global","kind":null,"tags":{},"properties":{"scopes":["/subscriptions/00000000-0000-0000-0000-000000000000/resourceGroups/clitest.rg000001"],"condition":{"allOf":[{"field":"category","equals":"ServiceHealth","containsAny":null,"odata.type":null}],"odata.type":null},"actions":{"actionGroups":[]},"enabled":true,"description":null},"identity":null}'
    headers:
      cache-control:
      - no-cache
      content-length:
      - '737'
      content-type:
      - application/json; charset=utf-8
      date:
<<<<<<< HEAD
      - Wed, 09 Oct 2019 06:07:05 GMT
=======
      - Mon, 21 Oct 2019 12:06:01 GMT
>>>>>>> 807faccc
      expires:
      - '-1'
      pragma:
      - no-cache
      server:
      - Microsoft-IIS/10.0
      strict-transport-security:
      - max-age=31536000; includeSubDomains
      transfer-encoding:
      - chunked
      vary:
      - Accept-Encoding,Accept-Encoding
      x-content-type-options:
      - nosniff
    status:
      code: 200
      message: OK
version: 1<|MERGE_RESOLUTION|>--- conflicted
+++ resolved
@@ -13,24 +13,15 @@
       ParameterSetName:
       - -n -o
       User-Agent:
-<<<<<<< HEAD
-      - python/3.6.5 (Windows-10-10.0.17134-SP0) msrest/0.6.10 msrest_azure/0.6.1
-        azure-mgmt-resource/4.0.0 Azure-SDK-For-Python AZURECLI/2.0.74
-=======
       - python/3.7.4 (Windows-10-10.0.18362-SP0) msrest/0.6.10 msrest_azure/0.6.2
         azure-mgmt-resource/4.0.0 Azure-SDK-For-Python AZURECLI/2.0.75
->>>>>>> 807faccc
       accept-language:
       - en-US
     method: GET
     uri: https://management.azure.com/subscriptions/00000000-0000-0000-0000-000000000000/resourcegroups/clitest.rg000001?api-version=2019-07-01
   response:
     body:
-<<<<<<< HEAD
-      string: '{"id":"/subscriptions/00000000-0000-0000-0000-000000000000/resourceGroups/clitest.rg000001","name":"clitest.rg000001","type":"Microsoft.Resources/resourceGroups","location":"southcentralus","tags":{"product":"azurecli","cause":"automation","date":"2019-10-09T06:06:53Z"},"properties":{"provisioningState":"Succeeded"}}'
-=======
       string: '{"id":"/subscriptions/00000000-0000-0000-0000-000000000000/resourceGroups/clitest.rg000001","name":"clitest.rg000001","type":"Microsoft.Resources/resourceGroups","location":"southcentralus","tags":{"product":"azurecli","cause":"automation","date":"2019-10-21T12:05:36Z"},"properties":{"provisioningState":"Succeeded"}}'
->>>>>>> 807faccc
     headers:
       cache-control:
       - no-cache
@@ -39,11 +30,7 @@
       content-type:
       - application/json; charset=utf-8
       date:
-<<<<<<< HEAD
-      - Wed, 09 Oct 2019 06:06:55 GMT
-=======
       - Mon, 21 Oct 2019 12:05:43 GMT
->>>>>>> 807faccc
       expires:
       - '-1'
       pragma:
@@ -73,13 +60,8 @@
       ParameterSetName:
       - -n -g -o
       User-Agent:
-<<<<<<< HEAD
-      - python/3.6.5 (Windows-10-10.0.17134-SP0) msrest/0.6.10 msrest_azure/0.6.1
-        azure-mgmt-monitor/0.5.2 Azure-SDK-For-Python AZURECLI/2.0.74
-=======
-      - python/3.7.4 (Windows-10-10.0.18362-SP0) msrest/0.6.10 msrest_azure/0.6.2
-        azure-mgmt-monitor/0.5.2 Azure-SDK-For-Python AZURECLI/2.0.75
->>>>>>> 807faccc
+      - python/3.7.4 (Windows-10-10.0.18362-SP0) msrest/0.6.10 msrest_azure/0.6.2
+        azure-mgmt-monitor/0.5.2 Azure-SDK-For-Python AZURECLI/2.0.75
       accept-language:
       - en-US
     method: GET
@@ -96,11 +78,7 @@
       content-type:
       - application/json; charset=utf-8
       date:
-<<<<<<< HEAD
-      - Wed, 09 Oct 2019 06:06:56 GMT
-=======
       - Mon, 21 Oct 2019 12:05:46 GMT
->>>>>>> 807faccc
       expires:
       - '-1'
       pragma:
@@ -134,13 +112,8 @@
       ParameterSetName:
       - -n -g -o
       User-Agent:
-<<<<<<< HEAD
-      - python/3.6.5 (Windows-10-10.0.17134-SP0) msrest/0.6.10 msrest_azure/0.6.1
-        azure-mgmt-monitor/0.5.2 Azure-SDK-For-Python AZURECLI/2.0.74
-=======
-      - python/3.7.4 (Windows-10-10.0.18362-SP0) msrest/0.6.10 msrest_azure/0.6.2
-        azure-mgmt-monitor/0.5.2 Azure-SDK-For-Python AZURECLI/2.0.75
->>>>>>> 807faccc
+      - python/3.7.4 (Windows-10-10.0.18362-SP0) msrest/0.6.10 msrest_azure/0.6.2
+        azure-mgmt-monitor/0.5.2 Azure-SDK-For-Python AZURECLI/2.0.75
       accept-language:
       - en-US
     method: PUT
@@ -156,11 +129,7 @@
       content-type:
       - application/json; charset=utf-8
       date:
-<<<<<<< HEAD
-      - Wed, 09 Oct 2019 06:06:57 GMT
-=======
       - Mon, 21 Oct 2019 12:05:51 GMT
->>>>>>> 807faccc
       expires:
       - '-1'
       pragma:
@@ -172,11 +141,7 @@
       x-content-type-options:
       - nosniff
       x-ms-ratelimit-remaining-subscription-writes:
-<<<<<<< HEAD
-      - '1199'
-=======
       - '1177'
->>>>>>> 807faccc
     status:
       code: 201
       message: Created
@@ -196,13 +161,8 @@
       ParameterSetName:
       - -n -g -o
       User-Agent:
-<<<<<<< HEAD
-      - python/3.6.5 (Windows-10-10.0.17134-SP0) msrest/0.6.10 msrest_azure/0.6.1
-        azure-mgmt-monitor/0.5.2 Azure-SDK-For-Python AZURECLI/2.0.74
-=======
-      - python/3.7.4 (Windows-10-10.0.18362-SP0) msrest/0.6.10 msrest_azure/0.6.2
-        azure-mgmt-monitor/0.5.2 Azure-SDK-For-Python AZURECLI/2.0.75
->>>>>>> 807faccc
+      - python/3.7.4 (Windows-10-10.0.18362-SP0) msrest/0.6.10 msrest_azure/0.6.2
+        azure-mgmt-monitor/0.5.2 Azure-SDK-For-Python AZURECLI/2.0.75
       accept-language:
       - en-US
     method: GET
@@ -218,11 +178,7 @@
       content-type:
       - application/json; charset=utf-8
       date:
-<<<<<<< HEAD
-      - Wed, 09 Oct 2019 06:07:04 GMT
-=======
       - Mon, 21 Oct 2019 12:05:59 GMT
->>>>>>> 807faccc
       expires:
       - '-1'
       pragma:
@@ -256,13 +212,8 @@
       ParameterSetName:
       - -n -g
       User-Agent:
-<<<<<<< HEAD
-      - python/3.6.5 (Windows-10-10.0.17134-SP0) msrest/0.6.10 msrest_azure/0.6.1
-        azure-mgmt-monitor/0.5.2 Azure-SDK-For-Python AZURECLI/2.0.74
-=======
-      - python/3.7.4 (Windows-10-10.0.18362-SP0) msrest/0.6.10 msrest_azure/0.6.2
-        azure-mgmt-monitor/0.5.2 Azure-SDK-For-Python AZURECLI/2.0.75
->>>>>>> 807faccc
+      - python/3.7.4 (Windows-10-10.0.18362-SP0) msrest/0.6.10 msrest_azure/0.6.2
+        azure-mgmt-monitor/0.5.2 Azure-SDK-For-Python AZURECLI/2.0.75
       accept-language:
       - en-US
     method: GET
@@ -278,11 +229,7 @@
       content-type:
       - application/json; charset=utf-8
       date:
-<<<<<<< HEAD
-      - Wed, 09 Oct 2019 06:07:05 GMT
-=======
       - Mon, 21 Oct 2019 12:06:01 GMT
->>>>>>> 807faccc
       expires:
       - '-1'
       pragma:
