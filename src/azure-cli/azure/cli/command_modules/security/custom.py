# --------------------------------------------------------------------------------------------
# Copyright (c) Microsoft Corporation. All rights reserved.
# Licensed under the MIT License. See License.txt in the project root for license information.
# --------------------------------------------------------------------------------------------

from azure.mgmt.security.models import (SecurityContact,
                                        AutoProvision,
                                        SecurityAssessment,
                                        SecurityAssessmentMetadata,
                                        AzureResourceDetails,
                                        AssessmentStatus)
from msrestazure.tools import resource_id
from msrestazure.azure_exceptions import CloudError

# --------------------------------------------------------------------------------------------
# Security Tasks
# --------------------------------------------------------------------------------------------


def list_security_tasks(client, resource_group_name=None):

    for loc in client.locations.list():
        client.config.asc_location = loc.name

    if resource_group_name:
        return client.tasks.list_by_resource_group(resource_group_name)

    return client.tasks.list()


def get_security_task(client, resource_name, resource_group_name=None):

    for loc in client.locations.list():
        client.config.asc_location = loc.name

    if resource_group_name:
        return client.tasks.get_resource_group_level_task(resource_group_name, resource_name)

    return client.tasks.get_subscription_level_task(resource_name)


# --------------------------------------------------------------------------------------------
# Security Alerts
# --------------------------------------------------------------------------------------------

def list_security_alerts(client, resource_group_name=None, location=None):

    if location:
        client.config.asc_location = location

        if resource_group_name:
            return client.list_resource_group_level_alerts_by_region(resource_group_name)

        return client.list_subscription_level_alerts_by_region()

    if resource_group_name:
        return client.list_by_resource_group(resource_group_name)

    return client.list()


def get_security_alert(client, location, resource_name, resource_group_name=None):

    client.config.asc_location = location

    if resource_group_name:
        return client.get_resource_group_level_alerts(resource_name, resource_group_name)

    return client.get_subscription_level_alert(resource_name)


def update_security_alert(client, location, resource_name, status, resource_group_name=None):

    client.config.asc_location = location

    if resource_group_name:
        client.update_resource_group_level_alert_state(resource_name, status, resource_group_name)
    else:
        client.update_subscription_level_alert_state(resource_name, status)


# --------------------------------------------------------------------------------------------
# Security Settings
# --------------------------------------------------------------------------------------------


def list_security_settings(client):

    return client.list()


def get_security_setting(client, resource_name):

    return client.get(resource_name)


# --------------------------------------------------------------------------------------------
# Security Contacts
# --------------------------------------------------------------------------------------------


def list_security_contacts(client):

    return client.list()


def get_security_contact(client, resource_name):

    return client.get(resource_name)


def create_security_contact(client, resource_name, email, phone=None, alert_notifications=None, alerts_admins=None):

    if alert_notifications is None:
        alert_notifications = ''

    if alerts_admins is None:
        alerts_admins = ''

    if phone is None:
        phone = ''

    new_contact = SecurityContact(email=email,
                                  phone=phone,
                                  alert_notifications=alert_notifications,
                                  alerts_to_admins=alerts_admins)

    return client.create(resource_name, new_contact)


def delete_security_contact(client, resource_name):

    return client.delete(resource_name)


# --------------------------------------------------------------------------------------------
# Security Automatic Provisioning Settings
# --------------------------------------------------------------------------------------------

def list_security_auto_provisioning_settings(client):

    return client.list()


def get_security_auto_provisioning_setting(client, resource_name):

    return client.get(resource_name)


def update_security_auto_provisioning_setting(client, auto_provision, resource_name):

    new_auto_provision = AutoProvision(auto_provision)
    return client.create(resource_name, new_auto_provision)


def turn_off_security_auto_provisioning_setting(client, resource_name):

    new_auto_provision = AutoProvision('Off')
    return client.create(resource_name, new_auto_provision)


# --------------------------------------------------------------------------------------------
# Discovered Security Solutions
# --------------------------------------------------------------------------------------------

def list_security_discovered_security_solutions(client):

    for loc in client.locations.list():
        client.config.asc_location = loc.name

    return client.discovered_security_solutions.list()


def get_security_discovered_security_solution(client, resource_name, resource_group_name):

    for loc in client.locations.list():
        client.config.asc_location = loc.name

    return client.discovered_security_solutions.get(resource_group_name, resource_name)


# --------------------------------------------------------------------------------------------
# External Security Solutions
# --------------------------------------------------------------------------------------------

def list_security_external_security_solutions(client):

    for loc in client.locations.list():
        client.config.asc_location = loc.name

    return client.external_security_solutions.list()


def get_security_external_security_solution(client, resource_name, resource_group_name):

    for loc in client.locations.list():
        client.config.asc_location = loc.name

    return client.external_security_solutions.get(resource_group_name, resource_name)


# --------------------------------------------------------------------------------------------
# Just in Time network access policies
# --------------------------------------------------------------------------------------------

def list_security_jit_network_access_policies(client, resource_group_name=None, location=None):

    if location:
        client.config.asc_location = location

        if resource_group_name:
            return client.list_by_resource_group_and_region(resource_group_name)

        return client.list_by_region()

    if resource_group_name:
        return client.list_by_resource_group(resource_group_name)

    return client.list()


def get_security_jit_network_access_policy(client, location, resource_name, resource_group_name):

    client.config.asc_location = location

    return client.get(resource_group_name, resource_name)


# --------------------------------------------------------------------------------------------
# Security Locations
# --------------------------------------------------------------------------------------------

def list_security_locations(client):

    return client.list()


def get_security_location(client, resource_name):

    client.config.asc_location = resource_name

    return client.get()


# --------------------------------------------------------------------------------------------
# Security Pricings
# --------------------------------------------------------------------------------------------

def list_security_pricings(client):

    return client.list()


def get_security_pricing(client, resource_name, resource_group_name=None):

    if resource_group_name:
        return client.get_resource_group_pricing(resource_group_name, resource_name)

    return client.get(resource_name)


def create_security_pricing(client, resource_name, tier, resource_group_name=None):

    if resource_group_name:
        return client.create_or_update_resource_group_pricing(resource_group_name, resource_name, tier)

    return client.update(resource_name, tier)


# --------------------------------------------------------------------------------------------
# Security Topology
# --------------------------------------------------------------------------------------------


def list_security_topology(client):

    for loc in client.locations.list():
        client.config.asc_location = loc.name

    return client.topology.list()


def get_security_topology(client, resource_name, resource_group_name):

    for loc in client.locations.list():
        client.config.asc_location = loc.name

    return client.topology.get(resource_group_name, resource_name)


# --------------------------------------------------------------------------------------------
# Security Workspace
# --------------------------------------------------------------------------------------------


def list_security_workspace_settings(client):

    return client.list()


def get_security_workspace_setting(client, resource_name):

    return client.get(resource_name)


def create_security_workspace_setting(client, resource_name, target_workspace):

    scope = '/subscriptions/' + client.config.subscription_id
    return client.create(resource_name, target_workspace, scope)


def delete_security_workspace_setting(client, resource_name):

    client.delete(resource_name)


# --------------------------------------------------------------------------------------------
# Security ATP
# --------------------------------------------------------------------------------------------

def get_atp_setting(client, resource_group_name, storage_account_name):

    return client.get(_construct_resource_id(client, resource_group_name, storage_account_name))


def update_atp_setting(client, resource_group_name, storage_account_name, is_enabled):

    return client.create(_construct_resource_id(client, resource_group_name, storage_account_name),
                         is_enabled=is_enabled)


def _construct_resource_id(client, resource_group_name, storage_account_name):

    return resource_id(
        subscription=client.config.subscription_id,
        resource_group=resource_group_name,
        namespace='Microsoft.Storage',
        type='storageAccounts',
        name=storage_account_name)


# --------------------------------------------------------------------------------------------
# Security Assessments
# --------------------------------------------------------------------------------------------


def list_security_assessments(client):

    return client.list(scope='/subscriptions/' + client.config.subscription_id)


def get_security_assessment(client, resource_name, assessed_resource_id=None):

    if assessed_resource_id is None:
        assessed_resource_id = '/subscriptions/' + client.config.subscription_id

    return client.get(assessed_resource_id,
                      assessment_name=resource_name)


def create_security_assessment(client,
                               resource_name,
                               status_code,
                               status_cause=None,
                               status_description=None,
                               additional_data=None,
                               assessed_resource_id=None):

    if assessed_resource_id is None:
        assessed_resource_id = resource_id(subscription=client.config.subscription_id)

    resource_details = AzureResourceDetails(source="Azure")

    status = AssessmentStatus(code=status_code,
                              cause=status_cause,
                              description=status_description)

    new_assessment = SecurityAssessment(resource_details=resource_details,
                                        status=status,
                                        additional_data=additional_data,
                                        assessed_resource_id=assessed_resource_id)

    return client.create_or_update(resource_id=assessed_resource_id,
                                   assessment_name=resource_name,
                                   assessment=new_assessment)


def delete_security_assessment(client, resource_name, assessed_resource_id=None):

    if assessed_resource_id is None:
        assessed_resource_id = resource_id(subscription=client.config.subscription_id)

    return client.delete(assessment_name=resource_name,
                         resource_id=assessed_resource_id)


# --------------------------------------------------------------------------------------------
# Security Assessment Metadata
# --------------------------------------------------------------------------------------------


def list_security_assessment_metadata(client):

    return client.list_by_subscription()


def get_security_assessment_metadata(client, resource_name):

    try:
        return client.get(resource_name)
    except CloudError:
        return client.get_in_subscription(resource_name)


def create_security_assessment_metadata(client, resource_name,
                                        display_name,
                                        severity,
                                        description,
                                        remediation_description=None):

    new_assessment_metadata = SecurityAssessmentMetadata(display_name=display_name,
                                                         severity=severity,
                                                         assessment_type="CustomerManaged",
                                                         remediation_description=remediation_description,
                                                         description=description)

    return client.create_in_subscription(assessment_metadata_name=resource_name,
                                         assessment_metadata=new_assessment_metadata)


def delete_security_assessment_metadata(client, resource_name):

    return client.delete_in_subscription(resource_name)


# --------------------------------------------------------------------------------------------
# Security Sub Assessment
# --------------------------------------------------------------------------------------------


def list_security_sub_assessments(client, assessment_name=None, assessed_resource_id=None):

    if assessed_resource_id is None:
        assessed_resource_id = '/subscriptions/' + client.config.subscription_id
        return client.list_all(scope=assessed_resource_id)

    return client.list(scope=assessed_resource_id, assessment_name=assessment_name)


def get_security_sub_assessment(client, resource_name, assessment_name, assessed_resource_id=None):

    if assessed_resource_id is None:
        assessed_resource_id = '/subscriptions/' + client.config.subscription_id

    return client.get(sub_assessment_name=resource_name,
                      assessment_name=assessment_name,
                      scope=assessed_resource_id)

<<<<<<< HEAD

# --------------------------------------------------------------------------------------------
# Allowed Connections
# --------------------------------------------------------------------------------------------

def list_security_allowed_connections(client):

    for loc in client.locations.list():
        client.config.asc_location = loc.name

    return client.allowed_connections.list()


def get_security_allowed_connections(client, resource_name, resource_group_name):

    for loc in client.locations.list():
        client.config.asc_location = loc.name

    return client.allowed_connections.get(resource_group_name, resource_name)
=======
# --------------------------------------------------------------------------------------------
# Security Regulatory Compliance
# --------------------------------------------------------------------------------------------


def list_regulatory_compliance_standards(client):

    return client.list()


def get_regulatory_compliance_standard(client, resource_name):

    return client.get(regulatory_compliance_standard_name=resource_name)


def list_regulatory_compliance_controls(client, standard_name):

    return client.list(regulatory_compliance_standard_name=standard_name)


def get_regulatory_compliance_control(client, resource_name, standard_name):

    return client.get(regulatory_compliance_standard_name=standard_name,
                      regulatory_compliance_control_name=resource_name)


def list_regulatory_compliance_assessments(client, standard_name, control_name):

    return client.list(regulatory_compliance_standard_name=standard_name,
                       regulatory_compliance_control_name=control_name)


def get_regulatory_compliance_assessment(client, resource_name, standard_name, control_name):

    return client.get(regulatory_compliance_standard_name=standard_name,
                      regulatory_compliance_control_name=control_name,
                      regulatory_compliance_assessment_name=resource_name)
>>>>>>> e0a1a126
<|MERGE_RESOLUTION|>--- conflicted
+++ resolved
@@ -456,12 +456,12 @@
                       assessment_name=assessment_name,
                       scope=assessed_resource_id)
 
-<<<<<<< HEAD
-
+  
 # --------------------------------------------------------------------------------------------
 # Allowed Connections
 # --------------------------------------------------------------------------------------------
 
+
 def list_security_allowed_connections(client):
 
     for loc in client.locations.list():
@@ -476,7 +476,8 @@
         client.config.asc_location = loc.name
 
     return client.allowed_connections.get(resource_group_name, resource_name)
-=======
+  
+  
 # --------------------------------------------------------------------------------------------
 # Security Regulatory Compliance
 # --------------------------------------------------------------------------------------------
@@ -513,5 +514,4 @@
 
     return client.get(regulatory_compliance_standard_name=standard_name,
                       regulatory_compliance_control_name=control_name,
-                      regulatory_compliance_assessment_name=resource_name)
->>>>>>> e0a1a126
+                      regulatory_compliance_assessment_name=resource_name)