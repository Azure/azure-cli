--- conflicted
+++ resolved
@@ -65,12 +65,7 @@
         history=FileHistory(
             os.path.join(shell_config_dir(), config.get_history())),
         app=APPLICATION,
-<<<<<<< HEAD
-        styles=style_obj)
-
-=======
         styles=style_obj,
         user_feedback=ask_feedback
     )
->>>>>>> ef735f54
     shell_app.run()