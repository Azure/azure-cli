--- conflicted
+++ resolved
@@ -54,32 +54,26 @@
     type: command
     short-summary: Create a new event subscription to a topic.
     examples:
-<<<<<<< HEAD
-        - name: Create a new event subscription with default filters
-          text: az eventgrid topic event-subscription create -g rg1 --topic-name topic1 --name es1 --endpoint https://contoso.azurewebsites.net/api/f1?code=<code>
-        - name: Create a new event subscription with a filter specifying a subject prefix
-          text: az eventgrid topic event-subscription create -g rg1 --topic-name topic1 --name es1 --endpoint https://contoso.azurewebsites.net/api/f1?code=<code> --subject-begins-with mysubject_prefix
-        - name: Create a new event subscription with default filters and with additional labels
-          text: az eventgrid topic event-subscription create -g rg1 --topic-name topic1 --name es1 --endpoint https://contoso.azurewebsites.net/api/f1?code=<code> --labels Finance HR
-        - name: Create a new event subscription with an EventHub as a destination
-          text: az eventgrid topic event-subscription create -g rg1 --topic-name topic1 --name es1 --endpoint_type eventhub --endpoint /subscriptions/55f3dcd4-cac7-43b4-990b-a139d62a1eb2/resourceGroups/TestRG/providers/Microsoft.EventHub/namespaces/ContosoNamespace/eventhubs/EH1
-
-=======
         - name: Create a new event subscription with default filters.
           text: |
             az eventgrid topic event-subscription create -g rg1 --topic-name topic1 --name es1 \\
-                --endpoint https://<yourfunction>.azurewebsites.net/api/f1?code=<code>
+                --endpoint https://contoso.azurewebsites.net/api/f1?code=code
         - name: Create a new event subscription with a filter specifying a subject prefix.
           text: |
             az eventgrid topic event-subscription create -g rg1 --topic-name topic1 --name es1 \\
-                --endpoint https://<yourfunction>.azurewebsites.net/api/f1?code=<code> \\
+                --endpoint https://contoso.azurewebsites.net/api/f1?code=code \\
                 --subject-begins-with mysubject_prefix
         - name: Create a new event subscription with default filters and additional labels.
           text: |
             az eventgrid topic event-subscription create -g rg1 --topic-name topic1 --name es1 \\
-                --endpoint https://<yourfunction>.azurewebsites.net/api/f1?code=<code> \\
+                --endpoint https://contoso.azurewebsites.net/api/f1?code=code \\
                 --labels Finance HR
->>>>>>> 976dc5a6
+        - name: Create a new event subscription with an EventHub as a destination.
+          text: |
+            az eventgrid topic event-subscription create -g rg1 --topic-name topic1 --name es1 \\
+                --endpoint_type eventhub
+                --endpoint /subscriptions/55f3dcd4-cac7-43b4-990b-a139d62a1eb2/resourceGroups/TestRG/providers/Microsoft.EventHub/namespaces/ContosoNamespace/eventhubs/EH1 \\
+                --labels Finance HR
     """
 helps['eventgrid topic event-subscription delete'] = """
     type: command
@@ -105,38 +99,28 @@
     type: command
     short-summary: Create a new event subscription for an Azure subscription or resource group.
     examples:
-<<<<<<< HEAD
-        - name: Create a new event subscription to a subscription, using default filters.
-          text: az eventgrid event-subscription create --name es2 --endpoint https://contoso.azurewebsites.net/api/f1?code=<code>
-        - name: Create a new event subscription to a resource group, using default filters.
-          text: az eventgrid event-subscription create -g rg1 --name es3 --endpoint https://contoso.azurewebsites.net/api/f1?code=<code>
-        - name: Create a new event subscription to a subscription, with a filter specifying a subject prefix
-          text: az eventgrid event-subscription create --name es4 --endpoint https://contoso.azurewebsites.net/api/f1?code=<code> --subject-begins-with mysubject_prefix
-        - name: Create a new event subscription to a resource group, with a filter specifying a subject suffix
-          text: az eventgrid event-subscription create -g rg2 --name es5 --endpoint https://contoso.azurewebsites.net/api/f1?code=<code> --subject-ends-with mysubject_suffix
-        - name: Create a new event subscription to a subscription, using default filters, and an EventHub as a destination.
-          text: az eventgrid event-subscription create --name es2 --endpoint_type eventhub --endpoint /subscriptions/55f3dcd4-cac7-43b4-990b-a139d62a1eb2/resourceGroups/TestRG/providers/Microsoft.EventHub/namespaces/ContosoNamespace/eventhubs/EH1
-=======
         - name: Create a new event subscription for a subscription, using default filters.
           text: |
             az eventgrid event-subscription create --name es2 \\
-                --endpoint https://<yourfunction>.azurewebsites.net/api/f1?code=<code>
+                --endpoint https://contoso.azurewebsites.net/api/f1?code=code
         - name: Create a new event subscription for a resource group, using default filters.
           text: |
             az eventgrid event-subscription create -g rg1 --name es3 \\
-                --endpoint https://<yourfunction>.azurewebsites.net/api/f1?code=<code>
+                --endpoint https://contoso.azurewebsites.net/api/f1?code=code
         - name: Create a new event subscription for a subscription, with a filter specifying a subject prefix.
           text: |
             az eventgrid event-subscription create --name es4 \\
-                --endpoint https://<yourfunction>.azurewebsites.net/api/f1?code=<code> \\
+                --endpoint https://contoso.azurewebsites.net/api/f1?code=code \\
                 --subject-begins-with mysubject_prefix
         - name: Create a new event subscription for a resource group, with a filter specifying a subject suffix.
           text: |
             az eventgrid event-subscription create -g rg2 --name es5 \\
-                --endpoint https://<yourfunction>.azurewebsites.net/api/f1?code=<code> \\
+                --endpoint https://contoso.azurewebsites.net/api/f1?code=code \\
                 --subject-ends-with mysubject_suffix
-
->>>>>>> 976dc5a6
+        - name: Create a new event subscription for a subscription, using default filters, and an EventHub as a destination.
+          text: |
+            az eventgrid event-subscription create --name es2 --endpoint_type eventhub \\
+                --endpoint /subscriptions/55f3dcd4-cac7-43b4-990b-a139d62a1eb2/resourceGroups/TestRG/providers/Microsoft.EventHub/namespaces/ContosoNamespace/eventhubs/EH1
     """
 helps['eventgrid event-subscription delete'] = """
     type: command
@@ -166,25 +150,16 @@
     type: command
     short-summary: Create a new event subscription for a resource.
     examples:
-<<<<<<< HEAD
-        - name: Create a new event subscription to subscribe to events from an Azure Event Hubs namespace, using default filters
-          text: az eventgrid resource event-subscription create -g rg1 --provider-namespace Microsoft.EventHub --resource-type namespaces --resource-name EHNamespace1 --name es1 --endpoint https://contoso.azurewebsites.net/api/f1?code=<code>
-        - name: Create a new event subscription to subscribe to events from an Azure Storage account, using a filter specifying a subject prefix
-          text: az eventgrid resource event-subscription create -g rg1 --provider-namespace Microsoft.Storage --resource-type storageAccounts --resource-name sa1 --name es1 --endpoint https://contoso.azurewebsites.net/api/f1?code=<code> --subject-begins-with mysubject_prefix
-        - name: Create a new event subscription to subscribe to events from an Azure Event Hubs namespace, using default filters and additional labels
-          text: az eventgrid resource event-subscription create -g rg1 --provider-namespace Microsoft.EventHub --resource-type namespaces --resource-name EHNamespace1 --name es1 --endpoint https://contoso.azurewebsites.net/api/f1?code=<code> --labels Finance HR
-=======
         - name: Create a new event subscription to subscribe to events from an Azure Event Hubs namespace, using default filters.
           text: |
             az eventgrid resource event-subscription create -g rg1 --provider-namespace Microsoft.EventHub --resource-type namespaces \\
-                --resource-name EHNamespace1 --name es1 --endpoint https://<yourfunction>.azurewebsites.net/api/f1?code=<code>
+                --resource-name EHNamespace1 --name es1 --endpoint https://contoso.azurewebsites.net/api/f1?code=code
         - name: Create a new event subscription to subscribe to events from an Azure Storage account, using a filter specifying a subject prefix.
           text: az eventgrid resource event-subscription create -g rg1 --provider-namespace Microsoft.Storage --resource-type storageAccounts \\
-                --resource-name sa1 --name es1 --endpoint https://<yourfunction>.azurewebsites.net/api/f1?code=<code> --subject-begins-with mysubject_prefix
+                --resource-name sa1 --name es1 --endpoint https://contoso.azurewebsites.net/api/f1?code=code --subject-begins-with mysubject_prefix
         - name: Create a new event subscription to subscribe to events from an Azure Event Hubs namespace, using default filters and additional labels.
           text: az eventgrid resource event-subscription create -g rg1 --provider-namespace Microsoft.EventHub --resource-type namespaces \\
-                --resource-name EHNamespace1 --name es1 --endpoint https://<yourfunction>.azurewebsites.net/api/f1?code=<code> --labels Finance HR
->>>>>>> 976dc5a6
+                --resource-name EHNamespace1 --name es1 --endpoint https://contoso.azurewebsites.net/api/f1?code=code --labels Finance HR
     """
 helps['eventgrid resource event-subscription delete'] = """
     type: command
