# --------------------------------------------------------------------------------------------
# Copyright (c) Microsoft Corporation. All rights reserved.
# Licensed under the MIT License. See License.txt in the project root for license information.
# --------------------------------------------------------------------------------------------

# pylint: disable=line-too-long
# pylint: disable=ungrouped-imports

import base64
import errno
import io
import json
import os
import os.path
import platform
import re
import shutil
import ssl
import stat
import subprocess
import sys
import tempfile
import threading
import time
import uuid
import webbrowser
import zipfile
from packaging.version import Version
from urllib.error import URLError
from urllib.request import urlopen
from azure.cli.command_modules.acs.maintenanceconfiguration import aks_maintenanceconfiguration_update_internal
import datetime
from dateutil.parser import parse

import colorama
import requests
import yaml
from azure.cli.command_modules.acs._client_factory import cf_agent_pools
from azure.cli.command_modules.acs._consts import (
    ADDONS,
    CONST_ACC_SGX_QUOTE_HELPER_ENABLED,
    CONST_AZURE_KEYVAULT_SECRETS_PROVIDER_ADDON_NAME,
    CONST_CANIPULL_IMAGE,
    CONST_CONFCOM_ADDON_NAME,
    CONST_INGRESS_APPGW_ADDON_NAME,
    CONST_INGRESS_APPGW_APPLICATION_GATEWAY_ID,
    CONST_INGRESS_APPGW_APPLICATION_GATEWAY_NAME,
    CONST_INGRESS_APPGW_SUBNET_CIDR,
    CONST_INGRESS_APPGW_SUBNET_ID,
    CONST_INGRESS_APPGW_WATCH_NAMESPACE,
    CONST_KUBE_DASHBOARD_ADDON_NAME,
    CONST_MONITORING_ADDON_NAME,
    CONST_MONITORING_LOG_ANALYTICS_WORKSPACE_RESOURCE_ID,
    CONST_MONITORING_USING_AAD_MSI_AUTH,
    CONST_NODEPOOL_MODE_USER,
    CONST_OPEN_SERVICE_MESH_ADDON_NAME,
    CONST_ROTATION_POLL_INTERVAL,
    CONST_SCALE_DOWN_MODE_DELETE,
    CONST_SCALE_SET_PRIORITY_REGULAR,
    CONST_SECRET_ROTATION_ENABLED,
    CONST_SPOT_EVICTION_POLICY_DELETE,
    CONST_VIRTUAL_NODE_ADDON_NAME,
    CONST_VIRTUAL_NODE_SUBNET_NAME,
    DecoratorEarlyExitException,
    CONST_AZURE_SERVICE_MESH_UPGRADE_COMMAND_START,
    CONST_AZURE_SERVICE_MESH_UPGRADE_COMMAND_COMPLETE,
    CONST_AZURE_SERVICE_MESH_UPGRADE_COMMAND_ROLLBACK,
    CONST_AZURE_SERVICE_MESH_MODE_ISTIO,
    CONST_MANAGED_CLUSTER_SKU_TIER_PREMIUM,
)

from azure.cli.command_modules.acs._helpers import get_snapshot_by_snapshot_id, check_is_private_link_cluster
from azure.cli.command_modules.acs._resourcegroup import get_rg_location
from azure.cli.command_modules.acs._validators import extract_comma_separated_string
from azure.cli.command_modules.acs.addonconfiguration import (
    add_ingress_appgw_addon_role_assignment,
    add_virtual_node_role_assignment,
    ensure_container_insights_for_monitoring,
    ensure_default_log_analytics_workspace_for_monitoring,
)
from azure.cli.core._profile import Profile
from azure.cli.core.azclierror import (
    ArgumentUsageError,
    AzureInternalError,
    ClientRequestError,
    CLIInternalError,
    FileOperationError,
    InvalidArgumentValueError,
    MutuallyExclusiveArgumentError,
    ResourceNotFoundError,
    UnknownError,
    ValidationError,
)
from azure.cli.core.commands import LongRunningOperation
from azure.cli.core.commands.client_factory import get_subscription_id
from azure.cli.core.profiles import ResourceType
from azure.cli.core.util import in_cloud_console, sdk_no_wait
from azure.core.exceptions import ResourceNotFoundError as ResourceNotFoundErrorAzCore
from azure.mgmt.containerservice.models import KubernetesSupportPlan
from knack.log import get_logger
from knack.prompting import NoTTYException, prompt_y_n
from knack.util import CLIError

logger = get_logger(__name__)

# pylint: disable=unused-argument


def get_cmd_test_hook_data(filename):
    hook_data = None
    curr_dir = os.path.dirname(os.path.realpath(__file__))
    test_hook_file_path = os.path.join(curr_dir, 'tests/latest/data', filename)
    if os.path.exists(test_hook_file_path):
        with open(test_hook_file_path, "r") as f:
            hook_data = json.load(f)
    return hook_data


def aks_browse(
    cmd,
    client,
    resource_group_name,
    name,
    disable_browser=False,
    listen_address="127.0.0.1",
    listen_port="8001",
):

    return _aks_browse(
        cmd,
        client,
        resource_group_name,
        name,
        disable_browser=disable_browser,
        listen_address=listen_address,
        listen_port=listen_port,
        resource_type=ResourceType.MGMT_CONTAINERSERVICE,
    )


# pylint: disable=too-many-statements,too-many-branches,too-many-locals
def _aks_browse(
    cmd,
    client,
    resource_group_name,
    name,
    disable_browser=False,
    listen_address="127.0.0.1",
    listen_port="8001",
    resource_type=ResourceType.MGMT_CONTAINERSERVICE,
):
    ManagedClusterAddonProfile = cmd.get_models('ManagedClusterAddonProfile',
                                                resource_type=resource_type,
                                                operation_group='managed_clusters')
    # verify the kube-dashboard addon was not disabled
    instance = client.get(resource_group_name, name)
    addon_profiles = instance.addon_profiles or {}
    # addon name is case insensitive
    addon_profile = next((addon_profiles[k] for k in addon_profiles
                          if k.lower() == CONST_KUBE_DASHBOARD_ADDON_NAME.lower()),
                         ManagedClusterAddonProfile(enabled=False))

    return_msg = None
    # open portal view if addon is not enabled or k8s version >= 1.19.0
    if Version(instance.kubernetes_version) >= Version('1.19.0') or (not addon_profile.enabled):
        subscription_id = get_subscription_id(cmd.cli_ctx)
        dashboardURL = (
            # Azure Portal URL (https://portal.azure.com for public cloud)
            cmd.cli_ctx.cloud.endpoints.portal +
            ('/#resource/subscriptions/{0}/resourceGroups/{1}/providers/Microsoft.ContainerService'
             '/managedClusters/{2}/workloads').format(subscription_id, resource_group_name, name)
        )

        if in_cloud_console():
            logger.warning(
                'To view the Kubernetes resources view, please open %s in a new tab', dashboardURL)
        else:
            logger.warning('Kubernetes resources view on %s', dashboardURL)
            return_msg = "Kubernetes resources view on {}".format(dashboardURL)

        if not disable_browser:
            webbrowser.open_new_tab(dashboardURL)
        return return_msg

    # otherwise open the kube-dashboard addon
    if not which('kubectl'):
        raise FileOperationError('Can not find kubectl executable in PATH')

    fd, browse_path = tempfile.mkstemp()
    try:
        aks_get_credentials(cmd, client, resource_group_name,
                            name, admin=False, path=browse_path)

        # find the dashboard pod's name
        try:
            dashboard_pod = subprocess.check_output(
                [
                    "kubectl",
                    "get",
                    "pods",
                    "--kubeconfig",
                    browse_path,
                    "--namespace",
                    "kube-system",
                    "--output",
                    "name",
                    "--selector",
                    "k8s-app=kubernetes-dashboard",
                ],
                universal_newlines=True,
                stderr=subprocess.STDOUT,
            )
        except subprocess.CalledProcessError as err:
            raise ResourceNotFoundError('Could not find dashboard pod: {} Command output: {}'.format(err, err.output))
        if dashboard_pod:
            # remove any "pods/" or "pod/" prefix from the name
            dashboard_pod = str(dashboard_pod).split('/')[-1].strip()
        else:
            raise ResourceNotFoundError("Couldn't find the Kubernetes dashboard pod.")

        # find the port
        try:
            dashboard_port = subprocess.check_output(
                [
                    "kubectl",
                    "get",
                    "pods",
                    "--kubeconfig",
                    browse_path,
                    "--namespace",
                    "kube-system",
                    "--selector",
                    "k8s-app=kubernetes-dashboard",
                    "--output",
                    "jsonpath='{.items[0].spec.containers[0].ports[0].containerPort}'",
                ],
                universal_newlines=True,
                stderr=subprocess.STDOUT,
            )
            # output format: "'{port}'"
            dashboard_port = int((dashboard_port.replace("'", "")))
        except subprocess.CalledProcessError as err:
            raise ResourceNotFoundError('Could not find dashboard port: {} Command output: {}'.format(err, err.output))

        # use https if dashboard container is using https
        if dashboard_port == 8443:
            protocol = 'https'
        else:
            protocol = 'http'

        proxy_url = 'http://{0}:{1}/'.format(listen_address, listen_port)
        dashboardURL = '{0}/api/v1/namespaces/kube-system/services/{1}:kubernetes-dashboard:/proxy/'.format(proxy_url,
                                                                                                            protocol)
        # launch kubectl port-forward locally to access the remote dashboard
        if in_cloud_console():
            # TODO: better error handling here.
            response = requests.post(
                'http://localhost:8888/openport/{0}'.format(listen_port))
            result = json.loads(response.text)
            dashboardURL = '{0}api/v1/namespaces/kube-system/services/{1}:kubernetes-dashboard:/proxy/'.format(
                result['url'], protocol)
            term_id = os.environ.get('ACC_TERM_ID')
            if term_id:
                response = requests.post(
                    "http://localhost:8888/openLink/{0}".format(term_id),
                    json={"url": dashboardURL},
                )
            logger.warning(
                'To view the console, please open %s in a new tab', dashboardURL)
        else:
            logger.warning('Proxy running on %s', proxy_url)

        timeout = None
        test_hook_data = get_cmd_test_hook_data("test_aks_browse_legacy.hook")
        if test_hook_data:
            test_configs = test_hook_data.get("configs", None)
            if test_configs and test_configs.get("enableTimeout", False):
                timeout = test_configs.get("timeoutInterval", None)
        logger.warning('Press CTRL+C to close the tunnel...')
        if not disable_browser:
            wait_then_open_async(dashboardURL)
        try:
            try:
                subprocess.check_output(
                    [
                        "kubectl",
                        "--kubeconfig",
                        browse_path,
                        "proxy",
                        "--address",
                        listen_address,
                        "--port",
                        listen_port,
                    ],
                    universal_newlines=True,
                    stderr=subprocess.STDOUT,
                    timeout=timeout,
                )
            except subprocess.CalledProcessError as err:
                if err.output.find('unknown flag: --address'):
                    return_msg = "Test Invalid Address! "
                    if listen_address != '127.0.0.1':
                        logger.warning(
                            '"--address" is only supported in kubectl v1.13 and later.')
                        logger.warning(
                            'The "--listen-address" argument will be ignored.')
                    try:
                        subprocess.call(["kubectl", "--kubeconfig",
                                        browse_path, "proxy", "--port", listen_port], timeout=timeout)
                    except subprocess.TimeoutExpired:
                        logger.warning("Currently in a test environment, the proxy is closed due to a preset timeout!")
                        return_msg = return_msg if return_msg else ""
                        return_msg += "Test Passed!"
                    except subprocess.CalledProcessError as new_err:
                        raise AzureInternalError(
                            "Could not open proxy: {} Command output: {}".format(
                                new_err, new_err.output
                            )
                        )
                else:
                    raise AzureInternalError(
                        "Could not open proxy: {} Command output: {}".format(
                            err, err.output
                        )
                    )
            except subprocess.TimeoutExpired:
                logger.warning("Currently in a test environment, the proxy is closed due to a preset timeout!")
                return_msg = return_msg if return_msg else ""
                return_msg += "Test Passed!"
        except KeyboardInterrupt:
            # Let command processing finish gracefully after the user presses [Ctrl+C]
            pass
        finally:
            if in_cloud_console():
                requests.post('http://localhost:8888/closeport/8001')
    finally:
        os.close(fd)
    return return_msg


def which(binary):
    path_var = os.getenv('PATH')
    if platform.system() == 'Windows':
        binary = binary + '.exe'
        parts = path_var.split(';')
    else:
        parts = path_var.split(':')

    for part in parts:
        bin_path = os.path.join(part, binary)
        if os.path.exists(bin_path) and os.path.isfile(bin_path) and os.access(bin_path, os.X_OK):
            return bin_path

    return None


def aks_maintenanceconfiguration_list(
    cmd,
    client,
    resource_group_name,
    cluster_name
):
    return client.list_by_managed_cluster(resource_group_name, cluster_name)


def aks_maintenanceconfiguration_show(
    cmd,
    client,
    resource_group_name,
    cluster_name,
    config_name
):
    logger.warning('resource_group_name: %s, cluster_name: %s, config_name: %s ',
                   resource_group_name, cluster_name, config_name)
    return client.get(resource_group_name, cluster_name, config_name)


def aks_maintenanceconfiguration_delete(
    cmd,
    client,
    resource_group_name,
    cluster_name,
    config_name
):
    logger.warning('resource_group_name: %s, cluster_name: %s, config_name: %s ',
                   resource_group_name, cluster_name, config_name)
    return client.delete(resource_group_name, cluster_name, config_name)


def aks_maintenanceconfiguration_add(
    cmd,
    client,
    resource_group_name,
    cluster_name,
    config_name,
    config_file=None,
    weekday=None,
    start_hour=None,
    schedule_type=None,
    interval_days=None,
    interval_weeks=None,
    interval_months=None,
    day_of_week=None,
    day_of_month=None,
    week_index=None,
    duration_hours=None,
    utc_offset=None,
    start_date=None,
    start_time=None
):
    configs = client.list_by_managed_cluster(resource_group_name, cluster_name)
    for config in configs:
        if config.name == config_name:
            raise CLIError("Maintenance configuration '{}' already exists, please try a different name, "
                           "use 'aks maintenanceconfiguration list' to get current list of maitenance configurations".format(config_name))
    # DO NOT MOVE: get all the original parameters and save them as a dictionary
    raw_parameters = locals()
    return aks_maintenanceconfiguration_update_internal(cmd, client, raw_parameters)


def aks_maintenanceconfiguration_update(
    cmd,
    client,
    resource_group_name,
    cluster_name,
    config_name,
    config_file=None,
    weekday=None,
    start_hour=None,
    schedule_type=None,
    interval_days=None,
    interval_weeks=None,
    interval_months=None,
    day_of_week=None,
    day_of_month=None,
    week_index=None,
    duration_hours=None,
    utc_offset=None,
    start_date=None,
    start_time=None
):
    configs = client.list_by_managed_cluster(resource_group_name, cluster_name)
    found = False
    for config in configs:
        if config.name == config_name:
            found = True
            break
    if not found:
        raise ResourceNotFoundError("Maintenance configuration '{}' doesn't exist."
                                    "use 'aks maintenanceconfiguration list' to get current list of maitenance configurations".format(config_name))
    # DO NOT MOVE: get all the original parameters and save them as a dictionary
    raw_parameters = locals()
    return aks_maintenanceconfiguration_update_internal(cmd, client, raw_parameters)


def wait_then_open(url):
    """
    Waits for a bit then opens a URL.  Useful for waiting for a proxy to come up, and then open the URL.
    """
    for _ in range(1, 10):
        try:
            urlopen(url, context=_ssl_context())
        except URLError:
            time.sleep(1)
        break
    webbrowser.open_new_tab(url)


def wait_then_open_async(url):
    """
    Spawns a thread that waits for a bit then opens a URL.
    """
    t = threading.Thread(target=wait_then_open, args=({url}))
    t.daemon = True
    t.start()


# pylint: disable=too-many-locals
def aks_create(
    cmd,
    client,
    resource_group_name,
    name,
    ssh_key_value,
    location=None,
    kubernetes_version="",
    tags=None,
    dns_name_prefix=None,
    node_osdisk_diskencryptionset_id=None,
    disable_local_accounts=False,
    disable_rbac=None,
    edge_zone=None,
    admin_username="azureuser",
    generate_ssh_keys=False,
    no_ssh_key=False,
    pod_cidr=None,
    service_cidr=None,
    ip_families=None,
    pod_cidrs=None,
    service_cidrs=None,
    dns_service_ip=None,
    docker_bridge_address=None,
    load_balancer_sku=None,
    load_balancer_managed_outbound_ip_count=None,
    load_balancer_managed_outbound_ipv6_count=None,
    load_balancer_outbound_ips=None,
    load_balancer_outbound_ip_prefixes=None,
    load_balancer_outbound_ports=None,
    load_balancer_idle_timeout=None,
    load_balancer_backend_pool_type=None,
    nat_gateway_managed_outbound_ip_count=None,
    nat_gateway_idle_timeout=None,
    outbound_type=None,
    network_plugin=None,
    network_plugin_mode=None,
    network_policy=None,
    network_dataplane=None,
    auto_upgrade_channel=None,
    node_os_upgrade_channel=None,
    cluster_autoscaler_profile=None,
    uptime_sla=False,
    tier=None,
    fqdn_subdomain=None,
    api_server_authorized_ip_ranges=None,
    enable_private_cluster=False,
    private_dns_zone=None,
    disable_public_fqdn=False,
    service_principal=None,
    client_secret=None,
    enable_managed_identity=None,
    assign_identity=None,
    assign_kubelet_identity=None,
    enable_aad=False,
    enable_azure_rbac=False,
    aad_admin_group_object_ids=None,
    aad_client_app_id=None,
    aad_server_app_id=None,
    aad_server_app_secret=None,
    aad_tenant_id=None,
    enable_oidc_issuer=False,
    windows_admin_username=None,
    windows_admin_password=None,
    enable_ahub=False,
    enable_windows_gmsa=False,
    gmsa_dns_server=None,
    gmsa_root_domain_name=None,
    attach_acr=None,
    skip_subnet_role_assignment=False,
    node_resource_group=None,
    k8s_support_plan=None,
    enable_defender=False,
    defender_config=None,
    disable_disk_driver=False,
    disable_file_driver=False,
    enable_blob_driver=None,
    enable_workload_identity=False,
    disable_snapshot_controller=False,
    enable_azure_keyvault_kms=False,
    azure_keyvault_kms_key_id=None,
    azure_keyvault_kms_key_vault_network_access=None,
    azure_keyvault_kms_key_vault_resource_id=None,
    enable_image_cleaner=False,
    image_cleaner_interval_hours=None,
    enable_keda=False,
    enable_vpa=False,
    # addons
    enable_addons=None,
    workspace_resource_id=None,
    enable_msi_auth_for_monitoring=True,
    enable_syslog=False,
    data_collection_settings=None,
    ampls_resource_id=None,
    enable_high_log_scale_mode=False,
    aci_subnet_name=None,
    appgw_name=None,
    appgw_subnet_cidr=None,
    appgw_id=None,
    appgw_subnet_id=None,
    appgw_watch_namespace=None,
    enable_sgxquotehelper=False,
    enable_secret_rotation=False,
    rotation_poll_interval=None,
    enable_app_routing=False,
    # nodepool paramerters
    nodepool_name="nodepool1",
    node_vm_size=None,
    os_sku=None,
    snapshot_id=None,
    vnet_subnet_id=None,
    pod_subnet_id=None,
    enable_node_public_ip=False,
    node_public_ip_prefix_id=None,
    enable_cluster_autoscaler=False,
    min_count=None,
    max_count=None,
    node_count=3,
    nodepool_tags=None,
    nodepool_labels=None,
    nodepool_taints=None,
    nodepool_allowed_host_ports=None,
    nodepool_asg_ids=None,
    node_osdisk_type=None,
    node_osdisk_size=None,
    vm_set_type=None,
    zones=None,
    ppg=None,
    http_proxy_config=None,
    max_pods=None,
    enable_encryption_at_host=False,
    enable_ultra_ssd=False,
    enable_fips_image=False,
    kubelet_config=None,
    linux_os_config=None,
    host_group_id=None,
    crg_id=None,
    gpu_instance_profile=None,
    # azure service mesh
    enable_azure_service_mesh=None,
    revision=None,
    # azure monitor profile
    enable_azure_monitor_metrics=False,
    azure_monitor_workspace_resource_id=None,
    ksm_metric_labels_allow_list=None,
    ksm_metric_annotations_allow_list=None,
    grafana_resource_id=None,
    enable_windows_recording_rules=False,
    # azure container storage
    enable_azure_container_storage=None,
    storage_pool_name=None,
    storage_pool_size=None,
    storage_pool_sku=None,
    storage_pool_option=None,
    ephemeral_disk_volume_type=None,
    ephemeral_disk_nvme_perf_tier=None,
    # misc
    yes=False,
    no_wait=False,
    aks_custom_headers=None,
    node_public_ip_tags=None,
    # metrics profile
    enable_cost_analysis=False,
    # trusted launch
    enable_vtpm=False,
    enable_secure_boot=False,
):
    # DO NOT MOVE: get all the original parameters and save them as a dictionary
    raw_parameters = locals()

    # validation for existing cluster
    existing_mc = None
    try:
        existing_mc = client.get(resource_group_name, name)
    # pylint: disable=broad-except
    except Exception as ex:
        logger.debug("failed to get cluster, error: %s", ex)
    if existing_mc:
        raise ClientRequestError(
            f"The cluster '{name}' under resource group '{resource_group_name}' already exists. "
            "Please use command 'az aks update' to update the existing cluster, "
            "or select a different cluster name to create a new cluster."
        )

    # decorator pattern
    from azure.cli.command_modules.acs.managed_cluster_decorator import AKSManagedClusterCreateDecorator
    aks_create_decorator = AKSManagedClusterCreateDecorator(
        cmd=cmd,
        client=client,
        raw_parameters=raw_parameters,
        resource_type=ResourceType.MGMT_CONTAINERSERVICE,
    )
    try:
        # construct mc profile
        mc = aks_create_decorator.construct_mc_profile_default()
    except DecoratorEarlyExitException:
        # exit gracefully
        return None
    # send request to create a real managed cluster
    return aks_create_decorator.create_mc(mc)


def aks_update(
    cmd,
    client,
    resource_group_name,
    name,
    tags=None,
    disable_local_accounts=False,
    enable_local_accounts=False,
    network_plugin=None,
    network_plugin_mode=None,
    network_dataplane=None,
    network_policy=None,
    pod_cidr=None,
    load_balancer_managed_outbound_ip_count=None,
    load_balancer_managed_outbound_ipv6_count=None,
    load_balancer_outbound_ips=None,
    load_balancer_outbound_ip_prefixes=None,
    load_balancer_outbound_ports=None,
    load_balancer_idle_timeout=None,
    load_balancer_backend_pool_type=None,
    nat_gateway_managed_outbound_ip_count=None,
    nat_gateway_idle_timeout=None,
    outbound_type=None,
    auto_upgrade_channel=None,
    node_os_upgrade_channel=None,
    cluster_autoscaler_profile=None,
    uptime_sla=False,
    no_uptime_sla=False,
    tier=None,
    api_server_authorized_ip_ranges=None,
    enable_public_fqdn=False,
    disable_public_fqdn=False,
    private_dns_zone=None,
    enable_managed_identity=False,
    assign_identity=None,
    assign_kubelet_identity=None,
    enable_aad=False,
    enable_azure_rbac=False,
    disable_azure_rbac=False,
    aad_tenant_id=None,
    aad_admin_group_object_ids=None,
    enable_oidc_issuer=False,
    k8s_support_plan=None,
    windows_admin_password=None,
    enable_ahub=False,
    disable_ahub=False,
    enable_windows_gmsa=False,
    gmsa_dns_server=None,
    gmsa_root_domain_name=None,
    disable_windows_gmsa=False,
    attach_acr=None,
    detach_acr=None,
    enable_defender=False,
    disable_defender=False,
    defender_config=None,
    enable_disk_driver=False,
    disable_disk_driver=False,
    enable_file_driver=False,
    disable_file_driver=False,
    enable_blob_driver=None,
    disable_blob_driver=None,
    enable_workload_identity=False,
    disable_workload_identity=False,
    enable_snapshot_controller=False,
    disable_snapshot_controller=False,
    enable_azure_keyvault_kms=False,
    disable_azure_keyvault_kms=False,
    azure_keyvault_kms_key_id=None,
    azure_keyvault_kms_key_vault_network_access=None,
    azure_keyvault_kms_key_vault_resource_id=None,
    enable_image_cleaner=False,
    disable_image_cleaner=False,
    image_cleaner_interval_hours=None,
    http_proxy_config=None,
    enable_keda=False,
    disable_keda=False,
    enable_vpa=False,
    disable_vpa=False,
    enable_force_upgrade=False,
    disable_force_upgrade=False,
    upgrade_override_until=None,
    # addons
    enable_secret_rotation=False,
    disable_secret_rotation=False,
    rotation_poll_interval=None,
    # nodepool paramerters
    enable_cluster_autoscaler=False,
    disable_cluster_autoscaler=False,
    update_cluster_autoscaler=False,
    min_count=None,
    max_count=None,
    nodepool_labels=None,
    nodepool_taints=None,
    # azure monitor profile
    enable_azure_monitor_metrics=False,
    azure_monitor_workspace_resource_id=None,
    ksm_metric_labels_allow_list=None,
    ksm_metric_annotations_allow_list=None,
    grafana_resource_id=None,
    enable_windows_recording_rules=False,
    disable_azure_monitor_metrics=False,
    # azure container storage
    enable_azure_container_storage=None,
    disable_azure_container_storage=None,
    storage_pool_name=None,
    storage_pool_size=None,
    storage_pool_sku=None,
    storage_pool_option=None,
    azure_container_storage_nodepools=None,
    ephemeral_disk_volume_type=None,
    ephemeral_disk_nvme_perf_tier=None,
    # misc
    yes=False,
    no_wait=False,
    aks_custom_headers=None,
    # metrics profile
    enable_cost_analysis=False,
    disable_cost_analysis=False,
):
    # DO NOT MOVE: get all the original parameters and save them as a dictionary
    raw_parameters = locals()

    # decorator pattern
    from azure.cli.command_modules.acs.managed_cluster_decorator import AKSManagedClusterUpdateDecorator
    aks_update_decorator = AKSManagedClusterUpdateDecorator(
        cmd=cmd,
        client=client,
        raw_parameters=raw_parameters,
        resource_type=ResourceType.MGMT_CONTAINERSERVICE,
    )
    try:
        # update mc profile
        mc = aks_update_decorator.update_mc_profile_default()
    except DecoratorEarlyExitException:
        # exit gracefully
        return None
    # send request to update the real managed cluster
    return aks_update_decorator.update_mc(mc)


# pylint: disable=unused-argument,inconsistent-return-statements,too-many-return-statements
def aks_upgrade(cmd,
                client,
                resource_group_name, name,
                kubernetes_version='',
                control_plane_only=False,
                node_image_only=False,
                no_wait=False,
                enable_force_upgrade=False,
                disable_force_upgrade=False,
                upgrade_override_until=None,
                tier=None,
                k8s_support_plan=None,
                yes=False):
    msg = 'Kubernetes may be unavailable during cluster upgrades.\n Are you sure you want to perform this operation?'
    if not yes and not prompt_y_n(msg, default="n"):
        return None

    instance = client.get(resource_group_name, name)

    vmas_cluster = False
    for agent_profile in instance.agent_pool_profiles:
        if agent_profile.type.lower() == "availabilityset":
            vmas_cluster = True
            break

    if kubernetes_version != '' and node_image_only:
        raise CLIError('Conflicting flags. Upgrading the Kubernetes version will also upgrade node image version. '
                       'If you only want to upgrade the node version please use the "--node-image-only" option only.')

    if node_image_only:
        msg = "This node image upgrade operation will run across every node pool in the cluster" \
              "and might take a while, do you wish to continue?"
        if not yes and not prompt_y_n(msg, default="n"):
            return None

        # This only provide convenience for customer at client side so they can run az aks upgrade to upgrade all
        # nodepools of a cluster. The SDK only support upgrade single nodepool at a time.
        for agent_pool_profile in instance.agent_pool_profiles:
            if vmas_cluster:
                raise CLIError('This cluster is not using VirtualMachineScaleSets. Node image upgrade only operation '
                               'can only be applied on VirtualMachineScaleSets cluster.')
            agent_pool_client = cf_agent_pools(cmd.cli_ctx)
            _upgrade_single_nodepool_image_version(True, agent_pool_client,
                                                   resource_group_name, name, agent_pool_profile.name)
        mc = client.get(resource_group_name, name)
        return _remove_nulls([mc])[0]

    if tier is not None:
        instance.sku.tier = tier

    if k8s_support_plan is not None:
        instance.support_plan = k8s_support_plan

    if (instance.support_plan == KubernetesSupportPlan.AKS_LONG_TERM_SUPPORT and instance.tier is not None and instance.tier.lower() != CONST_MANAGED_CLUSTER_SKU_TIER_PREMIUM.lower()):
        raise CLIError("AKS Long Term Support is only available for Premium tier clusters.")

    instance = _update_upgrade_settings(
        cmd,
        instance,
        enable_force_upgrade=enable_force_upgrade,
        disable_force_upgrade=disable_force_upgrade,
        upgrade_override_until=upgrade_override_until)

    if instance.kubernetes_version == kubernetes_version or kubernetes_version == '':
        # don't prompt here because there is another prompt below?
        if instance.provisioning_state == "Succeeded":
            logger.warning("The cluster is already on version %s and is not in a failed state. No operations "
                           "will occur when upgrading to the same version if the cluster is not in a failed state.",
                           instance.kubernetes_version)
        elif instance.provisioning_state == "Failed":
            logger.warning("Cluster currently in failed state. Proceeding with upgrade to existing version %s to "
                           "attempt resolution of failed cluster state.", instance.kubernetes_version)

    upgrade_all = False
    instance.kubernetes_version = kubernetes_version

    # for legacy clusters, we always upgrade node pools with CCP.
    if instance.max_agent_pools < 8 or vmas_cluster:
        if control_plane_only:
            msg = ("Legacy clusters do not support control plane only upgrade. All node pools will be "
                   "upgraded to {} as well. Continue?").format(instance.kubernetes_version)
            if not yes and not prompt_y_n(msg, default="n"):
                return None
        upgrade_all = True
    else:
        if not control_plane_only:
            msg = ("Since control-plane-only argument is not specified, this will upgrade the control plane "
                   "AND all nodepools to version {}. Continue?").format(instance.kubernetes_version)
            if not yes and not prompt_y_n(msg, default="n"):
                return None
            upgrade_all = True
        else:
            msg = ("Since control-plane-only argument is specified, this will upgrade only the control plane to {}. "
                   "Node pool will not change. Continue?").format(instance.kubernetes_version)
            if not yes and not prompt_y_n(msg, default="n"):
                return None

    if upgrade_all:
        for agent_profile in instance.agent_pool_profiles:
            agent_profile.orchestrator_version = kubernetes_version
            agent_profile.creation_data = None

    # null out the SP profile because otherwise validation complains
    instance.service_principal_profile = None

    return sdk_no_wait(no_wait, client.begin_create_or_update, resource_group_name, name, instance)


def _update_upgrade_settings(cmd, instance,
                             enable_force_upgrade=False,
                             disable_force_upgrade=False,
                             upgrade_override_until=None):
    existing_until = None
    if instance.upgrade_settings is not None and instance.upgrade_settings.override_settings is not None and instance.upgrade_settings.override_settings.until is not None:
        existing_until = instance.upgrade_settings.override_settings.until

    force_upgrade = None
    if enable_force_upgrade is False and disable_force_upgrade is False:
        force_upgrade = None
    elif enable_force_upgrade is not None:
        force_upgrade = enable_force_upgrade
    elif disable_force_upgrade is not None:
        force_upgrade = not disable_force_upgrade

    ClusterUpgradeSettings = cmd.get_models(
        "ClusterUpgradeSettings",
        resource_type=ResourceType.MGMT_CONTAINERSERVICE,
        operation_group="managed_clusters",
    )

    UpgradeOverrideSettings = cmd.get_models(
        "UpgradeOverrideSettings",
        resource_type=ResourceType.MGMT_CONTAINERSERVICE,
        operation_group="managed_clusters",
    )

    if force_upgrade is not None or upgrade_override_until is not None:
        if instance.upgrade_settings is None:
            instance.upgrade_settings = ClusterUpgradeSettings()
        if instance.upgrade_settings.override_settings is None:
            instance.upgrade_settings.override_settings = UpgradeOverrideSettings()
        # sets force_upgrade
        if force_upgrade is not None:
            instance.upgrade_settings.override_settings.force_upgrade = force_upgrade
        # sets until
        if upgrade_override_until is not None:
            try:
                instance.upgrade_settings.override_settings.until = parse(upgrade_override_until)
            except Exception:  # pylint: disable=broad-except
                raise InvalidArgumentValueError(
                    f"{upgrade_override_until} is not a valid datatime format."
                )
        elif force_upgrade:
            default_extended_until = datetime.datetime.utcnow() + datetime.timedelta(days=3)
            if existing_until is None or existing_until.timestamp() < default_extended_until.timestamp():
                instance.upgrade_settings.override_settings.until = default_extended_until
    return instance


def _upgrade_single_nodepool_image_version(no_wait, client, resource_group_name, cluster_name, nodepool_name,
                                           snapshot_id=None):
    headers = {}
    if snapshot_id:
        headers["AKSSnapshotId"] = snapshot_id

    return sdk_no_wait(
        no_wait,
        client.begin_upgrade_node_image_version,
        resource_group_name,
        cluster_name,
        nodepool_name,
        headers=headers)


def aks_scale(cmd, client, resource_group_name, name, node_count, nodepool_name="", no_wait=False):
    instance = client.get(resource_group_name, name)

    if len(instance.agent_pool_profiles) > 1 and nodepool_name == "":
        raise CLIError('There are more than one node pool in the cluster. '
                       'Please specify nodepool name or use az aks nodepool command to scale node pool')

    for agent_profile in instance.agent_pool_profiles:
        if agent_profile.name == nodepool_name or (nodepool_name == "" and len(instance.agent_pool_profiles) == 1):
            if agent_profile.enable_auto_scaling:
                raise CLIError(
                    "Cannot scale cluster autoscaler enabled node pool.")

            agent_profile.count = int(node_count)  # pylint: disable=no-member
            # null out the SP profile because otherwise validation complains
            instance.service_principal_profile = None
            return sdk_no_wait(no_wait, client.begin_create_or_update, resource_group_name, name, instance)
    raise CLIError('The nodepool "{}" was not found.'.format(nodepool_name))


def aks_show(cmd, client, resource_group_name, name):
    mc = client.get(resource_group_name, name)
    return _remove_nulls([mc])[0]


def aks_stop(cmd, client, resource_group_name, name, no_wait=False):
    instance = client.get(resource_group_name, name)
    # print warning when stopping a private link cluster
    if check_is_private_link_cluster(instance):
        logger.warning('Your private cluster apiserver IP might get changed when it\'s stopped and started.\n'
                       'Any user provisioned private endpoints linked to this private cluster will need to be deleted and created again. '
                       'Any user managed DNS record also needs to be updated with the new IP.')
    return sdk_no_wait(no_wait, client.begin_stop, resource_group_name, name)


def aks_list(cmd, client, resource_group_name=None):
    if resource_group_name:
        managed_clusters = client.list_by_resource_group(resource_group_name)
    else:
        managed_clusters = client.list()
    return _remove_nulls(list(managed_clusters))


def _remove_nulls(managed_clusters):
    """
    Remove some often-empty fields from a list of ManagedClusters, so the JSON representation
    doesn't contain distracting null fields.

    This works around a quirk of the SDK for python behavior. These fields are not sent
    by the server, but get recreated by the CLI's own "to_dict" serialization.
    """
    attrs = ['tags']
    ap_attrs = ['os_disk_size_gb', 'vnet_subnet_id']
    sp_attrs = ['secret']
    for managed_cluster in managed_clusters:
        for attr in attrs:
            if getattr(managed_cluster, attr, None) is None:
                delattr(managed_cluster, attr)
        if managed_cluster.agent_pool_profiles is not None:
            for ap_profile in managed_cluster.agent_pool_profiles:
                for attr in ap_attrs:
                    if getattr(ap_profile, attr, None) is None:
                        delattr(ap_profile, attr)
        for attr in sp_attrs:
            if getattr(managed_cluster.service_principal_profile, attr, None) is None:
                delattr(managed_cluster.service_principal_profile, attr)
    return managed_clusters


# pylint: disable=line-too-long
def aks_disable_addons(cmd, client, resource_group_name, name, addons, no_wait=False):
    instance = client.get(resource_group_name, name)
    subscription_id = get_subscription_id(cmd.cli_ctx)
    try:
        if addons == "monitoring" and CONST_MONITORING_ADDON_NAME in instance.addon_profiles and \
                instance.addon_profiles[CONST_MONITORING_ADDON_NAME].enabled and \
                CONST_MONITORING_USING_AAD_MSI_AUTH in instance.addon_profiles[CONST_MONITORING_ADDON_NAME].config and \
                str(instance.addon_profiles[CONST_MONITORING_ADDON_NAME].config[CONST_MONITORING_USING_AAD_MSI_AUTH]).lower() == 'true':
            # remove the DCR association because otherwise the DCR can't be deleted
            ensure_container_insights_for_monitoring(
                cmd,
                instance.addon_profiles[CONST_MONITORING_ADDON_NAME],
                subscription_id,
                resource_group_name,
                name,
                instance.location,
                remove_monitoring=True,
                aad_route=True,
                create_dcr=False,
                create_dcra=True,
                enable_syslog=False,
                data_collection_settings=None,
                is_private_cluster=False,
                ampls_resource_id=None,
                enable_high_log_scale_mode=False,
            )
    except TypeError:
        pass

    instance = _update_addons(
        cmd,
        instance,
        subscription_id,
        resource_group_name,
        name,
        addons,
        enable=False,
        no_wait=no_wait
    )

    # send the managed cluster representation to update the addon profiles
    return sdk_no_wait(no_wait, client.begin_create_or_update, resource_group_name, name, instance)


# pylint: disable=line-too-long
def aks_enable_addons(cmd, client, resource_group_name, name, addons,
                      workspace_resource_id=None,
                      subnet_name=None,
                      appgw_name=None,
                      appgw_subnet_cidr=None,
                      appgw_id=None,
                      appgw_subnet_id=None,
                      appgw_watch_namespace=None,
                      enable_sgxquotehelper=False,
                      enable_secret_rotation=False,
                      rotation_poll_interval=None,
                      enable_msi_auth_for_monitoring=True,
                      enable_syslog=False,
                      data_collection_settings=None,
                      ampls_resource_id=None,
                      enable_high_log_scale_mode=False,
                      no_wait=False,):
    instance = client.get(resource_group_name, name)
    msi_auth = False
    if instance.service_principal_profile.client_id == "msi":
        msi_auth = True
    else:
        enable_msi_auth_for_monitoring = False
    subscription_id = get_subscription_id(cmd.cli_ctx)

    is_private_cluster = False
    if instance.api_server_access_profile and instance.api_server_access_profile.enable_private_cluster:
        is_private_cluster = True

    instance = _update_addons(cmd, instance, subscription_id, resource_group_name, name, addons, enable=True,
                              workspace_resource_id=workspace_resource_id,
                              enable_msi_auth_for_monitoring=enable_msi_auth_for_monitoring,
                              subnet_name=subnet_name,
                              appgw_name=appgw_name,
                              appgw_subnet_cidr=appgw_subnet_cidr,
                              appgw_id=appgw_id,
                              appgw_subnet_id=appgw_subnet_id,
                              appgw_watch_namespace=appgw_watch_namespace,
                              enable_sgxquotehelper=enable_sgxquotehelper,
                              enable_secret_rotation=enable_secret_rotation,
                              rotation_poll_interval=rotation_poll_interval,
                              no_wait=no_wait,)

    enable_monitoring = CONST_MONITORING_ADDON_NAME in instance.addon_profiles \
        and instance.addon_profiles[CONST_MONITORING_ADDON_NAME].enabled
    ingress_appgw_addon_enabled = CONST_INGRESS_APPGW_ADDON_NAME in instance.addon_profiles \
        and instance.addon_profiles[CONST_INGRESS_APPGW_ADDON_NAME].enabled

    os_type = 'Linux'
    virtual_node_addon_name = CONST_VIRTUAL_NODE_ADDON_NAME + os_type
    enable_virtual_node = (virtual_node_addon_name in instance.addon_profiles and
                           instance.addon_profiles[virtual_node_addon_name].enabled)

    need_pull_for_result = enable_monitoring or ingress_appgw_addon_enabled or enable_virtual_node

    if need_pull_for_result:
        if enable_monitoring:
            if CONST_MONITORING_USING_AAD_MSI_AUTH in instance.addon_profiles[CONST_MONITORING_ADDON_NAME].config and \
               str(instance.addon_profiles[CONST_MONITORING_ADDON_NAME].config[CONST_MONITORING_USING_AAD_MSI_AUTH]).lower() == 'true':
                if msi_auth:
                    # create a Data Collection Rule (DCR) and associate it with the cluster
                    ensure_container_insights_for_monitoring(
                        cmd, instance.addon_profiles[CONST_MONITORING_ADDON_NAME],
                        subscription_id,
                        resource_group_name,
                        name,
                        instance.location,
                        aad_route=True,
                        create_dcr=True,
                        create_dcra=True,
                        enable_syslog=enable_syslog,
                        data_collection_settings=data_collection_settings,
                        is_private_cluster=is_private_cluster,
                        ampls_resource_id=ampls_resource_id,
                        enable_high_log_scale_mode=enable_high_log_scale_mode)
                else:
                    raise ArgumentUsageError(
                        "--enable-msi-auth-for-monitoring can not be used on clusters with service principal auth.")
            else:
                # monitoring addon will use legacy path
                if enable_syslog:
                    raise ArgumentUsageError(
                        "--enable-syslog can not be used without MSI auth.")
                if enable_high_log_scale_mode:
                    raise ArgumentUsageError(
                        "--enable-high-log-scale-mode can not be used without MSI auth.")
                if data_collection_settings is not None:
                    raise ArgumentUsageError("--data-collection-settings can not be used without MSI auth.")
                if ampls_resource_id is not None:
                    raise ArgumentUsageError("--ampls-resource-id supported only in MSI auth mode.")
                ensure_container_insights_for_monitoring(
                    cmd, instance.addon_profiles[CONST_MONITORING_ADDON_NAME], subscription_id, resource_group_name, name, instance.location, aad_route=False)

        # adding a wait here since we rely on the result for role assignment
        result = LongRunningOperation(cmd.cli_ctx)(
            client.begin_create_or_update(resource_group_name, name, instance))

        if ingress_appgw_addon_enabled:
            add_ingress_appgw_addon_role_assignment(result, cmd)

        if enable_virtual_node:
            # All agent pool will reside in the same vnet, we will grant vnet level Contributor role
            # in later function, so using a random agent pool here is OK
            random_agent_pool = result.agent_pool_profiles[0]
            if random_agent_pool.vnet_subnet_id != "":
                add_virtual_node_role_assignment(
                    cmd, result, random_agent_pool.vnet_subnet_id)
            # Else, the cluster is not using custom VNet, the permission is already granted in AKS RP,
            # we don't need to handle it in client side in this case.
    else:
        result = sdk_no_wait(no_wait, client.begin_create_or_update,
                             resource_group_name, name, instance)
    return result


def _update_addons(cmd, instance, subscription_id, resource_group_name, name, addons, enable,
                   workspace_resource_id=None,
                   enable_msi_auth_for_monitoring=True,
                   subnet_name=None,
                   appgw_name=None,
                   appgw_subnet_cidr=None,
                   appgw_id=None,
                   appgw_subnet_id=None,
                   appgw_watch_namespace=None,
                   enable_sgxquotehelper=False,
                   enable_secret_rotation=False,
                   disable_secret_rotation=False,
                   rotation_poll_interval=None,
                   no_wait=False,):
    ManagedClusterAddonProfile = cmd.get_models('ManagedClusterAddonProfile',
                                                resource_type=ResourceType.MGMT_CONTAINERSERVICE,
                                                operation_group='managed_clusters')
    # parse the comma-separated addons argument
    addon_args = addons.split(',')

    addon_profiles = instance.addon_profiles or {}

    os_type = 'Linux'

    # for each addons argument
    for addon_arg in addon_args:
        if addon_arg not in ADDONS:
            raise CLIError("Invalid addon name: {}.".format(addon_arg))
        addon = ADDONS[addon_arg]
        if addon == CONST_VIRTUAL_NODE_ADDON_NAME:
            # only linux is supported for now, in the future this will be a user flag
            addon += os_type

        # honor addon names defined in Azure CLI
        for key in list(addon_profiles):
            if key.lower() == addon.lower() and key != addon:
                addon_profiles[addon] = addon_profiles.pop(key)

        if enable:
            # add new addons or update existing ones and enable them
            addon_profile = addon_profiles.get(
                addon, ManagedClusterAddonProfile(enabled=False))
            # special config handling for certain addons
            if addon == CONST_MONITORING_ADDON_NAME:
                if addon_profile.enabled:
                    raise CLIError('The monitoring addon is already enabled for this managed cluster.\n'
                                   'To change monitoring configuration, run "az aks disable-addons -a monitoring"'
                                   'before enabling it again.')
                if not workspace_resource_id:
                    workspace_resource_id = ensure_default_log_analytics_workspace_for_monitoring(
                        cmd,
                        subscription_id,
                        resource_group_name)
                workspace_resource_id = workspace_resource_id.strip()
                if not workspace_resource_id.startswith('/'):
                    workspace_resource_id = '/' + workspace_resource_id
                if workspace_resource_id.endswith('/'):
                    workspace_resource_id = workspace_resource_id.rstrip('/')

                cloud_name = cmd.cli_ctx.cloud.name
                if enable_msi_auth_for_monitoring and (cloud_name.lower() == 'ussec' or cloud_name.lower() == 'usnat'):
                    if instance.identity is not None and instance.identity.type is not None and instance.identity.type == "userassigned":
                        logger.warning("--enable_msi_auth_for_monitoring is not supported in %s cloud and continuing monitoring enablement without this flag.", cloud_name)
                        enable_msi_auth_for_monitoring = False

                addon_profile.config = {
                    CONST_MONITORING_LOG_ANALYTICS_WORKSPACE_RESOURCE_ID: workspace_resource_id}
                addon_profile.config[CONST_MONITORING_USING_AAD_MSI_AUTH] = "true" if enable_msi_auth_for_monitoring else "false"
            elif addon == (CONST_VIRTUAL_NODE_ADDON_NAME + os_type):
                if addon_profile.enabled:
                    raise CLIError('The virtual-node addon is already enabled for this managed cluster.\n'
                                   'To change virtual-node configuration, run '
                                   '"az aks disable-addons -a virtual-node -g {resource_group_name}" '
                                   'before enabling it again.')
                if not subnet_name:
                    raise CLIError(
                        'The aci-connector addon requires setting a subnet name.')
                addon_profile.config = {
                    CONST_VIRTUAL_NODE_SUBNET_NAME: subnet_name}
            elif addon == CONST_INGRESS_APPGW_ADDON_NAME:
                if addon_profile.enabled:
                    raise CLIError('The ingress-appgw addon is already enabled for this managed cluster.\n'
                                   'To change ingress-appgw configuration, run '
                                   f'"az aks disable-addons -a ingress-appgw -n {name} -g {resource_group_name}" '
                                   'before enabling it again.')
                addon_profile = ManagedClusterAddonProfile(
                    enabled=True, config={})
                if appgw_name is not None:
                    addon_profile.config[CONST_INGRESS_APPGW_APPLICATION_GATEWAY_NAME] = appgw_name
                if appgw_subnet_cidr is not None:
                    addon_profile.config[CONST_INGRESS_APPGW_SUBNET_CIDR] = appgw_subnet_cidr
                if appgw_id is not None:
                    addon_profile.config[CONST_INGRESS_APPGW_APPLICATION_GATEWAY_ID] = appgw_id
                if appgw_subnet_id is not None:
                    addon_profile.config[CONST_INGRESS_APPGW_SUBNET_ID] = appgw_subnet_id
                if appgw_watch_namespace is not None:
                    addon_profile.config[CONST_INGRESS_APPGW_WATCH_NAMESPACE] = appgw_watch_namespace
            elif addon == CONST_CONFCOM_ADDON_NAME:
                if addon_profile.enabled:
                    raise ValidationError('The confcom addon is already enabled for this managed cluster.',
                                          recommendation='To change confcom configuration, run '
                                          f'"az aks disable-addons -a confcom -n {name} -g {resource_group_name}" '
                                          'before enabling it again.')
                addon_profile = ManagedClusterAddonProfile(
                    enabled=True, config={CONST_ACC_SGX_QUOTE_HELPER_ENABLED: "false"})
                if enable_sgxquotehelper:
                    addon_profile.config[CONST_ACC_SGX_QUOTE_HELPER_ENABLED] = "true"
            elif addon == CONST_OPEN_SERVICE_MESH_ADDON_NAME:
                if addon_profile.enabled:
                    raise AzureInternalError(
                        'The open-service-mesh addon is already enabled for this managed '
                        'cluster.\n To change open-service-mesh configuration, run '
                        '"az aks disable-addons -a open-service-mesh -n {} -g {}" '
                        'before enabling it again.'
                        .format(name, resource_group_name))
                addon_profile = ManagedClusterAddonProfile(enabled=True, config={})
            elif addon == CONST_AZURE_KEYVAULT_SECRETS_PROVIDER_ADDON_NAME:
                if addon_profile.enabled:
                    raise ArgumentUsageError(
                        'The azure-keyvault-secrets-provider addon is already enabled for this managed cluster.\n'
                        'To change azure-keyvault-secrets-provider configuration, run '
                        f'"az aks disable-addons -a azure-keyvault-secrets-provider -n {name} -g {resource_group_name}" '  # pylint: disable=line-too-long
                        'before enabling it again.')
                addon_profile = ManagedClusterAddonProfile(
                    enabled=True, config={CONST_SECRET_ROTATION_ENABLED: "false", CONST_ROTATION_POLL_INTERVAL: "2m"})
                if enable_secret_rotation:
                    addon_profile.config[CONST_SECRET_ROTATION_ENABLED] = "true"
                if disable_secret_rotation:
                    addon_profile.config[CONST_SECRET_ROTATION_ENABLED] = "false"
                if rotation_poll_interval is not None:
                    addon_profile.config[CONST_ROTATION_POLL_INTERVAL] = rotation_poll_interval
                addon_profiles[CONST_AZURE_KEYVAULT_SECRETS_PROVIDER_ADDON_NAME] = addon_profile
            addon_profiles[addon] = addon_profile
        else:
            if addon not in addon_profiles:
                if addon == CONST_KUBE_DASHBOARD_ADDON_NAME:
                    addon_profiles[addon] = ManagedClusterAddonProfile(
                        enabled=False)
                else:
                    raise CLIError(
                        "The addon {} is not installed.".format(addon))
            addon_profiles[addon].config = None
        addon_profiles[addon].enabled = enable

    instance.addon_profiles = addon_profiles

    # null out the SP profile because otherwise validation complains
    instance.service_principal_profile = None

    return instance


def aks_get_credentials(cmd, client, resource_group_name, name, admin=False,
                        path=os.path.join(os.path.expanduser(
                            '~'), '.kube', 'config'),
                        overwrite_existing=False, context_name=None, public_fqdn=False,
                        credential_format=None):
    credentialResults = None
    serverType = None
    if public_fqdn:
        serverType = 'public'
    if credential_format:
        credential_format = credential_format.lower()
        if admin:
            raise InvalidArgumentValueError("--format can only be specified when requesting clusterUser credential.")
    if admin:
        if cmd.cli_ctx.cloud.profile == "latest":
            credentialResults = client.list_cluster_admin_credentials(
                resource_group_name, name, serverType)
        else:
            credentialResults = client.list_cluster_admin_credentials(
                resource_group_name, name)
    else:
        if cmd.cli_ctx.cloud.profile == "latest":
            credentialResults = client.list_cluster_user_credentials(
                resource_group_name, name, serverType, credential_format)
        else:
            credentialResults = client.list_cluster_user_credentials(
                resource_group_name, name)

    # Check if KUBECONFIG environmental variable is set
    # If path is different than default then that means -f/--file is passed
    # in which case we ignore the KUBECONFIG variable
    # KUBECONFIG can be colon separated. If we find that condition, use the first entry
    if "KUBECONFIG" in os.environ and path == os.path.join(os.path.expanduser('~'), '.kube', 'config'):
        kubeconfig_path = os.environ["KUBECONFIG"].split(os.pathsep)[0]
        if kubeconfig_path:
            logger.info("The default path '%s' is replaced by '%s' defined in KUBECONFIG.", path, kubeconfig_path)
            path = kubeconfig_path
        else:
            logger.warning("Invalid path '%s' defined in KUBECONFIG.", kubeconfig_path)

    if not credentialResults:
        raise CLIError("No Kubernetes credentials found.")
    try:
        kubeconfig = credentialResults.kubeconfigs[0].value.decode(
            encoding='UTF-8')
        _print_or_merge_credentials(
            path, kubeconfig, overwrite_existing, context_name)
    except (IndexError, ValueError):
        raise CLIError("Fail to find kubeconfig file.")


def _handle_merge(existing, addition, key, replace):
    if not addition.get(key, False):
        return
    if key not in existing:
        raise FileOperationError(
            "No such key '{}' in existing config, please confirm whether it is a valid config file. "
            "May back up this config file, delete it and retry the command.".format(
                key
            )
        )
    if not existing.get(key):
        existing[key] = addition[key]
        return

    for i in addition[key]:
        for j in existing[key]:
            if not i.get('name', False) or not j.get('name', False):
                continue
            if i['name'] == j['name']:
                if replace or i == j:
                    existing[key].remove(j)
                else:
                    msg = 'A different object named {} already exists in your kubeconfig file.\nOverwrite?'
                    overwrite = False
                    try:
                        overwrite = prompt_y_n(msg.format(i['name']))
                    except NoTTYException:
                        pass
                    if overwrite:
                        existing[key].remove(j)
                    else:
                        msg = 'A different object named {} already exists in {} in your kubeconfig file.'
                        raise CLIError(msg.format(i['name'], key))
        existing[key].append(i)


def load_kubernetes_configuration(filename):
    try:
        with open(filename) as stream:
            return yaml.safe_load(stream)
    except (IOError, OSError) as ex:
        if getattr(ex, 'errno', 0) == errno.ENOENT:
            raise CLIError('{} does not exist'.format(filename))
        raise
    except (yaml.parser.ParserError, UnicodeDecodeError) as ex:
        raise CLIError('Error parsing {} ({})'.format(filename, str(ex)))


def merge_kubernetes_configurations(existing_file, addition_file, replace, context_name=None):
    existing = load_kubernetes_configuration(existing_file)
    addition = load_kubernetes_configuration(addition_file)

    if context_name is not None:
        addition['contexts'][0]['name'] = context_name
        addition['contexts'][0]['context']['cluster'] = context_name
        addition['clusters'][0]['name'] = context_name
        addition['current-context'] = context_name

    # rename the admin context so it doesn't overwrite the user context
    for ctx in addition.get('contexts', []):
        try:
            if ctx['context']['user'].startswith('clusterAdmin'):
                admin_name = ctx['name'] + '-admin'
                addition['current-context'] = ctx['name'] = admin_name
                break
        except (KeyError, TypeError):
            continue

    if addition is None:
        raise CLIError(
            'failed to load additional configuration from {}'.format(addition_file))

    if existing is None:
        existing = addition
    else:
        _handle_merge(existing, addition, 'clusters', replace)
        _handle_merge(existing, addition, 'users', replace)
        _handle_merge(existing, addition, 'contexts', replace)
        existing['current-context'] = addition['current-context']

    # check that ~/.kube/config is only read- and writable by its owner
    if platform.system() != "Windows" and not os.path.islink(existing_file):
        existing_file_perms = "{:o}".format(stat.S_IMODE(os.lstat(existing_file).st_mode))
        if not existing_file_perms.endswith("600"):
            logger.warning(
                '%s has permissions "%s".\nIt should be readable and writable only by its owner.',
                existing_file,
                existing_file_perms,
            )

    with open(existing_file, 'w+') as stream:
        yaml.safe_dump(existing, stream, default_flow_style=False)

    current_context = addition.get('current-context', 'UNKNOWN')
    msg = 'Merged "{}" as current context in {}'.format(
        current_context, existing_file)
    logger.warning(msg)


def _print_or_merge_credentials(path, kubeconfig, overwrite_existing, context_name):
    """Merge an unencrypted kubeconfig into the file at the specified path, or print it to
    stdout if the path is "-".
    """
    # Special case for printing to stdout
    if path == "-":
        print(kubeconfig)
        return

    # ensure that at least an empty ~/.kube/config exists
    directory = os.path.dirname(path)
    if directory and not os.path.exists(directory):
        try:
            os.makedirs(directory)
        except OSError as ex:
            if ex.errno != errno.EEXIST:
                raise
    if not os.path.exists(path):
        with os.fdopen(os.open(path, os.O_CREAT | os.O_WRONLY, 0o600), 'wt'):
            pass

    # merge the new kubeconfig into the existing one
    fd, temp_path = tempfile.mkstemp()
    additional_file = os.fdopen(fd, 'w+t')
    try:
        additional_file.write(kubeconfig)
        additional_file.flush()
        merge_kubernetes_configurations(
            path, temp_path, overwrite_existing, context_name)
    except yaml.YAMLError as ex:
        logger.warning(
            'Failed to merge credentials to kube config file: %s', ex)
    finally:
        additional_file.close()
        os.remove(temp_path)


def aks_update_credentials(cmd, client, resource_group_name, name,
                           reset_service_principal=False,
                           reset_aad=False,
                           service_principal=None,
                           client_secret=None,
                           aad_server_app_id=None,
                           aad_server_app_secret=None,
                           aad_client_app_id=None,
                           aad_tenant_id=None,
                           no_wait=False):
    ManagedClusterServicePrincipalProfile = cmd.get_models('ManagedClusterServicePrincipalProfile',
                                                           resource_type=ResourceType.MGMT_CONTAINERSERVICE,
                                                           operation_group='managed_clusters')
    if bool(reset_service_principal) == bool(reset_aad):
        raise CLIError(
            'usage error: --reset-service-principal | --reset-aad-profile')
    if reset_service_principal:
        if service_principal is None or client_secret is None:
            raise CLIError(
                'usage error: --reset-service-principal --service-principal ID --client-secret SECRET')
        service_principal_profile = ManagedClusterServicePrincipalProfile(
            client_id=service_principal, secret=client_secret
        )
        return sdk_no_wait(no_wait,
                           client.begin_reset_service_principal_profile,
                           resource_group_name,
                           name, service_principal_profile)
    if not all([aad_client_app_id, aad_server_app_id, aad_server_app_secret]):
        raise CLIError('usage error: --reset-aad --aad-client-app-id ID --aad-server-app-id ID '
                       '--aad-server-app-secret SECRET [--aad-tenant-id ID]')
    parameters = {
        'clientAppID': aad_client_app_id,
        'serverAppID': aad_server_app_id,
        'serverAppSecret': aad_server_app_secret,
        'tenantID': aad_tenant_id
    }
    return sdk_no_wait(no_wait,
                       client.begin_reset_aad_profile,
                       resource_group_name,
                       name, parameters)


def aks_check_acr(cmd, client, resource_group_name, name, acr, node_name=None):
    if not which("kubectl"):
        raise ValidationError("Can not find kubectl executable in PATH")

    return_msg = None
    fd, browse_path = tempfile.mkstemp()
    try:
        aks_get_credentials(
            cmd, client, resource_group_name, name, admin=False, path=browse_path
        )

        # Get kubectl minor version
        kubectl_minor_version = -1
        try:
            cmd = f"kubectl version -o json --kubeconfig {browse_path}"
            output = subprocess.Popen(cmd, shell=True, stdout=subprocess.PIPE)
            jsonS, _ = output.communicate()
            kubectl_version = json.loads(jsonS)
            # Remove any non-numeric characters like + from minor version
            kubectl_minor_version = int(re.sub(r"\D", "", kubectl_version["clientVersion"]["minor"]))
            kubectl_server_minor_version = int(
                kubectl_version["serverVersion"]["minor"])
            kubectl_server_patch = int(
                kubectl_version["serverVersion"]["gitVersion"].split(".")[-1])
            if kubectl_server_minor_version < 17 or (kubectl_server_minor_version == 17 and kubectl_server_patch < 14):
                logger.warning(
                    "There is a known issue for Kubernetes versions < 1.17.14 when connecting to "
                    "ACR using MSI. See https://github.com/kubernetes/kubernetes/pull/96355 for"
                    "more information."
                )
        except subprocess.CalledProcessError as err:
            raise ValidationError(
                "Could not find kubectl minor version: {}".format(err))
        if kubectl_minor_version == -1:
            raise ValidationError("Failed to get kubectl version")

        podName = "canipull-" + str(uuid.uuid4())
        overrides = {
            "spec": {
                "restartPolicy": "Never",
                "hostNetwork": True,
                "containers": [
                    {
                        "securityContext": {"runAsUser": 0},
                        "name": podName,
                        "image": CONST_CANIPULL_IMAGE,
                        "args": ["-v6", acr],
                        "stdin": True,
                        "stdinOnce": True,
                        "volumeMounts": [
                            {"name": "azurejson", "mountPath": "/etc/kubernetes"},
                            {"name": "sslcerts", "mountPath": "/etc/ssl/certs"},
                            {"name": "sfcerts", "mountPath": "/etc/pki"},
                        ],
                    }
                ],
                "tolerations": [
                    {"key": "CriticalAddonsOnly", "operator": "Exists"},
                    {"effect": "NoExecute", "operator": "Exists"},
                ],
                "volumes": [
                    {"name": "azurejson", "hostPath": {"path": "/etc/kubernetes"}},
                    {"name": "sslcerts", "hostPath": {"path": "/etc/ssl/certs"}},
                    {"name": "sfcerts", "hostPath": {"path": "/etc/pki", "type": "DirectoryOrCreate"}},
                ],
                "nodeSelector": {"kubernetes.io/os": "linux"},
            }
        }
        if node_name is not None:
            affinity = {
                "nodeAffinity": {
                    "requiredDuringSchedulingIgnoredDuringExecution": {
                        "nodeSelectorTerms": [
                            {
                                "matchExpressions": [
                                    {"key": "kubernetes.io/hostname", "operator": "In", "values": [node_name]}
                                ]
                            }
                        ]
                    }
                }
            }
            overrides["spec"]["affinity"] = affinity

        try:
            cmd = [
                "kubectl",
                "run",
                "--kubeconfig",
                browse_path,
                "--rm",
                "--quiet",
                "--image",
                CONST_CANIPULL_IMAGE,
                "--overrides",
                json.dumps(overrides),
                "-it",
                podName,
                "--namespace=default",
            ]

            # Support kubectl versons < 1.18
            if kubectl_minor_version < 18:
                cmd += ["--generator=run-pod/v1"]

            output = subprocess.check_output(
                cmd,
                universal_newlines=True,
                stderr=subprocess.STDOUT,
            )
        except subprocess.CalledProcessError as err:
            raise AzureInternalError("Failed to check the ACR: {} Command output: {}".format(err, err.output))
        if output:
            print(output)
            # only return the output in test case "test_aks_create_attach_acr"
            test_hook_data = get_cmd_test_hook_data("test_aks_create_attach_acr.hook")
            if test_hook_data:
                test_configs = test_hook_data.get("configs", None)
                if test_configs and test_configs.get("returnOutput", False):
                    return_msg = output
        else:
            raise AzureInternalError("Failed to check the ACR.")
    finally:
        os.close(fd)
    return return_msg


# install kubectl & kubelogin
def k8s_install_cli(cmd, client_version='latest', install_location=None, base_src_url=None,
                    kubelogin_version='latest', kubelogin_install_location=None,
                    kubelogin_base_src_url=None):
    arch = get_arch_for_cli_binary()
    k8s_install_kubectl(cmd, client_version, install_location, base_src_url, arch=arch)
    k8s_install_kubelogin(cmd, kubelogin_version, kubelogin_install_location, kubelogin_base_src_url, arch=arch)


# determine the architecture for the binary based on platform.machine()
# currently only used to distinguish between amd64 and arm64 (386, arm, ppc64le, s390x not supported)
# Note: the results returned here may be inaccurate if the installed python is translated (e.g. by Rosetta)
def get_arch_for_cli_binary():
    arch = platform.machine().lower()
    if "amd64" in arch or "x86_64" in arch:
        formatted_arch = "amd64"
    elif "armv8" in arch or "aarch64" in arch or "arm64" in arch:
        formatted_arch = "arm64"
    else:
        raise CLIInternalError(
            "Unsupported architecture: '{}'. Currently only supports downloading the binary "
            "of arm64/amd64 architecture for linux/darwin/windows platform, please download "
            "the corresponding binary for other platforms or architectures by yourself".format(
                arch
            )
        )
    logger.warning(
        'The detected architecture of current device is "%s", and the binary for "%s" '
        'will be downloaded. If the detection is wrong, please download and install '
        'the binary corresponding to the appropriate architecture.',
        arch,
        formatted_arch,
    )
    return formatted_arch


# get the user path environment variable
def get_windows_user_path():
    reg_query_exp = "reg query HKCU\\Environment /v path"
    reg_regex_exp = r"REG\w+"
    try:
        reg_result = subprocess.run(reg_query_exp.split(" "), shell=True, check=True, capture_output=True, text=True)
    except Exception as e:
        raise CLIInternalError("failed to perfrom reg query, error: {}".format(e))
    raw_user_path = reg_result.stdout.strip()
    # find the identifier where the user's path really starts
    m = re.search(reg_regex_exp, raw_user_path)
    identifier = m.group(0) if m else ""
    if not identifier:
        raise CLIInternalError("failed to parse reg query result")
    start_idx = raw_user_path.find(identifier)
    user_path = raw_user_path[start_idx + len(identifier):].strip()
    return user_path


# append the installation directory to the user path environment variable
def append_install_dir_to_windows_user_path(install_dir, binary_name):
    user_path = ""
    try:
        user_path = get_windows_user_path()
    # pylint: disable=broad-except
    except Exception as e:
        logger.debug("failed to get user path, error: %s", e)
        log_windows_post_installation_manual_steps_warning(install_dir, binary_name)
        # unable to get user path, skip appending user path
        return
    if install_dir in user_path:
        logger.debug("installation directory '%s' already exists in user path", install_dir)
        return
    # keep user path style (with or without semicolon at the end)
    flag = user_path.endswith(";")
    setxexp = ["setx", "path", "{}{}{}{}".format(user_path, "" if flag else ";", install_dir, ";" if flag else "")]
    try:
        subprocess.run(setxexp, shell=True, check=True, capture_output=True)
        log_windows_successful_installation_warning(install_dir)
    # pylint: disable=broad-except
    except Exception as e:
        logger.debug("failed to set user path, error: %s", e)
        log_windows_post_installation_manual_steps_warning(install_dir, binary_name)


# handle system path issues after binary installation
def handle_windows_post_install(install_dir, binary_name):
    if not check_windows_install_dir(install_dir):
        append_install_dir_to_windows_user_path(install_dir, binary_name)


# check if the installation directory is in the system path
def check_windows_install_dir(install_dir):
    env_paths = os.environ['PATH'].split(';')
    return next((x for x in env_paths if x.lower().rstrip('\\') == install_dir.lower()), None)


def log_windows_successful_installation_warning(install_dir):
    logger.warning(
        'The installation directory "%s" has been successfully appended to the user path, '
        "the configuration will only take effect in the new command sessions. "
        "Please re-open the command window.", install_dir
    )


# pylint: disable=logging-format-interpolation
def log_windows_post_installation_manual_steps_warning(install_dir, binary_name):
    logger.warning(
        'Please add "{0}" to your search PATH so the `{1}` can be found. 2 options: \n'
        '    1. Run "set PATH=%PATH%;{0}" or "$env:path += \';{0}\'" for PowerShell. '
        "This is good for the current command session.\n"
        "    2. Update system PATH environment variable by following "
        '"Control Panel->System->Advanced->Environment Variables", and re-open the command window. '
        "You only need to do it once".format(install_dir, binary_name)
    )


def validate_install_location(install_location: str, exe_name: str) -> None:
    # check if the installation path is a directory
    if os.path.isdir(install_location):
        from azure.cli.command_modules.acs._params import _get_default_install_location
        raise InvalidArgumentValueError(
            'The installation location "{}" is a directory. Please specify a path '
            'including the binary filename e.g. "{}".'.format(
                install_location, _get_default_install_location(exe_name)
            )
        )
    # check if the binary filename in installation path is correct
    binary_name = os.path.basename(install_location)
    if binary_name != exe_name:
        logger.error(
            'The binary filename "%s" in install location does not match '
            'the expected binary name "%s".',
            binary_name,
            exe_name,
        )


# install kubectl
def k8s_install_kubectl(cmd, client_version='latest', install_location=None, source_url=None, arch=None):
    """
    Install kubectl, a command-line interface for Kubernetes clusters.
    """

    if not source_url:
        source_url = "https://storage.googleapis.com/kubernetes-release/release"
        cloud_name = cmd.cli_ctx.cloud.name
        if cloud_name.lower() == 'azurechinacloud':
            source_url = 'https://mirror.azure.cn/kubernetes/kubectl'

    if client_version == 'latest':
        latest_version_url = source_url + '/stable.txt'
        logger.warning('No version specified, will get the latest version of kubectl from "%s"', latest_version_url)
        version = urlopen(source_url + '/stable.txt', context=_ssl_context()).read()
        client_version = version.decode('UTF-8').strip()
    else:
        client_version = "v%s" % client_version

    file_url = ''
    system = platform.system()
    if arch is None:
        arch = get_arch_for_cli_binary()
    base_url = source_url + f"/{{}}/bin/{{}}/{arch}/{{}}"

    # ensure installation directory exists
    install_dir, cli = os.path.dirname(
        install_location), os.path.basename(install_location)
    if not os.path.exists(install_dir):
        os.makedirs(install_dir)

    if system == 'Windows':
        binary_name = 'kubectl.exe'
        file_url = base_url.format(client_version, 'windows', binary_name)
    elif system == 'Linux':
        binary_name = 'kubectl'
        file_url = base_url.format(client_version, 'linux', binary_name)
    elif system == 'Darwin':
        binary_name = 'kubectl'
        file_url = base_url.format(client_version, 'darwin', binary_name)
    else:
        raise UnknownError("Unsupported system '{}'.".format(system))

    # validate install location
    validate_install_location(install_location, binary_name)

    logger.warning('Downloading client to "%s" from "%s"', install_location, file_url)
    try:
        _urlretrieve(file_url, install_location)
        os.chmod(install_location,
                 os.stat(install_location).st_mode | stat.S_IXUSR | stat.S_IXGRP | stat.S_IXOTH)
    except IOError as ex:
        raise CLIError(
            'Connection error while attempting to download client ({})'.format(ex))

    if system == 'Windows':
        handle_windows_post_install(install_dir, cli)
    else:
        logger.warning('Please ensure that %s is in your search PATH, so the `%s` command can be found.',
                       install_dir, cli)


# install kubelogin
def k8s_install_kubelogin(cmd, client_version='latest', install_location=None, source_url=None, arch=None):
    """
    Install kubelogin, a client-go credential (exec) plugin implementing azure authentication.
    """

    cloud_name = cmd.cli_ctx.cloud.name

    if not source_url:
        source_url = 'https://github.com/Azure/kubelogin/releases/download'
        if cloud_name.lower() == 'azurechinacloud':
            source_url = 'https://mirror.azure.cn/kubernetes/kubelogin'

    if client_version == 'latest':
        latest_release_url = 'https://api.github.com/repos/Azure/kubelogin/releases/latest'
        if cloud_name.lower() == 'azurechinacloud':
            latest_release_url = 'https://mirror.azure.cn/kubernetes/kubelogin/latest'
        logger.warning('No version specified, will get the latest version of kubelogin from "%s"', latest_release_url)
        latest_release = urlopen(latest_release_url, context=_ssl_context()).read()
        client_version = json.loads(latest_release)['tag_name'].strip()
    else:
        client_version = "v%s" % client_version

    base_url = source_url + '/{}/kubelogin.zip'
    file_url = base_url.format(client_version)

    # ensure installation directory exists
    install_dir, cli = os.path.dirname(
        install_location), os.path.basename(install_location)
    if not os.path.exists(install_dir):
        os.makedirs(install_dir)

    system = platform.system()
    if arch is None:
        arch = get_arch_for_cli_binary()
    if system == 'Windows':
        sub_dir, binary_name = 'windows_amd64', 'kubelogin.exe'
    elif system == 'Linux':
        sub_dir, binary_name = f'linux_{arch}', 'kubelogin'
    elif system == 'Darwin':
        sub_dir, binary_name = f'darwin_{arch}', 'kubelogin'
    else:
        raise UnknownError("Unsupported system '{}'.".format(system))

    # validate install location
    validate_install_location(install_location, binary_name)

    with tempfile.TemporaryDirectory() as tmp_dir:
        try:
            download_path = os.path.join(tmp_dir, 'kubelogin.zip')
            logger.warning('Downloading client to "%s" from "%s"',
                           download_path, file_url)
            _urlretrieve(file_url, download_path)
        except IOError as ex:
            raise CLIError(
                'Connection error while attempting to download client ({})'.format(ex))
        _unzip(download_path, tmp_dir)
        download_path = os.path.join(tmp_dir, 'bin', sub_dir, binary_name)
        logger.warning('Moving binary to "%s" from "%s"', install_location, download_path)
        shutil.move(download_path, install_location)
    os.chmod(install_location, os.stat(install_location).st_mode |
             stat.S_IXUSR | stat.S_IXGRP | stat.S_IXOTH)

    if system == 'Windows':
        handle_windows_post_install(install_dir, cli)
    else:
        logger.warning('Please ensure that %s is in your search PATH, so the `%s` command can be found.',
                       install_dir, cli)


def _ssl_context():
    if sys.version_info < (3, 4) or (in_cloud_console() and platform.system() == 'Windows'):
        try:
            # added in python 2.7.13 and 3.6
            return ssl.SSLContext(ssl.PROTOCOL_TLS)
        except AttributeError:
            return ssl.SSLContext(ssl.PROTOCOL_TLSv1)

    return ssl.create_default_context()


def _urlretrieve(url, filename):
    req = urlopen(url, context=_ssl_context())
    with open(filename, "wb") as f:
        f.write(req.read())


def _unzip(src, dest):
    logger.debug('Extracting %s to %s.', src, dest)
    system = platform.system()
    if system in ('Linux', 'Darwin', 'Windows'):
        with zipfile.ZipFile(src, 'r') as zipObj:
            zipObj.extractall(dest)
    else:
        raise CLIError('The current system is not supported.')


def aks_rotate_certs(cmd, client, resource_group_name, name, no_wait=True):
    return sdk_no_wait(no_wait, client.begin_rotate_cluster_certificates, resource_group_name, name)


def aks_get_versions(cmd, client, location):
    return client.list_kubernetes_versions(location)


def aks_runcommand(cmd, client, resource_group_name, name, command_string="", command_files=None, no_wait=False):
    colorama.init()

    mc = client.get(resource_group_name, name)

    if not command_string:
        raise ValidationError('Command cannot be empty.')
    RunCommandRequest = cmd.get_models('RunCommandRequest', resource_type=ResourceType.MGMT_CONTAINERSERVICE,
                                       operation_group='managed_clusters')
    request_payload = RunCommandRequest(command=command_string)
    request_payload.context = _get_command_context(command_files)

    # if this cluster have Azure AD enabled, we should pass user token.
    # so the command execution also using current user identity.
    # here we aquire token for AKS managed server AppID (same id for all cloud)
    if mc.aad_profile is not None and mc.aad_profile.managed:
        request_payload.cluster_token = _get_dataplane_aad_token(
            cmd.cli_ctx, "6dae42f8-4368-4678-94ff-3960e28e3630")

    command_result_poller = sdk_no_wait(
        no_wait, client.begin_run_command, resource_group_name, name, request_payload, polling_interval=5, retry_total=0
    )
    if no_wait:
        # pylint: disable=protected-access
        command_result_polling_url = command_result_poller.polling_method()._initial_response.http_response.headers[
            "location"
        ]
        command_id_regex = re.compile(r"commandResults\/(\w*)\?")
        command_id = command_id_regex.findall(command_result_polling_url)[0]
        _aks_command_result_in_progess_helper(client, resource_group_name, name, command_id)
        return
    return _print_command_result(cmd.cli_ctx, command_result_poller.result(300))


def aks_command_result(cmd, client, resource_group_name, name, command_id=""):
    if not command_id:
        raise ValidationError('CommandID cannot be empty.')

    commandResult = client.get_command_result(resource_group_name, name, command_id)
    if commandResult is None:
        _aks_command_result_in_progess_helper(client, resource_group_name, name, command_id)
        return
    return _print_command_result(cmd.cli_ctx, commandResult)


def _aks_command_result_in_progess_helper(client, resource_group_name, name, command_id):
    # pylint: disable=unused-argument
    def command_result_direct_response_handler(pipeline_response, *args, **kwargs):
        deserialized_data = pipeline_response.context.get("deserialized_data", {})
        if deserialized_data:
            provisioning_state = deserialized_data.get("properties", {}).get("provisioningState", None)
            started_at = deserialized_data.get("properties", {}).get("startedAt", None)
            print(f"command id: {command_id}, started at: {started_at}, status: {provisioning_state}")
            print(
                f"Please use command \"az aks command result -g {resource_group_name} -n {name} -i {command_id}\" "
                "to get the future execution result"
            )
        else:
            print(f"failed to fetch command result for command id: {command_id}")
    client.get_command_result(resource_group_name, name, command_id, cls=command_result_direct_response_handler)


def _print_command_result(cli_ctx, commandResult):
    # cli_ctx.data['safe_params'] contains list of parameter name user typed in, without value.
    # cli core also use this calculate ParameterSetName header for all http request from cli.
    if (cli_ctx.data['safe_params'] is None or
        "-o" in cli_ctx.data['safe_params'] or
            "--output" in cli_ctx.data['safe_params']):
        # user specified output format, honor their choice, return object to render pipeline
        return commandResult

    # user didn't specified any format, we can customize the print for best experience
    if commandResult.provisioning_state == "Succeeded":
        # succeed, print exitcode, and logs
        print(
            f"{colorama.Fore.GREEN}command started at {commandResult.started_at}, "
            f"finished at {commandResult.finished_at} "
            f"with exitcode={commandResult.exit_code}{colorama.Style.RESET_ALL}")
        print(commandResult.logs)
        return

    if commandResult.provisioning_state == "Failed":
        # failed, print reason in error
        print(
            f"{colorama.Fore.RED}command failed with reason: {commandResult.reason}{colorama.Style.RESET_ALL}")
        return

    # *-ing state
    print(f"{colorama.Fore.BLUE}command is in {commandResult.provisioning_state} state{colorama.Style.RESET_ALL}")
    return


def _get_command_context(command_files):
    if not command_files:
        return ""

    filesToAttach = {}
    # . means to attach current folder, cannot combine more files. (at least for now)
    if len(command_files) == 1 and command_files[0] == ".":
        # current folder
        cwd = os.getcwd()
        for filefolder, _, files in os.walk(cwd):
            for file in files:
                # retain folder structure
                rel = os.path.relpath(filefolder, cwd)
                filesToAttach[os.path.join(
                    filefolder, file)] = os.path.join(rel, file)
    else:
        for file in command_files:
            if file == ".":
                raise ValidationError(
                    ". is used to attach current folder, not expecting other attachements.")
            if os.path.isfile(file):
                # for individual attached file, flatten them to same folder
                filesToAttach[file] = os.path.basename(file)
            else:
                raise ValidationError(
                    f"{file} is not valid file, or not accessable.")

    if len(filesToAttach) < 1:
        logger.debug("no files to attach!")
        return ""

    zipStream = io.BytesIO()
    zipFile = zipfile.ZipFile(zipStream, "w")
    for _, (osfile, zipEntry) in enumerate(filesToAttach.items()):
        zipFile.write(osfile, zipEntry)
    # zipFile.printdir() // use this to debug
    zipFile.close()

    return str(base64.encodebytes(zipStream.getbuffer()), "utf-8")


def _get_dataplane_aad_token(cli_ctx, serverAppId):
    # this function is mostly copied from keyvault cli
    return Profile(cli_ctx=cli_ctx).get_raw_token(resource=serverAppId)[0][2].get('accessToken')


# legacy: dev space command
DEV_SPACES_EXTENSION_NAME = 'dev-spaces'
DEV_SPACES_EXTENSION_MODULE = 'azext_dev_spaces.custom'


# legacy: dev space command
def aks_use_dev_spaces(cmd, client, name, resource_group_name, update=False, space_name=None,
                       endpoint_type='Public', prompt=False):
    """
    Use Azure Dev Spaces with a managed Kubernetes cluster.

    :param name: Name of the managed cluster.
    :type name: String
    :param resource_group_name: Name of resource group. You can configure the default group. \
    Using 'az configure --defaults group=<name>'.
    :type resource_group_name: String
    :param update: Update to the latest Azure Dev Spaces client components.
    :type update: bool
    :param space_name: Name of the new or existing dev space to select. Defaults to an \
    interactive selection experience.
    :type space_name: String
    :param endpoint_type: The endpoint type to be used for a Azure Dev Spaces controller. \
    See https://aka.ms/azds-networking for more information.
    :type endpoint_type: String
    :param prompt: Do not prompt for confirmation. Requires --space.
    :type prompt: bool
    """

    if _get_or_add_extension(cmd, DEV_SPACES_EXTENSION_NAME, DEV_SPACES_EXTENSION_MODULE, update):
        azext_custom = _get_azext_module(
            DEV_SPACES_EXTENSION_NAME, DEV_SPACES_EXTENSION_MODULE)
        try:
            azext_custom.ads_use_dev_spaces(
                name, resource_group_name, update, space_name, endpoint_type, prompt)
        except TypeError:
            raise CLIError(
                "Use '--update' option to get the latest Azure Dev Spaces client components.")
        except AttributeError as ae:
            raise CLIError(ae)


# legacy: dev space command
def aks_remove_dev_spaces(cmd, client, name, resource_group_name, prompt=False):
    """
    Remove Azure Dev Spaces from a managed Kubernetes cluster.

    :param name: Name of the managed cluster.
    :type name: String
    :param resource_group_name: Name of resource group. You can configure the default group. \
    Using 'az configure --defaults group=<name>'.
    :type resource_group_name: String
    :param prompt: Do not prompt for confirmation.
    :type prompt: bool
    """

    if _get_or_add_extension(cmd, DEV_SPACES_EXTENSION_NAME, DEV_SPACES_EXTENSION_MODULE):
        azext_custom = _get_azext_module(
            DEV_SPACES_EXTENSION_NAME, DEV_SPACES_EXTENSION_MODULE)
        try:
            azext_custom.ads_remove_dev_spaces(
                name, resource_group_name, prompt)
        except AttributeError as ae:
            raise CLIError(ae)


# legacy: dev space command
def _get_azext_module(extension_name, module_name):
    try:
        # Adding the installed extension in the path
        from azure.cli.core.extension.operations import add_extension_to_path
        add_extension_to_path(extension_name)
        # Import the extension module
        from importlib import import_module
        azext_custom = import_module(module_name)
        return azext_custom
    except ImportError as ie:
        raise CLIError(ie)


# legacy: dev space command
def _install_dev_spaces_extension(cmd, extension_name):
    try:
        from azure.cli.core.extension import operations
        operations.add_extension(cmd=cmd, extension_name=extension_name)
    except Exception:  # nopa pylint: disable=broad-except
        return False
    return True


# legacy: dev space command
def _update_dev_spaces_extension(cmd, extension_name, extension_module):
    from azure.cli.core.extension import ExtensionNotInstalledException
    try:
        from azure.cli.core.extension import operations
        operations.update_extension(cmd=cmd, extension_name=extension_name)
        operations.reload_extension(extension_name=extension_name)
    except CLIError as err:
        logger.info(err)
    except ExtensionNotInstalledException as err:
        logger.debug(err)
        return False
    except ModuleNotFoundError as err:
        logger.debug(err)
        logger.error(
            "Error occurred attempting to load the extension module. Use --debug for more information.")
        return False
    return True


# legacy: dev space command
def _get_or_add_extension(cmd, extension_name, extension_module, update=False):
    from azure.cli.core.extension import (
        ExtensionNotInstalledException, get_extension)
    try:
        get_extension(extension_name)
        if update:
            return _update_dev_spaces_extension(cmd, extension_name, extension_module)
    except ExtensionNotInstalledException:
        return _install_dev_spaces_extension(cmd, extension_name)
    return True


def aks_agentpool_add(
    cmd,
    client,
    resource_group_name,
    cluster_name,
    nodepool_name,
    kubernetes_version=None,
    node_vm_size=None,
    os_type=None,
    os_sku=None,
    snapshot_id=None,
    vnet_subnet_id=None,
    pod_subnet_id=None,
    enable_node_public_ip=False,
    node_public_ip_prefix_id=None,
    enable_cluster_autoscaler=False,
    min_count=None,
    max_count=None,
    node_count=3,
    priority=CONST_SCALE_SET_PRIORITY_REGULAR,
    eviction_policy=CONST_SPOT_EVICTION_POLICY_DELETE,
    spot_max_price=float("nan"),
    labels=None,
    tags=None,
    node_taints=None,
    node_osdisk_type=None,
    node_osdisk_size=None,
    max_surge=None,
    drain_timeout=None,
    node_soak_duration=None,
    mode=CONST_NODEPOOL_MODE_USER,
    scale_down_mode=CONST_SCALE_DOWN_MODE_DELETE,
    max_pods=None,
    zones=None,
    ppg=None,
    enable_encryption_at_host=False,
    enable_ultra_ssd=False,
    enable_fips_image=False,
    kubelet_config=None,
    linux_os_config=None,
    no_wait=False,
    aks_custom_headers=None,
    host_group_id=None,
    crg_id=None,
    gpu_instance_profile=None,
    allowed_host_ports=None,
    asg_ids=None,
    node_public_ip_tags=None,
    disable_windows_outbound_nat=False,
    # trusted launch
    enable_vtpm=False,
    enable_secure_boot=False,
):
    # DO NOT MOVE: get all the original parameters and save them as a dictionary
    raw_parameters = locals()

    # decorator pattern
    from azure.cli.command_modules.acs.agentpool_decorator import AKSAgentPoolAddDecorator
    from azure.cli.command_modules.acs._consts import AgentPoolDecoratorMode
    aks_agentpool_add_decorator = AKSAgentPoolAddDecorator(
        cmd=cmd,
        client=client,
        raw_parameters=raw_parameters,
        resource_type=ResourceType.MGMT_CONTAINERSERVICE,
        agentpool_decorator_mode=AgentPoolDecoratorMode.STANDALONE,
    )
    try:
        # construct agentpool profile
        agentpool = aks_agentpool_add_decorator.construct_agentpool_profile_default()
    except DecoratorEarlyExitException:
        # exit gracefully
        return None
    # send request to add a real agentpool
    return aks_agentpool_add_decorator.add_agentpool(agentpool)


def aks_agentpool_update(
    cmd,
    client,
    resource_group_name,
    cluster_name,
    nodepool_name,
    enable_cluster_autoscaler=False,
    disable_cluster_autoscaler=False,
    update_cluster_autoscaler=False,
    min_count=None,
    max_count=None,
    labels=None,
    tags=None,
    node_taints=None,
    max_surge=None,
    drain_timeout=None,
    node_soak_duration=None,
    mode=None,
    scale_down_mode=None,
    no_wait=False,
    aks_custom_headers=None,
    allowed_host_ports=None,
    asg_ids=None,
    os_sku=None,
<<<<<<< HEAD
    # trusted launch
    enable_vtpm=False,
    disable_vtpm=False,
    enable_secure_boot=False,
    disable_secure_boot=False,
=======
    enable_fips_image=False,
    disable_fips_image=False,
>>>>>>> 6213de32
):
    # DO NOT MOVE: get all the original parameters and save them as a dictionary
    raw_parameters = locals()

    # decorator pattern
    from azure.cli.command_modules.acs.agentpool_decorator import AKSAgentPoolUpdateDecorator
    from azure.cli.command_modules.acs._consts import AgentPoolDecoratorMode
    aks_agentpool_update_decorator = AKSAgentPoolUpdateDecorator(
        cmd=cmd,
        client=client,
        raw_parameters=raw_parameters,
        resource_type=ResourceType.MGMT_CONTAINERSERVICE,
        agentpool_decorator_mode=AgentPoolDecoratorMode.STANDALONE,
    )
    try:
        # update agentpool profile
        agentpool = aks_agentpool_update_decorator.update_agentpool_profile_default()
    except DecoratorEarlyExitException:
        # exit gracefully
        return None
    # send request to update the real agentpool
    return aks_agentpool_update_decorator.update_agentpool(agentpool)


def aks_agentpool_get_upgrade_profile(cmd, client, resource_group_name, cluster_name, nodepool_name):
    return client.get_upgrade_profile(resource_group_name, cluster_name, nodepool_name)


def aks_agentpool_upgrade(cmd, client, resource_group_name, cluster_name,
                          nodepool_name,
                          kubernetes_version='',
                          node_image_only=False,
                          max_surge=None,
                          drain_timeout=None,
                          node_soak_duration=None,
                          snapshot_id=None,
                          no_wait=False,
                          aks_custom_headers=None,
                          yes=False):
    AgentPoolUpgradeSettings = cmd.get_models(
        "AgentPoolUpgradeSettings",
        resource_type=ResourceType.MGMT_CONTAINERSERVICE,
        operation_group="managed_clusters",
    )
    if kubernetes_version != '' and node_image_only:
        raise MutuallyExclusiveArgumentError(
            'Conflicting flags. Upgrading the Kubernetes version will also '
            'upgrade node image version. If you only want to upgrade the '
            'node version please use the "--node-image-only" option only.'
        )

    # Note: we exclude this option because node image upgrade can't accept nodepool put fields like max surge
    if (max_surge or drain_timeout or node_soak_duration) and node_image_only:
        raise MutuallyExclusiveArgumentError(
            'Conflicting flags. Unable to specify max-surge/drain-timeout/node-soak-duration with node-image-only.'
            'If you want to use max-surge/drain-timeout/node-soak-duration with a node image upgrade, please first '
            'update max-surge/drain-timeout/node-soak-duration using "az aks nodepool update --max-surge/--drain-timeout/--node-soak-duration".'
        )

    if node_image_only:
        return _upgrade_single_nodepool_image_version(no_wait,
                                                      client,
                                                      resource_group_name,
                                                      cluster_name,
                                                      nodepool_name,
                                                      snapshot_id)

    # load model CreationData, for nodepool snapshot
    CreationData = cmd.get_models(
        "CreationData",
        resource_type=ResourceType.MGMT_CONTAINERSERVICE,
        operation_group="managed_clusters",
    )

    creationData = None
    if snapshot_id:
        snapshot = get_snapshot_by_snapshot_id(cmd.cli_ctx, snapshot_id)
        if not kubernetes_version and not node_image_only:
            kubernetes_version = snapshot.kubernetes_version

        creationData = CreationData(
            source_resource_id=snapshot_id
        )

    instance = client.get(resource_group_name, cluster_name, nodepool_name)

    if kubernetes_version == '' or instance.orchestrator_version == kubernetes_version:
        msg = "The new kubernetes version is the same as the current kubernetes version."
        if instance.provisioning_state == "Succeeded":
            msg = "The cluster is already on version {} and is not in a failed state. No operations will occur when upgrading to the same version if the cluster is not in a failed state.".format(instance.orchestrator_version)
        elif instance.provisioning_state == "Failed":
            msg = "Cluster currently in failed state. Proceeding with upgrade to existing version {} to attempt resolution of failed cluster state.".format(instance.orchestrator_version)
        if not yes and not prompt_y_n(msg):
            return None

    instance.orchestrator_version = kubernetes_version
    instance.creation_data = creationData

    if not instance.upgrade_settings:
        instance.upgrade_settings = AgentPoolUpgradeSettings()

    if max_surge:
        instance.upgrade_settings.max_surge = max_surge
    if drain_timeout:
        instance.upgrade_settings.drain_timeout_in_minutes = drain_timeout
    if node_soak_duration:
        instance.upgrade_settings.node_soak_duration_in_minutes = node_soak_duration

    # custom headers
    aks_custom_headers = extract_comma_separated_string(
        aks_custom_headers,
        enable_strip=True,
        extract_kv=True,
        default_value={},
        allow_appending_values_to_same_key=True,
    )

    return sdk_no_wait(
        no_wait,
        client.begin_create_or_update,
        resource_group_name,
        cluster_name,
        nodepool_name,
        instance,
        headers=aks_custom_headers,
    )


def aks_agentpool_scale(cmd, client, resource_group_name, cluster_name,
                        nodepool_name,
                        node_count=3,
                        no_wait=False):
    instance = client.get(resource_group_name, cluster_name, nodepool_name)
    new_node_count = int(node_count)
    if instance.enable_auto_scaling:
        raise CLIError("Cannot scale cluster autoscaler enabled node pool.")
    if new_node_count == instance.count:
        raise CLIError(
            "The new node count is the same as the current node count.")
    instance.count = new_node_count  # pylint: disable=no-member
    return sdk_no_wait(
        no_wait,
        client.begin_create_or_update,
        resource_group_name,
        cluster_name,
        nodepool_name,
        instance,
    )


def aks_agentpool_start(cmd,   # pylint: disable=unused-argument
                        client,
                        resource_group_name,
                        cluster_name,
                        nodepool_name,
                        aks_custom_headers=None,
                        no_wait=False):
    agentpool_exists = False
    instances = client.list(resource_group_name, cluster_name)
    for agentpool_profile in instances:
        if agentpool_profile.name.lower() == nodepool_name.lower():
            agentpool_exists = True
            break
    if not agentpool_exists:
        raise InvalidArgumentValueError(
            "Node pool {} doesnt exist, use 'aks nodepool list' to get current node pool list".format(nodepool_name))
    instance = client.get(resource_group_name, cluster_name, nodepool_name)
    PowerState = cmd.get_models('PowerState', operation_group='agent_pools')
    power_state = PowerState(code="Running")
    instance.power_state = power_state
    return sdk_no_wait(no_wait, client.begin_create_or_update, resource_group_name, cluster_name, nodepool_name, instance, headers=None)


def aks_agentpool_stop(cmd,   # pylint: disable=unused-argument
                       client,
                       resource_group_name,
                       cluster_name,
                       nodepool_name,
                       aks_custom_headers=None,
                       no_wait=False):
    agentpool_exists = False
    instances = client.list(resource_group_name, cluster_name)
    for agentpool_profile in instances:
        if agentpool_profile.name.lower() == nodepool_name.lower():
            agentpool_exists = True
            break
    if not agentpool_exists:
        raise InvalidArgumentValueError(
            "Node pool {} doesnt exist, use 'aks nodepool list' to get current node pool list".format(nodepool_name))
    instance = client.get(resource_group_name, cluster_name, nodepool_name)
    PowerState = cmd.get_models('PowerState', operation_group='agent_pools')
    power_state = PowerState(code="Stopped")
    instance.power_state = power_state
    return sdk_no_wait(no_wait, client.begin_create_or_update, resource_group_name, cluster_name, nodepool_name, instance, headers=None)


def aks_agentpool_delete(cmd, client, resource_group_name, cluster_name,
                         nodepool_name,
                         no_wait=False):
    agentpool_exists = False
    instances = client.list(resource_group_name, cluster_name)
    for agentpool_profile in instances:
        if agentpool_profile.name.lower() == nodepool_name.lower():
            agentpool_exists = True
            break

    if not agentpool_exists:
        raise CLIError("Node pool {} doesnt exist, "
                       "use 'aks nodepool list' to get current node pool list".format(nodepool_name))

    return sdk_no_wait(no_wait, client.begin_delete, resource_group_name, cluster_name, nodepool_name)


def aks_agentpool_operation_abort(cmd,
                                  client,
                                  resource_group_name,
                                  cluster_name,
                                  nodepool_name,
                                  no_wait=False):
    PowerState = cmd.get_models(
        "PowerState",
        resource_type=ResourceType.MGMT_CONTAINERSERVICE,
        operation_group="agent_pools",
    )

    agentpool_exists = False
    instances = client.list(resource_group_name, cluster_name)
    for agentpool_profile in instances:
        if agentpool_profile.name.lower() == nodepool_name.lower():
            agentpool_exists = True
            break
    if not agentpool_exists:
        raise InvalidArgumentValueError(
            "Node pool {} doesnt exist, use 'aks nodepool list' to get current node pool list".format(nodepool_name))
    instance = client.get(resource_group_name, cluster_name, nodepool_name)
    power_state = PowerState(code="Running")
    instance.power_state = power_state
    return sdk_no_wait(no_wait, client.begin_abort_latest_operation, resource_group_name, cluster_name, nodepool_name)


def aks_operation_abort(cmd,   # pylint: disable=unused-argument
                        client,
                        resource_group_name,
                        name,
                        no_wait=False):
    PowerState = cmd.get_models(
        "PowerState",
        resource_type=ResourceType.MGMT_CONTAINERSERVICE,
        operation_group="managed_clusters",
    )

    instance = client.get(resource_group_name, name)
    power_state = PowerState(code="Running")
    if instance is None:
        raise InvalidArgumentValueError("Cluster {} doesnt exist, use 'aks list' to get current cluster list".format(name))
    instance.power_state = power_state
    return sdk_no_wait(no_wait, client.begin_abort_latest_operation, resource_group_name, name)


def aks_agentpool_show(cmd, client, resource_group_name, cluster_name, nodepool_name):
    instance = client.get(resource_group_name, cluster_name, nodepool_name)
    return instance


def aks_agentpool_list(cmd, client, resource_group_name, cluster_name):
    return client.list(resource_group_name, cluster_name)


def aks_nodepool_snapshot_create(cmd,    # pylint: disable=too-many-locals,too-many-statements,too-many-branches
                                 client,
                                 resource_group_name,
                                 snapshot_name,
                                 nodepool_id,
                                 location=None,
                                 tags=None,
                                 aks_custom_headers=None,
                                 no_wait=False):

    rg_location = get_rg_location(cmd.cli_ctx, resource_group_name)
    if location is None:
        location = rg_location

    # load model CreationData, Snapshot
    CreationData = cmd.get_models(
        "CreationData",
        resource_type=ResourceType.MGMT_CONTAINERSERVICE,
        operation_group="managed_clusters",
    )
    Snapshot = cmd.get_models(
        "Snapshot",
        resource_type=ResourceType.MGMT_CONTAINERSERVICE,
        operation_group="managed_clusters",
    )

    creationData = CreationData(
        source_resource_id=nodepool_id
    )

    snapshot = Snapshot(
        name=snapshot_name,
        tags=tags,
        location=location,
        creation_data=creationData
    )

    # custom headers
    aks_custom_headers = extract_comma_separated_string(
        aks_custom_headers,
        enable_strip=True,
        extract_kv=True,
        default_value={},
        allow_appending_values_to_same_key=True,
    )
    return client.create_or_update(resource_group_name, snapshot_name, snapshot, headers=aks_custom_headers)


def aks_nodepool_snapshot_update(cmd, client, resource_group_name, snapshot_name, tags):   # pylint: disable=unused-argument
    TagsObject = cmd.get_models(
        "TagsObject",
        resource_type=ResourceType.MGMT_CONTAINERSERVICE,
        operation_group="snapshots",
    )
    tagsObject = TagsObject(
        tags=tags
    )

    snapshot = client.update_tags(resource_group_name, snapshot_name, tagsObject)
    return snapshot


def aks_nodepool_snapshot_show(cmd, client, resource_group_name, snapshot_name):   # pylint: disable=unused-argument
    snapshot = client.get(resource_group_name, snapshot_name)
    return snapshot


def aks_nodepool_snapshot_delete(cmd,    # pylint: disable=unused-argument
                                 client,
                                 resource_group_name,
                                 snapshot_name,
                                 no_wait=False,
                                 yes=False):

    msg = 'This will delete the snapshot "{}" in resource group "{}", Are you sure?'.format(snapshot_name, resource_group_name)
    if not yes and not prompt_y_n(msg, default="n"):
        return None

    return client.delete(resource_group_name, snapshot_name)


def aks_nodepool_snapshot_list(cmd, client, resource_group_name=None):  # pylint: disable=unused-argument
    if resource_group_name is None or resource_group_name == '':
        return client.list()

    return client.list_by_resource_group(resource_group_name)


def aks_rotate_service_account_signing_keys(cmd, client, resource_group_name, name, no_wait=True):
    return sdk_no_wait(no_wait, client.begin_rotate_service_account_signing_keys, resource_group_name, name)


def aks_trustedaccess_role_list(cmd, client, location):  # pylint: disable=unused-argument
    return client.list(location)


def aks_trustedaccess_role_binding_list(cmd, client, resource_group_name, cluster_name):   # pylint: disable=unused-argument
    return client.list(resource_group_name, cluster_name)


def aks_trustedaccess_role_binding_get(cmd, client, resource_group_name, cluster_name, role_binding_name):
    return client.get(resource_group_name, cluster_name, role_binding_name)


def aks_trustedaccess_role_binding_create(cmd, client, resource_group_name, cluster_name, role_binding_name,
                                          source_resource_id, roles):
    TrustedAccessRoleBinding = cmd.get_models(
        "TrustedAccessRoleBinding",
        resource_type=ResourceType.MGMT_CONTAINERSERVICE,
        operation_group="trusted_access_role_bindings",
    )
    existedBinding = None
    try:
        existedBinding = client.get(resource_group_name, cluster_name, role_binding_name)
    except ResourceNotFoundErrorAzCore:
        pass

    if existedBinding:
        raise InvalidArgumentValueError("TrustedAccess RoleBinding " + role_binding_name + " already existed, please use 'az aks trustedaccess rolebinding update' command to update!")

    roleList = roles.split(',')
    roleBinding = TrustedAccessRoleBinding(source_resource_id=source_resource_id, roles=roleList)
    return client.begin_create_or_update(resource_group_name, cluster_name, role_binding_name, roleBinding)


def aks_trustedaccess_role_binding_update(cmd, client, resource_group_name, cluster_name, role_binding_name, roles):
    TrustedAccessRoleBinding = cmd.get_models(
        "TrustedAccessRoleBinding",
        resource_type=ResourceType.MGMT_CONTAINERSERVICE,
        operation_group="trusted_access_role_bindings",
    )
    existedBinding = client.get(resource_group_name, cluster_name, role_binding_name)

    roleList = roles.split(',')
    roleBinding = TrustedAccessRoleBinding(source_resource_id=existedBinding.source_resource_id, roles=roleList)
    return client.begin_create_or_update(resource_group_name, cluster_name, role_binding_name, roleBinding)


def aks_trustedaccess_role_binding_delete(cmd, client, resource_group_name, cluster_name, role_binding_name):
    return client.begin_delete(resource_group_name, cluster_name, role_binding_name)


def aks_mesh_enable(
        cmd,
        client,
        resource_group_name,
        name,
        revision=None,
        key_vault_id=None,
        ca_cert_object_name=None,
        ca_key_object_name=None,
        root_cert_object_name=None,
        cert_chain_object_name=None
):
    instance = client.get(resource_group_name, name)
    addon_profiles = instance.addon_profiles
    if key_vault_id is not None and ca_cert_object_name is not None and ca_key_object_name is not None and root_cert_object_name is not None and cert_chain_object_name is not None:
        if not addon_profiles or not addon_profiles[CONST_AZURE_KEYVAULT_SECRETS_PROVIDER_ADDON_NAME] or not addon_profiles[CONST_AZURE_KEYVAULT_SECRETS_PROVIDER_ADDON_NAME].enabled:
            raise CLIError('AzureKeyvaultSecretsProvider addon is required for Azure Service Mesh plugin certificate authority feature.')

    return _aks_mesh_update(cmd,
                            client,
                            resource_group_name,
                            name,
                            key_vault_id,
                            ca_cert_object_name,
                            ca_key_object_name,
                            root_cert_object_name,
                            cert_chain_object_name,
                            revision=revision,
                            enable_azure_service_mesh=True)


def aks_mesh_disable(
        cmd,
        client,
        resource_group_name,
        name,
):
    return _aks_mesh_update(cmd, client, resource_group_name, name, disable_azure_service_mesh=True)


def aks_mesh_enable_ingress_gateway(
        cmd,
        client,
        resource_group_name,
        name,
        ingress_gateway_type,
):
    return _aks_mesh_update(
        cmd,
        client,
        resource_group_name,
        name,
        enable_ingress_gateway=True,
        ingress_gateway_type=ingress_gateway_type)


def aks_mesh_disable_ingress_gateway(
        cmd,
        client,
        resource_group_name,
        name,
        ingress_gateway_type,
):
    return _aks_mesh_update(
        cmd,
        client,
        resource_group_name,
        name,
        disable_ingress_gateway=True,
        ingress_gateway_type=ingress_gateway_type)


def aks_mesh_get_revisions(
        cmd,
        client,
        location
):
    revisonProfiles = client.list_mesh_revision_profiles(location)
    # 'revisonProfiles' is an ItemPaged object
    revisions = []
    # Iterate over items within pages
    for page in revisonProfiles.by_page():
        for item in page:
            revisions.append(item)

    if revisions:
        return revisions[0].properties

    return None


def check_iterator(iterator):
    import itertools
    try:
        first = next(iterator)
    except StopIteration:   # iterator is empty
        return True, iterator
    except TypeError:       # iterator is not iterable, e.g. None
        return True, iterator
    return False, itertools.chain([first], iterator)


def aks_mesh_get_upgrades(
        cmd,
        client,
        resource_group_name,
        name
):
    upgradeProfiles = client.list_mesh_upgrade_profiles(resource_group_name, name)
    is_empty, upgradeProfiles = check_iterator(upgradeProfiles)
    if is_empty:
        logger.warning("No mesh upgrade profiles found for the cluster '%s' " +
                       "in the resource group '%s'.", name, resource_group_name)
        return None
    upgrade = next(upgradeProfiles, None)
    if upgrade:
        return upgrade.properties
    return None


def aks_mesh_upgrade_start(
        cmd,
        client,
        resource_group_name,
        name,
        revision
):
    return _aks_mesh_update(
        cmd,
        client,
        resource_group_name,
        name,
        revision=revision,
        mesh_upgrade_command=CONST_AZURE_SERVICE_MESH_UPGRADE_COMMAND_START)


def aks_mesh_upgrade_complete(
        cmd,
        client,
        resource_group_name,
        name,
        yes=False
):
    return _aks_mesh_update(
        cmd,
        client,
        resource_group_name,
        name,
        yes=yes,
        mesh_upgrade_command=CONST_AZURE_SERVICE_MESH_UPGRADE_COMMAND_COMPLETE)


def aks_mesh_upgrade_rollback(
        cmd,
        client,
        resource_group_name,
        name,
        yes=False
):
    return _aks_mesh_update(
        cmd,
        client,
        resource_group_name,
        name,
        yes=yes,
        mesh_upgrade_command=CONST_AZURE_SERVICE_MESH_UPGRADE_COMMAND_ROLLBACK)


def _aks_mesh_get_supported_revisions(
        cmd,
        client,
        location):

    revisions = aks_mesh_get_revisions(cmd, client, location)
    supported_revisions = [r.revision for r in revisions.mesh_revisions]
    return supported_revisions


def _aks_mesh_update(
        cmd,
        client,
        resource_group_name,
        name,
        key_vault_id=None,
        ca_cert_object_name=None,
        ca_key_object_name=None,
        root_cert_object_name=None,
        cert_chain_object_name=None,
        enable_azure_service_mesh=None,
        disable_azure_service_mesh=None,
        enable_ingress_gateway=None,
        disable_ingress_gateway=None,
        ingress_gateway_type=None,
        revision=None,
        yes=False,
        mesh_upgrade_command=None,
):
    raw_parameters = locals()

    from azure.cli.command_modules.acs.managed_cluster_decorator import AKSManagedClusterUpdateDecorator

    aks_update_decorator = AKSManagedClusterUpdateDecorator(
        cmd=cmd,
        client=client,
        raw_parameters=raw_parameters,
        resource_type=ResourceType.MGMT_CONTAINERSERVICE,
    )

    try:
        mc = aks_update_decorator.fetch_mc()
        mc = aks_update_decorator.update_azure_service_mesh_profile(mc)

        # check for unsupported asm revision once the smp in mc object has been updated
        # skip the warning incase upgrade is in progress
        service_mesh_profile = mc.service_mesh_profile
        if (
            service_mesh_profile and
            service_mesh_profile.mode == CONST_AZURE_SERVICE_MESH_MODE_ISTIO and
            service_mesh_profile.istio and
            service_mesh_profile.istio.revisions and
            len(service_mesh_profile.istio.revisions) == 1
        ):
            revision = service_mesh_profile.istio.revisions[0]
            supported_revisions = _aks_mesh_get_supported_revisions(cmd, client, mc.location)
            if revision not in supported_revisions:
                msg = (
                    f"Istio mesh revision {revision} currently in use in your cluster is no longer supported.\n"
                    "Please upgrade for continued support. Use `az aks mesh get-upgrades` to check for available "
                    "upgrades.\nMore information about mesh upgrades and version support can be found here:"
                    " https://aka.ms/asm-aks-upgrade-docs"
                )
                logger.warning(msg)

    except DecoratorEarlyExitException:
        return None

    return aks_update_decorator.update_mc(mc)


def aks_approuting_enable(
        cmd,
        client,
        resource_group_name,
        name,
        enable_kv=False,
        keyvault_id=None
):
    return _aks_approuting_update(
        cmd,
        client,
        resource_group_name,
        name,
        enable_app_routing=True,
        keyvault_id=keyvault_id,
        enable_kv=enable_kv)


def aks_approuting_disable(
        cmd,
        client,
        resource_group_name,
        name
):
    return _aks_approuting_update(
        cmd,
        client,
        resource_group_name,
        name,
        enable_app_routing=False)


def aks_approuting_update(
        cmd,
        client,
        resource_group_name,
        name,
        keyvault_id=None,
        enable_kv=False
):
    return _aks_approuting_update(
        cmd,
        client,
        resource_group_name,
        name,
        keyvault_id=keyvault_id,
        enable_kv=enable_kv)


def aks_approuting_zone_add(
        cmd,
        client,
        resource_group_name,
        name,
        dns_zone_resource_ids,
        attach_zones=False
):
    return _aks_approuting_update(
        cmd,
        client,
        resource_group_name,
        name,
        dns_zone_resource_ids=dns_zone_resource_ids,
        add_dns_zone=True,
        attach_zones=attach_zones)


def aks_approuting_zone_delete(
        cmd,
        client,
        resource_group_name,
        name,
        dns_zone_resource_ids
):
    return _aks_approuting_update(
        cmd,
        client,
        resource_group_name,
        name,
        dns_zone_resource_ids=dns_zone_resource_ids,
        delete_dns_zone=True)


def aks_approuting_zone_update(
        cmd,
        client,
        resource_group_name,
        name,
        dns_zone_resource_ids,
        attach_zones=False
):
    return _aks_approuting_update(
        cmd,
        client,
        resource_group_name,
        name,
        dns_zone_resource_ids=dns_zone_resource_ids,
        update_dns_zone=True,
        attach_zones=attach_zones)


def aks_approuting_zone_list(
        cmd,
        client,
        resource_group_name,
        name
):
    from msrestazure.tools import parse_resource_id
    mc = client.get(resource_group_name, name)

    if mc.ingress_profile and mc.ingress_profile.web_app_routing and mc.ingress_profile.web_app_routing.enabled:
        if mc.ingress_profile.web_app_routing.dns_zone_resource_ids:
            dns_zone_resource_ids = mc.ingress_profile.web_app_routing.dns_zone_resource_ids
            dns_zone_list = []
            for dns_zone in dns_zone_resource_ids:
                dns_zone_dict = {}
                parsed_dns_zone = parse_resource_id(dns_zone)
                dns_zone_dict['id'] = dns_zone
                dns_zone_dict['subscription'] = parsed_dns_zone['subscription']
                dns_zone_dict['resource_group'] = parsed_dns_zone['resource_group']
                dns_zone_dict['name'] = parsed_dns_zone['name']
                dns_zone_dict['type'] = parsed_dns_zone['type']
                dns_zone_list.append(dns_zone_dict)
            return dns_zone_list
        raise CLIError('No dns zone attached to the cluster')
    raise CLIError('App routing addon is not enabled')


# pylint: disable=unused-argument
def _aks_approuting_update(
        cmd,
        client,
        resource_group_name,
        name,
        enable_app_routing=None,
        enable_kv=None,
        keyvault_id=None,
        add_dns_zone=None,
        delete_dns_zone=None,
        update_dns_zone=None,
        dns_zone_resource_ids=None,
        attach_zones=None
):
    from azure.cli.command_modules.acs.managed_cluster_decorator import AKSManagedClusterUpdateDecorator

    raw_parameters = locals()

    aks_update_decorator = AKSManagedClusterUpdateDecorator(
        cmd=cmd,
        client=client,
        raw_parameters=raw_parameters,
        resource_type=ResourceType.MGMT_CONTAINERSERVICE,
    )

    try:
        mc = aks_update_decorator.fetch_mc()
        mc = aks_update_decorator.update_app_routing_profile(mc)
    except DecoratorEarlyExitException:
        return None

    return aks_update_decorator.update_mc(mc)<|MERGE_RESOLUTION|>--- conflicted
+++ resolved
@@ -2393,16 +2393,13 @@
     allowed_host_ports=None,
     asg_ids=None,
     os_sku=None,
-<<<<<<< HEAD
+    enable_fips_image=False,
+    disable_fips_image=False,
     # trusted launch
     enable_vtpm=False,
     disable_vtpm=False,
     enable_secure_boot=False,
     disable_secure_boot=False,
-=======
-    enable_fips_image=False,
-    disable_fips_image=False,
->>>>>>> 6213de32
 ):
     # DO NOT MOVE: get all the original parameters and save them as a dictionary
     raw_parameters = locals()
