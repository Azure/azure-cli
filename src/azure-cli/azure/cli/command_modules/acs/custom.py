# --------------------------------------------------------------------------------------------
# Copyright (c) Microsoft Corporation. All rights reserved.
# Licensed under the MIT License. See License.txt in the project root for license information.
# --------------------------------------------------------------------------------------------

import colorama
import base64
import binascii
import datetime
import errno
import io
import json
import os
import os.path
import platform
import random
import re
import shutil
import ssl
import stat
import string
import subprocess
import sys
import tempfile
import threading
import time
import uuid
import webbrowser
import zipfile
from distutils.version import StrictVersion
from math import isnan
from six.moves.urllib.request import urlopen  # pylint: disable=import-error
from six.moves.urllib.error import URLError  # pylint: disable=import-error

# pylint: disable=import-error
import yaml
import dateutil.parser
from dateutil.relativedelta import relativedelta
from knack.log import get_logger
from knack.util import CLIError
from knack.prompting import prompt_pass, NoTTYException, prompt_y_n
from msrestazure.azure_exceptions import CloudError
import requests

# pylint: disable=no-name-in-module,import-error
from azure.cli.command_modules.acs import acs_client, proxy
from azure.cli.command_modules.acs._params import regions_in_preview, regions_in_prod
from azure.cli.core.api import get_config_dir
from azure.cli.core.azclierror import (ResourceNotFoundError,
                                       ArgumentUsageError,
                                       ClientRequestError,
                                       InvalidArgumentValueError,
                                       MutuallyExclusiveArgumentError,
                                       ValidationError)
from azure.cli.core._profile import Profile
from azure.cli.core.commands.client_factory import get_mgmt_service_client, get_subscription_id
from azure.cli.core.keys import is_valid_ssh_rsa_public_key
from azure.cli.core.util import in_cloud_console, shell_safe_json_parse, truncate_text, sdk_no_wait
from azure.cli.core.commands import LongRunningOperation
from azure.graphrbac.models import (ApplicationCreateParameters,
                                    ApplicationUpdateParameters,
                                    PasswordCredential,
                                    KeyCredential,
                                    ServicePrincipalCreateParameters,
                                    GetObjectsParameters,
                                    ResourceAccess, RequiredResourceAccess)

from azure.mgmt.containerservice.models import ContainerServiceOrchestratorTypes

from azure.mgmt.containerservice.v2021_03_01.models import ContainerServiceNetworkProfile
from azure.mgmt.containerservice.v2021_03_01.models import ContainerServiceLinuxProfile
from azure.mgmt.containerservice.v2021_03_01.models import ManagedClusterServicePrincipalProfile
from azure.mgmt.containerservice.v2021_03_01.models import ContainerServiceSshConfiguration
from azure.mgmt.containerservice.v2021_03_01.models import ContainerServiceSshPublicKey
from azure.mgmt.containerservice.v2021_03_01.models import ManagedCluster
from azure.mgmt.containerservice.v2021_03_01.models import ManagedClusterAADProfile
from azure.mgmt.containerservice.v2021_03_01.models import ManagedClusterAddonProfile
from azure.mgmt.containerservice.v2021_03_01.models import ManagedClusterAgentPoolProfile
from azure.mgmt.containerservice.v2021_03_01.models import ManagedClusterIdentity
from azure.mgmt.containerservice.v2021_03_01.models import AgentPool
from azure.mgmt.containerservice.v2021_03_01.models import AgentPoolUpgradeSettings
from azure.mgmt.containerservice.v2021_03_01.models import ManagedClusterSKU
from azure.mgmt.containerservice.v2021_03_01.models import ManagedClusterWindowsProfile
from azure.mgmt.containerservice.v2021_03_01.models import ManagedClusterIdentityUserAssignedIdentitiesValue
<<<<<<< HEAD
=======
from azure.mgmt.containerservice.v2021_03_01.models import RunCommandRequest
>>>>>>> 18e6fa6c

from azure.mgmt.containerservice.v2019_09_30_preview.models import OpenShiftManagedClusterAgentPoolProfile
from azure.mgmt.containerservice.v2019_09_30_preview.models import OpenShiftAgentPoolProfileRole
from azure.mgmt.containerservice.v2019_09_30_preview.models import OpenShiftManagedClusterIdentityProvider
from azure.mgmt.containerservice.v2019_09_30_preview.models import OpenShiftManagedClusterAADIdentityProvider
from azure.mgmt.containerservice.v2019_09_30_preview.models import OpenShiftManagedCluster
from azure.mgmt.containerservice.v2019_09_30_preview.models import OpenShiftRouterProfile
from azure.mgmt.containerservice.v2019_09_30_preview.models import OpenShiftManagedClusterAuthProfile
from azure.mgmt.containerservice.v2019_09_30_preview.models import NetworkProfile
from azure.mgmt.containerservice.v2019_09_30_preview.models import OpenShiftManagedClusterMonitorProfile

from ._client_factory import cf_container_services
from ._client_factory import cf_resource_groups
from ._client_factory import get_auth_management_client
from ._client_factory import get_graph_rbac_management_client
from ._client_factory import cf_resources
from ._client_factory import get_resource_by_name
from ._client_factory import cf_container_registry_service
from ._client_factory import cf_agent_pools
from ._client_factory import get_msi_client

from ._helpers import (_populate_api_server_access_profile, _set_vm_set_type, _set_outbound_type,
                       _parse_comma_separated_list)

from ._loadbalancer import (set_load_balancer_sku, is_load_balancer_profile_provided,
                            update_load_balancer_profile, create_load_balancer_profile)

from ._consts import CONST_SCALE_SET_PRIORITY_REGULAR, CONST_SCALE_SET_PRIORITY_SPOT, CONST_SPOT_EVICTION_POLICY_DELETE
from ._consts import CONST_HTTP_APPLICATION_ROUTING_ADDON_NAME
from ._consts import CONST_MONITORING_ADDON_NAME
from ._consts import CONST_MONITORING_LOG_ANALYTICS_WORKSPACE_RESOURCE_ID
from ._consts import CONST_VIRTUAL_NODE_ADDON_NAME
from ._consts import CONST_VIRTUAL_NODE_SUBNET_NAME
from ._consts import CONST_KUBE_DASHBOARD_ADDON_NAME
from ._consts import CONST_AZURE_POLICY_ADDON_NAME
from ._consts import CONST_INGRESS_APPGW_ADDON_NAME
from ._consts import CONST_INGRESS_APPGW_APPLICATION_GATEWAY_ID, CONST_INGRESS_APPGW_APPLICATION_GATEWAY_NAME
from ._consts import CONST_INGRESS_APPGW_SUBNET_CIDR, CONST_INGRESS_APPGW_SUBNET_ID
from ._consts import CONST_INGRESS_APPGW_WATCH_NAMESPACE
from ._consts import CONST_CONFCOM_ADDON_NAME, CONST_ACC_SGX_QUOTE_HELPER_ENABLED
from ._consts import ADDONS
from ._consts import CONST_CANIPULL_IMAGE
from ._consts import CONST_PRIVATE_DNS_ZONE_SYSTEM

logger = get_logger(__name__)


# pylint:disable=too-many-lines,unused-argument


def which(binary):
    path_var = os.getenv('PATH')
    if platform.system() == 'Windows':
        binary = binary + '.exe'
        parts = path_var.split(';')
    else:
        parts = path_var.split(':')

    for part in parts:
        bin_path = os.path.join(part, binary)
        if os.path.exists(bin_path) and os.path.isfile(bin_path) and os.access(bin_path, os.X_OK):
            return bin_path

    return None


def wait_then_open(url):
    """
    Waits for a bit then opens a URL.  Useful for waiting for a proxy to come up, and then open the URL.
    """
    for _ in range(1, 10):
        try:
            urlopen(url, context=_ssl_context())
        except URLError:
            time.sleep(1)
        break
    webbrowser.open_new_tab(url)


def wait_then_open_async(url):
    """
    Spawns a thread that waits for a bit then opens a URL.
    """
    t = threading.Thread(target=wait_then_open, args=({url}))
    t.daemon = True
    t.start()


def acs_browse(cmd, client, resource_group_name, name, disable_browser=False, ssh_key_file=None):
    """
    Opens a browser to the web interface for the cluster orchestrator

    :param name: Name of the target Azure container service instance.
    :type name: String
    :param resource_group_name:  Name of Azure container service's resource group.
    :type resource_group_name: String
    :param disable_browser: If true, don't launch a web browser after estabilishing the proxy
    :type disable_browser: bool
    :param ssh_key_file: If set a path to an SSH key to use, only applies to DCOS
    :type ssh_key_file: string
    """
    acs_info = _get_acs_info(cmd.cli_ctx, name, resource_group_name)
    _acs_browse_internal(
        cmd, client, acs_info, resource_group_name, name, disable_browser, ssh_key_file)


def _acs_browse_internal(cmd, client, acs_info, resource_group_name, name, disable_browser, ssh_key_file):
    orchestrator_type = acs_info.orchestrator_profile.orchestrator_type  # pylint: disable=no-member

    if str(orchestrator_type).lower() == 'kubernetes' or \
       orchestrator_type == ContainerServiceOrchestratorTypes.kubernetes or \
       (acs_info.custom_profile and acs_info.custom_profile.orchestrator == 'kubernetes'):  # pylint: disable=no-member
        return k8s_browse(cmd, client, name, resource_group_name, disable_browser, ssh_key_file=ssh_key_file)
    if str(orchestrator_type).lower() == 'dcos' or orchestrator_type == ContainerServiceOrchestratorTypes.dcos:
        return _dcos_browse_internal(acs_info, disable_browser, ssh_key_file)
    raise CLIError(
        'Unsupported orchestrator type {} for browse'.format(orchestrator_type))


def k8s_browse(cmd, client, name, resource_group_name, disable_browser=False, ssh_key_file=None):
    """
    Launch a proxy and browse the Kubernetes web UI.
    :param disable_browser: If true, don't launch a web browser after estabilishing the proxy
    :type disable_browser: bool
    """
    acs_info = _get_acs_info(cmd.cli_ctx, name, resource_group_name)
    _k8s_browse_internal(name, acs_info, disable_browser, ssh_key_file)


def _k8s_browse_internal(name, acs_info, disable_browser, ssh_key_file):
    if not which('kubectl'):
        raise CLIError('Can not find kubectl executable in PATH')
    browse_path = os.path.join(get_config_dir(), 'acsBrowseConfig.yaml')
    if os.path.exists(browse_path):
        os.remove(browse_path)

    _k8s_get_credentials_internal(
        name, acs_info, browse_path, ssh_key_file, False)

    logger.warning('Proxy running on 127.0.0.1:8001/ui')
    logger.warning('Press CTRL+C to close the tunnel...')
    if not disable_browser:
        wait_then_open_async('http://127.0.0.1:8001/ui')
    subprocess.call(["kubectl", "--kubeconfig", browse_path, "proxy"])


def dcos_browse(cmd, client, name, resource_group_name, disable_browser=False, ssh_key_file=None):
    """
    Creates an SSH tunnel to the Azure container service, and opens the Mesosphere DC/OS dashboard in the browser.

    :param name: name: Name of the target Azure container service instance.
    :type name: String
    :param resource_group_name:  Name of Azure container service's resource group.
    :type resource_group_name: String
    :param disable_browser: If true, don't launch a web browser after estabilishing the proxy
    :type disable_browser: bool
    :param ssh_key_file: Path to the SSH key to use
    :type ssh_key_file: string
    """
    acs_info = _get_acs_info(cmd.cli_ctx, name, resource_group_name)
    _dcos_browse_internal(acs_info, disable_browser, ssh_key_file)


def _dcos_browse_internal(acs_info, disable_browser, ssh_key_file):
    if not os.path.isfile(ssh_key_file):
        raise CLIError(
            'Private key file {} does not exist'.format(ssh_key_file))

    acs = acs_client.ACSClient()
    if not acs.connect(_get_host_name(acs_info), _get_username(acs_info),
                       key_filename=ssh_key_file):
        raise CLIError('Error connecting to ACS: {}'.format(
            _get_host_name(acs_info)))

    octarine_bin = '/opt/mesosphere/bin/octarine'
    if not acs.file_exists(octarine_bin):
        raise CLIError(
            'Proxy server ({}) does not exist on the cluster.'.format(octarine_bin))

    proxy_id = _rand_str(16)
    proxy_cmd = '{} {}'.format(octarine_bin, proxy_id)
    acs.run(proxy_cmd, background=True)

    # Parse the output to get the remote PORT
    proxy_client_cmd = '{} --client --port {}'.format(octarine_bin, proxy_id)
    stdout, _ = acs.run(proxy_client_cmd)
    remote_port = int(stdout.read().decode().strip())
    local_port = acs.get_available_local_port()

    # Set the proxy
    proxy.set_http_proxy('127.0.0.1', local_port)
    logger.warning('Proxy running on 127.0.0.1:%s', local_port)
    logger.warning('Press CTRL+C to close the tunnel...')
    if not disable_browser:
        wait_then_open_async('http://127.0.0.1')
    try:
        acs.create_tunnel(
            remote_host='127.0.0.1',
            remote_port=remote_port,
            local_port=local_port)
    finally:
        proxy.disable_http_proxy()


def acs_install_cli(cmd, client, resource_group_name, name, install_location=None, client_version=None):
    acs_info = _get_acs_info(cmd.cli_ctx, name, resource_group_name)
    orchestrator_type = acs_info.orchestrator_profile.orchestrator_type  # pylint: disable=no-member
    kwargs = {'install_location': install_location}
    if client_version:
        kwargs['client_version'] = client_version
    if orchestrator_type == 'kubernetes':
        return k8s_install_cli(**kwargs)
    if orchestrator_type == 'dcos':
        return dcos_install_cli(**kwargs)
    raise CLIError(
        'Unsupported orchestrator type {} for install-cli'.format(orchestrator_type))


def _ssl_context():
    if sys.version_info < (3, 4) or (in_cloud_console() and platform.system() == 'Windows'):
        try:
            # added in python 2.7.13 and 3.6
            return ssl.SSLContext(ssl.PROTOCOL_TLS)
        except AttributeError:
            return ssl.SSLContext(ssl.PROTOCOL_TLSv1)

    return ssl.create_default_context()


def _urlretrieve(url, filename):
    req = urlopen(url, context=_ssl_context())
    with open(filename, "wb") as f:
        f.write(req.read())


def _unzip(src, dest):
    logger.debug('Extracting %s to %s.', src, dest)
    system = platform.system()
    if system in ('Linux', 'Darwin', 'Windows'):
        with zipfile.ZipFile(src, 'r') as zipObj:
            zipObj.extractall(dest)
    else:
        raise CLIError('The current system is not supported.')


def dcos_install_cli(cmd, install_location=None, client_version='1.8'):
    """
    Downloads the dcos command line from Mesosphere
    """
    system = platform.system()

    if not install_location:
        raise CLIError(
            "No install location specified and it could not be determined from the current platform '{}'".format(
                system))
    base_url = 'https://downloads.dcos.io/binaries/cli/{}/x86-64/dcos-{}/{}'
    if system == 'Windows':
        file_url = base_url.format('windows', client_version, 'dcos.exe')
    elif system == 'Linux':
        # TODO Support ARM CPU here
        file_url = base_url.format('linux', client_version, 'dcos')
    elif system == 'Darwin':
        file_url = base_url.format('darwin', client_version, 'dcos')
    else:
        raise CLIError(
            'Proxy server ({}) does not exist on the cluster.'.format(system))

    logger.warning('Downloading client to %s', install_location)
    try:
        _urlretrieve(file_url, install_location)
        os.chmod(install_location,
                 os.stat(install_location).st_mode | stat.S_IXUSR | stat.S_IXGRP | stat.S_IXOTH)
    except IOError as err:
        raise CLIError(
            'Connection error while attempting to download client ({})'.format(err))


def k8s_install_cli(cmd, client_version='latest', install_location=None, base_src_url=None,
                    kubelogin_version='latest', kubelogin_install_location=None,
                    kubelogin_base_src_url=None):
    k8s_install_kubectl(cmd, client_version, install_location, base_src_url)
    k8s_install_kubelogin(cmd, kubelogin_version,
                          kubelogin_install_location, kubelogin_base_src_url)


def k8s_install_kubectl(cmd, client_version='latest', install_location=None, source_url=None):
    """
    Install kubectl, a command-line interface for Kubernetes clusters.
    """

    if not source_url:
        source_url = "https://storage.googleapis.com/kubernetes-release/release"
        cloud_name = cmd.cli_ctx.cloud.name
        if cloud_name.lower() == 'azurechinacloud':
            source_url = 'https://mirror.azure.cn/kubernetes/kubectl'

    if client_version == 'latest':
        context = _ssl_context()
        version = urlopen(source_url + '/stable.txt', context=context).read()
        client_version = version.decode('UTF-8').strip()
    else:
        client_version = "v%s" % client_version

    file_url = ''
    system = platform.system()
    base_url = source_url + '/{}/bin/{}/amd64/{}'

    # ensure installation directory exists
    install_dir, cli = os.path.dirname(
        install_location), os.path.basename(install_location)
    if not os.path.exists(install_dir):
        os.makedirs(install_dir)

    if system == 'Windows':
        file_url = base_url.format(client_version, 'windows', 'kubectl.exe')
    elif system == 'Linux':
        # TODO: Support ARM CPU here
        file_url = base_url.format(client_version, 'linux', 'kubectl')
    elif system == 'Darwin':
        file_url = base_url.format(client_version, 'darwin', 'kubectl')
    else:
        raise CLIError(
            'Proxy server ({}) does not exist on the cluster.'.format(system))

    logger.warning('Downloading client to "%s" from "%s"',
                   install_location, file_url)
    try:
        _urlretrieve(file_url, install_location)
        os.chmod(install_location,
                 os.stat(install_location).st_mode | stat.S_IXUSR | stat.S_IXGRP | stat.S_IXOTH)
    except IOError as ex:
        raise CLIError(
            'Connection error while attempting to download client ({})'.format(ex))

    if system == 'Windows':  # be verbose, as the install_location likely not in Windows's search PATHs
        env_paths = os.environ['PATH'].split(';')
        found = next((x for x in env_paths if x.lower().rstrip(
            '\\') == install_dir.lower()), None)
        if not found:
            # pylint: disable=logging-format-interpolation
            logger.warning('Please add "{0}" to your search PATH so the `{1}` can be found. 2 options: \n'
                           '    1. Run "set PATH=%PATH%;{0}" or "$env:path += \'{0}\'" for PowerShell. '
                           'This is good for the current command session.\n'
                           '    2. Update system PATH environment variable by following '
                           '"Control Panel->System->Advanced->Environment Variables", and re-open the command window. '
                           'You only need to do it once'.format(install_dir, cli))
    else:
        logger.warning('Please ensure that %s is in your search PATH, so the `%s` command can be found.',
                       install_dir, cli)


def k8s_install_kubelogin(cmd, client_version='latest', install_location=None, source_url=None):
    """
    Install kubelogin, a client-go credential (exec) plugin implementing azure authentication.
    """

    cloud_name = cmd.cli_ctx.cloud.name

    if not source_url:
        source_url = 'https://github.com/Azure/kubelogin/releases/download'
        if cloud_name.lower() == 'azurechinacloud':
            source_url = 'https://mirror.azure.cn/kubernetes/kubelogin'

    if client_version == 'latest':
        context = _ssl_context()
        latest_release_url = 'https://api.github.com/repos/Azure/kubelogin/releases/latest'
        if cloud_name.lower() == 'azurechinacloud':
            latest_release_url = 'https://mirror.azure.cn/kubernetes/kubelogin/latest'
        latest_release = urlopen(latest_release_url, context=context).read()
        client_version = json.loads(latest_release)['tag_name'].strip()
    else:
        client_version = "v%s" % client_version

    base_url = source_url + '/{}/kubelogin.zip'
    file_url = base_url.format(client_version)

    # ensure installation directory exists
    install_dir, cli = os.path.dirname(
        install_location), os.path.basename(install_location)
    if not os.path.exists(install_dir):
        os.makedirs(install_dir)

    system = platform.system()
    if system == 'Windows':
        sub_dir, binary_name = 'windows_amd64', 'kubelogin.exe'
    elif system == 'Linux':
        # TODO: Support ARM CPU here
        sub_dir, binary_name = 'linux_amd64', 'kubelogin'
    elif system == 'Darwin':
        sub_dir, binary_name = 'darwin_amd64', 'kubelogin'
    else:
        raise CLIError(
            'Proxy server ({}) does not exist on the cluster.'.format(system))

    with tempfile.TemporaryDirectory() as tmp_dir:
        try:
            download_path = os.path.join(tmp_dir, 'kubelogin.zip')
            logger.warning('Downloading client to "%s" from "%s"',
                           download_path, file_url)
            _urlretrieve(file_url, download_path)
        except IOError as ex:
            raise CLIError(
                'Connection error while attempting to download client ({})'.format(ex))
        _unzip(download_path, tmp_dir)
        download_path = os.path.join(tmp_dir, 'bin', sub_dir, binary_name)
        shutil.move(download_path, install_location)
    os.chmod(install_location, os.stat(install_location).st_mode |
             stat.S_IXUSR | stat.S_IXGRP | stat.S_IXOTH)

    if system == 'Windows':  # be verbose, as the install_location likely not in Windows's search PATHs
        env_paths = os.environ['PATH'].split(';')
        found = next((x for x in env_paths if x.lower().rstrip(
            '\\') == install_dir.lower()), None)
        if not found:
            # pylint: disable=logging-format-interpolation
            logger.warning('Please add "{0}" to your search PATH so the `{1}` can be found. 2 options: \n'
                           '    1. Run "set PATH=%PATH%;{0}" or "$env:path += \'{0}\'" for PowerShell. '
                           'This is good for the current command session.\n'
                           '    2. Update system PATH environment variable by following '
                           '"Control Panel->System->Advanced->Environment Variables", and re-open the command window. '
                           'You only need to do it once'.format(install_dir, cli))
    else:
        logger.warning('Please ensure that %s is in your search PATH, so the `%s` command can be found.',
                       install_dir, cli)


def _build_service_principal(rbac_client, cli_ctx, name, url, client_secret):
    # use get_progress_controller
    hook = cli_ctx.get_progress_controller(True)
    hook.add(messsage='Creating service principal', value=0, total_val=1.0)
    logger.info('Creating service principal')
    # always create application with 5 years expiration
    start_date = datetime.datetime.utcnow()
    end_date = start_date + relativedelta(years=5)
    result, aad_session_key = create_application(rbac_client.applications, name, url, [url], password=client_secret,
                                                 start_date=start_date, end_date=end_date)
    service_principal = result.app_id  # pylint: disable=no-member
    for x in range(0, 10):
        hook.add(message='Creating service principal',
                 value=0.1 * x, total_val=1.0)
        try:
            create_service_principal(
                cli_ctx, service_principal, rbac_client=rbac_client)
            break
        # TODO figure out what exception AAD throws here sometimes.
        except Exception as ex:  # pylint: disable=broad-except
            logger.info(ex)
            time.sleep(2 + 2 * x)
    else:
        return False, aad_session_key
    hook.add(message='Finished service principal creation',
             value=1.0, total_val=1.0)
    logger.info('Finished service principal creation')
    return service_principal, aad_session_key


def _add_role_assignment(cli_ctx, role, service_principal_msi_id, is_service_principal=True, delay=2, scope=None):
    # AAD can have delays in propagating data, so sleep and retry
    hook = cli_ctx.get_progress_controller(True)
    hook.add(message='Waiting for AAD role to propagate',
             value=0, total_val=1.0)
    logger.info('Waiting for AAD role to propagate')
    for x in range(0, 10):
        hook.add(message='Waiting for AAD role to propagate',
                 value=0.1 * x, total_val=1.0)
        try:
            # TODO: break this out into a shared utility library
            create_role_assignment(
                cli_ctx, role, service_principal_msi_id, is_service_principal, scope=scope)
            break
        except CloudError as ex:
            if ex.message == 'The role assignment already exists.':
                break
            logger.info(ex.message)
        except:  # pylint: disable=bare-except
            pass
        time.sleep(delay + delay * x)
    else:
        return False
    hook.add(message='AAD role propagation done', value=1.0, total_val=1.0)
    logger.info('AAD role propagation done')
    return True


def delete_role_assignments(cli_ctx, ids=None, assignee=None, role=None, resource_group_name=None,
                            scope=None, include_inherited=False, yes=None):
    factory = get_auth_management_client(cli_ctx, scope)
    assignments_client = factory.role_assignments
    definitions_client = factory.role_definitions
    ids = ids or []
    if ids:
        if assignee or role or resource_group_name or scope or include_inherited:
            raise CLIError(
                'When assignment ids are used, other parameter values are not required')
        for i in ids:
            assignments_client.delete_by_id(i)
        return
    if not any([ids, assignee, role, resource_group_name, scope, assignee, yes]):
        msg = 'This will delete all role assignments under the subscription. Are you sure?'
        if not prompt_y_n(msg, default="n"):
            return

    scope = _build_role_scope(resource_group_name, scope,
                              assignments_client.config.subscription_id)
    assignments = _search_role_assignments(cli_ctx, assignments_client, definitions_client,
                                           scope, assignee, role, include_inherited,
                                           include_groups=False)

    if assignments:
        for a in assignments:
            assignments_client.delete_by_id(a.id)


def _delete_role_assignments(cli_ctx, role, service_principal, delay=2, scope=None):
    # AAD can have delays in propagating data, so sleep and retry
    hook = cli_ctx.get_progress_controller(True)
    hook.add(message='Waiting for AAD role to delete', value=0, total_val=1.0)
    logger.info('Waiting for AAD role to delete')
    for x in range(0, 10):
        hook.add(message='Waiting for AAD role to delete',
                 value=0.1 * x, total_val=1.0)
        try:
            delete_role_assignments(cli_ctx,
                                    role=role,
                                    assignee=service_principal,
                                    scope=scope)
            break
        except CLIError as ex:
            raise ex
        except CloudError as ex:
            logger.info(ex)
        time.sleep(delay + delay * x)
    else:
        return False
    hook.add(message='AAD role deletion done', value=1.0, total_val=1.0)
    logger.info('AAD role deletion done')
    return True


def _search_role_assignments(cli_ctx, assignments_client, definitions_client,
                             scope, assignee, role, include_inherited, include_groups):
    assignee_object_id = None
    if assignee:
        assignee_object_id = _resolve_object_id(cli_ctx, assignee)

    # always use "scope" if provided, so we can get assignments beyond subscription e.g. management groups
    if scope:
        assignments = list(assignments_client.list_for_scope(
            scope=scope, filter='atScope()'))
    elif assignee_object_id:
        if include_groups:
            f = "assignedTo('{}')".format(assignee_object_id)
        else:
            f = "principalId eq '{}'".format(assignee_object_id)
        assignments = list(assignments_client.list(filter=f))
    else:
        assignments = list(assignments_client.list())

    if assignments:
        assignments = [a for a in assignments if (
            not scope or
            include_inherited and re.match(_get_role_property(a, 'scope'), scope, re.I) or
            _get_role_property(a, 'scope').lower() == scope.lower()
        )]

        if role:
            role_id = _resolve_role_id(role, scope, definitions_client)
            assignments = [i for i in assignments if _get_role_property(
                i, 'role_definition_id') == role_id]

        if assignee_object_id:
            assignments = [i for i in assignments if _get_role_property(
                i, 'principal_id') == assignee_object_id]

    return assignments


def _get_role_property(obj, property_name):
    if isinstance(obj, dict):
        return obj[property_name]
    return getattr(obj, property_name)


def _get_default_dns_prefix(name, resource_group_name, subscription_id):
    # Use subscription id to provide uniqueness and prevent DNS name clashes
    name_part = re.sub('[^A-Za-z0-9-]', '', name)[0:10]
    if not name_part[0].isalpha():
        name_part = (str('a') + name_part)[0:10]
    resource_group_part = re.sub(
        '[^A-Za-z0-9-]', '', resource_group_name)[0:16]
    return '{}-{}-{}'.format(name_part, resource_group_part, subscription_id[0:6])


def list_acs_locations(cmd, client):
    return {
        "productionRegions": regions_in_prod,
        "previewRegions": regions_in_preview
    }


def _generate_windows_profile(windows, admin_username, admin_password):
    if windows:
        if not admin_password:
            raise CLIError('--admin-password is required.')
        if len(admin_password) < 6:
            raise CLIError('--admin-password must be at least 6 characters')
        windows_profile = {
            "adminUsername": admin_username,
            "adminPassword": admin_password,
        }
        return windows_profile
    return None


def _generate_master_pool_profile(api_version, master_profile, master_count, dns_name_prefix,
                                  master_vm_size, master_osdisk_size, master_vnet_subnet_id,
                                  master_first_consecutive_static_ip, master_storage_profile):
    master_pool_profile = {}
    default_master_pool_profile = {
        "count": int(master_count),
        "dnsPrefix": dns_name_prefix + 'mgmt',
    }
    if api_version == "2017-07-01":
        default_master_pool_profile = _update_dict(default_master_pool_profile, {
            "count": int(master_count),
            "dnsPrefix": dns_name_prefix + 'mgmt',
            "vmSize": master_vm_size,
            "osDiskSizeGB": int(master_osdisk_size),
            "vnetSubnetID": master_vnet_subnet_id,
            "firstConsecutiveStaticIP": master_first_consecutive_static_ip,
            "storageProfile": master_storage_profile,
        })
    if not master_profile:
        master_pool_profile = default_master_pool_profile
    else:
        master_pool_profile = _update_dict(
            default_master_pool_profile, master_profile)
    return master_pool_profile


def _generate_agent_pool_profiles(api_version, agent_profiles, agent_count, dns_name_prefix,
                                  agent_vm_size, os_type, agent_osdisk_size, agent_vnet_subnet_id,
                                  agent_ports, agent_storage_profile):
    agent_pool_profiles = []
    default_agent_pool_profile = {
        "count": int(agent_count),
        "vmSize": agent_vm_size,
        "osType": os_type,
        "dnsPrefix": dns_name_prefix + 'agent',
    }
    if api_version == "2017-07-01":
        default_agent_pool_profile = _update_dict(default_agent_pool_profile, {
            "count": int(agent_count),
            "vmSize": agent_vm_size,
            "osDiskSizeGB": int(agent_osdisk_size),
            "osType": os_type,
            "dnsPrefix": dns_name_prefix + 'agent',
            "vnetSubnetID": agent_vnet_subnet_id,
            "ports": agent_ports,
            "storageProfile": agent_storage_profile,
        })
    if agent_profiles is None:
        agent_pool_profiles.append(_update_dict(
            default_agent_pool_profile, {"name": "agentpool0"}))
    else:
        # override agentPoolProfiles by using the passed in agent_profiles
        for idx, ap in enumerate(agent_profiles):
            # if the user specified dnsPrefix, we honor that
            # otherwise, we use the idx to avoid duplicate dns name
            a = _update_dict(
                {"dnsPrefix": dns_name_prefix + 'agent' + str(idx)}, ap)
            agent_pool_profiles.append(
                _update_dict(default_agent_pool_profile, a))
    return agent_pool_profiles


def _generate_outputs(name, orchestrator_type, admin_username):
    # define outputs
    outputs = {
        "masterFQDN": {
            "type": "string",
            "value": "[reference(concat('Microsoft.ContainerService/containerServices/', '{}')).masterProfile.fqdn]".format(name)  # pylint: disable=line-too-long
        },
        "sshMaster0": {
            "type": "string",
            "value": "[concat('ssh ', '{0}', '@', reference(concat('Microsoft.ContainerService/containerServices/', '{1}')).masterProfile.fqdn, ' -A -p 22')]".format(admin_username, name)  # pylint: disable=line-too-long
        },
    }
    if orchestrator_type.lower() != "kubernetes":
        outputs["agentFQDN"] = {
            "type": "string",
            "value": "[reference(concat('Microsoft.ContainerService/containerServices/', '{}')).agentPoolProfiles[0].fqdn]".format(name)  # pylint: disable=line-too-long
        }
        # override sshMaster0 for non-kubernetes scenarios
        outputs["sshMaster0"] = {
            "type": "string",
            "value": "[concat('ssh ', '{0}', '@', reference(concat('Microsoft.ContainerService/containerServices/', '{1}')).masterProfile.fqdn, ' -A -p 2200')]".format(admin_username, name)  # pylint: disable=line-too-long
        }
    return outputs


def _generate_properties(api_version, orchestrator_type, orchestrator_version, master_pool_profile,
                         agent_pool_profiles, ssh_key_value, admin_username, windows_profile):
    properties = {
        "orchestratorProfile": {
            "orchestratorType": orchestrator_type,
        },
        "masterProfile": master_pool_profile,
        "agentPoolProfiles": agent_pool_profiles,
        "linuxProfile": {
            "ssh": {
                "publicKeys": [
                    {
                        "keyData": ssh_key_value
                    }
                ]
            },
            "adminUsername": admin_username
        },
    }
    if api_version == "2017-07-01":
        properties["orchestratorProfile"]["orchestratorVersion"] = orchestrator_version

    if windows_profile is not None:
        properties["windowsProfile"] = windows_profile
    return properties


def _get_user_assigned_identity_client_id(cli_ctx, resource_id):
    pattern = '/subscriptions/(.*?)/resourcegroups/(.*?)/providers/microsoft.managedidentity/userassignedidentities/(.*)'  # pylint: disable=line-too-long
    resource_id = resource_id.lower()
    match = re.search(pattern, resource_id)
    if match:
        subscription_id = match.group(1)
        resource_group_name = match.group(2)
        identity_name = match.group(3)
        msi_client = get_msi_client(cli_ctx, subscription_id)
        try:
            identity = msi_client.user_assigned_identities.get(resource_group_name=resource_group_name,
                                                               resource_name=identity_name)
        except CloudError as ex:
            if 'was not found' in ex.message:
                raise ResourceNotFoundError(
                    "Identity {} not found.".format(resource_id))
            raise ClientRequestError(ex.message)
        return identity.client_id
    raise InvalidArgumentValueError(
        "Cannot parse identity name from provided resource id {}.".format(resource_id))


# pylint: disable=too-many-locals
def acs_create(cmd, client, resource_group_name, deployment_name, name, ssh_key_value, dns_name_prefix=None,
               location=None, admin_username="azureuser", api_version=None, master_profile=None,
               master_vm_size="Standard_D2_v2", master_osdisk_size=0, master_count=1, master_vnet_subnet_id="",
               master_first_consecutive_static_ip="10.240.255.5", master_storage_profile="",
               agent_profiles=None, agent_vm_size="Standard_D2_v2", agent_osdisk_size=0,
               agent_count=3, agent_vnet_subnet_id="", agent_ports=None, agent_storage_profile="",
               orchestrator_type="DCOS", orchestrator_version="", service_principal=None, client_secret=None, tags=None,
               windows=False, admin_password="", generate_ssh_keys=False,  # pylint: disable=unused-argument
               validate=False, no_wait=False):
    """Create a new Acs.
    :param resource_group_name: The name of the resource group. The name
     is case insensitive.
    :type resource_group_name: str
    :param deployment_name: The name of the deployment.
    :type deployment_name: str
    :param dns_name_prefix: Sets the Domain name prefix for the cluster.
     The concatenation of the domain name and the regionalized DNS zone
     make up the fully qualified domain name associated with the public
     IP address.
    :type dns_name_prefix: str
    :param name: Resource name for the container service.
    :type name: str
    :param ssh_key_value: Configure all linux machines with the SSH RSA
     public key string.  Your key should include three parts, for example
    'ssh-rsa AAAAB...snip...UcyupgH azureuser@linuxvm
    :type ssh_key_value: str
    :param content_version: If included it must match the ContentVersion
     in the template.
    :type content_version: str
    :param admin_username: User name for the Linux Virtual Machines.
    :type admin_username: str
    :param api_version: ACS API version to use
    :type api_version: str
    :param master_profile: MasterProfile used to describe master pool
    :type master_profile: dict
    :param master_vm_size: The size of master pool Virtual Machine
    :type master_vm_size: str
    :param master_osdisk_size: The osDisk size in GB of master pool Virtual Machine
    :type master_osdisk_size: int
    :param master_count: The number of masters for the cluster.
    :type master_count: int
    :param master_vnet_subnet_id: The vnet subnet id for master pool
    :type master_vnet_subnet_id: str
    :param master_storage_profile: The storage profile used for master pool.
     Possible value could be StorageAccount, ManagedDisk.
    :type master_storage_profile: str
    :param agent_profiles: AgentPoolProfiles used to describe agent pools
    :type agent_profiles: dict
    :param agent_vm_size: The size of the Virtual Machine.
    :type agent_vm_size: str
    :param agent_osdisk_size: The osDisk size in GB of agent pool Virtual Machine
    :type agent_osdisk_size: int
    :param agent_vnet_subnet_id: The vnet subnet id for master pool
    :type agent_vnet_subnet_id: str
    :param agent_ports: the ports exposed on the agent pool
    :type agent_ports: list
    :param agent_storage_profile: The storage profile used for agent pool.
     Possible value could be StorageAccount, ManagedDisk.
    :type agent_storage_profile: str
    :param location: Location for VM resources.
    :type location: str
    :param orchestrator_type: The type of orchestrator used to manage the
     applications on the cluster.
    :type orchestrator_type: str or :class:`orchestratorType
     <Default.models.orchestratorType>`
    :param tags: Tags object.
    :type tags: object
    :param windows: If true, the cluster will be built for running Windows container.
    :type windows: bool
    :param admin_password: The adminstration password for Windows nodes. Only available if --windows=true
    :type admin_password: str
    :param bool raw: returns the direct response alongside the
     deserialized response
    :rtype:
    :class:`AzureOperationPoller<msrestazure.azure_operation.AzureOperationPoller>`
     instance that returns :class:`DeploymentExtended
     <Default.models.DeploymentExtended>`
    :rtype: :class:`ClientRawResponse<msrest.pipeline.ClientRawResponse>`
     if raw=true
    :raises: :class:`CloudError<msrestazure.azure_exceptions.CloudError>`
    """
    if ssh_key_value is not None and not is_valid_ssh_rsa_public_key(ssh_key_value):
        raise CLIError(
            'Provided ssh key ({}) is invalid or non-existent'.format(ssh_key_value))

    subscription_id = get_subscription_id(cmd.cli_ctx)
    if not dns_name_prefix:
        dns_name_prefix = _get_default_dns_prefix(
            name, resource_group_name, subscription_id)

    rg_location = _get_rg_location(cmd.cli_ctx, resource_group_name)
    if location is None:
        location = rg_location

    # if api-version is not specified, or specified in a version not supported
    # override based on location
    if api_version is None or api_version not in ["2017-01-31", "2017-07-01"]:
        if location in regions_in_preview:
            api_version = "2017-07-01"  # 2017-07-01 supported in the preview locations
        else:
            api_version = "2017-01-31"  # 2017-01-31 applied to other locations

    if orchestrator_type.lower() == 'kubernetes':
        principal_obj = _ensure_service_principal(cmd.cli_ctx, service_principal, client_secret, subscription_id,
                                                  dns_name_prefix, location, name)
        client_secret = principal_obj.get("client_secret")
        service_principal = principal_obj.get("service_principal")

    elif windows:
        raise CLIError('--windows is only supported for Kubernetes clusters')

    # set location if void
    if not location:
        location = '[resourceGroup().location]'

    # set os_type
    os_type = 'Linux'
    if windows:
        os_type = 'Windows'

    # set agent_ports if void
    if not agent_ports:
        agent_ports = []

    # get windows_profile
    windows_profile = _generate_windows_profile(
        windows, admin_username, admin_password)

    # The resources.properties fields should match with ContainerServices' api model
    master_pool_profile = _generate_master_pool_profile(api_version, master_profile, master_count, dns_name_prefix,
                                                        master_vm_size, master_osdisk_size, master_vnet_subnet_id,
                                                        master_first_consecutive_static_ip, master_storage_profile)

    agent_pool_profiles = _generate_agent_pool_profiles(api_version, agent_profiles, agent_count, dns_name_prefix,
                                                        agent_vm_size, os_type, agent_osdisk_size, agent_vnet_subnet_id,
                                                        agent_ports, agent_storage_profile)

    outputs = _generate_outputs(name, orchestrator_type, admin_username)

    properties = _generate_properties(api_version, orchestrator_type, orchestrator_version, master_pool_profile,
                                      agent_pool_profiles, ssh_key_value, admin_username, windows_profile)

    resource = {
        "apiVersion": api_version,
        "location": location,
        "type": "Microsoft.ContainerService/containerServices",
        "name": name,
        "tags": tags,
        "properties": properties,
    }
    template = {
        "$schema": "https://schema.management.azure.com/schemas/2015-01-01/deploymentTemplate.json#",
        "contentVersion": "1.0.0.0",
        "resources": [
            resource,
        ],
        "outputs": outputs,
    }
    params = {}
    if service_principal is not None and client_secret is not None:
        properties["servicePrincipalProfile"] = {
            "clientId": service_principal,
            "secret": "[parameters('clientSecret')]",
        }
        template["parameters"] = {
            "clientSecret": {
                "type": "secureString",
                "metadata": {
                    "description": "The client secret for the service principal"
                }
            }
        }
        params = {
            "clientSecret": {
                "value": client_secret
            }
        }

    # Due to SPN replication latency, we do a few retries here
    max_retry = 30
    retry_exception = Exception(None)
    for _ in range(0, max_retry):
        try:
            return _invoke_deployment(cmd, resource_group_name, deployment_name,
                                      template, params, validate, no_wait)
        except CloudError as ex:
            retry_exception = ex
            if 'is not valid according to the validation procedure' in ex.message or \
               'The credentials in ServicePrincipalProfile were invalid' in ex.message or \
               'not found in Active Directory tenant' in ex.message:
                time.sleep(3)
            else:
                raise ex
    raise retry_exception


def store_acs_service_principal(subscription_id, client_secret, service_principal,
                                file_name='acsServicePrincipal.json'):
    obj = {}
    if client_secret:
        obj['client_secret'] = client_secret
    if service_principal:
        obj['service_principal'] = service_principal

    config_path = os.path.join(get_config_dir(), file_name)
    full_config = load_service_principals(config_path=config_path)
    if not full_config:
        full_config = {}
    full_config[subscription_id] = obj

    with os.fdopen(os.open(config_path, os.O_RDWR | os.O_CREAT | os.O_TRUNC, 0o600),
                   'w+') as spFile:
        json.dump(full_config, spFile)


def load_acs_service_principal(subscription_id, file_name='acsServicePrincipal.json'):
    config_path = os.path.join(get_config_dir(), file_name)
    config = load_service_principals(config_path)
    if not config:
        return None
    return config.get(subscription_id)


def load_service_principals(config_path):
    if not os.path.exists(config_path):
        return None
    fd = os.open(config_path, os.O_RDONLY)
    try:
        with os.fdopen(fd) as f:
            return shell_safe_json_parse(f.read())
    except:  # pylint: disable=bare-except
        return None


def _invoke_deployment(cmd, resource_group_name, deployment_name, template, parameters, validate, no_wait,
                       subscription_id=None):

    from azure.cli.core.profiles import ResourceType
    DeploymentProperties = cmd.get_models(
        'DeploymentProperties', resource_type=ResourceType.MGMT_RESOURCE_RESOURCES)
    properties = DeploymentProperties(
        template=template, parameters=parameters, mode='incremental')
    smc = get_mgmt_service_client(cmd.cli_ctx, ResourceType.MGMT_RESOURCE_RESOURCES,
                                  subscription_id=subscription_id).deployments

<<<<<<< HEAD
    Deployment = cmd.get_models('Deployment', resource_type=ResourceType.MGMT_RESOURCE_RESOURCES)
=======
    Deployment = cmd.get_models(
        'Deployment', resource_type=ResourceType.MGMT_RESOURCE_RESOURCES)
>>>>>>> 18e6fa6c
    deployment = Deployment(properties=properties)

    if validate:
        logger.info('==== BEGIN TEMPLATE ====')
        logger.info(json.dumps(template, indent=2))
        logger.info('==== END TEMPLATE ====')
        if cmd.supported_api_version(min_api='2019-10-01', resource_type=ResourceType.MGMT_RESOURCE_RESOURCES):
<<<<<<< HEAD
            validation_poller = smc.begin_validate(resource_group_name, deployment_name, deployment)
=======
            validation_poller = smc.begin_validate(
                resource_group_name, deployment_name, deployment)
>>>>>>> 18e6fa6c
            return LongRunningOperation(cmd.cli_ctx)(validation_poller)

        return smc.validate(resource_group_name, deployment_name, deployment)

    return sdk_no_wait(no_wait, smc.begin_create_or_update, resource_group_name, deployment_name, deployment)


def k8s_get_credentials(cmd, client, name, resource_group_name,
                        path=os.path.join(os.path.expanduser(
                            '~'), '.kube', 'config'),
                        ssh_key_file=None,
                        overwrite_existing=False):
    """Download and install kubectl credentials from the cluster master
    :param name: The name of the cluster.
    :type name: str
    :param resource_group_name: The name of the resource group.
    :type resource_group_name: str
    :param path: Where to install the kubectl config file
    :type path: str
    :param ssh_key_file: Path to an SSH key file to use
    :type ssh_key_file: str
    """
    acs_info = _get_acs_info(cmd.cli_ctx, name, resource_group_name)
    _k8s_get_credentials_internal(
        name, acs_info, path, ssh_key_file, overwrite_existing)


def _k8s_get_credentials_internal(name, acs_info, path, ssh_key_file, overwrite_existing):
    if ssh_key_file is not None and not os.path.isfile(ssh_key_file):
        raise CLIError(
            'Private key file {} does not exist'.format(ssh_key_file))

    dns_prefix = acs_info.master_profile.dns_prefix  # pylint: disable=no-member
    location = acs_info.location  # pylint: disable=no-member
    user = acs_info.linux_profile.admin_username  # pylint: disable=no-member
    _mkdir_p(os.path.dirname(path))

    path_candidate = path
    ix = 0
    while os.path.exists(path_candidate):
        ix += 1
        path_candidate = '{}-{}-{}'.format(path, name, ix)

    # TODO: this only works for public cloud, need other casing for national clouds

    acs_client.secure_copy(user, '{}.{}.cloudapp.azure.com'.format(dns_prefix, location),
                           '.kube/config', path_candidate, key_filename=ssh_key_file)

    # merge things
    if path_candidate != path:
        try:
            merge_kubernetes_configurations(
                path, path_candidate, overwrite_existing)
        except yaml.YAMLError as exc:
            logger.warning(
                'Failed to merge credentials to kube config file: %s', exc)
            logger.warning(
                'The credentials have been saved to %s', path_candidate)


def _handle_merge(existing, addition, key, replace):
    if not addition.get(key, False):
        return
    if not existing.get(key):
        existing[key] = addition[key]
        return

    for i in addition[key]:
        for j in existing[key]:
            if not i.get('name', False) or not j.get('name', False):
                continue
            if i['name'] == j['name']:
                if replace or i == j:
                    existing[key].remove(j)
                else:
                    msg = 'A different object named {} already exists in your kubeconfig file.\nOverwrite?'
                    overwrite = False
                    try:
                        overwrite = prompt_y_n(msg.format(i['name']))
                    except NoTTYException:
                        pass
                    if overwrite:
                        existing[key].remove(j)
                    else:
                        msg = 'A different object named {} already exists in {} in your kubeconfig file.'
                        raise CLIError(msg.format(i['name'], key))
        existing[key].append(i)


def load_kubernetes_configuration(filename):
    try:
        with open(filename) as stream:
            return yaml.safe_load(stream)
    except (IOError, OSError) as ex:
        if getattr(ex, 'errno', 0) == errno.ENOENT:
            raise CLIError('{} does not exist'.format(filename))
        raise
    except (yaml.parser.ParserError, UnicodeDecodeError) as ex:
        raise CLIError('Error parsing {} ({})'.format(filename, str(ex)))


def merge_kubernetes_configurations(existing_file, addition_file, replace, context_name=None):
    existing = load_kubernetes_configuration(existing_file)
    addition = load_kubernetes_configuration(addition_file)

    if context_name is not None:
        addition['contexts'][0]['name'] = context_name
        addition['contexts'][0]['context']['cluster'] = context_name
        addition['clusters'][0]['name'] = context_name
        addition['current-context'] = context_name

    # rename the admin context so it doesn't overwrite the user context
    for ctx in addition.get('contexts', []):
        try:
            if ctx['context']['user'].startswith('clusterAdmin'):
                admin_name = ctx['name'] + '-admin'
                addition['current-context'] = ctx['name'] = admin_name
                break
        except (KeyError, TypeError):
            continue

    if addition is None:
        raise CLIError(
            'failed to load additional configuration from {}'.format(addition_file))

    if existing is None:
        existing = addition
    else:
        _handle_merge(existing, addition, 'clusters', replace)
        _handle_merge(existing, addition, 'users', replace)
        _handle_merge(existing, addition, 'contexts', replace)
        existing['current-context'] = addition['current-context']

    # check that ~/.kube/config is only read- and writable by its owner
    if platform.system() != 'Windows':
        existing_file_perms = "{:o}".format(
            stat.S_IMODE(os.lstat(existing_file).st_mode))
        if not existing_file_perms.endswith('600'):
            logger.warning('%s has permissions "%s".\nIt should be readable and writable only by its owner.',
                           existing_file, existing_file_perms)

    with open(existing_file, 'w+') as stream:
        yaml.safe_dump(existing, stream, default_flow_style=False)

    current_context = addition.get('current-context', 'UNKNOWN')
    msg = 'Merged "{}" as current context in {}'.format(
        current_context, existing_file)
    print(msg)


def _get_host_name(acs_info):
    """
    Gets the FQDN from the acs_info object.

    :param acs_info: ContainerService object from Azure REST API
    :type acs_info: ContainerService
    """
    if acs_info is None:
        raise CLIError('Missing acs_info')
    if acs_info.master_profile is None:
        raise CLIError('Missing master_profile')
    if acs_info.master_profile.fqdn is None:
        raise CLIError('Missing fqdn')
    return acs_info.master_profile.fqdn


def _get_username(acs_info):
    """
    Gets the admin user name from the Linux profile of the ContainerService object.

    :param acs_info: ContainerService object from Azure REST API
    :type acs_info: ContainerService
    """
    if acs_info.linux_profile is not None:
        return acs_info.linux_profile.admin_username
    return None


def _get_acs_info(cli_ctx, name, resource_group_name):
    """
    Gets the ContainerService object from Azure REST API.

    :param name: ACS resource name
    :type name: String
    :param resource_group_name: Resource group name
    :type resource_group_name: String
    """
    container_services = cf_container_services(cli_ctx, None)
    return container_services.get(resource_group_name, name)


def _rand_str(n):
    """
    Gets a random string
    """
    choices = string.ascii_lowercase + string.digits
    return ''.join(random.SystemRandom().choice(choices) for _ in range(n))


def _mkdir_p(path):
    # http://stackoverflow.com/a/600612
    try:
        os.makedirs(path)
    except OSError as exc:  # Python >2.5
        if exc.errno == errno.EEXIST and os.path.isdir(path):
            pass
        else:
            raise


def update_acs(cmd, client, resource_group_name, container_service_name, new_agent_count):
    instance = client.get(resource_group_name, container_service_name)
    instance.agent_pool_profiles[0].count = new_agent_count  # pylint: disable=no-member

    # null out the service principal because otherwise validation complains
    if instance.orchestrator_profile.orchestrator_type == ContainerServiceOrchestratorTypes.kubernetes:
        instance.service_principal_profile = None

    # null out the windows profile so that validation doesn't complain about not having the admin password
    instance.windows_profile = None

    return client.create_or_update(resource_group_name, container_service_name, instance)


def list_container_services(cmd, client, resource_group_name=None):
    ''' List Container Services. '''
    svc_list = client.list_by_resource_group(resource_group_name=resource_group_name) \
        if resource_group_name else client.list()
    return list(svc_list)


def show_service_principal(client, identifier):
    object_id = _resolve_service_principal(client, identifier)
    return client.get(object_id)


def _resolve_service_principal(client, identifier):
    # todo: confirm with graph team that a service principal name must be unique
    result = list(client.list(
        filter="servicePrincipalNames/any(c:c eq '{}')".format(identifier)))
    if result:
        return result[0].object_id
    try:
        uuid.UUID(identifier)
        return identifier  # assume an object id
    except ValueError:
        raise CLIError(
            "service principal '{}' doesn't exist".format(identifier))


def create_application(client, display_name, homepage, identifier_uris,
                       available_to_other_tenants=False, password=None, reply_urls=None,
                       key_value=None, key_type=None, key_usage=None, start_date=None,
                       end_date=None, required_resource_accesses=None):
    from azure.graphrbac.models import GraphErrorException
    password_creds, key_creds = _build_application_creds(password, key_value, key_type,
                                                         key_usage, start_date, end_date)

    app_create_param = ApplicationCreateParameters(available_to_other_tenants=available_to_other_tenants,
                                                   display_name=display_name,
                                                   identifier_uris=identifier_uris,
                                                   homepage=homepage,
                                                   reply_urls=reply_urls,
                                                   key_credentials=key_creds,
                                                   password_credentials=password_creds,
                                                   required_resource_access=required_resource_accesses)
    try:
        result = client.create(app_create_param, raw=True)
        return result.output, result.response.headers["ocp-aad-session-key"]
    except GraphErrorException as ex:
        if 'insufficient privileges' in str(ex).lower():
            link = 'https://docs.microsoft.com/azure/azure-resource-manager/resource-group-create-service-principal-portal'  # pylint: disable=line-too-long
            raise CLIError("Directory permission is needed for the current user to register the application. "
                           "For how to configure, please refer '{}'. Original error: {}".format(link, ex))
        raise


def update_application(client, object_id, display_name, homepage, identifier_uris,
                       available_to_other_tenants=False, password=None, reply_urls=None,
                       key_value=None, key_type=None, key_usage=None, start_date=None,
                       end_date=None, required_resource_accesses=None):
    from azure.graphrbac.models import GraphErrorException
    password_creds, key_creds = _build_application_creds(password, key_value, key_type,
                                                         key_usage, start_date, end_date)
    try:
        if key_creds:
            client.update_key_credentials(object_id, key_creds)
        if password_creds:
            client.update_password_credentials(object_id, password_creds)
        if reply_urls:
            client.patch(object_id, ApplicationUpdateParameters(
                reply_urls=reply_urls))
        return
    except GraphErrorException as ex:
        if 'insufficient privileges' in str(ex).lower():
            link = 'https://docs.microsoft.com/azure/azure-resource-manager/resource-group-create-service-principal-portal'  # pylint: disable=line-too-long
            raise CLIError("Directory permission is needed for the current user to register the application. "
                           "For how to configure, please refer '{}'. Original error: {}".format(link, ex))
        raise


def _build_application_creds(password=None, key_value=None, key_type=None,
                             key_usage=None, start_date=None, end_date=None):
    if password and key_value:
        raise CLIError(
            'specify either --password or --key-value, but not both.')

    if not start_date:
        start_date = datetime.datetime.utcnow()
    elif isinstance(start_date, str):
        start_date = dateutil.parser.parse(start_date)

    if not end_date:
        end_date = start_date + relativedelta(years=1)
    elif isinstance(end_date, str):
        end_date = dateutil.parser.parse(end_date)

    key_type = key_type or 'AsymmetricX509Cert'
    key_usage = key_usage or 'Verify'

    password_creds = None
    key_creds = None
    if password:
        password_creds = [PasswordCredential(start_date=start_date, end_date=end_date,
                                             key_id=str(uuid.uuid4()), value=password)]
    elif key_value:
        key_creds = [KeyCredential(start_date=start_date, end_date=end_date, value=key_value,
                                   key_id=str(uuid.uuid4()), usage=key_usage, type=key_type)]

    return (password_creds, key_creds)


def create_service_principal(cli_ctx, identifier, resolve_app=True, rbac_client=None):
    if rbac_client is None:
        rbac_client = get_graph_rbac_management_client(cli_ctx)

    if resolve_app:
        try:
            uuid.UUID(identifier)
            result = list(rbac_client.applications.list(
                filter="appId eq '{}'".format(identifier)))
        except ValueError:
            result = list(rbac_client.applications.list(
                filter="identifierUris/any(s:s eq '{}')".format(identifier)))

        if not result:  # assume we get an object id
            result = [rbac_client.applications.get(identifier)]
        app_id = result[0].app_id
    else:
        app_id = identifier

    return rbac_client.service_principals.create(ServicePrincipalCreateParameters(app_id=app_id, account_enabled=True))


def create_role_assignment(cli_ctx, role, assignee, is_service_principal, resource_group_name=None, scope=None):
    return _create_role_assignment(cli_ctx,
                                   role, assignee, resource_group_name,
                                   scope, resolve_assignee=is_service_principal)


def _create_role_assignment(cli_ctx, role, assignee,
                            resource_group_name=None, scope=None, resolve_assignee=True):
    from azure.cli.core.profiles import ResourceType, get_sdk
    factory = get_auth_management_client(cli_ctx, scope)
    assignments_client = factory.role_assignments
    definitions_client = factory.role_definitions

    scope = _build_role_scope(
        resource_group_name, scope, assignments_client.config.subscription_id)

    role_id = _resolve_role_id(role, scope, definitions_client)

    # If the cluster has service principal resolve the service principal client id to get the object id,
    # if not use MSI object id.
    object_id = _resolve_object_id(
        cli_ctx, assignee) if resolve_assignee else assignee

    RoleAssignmentCreateParameters = get_sdk(cli_ctx, ResourceType.MGMT_AUTHORIZATION,
                                             'RoleAssignmentCreateParameters', mod='models',
                                             operation_group='role_assignments')
    parameters = RoleAssignmentCreateParameters(
        role_definition_id=role_id, principal_id=object_id)
    assignment_name = uuid.uuid4()
    custom_headers = None
    return assignments_client.create(scope, assignment_name, parameters, custom_headers=custom_headers)


def _build_role_scope(resource_group_name, scope, subscription_id):
    subscription_scope = '/subscriptions/' + subscription_id
    if scope:
        if resource_group_name:
            err = 'Resource group "{}" is redundant because scope is supplied'
            raise CLIError(err.format(resource_group_name))
    elif resource_group_name:
        scope = subscription_scope + '/resourceGroups/' + resource_group_name
    else:
        scope = subscription_scope
    return scope


def _resolve_role_id(role, scope, definitions_client):
    role_id = None
    try:
        uuid.UUID(role)
        role_id = role
    except ValueError:
        pass
    if not role_id:  # retrieve role id
        role_defs = list(definitions_client.list(
            scope, "roleName eq '{}'".format(role)))
        if not role_defs:
            raise CLIError("Role '{}' doesn't exist.".format(role))
        if len(role_defs) > 1:
            ids = [r.id for r in role_defs]
            err = "More than one role matches the given name '{}'. Please pick a value from '{}'"
            raise CLIError(err.format(role, ids))
        role_id = role_defs[0].id
    return role_id


def _resolve_object_id(cli_ctx, assignee):
    client = get_graph_rbac_management_client(cli_ctx)
    result = None
    if assignee.find('@') >= 0:  # looks like a user principal name
        result = list(client.users.list(
            filter="userPrincipalName eq '{}'".format(assignee)))
    if not result:
        result = list(client.service_principals.list(
            filter="servicePrincipalNames/any(c:c eq '{}')".format(assignee)))
    if not result:  # assume an object id, let us verify it
        result = _get_object_stubs(client, [assignee])

    # 2+ matches should never happen, so we only check 'no match' here
    if not result:
        raise CLIError(
            "No matches in graph database for '{}'".format(assignee))

    return result[0].object_id


def _get_object_stubs(graph_client, assignees):
    params = GetObjectsParameters(include_directory_object_references=True,
                                  object_ids=assignees)
    return list(graph_client.objects.get_objects_by_object_ids(params))


def _update_dict(dict1, dict2):
    cp = dict1.copy()
    cp.update(dict2)
    return cp


def subnet_role_assignment_exists(cli_ctx, scope):
    network_contributor_role_id = "4d97b98b-1d4f-4787-a291-c67834d212e7"

    factory = get_auth_management_client(cli_ctx, scope)
    assignments_client = factory.role_assignments

    for i in assignments_client.list_for_scope(scope=scope, filter='atScope()'):
        if i.scope == scope and i.role_definition_id.endswith(network_contributor_role_id):
            return True
    return False


def aks_check_acr(cmd, client, resource_group_name, name, acr):
    if not which("kubectl"):
        raise ValidationError("Can not find kubectl executable in PATH")

    _, browse_path = tempfile.mkstemp()
    aks_get_credentials(
        cmd, client, resource_group_name, name, admin=False, path=browse_path
    )

    # Get kubectl minor version
    kubectl_minor_version = -1
    try:
        cmd = f"kubectl version -o json --kubeconfig {browse_path}"
        output = subprocess.Popen(cmd, shell=True, stdout=subprocess.PIPE)
        jsonS, _ = output.communicate()
        kubectl_version = json.loads(jsonS)
        kubectl_minor_version = int(kubectl_version["clientVersion"]["minor"])
        kubectl_server_minor_version = int(
            kubectl_version["serverVersion"]["minor"])
        kubectl_server_patch = int(
            kubectl_version["serverVersion"]["gitVersion"].split(".")[-1])
        if kubectl_server_minor_version < 17 or (kubectl_server_minor_version == 17 and kubectl_server_patch < 14):
            logger.warning('There is a known issue for Kubernetes versions < 1.17.14 when connecting to '
                           'ACR using MSI. See https://github.com/kubernetes/kubernetes/pull/96355 for'
                           'more information.')
    except subprocess.CalledProcessError as err:
        raise ValidationError(
            "Could not find kubectl minor version: {}".format(err))
    if kubectl_minor_version == -1:
        raise ValidationError("Failed to get kubectl version")

    podName = "canipull-" + str(uuid.uuid4())
    overrides = {
        "spec": {
            "restartPolicy": "Never",
            "hostNetwork": True,
            "containers": [
                {
                    "securityContext": {"runAsUser": 0},
                    "name": podName,
                    "image": CONST_CANIPULL_IMAGE,
                    "args": ["-v6", acr],
                    "stdin": True,
                    "stdinOnce": True,
                    "tty": True,
                    "volumeMounts": [
                        {"name": "azurejson", "mountPath": "/etc/kubernetes"},
                        {"name": "sslcerts", "mountPath": "/etc/ssl/certs"},
                    ],
                }
            ],
            "tolerations": [
                {"key": "CriticalAddonsOnly", "operator": "Exists"},
                {"effect": "NoExecute", "operator": "Exists"},
            ],
            "volumes": [
                {"name": "azurejson", "hostPath": {"path": "/etc/kubernetes"}},
                {"name": "sslcerts", "hostPath": {"path": "/etc/ssl/certs"}},
            ],
            "nodeSelector": {"kubernetes.io/os": "linux"},
        }
    }

    try:
        cmd = [
            "kubectl",
            "run",
            "--kubeconfig",
            browse_path,
            "--rm",
            "--quiet",
            "--image",
            CONST_CANIPULL_IMAGE,
            "--overrides",
            json.dumps(overrides),
            "-it",
            podName,
        ]

        # Support kubectl versons < 1.18
        if kubectl_minor_version < 18:
            cmd += ["--generator=run-pod/v1"]

        output = subprocess.check_output(
            cmd,
            universal_newlines=True,
        )
    except subprocess.CalledProcessError as err:
        raise CLIError("Failed to check the ACR: {}".format(err))
    if output:
        print(output)
    else:
        raise CLIError("Failed to check the ACR.")


# pylint: disable=too-many-statements,too-many-branches
def aks_browse(cmd, client, resource_group_name, name, disable_browser=False,
               listen_address='127.0.0.1', listen_port='8001'):
    # verify the kube-dashboard addon was not disabled
    instance = client.get(resource_group_name, name)
    addon_profiles = instance.addon_profiles or {}
    # addon name is case insensitive
    addon_profile = next((addon_profiles[k] for k in addon_profiles
                          if k.lower() == CONST_KUBE_DASHBOARD_ADDON_NAME.lower()),
                         ManagedClusterAddonProfile(enabled=False))

    # open portal view if addon is not enabled or k8s version >= 1.19.0
    if StrictVersion(instance.kubernetes_version) >= StrictVersion('1.19.0') or (not addon_profile.enabled):
        subscription_id = get_subscription_id(cmd.cli_ctx)
        dashboardURL = (
            # Azure Portal URL (https://portal.azure.com for public cloud)
            cmd.cli_ctx.cloud.endpoints.portal +
            ('/#resource/subscriptions/{0}/resourceGroups/{1}/providers/Microsoft.ContainerService'
             '/managedClusters/{2}/workloads').format(subscription_id, resource_group_name, name)
        )

        if in_cloud_console():
            logger.warning(
                'To view the Kubernetes resources view, please open %s in a new tab', dashboardURL)
        else:
            logger.warning('Kubernetes resources view on %s', dashboardURL)

        if not disable_browser:
            webbrowser.open_new_tab(dashboardURL)
        return

    # otherwise open the kube-dashboard addon
    if not which('kubectl'):
        raise CLIError('Can not find kubectl executable in PATH')

    _, browse_path = tempfile.mkstemp()
    aks_get_credentials(cmd, client, resource_group_name,
                        name, admin=False, path=browse_path)

    # find the dashboard pod's name
    try:
        dashboard_pod = subprocess.check_output(
            ["kubectl", "get", "pods", "--kubeconfig", browse_path, "--namespace", "kube-system",
             "--output", "name", "--selector", "k8s-app=kubernetes-dashboard"],
            universal_newlines=True)
    except subprocess.CalledProcessError as err:
        raise CLIError('Could not find dashboard pod: {}'.format(err))
    if dashboard_pod:
        # remove any "pods/" or "pod/" prefix from the name
        dashboard_pod = str(dashboard_pod).split('/')[-1].strip()
    else:
        raise CLIError("Couldn't find the Kubernetes dashboard pod.")

    # find the port
    try:
        dashboard_port = subprocess.check_output(
            ["kubectl", "get", "pods", "--kubeconfig", browse_path, "--namespace", "kube-system",
             "--selector", "k8s-app=kubernetes-dashboard",
             "--output", "jsonpath='{.items[0].spec.containers[0].ports[0].containerPort}'"]
        )
        # output format: b"'{port}'"
        dashboard_port = int((dashboard_port.decode('utf-8').replace("'", "")))
    except subprocess.CalledProcessError as err:
        raise CLIError('Could not find dashboard port: {}'.format(err))

    # use https if dashboard container is using https
    if dashboard_port == 8443:
        protocol = 'https'
    else:
        protocol = 'http'

    proxy_url = 'http://{0}:{1}/'.format(listen_address, listen_port)
    dashboardURL = '{0}/api/v1/namespaces/kube-system/services/{1}:kubernetes-dashboard:/proxy/'.format(proxy_url,
                                                                                                        protocol)
    # launch kubectl port-forward locally to access the remote dashboard
    if in_cloud_console():
        # TODO: better error handling here.
        response = requests.post(
            'http://localhost:8888/openport/{0}'.format(listen_port))
        result = json.loads(response.text)
        dashboardURL = '{0}api/v1/namespaces/kube-system/services/{1}:kubernetes-dashboard:/proxy/'.format(
            result['url'], protocol)
        term_id = os.environ.get('ACC_TERM_ID')
        if term_id:
            response = requests.post('http://localhost:8888/openLink/{0}'.format(term_id),
                                     json={"url": dashboardURL})
        logger.warning(
            'To view the console, please open %s in a new tab', dashboardURL)
    else:
        logger.warning('Proxy running on %s', proxy_url)

    logger.warning('Press CTRL+C to close the tunnel...')
    if not disable_browser:
        wait_then_open_async(dashboardURL)
    try:
        try:
            subprocess.check_output(["kubectl", "--kubeconfig", browse_path, "proxy", "--address",
                                     listen_address, "--port", listen_port], stderr=subprocess.STDOUT)
        except subprocess.CalledProcessError as err:
            if err.output.find(b'unknown flag: --address'):
                if listen_address != '127.0.0.1':
                    logger.warning(
                        '"--address" is only supported in kubectl v1.13 and later.')
                    logger.warning(
                        'The "--listen-address" argument will be ignored.')
                subprocess.call(["kubectl", "--kubeconfig",
                                browse_path, "proxy", "--port", listen_port])
    except KeyboardInterrupt:
        # Let command processing finish gracefully after the user presses [Ctrl+C]
        pass
    finally:
        if in_cloud_console():
            requests.post('http://localhost:8888/closeport/8001')


def _trim_nodepoolname(nodepool_name):
    if not nodepool_name:
        return "nodepool1"
    return nodepool_name[:12]


def _validate_ssh_key(no_ssh_key, ssh_key_value):
    if not no_ssh_key:
        try:
            if not ssh_key_value or not is_valid_ssh_rsa_public_key(ssh_key_value):
                raise ValueError()
        except (TypeError, ValueError):
            shortened_key = truncate_text(ssh_key_value)
            raise CLIError(
                'Provided ssh key ({}) is invalid or non-existent'.format(shortened_key))


def _add_monitoring_role_assignment(result, cluster_resource_id, cmd):
    service_principal_msi_id = None
    # Check if service principal exists, if it does, assign permissions to service principal
    # Else, provide permissions to MSI
    if (
            hasattr(result, 'service_principal_profile') and
            hasattr(result.service_principal_profile, 'client_id') and
            result.service_principal_profile.client_id.lower() != 'msi'
    ):
        logger.info('valid service principal exists, using it')
        service_principal_msi_id = result.service_principal_profile.client_id
        is_service_principal = True
    elif (
            (hasattr(result, 'addon_profiles')) and
            (CONST_MONITORING_ADDON_NAME in result.addon_profiles) and
            (hasattr(result.addon_profiles[CONST_MONITORING_ADDON_NAME], 'identity')) and
            (hasattr(
                result.addon_profiles[CONST_MONITORING_ADDON_NAME].identity, 'object_id'))
    ):
        logger.info('omsagent MSI exists, using it')
        service_principal_msi_id = result.addon_profiles[CONST_MONITORING_ADDON_NAME].identity.object_id
        is_service_principal = False

    if service_principal_msi_id is not None:
        if not _add_role_assignment(cmd.cli_ctx, 'Monitoring Metrics Publisher',
                                    service_principal_msi_id, is_service_principal, scope=cluster_resource_id):
            logger.warning('Could not create a role assignment for Monitoring addon. '
                           'Are you an Owner on this subscription?')
    else:
        logger.warning('Could not find service principal or user assigned MSI for role'
                       'assignment')


def _add_ingress_appgw_addon_role_assignment(result, cmd):
    service_principal_msi_id = None
    # Check if service principal exists, if it does, assign permissions to service principal
    # Else, provide permissions to MSI
    if (
            hasattr(result, 'service_principal_profile') and
            hasattr(result.service_principal_profile, 'client_id') and
            result.service_principal_profile.client_id != 'msi'
    ):
        service_principal_msi_id = result.service_principal_profile.client_id
        is_service_principal = True
    elif (
            (hasattr(result, 'addon_profiles')) and
            (CONST_INGRESS_APPGW_ADDON_NAME in result.addon_profiles) and
            (hasattr(result.addon_profiles[CONST_INGRESS_APPGW_ADDON_NAME], 'identity')) and
            (hasattr(
                result.addon_profiles[CONST_INGRESS_APPGW_ADDON_NAME].identity, 'object_id'))
    ):
        service_principal_msi_id = result.addon_profiles[
            CONST_INGRESS_APPGW_ADDON_NAME].identity.object_id
        is_service_principal = False

    if service_principal_msi_id is not None:
        config = result.addon_profiles[CONST_INGRESS_APPGW_ADDON_NAME].config
        from msrestazure.tools import parse_resource_id, resource_id
        if CONST_INGRESS_APPGW_APPLICATION_GATEWAY_ID in config:
            appgw_id = config[CONST_INGRESS_APPGW_APPLICATION_GATEWAY_ID]
            parsed_appgw_id = parse_resource_id(appgw_id)
            appgw_group_id = resource_id(subscription=parsed_appgw_id["subscription"],
                                         resource_group=parsed_appgw_id["resource_group"])
            if not _add_role_assignment(cmd.cli_ctx, 'Contributor',
                                        service_principal_msi_id, is_service_principal, scope=appgw_group_id):
                logger.warning('Could not create a role assignment for application gateway: %s '
                               'specified in %s addon. '
                               'Are you an Owner on this subscription?', appgw_id, CONST_INGRESS_APPGW_ADDON_NAME)
        if CONST_INGRESS_APPGW_SUBNET_ID in config:
            subnet_id = config[CONST_INGRESS_APPGW_SUBNET_ID]
            if not _add_role_assignment(cmd.cli_ctx, 'Network Contributor',
                                        service_principal_msi_id, is_service_principal, scope=subnet_id):
                logger.warning('Could not create a role assignment for subnet: %s '
                               'specified in %s addon. '
                               'Are you an Owner on this subscription?', subnet_id, CONST_INGRESS_APPGW_ADDON_NAME)
        if CONST_INGRESS_APPGW_SUBNET_CIDR in config:
            if result.agent_pool_profiles[0].vnet_subnet_id is not None:
                parsed_subnet_vnet_id = parse_resource_id(
                    result.agent_pool_profiles[0].vnet_subnet_id)
                vnet_id = resource_id(subscription=parsed_subnet_vnet_id["subscription"],
                                      resource_group=parsed_subnet_vnet_id["resource_group"],
                                      namespace="Microsoft.Network",
                                      type="virtualNetworks",
                                      name=parsed_subnet_vnet_id["name"])
                if not _add_role_assignment(cmd.cli_ctx, 'Contributor',
                                            service_principal_msi_id, is_service_principal, scope=vnet_id):
                    logger.warning('Could not create a role assignment for virtual network: %s '
                                   'specified in %s addon. '
                                   'Are you an Owner on this subscription?', vnet_id, CONST_INGRESS_APPGW_ADDON_NAME)


def _add_virtual_node_role_assignment(cmd, result, vnet_subnet_id):
    # Remove trailing "/subnets/<SUBNET_NAME>" to get the vnet id
    vnet_id = vnet_subnet_id.rpartition('/')[0]
    vnet_id = vnet_id.rpartition('/')[0]

    service_principal_msi_id = None
    is_service_principal = False
    os_type = 'Linux'
    addon_name = CONST_VIRTUAL_NODE_ADDON_NAME + os_type
    # Check if service principal exists, if it does, assign permissions to service principal
    # Else, provide permissions to MSI
    if (
            hasattr(result, 'service_principal_profile') and
            hasattr(result.service_principal_profile, 'client_id') and
            result.service_principal_profile.client_id.lower() != 'msi'
    ):
        logger.info('valid service principal exists, using it')
        service_principal_msi_id = result.service_principal_profile.client_id
        is_service_principal = True
    elif (
            (hasattr(result, 'addon_profiles')) and
            (addon_name in result.addon_profiles) and
            (hasattr(result.addon_profiles[addon_name], 'identity')) and
            (hasattr(result.addon_profiles[addon_name].identity, 'object_id'))
    ):
        logger.info('virtual node MSI exists, using it')
        service_principal_msi_id = result.addon_profiles[addon_name].identity.object_id
        is_service_principal = False

    if service_principal_msi_id is not None:
        if not _add_role_assignment(cmd.cli_ctx, 'Contributor',
                                    service_principal_msi_id, is_service_principal, scope=vnet_id):
            logger.warning('Could not create a role assignment for virtual node addon. '
                           'Are you an Owner on this subscription?')
    else:
        logger.warning('Could not find service principal or user assigned MSI for role'
                       'assignment')


# pylint: disable=too-many-statements,too-many-branches
def aks_create(cmd, client, resource_group_name, name, ssh_key_value,  # pylint: disable=too-many-locals
               dns_name_prefix=None,
               location=None,
               admin_username="azureuser",
               windows_admin_username=None,
               windows_admin_password=None,
               enable_ahub=False,
               kubernetes_version='',
               node_vm_size="Standard_DS2_v2",
               node_osdisk_type=None,
               node_osdisk_size=0,
               node_osdisk_diskencryptionset_id=None,
               node_count=3,
               nodepool_name="nodepool1",
               nodepool_tags=None,
               nodepool_labels=None,
               service_principal=None, client_secret=None,
               no_ssh_key=False,
               disable_rbac=None,
               enable_rbac=None,
               vm_set_type=None,
               skip_subnet_role_assignment=False,
               enable_cluster_autoscaler=False,
               cluster_autoscaler_profile=None,
               network_plugin=None,
               network_policy=None,
               uptime_sla=False,
               pod_cidr=None,
               service_cidr=None,
               dns_service_ip=None,
               docker_bridge_address=None,
               load_balancer_sku=None,
               load_balancer_managed_outbound_ip_count=None,
               load_balancer_outbound_ips=None,
               load_balancer_outbound_ip_prefixes=None,
               load_balancer_outbound_ports=None,
               load_balancer_idle_timeout=None,
               outbound_type=None,
               enable_addons=None,
               workspace_resource_id=None,
               vnet_subnet_id=None,
               ppg=None,
               max_pods=0,
               min_count=None,
               max_count=None,
               aad_client_app_id=None,
               aad_server_app_id=None,
               aad_server_app_secret=None,
               aad_tenant_id=None,
               tags=None,
               zones=None,
               enable_node_public_ip=False,
               node_public_ip_prefix_id=None,
               generate_ssh_keys=False,  # pylint: disable=unused-argument
               api_server_authorized_ip_ranges=None,
               enable_private_cluster=False,
               private_dns_zone=None,
               fqdn_subdomain=None,
               enable_managed_identity=True,
               assign_identity=None,
               attach_acr=None,
               enable_aad=False,
               aad_admin_group_object_ids=None,
               aci_subnet_name=None,
               appgw_name=None,
               appgw_subnet_cidr=None,
               appgw_id=None,
               appgw_subnet_id=None,
               appgw_watch_namespace=None,
               enable_sgxquotehelper=False,
               enable_encryption_at_host=False,
               no_wait=False,
               yes=False,
               enable_azure_rbac=False):
    _validate_ssh_key(no_ssh_key, ssh_key_value)
    subscription_id = get_subscription_id(cmd.cli_ctx)
    if dns_name_prefix and fqdn_subdomain:
        raise MutuallyExclusiveArgumentError(
            '--dns-name-prefix and --fqdn-subdomain cannot be used at same time')
    if not dns_name_prefix and not fqdn_subdomain:
        dns_name_prefix = _get_default_dns_prefix(
            name, resource_group_name, subscription_id)

    rg_location = _get_rg_location(cmd.cli_ctx, resource_group_name)
    if location is None:
        location = rg_location

    vm_set_type = _set_vm_set_type(vm_set_type, kubernetes_version)
    load_balancer_sku = set_load_balancer_sku(
        load_balancer_sku, kubernetes_version)

    if api_server_authorized_ip_ranges and load_balancer_sku == "basic":
        raise CLIError(
            '--api-server-authorized-ip-ranges can only be used with standard load balancer')

    agent_pool_profile = ManagedClusterAgentPoolProfile(
        # Must be 12 chars or less before ACS RP adds to it
        name=_trim_nodepoolname(nodepool_name),
        tags=nodepool_tags,
        node_labels=nodepool_labels,
        count=int(node_count),
        vm_size=node_vm_size,
        os_type="Linux",
        vnet_subnet_id=vnet_subnet_id,
        proximity_placement_group_id=ppg,
        availability_zones=zones,
        enable_node_public_ip=enable_node_public_ip,
        node_public_ip_prefix_id=node_public_ip_prefix_id,
        enable_encryption_at_host=enable_encryption_at_host,
        max_pods=int(max_pods) if max_pods else None,
        type=vm_set_type,
        mode="System"
    )
    if node_osdisk_size:
        agent_pool_profile.os_disk_size_gb = int(node_osdisk_size)

    if node_osdisk_type:
        agent_pool_profile.os_disk_type = node_osdisk_type

    _check_cluster_autoscaler_flag(
        enable_cluster_autoscaler, min_count, max_count, node_count, agent_pool_profile)

    linux_profile = None
    # LinuxProfile is just used for SSH access to VMs, so omit it if --no-ssh-key was specified.
    if not no_ssh_key:
        ssh_config = ContainerServiceSshConfiguration(
            public_keys=[ContainerServiceSshPublicKey(key_data=ssh_key_value)])
        linux_profile = ContainerServiceLinuxProfile(
            admin_username=admin_username, ssh=ssh_config)

    windows_profile = None
    if windows_admin_username or windows_admin_password:
        # To avoid that windows_admin_password is set but windows_admin_username is not
        if windows_admin_username is None:
            try:
                from knack.prompting import prompt
                windows_admin_username = prompt('windows_admin_username: ')
                # The validation for admin_username in ManagedClusterWindowsProfile will fail even if
                # users still set windows_admin_username to empty here
            except NoTTYException:
                raise CLIError(
                    'Please specify username for Windows in non-interactive mode.')

        if windows_admin_password is None:
            try:
                windows_admin_password = prompt_pass(
                    msg='windows-admin-password: ', confirm=True)
            except NoTTYException:
                raise CLIError(
                    'Please specify both username and password in non-interactive mode.')

        windows_license_type = None
        if enable_ahub:
            windows_license_type = 'Windows_Server'

        windows_profile = ManagedClusterWindowsProfile(
            admin_username=windows_admin_username,
            admin_password=windows_admin_password,
            license_type=windows_license_type)

    # If customer explicitly provide a service principal, disable managed identity.
    if service_principal and client_secret:
        enable_managed_identity = False
    # Skip create service principal profile for the cluster if the cluster
    # enables managed identity and customer doesn't explicitly provide a service principal.
    service_principal_profile = None
    principal_obj = None
    if not(enable_managed_identity and not service_principal and not client_secret):
        principal_obj = _ensure_aks_service_principal(cmd.cli_ctx,
                                                      service_principal=service_principal, client_secret=client_secret,
                                                      subscription_id=subscription_id, dns_name_prefix=dns_name_prefix,
                                                      fqdn_subdomain=fqdn_subdomain, location=location, name=name)
        service_principal_profile = ManagedClusterServicePrincipalProfile(
            client_id=principal_obj.get("service_principal"),
            secret=principal_obj.get("client_secret"),
            key_vault_secret_ref=None)

    need_post_creation_vnet_permission_granting = False
    if (vnet_subnet_id and not skip_subnet_role_assignment and
            not subnet_role_assignment_exists(cmd.cli_ctx, vnet_subnet_id)):
        # if service_principal_profile is None, then this cluster is an MSI cluster,
        # and the service principal does not exist. Two cases:
        # 1. For system assigned identity, we just tell user to grant the
        # permission after the cluster is created to keep consistent with portal experience.
        # 2. For user assigned identity, we can grant needed permission to
        # user provided user assigned identity before creating managed cluster.
        if service_principal_profile is None and not assign_identity:
            msg = ('It is highly recommended to use USER assigned identity '
                   '(option --assign-identity) when you want to bring your own'
                   'subnet, which will have no latency for the role assignment to '
                   'take effect. When using SYSTEM assigned identity, '
                   'azure-cli will grant Network Contributor role to the '
                   'system assigned identity after the cluster is created, and '
                   'the role assignment will take some time to take effect, see '
                   'https://docs.microsoft.com/en-us/azure/aks/use-managed-identity, '
                   'proceed to create cluster with system assigned identity?')
            if not yes and not prompt_y_n(msg, default="n"):
                return None
            need_post_creation_vnet_permission_granting = True
        else:
            scope = vnet_subnet_id
            identity_client_id = ""
            if assign_identity:
                identity_client_id = _get_user_assigned_identity_client_id(
                    cmd.cli_ctx, assign_identity)
            else:
                identity_client_id = service_principal_profile.client_id
            if not _add_role_assignment(cmd.cli_ctx, 'Network Contributor',
                                        identity_client_id, scope=scope):
                logger.warning('Could not create a role assignment for subnet. '
                               'Are you an Owner on this subscription?')

    load_balancer_profile = create_load_balancer_profile(
        load_balancer_managed_outbound_ip_count,
        load_balancer_outbound_ips,
        load_balancer_outbound_ip_prefixes,
        load_balancer_outbound_ports,
        load_balancer_idle_timeout)

    if attach_acr:
        if enable_managed_identity:
            if no_wait:
                raise CLIError('When --attach-acr and --enable-managed-identity are both specified, '
                               '--no-wait is not allowed, please wait until the whole operation succeeds.')
            # Attach acr operation will be handled after the cluster is created
        else:
            _ensure_aks_acr(cmd.cli_ctx,
                            client_id=service_principal_profile.client_id,
                            acr_name_or_id=attach_acr,
                            subscription_id=subscription_id)

    outbound_type = _set_outbound_type(
        outbound_type, vnet_subnet_id, load_balancer_sku, load_balancer_profile)

    network_profile = None
    if any([network_plugin, pod_cidr, service_cidr, dns_service_ip,
            docker_bridge_address, network_policy]):
        if not network_plugin:
            raise CLIError('Please explicitly specify the network plugin type')
        if pod_cidr and network_plugin == "azure":
            raise CLIError(
                'Please use kubenet as the network plugin type when pod_cidr is specified')
        network_profile = ContainerServiceNetworkProfile(
            network_plugin=network_plugin,
            pod_cidr=pod_cidr,
            service_cidr=service_cidr,
            dns_service_ip=dns_service_ip,
            docker_bridge_cidr=docker_bridge_address,
            network_policy=network_policy,
            load_balancer_sku=load_balancer_sku.lower(),
            load_balancer_profile=load_balancer_profile,
            outbound_type=outbound_type
        )
    else:
        if load_balancer_sku.lower() == "standard" or load_balancer_profile:
            network_profile = ContainerServiceNetworkProfile(
                network_plugin="kubenet",
                load_balancer_sku=load_balancer_sku.lower(),
                load_balancer_profile=load_balancer_profile,
                outbound_type=outbound_type,
            )
        if load_balancer_sku.lower() == "basic":
            network_profile = ContainerServiceNetworkProfile(
                load_balancer_sku=load_balancer_sku.lower(),
            )

    addon_profiles = _handle_addons_args(
        cmd,
        enable_addons,
        subscription_id,
        resource_group_name,
        {},
        workspace_resource_id,
        aci_subnet_name,
        vnet_subnet_id,
        appgw_name,
        appgw_subnet_cidr,
        appgw_id,
        appgw_subnet_id,
        appgw_watch_namespace,
        enable_sgxquotehelper
    )
    monitoring = False
    if CONST_MONITORING_ADDON_NAME in addon_profiles:
        monitoring = True
        _ensure_container_insights_for_monitoring(
            cmd, addon_profiles[CONST_MONITORING_ADDON_NAME])

    # addon is in the list and is enabled
    ingress_appgw_addon_enabled = CONST_INGRESS_APPGW_ADDON_NAME in addon_profiles and \
        addon_profiles[CONST_INGRESS_APPGW_ADDON_NAME].enabled

    os_type = 'Linux'
    enable_virtual_node = False
    if CONST_VIRTUAL_NODE_ADDON_NAME + os_type in addon_profiles:
        enable_virtual_node = True

    aad_profile = None
    if enable_aad:
        if any([aad_client_app_id, aad_server_app_id, aad_server_app_secret]):
            raise CLIError('"--enable-aad" cannot be used together with '
                           '"--aad-client-app-id/--aad-server-app-id/--aad-server-app-secret"')
        if disable_rbac and enable_azure_rbac:
            raise ArgumentUsageError(
                '"--enable-azure-rbac" can not be used together with "--disable-rbac"')
        aad_profile = ManagedClusterAADProfile(
            managed=True,
            enable_azure_rbac=enable_azure_rbac,
            admin_group_object_ids=_parse_comma_separated_list(
                aad_admin_group_object_ids),
            tenant_id=aad_tenant_id
        )
    else:
        if enable_azure_rbac is True:
            raise ArgumentUsageError(
                '"--enable-azure-rbac" can only be used together with "--enable-aad"')

        if any([aad_client_app_id, aad_server_app_id, aad_server_app_secret, aad_tenant_id]):
            if aad_tenant_id is None:
                profile = Profile(cli_ctx=cmd.cli_ctx)
                _, _, aad_tenant_id = profile.get_login_credentials()

            aad_profile = ManagedClusterAADProfile(
                client_app_id=aad_client_app_id,
                server_app_id=aad_server_app_id,
                server_app_secret=aad_server_app_secret,
                tenant_id=aad_tenant_id
            )

    api_server_access_profile = None
    if enable_private_cluster and load_balancer_sku.lower() != "standard":
        raise CLIError("Please use standard load balancer for private cluster")
    if api_server_authorized_ip_ranges or enable_private_cluster:
        api_server_access_profile = _populate_api_server_access_profile(
            api_server_authorized_ip_ranges,
            enable_private_cluster=enable_private_cluster
        )

    # Check that both --disable-rbac and --enable-rbac weren't provided
    if all([disable_rbac, enable_rbac]):
        raise CLIError(
            'specify either "--disable-rbac" or "--enable-rbac", not both.')

    identity = None
    if not enable_managed_identity and assign_identity:
        raise ArgumentUsageError(
            '--assign-identity can only be specified when --enable-managed-identity is specified')
    if enable_managed_identity and not assign_identity:
        identity = ManagedClusterIdentity(
            type="SystemAssigned"
        )
    elif enable_managed_identity and assign_identity:
        user_assigned_identity = {
            assign_identity: ManagedClusterIdentityUserAssignedIdentitiesValue()
        }
        identity = ManagedClusterIdentity(
            type="UserAssigned",
            user_assigned_identities=user_assigned_identity
        )

    mc = ManagedCluster(
        location=location,
        tags=tags,
        dns_prefix=dns_name_prefix,
        kubernetes_version=kubernetes_version,
        enable_rbac=not disable_rbac,
        agent_pool_profiles=[agent_pool_profile],
        linux_profile=linux_profile,
        windows_profile=windows_profile,
        service_principal_profile=service_principal_profile,
        network_profile=network_profile,
        addon_profiles=addon_profiles,
        aad_profile=aad_profile,
        auto_scaler_profile=cluster_autoscaler_profile,
        api_server_access_profile=api_server_access_profile,
        identity=identity,
        disk_encryption_set_id=node_osdisk_diskencryptionset_id
    )

    use_custom_private_dns_zone = False
    if private_dns_zone:
        if not enable_private_cluster:
            raise InvalidArgumentValueError("Invalid private dns zone for public cluster. "
                                            "It should always be empty for public cluster")
        mc.api_server_access_profile.private_dns_zone = private_dns_zone
        from msrestazure.tools import is_valid_resource_id
        if private_dns_zone.lower() != CONST_PRIVATE_DNS_ZONE_SYSTEM:
            if is_valid_resource_id(private_dns_zone):
                use_custom_private_dns_zone = True
            else:
                raise InvalidArgumentValueError(
                    private_dns_zone + " is not a valid Azure resource ID.")
    if fqdn_subdomain:
        if not use_custom_private_dns_zone:
            raise ArgumentUsageError("--fqdn-subdomain should only be used for "
                                     "private cluster with custom private dns zone")
        mc.fqdn_subdomain = fqdn_subdomain

    if uptime_sla:
        mc.sku = ManagedClusterSKU(
            name="Basic",
            tier="Paid"
        )

    # Add AAD session key to header.
    # If principal_obj is None, we will not add this header, this can happen
    # when the cluster enables managed identity. In this case, the header is useless
    # and that's OK to not add this header
    custom_headers = None
    if principal_obj:
        custom_headers = {
            'Ocp-Aad-Session-Key': principal_obj.get("aad_session_key")}

    # Due to SPN replication latency, we do a few retries here
    max_retry = 30
    retry_exception = Exception(None)
    for _ in range(0, max_retry):
        try:
            created_cluster = _put_managed_cluster_ensuring_permission(
                cmd,
                client,
                subscription_id,
                resource_group_name,
                name,
                mc,
                monitoring,
                ingress_appgw_addon_enabled,
                enable_virtual_node,
                need_post_creation_vnet_permission_granting,
                vnet_subnet_id,
                enable_managed_identity,
                attach_acr,
                custom_headers,
                no_wait)
            return created_cluster
        except CloudError as ex:
            retry_exception = ex
            if 'not found in Active Directory tenant' in ex.message:
                time.sleep(3)
            else:
                raise ex
    raise retry_exception


def aks_disable_addons(cmd, client, resource_group_name, name, addons, no_wait=False):
    instance = client.get(resource_group_name, name)
    subscription_id = get_subscription_id(cmd.cli_ctx)

    instance = _update_addons(
        cmd,
        instance,
        subscription_id,
        resource_group_name,
        name,
        addons,
        enable=False,
        no_wait=no_wait
    )

    # send the managed cluster representation to update the addon profiles
    return sdk_no_wait(no_wait, client.create_or_update, resource_group_name, name, instance)


def aks_enable_addons(cmd, client, resource_group_name, name, addons,
                      workspace_resource_id=None,
                      subnet_name=None,
                      appgw_name=None,
                      appgw_subnet_cidr=None,
                      appgw_id=None,
                      appgw_subnet_id=None,
                      appgw_watch_namespace=None,
                      enable_sgxquotehelper=False,
                      no_wait=False):
    instance = client.get(resource_group_name, name)
    subscription_id = get_subscription_id(cmd.cli_ctx)

    instance = _update_addons(cmd, instance, subscription_id, resource_group_name, name, addons, enable=True,
                              workspace_resource_id=workspace_resource_id,
                              subnet_name=subnet_name,
                              appgw_name=appgw_name,
                              appgw_subnet_cidr=appgw_subnet_cidr,
                              appgw_id=appgw_id,
                              appgw_subnet_id=appgw_subnet_id,
                              appgw_watch_namespace=appgw_watch_namespace,
                              enable_sgxquotehelper=enable_sgxquotehelper,
                              no_wait=no_wait)

    enable_monitoring = CONST_MONITORING_ADDON_NAME in instance.addon_profiles \
        and instance.addon_profiles[CONST_MONITORING_ADDON_NAME].enabled
    ingress_appgw_addon_enabled = CONST_INGRESS_APPGW_ADDON_NAME in instance.addon_profiles \
        and instance.addon_profiles[CONST_INGRESS_APPGW_ADDON_NAME].enabled

    os_type = 'Linux'
    virtual_node_addon_name = CONST_VIRTUAL_NODE_ADDON_NAME + os_type
    enable_virtual_node = (virtual_node_addon_name in instance.addon_profiles and
                           instance.addon_profiles[virtual_node_addon_name].enabled)

    need_pull_for_result = enable_monitoring or ingress_appgw_addon_enabled or enable_virtual_node

    if need_pull_for_result:
        if enable_monitoring:
            _ensure_container_insights_for_monitoring(
                cmd, instance.addon_profiles[CONST_MONITORING_ADDON_NAME])

        # adding a wait here since we rely on the result for role assignment
        result = LongRunningOperation(cmd.cli_ctx)(
            client.create_or_update(resource_group_name, name, instance))

        if enable_monitoring:
            cloud_name = cmd.cli_ctx.cloud.name
            # mdm metrics supported only in Azure Public cloud so add the role assignment only in this cloud
            if cloud_name.lower() == 'azurecloud':
                from msrestazure.tools import resource_id
                cluster_resource_id = resource_id(
                    subscription=subscription_id,
                    resource_group=resource_group_name,
                    namespace='Microsoft.ContainerService', type='managedClusters',
                    name=name
                )
                _add_monitoring_role_assignment(
                    result, cluster_resource_id, cmd)

        if ingress_appgw_addon_enabled:
            _add_ingress_appgw_addon_role_assignment(result, cmd)

        if enable_virtual_node:
            # All agent pool will reside in the same vnet, we will grant vnet level Contributor role
            # in later function, so using a random agent pool here is OK
            random_agent_pool = result.agent_pool_profiles[0]
            if random_agent_pool.vnet_subnet_id != "":
                _add_virtual_node_role_assignment(
                    cmd, result, random_agent_pool.vnet_subnet_id)
            # Else, the cluster is not using custom VNet, the permission is already granted in AKS RP,
            # we don't need to handle it in client side in this case.
    else:
        result = sdk_no_wait(no_wait, client.create_or_update,
                             resource_group_name, name, instance)
    return result


def aks_get_versions(cmd, client, location):
    return client.list_orchestrators(location, resource_type='managedClusters')


def aks_get_credentials(cmd, client, resource_group_name, name, admin=False,
                        path=os.path.join(os.path.expanduser(
                            '~'), '.kube', 'config'),
                        overwrite_existing=False, context_name=None):
    credentialResults = None
    if admin:
        credentialResults = client.list_cluster_admin_credentials(
            resource_group_name, name)
    else:
        credentialResults = client.list_cluster_user_credentials(
            resource_group_name, name)

    if not credentialResults:
        raise CLIError("No Kubernetes credentials found.")
    try:
        kubeconfig = credentialResults.kubeconfigs[0].value.decode(
            encoding='UTF-8')
        _print_or_merge_credentials(
            path, kubeconfig, overwrite_existing, context_name)
    except (IndexError, ValueError):
        raise CLIError("Fail to find kubeconfig file.")


def aks_list(cmd, client, resource_group_name=None):
    if resource_group_name:
        managed_clusters = client.list_by_resource_group(resource_group_name)
    else:
        managed_clusters = client.list()
    return _remove_nulls(list(managed_clusters))


def aks_show(cmd, client, resource_group_name, name):
    mc = client.get(resource_group_name, name)
    return _remove_nulls([mc])[0]


def aks_update_credentials(cmd, client, resource_group_name, name,
                           reset_service_principal=False,
                           reset_aad=False,
                           service_principal=None,
                           client_secret=None,
                           aad_server_app_id=None,
                           aad_server_app_secret=None,
                           aad_client_app_id=None,
                           aad_tenant_id=None,
                           no_wait=False):
    if bool(reset_service_principal) == bool(reset_aad):
        raise CLIError(
            'usage error: --reset-service-principal | --reset-aad-profile')
    if reset_service_principal:
        if service_principal is None or client_secret is None:
            raise CLIError(
                'usage error: --reset-service-principal --service-principal ID --client-secret SECRET')
        return sdk_no_wait(no_wait,
                           client.reset_service_principal_profile,
                           resource_group_name,
                           name, service_principal, client_secret)
    if not all([aad_client_app_id, aad_server_app_id, aad_server_app_secret]):
        raise CLIError('usage error: --reset-aad --aad-client-app-id ID --aad-server-app-id ID '
                       '--aad-server-app-secret SECRET [--aad-tenant-id ID]')
    parameters = {
        'clientAppID': aad_client_app_id,
        'serverAppID': aad_server_app_id,
        'serverAppSecret': aad_server_app_secret,
        'tenantID': aad_tenant_id
    }
    return sdk_no_wait(no_wait,
                       client.reset_aad_profile,
                       resource_group_name,
                       name, parameters)


def aks_scale(cmd, client, resource_group_name, name, node_count, nodepool_name="", no_wait=False):
    instance = client.get(resource_group_name, name)

    if len(instance.agent_pool_profiles) > 1 and nodepool_name == "":
        raise CLIError('There are more than one node pool in the cluster. '
                       'Please specify nodepool name or use az aks nodepool command to scale node pool')

    for agent_profile in instance.agent_pool_profiles:
        if agent_profile.name == nodepool_name or (nodepool_name == "" and len(instance.agent_pool_profiles) == 1):
            if agent_profile.enable_auto_scaling:
                raise CLIError(
                    "Cannot scale cluster autoscaler enabled node pool.")

            agent_profile.count = int(node_count)  # pylint: disable=no-member
            # null out the SP and AAD profile because otherwise validation complains
            instance.service_principal_profile = None
            instance.aad_profile = None
            return sdk_no_wait(no_wait, client.create_or_update, resource_group_name, name, instance)
    raise CLIError('The nodepool "{}" was not found.'.format(nodepool_name))


# pylint: disable=inconsistent-return-statements
def aks_update(cmd, client, resource_group_name, name,
               enable_cluster_autoscaler=False,
               disable_cluster_autoscaler=False,
               update_cluster_autoscaler=False,
               cluster_autoscaler_profile=None,
               min_count=None, max_count=None,
               uptime_sla=False,
               no_uptime_sla=False,
               load_balancer_managed_outbound_ip_count=None,
               load_balancer_outbound_ips=None,
               load_balancer_outbound_ip_prefixes=None,
               load_balancer_outbound_ports=None,
               load_balancer_idle_timeout=None,
               attach_acr=None,
               detach_acr=None,
               api_server_authorized_ip_ranges=None,
               enable_aad=False,
               aad_tenant_id=None,
               aad_admin_group_object_ids=None,
               enable_ahub=False,
               disable_ahub=False,
               windows_admin_password=None,
               enable_managed_identity=False,
               assign_identity=None,
               yes=False,
               no_wait=False,
               enable_azure_rbac=False,
               disable_azure_rbac=False):
    update_autoscaler = enable_cluster_autoscaler + \
        disable_cluster_autoscaler + update_cluster_autoscaler
    update_lb_profile = is_load_balancer_profile_provided(load_balancer_managed_outbound_ip_count,
                                                          load_balancer_outbound_ips,
                                                          load_balancer_outbound_ip_prefixes,
                                                          load_balancer_outbound_ports,
                                                          load_balancer_idle_timeout)
    update_aad_profile = not (
        aad_tenant_id is None and aad_admin_group_object_ids is None and
        not enable_azure_rbac and not disable_azure_rbac)
    # pylint: disable=too-many-boolean-expressions
    if (update_autoscaler != 1 and cluster_autoscaler_profile is None and
            not update_lb_profile and
            not attach_acr and
            not detach_acr and
            not uptime_sla and
            not no_uptime_sla and
            api_server_authorized_ip_ranges is None and
            not enable_aad and
            not update_aad_profile and
            not enable_ahub and
            not disable_ahub and
            not windows_admin_password and
            not enable_managed_identity and
            not assign_identity):
        raise CLIError('Please specify one or more of "--enable-cluster-autoscaler" or '
                       '"--disable-cluster-autoscaler" or '
                       '"--update-cluster-autoscaler" or '
                       '"--cluster-autoscaler-profile" or '
                       '"--load-balancer-managed-outbound-ip-count" or'
                       '"--load-balancer-outbound-ips" or '
                       '"--load-balancer-outbound-ip-prefixes" or'
                       '"--load-balancer-outbound-ports" or'
                       '"--load-balancer-idle-timeout" or'
                       '"--attach-acr" or "--detach-acr" or'
                       '"--uptime-sla" or'
                       '"--no-uptime-sla" or '
                       '"--api-server-authorized-ip-ranges" or '
                       '"--enable-aad" or '
                       '"--aad-tenant-id" or '
                       '"--aad-admin-group-object-ids" or '
                       '"--enable-ahub" or '
                       '"--disable-ahub" or '
                       '"--windows-admin-password" or '
                       '"--enable-managed-identity" or '
                       '"--assign-identity" or '
                       '"--enable-azure-rbac" or '
                       '"--disable-azure-rbac"')

    if not enable_managed_identity and assign_identity:
        raise CLIError(
            '--assign-identity can only be specified when --enable-managed-identity is specified')

    instance = client.get(resource_group_name, name)
    # For multi-agent pool, use the az aks nodepool command
    if update_autoscaler > 0 and len(instance.agent_pool_profiles) > 1:
        raise CLIError('There are more than one node pool in the cluster. Please use "az aks nodepool" command '
                       'to update per node pool auto scaler settings')

    _validate_autoscaler_update_counts(min_count, max_count, enable_cluster_autoscaler or
                                       update_cluster_autoscaler)

    if enable_cluster_autoscaler:
        if instance.agent_pool_profiles[0].enable_auto_scaling:
            logger.warning('Cluster autoscaler is already enabled for this node pool.\n'
                           'Please run "az aks --update-cluster-autoscaler" '
                           'if you want to update min-count or max-count.')
            return None
        instance.agent_pool_profiles[0].min_count = int(min_count)
        instance.agent_pool_profiles[0].max_count = int(max_count)
        instance.agent_pool_profiles[0].enable_auto_scaling = True

    if update_cluster_autoscaler:
        if not instance.agent_pool_profiles[0].enable_auto_scaling:
            raise CLIError('Cluster autoscaler is not enabled for this node pool.\n'
                           'Run "az aks nodepool update --enable-cluster-autoscaler" '
                           'to enable cluster with min-count and max-count.')
        instance.agent_pool_profiles[0].min_count = int(min_count)
        instance.agent_pool_profiles[0].max_count = int(max_count)

    if disable_cluster_autoscaler:
        if not instance.agent_pool_profiles[0].enable_auto_scaling:
            logger.warning(
                'Cluster autoscaler is already disabled for this node pool.')
            return None
        instance.agent_pool_profiles[0].enable_auto_scaling = False
        instance.agent_pool_profiles[0].min_count = None
        instance.agent_pool_profiles[0].max_count = None

    # if intention is to clear autoscaler profile
    if cluster_autoscaler_profile == {}:
        instance.auto_scaler_profile = {}
    # else profile is provided, update instance profile if it exists
    elif cluster_autoscaler_profile:
        instance.auto_scaler_profile = _update_dict(instance.auto_scaler_profile.__dict__,
                                                    dict((key.replace("-", "_"), value)
                                                         for (key, value) in cluster_autoscaler_profile.items())) \
            if instance.auto_scaler_profile else cluster_autoscaler_profile

    subscription_id = get_subscription_id(cmd.cli_ctx)

    client_id = ""
    if _is_msi_cluster(instance):
        if instance.identity_profile is None or instance.identity_profile["kubeletidentity"] is None:
            raise CLIError('Unexpected error getting kubelet\'s identity for the cluster. '
                           'Please do not set --attach-acr or --detach-acr. '
                           'You can manually grant or revoke permission to the identity named '
                           '<ClUSTER_NAME>-agentpool in MC_ resource group to access ACR.')
        client_id = instance.identity_profile["kubeletidentity"].client_id
    else:
        client_id = instance.service_principal_profile.client_id
    if not client_id:
        raise CLIError('Cannot get the AKS cluster\'s service principal.')

    if attach_acr:
        _ensure_aks_acr(cmd.cli_ctx,
                        client_id=client_id,
                        acr_name_or_id=attach_acr,
                        subscription_id=subscription_id)

    if detach_acr:
        _ensure_aks_acr(cmd.cli_ctx,
                        client_id=client_id,
                        acr_name_or_id=detach_acr,
                        subscription_id=subscription_id,
                        detach=True)

    if uptime_sla and no_uptime_sla:
        raise CLIError(
            'Cannot specify "--uptime-sla" and "--no-uptime-sla" at the same time.')

    if uptime_sla:
        instance.sku = ManagedClusterSKU(
            name="Basic",
            tier="Paid"
        )

    if no_uptime_sla:
        instance.sku = ManagedClusterSKU(
            name="Basic",
            tier="Free"
        )

    if update_lb_profile:
        instance.network_profile.load_balancer_profile = update_load_balancer_profile(
            load_balancer_managed_outbound_ip_count,
            load_balancer_outbound_ips,
            load_balancer_outbound_ip_prefixes,
            load_balancer_outbound_ports,
            load_balancer_idle_timeout,
            instance.network_profile.load_balancer_profile)

    # empty string is valid as it disables ip whitelisting
    if api_server_authorized_ip_ranges is not None:
        instance.api_server_access_profile = \
            _populate_api_server_access_profile(
                api_server_authorized_ip_ranges, instance=instance)

    if enable_aad:
        if instance.aad_profile is not None and instance.aad_profile.managed:
            raise CLIError(
                'Cannot specify "--enable-aad" if managed AAD is already enabled')
        instance.aad_profile = ManagedClusterAADProfile(
            managed=True
        )
    if update_aad_profile:
        if instance.aad_profile is None or not instance.aad_profile.managed:
            raise CLIError('Cannot specify "--aad-tenant-id/--aad-admin-group-object-ids/"'
                           '"--enable-azure-rbac/--disable-azure-rbac"'
                           ' if managed AAD is not enabled')
        if aad_tenant_id is not None:
            instance.aad_profile.tenant_id = aad_tenant_id
        if aad_admin_group_object_ids is not None:
            instance.aad_profile.admin_group_object_ids = _parse_comma_separated_list(
                aad_admin_group_object_ids)
        if enable_azure_rbac and disable_azure_rbac:
            raise MutuallyExclusiveArgumentError(
                'Cannot specify "--enable-azure-rbac" and "--disable-azure-rbac" at the same time')
        if enable_azure_rbac:
            instance.aad_profile.enable_azure_rbac = True
        if disable_azure_rbac:
            instance.aad_profile.enable_azure_rbac = False

    if enable_ahub and disable_ahub:
        raise CLIError(
            'Cannot specify "--enable-ahub" and "--disable-ahub" at the same time')

    if enable_ahub:
        instance.windows_profile.license_type = 'Windows_Server'
    if disable_ahub:
        instance.windows_profile.license_type = 'None'

    if windows_admin_password:
        instance.windows_profile.admin_password = windows_admin_password

    current_identity_type = "spn"
    if instance.identity is not None:
        current_identity_type = instance.identity.type.casefold()

    goal_identity_type = current_identity_type
    if enable_managed_identity:
        if not assign_identity:
            goal_identity_type = "systemassigned"
        else:
            goal_identity_type = "userassigned"

    if current_identity_type != goal_identity_type:
        msg = ""
        if current_identity_type == "spn":
            msg = ('Your cluster is using service principal, and you are going to update '
                   'the cluster to use {} managed identity.\n After updating, your '
                   'cluster\'s control plane and addon pods will switch to use managed '
                   'identity, but kubelet will KEEP USING SERVICE PRINCIPAL '
                   'until you upgrade your agentpool.\n '
                   'Are you sure you want to perform this operation?').format(goal_identity_type)
        else:
            msg = ('Your cluster is already using {} managed identity, and you are going to '
                   'update the cluster to use {} managed identity. \nAre you sure you want to '
                   'perform this operation?').format(current_identity_type, goal_identity_type)
        if not yes and not prompt_y_n(msg, default="n"):
            return None
        if goal_identity_type == "systemassigned":
            instance.identity = ManagedClusterIdentity(
                type="SystemAssigned"
            )
        elif goal_identity_type == "userassigned":
            user_assigned_identity = {
                assign_identity: ManagedClusterIdentityUserAssignedIdentitiesValue()
            }
            instance.identity = ManagedClusterIdentity(
                type="UserAssigned",
                user_assigned_identities=user_assigned_identity
            )

    monitoring_addon_enabled = False
    ingress_appgw_addon_enabled = False
    virtual_node_addon_enabled = False
    if instance.addon_profiles is not None:
        monitoring_addon_enabled = CONST_MONITORING_ADDON_NAME in instance.addon_profiles and \
            instance.addon_profiles[CONST_MONITORING_ADDON_NAME].enabled
        ingress_appgw_addon_enabled = CONST_INGRESS_APPGW_ADDON_NAME in instance.addon_profiles and \
            instance.addon_profiles[CONST_INGRESS_APPGW_ADDON_NAME].enabled
        virtual_node_addon_enabled = CONST_VIRTUAL_NODE_ADDON_NAME + 'Linux' in instance.addon_profiles and \
            instance.addon_profiles[CONST_VIRTUAL_NODE_ADDON_NAME +
                                    'Linux'].enabled

    return _put_managed_cluster_ensuring_permission(
        cmd,
        client,
        subscription_id,
        resource_group_name,
        name,
        instance,
        monitoring_addon_enabled,
        ingress_appgw_addon_enabled,
        virtual_node_addon_enabled,
        False,
        instance.agent_pool_profiles[0].vnet_subnet_id,
        _is_msi_cluster(instance),
        attach_acr,
        None,
        no_wait)


# pylint: disable=unused-argument,inconsistent-return-statements,too-many-return-statements
def aks_upgrade(cmd,
                client,
                resource_group_name, name,
                kubernetes_version='',
                control_plane_only=False,
                node_image_only=False,
                no_wait=False,
                yes=False):
    msg = 'Kubernetes may be unavailable during cluster upgrades.\n Are you sure you want to perform this operation?'
    if not yes and not prompt_y_n(msg, default="n"):
        return None

    instance = client.get(resource_group_name, name)

    vmas_cluster = False
    for agent_profile in instance.agent_pool_profiles:
        if agent_profile.type.lower() == "availabilityset":
            vmas_cluster = True
            break

    if kubernetes_version != '' and node_image_only:
        raise CLIError('Conflicting flags. Upgrading the Kubernetes version will also upgrade node image version. '
                       'If you only want to upgrade the node version please use the "--node-image-only" option only.')

    if node_image_only:
        msg = "This node image upgrade operation will run across every node pool in the cluster" \
              "and might take a while, do you wish to continue?"
        if not yes and not prompt_y_n(msg, default="n"):
            return None

        # This only provide convenience for customer at client side so they can run az aks upgrade to upgrade all
        # nodepools of a cluster. The SDK only support upgrade single nodepool at a time.
        for agent_pool_profile in instance.agent_pool_profiles:
            if vmas_cluster:
                raise CLIError('This cluster is not using VirtualMachineScaleSets. Node image upgrade only operation '
                               'can only be applied on VirtualMachineScaleSets cluster.')
            agent_pool_client = cf_agent_pools(cmd.cli_ctx)
            _upgrade_single_nodepool_image_version(True, agent_pool_client,
                                                   resource_group_name, name, agent_pool_profile.name)
        mc = client.get(resource_group_name, name)
        return _remove_nulls([mc])[0]

    if instance.kubernetes_version == kubernetes_version:
        if instance.provisioning_state == "Succeeded":
            logger.warning("The cluster is already on version %s and is not in a failed state. No operations "
                           "will occur when upgrading to the same version if the cluster is not in a failed state.",
                           instance.kubernetes_version)
        elif instance.provisioning_state == "Failed":
            logger.warning("Cluster currently in failed state. Proceeding with upgrade to existing version %s to "
                           "attempt resolution of failed cluster state.", instance.kubernetes_version)

    upgrade_all = False
    instance.kubernetes_version = kubernetes_version

    # for legacy clusters, we always upgrade node pools with CCP.
    if instance.max_agent_pools < 8 or vmas_cluster:
        if control_plane_only:
            msg = ("Legacy clusters do not support control plane only upgrade. All node pools will be "
                   "upgraded to {} as well. Continue?").format(instance.kubernetes_version)
            if not yes and not prompt_y_n(msg, default="n"):
                return None
        upgrade_all = True
    else:
        if not control_plane_only:
            msg = ("Since control-plane-only argument is not specified, this will upgrade the control plane "
                   "AND all nodepools to version {}. Continue?").format(instance.kubernetes_version)
            if not yes and not prompt_y_n(msg, default="n"):
                return None
            upgrade_all = True
        else:
            msg = ("Since control-plane-only argument is specified, this will upgrade only the control plane to {}. "
                   "Node pool will not change. Continue?").format(instance.kubernetes_version)
            if not yes and not prompt_y_n(msg, default="n"):
                return None

    if upgrade_all:
        for agent_profile in instance.agent_pool_profiles:
            agent_profile.orchestrator_version = kubernetes_version

    # null out the SP and AAD profile because otherwise validation complains
    instance.service_principal_profile = None
    instance.aad_profile = None

    return sdk_no_wait(no_wait, client.create_or_update, resource_group_name, name, instance)


def _upgrade_single_nodepool_image_version(no_wait, client, resource_group_name, cluster_name, nodepool_name):
    return sdk_no_wait(no_wait, client.upgrade_node_image_version, resource_group_name, cluster_name, nodepool_name)


def aks_runcommand(cmd, client, resource_group_name, name, command_string="", command_files=None):
    colorama.init()

    mc = client.get(resource_group_name, name)

    if not command_string:
        raise ValidationError('Command cannot be empty.')

    request_payload = RunCommandRequest(command=command_string)
    request_payload.context = _get_command_context(command_files)

    # if this cluster have Azure AD enabled, we should pass user token.
    # so the command execution also using current user identity.
    # here we aquire token for AKS managed server AppID (same id for all cloud)
    if mc.aad_profile is not None and mc.aad_profile.managed:
        request_payload.cluster_token = _get_dataplane_aad_token(
            cmd.cli_ctx, "6dae42f8-4368-4678-94ff-3960e28e3630")

    commandResultFuture = client.run_command(
        resource_group_name, name, request_payload, long_running_operation_timeout=5, retry_total=0)

    return _print_command_result(cmd.cli_ctx, commandResultFuture.result(300))


def aks_command_result(cmd, client, resource_group_name, name, command_id=""):
    if not command_id:
        raise ValidationError('CommandID cannot be empty.')

    commandResult = client.get_command_result(
        resource_group_name, name, command_id)
    return _print_command_result(cmd.cli_ctx, commandResult)


def _print_command_result(cli_ctx, commandResult):
    # cli_ctx.data['safe_params'] contains list of parameter name user typed in, without value.
    # cli core also use this calculate ParameterSetName header for all http request from cli.
    if (cli_ctx.data['safe_params'] is None or
        "-o" in cli_ctx.data['safe_params'] or
            "--output" in cli_ctx.data['safe_params']):
        # user specified output format, honor their choice, return object to render pipeline
        return commandResult

    # user didn't specified any format, we can customize the print for best experience
    if commandResult.provisioning_state == "Succeeded":
        # succeed, print exitcode, and logs
        print(
            f"{colorama.Fore.GREEN}command started at {commandResult.started_at}, "
            f"finished at {commandResult.finished_at} "
            f"with exitcode={commandResult.exit_code}{colorama.Style.RESET_ALL}")
        print(commandResult.logs)
        return

    if commandResult.provisioning_state == "Failed":
        # failed, print reason in error
        print(
            f"{colorama.Fore.RED}command failed with reason: {commandResult.reason}{colorama.Style.RESET_ALL}")
        return

    # *-ing state
    print(f"{colorama.Fore.BLUE}command is in : {commandResult.provisioning_state} state{colorama.Style.RESET_ALL}")
    return None


def _get_command_context(command_files):
    if not command_files:
        return ""

    filesToAttach = {}
    # . means to attach current folder, cannot combine more files. (at least for now)
    if len(command_files) == 1 and command_files[0] == ".":
        # current folder
        cwd = os.getcwd()
        for filefolder, _, files in os.walk(cwd):
            for file in files:
                # retain folder structure
                rel = os.path.relpath(filefolder, cwd)
                filesToAttach[os.path.join(
                    filefolder, file)] = os.path.join(rel, file)
    else:
        for file in command_files:
            if file == ".":
                raise ValidationError(
                    ". is used to attach current folder, not expecting other attachements.")
            if os.path.isfile(file):
                # for individual attached file, flatten them to same folder
                filesToAttach[file] = os.path.basename(file)
            else:
                raise ValidationError(
                    f"{file} is not valid file, or not accessable.")

    if len(filesToAttach) < 1:
        logger.debug("no files to attach!")
        return ""

    zipStream = io.BytesIO()
    zipFile = zipfile.ZipFile(zipStream, "w")
    for _, (osfile, zipEntry) in enumerate(filesToAttach.items()):
        zipFile.write(osfile, zipEntry)
    # zipFile.printdir() // use this to debug
    zipFile.close()

    return str(base64.encodebytes(zipStream.getbuffer()), "utf-8")


def _get_dataplane_aad_token(cli_ctx, serverAppId):
    # this function is mostly copied from keyvault cli
    import adal
    try:
        return Profile(cli_ctx=cli_ctx).get_raw_token(resource=serverAppId)[0][2].get('accessToken')
    except adal.AdalError as err:
        # pylint: disable=no-member
        if (hasattr(err, 'error_response') and
                ('error_description' in err.error_response) and
                ('AADSTS70008:' in err.error_response['error_description'])):
            raise CLIError(
                "Credentials have expired due to inactivity. Please run 'az login'")
        raise CLIError(err)


DEV_SPACES_EXTENSION_NAME = 'dev-spaces'
DEV_SPACES_EXTENSION_MODULE = 'azext_dev_spaces.custom'


def aks_use_dev_spaces(cmd, client, name, resource_group_name, update=False, space_name=None,
                       endpoint_type='Public', prompt=False):
    """
    Use Azure Dev Spaces with a managed Kubernetes cluster.

    :param name: Name of the managed cluster.
    :type name: String
    :param resource_group_name: Name of resource group. You can configure the default group. \
    Using 'az configure --defaults group=<name>'.
    :type resource_group_name: String
    :param update: Update to the latest Azure Dev Spaces client components.
    :type update: bool
    :param space_name: Name of the new or existing dev space to select. Defaults to an \
    interactive selection experience.
    :type space_name: String
    :param endpoint_type: The endpoint type to be used for a Azure Dev Spaces controller. \
    See https://aka.ms/azds-networking for more information.
    :type endpoint_type: String
    :param prompt: Do not prompt for confirmation. Requires --space.
    :type prompt: bool
    """

    if _get_or_add_extension(cmd, DEV_SPACES_EXTENSION_NAME, DEV_SPACES_EXTENSION_MODULE, update):
        azext_custom = _get_azext_module(
            DEV_SPACES_EXTENSION_NAME, DEV_SPACES_EXTENSION_MODULE)
        try:
            azext_custom.ads_use_dev_spaces(
                name, resource_group_name, update, space_name, endpoint_type, prompt)
        except TypeError:
            raise CLIError(
                "Use '--update' option to get the latest Azure Dev Spaces client components.")
        except AttributeError as ae:
            raise CLIError(ae)


def aks_remove_dev_spaces(cmd, client, name, resource_group_name, prompt=False):
    """
    Remove Azure Dev Spaces from a managed Kubernetes cluster.

    :param name: Name of the managed cluster.
    :type name: String
    :param resource_group_name: Name of resource group. You can configure the default group. \
    Using 'az configure --defaults group=<name>'.
    :type resource_group_name: String
    :param prompt: Do not prompt for confirmation.
    :type prompt: bool
    """

    if _get_or_add_extension(cmd, DEV_SPACES_EXTENSION_NAME, DEV_SPACES_EXTENSION_MODULE):
        azext_custom = _get_azext_module(
            DEV_SPACES_EXTENSION_NAME, DEV_SPACES_EXTENSION_MODULE)
        try:
            azext_custom.ads_remove_dev_spaces(
                name, resource_group_name, prompt)
        except AttributeError as ae:
            raise CLIError(ae)


def aks_rotate_certs(cmd, client, resource_group_name, name, no_wait=True):
    return sdk_no_wait(no_wait, client.rotate_cluster_certificates, resource_group_name, name)


def _update_addons(cmd, instance, subscription_id, resource_group_name, name, addons, enable,
                   workspace_resource_id=None,
                   subnet_name=None,
                   appgw_name=None,
                   appgw_subnet_cidr=None,
                   appgw_id=None,
                   appgw_subnet_id=None,
                   appgw_watch_namespace=None,
                   enable_sgxquotehelper=False,
                   no_wait=False):
    # parse the comma-separated addons argument
    addon_args = addons.split(',')

    addon_profiles = instance.addon_profiles or {}

    os_type = 'Linux'

    # for each addons argument
    for addon_arg in addon_args:
        if addon_arg not in ADDONS:
            raise CLIError("Invalid addon name: {}.".format(addon_arg))
        addon = ADDONS[addon_arg]
        if addon == CONST_VIRTUAL_NODE_ADDON_NAME:
            # only linux is supported for now, in the future this will be a user flag
            addon += os_type

        # honor addon names defined in Azure CLI
        for key in list(addon_profiles):
            if key.lower() == addon.lower() and key != addon:
                addon_profiles[addon] = addon_profiles.pop(key)

        if enable:
            # add new addons or update existing ones and enable them
            addon_profile = addon_profiles.get(
                addon, ManagedClusterAddonProfile(enabled=False))
            # special config handling for certain addons
            if addon == CONST_MONITORING_ADDON_NAME:
                if addon_profile.enabled:
                    raise CLIError('The monitoring addon is already enabled for this managed cluster.\n'
                                   'To change monitoring configuration, run "az aks disable-addons -a monitoring"'
                                   'before enabling it again.')
                if not workspace_resource_id:
                    workspace_resource_id = _ensure_default_log_analytics_workspace_for_monitoring(
                        cmd,
                        subscription_id,
                        resource_group_name)
                workspace_resource_id = workspace_resource_id.strip()
                if not workspace_resource_id.startswith('/'):
                    workspace_resource_id = '/' + workspace_resource_id
                if workspace_resource_id.endswith('/'):
                    workspace_resource_id = workspace_resource_id.rstrip('/')
                addon_profile.config = {
                    CONST_MONITORING_LOG_ANALYTICS_WORKSPACE_RESOURCE_ID: workspace_resource_id}
            elif addon == (CONST_VIRTUAL_NODE_ADDON_NAME + os_type):
                if addon_profile.enabled:
                    raise CLIError('The virtual-node addon is already enabled for this managed cluster.\n'
                                   'To change virtual-node configuration, run '
                                   '"az aks disable-addons -a virtual-node -g {resource_group_name}" '
                                   'before enabling it again.')
                if not subnet_name:
                    raise CLIError(
                        'The aci-connector addon requires setting a subnet name.')
                addon_profile.config = {
                    CONST_VIRTUAL_NODE_SUBNET_NAME: subnet_name}
            elif addon == CONST_INGRESS_APPGW_ADDON_NAME:
                if addon_profile.enabled:
                    raise CLIError('The ingress-appgw addon is already enabled for this managed cluster.\n'
                                   'To change ingress-appgw configuration, run '
                                   f'"az aks disable-addons -a ingress-appgw -n {name} -g {resource_group_name}" '
                                   'before enabling it again.')
                addon_profile = ManagedClusterAddonProfile(
                    enabled=True, config={})
                if appgw_name is not None:
                    addon_profile.config[CONST_INGRESS_APPGW_APPLICATION_GATEWAY_NAME] = appgw_name
                if appgw_subnet_cidr is not None:
                    addon_profile.config[CONST_INGRESS_APPGW_SUBNET_CIDR] = appgw_subnet_cidr
                if appgw_id is not None:
                    addon_profile.config[CONST_INGRESS_APPGW_APPLICATION_GATEWAY_ID] = appgw_id
                if appgw_subnet_id is not None:
                    addon_profile.config[CONST_INGRESS_APPGW_SUBNET_ID] = appgw_subnet_id
                if appgw_watch_namespace is not None:
                    addon_profile.config[CONST_INGRESS_APPGW_WATCH_NAMESPACE] = appgw_watch_namespace
            elif addon == CONST_CONFCOM_ADDON_NAME:
                if addon_profile.enabled:
                    raise ValidationError('The confcom addon is already enabled for this managed cluster.',
                                          recommendation='To change confcom configuration, run '
                                          f'"az aks disable-addons -a confcom -n {name} -g {resource_group_name}" '
                                          'before enabling it again.')
                addon_profile = ManagedClusterAddonProfile(
                    enabled=True, config={CONST_ACC_SGX_QUOTE_HELPER_ENABLED: "false"})
                if enable_sgxquotehelper:
                    addon_profile.config[CONST_ACC_SGX_QUOTE_HELPER_ENABLED] = "true"
            addon_profiles[addon] = addon_profile
        else:
            if addon not in addon_profiles:
                if addon == CONST_KUBE_DASHBOARD_ADDON_NAME:
                    addon_profiles[addon] = ManagedClusterAddonProfile(
                        enabled=False)
                else:
                    raise CLIError(
                        "The addon {} is not installed.".format(addon))
            addon_profiles[addon].config = None
        addon_profiles[addon].enabled = enable

    instance.addon_profiles = addon_profiles

    # null out the SP and AAD profile because otherwise validation complains
    instance.service_principal_profile = None
    instance.aad_profile = None

    return instance


def _get_azext_module(extension_name, module_name):
    try:
        # Adding the installed extension in the path
        from azure.cli.core.extension.operations import add_extension_to_path
        add_extension_to_path(extension_name)
        # Import the extension module
        from importlib import import_module
        azext_custom = import_module(module_name)
        return azext_custom
    except ImportError as ie:
        raise CLIError(ie)


def _handle_addons_args(cmd, addons_str, subscription_id, resource_group_name, addon_profiles=None,
                        workspace_resource_id=None,
                        aci_subnet_name=None,
                        vnet_subnet_id=None,
                        appgw_name=None,
                        appgw_subnet_cidr=None,
                        appgw_id=None,
                        appgw_subnet_id=None,
                        appgw_watch_namespace=None,
                        enable_sgxquotehelper=False):
    if not addon_profiles:
        addon_profiles = {}
    addons = addons_str.split(',') if addons_str else []
    if 'http_application_routing' in addons:
        addon_profiles[CONST_HTTP_APPLICATION_ROUTING_ADDON_NAME] = ManagedClusterAddonProfile(
            enabled=True)
        addons.remove('http_application_routing')
    if 'kube-dashboard' in addons:
        addon_profiles[CONST_KUBE_DASHBOARD_ADDON_NAME] = ManagedClusterAddonProfile(
            enabled=True)
        addons.remove('kube-dashboard')
    # TODO: can we help the user find a workspace resource ID?
    if 'monitoring' in addons:
        if not workspace_resource_id:
            # use default workspace if exists else create default workspace
            workspace_resource_id = _ensure_default_log_analytics_workspace_for_monitoring(
                cmd, subscription_id, resource_group_name)

        workspace_resource_id = workspace_resource_id.strip()
        if not workspace_resource_id.startswith('/'):
            workspace_resource_id = '/' + workspace_resource_id
        if workspace_resource_id.endswith('/'):
            workspace_resource_id = workspace_resource_id.rstrip('/')
        addon_profiles[CONST_MONITORING_ADDON_NAME] = ManagedClusterAddonProfile(
            enabled=True, config={CONST_MONITORING_LOG_ANALYTICS_WORKSPACE_RESOURCE_ID: workspace_resource_id})
        addons.remove('monitoring')
    # error out if '--enable-addons=monitoring' isn't set but workspace_resource_id is
    elif workspace_resource_id:
        raise CLIError(
            '"--workspace-resource-id" requires "--enable-addons monitoring".')
    if 'azure-policy' in addons:
        addon_profiles[CONST_AZURE_POLICY_ADDON_NAME] = ManagedClusterAddonProfile(
            enabled=True)
        addons.remove('azure-policy')
    if 'virtual-node' in addons:
        if not aci_subnet_name or not vnet_subnet_id:
            raise CLIError(
                '"--enable-addons virtual-node" requires "--aci-subnet-name" and "--vnet-subnet-id".')
        # TODO: how about aciConnectorwindows, what is its addon name?
        os_type = 'Linux'
        addon_profiles[CONST_VIRTUAL_NODE_ADDON_NAME + os_type] = ManagedClusterAddonProfile(
            enabled=True,
            config={CONST_VIRTUAL_NODE_SUBNET_NAME: aci_subnet_name}
        )
        addons.remove('virtual-node')
    if 'ingress-appgw' in addons:
        addon_profile = ManagedClusterAddonProfile(enabled=True, config={})
        if appgw_name is not None:
            addon_profile.config[CONST_INGRESS_APPGW_APPLICATION_GATEWAY_NAME] = appgw_name
        if appgw_subnet_cidr is not None:
            addon_profile.config[CONST_INGRESS_APPGW_SUBNET_CIDR] = appgw_subnet_cidr
        if appgw_id is not None:
            addon_profile.config[CONST_INGRESS_APPGW_APPLICATION_GATEWAY_ID] = appgw_id
        if appgw_subnet_id is not None:
            addon_profile.config[CONST_INGRESS_APPGW_SUBNET_ID] = appgw_subnet_id
        if appgw_watch_namespace is not None:
            addon_profile.config[CONST_INGRESS_APPGW_WATCH_NAMESPACE] = appgw_watch_namespace
        addon_profiles[CONST_INGRESS_APPGW_ADDON_NAME] = addon_profile
        addons.remove('ingress-appgw')
    if 'confcom' in addons:
        addon_profile = ManagedClusterAddonProfile(
            enabled=True, config={CONST_ACC_SGX_QUOTE_HELPER_ENABLED: "false"})
        if enable_sgxquotehelper:
            addon_profile.config[CONST_ACC_SGX_QUOTE_HELPER_ENABLED] = "true"
        addon_profiles[CONST_CONFCOM_ADDON_NAME] = addon_profile
        addons.remove('confcom')
    # error out if any (unrecognized) addons remain
    if addons:
        raise CLIError('"{}" {} not recognized by the --enable-addons argument.'.format(
            ",".join(addons), "are" if len(addons) > 1 else "is"))
    return addon_profiles


def _install_dev_spaces_extension(cmd, extension_name):
    try:
        from azure.cli.core.extension import operations
        operations.add_extension(cmd=cmd, extension_name=extension_name)
    except Exception:  # nopa pylint: disable=broad-except
        return False
    return True


def _update_dev_spaces_extension(cmd, extension_name, extension_module):
    from azure.cli.core.extension import ExtensionNotInstalledException
    try:
        from azure.cli.core.extension import operations
        operations.update_extension(cmd=cmd, extension_name=extension_name)
        operations.reload_extension(extension_name=extension_name)
    except CLIError as err:
        logger.info(err)
    except ExtensionNotInstalledException as err:
        logger.debug(err)
        return False
    except ModuleNotFoundError as err:
        logger.debug(err)
        logger.error(
            "Error occurred attempting to load the extension module. Use --debug for more information.")
        return False
    return True


def _get_or_add_extension(cmd, extension_name, extension_module, update=False):
    from azure.cli.core.extension import (
        ExtensionNotInstalledException, get_extension)
    try:
        get_extension(extension_name)
        if update:
            return _update_dev_spaces_extension(cmd, extension_name, extension_module)
    except ExtensionNotInstalledException:
        return _install_dev_spaces_extension(cmd, extension_name)
    return True


def _ensure_default_log_analytics_workspace_for_monitoring(cmd, subscription_id, resource_group_name):
    # mapping for azure public cloud
    # log analytics workspaces cannot be created in WCUS region due to capacity limits
    # so mapped to EUS per discussion with log analytics team
    AzureCloudLocationToOmsRegionCodeMap = {
        "australiasoutheast": "ASE",
        "australiaeast": "EAU",
        "australiacentral": "CAU",
        "canadacentral": "CCA",
        "centralindia": "CIN",
        "centralus": "CUS",
        "eastasia": "EA",
        "eastus": "EUS",
        "eastus2": "EUS2",
        "eastus2euap": "EAP",
        "francecentral": "PAR",
        "japaneast": "EJP",
        "koreacentral": "SE",
        "northeurope": "NEU",
        "southcentralus": "SCUS",
        "southeastasia": "SEA",
        "uksouth": "SUK",
        "usgovvirginia": "USGV",
        "westcentralus": "EUS",
        "westeurope": "WEU",
        "westus": "WUS",
        "westus2": "WUS2",
        "brazilsouth": "CQ",
        "brazilsoutheast": "BRSE",
        "norwayeast": "NOE",
        "southafricanorth": "JNB",
        "northcentralus": "NCUS",
        "uaenorth": "DXB",
        "germanywestcentral": "DEWC",
        "ukwest": "WUK",
        "switzerlandnorth": "CHN",
        "switzerlandwest": "CHW",
        "uaecentral": "AUH"
    }
    AzureCloudRegionToOmsRegionMap = {
        "australiacentral": "australiacentral",
        "australiacentral2": "australiacentral",
        "australiaeast": "australiaeast",
        "australiasoutheast": "australiasoutheast",
        "brazilsouth": "brazilsouth",
        "canadacentral": "canadacentral",
        "canadaeast": "canadacentral",
        "centralus": "centralus",
        "centralindia": "centralindia",
        "eastasia": "eastasia",
        "eastus": "eastus",
        "eastus2": "eastus2",
        "francecentral": "francecentral",
        "francesouth": "francecentral",
        "japaneast": "japaneast",
        "japanwest": "japaneast",
        "koreacentral": "koreacentral",
        "koreasouth": "koreacentral",
        "northcentralus": "northcentralus",
        "northeurope": "northeurope",
        "southafricanorth": "southafricanorth",
        "southafricawest": "southafricanorth",
        "southcentralus": "southcentralus",
        "southeastasia": "southeastasia",
        "southindia": "centralindia",
        "uksouth": "uksouth",
        "ukwest": "ukwest",
        "westcentralus": "eastus",
        "westeurope": "westeurope",
        "westindia": "centralindia",
        "westus": "westus",
        "westus2": "westus2",
        "norwayeast": "norwayeast",
        "norwaywest": "norwayeast",
        "switzerlandnorth": "switzerlandnorth",
        "switzerlandwest": "switzerlandwest",
        "uaenorth": "uaenorth",
        "germanywestcentral": "germanywestcentral",
        "germanynorth": "germanywestcentral",
        "uaecentral": "uaecentral",
        "eastus2euap": "eastus2euap",
        "brazilsoutheast": "brazilsoutheast"
    }

    # mapping for azure china cloud
    # currently log analytics supported only China East 2 region
    AzureChinaLocationToOmsRegionCodeMap = {
        "chinaeast": "EAST2",
        "chinaeast2": "EAST2",
        "chinanorth": "EAST2",
        "chinanorth2": "EAST2"
    }
    AzureChinaRegionToOmsRegionMap = {
        "chinaeast": "chinaeast2",
        "chinaeast2": "chinaeast2",
        "chinanorth": "chinaeast2",
        "chinanorth2": "chinaeast2"
    }

    # mapping for azure us governmner cloud
    AzureFairfaxLocationToOmsRegionCodeMap = {
        "usgovvirginia": "USGV",
        "usgovarizona": "PHX"
    }
    AzureFairfaxRegionToOmsRegionMap = {
        "usgovvirginia": "usgovvirginia",
        "usgovtexas": "usgovvirginia",
        "usgovarizona": "usgovarizona"
    }

    rg_location = _get_rg_location(cmd.cli_ctx, resource_group_name)
    cloud_name = cmd.cli_ctx.cloud.name

    workspace_region = "eastus"
    workspace_region_code = "EUS"

    # sanity check that locations and clouds match.
    if ((cloud_name.lower() == 'azurecloud' and AzureChinaRegionToOmsRegionMap.get(rg_location, False)) or
            (cloud_name.lower() == 'azurecloud' and AzureFairfaxRegionToOmsRegionMap.get(rg_location, False))):
        raise CLIError('Wrong cloud (azurecloud) setting for region {}, please use "az cloud set ..."'
                       .format(rg_location))

    if ((cloud_name.lower() == 'azurechinacloud' and AzureCloudRegionToOmsRegionMap.get(rg_location, False)) or
            (cloud_name.lower() == 'azurechinacloud' and AzureFairfaxRegionToOmsRegionMap.get(rg_location, False))):
        raise CLIError('Wrong cloud (azurechinacloud) setting for region {}, please use "az cloud set ..."'
                       .format(rg_location))

    if ((cloud_name.lower() == 'azureusgovernment' and AzureCloudRegionToOmsRegionMap.get(rg_location, False)) or
            (cloud_name.lower() == 'azureusgovernment' and AzureChinaRegionToOmsRegionMap.get(rg_location, False))):
        raise CLIError('Wrong cloud (azureusgovernment) setting for region {}, please use "az cloud set ..."'
                       .format(rg_location))

    if cloud_name.lower() == 'azurecloud':
        workspace_region = AzureCloudRegionToOmsRegionMap.get(
            rg_location, "eastus")
        workspace_region_code = AzureCloudLocationToOmsRegionCodeMap.get(
            workspace_region, "EUS")
    elif cloud_name.lower() == 'azurechinacloud':
        workspace_region = AzureChinaRegionToOmsRegionMap.get(
            rg_location, "chinaeast2")
        workspace_region_code = AzureChinaLocationToOmsRegionCodeMap.get(
            workspace_region, "EAST2")
    elif cloud_name.lower() == 'azureusgovernment':
        workspace_region = AzureFairfaxRegionToOmsRegionMap.get(
            rg_location, "usgovvirginia")
        workspace_region_code = AzureFairfaxLocationToOmsRegionCodeMap.get(
            workspace_region, "USGV")
    else:
        workspace_region = rg_location
        workspace_region_code = rg_location.upper()

    default_workspace_resource_group = 'DefaultResourceGroup-' + workspace_region_code
    default_workspace_name = 'DefaultWorkspace-{0}-{1}'.format(
        subscription_id, workspace_region_code)
    default_workspace_resource_id = '/subscriptions/{0}/resourceGroups/{1}/providers/Microsoft.OperationalInsights' \
        '/workspaces/{2}'.format(subscription_id,
                                 default_workspace_resource_group, default_workspace_name)
    resource_groups = cf_resource_groups(cmd.cli_ctx, subscription_id)
    resources = cf_resources(cmd.cli_ctx, subscription_id)

    # check if default RG exists
    if resource_groups.check_existence(default_workspace_resource_group):
        try:
            resource = resources.get_by_id(
                default_workspace_resource_id, '2015-11-01-preview')
            return resource.id
        except CloudError as ex:
            if ex.status_code != 404:
                raise ex
    else:
        resource_groups.create_or_update(default_workspace_resource_group, {
                                         'location': workspace_region})

    from azure.cli.core.profiles import ResourceType
<<<<<<< HEAD
    GenericResource = cmd.get_models('GenericResource', resource_type=ResourceType.MGMT_RESOURCE_RESOURCES)
    generic_resource = GenericResource(location=workspace_region, properties={'sku': {'name': 'standalone'}})
=======
    GenericResource = cmd.get_models(
        'GenericResource', resource_type=ResourceType.MGMT_RESOURCE_RESOURCES)
    generic_resource = GenericResource(location=workspace_region, properties={
        'sku': {'name': 'standalone'}})
>>>>>>> 18e6fa6c

    async_poller = resources.begin_create_or_update_by_id(default_workspace_resource_id, '2015-11-01-preview',
                                                          generic_resource)

    ws_resource_id = ''
    while True:
        result = async_poller.result(15)
        if async_poller.done():
            ws_resource_id = result.id
            break

    return ws_resource_id


def _ensure_container_insights_for_monitoring(cmd, addon):
    # Workaround for this addon key which has been seen lowercased in the wild.
    for key in list(addon.config):
        if (key.lower() == CONST_MONITORING_LOG_ANALYTICS_WORKSPACE_RESOURCE_ID.lower() and
                key != CONST_MONITORING_LOG_ANALYTICS_WORKSPACE_RESOURCE_ID):
            addon.config[CONST_MONITORING_LOG_ANALYTICS_WORKSPACE_RESOURCE_ID] = addon.config.pop(
                key)

    workspace_resource_id = addon.config[CONST_MONITORING_LOG_ANALYTICS_WORKSPACE_RESOURCE_ID]

    workspace_resource_id = workspace_resource_id.strip()

    if not workspace_resource_id.startswith('/'):
        workspace_resource_id = '/' + workspace_resource_id

    if workspace_resource_id.endswith('/'):
        workspace_resource_id = workspace_resource_id.rstrip('/')

    # extract subscription ID and resource group from workspace_resource_id URL
    try:
        subscription_id = workspace_resource_id.split('/')[2]
        resource_group = workspace_resource_id.split('/')[4]
    except IndexError:
        raise CLIError(
            'Could not locate resource group in workspace-resource-id URL.')

    # region of workspace can be different from region of RG so find the location of the workspace_resource_id
    resources = cf_resources(cmd.cli_ctx, subscription_id)
    try:
        resource = resources.get_by_id(
            workspace_resource_id, '2015-11-01-preview')
        location = resource.location
    except CloudError as ex:
        raise ex

    unix_time_in_millis = int(
        (datetime.datetime.utcnow() - datetime.datetime.utcfromtimestamp(0)).total_seconds() * 1000.0)

    solution_deployment_name = 'ContainerInsights-{}'.format(
        unix_time_in_millis)

    # pylint: disable=line-too-long
    template = {
        "$schema": "https://schema.management.azure.com/schemas/2015-01-01/deploymentTemplate.json#",
        "contentVersion": "1.0.0.0",
        "parameters": {
            "workspaceResourceId": {
                "type": "string",
                "metadata": {
                    "description": "Azure Monitor Log Analytics Resource ID"
                }
            },
            "workspaceRegion": {
                "type": "string",
                "metadata": {
                    "description": "Azure Monitor Log Analytics workspace region"
                }
            },
            "solutionDeploymentName": {
                "type": "string",
                "metadata": {
                    "description": "Name of the solution deployment"
                }
            }
        },
        "resources": [
            {
                "type": "Microsoft.Resources/deployments",
                "name": "[parameters('solutionDeploymentName')]",
                "apiVersion": "2017-05-10",
                "subscriptionId": "[split(parameters('workspaceResourceId'),'/')[2]]",
                "resourceGroup": "[split(parameters('workspaceResourceId'),'/')[4]]",
                "properties": {
                    "mode": "Incremental",
                    "template": {
                        "$schema": "https://schema.management.azure.com/schemas/2015-01-01/deploymentTemplate.json#",
                        "contentVersion": "1.0.0.0",
                        "parameters": {},
                        "variables": {},
                        "resources": [
                            {
                                "apiVersion": "2015-11-01-preview",
                                "type": "Microsoft.OperationsManagement/solutions",
                                "location": "[parameters('workspaceRegion')]",
                                "name": "[Concat('ContainerInsights', '(', split(parameters('workspaceResourceId'),'/')[8], ')')]",
                                "properties": {
                                    "workspaceResourceId": "[parameters('workspaceResourceId')]"
                                },
                                "plan": {
                                    "name": "[Concat('ContainerInsights', '(', split(parameters('workspaceResourceId'),'/')[8], ')')]",
                                    "product": "[Concat('OMSGallery/', 'ContainerInsights')]",
                                    "promotionCode": "",
                                    "publisher": "Microsoft"
                                }
                            }
                        ]
                    },
                    "parameters": {}
                }
            }
        ]
    }

    params = {
        "workspaceResourceId": {
            "value": workspace_resource_id
        },
        "workspaceRegion": {
            "value": location
        },
        "solutionDeploymentName": {
            "value": solution_deployment_name
        }
    }

    deployment_name = 'aks-monitoring-{}'.format(unix_time_in_millis)
    # publish the Container Insights solution to the Log Analytics workspace
    return _invoke_deployment(cmd, resource_group, deployment_name, template, params,
                              validate=False, no_wait=False, subscription_id=subscription_id)


def _ensure_aks_acr(cli_ctx,
                    client_id,
                    acr_name_or_id,
                    subscription_id,
                    detach=False):
    from msrestazure.tools import is_valid_resource_id, parse_resource_id
    # Check if the ACR exists by resource ID.
    if is_valid_resource_id(acr_name_or_id):
        try:
            parsed_registry = parse_resource_id(acr_name_or_id)
            acr_client = cf_container_registry_service(
                cli_ctx, subscription_id=parsed_registry['subscription'])
            registry = acr_client.registries.get(
                parsed_registry['resource_group'], parsed_registry['name'])
        except CloudError as ex:
            raise CLIError(ex.message)
        _ensure_aks_acr_role_assignment(
            cli_ctx, client_id, registry.id, detach)
        return

    # Check if the ACR exists by name accross all resource groups.
    registry_name = acr_name_or_id
    registry_resource = 'Microsoft.ContainerRegistry/registries'
    try:
        registry = get_resource_by_name(
            cli_ctx, registry_name, registry_resource)
    except CloudError as ex:
        if 'was not found' in ex.message:
            raise CLIError(
                "ACR {} not found. Have you provided the right ACR name?".format(registry_name))
        raise CLIError(ex.message)
    _ensure_aks_acr_role_assignment(cli_ctx, client_id, registry.id, detach)
    return


def aks_agentpool_show(cmd, client, resource_group_name, cluster_name, nodepool_name):
    instance = client.get(resource_group_name, cluster_name, nodepool_name)
    return instance


def aks_agentpool_list(cmd, client, resource_group_name, cluster_name):
    return client.list(resource_group_name, cluster_name)


def aks_agentpool_add(cmd, client, resource_group_name, cluster_name, nodepool_name,
                      kubernetes_version=None,
                      zones=None,
                      enable_node_public_ip=False,
                      node_public_ip_prefix_id=None,
                      node_vm_size=None,
                      node_osdisk_type=None,
                      node_osdisk_size=0,
                      node_count=3,
                      vnet_subnet_id=None,
                      ppg=None,
                      max_pods=0,
                      os_type="Linux",
                      min_count=None,
                      max_count=None,
                      enable_cluster_autoscaler=False,
                      node_taints=None,
                      priority=CONST_SCALE_SET_PRIORITY_REGULAR,
                      eviction_policy=CONST_SPOT_EVICTION_POLICY_DELETE,
                      spot_max_price=float('nan'),
                      tags=None,
                      labels=None,
                      max_surge=None,
                      mode="User",
                      enable_encryption_at_host=False,
                      no_wait=False):
    instances = client.list(resource_group_name, cluster_name)
    for agentpool_profile in instances:
        if agentpool_profile.name == nodepool_name:
            raise CLIError("Node pool {} already exists, please try a different name, "
                           "use 'aks nodepool list' to get current list of node pool".format(nodepool_name))

    upgradeSettings = AgentPoolUpgradeSettings()
    taints_array = []

    if node_taints is not None:
        for taint in node_taints.split(','):
            try:
                taint = taint.strip()
                taints_array.append(taint)
            except ValueError:
                raise CLIError(
                    'Taint does not match allowed values. Expect value such as "special=true:NoSchedule".')

    if node_vm_size is None:
        if os_type.lower() == "windows":
            node_vm_size = "Standard_D2s_v3"
        else:
            node_vm_size = "Standard_DS2_v2"

    if max_surge:
        upgradeSettings.max_surge = max_surge

    agent_pool = AgentPool(
        name=nodepool_name,
        tags=tags,
        node_labels=labels,
        count=int(node_count),
        vm_size=node_vm_size,
        os_type=os_type,
        vnet_subnet_id=vnet_subnet_id,
        proximity_placement_group_id=ppg,
        agent_pool_type="VirtualMachineScaleSets",
        max_pods=int(max_pods) if max_pods else None,
        orchestrator_version=kubernetes_version,
        availability_zones=zones,
        scale_set_priority=priority,
        enable_node_public_ip=enable_node_public_ip,
        node_public_ip_prefix_id=node_public_ip_prefix_id,
        node_taints=taints_array,
        upgrade_settings=upgradeSettings,
        enable_encryption_at_host=enable_encryption_at_host,
        mode=mode
    )

    if priority == CONST_SCALE_SET_PRIORITY_SPOT:
        agent_pool.scale_set_eviction_policy = eviction_policy
        if isnan(spot_max_price):
            spot_max_price = -1
        agent_pool.spot_max_price = spot_max_price

    _check_cluster_autoscaler_flag(
        enable_cluster_autoscaler, min_count, max_count, node_count, agent_pool)

    if node_osdisk_size:
        agent_pool.os_disk_size_gb = int(node_osdisk_size)

    if node_osdisk_type:
        agent_pool.os_disk_type = node_osdisk_type

    return sdk_no_wait(no_wait, client.create_or_update, resource_group_name, cluster_name, nodepool_name, agent_pool)


def aks_agentpool_scale(cmd, client, resource_group_name, cluster_name,
                        nodepool_name,
                        node_count=3,
                        no_wait=False):
    instance = client.get(resource_group_name, cluster_name, nodepool_name)
    new_node_count = int(node_count)
    if instance.enable_auto_scaling:
        raise CLIError("Cannot scale cluster autoscaler enabled node pool.")
    if new_node_count == instance.count:
        raise CLIError(
            "The new node count is the same as the current node count.")
    instance.count = new_node_count  # pylint: disable=no-member
    return sdk_no_wait(no_wait, client.create_or_update, resource_group_name, cluster_name, nodepool_name, instance)


def aks_agentpool_upgrade(cmd, client, resource_group_name, cluster_name,
                          nodepool_name,
                          kubernetes_version='',
                          node_image_only=False,
                          max_surge=None,
                          no_wait=False):
    if kubernetes_version != '' and node_image_only:
        raise CLIError('Conflicting flags. Upgrading the Kubernetes version will also upgrade node image version.'
                       'If you only want to upgrade the node version please use the "--node-image-only" option only.')

    if node_image_only:
        return _upgrade_single_nodepool_image_version(no_wait,
                                                      client,
                                                      resource_group_name,
                                                      cluster_name,
                                                      nodepool_name)

    instance = client.get(resource_group_name, cluster_name, nodepool_name)
    instance.orchestrator_version = kubernetes_version

    if not instance.upgrade_settings:
        instance.upgrade_settings = AgentPoolUpgradeSettings()

    if max_surge:
        instance.upgrade_settings.max_surge = max_surge

    return sdk_no_wait(no_wait, client.create_or_update, resource_group_name, cluster_name, nodepool_name, instance)


def aks_agentpool_update(cmd, client, resource_group_name, cluster_name, nodepool_name,
                         enable_cluster_autoscaler=False,
                         disable_cluster_autoscaler=False,
                         update_cluster_autoscaler=False,
                         min_count=None, max_count=None,
                         tags=None,
                         max_surge=None,
                         mode=None,
                         no_wait=False):

    update_autoscaler = enable_cluster_autoscaler + \
        disable_cluster_autoscaler + update_cluster_autoscaler

    if update_autoscaler > 1:
        raise CLIError('Please specify one of "--enable-cluster-autoscaler" or '
                       '"--disable-cluster-autoscaler" or '
                       '"--update-cluster-autoscaler"')

    if (update_autoscaler == 0 and not tags and not mode and not max_surge):
        raise CLIError('Please specify one or more of "--enable-cluster-autoscaler" or '
                       '"--disable-cluster-autoscaler" or '
                       '"--update-cluster-autoscaler" or '
                       '"--tags" or "--mode" or "--max-surge"')

    instance = client.get(resource_group_name, cluster_name, nodepool_name)

    _validate_autoscaler_update_counts(min_count, max_count, enable_cluster_autoscaler or
                                       update_cluster_autoscaler)

    if enable_cluster_autoscaler:
        if instance.enable_auto_scaling:
            logger.warning('Autoscaler is already enabled for this node pool.\n'
                           'Please run "az aks nodepool update --update-cluster-autoscaler" '
                           'if you want to update min-count or max-count.')
            return None
        instance.min_count = int(min_count)
        instance.max_count = int(max_count)
        instance.enable_auto_scaling = True

    if update_cluster_autoscaler:
        if not instance.enable_auto_scaling:
            raise CLIError('Autoscaler is not enabled for this node pool.\n'
                           'Run "az aks nodepool update --enable-cluster-autoscaler" '
                           'to enable cluster with min-count and max-count.')
        instance.min_count = int(min_count)
        instance.max_count = int(max_count)

    if not instance.upgrade_settings:
        instance.upgrade_settings = AgentPoolUpgradeSettings()

    if max_surge:
        instance.upgrade_settings.max_surge = max_surge

    if disable_cluster_autoscaler:
        if not instance.enable_auto_scaling:
            logger.warning(
                'Autoscaler is already disabled for this node pool.')
            return None
        instance.enable_auto_scaling = False
        instance.min_count = None
        instance.max_count = None

    instance.tags = tags

    if mode is not None:
        instance.mode = mode

    return sdk_no_wait(no_wait, client.create_or_update, resource_group_name, cluster_name, nodepool_name, instance)


def aks_agentpool_delete(cmd, client, resource_group_name, cluster_name,
                         nodepool_name,
                         no_wait=False):
    agentpool_exists = False
    instances = client.list(resource_group_name, cluster_name)
    for agentpool_profile in instances:
        if agentpool_profile.name.lower() == nodepool_name.lower():
            agentpool_exists = True
            break

    if not agentpool_exists:
        raise CLIError("Node pool {} doesnt exist, "
                       "use 'aks nodepool list' to get current node pool list".format(nodepool_name))

    return sdk_no_wait(no_wait, client.delete, resource_group_name, cluster_name, nodepool_name)


def aks_agentpool_get_upgrade_profile(cmd, client, resource_group_name, cluster_name, nodepool_name):
    return client.get_upgrade_profile(resource_group_name, cluster_name, nodepool_name)


def _ensure_aks_acr_role_assignment(cli_ctx,
                                    client_id,
                                    registry_id,
                                    detach=False):
    if detach:
        if not _delete_role_assignments(cli_ctx,
                                        'acrpull',
                                        client_id,
                                        scope=registry_id):
            raise CLIError('Could not delete role assignments for ACR. '
                           'Are you an Owner on this subscription?')
        return

    if not _add_role_assignment(cli_ctx,
                                'acrpull',
                                client_id,
                                scope=registry_id):
        raise CLIError('Could not create a role assignment for ACR. '
                       'Are you an Owner on this subscription?')
    return


def _ensure_aks_service_principal(cli_ctx,
                                  service_principal=None,
                                  client_secret=None,
                                  subscription_id=None,
                                  dns_name_prefix=None,
                                  fqdn_subdomain=None,
                                  location=None,
                                  name=None):
    aad_session_key = None
    # TODO: This really needs to be unit tested.
    rbac_client = get_graph_rbac_management_client(cli_ctx)
    if not service_principal:
        # --service-principal not specified, make one.
        if not client_secret:
            client_secret = _create_client_secret()
        salt = binascii.b2a_hex(os.urandom(3)).decode('utf-8')
        if dns_name_prefix:
            url = 'https://{}.{}.{}.cloudapp.azure.com'.format(
                salt, dns_name_prefix, location)
        else:
            url = 'https://{}.{}.{}.cloudapp.azure.com'.format(
                salt, fqdn_subdomain, location)

        service_principal, aad_session_key = _build_service_principal(
            rbac_client, cli_ctx, name, url, client_secret)
        if not service_principal:
            raise CLIError('Could not create a service principal with the right permissions. '
                           'Are you an Owner on this project?')
        logger.info('Created a service principal: %s', service_principal)
        # We don't need to add role assignment for this created SPN
    else:
        # --service-principal specfied, validate --client-secret was too
        if not client_secret:
            raise CLIError(
                '--client-secret is required if --service-principal is specified')
    return {
        'client_secret': client_secret,
        'service_principal': service_principal,
        'aad_session_key': aad_session_key,
    }


def _ensure_osa_aad(cli_ctx,
                    aad_client_app_id=None,
                    aad_client_app_secret=None,
                    aad_tenant_id=None,
                    identifier=None,
                    name=None, create=False,
                    customer_admin_group_id=None):
    rbac_client = get_graph_rbac_management_client(cli_ctx)
    if create:
        # This reply_url is temporary set since Azure need one to create the AAD.
        app_id_name = 'https://{}'.format(name)
        if not aad_client_app_secret:
            aad_client_app_secret = _create_client_secret()

        # Delegate Sign In and Read User Profile permissions on Windows Azure Active Directory API
        resource_access = ResourceAccess(id="311a71cc-e848-46a1-bdf8-97ff7156d8e6",
                                         additional_properties=None, type="Scope")
        # Read directory permissions on Windows Azure Active Directory API
        directory_access = ResourceAccess(id="5778995a-e1bf-45b8-affa-663a9f3f4d04",
                                          additional_properties=None, type="Role")

        required_osa_aad_access = RequiredResourceAccess(resource_access=[resource_access, directory_access],
                                                         additional_properties=None,
                                                         resource_app_id="00000002-0000-0000-c000-000000000000")

        list_aad_filtered = list(rbac_client.applications.list(filter="identifierUris/any(s:s eq '{}')"
                                                               .format(app_id_name)))
        if list_aad_filtered:
            aad_client_app_id = list_aad_filtered[0].app_id
            # Updating reply_url with the correct FQDN information returned by the RP
            reply_url = 'https://{}/oauth2callback/Azure%20AD'.format(
                identifier)
            update_application(client=rbac_client.applications,
                               object_id=list_aad_filtered[0].object_id,
                               display_name=name,
                               identifier_uris=[app_id_name],
                               reply_urls=[reply_url],
                               homepage=app_id_name,
                               password=aad_client_app_secret,
                               required_resource_accesses=[required_osa_aad_access])
            logger.info('Updated AAD: %s', aad_client_app_id)
        else:
            result, _aad_session_key = create_application(client=rbac_client.applications,
                                                          display_name=name,
                                                          identifier_uris=[
                                                              app_id_name],
                                                          homepage=app_id_name,
                                                          password=aad_client_app_secret,
                                                          required_resource_accesses=[required_osa_aad_access])
            aad_client_app_id = result.app_id
            logger.info('Created an AAD: %s', aad_client_app_id)
        # Get the TenantID
        if aad_tenant_id is None:
            profile = Profile(cli_ctx=cli_ctx)
            _, _, aad_tenant_id = profile.get_login_credentials()
    return OpenShiftManagedClusterAADIdentityProvider(
        client_id=aad_client_app_id,
        secret=aad_client_app_secret,
        tenant_id=aad_tenant_id,
        kind='AADIdentityProvider',
        customer_admin_group_id=customer_admin_group_id)


def _ensure_service_principal(cli_ctx,
                              service_principal=None,
                              client_secret=None,
                              subscription_id=None,
                              dns_name_prefix=None,
                              location=None,
                              name=None):
    # TODO: This really needs to be unit tested.
    rbac_client = get_graph_rbac_management_client(cli_ctx)
    if not service_principal:
        # --service-principal not specified, make one.
        if not client_secret:
            client_secret = _create_client_secret()
        salt = binascii.b2a_hex(os.urandom(3)).decode('utf-8')
        url = 'https://{}.{}.{}.cloudapp.azure.com'.format(
            salt, dns_name_prefix, location)

        service_principal, _aad_session_key = _build_service_principal(
            rbac_client, cli_ctx, name, url, client_secret)
        if not service_principal:
            raise CLIError('Could not create a service principal with the right permissions. '
                           'Are you an Owner on this project?')
        logger.info('Created a service principal: %s', service_principal)
        # add role first before save it
        if not _add_role_assignment(cli_ctx, 'Contributor', service_principal):
            logger.warning('Could not create a service principal with the right permissions. '
                           'Are you an Owner on this project?')
    else:
        # --service-principal specfied, validate --client-secret was too
        if not client_secret:
            raise CLIError(
                '--client-secret is required if --service-principal is specified')

    return {
        'client_secret': client_secret,
        'service_principal': service_principal,
    }


def _create_client_secret():
    # Add a special character to satisfy AAD SP secret requirements
    special_char = '$'
    client_secret = binascii.b2a_hex(
        os.urandom(10)).decode('utf-8') + special_char
    return client_secret


def _get_rg_location(ctx, resource_group_name, subscription_id=None):
    groups = cf_resource_groups(ctx, subscription_id=subscription_id)
    # Just do the get, we don't need the result, it will error out if the group doesn't exist.
    rg = groups.get(resource_group_name)
    return rg.location


def _check_cluster_autoscaler_flag(enable_cluster_autoscaler,
                                   min_count,
                                   max_count,
                                   node_count,
                                   agent_pool_profile):
    if enable_cluster_autoscaler:
        if min_count is None or max_count is None:
            raise CLIError(
                'Please specify both min-count and max-count when --enable-cluster-autoscaler enabled')
        if int(min_count) > int(max_count):
            raise CLIError(
                'Value of min-count should be less than or equal to value of max-count')
        if int(node_count) < int(min_count) or int(node_count) > int(max_count):
            raise CLIError(
                'node-count is not in the range of min-count and max-count')
        agent_pool_profile.min_count = int(min_count)
        agent_pool_profile.max_count = int(max_count)
        agent_pool_profile.enable_auto_scaling = True
    else:
        if min_count is not None or max_count is not None:
            raise CLIError(
                'min-count and max-count are required for --enable-cluster-autoscaler, please use the flag')


def _validate_autoscaler_update_counts(min_count, max_count, is_enable_or_update):
    """
    Validates the min, max, and node count when performing an update
    """
    if min_count is None or max_count is None:
        if is_enable_or_update:
            raise CLIError('Please specify both min-count and max-count when --enable-cluster-autoscaler or '
                           '--update-cluster-autoscaler is set.')
    if min_count is not None and max_count is not None:
        if int(min_count) > int(max_count):
            raise CLIError(
                'Value of min-count should be less than or equal to value of max-count.')


def _print_or_merge_credentials(path, kubeconfig, overwrite_existing, context_name):
    """Merge an unencrypted kubeconfig into the file at the specified path, or print it to
    stdout if the path is "-".
    """
    # Special case for printing to stdout
    if path == "-":
        print(kubeconfig)
        return

    # ensure that at least an empty ~/.kube/config exists
    directory = os.path.dirname(path)
    if directory and not os.path.exists(directory):
        try:
            os.makedirs(directory)
        except OSError as ex:
            if ex.errno != errno.EEXIST:
                raise
    if not os.path.exists(path):
        with os.fdopen(os.open(path, os.O_CREAT | os.O_WRONLY, 0o600), 'wt'):
            pass

    # merge the new kubeconfig into the existing one
    fd, temp_path = tempfile.mkstemp()
    additional_file = os.fdopen(fd, 'w+t')
    try:
        additional_file.write(kubeconfig)
        additional_file.flush()
        merge_kubernetes_configurations(
            path, temp_path, overwrite_existing, context_name)
    except yaml.YAMLError as ex:
        logger.warning(
            'Failed to merge credentials to kube config file: %s', ex)
    finally:
        additional_file.close()
        os.remove(temp_path)


def _remove_nulls(managed_clusters):
    """
    Remove some often-empty fields from a list of ManagedClusters, so the JSON representation
    doesn't contain distracting null fields.

    This works around a quirk of the SDK for python behavior. These fields are not sent
    by the server, but get recreated by the CLI's own "to_dict" serialization.
    """
    attrs = ['tags']
    ap_attrs = ['os_disk_size_gb', 'vnet_subnet_id']
    sp_attrs = ['secret']
    for managed_cluster in managed_clusters:
        for attr in attrs:
            if getattr(managed_cluster, attr, None) is None:
                delattr(managed_cluster, attr)
        if managed_cluster.agent_pool_profiles is not None:
            for ap_profile in managed_cluster.agent_pool_profiles:
                for attr in ap_attrs:
                    if getattr(ap_profile, attr, None) is None:
                        delattr(ap_profile, attr)
        for attr in sp_attrs:
            if getattr(managed_cluster.service_principal_profile, attr, None) is None:
                delattr(managed_cluster.service_principal_profile, attr)
    return managed_clusters


def _remove_osa_nulls(managed_clusters):
    """
    Remove some often-empty fields from a list of OpenShift ManagedClusters, so the JSON representation
    doesn't contain distracting null fields.

    This works around a quirk of the SDK for python behavior. These fields are not sent
    by the server, but get recreated by the CLI's own "to_dict" serialization.
    """
    attrs = ['tags', 'plan', 'type', 'id']
    ap_master_attrs = ['name', 'os_type']
    net_attrs = ['peer_vnet_id']
    for managed_cluster in managed_clusters:
        for attr in attrs:
            if hasattr(managed_cluster, attr) and getattr(managed_cluster, attr) is None:
                delattr(managed_cluster, attr)
        for attr in ap_master_attrs:
            if getattr(managed_cluster.master_pool_profile, attr, None) is None:
                delattr(managed_cluster.master_pool_profile, attr)
        for attr in net_attrs:
            if getattr(managed_cluster.network_profile, attr, None) is None:
                delattr(managed_cluster.network_profile, attr)
    return managed_clusters


def _validate_aci_location(norm_location):
    """
    Validate the Azure Container Instance location
    """
    aci_locations = [
        "australiaeast",
        "canadacentral",
        "centralindia",
        "centralus",
        "eastasia",
        "eastus",
        "eastus2",
        "eastus2euap",
        "japaneast",
        "northcentralus",
        "northeurope",
        "southcentralus",
        "southeastasia",
        "southindia",
        "uksouth",
        "westcentralus",
        "westus",
        "westus2",
        "westeurope"
    ]

    if norm_location not in aci_locations:
        raise CLIError('Azure Container Instance is not available at location "{}".'.format(norm_location) +
                       ' The available locations are "{}"'.format(','.join(aci_locations)))


def osa_list(cmd, client, resource_group_name=None):
    if resource_group_name:
        managed_clusters = client.list_by_resource_group(resource_group_name)
    else:
        managed_clusters = client.list()
    return _remove_osa_nulls(list(managed_clusters))


def _format_workspace_id(workspace_id):
    workspace_id = workspace_id.strip()
    if not workspace_id.startswith('/'):
        workspace_id = '/' + workspace_id
    if workspace_id.endswith('/'):
        workspace_id = workspace_id.rstrip('/')
    return workspace_id


def openshift_create(cmd, client, resource_group_name, name,  # pylint: disable=too-many-locals
                     location=None,
                     compute_vm_size="Standard_D4s_v3",
                     compute_count=3,
                     aad_client_app_id=None,
                     aad_client_app_secret=None,
                     aad_tenant_id=None,
                     vnet_prefix="10.0.0.0/8",
                     subnet_prefix="10.0.0.0/24",
                     vnet_peer=None,
                     tags=None,
                     no_wait=False,
                     workspace_id=None,
                     customer_admin_group_id=None):
    logger.warning('Support for the creation of ARO 3.11 clusters ends 30 Nov 2020. Please see aka.ms/aro/4 for information on switching to ARO 4.')  # pylint: disable=line-too-long

    if location is None:
        location = _get_rg_location(cmd.cli_ctx, resource_group_name)
    agent_pool_profiles = []
    agent_node_pool_profile = OpenShiftManagedClusterAgentPoolProfile(
        name='compute',  # Must be 12 chars or less before ACS RP adds to it
        count=int(compute_count),
        vm_size=compute_vm_size,
        os_type="Linux",
        role=OpenShiftAgentPoolProfileRole.compute,
        subnet_cidr=subnet_prefix
    )

    agent_infra_pool_profile = OpenShiftManagedClusterAgentPoolProfile(
        name='infra',  # Must be 12 chars or less before ACS RP adds to it
        count=int(3),
        vm_size="Standard_D4s_v3",
        os_type="Linux",
        role=OpenShiftAgentPoolProfileRole.infra,
        subnet_cidr=subnet_prefix
    )

    agent_pool_profiles.append(agent_node_pool_profile)
    agent_pool_profiles.append(agent_infra_pool_profile)

    agent_master_pool_profile = OpenShiftManagedClusterAgentPoolProfile(
        name='master',  # Must be 12 chars or less before ACS RP adds to it
        count=int(3),
        vm_size="Standard_D4s_v3",
        os_type="Linux",
        subnet_cidr=subnet_prefix
    )
    identity_providers = []

    create_aad = False

    # Validating if the cluster is not existing since we are not supporting the AAD rotation on OSA for now
    try:
        client.get(resource_group_name, name)
    except CloudError:
        # Validating if aad_client_app_id aad_client_app_secret aad_tenant_id are set
        if aad_client_app_id is None and aad_client_app_secret is None and aad_tenant_id is None:
            create_aad = True

    osa_aad_identity = _ensure_osa_aad(cmd.cli_ctx,
                                       aad_client_app_id=aad_client_app_id,
                                       aad_client_app_secret=aad_client_app_secret,
                                       aad_tenant_id=aad_tenant_id, identifier=None,
                                       name=name, create=create_aad,
                                       customer_admin_group_id=customer_admin_group_id)
    identity_providers.append(
        OpenShiftManagedClusterIdentityProvider(
            name='Azure AD',
            provider=osa_aad_identity
        )
    )
    auth_profile = OpenShiftManagedClusterAuthProfile(
        identity_providers=identity_providers)

    default_router_profile = OpenShiftRouterProfile(name='default')

    if vnet_peer is not None:
        from msrestazure.tools import is_valid_resource_id, resource_id
        if not is_valid_resource_id(vnet_peer):
            vnet_peer = resource_id(
                subscription=get_subscription_id(cmd.cli_ctx),
                resource_group=resource_group_name,
                namespace='Microsoft.Network', type='virtualNetwork',
                name=vnet_peer
            )
    if workspace_id is not None:
        workspace_id = _format_workspace_id(workspace_id)
        monitor_profile = OpenShiftManagedClusterMonitorProfile(
            enabled=True, workspace_resource_id=workspace_id)  # pylint: disable=line-too-long
    else:
        monitor_profile = None

    network_profile = NetworkProfile(
        vnet_cidr=vnet_prefix, peer_vnet_id=vnet_peer)
    osamc = OpenShiftManagedCluster(
        location=location, tags=tags,
        open_shift_version="v3.11",
        network_profile=network_profile,
        auth_profile=auth_profile,
        agent_pool_profiles=agent_pool_profiles,
        master_pool_profile=agent_master_pool_profile,
        router_profiles=[default_router_profile],
        monitor_profile=monitor_profile)

    try:
        # long_running_operation_timeout=300
        result = sdk_no_wait(no_wait, client.create_or_update,
                             resource_group_name=resource_group_name, resource_name=name, parameters=osamc)
        result = LongRunningOperation(cmd.cli_ctx)(result)
        instance = client.get(resource_group_name, name)
        _ensure_osa_aad(cmd.cli_ctx,
                        aad_client_app_id=osa_aad_identity.client_id,
                        aad_client_app_secret=osa_aad_identity.secret,
                        aad_tenant_id=osa_aad_identity.tenant_id, identifier=instance.public_hostname,
                        name=name, create=create_aad)
    except CloudError as ex:
        if "The resource type could not be found in the namespace 'Microsoft.ContainerService" in ex.message:
            raise CLIError(
                'Please make sure your subscription is whitelisted to use this service. https://aka.ms/openshift/managed')  # pylint: disable=line-too-long
        if "No registered resource provider found for location" in ex.message:
            raise CLIError(
                'Please make sure your subscription is whitelisted to use this service. https://aka.ms/openshift/managed')  # pylint: disable=line-too-long
        raise ex


def openshift_show(cmd, client, resource_group_name, name):
    logger.warning('The az openshift command is deprecated and has been replaced by az aro for ARO 4 clusters.  See http://aka.ms/aro/4 for information on switching to ARO 4.')  # pylint: disable=line-too-long

    mc = client.get(resource_group_name, name)
    return _remove_osa_nulls([mc])[0]


def openshift_scale(cmd, client, resource_group_name, name, compute_count, no_wait=False):
    logger.warning('The az openshift command is deprecated and has been replaced by az aro for ARO 4 clusters.  See http://aka.ms/aro/4 for information on switching to ARO 4.')  # pylint: disable=line-too-long

    instance = client.get(resource_group_name, name)
    # TODO: change this approach when we support multiple agent pools.
    idx = 0
    for i in range(len(instance.agent_pool_profiles)):
        if instance.agent_pool_profiles[i].name.lower() == "compute":
            idx = i
            break

    instance.agent_pool_profiles[idx].count = int(
        compute_count)  # pylint: disable=no-member

    # null out the AAD profile and add manually the masterAP name because otherwise validation complains
    instance.master_pool_profile.name = "master"
    instance.auth_profile = None

    return sdk_no_wait(no_wait, client.create_or_update, resource_group_name, name, instance)


def openshift_monitor_enable(cmd, client, resource_group_name, name, workspace_id, no_wait=False):
    logger.warning('The az openshift command is deprecated and has been replaced by az aro for ARO 4 clusters.  See http://aka.ms/aro/4 for information on switching to ARO 4.')  # pylint: disable=line-too-long

    instance = client.get(resource_group_name, name)
    workspace_id = _format_workspace_id(workspace_id)
    monitor_profile = OpenShiftManagedClusterMonitorProfile(
        enabled=True, workspace_resource_id=workspace_id)  # pylint: disable=line-too-long
    instance.monitor_profile = monitor_profile

    return sdk_no_wait(no_wait, client.create_or_update, resource_group_name, name, instance)


def openshift_monitor_disable(cmd, client, resource_group_name, name, no_wait=False):
    logger.warning('The az openshift command is deprecated and has been replaced by az aro for ARO 4 clusters.  See http://aka.ms/aro/4 for information on switching to ARO 4.')  # pylint: disable=line-too-long

    instance = client.get(resource_group_name, name)
    monitor_profile = OpenShiftManagedClusterMonitorProfile(
        enabled=False, workspace_resource_id=None)  # pylint: disable=line-too-long
    instance.monitor_profile = monitor_profile
    return sdk_no_wait(no_wait, client.create_or_update, resource_group_name, name, instance)


def _is_msi_cluster(managed_cluster):
    return (managed_cluster and managed_cluster.identity and
            (managed_cluster.identity.type.casefold() == "systemassigned" or
             managed_cluster.identity.type.casefold() == "userassigned"))


def _put_managed_cluster_ensuring_permission(
        cmd,     # pylint: disable=too-many-locals,too-many-statements,too-many-branches
        client,
        subscription_id,
        resource_group_name,
        name,
        managed_cluster,
        monitoring_addon_enabled,
        ingress_appgw_addon_enabled,
        virtual_node_addon_enabled,
        need_grant_vnet_permission_to_cluster_identity,
        vnet_subnet_id,
        enable_managed_identity,
        attach_acr,
        headers,
        no_wait
):
    # some addons require post cluster creation role assigment
    need_post_creation_role_assignment = (monitoring_addon_enabled or
                                          ingress_appgw_addon_enabled or
                                          (enable_managed_identity and attach_acr) or
                                          virtual_node_addon_enabled or
                                          need_grant_vnet_permission_to_cluster_identity)
    if need_post_creation_role_assignment:
        # adding a wait here since we rely on the result for role assignment
        cluster = LongRunningOperation(cmd.cli_ctx)(client.create_or_update(
            resource_group_name=resource_group_name,
            resource_name=name,
            parameters=managed_cluster,
            custom_headers=headers))
        cloud_name = cmd.cli_ctx.cloud.name
        # add cluster spn/msi Monitoring Metrics Publisher role assignment to publish metrics to MDM
        # mdm metrics is supported only in azure public cloud, so add the role assignment only in this cloud
        if monitoring_addon_enabled and cloud_name.lower() == 'azurecloud':
            from msrestazure.tools import resource_id
            cluster_resource_id = resource_id(
                subscription=subscription_id,
                resource_group=resource_group_name,
                namespace='Microsoft.ContainerService', type='managedClusters',
                name=name
            )
            _add_monitoring_role_assignment(cluster, cluster_resource_id, cmd)
        if ingress_appgw_addon_enabled:
            _add_ingress_appgw_addon_role_assignment(cluster, cmd)
        if virtual_node_addon_enabled:
            _add_virtual_node_role_assignment(cmd, cluster, vnet_subnet_id)
        if need_grant_vnet_permission_to_cluster_identity:
            if not _create_role_assignment(cmd.cli_ctx, 'Network Contributor',
                                           cluster.identity.principal_id, scope=vnet_subnet_id,
                                           resolve_assignee=False):
                logger.warning('Could not create a role assignment for subnet. '
                               'Are you an Owner on this subscription?')

        if enable_managed_identity and attach_acr:
            # Attach ACR to cluster enabled managed identity
            if cluster.identity_profile is None or \
               cluster.identity_profile["kubeletidentity"] is None:
                logger.warning('Your cluster is successfully created, but we failed to attach '
                               'acr to it, you can manually grant permission to the identity '
                               'named <ClUSTER_NAME>-agentpool in MC_ resource group to give '
                               'it permission to pull from ACR.')
            else:
                kubelet_identity_client_id = cluster.identity_profile["kubeletidentity"].client_id
                _ensure_aks_acr(cmd.cli_ctx,
                                client_id=kubelet_identity_client_id,
                                acr_name_or_id=attach_acr,
                                subscription_id=subscription_id)
    else:
        cluster = sdk_no_wait(no_wait, client.create_or_update,
                              resource_group_name=resource_group_name,
                              resource_name=name,
                              parameters=managed_cluster,
                              custom_headers=headers)

    return cluster<|MERGE_RESOLUTION|>--- conflicted
+++ resolved
@@ -82,10 +82,7 @@
 from azure.mgmt.containerservice.v2021_03_01.models import ManagedClusterSKU
 from azure.mgmt.containerservice.v2021_03_01.models import ManagedClusterWindowsProfile
 from azure.mgmt.containerservice.v2021_03_01.models import ManagedClusterIdentityUserAssignedIdentitiesValue
-<<<<<<< HEAD
-=======
 from azure.mgmt.containerservice.v2021_03_01.models import RunCommandRequest
->>>>>>> 18e6fa6c
 
 from azure.mgmt.containerservice.v2019_09_30_preview.models import OpenShiftManagedClusterAgentPoolProfile
 from azure.mgmt.containerservice.v2019_09_30_preview.models import OpenShiftAgentPoolProfileRole
@@ -1082,12 +1079,8 @@
     smc = get_mgmt_service_client(cmd.cli_ctx, ResourceType.MGMT_RESOURCE_RESOURCES,
                                   subscription_id=subscription_id).deployments
 
-<<<<<<< HEAD
-    Deployment = cmd.get_models('Deployment', resource_type=ResourceType.MGMT_RESOURCE_RESOURCES)
-=======
     Deployment = cmd.get_models(
         'Deployment', resource_type=ResourceType.MGMT_RESOURCE_RESOURCES)
->>>>>>> 18e6fa6c
     deployment = Deployment(properties=properties)
 
     if validate:
@@ -1095,12 +1088,8 @@
         logger.info(json.dumps(template, indent=2))
         logger.info('==== END TEMPLATE ====')
         if cmd.supported_api_version(min_api='2019-10-01', resource_type=ResourceType.MGMT_RESOURCE_RESOURCES):
-<<<<<<< HEAD
-            validation_poller = smc.begin_validate(resource_group_name, deployment_name, deployment)
-=======
             validation_poller = smc.begin_validate(
                 resource_group_name, deployment_name, deployment)
->>>>>>> 18e6fa6c
             return LongRunningOperation(cmd.cli_ctx)(validation_poller)
 
         return smc.validate(resource_group_name, deployment_name, deployment)
@@ -3552,15 +3541,10 @@
                                          'location': workspace_region})
 
     from azure.cli.core.profiles import ResourceType
-<<<<<<< HEAD
-    GenericResource = cmd.get_models('GenericResource', resource_type=ResourceType.MGMT_RESOURCE_RESOURCES)
-    generic_resource = GenericResource(location=workspace_region, properties={'sku': {'name': 'standalone'}})
-=======
     GenericResource = cmd.get_models(
         'GenericResource', resource_type=ResourceType.MGMT_RESOURCE_RESOURCES)
     generic_resource = GenericResource(location=workspace_region, properties={
         'sku': {'name': 'standalone'}})
->>>>>>> 18e6fa6c
 
     async_poller = resources.begin_create_or_update_by_id(default_workspace_resource_id, '2015-11-01-preview',
                                                           generic_resource)
