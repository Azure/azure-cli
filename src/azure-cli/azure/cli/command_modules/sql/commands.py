--- conflicted
+++ resolved
@@ -369,11 +369,7 @@
                             client_factory=get_sql_database_recoverable_databases_operations,
                             is_preview=True) as g:
 
-<<<<<<< HEAD
         g.custom_show_command('show', 'recoverable_databases_get')
-=======
-        g.show_command('show', 'get')
->>>>>>> 1004295e
         g.custom_command('list', 'list_geo_backups')
 
     with self.command_group('sql db geo-backup',
