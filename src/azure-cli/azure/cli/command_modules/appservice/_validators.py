# --------------------------------------------------------------------------------------------
# Copyright (c) Microsoft Corporation. All rights reserved.
# Licensed under the MIT License. See License.txt in the project root for license information.
# --------------------------------------------------------------------------------------------

import ipaddress

from azure.cli.core.azclierror import InvalidArgumentValueError, ArgumentUsageError, ValidationError
from azure.cli.core.commands.client_factory import get_mgmt_service_client
from azure.cli.core.profiles import ResourceType
<<<<<<< HEAD

=======
from azure.cli.core.commands.validators import validate_tags
>>>>>>> 96295ec6
from knack.log import get_logger
from knack.util import CLIError
from msrestazure.tools import is_valid_resource_id, parse_resource_id

from ._appservice_utils import _generic_site_operation
from ._client_factory import web_client_factory
from .utils import _normalize_sku, get_sku_name

logger = get_logger(__name__)


def validate_timeout_value(namespace):
    """Validates that zip deployment timeout is set to a reasonable min value"""
    if isinstance(namespace.timeout, int):
        if namespace.timeout <= 29:
            raise CLIError('--timeout value should be a positive value in seconds and should be at least 30')


def validate_site_create(cmd, namespace):
    """Validate the SiteName that is being used to create is available
    This API requires that the RG is already created"""
    client = web_client_factory(cmd.cli_ctx)
    if isinstance(namespace.name, str) and isinstance(namespace.resource_group_name, str) \
            and isinstance(namespace.plan, str):
        resource_group_name = namespace.resource_group_name
        plan = namespace.plan
        if is_valid_resource_id(plan):
            parsed_result = parse_resource_id(plan)
            plan_info = client.app_service_plans.get(parsed_result['resource_group'], parsed_result['name'])
        else:
            plan_info = client.app_service_plans.get(resource_group_name, plan)
        if not plan_info:
            raise CLIError("The plan '{}' doesn't exist in the resource group '{}'".format(plan, resource_group_name))
        # verify that the name is available for create
        validation_payload = {
            "name": namespace.name,
            "type": "Microsoft.Web/sites",
            "location": plan_info.location,
            "properties": {
                "serverfarmId": plan_info.id
            }
        }
        validation = client.validate(resource_group_name, validation_payload)
        if validation.status.lower() == "failure" and validation.error.code != 'SiteAlreadyExists':
            raise CLIError(validation.error.message)


def validate_ase_create(cmd, namespace):
    # Validate the ASE Name availability
    client = web_client_factory(cmd.cli_ctx)
    resource_type = 'Microsoft.Web/hostingEnvironments'
    if isinstance(namespace.name, str):
        name_validation = client.check_name_availability(namespace.name, resource_type)
        if not name_validation.name_available:
            raise CLIError(name_validation.message)


def validate_asp_create(cmd, namespace):
    """Validate the SiteName that is being used to create is available
    This API requires that the RG is already created"""
    client = web_client_factory(cmd.cli_ctx)
    if isinstance(namespace.name, str) and isinstance(namespace.resource_group_name, str):
        resource_group_name = namespace.resource_group_name
        if isinstance(namespace.location, str):
            location = namespace.location
        else:
            rg_client = get_mgmt_service_client(cmd.cli_ctx, ResourceType.MGMT_RESOURCE_RESOURCES)

            group = rg_client.resource_groups.get(resource_group_name)
            location = group.location
        validation_payload = {
            "name": namespace.name,
            "type": "Microsoft.Web/serverfarms",
            "location": location,
            "properties": {
                "skuName": _normalize_sku(namespace.sku) or 'B1',
                "capacity": namespace.number_of_workers or 1,
                "needLinuxWorkers": namespace.is_linux,
                "isXenon": namespace.hyper_v
            }
        }
        validation = client.validate(resource_group_name, validation_payload)
        if validation.status.lower() == "failure" and validation.error.code != 'ServerFarmAlreadyExists':
            raise CLIError(validation.error.message)


def validate_app_or_slot_exists_in_rg(cmd, namespace):
    """Validate that the App/slot exists in the RG provided"""
    client = web_client_factory(cmd.cli_ctx)
    webapp = namespace.name
    resource_group_name = namespace.resource_group_name
    if isinstance(namespace.slot, str):
        app = client.web_apps.get_slot(resource_group_name, webapp, namespace.slot, raw=True)
    else:
        app = client.web_apps.get(resource_group_name, webapp, None, raw=True)
    if app.response.status_code != 200:
        raise CLIError(app.response.text)


def validate_app_exists_in_rg(cmd, namespace):
    client = web_client_factory(cmd.cli_ctx)
    webapp = namespace.name
    resource_group_name = namespace.resource_group_name
    app = client.web_apps.get(resource_group_name, webapp, None, raw=True)
    if app.response.status_code != 200:
        raise CLIError(app.response.text)


def validate_add_vnet(cmd, namespace):
    resource_group_name = namespace.resource_group_name
    from azure.cli.command_modules.network._client_factory import network_client_factory
    vnet_client = network_client_factory(cmd.cli_ctx)
    list_all_vnets = vnet_client.virtual_networks.list_all()
    vnet = namespace.vnet
    name = namespace.name
    slot = namespace.slot

    vnet_loc = ''
    for v in list_all_vnets:
        if vnet in (v.name, v.id):
            vnet_loc = v.location
            break

    webapp = _generic_site_operation(cmd.cli_ctx, resource_group_name, name, 'get', slot)
    # converting geo region to geo location
    webapp_loc = webapp.location.lower().replace(" ", "")

    if vnet_loc != webapp_loc:
        raise CLIError("The app and the vnet resources are in different locations. \
                        Cannot integrate a regional VNET to an app in a different region")


def validate_front_end_scale_factor(namespace):
    if namespace.front_end_scale_factor:
        min_scale_factor = 5
        max_scale_factor = 15
        scale_error_text = "Frontend Scale Factor '{}' is invalid. Must be between {} and {}"
        scale_factor = namespace.front_end_scale_factor
        if scale_factor < min_scale_factor or scale_factor > max_scale_factor:
            raise CLIError(scale_error_text.format(scale_factor, min_scale_factor, max_scale_factor))


def validate_ip_address(cmd, namespace):
    if namespace.ip_address is not None:
        _validate_ip_address_format(namespace)
        # For prevention of adding the duplicate IPs.
        if 'add' in cmd.name:
            _validate_ip_address_existence(cmd, namespace)


def validate_onedeploy_params(namespace):
    if namespace.src_path and namespace.src_url:
        raise CLIError('Only one of --src-path and --src-url can be specified')

    if not namespace.src_path and not namespace.src_url:
        raise CLIError('Either of --src-path or --src-url must be specified')

    if namespace.src_url and not namespace.artifact_type:
        raise CLIError('Deployment type is mandatory when deploying from URLs. Use --type')


def _validate_ip_address_format(namespace):
    if namespace.ip_address is not None:
        input_value = namespace.ip_address
        if ' ' in input_value:
            raise InvalidArgumentValueError("Spaces not allowed: '{}' ".format(input_value))
        input_ips = input_value.split(',')
        if len(input_ips) > 8:
            raise InvalidArgumentValueError('Maximum 8 IP addresses are allowed per rule.')
        validated_ips = ''
        for ip in input_ips:
            # Use ipaddress library to validate ip network format
            ip_obj = ipaddress.ip_network(ip)
            validated_ips += str(ip_obj) + ','
        namespace.ip_address = validated_ips[:-1]


def _validate_ip_address_existence(cmd, namespace):
    resource_group_name = namespace.resource_group_name
    name = namespace.name
    slot = namespace.slot
    scm_site = namespace.scm_site
    configs = _generic_site_operation(cmd.cli_ctx, resource_group_name, name, 'get_configuration', slot)
    access_rules = configs.scm_ip_security_restrictions if scm_site else configs.ip_security_restrictions
    ip_exists = [(lambda x: x.ip_address == namespace.ip_address)(x) for x in access_rules]
    if True in ip_exists:
        raise ArgumentUsageError('IP address: ' + namespace.ip_address + ' already exists. '
                                 'Cannot add duplicate IP address values.')


def validate_service_tag(cmd, namespace):
    if namespace.service_tag is not None:
        _validate_service_tag_format(cmd, namespace)
        # For prevention of adding the duplicate IPs.
        if 'add' in cmd.name:
            _validate_service_tag_existence(cmd, namespace)


def _validate_service_tag_format(cmd, namespace):
    if namespace.service_tag is not None:
        input_value = namespace.service_tag
        if ' ' in input_value:
            raise InvalidArgumentValueError("Spaces not allowed: '{}' ".format(input_value))
        input_tags = input_value.split(',')
        if len(input_tags) > 8:
            raise InvalidArgumentValueError('Maximum 8 service tags are allowed per rule.')
        network_client = get_mgmt_service_client(cmd.cli_ctx, ResourceType.MGMT_NETWORK)
        resource_group_name = namespace.resource_group_name
        name = namespace.name
        webapp = _generic_site_operation(cmd.cli_ctx, resource_group_name, name, 'get')
        service_tag_full_list = network_client.service_tags.list(webapp.location).values
        if service_tag_full_list is None:
            logger.warning('Not able to get full Service Tag list. Cannot validate Service Tag.')
            return
        for tag in input_tags:
            valid_tag = False
            for tag_full_list in service_tag_full_list:
                if tag.lower() == tag_full_list.name.lower():
                    valid_tag = True
                    continue
            if not valid_tag:
                raise InvalidArgumentValueError('Unknown Service Tag: ' + tag)


def _validate_service_tag_existence(cmd, namespace):
    resource_group_name = namespace.resource_group_name
    name = namespace.name
    slot = namespace.slot
    scm_site = namespace.scm_site
    input_tag_value = namespace.service_tag.replace(' ', '')
    configs = _generic_site_operation(cmd.cli_ctx, resource_group_name, name, 'get_configuration', slot)
    access_rules = configs.scm_ip_security_restrictions if scm_site else configs.ip_security_restrictions
    for rule in access_rules:
        if rule.ip_address and rule.ip_address.lower() == input_tag_value.lower():
            raise ArgumentUsageError('Service Tag: ' + namespace.service_tag + ' already exists. '
                                     'Cannot add duplicate Service Tag values.')


def validate_public_cloud(cmd):
    from azure.cli.core.cloud import AZURE_PUBLIC_CLOUD
    if cmd.cli_ctx.cloud.name != AZURE_PUBLIC_CLOUD.name:
        raise CLIError('This command is not yet supported on soveriegn clouds.')


<<<<<<< HEAD
def validate_staticsite_sku(cmd, namespace):
    from azure.mgmt.web import WebSiteManagementClient
    client = get_mgmt_service_client(cmd.cli_ctx, WebSiteManagementClient).static_sites
    sku_name = client.get_static_site(namespace.resource_group_name, namespace.name).sku.name
    if sku_name.lower() != "standard":
        raise ValidationError("Invalid SKU: '{}'. Staticwebapp must have 'Standard' SKU".format(sku_name))


def validate_staticsite_link_function(cmd, namespace):
    from azure.mgmt.web import WebSiteManagementClient
    validate_staticsite_sku(cmd, namespace)

    if not is_valid_resource_id(namespace.function_resource_id):
        raise ArgumentUsageError("--function-resource-id must specify a function resource ID. "
                                 "To get resource ID, use the following commmand, inserting the function "
                                 "group/name as needed: \n"
                                 "az functionapp show --resource-group \"[FUNCTION_RESOURCE_GROUP]\" "
                                 "--name \"[FUNCTION_NAME]\" --query id ")

    client = get_mgmt_service_client(cmd.cli_ctx, WebSiteManagementClient, api_version="2020-12-01").static_sites
    functions = client.get_user_provided_function_apps_for_static_site(
        name=namespace.name, resource_group_name=namespace.resource_group_name)
    if list(functions):
        raise ValidationError("Cannot have more than one user provided function app associated with a Static Web App")
=======
def _validate_vnet_integration(cmd, namespace):
    validate_tags(namespace)
    if namespace.subnet or namespace.vnet:
        if not namespace.subnet:
            raise ArgumentUsageError("Cannot use --vnet without --subnet")
        if not is_valid_resource_id(namespace.subnet) and not namespace.vnet:
            raise ArgumentUsageError("Must either specify subnet by resource ID or include --vnet argument")

        client = web_client_factory(cmd.cli_ctx)
        if is_valid_resource_id(namespace.plan):
            parse_result = parse_resource_id(namespace.plan)
            plan_info = client.app_service_plans.get(parse_result['resource_group'], parse_result['name'])
        else:
            plan_info = client.app_service_plans.get(name=namespace.plan,
                                                     resource_group_name=namespace.resource_group_name)

        sku_name = plan_info.sku.name
        disallowed_skus = {'FREE', 'SHARED', 'BASIC', 'ElasticPremium', 'PremiumContainer', 'Isolated', 'IsolatedV2'}
        if get_sku_name(sku_name) in disallowed_skus:
            raise ArgumentUsageError("App Service Plan has invalid sku for vnet integration: {}."
                                     "Plan sku cannot be one of: {}. "
                                     "Please run 'az appservice plan create -h' "
                                     "to see all available App Service Plan SKUs ".format(sku_name, disallowed_skus))
>>>>>>> 96295ec6
<|MERGE_RESOLUTION|>--- conflicted
+++ resolved
@@ -8,11 +8,8 @@
 from azure.cli.core.azclierror import InvalidArgumentValueError, ArgumentUsageError, ValidationError
 from azure.cli.core.commands.client_factory import get_mgmt_service_client
 from azure.cli.core.profiles import ResourceType
-<<<<<<< HEAD
-
-=======
 from azure.cli.core.commands.validators import validate_tags
->>>>>>> 96295ec6
+
 from knack.log import get_logger
 from knack.util import CLIError
 from msrestazure.tools import is_valid_resource_id, parse_resource_id
@@ -257,7 +254,6 @@
         raise CLIError('This command is not yet supported on soveriegn clouds.')
 
 
-<<<<<<< HEAD
 def validate_staticsite_sku(cmd, namespace):
     from azure.mgmt.web import WebSiteManagementClient
     client = get_mgmt_service_client(cmd.cli_ctx, WebSiteManagementClient).static_sites
@@ -282,7 +278,8 @@
         name=namespace.name, resource_group_name=namespace.resource_group_name)
     if list(functions):
         raise ValidationError("Cannot have more than one user provided function app associated with a Static Web App")
-=======
+
+
 def _validate_vnet_integration(cmd, namespace):
     validate_tags(namespace)
     if namespace.subnet or namespace.vnet:
@@ -305,5 +302,4 @@
             raise ArgumentUsageError("App Service Plan has invalid sku for vnet integration: {}."
                                      "Plan sku cannot be one of: {}. "
                                      "Please run 'az appservice plan create -h' "
-                                     "to see all available App Service Plan SKUs ".format(sku_name, disallowed_skus))
->>>>>>> 96295ec6
+                                     "to see all available App Service Plan SKUs ".format(sku_name, disallowed_skus))