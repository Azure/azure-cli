interactions:
- request:
    body: '{"location": "eastus", "sku": {"name": "Standard"}, "properties": {"publicNetworkAccess":
      "Enabled", "softDeleteRetentionInDays": 1, "createMode": "Default"}}'
    headers:
      Accept:
      - application/json
      Accept-Encoding:
      - gzip, deflate
      CommandName:
      - appconfig create
      Connection:
      - keep-alive
      Content-Length:
      - '158'
      Content-Type:
      - application/json
      ParameterSetName:
      - -n -g -l --sku --enable-public-network --retention-days
      User-Agent:
<<<<<<< HEAD
      - AZURECLI/2.48.1 (PIP) azsdk-python-azure-mgmt-appconfiguration/3.0.0 Python/3.10.11
=======
      - AZURECLI/2.47.0 azsdk-python-azure-mgmt-appconfiguration/3.0.0 Python/3.10.11
>>>>>>> 2c3f5e09
        (Windows-10-10.0.22621-SP0)
    method: PUT
    uri: https://management.azure.com/subscriptions/00000000-0000-0000-0000-000000000000/resourceGroups/clitest.rg000001/providers/Microsoft.AppConfiguration/configurationStores/PubNetworkTrue000002?api-version=2023-03-01
  response:
    body:
<<<<<<< HEAD
      string: '{"type":"Microsoft.AppConfiguration/configurationStores","location":"eastus","properties":{"provisioningState":"Creating","creationDate":"2023-05-04T00:35:00.9535907+00:00","endpoint":null,"encryption":null,"privateEndpointConnections":null,"disableLocalAuth":null,"softDeleteRetentionInDays":null,"enablePurgeProtection":null},"sku":{"name":"Standard"},"systemData":null,"id":"/subscriptions/00000000-0000-0000-0000-000000000000/resourceGroups/clitest.rg000001/providers/Microsoft.AppConfiguration/configurationStores/PubNetworkTrue000002","name":"PubNetworkTrue000002","tags":{}}'
    headers:
      azure-asyncoperation:
      - https://management.azure.com/subscriptions/00000000-0000-0000-0000-000000000000/providers/Microsoft.AppConfiguration/locations/eastus/operationsStatus/DI9jlVE6nGHvM-Yq35b1JfgEnuPLlwwdZudzK4hEBpA?api-version=2023-03-01
=======
      string: '{"type":"Microsoft.AppConfiguration/configurationStores","location":"eastus","properties":{"provisioningState":"Creating","creationDate":"2023-04-18T05:43:56.7228664+00:00","endpoint":null,"encryption":null,"privateEndpointConnections":null,"disableLocalAuth":null,"softDeleteRetentionInDays":null,"enablePurgeProtection":null},"sku":{"name":"Standard"},"systemData":null,"id":"/subscriptions/00000000-0000-0000-0000-000000000000/resourceGroups/clitest.rg000001/providers/Microsoft.AppConfiguration/configurationStores/PubNetworkTrue000002","name":"PubNetworkTrue000002","tags":{}}'
    headers:
      azure-asyncoperation:
      - https://management.azure.com/subscriptions/00000000-0000-0000-0000-000000000000/providers/Microsoft.AppConfiguration/locations/eastus/operationsStatus/P86fQR7FpqWyKEMbanDxW7Pi9gRNb0bt8m11iETl3c4?api-version=2023-03-01
>>>>>>> 2c3f5e09
      cache-control:
      - no-cache
      content-length:
      - '581'
      content-type:
      - application/json; charset=utf-8
      date:
<<<<<<< HEAD
      - Thu, 04 May 2023 00:35:00 GMT
=======
      - Tue, 18 Apr 2023 05:43:55 GMT
>>>>>>> 2c3f5e09
      expires:
      - '-1'
      pragma:
      - no-cache
      strict-transport-security:
      - max-age=31536000; includeSubDomains
      x-content-type-options:
      - nosniff
      x-ms-ratelimit-remaining-subscription-writes:
      - '1199'
    status:
      code: 201
      message: Created
- request:
    body: null
    headers:
      Accept:
      - '*/*'
      Accept-Encoding:
      - gzip, deflate
      CommandName:
      - appconfig create
      Connection:
      - keep-alive
      ParameterSetName:
      - -n -g -l --sku --enable-public-network --retention-days
      User-Agent:
<<<<<<< HEAD
      - AZURECLI/2.48.1 (PIP) azsdk-python-azure-mgmt-appconfiguration/3.0.0 Python/3.10.11
        (Windows-10-10.0.22621-SP0)
    method: GET
    uri: https://management.azure.com/subscriptions/00000000-0000-0000-0000-000000000000/providers/Microsoft.AppConfiguration/locations/eastus/operationsStatus/DI9jlVE6nGHvM-Yq35b1JfgEnuPLlwwdZudzK4hEBpA?api-version=2023-03-01
  response:
    body:
      string: '{"id":"/subscriptions/00000000-0000-0000-0000-000000000000/providers/Microsoft.AppConfiguration/locations/eastus/operationsStatus/DI9jlVE6nGHvM-Yq35b1JfgEnuPLlwwdZudzK4hEBpA","name":"DI9jlVE6nGHvM-Yq35b1JfgEnuPLlwwdZudzK4hEBpA","status":"Succeeded","error":null}'
    headers:
      azure-asyncoperation:
      - https://management.azure.com/subscriptions/00000000-0000-0000-0000-000000000000/providers/Microsoft.AppConfiguration/locations/eastus/operationsStatus/DI9jlVE6nGHvM-Yq35b1JfgEnuPLlwwdZudzK4hEBpA?api-version=2023-03-01
=======
      - AZURECLI/2.47.0 azsdk-python-azure-mgmt-appconfiguration/3.0.0 Python/3.10.11
        (Windows-10-10.0.22621-SP0)
    method: GET
    uri: https://management.azure.com/subscriptions/00000000-0000-0000-0000-000000000000/providers/Microsoft.AppConfiguration/locations/eastus/operationsStatus/P86fQR7FpqWyKEMbanDxW7Pi9gRNb0bt8m11iETl3c4?api-version=2023-03-01
  response:
    body:
      string: '{"id":"/subscriptions/00000000-0000-0000-0000-000000000000/providers/Microsoft.AppConfiguration/locations/eastus/operationsStatus/P86fQR7FpqWyKEMbanDxW7Pi9gRNb0bt8m11iETl3c4","name":"P86fQR7FpqWyKEMbanDxW7Pi9gRNb0bt8m11iETl3c4","status":"Succeeded","error":null}'
    headers:
      azure-asyncoperation:
      - https://management.azure.com/subscriptions/00000000-0000-0000-0000-000000000000/providers/Microsoft.AppConfiguration/locations/eastus/operationsStatus/P86fQR7FpqWyKEMbanDxW7Pi9gRNb0bt8m11iETl3c4?api-version=2023-03-01
>>>>>>> 2c3f5e09
      cache-control:
      - no-cache
      content-length:
      - '262'
      content-type:
      - application/json; charset=utf-8
      date:
<<<<<<< HEAD
      - Thu, 04 May 2023 00:35:11 GMT
=======
      - Tue, 18 Apr 2023 05:44:07 GMT
>>>>>>> 2c3f5e09
      expires:
      - '-1'
      pragma:
      - no-cache
      strict-transport-security:
      - max-age=31536000; includeSubDomains
      x-content-type-options:
      - nosniff
    status:
      code: 200
      message: OK
- request:
    body: null
    headers:
      Accept:
      - '*/*'
      Accept-Encoding:
      - gzip, deflate
      CommandName:
      - appconfig create
      Connection:
      - keep-alive
      ParameterSetName:
      - -n -g -l --sku --enable-public-network --retention-days
      User-Agent:
<<<<<<< HEAD
      - AZURECLI/2.48.1 (PIP) azsdk-python-azure-mgmt-appconfiguration/3.0.0 Python/3.10.11
=======
      - AZURECLI/2.47.0 azsdk-python-azure-mgmt-appconfiguration/3.0.0 Python/3.10.11
>>>>>>> 2c3f5e09
        (Windows-10-10.0.22621-SP0)
    method: GET
    uri: https://management.azure.com/subscriptions/00000000-0000-0000-0000-000000000000/resourceGroups/clitest.rg000001/providers/Microsoft.AppConfiguration/configurationStores/PubNetworkTrue000002?api-version=2023-03-01
  response:
    body:
<<<<<<< HEAD
      string: '{"type":"Microsoft.AppConfiguration/configurationStores","location":"eastus","properties":{"provisioningState":"Succeeded","creationDate":"2023-05-04T00:35:01+00:00","endpoint":"https://pubnetworktruerk7kcjwgxh.azconfig.io","encryption":{"keyVaultProperties":null},"privateEndpointConnections":null,"publicNetworkAccess":"Enabled","disableLocalAuth":false,"softDeleteRetentionInDays":1,"enablePurgeProtection":false},"sku":{"name":"standard"},"systemData":{"createdBy":"albertofori@microsoft.com","createdByType":"User","createdAt":"2023-05-04T00:35:01+00:00","lastModifiedBy":"albertofori@microsoft.com","lastModifiedByType":"User","lastModifiedAt":"2023-05-04T00:35:02+00:00"},"id":"/subscriptions/00000000-0000-0000-0000-000000000000/resourceGroups/clitest.rg000001/providers/Microsoft.AppConfiguration/configurationStores/pubnetworktruerk7kcjwgxh","name":"PubNetworkTrue000002","tags":{}}'
=======
      string: '{"type":"Microsoft.AppConfiguration/configurationStores","location":"eastus","properties":{"provisioningState":"Succeeded","creationDate":"2023-04-18T05:43:58+00:00","endpoint":"https://pubnetworktruexisqg2u7cf.azconfig.io","encryption":{"keyVaultProperties":null},"privateEndpointConnections":null,"publicNetworkAccess":"Enabled","disableLocalAuth":false,"softDeleteRetentionInDays":1,"enablePurgeProtection":false},"sku":{"name":"standard"},"systemData":{"createdBy":"albertofori@microsoft.com","createdByType":"User","createdAt":"2023-04-18T05:43:58+00:00","lastModifiedBy":"albertofori@microsoft.com","lastModifiedByType":"User","lastModifiedAt":"2023-04-18T05:43:58+00:00"},"id":"/subscriptions/00000000-0000-0000-0000-000000000000/resourceGroups/clitest.rg000001/providers/Microsoft.AppConfiguration/configurationStores/pubnetworktruexisqg2u7cf","name":"PubNetworkTrue000002","tags":{}}'
>>>>>>> 2c3f5e09
    headers:
      cache-control:
      - no-cache
      content-length:
      - '892'
      content-type:
      - application/json; charset=utf-8
      date:
<<<<<<< HEAD
      - Thu, 04 May 2023 00:35:11 GMT
      etag:
      - '"da031c26-0000-0100-0000-6452fdb60000"'
=======
      - Tue, 18 Apr 2023 05:44:07 GMT
      etag:
      - '"5201859a-0000-0100-0000-643e2e1e0000"'
>>>>>>> 2c3f5e09
      expires:
      - '-1'
      pragma:
      - no-cache
      strict-transport-security:
      - max-age=31536000; includeSubDomains
      x-content-type-options:
      - nosniff
    status:
      code: 200
      message: OK
- request:
    body: '{"location": "eastus", "sku": {"name": "Standard"}, "properties": {"softDeleteRetentionInDays":
      1, "createMode": "Default"}}'
    headers:
      Accept:
      - application/json
      Accept-Encoding:
      - gzip, deflate
      CommandName:
      - appconfig create
      Connection:
      - keep-alive
      Content-Length:
      - '124'
      Content-Type:
      - application/json
      ParameterSetName:
      - -n -g -l --sku --retention-days
      User-Agent:
<<<<<<< HEAD
      - AZURECLI/2.48.1 (PIP) azsdk-python-azure-mgmt-appconfiguration/3.0.0 Python/3.10.11
=======
      - AZURECLI/2.47.0 azsdk-python-azure-mgmt-appconfiguration/3.0.0 Python/3.10.11
>>>>>>> 2c3f5e09
        (Windows-10-10.0.22621-SP0)
    method: PUT
    uri: https://management.azure.com/subscriptions/00000000-0000-0000-0000-000000000000/resourceGroups/clitest.rg000001/providers/Microsoft.AppConfiguration/configurationStores/PubNetworkNull000003?api-version=2023-03-01
  response:
    body:
<<<<<<< HEAD
      string: '{"type":"Microsoft.AppConfiguration/configurationStores","location":"eastus","properties":{"provisioningState":"Creating","creationDate":"2023-05-04T00:35:12.1682477+00:00","endpoint":null,"encryption":null,"privateEndpointConnections":null,"disableLocalAuth":null,"softDeleteRetentionInDays":null,"enablePurgeProtection":null},"sku":{"name":"Standard"},"systemData":null,"id":"/subscriptions/00000000-0000-0000-0000-000000000000/resourceGroups/clitest.rg000001/providers/Microsoft.AppConfiguration/configurationStores/PubNetworkNull000003","name":"PubNetworkNull000003","tags":{}}'
    headers:
      azure-asyncoperation:
      - https://management.azure.com/subscriptions/00000000-0000-0000-0000-000000000000/providers/Microsoft.AppConfiguration/locations/eastus/operationsStatus/jTV8pRBUr4A_LaygHu3XEwtBAidMzMTnpzRCwVxV2HY?api-version=2023-03-01
=======
      string: '{"type":"Microsoft.AppConfiguration/configurationStores","location":"eastus","properties":{"provisioningState":"Creating","creationDate":"2023-04-18T05:44:09.2704418+00:00","endpoint":null,"encryption":null,"privateEndpointConnections":null,"disableLocalAuth":null,"softDeleteRetentionInDays":null,"enablePurgeProtection":null},"sku":{"name":"Standard"},"systemData":null,"id":"/subscriptions/00000000-0000-0000-0000-000000000000/resourceGroups/clitest.rg000001/providers/Microsoft.AppConfiguration/configurationStores/PubNetworkNull000003","name":"PubNetworkNull000003","tags":{}}'
    headers:
      azure-asyncoperation:
      - https://management.azure.com/subscriptions/00000000-0000-0000-0000-000000000000/providers/Microsoft.AppConfiguration/locations/eastus/operationsStatus/ElEAAZhJVerUA68p7Pjptaj473wEDqD015V6fMCD16E?api-version=2023-03-01
>>>>>>> 2c3f5e09
      cache-control:
      - no-cache
      content-length:
      - '581'
      content-type:
      - application/json; charset=utf-8
      date:
<<<<<<< HEAD
      - Thu, 04 May 2023 00:35:11 GMT
=======
      - Tue, 18 Apr 2023 05:44:09 GMT
>>>>>>> 2c3f5e09
      expires:
      - '-1'
      pragma:
      - no-cache
      strict-transport-security:
      - max-age=31536000; includeSubDomains
      x-content-type-options:
      - nosniff
      x-ms-ratelimit-remaining-subscription-writes:
      - '1199'
    status:
      code: 201
      message: Created
- request:
    body: null
    headers:
      Accept:
      - '*/*'
      Accept-Encoding:
      - gzip, deflate
      CommandName:
      - appconfig create
      Connection:
      - keep-alive
      ParameterSetName:
      - -n -g -l --sku --retention-days
      User-Agent:
<<<<<<< HEAD
      - AZURECLI/2.48.1 (PIP) azsdk-python-azure-mgmt-appconfiguration/3.0.0 Python/3.10.11
        (Windows-10-10.0.22621-SP0)
    method: GET
    uri: https://management.azure.com/subscriptions/00000000-0000-0000-0000-000000000000/providers/Microsoft.AppConfiguration/locations/eastus/operationsStatus/jTV8pRBUr4A_LaygHu3XEwtBAidMzMTnpzRCwVxV2HY?api-version=2023-03-01
  response:
    body:
      string: '{"id":"/subscriptions/00000000-0000-0000-0000-000000000000/providers/Microsoft.AppConfiguration/locations/eastus/operationsStatus/jTV8pRBUr4A_LaygHu3XEwtBAidMzMTnpzRCwVxV2HY","name":"jTV8pRBUr4A_LaygHu3XEwtBAidMzMTnpzRCwVxV2HY","status":"Succeeded","error":null}'
    headers:
      azure-asyncoperation:
      - https://management.azure.com/subscriptions/00000000-0000-0000-0000-000000000000/providers/Microsoft.AppConfiguration/locations/eastus/operationsStatus/jTV8pRBUr4A_LaygHu3XEwtBAidMzMTnpzRCwVxV2HY?api-version=2023-03-01
=======
      - AZURECLI/2.47.0 azsdk-python-azure-mgmt-appconfiguration/3.0.0 Python/3.10.11
        (Windows-10-10.0.22621-SP0)
    method: GET
    uri: https://management.azure.com/subscriptions/00000000-0000-0000-0000-000000000000/providers/Microsoft.AppConfiguration/locations/eastus/operationsStatus/ElEAAZhJVerUA68p7Pjptaj473wEDqD015V6fMCD16E?api-version=2023-03-01
  response:
    body:
      string: '{"id":"/subscriptions/00000000-0000-0000-0000-000000000000/providers/Microsoft.AppConfiguration/locations/eastus/operationsStatus/ElEAAZhJVerUA68p7Pjptaj473wEDqD015V6fMCD16E","name":"ElEAAZhJVerUA68p7Pjptaj473wEDqD015V6fMCD16E","status":"Succeeded","error":null}'
    headers:
      azure-asyncoperation:
      - https://management.azure.com/subscriptions/00000000-0000-0000-0000-000000000000/providers/Microsoft.AppConfiguration/locations/eastus/operationsStatus/ElEAAZhJVerUA68p7Pjptaj473wEDqD015V6fMCD16E?api-version=2023-03-01
>>>>>>> 2c3f5e09
      cache-control:
      - no-cache
      content-length:
      - '262'
      content-type:
      - application/json; charset=utf-8
      date:
<<<<<<< HEAD
      - Thu, 04 May 2023 00:35:21 GMT
=======
      - Tue, 18 Apr 2023 05:44:19 GMT
>>>>>>> 2c3f5e09
      expires:
      - '-1'
      pragma:
      - no-cache
      strict-transport-security:
      - max-age=31536000; includeSubDomains
      transfer-encoding:
      - chunked
      vary:
      - Accept-Encoding
      x-content-type-options:
      - nosniff
    status:
      code: 200
      message: OK
- request:
    body: null
    headers:
      Accept:
      - '*/*'
      Accept-Encoding:
      - gzip, deflate
      CommandName:
      - appconfig create
      Connection:
      - keep-alive
      ParameterSetName:
      - -n -g -l --sku --retention-days
      User-Agent:
<<<<<<< HEAD
      - AZURECLI/2.48.1 (PIP) azsdk-python-azure-mgmt-appconfiguration/3.0.0 Python/3.10.11
=======
      - AZURECLI/2.47.0 azsdk-python-azure-mgmt-appconfiguration/3.0.0 Python/3.10.11
>>>>>>> 2c3f5e09
        (Windows-10-10.0.22621-SP0)
    method: GET
    uri: https://management.azure.com/subscriptions/00000000-0000-0000-0000-000000000000/resourceGroups/clitest.rg000001/providers/Microsoft.AppConfiguration/configurationStores/PubNetworkNull000003?api-version=2023-03-01
  response:
    body:
<<<<<<< HEAD
      string: '{"type":"Microsoft.AppConfiguration/configurationStores","location":"eastus","properties":{"provisioningState":"Succeeded","creationDate":"2023-05-04T00:35:12+00:00","endpoint":"https://pubnetworknullruyq6ykjyp.azconfig.io","encryption":{"keyVaultProperties":null},"privateEndpointConnections":null,"disableLocalAuth":false,"softDeleteRetentionInDays":1,"enablePurgeProtection":false},"sku":{"name":"standard"},"systemData":{"createdBy":"albertofori@microsoft.com","createdByType":"User","createdAt":"2023-05-04T00:35:12+00:00","lastModifiedBy":"albertofori@microsoft.com","lastModifiedByType":"User","lastModifiedAt":"2023-05-04T00:35:13+00:00"},"id":"/subscriptions/00000000-0000-0000-0000-000000000000/resourceGroups/clitest.rg000001/providers/Microsoft.AppConfiguration/configurationStores/pubnetworknullruyq6ykjyp","name":"PubNetworkNull000003","tags":{}}'
=======
      string: '{"type":"Microsoft.AppConfiguration/configurationStores","location":"eastus","properties":{"provisioningState":"Succeeded","creationDate":"2023-04-18T05:44:09+00:00","endpoint":"https://pubnetworknull5kyomtmqtz.azconfig.io","encryption":{"keyVaultProperties":null},"privateEndpointConnections":null,"disableLocalAuth":false,"softDeleteRetentionInDays":1,"enablePurgeProtection":false},"sku":{"name":"standard"},"systemData":{"createdBy":"albertofori@microsoft.com","createdByType":"User","createdAt":"2023-04-18T05:44:09+00:00","lastModifiedBy":"albertofori@microsoft.com","lastModifiedByType":"User","lastModifiedAt":"2023-04-18T05:44:10+00:00"},"id":"/subscriptions/00000000-0000-0000-0000-000000000000/resourceGroups/clitest.rg000001/providers/Microsoft.AppConfiguration/configurationStores/pubnetworknull5kyomtmqtz","name":"PubNetworkNull000003","tags":{}}'
>>>>>>> 2c3f5e09
    headers:
      cache-control:
      - no-cache
      content-length:
      - '860'
      content-type:
      - application/json; charset=utf-8
      date:
<<<<<<< HEAD
      - Thu, 04 May 2023 00:35:21 GMT
      etag:
      - '"da032d26-0000-0100-0000-6452fdc10000"'
=======
      - Tue, 18 Apr 2023 05:44:20 GMT
      etag:
      - '"01009a59-0000-0100-0000-643e2e2a0000"'
>>>>>>> 2c3f5e09
      expires:
      - '-1'
      pragma:
      - no-cache
      strict-transport-security:
      - max-age=31536000; includeSubDomains
      transfer-encoding:
      - chunked
      vary:
      - Accept-Encoding
      x-content-type-options:
      - nosniff
    status:
      code: 200
      message: OK
- request:
    body: '{"properties": {"publicNetworkAccess": "Enabled"}}'
    headers:
      Accept:
      - application/json
      Accept-Encoding:
      - gzip, deflate
      CommandName:
      - appconfig update
      Connection:
      - keep-alive
      Content-Length:
      - '50'
      Content-Type:
      - application/json
      ParameterSetName:
      - -n -g --enable-public-network
      User-Agent:
<<<<<<< HEAD
      - AZURECLI/2.48.1 (PIP) azsdk-python-azure-mgmt-appconfiguration/3.0.0 Python/3.10.11
=======
      - AZURECLI/2.47.0 azsdk-python-azure-mgmt-appconfiguration/3.0.0 Python/3.10.11
>>>>>>> 2c3f5e09
        (Windows-10-10.0.22621-SP0)
    method: PATCH
    uri: https://management.azure.com/subscriptions/00000000-0000-0000-0000-000000000000/resourceGroups/clitest.rg000001/providers/Microsoft.AppConfiguration/configurationStores/PubNetworkNull000003?api-version=2023-03-01
  response:
    body:
<<<<<<< HEAD
      string: '{"type":"Microsoft.AppConfiguration/configurationStores","location":"eastus","properties":{"provisioningState":"Succeeded","creationDate":"2023-05-04T00:35:12+00:00","endpoint":"https://pubnetworknullruyq6ykjyp.azconfig.io","encryption":{"keyVaultProperties":null},"privateEndpointConnections":null,"publicNetworkAccess":"Enabled","disableLocalAuth":false,"softDeleteRetentionInDays":1,"enablePurgeProtection":false},"sku":{"name":"standard"},"systemData":{"createdBy":"albertofori@microsoft.com","createdByType":"User","createdAt":"2023-05-04T00:35:12+00:00","lastModifiedBy":"albertofori@microsoft.com","lastModifiedByType":"User","lastModifiedAt":"2023-05-04T00:35:23+00:00"},"id":"/subscriptions/00000000-0000-0000-0000-000000000000/resourceGroups/clitest.rg000001/providers/Microsoft.AppConfiguration/configurationStores/pubnetworknullruyq6ykjyp","name":"PubNetworkNull000003","tags":{}}'
=======
      string: '{"type":"Microsoft.AppConfiguration/configurationStores","location":"eastus","properties":{"provisioningState":"Succeeded","creationDate":"2023-04-18T05:44:09+00:00","endpoint":"https://pubnetworknull5kyomtmqtz.azconfig.io","encryption":{"keyVaultProperties":null},"privateEndpointConnections":null,"publicNetworkAccess":"Enabled","disableLocalAuth":false,"softDeleteRetentionInDays":1,"enablePurgeProtection":false},"sku":{"name":"standard"},"systemData":{"createdBy":"albertofori@microsoft.com","createdByType":"User","createdAt":"2023-04-18T05:44:09+00:00","lastModifiedBy":"albertofori@microsoft.com","lastModifiedByType":"User","lastModifiedAt":"2023-04-18T05:44:21+00:00"},"id":"/subscriptions/00000000-0000-0000-0000-000000000000/resourceGroups/clitest.rg000001/providers/Microsoft.AppConfiguration/configurationStores/pubnetworknull5kyomtmqtz","name":"PubNetworkNull000003","tags":{}}'
>>>>>>> 2c3f5e09
    headers:
      cache-control:
      - no-cache
      content-length:
      - '892'
      content-type:
      - application/json; charset=utf-8
      date:
<<<<<<< HEAD
      - Thu, 04 May 2023 00:35:23 GMT
      etag:
      - '"da034f26-0000-0100-0000-6452fdcb0000"'
=======
      - Tue, 18 Apr 2023 05:44:21 GMT
      etag:
      - '"0100a159-0000-0100-0000-643e2e350000"'
>>>>>>> 2c3f5e09
      expires:
      - '-1'
      pragma:
      - no-cache
      strict-transport-security:
      - max-age=31536000; includeSubDomains
      transfer-encoding:
      - chunked
      vary:
      - Accept-Encoding
      x-content-type-options:
      - nosniff
      x-ms-ratelimit-remaining-subscription-writes:
      - '1199'
    status:
      code: 200
      message: OK
version: 1<|MERGE_RESOLUTION|>--- conflicted
+++ resolved
@@ -18,39 +18,24 @@
       ParameterSetName:
       - -n -g -l --sku --enable-public-network --retention-days
       User-Agent:
-<<<<<<< HEAD
-      - AZURECLI/2.48.1 (PIP) azsdk-python-azure-mgmt-appconfiguration/3.0.0 Python/3.10.11
-=======
-      - AZURECLI/2.47.0 azsdk-python-azure-mgmt-appconfiguration/3.0.0 Python/3.10.11
->>>>>>> 2c3f5e09
+      - AZURECLI/2.50.0 (PIP) azsdk-python-azure-mgmt-appconfiguration/3.0.0 Python/3.10.11
         (Windows-10-10.0.22621-SP0)
     method: PUT
     uri: https://management.azure.com/subscriptions/00000000-0000-0000-0000-000000000000/resourceGroups/clitest.rg000001/providers/Microsoft.AppConfiguration/configurationStores/PubNetworkTrue000002?api-version=2023-03-01
   response:
     body:
-<<<<<<< HEAD
-      string: '{"type":"Microsoft.AppConfiguration/configurationStores","location":"eastus","properties":{"provisioningState":"Creating","creationDate":"2023-05-04T00:35:00.9535907+00:00","endpoint":null,"encryption":null,"privateEndpointConnections":null,"disableLocalAuth":null,"softDeleteRetentionInDays":null,"enablePurgeProtection":null},"sku":{"name":"Standard"},"systemData":null,"id":"/subscriptions/00000000-0000-0000-0000-000000000000/resourceGroups/clitest.rg000001/providers/Microsoft.AppConfiguration/configurationStores/PubNetworkTrue000002","name":"PubNetworkTrue000002","tags":{}}'
-    headers:
-      azure-asyncoperation:
-      - https://management.azure.com/subscriptions/00000000-0000-0000-0000-000000000000/providers/Microsoft.AppConfiguration/locations/eastus/operationsStatus/DI9jlVE6nGHvM-Yq35b1JfgEnuPLlwwdZudzK4hEBpA?api-version=2023-03-01
-=======
-      string: '{"type":"Microsoft.AppConfiguration/configurationStores","location":"eastus","properties":{"provisioningState":"Creating","creationDate":"2023-04-18T05:43:56.7228664+00:00","endpoint":null,"encryption":null,"privateEndpointConnections":null,"disableLocalAuth":null,"softDeleteRetentionInDays":null,"enablePurgeProtection":null},"sku":{"name":"Standard"},"systemData":null,"id":"/subscriptions/00000000-0000-0000-0000-000000000000/resourceGroups/clitest.rg000001/providers/Microsoft.AppConfiguration/configurationStores/PubNetworkTrue000002","name":"PubNetworkTrue000002","tags":{}}'
-    headers:
-      azure-asyncoperation:
-      - https://management.azure.com/subscriptions/00000000-0000-0000-0000-000000000000/providers/Microsoft.AppConfiguration/locations/eastus/operationsStatus/P86fQR7FpqWyKEMbanDxW7Pi9gRNb0bt8m11iETl3c4?api-version=2023-03-01
->>>>>>> 2c3f5e09
-      cache-control:
-      - no-cache
-      content-length:
-      - '581'
-      content-type:
-      - application/json; charset=utf-8
-      date:
-<<<<<<< HEAD
-      - Thu, 04 May 2023 00:35:00 GMT
-=======
-      - Tue, 18 Apr 2023 05:43:55 GMT
->>>>>>> 2c3f5e09
+      string: '{"type":"Microsoft.AppConfiguration/configurationStores","location":"eastus","properties":{"provisioningState":"Creating","creationDate":"2023-06-30T18:40:15.649833+00:00","endpoint":null,"encryption":null,"privateEndpointConnections":null,"disableLocalAuth":null,"softDeleteRetentionInDays":null,"enablePurgeProtection":null},"sku":{"name":"Standard"},"systemData":null,"id":"/subscriptions/00000000-0000-0000-0000-000000000000/resourceGroups/clitest.rg000001/providers/Microsoft.AppConfiguration/configurationStores/PubNetworkTrue000002","name":"PubNetworkTrue000002","tags":{}}'
+    headers:
+      azure-asyncoperation:
+      - https://management.azure.com/subscriptions/00000000-0000-0000-0000-000000000000/providers/Microsoft.AppConfiguration/locations/eastus/operationsStatus/zponxRSBnPoF9XSdm5W6DQJ1xZ8Rm5ivQRQ1PpE9HzM?api-version=2023-03-01
+      cache-control:
+      - no-cache
+      content-length:
+      - '580'
+      content-type:
+      - application/json; charset=utf-8
+      date:
+      - Fri, 30 Jun 2023 18:40:14 GMT
       expires:
       - '-1'
       pragma:
@@ -78,29 +63,63 @@
       ParameterSetName:
       - -n -g -l --sku --enable-public-network --retention-days
       User-Agent:
-<<<<<<< HEAD
-      - AZURECLI/2.48.1 (PIP) azsdk-python-azure-mgmt-appconfiguration/3.0.0 Python/3.10.11
-        (Windows-10-10.0.22621-SP0)
-    method: GET
-    uri: https://management.azure.com/subscriptions/00000000-0000-0000-0000-000000000000/providers/Microsoft.AppConfiguration/locations/eastus/operationsStatus/DI9jlVE6nGHvM-Yq35b1JfgEnuPLlwwdZudzK4hEBpA?api-version=2023-03-01
-  response:
-    body:
-      string: '{"id":"/subscriptions/00000000-0000-0000-0000-000000000000/providers/Microsoft.AppConfiguration/locations/eastus/operationsStatus/DI9jlVE6nGHvM-Yq35b1JfgEnuPLlwwdZudzK4hEBpA","name":"DI9jlVE6nGHvM-Yq35b1JfgEnuPLlwwdZudzK4hEBpA","status":"Succeeded","error":null}'
-    headers:
-      azure-asyncoperation:
-      - https://management.azure.com/subscriptions/00000000-0000-0000-0000-000000000000/providers/Microsoft.AppConfiguration/locations/eastus/operationsStatus/DI9jlVE6nGHvM-Yq35b1JfgEnuPLlwwdZudzK4hEBpA?api-version=2023-03-01
-=======
-      - AZURECLI/2.47.0 azsdk-python-azure-mgmt-appconfiguration/3.0.0 Python/3.10.11
-        (Windows-10-10.0.22621-SP0)
-    method: GET
-    uri: https://management.azure.com/subscriptions/00000000-0000-0000-0000-000000000000/providers/Microsoft.AppConfiguration/locations/eastus/operationsStatus/P86fQR7FpqWyKEMbanDxW7Pi9gRNb0bt8m11iETl3c4?api-version=2023-03-01
-  response:
-    body:
-      string: '{"id":"/subscriptions/00000000-0000-0000-0000-000000000000/providers/Microsoft.AppConfiguration/locations/eastus/operationsStatus/P86fQR7FpqWyKEMbanDxW7Pi9gRNb0bt8m11iETl3c4","name":"P86fQR7FpqWyKEMbanDxW7Pi9gRNb0bt8m11iETl3c4","status":"Succeeded","error":null}'
-    headers:
-      azure-asyncoperation:
-      - https://management.azure.com/subscriptions/00000000-0000-0000-0000-000000000000/providers/Microsoft.AppConfiguration/locations/eastus/operationsStatus/P86fQR7FpqWyKEMbanDxW7Pi9gRNb0bt8m11iETl3c4?api-version=2023-03-01
->>>>>>> 2c3f5e09
+      - AZURECLI/2.50.0 (PIP) azsdk-python-azure-mgmt-appconfiguration/3.0.0 Python/3.10.11
+        (Windows-10-10.0.22621-SP0)
+    method: GET
+    uri: https://management.azure.com/subscriptions/00000000-0000-0000-0000-000000000000/providers/Microsoft.AppConfiguration/locations/eastus/operationsStatus/zponxRSBnPoF9XSdm5W6DQJ1xZ8Rm5ivQRQ1PpE9HzM?api-version=2023-03-01
+  response:
+    body:
+      string: '{"id":"/subscriptions/00000000-0000-0000-0000-000000000000/providers/Microsoft.AppConfiguration/locations/eastus/operationsStatus/zponxRSBnPoF9XSdm5W6DQJ1xZ8Rm5ivQRQ1PpE9HzM","name":"zponxRSBnPoF9XSdm5W6DQJ1xZ8Rm5ivQRQ1PpE9HzM","status":"Creating","error":null}'
+    headers:
+      azure-asyncoperation:
+      - https://management.azure.com/subscriptions/00000000-0000-0000-0000-000000000000/providers/Microsoft.AppConfiguration/locations/eastus/operationsStatus/zponxRSBnPoF9XSdm5W6DQJ1xZ8Rm5ivQRQ1PpE9HzM?api-version=2023-03-01
+      cache-control:
+      - no-cache
+      content-length:
+      - '261'
+      content-type:
+      - application/json; charset=utf-8
+      date:
+      - Fri, 30 Jun 2023 18:40:15 GMT
+      expires:
+      - '-1'
+      pragma:
+      - no-cache
+      strict-transport-security:
+      - max-age=31536000; includeSubDomains
+      transfer-encoding:
+      - chunked
+      vary:
+      - Accept-Encoding
+      x-content-type-options:
+      - nosniff
+    status:
+      code: 200
+      message: OK
+- request:
+    body: null
+    headers:
+      Accept:
+      - '*/*'
+      Accept-Encoding:
+      - gzip, deflate
+      CommandName:
+      - appconfig create
+      Connection:
+      - keep-alive
+      ParameterSetName:
+      - -n -g -l --sku --enable-public-network --retention-days
+      User-Agent:
+      - AZURECLI/2.50.0 (PIP) azsdk-python-azure-mgmt-appconfiguration/3.0.0 Python/3.10.11
+        (Windows-10-10.0.22621-SP0)
+    method: GET
+    uri: https://management.azure.com/subscriptions/00000000-0000-0000-0000-000000000000/providers/Microsoft.AppConfiguration/locations/eastus/operationsStatus/zponxRSBnPoF9XSdm5W6DQJ1xZ8Rm5ivQRQ1PpE9HzM?api-version=2023-03-01
+  response:
+    body:
+      string: '{"id":"/subscriptions/00000000-0000-0000-0000-000000000000/providers/Microsoft.AppConfiguration/locations/eastus/operationsStatus/zponxRSBnPoF9XSdm5W6DQJ1xZ8Rm5ivQRQ1PpE9HzM","name":"zponxRSBnPoF9XSdm5W6DQJ1xZ8Rm5ivQRQ1PpE9HzM","status":"Succeeded","error":null}'
+    headers:
+      azure-asyncoperation:
+      - https://management.azure.com/subscriptions/00000000-0000-0000-0000-000000000000/providers/Microsoft.AppConfiguration/locations/eastus/operationsStatus/zponxRSBnPoF9XSdm5W6DQJ1xZ8Rm5ivQRQ1PpE9HzM?api-version=2023-03-01
       cache-control:
       - no-cache
       content-length:
@@ -108,17 +127,17 @@
       content-type:
       - application/json; charset=utf-8
       date:
-<<<<<<< HEAD
-      - Thu, 04 May 2023 00:35:11 GMT
-=======
-      - Tue, 18 Apr 2023 05:44:07 GMT
->>>>>>> 2c3f5e09
-      expires:
-      - '-1'
-      pragma:
-      - no-cache
-      strict-transport-security:
-      - max-age=31536000; includeSubDomains
+      - Fri, 30 Jun 2023 18:40:25 GMT
+      expires:
+      - '-1'
+      pragma:
+      - no-cache
+      strict-transport-security:
+      - max-age=31536000; includeSubDomains
+      transfer-encoding:
+      - chunked
+      vary:
+      - Accept-Encoding
       x-content-type-options:
       - nosniff
     status:
@@ -138,21 +157,13 @@
       ParameterSetName:
       - -n -g -l --sku --enable-public-network --retention-days
       User-Agent:
-<<<<<<< HEAD
-      - AZURECLI/2.48.1 (PIP) azsdk-python-azure-mgmt-appconfiguration/3.0.0 Python/3.10.11
-=======
-      - AZURECLI/2.47.0 azsdk-python-azure-mgmt-appconfiguration/3.0.0 Python/3.10.11
->>>>>>> 2c3f5e09
+      - AZURECLI/2.50.0 (PIP) azsdk-python-azure-mgmt-appconfiguration/3.0.0 Python/3.10.11
         (Windows-10-10.0.22621-SP0)
     method: GET
     uri: https://management.azure.com/subscriptions/00000000-0000-0000-0000-000000000000/resourceGroups/clitest.rg000001/providers/Microsoft.AppConfiguration/configurationStores/PubNetworkTrue000002?api-version=2023-03-01
   response:
     body:
-<<<<<<< HEAD
-      string: '{"type":"Microsoft.AppConfiguration/configurationStores","location":"eastus","properties":{"provisioningState":"Succeeded","creationDate":"2023-05-04T00:35:01+00:00","endpoint":"https://pubnetworktruerk7kcjwgxh.azconfig.io","encryption":{"keyVaultProperties":null},"privateEndpointConnections":null,"publicNetworkAccess":"Enabled","disableLocalAuth":false,"softDeleteRetentionInDays":1,"enablePurgeProtection":false},"sku":{"name":"standard"},"systemData":{"createdBy":"albertofori@microsoft.com","createdByType":"User","createdAt":"2023-05-04T00:35:01+00:00","lastModifiedBy":"albertofori@microsoft.com","lastModifiedByType":"User","lastModifiedAt":"2023-05-04T00:35:02+00:00"},"id":"/subscriptions/00000000-0000-0000-0000-000000000000/resourceGroups/clitest.rg000001/providers/Microsoft.AppConfiguration/configurationStores/pubnetworktruerk7kcjwgxh","name":"PubNetworkTrue000002","tags":{}}'
-=======
-      string: '{"type":"Microsoft.AppConfiguration/configurationStores","location":"eastus","properties":{"provisioningState":"Succeeded","creationDate":"2023-04-18T05:43:58+00:00","endpoint":"https://pubnetworktruexisqg2u7cf.azconfig.io","encryption":{"keyVaultProperties":null},"privateEndpointConnections":null,"publicNetworkAccess":"Enabled","disableLocalAuth":false,"softDeleteRetentionInDays":1,"enablePurgeProtection":false},"sku":{"name":"standard"},"systemData":{"createdBy":"albertofori@microsoft.com","createdByType":"User","createdAt":"2023-04-18T05:43:58+00:00","lastModifiedBy":"albertofori@microsoft.com","lastModifiedByType":"User","lastModifiedAt":"2023-04-18T05:43:58+00:00"},"id":"/subscriptions/00000000-0000-0000-0000-000000000000/resourceGroups/clitest.rg000001/providers/Microsoft.AppConfiguration/configurationStores/pubnetworktruexisqg2u7cf","name":"PubNetworkTrue000002","tags":{}}'
->>>>>>> 2c3f5e09
+      string: '{"type":"Microsoft.AppConfiguration/configurationStores","location":"eastus","properties":{"provisioningState":"Succeeded","creationDate":"2023-06-30T18:40:16+00:00","endpoint":"https://pubnetworktruekb6zqka7x4.azconfig.io","encryption":{"keyVaultProperties":null},"privateEndpointConnections":null,"publicNetworkAccess":"Enabled","disableLocalAuth":false,"softDeleteRetentionInDays":1,"enablePurgeProtection":false},"sku":{"name":"standard"},"systemData":{"createdBy":"albertofori@microsoft.com","createdByType":"User","createdAt":"2023-06-30T18:40:16+00:00","lastModifiedBy":"albertofori@microsoft.com","lastModifiedByType":"User","lastModifiedAt":"2023-06-30T18:40:17+00:00"},"id":"/subscriptions/00000000-0000-0000-0000-000000000000/resourceGroups/clitest.rg000001/providers/Microsoft.AppConfiguration/configurationStores/pubnetworktruekb6zqka7x4","name":"PubNetworkTrue000002","tags":{}}'
     headers:
       cache-control:
       - no-cache
@@ -161,21 +172,19 @@
       content-type:
       - application/json; charset=utf-8
       date:
-<<<<<<< HEAD
-      - Thu, 04 May 2023 00:35:11 GMT
+      - Fri, 30 Jun 2023 18:40:25 GMT
       etag:
-      - '"da031c26-0000-0100-0000-6452fdb60000"'
-=======
-      - Tue, 18 Apr 2023 05:44:07 GMT
-      etag:
-      - '"5201859a-0000-0100-0000-643e2e1e0000"'
->>>>>>> 2c3f5e09
-      expires:
-      - '-1'
-      pragma:
-      - no-cache
-      strict-transport-security:
-      - max-age=31536000; includeSubDomains
+      - '"a8014ea5-0000-0100-0000-649f21910000"'
+      expires:
+      - '-1'
+      pragma:
+      - no-cache
+      strict-transport-security:
+      - max-age=31536000; includeSubDomains
+      transfer-encoding:
+      - chunked
+      vary:
+      - Accept-Encoding
       x-content-type-options:
       - nosniff
     status:
@@ -200,27 +209,16 @@
       ParameterSetName:
       - -n -g -l --sku --retention-days
       User-Agent:
-<<<<<<< HEAD
-      - AZURECLI/2.48.1 (PIP) azsdk-python-azure-mgmt-appconfiguration/3.0.0 Python/3.10.11
-=======
-      - AZURECLI/2.47.0 azsdk-python-azure-mgmt-appconfiguration/3.0.0 Python/3.10.11
->>>>>>> 2c3f5e09
+      - AZURECLI/2.50.0 (PIP) azsdk-python-azure-mgmt-appconfiguration/3.0.0 Python/3.10.11
         (Windows-10-10.0.22621-SP0)
     method: PUT
     uri: https://management.azure.com/subscriptions/00000000-0000-0000-0000-000000000000/resourceGroups/clitest.rg000001/providers/Microsoft.AppConfiguration/configurationStores/PubNetworkNull000003?api-version=2023-03-01
   response:
     body:
-<<<<<<< HEAD
-      string: '{"type":"Microsoft.AppConfiguration/configurationStores","location":"eastus","properties":{"provisioningState":"Creating","creationDate":"2023-05-04T00:35:12.1682477+00:00","endpoint":null,"encryption":null,"privateEndpointConnections":null,"disableLocalAuth":null,"softDeleteRetentionInDays":null,"enablePurgeProtection":null},"sku":{"name":"Standard"},"systemData":null,"id":"/subscriptions/00000000-0000-0000-0000-000000000000/resourceGroups/clitest.rg000001/providers/Microsoft.AppConfiguration/configurationStores/PubNetworkNull000003","name":"PubNetworkNull000003","tags":{}}'
-    headers:
-      azure-asyncoperation:
-      - https://management.azure.com/subscriptions/00000000-0000-0000-0000-000000000000/providers/Microsoft.AppConfiguration/locations/eastus/operationsStatus/jTV8pRBUr4A_LaygHu3XEwtBAidMzMTnpzRCwVxV2HY?api-version=2023-03-01
-=======
-      string: '{"type":"Microsoft.AppConfiguration/configurationStores","location":"eastus","properties":{"provisioningState":"Creating","creationDate":"2023-04-18T05:44:09.2704418+00:00","endpoint":null,"encryption":null,"privateEndpointConnections":null,"disableLocalAuth":null,"softDeleteRetentionInDays":null,"enablePurgeProtection":null},"sku":{"name":"Standard"},"systemData":null,"id":"/subscriptions/00000000-0000-0000-0000-000000000000/resourceGroups/clitest.rg000001/providers/Microsoft.AppConfiguration/configurationStores/PubNetworkNull000003","name":"PubNetworkNull000003","tags":{}}'
-    headers:
-      azure-asyncoperation:
-      - https://management.azure.com/subscriptions/00000000-0000-0000-0000-000000000000/providers/Microsoft.AppConfiguration/locations/eastus/operationsStatus/ElEAAZhJVerUA68p7Pjptaj473wEDqD015V6fMCD16E?api-version=2023-03-01
->>>>>>> 2c3f5e09
+      string: '{"type":"Microsoft.AppConfiguration/configurationStores","location":"eastus","properties":{"provisioningState":"Creating","creationDate":"2023-06-30T18:40:27.5341289+00:00","endpoint":null,"encryption":null,"privateEndpointConnections":null,"disableLocalAuth":null,"softDeleteRetentionInDays":null,"enablePurgeProtection":null},"sku":{"name":"Standard"},"systemData":null,"id":"/subscriptions/00000000-0000-0000-0000-000000000000/resourceGroups/clitest.rg000001/providers/Microsoft.AppConfiguration/configurationStores/PubNetworkNull000003","name":"PubNetworkNull000003","tags":{}}'
+    headers:
+      azure-asyncoperation:
+      - https://management.azure.com/subscriptions/00000000-0000-0000-0000-000000000000/providers/Microsoft.AppConfiguration/locations/eastus/operationsStatus/S_7KBRmXCRIKI3eSQ1Q8XkNIFKnNJLq6WpO0ZnXy8AE?api-version=2023-03-01
       cache-control:
       - no-cache
       content-length:
@@ -228,11 +226,7 @@
       content-type:
       - application/json; charset=utf-8
       date:
-<<<<<<< HEAD
-      - Thu, 04 May 2023 00:35:11 GMT
-=======
-      - Tue, 18 Apr 2023 05:44:09 GMT
->>>>>>> 2c3f5e09
+      - Fri, 30 Jun 2023 18:40:26 GMT
       expires:
       - '-1'
       pragma:
@@ -260,29 +254,63 @@
       ParameterSetName:
       - -n -g -l --sku --retention-days
       User-Agent:
-<<<<<<< HEAD
-      - AZURECLI/2.48.1 (PIP) azsdk-python-azure-mgmt-appconfiguration/3.0.0 Python/3.10.11
-        (Windows-10-10.0.22621-SP0)
-    method: GET
-    uri: https://management.azure.com/subscriptions/00000000-0000-0000-0000-000000000000/providers/Microsoft.AppConfiguration/locations/eastus/operationsStatus/jTV8pRBUr4A_LaygHu3XEwtBAidMzMTnpzRCwVxV2HY?api-version=2023-03-01
-  response:
-    body:
-      string: '{"id":"/subscriptions/00000000-0000-0000-0000-000000000000/providers/Microsoft.AppConfiguration/locations/eastus/operationsStatus/jTV8pRBUr4A_LaygHu3XEwtBAidMzMTnpzRCwVxV2HY","name":"jTV8pRBUr4A_LaygHu3XEwtBAidMzMTnpzRCwVxV2HY","status":"Succeeded","error":null}'
-    headers:
-      azure-asyncoperation:
-      - https://management.azure.com/subscriptions/00000000-0000-0000-0000-000000000000/providers/Microsoft.AppConfiguration/locations/eastus/operationsStatus/jTV8pRBUr4A_LaygHu3XEwtBAidMzMTnpzRCwVxV2HY?api-version=2023-03-01
-=======
-      - AZURECLI/2.47.0 azsdk-python-azure-mgmt-appconfiguration/3.0.0 Python/3.10.11
-        (Windows-10-10.0.22621-SP0)
-    method: GET
-    uri: https://management.azure.com/subscriptions/00000000-0000-0000-0000-000000000000/providers/Microsoft.AppConfiguration/locations/eastus/operationsStatus/ElEAAZhJVerUA68p7Pjptaj473wEDqD015V6fMCD16E?api-version=2023-03-01
-  response:
-    body:
-      string: '{"id":"/subscriptions/00000000-0000-0000-0000-000000000000/providers/Microsoft.AppConfiguration/locations/eastus/operationsStatus/ElEAAZhJVerUA68p7Pjptaj473wEDqD015V6fMCD16E","name":"ElEAAZhJVerUA68p7Pjptaj473wEDqD015V6fMCD16E","status":"Succeeded","error":null}'
-    headers:
-      azure-asyncoperation:
-      - https://management.azure.com/subscriptions/00000000-0000-0000-0000-000000000000/providers/Microsoft.AppConfiguration/locations/eastus/operationsStatus/ElEAAZhJVerUA68p7Pjptaj473wEDqD015V6fMCD16E?api-version=2023-03-01
->>>>>>> 2c3f5e09
+      - AZURECLI/2.50.0 (PIP) azsdk-python-azure-mgmt-appconfiguration/3.0.0 Python/3.10.11
+        (Windows-10-10.0.22621-SP0)
+    method: GET
+    uri: https://management.azure.com/subscriptions/00000000-0000-0000-0000-000000000000/providers/Microsoft.AppConfiguration/locations/eastus/operationsStatus/S_7KBRmXCRIKI3eSQ1Q8XkNIFKnNJLq6WpO0ZnXy8AE?api-version=2023-03-01
+  response:
+    body:
+      string: '{"id":"/subscriptions/00000000-0000-0000-0000-000000000000/providers/Microsoft.AppConfiguration/locations/eastus/operationsStatus/S_7KBRmXCRIKI3eSQ1Q8XkNIFKnNJLq6WpO0ZnXy8AE","name":"S_7KBRmXCRIKI3eSQ1Q8XkNIFKnNJLq6WpO0ZnXy8AE","status":"Creating","error":null}'
+    headers:
+      azure-asyncoperation:
+      - https://management.azure.com/subscriptions/00000000-0000-0000-0000-000000000000/providers/Microsoft.AppConfiguration/locations/eastus/operationsStatus/S_7KBRmXCRIKI3eSQ1Q8XkNIFKnNJLq6WpO0ZnXy8AE?api-version=2023-03-01
+      cache-control:
+      - no-cache
+      content-length:
+      - '261'
+      content-type:
+      - application/json; charset=utf-8
+      date:
+      - Fri, 30 Jun 2023 18:40:26 GMT
+      expires:
+      - '-1'
+      pragma:
+      - no-cache
+      strict-transport-security:
+      - max-age=31536000; includeSubDomains
+      transfer-encoding:
+      - chunked
+      vary:
+      - Accept-Encoding
+      x-content-type-options:
+      - nosniff
+    status:
+      code: 200
+      message: OK
+- request:
+    body: null
+    headers:
+      Accept:
+      - '*/*'
+      Accept-Encoding:
+      - gzip, deflate
+      CommandName:
+      - appconfig create
+      Connection:
+      - keep-alive
+      ParameterSetName:
+      - -n -g -l --sku --retention-days
+      User-Agent:
+      - AZURECLI/2.50.0 (PIP) azsdk-python-azure-mgmt-appconfiguration/3.0.0 Python/3.10.11
+        (Windows-10-10.0.22621-SP0)
+    method: GET
+    uri: https://management.azure.com/subscriptions/00000000-0000-0000-0000-000000000000/providers/Microsoft.AppConfiguration/locations/eastus/operationsStatus/S_7KBRmXCRIKI3eSQ1Q8XkNIFKnNJLq6WpO0ZnXy8AE?api-version=2023-03-01
+  response:
+    body:
+      string: '{"id":"/subscriptions/00000000-0000-0000-0000-000000000000/providers/Microsoft.AppConfiguration/locations/eastus/operationsStatus/S_7KBRmXCRIKI3eSQ1Q8XkNIFKnNJLq6WpO0ZnXy8AE","name":"S_7KBRmXCRIKI3eSQ1Q8XkNIFKnNJLq6WpO0ZnXy8AE","status":"Succeeded","error":null}'
+    headers:
+      azure-asyncoperation:
+      - https://management.azure.com/subscriptions/00000000-0000-0000-0000-000000000000/providers/Microsoft.AppConfiguration/locations/eastus/operationsStatus/S_7KBRmXCRIKI3eSQ1Q8XkNIFKnNJLq6WpO0ZnXy8AE?api-version=2023-03-01
       cache-control:
       - no-cache
       content-length:
@@ -290,11 +318,7 @@
       content-type:
       - application/json; charset=utf-8
       date:
-<<<<<<< HEAD
-      - Thu, 04 May 2023 00:35:21 GMT
-=======
-      - Tue, 18 Apr 2023 05:44:19 GMT
->>>>>>> 2c3f5e09
+      - Fri, 30 Jun 2023 18:40:37 GMT
       expires:
       - '-1'
       pragma:
@@ -324,21 +348,13 @@
       ParameterSetName:
       - -n -g -l --sku --retention-days
       User-Agent:
-<<<<<<< HEAD
-      - AZURECLI/2.48.1 (PIP) azsdk-python-azure-mgmt-appconfiguration/3.0.0 Python/3.10.11
-=======
-      - AZURECLI/2.47.0 azsdk-python-azure-mgmt-appconfiguration/3.0.0 Python/3.10.11
->>>>>>> 2c3f5e09
+      - AZURECLI/2.50.0 (PIP) azsdk-python-azure-mgmt-appconfiguration/3.0.0 Python/3.10.11
         (Windows-10-10.0.22621-SP0)
     method: GET
     uri: https://management.azure.com/subscriptions/00000000-0000-0000-0000-000000000000/resourceGroups/clitest.rg000001/providers/Microsoft.AppConfiguration/configurationStores/PubNetworkNull000003?api-version=2023-03-01
   response:
     body:
-<<<<<<< HEAD
-      string: '{"type":"Microsoft.AppConfiguration/configurationStores","location":"eastus","properties":{"provisioningState":"Succeeded","creationDate":"2023-05-04T00:35:12+00:00","endpoint":"https://pubnetworknullruyq6ykjyp.azconfig.io","encryption":{"keyVaultProperties":null},"privateEndpointConnections":null,"disableLocalAuth":false,"softDeleteRetentionInDays":1,"enablePurgeProtection":false},"sku":{"name":"standard"},"systemData":{"createdBy":"albertofori@microsoft.com","createdByType":"User","createdAt":"2023-05-04T00:35:12+00:00","lastModifiedBy":"albertofori@microsoft.com","lastModifiedByType":"User","lastModifiedAt":"2023-05-04T00:35:13+00:00"},"id":"/subscriptions/00000000-0000-0000-0000-000000000000/resourceGroups/clitest.rg000001/providers/Microsoft.AppConfiguration/configurationStores/pubnetworknullruyq6ykjyp","name":"PubNetworkNull000003","tags":{}}'
-=======
-      string: '{"type":"Microsoft.AppConfiguration/configurationStores","location":"eastus","properties":{"provisioningState":"Succeeded","creationDate":"2023-04-18T05:44:09+00:00","endpoint":"https://pubnetworknull5kyomtmqtz.azconfig.io","encryption":{"keyVaultProperties":null},"privateEndpointConnections":null,"disableLocalAuth":false,"softDeleteRetentionInDays":1,"enablePurgeProtection":false},"sku":{"name":"standard"},"systemData":{"createdBy":"albertofori@microsoft.com","createdByType":"User","createdAt":"2023-04-18T05:44:09+00:00","lastModifiedBy":"albertofori@microsoft.com","lastModifiedByType":"User","lastModifiedAt":"2023-04-18T05:44:10+00:00"},"id":"/subscriptions/00000000-0000-0000-0000-000000000000/resourceGroups/clitest.rg000001/providers/Microsoft.AppConfiguration/configurationStores/pubnetworknull5kyomtmqtz","name":"PubNetworkNull000003","tags":{}}'
->>>>>>> 2c3f5e09
+      string: '{"type":"Microsoft.AppConfiguration/configurationStores","location":"eastus","properties":{"provisioningState":"Succeeded","creationDate":"2023-06-30T18:40:28+00:00","endpoint":"https://pubnetworknull2e4ol3cfh3.azconfig.io","encryption":{"keyVaultProperties":null},"privateEndpointConnections":null,"disableLocalAuth":false,"softDeleteRetentionInDays":1,"enablePurgeProtection":false},"sku":{"name":"standard"},"systemData":{"createdBy":"albertofori@microsoft.com","createdByType":"User","createdAt":"2023-06-30T18:40:28+00:00","lastModifiedBy":"albertofori@microsoft.com","lastModifiedByType":"User","lastModifiedAt":"2023-06-30T18:40:30+00:00"},"id":"/subscriptions/00000000-0000-0000-0000-000000000000/resourceGroups/clitest.rg000001/providers/Microsoft.AppConfiguration/configurationStores/pubnetworknull2e4ol3cfh3","name":"PubNetworkNull000003","tags":{}}'
     headers:
       cache-control:
       - no-cache
@@ -347,15 +363,9 @@
       content-type:
       - application/json; charset=utf-8
       date:
-<<<<<<< HEAD
-      - Thu, 04 May 2023 00:35:21 GMT
+      - Fri, 30 Jun 2023 18:40:37 GMT
       etag:
-      - '"da032d26-0000-0100-0000-6452fdc10000"'
-=======
-      - Tue, 18 Apr 2023 05:44:20 GMT
-      etag:
-      - '"01009a59-0000-0100-0000-643e2e2a0000"'
->>>>>>> 2c3f5e09
+      - '"a801e7a6-0000-0100-0000-649f219e0000"'
       expires:
       - '-1'
       pragma:
@@ -389,21 +399,13 @@
       ParameterSetName:
       - -n -g --enable-public-network
       User-Agent:
-<<<<<<< HEAD
-      - AZURECLI/2.48.1 (PIP) azsdk-python-azure-mgmt-appconfiguration/3.0.0 Python/3.10.11
-=======
-      - AZURECLI/2.47.0 azsdk-python-azure-mgmt-appconfiguration/3.0.0 Python/3.10.11
->>>>>>> 2c3f5e09
+      - AZURECLI/2.50.0 (PIP) azsdk-python-azure-mgmt-appconfiguration/3.0.0 Python/3.10.11
         (Windows-10-10.0.22621-SP0)
     method: PATCH
     uri: https://management.azure.com/subscriptions/00000000-0000-0000-0000-000000000000/resourceGroups/clitest.rg000001/providers/Microsoft.AppConfiguration/configurationStores/PubNetworkNull000003?api-version=2023-03-01
   response:
     body:
-<<<<<<< HEAD
-      string: '{"type":"Microsoft.AppConfiguration/configurationStores","location":"eastus","properties":{"provisioningState":"Succeeded","creationDate":"2023-05-04T00:35:12+00:00","endpoint":"https://pubnetworknullruyq6ykjyp.azconfig.io","encryption":{"keyVaultProperties":null},"privateEndpointConnections":null,"publicNetworkAccess":"Enabled","disableLocalAuth":false,"softDeleteRetentionInDays":1,"enablePurgeProtection":false},"sku":{"name":"standard"},"systemData":{"createdBy":"albertofori@microsoft.com","createdByType":"User","createdAt":"2023-05-04T00:35:12+00:00","lastModifiedBy":"albertofori@microsoft.com","lastModifiedByType":"User","lastModifiedAt":"2023-05-04T00:35:23+00:00"},"id":"/subscriptions/00000000-0000-0000-0000-000000000000/resourceGroups/clitest.rg000001/providers/Microsoft.AppConfiguration/configurationStores/pubnetworknullruyq6ykjyp","name":"PubNetworkNull000003","tags":{}}'
-=======
-      string: '{"type":"Microsoft.AppConfiguration/configurationStores","location":"eastus","properties":{"provisioningState":"Succeeded","creationDate":"2023-04-18T05:44:09+00:00","endpoint":"https://pubnetworknull5kyomtmqtz.azconfig.io","encryption":{"keyVaultProperties":null},"privateEndpointConnections":null,"publicNetworkAccess":"Enabled","disableLocalAuth":false,"softDeleteRetentionInDays":1,"enablePurgeProtection":false},"sku":{"name":"standard"},"systemData":{"createdBy":"albertofori@microsoft.com","createdByType":"User","createdAt":"2023-04-18T05:44:09+00:00","lastModifiedBy":"albertofori@microsoft.com","lastModifiedByType":"User","lastModifiedAt":"2023-04-18T05:44:21+00:00"},"id":"/subscriptions/00000000-0000-0000-0000-000000000000/resourceGroups/clitest.rg000001/providers/Microsoft.AppConfiguration/configurationStores/pubnetworknull5kyomtmqtz","name":"PubNetworkNull000003","tags":{}}'
->>>>>>> 2c3f5e09
+      string: '{"type":"Microsoft.AppConfiguration/configurationStores","location":"eastus","properties":{"provisioningState":"Succeeded","creationDate":"2023-06-30T18:40:28+00:00","endpoint":"https://pubnetworknull2e4ol3cfh3.azconfig.io","encryption":{"keyVaultProperties":null},"privateEndpointConnections":null,"publicNetworkAccess":"Enabled","disableLocalAuth":false,"softDeleteRetentionInDays":1,"enablePurgeProtection":false},"sku":{"name":"standard"},"systemData":{"createdBy":"albertofori@microsoft.com","createdByType":"User","createdAt":"2023-06-30T18:40:28+00:00","lastModifiedBy":"albertofori@microsoft.com","lastModifiedByType":"User","lastModifiedAt":"2023-06-30T18:40:39+00:00"},"id":"/subscriptions/00000000-0000-0000-0000-000000000000/resourceGroups/clitest.rg000001/providers/Microsoft.AppConfiguration/configurationStores/pubnetworknull2e4ol3cfh3","name":"PubNetworkNull000003","tags":{}}'
     headers:
       cache-control:
       - no-cache
@@ -412,15 +414,9 @@
       content-type:
       - application/json; charset=utf-8
       date:
-<<<<<<< HEAD
-      - Thu, 04 May 2023 00:35:23 GMT
+      - Fri, 30 Jun 2023 18:40:38 GMT
       etag:
-      - '"da034f26-0000-0100-0000-6452fdcb0000"'
-=======
-      - Tue, 18 Apr 2023 05:44:21 GMT
-      etag:
-      - '"0100a159-0000-0100-0000-643e2e350000"'
->>>>>>> 2c3f5e09
+      - '"a801e7a7-0000-0100-0000-649f21a70000"'
       expires:
       - '-1'
       pragma:
