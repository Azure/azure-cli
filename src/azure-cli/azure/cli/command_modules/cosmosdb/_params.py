--- conflicted
+++ resolved
@@ -24,15 +24,11 @@
     validate_client_certificates,
     validate_seednodes,
     validate_node_count,
-<<<<<<< HEAD
-    validate_client_encryption_policy)
-=======
     validate_client_encryption_policy,
     validate_mongo_role_definition_body,
     validate_mongo_role_definition_id,
     validate_mongo_user_definition_body,
     validate_mongo_user_definition_id)
->>>>>>> 1be1db21
 
 from azure.cli.command_modules.cosmosdb.actions import (
     CreateLocation, CreateDatabaseRestoreResource, UtcDatetimeAction, InvokeCommandArgumentsAddAction)
