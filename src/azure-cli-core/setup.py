--- conflicted
+++ resolved
@@ -9,11 +9,7 @@
 from codecs import open
 from setuptools import setup, find_packages
 
-<<<<<<< HEAD
-VERSION = "2.17.11"
-=======
-VERSION = "2.18.0"
->>>>>>> da4239a3
+VERSION = "2.18.10"
 
 # If we have source, validate that our version numbers match
 # This should prevent uploading releases with mismatched versions.
@@ -52,15 +48,8 @@
     'colorama~=0.4.1',
     'humanfriendly>=4.7,<10.0',
     'jmespath',
-<<<<<<< HEAD
-    'knack==0.7.2',
+    'knack==0.8.0rc2',
     'azure-identity==1.5.0b2',
-    'msrest>=0.4.4',
-=======
-    'knack==0.8.0rc2',
-    'msal~=1.0.0',
-    'msal-extensions~=0.1.3',
->>>>>>> da4239a3
     'msrestazure>=0.6.3',
     'paramiko>=2.0.8,<3.0.0',
     'PyJWT==1.7.1',
