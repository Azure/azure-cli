--- conflicted
+++ resolved
@@ -129,13 +129,8 @@
         ResourceType.MGMT_RESOURCE_FEATURES: '2015-12-01',
         ResourceType.MGMT_RESOURCE_LINKS: '2016-09-01',
         ResourceType.MGMT_RESOURCE_LOCKS: '2016-09-01',
-<<<<<<< HEAD
-        ResourceType.MGMT_RESOURCE_POLICY: '2018-05-01',
+        ResourceType.MGMT_RESOURCE_POLICY: '2019-01-01',
         ResourceType.MGMT_RESOURCE_RESOURCES: '2019-05-10',
-=======
-        ResourceType.MGMT_RESOURCE_POLICY: '2019-01-01',
-        ResourceType.MGMT_RESOURCE_RESOURCES: '2018-05-01',
->>>>>>> b3394435
         ResourceType.MGMT_RESOURCE_SUBSCRIPTIONS: '2016-06-01',
         ResourceType.MGMT_NETWORK_DNS: '2018-05-01',
         ResourceType.MGMT_KEYVAULT: '2018-02-14',
