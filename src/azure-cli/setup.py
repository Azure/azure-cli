--- conflicted
+++ resolved
@@ -114,12 +114,8 @@
     'azure-mgmt-redhatopenshift==1.1.0',
     'azure-mgmt-redis~=13.1.0',
     'azure-mgmt-relay~=0.1.0',
-<<<<<<< HEAD
     'azure-mgmt-reservations==2.0.0',  # TODO: Use requirements.txt instead of '==' #9781
     'azure-mgmt-resource==21.1.0',
-=======
-    'azure-mgmt-resource==21.1.0b1',
->>>>>>> fa2a2d8e
     'azure-mgmt-search~=8.0',
     'azure-mgmt-security==2.0.0b1',
     'azure-mgmt-servicebus~=8.1.0',
