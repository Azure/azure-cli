interactions:
- request:
    body: null
    headers:
      Accept:
      - application/json
      Accept-Encoding:
      - gzip, deflate
      CommandName:
      - group delete
      Connection:
      - keep-alive
      Content-Length:
      - '0'
      ParameterSetName:
      - -n --no-wait --yes
      User-Agent:
<<<<<<< HEAD
      - python/3.6.5 (Windows-10-10.0.17134-SP0) msrest/0.6.10 msrest_azure/0.6.1
        azure-mgmt-resource/4.0.0 Azure-SDK-For-Python AZURECLI/2.0.74
=======
      - python/3.7.4 (Windows-10-10.0.18362-SP0) msrest/0.6.10 msrest_azure/0.6.2
        azure-mgmt-resource/4.0.0 Azure-SDK-For-Python AZURECLI/2.0.75
>>>>>>> 807faccc
      accept-language:
      - en-US
    method: DELETE
    uri: https://management.azure.com/subscriptions/00000000-0000-0000-0000-000000000000/resourcegroups/cli_rg_nowait_test000001?api-version=2019-07-01
  response:
    body:
      string: ''
    headers:
      cache-control:
      - no-cache
      content-length:
      - '0'
      date:
<<<<<<< HEAD
      - Fri, 04 Oct 2019 05:00:05 GMT
      expires:
      - '-1'
      location:
      - https://management.azure.com/subscriptions/00000000-0000-0000-0000-000000000000/operationresults/eyJqb2JJZCI6IlJFU09VUkNFR1JPVVBERUxFVElPTkpPQi1DTEk6NUZSRzo1Rk5PV0FJVDo1RlRFU1RKSVZIRFBFWDVGSzdTVFFTQzJLTFVVVnxDRTZCRDk0MTQwQ0RCQzFBLVdFU1RVUyIsImpvYkxvY2F0aW9uIjoid2VzdHVzIn0?api-version=2019-07-01
=======
      - Mon, 21 Oct 2019 05:11:56 GMT
      expires:
      - '-1'
      location:
      - https://management.azure.com/subscriptions/00000000-0000-0000-0000-000000000000/operationresults/eyJqb2JJZCI6IlJFU09VUkNFR1JPVVBERUxFVElPTkpPQi1DTEk6NUZSRzo1Rk5PV0FJVDo1RlRFU1Q1UlRDS1hMRFNZVVNIQ0hCUDZMTExDSnw1NkE3Qzk0NkM4QzFGRkFGLVdFU1RVUyIsImpvYkxvY2F0aW9uIjoid2VzdHVzIn0?api-version=2019-07-01
>>>>>>> 807faccc
      pragma:
      - no-cache
      strict-transport-security:
      - max-age=31536000; includeSubDomains
      x-content-type-options:
      - nosniff
      x-ms-ratelimit-remaining-subscription-deletes:
      - '14999'
    status:
      code: 202
      message: Accepted
- request:
    body: null
    headers:
      Accept:
      - application/json
      Accept-Encoding:
      - gzip, deflate
      CommandName:
      - group wait
      Connection:
      - keep-alive
      ParameterSetName:
      - --deleted -n
      User-Agent:
<<<<<<< HEAD
      - python/3.6.5 (Windows-10-10.0.17134-SP0) msrest/0.6.10 msrest_azure/0.6.1
        azure-mgmt-resource/4.0.0 Azure-SDK-For-Python AZURECLI/2.0.74
=======
      - python/3.7.4 (Windows-10-10.0.18362-SP0) msrest/0.6.10 msrest_azure/0.6.2
        azure-mgmt-resource/4.0.0 Azure-SDK-For-Python AZURECLI/2.0.75
>>>>>>> 807faccc
      accept-language:
      - en-US
    method: GET
    uri: https://management.azure.com/subscriptions/00000000-0000-0000-0000-000000000000/resourcegroups/cli_rg_nowait_test000001?api-version=2019-07-01
  response:
    body:
<<<<<<< HEAD
      string: '{"id":"/subscriptions/00000000-0000-0000-0000-000000000000/resourceGroups/cli_rg_nowait_test000001","name":"cli_rg_nowait_test000001","type":"Microsoft.Resources/resourceGroups","location":"westus","tags":{"product":"azurecli","cause":"automation","date":"2019-10-04T05:00:03Z"},"properties":{"provisioningState":"Deleting"}}'
=======
      string: '{"id":"/subscriptions/00000000-0000-0000-0000-000000000000/resourceGroups/cli_rg_nowait_test000001","name":"cli_rg_nowait_test000001","type":"Microsoft.Resources/resourceGroups","location":"westus","tags":{"product":"azurecli","cause":"automation","date":"2019-10-21T05:11:40Z"},"properties":{"provisioningState":"Deleting"}}'
>>>>>>> 807faccc
    headers:
      cache-control:
      - no-cache
      content-length:
      - '427'
      content-type:
      - application/json; charset=utf-8
      date:
<<<<<<< HEAD
      - Fri, 04 Oct 2019 05:00:06 GMT
=======
      - Mon, 21 Oct 2019 05:11:56 GMT
>>>>>>> 807faccc
      expires:
      - '-1'
      pragma:
      - no-cache
      strict-transport-security:
      - max-age=31536000; includeSubDomains
      vary:
      - Accept-Encoding
      x-content-type-options:
      - nosniff
    status:
      code: 200
      message: OK
- request:
    body: null
    headers:
      Accept:
      - application/json
      Accept-Encoding:
      - gzip, deflate
      CommandName:
      - group wait
      Connection:
      - keep-alive
      ParameterSetName:
      - --deleted -n
      User-Agent:
<<<<<<< HEAD
      - python/3.6.5 (Windows-10-10.0.17134-SP0) msrest/0.6.10 msrest_azure/0.6.1
        azure-mgmt-resource/4.0.0 Azure-SDK-For-Python AZURECLI/2.0.74
=======
      - python/3.7.4 (Windows-10-10.0.18362-SP0) msrest/0.6.10 msrest_azure/0.6.2
        azure-mgmt-resource/4.0.0 Azure-SDK-For-Python AZURECLI/2.0.75
>>>>>>> 807faccc
      accept-language:
      - en-US
    method: GET
    uri: https://management.azure.com/subscriptions/00000000-0000-0000-0000-000000000000/resourcegroups/cli_rg_nowait_test000001?api-version=2019-07-01
<<<<<<< HEAD
=======
  response:
    body:
      string: '{"id":"/subscriptions/00000000-0000-0000-0000-000000000000/resourceGroups/cli_rg_nowait_test000001","name":"cli_rg_nowait_test000001","type":"Microsoft.Resources/resourceGroups","location":"westus","tags":{"product":"azurecli","cause":"automation","date":"2019-10-21T05:11:40Z"},"properties":{"provisioningState":"Deleting"}}'
    headers:
      cache-control:
      - no-cache
      content-length:
      - '427'
      content-type:
      - application/json; charset=utf-8
      date:
      - Mon, 21 Oct 2019 05:12:26 GMT
      expires:
      - '-1'
      pragma:
      - no-cache
      strict-transport-security:
      - max-age=31536000; includeSubDomains
      vary:
      - Accept-Encoding
      x-content-type-options:
      - nosniff
    status:
      code: 200
      message: OK
- request:
    body: null
    headers:
      Accept:
      - application/json
      Accept-Encoding:
      - gzip, deflate
      CommandName:
      - group wait
      Connection:
      - keep-alive
      ParameterSetName:
      - --deleted -n
      User-Agent:
      - python/3.7.4 (Windows-10-10.0.18362-SP0) msrest/0.6.10 msrest_azure/0.6.2
        azure-mgmt-resource/4.0.0 Azure-SDK-For-Python AZURECLI/2.0.75
      accept-language:
      - en-US
    method: GET
    uri: https://management.azure.com/subscriptions/00000000-0000-0000-0000-000000000000/resourcegroups/cli_rg_nowait_test000001?api-version=2019-07-01
  response:
    body:
      string: '{"id":"/subscriptions/00000000-0000-0000-0000-000000000000/resourceGroups/cli_rg_nowait_test000001","name":"cli_rg_nowait_test000001","type":"Microsoft.Resources/resourceGroups","location":"westus","tags":{"product":"azurecli","cause":"automation","date":"2019-10-21T05:11:40Z"},"properties":{"provisioningState":"Deleting"}}'
    headers:
      cache-control:
      - no-cache
      content-length:
      - '427'
      content-type:
      - application/json; charset=utf-8
      date:
      - Mon, 21 Oct 2019 05:12:56 GMT
      expires:
      - '-1'
      pragma:
      - no-cache
      strict-transport-security:
      - max-age=31536000; includeSubDomains
      vary:
      - Accept-Encoding
      x-content-type-options:
      - nosniff
    status:
      code: 200
      message: OK
- request:
    body: null
    headers:
      Accept:
      - application/json
      Accept-Encoding:
      - gzip, deflate
      CommandName:
      - group wait
      Connection:
      - keep-alive
      ParameterSetName:
      - --deleted -n
      User-Agent:
      - python/3.7.4 (Windows-10-10.0.18362-SP0) msrest/0.6.10 msrest_azure/0.6.2
        azure-mgmt-resource/4.0.0 Azure-SDK-For-Python AZURECLI/2.0.75
      accept-language:
      - en-US
    method: GET
    uri: https://management.azure.com/subscriptions/00000000-0000-0000-0000-000000000000/resourcegroups/cli_rg_nowait_test000001?api-version=2019-07-01
>>>>>>> 807faccc
  response:
    body:
      string: '{"error":{"code":"ResourceGroupNotFound","message":"Resource group
        ''cli_rg_nowait_test000001'' could not be found."}}'
    headers:
      cache-control:
      - no-cache
      content-length:
      - '167'
      content-type:
      - application/json; charset=utf-8
      date:
<<<<<<< HEAD
      - Fri, 04 Oct 2019 05:00:36 GMT
=======
      - Mon, 21 Oct 2019 05:13:27 GMT
>>>>>>> 807faccc
      expires:
      - '-1'
      pragma:
      - no-cache
      strict-transport-security:
      - max-age=31536000; includeSubDomains
      x-content-type-options:
      - nosniff
      x-ms-failure-cause:
      - gateway
    status:
      code: 404
      message: Not Found
- request:
    body: null
    headers:
      Accept:
      - application/json
      Accept-Encoding:
      - gzip, deflate
      CommandName:
      - group exists
      Connection:
      - keep-alive
      ParameterSetName:
      - -n
      User-Agent:
<<<<<<< HEAD
      - python/3.6.5 (Windows-10-10.0.17134-SP0) msrest/0.6.10 msrest_azure/0.6.1
        azure-mgmt-resource/4.0.0 Azure-SDK-For-Python AZURECLI/2.0.74
=======
      - python/3.7.4 (Windows-10-10.0.18362-SP0) msrest/0.6.10 msrest_azure/0.6.2
        azure-mgmt-resource/4.0.0 Azure-SDK-For-Python AZURECLI/2.0.75
>>>>>>> 807faccc
      accept-language:
      - en-US
    method: HEAD
    uri: https://management.azure.com/subscriptions/00000000-0000-0000-0000-000000000000/resourcegroups/cli_rg_nowait_test000001?api-version=2019-07-01
  response:
    body:
      string: ''
    headers:
      cache-control:
      - no-cache
      content-length:
      - '167'
      content-type:
      - application/json; charset=utf-8
      date:
<<<<<<< HEAD
      - Fri, 04 Oct 2019 05:00:36 GMT
=======
      - Mon, 21 Oct 2019 05:13:27 GMT
>>>>>>> 807faccc
      expires:
      - '-1'
      pragma:
      - no-cache
      strict-transport-security:
      - max-age=31536000; includeSubDomains
      x-content-type-options:
      - nosniff
      x-ms-failure-cause:
      - gateway
    status:
      code: 404
      message: Not Found
- request:
    body: '{"location": "westus"}'
    headers:
      Accept:
      - application/json
      Accept-Encoding:
      - gzip, deflate
      CommandName:
      - group create
      Connection:
      - keep-alive
      Content-Length:
      - '22'
      Content-Type:
      - application/json; charset=utf-8
      ParameterSetName:
      - -n -l
      User-Agent:
<<<<<<< HEAD
      - python/3.6.5 (Windows-10-10.0.17134-SP0) msrest/0.6.10 msrest_azure/0.6.1
        azure-mgmt-resource/4.0.0 Azure-SDK-For-Python AZURECLI/2.0.74
=======
      - python/3.7.4 (Windows-10-10.0.18362-SP0) msrest/0.6.10 msrest_azure/0.6.2
        azure-mgmt-resource/4.0.0 Azure-SDK-For-Python AZURECLI/2.0.75
>>>>>>> 807faccc
      accept-language:
      - en-US
    method: PUT
    uri: https://management.azure.com/subscriptions/00000000-0000-0000-0000-000000000000/resourcegroups/cli_rg_nowait_test000001?api-version=2019-07-01
  response:
    body:
      string: '{"id":"/subscriptions/00000000-0000-0000-0000-000000000000/resourceGroups/cli_rg_nowait_test000001","name":"cli_rg_nowait_test000001","type":"Microsoft.Resources/resourceGroups","location":"westus","properties":{"provisioningState":"Succeeded"}}'
    headers:
      cache-control:
      - no-cache
      content-length:
      - '347'
      content-type:
      - application/json; charset=utf-8
      date:
<<<<<<< HEAD
      - Fri, 04 Oct 2019 05:00:38 GMT
=======
      - Mon, 21 Oct 2019 05:13:30 GMT
>>>>>>> 807faccc
      expires:
      - '-1'
      pragma:
      - no-cache
      strict-transport-security:
      - max-age=31536000; includeSubDomains
      x-content-type-options:
      - nosniff
      x-ms-ratelimit-remaining-subscription-writes:
<<<<<<< HEAD
      - '1199'
=======
      - '1191'
>>>>>>> 807faccc
    status:
      code: 201
      message: Created
- request:
    body: null
    headers:
      Accept:
      - application/json
      Accept-Encoding:
      - gzip, deflate
      CommandName:
      - group exists
      Connection:
      - keep-alive
      ParameterSetName:
      - -n
      User-Agent:
<<<<<<< HEAD
      - python/3.6.5 (Windows-10-10.0.17134-SP0) msrest/0.6.10 msrest_azure/0.6.1
        azure-mgmt-resource/4.0.0 Azure-SDK-For-Python AZURECLI/2.0.74
=======
      - python/3.7.4 (Windows-10-10.0.18362-SP0) msrest/0.6.10 msrest_azure/0.6.2
        azure-mgmt-resource/4.0.0 Azure-SDK-For-Python AZURECLI/2.0.75
>>>>>>> 807faccc
      accept-language:
      - en-US
    method: HEAD
    uri: https://management.azure.com/subscriptions/00000000-0000-0000-0000-000000000000/resourcegroups/cli_rg_nowait_test000001?api-version=2019-07-01
  response:
    body:
      string: ''
    headers:
      cache-control:
      - no-cache
      content-length:
      - '0'
      date:
<<<<<<< HEAD
      - Fri, 04 Oct 2019 05:00:38 GMT
=======
      - Mon, 21 Oct 2019 05:13:30 GMT
>>>>>>> 807faccc
      expires:
      - '-1'
      pragma:
      - no-cache
      strict-transport-security:
      - max-age=31536000; includeSubDomains
      x-content-type-options:
      - nosniff
    status:
      code: 204
      message: No Content
- request:
    body: null
    headers:
      Accept:
      - application/json
      Accept-Encoding:
      - gzip, deflate
      CommandName:
      - group wait
      Connection:
      - keep-alive
      ParameterSetName:
      - --exists -n
      User-Agent:
<<<<<<< HEAD
      - python/3.6.5 (Windows-10-10.0.17134-SP0) msrest/0.6.10 msrest_azure/0.6.1
        azure-mgmt-resource/4.0.0 Azure-SDK-For-Python AZURECLI/2.0.74
=======
      - python/3.7.4 (Windows-10-10.0.18362-SP0) msrest/0.6.10 msrest_azure/0.6.2
        azure-mgmt-resource/4.0.0 Azure-SDK-For-Python AZURECLI/2.0.75
>>>>>>> 807faccc
      accept-language:
      - en-US
    method: GET
    uri: https://management.azure.com/subscriptions/00000000-0000-0000-0000-000000000000/resourcegroups/cli_rg_nowait_test000001?api-version=2019-07-01
  response:
    body:
      string: '{"id":"/subscriptions/00000000-0000-0000-0000-000000000000/resourceGroups/cli_rg_nowait_test000001","name":"cli_rg_nowait_test000001","type":"Microsoft.Resources/resourceGroups","location":"westus","properties":{"provisioningState":"Succeeded"}}'
    headers:
      cache-control:
      - no-cache
      content-length:
      - '347'
      content-type:
      - application/json; charset=utf-8
      date:
<<<<<<< HEAD
      - Fri, 04 Oct 2019 05:00:38 GMT
=======
      - Mon, 21 Oct 2019 05:13:31 GMT
>>>>>>> 807faccc
      expires:
      - '-1'
      pragma:
      - no-cache
      strict-transport-security:
      - max-age=31536000; includeSubDomains
      vary:
      - Accept-Encoding
      x-content-type-options:
      - nosniff
    status:
      code: 200
      message: OK
version: 1<|MERGE_RESOLUTION|>--- conflicted
+++ resolved
@@ -15,13 +15,8 @@
       ParameterSetName:
       - -n --no-wait --yes
       User-Agent:
-<<<<<<< HEAD
-      - python/3.6.5 (Windows-10-10.0.17134-SP0) msrest/0.6.10 msrest_azure/0.6.1
-        azure-mgmt-resource/4.0.0 Azure-SDK-For-Python AZURECLI/2.0.74
-=======
-      - python/3.7.4 (Windows-10-10.0.18362-SP0) msrest/0.6.10 msrest_azure/0.6.2
-        azure-mgmt-resource/4.0.0 Azure-SDK-For-Python AZURECLI/2.0.75
->>>>>>> 807faccc
+      - python/3.7.4 (Windows-10-10.0.18362-SP0) msrest/0.6.10 msrest_azure/0.6.2
+        azure-mgmt-resource/4.0.0 Azure-SDK-For-Python AZURECLI/2.0.75
       accept-language:
       - en-US
     method: DELETE
@@ -35,19 +30,11 @@
       content-length:
       - '0'
       date:
-<<<<<<< HEAD
-      - Fri, 04 Oct 2019 05:00:05 GMT
-      expires:
-      - '-1'
-      location:
-      - https://management.azure.com/subscriptions/00000000-0000-0000-0000-000000000000/operationresults/eyJqb2JJZCI6IlJFU09VUkNFR1JPVVBERUxFVElPTkpPQi1DTEk6NUZSRzo1Rk5PV0FJVDo1RlRFU1RKSVZIRFBFWDVGSzdTVFFTQzJLTFVVVnxDRTZCRDk0MTQwQ0RCQzFBLVdFU1RVUyIsImpvYkxvY2F0aW9uIjoid2VzdHVzIn0?api-version=2019-07-01
-=======
       - Mon, 21 Oct 2019 05:11:56 GMT
       expires:
       - '-1'
       location:
       - https://management.azure.com/subscriptions/00000000-0000-0000-0000-000000000000/operationresults/eyJqb2JJZCI6IlJFU09VUkNFR1JPVVBERUxFVElPTkpPQi1DTEk6NUZSRzo1Rk5PV0FJVDo1RlRFU1Q1UlRDS1hMRFNZVVNIQ0hCUDZMTExDSnw1NkE3Qzk0NkM4QzFGRkFGLVdFU1RVUyIsImpvYkxvY2F0aW9uIjoid2VzdHVzIn0?api-version=2019-07-01
->>>>>>> 807faccc
       pragma:
       - no-cache
       strict-transport-security:
@@ -73,24 +60,15 @@
       ParameterSetName:
       - --deleted -n
       User-Agent:
-<<<<<<< HEAD
-      - python/3.6.5 (Windows-10-10.0.17134-SP0) msrest/0.6.10 msrest_azure/0.6.1
-        azure-mgmt-resource/4.0.0 Azure-SDK-For-Python AZURECLI/2.0.74
-=======
-      - python/3.7.4 (Windows-10-10.0.18362-SP0) msrest/0.6.10 msrest_azure/0.6.2
-        azure-mgmt-resource/4.0.0 Azure-SDK-For-Python AZURECLI/2.0.75
->>>>>>> 807faccc
+      - python/3.7.4 (Windows-10-10.0.18362-SP0) msrest/0.6.10 msrest_azure/0.6.2
+        azure-mgmt-resource/4.0.0 Azure-SDK-For-Python AZURECLI/2.0.75
       accept-language:
       - en-US
     method: GET
     uri: https://management.azure.com/subscriptions/00000000-0000-0000-0000-000000000000/resourcegroups/cli_rg_nowait_test000001?api-version=2019-07-01
   response:
     body:
-<<<<<<< HEAD
-      string: '{"id":"/subscriptions/00000000-0000-0000-0000-000000000000/resourceGroups/cli_rg_nowait_test000001","name":"cli_rg_nowait_test000001","type":"Microsoft.Resources/resourceGroups","location":"westus","tags":{"product":"azurecli","cause":"automation","date":"2019-10-04T05:00:03Z"},"properties":{"provisioningState":"Deleting"}}'
-=======
       string: '{"id":"/subscriptions/00000000-0000-0000-0000-000000000000/resourceGroups/cli_rg_nowait_test000001","name":"cli_rg_nowait_test000001","type":"Microsoft.Resources/resourceGroups","location":"westus","tags":{"product":"azurecli","cause":"automation","date":"2019-10-21T05:11:40Z"},"properties":{"provisioningState":"Deleting"}}'
->>>>>>> 807faccc
     headers:
       cache-control:
       - no-cache
@@ -99,11 +77,7 @@
       content-type:
       - application/json; charset=utf-8
       date:
-<<<<<<< HEAD
-      - Fri, 04 Oct 2019 05:00:06 GMT
-=======
       - Mon, 21 Oct 2019 05:11:56 GMT
->>>>>>> 807faccc
       expires:
       - '-1'
       pragma:
@@ -131,19 +105,12 @@
       ParameterSetName:
       - --deleted -n
       User-Agent:
-<<<<<<< HEAD
-      - python/3.6.5 (Windows-10-10.0.17134-SP0) msrest/0.6.10 msrest_azure/0.6.1
-        azure-mgmt-resource/4.0.0 Azure-SDK-For-Python AZURECLI/2.0.74
-=======
-      - python/3.7.4 (Windows-10-10.0.18362-SP0) msrest/0.6.10 msrest_azure/0.6.2
-        azure-mgmt-resource/4.0.0 Azure-SDK-For-Python AZURECLI/2.0.75
->>>>>>> 807faccc
+      - python/3.7.4 (Windows-10-10.0.18362-SP0) msrest/0.6.10 msrest_azure/0.6.2
+        azure-mgmt-resource/4.0.0 Azure-SDK-For-Python AZURECLI/2.0.75
       accept-language:
       - en-US
     method: GET
     uri: https://management.azure.com/subscriptions/00000000-0000-0000-0000-000000000000/resourcegroups/cli_rg_nowait_test000001?api-version=2019-07-01
-<<<<<<< HEAD
-=======
   response:
     body:
       string: '{"id":"/subscriptions/00000000-0000-0000-0000-000000000000/resourceGroups/cli_rg_nowait_test000001","name":"cli_rg_nowait_test000001","type":"Microsoft.Resources/resourceGroups","location":"westus","tags":{"product":"azurecli","cause":"automation","date":"2019-10-21T05:11:40Z"},"properties":{"provisioningState":"Deleting"}}'
@@ -234,7 +201,6 @@
       - en-US
     method: GET
     uri: https://management.azure.com/subscriptions/00000000-0000-0000-0000-000000000000/resourcegroups/cli_rg_nowait_test000001?api-version=2019-07-01
->>>>>>> 807faccc
   response:
     body:
       string: '{"error":{"code":"ResourceGroupNotFound","message":"Resource group
@@ -247,11 +213,7 @@
       content-type:
       - application/json; charset=utf-8
       date:
-<<<<<<< HEAD
-      - Fri, 04 Oct 2019 05:00:36 GMT
-=======
       - Mon, 21 Oct 2019 05:13:27 GMT
->>>>>>> 807faccc
       expires:
       - '-1'
       pragma:
@@ -279,13 +241,8 @@
       ParameterSetName:
       - -n
       User-Agent:
-<<<<<<< HEAD
-      - python/3.6.5 (Windows-10-10.0.17134-SP0) msrest/0.6.10 msrest_azure/0.6.1
-        azure-mgmt-resource/4.0.0 Azure-SDK-For-Python AZURECLI/2.0.74
-=======
-      - python/3.7.4 (Windows-10-10.0.18362-SP0) msrest/0.6.10 msrest_azure/0.6.2
-        azure-mgmt-resource/4.0.0 Azure-SDK-For-Python AZURECLI/2.0.75
->>>>>>> 807faccc
+      - python/3.7.4 (Windows-10-10.0.18362-SP0) msrest/0.6.10 msrest_azure/0.6.2
+        azure-mgmt-resource/4.0.0 Azure-SDK-For-Python AZURECLI/2.0.75
       accept-language:
       - en-US
     method: HEAD
@@ -301,11 +258,7 @@
       content-type:
       - application/json; charset=utf-8
       date:
-<<<<<<< HEAD
-      - Fri, 04 Oct 2019 05:00:36 GMT
-=======
       - Mon, 21 Oct 2019 05:13:27 GMT
->>>>>>> 807faccc
       expires:
       - '-1'
       pragma:
@@ -337,13 +290,8 @@
       ParameterSetName:
       - -n -l
       User-Agent:
-<<<<<<< HEAD
-      - python/3.6.5 (Windows-10-10.0.17134-SP0) msrest/0.6.10 msrest_azure/0.6.1
-        azure-mgmt-resource/4.0.0 Azure-SDK-For-Python AZURECLI/2.0.74
-=======
-      - python/3.7.4 (Windows-10-10.0.18362-SP0) msrest/0.6.10 msrest_azure/0.6.2
-        azure-mgmt-resource/4.0.0 Azure-SDK-For-Python AZURECLI/2.0.75
->>>>>>> 807faccc
+      - python/3.7.4 (Windows-10-10.0.18362-SP0) msrest/0.6.10 msrest_azure/0.6.2
+        azure-mgmt-resource/4.0.0 Azure-SDK-For-Python AZURECLI/2.0.75
       accept-language:
       - en-US
     method: PUT
@@ -359,11 +307,7 @@
       content-type:
       - application/json; charset=utf-8
       date:
-<<<<<<< HEAD
-      - Fri, 04 Oct 2019 05:00:38 GMT
-=======
       - Mon, 21 Oct 2019 05:13:30 GMT
->>>>>>> 807faccc
       expires:
       - '-1'
       pragma:
@@ -373,11 +317,7 @@
       x-content-type-options:
       - nosniff
       x-ms-ratelimit-remaining-subscription-writes:
-<<<<<<< HEAD
-      - '1199'
-=======
       - '1191'
->>>>>>> 807faccc
     status:
       code: 201
       message: Created
@@ -395,13 +335,8 @@
       ParameterSetName:
       - -n
       User-Agent:
-<<<<<<< HEAD
-      - python/3.6.5 (Windows-10-10.0.17134-SP0) msrest/0.6.10 msrest_azure/0.6.1
-        azure-mgmt-resource/4.0.0 Azure-SDK-For-Python AZURECLI/2.0.74
-=======
-      - python/3.7.4 (Windows-10-10.0.18362-SP0) msrest/0.6.10 msrest_azure/0.6.2
-        azure-mgmt-resource/4.0.0 Azure-SDK-For-Python AZURECLI/2.0.75
->>>>>>> 807faccc
+      - python/3.7.4 (Windows-10-10.0.18362-SP0) msrest/0.6.10 msrest_azure/0.6.2
+        azure-mgmt-resource/4.0.0 Azure-SDK-For-Python AZURECLI/2.0.75
       accept-language:
       - en-US
     method: HEAD
@@ -415,11 +350,7 @@
       content-length:
       - '0'
       date:
-<<<<<<< HEAD
-      - Fri, 04 Oct 2019 05:00:38 GMT
-=======
       - Mon, 21 Oct 2019 05:13:30 GMT
->>>>>>> 807faccc
       expires:
       - '-1'
       pragma:
@@ -445,13 +376,8 @@
       ParameterSetName:
       - --exists -n
       User-Agent:
-<<<<<<< HEAD
-      - python/3.6.5 (Windows-10-10.0.17134-SP0) msrest/0.6.10 msrest_azure/0.6.1
-        azure-mgmt-resource/4.0.0 Azure-SDK-For-Python AZURECLI/2.0.74
-=======
-      - python/3.7.4 (Windows-10-10.0.18362-SP0) msrest/0.6.10 msrest_azure/0.6.2
-        azure-mgmt-resource/4.0.0 Azure-SDK-For-Python AZURECLI/2.0.75
->>>>>>> 807faccc
+      - python/3.7.4 (Windows-10-10.0.18362-SP0) msrest/0.6.10 msrest_azure/0.6.2
+        azure-mgmt-resource/4.0.0 Azure-SDK-For-Python AZURECLI/2.0.75
       accept-language:
       - en-US
     method: GET
@@ -467,11 +393,7 @@
       content-type:
       - application/json; charset=utf-8
       date:
-<<<<<<< HEAD
-      - Fri, 04 Oct 2019 05:00:38 GMT
-=======
       - Mon, 21 Oct 2019 05:13:31 GMT
->>>>>>> 807faccc
       expires:
       - '-1'
       pragma:
