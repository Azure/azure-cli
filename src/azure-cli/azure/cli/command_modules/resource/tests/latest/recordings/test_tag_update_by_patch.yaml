interactions:
- request:
    body: null
    headers:
      Accept:
      - application/json
      Accept-Encoding:
      - gzip, deflate
      CommandName:
      - resource create
      Connection:
      - keep-alive
      ParameterSetName:
      - -g -n --resource-type --is-full-object -p
      User-Agent:
      - python/3.8.3 (Windows-10-10.0.19041-SP0) msrest/0.6.9 msrest_azure/0.6.3 azure-mgmt-resource/10.1.0
        Azure-SDK-For-Python AZURECLI/2.9.1
      accept-language:
      - en-US
    method: GET
    uri: https://management.azure.com/subscriptions/00000000-0000-0000-0000-000000000000/providers/Microsoft.RecoveryServices?api-version=2020-06-01
  response:
    body:
      string: '{"id":"/subscriptions/00000000-0000-0000-0000-000000000000/providers/Microsoft.RecoveryServices","namespace":"Microsoft.RecoveryServices","authorizations":[{"applicationId":"262044b1-e2ce-469f-a196-69ab7ada62d3","roleDefinitionId":"21CEC436-F7D0-4ADE-8AD8-FEC5668484CC"},{"applicationId":"b8340c3b-9267-498f-b21a-15d5547fd85e","roleDefinitionId":"8A00C8EA-8F1B-45A7-8F64-F4CC61EEE9B6"},{"applicationId":"3b2fa68d-a091-48c9-95be-88d572e08fb7","roleDefinitionId":"47d68fae-99c7-4c10-b9db-2316116a061e"},{"applicationId":"9bdab391-7bbe-42e8-8132-e4491dc29cc0","roleDefinitionId":"0383f7f5-023d-4379-b2c7-9ef786459969"}],"resourceTypes":[{"resourceType":"vaults","locations":["West
        US","East US","North Europe","West Europe","Brazil South","East Asia","Southeast
        Asia","North Central US","South Central US","Japan East","Japan West","Australia
        East","Australia Southeast","Central US","East US 2","Central India","South
        India","West India","Canada Central","Canada East","West Central US","West
        US 2","UK South","UK West","Korea Central","Korea South","France Central","Australia
        Central","South Africa North","UAE North","Switzerland North","Germany West
        Central","Norway East","Central US EUAP","East US 2 EUAP"],"apiVersions":["2020-02-02-preview","2020-02-02","2019-06-15","2019-05-13-preview","2019-05-13","2018-12-20-preview","2018-07-10-preview","2018-07-10","2018-01-10","2017-07-01-preview","2017-07-01","2016-12-01","2016-08-10","2016-06-01","2016-05-01","2015-12-15","2015-12-10","2015-11-10","2015-08-15","2015-08-10","2015-06-10","2015-03-15"],"apiProfiles":[{"profileVersion":"2018-06-01-profile","apiVersion":"2018-01-10"}],"capabilities":"CrossResourceGroupResourceMove,
        CrossSubscriptionResourceMove, SystemAssignedResourceIdentity, SupportsTags,
        SupportsLocation"},{"resourceType":"operations","locations":[],"apiVersions":["2020-02-02-preview","2020-02-02","2019-06-15","2019-05-13-preview","2019-05-13","2018-07-10-preview","2018-07-10","2018-01-10","2017-09-01","2017-07-01-preview","2017-07-01","2016-12-01","2016-08-10","2016-06-01","2015-12-15","2015-12-10","2015-11-10","2015-08-15","2015-08-10","2015-06-10","2015-03-15"],"apiProfiles":[{"profileVersion":"2018-06-01-profile","apiVersion":"2016-08-10"}],"capabilities":"None"},{"resourceType":"locations","locations":[],"apiVersions":["2017-07-01","2016-06-01"],"apiProfiles":[{"profileVersion":"2018-06-01-profile","apiVersion":"2016-06-01"}],"capabilities":"None"},{"resourceType":"locations/backupStatus","locations":["West
        US","East US","North Europe","West Europe","Brazil South","East Asia","Southeast
        Asia","North Central US","South Central US","Japan East","Japan West","Australia
        East","Australia Southeast","Central US","East US 2","Central India","South
        India","West India","West Central US","Canada Central","Canada East","West
        US 2","UK South","UK West","Korea Central","Korea South","France Central","Australia
        Central","South Africa North","UAE North","Switzerland North","Germany West
        Central","Norway East","Central US EUAP","East US 2 EUAP"],"apiVersions":["2017-07-01","2016-06-01"],"apiProfiles":[{"profileVersion":"2018-06-01-profile","apiVersion":"2016-06-01"}],"capabilities":"None"},{"resourceType":"locations/checkNameAvailability","locations":["West
        US","East US","North Europe","West Europe","Brazil South","East Asia","Southeast
        Asia","North Central US","South Central US","Japan East","Japan West","Australia
        East","Australia Southeast","Central US","East US 2","Central India","South
        India","West India","West Central US","Canada Central","Canada East","West
        US 2","UK South","UK West","Korea Central","Korea South","France Central","Australia
        Central","South Africa North","UAE North","Switzerland North","Germany West
        Central","Norway East","Central US EUAP","East US 2 EUAP"],"apiVersions":["2018-01-10"],"apiProfiles":[{"profileVersion":"2018-06-01-profile","apiVersion":"2018-01-10"}],"capabilities":"None"},{"resourceType":"locations/allocatedStamp","locations":["West
        US","East US","North Europe","West Europe","Brazil South","East Asia","Southeast
        Asia","North Central US","South Central US","Japan East","Japan West","Australia
        East","Australia Southeast","Central US","East US 2","Central India","South
        India","West India","West Central US","Canada Central","Canada East","West
        US 2","UK South","UK West","Korea Central","Korea South","France Central","Australia
        Central","South Africa North","UAE North","Switzerland North","Germany West
        Central","Norway East","Central US EUAP","East US 2 EUAP"],"apiVersions":["2016-06-01"],"apiProfiles":[{"profileVersion":"2018-06-01-profile","apiVersion":"2016-06-01"}],"capabilities":"None"},{"resourceType":"locations/allocateStamp","locations":["West
        US","East US","North Europe","West Europe","Brazil South","East Asia","Southeast
        Asia","North Central US","South Central US","Japan East","Japan West","Australia
        East","Australia Southeast","Central US","East US 2","Central India","South
        India","West India","West Central US","Canada Central","Canada East","West
        US 2","UK South","UK West","Korea Central","Korea South","France Central","Australia
        Central","South Africa North","UAE North","Switzerland North","Germany West
        Central","Norway East","Central US EUAP","East US 2 EUAP"],"apiVersions":["2016-06-01"],"apiProfiles":[{"profileVersion":"2018-06-01-profile","apiVersion":"2016-06-01"}],"capabilities":"None"},{"resourceType":"locations/backupValidateFeatures","locations":["West
        US","East US","North Europe","West Europe","Brazil South","East Asia","Southeast
        Asia","North Central US","South Central US","Japan East","Japan West","Australia
        East","Australia Southeast","Central US","East US 2","Central India","South
        India","West India","West Central US","Canada Central","Canada East","West
        US 2","UK South","UK West","Korea Central","Korea South","France Central","Australia
        Central","South Africa North","UAE North","Switzerland North","Germany West
        Central","Norway East","Central US EUAP","East US 2 EUAP"],"apiVersions":["2017-07-01"],"apiProfiles":[{"profileVersion":"2018-06-01-profile","apiVersion":"2017-07-01"}],"capabilities":"None"},{"resourceType":"locations/backupPreValidateProtection","locations":["West
        US","East US","North Europe","West Europe","Brazil South","East Asia","Southeast
        Asia","North Central US","South Central US","Japan East","Japan West","Australia
        East","Australia Southeast","Central US","East US 2","Central India","South
        India","West India","West Central US","Canada Central","Canada East","West
        US 2","UK South","UK West","Korea Central","Korea South","France Central","Australia
        Central","South Africa North","UAE North","Switzerland North","Germany West
        Central","Norway East","Central US EUAP","East US 2 EUAP"],"apiVersions":["2017-07-01"],"apiProfiles":[{"profileVersion":"2018-06-01-profile","apiVersion":"2017-07-01"}],"capabilities":"None"},{"resourceType":"locations/backupCrrJobs","locations":["West
        US","East US","North Europe","West Europe","Brazil South","East Asia","Southeast
        Asia","North Central US","South Central US","Japan East","Japan West","Australia
        East","Australia Southeast","Central US","East US 2","Central India","South
        India","West India","West Central US","Canada Central","Canada East","West
        US 2","UK South","UK West","Korea Central","Korea South","France Central","Australia
        Central","South Africa North","UAE North","Switzerland North","Germany West
        Central","Norway East","Central US EUAP","East US 2 EUAP"],"apiVersions":["2018-12-20-preview"],"apiProfiles":[{"profileVersion":"2018-06-01-profile","apiVersion":"2018-12-20-preview"}],"capabilities":"None"},{"resourceType":"locations/backupCrrJob","locations":["West
        US","East US","North Europe","West Europe","Brazil South","East Asia","Southeast
        Asia","North Central US","South Central US","Japan East","Japan West","Australia
        East","Australia Southeast","Central US","East US 2","Central India","South
        India","West India","West Central US","Canada Central","Canada East","West
        US 2","UK South","UK West","Korea Central","Korea South","France Central","Australia
        Central","South Africa North","UAE North","Switzerland North","Germany West
        Central","Norway East","Central US EUAP","East US 2 EUAP"],"apiVersions":["2018-12-20-preview"],"apiProfiles":[{"profileVersion":"2018-06-01-profile","apiVersion":"2018-12-20-preview"}],"capabilities":"None"},{"resourceType":"locations/backupAadProperties","locations":["West
        US","East US","North Europe","West Europe","Brazil South","East Asia","Southeast
        Asia","North Central US","South Central US","Japan East","Japan West","Australia
        East","Australia Southeast","Central US","East US 2","Central India","South
        India","West India","West Central US","Canada Central","Canada East","West
        US 2","UK South","UK West","Korea Central","Korea South","France Central","Australia
        Central","South Africa North","UAE North","Switzerland North","Germany West
        Central","Norway East","Central US EUAP","East US 2 EUAP"],"apiVersions":["2018-12-20-preview"],"apiProfiles":[{"profileVersion":"2018-06-01-profile","apiVersion":"2018-12-20-preview"}],"capabilities":"None"},{"resourceType":"locations/backupCrossRegionRestore","locations":["West
        US","East US","North Europe","West Europe","Brazil South","East Asia","Southeast
        Asia","North Central US","South Central US","Japan East","Japan West","Australia
        East","Australia Southeast","Central US","East US 2","Central India","South
        India","West India","West Central US","Canada Central","Canada East","West
        US 2","UK South","UK West","Korea Central","Korea South","France Central","Australia
        Central","South Africa North","UAE North","Switzerland North","Germany West
        Central","Norway East","Central US EUAP","East US 2 EUAP"],"apiVersions":["2018-12-20-preview"],"apiProfiles":[{"profileVersion":"2018-06-01-profile","apiVersion":"2018-12-20-preview"}],"capabilities":"None"},{"resourceType":"locations/backupCrrOperationResults","locations":["West
        US","East US","North Europe","West Europe","Brazil South","East Asia","Southeast
        Asia","North Central US","South Central US","Japan East","Japan West","Australia
        East","Australia Southeast","Central US","East US 2","Central India","South
        India","West India","West Central US","Canada Central","Canada East","West
        US 2","UK South","UK West","Korea Central","Korea South","France Central","Australia
        Central","South Africa North","UAE North","Switzerland North","Germany West
        Central","Norway East","Central US EUAP","East US 2 EUAP"],"apiVersions":["2018-12-20-preview"],"apiProfiles":[{"profileVersion":"2018-06-01-profile","apiVersion":"2018-12-20-preview"}],"capabilities":"None"},{"resourceType":"locations/backupCrrOperationsStatus","locations":["West
        US","East US","North Europe","West Europe","Brazil South","East Asia","Southeast
        Asia","North Central US","South Central US","Japan East","Japan West","Australia
        East","Australia Southeast","Central US","East US 2","Central India","South
        India","West India","West Central US","Canada Central","Canada East","West
        US 2","UK South","UK West","Korea Central","Korea South","France Central","Australia
        Central","South Africa North","UAE North","Switzerland North","Germany West
        Central","Norway East","Central US EUAP","East US 2 EUAP"],"apiVersions":["2018-12-20-preview"],"apiProfiles":[{"profileVersion":"2018-06-01-profile","apiVersion":"2018-12-20-preview"}],"capabilities":"None"},{"resourceType":"backupProtectedItems","locations":["West
        US","East US","North Europe","West Europe","Brazil South","East Asia","Southeast
        Asia","North Central US","South Central US","Japan East","Japan West","Australia
        East","Australia Southeast","Central US","East US 2","Central India","South
        India","West India","West Central US","Canada Central","Canada East","West
        US 2","UK South","UK West","Korea Central","Korea South","France Central","Australia
        Central","South Africa North","UAE North","Switzerland North","Germany West
        Central","Norway East","Central US EUAP","East US 2 EUAP"],"apiVersions":["2017-07-01-preview"],"apiProfiles":[{"profileVersion":"2018-06-01-profile","apiVersion":"2017-07-01-preview"}],"capabilities":"SupportsExtension"},{"resourceType":"replicationEligibilityResults","locations":["West
        US","East US","North Europe","West Europe","Brazil South","East Asia","Southeast
        Asia","North Central US","South Central US","Japan East","Japan West","Australia
        East","Australia Southeast","Central US","East US 2","Central India","South
        India","West India","West Central US","Canada Central","Canada East","West
        US 2","UK South","UK West","Korea Central","Korea South","France Central","Australia
        Central","South Africa North","UAE North","Switzerland North","Germany West
        Central","Norway East","Central US EUAP","East US 2 EUAP"],"apiVersions":["2018-07-10"],"apiProfiles":[{"profileVersion":"2018-06-01-profile","apiVersion":"2018-07-10"}],"capabilities":"SupportsExtension"}],"registrationState":"Registered","registrationPolicy":"RegistrationRequired"}'
    headers:
      cache-control:
      - no-cache
      content-length:
      - '12934'
      content-type:
      - application/json; charset=utf-8
      date:
<<<<<<< HEAD
      - Tue, 21 Jul 2020 15:39:33 GMT
=======
      - Tue, 28 Jul 2020 20:12:47 GMT
>>>>>>> 3c2ff2b5
      expires:
      - '-1'
      pragma:
      - no-cache
      strict-transport-security:
      - max-age=31536000; includeSubDomains
      vary:
      - Accept-Encoding
      x-content-type-options:
      - nosniff
    status:
      code: 200
      message: OK
- request:
    body: '{"location": "westus", "properties": {}, "sku": {"name": "Standard"}}'
    headers:
      Accept:
      - application/json
      Accept-Encoding:
      - gzip, deflate
      CommandName:
      - resource create
      Connection:
      - keep-alive
      Content-Length:
      - '69'
      Content-Type:
      - application/json; charset=utf-8
      ParameterSetName:
      - -g -n --resource-type --is-full-object -p
      User-Agent:
      - python/3.8.3 (Windows-10-10.0.19041-SP0) msrest/0.6.9 msrest_azure/0.6.3 azure-mgmt-resource/10.1.0
        Azure-SDK-For-Python AZURECLI/2.9.1
      accept-language:
      - en-US
    method: PUT
    uri: https://management.azure.com/subscriptions/00000000-0000-0000-0000-000000000000/resourcegroups/cli_test_tag_update_by_patch000001/providers/Microsoft.RecoveryServices/vaults/vault-000002?api-version=2020-02-02
  response:
    body:
<<<<<<< HEAD
      string: '{"location":"westus","name":"vault-000002","etag":"W/\"datetime''2020-07-21T15%3A39%3A36.4412257Z''\"","properties":{"provisioningState":"Succeeded","privateEndpointStateForBackup":"None","privateEndpointStateForSiteRecovery":"None"},"id":"/subscriptions/00000000-0000-0000-0000-000000000000/resourceGroups/cli_test_tag_update_by_patch000001/providers/Microsoft.RecoveryServices/vaults/vault-000002","type":"Microsoft.RecoveryServices/vaults","sku":{"name":"Standard"}}'
=======
      string: '{"location":"westus","name":"vault-000002","etag":"W/\"datetime''2020-07-28T20%3A12%3A50.9032476Z''\"","properties":{"provisioningState":"Succeeded","privateEndpointStateForBackup":"None","privateEndpointStateForSiteRecovery":"None"},"id":"/subscriptions/00000000-0000-0000-0000-000000000000/resourceGroups/cli_test_tag_update_by_patch000001/providers/Microsoft.RecoveryServices/vaults/vault-000002","type":"Microsoft.RecoveryServices/vaults","sku":{"name":"Standard"}}'
>>>>>>> 3c2ff2b5
    headers:
      cache-control:
      - no-cache
      content-length:
      - '544'
      content-type:
      - application/json
      date:
<<<<<<< HEAD
      - Tue, 21 Jul 2020 15:39:36 GMT
=======
      - Tue, 28 Jul 2020 20:12:51 GMT
>>>>>>> 3c2ff2b5
      expires:
      - '-1'
      pragma:
      - no-cache
      server:
      - Microsoft-IIS/10.0
      strict-transport-security:
      - max-age=31536000; includeSubDomains
      x-content-type-options:
      - nosniff
      x-ms-ratelimit-remaining-subscription-resource-requests:
      - '204'
    status:
      code: 201
      message: Created
- request:
    body: null
    headers:
      Accept:
      - application/json
      Accept-Encoding:
      - gzip, deflate
      CommandName:
      - resource tag
      Connection:
      - keep-alive
      ParameterSetName:
      - --ids --tags
      User-Agent:
      - python/3.8.3 (Windows-10-10.0.19041-SP0) msrest/0.6.9 msrest_azure/0.6.3 azure-mgmt-resource/10.1.0
        Azure-SDK-For-Python AZURECLI/2.9.1
      accept-language:
      - en-US
    method: GET
    uri: https://management.azure.com/subscriptions/00000000-0000-0000-0000-000000000000/providers/Microsoft.RecoveryServices?api-version=2020-06-01
  response:
    body:
      string: '{"id":"/subscriptions/00000000-0000-0000-0000-000000000000/providers/Microsoft.RecoveryServices","namespace":"Microsoft.RecoveryServices","authorizations":[{"applicationId":"262044b1-e2ce-469f-a196-69ab7ada62d3","roleDefinitionId":"21CEC436-F7D0-4ADE-8AD8-FEC5668484CC"},{"applicationId":"b8340c3b-9267-498f-b21a-15d5547fd85e","roleDefinitionId":"8A00C8EA-8F1B-45A7-8F64-F4CC61EEE9B6"},{"applicationId":"3b2fa68d-a091-48c9-95be-88d572e08fb7","roleDefinitionId":"47d68fae-99c7-4c10-b9db-2316116a061e"},{"applicationId":"9bdab391-7bbe-42e8-8132-e4491dc29cc0","roleDefinitionId":"0383f7f5-023d-4379-b2c7-9ef786459969"}],"resourceTypes":[{"resourceType":"vaults","locations":["West
        US","East US","North Europe","West Europe","Brazil South","East Asia","Southeast
        Asia","North Central US","South Central US","Japan East","Japan West","Australia
        East","Australia Southeast","Central US","East US 2","Central India","South
        India","West India","Canada Central","Canada East","West Central US","West
        US 2","UK South","UK West","Korea Central","Korea South","France Central","Australia
        Central","South Africa North","UAE North","Switzerland North","Germany West
        Central","Norway East","Central US EUAP","East US 2 EUAP"],"apiVersions":["2020-02-02-preview","2020-02-02","2019-06-15","2019-05-13-preview","2019-05-13","2018-12-20-preview","2018-07-10-preview","2018-07-10","2018-01-10","2017-07-01-preview","2017-07-01","2016-12-01","2016-08-10","2016-06-01","2016-05-01","2015-12-15","2015-12-10","2015-11-10","2015-08-15","2015-08-10","2015-06-10","2015-03-15"],"apiProfiles":[{"profileVersion":"2018-06-01-profile","apiVersion":"2018-01-10"}],"capabilities":"CrossResourceGroupResourceMove,
        CrossSubscriptionResourceMove, SystemAssignedResourceIdentity, SupportsTags,
        SupportsLocation"},{"resourceType":"operations","locations":[],"apiVersions":["2020-02-02-preview","2020-02-02","2019-06-15","2019-05-13-preview","2019-05-13","2018-07-10-preview","2018-07-10","2018-01-10","2017-09-01","2017-07-01-preview","2017-07-01","2016-12-01","2016-08-10","2016-06-01","2015-12-15","2015-12-10","2015-11-10","2015-08-15","2015-08-10","2015-06-10","2015-03-15"],"apiProfiles":[{"profileVersion":"2018-06-01-profile","apiVersion":"2016-08-10"}],"capabilities":"None"},{"resourceType":"locations","locations":[],"apiVersions":["2017-07-01","2016-06-01"],"apiProfiles":[{"profileVersion":"2018-06-01-profile","apiVersion":"2016-06-01"}],"capabilities":"None"},{"resourceType":"locations/backupStatus","locations":["West
        US","East US","North Europe","West Europe","Brazil South","East Asia","Southeast
        Asia","North Central US","South Central US","Japan East","Japan West","Australia
        East","Australia Southeast","Central US","East US 2","Central India","South
        India","West India","West Central US","Canada Central","Canada East","West
        US 2","UK South","UK West","Korea Central","Korea South","France Central","Australia
        Central","South Africa North","UAE North","Switzerland North","Germany West
        Central","Norway East","Central US EUAP","East US 2 EUAP"],"apiVersions":["2017-07-01","2016-06-01"],"apiProfiles":[{"profileVersion":"2018-06-01-profile","apiVersion":"2016-06-01"}],"capabilities":"None"},{"resourceType":"locations/checkNameAvailability","locations":["West
        US","East US","North Europe","West Europe","Brazil South","East Asia","Southeast
        Asia","North Central US","South Central US","Japan East","Japan West","Australia
        East","Australia Southeast","Central US","East US 2","Central India","South
        India","West India","West Central US","Canada Central","Canada East","West
        US 2","UK South","UK West","Korea Central","Korea South","France Central","Australia
        Central","South Africa North","UAE North","Switzerland North","Germany West
        Central","Norway East","Central US EUAP","East US 2 EUAP"],"apiVersions":["2018-01-10"],"apiProfiles":[{"profileVersion":"2018-06-01-profile","apiVersion":"2018-01-10"}],"capabilities":"None"},{"resourceType":"locations/allocatedStamp","locations":["West
        US","East US","North Europe","West Europe","Brazil South","East Asia","Southeast
        Asia","North Central US","South Central US","Japan East","Japan West","Australia
        East","Australia Southeast","Central US","East US 2","Central India","South
        India","West India","West Central US","Canada Central","Canada East","West
        US 2","UK South","UK West","Korea Central","Korea South","France Central","Australia
        Central","South Africa North","UAE North","Switzerland North","Germany West
        Central","Norway East","Central US EUAP","East US 2 EUAP"],"apiVersions":["2016-06-01"],"apiProfiles":[{"profileVersion":"2018-06-01-profile","apiVersion":"2016-06-01"}],"capabilities":"None"},{"resourceType":"locations/allocateStamp","locations":["West
        US","East US","North Europe","West Europe","Brazil South","East Asia","Southeast
        Asia","North Central US","South Central US","Japan East","Japan West","Australia
        East","Australia Southeast","Central US","East US 2","Central India","South
        India","West India","West Central US","Canada Central","Canada East","West
        US 2","UK South","UK West","Korea Central","Korea South","France Central","Australia
        Central","South Africa North","UAE North","Switzerland North","Germany West
        Central","Norway East","Central US EUAP","East US 2 EUAP"],"apiVersions":["2016-06-01"],"apiProfiles":[{"profileVersion":"2018-06-01-profile","apiVersion":"2016-06-01"}],"capabilities":"None"},{"resourceType":"locations/backupValidateFeatures","locations":["West
        US","East US","North Europe","West Europe","Brazil South","East Asia","Southeast
        Asia","North Central US","South Central US","Japan East","Japan West","Australia
        East","Australia Southeast","Central US","East US 2","Central India","South
        India","West India","West Central US","Canada Central","Canada East","West
        US 2","UK South","UK West","Korea Central","Korea South","France Central","Australia
        Central","South Africa North","UAE North","Switzerland North","Germany West
        Central","Norway East","Central US EUAP","East US 2 EUAP"],"apiVersions":["2017-07-01"],"apiProfiles":[{"profileVersion":"2018-06-01-profile","apiVersion":"2017-07-01"}],"capabilities":"None"},{"resourceType":"locations/backupPreValidateProtection","locations":["West
        US","East US","North Europe","West Europe","Brazil South","East Asia","Southeast
        Asia","North Central US","South Central US","Japan East","Japan West","Australia
        East","Australia Southeast","Central US","East US 2","Central India","South
        India","West India","West Central US","Canada Central","Canada East","West
        US 2","UK South","UK West","Korea Central","Korea South","France Central","Australia
        Central","South Africa North","UAE North","Switzerland North","Germany West
        Central","Norway East","Central US EUAP","East US 2 EUAP"],"apiVersions":["2017-07-01"],"apiProfiles":[{"profileVersion":"2018-06-01-profile","apiVersion":"2017-07-01"}],"capabilities":"None"},{"resourceType":"locations/backupCrrJobs","locations":["West
        US","East US","North Europe","West Europe","Brazil South","East Asia","Southeast
        Asia","North Central US","South Central US","Japan East","Japan West","Australia
        East","Australia Southeast","Central US","East US 2","Central India","South
        India","West India","West Central US","Canada Central","Canada East","West
        US 2","UK South","UK West","Korea Central","Korea South","France Central","Australia
        Central","South Africa North","UAE North","Switzerland North","Germany West
        Central","Norway East","Central US EUAP","East US 2 EUAP"],"apiVersions":["2018-12-20-preview"],"apiProfiles":[{"profileVersion":"2018-06-01-profile","apiVersion":"2018-12-20-preview"}],"capabilities":"None"},{"resourceType":"locations/backupCrrJob","locations":["West
        US","East US","North Europe","West Europe","Brazil South","East Asia","Southeast
        Asia","North Central US","South Central US","Japan East","Japan West","Australia
        East","Australia Southeast","Central US","East US 2","Central India","South
        India","West India","West Central US","Canada Central","Canada East","West
        US 2","UK South","UK West","Korea Central","Korea South","France Central","Australia
        Central","South Africa North","UAE North","Switzerland North","Germany West
        Central","Norway East","Central US EUAP","East US 2 EUAP"],"apiVersions":["2018-12-20-preview"],"apiProfiles":[{"profileVersion":"2018-06-01-profile","apiVersion":"2018-12-20-preview"}],"capabilities":"None"},{"resourceType":"locations/backupAadProperties","locations":["West
        US","East US","North Europe","West Europe","Brazil South","East Asia","Southeast
        Asia","North Central US","South Central US","Japan East","Japan West","Australia
        East","Australia Southeast","Central US","East US 2","Central India","South
        India","West India","West Central US","Canada Central","Canada East","West
        US 2","UK South","UK West","Korea Central","Korea South","France Central","Australia
        Central","South Africa North","UAE North","Switzerland North","Germany West
        Central","Norway East","Central US EUAP","East US 2 EUAP"],"apiVersions":["2018-12-20-preview"],"apiProfiles":[{"profileVersion":"2018-06-01-profile","apiVersion":"2018-12-20-preview"}],"capabilities":"None"},{"resourceType":"locations/backupCrossRegionRestore","locations":["West
        US","East US","North Europe","West Europe","Brazil South","East Asia","Southeast
        Asia","North Central US","South Central US","Japan East","Japan West","Australia
        East","Australia Southeast","Central US","East US 2","Central India","South
        India","West India","West Central US","Canada Central","Canada East","West
        US 2","UK South","UK West","Korea Central","Korea South","France Central","Australia
        Central","South Africa North","UAE North","Switzerland North","Germany West
        Central","Norway East","Central US EUAP","East US 2 EUAP"],"apiVersions":["2018-12-20-preview"],"apiProfiles":[{"profileVersion":"2018-06-01-profile","apiVersion":"2018-12-20-preview"}],"capabilities":"None"},{"resourceType":"locations/backupCrrOperationResults","locations":["West
        US","East US","North Europe","West Europe","Brazil South","East Asia","Southeast
        Asia","North Central US","South Central US","Japan East","Japan West","Australia
        East","Australia Southeast","Central US","East US 2","Central India","South
        India","West India","West Central US","Canada Central","Canada East","West
        US 2","UK South","UK West","Korea Central","Korea South","France Central","Australia
        Central","South Africa North","UAE North","Switzerland North","Germany West
        Central","Norway East","Central US EUAP","East US 2 EUAP"],"apiVersions":["2018-12-20-preview"],"apiProfiles":[{"profileVersion":"2018-06-01-profile","apiVersion":"2018-12-20-preview"}],"capabilities":"None"},{"resourceType":"locations/backupCrrOperationsStatus","locations":["West
        US","East US","North Europe","West Europe","Brazil South","East Asia","Southeast
        Asia","North Central US","South Central US","Japan East","Japan West","Australia
        East","Australia Southeast","Central US","East US 2","Central India","South
        India","West India","West Central US","Canada Central","Canada East","West
        US 2","UK South","UK West","Korea Central","Korea South","France Central","Australia
        Central","South Africa North","UAE North","Switzerland North","Germany West
        Central","Norway East","Central US EUAP","East US 2 EUAP"],"apiVersions":["2018-12-20-preview"],"apiProfiles":[{"profileVersion":"2018-06-01-profile","apiVersion":"2018-12-20-preview"}],"capabilities":"None"},{"resourceType":"backupProtectedItems","locations":["West
        US","East US","North Europe","West Europe","Brazil South","East Asia","Southeast
        Asia","North Central US","South Central US","Japan East","Japan West","Australia
        East","Australia Southeast","Central US","East US 2","Central India","South
        India","West India","West Central US","Canada Central","Canada East","West
        US 2","UK South","UK West","Korea Central","Korea South","France Central","Australia
        Central","South Africa North","UAE North","Switzerland North","Germany West
        Central","Norway East","Central US EUAP","East US 2 EUAP"],"apiVersions":["2017-07-01-preview"],"apiProfiles":[{"profileVersion":"2018-06-01-profile","apiVersion":"2017-07-01-preview"}],"capabilities":"SupportsExtension"},{"resourceType":"replicationEligibilityResults","locations":["West
        US","East US","North Europe","West Europe","Brazil South","East Asia","Southeast
        Asia","North Central US","South Central US","Japan East","Japan West","Australia
        East","Australia Southeast","Central US","East US 2","Central India","South
        India","West India","West Central US","Canada Central","Canada East","West
        US 2","UK South","UK West","Korea Central","Korea South","France Central","Australia
        Central","South Africa North","UAE North","Switzerland North","Germany West
        Central","Norway East","Central US EUAP","East US 2 EUAP"],"apiVersions":["2018-07-10"],"apiProfiles":[{"profileVersion":"2018-06-01-profile","apiVersion":"2018-07-10"}],"capabilities":"SupportsExtension"}],"registrationState":"Registered","registrationPolicy":"RegistrationRequired"}'
    headers:
      cache-control:
      - no-cache
      content-length:
      - '12934'
      content-type:
      - application/json; charset=utf-8
      date:
<<<<<<< HEAD
      - Tue, 21 Jul 2020 15:39:36 GMT
=======
      - Tue, 28 Jul 2020 20:12:50 GMT
>>>>>>> 3c2ff2b5
      expires:
      - '-1'
      pragma:
      - no-cache
      strict-transport-security:
      - max-age=31536000; includeSubDomains
      vary:
      - Accept-Encoding
      x-content-type-options:
      - nosniff
    status:
      code: 200
      message: OK
- request:
    body: null
    headers:
      Accept:
      - application/json
      Accept-Encoding:
      - gzip, deflate
      CommandName:
      - resource tag
      Connection:
      - keep-alive
      ParameterSetName:
      - --ids --tags
      User-Agent:
      - python/3.8.3 (Windows-10-10.0.19041-SP0) msrest/0.6.9 msrest_azure/0.6.3 azure-mgmt-resource/10.1.0
        Azure-SDK-For-Python AZURECLI/2.9.1
      accept-language:
      - en-US
    method: GET
    uri: https://management.azure.com/subscriptions/00000000-0000-0000-0000-000000000000/resourceGroups/cli_test_tag_update_by_patch000001/providers/Microsoft.RecoveryServices/vaults/vault-000002?api-version=2020-02-02
  response:
    body:
<<<<<<< HEAD
      string: '{"location":"westus","name":"vault-000002","etag":"W/\"datetime''2020-07-21T15%3A39%3A36.4412257Z''\"","properties":{"provisioningState":"Succeeded","privateEndpointStateForBackup":"None","privateEndpointStateForSiteRecovery":"None"},"id":"/subscriptions/00000000-0000-0000-0000-000000000000/resourceGroups/cli_test_tag_update_by_patch000001/providers/Microsoft.RecoveryServices/vaults/vault-000002","type":"Microsoft.RecoveryServices/vaults","sku":{"name":"Standard"}}'
=======
      string: '{"location":"westus","name":"vault-000002","etag":"W/\"datetime''2020-07-28T20%3A12%3A50.9032476Z''\"","properties":{"provisioningState":"Succeeded","privateEndpointStateForBackup":"None","privateEndpointStateForSiteRecovery":"None"},"id":"/subscriptions/00000000-0000-0000-0000-000000000000/resourceGroups/cli_test_tag_update_by_patch000001/providers/Microsoft.RecoveryServices/vaults/vault-000002","type":"Microsoft.RecoveryServices/vaults","sku":{"name":"Standard"}}'
>>>>>>> 3c2ff2b5
    headers:
      cache-control:
      - no-cache
      content-length:
      - '544'
      content-type:
      - application/json
      date:
<<<<<<< HEAD
      - Tue, 21 Jul 2020 15:39:36 GMT
=======
      - Tue, 28 Jul 2020 20:12:51 GMT
>>>>>>> 3c2ff2b5
      expires:
      - '-1'
      pragma:
      - no-cache
      server:
      - Microsoft-IIS/10.0
      strict-transport-security:
      - max-age=31536000; includeSubDomains
      transfer-encoding:
      - chunked
      vary:
      - Accept-Encoding
      x-content-type-options:
      - nosniff
    status:
      code: 200
      message: OK
- request:
    body: '{"tags": {"cli-test": "test"}}'
    headers:
      Accept:
      - application/json
      Accept-Encoding:
      - gzip, deflate
      CommandName:
      - resource tag
      Connection:
      - keep-alive
      Content-Length:
      - '30'
      Content-Type:
      - application/json; charset=utf-8
      ParameterSetName:
      - --ids --tags
      User-Agent:
      - python/3.8.3 (Windows-10-10.0.19041-SP0) msrest/0.6.9 msrest_azure/0.6.3 azure-mgmt-resource/10.1.0
        Azure-SDK-For-Python AZURECLI/2.9.1
      accept-language:
      - en-US
    method: PATCH
    uri: https://management.azure.com/subscriptions/00000000-0000-0000-0000-000000000000/resourceGroups/cli_test_tag_update_by_patch000001/providers/Microsoft.RecoveryServices/vaults/vault-000002?api-version=2020-02-02
  response:
    body:
<<<<<<< HEAD
      string: '{"location":"westus","name":"vault-000002","etag":"W/\"datetime''2020-07-21T15%3A39%3A39.5672155Z''\"","tags":{"cli-test":"test"},"properties":{"provisioningState":"Succeeded","privateEndpointStateForBackup":"None","privateEndpointStateForSiteRecovery":"None"},"id":"/subscriptions/00000000-0000-0000-0000-000000000000/resourceGroups/cli_test_tag_update_by_patch000001/providers/Microsoft.RecoveryServices/vaults/vault-000002","type":"Microsoft.RecoveryServices/vaults","sku":{"name":"Standard"}}'
=======
      string: '{"location":"westus","name":"vault-000002","etag":"W/\"datetime''2020-07-28T20%3A12%3A53.4776867Z''\"","tags":{"cli-test":"test"},"properties":{"provisioningState":"Succeeded","privateEndpointStateForBackup":"None","privateEndpointStateForSiteRecovery":"None"},"id":"/subscriptions/00000000-0000-0000-0000-000000000000/resourceGroups/cli_test_tag_update_by_patch000001/providers/Microsoft.RecoveryServices/vaults/vault-000002","type":"Microsoft.RecoveryServices/vaults","sku":{"name":"Standard"}}'
>>>>>>> 3c2ff2b5
    headers:
      cache-control:
      - no-cache
      content-length:
      - '571'
      content-type:
      - application/json
      date:
<<<<<<< HEAD
      - Tue, 21 Jul 2020 15:39:39 GMT
=======
      - Tue, 28 Jul 2020 20:12:53 GMT
>>>>>>> 3c2ff2b5
      expires:
      - '-1'
      pragma:
      - no-cache
      server:
      - Microsoft-IIS/10.0
      strict-transport-security:
      - max-age=31536000; includeSubDomains
      transfer-encoding:
      - chunked
      vary:
      - Accept-Encoding
      x-content-type-options:
      - nosniff
      x-ms-ratelimit-remaining-subscription-resource-requests:
      - '204'
    status:
      code: 200
      message: OK
- request:
    body: null
    headers:
      Accept:
      - application/json
      Accept-Encoding:
      - gzip, deflate
      CommandName:
      - resource tag
      Connection:
      - keep-alive
      ParameterSetName:
      - --ids --tags
      User-Agent:
      - python/3.8.3 (Windows-10-10.0.19041-SP0) msrest/0.6.9 msrest_azure/0.6.3 azure-mgmt-resource/10.1.0
        Azure-SDK-For-Python AZURECLI/2.9.1
      accept-language:
      - en-US
    method: GET
    uri: https://management.azure.com/subscriptions/00000000-0000-0000-0000-000000000000/providers/Microsoft.RecoveryServices?api-version=2020-06-01
  response:
    body:
      string: '{"id":"/subscriptions/00000000-0000-0000-0000-000000000000/providers/Microsoft.RecoveryServices","namespace":"Microsoft.RecoveryServices","authorizations":[{"applicationId":"262044b1-e2ce-469f-a196-69ab7ada62d3","roleDefinitionId":"21CEC436-F7D0-4ADE-8AD8-FEC5668484CC"},{"applicationId":"b8340c3b-9267-498f-b21a-15d5547fd85e","roleDefinitionId":"8A00C8EA-8F1B-45A7-8F64-F4CC61EEE9B6"},{"applicationId":"3b2fa68d-a091-48c9-95be-88d572e08fb7","roleDefinitionId":"47d68fae-99c7-4c10-b9db-2316116a061e"},{"applicationId":"9bdab391-7bbe-42e8-8132-e4491dc29cc0","roleDefinitionId":"0383f7f5-023d-4379-b2c7-9ef786459969"}],"resourceTypes":[{"resourceType":"vaults","locations":["West
        US","East US","North Europe","West Europe","Brazil South","East Asia","Southeast
        Asia","North Central US","South Central US","Japan East","Japan West","Australia
        East","Australia Southeast","Central US","East US 2","Central India","South
        India","West India","Canada Central","Canada East","West Central US","West
        US 2","UK South","UK West","Korea Central","Korea South","France Central","Australia
        Central","South Africa North","UAE North","Switzerland North","Germany West
        Central","Norway East","Central US EUAP","East US 2 EUAP"],"apiVersions":["2020-02-02-preview","2020-02-02","2019-06-15","2019-05-13-preview","2019-05-13","2018-12-20-preview","2018-07-10-preview","2018-07-10","2018-01-10","2017-07-01-preview","2017-07-01","2016-12-01","2016-08-10","2016-06-01","2016-05-01","2015-12-15","2015-12-10","2015-11-10","2015-08-15","2015-08-10","2015-06-10","2015-03-15"],"apiProfiles":[{"profileVersion":"2018-06-01-profile","apiVersion":"2018-01-10"}],"capabilities":"CrossResourceGroupResourceMove,
        CrossSubscriptionResourceMove, SystemAssignedResourceIdentity, SupportsTags,
        SupportsLocation"},{"resourceType":"operations","locations":[],"apiVersions":["2020-02-02-preview","2020-02-02","2019-06-15","2019-05-13-preview","2019-05-13","2018-07-10-preview","2018-07-10","2018-01-10","2017-09-01","2017-07-01-preview","2017-07-01","2016-12-01","2016-08-10","2016-06-01","2015-12-15","2015-12-10","2015-11-10","2015-08-15","2015-08-10","2015-06-10","2015-03-15"],"apiProfiles":[{"profileVersion":"2018-06-01-profile","apiVersion":"2016-08-10"}],"capabilities":"None"},{"resourceType":"locations","locations":[],"apiVersions":["2017-07-01","2016-06-01"],"apiProfiles":[{"profileVersion":"2018-06-01-profile","apiVersion":"2016-06-01"}],"capabilities":"None"},{"resourceType":"locations/backupStatus","locations":["West
        US","East US","North Europe","West Europe","Brazil South","East Asia","Southeast
        Asia","North Central US","South Central US","Japan East","Japan West","Australia
        East","Australia Southeast","Central US","East US 2","Central India","South
        India","West India","West Central US","Canada Central","Canada East","West
        US 2","UK South","UK West","Korea Central","Korea South","France Central","Australia
        Central","South Africa North","UAE North","Switzerland North","Germany West
        Central","Norway East","Central US EUAP","East US 2 EUAP"],"apiVersions":["2017-07-01","2016-06-01"],"apiProfiles":[{"profileVersion":"2018-06-01-profile","apiVersion":"2016-06-01"}],"capabilities":"None"},{"resourceType":"locations/checkNameAvailability","locations":["West
        US","East US","North Europe","West Europe","Brazil South","East Asia","Southeast
        Asia","North Central US","South Central US","Japan East","Japan West","Australia
        East","Australia Southeast","Central US","East US 2","Central India","South
        India","West India","West Central US","Canada Central","Canada East","West
        US 2","UK South","UK West","Korea Central","Korea South","France Central","Australia
        Central","South Africa North","UAE North","Switzerland North","Germany West
        Central","Norway East","Central US EUAP","East US 2 EUAP"],"apiVersions":["2018-01-10"],"apiProfiles":[{"profileVersion":"2018-06-01-profile","apiVersion":"2018-01-10"}],"capabilities":"None"},{"resourceType":"locations/allocatedStamp","locations":["West
        US","East US","North Europe","West Europe","Brazil South","East Asia","Southeast
        Asia","North Central US","South Central US","Japan East","Japan West","Australia
        East","Australia Southeast","Central US","East US 2","Central India","South
        India","West India","West Central US","Canada Central","Canada East","West
        US 2","UK South","UK West","Korea Central","Korea South","France Central","Australia
        Central","South Africa North","UAE North","Switzerland North","Germany West
        Central","Norway East","Central US EUAP","East US 2 EUAP"],"apiVersions":["2016-06-01"],"apiProfiles":[{"profileVersion":"2018-06-01-profile","apiVersion":"2016-06-01"}],"capabilities":"None"},{"resourceType":"locations/allocateStamp","locations":["West
        US","East US","North Europe","West Europe","Brazil South","East Asia","Southeast
        Asia","North Central US","South Central US","Japan East","Japan West","Australia
        East","Australia Southeast","Central US","East US 2","Central India","South
        India","West India","West Central US","Canada Central","Canada East","West
        US 2","UK South","UK West","Korea Central","Korea South","France Central","Australia
        Central","South Africa North","UAE North","Switzerland North","Germany West
        Central","Norway East","Central US EUAP","East US 2 EUAP"],"apiVersions":["2016-06-01"],"apiProfiles":[{"profileVersion":"2018-06-01-profile","apiVersion":"2016-06-01"}],"capabilities":"None"},{"resourceType":"locations/backupValidateFeatures","locations":["West
        US","East US","North Europe","West Europe","Brazil South","East Asia","Southeast
        Asia","North Central US","South Central US","Japan East","Japan West","Australia
        East","Australia Southeast","Central US","East US 2","Central India","South
        India","West India","West Central US","Canada Central","Canada East","West
        US 2","UK South","UK West","Korea Central","Korea South","France Central","Australia
        Central","South Africa North","UAE North","Switzerland North","Germany West
        Central","Norway East","Central US EUAP","East US 2 EUAP"],"apiVersions":["2017-07-01"],"apiProfiles":[{"profileVersion":"2018-06-01-profile","apiVersion":"2017-07-01"}],"capabilities":"None"},{"resourceType":"locations/backupPreValidateProtection","locations":["West
        US","East US","North Europe","West Europe","Brazil South","East Asia","Southeast
        Asia","North Central US","South Central US","Japan East","Japan West","Australia
        East","Australia Southeast","Central US","East US 2","Central India","South
        India","West India","West Central US","Canada Central","Canada East","West
        US 2","UK South","UK West","Korea Central","Korea South","France Central","Australia
        Central","South Africa North","UAE North","Switzerland North","Germany West
        Central","Norway East","Central US EUAP","East US 2 EUAP"],"apiVersions":["2017-07-01"],"apiProfiles":[{"profileVersion":"2018-06-01-profile","apiVersion":"2017-07-01"}],"capabilities":"None"},{"resourceType":"locations/backupCrrJobs","locations":["West
        US","East US","North Europe","West Europe","Brazil South","East Asia","Southeast
        Asia","North Central US","South Central US","Japan East","Japan West","Australia
        East","Australia Southeast","Central US","East US 2","Central India","South
        India","West India","West Central US","Canada Central","Canada East","West
        US 2","UK South","UK West","Korea Central","Korea South","France Central","Australia
        Central","South Africa North","UAE North","Switzerland North","Germany West
        Central","Norway East","Central US EUAP","East US 2 EUAP"],"apiVersions":["2018-12-20-preview"],"apiProfiles":[{"profileVersion":"2018-06-01-profile","apiVersion":"2018-12-20-preview"}],"capabilities":"None"},{"resourceType":"locations/backupCrrJob","locations":["West
        US","East US","North Europe","West Europe","Brazil South","East Asia","Southeast
        Asia","North Central US","South Central US","Japan East","Japan West","Australia
        East","Australia Southeast","Central US","East US 2","Central India","South
        India","West India","West Central US","Canada Central","Canada East","West
        US 2","UK South","UK West","Korea Central","Korea South","France Central","Australia
        Central","South Africa North","UAE North","Switzerland North","Germany West
        Central","Norway East","Central US EUAP","East US 2 EUAP"],"apiVersions":["2018-12-20-preview"],"apiProfiles":[{"profileVersion":"2018-06-01-profile","apiVersion":"2018-12-20-preview"}],"capabilities":"None"},{"resourceType":"locations/backupAadProperties","locations":["West
        US","East US","North Europe","West Europe","Brazil South","East Asia","Southeast
        Asia","North Central US","South Central US","Japan East","Japan West","Australia
        East","Australia Southeast","Central US","East US 2","Central India","South
        India","West India","West Central US","Canada Central","Canada East","West
        US 2","UK South","UK West","Korea Central","Korea South","France Central","Australia
        Central","South Africa North","UAE North","Switzerland North","Germany West
        Central","Norway East","Central US EUAP","East US 2 EUAP"],"apiVersions":["2018-12-20-preview"],"apiProfiles":[{"profileVersion":"2018-06-01-profile","apiVersion":"2018-12-20-preview"}],"capabilities":"None"},{"resourceType":"locations/backupCrossRegionRestore","locations":["West
        US","East US","North Europe","West Europe","Brazil South","East Asia","Southeast
        Asia","North Central US","South Central US","Japan East","Japan West","Australia
        East","Australia Southeast","Central US","East US 2","Central India","South
        India","West India","West Central US","Canada Central","Canada East","West
        US 2","UK South","UK West","Korea Central","Korea South","France Central","Australia
        Central","South Africa North","UAE North","Switzerland North","Germany West
        Central","Norway East","Central US EUAP","East US 2 EUAP"],"apiVersions":["2018-12-20-preview"],"apiProfiles":[{"profileVersion":"2018-06-01-profile","apiVersion":"2018-12-20-preview"}],"capabilities":"None"},{"resourceType":"locations/backupCrrOperationResults","locations":["West
        US","East US","North Europe","West Europe","Brazil South","East Asia","Southeast
        Asia","North Central US","South Central US","Japan East","Japan West","Australia
        East","Australia Southeast","Central US","East US 2","Central India","South
        India","West India","West Central US","Canada Central","Canada East","West
        US 2","UK South","UK West","Korea Central","Korea South","France Central","Australia
        Central","South Africa North","UAE North","Switzerland North","Germany West
        Central","Norway East","Central US EUAP","East US 2 EUAP"],"apiVersions":["2018-12-20-preview"],"apiProfiles":[{"profileVersion":"2018-06-01-profile","apiVersion":"2018-12-20-preview"}],"capabilities":"None"},{"resourceType":"locations/backupCrrOperationsStatus","locations":["West
        US","East US","North Europe","West Europe","Brazil South","East Asia","Southeast
        Asia","North Central US","South Central US","Japan East","Japan West","Australia
        East","Australia Southeast","Central US","East US 2","Central India","South
        India","West India","West Central US","Canada Central","Canada East","West
        US 2","UK South","UK West","Korea Central","Korea South","France Central","Australia
        Central","South Africa North","UAE North","Switzerland North","Germany West
        Central","Norway East","Central US EUAP","East US 2 EUAP"],"apiVersions":["2018-12-20-preview"],"apiProfiles":[{"profileVersion":"2018-06-01-profile","apiVersion":"2018-12-20-preview"}],"capabilities":"None"},{"resourceType":"backupProtectedItems","locations":["West
        US","East US","North Europe","West Europe","Brazil South","East Asia","Southeast
        Asia","North Central US","South Central US","Japan East","Japan West","Australia
        East","Australia Southeast","Central US","East US 2","Central India","South
        India","West India","West Central US","Canada Central","Canada East","West
        US 2","UK South","UK West","Korea Central","Korea South","France Central","Australia
        Central","South Africa North","UAE North","Switzerland North","Germany West
        Central","Norway East","Central US EUAP","East US 2 EUAP"],"apiVersions":["2017-07-01-preview"],"apiProfiles":[{"profileVersion":"2018-06-01-profile","apiVersion":"2017-07-01-preview"}],"capabilities":"SupportsExtension"},{"resourceType":"replicationEligibilityResults","locations":["West
        US","East US","North Europe","West Europe","Brazil South","East Asia","Southeast
        Asia","North Central US","South Central US","Japan East","Japan West","Australia
        East","Australia Southeast","Central US","East US 2","Central India","South
        India","West India","West Central US","Canada Central","Canada East","West
        US 2","UK South","UK West","Korea Central","Korea South","France Central","Australia
        Central","South Africa North","UAE North","Switzerland North","Germany West
        Central","Norway East","Central US EUAP","East US 2 EUAP"],"apiVersions":["2018-07-10"],"apiProfiles":[{"profileVersion":"2018-06-01-profile","apiVersion":"2018-07-10"}],"capabilities":"SupportsExtension"}],"registrationState":"Registered","registrationPolicy":"RegistrationRequired"}'
    headers:
      cache-control:
      - no-cache
      content-length:
      - '12934'
      content-type:
      - application/json; charset=utf-8
      date:
<<<<<<< HEAD
      - Tue, 21 Jul 2020 15:39:40 GMT
=======
      - Tue, 28 Jul 2020 20:12:54 GMT
>>>>>>> 3c2ff2b5
      expires:
      - '-1'
      pragma:
      - no-cache
      strict-transport-security:
      - max-age=31536000; includeSubDomains
      vary:
      - Accept-Encoding
      x-content-type-options:
      - nosniff
    status:
      code: 200
      message: OK
- request:
    body: null
    headers:
      Accept:
      - application/json
      Accept-Encoding:
      - gzip, deflate
      CommandName:
      - resource tag
      Connection:
      - keep-alive
      ParameterSetName:
      - --ids --tags
      User-Agent:
      - python/3.8.3 (Windows-10-10.0.19041-SP0) msrest/0.6.9 msrest_azure/0.6.3 azure-mgmt-resource/10.1.0
        Azure-SDK-For-Python AZURECLI/2.9.1
      accept-language:
      - en-US
    method: GET
    uri: https://management.azure.com/subscriptions/00000000-0000-0000-0000-000000000000/resourceGroups/cli_test_tag_update_by_patch000001/providers/Microsoft.RecoveryServices/vaults/vault-000002?api-version=2020-02-02
  response:
    body:
<<<<<<< HEAD
      string: '{"location":"westus","name":"vault-000002","etag":"W/\"datetime''2020-07-21T15%3A39%3A39.5672155Z''\"","tags":{"cli-test":"test"},"properties":{"provisioningState":"Succeeded","privateEndpointStateForBackup":"None","privateEndpointStateForSiteRecovery":"None"},"id":"/subscriptions/00000000-0000-0000-0000-000000000000/resourceGroups/cli_test_tag_update_by_patch000001/providers/Microsoft.RecoveryServices/vaults/vault-000002","type":"Microsoft.RecoveryServices/vaults","sku":{"name":"Standard"}}'
=======
      string: '{"location":"westus","name":"vault-000002","etag":"W/\"datetime''2020-07-28T20%3A12%3A53.4776867Z''\"","tags":{"cli-test":"test"},"properties":{"provisioningState":"Succeeded","privateEndpointStateForBackup":"None","privateEndpointStateForSiteRecovery":"None"},"id":"/subscriptions/00000000-0000-0000-0000-000000000000/resourceGroups/cli_test_tag_update_by_patch000001/providers/Microsoft.RecoveryServices/vaults/vault-000002","type":"Microsoft.RecoveryServices/vaults","sku":{"name":"Standard"}}'
>>>>>>> 3c2ff2b5
    headers:
      cache-control:
      - no-cache
      content-length:
      - '571'
      content-type:
      - application/json
      date:
<<<<<<< HEAD
      - Tue, 21 Jul 2020 15:39:40 GMT
=======
      - Tue, 28 Jul 2020 20:12:54 GMT
>>>>>>> 3c2ff2b5
      expires:
      - '-1'
      pragma:
      - no-cache
      server:
      - Microsoft-IIS/10.0
      strict-transport-security:
      - max-age=31536000; includeSubDomains
      transfer-encoding:
      - chunked
      vary:
      - Accept-Encoding
      x-content-type-options:
      - nosniff
    status:
      code: 200
      message: OK
- request:
    body: '{"tags": {}}'
    headers:
      Accept:
      - application/json
      Accept-Encoding:
      - gzip, deflate
      CommandName:
      - resource tag
      Connection:
      - keep-alive
      Content-Length:
      - '12'
      Content-Type:
      - application/json; charset=utf-8
      ParameterSetName:
      - --ids --tags
      User-Agent:
      - python/3.8.3 (Windows-10-10.0.19041-SP0) msrest/0.6.9 msrest_azure/0.6.3 azure-mgmt-resource/10.1.0
        Azure-SDK-For-Python AZURECLI/2.9.1
      accept-language:
      - en-US
    method: PATCH
    uri: https://management.azure.com/subscriptions/00000000-0000-0000-0000-000000000000/resourceGroups/cli_test_tag_update_by_patch000001/providers/Microsoft.RecoveryServices/vaults/vault-000002?api-version=2020-02-02
  response:
    body:
<<<<<<< HEAD
      string: '{"location":"westus","name":"vault-000002","etag":"W/\"datetime''2020-07-21T15%3A39%3A42.276801Z''\"","tags":{},"properties":{"provisioningState":"Succeeded","privateEndpointStateForBackup":"None","privateEndpointStateForSiteRecovery":"None"},"id":"/subscriptions/00000000-0000-0000-0000-000000000000/resourceGroups/cli_test_tag_update_by_patch000001/providers/Microsoft.RecoveryServices/vaults/vault-000002","type":"Microsoft.RecoveryServices/vaults","sku":{"name":"Standard"}}'
=======
      string: '{"location":"westus","name":"vault-000002","etag":"W/\"datetime''2020-07-28T20%3A12%3A55.8289136Z''\"","tags":{},"properties":{"provisioningState":"Succeeded","privateEndpointStateForBackup":"None","privateEndpointStateForSiteRecovery":"None"},"id":"/subscriptions/00000000-0000-0000-0000-000000000000/resourceGroups/cli_test_tag_update_by_patch000001/providers/Microsoft.RecoveryServices/vaults/vault-000002","type":"Microsoft.RecoveryServices/vaults","sku":{"name":"Standard"}}'
>>>>>>> 3c2ff2b5
    headers:
      cache-control:
      - no-cache
      content-length:
<<<<<<< HEAD
      - '553'
      content-type:
      - application/json
      date:
      - Tue, 21 Jul 2020 15:39:42 GMT
=======
      - '554'
      content-type:
      - application/json
      date:
      - Tue, 28 Jul 2020 20:12:56 GMT
>>>>>>> 3c2ff2b5
      expires:
      - '-1'
      pragma:
      - no-cache
      server:
      - Microsoft-IIS/10.0
      strict-transport-security:
      - max-age=31536000; includeSubDomains
      transfer-encoding:
      - chunked
      vary:
      - Accept-Encoding
      x-content-type-options:
      - nosniff
      x-ms-ratelimit-remaining-subscription-resource-requests:
      - '204'
    status:
      code: 200
      message: OK
- request:
    body: null
    headers:
      Accept:
      - application/json
      Accept-Encoding:
      - gzip, deflate
      CommandName:
      - resource delete
      Connection:
      - keep-alive
      ParameterSetName:
      - --id
      User-Agent:
      - python/3.8.3 (Windows-10-10.0.19041-SP0) msrest/0.6.9 msrest_azure/0.6.3 azure-mgmt-resource/10.1.0
        Azure-SDK-For-Python AZURECLI/2.9.1
      accept-language:
      - en-US
    method: GET
    uri: https://management.azure.com/subscriptions/00000000-0000-0000-0000-000000000000/providers/Microsoft.RecoveryServices?api-version=2020-06-01
  response:
    body:
      string: '{"id":"/subscriptions/00000000-0000-0000-0000-000000000000/providers/Microsoft.RecoveryServices","namespace":"Microsoft.RecoveryServices","authorizations":[{"applicationId":"262044b1-e2ce-469f-a196-69ab7ada62d3","roleDefinitionId":"21CEC436-F7D0-4ADE-8AD8-FEC5668484CC"},{"applicationId":"b8340c3b-9267-498f-b21a-15d5547fd85e","roleDefinitionId":"8A00C8EA-8F1B-45A7-8F64-F4CC61EEE9B6"},{"applicationId":"3b2fa68d-a091-48c9-95be-88d572e08fb7","roleDefinitionId":"47d68fae-99c7-4c10-b9db-2316116a061e"},{"applicationId":"9bdab391-7bbe-42e8-8132-e4491dc29cc0","roleDefinitionId":"0383f7f5-023d-4379-b2c7-9ef786459969"}],"resourceTypes":[{"resourceType":"vaults","locations":["West
        US","East US","North Europe","West Europe","Brazil South","East Asia","Southeast
        Asia","North Central US","South Central US","Japan East","Japan West","Australia
        East","Australia Southeast","Central US","East US 2","Central India","South
        India","West India","Canada Central","Canada East","West Central US","West
        US 2","UK South","UK West","Korea Central","Korea South","France Central","Australia
        Central","South Africa North","UAE North","Switzerland North","Germany West
        Central","Norway East","Central US EUAP","East US 2 EUAP"],"apiVersions":["2020-02-02-preview","2020-02-02","2019-06-15","2019-05-13-preview","2019-05-13","2018-12-20-preview","2018-07-10-preview","2018-07-10","2018-01-10","2017-07-01-preview","2017-07-01","2016-12-01","2016-08-10","2016-06-01","2016-05-01","2015-12-15","2015-12-10","2015-11-10","2015-08-15","2015-08-10","2015-06-10","2015-03-15"],"apiProfiles":[{"profileVersion":"2018-06-01-profile","apiVersion":"2018-01-10"}],"capabilities":"CrossResourceGroupResourceMove,
        CrossSubscriptionResourceMove, SystemAssignedResourceIdentity, SupportsTags,
        SupportsLocation"},{"resourceType":"operations","locations":[],"apiVersions":["2020-02-02-preview","2020-02-02","2019-06-15","2019-05-13-preview","2019-05-13","2018-07-10-preview","2018-07-10","2018-01-10","2017-09-01","2017-07-01-preview","2017-07-01","2016-12-01","2016-08-10","2016-06-01","2015-12-15","2015-12-10","2015-11-10","2015-08-15","2015-08-10","2015-06-10","2015-03-15"],"apiProfiles":[{"profileVersion":"2018-06-01-profile","apiVersion":"2016-08-10"}],"capabilities":"None"},{"resourceType":"locations","locations":[],"apiVersions":["2017-07-01","2016-06-01"],"apiProfiles":[{"profileVersion":"2018-06-01-profile","apiVersion":"2016-06-01"}],"capabilities":"None"},{"resourceType":"locations/backupStatus","locations":["West
        US","East US","North Europe","West Europe","Brazil South","East Asia","Southeast
        Asia","North Central US","South Central US","Japan East","Japan West","Australia
        East","Australia Southeast","Central US","East US 2","Central India","South
        India","West India","West Central US","Canada Central","Canada East","West
        US 2","UK South","UK West","Korea Central","Korea South","France Central","Australia
        Central","South Africa North","UAE North","Switzerland North","Germany West
        Central","Norway East","Central US EUAP","East US 2 EUAP"],"apiVersions":["2017-07-01","2016-06-01"],"apiProfiles":[{"profileVersion":"2018-06-01-profile","apiVersion":"2016-06-01"}],"capabilities":"None"},{"resourceType":"locations/checkNameAvailability","locations":["West
        US","East US","North Europe","West Europe","Brazil South","East Asia","Southeast
        Asia","North Central US","South Central US","Japan East","Japan West","Australia
        East","Australia Southeast","Central US","East US 2","Central India","South
        India","West India","West Central US","Canada Central","Canada East","West
        US 2","UK South","UK West","Korea Central","Korea South","France Central","Australia
        Central","South Africa North","UAE North","Switzerland North","Germany West
        Central","Norway East","Central US EUAP","East US 2 EUAP"],"apiVersions":["2018-01-10"],"apiProfiles":[{"profileVersion":"2018-06-01-profile","apiVersion":"2018-01-10"}],"capabilities":"None"},{"resourceType":"locations/allocatedStamp","locations":["West
        US","East US","North Europe","West Europe","Brazil South","East Asia","Southeast
        Asia","North Central US","South Central US","Japan East","Japan West","Australia
        East","Australia Southeast","Central US","East US 2","Central India","South
        India","West India","West Central US","Canada Central","Canada East","West
        US 2","UK South","UK West","Korea Central","Korea South","France Central","Australia
        Central","South Africa North","UAE North","Switzerland North","Germany West
        Central","Norway East","Central US EUAP","East US 2 EUAP"],"apiVersions":["2016-06-01"],"apiProfiles":[{"profileVersion":"2018-06-01-profile","apiVersion":"2016-06-01"}],"capabilities":"None"},{"resourceType":"locations/allocateStamp","locations":["West
        US","East US","North Europe","West Europe","Brazil South","East Asia","Southeast
        Asia","North Central US","South Central US","Japan East","Japan West","Australia
        East","Australia Southeast","Central US","East US 2","Central India","South
        India","West India","West Central US","Canada Central","Canada East","West
        US 2","UK South","UK West","Korea Central","Korea South","France Central","Australia
        Central","South Africa North","UAE North","Switzerland North","Germany West
        Central","Norway East","Central US EUAP","East US 2 EUAP"],"apiVersions":["2016-06-01"],"apiProfiles":[{"profileVersion":"2018-06-01-profile","apiVersion":"2016-06-01"}],"capabilities":"None"},{"resourceType":"locations/backupValidateFeatures","locations":["West
        US","East US","North Europe","West Europe","Brazil South","East Asia","Southeast
        Asia","North Central US","South Central US","Japan East","Japan West","Australia
        East","Australia Southeast","Central US","East US 2","Central India","South
        India","West India","West Central US","Canada Central","Canada East","West
        US 2","UK South","UK West","Korea Central","Korea South","France Central","Australia
        Central","South Africa North","UAE North","Switzerland North","Germany West
        Central","Norway East","Central US EUAP","East US 2 EUAP"],"apiVersions":["2017-07-01"],"apiProfiles":[{"profileVersion":"2018-06-01-profile","apiVersion":"2017-07-01"}],"capabilities":"None"},{"resourceType":"locations/backupPreValidateProtection","locations":["West
        US","East US","North Europe","West Europe","Brazil South","East Asia","Southeast
        Asia","North Central US","South Central US","Japan East","Japan West","Australia
        East","Australia Southeast","Central US","East US 2","Central India","South
        India","West India","West Central US","Canada Central","Canada East","West
        US 2","UK South","UK West","Korea Central","Korea South","France Central","Australia
        Central","South Africa North","UAE North","Switzerland North","Germany West
        Central","Norway East","Central US EUAP","East US 2 EUAP"],"apiVersions":["2017-07-01"],"apiProfiles":[{"profileVersion":"2018-06-01-profile","apiVersion":"2017-07-01"}],"capabilities":"None"},{"resourceType":"locations/backupCrrJobs","locations":["West
        US","East US","North Europe","West Europe","Brazil South","East Asia","Southeast
        Asia","North Central US","South Central US","Japan East","Japan West","Australia
        East","Australia Southeast","Central US","East US 2","Central India","South
        India","West India","West Central US","Canada Central","Canada East","West
        US 2","UK South","UK West","Korea Central","Korea South","France Central","Australia
        Central","South Africa North","UAE North","Switzerland North","Germany West
        Central","Norway East","Central US EUAP","East US 2 EUAP"],"apiVersions":["2018-12-20-preview"],"apiProfiles":[{"profileVersion":"2018-06-01-profile","apiVersion":"2018-12-20-preview"}],"capabilities":"None"},{"resourceType":"locations/backupCrrJob","locations":["West
        US","East US","North Europe","West Europe","Brazil South","East Asia","Southeast
        Asia","North Central US","South Central US","Japan East","Japan West","Australia
        East","Australia Southeast","Central US","East US 2","Central India","South
        India","West India","West Central US","Canada Central","Canada East","West
        US 2","UK South","UK West","Korea Central","Korea South","France Central","Australia
        Central","South Africa North","UAE North","Switzerland North","Germany West
        Central","Norway East","Central US EUAP","East US 2 EUAP"],"apiVersions":["2018-12-20-preview"],"apiProfiles":[{"profileVersion":"2018-06-01-profile","apiVersion":"2018-12-20-preview"}],"capabilities":"None"},{"resourceType":"locations/backupAadProperties","locations":["West
        US","East US","North Europe","West Europe","Brazil South","East Asia","Southeast
        Asia","North Central US","South Central US","Japan East","Japan West","Australia
        East","Australia Southeast","Central US","East US 2","Central India","South
        India","West India","West Central US","Canada Central","Canada East","West
        US 2","UK South","UK West","Korea Central","Korea South","France Central","Australia
        Central","South Africa North","UAE North","Switzerland North","Germany West
        Central","Norway East","Central US EUAP","East US 2 EUAP"],"apiVersions":["2018-12-20-preview"],"apiProfiles":[{"profileVersion":"2018-06-01-profile","apiVersion":"2018-12-20-preview"}],"capabilities":"None"},{"resourceType":"locations/backupCrossRegionRestore","locations":["West
        US","East US","North Europe","West Europe","Brazil South","East Asia","Southeast
        Asia","North Central US","South Central US","Japan East","Japan West","Australia
        East","Australia Southeast","Central US","East US 2","Central India","South
        India","West India","West Central US","Canada Central","Canada East","West
        US 2","UK South","UK West","Korea Central","Korea South","France Central","Australia
        Central","South Africa North","UAE North","Switzerland North","Germany West
        Central","Norway East","Central US EUAP","East US 2 EUAP"],"apiVersions":["2018-12-20-preview"],"apiProfiles":[{"profileVersion":"2018-06-01-profile","apiVersion":"2018-12-20-preview"}],"capabilities":"None"},{"resourceType":"locations/backupCrrOperationResults","locations":["West
        US","East US","North Europe","West Europe","Brazil South","East Asia","Southeast
        Asia","North Central US","South Central US","Japan East","Japan West","Australia
        East","Australia Southeast","Central US","East US 2","Central India","South
        India","West India","West Central US","Canada Central","Canada East","West
        US 2","UK South","UK West","Korea Central","Korea South","France Central","Australia
        Central","South Africa North","UAE North","Switzerland North","Germany West
        Central","Norway East","Central US EUAP","East US 2 EUAP"],"apiVersions":["2018-12-20-preview"],"apiProfiles":[{"profileVersion":"2018-06-01-profile","apiVersion":"2018-12-20-preview"}],"capabilities":"None"},{"resourceType":"locations/backupCrrOperationsStatus","locations":["West
        US","East US","North Europe","West Europe","Brazil South","East Asia","Southeast
        Asia","North Central US","South Central US","Japan East","Japan West","Australia
        East","Australia Southeast","Central US","East US 2","Central India","South
        India","West India","West Central US","Canada Central","Canada East","West
        US 2","UK South","UK West","Korea Central","Korea South","France Central","Australia
        Central","South Africa North","UAE North","Switzerland North","Germany West
        Central","Norway East","Central US EUAP","East US 2 EUAP"],"apiVersions":["2018-12-20-preview"],"apiProfiles":[{"profileVersion":"2018-06-01-profile","apiVersion":"2018-12-20-preview"}],"capabilities":"None"},{"resourceType":"backupProtectedItems","locations":["West
        US","East US","North Europe","West Europe","Brazil South","East Asia","Southeast
        Asia","North Central US","South Central US","Japan East","Japan West","Australia
        East","Australia Southeast","Central US","East US 2","Central India","South
        India","West India","West Central US","Canada Central","Canada East","West
        US 2","UK South","UK West","Korea Central","Korea South","France Central","Australia
        Central","South Africa North","UAE North","Switzerland North","Germany West
        Central","Norway East","Central US EUAP","East US 2 EUAP"],"apiVersions":["2017-07-01-preview"],"apiProfiles":[{"profileVersion":"2018-06-01-profile","apiVersion":"2017-07-01-preview"}],"capabilities":"SupportsExtension"},{"resourceType":"replicationEligibilityResults","locations":["West
        US","East US","North Europe","West Europe","Brazil South","East Asia","Southeast
        Asia","North Central US","South Central US","Japan East","Japan West","Australia
        East","Australia Southeast","Central US","East US 2","Central India","South
        India","West India","West Central US","Canada Central","Canada East","West
        US 2","UK South","UK West","Korea Central","Korea South","France Central","Australia
        Central","South Africa North","UAE North","Switzerland North","Germany West
        Central","Norway East","Central US EUAP","East US 2 EUAP"],"apiVersions":["2018-07-10"],"apiProfiles":[{"profileVersion":"2018-06-01-profile","apiVersion":"2018-07-10"}],"capabilities":"SupportsExtension"}],"registrationState":"Registered","registrationPolicy":"RegistrationRequired"}'
    headers:
      cache-control:
      - no-cache
      content-length:
      - '12934'
      content-type:
      - application/json; charset=utf-8
      date:
<<<<<<< HEAD
      - Tue, 21 Jul 2020 15:39:43 GMT
=======
      - Tue, 28 Jul 2020 20:12:56 GMT
>>>>>>> 3c2ff2b5
      expires:
      - '-1'
      pragma:
      - no-cache
      strict-transport-security:
      - max-age=31536000; includeSubDomains
      vary:
      - Accept-Encoding
      x-content-type-options:
      - nosniff
    status:
      code: 200
      message: OK
- request:
    body: null
    headers:
      Accept:
      - application/json
      Accept-Encoding:
      - gzip, deflate
      CommandName:
      - resource delete
      Connection:
      - keep-alive
      Content-Length:
      - '0'
      ParameterSetName:
      - --id
      User-Agent:
      - python/3.8.3 (Windows-10-10.0.19041-SP0) msrest/0.6.9 msrest_azure/0.6.3 azure-mgmt-resource/10.1.0
        Azure-SDK-For-Python AZURECLI/2.9.1
      accept-language:
      - en-US
    method: DELETE
    uri: https://management.azure.com/subscriptions/00000000-0000-0000-0000-000000000000/resourceGroups/cli_test_tag_update_by_patch000001/providers/Microsoft.RecoveryServices/vaults/vault-000002?api-version=2020-02-02
  response:
    body:
      string: ''
    headers:
      cache-control:
      - no-cache
      content-length:
      - '0'
      date:
<<<<<<< HEAD
      - Tue, 21 Jul 2020 15:39:46 GMT
=======
      - Tue, 28 Jul 2020 20:12:59 GMT
>>>>>>> 3c2ff2b5
      expires:
      - '-1'
      pragma:
      - no-cache
      strict-transport-security:
      - max-age=31536000; includeSubDomains
      x-content-type-options:
      - nosniff
      x-ms-ratelimit-remaining-subscription-resource-requests:
      - '199'
    status:
      code: 200
      message: OK
- request:
    body: null
    headers:
      Accept:
      - application/json
      Accept-Encoding:
      - gzip, deflate
      CommandName:
      - resource tag
      Connection:
      - keep-alive
      ParameterSetName:
      - --ids --tags
      User-Agent:
      - python/3.8.3 (Windows-10-10.0.19041-SP0) msrest/0.6.9 msrest_azure/0.6.3 azure-mgmt-resource/10.1.0
        Azure-SDK-For-Python AZURECLI/2.9.1
      accept-language:
      - en-US
    method: GET
    uri: https://management.azure.com/subscriptions/00000000-0000-0000-0000-000000000000/resourceGroups/cli_test_tag_update_by_patch000001?api-version=2020-06-01
  response:
    body:
<<<<<<< HEAD
      string: '{"id":"/subscriptions/00000000-0000-0000-0000-000000000000/resourceGroups/cli_test_tag_update_by_patch000001","name":"cli_test_tag_update_by_patch000001","type":"Microsoft.Resources/resourceGroups","location":"westus","tags":{"product":"azurecli","cause":"automation","date":"2020-07-21T15:39:31Z"},"properties":{"provisioningState":"Succeeded"}}'
=======
      string: '{"id":"/subscriptions/00000000-0000-0000-0000-000000000000/resourceGroups/cli_test_tag_update_by_patch000001","name":"cli_test_tag_update_by_patch000001","type":"Microsoft.Resources/resourceGroups","location":"westus","tags":{"product":"azurecli","cause":"automation","date":"2020-07-28T20:12:46Z"},"properties":{"provisioningState":"Succeeded"}}'
>>>>>>> 3c2ff2b5
    headers:
      cache-control:
      - no-cache
      content-length:
      - '428'
      content-type:
      - application/json; charset=utf-8
      date:
<<<<<<< HEAD
      - Tue, 21 Jul 2020 15:39:46 GMT
=======
      - Tue, 28 Jul 2020 20:12:59 GMT
>>>>>>> 3c2ff2b5
      expires:
      - '-1'
      pragma:
      - no-cache
      strict-transport-security:
      - max-age=31536000; includeSubDomains
      vary:
      - Accept-Encoding
      x-content-type-options:
      - nosniff
    status:
      code: 200
      message: OK
- request:
    body: '{"tags": {"cli-test": "test"}}'
    headers:
      Accept:
      - application/json
      Accept-Encoding:
      - gzip, deflate
      CommandName:
      - resource tag
      Connection:
      - keep-alive
      Content-Length:
      - '30'
      Content-Type:
      - application/json; charset=utf-8
      ParameterSetName:
      - --ids --tags
      User-Agent:
      - python/3.8.3 (Windows-10-10.0.19041-SP0) msrest/0.6.9 msrest_azure/0.6.3 azure-mgmt-resource/10.1.0
        Azure-SDK-For-Python AZURECLI/2.9.1
      accept-language:
      - en-US
    method: PATCH
    uri: https://management.azure.com/subscriptions/00000000-0000-0000-0000-000000000000/resourceGroups/cli_test_tag_update_by_patch000001?api-version=2020-06-01
  response:
    body:
      string: '{"id":"/subscriptions/00000000-0000-0000-0000-000000000000/resourceGroups/cli_test_tag_update_by_patch000001","name":"cli_test_tag_update_by_patch000001","type":"Microsoft.Resources/resourceGroups","location":"westus","tags":{"cli-test":"test"},"properties":{"provisioningState":"Succeeded"}}'
    headers:
      cache-control:
      - no-cache
      content-length:
      - '374'
      content-type:
      - application/json; charset=utf-8
      date:
<<<<<<< HEAD
      - Tue, 21 Jul 2020 15:39:47 GMT
=======
      - Tue, 28 Jul 2020 20:13:00 GMT
>>>>>>> 3c2ff2b5
      expires:
      - '-1'
      pragma:
      - no-cache
      strict-transport-security:
      - max-age=31536000; includeSubDomains
      transfer-encoding:
      - chunked
      vary:
      - Accept-Encoding
      x-content-type-options:
      - nosniff
      x-ms-ratelimit-remaining-subscription-writes:
      - '1199'
    status:
      code: 200
      message: OK
- request:
    body: '{"location": "westus", "sku": {"name": "Standard"}, "properties": {"adminUserEnabled":
      false, "publicNetworkAccess": "Enabled"}}'
    headers:
      Accept:
      - application/json
      Accept-Encoding:
      - gzip, deflate
      CommandName:
      - acr create
      Connection:
      - keep-alive
      Content-Length:
      - '128'
      Content-Type:
      - application/json; charset=utf-8
      ParameterSetName:
      - -n -g -l --sku
      User-Agent:
      - python/3.8.3 (Windows-10-10.0.19041-SP0) msrest/0.6.9 msrest_azure/0.6.3 azure-mgmt-containerregistry/3.0.0rc14
        Azure-SDK-For-Python AZURECLI/2.9.1
      accept-language:
      - en-US
    method: PUT
    uri: https://management.azure.com/subscriptions/00000000-0000-0000-0000-000000000000/resourceGroups/cli_test_tag_update_by_patch000001/providers/Microsoft.ContainerRegistry/registries/clireg000003?api-version=2019-12-01-preview
  response:
    body:
<<<<<<< HEAD
      string: '{"sku":{"name":"Standard","tier":"Standard"},"type":"Microsoft.ContainerRegistry/registries","id":"/subscriptions/00000000-0000-0000-0000-000000000000/resourceGroups/cli_test_tag_update_by_patch000001/providers/Microsoft.ContainerRegistry/registries/clireg000003","name":"clireg000003","location":"westus","tags":{},"properties":{"loginServer":"clireg000003.azurecr.io","creationDate":"2020-07-21T15:39:49.7016138Z","provisioningState":"Succeeded","adminUserEnabled":false,"policies":{"quarantinePolicy":{"status":"disabled"},"trustPolicy":{"type":"Notary","status":"disabled"},"retentionPolicy":{"days":7,"lastUpdatedTime":"2020-07-21T15:39:50.5702131+00:00","status":"disabled"}},"encryption":{"status":"disabled"},"dataEndpointEnabled":false,"dataEndpointHostNames":[],"privateEndpointConnections":[],"publicNetworkAccess":"Enabled"}}'
=======
      string: '{"sku":{"name":"Standard","tier":"Standard"},"type":"Microsoft.ContainerRegistry/registries","id":"/subscriptions/00000000-0000-0000-0000-000000000000/resourceGroups/cli_test_tag_update_by_patch000001/providers/Microsoft.ContainerRegistry/registries/clireg000003","name":"clireg000003","location":"westus","tags":{},"properties":{"loginServer":"clireg000003.azurecr.io","creationDate":"2020-07-28T20:13:03.5847257Z","provisioningState":"Succeeded","adminUserEnabled":false,"policies":{"quarantinePolicy":{"status":"disabled"},"trustPolicy":{"type":"Notary","status":"disabled"},"retentionPolicy":{"days":7,"lastUpdatedTime":"2020-07-28T20:13:04.6671968+00:00","status":"disabled"}},"encryption":{"status":"disabled"},"dataEndpointEnabled":false,"dataEndpointHostNames":[],"privateEndpointConnections":[],"publicNetworkAccess":"Enabled"}}'
>>>>>>> 3c2ff2b5
    headers:
      cache-control:
      - no-cache
      content-length:
      - '902'
      content-type:
      - application/json; charset=utf-8
      date:
<<<<<<< HEAD
      - Tue, 21 Jul 2020 15:39:50 GMT
=======
      - Tue, 28 Jul 2020 20:13:04 GMT
>>>>>>> 3c2ff2b5
      expires:
      - '-1'
      pragma:
      - no-cache
      server:
      - Microsoft-HTTPAPI/2.0
      strict-transport-security:
      - max-age=31536000; includeSubDomains
      transfer-encoding:
      - chunked
      vary:
      - Accept-Encoding
      x-content-type-options:
      - nosniff
      x-ms-ratelimit-remaining-subscription-writes:
<<<<<<< HEAD
      - '1197'
=======
      - '1199'
>>>>>>> 3c2ff2b5
    status:
      code: 200
      message: OK
- request:
    body: null
    headers:
      Accept:
      - application/json
      Accept-Encoding:
      - gzip, deflate
      CommandName:
      - acr webhook create
      Connection:
      - keep-alive
      ParameterSetName:
      - -n -r --uri --actions
      User-Agent:
      - python/3.8.3 (Windows-10-10.0.19041-SP0) msrest/0.6.9 msrest_azure/0.6.3 azure-mgmt-resource/10.1.0
        Azure-SDK-For-Python AZURECLI/2.9.1
      accept-language:
      - en-US
    method: GET
    uri: https://management.azure.com/subscriptions/00000000-0000-0000-0000-000000000000/resources?$filter=resourceType%20eq%20%27Microsoft.ContainerRegistry%2Fregistries%27&api-version=2020-06-01
  response:
    body:
<<<<<<< HEAD
      string: '{"value":[{"id":"/subscriptions/00000000-0000-0000-0000-000000000000/resourceGroups/cli_test_tag_update_by_patch62wzigfsddfk2sz2p6c4iiow7vhlbnpxrz5z375grqio3gz/providers/Microsoft.ContainerRegistry/registries/cliregnigiz3zeolbbi5","name":"cliregnigiz3zeolbbi5","type":"Microsoft.ContainerRegistry/registries","sku":{"name":"Standard","tier":"Standard"},"location":"westus","tags":{}},{"id":"/subscriptions/00000000-0000-0000-0000-000000000000/resourceGroups/cli_test_tag_update_by_patch000001/providers/Microsoft.ContainerRegistry/registries/clireg000003","name":"clireg000003","type":"Microsoft.ContainerRegistry/registries","sku":{"name":"Standard","tier":"Standard"},"location":"westus","tags":{}}]}'
=======
      string: '{"value":[{"id":"/subscriptions/00000000-0000-0000-0000-000000000000/resourceGroups/cli_test_tag_update_by_patch000001/providers/Microsoft.ContainerRegistry/registries/clireg000003","name":"clireg000003","type":"Microsoft.ContainerRegistry/registries","sku":{"name":"Standard","tier":"Standard"},"location":"westus","tags":{}}]}'
>>>>>>> 3c2ff2b5
    headers:
      cache-control:
      - no-cache
      content-length:
<<<<<<< HEAD
      - '759'
      content-type:
      - application/json; charset=utf-8
      date:
      - Tue, 21 Jul 2020 15:39:50 GMT
=======
      - '385'
      content-type:
      - application/json; charset=utf-8
      date:
      - Tue, 28 Jul 2020 20:13:04 GMT
>>>>>>> 3c2ff2b5
      expires:
      - '-1'
      pragma:
      - no-cache
      strict-transport-security:
      - max-age=31536000; includeSubDomains
      vary:
      - Accept-Encoding
      x-content-type-options:
      - nosniff
    status:
      code: 200
      message: OK
- request:
    body: null
    headers:
      Accept:
      - application/json
      Accept-Encoding:
      - gzip, deflate
      CommandName:
      - acr webhook create
      Connection:
      - keep-alive
      ParameterSetName:
      - -n -r --uri --actions
      User-Agent:
      - python/3.8.3 (Windows-10-10.0.19041-SP0) msrest/0.6.9 msrest_azure/0.6.3 azure-mgmt-containerregistry/3.0.0rc14
        Azure-SDK-For-Python AZURECLI/2.9.1
      accept-language:
      - en-US
    method: GET
    uri: https://management.azure.com/subscriptions/00000000-0000-0000-0000-000000000000/resourceGroups/cli_test_tag_update_by_patch000001/providers/Microsoft.ContainerRegistry/registries/clireg000003?api-version=2019-12-01-preview
  response:
    body:
<<<<<<< HEAD
      string: '{"sku":{"name":"Standard","tier":"Standard"},"type":"Microsoft.ContainerRegistry/registries","id":"/subscriptions/00000000-0000-0000-0000-000000000000/resourceGroups/cli_test_tag_update_by_patch000001/providers/Microsoft.ContainerRegistry/registries/clireg000003","name":"clireg000003","location":"westus","tags":{},"properties":{"loginServer":"clireg000003.azurecr.io","creationDate":"2020-07-21T15:39:49.7016138Z","provisioningState":"Succeeded","adminUserEnabled":false,"policies":{"quarantinePolicy":{"status":"disabled"},"trustPolicy":{"type":"Notary","status":"disabled"},"retentionPolicy":{"days":7,"lastUpdatedTime":"2020-07-21T15:39:50.5702131+00:00","status":"disabled"}},"encryption":{"status":"disabled"},"dataEndpointEnabled":false,"dataEndpointHostNames":[],"privateEndpointConnections":[],"publicNetworkAccess":"Enabled"}}'
=======
      string: '{"sku":{"name":"Standard","tier":"Standard"},"type":"Microsoft.ContainerRegistry/registries","id":"/subscriptions/00000000-0000-0000-0000-000000000000/resourceGroups/cli_test_tag_update_by_patch000001/providers/Microsoft.ContainerRegistry/registries/clireg000003","name":"clireg000003","location":"westus","tags":{},"properties":{"loginServer":"clireg000003.azurecr.io","creationDate":"2020-07-28T20:13:03.5847257Z","provisioningState":"Succeeded","adminUserEnabled":false,"policies":{"quarantinePolicy":{"status":"disabled"},"trustPolicy":{"type":"Notary","status":"disabled"},"retentionPolicy":{"days":7,"lastUpdatedTime":"2020-07-28T20:13:04.6671968+00:00","status":"disabled"}},"encryption":{"status":"disabled"},"dataEndpointEnabled":false,"dataEndpointHostNames":[],"privateEndpointConnections":[],"publicNetworkAccess":"Enabled"}}'
>>>>>>> 3c2ff2b5
    headers:
      cache-control:
      - no-cache
      content-length:
      - '902'
      content-type:
      - application/json; charset=utf-8
      date:
<<<<<<< HEAD
      - Tue, 21 Jul 2020 15:39:51 GMT
=======
      - Tue, 28 Jul 2020 20:13:05 GMT
>>>>>>> 3c2ff2b5
      expires:
      - '-1'
      pragma:
      - no-cache
      server:
      - Microsoft-HTTPAPI/2.0
      strict-transport-security:
      - max-age=31536000; includeSubDomains
      transfer-encoding:
      - chunked
      vary:
      - Accept-Encoding
      x-content-type-options:
      - nosniff
    status:
      code: 200
      message: OK
- request:
    body: '{"location": "westus", "properties": {"serviceUri": "http://www.microsoft.com",
      "status": "enabled", "actions": ["push"]}}'
    headers:
      Accept:
      - application/json
      Accept-Encoding:
      - gzip, deflate
      CommandName:
      - acr webhook create
      Connection:
      - keep-alive
      Content-Length:
      - '122'
      Content-Type:
      - application/json; charset=utf-8
      ParameterSetName:
      - -n -r --uri --actions
      User-Agent:
      - python/3.8.3 (Windows-10-10.0.19041-SP0) msrest/0.6.9 msrest_azure/0.6.3 azure-mgmt-containerregistry/3.0.0rc14
        Azure-SDK-For-Python AZURECLI/2.9.1
      accept-language:
      - en-US
    method: PUT
    uri: https://management.azure.com/subscriptions/00000000-0000-0000-0000-000000000000/resourceGroups/cli_test_tag_update_by_patch000001/providers/Microsoft.ContainerRegistry/registries/clireg000003/webhooks/cliregwebhook?api-version=2019-12-01-preview
  response:
    body:
      string: '{"type":"Microsoft.ContainerRegistry/registries/webhooks","id":"/subscriptions/00000000-0000-0000-0000-000000000000/resourceGroups/cli_test_tag_update_by_patch000001/providers/Microsoft.ContainerRegistry/registries/clireg000003/webhooks/cliregwebhook","name":"cliregwebhook","location":"westus","tags":{},"properties":{"status":"enabled","scope":"","actions":["push"],"provisioningState":"Succeeded"}}'
    headers:
      cache-control:
      - no-cache
      content-length:
      - '450'
      content-type:
      - application/json; charset=utf-8
      date:
<<<<<<< HEAD
      - Tue, 21 Jul 2020 15:39:54 GMT
=======
      - Tue, 28 Jul 2020 20:13:07 GMT
>>>>>>> 3c2ff2b5
      expires:
      - '-1'
      pragma:
      - no-cache
      server:
      - Microsoft-HTTPAPI/2.0
      strict-transport-security:
      - max-age=31536000; includeSubDomains
      transfer-encoding:
      - chunked
      vary:
      - Accept-Encoding
      x-content-type-options:
      - nosniff
      x-ms-ratelimit-remaining-subscription-writes:
      - '1198'
    status:
      code: 200
      message: OK
- request:
    body: null
    headers:
      Accept:
      - application/json
      Accept-Encoding:
      - gzip, deflate
      CommandName:
      - resource tag
      Connection:
      - keep-alive
      ParameterSetName:
      - --ids --tags
      User-Agent:
      - python/3.8.3 (Windows-10-10.0.19041-SP0) msrest/0.6.9 msrest_azure/0.6.3 azure-mgmt-resource/10.1.0
        Azure-SDK-For-Python AZURECLI/2.9.1
      accept-language:
      - en-US
    method: GET
    uri: https://management.azure.com/subscriptions/00000000-0000-0000-0000-000000000000/providers/Microsoft.ContainerRegistry?api-version=2020-06-01
  response:
    body:
      string: '{"id":"/subscriptions/00000000-0000-0000-0000-000000000000/providers/Microsoft.ContainerRegistry","namespace":"Microsoft.ContainerRegistry","authorizations":[{"applicationId":"6a0ec4d3-30cb-4a83-91c0-ae56bc0e3d26","roleDefinitionId":"78e18383-93eb-418a-9887-bc9271046576"},{"applicationId":"737d58c1-397a-46e7-9d12-7d8c830883c2","roleDefinitionId":"716bb53a-0390-4428-bf41-b1bedde7d751"},{"applicationId":"918d0db8-4a38-4938-93c1-9313bdfe0272","roleDefinitionId":"dcd2d2c9-3f80-4d72-95a8-2593111b4b12"},{"applicationId":"d2fa1650-4805-4a83-bcb9-cf41fe63539c","roleDefinitionId":"c15f8dab-b103-4f8d-9afb-fbe4b8e98de2"},{"applicationId":"a4c95b9e-3994-40cc-8953-5dc66d48348d","roleDefinitionId":"dc88c655-90fa-48d9-8d51-003cc8738508"},{"applicationId":"62c559cd-db0c-4da0-bab2-972528c65d42","roleDefinitionId":"437b639a-6d74-491d-959f-d172e8c5c1fc"}],"resourceTypes":[{"resourceType":"registries","locations":["West
        US","East US","South Central US","West Europe","North Europe","UK South","UK
        West","Australia East","Australia Southeast","Central India","Korea Central","France
        Central","South Africa North","UAE North","East Asia","Japan East","Japan
        West","Southeast Asia","South India","Brazil South","Canada East","Canada
        Central","Central US","East US 2","North Central US","West Central US","West
        US 2","Switzerland North","East US 2 EUAP","Central US EUAP"],"apiVersions":["2019-12-01-preview","2019-05-01","2017-10-01","2017-03-01"],"capabilities":"CrossResourceGroupResourceMove,
        CrossSubscriptionResourceMove, SystemAssignedResourceIdentity, SupportsTags,
        SupportsLocation"},{"resourceType":"registries/scopeMaps","locations":["West
        US","East US","South Central US","West Europe","North Europe","UK South","UK
        West","Australia East","Australia Southeast","Central India","East Asia","Japan
        East","Japan West","Southeast Asia","South India","Brazil South","Canada East","Canada
        Central","Central US","East US 2","North Central US","West Central US","West
        US 2","Korea Central","France Central","South Africa North","UAE North","Switzerland
        North","Central US EUAP","East US 2 EUAP"],"apiVersions":["2019-05-01-preview"],"capabilities":"None"},{"resourceType":"registries/tokens","locations":["West
        US","East US","South Central US","West Europe","North Europe","UK South","UK
        West","Australia East","Australia Southeast","Central India","East Asia","Japan
        East","Japan West","Southeast Asia","South India","Brazil South","Canada East","Canada
        Central","Central US","East US 2","North Central US","West Central US","West
        US 2","Korea Central","France Central","South Africa North","UAE North","Switzerland
        North","Central US EUAP","East US 2 EUAP"],"apiVersions":["2019-05-01-preview"],"capabilities":"None"},{"resourceType":"registries/generateCredentials","locations":["West
        US","East US","South Central US","West Europe","North Europe","UK South","UK
        West","Australia East","Australia Southeast","Central India","East Asia","Japan
        East","Japan West","Southeast Asia","South India","Brazil South","Canada East","Canada
        Central","Central US","East US 2","North Central US","West Central US","West
        US 2","Korea Central","France Central","South Africa North","UAE North","Switzerland
        North","Central US EUAP","East US 2 EUAP"],"apiVersions":["2019-05-01-preview"],"capabilities":"None"},{"resourceType":"registries/privateEndpointConnections","locations":["West
        US","East US","South Central US","West Europe","Switzerland North","North
        Europe","UK South","UK West","Australia East","Australia Southeast","Central
        India","East Asia","Japan East","Japan West","Southeast Asia","South India","Brazil
        South","Canada East","Canada Central","Central US","East US 2","North Central
        US","West Central US","West US 2","Korea Central","France Central","South
        Africa North","UAE North","Central US EUAP","East US 2 EUAP"],"apiVersions":["2019-12-01-preview"],"capabilities":"None"},{"resourceType":"registries/privateEndpointConnectionProxies","locations":["West
        US","East US","South Central US","West Europe","Switzerland North","North
        Europe","UK South","UK West","Australia East","Australia Southeast","Central
        India","East Asia","Japan East","Japan West","Southeast Asia","South India","Brazil
        South","Canada East","Canada Central","Central US","East US 2","North Central
        US","West Central US","West US 2","Korea Central","France Central","South
        Africa North","UAE North","Central US EUAP","East US 2 EUAP"],"apiVersions":["2019-12-01-preview"],"capabilities":"None"},{"resourceType":"registries/privateEndpointConnectionProxies/validate","locations":["West
        US","East US","South Central US","West Europe","Switzerland North","North
        Europe","UK South","UK West","Australia East","Australia Southeast","Central
        India","East Asia","Japan East","Japan West","Southeast Asia","South India","Brazil
        South","Canada East","Canada Central","Central US","East US 2","North Central
        US","West Central US","West US 2","Korea Central","France Central","South
        Africa North","UAE North","Central US EUAP","East US 2 EUAP"],"apiVersions":["2019-12-01-preview"],"capabilities":"None"},{"resourceType":"registries/privateLinkResources","locations":["West
        US","East US","South Central US","West Europe","Switzerland North","North
        Europe","UK South","UK West","Australia East","Australia Southeast","Central
        India","East Asia","Japan East","Japan West","Southeast Asia","South India","Brazil
        South","Canada East","Canada Central","Central US","East US 2","North Central
        US","West Central US","West US 2","Korea Central","France Central","South
        Africa North","UAE North","Central US EUAP","East US 2 EUAP"],"apiVersions":["2019-12-01-preview"],"capabilities":"None"},{"resourceType":"registries/importImage","locations":["South
        Central US","West Central US","East US","West Europe","West US","Japan East","North
        Europe","Southeast Asia","North Central US","East US 2","West US 2","Brazil
        South","Australia East","Central India","Korea Central","France Central","South
        Africa North","UAE North","Central US","Canada East","Canada Central","UK
        South","UK West","Australia Southeast","East Asia","Japan West","South India","Switzerland
        North","Central US EUAP","East US 2 EUAP"],"apiVersions":["2019-12-01-preview","2019-05-01","2017-10-01"],"capabilities":"None"},{"resourceType":"registries/exportPipelines","locations":["West
        US","East US","South Central US","West Europe","Switzerland North","North
        Europe","UK South","UK West","Australia East","Australia Southeast","Central
        India","East Asia","Japan East","Japan West","Southeast Asia","South India","Brazil
        South","Canada East","Canada Central","Central US","East US 2","North Central
        US","West Central US","West US 2","Korea Central","France Central","South
        Africa North","UAE North","Central US EUAP","East US 2 EUAP"],"apiVersions":["2019-12-01-preview"],"capabilities":"SystemAssignedResourceIdentity"},{"resourceType":"registries/importPipelines","locations":["West
        US","East US","South Central US","West Europe","Switzerland North","North
        Europe","UK South","UK West","Australia East","Australia Southeast","Central
        India","East Asia","Japan East","Japan West","Southeast Asia","South India","Brazil
        South","Canada East","Canada Central","Central US","East US 2","North Central
        US","West Central US","West US 2","Korea Central","France Central","South
        Africa North","UAE North","Central US EUAP","East US 2 EUAP"],"apiVersions":["2019-12-01-preview"],"capabilities":"SystemAssignedResourceIdentity"},{"resourceType":"registries/pipelineRuns","locations":["West
        US","East US","South Central US","West Europe","Switzerland North","North
        Europe","UK South","UK West","Australia East","Australia Southeast","Central
        India","East Asia","Japan East","Japan West","Southeast Asia","South India","Brazil
        South","Canada East","Canada Central","Central US","East US 2","North Central
        US","West Central US","West US 2","Korea Central","France Central","South
        Africa North","UAE North","Central US EUAP","East US 2 EUAP"],"apiVersions":["2019-12-01-preview"],"capabilities":"None"},{"resourceType":"registries/listBuildSourceUploadUrl","locations":["East
        US","West Europe","West US 2","South Central US","Australia East","Australia
        Southeast","Brazil South","Canada Central","Canada East","Central India","Central
        US","East Asia","East US 2","Japan East","Japan West","North Central US","North
        Europe","Southeast Asia","South India","UK South","UK West","West US","West
        Central US","France Central","Korea Central","South Africa North","UAE North","Switzerland
        North","East US 2 EUAP"],"apiVersions":["2019-06-01-preview","2019-04-01","2018-09-01"],"capabilities":"None"},{"resourceType":"registries/scheduleRun","locations":["East
        US","West Europe","West US 2","South Central US","Australia East","Australia
        Southeast","Brazil South","Canada Central","Canada East","Central India","Central
        US","East Asia","East US 2","Japan East","Japan West","North Central US","North
        Europe","Southeast Asia","South India","UK South","UK West","West US","West
        Central US","France Central","Korea Central","South Africa North","UAE North","Switzerland
        North","East US 2 EUAP"],"apiVersions":["2019-06-01-preview","2019-04-01","2018-09-01"],"capabilities":"None"},{"resourceType":"registries/runs","locations":["East
        US","West Europe","West US 2","South Central US","Australia East","Australia
        Southeast","Brazil South","Canada Central","Canada East","Central India","Central
        US","East Asia","East US 2","Japan East","Japan West","North Central US","North
        Europe","Southeast Asia","South India","UK South","UK West","West US","West
        Central US","France Central","Korea Central","South Africa North","UAE North","Switzerland
        North","East US 2 EUAP"],"apiVersions":["2019-06-01-preview","2019-04-01","2018-09-01"],"capabilities":"None"},{"resourceType":"registries/taskRuns","locations":["East
        US","West Europe","West US 2","South Central US","Australia East","Australia
        Southeast","Brazil South","Canada Central","Canada East","Central India","Central
        US","East Asia","East US 2","Japan East","Japan West","North Central US","North
        Europe","Southeast Asia","South India","UK South","UK West","West US","West
        Central US","France Central","Korea Central","South Africa North","UAE North","Switzerland
        North","East US 2 EUAP"],"apiVersions":["2019-06-01-preview"],"defaultApiVersion":"2019-06-01-preview","capabilities":"None"},{"resourceType":"registries/taskRuns/listDetails","locations":["East
        US","West Europe","West US 2","South Central US","Australia East","Australia
        Southeast","Brazil South","Canada Central","Canada East","Central India","Central
        US","East Asia","East US 2","Japan East","Japan West","North Central US","North
        Europe","Southeast Asia","South India","UK South","UK West","West US","West
        Central US","France Central","Korea Central","South Africa North","UAE North","Switzerland
        North","East US 2 EUAP"],"apiVersions":["2019-06-01-preview"],"capabilities":"None"},{"resourceType":"registries/agentPools","locations":["East
        US","West US 2","South Central US","East US 2","East US 2 EUAP"],"apiVersions":["2019-06-01-preview"],"defaultApiVersion":"2019-06-01-preview","capabilities":"CrossResourceGroupResourceMove,
        CrossSubscriptionResourceMove, SupportsTags, SupportsLocation"},{"resourceType":"registries/agentPools/listQueueStatus","locations":["East
        US","West US 2","South Central US","East US 2","East US 2 EUAP"],"apiVersions":["2019-06-01-preview"],"capabilities":"None"},{"resourceType":"registries/runs/listLogSasUrl","locations":["East
        US","West Europe","West US 2","South Central US","Australia East","Australia
        Southeast","Brazil South","Canada Central","Canada East","Central India","Central
        US","East Asia","East US 2","Japan East","Japan West","North Central US","North
        Europe","Southeast Asia","South India","UK South","UK West","West US","West
        Central US","France Central","Korea Central","South Africa North","UAE North","Switzerland
        North","East US 2 EUAP"],"apiVersions":["2019-06-01-preview","2019-04-01","2018-09-01"],"capabilities":"None"},{"resourceType":"registries/runs/cancel","locations":["East
        US","West Europe","West US 2","South Central US","Australia East","Australia
        Southeast","Brazil South","Canada Central","Canada East","Central India","Central
        US","East Asia","East US 2","Japan East","Japan West","North Central US","North
        Europe","Southeast Asia","South India","UK South","UK West","West US","West
        Central US","France Central","Korea Central","South Africa North","UAE North","Switzerland
        North","East US 2 EUAP"],"apiVersions":["2019-06-01-preview","2019-04-01","2018-09-01"],"capabilities":"None"},{"resourceType":"registries/tasks","locations":["East
        US","West Europe","West US 2","South Central US","Australia East","Australia
        Southeast","Brazil South","Canada Central","Canada East","Central India","Central
        US","East Asia","East US 2","Japan East","Japan West","North Central US","North
        Europe","Southeast Asia","South India","UK South","UK West","West US","West
        Central US","France Central","Korea Central","South Africa North","UAE North","Switzerland
        North","East US 2 EUAP"],"apiVersions":["2019-06-01-preview","2019-04-01","2018-09-01"],"defaultApiVersion":"2019-04-01","capabilities":"CrossResourceGroupResourceMove,
        CrossSubscriptionResourceMove, SystemAssignedResourceIdentity, SupportsTags,
        SupportsLocation"},{"resourceType":"registries/tasks/listDetails","locations":["East
        US","West Europe","West US 2","South Central US","Australia East","Australia
        Southeast","Brazil South","Canada Central","Canada East","Central India","Central
        US","East Asia","East US 2","Japan East","Japan West","North Central US","North
        Europe","Southeast Asia","South India","UK South","UK West","West US","West
        Central US","France Central","Korea Central","South Africa North","UAE North","Switzerland
        North","East US 2 EUAP"],"apiVersions":["2019-06-01-preview","2019-04-01","2018-09-01"],"capabilities":"None"},{"resourceType":"registries/getBuildSourceUploadUrl","locations":["East
        US","West Europe","West US 2","South Central US","Australia East","Australia
        Southeast","Brazil South","Canada Central","Canada East","Central India","Central
        US","East Asia","East US 2","Japan East","Japan West","North Central US","North
        Europe","Southeast Asia","South India","UK South","UK West","West US","West
        Central US","France Central","Korea Central","South Africa North","UAE North","Switzerland
        North","East US 2 EUAP"],"apiVersions":["2018-02-01-preview"],"capabilities":"None"},{"resourceType":"registries/queueBuild","locations":["East
        US","West Europe","West US 2","South Central US","Australia East","Australia
        Southeast","Brazil South","Canada Central","Canada East","Central India","Central
        US","East Asia","East US 2","Japan East","Japan West","North Central US","North
        Europe","Southeast Asia","South India","UK South","UK West","West US","West
        Central US","France Central","Korea Central","South Africa North","UAE North","Switzerland
        North","East US 2 EUAP"],"apiVersions":["2018-02-01-preview"],"capabilities":"None"},{"resourceType":"registries/builds","locations":["East
        US","West Europe","West US 2","South Central US","Australia East","Australia
        Southeast","Brazil South","Canada Central","Canada East","Central India","Central
        US","East Asia","East US 2","Japan East","Japan West","North Central US","North
        Europe","Southeast Asia","South India","UK South","UK West","West US","West
        Central US","France Central","Korea Central","South Africa North","UAE North","Switzerland
        North","East US 2 EUAP"],"apiVersions":["2018-02-01-preview"],"capabilities":"None"},{"resourceType":"registries/builds/getLogLink","locations":["East
        US","West Europe","West US 2","South Central US","Australia East","Australia
        Southeast","Brazil South","Canada Central","Canada East","Central India","Central
        US","East Asia","East US 2","Japan East","Japan West","North Central US","North
        Europe","Southeast Asia","South India","UK South","UK West","West US","West
        Central US","France Central","Korea Central","South Africa North","UAE North","Switzerland
        North","East US 2 EUAP"],"apiVersions":["2018-02-01-preview"],"capabilities":"None"},{"resourceType":"registries/builds/cancel","locations":["East
        US","West Europe","West US 2","South Central US","Australia East","Australia
        Southeast","Brazil South","Canada Central","Canada East","Central India","Central
        US","East Asia","East US 2","Japan East","Japan West","North Central US","North
        Europe","Southeast Asia","South India","UK South","UK West","West US","West
        Central US","France Central","Korea Central","South Africa North","UAE North","Switzerland
        North","East US 2 EUAP"],"apiVersions":["2018-02-01-preview"],"capabilities":"None"},{"resourceType":"registries/buildTasks","locations":["East
        US","West Europe","West US 2","South Central US","Australia East","Australia
        Southeast","Brazil South","Canada Central","Canada East","Central India","Central
        US","East Asia","East US 2","Japan East","Japan West","North Central US","North
        Europe","Southeast Asia","South India","UK South","UK West","West US","West
        Central US","France Central","Korea Central","South Africa North","UAE North","Switzerland
        North","East US 2 EUAP"],"apiVersions":["2018-02-01-preview"],"capabilities":"CrossResourceGroupResourceMove,
        CrossSubscriptionResourceMove, SupportsTags, SupportsLocation"},{"resourceType":"registries/buildTasks/listSourceRepositoryProperties","locations":["East
        US","West Europe","West US 2","South Central US","Australia East","Australia
        Southeast","Brazil South","Canada Central","Canada East","Central India","Central
        US","East Asia","East US 2","Japan East","Japan West","North Central US","North
        Europe","Southeast Asia","South India","UK South","UK West","West US","West
        Central US","France Central","Korea Central","South Africa North","UAE North","Switzerland
        North","East US 2 EUAP"],"apiVersions":["2018-02-01-preview"],"capabilities":"None"},{"resourceType":"registries/buildTasks/steps","locations":["East
        US","West Europe","West US 2","South Central US","Australia East","Australia
        Southeast","Brazil South","Canada Central","Canada East","Central India","Central
        US","East Asia","East US 2","Japan East","Japan West","North Central US","North
        Europe","Southeast Asia","South India","UK South","UK West","West US","West
        Central US","France Central","Korea Central","South Africa North","UAE North","Switzerland
        North","East US 2 EUAP"],"apiVersions":["2018-02-01-preview"],"capabilities":"None"},{"resourceType":"registries/buildTasks/steps/listBuildArguments","locations":["East
        US","West Europe","West US 2","South Central US","Australia East","Australia
        Southeast","Brazil South","Canada Central","Canada East","Central India","Central
        US","East Asia","East US 2","Japan East","Japan West","North Central US","North
        Europe","Southeast Asia","South India","UK South","UK West","West US","West
        Central US","France Central","Korea Central","South Africa North","UAE North","Switzerland
        North","East US 2 EUAP"],"apiVersions":["2018-02-01-preview"],"capabilities":"None"},{"resourceType":"registries/replications","locations":["South
        Central US","West Central US","East US","West Europe","West US","Japan East","North
        Europe","Southeast Asia","North Central US","East US 2","West US 2","Brazil
        South","Australia East","Central India","Korea Central","South Africa North","UAE
        North","France Central","Central US","Canada East","Canada Central","UK South","UK
        West","Australia Southeast","East Asia","Japan West","South India","Switzerland
        North","Central US EUAP","East US 2 EUAP"],"apiVersions":["2019-12-01-preview","2019-05-01","2017-10-01"],"capabilities":"CrossResourceGroupResourceMove,
        CrossSubscriptionResourceMove, SupportsTags, SupportsLocation"},{"resourceType":"registries/webhooks","locations":["West
        Central US","East US","West Europe","South Central US","West US","Japan East","North
        Europe","Southeast Asia","North Central US","East US 2","West US 2","Brazil
        South","Australia East","Central India","Korea Central","South Africa North","UAE
        North","France Central","Central US","Canada East","Canada Central","UK South","UK
        West","Australia Southeast","East Asia","Japan West","South India","Switzerland
        North","Central US EUAP","East US 2 EUAP"],"apiVersions":["2019-12-01-preview","2019-05-01","2017-10-01"],"capabilities":"CrossResourceGroupResourceMove,
        CrossSubscriptionResourceMove, SupportsTags, SupportsLocation"},{"resourceType":"registries/webhooks/ping","locations":["West
        Central US","East US","West Europe","South Central US","West US","Japan East","North
        Europe","Southeast Asia","North Central US","East US 2","West US 2","Brazil
        South","Australia East","Central India","Korea Central","South Africa North","UAE
        North","France Central","Central US","Canada East","Canada Central","UK South","UK
        West","Australia Southeast","East Asia","Japan West","South India","Switzerland
        North","Central US EUAP","East US 2 EUAP"],"apiVersions":["2019-12-01-preview","2019-05-01","2017-10-01"],"capabilities":"None"},{"resourceType":"registries/webhooks/getCallbackConfig","locations":["West
        Central US","East US","West Europe","South Central US","West US","Japan East","North
        Europe","Southeast Asia","North Central US","East US 2","West US 2","Brazil
        South","Australia East","Central India","Korea Central","South Africa North","UAE
        North","France Central","Central US","Canada East","Canada Central","UK South","UK
        West","Australia Southeast","East Asia","Japan West","South India","Switzerland
        North","Central US EUAP","East US 2 EUAP"],"apiVersions":["2019-12-01-preview","2019-05-01","2017-10-01"],"capabilities":"None"},{"resourceType":"registries/webhooks/listEvents","locations":["West
        Central US","East US","West Europe","South Central US","West US","Japan East","North
        Europe","Southeast Asia","North Central US","East US 2","West US 2","Brazil
        South","Australia East","Central India","Korea Central","South Africa North","UAE
        North","France Central","Central US","Canada East","Canada Central","UK South","UK
        West","Australia Southeast","East Asia","Japan West","South India","Switzerland
        North","Central US EUAP","East US 2 EUAP"],"apiVersions":["2019-12-01-preview","2019-05-01","2017-10-01"],"capabilities":"None"},{"resourceType":"locations/setupAuth","locations":["East
        US","West Europe","West US 2","South Central US","Australia East","Australia
        Southeast","Brazil South","Canada Central","Canada East","Central India","Central
        US","East Asia","East US 2","Japan East","Japan West","North Central US","North
        Europe","Southeast Asia","South India","UK South","UK West","West US","West
        Central US","France Central","Korea Central","South Africa North","UAE North","Switzerland
        North","East US 2 EUAP"],"apiVersions":["2018-02-01-preview"],"capabilities":"None"},{"resourceType":"locations/authorize","locations":["East
        US","West Europe","West US 2","South Central US","Australia East","Australia
        Southeast","Brazil South","Canada Central","Canada East","Central India","Central
        US","East Asia","East US 2","Japan East","Japan West","North Central US","North
        Europe","Southeast Asia","South India","UK South","UK West","West US","West
        Central US","France Central","Korea Central","South Africa North","UAE North","Switzerland
        North","East US 2 EUAP"],"apiVersions":["2018-02-01-preview"],"capabilities":"None"},{"resourceType":"locations/operationResults","locations":["West
        Central US","East US","West Europe","South Central US","West US","Japan East","North
        Europe","Southeast Asia","North Central US","East US 2","West US 2","Brazil
        South","Australia East","Central India","Korea Central","France Central","Central
        US","South Africa North","UAE North","Canada East","Canada Central","UK South","UK
        West","Australia Southeast","East Asia","Japan West","South India","Switzerland
        North","Central US EUAP","East US 2 EUAP"],"apiVersions":["2019-12-01-preview","2019-05-01-preview","2019-05-01","2017-10-01"],"capabilities":"None"},{"resourceType":"locations/deleteVirtualNetworkOrSubnets","locations":["West
        Central US","East US","West Europe","South Central US","West US","Japan East","North
        Europe","Southeast Asia","North Central US","East US 2","West US 2","Brazil
        South","Australia East","Central India","Korea Central","South Africa North","UAE
        North","France Central","Central US","Canada East","Canada Central","UK South","UK
        West","Australia Southeast","East Asia","Japan West","South India","Switzerland
        North","Central US EUAP","East US 2 EUAP"],"apiVersions":["2019-05-01","2017-10-01"],"capabilities":"None"},{"resourceType":"registries/GetCredentials","locations":["West
        US","East US","South Central US","West Europe","East US 2 EUAP","Central US
        EUAP"],"apiVersions":["2016-06-27-preview"],"capabilities":"None"},{"resourceType":"registries/listCredentials","locations":["South
        Central US","East US","West US","West Europe","North Europe","UK South","UK
        West","Australia East","Australia Southeast","Central India","Korea Central","South
        Africa North","UAE North","France Central","East Asia","Japan East","Japan
        West","Southeast Asia","South India","Brazil South","Canada East","Canada
        Central","Central US","East US 2","North Central US","West Central US","West
        US 2","Switzerland North","Central US EUAP","East US 2 EUAP"],"apiVersions":["2019-12-01-preview","2019-05-01","2017-10-01","2017-03-01"],"capabilities":"None"},{"resourceType":"registries/regenerateCredential","locations":["South
        Central US","West US","East US","West Europe","North Europe","UK South","UK
        West","Australia East","Australia Southeast","Central India","Korea Central","South
        Africa North","UAE North","France Central","East Asia","Japan East","Japan
        West","Southeast Asia","South India","Brazil South","Canada East","Canada
        Central","Central US","East US 2","North Central US","West Central US","West
        US 2","Switzerland North","Central US EUAP","East US 2 EUAP"],"apiVersions":["2019-12-01-preview","2019-05-01","2017-10-01","2017-03-01"],"capabilities":"None"},{"resourceType":"registries/listUsages","locations":["West
        Central US","East US","West Europe","South Central US","West US","Japan East","North
        Europe","Southeast Asia","North Central US","East US 2","West US 2","Brazil
        South","Australia East","Central India","Korea Central","South Africa North","UAE
        North","France Central","Central US","Canada East","Canada Central","UK South","UK
        West","Australia Southeast","East Asia","Japan West","South India","Switzerland
        North","Central US EUAP","East US 2 EUAP"],"apiVersions":["2019-12-01-preview","2019-05-01","2017-10-01"],"capabilities":"None"},{"resourceType":"registries/listPolicies","locations":["West
        US","East US","South Central US","West Europe","North Europe","UK South","UK
        West","Australia East","Australia Southeast","Central India","Korea Central","South
        Africa North","UAE North","France Central","East Asia","Japan East","Japan
        West","Southeast Asia","South India","Brazil South","Canada East","Canada
        Central","Central US","East US 2","North Central US","West Central US","West
        US 2","Switzerland North","East US 2 EUAP","Central US EUAP"],"apiVersions":["2017-10-01"],"capabilities":"None"},{"resourceType":"registries/updatePolicies","locations":["West
        US","East US","South Central US","West Europe","North Europe","UK South","UK
        West","Australia East","Australia Southeast","Central India","Korea Central","South
        Africa North","UAE North","France Central","East Asia","Japan East","Japan
        West","Southeast Asia","South India","Brazil South","Canada East","Canada
        Central","Central US","East US 2","North Central US","West Central US","West
        US 2","Switzerland North","East US 2 EUAP","Central US EUAP"],"apiVersions":["2017-10-01"],"capabilities":"None"},{"resourceType":"registries/regenerateCredentials","locations":["West
        US","East US","South Central US","West Europe","East US 2 EUAP","Central US
        EUAP"],"apiVersions":["2016-06-27-preview"],"capabilities":"None"},{"resourceType":"registries/eventGridFilters","locations":["South
        Central US","West Central US","East US","West Europe","West US","Japan East","North
        Europe","Southeast Asia","North Central US","East US 2","West US 2","Brazil
        South","Australia East","Central India","Korea Central","South Africa North","UAE
        North","France Central","Central US","Canada East","Canada Central","UK South","UK
        West","Australia Southeast","East Asia","Japan West","South India","Switzerland
        North","Central US EUAP","East US 2 EUAP"],"apiVersions":["2019-05-01","2017-10-01"],"capabilities":"None"},{"resourceType":"checkNameAvailability","locations":["South
        Central US","East US","West US","Central US","East US 2","North Central US","West
        Central US","West US 2","Brazil South","Canada East","Canada Central","West
        Europe","North Europe","UK South","UK West","Australia East","Australia Southeast","Central
        India","East Asia","Japan East","Japan West","Southeast Asia","South India","Korea
        Central","France Central","South Africa North","UAE North","Switzerland North","East
        US 2 EUAP","Central US EUAP"],"apiVersions":["2019-12-01-preview","2019-05-01","2017-10-01","2017-06-01-preview","2017-03-01","2016-06-27-preview"],"capabilities":"None"},{"resourceType":"operations","locations":["South
        Central US","East US","West US","Central US","East US 2","North Central US","West
        Central US","West US 2","Brazil South","Canada East","Canada Central","West
        Europe","North Europe","UK South","UK West","Australia East","Australia Southeast","Central
        India","East Asia","Japan East","Japan West","Southeast Asia","South India","Korea
        Central","France Central","South Africa North","UAE North","Switzerland North","Central
        US EUAP","East US 2 EUAP"],"apiVersions":["2019-12-01-preview","2019-05-01","2017-10-01","2017-06-01-preview","2017-03-01"],"capabilities":"None"},{"resourceType":"locations","locations":["South
        Central US","East US","West US","Central US","East US 2","North Central US","West
        Central US","West US 2","Brazil South","Canada East","Canada Central","West
        Europe","North Europe","UK South","UK West","Australia East","Australia Southeast","Central
        India","East Asia","Japan East","Japan West","Southeast Asia","South India","Korea
        Central","France Central","South Africa North","UAE North","Switzerland North","Central
        US EUAP","East US 2 EUAP"],"apiVersions":["2019-12-01-preview","2019-05-01-preview","2019-05-01","2017-10-01","2017-06-01-preview"],"capabilities":"None"}],"registrationState":"Registered","registrationPolicy":"RegistrationRequired"}'
    headers:
      cache-control:
      - no-cache
      content-length:
      - '30392'
      content-type:
      - application/json; charset=utf-8
      date:
<<<<<<< HEAD
      - Tue, 21 Jul 2020 15:39:54 GMT
=======
      - Tue, 28 Jul 2020 20:13:08 GMT
>>>>>>> 3c2ff2b5
      expires:
      - '-1'
      pragma:
      - no-cache
      strict-transport-security:
      - max-age=31536000; includeSubDomains
      vary:
      - Accept-Encoding
      x-content-type-options:
      - nosniff
    status:
      code: 200
      message: OK
- request:
    body: null
    headers:
      Accept:
      - application/json
      Accept-Encoding:
      - gzip, deflate
      CommandName:
      - resource tag
      Connection:
      - keep-alive
      ParameterSetName:
      - --ids --tags
      User-Agent:
      - python/3.8.3 (Windows-10-10.0.19041-SP0) msrest/0.6.9 msrest_azure/0.6.3 azure-mgmt-resource/10.1.0
        Azure-SDK-For-Python AZURECLI/2.9.1
      accept-language:
      - en-US
    method: GET
    uri: https://management.azure.com/subscriptions/00000000-0000-0000-0000-000000000000/resourceGroups/cli_test_tag_update_by_patch000001/providers/Microsoft.ContainerRegistry/registries/clireg000003/webhooks/cliregwebhook?api-version=2019-05-01
  response:
    body:
      string: '{"type":"Microsoft.ContainerRegistry/registries/webhooks","id":"/subscriptions/00000000-0000-0000-0000-000000000000/resourceGroups/cli_test_tag_update_by_patch000001/providers/Microsoft.ContainerRegistry/registries/clireg000003/webhooks/cliregwebhook","name":"cliregwebhook","location":"westus","tags":{},"properties":{"status":"enabled","scope":"","actions":["push"],"provisioningState":"Succeeded"}}'
    headers:
      cache-control:
      - no-cache
      content-length:
      - '450'
      content-type:
      - application/json; charset=utf-8
      date:
<<<<<<< HEAD
      - Tue, 21 Jul 2020 15:39:55 GMT
=======
      - Tue, 28 Jul 2020 20:13:09 GMT
>>>>>>> 3c2ff2b5
      expires:
      - '-1'
      pragma:
      - no-cache
      server:
      - Microsoft-HTTPAPI/2.0
      strict-transport-security:
      - max-age=31536000; includeSubDomains
      transfer-encoding:
      - chunked
      vary:
      - Accept-Encoding
      x-content-type-options:
      - nosniff
    status:
      code: 200
      message: OK
- request:
    body: '{"tags": {"cli-test": "test"}}'
    headers:
      Accept:
      - application/json
      Accept-Encoding:
      - gzip, deflate
      CommandName:
      - resource tag
      Connection:
      - keep-alive
      Content-Length:
      - '30'
      Content-Type:
      - application/json; charset=utf-8
      ParameterSetName:
      - --ids --tags
      User-Agent:
      - python/3.8.3 (Windows-10-10.0.19041-SP0) msrest/0.6.9 msrest_azure/0.6.3 azure-mgmt-resource/10.1.0
        Azure-SDK-For-Python AZURECLI/2.9.1
      accept-language:
      - en-US
    method: PATCH
    uri: https://management.azure.com/subscriptions/00000000-0000-0000-0000-000000000000/resourceGroups/cli_test_tag_update_by_patch000001/providers/Microsoft.ContainerRegistry/registries/clireg000003/webhooks/cliregwebhook?api-version=2019-05-01
  response:
    body:
      string: '{"type":"Microsoft.ContainerRegistry/registries/webhooks","id":"/subscriptions/00000000-0000-0000-0000-000000000000/resourceGroups/cli_test_tag_update_by_patch000001/providers/Microsoft.ContainerRegistry/registries/clireg000003/webhooks/cliregwebhook","name":"cliregwebhook","location":"westus","tags":{"cli-test":"test"},"properties":{"status":"enabled","scope":"","actions":["push"],"provisioningState":"Succeeded"}}'
    headers:
      cache-control:
      - no-cache
      content-length:
      - '467'
      content-type:
      - application/json; charset=utf-8
      date:
<<<<<<< HEAD
      - Tue, 21 Jul 2020 15:39:56 GMT
=======
      - Tue, 28 Jul 2020 20:13:10 GMT
>>>>>>> 3c2ff2b5
      expires:
      - '-1'
      pragma:
      - no-cache
      server:
      - Microsoft-HTTPAPI/2.0
      strict-transport-security:
      - max-age=31536000; includeSubDomains
      transfer-encoding:
      - chunked
      vary:
      - Accept-Encoding
      x-content-type-options:
      - nosniff
      x-ms-ratelimit-remaining-subscription-writes:
<<<<<<< HEAD
      - '1198'
=======
      - '1199'
>>>>>>> 3c2ff2b5
    status:
      code: 200
      message: OK
- request:
    body: null
    headers:
      Accept:
      - application/json
      Accept-Encoding:
      - gzip, deflate
      CommandName:
      - resource tag
      Connection:
      - keep-alive
      ParameterSetName:
      - --ids --tags
      User-Agent:
      - python/3.8.3 (Windows-10-10.0.19041-SP0) msrest/0.6.9 msrest_azure/0.6.3 azure-mgmt-resource/10.1.0
        Azure-SDK-For-Python AZURECLI/2.9.1
      accept-language:
      - en-US
    method: GET
    uri: https://management.azure.com/subscriptions/00000000-0000-0000-0000-000000000000/providers/Microsoft.ContainerRegistry?api-version=2020-06-01
  response:
    body:
      string: '{"id":"/subscriptions/00000000-0000-0000-0000-000000000000/providers/Microsoft.ContainerRegistry","namespace":"Microsoft.ContainerRegistry","authorizations":[{"applicationId":"6a0ec4d3-30cb-4a83-91c0-ae56bc0e3d26","roleDefinitionId":"78e18383-93eb-418a-9887-bc9271046576"},{"applicationId":"737d58c1-397a-46e7-9d12-7d8c830883c2","roleDefinitionId":"716bb53a-0390-4428-bf41-b1bedde7d751"},{"applicationId":"918d0db8-4a38-4938-93c1-9313bdfe0272","roleDefinitionId":"dcd2d2c9-3f80-4d72-95a8-2593111b4b12"},{"applicationId":"d2fa1650-4805-4a83-bcb9-cf41fe63539c","roleDefinitionId":"c15f8dab-b103-4f8d-9afb-fbe4b8e98de2"},{"applicationId":"a4c95b9e-3994-40cc-8953-5dc66d48348d","roleDefinitionId":"dc88c655-90fa-48d9-8d51-003cc8738508"},{"applicationId":"62c559cd-db0c-4da0-bab2-972528c65d42","roleDefinitionId":"437b639a-6d74-491d-959f-d172e8c5c1fc"}],"resourceTypes":[{"resourceType":"registries","locations":["West
        US","East US","South Central US","West Europe","North Europe","UK South","UK
        West","Australia East","Australia Southeast","Central India","Korea Central","France
        Central","South Africa North","UAE North","East Asia","Japan East","Japan
        West","Southeast Asia","South India","Brazil South","Canada East","Canada
        Central","Central US","East US 2","North Central US","West Central US","West
        US 2","Switzerland North","East US 2 EUAP","Central US EUAP"],"apiVersions":["2019-12-01-preview","2019-05-01","2017-10-01","2017-03-01"],"capabilities":"CrossResourceGroupResourceMove,
        CrossSubscriptionResourceMove, SystemAssignedResourceIdentity, SupportsTags,
        SupportsLocation"},{"resourceType":"registries/scopeMaps","locations":["West
        US","East US","South Central US","West Europe","North Europe","UK South","UK
        West","Australia East","Australia Southeast","Central India","East Asia","Japan
        East","Japan West","Southeast Asia","South India","Brazil South","Canada East","Canada
        Central","Central US","East US 2","North Central US","West Central US","West
        US 2","Korea Central","France Central","South Africa North","UAE North","Switzerland
        North","Central US EUAP","East US 2 EUAP"],"apiVersions":["2019-05-01-preview"],"capabilities":"None"},{"resourceType":"registries/tokens","locations":["West
        US","East US","South Central US","West Europe","North Europe","UK South","UK
        West","Australia East","Australia Southeast","Central India","East Asia","Japan
        East","Japan West","Southeast Asia","South India","Brazil South","Canada East","Canada
        Central","Central US","East US 2","North Central US","West Central US","West
        US 2","Korea Central","France Central","South Africa North","UAE North","Switzerland
        North","Central US EUAP","East US 2 EUAP"],"apiVersions":["2019-05-01-preview"],"capabilities":"None"},{"resourceType":"registries/generateCredentials","locations":["West
        US","East US","South Central US","West Europe","North Europe","UK South","UK
        West","Australia East","Australia Southeast","Central India","East Asia","Japan
        East","Japan West","Southeast Asia","South India","Brazil South","Canada East","Canada
        Central","Central US","East US 2","North Central US","West Central US","West
        US 2","Korea Central","France Central","South Africa North","UAE North","Switzerland
        North","Central US EUAP","East US 2 EUAP"],"apiVersions":["2019-05-01-preview"],"capabilities":"None"},{"resourceType":"registries/privateEndpointConnections","locations":["West
        US","East US","South Central US","West Europe","Switzerland North","North
        Europe","UK South","UK West","Australia East","Australia Southeast","Central
        India","East Asia","Japan East","Japan West","Southeast Asia","South India","Brazil
        South","Canada East","Canada Central","Central US","East US 2","North Central
        US","West Central US","West US 2","Korea Central","France Central","South
        Africa North","UAE North","Central US EUAP","East US 2 EUAP"],"apiVersions":["2019-12-01-preview"],"capabilities":"None"},{"resourceType":"registries/privateEndpointConnectionProxies","locations":["West
        US","East US","South Central US","West Europe","Switzerland North","North
        Europe","UK South","UK West","Australia East","Australia Southeast","Central
        India","East Asia","Japan East","Japan West","Southeast Asia","South India","Brazil
        South","Canada East","Canada Central","Central US","East US 2","North Central
        US","West Central US","West US 2","Korea Central","France Central","South
        Africa North","UAE North","Central US EUAP","East US 2 EUAP"],"apiVersions":["2019-12-01-preview"],"capabilities":"None"},{"resourceType":"registries/privateEndpointConnectionProxies/validate","locations":["West
        US","East US","South Central US","West Europe","Switzerland North","North
        Europe","UK South","UK West","Australia East","Australia Southeast","Central
        India","East Asia","Japan East","Japan West","Southeast Asia","South India","Brazil
        South","Canada East","Canada Central","Central US","East US 2","North Central
        US","West Central US","West US 2","Korea Central","France Central","South
        Africa North","UAE North","Central US EUAP","East US 2 EUAP"],"apiVersions":["2019-12-01-preview"],"capabilities":"None"},{"resourceType":"registries/privateLinkResources","locations":["West
        US","East US","South Central US","West Europe","Switzerland North","North
        Europe","UK South","UK West","Australia East","Australia Southeast","Central
        India","East Asia","Japan East","Japan West","Southeast Asia","South India","Brazil
        South","Canada East","Canada Central","Central US","East US 2","North Central
        US","West Central US","West US 2","Korea Central","France Central","South
        Africa North","UAE North","Central US EUAP","East US 2 EUAP"],"apiVersions":["2019-12-01-preview"],"capabilities":"None"},{"resourceType":"registries/importImage","locations":["South
        Central US","West Central US","East US","West Europe","West US","Japan East","North
        Europe","Southeast Asia","North Central US","East US 2","West US 2","Brazil
        South","Australia East","Central India","Korea Central","France Central","South
        Africa North","UAE North","Central US","Canada East","Canada Central","UK
        South","UK West","Australia Southeast","East Asia","Japan West","South India","Switzerland
        North","Central US EUAP","East US 2 EUAP"],"apiVersions":["2019-12-01-preview","2019-05-01","2017-10-01"],"capabilities":"None"},{"resourceType":"registries/exportPipelines","locations":["West
        US","East US","South Central US","West Europe","Switzerland North","North
        Europe","UK South","UK West","Australia East","Australia Southeast","Central
        India","East Asia","Japan East","Japan West","Southeast Asia","South India","Brazil
        South","Canada East","Canada Central","Central US","East US 2","North Central
        US","West Central US","West US 2","Korea Central","France Central","South
        Africa North","UAE North","Central US EUAP","East US 2 EUAP"],"apiVersions":["2019-12-01-preview"],"capabilities":"SystemAssignedResourceIdentity"},{"resourceType":"registries/importPipelines","locations":["West
        US","East US","South Central US","West Europe","Switzerland North","North
        Europe","UK South","UK West","Australia East","Australia Southeast","Central
        India","East Asia","Japan East","Japan West","Southeast Asia","South India","Brazil
        South","Canada East","Canada Central","Central US","East US 2","North Central
        US","West Central US","West US 2","Korea Central","France Central","South
        Africa North","UAE North","Central US EUAP","East US 2 EUAP"],"apiVersions":["2019-12-01-preview"],"capabilities":"SystemAssignedResourceIdentity"},{"resourceType":"registries/pipelineRuns","locations":["West
        US","East US","South Central US","West Europe","Switzerland North","North
        Europe","UK South","UK West","Australia East","Australia Southeast","Central
        India","East Asia","Japan East","Japan West","Southeast Asia","South India","Brazil
        South","Canada East","Canada Central","Central US","East US 2","North Central
        US","West Central US","West US 2","Korea Central","France Central","South
        Africa North","UAE North","Central US EUAP","East US 2 EUAP"],"apiVersions":["2019-12-01-preview"],"capabilities":"None"},{"resourceType":"registries/listBuildSourceUploadUrl","locations":["East
        US","West Europe","West US 2","South Central US","Australia East","Australia
        Southeast","Brazil South","Canada Central","Canada East","Central India","Central
        US","East Asia","East US 2","Japan East","Japan West","North Central US","North
        Europe","Southeast Asia","South India","UK South","UK West","West US","West
        Central US","France Central","Korea Central","South Africa North","UAE North","Switzerland
        North","East US 2 EUAP"],"apiVersions":["2019-06-01-preview","2019-04-01","2018-09-01"],"capabilities":"None"},{"resourceType":"registries/scheduleRun","locations":["East
        US","West Europe","West US 2","South Central US","Australia East","Australia
        Southeast","Brazil South","Canada Central","Canada East","Central India","Central
        US","East Asia","East US 2","Japan East","Japan West","North Central US","North
        Europe","Southeast Asia","South India","UK South","UK West","West US","West
        Central US","France Central","Korea Central","South Africa North","UAE North","Switzerland
        North","East US 2 EUAP"],"apiVersions":["2019-06-01-preview","2019-04-01","2018-09-01"],"capabilities":"None"},{"resourceType":"registries/runs","locations":["East
        US","West Europe","West US 2","South Central US","Australia East","Australia
        Southeast","Brazil South","Canada Central","Canada East","Central India","Central
        US","East Asia","East US 2","Japan East","Japan West","North Central US","North
        Europe","Southeast Asia","South India","UK South","UK West","West US","West
        Central US","France Central","Korea Central","South Africa North","UAE North","Switzerland
        North","East US 2 EUAP"],"apiVersions":["2019-06-01-preview","2019-04-01","2018-09-01"],"capabilities":"None"},{"resourceType":"registries/taskRuns","locations":["East
        US","West Europe","West US 2","South Central US","Australia East","Australia
        Southeast","Brazil South","Canada Central","Canada East","Central India","Central
        US","East Asia","East US 2","Japan East","Japan West","North Central US","North
        Europe","Southeast Asia","South India","UK South","UK West","West US","West
        Central US","France Central","Korea Central","South Africa North","UAE North","Switzerland
        North","East US 2 EUAP"],"apiVersions":["2019-06-01-preview"],"defaultApiVersion":"2019-06-01-preview","capabilities":"None"},{"resourceType":"registries/taskRuns/listDetails","locations":["East
        US","West Europe","West US 2","South Central US","Australia East","Australia
        Southeast","Brazil South","Canada Central","Canada East","Central India","Central
        US","East Asia","East US 2","Japan East","Japan West","North Central US","North
        Europe","Southeast Asia","South India","UK South","UK West","West US","West
        Central US","France Central","Korea Central","South Africa North","UAE North","Switzerland
        North","East US 2 EUAP"],"apiVersions":["2019-06-01-preview"],"capabilities":"None"},{"resourceType":"registries/agentPools","locations":["East
        US","West US 2","South Central US","East US 2","East US 2 EUAP"],"apiVersions":["2019-06-01-preview"],"defaultApiVersion":"2019-06-01-preview","capabilities":"CrossResourceGroupResourceMove,
        CrossSubscriptionResourceMove, SupportsTags, SupportsLocation"},{"resourceType":"registries/agentPools/listQueueStatus","locations":["East
        US","West US 2","South Central US","East US 2","East US 2 EUAP"],"apiVersions":["2019-06-01-preview"],"capabilities":"None"},{"resourceType":"registries/runs/listLogSasUrl","locations":["East
        US","West Europe","West US 2","South Central US","Australia East","Australia
        Southeast","Brazil South","Canada Central","Canada East","Central India","Central
        US","East Asia","East US 2","Japan East","Japan West","North Central US","North
        Europe","Southeast Asia","South India","UK South","UK West","West US","West
        Central US","France Central","Korea Central","South Africa North","UAE North","Switzerland
        North","East US 2 EUAP"],"apiVersions":["2019-06-01-preview","2019-04-01","2018-09-01"],"capabilities":"None"},{"resourceType":"registries/runs/cancel","locations":["East
        US","West Europe","West US 2","South Central US","Australia East","Australia
        Southeast","Brazil South","Canada Central","Canada East","Central India","Central
        US","East Asia","East US 2","Japan East","Japan West","North Central US","North
        Europe","Southeast Asia","South India","UK South","UK West","West US","West
        Central US","France Central","Korea Central","South Africa North","UAE North","Switzerland
        North","East US 2 EUAP"],"apiVersions":["2019-06-01-preview","2019-04-01","2018-09-01"],"capabilities":"None"},{"resourceType":"registries/tasks","locations":["East
        US","West Europe","West US 2","South Central US","Australia East","Australia
        Southeast","Brazil South","Canada Central","Canada East","Central India","Central
        US","East Asia","East US 2","Japan East","Japan West","North Central US","North
        Europe","Southeast Asia","South India","UK South","UK West","West US","West
        Central US","France Central","Korea Central","South Africa North","UAE North","Switzerland
        North","East US 2 EUAP"],"apiVersions":["2019-06-01-preview","2019-04-01","2018-09-01"],"defaultApiVersion":"2019-04-01","capabilities":"CrossResourceGroupResourceMove,
        CrossSubscriptionResourceMove, SystemAssignedResourceIdentity, SupportsTags,
        SupportsLocation"},{"resourceType":"registries/tasks/listDetails","locations":["East
        US","West Europe","West US 2","South Central US","Australia East","Australia
        Southeast","Brazil South","Canada Central","Canada East","Central India","Central
        US","East Asia","East US 2","Japan East","Japan West","North Central US","North
        Europe","Southeast Asia","South India","UK South","UK West","West US","West
        Central US","France Central","Korea Central","South Africa North","UAE North","Switzerland
        North","East US 2 EUAP"],"apiVersions":["2019-06-01-preview","2019-04-01","2018-09-01"],"capabilities":"None"},{"resourceType":"registries/getBuildSourceUploadUrl","locations":["East
        US","West Europe","West US 2","South Central US","Australia East","Australia
        Southeast","Brazil South","Canada Central","Canada East","Central India","Central
        US","East Asia","East US 2","Japan East","Japan West","North Central US","North
        Europe","Southeast Asia","South India","UK South","UK West","West US","West
        Central US","France Central","Korea Central","South Africa North","UAE North","Switzerland
        North","East US 2 EUAP"],"apiVersions":["2018-02-01-preview"],"capabilities":"None"},{"resourceType":"registries/queueBuild","locations":["East
        US","West Europe","West US 2","South Central US","Australia East","Australia
        Southeast","Brazil South","Canada Central","Canada East","Central India","Central
        US","East Asia","East US 2","Japan East","Japan West","North Central US","North
        Europe","Southeast Asia","South India","UK South","UK West","West US","West
        Central US","France Central","Korea Central","South Africa North","UAE North","Switzerland
        North","East US 2 EUAP"],"apiVersions":["2018-02-01-preview"],"capabilities":"None"},{"resourceType":"registries/builds","locations":["East
        US","West Europe","West US 2","South Central US","Australia East","Australia
        Southeast","Brazil South","Canada Central","Canada East","Central India","Central
        US","East Asia","East US 2","Japan East","Japan West","North Central US","North
        Europe","Southeast Asia","South India","UK South","UK West","West US","West
        Central US","France Central","Korea Central","South Africa North","UAE North","Switzerland
        North","East US 2 EUAP"],"apiVersions":["2018-02-01-preview"],"capabilities":"None"},{"resourceType":"registries/builds/getLogLink","locations":["East
        US","West Europe","West US 2","South Central US","Australia East","Australia
        Southeast","Brazil South","Canada Central","Canada East","Central India","Central
        US","East Asia","East US 2","Japan East","Japan West","North Central US","North
        Europe","Southeast Asia","South India","UK South","UK West","West US","West
        Central US","France Central","Korea Central","South Africa North","UAE North","Switzerland
        North","East US 2 EUAP"],"apiVersions":["2018-02-01-preview"],"capabilities":"None"},{"resourceType":"registries/builds/cancel","locations":["East
        US","West Europe","West US 2","South Central US","Australia East","Australia
        Southeast","Brazil South","Canada Central","Canada East","Central India","Central
        US","East Asia","East US 2","Japan East","Japan West","North Central US","North
        Europe","Southeast Asia","South India","UK South","UK West","West US","West
        Central US","France Central","Korea Central","South Africa North","UAE North","Switzerland
        North","East US 2 EUAP"],"apiVersions":["2018-02-01-preview"],"capabilities":"None"},{"resourceType":"registries/buildTasks","locations":["East
        US","West Europe","West US 2","South Central US","Australia East","Australia
        Southeast","Brazil South","Canada Central","Canada East","Central India","Central
        US","East Asia","East US 2","Japan East","Japan West","North Central US","North
        Europe","Southeast Asia","South India","UK South","UK West","West US","West
        Central US","France Central","Korea Central","South Africa North","UAE North","Switzerland
        North","East US 2 EUAP"],"apiVersions":["2018-02-01-preview"],"capabilities":"CrossResourceGroupResourceMove,
        CrossSubscriptionResourceMove, SupportsTags, SupportsLocation"},{"resourceType":"registries/buildTasks/listSourceRepositoryProperties","locations":["East
        US","West Europe","West US 2","South Central US","Australia East","Australia
        Southeast","Brazil South","Canada Central","Canada East","Central India","Central
        US","East Asia","East US 2","Japan East","Japan West","North Central US","North
        Europe","Southeast Asia","South India","UK South","UK West","West US","West
        Central US","France Central","Korea Central","South Africa North","UAE North","Switzerland
        North","East US 2 EUAP"],"apiVersions":["2018-02-01-preview"],"capabilities":"None"},{"resourceType":"registries/buildTasks/steps","locations":["East
        US","West Europe","West US 2","South Central US","Australia East","Australia
        Southeast","Brazil South","Canada Central","Canada East","Central India","Central
        US","East Asia","East US 2","Japan East","Japan West","North Central US","North
        Europe","Southeast Asia","South India","UK South","UK West","West US","West
        Central US","France Central","Korea Central","South Africa North","UAE North","Switzerland
        North","East US 2 EUAP"],"apiVersions":["2018-02-01-preview"],"capabilities":"None"},{"resourceType":"registries/buildTasks/steps/listBuildArguments","locations":["East
        US","West Europe","West US 2","South Central US","Australia East","Australia
        Southeast","Brazil South","Canada Central","Canada East","Central India","Central
        US","East Asia","East US 2","Japan East","Japan West","North Central US","North
        Europe","Southeast Asia","South India","UK South","UK West","West US","West
        Central US","France Central","Korea Central","South Africa North","UAE North","Switzerland
        North","East US 2 EUAP"],"apiVersions":["2018-02-01-preview"],"capabilities":"None"},{"resourceType":"registries/replications","locations":["South
        Central US","West Central US","East US","West Europe","West US","Japan East","North
        Europe","Southeast Asia","North Central US","East US 2","West US 2","Brazil
        South","Australia East","Central India","Korea Central","South Africa North","UAE
        North","France Central","Central US","Canada East","Canada Central","UK South","UK
        West","Australia Southeast","East Asia","Japan West","South India","Switzerland
        North","Central US EUAP","East US 2 EUAP"],"apiVersions":["2019-12-01-preview","2019-05-01","2017-10-01"],"capabilities":"CrossResourceGroupResourceMove,
        CrossSubscriptionResourceMove, SupportsTags, SupportsLocation"},{"resourceType":"registries/webhooks","locations":["West
        Central US","East US","West Europe","South Central US","West US","Japan East","North
        Europe","Southeast Asia","North Central US","East US 2","West US 2","Brazil
        South","Australia East","Central India","Korea Central","South Africa North","UAE
        North","France Central","Central US","Canada East","Canada Central","UK South","UK
        West","Australia Southeast","East Asia","Japan West","South India","Switzerland
        North","Central US EUAP","East US 2 EUAP"],"apiVersions":["2019-12-01-preview","2019-05-01","2017-10-01"],"capabilities":"CrossResourceGroupResourceMove,
        CrossSubscriptionResourceMove, SupportsTags, SupportsLocation"},{"resourceType":"registries/webhooks/ping","locations":["West
        Central US","East US","West Europe","South Central US","West US","Japan East","North
        Europe","Southeast Asia","North Central US","East US 2","West US 2","Brazil
        South","Australia East","Central India","Korea Central","South Africa North","UAE
        North","France Central","Central US","Canada East","Canada Central","UK South","UK
        West","Australia Southeast","East Asia","Japan West","South India","Switzerland
        North","Central US EUAP","East US 2 EUAP"],"apiVersions":["2019-12-01-preview","2019-05-01","2017-10-01"],"capabilities":"None"},{"resourceType":"registries/webhooks/getCallbackConfig","locations":["West
        Central US","East US","West Europe","South Central US","West US","Japan East","North
        Europe","Southeast Asia","North Central US","East US 2","West US 2","Brazil
        South","Australia East","Central India","Korea Central","South Africa North","UAE
        North","France Central","Central US","Canada East","Canada Central","UK South","UK
        West","Australia Southeast","East Asia","Japan West","South India","Switzerland
        North","Central US EUAP","East US 2 EUAP"],"apiVersions":["2019-12-01-preview","2019-05-01","2017-10-01"],"capabilities":"None"},{"resourceType":"registries/webhooks/listEvents","locations":["West
        Central US","East US","West Europe","South Central US","West US","Japan East","North
        Europe","Southeast Asia","North Central US","East US 2","West US 2","Brazil
        South","Australia East","Central India","Korea Central","South Africa North","UAE
        North","France Central","Central US","Canada East","Canada Central","UK South","UK
        West","Australia Southeast","East Asia","Japan West","South India","Switzerland
        North","Central US EUAP","East US 2 EUAP"],"apiVersions":["2019-12-01-preview","2019-05-01","2017-10-01"],"capabilities":"None"},{"resourceType":"locations/setupAuth","locations":["East
        US","West Europe","West US 2","South Central US","Australia East","Australia
        Southeast","Brazil South","Canada Central","Canada East","Central India","Central
        US","East Asia","East US 2","Japan East","Japan West","North Central US","North
        Europe","Southeast Asia","South India","UK South","UK West","West US","West
        Central US","France Central","Korea Central","South Africa North","UAE North","Switzerland
        North","East US 2 EUAP"],"apiVersions":["2018-02-01-preview"],"capabilities":"None"},{"resourceType":"locations/authorize","locations":["East
        US","West Europe","West US 2","South Central US","Australia East","Australia
        Southeast","Brazil South","Canada Central","Canada East","Central India","Central
        US","East Asia","East US 2","Japan East","Japan West","North Central US","North
        Europe","Southeast Asia","South India","UK South","UK West","West US","West
        Central US","France Central","Korea Central","South Africa North","UAE North","Switzerland
        North","East US 2 EUAP"],"apiVersions":["2018-02-01-preview"],"capabilities":"None"},{"resourceType":"locations/operationResults","locations":["West
        Central US","East US","West Europe","South Central US","West US","Japan East","North
        Europe","Southeast Asia","North Central US","East US 2","West US 2","Brazil
        South","Australia East","Central India","Korea Central","France Central","Central
        US","South Africa North","UAE North","Canada East","Canada Central","UK South","UK
        West","Australia Southeast","East Asia","Japan West","South India","Switzerland
        North","Central US EUAP","East US 2 EUAP"],"apiVersions":["2019-12-01-preview","2019-05-01-preview","2019-05-01","2017-10-01"],"capabilities":"None"},{"resourceType":"locations/deleteVirtualNetworkOrSubnets","locations":["West
        Central US","East US","West Europe","South Central US","West US","Japan East","North
        Europe","Southeast Asia","North Central US","East US 2","West US 2","Brazil
        South","Australia East","Central India","Korea Central","South Africa North","UAE
        North","France Central","Central US","Canada East","Canada Central","UK South","UK
        West","Australia Southeast","East Asia","Japan West","South India","Switzerland
        North","Central US EUAP","East US 2 EUAP"],"apiVersions":["2019-05-01","2017-10-01"],"capabilities":"None"},{"resourceType":"registries/GetCredentials","locations":["West
        US","East US","South Central US","West Europe","East US 2 EUAP","Central US
        EUAP"],"apiVersions":["2016-06-27-preview"],"capabilities":"None"},{"resourceType":"registries/listCredentials","locations":["South
        Central US","East US","West US","West Europe","North Europe","UK South","UK
        West","Australia East","Australia Southeast","Central India","Korea Central","South
        Africa North","UAE North","France Central","East Asia","Japan East","Japan
        West","Southeast Asia","South India","Brazil South","Canada East","Canada
        Central","Central US","East US 2","North Central US","West Central US","West
        US 2","Switzerland North","Central US EUAP","East US 2 EUAP"],"apiVersions":["2019-12-01-preview","2019-05-01","2017-10-01","2017-03-01"],"capabilities":"None"},{"resourceType":"registries/regenerateCredential","locations":["South
        Central US","West US","East US","West Europe","North Europe","UK South","UK
        West","Australia East","Australia Southeast","Central India","Korea Central","South
        Africa North","UAE North","France Central","East Asia","Japan East","Japan
        West","Southeast Asia","South India","Brazil South","Canada East","Canada
        Central","Central US","East US 2","North Central US","West Central US","West
        US 2","Switzerland North","Central US EUAP","East US 2 EUAP"],"apiVersions":["2019-12-01-preview","2019-05-01","2017-10-01","2017-03-01"],"capabilities":"None"},{"resourceType":"registries/listUsages","locations":["West
        Central US","East US","West Europe","South Central US","West US","Japan East","North
        Europe","Southeast Asia","North Central US","East US 2","West US 2","Brazil
        South","Australia East","Central India","Korea Central","South Africa North","UAE
        North","France Central","Central US","Canada East","Canada Central","UK South","UK
        West","Australia Southeast","East Asia","Japan West","South India","Switzerland
        North","Central US EUAP","East US 2 EUAP"],"apiVersions":["2019-12-01-preview","2019-05-01","2017-10-01"],"capabilities":"None"},{"resourceType":"registries/listPolicies","locations":["West
        US","East US","South Central US","West Europe","North Europe","UK South","UK
        West","Australia East","Australia Southeast","Central India","Korea Central","South
        Africa North","UAE North","France Central","East Asia","Japan East","Japan
        West","Southeast Asia","South India","Brazil South","Canada East","Canada
        Central","Central US","East US 2","North Central US","West Central US","West
        US 2","Switzerland North","East US 2 EUAP","Central US EUAP"],"apiVersions":["2017-10-01"],"capabilities":"None"},{"resourceType":"registries/updatePolicies","locations":["West
        US","East US","South Central US","West Europe","North Europe","UK South","UK
        West","Australia East","Australia Southeast","Central India","Korea Central","South
        Africa North","UAE North","France Central","East Asia","Japan East","Japan
        West","Southeast Asia","South India","Brazil South","Canada East","Canada
        Central","Central US","East US 2","North Central US","West Central US","West
        US 2","Switzerland North","East US 2 EUAP","Central US EUAP"],"apiVersions":["2017-10-01"],"capabilities":"None"},{"resourceType":"registries/regenerateCredentials","locations":["West
        US","East US","South Central US","West Europe","East US 2 EUAP","Central US
        EUAP"],"apiVersions":["2016-06-27-preview"],"capabilities":"None"},{"resourceType":"registries/eventGridFilters","locations":["South
        Central US","West Central US","East US","West Europe","West US","Japan East","North
        Europe","Southeast Asia","North Central US","East US 2","West US 2","Brazil
        South","Australia East","Central India","Korea Central","South Africa North","UAE
        North","France Central","Central US","Canada East","Canada Central","UK South","UK
        West","Australia Southeast","East Asia","Japan West","South India","Switzerland
        North","Central US EUAP","East US 2 EUAP"],"apiVersions":["2019-05-01","2017-10-01"],"capabilities":"None"},{"resourceType":"checkNameAvailability","locations":["South
        Central US","East US","West US","Central US","East US 2","North Central US","West
        Central US","West US 2","Brazil South","Canada East","Canada Central","West
        Europe","North Europe","UK South","UK West","Australia East","Australia Southeast","Central
        India","East Asia","Japan East","Japan West","Southeast Asia","South India","Korea
        Central","France Central","South Africa North","UAE North","Switzerland North","East
        US 2 EUAP","Central US EUAP"],"apiVersions":["2019-12-01-preview","2019-05-01","2017-10-01","2017-06-01-preview","2017-03-01","2016-06-27-preview"],"capabilities":"None"},{"resourceType":"operations","locations":["South
        Central US","East US","West US","Central US","East US 2","North Central US","West
        Central US","West US 2","Brazil South","Canada East","Canada Central","West
        Europe","North Europe","UK South","UK West","Australia East","Australia Southeast","Central
        India","East Asia","Japan East","Japan West","Southeast Asia","South India","Korea
        Central","France Central","South Africa North","UAE North","Switzerland North","Central
        US EUAP","East US 2 EUAP"],"apiVersions":["2019-12-01-preview","2019-05-01","2017-10-01","2017-06-01-preview","2017-03-01"],"capabilities":"None"},{"resourceType":"locations","locations":["South
        Central US","East US","West US","Central US","East US 2","North Central US","West
        Central US","West US 2","Brazil South","Canada East","Canada Central","West
        Europe","North Europe","UK South","UK West","Australia East","Australia Southeast","Central
        India","East Asia","Japan East","Japan West","Southeast Asia","South India","Korea
        Central","France Central","South Africa North","UAE North","Switzerland North","Central
        US EUAP","East US 2 EUAP"],"apiVersions":["2019-12-01-preview","2019-05-01-preview","2019-05-01","2017-10-01","2017-06-01-preview"],"capabilities":"None"}],"registrationState":"Registered","registrationPolicy":"RegistrationRequired"}'
    headers:
      cache-control:
      - no-cache
      content-length:
      - '30392'
      content-type:
      - application/json; charset=utf-8
      date:
<<<<<<< HEAD
      - Tue, 21 Jul 2020 15:39:56 GMT
=======
      - Tue, 28 Jul 2020 20:13:10 GMT
>>>>>>> 3c2ff2b5
      expires:
      - '-1'
      pragma:
      - no-cache
      strict-transport-security:
      - max-age=31536000; includeSubDomains
      vary:
      - Accept-Encoding
      x-content-type-options:
      - nosniff
    status:
      code: 200
      message: OK
- request:
    body: null
    headers:
      Accept:
      - application/json
      Accept-Encoding:
      - gzip, deflate
      CommandName:
      - resource tag
      Connection:
      - keep-alive
      ParameterSetName:
      - --ids --tags
      User-Agent:
      - python/3.8.3 (Windows-10-10.0.19041-SP0) msrest/0.6.9 msrest_azure/0.6.3 azure-mgmt-resource/10.1.0
        Azure-SDK-For-Python AZURECLI/2.9.1
      accept-language:
      - en-US
    method: GET
    uri: https://management.azure.com/subscriptions/00000000-0000-0000-0000-000000000000/resourceGroups/cli_test_tag_update_by_patch000001/providers/Microsoft.ContainerRegistry/registries/clireg000003/webhooks/cliregwebhook?api-version=2019-05-01
  response:
    body:
      string: '{"type":"Microsoft.ContainerRegistry/registries/webhooks","id":"/subscriptions/00000000-0000-0000-0000-000000000000/resourceGroups/cli_test_tag_update_by_patch000001/providers/Microsoft.ContainerRegistry/registries/clireg000003/webhooks/cliregwebhook","name":"cliregwebhook","location":"westus","tags":{"cli-test":"test"},"properties":{"status":"enabled","scope":"","actions":["push"],"provisioningState":"Succeeded"}}'
    headers:
      cache-control:
      - no-cache
      content-length:
      - '467'
      content-type:
      - application/json; charset=utf-8
      date:
<<<<<<< HEAD
      - Tue, 21 Jul 2020 15:39:56 GMT
=======
      - Tue, 28 Jul 2020 20:13:11 GMT
>>>>>>> 3c2ff2b5
      expires:
      - '-1'
      pragma:
      - no-cache
      server:
      - Microsoft-HTTPAPI/2.0
      strict-transport-security:
      - max-age=31536000; includeSubDomains
      transfer-encoding:
      - chunked
      vary:
      - Accept-Encoding
      x-content-type-options:
      - nosniff
    status:
      code: 200
      message: OK
- request:
    body: '{"tags": {}}'
    headers:
      Accept:
      - application/json
      Accept-Encoding:
      - gzip, deflate
      CommandName:
      - resource tag
      Connection:
      - keep-alive
      Content-Length:
      - '12'
      Content-Type:
      - application/json; charset=utf-8
      ParameterSetName:
      - --ids --tags
      User-Agent:
      - python/3.8.3 (Windows-10-10.0.19041-SP0) msrest/0.6.9 msrest_azure/0.6.3 azure-mgmt-resource/10.1.0
        Azure-SDK-For-Python AZURECLI/2.9.1
      accept-language:
      - en-US
    method: PATCH
    uri: https://management.azure.com/subscriptions/00000000-0000-0000-0000-000000000000/resourceGroups/cli_test_tag_update_by_patch000001/providers/Microsoft.ContainerRegistry/registries/clireg000003/webhooks/cliregwebhook?api-version=2019-05-01
  response:
    body:
      string: '{"type":"Microsoft.ContainerRegistry/registries/webhooks","id":"/subscriptions/00000000-0000-0000-0000-000000000000/resourceGroups/cli_test_tag_update_by_patch000001/providers/Microsoft.ContainerRegistry/registries/clireg000003/webhooks/cliregwebhook","name":"cliregwebhook","location":"westus","tags":{},"properties":{"status":"enabled","scope":"","actions":["push"],"provisioningState":"Succeeded"}}'
    headers:
      cache-control:
      - no-cache
      content-length:
      - '450'
      content-type:
      - application/json; charset=utf-8
      date:
<<<<<<< HEAD
      - Tue, 21 Jul 2020 15:39:58 GMT
=======
      - Tue, 28 Jul 2020 20:13:12 GMT
>>>>>>> 3c2ff2b5
      expires:
      - '-1'
      pragma:
      - no-cache
      server:
      - Microsoft-HTTPAPI/2.0
      strict-transport-security:
      - max-age=31536000; includeSubDomains
      transfer-encoding:
      - chunked
      vary:
      - Accept-Encoding
      x-content-type-options:
      - nosniff
      x-ms-ratelimit-remaining-subscription-writes:
      - '1198'
    status:
      code: 200
      message: OK
- request:
    body: null
    headers:
      Accept:
      - application/json
      Accept-Encoding:
      - gzip, deflate
      CommandName:
      - resource delete
      Connection:
      - keep-alive
      ParameterSetName:
      - --id
      User-Agent:
      - python/3.8.3 (Windows-10-10.0.19041-SP0) msrest/0.6.9 msrest_azure/0.6.3 azure-mgmt-resource/10.1.0
        Azure-SDK-For-Python AZURECLI/2.9.1
      accept-language:
      - en-US
    method: GET
    uri: https://management.azure.com/subscriptions/00000000-0000-0000-0000-000000000000/providers/Microsoft.ContainerRegistry?api-version=2020-06-01
  response:
    body:
      string: '{"id":"/subscriptions/00000000-0000-0000-0000-000000000000/providers/Microsoft.ContainerRegistry","namespace":"Microsoft.ContainerRegistry","authorizations":[{"applicationId":"6a0ec4d3-30cb-4a83-91c0-ae56bc0e3d26","roleDefinitionId":"78e18383-93eb-418a-9887-bc9271046576"},{"applicationId":"737d58c1-397a-46e7-9d12-7d8c830883c2","roleDefinitionId":"716bb53a-0390-4428-bf41-b1bedde7d751"},{"applicationId":"918d0db8-4a38-4938-93c1-9313bdfe0272","roleDefinitionId":"dcd2d2c9-3f80-4d72-95a8-2593111b4b12"},{"applicationId":"d2fa1650-4805-4a83-bcb9-cf41fe63539c","roleDefinitionId":"c15f8dab-b103-4f8d-9afb-fbe4b8e98de2"},{"applicationId":"a4c95b9e-3994-40cc-8953-5dc66d48348d","roleDefinitionId":"dc88c655-90fa-48d9-8d51-003cc8738508"},{"applicationId":"62c559cd-db0c-4da0-bab2-972528c65d42","roleDefinitionId":"437b639a-6d74-491d-959f-d172e8c5c1fc"}],"resourceTypes":[{"resourceType":"registries","locations":["West
        US","East US","South Central US","West Europe","North Europe","UK South","UK
        West","Australia East","Australia Southeast","Central India","Korea Central","France
        Central","South Africa North","UAE North","East Asia","Japan East","Japan
        West","Southeast Asia","South India","Brazil South","Canada East","Canada
        Central","Central US","East US 2","North Central US","West Central US","West
        US 2","Switzerland North","East US 2 EUAP","Central US EUAP"],"apiVersions":["2019-12-01-preview","2019-05-01","2017-10-01","2017-03-01"],"capabilities":"CrossResourceGroupResourceMove,
        CrossSubscriptionResourceMove, SystemAssignedResourceIdentity, SupportsTags,
        SupportsLocation"},{"resourceType":"registries/scopeMaps","locations":["West
        US","East US","South Central US","West Europe","North Europe","UK South","UK
        West","Australia East","Australia Southeast","Central India","East Asia","Japan
        East","Japan West","Southeast Asia","South India","Brazil South","Canada East","Canada
        Central","Central US","East US 2","North Central US","West Central US","West
        US 2","Korea Central","France Central","South Africa North","UAE North","Switzerland
        North","Central US EUAP","East US 2 EUAP"],"apiVersions":["2019-05-01-preview"],"capabilities":"None"},{"resourceType":"registries/tokens","locations":["West
        US","East US","South Central US","West Europe","North Europe","UK South","UK
        West","Australia East","Australia Southeast","Central India","East Asia","Japan
        East","Japan West","Southeast Asia","South India","Brazil South","Canada East","Canada
        Central","Central US","East US 2","North Central US","West Central US","West
        US 2","Korea Central","France Central","South Africa North","UAE North","Switzerland
        North","Central US EUAP","East US 2 EUAP"],"apiVersions":["2019-05-01-preview"],"capabilities":"None"},{"resourceType":"registries/generateCredentials","locations":["West
        US","East US","South Central US","West Europe","North Europe","UK South","UK
        West","Australia East","Australia Southeast","Central India","East Asia","Japan
        East","Japan West","Southeast Asia","South India","Brazil South","Canada East","Canada
        Central","Central US","East US 2","North Central US","West Central US","West
        US 2","Korea Central","France Central","South Africa North","UAE North","Switzerland
        North","Central US EUAP","East US 2 EUAP"],"apiVersions":["2019-05-01-preview"],"capabilities":"None"},{"resourceType":"registries/privateEndpointConnections","locations":["West
        US","East US","South Central US","West Europe","Switzerland North","North
        Europe","UK South","UK West","Australia East","Australia Southeast","Central
        India","East Asia","Japan East","Japan West","Southeast Asia","South India","Brazil
        South","Canada East","Canada Central","Central US","East US 2","North Central
        US","West Central US","West US 2","Korea Central","France Central","South
        Africa North","UAE North","Central US EUAP","East US 2 EUAP"],"apiVersions":["2019-12-01-preview"],"capabilities":"None"},{"resourceType":"registries/privateEndpointConnectionProxies","locations":["West
        US","East US","South Central US","West Europe","Switzerland North","North
        Europe","UK South","UK West","Australia East","Australia Southeast","Central
        India","East Asia","Japan East","Japan West","Southeast Asia","South India","Brazil
        South","Canada East","Canada Central","Central US","East US 2","North Central
        US","West Central US","West US 2","Korea Central","France Central","South
        Africa North","UAE North","Central US EUAP","East US 2 EUAP"],"apiVersions":["2019-12-01-preview"],"capabilities":"None"},{"resourceType":"registries/privateEndpointConnectionProxies/validate","locations":["West
        US","East US","South Central US","West Europe","Switzerland North","North
        Europe","UK South","UK West","Australia East","Australia Southeast","Central
        India","East Asia","Japan East","Japan West","Southeast Asia","South India","Brazil
        South","Canada East","Canada Central","Central US","East US 2","North Central
        US","West Central US","West US 2","Korea Central","France Central","South
        Africa North","UAE North","Central US EUAP","East US 2 EUAP"],"apiVersions":["2019-12-01-preview"],"capabilities":"None"},{"resourceType":"registries/privateLinkResources","locations":["West
        US","East US","South Central US","West Europe","Switzerland North","North
        Europe","UK South","UK West","Australia East","Australia Southeast","Central
        India","East Asia","Japan East","Japan West","Southeast Asia","South India","Brazil
        South","Canada East","Canada Central","Central US","East US 2","North Central
        US","West Central US","West US 2","Korea Central","France Central","South
        Africa North","UAE North","Central US EUAP","East US 2 EUAP"],"apiVersions":["2019-12-01-preview"],"capabilities":"None"},{"resourceType":"registries/importImage","locations":["South
        Central US","West Central US","East US","West Europe","West US","Japan East","North
        Europe","Southeast Asia","North Central US","East US 2","West US 2","Brazil
        South","Australia East","Central India","Korea Central","France Central","South
        Africa North","UAE North","Central US","Canada East","Canada Central","UK
        South","UK West","Australia Southeast","East Asia","Japan West","South India","Switzerland
        North","Central US EUAP","East US 2 EUAP"],"apiVersions":["2019-12-01-preview","2019-05-01","2017-10-01"],"capabilities":"None"},{"resourceType":"registries/exportPipelines","locations":["West
        US","East US","South Central US","West Europe","Switzerland North","North
        Europe","UK South","UK West","Australia East","Australia Southeast","Central
        India","East Asia","Japan East","Japan West","Southeast Asia","South India","Brazil
        South","Canada East","Canada Central","Central US","East US 2","North Central
        US","West Central US","West US 2","Korea Central","France Central","South
        Africa North","UAE North","Central US EUAP","East US 2 EUAP"],"apiVersions":["2019-12-01-preview"],"capabilities":"SystemAssignedResourceIdentity"},{"resourceType":"registries/importPipelines","locations":["West
        US","East US","South Central US","West Europe","Switzerland North","North
        Europe","UK South","UK West","Australia East","Australia Southeast","Central
        India","East Asia","Japan East","Japan West","Southeast Asia","South India","Brazil
        South","Canada East","Canada Central","Central US","East US 2","North Central
        US","West Central US","West US 2","Korea Central","France Central","South
        Africa North","UAE North","Central US EUAP","East US 2 EUAP"],"apiVersions":["2019-12-01-preview"],"capabilities":"SystemAssignedResourceIdentity"},{"resourceType":"registries/pipelineRuns","locations":["West
        US","East US","South Central US","West Europe","Switzerland North","North
        Europe","UK South","UK West","Australia East","Australia Southeast","Central
        India","East Asia","Japan East","Japan West","Southeast Asia","South India","Brazil
        South","Canada East","Canada Central","Central US","East US 2","North Central
        US","West Central US","West US 2","Korea Central","France Central","South
        Africa North","UAE North","Central US EUAP","East US 2 EUAP"],"apiVersions":["2019-12-01-preview"],"capabilities":"None"},{"resourceType":"registries/listBuildSourceUploadUrl","locations":["East
        US","West Europe","West US 2","South Central US","Australia East","Australia
        Southeast","Brazil South","Canada Central","Canada East","Central India","Central
        US","East Asia","East US 2","Japan East","Japan West","North Central US","North
        Europe","Southeast Asia","South India","UK South","UK West","West US","West
        Central US","France Central","Korea Central","South Africa North","UAE North","Switzerland
        North","East US 2 EUAP"],"apiVersions":["2019-06-01-preview","2019-04-01","2018-09-01"],"capabilities":"None"},{"resourceType":"registries/scheduleRun","locations":["East
        US","West Europe","West US 2","South Central US","Australia East","Australia
        Southeast","Brazil South","Canada Central","Canada East","Central India","Central
        US","East Asia","East US 2","Japan East","Japan West","North Central US","North
        Europe","Southeast Asia","South India","UK South","UK West","West US","West
        Central US","France Central","Korea Central","South Africa North","UAE North","Switzerland
        North","East US 2 EUAP"],"apiVersions":["2019-06-01-preview","2019-04-01","2018-09-01"],"capabilities":"None"},{"resourceType":"registries/runs","locations":["East
        US","West Europe","West US 2","South Central US","Australia East","Australia
        Southeast","Brazil South","Canada Central","Canada East","Central India","Central
        US","East Asia","East US 2","Japan East","Japan West","North Central US","North
        Europe","Southeast Asia","South India","UK South","UK West","West US","West
        Central US","France Central","Korea Central","South Africa North","UAE North","Switzerland
        North","East US 2 EUAP"],"apiVersions":["2019-06-01-preview","2019-04-01","2018-09-01"],"capabilities":"None"},{"resourceType":"registries/taskRuns","locations":["East
        US","West Europe","West US 2","South Central US","Australia East","Australia
        Southeast","Brazil South","Canada Central","Canada East","Central India","Central
        US","East Asia","East US 2","Japan East","Japan West","North Central US","North
        Europe","Southeast Asia","South India","UK South","UK West","West US","West
        Central US","France Central","Korea Central","South Africa North","UAE North","Switzerland
        North","East US 2 EUAP"],"apiVersions":["2019-06-01-preview"],"defaultApiVersion":"2019-06-01-preview","capabilities":"None"},{"resourceType":"registries/taskRuns/listDetails","locations":["East
        US","West Europe","West US 2","South Central US","Australia East","Australia
        Southeast","Brazil South","Canada Central","Canada East","Central India","Central
        US","East Asia","East US 2","Japan East","Japan West","North Central US","North
        Europe","Southeast Asia","South India","UK South","UK West","West US","West
        Central US","France Central","Korea Central","South Africa North","UAE North","Switzerland
        North","East US 2 EUAP"],"apiVersions":["2019-06-01-preview"],"capabilities":"None"},{"resourceType":"registries/agentPools","locations":["East
        US","West US 2","South Central US","East US 2","East US 2 EUAP"],"apiVersions":["2019-06-01-preview"],"defaultApiVersion":"2019-06-01-preview","capabilities":"CrossResourceGroupResourceMove,
        CrossSubscriptionResourceMove, SupportsTags, SupportsLocation"},{"resourceType":"registries/agentPools/listQueueStatus","locations":["East
        US","West US 2","South Central US","East US 2","East US 2 EUAP"],"apiVersions":["2019-06-01-preview"],"capabilities":"None"},{"resourceType":"registries/runs/listLogSasUrl","locations":["East
        US","West Europe","West US 2","South Central US","Australia East","Australia
        Southeast","Brazil South","Canada Central","Canada East","Central India","Central
        US","East Asia","East US 2","Japan East","Japan West","North Central US","North
        Europe","Southeast Asia","South India","UK South","UK West","West US","West
        Central US","France Central","Korea Central","South Africa North","UAE North","Switzerland
        North","East US 2 EUAP"],"apiVersions":["2019-06-01-preview","2019-04-01","2018-09-01"],"capabilities":"None"},{"resourceType":"registries/runs/cancel","locations":["East
        US","West Europe","West US 2","South Central US","Australia East","Australia
        Southeast","Brazil South","Canada Central","Canada East","Central India","Central
        US","East Asia","East US 2","Japan East","Japan West","North Central US","North
        Europe","Southeast Asia","South India","UK South","UK West","West US","West
        Central US","France Central","Korea Central","South Africa North","UAE North","Switzerland
        North","East US 2 EUAP"],"apiVersions":["2019-06-01-preview","2019-04-01","2018-09-01"],"capabilities":"None"},{"resourceType":"registries/tasks","locations":["East
        US","West Europe","West US 2","South Central US","Australia East","Australia
        Southeast","Brazil South","Canada Central","Canada East","Central India","Central
        US","East Asia","East US 2","Japan East","Japan West","North Central US","North
        Europe","Southeast Asia","South India","UK South","UK West","West US","West
        Central US","France Central","Korea Central","South Africa North","UAE North","Switzerland
        North","East US 2 EUAP"],"apiVersions":["2019-06-01-preview","2019-04-01","2018-09-01"],"defaultApiVersion":"2019-04-01","capabilities":"CrossResourceGroupResourceMove,
        CrossSubscriptionResourceMove, SystemAssignedResourceIdentity, SupportsTags,
        SupportsLocation"},{"resourceType":"registries/tasks/listDetails","locations":["East
        US","West Europe","West US 2","South Central US","Australia East","Australia
        Southeast","Brazil South","Canada Central","Canada East","Central India","Central
        US","East Asia","East US 2","Japan East","Japan West","North Central US","North
        Europe","Southeast Asia","South India","UK South","UK West","West US","West
        Central US","France Central","Korea Central","South Africa North","UAE North","Switzerland
        North","East US 2 EUAP"],"apiVersions":["2019-06-01-preview","2019-04-01","2018-09-01"],"capabilities":"None"},{"resourceType":"registries/getBuildSourceUploadUrl","locations":["East
        US","West Europe","West US 2","South Central US","Australia East","Australia
        Southeast","Brazil South","Canada Central","Canada East","Central India","Central
        US","East Asia","East US 2","Japan East","Japan West","North Central US","North
        Europe","Southeast Asia","South India","UK South","UK West","West US","West
        Central US","France Central","Korea Central","South Africa North","UAE North","Switzerland
        North","East US 2 EUAP"],"apiVersions":["2018-02-01-preview"],"capabilities":"None"},{"resourceType":"registries/queueBuild","locations":["East
        US","West Europe","West US 2","South Central US","Australia East","Australia
        Southeast","Brazil South","Canada Central","Canada East","Central India","Central
        US","East Asia","East US 2","Japan East","Japan West","North Central US","North
        Europe","Southeast Asia","South India","UK South","UK West","West US","West
        Central US","France Central","Korea Central","South Africa North","UAE North","Switzerland
        North","East US 2 EUAP"],"apiVersions":["2018-02-01-preview"],"capabilities":"None"},{"resourceType":"registries/builds","locations":["East
        US","West Europe","West US 2","South Central US","Australia East","Australia
        Southeast","Brazil South","Canada Central","Canada East","Central India","Central
        US","East Asia","East US 2","Japan East","Japan West","North Central US","North
        Europe","Southeast Asia","South India","UK South","UK West","West US","West
        Central US","France Central","Korea Central","South Africa North","UAE North","Switzerland
        North","East US 2 EUAP"],"apiVersions":["2018-02-01-preview"],"capabilities":"None"},{"resourceType":"registries/builds/getLogLink","locations":["East
        US","West Europe","West US 2","South Central US","Australia East","Australia
        Southeast","Brazil South","Canada Central","Canada East","Central India","Central
        US","East Asia","East US 2","Japan East","Japan West","North Central US","North
        Europe","Southeast Asia","South India","UK South","UK West","West US","West
        Central US","France Central","Korea Central","South Africa North","UAE North","Switzerland
        North","East US 2 EUAP"],"apiVersions":["2018-02-01-preview"],"capabilities":"None"},{"resourceType":"registries/builds/cancel","locations":["East
        US","West Europe","West US 2","South Central US","Australia East","Australia
        Southeast","Brazil South","Canada Central","Canada East","Central India","Central
        US","East Asia","East US 2","Japan East","Japan West","North Central US","North
        Europe","Southeast Asia","South India","UK South","UK West","West US","West
        Central US","France Central","Korea Central","South Africa North","UAE North","Switzerland
        North","East US 2 EUAP"],"apiVersions":["2018-02-01-preview"],"capabilities":"None"},{"resourceType":"registries/buildTasks","locations":["East
        US","West Europe","West US 2","South Central US","Australia East","Australia
        Southeast","Brazil South","Canada Central","Canada East","Central India","Central
        US","East Asia","East US 2","Japan East","Japan West","North Central US","North
        Europe","Southeast Asia","South India","UK South","UK West","West US","West
        Central US","France Central","Korea Central","South Africa North","UAE North","Switzerland
        North","East US 2 EUAP"],"apiVersions":["2018-02-01-preview"],"capabilities":"CrossResourceGroupResourceMove,
        CrossSubscriptionResourceMove, SupportsTags, SupportsLocation"},{"resourceType":"registries/buildTasks/listSourceRepositoryProperties","locations":["East
        US","West Europe","West US 2","South Central US","Australia East","Australia
        Southeast","Brazil South","Canada Central","Canada East","Central India","Central
        US","East Asia","East US 2","Japan East","Japan West","North Central US","North
        Europe","Southeast Asia","South India","UK South","UK West","West US","West
        Central US","France Central","Korea Central","South Africa North","UAE North","Switzerland
        North","East US 2 EUAP"],"apiVersions":["2018-02-01-preview"],"capabilities":"None"},{"resourceType":"registries/buildTasks/steps","locations":["East
        US","West Europe","West US 2","South Central US","Australia East","Australia
        Southeast","Brazil South","Canada Central","Canada East","Central India","Central
        US","East Asia","East US 2","Japan East","Japan West","North Central US","North
        Europe","Southeast Asia","South India","UK South","UK West","West US","West
        Central US","France Central","Korea Central","South Africa North","UAE North","Switzerland
        North","East US 2 EUAP"],"apiVersions":["2018-02-01-preview"],"capabilities":"None"},{"resourceType":"registries/buildTasks/steps/listBuildArguments","locations":["East
        US","West Europe","West US 2","South Central US","Australia East","Australia
        Southeast","Brazil South","Canada Central","Canada East","Central India","Central
        US","East Asia","East US 2","Japan East","Japan West","North Central US","North
        Europe","Southeast Asia","South India","UK South","UK West","West US","West
        Central US","France Central","Korea Central","South Africa North","UAE North","Switzerland
        North","East US 2 EUAP"],"apiVersions":["2018-02-01-preview"],"capabilities":"None"},{"resourceType":"registries/replications","locations":["South
        Central US","West Central US","East US","West Europe","West US","Japan East","North
        Europe","Southeast Asia","North Central US","East US 2","West US 2","Brazil
        South","Australia East","Central India","Korea Central","South Africa North","UAE
        North","France Central","Central US","Canada East","Canada Central","UK South","UK
        West","Australia Southeast","East Asia","Japan West","South India","Switzerland
        North","Central US EUAP","East US 2 EUAP"],"apiVersions":["2019-12-01-preview","2019-05-01","2017-10-01"],"capabilities":"CrossResourceGroupResourceMove,
        CrossSubscriptionResourceMove, SupportsTags, SupportsLocation"},{"resourceType":"registries/webhooks","locations":["West
        Central US","East US","West Europe","South Central US","West US","Japan East","North
        Europe","Southeast Asia","North Central US","East US 2","West US 2","Brazil
        South","Australia East","Central India","Korea Central","South Africa North","UAE
        North","France Central","Central US","Canada East","Canada Central","UK South","UK
        West","Australia Southeast","East Asia","Japan West","South India","Switzerland
        North","Central US EUAP","East US 2 EUAP"],"apiVersions":["2019-12-01-preview","2019-05-01","2017-10-01"],"capabilities":"CrossResourceGroupResourceMove,
        CrossSubscriptionResourceMove, SupportsTags, SupportsLocation"},{"resourceType":"registries/webhooks/ping","locations":["West
        Central US","East US","West Europe","South Central US","West US","Japan East","North
        Europe","Southeast Asia","North Central US","East US 2","West US 2","Brazil
        South","Australia East","Central India","Korea Central","South Africa North","UAE
        North","France Central","Central US","Canada East","Canada Central","UK South","UK
        West","Australia Southeast","East Asia","Japan West","South India","Switzerland
        North","Central US EUAP","East US 2 EUAP"],"apiVersions":["2019-12-01-preview","2019-05-01","2017-10-01"],"capabilities":"None"},{"resourceType":"registries/webhooks/getCallbackConfig","locations":["West
        Central US","East US","West Europe","South Central US","West US","Japan East","North
        Europe","Southeast Asia","North Central US","East US 2","West US 2","Brazil
        South","Australia East","Central India","Korea Central","South Africa North","UAE
        North","France Central","Central US","Canada East","Canada Central","UK South","UK
        West","Australia Southeast","East Asia","Japan West","South India","Switzerland
        North","Central US EUAP","East US 2 EUAP"],"apiVersions":["2019-12-01-preview","2019-05-01","2017-10-01"],"capabilities":"None"},{"resourceType":"registries/webhooks/listEvents","locations":["West
        Central US","East US","West Europe","South Central US","West US","Japan East","North
        Europe","Southeast Asia","North Central US","East US 2","West US 2","Brazil
        South","Australia East","Central India","Korea Central","South Africa North","UAE
        North","France Central","Central US","Canada East","Canada Central","UK South","UK
        West","Australia Southeast","East Asia","Japan West","South India","Switzerland
        North","Central US EUAP","East US 2 EUAP"],"apiVersions":["2019-12-01-preview","2019-05-01","2017-10-01"],"capabilities":"None"},{"resourceType":"locations/setupAuth","locations":["East
        US","West Europe","West US 2","South Central US","Australia East","Australia
        Southeast","Brazil South","Canada Central","Canada East","Central India","Central
        US","East Asia","East US 2","Japan East","Japan West","North Central US","North
        Europe","Southeast Asia","South India","UK South","UK West","West US","West
        Central US","France Central","Korea Central","South Africa North","UAE North","Switzerland
        North","East US 2 EUAP"],"apiVersions":["2018-02-01-preview"],"capabilities":"None"},{"resourceType":"locations/authorize","locations":["East
        US","West Europe","West US 2","South Central US","Australia East","Australia
        Southeast","Brazil South","Canada Central","Canada East","Central India","Central
        US","East Asia","East US 2","Japan East","Japan West","North Central US","North
        Europe","Southeast Asia","South India","UK South","UK West","West US","West
        Central US","France Central","Korea Central","South Africa North","UAE North","Switzerland
        North","East US 2 EUAP"],"apiVersions":["2018-02-01-preview"],"capabilities":"None"},{"resourceType":"locations/operationResults","locations":["West
        Central US","East US","West Europe","South Central US","West US","Japan East","North
        Europe","Southeast Asia","North Central US","East US 2","West US 2","Brazil
        South","Australia East","Central India","Korea Central","France Central","Central
        US","South Africa North","UAE North","Canada East","Canada Central","UK South","UK
        West","Australia Southeast","East Asia","Japan West","South India","Switzerland
        North","Central US EUAP","East US 2 EUAP"],"apiVersions":["2019-12-01-preview","2019-05-01-preview","2019-05-01","2017-10-01"],"capabilities":"None"},{"resourceType":"locations/deleteVirtualNetworkOrSubnets","locations":["West
        Central US","East US","West Europe","South Central US","West US","Japan East","North
        Europe","Southeast Asia","North Central US","East US 2","West US 2","Brazil
        South","Australia East","Central India","Korea Central","South Africa North","UAE
        North","France Central","Central US","Canada East","Canada Central","UK South","UK
        West","Australia Southeast","East Asia","Japan West","South India","Switzerland
        North","Central US EUAP","East US 2 EUAP"],"apiVersions":["2019-05-01","2017-10-01"],"capabilities":"None"},{"resourceType":"registries/GetCredentials","locations":["West
        US","East US","South Central US","West Europe","East US 2 EUAP","Central US
        EUAP"],"apiVersions":["2016-06-27-preview"],"capabilities":"None"},{"resourceType":"registries/listCredentials","locations":["South
        Central US","East US","West US","West Europe","North Europe","UK South","UK
        West","Australia East","Australia Southeast","Central India","Korea Central","South
        Africa North","UAE North","France Central","East Asia","Japan East","Japan
        West","Southeast Asia","South India","Brazil South","Canada East","Canada
        Central","Central US","East US 2","North Central US","West Central US","West
        US 2","Switzerland North","Central US EUAP","East US 2 EUAP"],"apiVersions":["2019-12-01-preview","2019-05-01","2017-10-01","2017-03-01"],"capabilities":"None"},{"resourceType":"registries/regenerateCredential","locations":["South
        Central US","West US","East US","West Europe","North Europe","UK South","UK
        West","Australia East","Australia Southeast","Central India","Korea Central","South
        Africa North","UAE North","France Central","East Asia","Japan East","Japan
        West","Southeast Asia","South India","Brazil South","Canada East","Canada
        Central","Central US","East US 2","North Central US","West Central US","West
        US 2","Switzerland North","Central US EUAP","East US 2 EUAP"],"apiVersions":["2019-12-01-preview","2019-05-01","2017-10-01","2017-03-01"],"capabilities":"None"},{"resourceType":"registries/listUsages","locations":["West
        Central US","East US","West Europe","South Central US","West US","Japan East","North
        Europe","Southeast Asia","North Central US","East US 2","West US 2","Brazil
        South","Australia East","Central India","Korea Central","South Africa North","UAE
        North","France Central","Central US","Canada East","Canada Central","UK South","UK
        West","Australia Southeast","East Asia","Japan West","South India","Switzerland
        North","Central US EUAP","East US 2 EUAP"],"apiVersions":["2019-12-01-preview","2019-05-01","2017-10-01"],"capabilities":"None"},{"resourceType":"registries/listPolicies","locations":["West
        US","East US","South Central US","West Europe","North Europe","UK South","UK
        West","Australia East","Australia Southeast","Central India","Korea Central","South
        Africa North","UAE North","France Central","East Asia","Japan East","Japan
        West","Southeast Asia","South India","Brazil South","Canada East","Canada
        Central","Central US","East US 2","North Central US","West Central US","West
        US 2","Switzerland North","East US 2 EUAP","Central US EUAP"],"apiVersions":["2017-10-01"],"capabilities":"None"},{"resourceType":"registries/updatePolicies","locations":["West
        US","East US","South Central US","West Europe","North Europe","UK South","UK
        West","Australia East","Australia Southeast","Central India","Korea Central","South
        Africa North","UAE North","France Central","East Asia","Japan East","Japan
        West","Southeast Asia","South India","Brazil South","Canada East","Canada
        Central","Central US","East US 2","North Central US","West Central US","West
        US 2","Switzerland North","East US 2 EUAP","Central US EUAP"],"apiVersions":["2017-10-01"],"capabilities":"None"},{"resourceType":"registries/regenerateCredentials","locations":["West
        US","East US","South Central US","West Europe","East US 2 EUAP","Central US
        EUAP"],"apiVersions":["2016-06-27-preview"],"capabilities":"None"},{"resourceType":"registries/eventGridFilters","locations":["South
        Central US","West Central US","East US","West Europe","West US","Japan East","North
        Europe","Southeast Asia","North Central US","East US 2","West US 2","Brazil
        South","Australia East","Central India","Korea Central","South Africa North","UAE
        North","France Central","Central US","Canada East","Canada Central","UK South","UK
        West","Australia Southeast","East Asia","Japan West","South India","Switzerland
        North","Central US EUAP","East US 2 EUAP"],"apiVersions":["2019-05-01","2017-10-01"],"capabilities":"None"},{"resourceType":"checkNameAvailability","locations":["South
        Central US","East US","West US","Central US","East US 2","North Central US","West
        Central US","West US 2","Brazil South","Canada East","Canada Central","West
        Europe","North Europe","UK South","UK West","Australia East","Australia Southeast","Central
        India","East Asia","Japan East","Japan West","Southeast Asia","South India","Korea
        Central","France Central","South Africa North","UAE North","Switzerland North","East
        US 2 EUAP","Central US EUAP"],"apiVersions":["2019-12-01-preview","2019-05-01","2017-10-01","2017-06-01-preview","2017-03-01","2016-06-27-preview"],"capabilities":"None"},{"resourceType":"operations","locations":["South
        Central US","East US","West US","Central US","East US 2","North Central US","West
        Central US","West US 2","Brazil South","Canada East","Canada Central","West
        Europe","North Europe","UK South","UK West","Australia East","Australia Southeast","Central
        India","East Asia","Japan East","Japan West","Southeast Asia","South India","Korea
        Central","France Central","South Africa North","UAE North","Switzerland North","Central
        US EUAP","East US 2 EUAP"],"apiVersions":["2019-12-01-preview","2019-05-01","2017-10-01","2017-06-01-preview","2017-03-01"],"capabilities":"None"},{"resourceType":"locations","locations":["South
        Central US","East US","West US","Central US","East US 2","North Central US","West
        Central US","West US 2","Brazil South","Canada East","Canada Central","West
        Europe","North Europe","UK South","UK West","Australia East","Australia Southeast","Central
        India","East Asia","Japan East","Japan West","Southeast Asia","South India","Korea
        Central","France Central","South Africa North","UAE North","Switzerland North","Central
        US EUAP","East US 2 EUAP"],"apiVersions":["2019-12-01-preview","2019-05-01-preview","2019-05-01","2017-10-01","2017-06-01-preview"],"capabilities":"None"}],"registrationState":"Registered","registrationPolicy":"RegistrationRequired"}'
    headers:
      cache-control:
      - no-cache
      content-length:
      - '30392'
      content-type:
      - application/json; charset=utf-8
      date:
<<<<<<< HEAD
      - Tue, 21 Jul 2020 15:39:58 GMT
=======
      - Tue, 28 Jul 2020 20:13:12 GMT
>>>>>>> 3c2ff2b5
      expires:
      - '-1'
      pragma:
      - no-cache
      strict-transport-security:
      - max-age=31536000; includeSubDomains
      vary:
      - Accept-Encoding
      x-content-type-options:
      - nosniff
    status:
      code: 200
      message: OK
- request:
    body: null
    headers:
      Accept:
      - application/json
      Accept-Encoding:
      - gzip, deflate
      CommandName:
      - resource delete
      Connection:
      - keep-alive
      Content-Length:
      - '0'
      ParameterSetName:
      - --id
      User-Agent:
      - python/3.8.3 (Windows-10-10.0.19041-SP0) msrest/0.6.9 msrest_azure/0.6.3 azure-mgmt-resource/10.1.0
        Azure-SDK-For-Python AZURECLI/2.9.1
      accept-language:
      - en-US
    method: DELETE
    uri: https://management.azure.com/subscriptions/00000000-0000-0000-0000-000000000000/resourceGroups/cli_test_tag_update_by_patch000001/providers/Microsoft.ContainerRegistry/registries/clireg000003/webhooks/cliregwebhook?api-version=2019-05-01
  response:
    body:
      string: ''
    headers:
      cache-control:
      - no-cache
      content-length:
      - '0'
      date:
<<<<<<< HEAD
      - Tue, 21 Jul 2020 15:40:00 GMT
=======
      - Tue, 28 Jul 2020 20:13:15 GMT
>>>>>>> 3c2ff2b5
      expires:
      - '-1'
      pragma:
      - no-cache
      server:
      - Microsoft-HTTPAPI/2.0
      strict-transport-security:
      - max-age=31536000; includeSubDomains
      x-content-type-options:
      - nosniff
      x-ms-ratelimit-remaining-subscription-deletes:
      - '14999'
    status:
      code: 200
      message: OK
- request:
    body: null
    headers:
      Accept:
      - application/json
      Accept-Encoding:
      - gzip, deflate
      CommandName:
      - container create
      Connection:
      - keep-alive
      ParameterSetName:
      - -g -n --image
      User-Agent:
      - python/3.8.3 (Windows-10-10.0.19041-SP0) msrest/0.6.9 msrest_azure/0.6.3 azure-mgmt-resource/10.1.0
        Azure-SDK-For-Python AZURECLI/2.9.1
      accept-language:
      - en-US
    method: GET
    uri: https://management.azure.com/subscriptions/00000000-0000-0000-0000-000000000000/resourcegroups/cli_test_tag_update_by_patch000001?api-version=2020-06-01
  response:
    body:
      string: '{"id":"/subscriptions/00000000-0000-0000-0000-000000000000/resourceGroups/cli_test_tag_update_by_patch000001","name":"cli_test_tag_update_by_patch000001","type":"Microsoft.Resources/resourceGroups","location":"westus","tags":{"cli-test":"test"},"properties":{"provisioningState":"Succeeded"}}'
    headers:
      cache-control:
      - no-cache
      content-length:
      - '374'
      content-type:
      - application/json; charset=utf-8
      date:
<<<<<<< HEAD
      - Tue, 21 Jul 2020 15:40:01 GMT
=======
      - Tue, 28 Jul 2020 20:13:15 GMT
>>>>>>> 3c2ff2b5
      expires:
      - '-1'
      pragma:
      - no-cache
      strict-transport-security:
      - max-age=31536000; includeSubDomains
      vary:
      - Accept-Encoding
      x-content-type-options:
      - nosniff
    status:
      code: 200
      message: OK
<<<<<<< HEAD
- request:
    body: '{"location": "westus", "tags": {}, "properties": {"containers": [{"name":
      "clicontainer000004", "properties": {"image": "nginx:latest", "resources": {"requests":
      {"memoryInGB": 1.5, "cpu": 1.0}}}}], "restartPolicy": "Always", "osType": "Linux"}}'
    headers:
      Accept:
      - application/json
      Accept-Encoding:
      - gzip, deflate
      CommandName:
      - container create
      Connection:
      - keep-alive
      Content-Length:
      - '243'
      Content-Type:
      - application/json; charset=utf-8
      ParameterSetName:
      - -g -n --image
      User-Agent:
      - python/3.8.3 (Windows-10-10.0.19041-SP0) msrest/0.6.9 msrest_azure/0.6.3 azure-mgmt-containerinstance/1.5.0
        Azure-SDK-For-Python AZURECLI/2.9.1
      accept-language:
      - en-US
    method: PUT
    uri: https://management.azure.com/subscriptions/00000000-0000-0000-0000-000000000000/resourceGroups/cli_test_tag_update_by_patch000001/providers/Microsoft.ContainerInstance/containerGroups/clicontainer000004?api-version=2018-10-01
  response:
    body:
      string: '{"properties":{"provisioningState":"Pending","containers":[{"name":"clicontainer000004","properties":{"image":"nginx:latest","ports":[],"environmentVariables":[],"resources":{"requests":{"memoryInGB":1.5,"cpu":1.0}}}}],"restartPolicy":"Always","osType":"Linux","instanceView":{"events":[],"state":"Pending"}},"id":"/subscriptions/00000000-0000-0000-0000-000000000000/resourceGroups/cli_test_tag_update_by_patch000001/providers/Microsoft.ContainerInstance/containerGroups/clicontainer000004","name":"clicontainer000004","type":"Microsoft.ContainerInstance/containerGroups","location":"westus","tags":{}}'
    headers:
      azure-asyncoperation:
      - https://management.azure.com/subscriptions/00000000-0000-0000-0000-000000000000/providers/Microsoft.ContainerInstance/locations/westus/operations/b05506e9-6400-4cbe-8448-dd32fe7590e2?api-version=2018-06-01
      cache-control:
      - no-cache
      content-length:
      - '637'
      content-type:
      - application/json; charset=utf-8
      date:
      - Tue, 21 Jul 2020 15:40:05 GMT
      expires:
      - '-1'
      pragma:
      - no-cache
      strict-transport-security:
      - max-age=31536000; includeSubDomains
      x-content-type-options:
      - nosniff
      x-ms-ratelimit-remaining-subscription-resource-requests-pt1h:
      - '298'
      x-ms-ratelimit-remaining-subscription-resource-requests-pt5m:
      - '99'
      x-ms-ratelimit-remaining-subscription-writes:
      - '1197'
    status:
      code: 201
      message: Created
=======
>>>>>>> 3c2ff2b5
version: 1<|MERGE_RESOLUTION|>--- conflicted
+++ resolved
@@ -137,11 +137,7 @@
       content-type:
       - application/json; charset=utf-8
       date:
-<<<<<<< HEAD
-      - Tue, 21 Jul 2020 15:39:33 GMT
-=======
       - Tue, 28 Jul 2020 20:12:47 GMT
->>>>>>> 3c2ff2b5
       expires:
       - '-1'
       pragma:
@@ -181,11 +177,7 @@
     uri: https://management.azure.com/subscriptions/00000000-0000-0000-0000-000000000000/resourcegroups/cli_test_tag_update_by_patch000001/providers/Microsoft.RecoveryServices/vaults/vault-000002?api-version=2020-02-02
   response:
     body:
-<<<<<<< HEAD
-      string: '{"location":"westus","name":"vault-000002","etag":"W/\"datetime''2020-07-21T15%3A39%3A36.4412257Z''\"","properties":{"provisioningState":"Succeeded","privateEndpointStateForBackup":"None","privateEndpointStateForSiteRecovery":"None"},"id":"/subscriptions/00000000-0000-0000-0000-000000000000/resourceGroups/cli_test_tag_update_by_patch000001/providers/Microsoft.RecoveryServices/vaults/vault-000002","type":"Microsoft.RecoveryServices/vaults","sku":{"name":"Standard"}}'
-=======
       string: '{"location":"westus","name":"vault-000002","etag":"W/\"datetime''2020-07-28T20%3A12%3A50.9032476Z''\"","properties":{"provisioningState":"Succeeded","privateEndpointStateForBackup":"None","privateEndpointStateForSiteRecovery":"None"},"id":"/subscriptions/00000000-0000-0000-0000-000000000000/resourceGroups/cli_test_tag_update_by_patch000001/providers/Microsoft.RecoveryServices/vaults/vault-000002","type":"Microsoft.RecoveryServices/vaults","sku":{"name":"Standard"}}'
->>>>>>> 3c2ff2b5
     headers:
       cache-control:
       - no-cache
@@ -194,11 +186,7 @@
       content-type:
       - application/json
       date:
-<<<<<<< HEAD
-      - Tue, 21 Jul 2020 15:39:36 GMT
-=======
       - Tue, 28 Jul 2020 20:12:51 GMT
->>>>>>> 3c2ff2b5
       expires:
       - '-1'
       pragma:
@@ -352,11 +340,7 @@
       content-type:
       - application/json; charset=utf-8
       date:
-<<<<<<< HEAD
-      - Tue, 21 Jul 2020 15:39:36 GMT
-=======
       - Tue, 28 Jul 2020 20:12:50 GMT
->>>>>>> 3c2ff2b5
       expires:
       - '-1'
       pragma:
@@ -392,11 +376,7 @@
     uri: https://management.azure.com/subscriptions/00000000-0000-0000-0000-000000000000/resourceGroups/cli_test_tag_update_by_patch000001/providers/Microsoft.RecoveryServices/vaults/vault-000002?api-version=2020-02-02
   response:
     body:
-<<<<<<< HEAD
-      string: '{"location":"westus","name":"vault-000002","etag":"W/\"datetime''2020-07-21T15%3A39%3A36.4412257Z''\"","properties":{"provisioningState":"Succeeded","privateEndpointStateForBackup":"None","privateEndpointStateForSiteRecovery":"None"},"id":"/subscriptions/00000000-0000-0000-0000-000000000000/resourceGroups/cli_test_tag_update_by_patch000001/providers/Microsoft.RecoveryServices/vaults/vault-000002","type":"Microsoft.RecoveryServices/vaults","sku":{"name":"Standard"}}'
-=======
       string: '{"location":"westus","name":"vault-000002","etag":"W/\"datetime''2020-07-28T20%3A12%3A50.9032476Z''\"","properties":{"provisioningState":"Succeeded","privateEndpointStateForBackup":"None","privateEndpointStateForSiteRecovery":"None"},"id":"/subscriptions/00000000-0000-0000-0000-000000000000/resourceGroups/cli_test_tag_update_by_patch000001/providers/Microsoft.RecoveryServices/vaults/vault-000002","type":"Microsoft.RecoveryServices/vaults","sku":{"name":"Standard"}}'
->>>>>>> 3c2ff2b5
     headers:
       cache-control:
       - no-cache
@@ -405,11 +385,7 @@
       content-type:
       - application/json
       date:
-<<<<<<< HEAD
-      - Tue, 21 Jul 2020 15:39:36 GMT
-=======
       - Tue, 28 Jul 2020 20:12:51 GMT
->>>>>>> 3c2ff2b5
       expires:
       - '-1'
       pragma:
@@ -453,11 +429,7 @@
     uri: https://management.azure.com/subscriptions/00000000-0000-0000-0000-000000000000/resourceGroups/cli_test_tag_update_by_patch000001/providers/Microsoft.RecoveryServices/vaults/vault-000002?api-version=2020-02-02
   response:
     body:
-<<<<<<< HEAD
-      string: '{"location":"westus","name":"vault-000002","etag":"W/\"datetime''2020-07-21T15%3A39%3A39.5672155Z''\"","tags":{"cli-test":"test"},"properties":{"provisioningState":"Succeeded","privateEndpointStateForBackup":"None","privateEndpointStateForSiteRecovery":"None"},"id":"/subscriptions/00000000-0000-0000-0000-000000000000/resourceGroups/cli_test_tag_update_by_patch000001/providers/Microsoft.RecoveryServices/vaults/vault-000002","type":"Microsoft.RecoveryServices/vaults","sku":{"name":"Standard"}}'
-=======
       string: '{"location":"westus","name":"vault-000002","etag":"W/\"datetime''2020-07-28T20%3A12%3A53.4776867Z''\"","tags":{"cli-test":"test"},"properties":{"provisioningState":"Succeeded","privateEndpointStateForBackup":"None","privateEndpointStateForSiteRecovery":"None"},"id":"/subscriptions/00000000-0000-0000-0000-000000000000/resourceGroups/cli_test_tag_update_by_patch000001/providers/Microsoft.RecoveryServices/vaults/vault-000002","type":"Microsoft.RecoveryServices/vaults","sku":{"name":"Standard"}}'
->>>>>>> 3c2ff2b5
     headers:
       cache-control:
       - no-cache
@@ -466,11 +438,7 @@
       content-type:
       - application/json
       date:
-<<<<<<< HEAD
-      - Tue, 21 Jul 2020 15:39:39 GMT
-=======
       - Tue, 28 Jul 2020 20:12:53 GMT
->>>>>>> 3c2ff2b5
       expires:
       - '-1'
       pragma:
@@ -628,11 +596,7 @@
       content-type:
       - application/json; charset=utf-8
       date:
-<<<<<<< HEAD
-      - Tue, 21 Jul 2020 15:39:40 GMT
-=======
       - Tue, 28 Jul 2020 20:12:54 GMT
->>>>>>> 3c2ff2b5
       expires:
       - '-1'
       pragma:
@@ -668,11 +632,7 @@
     uri: https://management.azure.com/subscriptions/00000000-0000-0000-0000-000000000000/resourceGroups/cli_test_tag_update_by_patch000001/providers/Microsoft.RecoveryServices/vaults/vault-000002?api-version=2020-02-02
   response:
     body:
-<<<<<<< HEAD
-      string: '{"location":"westus","name":"vault-000002","etag":"W/\"datetime''2020-07-21T15%3A39%3A39.5672155Z''\"","tags":{"cli-test":"test"},"properties":{"provisioningState":"Succeeded","privateEndpointStateForBackup":"None","privateEndpointStateForSiteRecovery":"None"},"id":"/subscriptions/00000000-0000-0000-0000-000000000000/resourceGroups/cli_test_tag_update_by_patch000001/providers/Microsoft.RecoveryServices/vaults/vault-000002","type":"Microsoft.RecoveryServices/vaults","sku":{"name":"Standard"}}'
-=======
       string: '{"location":"westus","name":"vault-000002","etag":"W/\"datetime''2020-07-28T20%3A12%3A53.4776867Z''\"","tags":{"cli-test":"test"},"properties":{"provisioningState":"Succeeded","privateEndpointStateForBackup":"None","privateEndpointStateForSiteRecovery":"None"},"id":"/subscriptions/00000000-0000-0000-0000-000000000000/resourceGroups/cli_test_tag_update_by_patch000001/providers/Microsoft.RecoveryServices/vaults/vault-000002","type":"Microsoft.RecoveryServices/vaults","sku":{"name":"Standard"}}'
->>>>>>> 3c2ff2b5
     headers:
       cache-control:
       - no-cache
@@ -681,11 +641,7 @@
       content-type:
       - application/json
       date:
-<<<<<<< HEAD
-      - Tue, 21 Jul 2020 15:39:40 GMT
-=======
       - Tue, 28 Jul 2020 20:12:54 GMT
->>>>>>> 3c2ff2b5
       expires:
       - '-1'
       pragma:
@@ -729,28 +685,16 @@
     uri: https://management.azure.com/subscriptions/00000000-0000-0000-0000-000000000000/resourceGroups/cli_test_tag_update_by_patch000001/providers/Microsoft.RecoveryServices/vaults/vault-000002?api-version=2020-02-02
   response:
     body:
-<<<<<<< HEAD
-      string: '{"location":"westus","name":"vault-000002","etag":"W/\"datetime''2020-07-21T15%3A39%3A42.276801Z''\"","tags":{},"properties":{"provisioningState":"Succeeded","privateEndpointStateForBackup":"None","privateEndpointStateForSiteRecovery":"None"},"id":"/subscriptions/00000000-0000-0000-0000-000000000000/resourceGroups/cli_test_tag_update_by_patch000001/providers/Microsoft.RecoveryServices/vaults/vault-000002","type":"Microsoft.RecoveryServices/vaults","sku":{"name":"Standard"}}'
-=======
       string: '{"location":"westus","name":"vault-000002","etag":"W/\"datetime''2020-07-28T20%3A12%3A55.8289136Z''\"","tags":{},"properties":{"provisioningState":"Succeeded","privateEndpointStateForBackup":"None","privateEndpointStateForSiteRecovery":"None"},"id":"/subscriptions/00000000-0000-0000-0000-000000000000/resourceGroups/cli_test_tag_update_by_patch000001/providers/Microsoft.RecoveryServices/vaults/vault-000002","type":"Microsoft.RecoveryServices/vaults","sku":{"name":"Standard"}}'
->>>>>>> 3c2ff2b5
     headers:
       cache-control:
       - no-cache
       content-length:
-<<<<<<< HEAD
-      - '553'
-      content-type:
-      - application/json
-      date:
-      - Tue, 21 Jul 2020 15:39:42 GMT
-=======
       - '554'
       content-type:
       - application/json
       date:
       - Tue, 28 Jul 2020 20:12:56 GMT
->>>>>>> 3c2ff2b5
       expires:
       - '-1'
       pragma:
@@ -908,11 +852,7 @@
       content-type:
       - application/json; charset=utf-8
       date:
-<<<<<<< HEAD
-      - Tue, 21 Jul 2020 15:39:43 GMT
-=======
       - Tue, 28 Jul 2020 20:12:56 GMT
->>>>>>> 3c2ff2b5
       expires:
       - '-1'
       pragma:
@@ -957,11 +897,7 @@
       content-length:
       - '0'
       date:
-<<<<<<< HEAD
-      - Tue, 21 Jul 2020 15:39:46 GMT
-=======
       - Tue, 28 Jul 2020 20:12:59 GMT
->>>>>>> 3c2ff2b5
       expires:
       - '-1'
       pragma:
@@ -997,11 +933,7 @@
     uri: https://management.azure.com/subscriptions/00000000-0000-0000-0000-000000000000/resourceGroups/cli_test_tag_update_by_patch000001?api-version=2020-06-01
   response:
     body:
-<<<<<<< HEAD
-      string: '{"id":"/subscriptions/00000000-0000-0000-0000-000000000000/resourceGroups/cli_test_tag_update_by_patch000001","name":"cli_test_tag_update_by_patch000001","type":"Microsoft.Resources/resourceGroups","location":"westus","tags":{"product":"azurecli","cause":"automation","date":"2020-07-21T15:39:31Z"},"properties":{"provisioningState":"Succeeded"}}'
-=======
       string: '{"id":"/subscriptions/00000000-0000-0000-0000-000000000000/resourceGroups/cli_test_tag_update_by_patch000001","name":"cli_test_tag_update_by_patch000001","type":"Microsoft.Resources/resourceGroups","location":"westus","tags":{"product":"azurecli","cause":"automation","date":"2020-07-28T20:12:46Z"},"properties":{"provisioningState":"Succeeded"}}'
->>>>>>> 3c2ff2b5
     headers:
       cache-control:
       - no-cache
@@ -1010,11 +942,7 @@
       content-type:
       - application/json; charset=utf-8
       date:
-<<<<<<< HEAD
-      - Tue, 21 Jul 2020 15:39:46 GMT
-=======
       - Tue, 28 Jul 2020 20:12:59 GMT
->>>>>>> 3c2ff2b5
       expires:
       - '-1'
       pragma:
@@ -1063,11 +991,7 @@
       content-type:
       - application/json; charset=utf-8
       date:
-<<<<<<< HEAD
-      - Tue, 21 Jul 2020 15:39:47 GMT
-=======
       - Tue, 28 Jul 2020 20:13:00 GMT
->>>>>>> 3c2ff2b5
       expires:
       - '-1'
       pragma:
@@ -1112,11 +1036,7 @@
     uri: https://management.azure.com/subscriptions/00000000-0000-0000-0000-000000000000/resourceGroups/cli_test_tag_update_by_patch000001/providers/Microsoft.ContainerRegistry/registries/clireg000003?api-version=2019-12-01-preview
   response:
     body:
-<<<<<<< HEAD
-      string: '{"sku":{"name":"Standard","tier":"Standard"},"type":"Microsoft.ContainerRegistry/registries","id":"/subscriptions/00000000-0000-0000-0000-000000000000/resourceGroups/cli_test_tag_update_by_patch000001/providers/Microsoft.ContainerRegistry/registries/clireg000003","name":"clireg000003","location":"westus","tags":{},"properties":{"loginServer":"clireg000003.azurecr.io","creationDate":"2020-07-21T15:39:49.7016138Z","provisioningState":"Succeeded","adminUserEnabled":false,"policies":{"quarantinePolicy":{"status":"disabled"},"trustPolicy":{"type":"Notary","status":"disabled"},"retentionPolicy":{"days":7,"lastUpdatedTime":"2020-07-21T15:39:50.5702131+00:00","status":"disabled"}},"encryption":{"status":"disabled"},"dataEndpointEnabled":false,"dataEndpointHostNames":[],"privateEndpointConnections":[],"publicNetworkAccess":"Enabled"}}'
-=======
       string: '{"sku":{"name":"Standard","tier":"Standard"},"type":"Microsoft.ContainerRegistry/registries","id":"/subscriptions/00000000-0000-0000-0000-000000000000/resourceGroups/cli_test_tag_update_by_patch000001/providers/Microsoft.ContainerRegistry/registries/clireg000003","name":"clireg000003","location":"westus","tags":{},"properties":{"loginServer":"clireg000003.azurecr.io","creationDate":"2020-07-28T20:13:03.5847257Z","provisioningState":"Succeeded","adminUserEnabled":false,"policies":{"quarantinePolicy":{"status":"disabled"},"trustPolicy":{"type":"Notary","status":"disabled"},"retentionPolicy":{"days":7,"lastUpdatedTime":"2020-07-28T20:13:04.6671968+00:00","status":"disabled"}},"encryption":{"status":"disabled"},"dataEndpointEnabled":false,"dataEndpointHostNames":[],"privateEndpointConnections":[],"publicNetworkAccess":"Enabled"}}'
->>>>>>> 3c2ff2b5
     headers:
       cache-control:
       - no-cache
@@ -1125,11 +1045,7 @@
       content-type:
       - application/json; charset=utf-8
       date:
-<<<<<<< HEAD
-      - Tue, 21 Jul 2020 15:39:50 GMT
-=======
       - Tue, 28 Jul 2020 20:13:04 GMT
->>>>>>> 3c2ff2b5
       expires:
       - '-1'
       pragma:
@@ -1145,11 +1061,7 @@
       x-content-type-options:
       - nosniff
       x-ms-ratelimit-remaining-subscription-writes:
-<<<<<<< HEAD
-      - '1197'
-=======
       - '1199'
->>>>>>> 3c2ff2b5
     status:
       code: 200
       message: OK
@@ -1175,28 +1087,16 @@
     uri: https://management.azure.com/subscriptions/00000000-0000-0000-0000-000000000000/resources?$filter=resourceType%20eq%20%27Microsoft.ContainerRegistry%2Fregistries%27&api-version=2020-06-01
   response:
     body:
-<<<<<<< HEAD
-      string: '{"value":[{"id":"/subscriptions/00000000-0000-0000-0000-000000000000/resourceGroups/cli_test_tag_update_by_patch62wzigfsddfk2sz2p6c4iiow7vhlbnpxrz5z375grqio3gz/providers/Microsoft.ContainerRegistry/registries/cliregnigiz3zeolbbi5","name":"cliregnigiz3zeolbbi5","type":"Microsoft.ContainerRegistry/registries","sku":{"name":"Standard","tier":"Standard"},"location":"westus","tags":{}},{"id":"/subscriptions/00000000-0000-0000-0000-000000000000/resourceGroups/cli_test_tag_update_by_patch000001/providers/Microsoft.ContainerRegistry/registries/clireg000003","name":"clireg000003","type":"Microsoft.ContainerRegistry/registries","sku":{"name":"Standard","tier":"Standard"},"location":"westus","tags":{}}]}'
-=======
       string: '{"value":[{"id":"/subscriptions/00000000-0000-0000-0000-000000000000/resourceGroups/cli_test_tag_update_by_patch000001/providers/Microsoft.ContainerRegistry/registries/clireg000003","name":"clireg000003","type":"Microsoft.ContainerRegistry/registries","sku":{"name":"Standard","tier":"Standard"},"location":"westus","tags":{}}]}'
->>>>>>> 3c2ff2b5
     headers:
       cache-control:
       - no-cache
       content-length:
-<<<<<<< HEAD
-      - '759'
-      content-type:
-      - application/json; charset=utf-8
-      date:
-      - Tue, 21 Jul 2020 15:39:50 GMT
-=======
       - '385'
       content-type:
       - application/json; charset=utf-8
       date:
       - Tue, 28 Jul 2020 20:13:04 GMT
->>>>>>> 3c2ff2b5
       expires:
       - '-1'
       pragma:
@@ -1232,11 +1132,7 @@
     uri: https://management.azure.com/subscriptions/00000000-0000-0000-0000-000000000000/resourceGroups/cli_test_tag_update_by_patch000001/providers/Microsoft.ContainerRegistry/registries/clireg000003?api-version=2019-12-01-preview
   response:
     body:
-<<<<<<< HEAD
-      string: '{"sku":{"name":"Standard","tier":"Standard"},"type":"Microsoft.ContainerRegistry/registries","id":"/subscriptions/00000000-0000-0000-0000-000000000000/resourceGroups/cli_test_tag_update_by_patch000001/providers/Microsoft.ContainerRegistry/registries/clireg000003","name":"clireg000003","location":"westus","tags":{},"properties":{"loginServer":"clireg000003.azurecr.io","creationDate":"2020-07-21T15:39:49.7016138Z","provisioningState":"Succeeded","adminUserEnabled":false,"policies":{"quarantinePolicy":{"status":"disabled"},"trustPolicy":{"type":"Notary","status":"disabled"},"retentionPolicy":{"days":7,"lastUpdatedTime":"2020-07-21T15:39:50.5702131+00:00","status":"disabled"}},"encryption":{"status":"disabled"},"dataEndpointEnabled":false,"dataEndpointHostNames":[],"privateEndpointConnections":[],"publicNetworkAccess":"Enabled"}}'
-=======
       string: '{"sku":{"name":"Standard","tier":"Standard"},"type":"Microsoft.ContainerRegistry/registries","id":"/subscriptions/00000000-0000-0000-0000-000000000000/resourceGroups/cli_test_tag_update_by_patch000001/providers/Microsoft.ContainerRegistry/registries/clireg000003","name":"clireg000003","location":"westus","tags":{},"properties":{"loginServer":"clireg000003.azurecr.io","creationDate":"2020-07-28T20:13:03.5847257Z","provisioningState":"Succeeded","adminUserEnabled":false,"policies":{"quarantinePolicy":{"status":"disabled"},"trustPolicy":{"type":"Notary","status":"disabled"},"retentionPolicy":{"days":7,"lastUpdatedTime":"2020-07-28T20:13:04.6671968+00:00","status":"disabled"}},"encryption":{"status":"disabled"},"dataEndpointEnabled":false,"dataEndpointHostNames":[],"privateEndpointConnections":[],"publicNetworkAccess":"Enabled"}}'
->>>>>>> 3c2ff2b5
     headers:
       cache-control:
       - no-cache
@@ -1245,11 +1141,7 @@
       content-type:
       - application/json; charset=utf-8
       date:
-<<<<<<< HEAD
-      - Tue, 21 Jul 2020 15:39:51 GMT
-=======
       - Tue, 28 Jul 2020 20:13:05 GMT
->>>>>>> 3c2ff2b5
       expires:
       - '-1'
       pragma:
@@ -1303,11 +1195,7 @@
       content-type:
       - application/json; charset=utf-8
       date:
-<<<<<<< HEAD
-      - Tue, 21 Jul 2020 15:39:54 GMT
-=======
       - Tue, 28 Jul 2020 20:13:07 GMT
->>>>>>> 3c2ff2b5
       expires:
       - '-1'
       pragma:
@@ -1660,11 +1548,7 @@
       content-type:
       - application/json; charset=utf-8
       date:
-<<<<<<< HEAD
-      - Tue, 21 Jul 2020 15:39:54 GMT
-=======
       - Tue, 28 Jul 2020 20:13:08 GMT
->>>>>>> 3c2ff2b5
       expires:
       - '-1'
       pragma:
@@ -1709,11 +1593,7 @@
       content-type:
       - application/json; charset=utf-8
       date:
-<<<<<<< HEAD
-      - Tue, 21 Jul 2020 15:39:55 GMT
-=======
       - Tue, 28 Jul 2020 20:13:09 GMT
->>>>>>> 3c2ff2b5
       expires:
       - '-1'
       pragma:
@@ -1766,11 +1646,7 @@
       content-type:
       - application/json; charset=utf-8
       date:
-<<<<<<< HEAD
-      - Tue, 21 Jul 2020 15:39:56 GMT
-=======
       - Tue, 28 Jul 2020 20:13:10 GMT
->>>>>>> 3c2ff2b5
       expires:
       - '-1'
       pragma:
@@ -1786,11 +1662,7 @@
       x-content-type-options:
       - nosniff
       x-ms-ratelimit-remaining-subscription-writes:
-<<<<<<< HEAD
-      - '1198'
-=======
       - '1199'
->>>>>>> 3c2ff2b5
     status:
       code: 200
       message: OK
@@ -2127,11 +1999,7 @@
       content-type:
       - application/json; charset=utf-8
       date:
-<<<<<<< HEAD
-      - Tue, 21 Jul 2020 15:39:56 GMT
-=======
       - Tue, 28 Jul 2020 20:13:10 GMT
->>>>>>> 3c2ff2b5
       expires:
       - '-1'
       pragma:
@@ -2176,11 +2044,7 @@
       content-type:
       - application/json; charset=utf-8
       date:
-<<<<<<< HEAD
-      - Tue, 21 Jul 2020 15:39:56 GMT
-=======
       - Tue, 28 Jul 2020 20:13:11 GMT
->>>>>>> 3c2ff2b5
       expires:
       - '-1'
       pragma:
@@ -2233,11 +2097,7 @@
       content-type:
       - application/json; charset=utf-8
       date:
-<<<<<<< HEAD
-      - Tue, 21 Jul 2020 15:39:58 GMT
-=======
       - Tue, 28 Jul 2020 20:13:12 GMT
->>>>>>> 3c2ff2b5
       expires:
       - '-1'
       pragma:
@@ -2590,11 +2450,7 @@
       content-type:
       - application/json; charset=utf-8
       date:
-<<<<<<< HEAD
-      - Tue, 21 Jul 2020 15:39:58 GMT
-=======
       - Tue, 28 Jul 2020 20:13:12 GMT
->>>>>>> 3c2ff2b5
       expires:
       - '-1'
       pragma:
@@ -2639,11 +2495,7 @@
       content-length:
       - '0'
       date:
-<<<<<<< HEAD
-      - Tue, 21 Jul 2020 15:40:00 GMT
-=======
       - Tue, 28 Jul 2020 20:13:15 GMT
->>>>>>> 3c2ff2b5
       expires:
       - '-1'
       pragma:
@@ -2690,11 +2542,7 @@
       content-type:
       - application/json; charset=utf-8
       date:
-<<<<<<< HEAD
-      - Tue, 21 Jul 2020 15:40:01 GMT
-=======
       - Tue, 28 Jul 2020 20:13:15 GMT
->>>>>>> 3c2ff2b5
       expires:
       - '-1'
       pragma:
@@ -2708,64 +2556,4 @@
     status:
       code: 200
       message: OK
-<<<<<<< HEAD
-- request:
-    body: '{"location": "westus", "tags": {}, "properties": {"containers": [{"name":
-      "clicontainer000004", "properties": {"image": "nginx:latest", "resources": {"requests":
-      {"memoryInGB": 1.5, "cpu": 1.0}}}}], "restartPolicy": "Always", "osType": "Linux"}}'
-    headers:
-      Accept:
-      - application/json
-      Accept-Encoding:
-      - gzip, deflate
-      CommandName:
-      - container create
-      Connection:
-      - keep-alive
-      Content-Length:
-      - '243'
-      Content-Type:
-      - application/json; charset=utf-8
-      ParameterSetName:
-      - -g -n --image
-      User-Agent:
-      - python/3.8.3 (Windows-10-10.0.19041-SP0) msrest/0.6.9 msrest_azure/0.6.3 azure-mgmt-containerinstance/1.5.0
-        Azure-SDK-For-Python AZURECLI/2.9.1
-      accept-language:
-      - en-US
-    method: PUT
-    uri: https://management.azure.com/subscriptions/00000000-0000-0000-0000-000000000000/resourceGroups/cli_test_tag_update_by_patch000001/providers/Microsoft.ContainerInstance/containerGroups/clicontainer000004?api-version=2018-10-01
-  response:
-    body:
-      string: '{"properties":{"provisioningState":"Pending","containers":[{"name":"clicontainer000004","properties":{"image":"nginx:latest","ports":[],"environmentVariables":[],"resources":{"requests":{"memoryInGB":1.5,"cpu":1.0}}}}],"restartPolicy":"Always","osType":"Linux","instanceView":{"events":[],"state":"Pending"}},"id":"/subscriptions/00000000-0000-0000-0000-000000000000/resourceGroups/cli_test_tag_update_by_patch000001/providers/Microsoft.ContainerInstance/containerGroups/clicontainer000004","name":"clicontainer000004","type":"Microsoft.ContainerInstance/containerGroups","location":"westus","tags":{}}'
-    headers:
-      azure-asyncoperation:
-      - https://management.azure.com/subscriptions/00000000-0000-0000-0000-000000000000/providers/Microsoft.ContainerInstance/locations/westus/operations/b05506e9-6400-4cbe-8448-dd32fe7590e2?api-version=2018-06-01
-      cache-control:
-      - no-cache
-      content-length:
-      - '637'
-      content-type:
-      - application/json; charset=utf-8
-      date:
-      - Tue, 21 Jul 2020 15:40:05 GMT
-      expires:
-      - '-1'
-      pragma:
-      - no-cache
-      strict-transport-security:
-      - max-age=31536000; includeSubDomains
-      x-content-type-options:
-      - nosniff
-      x-ms-ratelimit-remaining-subscription-resource-requests-pt1h:
-      - '298'
-      x-ms-ratelimit-remaining-subscription-resource-requests-pt5m:
-      - '99'
-      x-ms-ratelimit-remaining-subscription-writes:
-      - '1197'
-    status:
-      code: 201
-      message: Created
-=======
->>>>>>> 3c2ff2b5
 version: 1