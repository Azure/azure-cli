# --------------------------------------------------------------------------------------------
# Copyright (c) Microsoft Corporation. All rights reserved.
# Licensed under the MIT License. See License.txt in the project root for license information.
# --------------------------------------------------------------------------------------------

# pylint: disable=too-many-lines

import argparse
import base64
import socket
import os

from knack.util import CLIError
from knack.log import get_logger

from azure.cli.core.commands.validators import \
    (validate_tags, get_default_location_from_resource_group)
from azure.cli.core.commands.template_create import get_folded_parameter_validator
from azure.cli.core.commands.client_factory import get_subscription_id, get_mgmt_service_client
from azure.cli.core.commands.validators import validate_parameter_set
from azure.cli.core.profiles import ResourceType

logger = get_logger(__name__)


def _resolve_api_version(rcf, resource_provider_namespace, parent_resource_path, resource_type):
    """
    This is copied from src/azure-cli/azure/cli/command_modules/resource/custom.py in Azure/azure-cli
    """
    from azure.cli.core.parser import IncorrectUsageError

    provider = rcf.providers.get(resource_provider_namespace)

    # If available, we will use parent resource's api-version
    resource_type_str = (parent_resource_path.split('/')[0] if parent_resource_path else resource_type)

    rt = [t for t in provider.resource_types if t.resource_type.lower() == resource_type_str.lower()]
    if not rt:
        raise IncorrectUsageError('Resource type {} not found.'.format(resource_type_str))
    if len(rt) == 1 and rt[0].api_versions:
        npv = [v for v in rt[0].api_versions if 'preview' not in v.lower()]
        return npv[0] if npv else rt[0].api_versions[0]
    raise IncorrectUsageError(
        'API version is required and could not be resolved for resource {}'.format(resource_type))


def get_asg_validator(loader, dest):
    from msrestazure.tools import is_valid_resource_id, resource_id

    ApplicationSecurityGroup = loader.get_models('ApplicationSecurityGroup')

    def _validate_asg_name_or_id(cmd, namespace):
        subscription_id = get_subscription_id(cmd.cli_ctx)
        resource_group = namespace.resource_group_name
        names_or_ids = getattr(namespace, dest)
        ids = []

        if names_or_ids == [""] or not names_or_ids:
            return

        for val in names_or_ids:
            if not is_valid_resource_id(val):
                val = resource_id(
                    subscription=subscription_id,
                    resource_group=resource_group,
                    namespace='Microsoft.Network', type='applicationSecurityGroups',
                    name=val
                )
            ids.append(ApplicationSecurityGroup(id=val))
        setattr(namespace, dest, ids)

    return _validate_asg_name_or_id


def get_vnet_validator(dest):
    from msrestazure.tools import is_valid_resource_id, resource_id

    def _validate_vnet_name_or_id(cmd, namespace):
        SubResource = cmd.get_models('SubResource')
        subscription_id = get_subscription_id(cmd.cli_ctx)

        resource_group = namespace.resource_group_name
        names_or_ids = getattr(namespace, dest)
        ids = []

        if names_or_ids == [''] or not names_or_ids:
            return

        for val in names_or_ids:
            if not is_valid_resource_id(val):
                val = resource_id(
                    subscription=subscription_id,
                    resource_group=resource_group,
                    namespace='Microsoft.Network', type='virtualNetworks',
                    name=val
                )
            ids.append(SubResource(id=val))
        setattr(namespace, dest, ids)

    return _validate_vnet_name_or_id


def _validate_vpn_gateway_generation(namespace):
    if namespace.gateway_type != 'Vpn' and namespace.vpn_gateway_generation:
        raise CLIError('vpn_gateway_generation should not be provided if gateway_type is not Vpn.')


def validate_ddos_name_or_id(cmd, namespace):
    if namespace.ddos_protection_plan:
        from msrestazure.tools import is_valid_resource_id, resource_id
        if not is_valid_resource_id(namespace.ddos_protection_plan):
            namespace.ddos_protection_plan = resource_id(
                subscription=get_subscription_id(cmd.cli_ctx),
                resource_group=namespace.resource_group_name,
                namespace='Microsoft.Network', type='ddosProtectionPlans',
                name=namespace.ddos_protection_plan
            )


# pylint: disable=inconsistent-return-statements
def dns_zone_name_type(value):
    if value:
        return value[:-1] if value[-1] == '.' else value


def _generate_ag_subproperty_id(cli_ctx, namespace, child_type, child_name, subscription=None):
    from msrestazure.tools import resource_id
    return resource_id(
        subscription=subscription or get_subscription_id(cli_ctx),
        resource_group=namespace.resource_group_name,
        namespace='Microsoft.Network',
        type='applicationGateways',
        name=namespace.application_gateway_name,
        child_type_1=child_type,
        child_name_1=child_name)


def _generate_lb_subproperty_id(cli_ctx, namespace, child_type, child_name, subscription=None):
    from msrestazure.tools import resource_id
    return resource_id(
        subscription=subscription or get_subscription_id(cli_ctx),
        resource_group=namespace.resource_group_name,
        namespace='Microsoft.Network',
        type='loadBalancers',
        name=namespace.load_balancer_name,
        child_type_1=child_type,
        child_name_1=child_name)


def _generate_lb_id_list_from_names_or_ids(cli_ctx, namespace, prop, child_type):
    from msrestazure.tools import is_valid_resource_id
    raw = getattr(namespace, prop)
    if not raw:
        return
    raw = raw if isinstance(raw, list) else [raw]
    result = []
    for item in raw:
        if is_valid_resource_id(item):
            result.append({'id': item})
        else:
            if not namespace.load_balancer_name:
                raise CLIError('Unable to process {}. Please supply a well-formed ID or '
                               '--lb-name.'.format(item))
            result.append({'id': _generate_lb_subproperty_id(
                cli_ctx, namespace, child_type, item)})
    setattr(namespace, prop, result)


def validate_address_pool_id_list(cmd, namespace):
    _generate_lb_id_list_from_names_or_ids(
        cmd.cli_ctx, namespace, 'load_balancer_backend_address_pool_ids', 'backendAddressPools')


def validate_address_pool_name_or_id(cmd, namespace):
    from msrestazure.tools import is_valid_resource_id, parse_resource_id
    address_pool = namespace.backend_address_pool
    lb_name = namespace.load_balancer_name
    gateway_name = namespace.application_gateway_name

    usage_error = CLIError('usage error: --address-pool ID | --lb-name NAME --address-pool NAME '
                           '| --gateway-name NAME --address-pool NAME')

    if is_valid_resource_id(address_pool):
        if lb_name or gateway_name:
            raise usage_error
        parts = parse_resource_id(address_pool)
        if parts['type'] == 'loadBalancers':
            namespace.load_balancer_name = parts['name']
        elif parts['type'] == 'applicationGateways':
            namespace.application_gateway_name = parts['name']
        else:
            raise usage_error
    else:
        if bool(lb_name) == bool(gateway_name):
            raise usage_error

        if lb_name:
            namespace.backend_address_pool = _generate_lb_subproperty_id(
                cmd.cli_ctx, namespace, 'backendAddressPools', address_pool)
        elif gateway_name:
            namespace.backend_address_pool = _generate_ag_subproperty_id(
                cmd.cli_ctx, namespace, 'backendAddressPools', address_pool)


def validate_address_prefixes(namespace):
    if namespace.subnet_type != 'new':
        validate_parameter_set(namespace,
                               required=[],
                               forbidden=['subnet_address_prefix', 'vnet_address_prefix'],
                               description='existing subnet')


def read_base_64_file(filename):
    with open(filename, 'rb') as f:
        contents = f.read()
        base64_data = base64.b64encode(contents)
        try:
            return base64_data.decode('utf-8')
        except UnicodeDecodeError:
            return str(base64_data)


def validate_ssl_cert(namespace):
    params = [namespace.cert_data, namespace.cert_password]
    if all(not x for x in params) and not namespace.key_vault_secret_id:
        # no cert supplied -- use HTTP
        if not namespace.frontend_port:
            namespace.frontend_port = 80
    else:
        if namespace.key_vault_secret_id:
            return
        # cert supplied -- use HTTPS
        if not namespace.cert_data:
            raise CLIError(
                None, 'To use SSL certificate, you must specify both the filename')

        # extract the certificate data from the provided file
        namespace.cert_data = read_base_64_file(namespace.cert_data)

        try:
            # change default to frontend port 443 for https
            if not namespace.frontend_port:
                namespace.frontend_port = 443
        except AttributeError:
            # app-gateway ssl-cert create does not have these fields and that is okay
            pass


def validate_delegations(cmd, namespace):
    if namespace.delegations:
        Delegation = cmd.get_models('Delegation')
        delegations = []
        for i, item in enumerate(namespace.delegations):
            if '/' not in item and len(item.split('.')) == 3:
                # convert names to serviceNames
                _, service, resource_type = item.split('.')
                item = 'Microsoft.{}/{}'.format(service, resource_type)
            delegations.append(Delegation(name=str(i), service_name=item))
        namespace.delegations = delegations


def validate_dns_record_type(namespace):
    tokens = namespace.command.split(' ')
    types = ['a', 'aaaa', 'caa', 'cname', 'mx', 'ns', 'ptr', 'soa', 'srv', 'txt']
    for token in tokens:
        if token in types:
            if hasattr(namespace, 'record_type'):
                namespace.record_type = token
            else:
                namespace.record_set_type = token
            return


def validate_user_assigned_identity(cmd, namespace):
    from msrestazure.tools import is_valid_resource_id, resource_id

    if namespace.user_assigned_identity and not is_valid_resource_id(namespace.user_assigned_identity):
        namespace.user_assigned_identity = resource_id(
            subscription=get_subscription_id(cmd.cli_ctx),
            resource_group=namespace.resource_group_name,
            namespace='Microsoft.ManagedIdentity',
            type='userAssignedIdentities',
            name=namespace.user_assigned_identity
        )


def validate_virtul_network_gateway(cmd, namespace):
    from msrestazure.tools import is_valid_resource_id, resource_id
    if namespace.hosted_gateway and not is_valid_resource_id(namespace.hosted_gateway):
        namespace.hosted_gateway = resource_id(
            subscription=get_subscription_id(cmd.cli_ctx),
            resource_group=namespace.resource_group_name,
            namespace='Microsoft.Network',
            type='virtualNetworkGateways',
            name=namespace.hosted_gateway
        )


def validate_waf_policy(cmd, namespace):
    from msrestazure.tools import is_valid_resource_id, resource_id
    if namespace.firewall_policy and not is_valid_resource_id(namespace.firewall_policy):
        namespace.firewall_policy = resource_id(
            subscription=get_subscription_id(cmd.cli_ctx),
            resource_group=namespace.resource_group_name,
            namespace='Microsoft.Network',
            type='ApplicationGatewayWebApplicationFirewallPolicies',
            name=namespace.firewall_policy
        )


def validate_inbound_nat_rule_id_list(cmd, namespace):
    _generate_lb_id_list_from_names_or_ids(
        cmd.cli_ctx, namespace, 'load_balancer_inbound_nat_rule_ids', 'inboundNatRules')


def validate_inbound_nat_rule_name_or_id(cmd, namespace):
    from msrestazure.tools import is_valid_resource_id
    rule_name = namespace.inbound_nat_rule
    lb_name = namespace.load_balancer_name

    if is_valid_resource_id(rule_name):
        if lb_name:
            raise CLIError('Please omit --lb-name when specifying an inbound NAT rule ID.')
    else:
        if not lb_name:
            raise CLIError('Please specify --lb-name when specifying an inbound NAT rule name.')
        namespace.inbound_nat_rule = _generate_lb_subproperty_id(
            cmd.cli_ctx, namespace, 'inboundNatRules', rule_name)


def validate_ip_tags(namespace):
    """ Extracts multiple space-separated tags in TYPE=VALUE format """
    if namespace.ip_tags:
        ip_tags = []
        for item in namespace.ip_tags:
            tag_type, tag_value = item.split('=', 1)
            ip_tags.append({"ip_tag_type": tag_type, "tag": tag_value})
        namespace.ip_tags = ip_tags


def validate_frontend_ip_configs(cmd, namespace):
    from msrestazure.tools import is_valid_resource_id
    if namespace.frontend_ip_configurations:
        config_ids = []
        for item in namespace.frontend_ip_configurations:
            if not is_valid_resource_id(item):
                config_ids.append(_generate_lb_subproperty_id(
                    cmd.cli_ctx, namespace, 'frontendIpConfigurations', item))
            else:
                config_ids.append(item)
        namespace.frontend_ip_configurations = config_ids


def validate_local_gateway(cmd, namespace):
    from msrestazure.tools import is_valid_resource_id, resource_id
    if namespace.gateway_default_site and not is_valid_resource_id(namespace.gateway_default_site):
        namespace.gateway_default_site = resource_id(
            subscription=get_subscription_id(cmd.cli_ctx),
            resource_group=namespace.resource_group_name,
            name=namespace.gateway_default_site,
            namespace='Microsoft.Network',
            type='localNetworkGateways')


def validate_match_variables(cmd, namespace):
    if not namespace.match_variables:
        return

    MatchVariable = cmd.get_models('MatchVariable')
    variables = []
    for match in namespace.match_variables:
        try:
            name, selector = match.split('.', 1)
        except ValueError:
            name = match
            selector = None
        variables.append(MatchVariable(variable_name=name, selector=selector))
    namespace.match_variables = variables


def validate_metadata(namespace):
    if namespace.metadata:
        namespace.metadata = dict(x.split('=', 1) for x in namespace.metadata)


def validate_peering_type(namespace):
    if namespace.peering_type and namespace.peering_type == 'MicrosoftPeering':

        if not namespace.advertised_public_prefixes:
            raise CLIError(
                'missing required MicrosoftPeering parameter --advertised-public-prefixes')


def validate_public_ip_prefix(cmd, namespace):
    from msrestazure.tools import is_valid_resource_id, resource_id
    if namespace.public_ip_prefix and not is_valid_resource_id(namespace.public_ip_prefix):
        namespace.public_ip_prefix = resource_id(
            subscription=get_subscription_id(cmd.cli_ctx),
            resource_group=namespace.resource_group_name,
            name=namespace.public_ip_prefix,
            namespace='Microsoft.Network',
            type='publicIPPrefixes')


def validate_nat_gateway(cmd, namespace):
    from msrestazure.tools import is_valid_resource_id, resource_id
    if namespace.nat_gateway and not is_valid_resource_id(namespace.nat_gateway):
        namespace.nat_gateway = resource_id(
            subscription=get_subscription_id(cmd.cli_ctx),
            resource_group=namespace.resource_group_name,
            name=namespace.nat_gateway,
            namespace='Microsoft.Network',
            type='natGateways')


def validate_private_ip_address(namespace):
    if namespace.private_ip_address and hasattr(namespace, 'private_ip_address_allocation'):
        namespace.private_ip_address_allocation = 'static'


def get_public_ip_validator(has_type_field=False, allow_none=False, allow_new=False,
                            default_none=False):
    """ Retrieves a validator for public IP address. Accepting all defaults will perform a check
    for an existing name or ID with no ARM-required -type parameter. """
    from msrestazure.tools import is_valid_resource_id, resource_id

    def simple_validator(cmd, namespace):
        if namespace.public_ip_address:
            is_list = isinstance(namespace.public_ip_address, list)

            def _validate_name_or_id(public_ip):
                # determine if public_ip_address is name or ID
                is_id = is_valid_resource_id(public_ip)
                return public_ip if is_id else resource_id(
                    subscription=get_subscription_id(cmd.cli_ctx),
                    resource_group=namespace.resource_group_name,
                    namespace='Microsoft.Network',
                    type='publicIPAddresses',
                    name=public_ip)

            if is_list:
                for i, public_ip in enumerate(namespace.public_ip_address):
                    namespace.public_ip_address[i] = _validate_name_or_id(public_ip)
            else:
                namespace.public_ip_address = _validate_name_or_id(namespace.public_ip_address)

    def complex_validator_with_type(cmd, namespace):
        get_folded_parameter_validator(
            'public_ip_address', 'Microsoft.Network/publicIPAddresses', '--public-ip-address',
            allow_none=allow_none, allow_new=allow_new, default_none=default_none)(cmd, namespace)

    return complex_validator_with_type if has_type_field else simple_validator


def get_subnet_validator(has_type_field=False, allow_none=False, allow_new=False,
                         default_none=False):
    from msrestazure.tools import is_valid_resource_id, resource_id

    def simple_validator(cmd, namespace):
        if namespace.virtual_network_name is None and namespace.subnet is None:
            return
        if namespace.subnet == '':
            return
        usage_error = ValueError('incorrect usage: ( --subnet ID | --subnet NAME --vnet-name NAME)')
        # error if vnet-name is provided without subnet
        if namespace.virtual_network_name and not namespace.subnet:
            raise usage_error

        # determine if subnet is name or ID
        is_id = is_valid_resource_id(namespace.subnet)

        # error if vnet-name is provided along with a subnet ID
        if is_id and namespace.virtual_network_name:
            raise usage_error
        if not is_id and not namespace.virtual_network_name:
            raise usage_error

        if not is_id:
            namespace.subnet = resource_id(
                subscription=get_subscription_id(cmd.cli_ctx),
                resource_group=namespace.resource_group_name,
                namespace='Microsoft.Network',
                type='virtualNetworks',
                name=namespace.virtual_network_name,
                child_type_1='subnets',
                child_name_1=namespace.subnet)

    def complex_validator_with_type(cmd, namespace):

        get_folded_parameter_validator(
            'subnet', 'subnets', '--subnet',
            'virtual_network_name', 'Microsoft.Network/virtualNetworks', '--vnet-name',
            allow_none=allow_none, allow_new=allow_new, default_none=default_none)(cmd, namespace)

    return complex_validator_with_type if has_type_field else simple_validator


def get_nsg_validator(has_type_field=False, allow_none=False, allow_new=False, default_none=False):
    from msrestazure.tools import is_valid_resource_id, resource_id

    def simple_validator(cmd, namespace):
        if namespace.network_security_group:
            # determine if network_security_group is name or ID
            is_id = is_valid_resource_id(namespace.network_security_group)
            if not is_id:
                namespace.network_security_group = resource_id(
                    subscription=get_subscription_id(cmd.cli_ctx),
                    resource_group=namespace.resource_group_name,
                    namespace='Microsoft.Network',
                    type='networkSecurityGroups',
                    name=namespace.network_security_group)

    def complex_validator_with_type(cmd, namespace):
        get_folded_parameter_validator(
            'network_security_group', 'Microsoft.Network/networkSecurityGroups', '--nsg',
            allow_none=allow_none, allow_new=allow_new, default_none=default_none)(cmd, namespace)

    return complex_validator_with_type if has_type_field else simple_validator


def validate_service_endpoint_policy(cmd, namespace):
    from msrestazure.tools import is_valid_resource_id, resource_id
    if namespace.service_endpoint_policy:
        policy_ids = []
        for policy in namespace.service_endpoint_policy:
            if not is_valid_resource_id(policy):
                policy = resource_id(
                    subscription=get_subscription_id(cmd.cli_ctx),
                    resource_group=namespace.resource_group_name,
                    name=policy,
                    namespace='Microsoft.Network',
                    type='serviceEndpointPolicies')
            policy_ids.append(policy)
        namespace.service_endpoint_policy = policy_ids


def get_servers_validator(camel_case=False):
    def validate_servers(namespace):
        servers = []
        for item in namespace.servers if namespace.servers else []:
            try:
                socket.inet_aton(item)  # pylint:disable=no-member
                servers.append({'ipAddress' if camel_case else 'ip_address': item})
            except socket.error:  # pylint:disable=no-member
                servers.append({'fqdn': item})
        namespace.servers = servers if servers else None

    return validate_servers


def validate_subresource_list(cmd, namespace):
    if namespace.target_resources:
        SubResource = cmd.get_models('SubResource')
        subresources = []
        for item in namespace.target_resources:
            subresources.append(SubResource(id=item))
        namespace.target_resources = subresources


def validate_private_dns_zone(cmd, namespace):
    from msrestazure.tools import is_valid_resource_id, resource_id
    if namespace.private_dns_zone and not is_valid_resource_id(namespace.private_dns_zone):
        namespace.private_dns_zone = resource_id(
            subscription=get_subscription_id(cmd.cli_ctx),
            resource_group=namespace.resource_group_name,
            name=namespace.private_dns_zone,
            namespace='Microsoft.Network',
            type='privateDnsZones')


def get_virtual_network_validator(has_type_field=False, allow_none=False, allow_new=False,
                                  default_none=False):
    from msrestazure.tools import is_valid_resource_id, resource_id

    def simple_validator(cmd, namespace):
        if namespace.virtual_network:
            # determine if vnet is name or ID
            is_id = is_valid_resource_id(namespace.virtual_network)
            if not is_id:
                namespace.virtual_network = resource_id(
                    subscription=get_subscription_id(cmd.cli_ctx),
                    resource_group=namespace.resource_group_name,
                    namespace='Microsoft.Network',
                    type='virtualNetworks',
                    name=namespace.virtual_network)

    def complex_validator_with_type(cmd, namespace):
        get_folded_parameter_validator(
            'virtual_network', 'Microsoft.Network/virtualNetworks', '--vnet',
            allow_none=allow_none, allow_new=allow_new, default_none=default_none)(cmd, namespace)

    return complex_validator_with_type if has_type_field else simple_validator


# COMMAND NAMESPACE VALIDATORS
def process_ag_create_namespace(cmd, namespace):
    get_default_location_from_resource_group(cmd, namespace)
    get_servers_validator(camel_case=True)(namespace)

    # process folded parameters
    if namespace.subnet or namespace.virtual_network_name:
        get_subnet_validator(has_type_field=True, allow_new=True)(cmd, namespace)
    validate_address_prefixes(namespace)
    if namespace.public_ip_address:
        get_public_ip_validator(
            has_type_field=True, allow_none=True, allow_new=True, default_none=True)(cmd, namespace)
    validate_ssl_cert(namespace)
    validate_tags(namespace)
    validate_custom_error_pages(namespace)
    validate_waf_policy(cmd, namespace)
    validate_user_assigned_identity(cmd, namespace)


def process_lb_create_namespace(cmd, namespace):
    get_default_location_from_resource_group(cmd, namespace)
    validate_tags(namespace)

    if namespace.subnet and namespace.public_ip_address:
        raise ValueError(
            'incorrect usage: --subnet NAME --vnet-name NAME | '
            '--subnet ID | --public-ip-address NAME_OR_ID')

    if namespace.subnet:
        # validation for an internal load balancer
        get_subnet_validator(
            has_type_field=True, allow_new=True, allow_none=True, default_none=True)(cmd, namespace)

        namespace.public_ip_address_type = None
        namespace.public_ip_address = None

    else:
        # validation for internet facing load balancer
        get_public_ip_validator(has_type_field=True, allow_none=True, allow_new=True)(cmd, namespace)

        if namespace.public_ip_dns_name and namespace.public_ip_address_type != 'new':
            raise CLIError(
                'specify --public-ip-dns-name only if creating a new public IP address.')

        namespace.subnet_type = None
        namespace.subnet = None
        namespace.virtual_network_name = None


def process_cross_region_lb_create_namespace(cmd, namespace):
    get_default_location_from_resource_group(cmd, namespace)
    validate_tags(namespace)

    # validation for internet facing load balancer
    get_public_ip_validator(has_type_field=True, allow_none=True, allow_new=True)(cmd, namespace)

    if namespace.public_ip_dns_name and namespace.public_ip_address_type != 'new':
        raise CLIError(
            'specify --public-ip-dns-name only if creating a new public IP address.')


def process_public_ip_create_namespace(cmd, namespace):
    get_default_location_from_resource_group(cmd, namespace)
    validate_public_ip_prefix(cmd, namespace)
    validate_ip_tags(namespace)
    validate_tags(namespace)
    _inform_coming_breaking_change_for_public_ip(namespace)


def _inform_coming_breaking_change_for_public_ip(namespace):
    if namespace.sku == 'Standard' and not namespace.zone:
        logger.warning('[Coming breaking change] In the coming release, the default behavior will be changed as follows'
                       ' when sku is Standard and zone is not provided:'
                       ' For zonal regions, you will get a zone-redundant IP indicated by zones:["1","2","3"];'
                       ' For non-zonal regions, you will get a non zone-redundant IP indicated by zones:null.')


def _validate_cert(namespace, param_name):
    attr = getattr(namespace, param_name)
    if attr and os.path.isfile(attr):
        setattr(namespace, param_name, read_base_64_file(attr))


def process_vpn_connection_create_namespace(cmd, namespace):
    from msrestazure.tools import is_valid_resource_id, resource_id
    get_default_location_from_resource_group(cmd, namespace)
    validate_tags(namespace)

    args = [a for a in [namespace.express_route_circuit2,
                        namespace.local_gateway2,
                        namespace.vnet_gateway2]
            if a]
    if len(args) != 1:
        raise ValueError('usage error: --vnet-gateway2 NAME_OR_ID | --local-gateway2 NAME_OR_ID '
                         '| --express-route-circuit2 NAME_OR_ID')

    def _validate_name_or_id(value, resource_type):
        if not is_valid_resource_id(value):
            subscription = getattr(namespace, 'subscription', get_subscription_id(cmd.cli_ctx))
            return resource_id(
                subscription=subscription,
                resource_group=namespace.resource_group_name,
                namespace='Microsoft.Network',
                type=resource_type,
                name=value)
        return value

    if (namespace.local_gateway2 or namespace.vnet_gateway2) and not namespace.shared_key:
        raise CLIError('--shared-key is required for VNET-to-VNET or Site-to-Site connections.')

    if namespace.express_route_circuit2 and namespace.shared_key:
        raise CLIError('--shared-key cannot be used with an ExpressRoute connection.')

    namespace.vnet_gateway1 = \
        _validate_name_or_id(namespace.vnet_gateway1, 'virtualNetworkGateways')

    if namespace.express_route_circuit2:
        namespace.express_route_circuit2 = \
            _validate_name_or_id(
                namespace.express_route_circuit2, 'expressRouteCircuits')
        namespace.connection_type = 'ExpressRoute'
    elif namespace.local_gateway2:
        namespace.local_gateway2 = \
            _validate_name_or_id(namespace.local_gateway2, 'localNetworkGateways')
        namespace.connection_type = 'IPSec'
    elif namespace.vnet_gateway2:
        namespace.vnet_gateway2 = \
            _validate_name_or_id(namespace.vnet_gateway2, 'virtualNetworkGateways')
        namespace.connection_type = 'Vnet2Vnet'


def load_cert_file(param_name):
    def load_cert_validator(namespace):
        attr = getattr(namespace, param_name)
        if attr and os.path.isfile(attr):
            setattr(namespace, param_name, read_base_64_file(attr))

    return load_cert_validator


def get_network_watcher_from_vm(cmd, namespace):
    from msrestazure.tools import parse_resource_id

    compute_client = get_mgmt_service_client(cmd.cli_ctx, ResourceType.MGMT_COMPUTE).virtual_machines
    vm_name = parse_resource_id(namespace.vm)['name']
    vm = compute_client.get(namespace.resource_group_name, vm_name)
    namespace.location = vm.location  # pylint: disable=no-member
    get_network_watcher_from_location()(cmd, namespace)


def get_network_watcher_from_vmss(cmd, namespace):
    from msrestazure.tools import parse_resource_id

    compute_client = get_mgmt_service_client(cmd.cli_ctx, ResourceType.MGMT_COMPUTE).virtual_machine_scale_sets
    vmss_name = parse_resource_id(namespace.target)['name']
    vmss = compute_client.get(namespace.resource_group_name, vmss_name)
    namespace.location = vmss.location  # pylint: disable=no-member
    get_network_watcher_from_location()(cmd, namespace)


def get_network_watcher_from_resource(cmd, namespace):
    from azure.cli.core.commands.arm import get_arm_resource_by_id
    resource = get_arm_resource_by_id(cmd.cli_ctx, namespace.resource)
    namespace.location = resource.location  # pylint: disable=no-member
    get_network_watcher_from_location(remove=True)(cmd, namespace)


def get_network_watcher_from_location(remove=False, watcher_name='watcher_name',
                                      rg_name='watcher_rg'):
    def _validator(cmd, namespace):
        from msrestazure.tools import parse_resource_id

        location = namespace.location
        network_client = get_mgmt_service_client(cmd.cli_ctx, ResourceType.MGMT_NETWORK).network_watchers
        watcher = next((x for x in network_client.list_all() if x.location.lower() == location.lower()), None)
        if not watcher:
            raise CLIError("network watcher is not enabled for region '{}'.".format(location))
        id_parts = parse_resource_id(watcher.id)
        setattr(namespace, rg_name, id_parts['resource_group'])
        setattr(namespace, watcher_name, id_parts['name'])

        if remove:
            del namespace.location

    return _validator


def process_nw_cm_v1_create_namespace(cmd, namespace):
    from msrestazure.tools import is_valid_resource_id, resource_id, parse_resource_id

    validate_tags(namespace)

    compute_client = get_mgmt_service_client(cmd.cli_ctx, ResourceType.MGMT_COMPUTE).virtual_machines
    vm_name = parse_resource_id(namespace.source_resource)['name']
    rg = namespace.resource_group_name or parse_resource_id(namespace.source_resource).get('resource_group', None)
    if not rg:
        raise CLIError('usage error: --source-resource ID | --source-resource NAME --resource-group NAME')
    vm = compute_client.get(rg, vm_name)
    namespace.location = vm.location  # pylint: disable=no-member
    get_network_watcher_from_location()(cmd, namespace)

    if namespace.source_resource and not is_valid_resource_id(namespace.source_resource):
        namespace.source_resource = resource_id(
            subscription=get_subscription_id(cmd.cli_ctx),
            resource_group=rg,
            namespace='Microsoft.Compute',
            type='virtualMachines',
            name=namespace.source_resource)

    if namespace.dest_resource and not is_valid_resource_id(namespace.dest_resource):
        namespace.dest_resource = resource_id(
            subscription=get_subscription_id(cmd.cli_ctx),
            resource_group=namespace.resource_group_name,
            namespace='Microsoft.Compute',
            type='virtualMachines',
            name=namespace.dest_resource)


def process_nw_cm_v2_create_namespace(cmd, namespace):
    validate_tags(namespace)
    if namespace.location is None:  # location is None only occurs in creating a V2 connection monitor
        endpoint_source_resource_id = namespace.endpoint_source_resource_id

        from msrestazure.tools import is_valid_resource_id, parse_resource_id
        from azure.mgmt.resource import ResourceManagementClient

        # parse and verify endpoint_source_resource_id
        if endpoint_source_resource_id is None:
            raise CLIError('usage error: '
                           '--location/--endpoint-source-resource-id is required to create a V2 connection monitor')
        if is_valid_resource_id(endpoint_source_resource_id) is False:
            raise CLIError('usage error: "{}" is not a valid resource id'.format(endpoint_source_resource_id))

        resource = parse_resource_id(namespace.endpoint_source_resource_id)
        resource_client = get_mgmt_service_client(cmd.cli_ctx, ResourceManagementClient)
        resource_api_version = _resolve_api_version(resource_client,
                                                    resource['namespace'],
                                                    resource['resource_parent'],
                                                    resource['resource_type'])
        resource = resource_client.resources.get_by_id(namespace.endpoint_source_resource_id, resource_api_version)

        namespace.location = resource.location
        if namespace.location is None:
            raise CLIError("Can not get location from --endpoint-source-resource-id")

    v2_required_parameter_set = [
        'endpoint_source_resource_id', 'endpoint_source_name', 'endpoint_dest_name', 'test_config_name'
    ]
    for p in v2_required_parameter_set:
        if not hasattr(namespace, p) or getattr(namespace, p) is None:
            raise CLIError(
                'usage error: --{} is required to create a V2 connection monitor'.format(p.replace('_', '-')))
    if namespace.test_config_protocol is None:
        raise CLIError('usage error: --protocol is required to create a test configuration for V2 connection monitor')

    v2_optional_parameter_set = ['workspace_ids']
    if namespace.output_type is not None:
        tmp = [p for p in v2_optional_parameter_set if getattr(namespace, p) is None]
        if v2_optional_parameter_set == tmp:
            raise CLIError('usage error: --output-type is specified but no other resource id provided')

    return get_network_watcher_from_location()(cmd, namespace)


def process_nw_cm_v2_endpoint_namespace(cmd, namespace):
    if hasattr(namespace, 'filter_type') or hasattr(namespace, 'filter_items'):
        filter_type, filter_items = namespace.filter_type, namespace.filter_items
        if (filter_type and not filter_items) or (not filter_type and filter_items):
            raise CLIError('usage error: --filter-type and --filter-item must be present at the same time.')

    if hasattr(namespace, 'dest_test_groups') or hasattr(namespace, 'source_test_groups'):
        dest_test_groups, source_test_groups = namespace.dest_test_groups, namespace.source_test_groups
        if dest_test_groups is None and source_test_groups is None:
            raise CLIError('usage error: endpoint has to be referenced from at least one existing test group '
                           'via --dest-test-groups/--source-test-groups')

    return get_network_watcher_from_location()(cmd, namespace)


def process_nw_cm_v2_test_configuration_namespace(cmd, namespace):
    return get_network_watcher_from_location()(cmd, namespace)


def process_nw_cm_v2_test_group(cmd, namespace):
    return get_network_watcher_from_location()(cmd, namespace)


def process_nw_cm_v2_output_namespace(cmd, namespace):
    v2_output_optional_parameter_set = ['workspace_id']
    if hasattr(namespace, 'out_type') and namespace.out_type is not None:
        tmp = [p for p in v2_output_optional_parameter_set if getattr(namespace, p) is None]
        if v2_output_optional_parameter_set == tmp:
            raise CLIError('usage error: --type is specified but no other resource id provided')

    return get_network_watcher_from_location()(cmd, namespace)


# pylint: disable=protected-access,too-few-public-methods
class NWConnectionMonitorEndpointFilterItemAction(argparse._AppendAction):
    def __call__(self, parser, namespace, values, option_string=None):
        ConnectionMonitorEndpointFilterItem = namespace._cmd.get_models('ConnectionMonitorEndpointFilterItem')

        if not namespace.filter_items:
            namespace.filter_items = []

        filter_item = ConnectionMonitorEndpointFilterItem()

        for item in values:
            try:
                key, val = item.split('=', 1)

                if hasattr(filter_item, key):
                    setattr(filter_item, key, val)
                else:
                    raise CLIError(
                        "usage error: '{}' is not a valid property of ConnectionMonitorEndpointFilterItem".format(key))
            except ValueError:
                raise CLIError(
                    'usage error: {} PropertyName=PropertyValue [PropertyName=PropertyValue ...]'.format(option_string))

        namespace.filter_items.append(filter_item)


# pylint: disable=protected-access,too-few-public-methods
class NWConnectionMonitorTestConfigurationHTTPRequestHeaderAction(argparse._AppendAction):
    def __call__(self, parser, namespace, values, option_string=None):
        HTTPHeader = namespace._cmd.get_models('HTTPHeader')

        if not namespace.http_request_headers:
            namespace.http_request_headers = []

        request_header = HTTPHeader()

        for item in values:
            try:
                key, val = item.split('=', 1)
                if hasattr(request_header, key):
                    setattr(request_header, key, val)
                else:
                    raise CLIError("usage error: '{}' is not a value property of HTTPHeader".format(key))
            except ValueError:
                raise CLIError(
                    'usage error: {} name=HTTPHeader value=HTTPHeaderValue'.format(option_string))

        namespace.http_request_headers.append(request_header)


def _process_vnet_name_and_id(vnet, cmd, resource_group_name):
    from msrestazure.tools import is_valid_resource_id, resource_id
    if vnet and not is_valid_resource_id(vnet):
        vnet = resource_id(
            subscription=get_subscription_id(cmd.cli_ctx),
            resource_group=resource_group_name,
            namespace='Microsoft.Network',
            type='virtualNetworks',
            name=vnet)
    return vnet


def _process_subnet_name_and_id(subnet, vnet, cmd, resource_group_name):
    from azure.cli.core.azclierror import UnrecognizedArgumentError
    from msrestazure.tools import is_valid_resource_id
    if subnet and not is_valid_resource_id(subnet):
        vnet = _process_vnet_name_and_id(vnet, cmd, resource_group_name)
        if vnet is None:
            raise UnrecognizedArgumentError('vnet should be provided when input subnet name instead of subnet id')

        subnet = vnet + f'/subnets/{subnet}'
    return subnet


def process_nw_flow_log_show_namespace(cmd, namespace):
    from msrestazure.tools import is_valid_resource_id, resource_id
    from azure.cli.core.commands.arm import get_arm_resource_by_id

    if hasattr(namespace, 'nsg') and namespace.nsg is not None:
        if not is_valid_resource_id(namespace.nsg):
            namespace.nsg = resource_id(
                subscription=get_subscription_id(cmd.cli_ctx),
                resource_group=namespace.resource_group_name,
                namespace='Microsoft.Network',
                type='networkSecurityGroups',
                name=namespace.nsg)

        nsg = get_arm_resource_by_id(cmd.cli_ctx, namespace.nsg)
        namespace.location = nsg.location  # pylint: disable=no-member
        get_network_watcher_from_location(remove=True)(cmd, namespace)
    elif namespace.flow_log_name is not None and namespace.location is not None:
        get_network_watcher_from_location(remove=False)(cmd, namespace)
    else:
        raise CLIError('usage error: --nsg NSG | --location NETWORK_WATCHER_LOCATION --name FLOW_LOW_NAME')


<<<<<<< HEAD
def process_nw_packet_capture_create_namespace(cmd, namespace):
    from msrestazure.tools import is_valid_resource_id, resource_id

    storage_usage = CLIError('usage error: --storage-account NAME_OR_ID [--storage-path '
                             'PATH] [--file-path PATH] | --file-path PATH')
    if not namespace.storage_account and not namespace.file_path:
        raise storage_usage

    if namespace.storage_path and not namespace.storage_account:
        raise storage_usage

    if namespace.target_type and namespace.target_type.lower() == "azurevmss":
        get_network_watcher_from_vmss(cmd, namespace)
        if not is_valid_resource_id(namespace.target):
            namespace.target = resource_id(
                subscription=get_subscription_id(cmd.cli_ctx),
                resource_group=namespace.resource_group_name,
                namespace='Microsoft.Compute',
                type='virtualMachineScaleSets',
                name=namespace.target)
    else:
        get_network_watcher_from_vm(cmd, namespace)
        if not is_valid_resource_id(namespace.vm):
            namespace.vm = resource_id(
                subscription=get_subscription_id(cmd.cli_ctx),
                resource_group=namespace.resource_group_name,
                namespace='Microsoft.Compute',
                type='virtualMachines',
                name=namespace.vm)

    if namespace.storage_account and not is_valid_resource_id(namespace.storage_account):
=======
def process_nw_troubleshooting_start_namespace(cmd, namespace):
    from msrestazure.tools import is_valid_resource_id, resource_id
    storage_usage = CLIError('usage error: --storage-account NAME_OR_ID [--storage-path PATH]')
    if namespace.storage_path and not namespace.storage_account:
        raise storage_usage

    if not is_valid_resource_id(namespace.storage_account):
>>>>>>> a4c0816d
        namespace.storage_account = resource_id(
            subscription=get_subscription_id(cmd.cli_ctx),
            resource_group=namespace.resource_group_name,
            namespace='Microsoft.Storage',
            type='storageAccounts',
            name=namespace.storage_account)

<<<<<<< HEAD
    if namespace.file_path:
        file_path = namespace.file_path
        if not file_path.endswith('.cap'):
            raise CLIError("usage error: --file-path PATH must end with the '*.cap' extension")
        if not file_path.startswith('/'):
            file_path = file_path.replace('/', '\\')
        namespace.file_path = file_path
=======
    process_nw_troubleshooting_show_namespace(cmd, namespace)


def process_nw_troubleshooting_show_namespace(cmd, namespace):
    from msrestazure.tools import is_valid_resource_id, resource_id
    resource_usage = CLIError('usage error: --resource ID | --resource NAME --resource-type TYPE '
                              '--resource-group NAME')
    id_params = [namespace.resource_type, namespace.resource_group_name]
    if not is_valid_resource_id(namespace.resource):
        if not all(id_params):
            raise resource_usage
        type_map = {
            'vnetGateway': 'virtualNetworkGateways',
            'vpnConnection': 'connections'
        }
        namespace.resource = resource_id(
            subscription=get_subscription_id(cmd.cli_ctx),
            resource_group=namespace.resource_group_name,
            namespace='Microsoft.Network',
            type=type_map[namespace.resource_type],
            name=namespace.resource)
    else:
        if any(id_params):
            raise resource_usage

    get_network_watcher_from_resource(cmd, namespace)
>>>>>>> a4c0816d


def process_lb_outbound_rule_namespace(cmd, namespace):
    from msrestazure.tools import is_valid_resource_id

    validate_frontend_ip_configs(cmd, namespace)

    if namespace.backend_address_pool:
        if not is_valid_resource_id(namespace.backend_address_pool):
            namespace.backend_address_pool = _generate_lb_subproperty_id(
                cmd.cli_ctx, namespace, 'backendAddressPools', namespace.backend_address_pool)


def validate_ag_address_pools(cmd, namespace):
    from msrestazure.tools import is_valid_resource_id, resource_id
    address_pools = namespace.app_gateway_backend_address_pools
    gateway_name = namespace.application_gateway_name
    delattr(namespace, 'application_gateway_name')
    if not address_pools:
        return
    ids = []
    for item in address_pools:
        if not is_valid_resource_id(item):
            if not gateway_name:
                raise CLIError('usage error: --app-gateway-backend-pools IDS | --gateway-name NAME '
                               '--app-gateway-backend-pools NAMES')
            item = resource_id(
                subscription=get_subscription_id(cmd.cli_ctx),
                resource_group=namespace.resource_group_name,
                namespace='Microsoft.Network',
                type='applicationGateways',
                name=gateway_name,
                child_type_1='backendAddressPools',
                child_name_1=item)
            ids.append(item)
    namespace.app_gateway_backend_address_pools = ids


def validate_custom_error_pages(namespace):
    if not namespace.custom_error_pages:
        return

    values = []
    for item in namespace.custom_error_pages:
        try:
            (code, url) = item.split('=')
            values.append({'statusCode': code, 'customErrorPageUrl': url})
        except (ValueError, TypeError):
            raise CLIError('usage error: --custom-error-pages STATUS_CODE=URL [STATUS_CODE=URL ...]')
    namespace.custom_error_pages = values


def validate_custom_headers(namespace):
    if not namespace.monitor_custom_headers:
        return

    values = []
    for item in namespace.monitor_custom_headers:
        try:
            item_split = item.split('=', 1)
            values.append({'name': item_split[0], 'value': item_split[1]})
        except IndexError:
            raise CLIError('usage error: --custom-headers KEY=VALUE')

    namespace.monitor_custom_headers = values


def validate_status_code_ranges(namespace):
    if not namespace.status_code_ranges:
        return

    values = []
    for item in namespace.status_code_ranges:
        item_split = item.split('-', 1)
        usage_error = CLIError('usage error: --status-code-ranges VAL | --status-code-ranges MIN-MAX')
        try:
            if len(item_split) == 1:
                values.append({'min': int(item_split[0]), 'max': int(item_split[0])})
            elif len(item_split) == 2:
                values.append({'min': int(item_split[0]), 'max': int(item_split[1])})
            else:
                raise usage_error
        except ValueError:
            raise usage_error

    namespace.status_code_ranges = values


def validate_subnet_ranges(namespace):
    if not namespace.subnets:
        return

    values = []
    for item in namespace.subnets:
        try:
            item_split = item.split('-', 1)
            if len(item_split) == 2:
                values.append({'first': item_split[0], 'last': item_split[1]})
                continue
        except ValueError:
            pass

        try:
            item_split = item.split(':', 1)
            if len(item_split) == 2:
                values.append({'first': item_split[0], 'scope': int(item_split[1])})
                continue
        except ValueError:
            pass

        values.append({'first': item})

    namespace.subnets = values


# pylint: disable=too-few-public-methods
class WafConfigExclusionAction(argparse.Action):
    def __call__(self, parser, namespace, values, option_string=None):
        if not namespace.exclusions:
            namespace.exclusions = []
        if isinstance(values, list):
            values = ' '.join(values)
        try:
            variable, op, selector = values.split(' ')
        except (ValueError, TypeError):
            raise CLIError('usage error: --exclusion VARIABLE OPERATOR VALUE')
        namespace.exclusions.append({
            "match_variable": variable,
            "selector_match_operator": op,
            "selector": selector
        })


def process_private_link_resource_id_argument(cmd, namespace):
    if all([namespace.resource_group_name,
            namespace.name,
            namespace.resource_provider]):
        logger.warning("Resource ID will be ignored since other three arguments have been provided.")
        del namespace.id
        return

    if not (namespace.id or all([namespace.resource_group_name,
                                 namespace.name,
                                 namespace.resource_provider])):
        raise CLIError("usage error: --id / -g -n --type")

    from msrestazure.tools import is_valid_resource_id, parse_resource_id
    if not is_valid_resource_id(namespace.id):
        raise CLIError("Resource ID is not invalid. Please check it.")
    split_resource_id = parse_resource_id(namespace.id)
    cmd.cli_ctx.data['subscription_id'] = split_resource_id['subscription']
    namespace.resource_group_name = split_resource_id['resource_group']
    namespace.name = split_resource_id['name']
    namespace.resource_provider = '{}/{}'.format(split_resource_id['namespace'], split_resource_id['type'])
    del namespace.id


def process_private_endpoint_connection_id_argument(cmd, namespace):
    from azure.cli.core.util import parse_proxy_resource_id
    if all([namespace.resource_group_name,
            namespace.name,
            namespace.resource_provider,
            namespace.resource_name]):
        logger.warning("Resource ID will be ignored since other three arguments have been provided.")
        del namespace.connection_id
        return

    if not (namespace.connection_id or all([namespace.resource_group_name,
                                            namespace.name,
                                            namespace.resource_provider,
                                            namespace.resource_name])):
        raise CLIError("usage error: --id / -g -n --type --resource-name")

    result = parse_proxy_resource_id(namespace.connection_id)
    cmd.cli_ctx.data['subscription_id'] = result['subscription']
    namespace.resource_group_name = result['resource_group']
    namespace.resource_name = result['name']
    namespace.resource_provider = '{}/{}'.format(result['namespace'], result['type'])
    namespace.name = result['child_name_1']
    del namespace.connection_id


def process_vnet_name_or_id(cmd, namespace):
    from azure.mgmt.core.tools import is_valid_resource_id, resource_id
    if namespace.vnet and not is_valid_resource_id(namespace.vnet):
        namespace.vnet = resource_id(
            subscription=get_subscription_id(cmd.cli_ctx),
            resource_group=namespace.resource_group_name,
            namespace='Microsoft.Network',
            type='virtualNetworks',
            name=namespace.vnet)


def process_appgw_waf_policy_update(cmd, namespace):    # pylint: disable=unused-argument
    rule_group_name = namespace.rule_group_name
    rules = namespace.rules

    if rules is None and rule_group_name is not None:
        raise CLIError('--rules and --rule-group-name must be provided at the same time')
    if rules is not None and rule_group_name is None:
        raise CLIError('--rules and --rule-group-name must be provided at the same time')<|MERGE_RESOLUTION|>--- conflicted
+++ resolved
@@ -963,6 +963,117 @@
     return subnet
 
 
+def process_nw_flow_log_create_namespace(cmd, namespace):
+    """
+    Flow Log is the sub-resource of Network Watcher, they must be in the same region and subscription.
+    """
+    from msrestazure.tools import is_valid_resource_id, resource_id
+
+    # for both create and update
+    if namespace.resource_group_name is None:
+        err_tpl, err_body = 'usage error: use {} instead.', None
+
+        if namespace.nsg and not is_valid_resource_id(namespace.nsg):
+            err_body = '--nsg ID / --nsg NSD_NAME --resource-group NSD_RESOURCE_GROUP'
+
+        if namespace.storage_account and not is_valid_resource_id(namespace.storage_account):
+            err_body = '--storage-account ID / --storage-account NAME --resource_group STORAGE_ACCOUNT_RESOURCE_GROUP'
+
+        if namespace.traffic_analytics_workspace and not is_valid_resource_id(namespace.traffic_analytics_workspace):
+            err_body = '--workspace ID / --workspace NAME --resource-group WORKSPACE_RESOURCE_GROUP'
+
+        if namespace.vnet and not is_valid_resource_id(namespace.vnet):
+            err_body = '--vnet ID / --vnet NAME --resource-group VNET_RESOURCE_GROUP'
+
+        if namespace.subnet and not is_valid_resource_id(namespace.subnet):
+            err_body = '--subnet ID / --subnet NAME --resource-group SUBNET_RESOURCE_GROUP'
+
+        if namespace.nic and not is_valid_resource_id(namespace.nic):
+            err_body = '--nic ID / --nic NAME --resource-group NIC_RESOURCE_GROUP'
+
+        if err_body is not None:
+            raise CLIError(err_tpl.format(err_body))
+
+    # for both create and update
+    if namespace.vnet and not is_valid_resource_id(namespace.vnet):
+        kwargs = {
+            'subscription': get_subscription_id(cmd.cli_ctx),
+            'resource_group': namespace.resource_group_name,
+            'namespace': 'Microsoft.Network',
+            'type': 'virtualNetworks',
+            'name': namespace.vnet
+        }
+        namespace.vnet = resource_id(**kwargs)
+    if namespace.subnet and not is_valid_resource_id(namespace.subnet):
+        namespace.subnet = _process_subnet_name_and_id(
+            namespace.subnet, namespace.vnet,
+            cmd, namespace.resource_group_name)
+    if namespace.nic and not is_valid_resource_id(namespace.nic):
+        kwargs = {
+            'subscription': get_subscription_id(cmd.cli_ctx),
+            'resource_group': namespace.resource_group_name,
+            'namespace': 'Microsoft.Network',
+            'type': 'networkInterfaces',
+            'name': namespace.nic
+        }
+        namespace.nic = resource_id(**kwargs)
+    if namespace.nsg and not is_valid_resource_id(namespace.nsg):
+        kwargs = {
+            'subscription': get_subscription_id(cmd.cli_ctx),
+            'resource_group': namespace.resource_group_name,
+            'namespace': 'Microsoft.Network',
+            'type': 'networkSecurityGroups',
+            'name': namespace.nsg
+        }
+        namespace.nsg = resource_id(**kwargs)
+
+    # for both create and update
+    if namespace.storage_account and not is_valid_resource_id(namespace.storage_account):
+        kwargs = {
+            'subscription': get_subscription_id(cmd.cli_ctx),
+            'resource_group': namespace.resource_group_name,
+            'namespace': 'Microsoft.Storage',
+            'type': 'storageAccounts',
+            'name': namespace.storage_account
+        }
+        namespace.storage_account = resource_id(**kwargs)
+
+    # for both create and update
+    if namespace.traffic_analytics_workspace and not is_valid_resource_id(namespace.traffic_analytics_workspace):
+        kwargs = {
+            'subscription': get_subscription_id(cmd.cli_ctx),
+            'resource_group': namespace.resource_group_name,
+            'namespace': 'Microsoft.OperationalInsights',
+            'type': 'workspaces',
+            'name': namespace.traffic_analytics_workspace
+        }
+        namespace.traffic_analytics_workspace = resource_id(**kwargs)
+
+    get_network_watcher_from_location(remove=False)(cmd, namespace)
+
+    validate_tags(namespace)
+
+
+def process_nw_flow_log_set_namespace(cmd, namespace):
+    from msrestazure.tools import is_valid_resource_id, resource_id
+    if namespace.storage_account and not is_valid_resource_id(namespace.storage_account):
+        namespace.storage_account = resource_id(
+            subscription=get_subscription_id(cmd.cli_ctx),
+            resource_group=namespace.resource_group_name,
+            namespace='Microsoft.Storage',
+            type='storageAccounts',
+            name=namespace.storage_account)
+    if namespace.traffic_analytics_workspace and not is_valid_resource_id(namespace.traffic_analytics_workspace):
+        namespace.traffic_analytics_workspace = resource_id(
+            subscription=get_subscription_id(cmd.cli_ctx),
+            resource_group=namespace.resource_group_name,
+            namespace='Microsoft.OperationalInsights',
+            type='workspaces',
+            name=namespace.traffic_analytics_workspace)
+
+    process_nw_flow_log_show_namespace(cmd, namespace)
+
+
 def process_nw_flow_log_show_namespace(cmd, namespace):
     from msrestazure.tools import is_valid_resource_id, resource_id
     from azure.cli.core.commands.arm import get_arm_resource_by_id
@@ -985,39 +1096,6 @@
         raise CLIError('usage error: --nsg NSG | --location NETWORK_WATCHER_LOCATION --name FLOW_LOW_NAME')
 
 
-<<<<<<< HEAD
-def process_nw_packet_capture_create_namespace(cmd, namespace):
-    from msrestazure.tools import is_valid_resource_id, resource_id
-
-    storage_usage = CLIError('usage error: --storage-account NAME_OR_ID [--storage-path '
-                             'PATH] [--file-path PATH] | --file-path PATH')
-    if not namespace.storage_account and not namespace.file_path:
-        raise storage_usage
-
-    if namespace.storage_path and not namespace.storage_account:
-        raise storage_usage
-
-    if namespace.target_type and namespace.target_type.lower() == "azurevmss":
-        get_network_watcher_from_vmss(cmd, namespace)
-        if not is_valid_resource_id(namespace.target):
-            namespace.target = resource_id(
-                subscription=get_subscription_id(cmd.cli_ctx),
-                resource_group=namespace.resource_group_name,
-                namespace='Microsoft.Compute',
-                type='virtualMachineScaleSets',
-                name=namespace.target)
-    else:
-        get_network_watcher_from_vm(cmd, namespace)
-        if not is_valid_resource_id(namespace.vm):
-            namespace.vm = resource_id(
-                subscription=get_subscription_id(cmd.cli_ctx),
-                resource_group=namespace.resource_group_name,
-                namespace='Microsoft.Compute',
-                type='virtualMachines',
-                name=namespace.vm)
-
-    if namespace.storage_account and not is_valid_resource_id(namespace.storage_account):
-=======
 def process_nw_troubleshooting_start_namespace(cmd, namespace):
     from msrestazure.tools import is_valid_resource_id, resource_id
     storage_usage = CLIError('usage error: --storage-account NAME_OR_ID [--storage-path PATH]')
@@ -1025,7 +1103,6 @@
         raise storage_usage
 
     if not is_valid_resource_id(namespace.storage_account):
->>>>>>> a4c0816d
         namespace.storage_account = resource_id(
             subscription=get_subscription_id(cmd.cli_ctx),
             resource_group=namespace.resource_group_name,
@@ -1033,15 +1110,6 @@
             type='storageAccounts',
             name=namespace.storage_account)
 
-<<<<<<< HEAD
-    if namespace.file_path:
-        file_path = namespace.file_path
-        if not file_path.endswith('.cap'):
-            raise CLIError("usage error: --file-path PATH must end with the '*.cap' extension")
-        if not file_path.startswith('/'):
-            file_path = file_path.replace('/', '\\')
-        namespace.file_path = file_path
-=======
     process_nw_troubleshooting_show_namespace(cmd, namespace)
 
 
@@ -1068,7 +1136,6 @@
             raise resource_usage
 
     get_network_watcher_from_resource(cmd, namespace)
->>>>>>> a4c0816d
 
 
 def process_lb_outbound_rule_namespace(cmd, namespace):
