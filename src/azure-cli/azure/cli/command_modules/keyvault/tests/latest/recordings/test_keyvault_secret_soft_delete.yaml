--- conflicted
+++ resolved
@@ -31,43 +31,27 @@
       dataserviceversion:
       - 3.0;
       date:
-<<<<<<< HEAD
-      - Tue, 26 May 2020 05:35:44 GMT
+      - Thu, 23 Jul 2020 05:10:21 GMT
       duration:
-      - '2377529'
+      - '2847139'
       expires:
       - '-1'
       ocp-aad-diagnostics-server-name:
-      - VGDUYIwMMxxQjRRnndvpoCz/X8I/clG9sX5Ey+KkbZI=
+      - PcZ50usEJZnk+kznsiT0hDHdZ2+QgWLNI8Dv31kBMqI=
       ocp-aad-session-key:
-      - gkoKI26c_4sJhA6u9wbB5XTqnF2fYiHJd9IvnH4ypVM2gm6fedI_Clpf55LyBK3pBq_fo1OAWERMjNfTPAidNBSZ8tKp7PeQbKtsE_zKOCy_0uF5h2ZJoSV5cUmBg2Sa.4C-RIinH2-LaI5K5Q7kX4ksYe1YgUyjxXVfYeB-sAPo
+      - YpN3-UFQJap6AvPb6l6b3ii9FiMF9onU97s3A5f_JSTxB8n-G5bQSaEgB10rYYpZ6qKdlDrbpR1OYR3YTELpxcQrX4uonJs1_enLh2o6KsnjpHgw4HX5fRvYERZohmpz._HNBbuSJZVV1frhFlq3SRF21En1h0yIPF8m_0FMPTRY
       pragma:
       - no-cache
       request-id:
-      - 4be769ba-8a15-4bef-b1cf-56bc03797fc8
-=======
-      - Thu, 16 Jul 2020 05:43:01 GMT
-      duration:
-      - '2550889'
-      expires:
-      - '-1'
-      ocp-aad-diagnostics-server-name:
-      - //4TX5pZNOCrnxb9nRymnqAwrGyiY4qbQf+67WslZ5A=
-      ocp-aad-session-key:
-      - 4XVc_Lkvc0MJPFoR0CkcJv91Tz1U2O_ynH4DOSy_jSMufFRxbVEQUXtOtt2L0ITF-3VoITosPU0DviIpTWNv__uXyLzJUpSZufv_65ecE49NmHjxiIpGGDhnPyw9stP4.Zv59Y6_y0ztkgEue01xN2m0KYeYob0G0YVG2GDDBfnY
-      pragma:
-      - no-cache
-      request-id:
-      - 85856f60-eaeb-49ea-a3e1-94f316d4e8ea
->>>>>>> 6aab4641
+      - b02ccc73-9831-4589-8b28-21dfdc8403e5
       strict-transport-security:
       - max-age=31536000; includeSubDomains
-      x-aad-resource-unit:
-      - '1'
       x-aspnet-version:
       - 4.0.30319
       x-ms-dirapi-data-contract-version:
       - '1.6'
+      x-ms-resource-unit:
+      - '1'
       x-powered-by:
       - ASP.NET
     status:
@@ -102,22 +86,14 @@
       - -g -n -l --sku --enable-soft-delete
       User-Agent:
       - python/3.7.5 (Windows-10-10.0.18362-SP0) msrest/0.6.9 msrest_azure/0.6.3 azure-mgmt-keyvault/2.2.0
-<<<<<<< HEAD
-        Azure-SDK-For-Python AZURECLI/2.6.0
-=======
-        Azure-SDK-For-Python AZURECLI/2.9.0
->>>>>>> 6aab4641
+        Azure-SDK-For-Python AZURECLI/2.9.1
       accept-language:
       - en-US
     method: PUT
     uri: https://management.azure.com/subscriptions/00000000-0000-0000-0000-000000000000/resourceGroups/cli_test_keyvault_secret_soft_delete000001/providers/Microsoft.KeyVault/vaults/cli-test-kv-se-sd-000002?api-version=2019-09-01
   response:
     body:
-<<<<<<< HEAD
       string: '{"id":"/subscriptions/00000000-0000-0000-0000-000000000000/resourceGroups/cli_test_keyvault_secret_soft_delete000001/providers/Microsoft.KeyVault/vaults/cli-test-kv-se-sd-000002","name":"cli-test-kv-se-sd-000002","type":"Microsoft.KeyVault/vaults","location":"eastus","tags":{},"properties":{"sku":{"family":"A","name":"premium"},"tenantId":"54826b22-38d6-4fb2-bad9-b7b93a3e9c5a","accessPolicies":[{"tenantId":"54826b22-38d6-4fb2-bad9-b7b93a3e9c5a","objectId":"9ac02ab3-5061-4ec6-a3d8-2cdaa5f29efa","permissions":{"keys":["get","create","delete","list","update","import","backup","restore","recover"],"secrets":["get","list","set","delete","backup","restore","recover"],"certificates":["get","list","delete","create","import","update","managecontacts","getissuers","listissuers","setissuers","deleteissuers","manageissuers","recover"],"storage":["get","list","delete","set","update","regeneratekey","setsas","listsas","getsas","deletesas"]}}],"enabledForDeployment":false,"enableSoftDelete":true,"softDeleteRetentionInDays":90,"vaultUri":"https://cli-test-kv-se-sd-000002.vault.azure.net","provisioningState":"RegisteringDns"}}'
-=======
-      string: '{"id":"/subscriptions/00000000-0000-0000-0000-000000000000/resourceGroups/cli_test_keyvault_secret_soft_delete000001/providers/Microsoft.KeyVault/vaults/cli-test-kv-se-sd-000002","name":"cli-test-kv-se-sd-000002","type":"Microsoft.KeyVault/vaults","location":"westus","tags":{},"properties":{"sku":{"family":"A","name":"premium"},"tenantId":"54826b22-38d6-4fb2-bad9-b7b93a3e9c5a","accessPolicies":[{"tenantId":"54826b22-38d6-4fb2-bad9-b7b93a3e9c5a","objectId":"9ac02ab3-5061-4ec6-a3d8-2cdaa5f29efa","permissions":{"keys":["get","create","delete","list","update","import","backup","restore","recover"],"secrets":["get","list","set","delete","backup","restore","recover"],"certificates":["get","list","delete","create","import","update","managecontacts","getissuers","listissuers","setissuers","deleteissuers","manageissuers","recover"],"storage":["get","list","delete","set","update","regeneratekey","setsas","listsas","getsas","deletesas"]}}],"enabledForDeployment":false,"enableSoftDelete":true,"softDeleteRetentionInDays":90,"vaultUri":"https://cli-test-kv-se-sd-000002.vault.azure.net","provisioningState":"RegisteringDns"}}'
->>>>>>> 6aab4641
     headers:
       cache-control:
       - no-cache
@@ -126,11 +102,7 @@
       content-type:
       - application/json; charset=utf-8
       date:
-<<<<<<< HEAD
-      - Tue, 26 May 2020 05:35:52 GMT
-=======
-      - Thu, 16 Jul 2020 05:43:10 GMT
->>>>>>> 6aab4641
+      - Thu, 23 Jul 2020 05:10:25 GMT
       expires:
       - '-1'
       pragma:
@@ -148,15 +120,9 @@
       x-content-type-options:
       - nosniff
       x-ms-keyvault-service-version:
-<<<<<<< HEAD
-      - 1.1.0.280
+      - 1.1.0.284
       x-ms-ratelimit-remaining-subscription-writes:
-      - '1197'
-=======
-      - 1.1.0.283
-      x-ms-ratelimit-remaining-subscription-writes:
-      - '1198'
->>>>>>> 6aab4641
+      - '1036'
       x-powered-by:
       - ASP.NET
     status:
@@ -177,20 +143,12 @@
       - -g -n -l --sku --enable-soft-delete
       User-Agent:
       - python/3.7.5 (Windows-10-10.0.18362-SP0) msrest/0.6.9 msrest_azure/0.6.3 azure-mgmt-keyvault/2.2.0
-<<<<<<< HEAD
-        Azure-SDK-For-Python AZURECLI/2.6.0
-=======
-        Azure-SDK-For-Python AZURECLI/2.9.0
->>>>>>> 6aab4641
+        Azure-SDK-For-Python AZURECLI/2.9.1
     method: GET
     uri: https://management.azure.com/subscriptions/00000000-0000-0000-0000-000000000000/resourceGroups/cli_test_keyvault_secret_soft_delete000001/providers/Microsoft.KeyVault/vaults/cli-test-kv-se-sd-000002?api-version=2019-09-01
   response:
     body:
-<<<<<<< HEAD
       string: '{"id":"/subscriptions/00000000-0000-0000-0000-000000000000/resourceGroups/cli_test_keyvault_secret_soft_delete000001/providers/Microsoft.KeyVault/vaults/cli-test-kv-se-sd-000002","name":"cli-test-kv-se-sd-000002","type":"Microsoft.KeyVault/vaults","location":"eastus","tags":{},"properties":{"sku":{"family":"A","name":"premium"},"tenantId":"54826b22-38d6-4fb2-bad9-b7b93a3e9c5a","accessPolicies":[{"tenantId":"54826b22-38d6-4fb2-bad9-b7b93a3e9c5a","objectId":"9ac02ab3-5061-4ec6-a3d8-2cdaa5f29efa","permissions":{"keys":["get","create","delete","list","update","import","backup","restore","recover"],"secrets":["get","list","set","delete","backup","restore","recover"],"certificates":["get","list","delete","create","import","update","managecontacts","getissuers","listissuers","setissuers","deleteissuers","manageissuers","recover"],"storage":["get","list","delete","set","update","regeneratekey","setsas","listsas","getsas","deletesas"]}}],"enabledForDeployment":false,"enableSoftDelete":true,"softDeleteRetentionInDays":90,"vaultUri":"https://cli-test-kv-se-sd-000002.vault.azure.net/","provisioningState":"Succeeded"}}'
-=======
-      string: '{"id":"/subscriptions/00000000-0000-0000-0000-000000000000/resourceGroups/cli_test_keyvault_secret_soft_delete000001/providers/Microsoft.KeyVault/vaults/cli-test-kv-se-sd-000002","name":"cli-test-kv-se-sd-000002","type":"Microsoft.KeyVault/vaults","location":"westus","tags":{},"properties":{"sku":{"family":"A","name":"premium"},"tenantId":"54826b22-38d6-4fb2-bad9-b7b93a3e9c5a","accessPolicies":[{"tenantId":"54826b22-38d6-4fb2-bad9-b7b93a3e9c5a","objectId":"9ac02ab3-5061-4ec6-a3d8-2cdaa5f29efa","permissions":{"keys":["get","create","delete","list","update","import","backup","restore","recover"],"secrets":["get","list","set","delete","backup","restore","recover"],"certificates":["get","list","delete","create","import","update","managecontacts","getissuers","listissuers","setissuers","deleteissuers","manageissuers","recover"],"storage":["get","list","delete","set","update","regeneratekey","setsas","listsas","getsas","deletesas"]}}],"enabledForDeployment":false,"enableSoftDelete":true,"softDeleteRetentionInDays":90,"vaultUri":"https://cli-test-kv-se-sd-000002.vault.azure.net/","provisioningState":"Succeeded"}}'
->>>>>>> 6aab4641
     headers:
       cache-control:
       - no-cache
@@ -199,11 +157,7 @@
       content-type:
       - application/json; charset=utf-8
       date:
-<<<<<<< HEAD
-      - Tue, 26 May 2020 05:36:23 GMT
-=======
-      - Thu, 16 Jul 2020 05:43:41 GMT
->>>>>>> 6aab4641
+      - Thu, 23 Jul 2020 05:10:55 GMT
       expires:
       - '-1'
       pragma:
@@ -221,11 +175,7 @@
       x-content-type-options:
       - nosniff
       x-ms-keyvault-service-version:
-<<<<<<< HEAD
-      - 1.1.0.280
-=======
-      - 1.1.0.283
->>>>>>> 6aab4641
+      - 1.1.0.284
       x-powered-by:
       - ASP.NET
     status:
@@ -246,39 +196,23 @@
       - -n
       User-Agent:
       - python/3.7.5 (Windows-10-10.0.18362-SP0) msrest/0.6.9 msrest_azure/0.6.3 azure-mgmt-keyvault/2.2.0
-<<<<<<< HEAD
-        Azure-SDK-For-Python AZURECLI/2.6.0
-=======
-        Azure-SDK-For-Python AZURECLI/2.9.0
->>>>>>> 6aab4641
+        Azure-SDK-For-Python AZURECLI/2.9.1
       accept-language:
       - en-US
     method: GET
     uri: https://management.azure.com/subscriptions/00000000-0000-0000-0000-000000000000/resources?$filter=resourceType%20eq%20%27Microsoft.KeyVault%2Fvaults%27&api-version=2015-11-01
   response:
     body:
-<<<<<<< HEAD
-      string: '{"value":[{"type":"Microsoft.KeyVault/vaults","name":"azps-test-kv2","id":"/subscriptions/00000000-0000-0000-0000-000000000000/resourceGroups/azps-test-group/providers/Microsoft.KeyVault/vaults/azps-test-kv2","location":"eastus","tags":{}},{"type":"Microsoft.KeyVault/vaults","name":"azps-test-kv4","id":"/subscriptions/00000000-0000-0000-0000-000000000000/resourceGroups/azps-test-group/providers/Microsoft.KeyVault/vaults/azps-test-kv4","location":"southcentralus","tags":{}},{"type":"Microsoft.KeyVault/vaults","name":"bim-kv5","id":"/subscriptions/00000000-0000-0000-0000-000000000000/resourceGroups/bim-rg/providers/Microsoft.KeyVault/vaults/bim-kv5","location":"eastus2euap","tags":{}},{"type":"Microsoft.KeyVault/vaults","name":"bim-kv8","id":"/subscriptions/00000000-0000-0000-0000-000000000000/resourceGroups/bim-rg/providers/Microsoft.KeyVault/vaults/bim-kv8","location":"centraluseuap","tags":{}},{"type":"Microsoft.KeyVault/vaults","name":"bim-kv-666","id":"/subscriptions/00000000-0000-0000-0000-000000000000/resourceGroups/bim-rg/providers/Microsoft.KeyVault/vaults/bim-kv-666","location":"centraluseuap","tags":{}},{"type":"Microsoft.KeyVault/vaults","name":"bim-sd-test1","id":"/subscriptions/00000000-0000-0000-0000-000000000000/resourceGroups/bim-rg/providers/Microsoft.KeyVault/vaults/bim-sd-test1","location":"eastus2euap","tags":{}},{"type":"Microsoft.KeyVault/vaults","name":"bim-sd-test2","id":"/subscriptions/00000000-0000-0000-0000-000000000000/resourceGroups/bim-rg/providers/Microsoft.KeyVault/vaults/bim-sd-test2","location":"eastus2euap","tags":{}},{"type":"Microsoft.KeyVault/vaults","name":"bim-sd-test3","id":"/subscriptions/00000000-0000-0000-0000-000000000000/resourceGroups/bim-rg/providers/Microsoft.KeyVault/vaults/bim-sd-test3","location":"eastus2euap","tags":{}},{"type":"Microsoft.KeyVault/vaults","name":"bim-sd-test4","id":"/subscriptions/00000000-0000-0000-0000-000000000000/resourceGroups/bim-rg/providers/Microsoft.KeyVault/vaults/bim-sd-test4","location":"eastus2euap","tags":{}},{"type":"Microsoft.KeyVault/vaults","name":"bimkv0506","id":"/subscriptions/00000000-0000-0000-0000-000000000000/resourceGroups/bim-rg/providers/Microsoft.KeyVault/vaults/bimkv0506","location":"eastus2euap","tags":{}},{"type":"Microsoft.KeyVault/vaults","name":"bimkv05062","id":"/subscriptions/00000000-0000-0000-0000-000000000000/resourceGroups/bim-rg/providers/Microsoft.KeyVault/vaults/bimkv05062","location":"eastus2euap","tags":{}},{"type":"Microsoft.KeyVault/vaults","name":"bimkv0519","id":"/subscriptions/00000000-0000-0000-0000-000000000000/resourceGroups/bim-rg/providers/Microsoft.KeyVault/vaults/bimkv0519","location":"westus","tags":{}},{"type":"Microsoft.KeyVault/vaults","name":"bimkv0519-3","id":"/subscriptions/00000000-0000-0000-0000-000000000000/resourceGroups/bim-rg/providers/Microsoft.KeyVault/vaults/bimkv0519-3","location":"westus","tags":{}},{"type":"Microsoft.KeyVault/vaults","name":"bimkv20200418","id":"/subscriptions/00000000-0000-0000-0000-000000000000/resourceGroups/bim-rg/providers/Microsoft.KeyVault/vaults/bimkv20200418","location":"eastus2euap","tags":{}},{"type":"Microsoft.KeyVault/vaults","name":"bimkvissue1","id":"/subscriptions/00000000-0000-0000-0000-000000000000/resourceGroups/bim-rg/providers/Microsoft.KeyVault/vaults/bimkvissue1","location":"eastus2euap","tags":{}},{"type":"Microsoft.KeyVault/vaults","name":"bimkvissue12","id":"/subscriptions/00000000-0000-0000-0000-000000000000/resourceGroups/bim-rg/providers/Microsoft.KeyVault/vaults/bimkvissue12","location":"eastus","tags":{}},{"type":"Microsoft.KeyVault/vaults","name":"bimkvissue13","id":"/subscriptions/00000000-0000-0000-0000-000000000000/resourceGroups/bim-rg/providers/Microsoft.KeyVault/vaults/bimkvissue13","location":"eastus","tags":{}},{"type":"Microsoft.KeyVault/vaults","name":"bimkvissue2","id":"/subscriptions/00000000-0000-0000-0000-000000000000/resourceGroups/bim-rg/providers/Microsoft.KeyVault/vaults/bimkvissue2","location":"eastus","tags":{}},{"type":"Microsoft.KeyVault/vaults","name":"bimkvissue3","id":"/subscriptions/00000000-0000-0000-0000-000000000000/resourceGroups/bim-rg/providers/Microsoft.KeyVault/vaults/bimkvissue3","location":"eastus","tags":{}},{"type":"Microsoft.KeyVault/vaults","name":"bimkvissue4","id":"/subscriptions/00000000-0000-0000-0000-000000000000/resourceGroups/bim-rg/providers/Microsoft.KeyVault/vaults/bimkvissue4","location":"eastus","tags":{}},{"type":"Microsoft.KeyVault/vaults","name":"bimkvissue5","id":"/subscriptions/00000000-0000-0000-0000-000000000000/resourceGroups/bim-rg/providers/Microsoft.KeyVault/vaults/bimkvissue5","location":"eastus","tags":{}},{"type":"Microsoft.KeyVault/vaults","name":"bimkvissue6","id":"/subscriptions/00000000-0000-0000-0000-000000000000/resourceGroups/bim-rg/providers/Microsoft.KeyVault/vaults/bimkvissue6","location":"eastus","tags":{}},{"type":"Microsoft.KeyVault/vaults","name":"bimkvissue7","id":"/subscriptions/00000000-0000-0000-0000-000000000000/resourceGroups/bim-rg/providers/Microsoft.KeyVault/vaults/bimkvissue7","location":"eastus","tags":{}},{"type":"Microsoft.KeyVault/vaults","name":"bimkvissue8","id":"/subscriptions/00000000-0000-0000-0000-000000000000/resourceGroups/bim-rg/providers/Microsoft.KeyVault/vaults/bimkvissue8","location":"eastus","tags":{}},{"type":"Microsoft.KeyVault/vaults","name":"bimkvrbac1","id":"/subscriptions/00000000-0000-0000-0000-000000000000/resourceGroups/bim-rg/providers/Microsoft.KeyVault/vaults/bimkvrbac1","location":"eastus","tags":{}},{"type":"Microsoft.KeyVault/vaults","name":"bimkvsd1","id":"/subscriptions/00000000-0000-0000-0000-000000000000/resourceGroups/bim-rg/providers/Microsoft.KeyVault/vaults/bimkvsd1","location":"eastus2euap","tags":{}},{"type":"Microsoft.KeyVault/vaults","name":"bimkvsd2","id":"/subscriptions/00000000-0000-0000-0000-000000000000/resourceGroups/bim-rg/providers/Microsoft.KeyVault/vaults/bimkvsd2","location":"eastus2euap","tags":{}},{"type":"Microsoft.KeyVault/vaults","name":"bimkvsd3","id":"/subscriptions/00000000-0000-0000-0000-000000000000/resourceGroups/bim-rg/providers/Microsoft.KeyVault/vaults/bimkvsd3","location":"eastus2euap","tags":{}},{"type":"Microsoft.KeyVault/vaults","name":"bimkvsd5","id":"/subscriptions/00000000-0000-0000-0000-000000000000/resourceGroups/bim-rg/providers/Microsoft.KeyVault/vaults/bimkvsd5","location":"eastus2euap","tags":{}},{"type":"Microsoft.KeyVault/vaults","name":"bimkvsd6","id":"/subscriptions/00000000-0000-0000-0000-000000000000/resourceGroups/bim-rg/providers/Microsoft.KeyVault/vaults/bimkvsd6","location":"eastus2euap","tags":{}},{"type":"Microsoft.KeyVault/vaults","name":"bimkvTest","id":"/subscriptions/00000000-0000-0000-0000-000000000000/resourceGroups/bim-rg/providers/Microsoft.KeyVault/vaults/bimkvTest","location":"northcentralus","tags":{}},{"type":"Microsoft.KeyVault/vaults","name":"bimkvtest20200513","id":"/subscriptions/00000000-0000-0000-0000-000000000000/resourceGroups/bim-rg/providers/Microsoft.KeyVault/vaults/bimkvtest20200513","location":"westus","tags":{}},{"type":"Microsoft.KeyVault/vaults","name":"bimtrack2test","id":"/subscriptions/00000000-0000-0000-0000-000000000000/resourceGroups/bim-rg/providers/Microsoft.KeyVault/vaults/bimtrack2test","location":"eastus2euap","tags":{}},{"type":"Microsoft.KeyVault/vaults","name":"bimtrack2test2","id":"/subscriptions/00000000-0000-0000-0000-000000000000/resourceGroups/bim-rg/providers/Microsoft.KeyVault/vaults/bimtrack2test2","location":"eastus2euap","tags":{}},{"type":"Microsoft.KeyVault/vaults","name":"bimkv-nr-test","id":"/subscriptions/00000000-0000-0000-0000-000000000000/resourceGroups/bim_pl_test_rg/providers/Microsoft.KeyVault/vaults/bimkv-nr-test","location":"eastus","tags":{}},{"type":"Microsoft.KeyVault/vaults","name":"bimkv-nr-test2","id":"/subscriptions/00000000-0000-0000-0000-000000000000/resourceGroups/bim_pl_test_rg/providers/Microsoft.KeyVault/vaults/bimkv-nr-test2","location":"eastus","tags":{}},{"type":"Microsoft.KeyVault/vaults","name":"bimkv-nr-test3","id":"/subscriptions/00000000-0000-0000-0000-000000000000/resourceGroups/bim_pl_test_rg/providers/Microsoft.KeyVault/vaults/bimkv-nr-test3","location":"eastus","tags":{}},{"type":"Microsoft.KeyVault/vaults","name":"bimplkv","id":"/subscriptions/00000000-0000-0000-0000-000000000000/resourceGroups/bim_pl_test_rg/providers/Microsoft.KeyVault/vaults/bimplkv","location":"eastus","tags":{}},{"type":"Microsoft.KeyVault/vaults","name":"cli-test-kv-key-ylctu6nh","id":"/subscriptions/00000000-0000-0000-0000-000000000000/resourceGroups/cli_test_keyvault_keydlgjuzuugibu2jojvvnmhntu5eakz6ipckm56j242e4mcgdikuv5ed/providers/Microsoft.KeyVault/vaults/cli-test-kv-key-ylctu6nh","location":"westus","tags":{}},{"type":"Microsoft.KeyVault/vaults","name":"cli-test-kv-mgmt-zonsbya","id":"/subscriptions/00000000-0000-0000-0000-000000000000/resourceGroups/cli_test_keyvault_mgmtflucyqqasvyhpfx5b4jcd6o6tlvuokqoxccpj62ohxpmkhf2pbuqb/providers/Microsoft.KeyVault/vaults/cli-test-kv-mgmt-zonsbya","location":"westus","tags":{}},{"type":"Microsoft.KeyVault/vaults","name":"cli-test-kv-se-sd-000002","id":"/subscriptions/00000000-0000-0000-0000-000000000000/resourceGroups/cli_test_keyvault_secret_soft_delete000001/providers/Microsoft.KeyVault/vaults/cli-test-kv-se-sd-000002","location":"eastus","tags":{}},{"type":"Microsoft.KeyVault/vaults","name":"cli-test-kv-key-d-jxkkvq","id":"/subscriptions/00000000-0000-0000-0000-000000000000/resourceGroups/cli_test_kv_key_downloadpunxsopcs6ceg44ipswatzgm4d5cmocqezaz7uitd6aypoumbzo/providers/Microsoft.KeyVault/vaults/cli-test-kv-key-d-jxkkvq","location":"eastus2","tags":{}},{"type":"Microsoft.KeyVault/vaults","name":"fengws1keyvault5d9d94ec6","id":"/subscriptions/00000000-0000-0000-0000-000000000000/resourceGroups/feng-cli-rg/providers/Microsoft.KeyVault/vaults/fengws1keyvault5d9d94ec6","location":"eastasia","tags":{}},{"type":"Microsoft.KeyVault/vaults","name":"fengwskeyvault7b56d2ee87","id":"/subscriptions/00000000-0000-0000-0000-000000000000/resourceGroups/feng-cli-rg/providers/Microsoft.KeyVault/vaults/fengwskeyvault7b56d2ee87","location":"westus2","tags":{}},{"type":"Microsoft.KeyVault/vaults","name":"vault1569","id":"/subscriptions/00000000-0000-0000-0000-000000000000/resourceGroups/fytest/providers/Microsoft.KeyVault/vaults/vault1569","location":"centraluseuap","tags":{}},{"type":"Microsoft.KeyVault/vaults","name":"jlkv0227","id":"/subscriptions/00000000-0000-0000-0000-000000000000/resourceGroups/jlrg1/providers/Microsoft.KeyVault/vaults/jlkv0227","location":"southeastasia","tags":{}},{"type":"Microsoft.KeyVault/vaults","name":"jlkv0309","id":"/subscriptions/00000000-0000-0000-0000-000000000000/resourceGroups/jlrg1/providers/Microsoft.KeyVault/vaults/jlkv0309","location":"southeastasia","tags":{}},{"type":"Microsoft.KeyVault/vaults","name":"azps-test-kv1","id":"/subscriptions/00000000-0000-0000-0000-000000000000/resourceGroups/yeming/providers/Microsoft.KeyVault/vaults/azps-test-kv1","location":"eastus","tags":{}},{"type":"Microsoft.KeyVault/vaults","name":"yeming","id":"/subscriptions/00000000-0000-0000-0000-000000000000/resourceGroups/yeming/providers/Microsoft.KeyVault/vaults/yeming","location":"eastasia","tags":{}},{"type":"Microsoft.KeyVault/vaults","name":"zhoxingtest9393","id":"/subscriptions/00000000-0000-0000-0000-000000000000/resourceGroups/zhoxing-test/providers/Microsoft.KeyVault/vaults/zhoxingtest9393","location":"westus","tags":{"hidden-DevTestLabs-LabUId":"6e279161-d008-42b7-90a1-6801fc4bc4ca","CreatedBy":"DevTestLabs"}},{"type":"Microsoft.KeyVault/vaults","name":"zhoxingtest9ac53638","id":"/subscriptions/00000000-0000-0000-0000-000000000000/resourceGroups/zhoxing-test/providers/Microsoft.KeyVault/vaults/zhoxingtest9ac53638","location":"westus","tags":{"hidden-DevTestLabs-LabUId":"6e279161-d008-42b7-90a1-6801fc4bc4ca","CreatedBy":"DevTestLabs"}},{"type":"Microsoft.KeyVault/vaults","name":"zuhkeyvault","id":"/subscriptions/00000000-0000-0000-0000-000000000000/resourceGroups/zuh/providers/Microsoft.KeyVault/vaults/zuhkeyvault","location":"eastus2euap","tags":{}}]}'
-=======
-      string: '{"value":[{"id":"/subscriptions/00000000-0000-0000-0000-000000000000/resourceGroups/azps-test-group/providers/Microsoft.KeyVault/vaults/azps-test-kv2","name":"azps-test-kv2","type":"Microsoft.KeyVault/vaults","location":"eastus","tags":{}},{"id":"/subscriptions/00000000-0000-0000-0000-000000000000/resourceGroups/azps-test-group/providers/Microsoft.KeyVault/vaults/azps-test-kv4","name":"azps-test-kv4","type":"Microsoft.KeyVault/vaults","location":"southcentralus","tags":{}},{"id":"/subscriptions/00000000-0000-0000-0000-000000000000/resourceGroups/bim-rg/providers/Microsoft.KeyVault/vaults/bim-kv5","name":"bim-kv5","type":"Microsoft.KeyVault/vaults","location":"eastus2euap","tags":{}},{"id":"/subscriptions/00000000-0000-0000-0000-000000000000/resourceGroups/bim-rg/providers/Microsoft.KeyVault/vaults/bim-kv5555","name":"bim-kv5555","type":"Microsoft.KeyVault/vaults","location":"eastus2euap","tags":{}},{"id":"/subscriptions/00000000-0000-0000-0000-000000000000/resourceGroups/bim-rg/providers/Microsoft.KeyVault/vaults/bim-kv55555","name":"bim-kv55555","type":"Microsoft.KeyVault/vaults","location":"eastus2euap","tags":{}},{"id":"/subscriptions/00000000-0000-0000-0000-000000000000/resourceGroups/bim-rg/providers/Microsoft.KeyVault/vaults/bim-kv555565","name":"bim-kv555565","type":"Microsoft.KeyVault/vaults","location":"eastus2euap","tags":{}},{"id":"/subscriptions/00000000-0000-0000-0000-000000000000/resourceGroups/bim-rg/providers/Microsoft.KeyVault/vaults/bim-kv555575","name":"bim-kv555575","type":"Microsoft.KeyVault/vaults","location":"eastus2euap","tags":{}},{"id":"/subscriptions/00000000-0000-0000-0000-000000000000/resourceGroups/bim-rg/providers/Microsoft.KeyVault/vaults/bim-kv555585","name":"bim-kv555585","type":"Microsoft.KeyVault/vaults","location":"eastus2euap","tags":{}},{"id":"/subscriptions/00000000-0000-0000-0000-000000000000/resourceGroups/bim-rg/providers/Microsoft.KeyVault/vaults/bim-kv555595","name":"bim-kv555595","type":"Microsoft.KeyVault/vaults","location":"eastus2euap","tags":{}},{"id":"/subscriptions/00000000-0000-0000-0000-000000000000/resourceGroups/bim-rg/providers/Microsoft.KeyVault/vaults/bim-kv6666","name":"bim-kv6666","type":"Microsoft.KeyVault/vaults","location":"eastus2euap","tags":{}},{"id":"/subscriptions/00000000-0000-0000-0000-000000000000/resourceGroups/bim-rg/providers/Microsoft.KeyVault/vaults/bim-kv8","name":"bim-kv8","type":"Microsoft.KeyVault/vaults","location":"centraluseuap","tags":{}},{"id":"/subscriptions/00000000-0000-0000-0000-000000000000/resourceGroups/bim-rg/providers/Microsoft.KeyVault/vaults/bim-kv-0528","name":"bim-kv-0528","type":"Microsoft.KeyVault/vaults","location":"westus","tags":{}},{"id":"/subscriptions/00000000-0000-0000-0000-000000000000/resourceGroups/bim-rg/providers/Microsoft.KeyVault/vaults/bim-kv-0529","name":"bim-kv-0529","type":"Microsoft.KeyVault/vaults","location":"westus","tags":{}},{"id":"/subscriptions/00000000-0000-0000-0000-000000000000/resourceGroups/bim-rg/providers/Microsoft.KeyVault/vaults/bim-kv-0529-2","name":"bim-kv-0529-2","type":"Microsoft.KeyVault/vaults","location":"westus","tags":{}},{"id":"/subscriptions/00000000-0000-0000-0000-000000000000/resourceGroups/bim-rg/providers/Microsoft.KeyVault/vaults/bim-kv-0701","name":"bim-kv-0701","type":"Microsoft.KeyVault/vaults","location":"eastus2euap","tags":{}},{"id":"/subscriptions/00000000-0000-0000-0000-000000000000/resourceGroups/bim-rg/providers/Microsoft.KeyVault/vaults/bim-kv-111111","name":"bim-kv-111111","type":"Microsoft.KeyVault/vaults","location":"eastus2euap","tags":{}},{"id":"/subscriptions/00000000-0000-0000-0000-000000000000/resourceGroups/bim-rg/providers/Microsoft.KeyVault/vaults/bim-kv-20200508","name":"bim-kv-20200508","type":"Microsoft.KeyVault/vaults","location":"westus","tags":{}},{"id":"/subscriptions/00000000-0000-0000-0000-000000000000/resourceGroups/bim-rg/providers/Microsoft.KeyVault/vaults/bim-kv-20200528","name":"bim-kv-20200528","type":"Microsoft.KeyVault/vaults","location":"westus","tags":{}},{"id":"/subscriptions/00000000-0000-0000-0000-000000000000/resourceGroups/bim-rg/providers/Microsoft.KeyVault/vaults/bim-kv-666","name":"bim-kv-666","type":"Microsoft.KeyVault/vaults","location":"centraluseuap","tags":{}},{"id":"/subscriptions/00000000-0000-0000-0000-000000000000/resourceGroups/bim-rg/providers/Microsoft.KeyVault/vaults/bim-sd-test1","name":"bim-sd-test1","type":"Microsoft.KeyVault/vaults","location":"eastus2euap","tags":{}},{"id":"/subscriptions/00000000-0000-0000-0000-000000000000/resourceGroups/bim-rg/providers/Microsoft.KeyVault/vaults/bim-sd-test2","name":"bim-sd-test2","type":"Microsoft.KeyVault/vaults","location":"eastus2euap","tags":{}},{"id":"/subscriptions/00000000-0000-0000-0000-000000000000/resourceGroups/bim-rg/providers/Microsoft.KeyVault/vaults/bim-sd-test3","name":"bim-sd-test3","type":"Microsoft.KeyVault/vaults","location":"eastus2euap","tags":{}},{"id":"/subscriptions/00000000-0000-0000-0000-000000000000/resourceGroups/bim-rg/providers/Microsoft.KeyVault/vaults/bim-sd-test4","name":"bim-sd-test4","type":"Microsoft.KeyVault/vaults","location":"eastus2euap","tags":{}},{"id":"/subscriptions/00000000-0000-0000-0000-000000000000/resourceGroups/bim-rg/providers/Microsoft.KeyVault/vaults/bimkv0506","name":"bimkv0506","type":"Microsoft.KeyVault/vaults","location":"eastus2euap","tags":{}},{"id":"/subscriptions/00000000-0000-0000-0000-000000000000/resourceGroups/bim-rg/providers/Microsoft.KeyVault/vaults/bimkv05062","name":"bimkv05062","type":"Microsoft.KeyVault/vaults","location":"eastus2euap","tags":{}},{"id":"/subscriptions/00000000-0000-0000-0000-000000000000/resourceGroups/bim-rg/providers/Microsoft.KeyVault/vaults/bimkv0519","name":"bimkv0519","type":"Microsoft.KeyVault/vaults","location":"westus","tags":{}},{"id":"/subscriptions/00000000-0000-0000-0000-000000000000/resourceGroups/bim-rg/providers/Microsoft.KeyVault/vaults/bimkv0519-3","name":"bimkv0519-3","type":"Microsoft.KeyVault/vaults","location":"westus","tags":{}},{"id":"/subscriptions/00000000-0000-0000-0000-000000000000/resourceGroups/bim-rg/providers/Microsoft.KeyVault/vaults/bimkv0703","name":"bimkv0703","type":"Microsoft.KeyVault/vaults","location":"westus","tags":{}},{"id":"/subscriptions/00000000-0000-0000-0000-000000000000/resourceGroups/bim-rg/providers/Microsoft.KeyVault/vaults/bimkv0714","name":"bimkv0714","type":"Microsoft.KeyVault/vaults","location":"eastus2euap","tags":{}},{"id":"/subscriptions/00000000-0000-0000-0000-000000000000/resourceGroups/bim-rg/providers/Microsoft.KeyVault/vaults/bimkv20200418","name":"bimkv20200418","type":"Microsoft.KeyVault/vaults","location":"eastus2euap","tags":{}},{"id":"/subscriptions/00000000-0000-0000-0000-000000000000/resourceGroups/bim-rg/providers/Microsoft.KeyVault/vaults/bimkvissue1","name":"bimkvissue1","type":"Microsoft.KeyVault/vaults","location":"eastus2euap","tags":{}},{"id":"/subscriptions/00000000-0000-0000-0000-000000000000/resourceGroups/bim-rg/providers/Microsoft.KeyVault/vaults/bimkvissue12","name":"bimkvissue12","type":"Microsoft.KeyVault/vaults","location":"eastus","tags":{}},{"id":"/subscriptions/00000000-0000-0000-0000-000000000000/resourceGroups/bim-rg/providers/Microsoft.KeyVault/vaults/bimkvissue13","name":"bimkvissue13","type":"Microsoft.KeyVault/vaults","location":"eastus","tags":{}},{"id":"/subscriptions/00000000-0000-0000-0000-000000000000/resourceGroups/bim-rg/providers/Microsoft.KeyVault/vaults/bimkvissue2","name":"bimkvissue2","type":"Microsoft.KeyVault/vaults","location":"eastus","tags":{}},{"id":"/subscriptions/00000000-0000-0000-0000-000000000000/resourceGroups/bim-rg/providers/Microsoft.KeyVault/vaults/bimkvissue3","name":"bimkvissue3","type":"Microsoft.KeyVault/vaults","location":"eastus","tags":{}},{"id":"/subscriptions/00000000-0000-0000-0000-000000000000/resourceGroups/bim-rg/providers/Microsoft.KeyVault/vaults/bimkvissue4","name":"bimkvissue4","type":"Microsoft.KeyVault/vaults","location":"eastus","tags":{}},{"id":"/subscriptions/00000000-0000-0000-0000-000000000000/resourceGroups/bim-rg/providers/Microsoft.KeyVault/vaults/bimkvissue5","name":"bimkvissue5","type":"Microsoft.KeyVault/vaults","location":"eastus","tags":{}},{"id":"/subscriptions/00000000-0000-0000-0000-000000000000/resourceGroups/bim-rg/providers/Microsoft.KeyVault/vaults/bimkvissue6","name":"bimkvissue6","type":"Microsoft.KeyVault/vaults","location":"eastus","tags":{}},{"id":"/subscriptions/00000000-0000-0000-0000-000000000000/resourceGroups/bim-rg/providers/Microsoft.KeyVault/vaults/bimkvissue7","name":"bimkvissue7","type":"Microsoft.KeyVault/vaults","location":"eastus","tags":{}},{"id":"/subscriptions/00000000-0000-0000-0000-000000000000/resourceGroups/bim-rg/providers/Microsoft.KeyVault/vaults/bimkvissue8","name":"bimkvissue8","type":"Microsoft.KeyVault/vaults","location":"eastus","tags":{}},{"id":"/subscriptions/00000000-0000-0000-0000-000000000000/resourceGroups/bim-rg/providers/Microsoft.KeyVault/vaults/bimkvrbac1","name":"bimkvrbac1","type":"Microsoft.KeyVault/vaults","location":"eastus","tags":{}},{"id":"/subscriptions/00000000-0000-0000-0000-000000000000/resourceGroups/bim-rg/providers/Microsoft.KeyVault/vaults/bimkvsd1","name":"bimkvsd1","type":"Microsoft.KeyVault/vaults","location":"eastus2euap","tags":{}},{"id":"/subscriptions/00000000-0000-0000-0000-000000000000/resourceGroups/bim-rg/providers/Microsoft.KeyVault/vaults/bimkvsd2","name":"bimkvsd2","type":"Microsoft.KeyVault/vaults","location":"eastus2euap","tags":{}},{"id":"/subscriptions/00000000-0000-0000-0000-000000000000/resourceGroups/bim-rg/providers/Microsoft.KeyVault/vaults/bimkvsd3","name":"bimkvsd3","type":"Microsoft.KeyVault/vaults","location":"eastus2euap","tags":{}},{"id":"/subscriptions/00000000-0000-0000-0000-000000000000/resourceGroups/bim-rg/providers/Microsoft.KeyVault/vaults/bimkvsd5","name":"bimkvsd5","type":"Microsoft.KeyVault/vaults","location":"eastus2euap","tags":{}},{"id":"/subscriptions/00000000-0000-0000-0000-000000000000/resourceGroups/bim-rg/providers/Microsoft.KeyVault/vaults/bimkvsd6","name":"bimkvsd6","type":"Microsoft.KeyVault/vaults","location":"eastus2euap","tags":{}},{"id":"/subscriptions/00000000-0000-0000-0000-000000000000/resourceGroups/bim-rg/providers/Microsoft.KeyVault/vaults/bimkvTest","name":"bimkvTest","type":"Microsoft.KeyVault/vaults","location":"northcentralus","tags":{}},{"id":"/subscriptions/00000000-0000-0000-0000-000000000000/resourceGroups/bim-rg/providers/Microsoft.KeyVault/vaults/bimkvtest20200513","name":"bimkvtest20200513","type":"Microsoft.KeyVault/vaults","location":"westus","tags":{}},{"id":"/subscriptions/00000000-0000-0000-0000-000000000000/resourceGroups/bim-rg/providers/Microsoft.KeyVault/vaults/bimtrack2test","name":"bimtrack2test","type":"Microsoft.KeyVault/vaults","location":"eastus2euap","tags":{}},{"id":"/subscriptions/00000000-0000-0000-0000-000000000000/resourceGroups/bim-rg/providers/Microsoft.KeyVault/vaults/bimtrack2test2","name":"bimtrack2test2","type":"Microsoft.KeyVault/vaults","location":"eastus2euap","tags":{}},{"id":"/subscriptions/00000000-0000-0000-0000-000000000000/resourceGroups/bim_pl_test_rg/providers/Microsoft.KeyVault/vaults/bimkv-nr-test","name":"bimkv-nr-test","type":"Microsoft.KeyVault/vaults","location":"eastus","tags":{}},{"id":"/subscriptions/00000000-0000-0000-0000-000000000000/resourceGroups/bim_pl_test_rg/providers/Microsoft.KeyVault/vaults/bimkv-nr-test2","name":"bimkv-nr-test2","type":"Microsoft.KeyVault/vaults","location":"eastus","tags":{}},{"id":"/subscriptions/00000000-0000-0000-0000-000000000000/resourceGroups/bim_pl_test_rg/providers/Microsoft.KeyVault/vaults/bimkv-nr-test3","name":"bimkv-nr-test3","type":"Microsoft.KeyVault/vaults","location":"eastus","tags":{}},{"id":"/subscriptions/00000000-0000-0000-0000-000000000000/resourceGroups/bim_pl_test_rg/providers/Microsoft.KeyVault/vaults/bimplkv","name":"bimplkv","type":"Microsoft.KeyVault/vaults","location":"eastus","tags":{}},{"id":"/subscriptions/00000000-0000-0000-0000-000000000000/resourceGroups/cli_test_keyvault_secret_soft_delete000001/providers/Microsoft.KeyVault/vaults/cli-test-kv-se-sd-000002","name":"cli-test-kv-se-sd-000002","type":"Microsoft.KeyVault/vaults","location":"westus","tags":{}},{"id":"/subscriptions/00000000-0000-0000-0000-000000000000/resourceGroups/fytest/providers/Microsoft.KeyVault/vaults/vault1569","name":"vault1569","type":"Microsoft.KeyVault/vaults","location":"centraluseuap","tags":{}},{"id":"/subscriptions/00000000-0000-0000-0000-000000000000/resourceGroups/jlrg1/providers/Microsoft.KeyVault/vaults/jlkv0227","name":"jlkv0227","type":"Microsoft.KeyVault/vaults","location":"southeastasia","tags":{}},{"id":"/subscriptions/00000000-0000-0000-0000-000000000000/resourceGroups/jlrg1/providers/Microsoft.KeyVault/vaults/jlkv0309","name":"jlkv0309","type":"Microsoft.KeyVault/vaults","location":"southeastasia","tags":{}},{"id":"/subscriptions/00000000-0000-0000-0000-000000000000/resourceGroups/t-yakou/providers/Microsoft.KeyVault/vaults/yakou-BUvault-test","name":"yakou-BUvault-test","type":"Microsoft.KeyVault/vaults","location":"japaneast","tags":{}},{"id":"/subscriptions/00000000-0000-0000-0000-000000000000/resourceGroups/t-yakou/providers/Microsoft.KeyVault/vaults/yakou-vault-test","name":"yakou-vault-test","type":"Microsoft.KeyVault/vaults","location":"japaneast","tags":{}},{"id":"/subscriptions/00000000-0000-0000-0000-000000000000/resourceGroups/yeming/providers/Microsoft.KeyVault/vaults/yeming","name":"yeming","type":"Microsoft.KeyVault/vaults","location":"eastasia","tags":{}},{"id":"/subscriptions/00000000-0000-0000-0000-000000000000/resourceGroups/zhoxing-test/providers/Microsoft.KeyVault/vaults/zhoxingtest9393","name":"zhoxingtest9393","type":"Microsoft.KeyVault/vaults","location":"westus","tags":{"hidden-DevTestLabs-LabUId":"6e279161-d008-42b7-90a1-6801fc4bc4ca","CreatedBy":"DevTestLabs"}},{"id":"/subscriptions/00000000-0000-0000-0000-000000000000/resourceGroups/zhoxing-test/providers/Microsoft.KeyVault/vaults/zhoxingtest9ac53638","name":"zhoxingtest9ac53638","type":"Microsoft.KeyVault/vaults","location":"westus","tags":{"hidden-DevTestLabs-LabUId":"6e279161-d008-42b7-90a1-6801fc4bc4ca","CreatedBy":"DevTestLabs"}}]}'
->>>>>>> 6aab4641
-    headers:
-      cache-control:
-      - no-cache
-      content-length:
-<<<<<<< HEAD
-      - '12112'
-      content-type:
-      - application/json; charset=utf-8
-      date:
-      - Tue, 26 May 2020 05:36:24 GMT
-=======
-      - '14244'
-      content-type:
-      - application/json; charset=utf-8
-      date:
-      - Thu, 16 Jul 2020 05:43:42 GMT
->>>>>>> 6aab4641
+      string: '{"value":[{"id":"/subscriptions/00000000-0000-0000-0000-000000000000/resourceGroups/azps-test-group/providers/Microsoft.KeyVault/vaults/azps-test-kv2","name":"azps-test-kv2","type":"Microsoft.KeyVault/vaults","location":"eastus","tags":{}},{"id":"/subscriptions/00000000-0000-0000-0000-000000000000/resourceGroups/azps-test-group/providers/Microsoft.KeyVault/vaults/azps-test-kv4","name":"azps-test-kv4","type":"Microsoft.KeyVault/vaults","location":"southcentralus","tags":{}},{"id":"/subscriptions/00000000-0000-0000-0000-000000000000/resourceGroups/azure-sample-djangoapp-dev/providers/Microsoft.KeyVault/vaults/dev02071bcaabcb454b8d","name":"dev02071bcaabcb454b8d","type":"Microsoft.KeyVault/vaults","location":"eastus","tags":{"app":"python+postgresql02071bcaabcb454b8d"}},{"id":"/subscriptions/00000000-0000-0000-0000-000000000000/resourceGroups/bim-rg/providers/Microsoft.KeyVault/vaults/bim-kv5","name":"bim-kv5","type":"Microsoft.KeyVault/vaults","location":"eastus2euap","tags":{}},{"id":"/subscriptions/00000000-0000-0000-0000-000000000000/resourceGroups/bim-rg/providers/Microsoft.KeyVault/vaults/bim-kv5555","name":"bim-kv5555","type":"Microsoft.KeyVault/vaults","location":"eastus2euap","tags":{}},{"id":"/subscriptions/00000000-0000-0000-0000-000000000000/resourceGroups/bim-rg/providers/Microsoft.KeyVault/vaults/bim-kv55555","name":"bim-kv55555","type":"Microsoft.KeyVault/vaults","location":"eastus2euap","tags":{}},{"id":"/subscriptions/00000000-0000-0000-0000-000000000000/resourceGroups/bim-rg/providers/Microsoft.KeyVault/vaults/bim-kv555565","name":"bim-kv555565","type":"Microsoft.KeyVault/vaults","location":"eastus2euap","tags":{}},{"id":"/subscriptions/00000000-0000-0000-0000-000000000000/resourceGroups/bim-rg/providers/Microsoft.KeyVault/vaults/bim-kv555575","name":"bim-kv555575","type":"Microsoft.KeyVault/vaults","location":"eastus2euap","tags":{}},{"id":"/subscriptions/00000000-0000-0000-0000-000000000000/resourceGroups/bim-rg/providers/Microsoft.KeyVault/vaults/bim-kv555585","name":"bim-kv555585","type":"Microsoft.KeyVault/vaults","location":"eastus2euap","tags":{}},{"id":"/subscriptions/00000000-0000-0000-0000-000000000000/resourceGroups/bim-rg/providers/Microsoft.KeyVault/vaults/bim-kv555595","name":"bim-kv555595","type":"Microsoft.KeyVault/vaults","location":"eastus2euap","tags":{}},{"id":"/subscriptions/00000000-0000-0000-0000-000000000000/resourceGroups/bim-rg/providers/Microsoft.KeyVault/vaults/bim-kv6666","name":"bim-kv6666","type":"Microsoft.KeyVault/vaults","location":"eastus2euap","tags":{}},{"id":"/subscriptions/00000000-0000-0000-0000-000000000000/resourceGroups/bim-rg/providers/Microsoft.KeyVault/vaults/bim-kv8","name":"bim-kv8","type":"Microsoft.KeyVault/vaults","location":"centraluseuap","tags":{}},{"id":"/subscriptions/00000000-0000-0000-0000-000000000000/resourceGroups/bim-rg/providers/Microsoft.KeyVault/vaults/bim-kv-0528","name":"bim-kv-0528","type":"Microsoft.KeyVault/vaults","location":"westus","tags":{}},{"id":"/subscriptions/00000000-0000-0000-0000-000000000000/resourceGroups/bim-rg/providers/Microsoft.KeyVault/vaults/bim-kv-0529","name":"bim-kv-0529","type":"Microsoft.KeyVault/vaults","location":"westus","tags":{}},{"id":"/subscriptions/00000000-0000-0000-0000-000000000000/resourceGroups/bim-rg/providers/Microsoft.KeyVault/vaults/bim-kv-0529-2","name":"bim-kv-0529-2","type":"Microsoft.KeyVault/vaults","location":"westus","tags":{}},{"id":"/subscriptions/00000000-0000-0000-0000-000000000000/resourceGroups/bim-rg/providers/Microsoft.KeyVault/vaults/bim-kv-0701","name":"bim-kv-0701","type":"Microsoft.KeyVault/vaults","location":"eastus2euap","tags":{}},{"id":"/subscriptions/00000000-0000-0000-0000-000000000000/resourceGroups/bim-rg/providers/Microsoft.KeyVault/vaults/bim-kv-111111","name":"bim-kv-111111","type":"Microsoft.KeyVault/vaults","location":"eastus2euap","tags":{}},{"id":"/subscriptions/00000000-0000-0000-0000-000000000000/resourceGroups/bim-rg/providers/Microsoft.KeyVault/vaults/bim-kv-20200508","name":"bim-kv-20200508","type":"Microsoft.KeyVault/vaults","location":"westus","tags":{}},{"id":"/subscriptions/00000000-0000-0000-0000-000000000000/resourceGroups/bim-rg/providers/Microsoft.KeyVault/vaults/bim-kv-20200528","name":"bim-kv-20200528","type":"Microsoft.KeyVault/vaults","location":"westus","tags":{}},{"id":"/subscriptions/00000000-0000-0000-0000-000000000000/resourceGroups/bim-rg/providers/Microsoft.KeyVault/vaults/bim-kv-666","name":"bim-kv-666","type":"Microsoft.KeyVault/vaults","location":"centraluseuap","tags":{}},{"id":"/subscriptions/00000000-0000-0000-0000-000000000000/resourceGroups/bim-rg/providers/Microsoft.KeyVault/vaults/bim-sd-test1","name":"bim-sd-test1","type":"Microsoft.KeyVault/vaults","location":"eastus2euap","tags":{}},{"id":"/subscriptions/00000000-0000-0000-0000-000000000000/resourceGroups/bim-rg/providers/Microsoft.KeyVault/vaults/bim-sd-test2","name":"bim-sd-test2","type":"Microsoft.KeyVault/vaults","location":"eastus2euap","tags":{}},{"id":"/subscriptions/00000000-0000-0000-0000-000000000000/resourceGroups/bim-rg/providers/Microsoft.KeyVault/vaults/bim-sd-test3","name":"bim-sd-test3","type":"Microsoft.KeyVault/vaults","location":"eastus2euap","tags":{}},{"id":"/subscriptions/00000000-0000-0000-0000-000000000000/resourceGroups/bim-rg/providers/Microsoft.KeyVault/vaults/bim-sd-test4","name":"bim-sd-test4","type":"Microsoft.KeyVault/vaults","location":"eastus2euap","tags":{}},{"id":"/subscriptions/00000000-0000-0000-0000-000000000000/resourceGroups/bim-rg/providers/Microsoft.KeyVault/vaults/bimkv0506","name":"bimkv0506","type":"Microsoft.KeyVault/vaults","location":"eastus2euap","tags":{}},{"id":"/subscriptions/00000000-0000-0000-0000-000000000000/resourceGroups/bim-rg/providers/Microsoft.KeyVault/vaults/bimkv05062","name":"bimkv05062","type":"Microsoft.KeyVault/vaults","location":"eastus2euap","tags":{}},{"id":"/subscriptions/00000000-0000-0000-0000-000000000000/resourceGroups/bim-rg/providers/Microsoft.KeyVault/vaults/bimkv0519","name":"bimkv0519","type":"Microsoft.KeyVault/vaults","location":"westus","tags":{}},{"id":"/subscriptions/00000000-0000-0000-0000-000000000000/resourceGroups/bim-rg/providers/Microsoft.KeyVault/vaults/bimkv0519-3","name":"bimkv0519-3","type":"Microsoft.KeyVault/vaults","location":"westus","tags":{}},{"id":"/subscriptions/00000000-0000-0000-0000-000000000000/resourceGroups/bim-rg/providers/Microsoft.KeyVault/vaults/bimkv0703","name":"bimkv0703","type":"Microsoft.KeyVault/vaults","location":"westus","tags":{}},{"id":"/subscriptions/00000000-0000-0000-0000-000000000000/resourceGroups/bim-rg/providers/Microsoft.KeyVault/vaults/bimkv20200418","name":"bimkv20200418","type":"Microsoft.KeyVault/vaults","location":"eastus2euap","tags":{}},{"id":"/subscriptions/00000000-0000-0000-0000-000000000000/resourceGroups/bim-rg/providers/Microsoft.KeyVault/vaults/bimkvissue1","name":"bimkvissue1","type":"Microsoft.KeyVault/vaults","location":"eastus2euap","tags":{}},{"id":"/subscriptions/00000000-0000-0000-0000-000000000000/resourceGroups/bim-rg/providers/Microsoft.KeyVault/vaults/bimkvissue12","name":"bimkvissue12","type":"Microsoft.KeyVault/vaults","location":"eastus","tags":{}},{"id":"/subscriptions/00000000-0000-0000-0000-000000000000/resourceGroups/bim-rg/providers/Microsoft.KeyVault/vaults/bimkvissue13","name":"bimkvissue13","type":"Microsoft.KeyVault/vaults","location":"eastus","tags":{}},{"id":"/subscriptions/00000000-0000-0000-0000-000000000000/resourceGroups/bim-rg/providers/Microsoft.KeyVault/vaults/bimkvissue2","name":"bimkvissue2","type":"Microsoft.KeyVault/vaults","location":"eastus","tags":{}},{"id":"/subscriptions/00000000-0000-0000-0000-000000000000/resourceGroups/bim-rg/providers/Microsoft.KeyVault/vaults/bimkvissue3","name":"bimkvissue3","type":"Microsoft.KeyVault/vaults","location":"eastus","tags":{}},{"id":"/subscriptions/00000000-0000-0000-0000-000000000000/resourceGroups/bim-rg/providers/Microsoft.KeyVault/vaults/bimkvissue4","name":"bimkvissue4","type":"Microsoft.KeyVault/vaults","location":"eastus","tags":{}},{"id":"/subscriptions/00000000-0000-0000-0000-000000000000/resourceGroups/bim-rg/providers/Microsoft.KeyVault/vaults/bimkvissue5","name":"bimkvissue5","type":"Microsoft.KeyVault/vaults","location":"eastus","tags":{}},{"id":"/subscriptions/00000000-0000-0000-0000-000000000000/resourceGroups/bim-rg/providers/Microsoft.KeyVault/vaults/bimkvissue6","name":"bimkvissue6","type":"Microsoft.KeyVault/vaults","location":"eastus","tags":{}},{"id":"/subscriptions/00000000-0000-0000-0000-000000000000/resourceGroups/bim-rg/providers/Microsoft.KeyVault/vaults/bimkvissue7","name":"bimkvissue7","type":"Microsoft.KeyVault/vaults","location":"eastus","tags":{}},{"id":"/subscriptions/00000000-0000-0000-0000-000000000000/resourceGroups/bim-rg/providers/Microsoft.KeyVault/vaults/bimkvissue8","name":"bimkvissue8","type":"Microsoft.KeyVault/vaults","location":"eastus","tags":{}},{"id":"/subscriptions/00000000-0000-0000-0000-000000000000/resourceGroups/bim-rg/providers/Microsoft.KeyVault/vaults/bimkvrbac1","name":"bimkvrbac1","type":"Microsoft.KeyVault/vaults","location":"eastus","tags":{}},{"id":"/subscriptions/00000000-0000-0000-0000-000000000000/resourceGroups/bim-rg/providers/Microsoft.KeyVault/vaults/bimkvsd1","name":"bimkvsd1","type":"Microsoft.KeyVault/vaults","location":"eastus2euap","tags":{}},{"id":"/subscriptions/00000000-0000-0000-0000-000000000000/resourceGroups/bim-rg/providers/Microsoft.KeyVault/vaults/bimkvsd2","name":"bimkvsd2","type":"Microsoft.KeyVault/vaults","location":"eastus2euap","tags":{}},{"id":"/subscriptions/00000000-0000-0000-0000-000000000000/resourceGroups/bim-rg/providers/Microsoft.KeyVault/vaults/bimkvsd3","name":"bimkvsd3","type":"Microsoft.KeyVault/vaults","location":"eastus2euap","tags":{}},{"id":"/subscriptions/00000000-0000-0000-0000-000000000000/resourceGroups/bim-rg/providers/Microsoft.KeyVault/vaults/bimkvsd5","name":"bimkvsd5","type":"Microsoft.KeyVault/vaults","location":"eastus2euap","tags":{}},{"id":"/subscriptions/00000000-0000-0000-0000-000000000000/resourceGroups/bim-rg/providers/Microsoft.KeyVault/vaults/bimkvsd6","name":"bimkvsd6","type":"Microsoft.KeyVault/vaults","location":"eastus2euap","tags":{}},{"id":"/subscriptions/00000000-0000-0000-0000-000000000000/resourceGroups/bim-rg/providers/Microsoft.KeyVault/vaults/bimkvTest","name":"bimkvTest","type":"Microsoft.KeyVault/vaults","location":"northcentralus","tags":{}},{"id":"/subscriptions/00000000-0000-0000-0000-000000000000/resourceGroups/bim-rg/providers/Microsoft.KeyVault/vaults/bimkvtest20200513","name":"bimkvtest20200513","type":"Microsoft.KeyVault/vaults","location":"westus","tags":{}},{"id":"/subscriptions/00000000-0000-0000-0000-000000000000/resourceGroups/bim-rg/providers/Microsoft.KeyVault/vaults/bimtrack2test","name":"bimtrack2test","type":"Microsoft.KeyVault/vaults","location":"eastus2euap","tags":{}},{"id":"/subscriptions/00000000-0000-0000-0000-000000000000/resourceGroups/bim-rg/providers/Microsoft.KeyVault/vaults/bimtrack2test2","name":"bimtrack2test2","type":"Microsoft.KeyVault/vaults","location":"eastus2euap","tags":{}},{"id":"/subscriptions/00000000-0000-0000-0000-000000000000/resourceGroups/bim_pl_test_rg/providers/Microsoft.KeyVault/vaults/bimkv-nr-test","name":"bimkv-nr-test","type":"Microsoft.KeyVault/vaults","location":"eastus","tags":{}},{"id":"/subscriptions/00000000-0000-0000-0000-000000000000/resourceGroups/bim_pl_test_rg/providers/Microsoft.KeyVault/vaults/bimkv-nr-test2","name":"bimkv-nr-test2","type":"Microsoft.KeyVault/vaults","location":"eastus","tags":{}},{"id":"/subscriptions/00000000-0000-0000-0000-000000000000/resourceGroups/bim_pl_test_rg/providers/Microsoft.KeyVault/vaults/bimkv-nr-test3","name":"bimkv-nr-test3","type":"Microsoft.KeyVault/vaults","location":"eastus","tags":{}},{"id":"/subscriptions/00000000-0000-0000-0000-000000000000/resourceGroups/bim_pl_test_rg/providers/Microsoft.KeyVault/vaults/bimplkv","name":"bimplkv","type":"Microsoft.KeyVault/vaults","location":"eastus","tags":{}},{"id":"/subscriptions/00000000-0000-0000-0000-000000000000/resourceGroups/cli_test_keyvault_secret_soft_delete000001/providers/Microsoft.KeyVault/vaults/cli-test-kv-se-sd-000002","name":"cli-test-kv-se-sd-000002","type":"Microsoft.KeyVault/vaults","location":"eastus","tags":{}},{"id":"/subscriptions/00000000-0000-0000-0000-000000000000/resourceGroups/cli_test_vmss_create_linux_secretsol7hhpxo7tdcj4ekqjap5y4hma7knalcybzik3yid/providers/Microsoft.KeyVault/vaults/vmsslinuxkvelnvojdzb","name":"vmsslinuxkvelnvojdzb","type":"Microsoft.KeyVault/vaults","location":"westus","tags":{}},{"id":"/subscriptions/00000000-0000-0000-0000-000000000000/resourceGroups/clitest.rgszctjdqmd4nq47vhio4ohr6njasgpzwq5ar45ifshelers3zxatfplawvkbrqtqhd/providers/Microsoft.KeyVault/vaults/vmkeyvaultohxxkxu7v2","name":"vmkeyvaultohxxkxu7v2","type":"Microsoft.KeyVault/vaults","location":"westus","tags":{}},{"id":"/subscriptions/00000000-0000-0000-0000-000000000000/resourceGroups/fytest/providers/Microsoft.KeyVault/vaults/vault1569","name":"vault1569","type":"Microsoft.KeyVault/vaults","location":"centraluseuap","tags":{}},{"id":"/subscriptions/00000000-0000-0000-0000-000000000000/resourceGroups/jlrg1/providers/Microsoft.KeyVault/vaults/jlkv0227","name":"jlkv0227","type":"Microsoft.KeyVault/vaults","location":"southeastasia","tags":{}},{"id":"/subscriptions/00000000-0000-0000-0000-000000000000/resourceGroups/jlrg1/providers/Microsoft.KeyVault/vaults/jlkv0309","name":"jlkv0309","type":"Microsoft.KeyVault/vaults","location":"southeastasia","tags":{}},{"id":"/subscriptions/00000000-0000-0000-0000-000000000000/resourceGroups/t-yakou/providers/Microsoft.KeyVault/vaults/yakou-BUvault-test","name":"yakou-BUvault-test","type":"Microsoft.KeyVault/vaults","location":"japaneast","tags":{}},{"id":"/subscriptions/00000000-0000-0000-0000-000000000000/resourceGroups/t-yakou/providers/Microsoft.KeyVault/vaults/yakou-vault-test","name":"yakou-vault-test","type":"Microsoft.KeyVault/vaults","location":"japaneast","tags":{}},{"id":"/subscriptions/00000000-0000-0000-0000-000000000000/resourceGroups/yeming/providers/Microsoft.KeyVault/vaults/yeming","name":"yeming","type":"Microsoft.KeyVault/vaults","location":"eastasia","tags":{}},{"id":"/subscriptions/00000000-0000-0000-0000-000000000000/resourceGroups/zhoxing-test/providers/Microsoft.KeyVault/vaults/zhoxingtest9393","name":"zhoxingtest9393","type":"Microsoft.KeyVault/vaults","location":"westus","tags":{"hidden-DevTestLabs-LabUId":"6e279161-d008-42b7-90a1-6801fc4bc4ca","CreatedBy":"DevTestLabs"}},{"id":"/subscriptions/00000000-0000-0000-0000-000000000000/resourceGroups/zhoxing-test/providers/Microsoft.KeyVault/vaults/zhoxingtest9ac53638","name":"zhoxingtest9ac53638","type":"Microsoft.KeyVault/vaults","location":"westus","tags":{"hidden-DevTestLabs-LabUId":"6e279161-d008-42b7-90a1-6801fc4bc4ca","CreatedBy":"DevTestLabs"}}]}'
+    headers:
+      cache-control:
+      - no-cache
+      content-length:
+      - '14934'
+      content-type:
+      - application/json; charset=utf-8
+      date:
+      - Thu, 23 Jul 2020 05:10:57 GMT
       expires:
       - '-1'
       pragma:
@@ -307,22 +241,14 @@
       - -n
       User-Agent:
       - python/3.7.5 (Windows-10-10.0.18362-SP0) msrest/0.6.9 msrest_azure/0.6.3 azure-mgmt-keyvault/2.2.0
-<<<<<<< HEAD
-        Azure-SDK-For-Python AZURECLI/2.6.0
-=======
-        Azure-SDK-For-Python AZURECLI/2.9.0
->>>>>>> 6aab4641
+        Azure-SDK-For-Python AZURECLI/2.9.1
       accept-language:
       - en-US
     method: GET
     uri: https://management.azure.com/subscriptions/00000000-0000-0000-0000-000000000000/resourceGroups/cli_test_keyvault_secret_soft_delete000001/providers/Microsoft.KeyVault/vaults/cli-test-kv-se-sd-000002?api-version=2019-09-01
   response:
     body:
-<<<<<<< HEAD
       string: '{"id":"/subscriptions/00000000-0000-0000-0000-000000000000/resourceGroups/cli_test_keyvault_secret_soft_delete000001/providers/Microsoft.KeyVault/vaults/cli-test-kv-se-sd-000002","name":"cli-test-kv-se-sd-000002","type":"Microsoft.KeyVault/vaults","location":"eastus","tags":{},"properties":{"sku":{"family":"A","name":"premium"},"tenantId":"54826b22-38d6-4fb2-bad9-b7b93a3e9c5a","accessPolicies":[{"tenantId":"54826b22-38d6-4fb2-bad9-b7b93a3e9c5a","objectId":"9ac02ab3-5061-4ec6-a3d8-2cdaa5f29efa","permissions":{"keys":["get","create","delete","list","update","import","backup","restore","recover"],"secrets":["get","list","set","delete","backup","restore","recover"],"certificates":["get","list","delete","create","import","update","managecontacts","getissuers","listissuers","setissuers","deleteissuers","manageissuers","recover"],"storage":["get","list","delete","set","update","regeneratekey","setsas","listsas","getsas","deletesas"]}}],"enabledForDeployment":false,"enableSoftDelete":true,"softDeleteRetentionInDays":90,"vaultUri":"https://cli-test-kv-se-sd-000002.vault.azure.net/","provisioningState":"Succeeded"}}'
-=======
-      string: '{"id":"/subscriptions/00000000-0000-0000-0000-000000000000/resourceGroups/cli_test_keyvault_secret_soft_delete000001/providers/Microsoft.KeyVault/vaults/cli-test-kv-se-sd-000002","name":"cli-test-kv-se-sd-000002","type":"Microsoft.KeyVault/vaults","location":"westus","tags":{},"properties":{"sku":{"family":"A","name":"premium"},"tenantId":"54826b22-38d6-4fb2-bad9-b7b93a3e9c5a","accessPolicies":[{"tenantId":"54826b22-38d6-4fb2-bad9-b7b93a3e9c5a","objectId":"9ac02ab3-5061-4ec6-a3d8-2cdaa5f29efa","permissions":{"keys":["get","create","delete","list","update","import","backup","restore","recover"],"secrets":["get","list","set","delete","backup","restore","recover"],"certificates":["get","list","delete","create","import","update","managecontacts","getissuers","listissuers","setissuers","deleteissuers","manageissuers","recover"],"storage":["get","list","delete","set","update","regeneratekey","setsas","listsas","getsas","deletesas"]}}],"enabledForDeployment":false,"enableSoftDelete":true,"softDeleteRetentionInDays":90,"vaultUri":"https://cli-test-kv-se-sd-000002.vault.azure.net/","provisioningState":"Succeeded"}}'
->>>>>>> 6aab4641
     headers:
       cache-control:
       - no-cache
@@ -331,11 +257,7 @@
       content-type:
       - application/json; charset=utf-8
       date:
-<<<<<<< HEAD
-      - Tue, 26 May 2020 05:36:26 GMT
-=======
-      - Thu, 16 Jul 2020 05:43:43 GMT
->>>>>>> 6aab4641
+      - Thu, 23 Jul 2020 05:10:57 GMT
       expires:
       - '-1'
       pragma:
@@ -353,11 +275,7 @@
       x-content-type-options:
       - nosniff
       x-ms-keyvault-service-version:
-<<<<<<< HEAD
-      - 1.1.0.280
-=======
-      - 1.1.0.283
->>>>>>> 6aab4641
+      - 1.1.0.284
       x-powered-by:
       - ASP.NET
     status:
@@ -395,11 +313,7 @@
       content-type:
       - application/json; charset=utf-8
       date:
-<<<<<<< HEAD
-      - Tue, 26 May 2020 05:36:48 GMT
-=======
-      - Thu, 16 Jul 2020 05:43:48 GMT
->>>>>>> 6aab4641
+      - Thu, 23 Jul 2020 05:10:59 GMT
       expires:
       - '-1'
       pragma:
@@ -414,19 +328,11 @@
       x-content-type-options:
       - nosniff
       x-ms-keyvault-network-info:
-<<<<<<< HEAD
-      - conn_type=Ipv4;addr=167.220.255.87;act_addr_fam=InterNetwork;
-=======
-      - conn_type=Ipv4;addr=167.220.255.120;act_addr_fam=InterNetwork;
->>>>>>> 6aab4641
-      x-ms-keyvault-region:
-      - eastus
-      x-ms-keyvault-service-version:
-<<<<<<< HEAD
-      - 1.1.5.0
-=======
-      - 1.1.8.0
->>>>>>> 6aab4641
+      - conn_type=Ipv4;addr=167.220.255.56;act_addr_fam=InterNetwork;
+      x-ms-keyvault-region:
+      - eastus
+      x-ms-keyvault-service-version:
+      - 1.1.10.0
       x-powered-by:
       - ASP.NET
     status:
@@ -454,11 +360,7 @@
     uri: https://cli-test-kv-se-sd-000002.vault.azure.net/secrets/secret1?api-version=7.0
   response:
     body:
-<<<<<<< HEAD
-      string: '{"value":"ABC123","id":"https://cli-test-kv-se-sd-000002.vault.azure.net/secrets/secret1/c3fa449c418144bdbb6a56198c76b154","attributes":{"enabled":true,"created":1590471409,"updated":1590471409,"recoveryLevel":"Recoverable+Purgeable"},"tags":{"file-encoding":"utf-8"}}'
-=======
-      string: '{"value":"ABC123","id":"https://cli-test-kv-se-sd-000002.vault.azure.net/secrets/secret1/992a24d080944cf9b349e4c41620151b","attributes":{"enabled":true,"created":1594878228,"updated":1594878228,"recoveryLevel":"Recoverable+Purgeable"},"tags":{"file-encoding":"utf-8"}}'
->>>>>>> 6aab4641
+      string: '{"value":"ABC123","id":"https://cli-test-kv-se-sd-000002.vault.azure.net/secrets/secret1/bc000a3de1dc45cd803501bae2242a37","attributes":{"enabled":true,"created":1595481060,"updated":1595481060,"recoveryLevel":"Recoverable+Purgeable"},"tags":{"file-encoding":"utf-8"}}'
     headers:
       cache-control:
       - no-cache
@@ -467,35 +369,23 @@
       content-type:
       - application/json; charset=utf-8
       date:
-<<<<<<< HEAD
-      - Tue, 26 May 2020 05:36:48 GMT
-=======
-      - Thu, 16 Jul 2020 05:43:48 GMT
->>>>>>> 6aab4641
-      expires:
-      - '-1'
-      pragma:
-      - no-cache
-      strict-transport-security:
-      - max-age=31536000;includeSubDomains
-      x-aspnet-version:
-      - 4.0.30319
-      x-content-type-options:
-      - nosniff
-      x-ms-keyvault-network-info:
-<<<<<<< HEAD
-      - conn_type=Ipv4;addr=167.220.255.87;act_addr_fam=InterNetwork;
-=======
-      - conn_type=Ipv4;addr=167.220.255.120;act_addr_fam=InterNetwork;
->>>>>>> 6aab4641
-      x-ms-keyvault-region:
-      - eastus
-      x-ms-keyvault-service-version:
-<<<<<<< HEAD
-      - 1.1.5.0
-=======
-      - 1.1.8.0
->>>>>>> 6aab4641
+      - Thu, 23 Jul 2020 05:10:59 GMT
+      expires:
+      - '-1'
+      pragma:
+      - no-cache
+      strict-transport-security:
+      - max-age=31536000;includeSubDomains
+      x-aspnet-version:
+      - 4.0.30319
+      x-content-type-options:
+      - nosniff
+      x-ms-keyvault-network-info:
+      - conn_type=Ipv4;addr=167.220.255.56;act_addr_fam=InterNetwork;
+      x-ms-keyvault-region:
+      - eastus
+      x-ms-keyvault-service-version:
+      - 1.1.10.0
       x-powered-by:
       - ASP.NET
     status:
@@ -523,11 +413,7 @@
     uri: https://cli-test-kv-se-sd-000002.vault.azure.net/secrets/secret1?api-version=7.0
   response:
     body:
-<<<<<<< HEAD
-      string: '{"recoveryId":"https://cli-test-kv-se-sd-000002.vault.azure.net/deletedsecrets/secret1","deletedDate":1590471410,"scheduledPurgeDate":1598247410,"id":"https://cli-test-kv-se-sd-000002.vault.azure.net/secrets/secret1/c3fa449c418144bdbb6a56198c76b154","attributes":{"enabled":true,"created":1590471409,"updated":1590471409,"recoveryLevel":"Recoverable+Purgeable"},"tags":{"file-encoding":"utf-8"}}'
-=======
-      string: '{"recoveryId":"https://cli-test-kv-se-sd-000002.vault.azure.net/deletedsecrets/secret1","deletedDate":1594878230,"scheduledPurgeDate":1602654230,"id":"https://cli-test-kv-se-sd-000002.vault.azure.net/secrets/secret1/992a24d080944cf9b349e4c41620151b","attributes":{"enabled":true,"created":1594878228,"updated":1594878228,"recoveryLevel":"Recoverable+Purgeable"},"tags":{"file-encoding":"utf-8"}}'
->>>>>>> 6aab4641
+      string: '{"recoveryId":"https://cli-test-kv-se-sd-000002.vault.azure.net/deletedsecrets/secret1","deletedDate":1595481061,"scheduledPurgeDate":1603257061,"id":"https://cli-test-kv-se-sd-000002.vault.azure.net/secrets/secret1/bc000a3de1dc45cd803501bae2242a37","attributes":{"enabled":true,"created":1595481060,"updated":1595481060,"recoveryLevel":"Recoverable+Purgeable"},"tags":{"file-encoding":"utf-8"}}'
     headers:
       cache-control:
       - no-cache
@@ -536,35 +422,23 @@
       content-type:
       - application/json; charset=utf-8
       date:
-<<<<<<< HEAD
-      - Tue, 26 May 2020 05:36:49 GMT
-=======
-      - Thu, 16 Jul 2020 05:43:49 GMT
->>>>>>> 6aab4641
-      expires:
-      - '-1'
-      pragma:
-      - no-cache
-      strict-transport-security:
-      - max-age=31536000;includeSubDomains
-      x-aspnet-version:
-      - 4.0.30319
-      x-content-type-options:
-      - nosniff
-      x-ms-keyvault-network-info:
-<<<<<<< HEAD
-      - conn_type=Ipv4;addr=167.220.255.87;act_addr_fam=InterNetwork;
-=======
-      - conn_type=Ipv4;addr=167.220.255.120;act_addr_fam=InterNetwork;
->>>>>>> 6aab4641
-      x-ms-keyvault-region:
-      - eastus
-      x-ms-keyvault-service-version:
-<<<<<<< HEAD
-      - 1.1.5.0
-=======
-      - 1.1.8.0
->>>>>>> 6aab4641
+      - Thu, 23 Jul 2020 05:11:01 GMT
+      expires:
+      - '-1'
+      pragma:
+      - no-cache
+      strict-transport-security:
+      - max-age=31536000;includeSubDomains
+      x-aspnet-version:
+      - 4.0.30319
+      x-content-type-options:
+      - nosniff
+      x-ms-keyvault-network-info:
+      - conn_type=Ipv4;addr=167.220.255.56;act_addr_fam=InterNetwork;
+      x-ms-keyvault-region:
+      - eastus
+      x-ms-keyvault-service-version:
+      - 1.1.10.0
       x-powered-by:
       - ASP.NET
     status:
@@ -590,11 +464,7 @@
     uri: https://cli-test-kv-se-sd-000002.vault.azure.net/deletedsecrets?api-version=7.0
   response:
     body:
-<<<<<<< HEAD
-      string: '{"value":[{"recoveryId":"https://cli-test-kv-se-sd-000002.vault.azure.net/deletedsecrets/secret1","deletedDate":1590471410,"scheduledPurgeDate":1598247410,"id":"https://cli-test-kv-se-sd-000002.vault.azure.net/secrets/secret1","attributes":{"enabled":true,"created":1590471409,"updated":1590471409,"recoveryLevel":"Recoverable+Purgeable"},"tags":{"file-encoding":"utf-8"}}],"nextLink":null}'
-=======
       string: '{"value":[],"nextLink":null}'
->>>>>>> 6aab4641
     headers:
       cache-control:
       - no-cache
@@ -603,35 +473,23 @@
       content-type:
       - application/json; charset=utf-8
       date:
-<<<<<<< HEAD
-      - Tue, 26 May 2020 05:37:32 GMT
-=======
-      - Thu, 16 Jul 2020 05:43:51 GMT
->>>>>>> 6aab4641
-      expires:
-      - '-1'
-      pragma:
-      - no-cache
-      strict-transport-security:
-      - max-age=31536000;includeSubDomains
-      x-aspnet-version:
-      - 4.0.30319
-      x-content-type-options:
-      - nosniff
-      x-ms-keyvault-network-info:
-<<<<<<< HEAD
-      - conn_type=Ipv4;addr=167.220.255.87;act_addr_fam=InterNetwork;
-=======
-      - conn_type=Ipv4;addr=167.220.255.120;act_addr_fam=InterNetwork;
->>>>>>> 6aab4641
-      x-ms-keyvault-region:
-      - eastus
-      x-ms-keyvault-service-version:
-<<<<<<< HEAD
-      - 1.1.5.0
-=======
-      - 1.1.8.0
->>>>>>> 6aab4641
+      - Thu, 23 Jul 2020 05:11:02 GMT
+      expires:
+      - '-1'
+      pragma:
+      - no-cache
+      strict-transport-security:
+      - max-age=31536000;includeSubDomains
+      x-aspnet-version:
+      - 4.0.30319
+      x-content-type-options:
+      - nosniff
+      x-ms-keyvault-network-info:
+      - conn_type=Ipv4;addr=167.220.255.56;act_addr_fam=InterNetwork;
+      x-ms-keyvault-region:
+      - eastus
+      x-ms-keyvault-service-version:
+      - 1.1.10.0
       x-powered-by:
       - ASP.NET
     status:
@@ -659,12 +517,8 @@
     uri: https://cli-test-kv-se-sd-000002.vault.azure.net/secrets/secret1?api-version=7.0
   response:
     body:
-<<<<<<< HEAD
-      string: '{"value":[{"recoveryId":"https://cli-test-kv-se-sd-000002.vault.azure.net/deletedsecrets/secret1","deletedDate":1590471410,"scheduledPurgeDate":1598247410,"id":"https://cli-test-kv-se-sd-000002.vault.azure.net/secrets/secret1","attributes":{"enabled":true,"created":1590471409,"updated":1590471409,"recoveryLevel":"Recoverable+Purgeable"},"tags":{"file-encoding":"utf-8"}}],"nextLink":null}'
-=======
       string: '{"error":{"code":"Conflict","message":"Secret secret1 is currently
         being deleted and cannot be re-created; retry later.","innererror":{"code":"ObjectIsBeingDeleted"}}}'
->>>>>>> 6aab4641
     headers:
       cache-control:
       - no-cache
@@ -673,35 +527,23 @@
       content-type:
       - application/json; charset=utf-8
       date:
-<<<<<<< HEAD
-      - Tue, 26 May 2020 05:37:34 GMT
-=======
-      - Thu, 16 Jul 2020 05:44:02 GMT
->>>>>>> 6aab4641
-      expires:
-      - '-1'
-      pragma:
-      - no-cache
-      strict-transport-security:
-      - max-age=31536000;includeSubDomains
-      x-aspnet-version:
-      - 4.0.30319
-      x-content-type-options:
-      - nosniff
-      x-ms-keyvault-network-info:
-<<<<<<< HEAD
-      - conn_type=Ipv4;addr=167.220.255.87;act_addr_fam=InterNetwork;
-=======
-      - conn_type=Ipv4;addr=167.220.255.120;act_addr_fam=InterNetwork;
->>>>>>> 6aab4641
-      x-ms-keyvault-region:
-      - eastus
-      x-ms-keyvault-service-version:
-<<<<<<< HEAD
-      - 1.1.5.0
-=======
-      - 1.1.8.0
->>>>>>> 6aab4641
+      - Thu, 23 Jul 2020 05:11:14 GMT
+      expires:
+      - '-1'
+      pragma:
+      - no-cache
+      strict-transport-security:
+      - max-age=31536000;includeSubDomains
+      x-aspnet-version:
+      - 4.0.30319
+      x-content-type-options:
+      - nosniff
+      x-ms-keyvault-network-info:
+      - conn_type=Ipv4;addr=167.220.255.56;act_addr_fam=InterNetwork;
+      x-ms-keyvault-region:
+      - eastus
+      x-ms-keyvault-service-version:
+      - 1.1.10.0
       x-powered-by:
       - ASP.NET
     status:
@@ -729,13 +571,279 @@
     uri: https://cli-test-kv-se-sd-000002.vault.azure.net/secrets/secret1?api-version=7.0
   response:
     body:
-<<<<<<< HEAD
-      string: '{"recoveryId":"https://cli-test-kv-se-sd-000002.vault.azure.net/deletedsecrets/secret1","deletedDate":1590471410,"scheduledPurgeDate":1598247410,"id":"https://cli-test-kv-se-sd-000002.vault.azure.net/secrets/secret1/c3fa449c418144bdbb6a56198c76b154","attributes":{"enabled":true,"created":1590471409,"updated":1590471409,"recoveryLevel":"Recoverable+Purgeable"},"tags":{"file-encoding":"utf-8"}}'
-=======
+      string: '{"error":{"code":"Conflict","message":"Secret secret1 is currently
+        being deleted and cannot be re-created; retry later.","innererror":{"code":"ObjectIsBeingDeleted"}}}'
+    headers:
+      cache-control:
+      - no-cache
+      content-length:
+      - '167'
+      content-type:
+      - application/json; charset=utf-8
+      date:
+      - Thu, 23 Jul 2020 05:11:25 GMT
+      expires:
+      - '-1'
+      pragma:
+      - no-cache
+      strict-transport-security:
+      - max-age=31536000;includeSubDomains
+      x-aspnet-version:
+      - 4.0.30319
+      x-content-type-options:
+      - nosniff
+      x-ms-keyvault-network-info:
+      - conn_type=Ipv4;addr=167.220.255.56;act_addr_fam=InterNetwork;
+      x-ms-keyvault-region:
+      - eastus
+      x-ms-keyvault-service-version:
+      - 1.1.10.0
+      x-powered-by:
+      - ASP.NET
+    status:
+      code: 409
+      message: Conflict
+- request:
+    body: '{"value": "ABC123", "tags": {"file-encoding": "utf-8"}, "attributes": {}}'
+    headers:
+      Accept:
+      - application/json
+      Accept-Encoding:
+      - gzip, deflate
+      Connection:
+      - keep-alive
+      Content-Length:
+      - '73'
+      Content-Type:
+      - application/json; charset=utf-8
+      User-Agent:
+      - python/3.7.5 (Windows-10-10.0.18362-SP0) msrest/0.6.9 msrest_azure/0.6.3 azure-keyvault/7.0
+        Azure-SDK-For-Python
+      accept-language:
+      - en-US
+    method: PUT
+    uri: https://cli-test-kv-se-sd-000002.vault.azure.net/secrets/secret1?api-version=7.0
+  response:
+    body:
+      string: '{"error":{"code":"Conflict","message":"Secret secret1 is currently
+        being deleted and cannot be re-created; retry later.","innererror":{"code":"ObjectIsBeingDeleted"}}}'
+    headers:
+      cache-control:
+      - no-cache
+      content-length:
+      - '167'
+      content-type:
+      - application/json; charset=utf-8
+      date:
+      - Thu, 23 Jul 2020 05:11:36 GMT
+      expires:
+      - '-1'
+      pragma:
+      - no-cache
+      strict-transport-security:
+      - max-age=31536000;includeSubDomains
+      x-aspnet-version:
+      - 4.0.30319
+      x-content-type-options:
+      - nosniff
+      x-ms-keyvault-network-info:
+      - conn_type=Ipv4;addr=167.220.255.56;act_addr_fam=InterNetwork;
+      x-ms-keyvault-region:
+      - eastus
+      x-ms-keyvault-service-version:
+      - 1.1.10.0
+      x-powered-by:
+      - ASP.NET
+    status:
+      code: 409
+      message: Conflict
+- request:
+    body: '{"value": "ABC123", "tags": {"file-encoding": "utf-8"}, "attributes": {}}'
+    headers:
+      Accept:
+      - application/json
+      Accept-Encoding:
+      - gzip, deflate
+      Connection:
+      - keep-alive
+      Content-Length:
+      - '73'
+      Content-Type:
+      - application/json; charset=utf-8
+      User-Agent:
+      - python/3.7.5 (Windows-10-10.0.18362-SP0) msrest/0.6.9 msrest_azure/0.6.3 azure-keyvault/7.0
+        Azure-SDK-For-Python
+      accept-language:
+      - en-US
+    method: PUT
+    uri: https://cli-test-kv-se-sd-000002.vault.azure.net/secrets/secret1?api-version=7.0
+  response:
+    body:
+      string: '{"error":{"code":"Conflict","message":"Secret secret1 is currently
+        being deleted and cannot be re-created; retry later.","innererror":{"code":"ObjectIsBeingDeleted"}}}'
+    headers:
+      cache-control:
+      - no-cache
+      content-length:
+      - '167'
+      content-type:
+      - application/json; charset=utf-8
+      date:
+      - Thu, 23 Jul 2020 05:11:48 GMT
+      expires:
+      - '-1'
+      pragma:
+      - no-cache
+      strict-transport-security:
+      - max-age=31536000;includeSubDomains
+      x-aspnet-version:
+      - 4.0.30319
+      x-content-type-options:
+      - nosniff
+      x-ms-keyvault-network-info:
+      - conn_type=Ipv4;addr=167.220.255.56;act_addr_fam=InterNetwork;
+      x-ms-keyvault-region:
+      - eastus
+      x-ms-keyvault-service-version:
+      - 1.1.10.0
+      x-powered-by:
+      - ASP.NET
+    status:
+      code: 409
+      message: Conflict
+- request:
+    body: '{"value": "ABC123", "tags": {"file-encoding": "utf-8"}, "attributes": {}}'
+    headers:
+      Accept:
+      - application/json
+      Accept-Encoding:
+      - gzip, deflate
+      Connection:
+      - keep-alive
+      Content-Length:
+      - '73'
+      Content-Type:
+      - application/json; charset=utf-8
+      User-Agent:
+      - python/3.7.5 (Windows-10-10.0.18362-SP0) msrest/0.6.9 msrest_azure/0.6.3 azure-keyvault/7.0
+        Azure-SDK-For-Python
+      accept-language:
+      - en-US
+    method: PUT
+    uri: https://cli-test-kv-se-sd-000002.vault.azure.net/secrets/secret1?api-version=7.0
+  response:
+    body:
+      string: '{"error":{"code":"Conflict","message":"Secret secret1 is currently
+        being deleted and cannot be re-created; retry later.","innererror":{"code":"ObjectIsBeingDeleted"}}}'
+    headers:
+      cache-control:
+      - no-cache
+      content-length:
+      - '167'
+      content-type:
+      - application/json; charset=utf-8
+      date:
+      - Thu, 23 Jul 2020 05:12:00 GMT
+      expires:
+      - '-1'
+      pragma:
+      - no-cache
+      strict-transport-security:
+      - max-age=31536000;includeSubDomains
+      x-aspnet-version:
+      - 4.0.30319
+      x-content-type-options:
+      - nosniff
+      x-ms-keyvault-network-info:
+      - conn_type=Ipv4;addr=167.220.255.56;act_addr_fam=InterNetwork;
+      x-ms-keyvault-region:
+      - eastus
+      x-ms-keyvault-service-version:
+      - 1.1.10.0
+      x-powered-by:
+      - ASP.NET
+    status:
+      code: 409
+      message: Conflict
+- request:
+    body: '{"value": "ABC123", "tags": {"file-encoding": "utf-8"}, "attributes": {}}'
+    headers:
+      Accept:
+      - application/json
+      Accept-Encoding:
+      - gzip, deflate
+      Connection:
+      - keep-alive
+      Content-Length:
+      - '73'
+      Content-Type:
+      - application/json; charset=utf-8
+      User-Agent:
+      - python/3.7.5 (Windows-10-10.0.18362-SP0) msrest/0.6.9 msrest_azure/0.6.3 azure-keyvault/7.0
+        Azure-SDK-For-Python
+      accept-language:
+      - en-US
+    method: PUT
+    uri: https://cli-test-kv-se-sd-000002.vault.azure.net/secrets/secret1?api-version=7.0
+  response:
+    body:
+      string: '{"error":{"code":"Conflict","message":"Secret secret1 is currently
+        being deleted and cannot be re-created; retry later.","innererror":{"code":"ObjectIsBeingDeleted"}}}'
+    headers:
+      cache-control:
+      - no-cache
+      content-length:
+      - '167'
+      content-type:
+      - application/json; charset=utf-8
+      date:
+      - Thu, 23 Jul 2020 05:12:13 GMT
+      expires:
+      - '-1'
+      pragma:
+      - no-cache
+      strict-transport-security:
+      - max-age=31536000;includeSubDomains
+      x-aspnet-version:
+      - 4.0.30319
+      x-content-type-options:
+      - nosniff
+      x-ms-keyvault-network-info:
+      - conn_type=Ipv4;addr=167.220.255.56;act_addr_fam=InterNetwork;
+      x-ms-keyvault-region:
+      - eastus
+      x-ms-keyvault-service-version:
+      - 1.1.10.0
+      x-powered-by:
+      - ASP.NET
+    status:
+      code: 409
+      message: Conflict
+- request:
+    body: '{"value": "ABC123", "tags": {"file-encoding": "utf-8"}, "attributes": {}}'
+    headers:
+      Accept:
+      - application/json
+      Accept-Encoding:
+      - gzip, deflate
+      Connection:
+      - keep-alive
+      Content-Length:
+      - '73'
+      Content-Type:
+      - application/json; charset=utf-8
+      User-Agent:
+      - python/3.7.5 (Windows-10-10.0.18362-SP0) msrest/0.6.9 msrest_azure/0.6.3 azure-keyvault/7.0
+        Azure-SDK-For-Python
+      accept-language:
+      - en-US
+    method: PUT
+    uri: https://cli-test-kv-se-sd-000002.vault.azure.net/secrets/secret1?api-version=7.0
+  response:
+    body:
       string: '{"error":{"code":"Conflict","message":"Secret secret1 is currently
         in a deleted but recoverable state, and its name cannot be reused; in this
         state, the secret can only be recovered or purged.","innererror":{"code":"ObjectIsDeletedButRecoverable"}}}'
->>>>>>> 6aab4641
     headers:
       cache-control:
       - no-cache
@@ -744,35 +852,23 @@
       content-type:
       - application/json; charset=utf-8
       date:
-<<<<<<< HEAD
-      - Tue, 26 May 2020 05:37:35 GMT
-=======
-      - Thu, 16 Jul 2020 05:44:14 GMT
->>>>>>> 6aab4641
-      expires:
-      - '-1'
-      pragma:
-      - no-cache
-      strict-transport-security:
-      - max-age=31536000;includeSubDomains
-      x-aspnet-version:
-      - 4.0.30319
-      x-content-type-options:
-      - nosniff
-      x-ms-keyvault-network-info:
-<<<<<<< HEAD
-      - conn_type=Ipv4;addr=167.220.255.87;act_addr_fam=InterNetwork;
-=======
-      - conn_type=Ipv4;addr=167.220.255.120;act_addr_fam=InterNetwork;
->>>>>>> 6aab4641
-      x-ms-keyvault-region:
-      - eastus
-      x-ms-keyvault-service-version:
-<<<<<<< HEAD
-      - 1.1.5.0
-=======
-      - 1.1.8.0
->>>>>>> 6aab4641
+      - Thu, 23 Jul 2020 05:12:24 GMT
+      expires:
+      - '-1'
+      pragma:
+      - no-cache
+      strict-transport-security:
+      - max-age=31536000;includeSubDomains
+      x-aspnet-version:
+      - 4.0.30319
+      x-content-type-options:
+      - nosniff
+      x-ms-keyvault-network-info:
+      - conn_type=Ipv4;addr=167.220.255.56;act_addr_fam=InterNetwork;
+      x-ms-keyvault-region:
+      - eastus
+      x-ms-keyvault-service-version:
+      - 1.1.10.0
       x-powered-by:
       - ASP.NET
     status:
@@ -800,13 +896,9 @@
     uri: https://cli-test-kv-se-sd-000002.vault.azure.net/secrets/secret1?api-version=7.0
   response:
     body:
-<<<<<<< HEAD
-      string: '{"recoveryId":"https://cli-test-kv-se-sd-000002.vault.azure.net/deletedsecrets/secret1","deletedDate":1590471410,"scheduledPurgeDate":1598247410,"id":"https://cli-test-kv-se-sd-000002.vault.azure.net/secrets/secret1/c3fa449c418144bdbb6a56198c76b154","attributes":{"enabled":true,"created":1590471409,"updated":1590471409,"recoveryLevel":"Recoverable+Purgeable"},"tags":{"file-encoding":"utf-8"}}'
-=======
       string: '{"error":{"code":"Conflict","message":"Secret secret1 is currently
         in a deleted but recoverable state, and its name cannot be reused; in this
         state, the secret can only be recovered or purged.","innererror":{"code":"ObjectIsDeletedButRecoverable"}}}'
->>>>>>> 6aab4641
     headers:
       cache-control:
       - no-cache
@@ -815,35 +907,23 @@
       content-type:
       - application/json; charset=utf-8
       date:
-<<<<<<< HEAD
-      - Tue, 26 May 2020 05:37:37 GMT
-=======
-      - Thu, 16 Jul 2020 05:44:25 GMT
->>>>>>> 6aab4641
-      expires:
-      - '-1'
-      pragma:
-      - no-cache
-      strict-transport-security:
-      - max-age=31536000;includeSubDomains
-      x-aspnet-version:
-      - 4.0.30319
-      x-content-type-options:
-      - nosniff
-      x-ms-keyvault-network-info:
-<<<<<<< HEAD
-      - conn_type=Ipv4;addr=167.220.255.87;act_addr_fam=InterNetwork;
-=======
-      - conn_type=Ipv4;addr=167.220.255.120;act_addr_fam=InterNetwork;
->>>>>>> 6aab4641
-      x-ms-keyvault-region:
-      - eastus
-      x-ms-keyvault-service-version:
-<<<<<<< HEAD
-      - 1.1.5.0
-=======
-      - 1.1.8.0
->>>>>>> 6aab4641
+      - Thu, 23 Jul 2020 05:12:36 GMT
+      expires:
+      - '-1'
+      pragma:
+      - no-cache
+      strict-transport-security:
+      - max-age=31536000;includeSubDomains
+      x-aspnet-version:
+      - 4.0.30319
+      x-content-type-options:
+      - nosniff
+      x-ms-keyvault-network-info:
+      - conn_type=Ipv4;addr=167.220.255.56;act_addr_fam=InterNetwork;
+      x-ms-keyvault-region:
+      - eastus
+      x-ms-keyvault-service-version:
+      - 1.1.10.0
       x-powered-by:
       - ASP.NET
     status:
@@ -882,23 +962,23 @@
       content-type:
       - application/json; charset=utf-8
       date:
-      - Thu, 16 Jul 2020 05:44:36 GMT
-      expires:
-      - '-1'
-      pragma:
-      - no-cache
-      strict-transport-security:
-      - max-age=31536000;includeSubDomains
-      x-aspnet-version:
-      - 4.0.30319
-      x-content-type-options:
-      - nosniff
-      x-ms-keyvault-network-info:
-      - conn_type=Ipv4;addr=167.220.255.120;act_addr_fam=InterNetwork;
-      x-ms-keyvault-region:
-      - westus
-      x-ms-keyvault-service-version:
-      - 1.1.8.0
+      - Thu, 23 Jul 2020 05:12:47 GMT
+      expires:
+      - '-1'
+      pragma:
+      - no-cache
+      strict-transport-security:
+      - max-age=31536000;includeSubDomains
+      x-aspnet-version:
+      - 4.0.30319
+      x-content-type-options:
+      - nosniff
+      x-ms-keyvault-network-info:
+      - conn_type=Ipv4;addr=167.220.255.56;act_addr_fam=InterNetwork;
+      x-ms-keyvault-region:
+      - eastus
+      x-ms-keyvault-service-version:
+      - 1.1.10.0
       x-powered-by:
       - ASP.NET
     status:
@@ -937,298 +1017,23 @@
       content-type:
       - application/json; charset=utf-8
       date:
-      - Thu, 16 Jul 2020 05:44:47 GMT
-      expires:
-      - '-1'
-      pragma:
-      - no-cache
-      strict-transport-security:
-      - max-age=31536000;includeSubDomains
-      x-aspnet-version:
-      - 4.0.30319
-      x-content-type-options:
-      - nosniff
-      x-ms-keyvault-network-info:
-      - conn_type=Ipv4;addr=167.220.255.120;act_addr_fam=InterNetwork;
-      x-ms-keyvault-region:
-      - westus
-      x-ms-keyvault-service-version:
-      - 1.1.8.0
-      x-powered-by:
-      - ASP.NET
-    status:
-      code: 409
-      message: Conflict
-- request:
-    body: '{"value": "ABC123", "tags": {"file-encoding": "utf-8"}, "attributes": {}}'
-    headers:
-      Accept:
-      - application/json
-      Accept-Encoding:
-      - gzip, deflate
-      Connection:
-      - keep-alive
-      Content-Length:
-      - '73'
-      Content-Type:
-      - application/json; charset=utf-8
-      User-Agent:
-      - python/3.7.5 (Windows-10-10.0.18362-SP0) msrest/0.6.9 msrest_azure/0.6.3 azure-keyvault/7.0
-        Azure-SDK-For-Python
-      accept-language:
-      - en-US
-    method: PUT
-    uri: https://cli-test-kv-se-sd-000002.vault.azure.net/secrets/secret1?api-version=7.0
-  response:
-    body:
-      string: '{"error":{"code":"Conflict","message":"Secret secret1 is currently
-        in a deleted but recoverable state, and its name cannot be reused; in this
-        state, the secret can only be recovered or purged.","innererror":{"code":"ObjectIsDeletedButRecoverable"}}}'
-    headers:
-      cache-control:
-      - no-cache
-      content-length:
-      - '249'
-      content-type:
-      - application/json; charset=utf-8
-      date:
-      - Thu, 16 Jul 2020 05:44:59 GMT
-      expires:
-      - '-1'
-      pragma:
-      - no-cache
-      strict-transport-security:
-      - max-age=31536000;includeSubDomains
-      x-aspnet-version:
-      - 4.0.30319
-      x-content-type-options:
-      - nosniff
-      x-ms-keyvault-network-info:
-      - conn_type=Ipv4;addr=167.220.255.120;act_addr_fam=InterNetwork;
-      x-ms-keyvault-region:
-      - westus
-      x-ms-keyvault-service-version:
-      - 1.1.8.0
-      x-powered-by:
-      - ASP.NET
-    status:
-      code: 409
-      message: Conflict
-- request:
-    body: '{"value": "ABC123", "tags": {"file-encoding": "utf-8"}, "attributes": {}}'
-    headers:
-      Accept:
-      - application/json
-      Accept-Encoding:
-      - gzip, deflate
-      Connection:
-      - keep-alive
-      Content-Length:
-      - '73'
-      Content-Type:
-      - application/json; charset=utf-8
-      User-Agent:
-      - python/3.7.5 (Windows-10-10.0.18362-SP0) msrest/0.6.9 msrest_azure/0.6.3 azure-keyvault/7.0
-        Azure-SDK-For-Python
-      accept-language:
-      - en-US
-    method: PUT
-    uri: https://cli-test-kv-se-sd-000002.vault.azure.net/secrets/secret1?api-version=7.0
-  response:
-    body:
-      string: '{"error":{"code":"Conflict","message":"Secret secret1 is currently
-        in a deleted but recoverable state, and its name cannot be reused; in this
-        state, the secret can only be recovered or purged.","innererror":{"code":"ObjectIsDeletedButRecoverable"}}}'
-    headers:
-      cache-control:
-      - no-cache
-      content-length:
-      - '249'
-      content-type:
-      - application/json; charset=utf-8
-      date:
-      - Thu, 16 Jul 2020 05:45:10 GMT
-      expires:
-      - '-1'
-      pragma:
-      - no-cache
-      strict-transport-security:
-      - max-age=31536000;includeSubDomains
-      x-aspnet-version:
-      - 4.0.30319
-      x-content-type-options:
-      - nosniff
-      x-ms-keyvault-network-info:
-      - conn_type=Ipv4;addr=167.220.255.120;act_addr_fam=InterNetwork;
-      x-ms-keyvault-region:
-      - westus
-      x-ms-keyvault-service-version:
-      - 1.1.8.0
-      x-powered-by:
-      - ASP.NET
-    status:
-      code: 409
-      message: Conflict
-- request:
-    body: '{"value": "ABC123", "tags": {"file-encoding": "utf-8"}, "attributes": {}}'
-    headers:
-      Accept:
-      - application/json
-      Accept-Encoding:
-      - gzip, deflate
-      Connection:
-      - keep-alive
-      Content-Length:
-      - '73'
-      Content-Type:
-      - application/json; charset=utf-8
-      User-Agent:
-      - python/3.7.5 (Windows-10-10.0.18362-SP0) msrest/0.6.9 msrest_azure/0.6.3 azure-keyvault/7.0
-        Azure-SDK-For-Python
-      accept-language:
-      - en-US
-    method: PUT
-    uri: https://cli-test-kv-se-sd-000002.vault.azure.net/secrets/secret1?api-version=7.0
-  response:
-    body:
-      string: '{"error":{"code":"Conflict","message":"Secret secret1 is currently
-        in a deleted but recoverable state, and its name cannot be reused; in this
-        state, the secret can only be recovered or purged.","innererror":{"code":"ObjectIsDeletedButRecoverable"}}}'
-    headers:
-      cache-control:
-      - no-cache
-      content-length:
-      - '249'
-      content-type:
-      - application/json; charset=utf-8
-      date:
-      - Thu, 16 Jul 2020 05:45:22 GMT
-      expires:
-      - '-1'
-      pragma:
-      - no-cache
-      strict-transport-security:
-      - max-age=31536000;includeSubDomains
-      x-aspnet-version:
-      - 4.0.30319
-      x-content-type-options:
-      - nosniff
-      x-ms-keyvault-network-info:
-      - conn_type=Ipv4;addr=167.220.255.120;act_addr_fam=InterNetwork;
-      x-ms-keyvault-region:
-      - westus
-      x-ms-keyvault-service-version:
-      - 1.1.8.0
-      x-powered-by:
-      - ASP.NET
-    status:
-      code: 409
-      message: Conflict
-- request:
-    body: '{"value": "ABC123", "tags": {"file-encoding": "utf-8"}, "attributes": {}}'
-    headers:
-      Accept:
-      - application/json
-      Accept-Encoding:
-      - gzip, deflate
-      Connection:
-      - keep-alive
-      Content-Length:
-      - '73'
-      Content-Type:
-      - application/json; charset=utf-8
-      User-Agent:
-      - python/3.7.5 (Windows-10-10.0.18362-SP0) msrest/0.6.9 msrest_azure/0.6.3 azure-keyvault/7.0
-        Azure-SDK-For-Python
-      accept-language:
-      - en-US
-    method: PUT
-    uri: https://cli-test-kv-se-sd-000002.vault.azure.net/secrets/secret1?api-version=7.0
-  response:
-    body:
-      string: '{"error":{"code":"Conflict","message":"Secret secret1 is currently
-        in a deleted but recoverable state, and its name cannot be reused; in this
-        state, the secret can only be recovered or purged.","innererror":{"code":"ObjectIsDeletedButRecoverable"}}}'
-    headers:
-      cache-control:
-      - no-cache
-      content-length:
-      - '249'
-      content-type:
-      - application/json; charset=utf-8
-      date:
-      - Thu, 16 Jul 2020 05:45:33 GMT
-      expires:
-      - '-1'
-      pragma:
-      - no-cache
-      strict-transport-security:
-      - max-age=31536000;includeSubDomains
-      x-aspnet-version:
-      - 4.0.30319
-      x-content-type-options:
-      - nosniff
-      x-ms-keyvault-network-info:
-      - conn_type=Ipv4;addr=167.220.255.120;act_addr_fam=InterNetwork;
-      x-ms-keyvault-region:
-      - westus
-      x-ms-keyvault-service-version:
-      - 1.1.8.0
-      x-powered-by:
-      - ASP.NET
-    status:
-      code: 409
-      message: Conflict
-- request:
-    body: '{"value": "ABC123", "tags": {"file-encoding": "utf-8"}, "attributes": {}}'
-    headers:
-      Accept:
-      - application/json
-      Accept-Encoding:
-      - gzip, deflate
-      Connection:
-      - keep-alive
-      Content-Length:
-      - '73'
-      Content-Type:
-      - application/json; charset=utf-8
-      User-Agent:
-      - python/3.7.5 (Windows-10-10.0.18362-SP0) msrest/0.6.9 msrest_azure/0.6.3 azure-keyvault/7.0
-        Azure-SDK-For-Python
-      accept-language:
-      - en-US
-    method: PUT
-    uri: https://cli-test-kv-se-sd-000002.vault.azure.net/secrets/secret1?api-version=7.0
-  response:
-    body:
-      string: '{"error":{"code":"Conflict","message":"Secret secret1 is currently
-        in a deleted but recoverable state, and its name cannot be reused; in this
-        state, the secret can only be recovered or purged.","innererror":{"code":"ObjectIsDeletedButRecoverable"}}}'
-    headers:
-      cache-control:
-      - no-cache
-      content-length:
-      - '249'
-      content-type:
-      - application/json; charset=utf-8
-      date:
-      - Thu, 16 Jul 2020 05:45:45 GMT
-      expires:
-      - '-1'
-      pragma:
-      - no-cache
-      strict-transport-security:
-      - max-age=31536000;includeSubDomains
-      x-aspnet-version:
-      - 4.0.30319
-      x-content-type-options:
-      - nosniff
-      x-ms-keyvault-network-info:
-      - conn_type=Ipv4;addr=167.220.255.120;act_addr_fam=InterNetwork;
-      x-ms-keyvault-region:
-      - westus
-      x-ms-keyvault-service-version:
-      - 1.1.8.0
+      - Thu, 23 Jul 2020 05:12:58 GMT
+      expires:
+      - '-1'
+      pragma:
+      - no-cache
+      strict-transport-security:
+      - max-age=31536000;includeSubDomains
+      x-aspnet-version:
+      - 4.0.30319
+      x-content-type-options:
+      - nosniff
+      x-ms-keyvault-network-info:
+      - conn_type=Ipv4;addr=167.220.255.56;act_addr_fam=InterNetwork;
+      x-ms-keyvault-region:
+      - eastus
+      x-ms-keyvault-service-version:
+      - 1.1.10.0
       x-powered-by:
       - ASP.NET
     status:
