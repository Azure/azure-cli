--- conflicted
+++ resolved
@@ -59,12 +59,8 @@
                            min_tls_version=None, allow_shared_key_access=None, edge_zone=None,
                            identity_type=None, user_identity_id=None, key_vault_user_identity_id=None,
                            sas_expiration_period=None, key_expiration_period_in_days=None,
-<<<<<<< HEAD
-                           allow_cross_tenant_replication=None):
-=======
-                           default_share_permission=None):
-
->>>>>>> 09a069c6
+                           allow_cross_tenant_replication=None, default_share_permission=None):
+
     StorageAccountCreateParameters, Kind, Sku, CustomDomain, AccessTier, Identity, Encryption, NetworkRuleSet = \
         cmd.get_models('StorageAccountCreateParameters', 'Kind', 'Sku', 'CustomDomain', 'AccessTier', 'Identity',
                        'Encryption', 'NetworkRuleSet')
@@ -287,12 +283,8 @@
                            allow_blob_public_access=None, min_tls_version=None, allow_shared_key_access=None,
                            identity_type=None, user_identity_id=None, key_vault_user_identity_id=None,
                            sas_expiration_period=None, key_expiration_period_in_days=None,
-<<<<<<< HEAD
-                           allow_cross_tenant_replication=None):
-=======
-                           default_share_permission=None):
-
->>>>>>> 09a069c6
+                           allow_cross_tenant_replication=None, default_share_permission=None):
+
     StorageAccountUpdateParameters, Sku, CustomDomain, AccessTier, Identity, Encryption, NetworkRuleSet = \
         cmd.get_models('StorageAccountUpdateParameters', 'Sku', 'CustomDomain', 'AccessTier', 'Identity', 'Encryption',
                        'NetworkRuleSet')
