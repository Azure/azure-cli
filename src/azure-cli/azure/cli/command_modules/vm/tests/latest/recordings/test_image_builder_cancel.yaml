interactions:
- request:
    body: null
    headers:
      Accept:
      - application/json
      Accept-Encoding:
      - gzip, deflate
      CommandName:
      - identity create
      Connection:
      - keep-alive
      ParameterSetName:
      - -g -n
      User-Agent:
<<<<<<< HEAD
      - AZURECLI/2.45.0 azsdk-python-azure-mgmt-resource/21.1.0b1 Python/3.10.6 (Linux-5.10.102.1-microsoft-standard-WSL2-x86_64-with-glibc2.35)
=======
      - AZURECLI/2.45.0 azsdk-python-azure-mgmt-resource/21.1.0b1 Python/3.9.13 (Windows-10-10.0.22621-SP0)
>>>>>>> cbb33a92
    method: GET
    uri: https://management.azure.com/subscriptions/00000000-0000-0000-0000-000000000000/resourcegroups/img_tmpl_cancel_000001?api-version=2021-04-01
  response:
    body:
<<<<<<< HEAD
      string: '{"id":"/subscriptions/00000000-0000-0000-0000-000000000000/resourceGroups/img_tmpl_cancel_000001","name":"img_tmpl_cancel_000001","type":"Microsoft.Resources/resourceGroups","location":"westus","tags":{"product":"azurecli","cause":"automation","date":"2023-02-15T14:27:18Z"},"properties":{"provisioningState":"Succeeded"}}'
=======
      string: '{"id":"/subscriptions/00000000-0000-0000-0000-000000000000/resourceGroups/img_tmpl_cancel_000001","name":"img_tmpl_cancel_000001","type":"Microsoft.Resources/resourceGroups","location":"westus","tags":{"product":"azurecli","cause":"automation","date":"2023-02-10T08:31:09Z"},"properties":{"provisioningState":"Succeeded"}}'
>>>>>>> cbb33a92
    headers:
      cache-control:
      - no-cache
      content-length:
      - '322'
      content-type:
      - application/json; charset=utf-8
      date:
<<<<<<< HEAD
      - Wed, 15 Feb 2023 14:27:23 GMT
=======
      - Fri, 10 Feb 2023 08:31:14 GMT
>>>>>>> cbb33a92
      expires:
      - '-1'
      pragma:
      - no-cache
      strict-transport-security:
      - max-age=31536000; includeSubDomains
      vary:
      - Accept-Encoding
      x-content-type-options:
      - nosniff
    status:
      code: 200
      message: OK
- request:
    body: '{"location": "westus"}'
    headers:
      Accept:
      - application/json
      Accept-Encoding:
      - gzip, deflate
      CommandName:
      - identity create
      Connection:
      - keep-alive
      Content-Length:
      - '22'
      Content-Type:
      - application/json
      ParameterSetName:
      - -g -n
      User-Agent:
<<<<<<< HEAD
      - AZURECLI/2.45.0 azsdk-python-azure-mgmt-msi/6.1.0 Python/3.10.6 (Linux-5.10.102.1-microsoft-standard-WSL2-x86_64-with-glibc2.35)
=======
      - AZURECLI/2.45.0 azsdk-python-azure-mgmt-msi/7.0.0 Python/3.9.13 (Windows-10-10.0.22621-SP0)
>>>>>>> cbb33a92
    method: PUT
    uri: https://management.azure.com/subscriptions/00000000-0000-0000-0000-000000000000/resourceGroups/img_tmpl_cancel_000001/providers/Microsoft.ManagedIdentity/userAssignedIdentities/ide1?api-version=2023-01-31
  response:
    body:
<<<<<<< HEAD
      string: '{"id":"/subscriptions/00000000-0000-0000-0000-000000000000/resourcegroups/img_tmpl_cancel_000001/providers/Microsoft.ManagedIdentity/userAssignedIdentities/ide1","name":"ide1","type":"Microsoft.ManagedIdentity/userAssignedIdentities","location":"westus","tags":{},"properties":{"tenantId":"54826b22-38d6-4fb2-bad9-b7b93a3e9c5a","principalId":"6e26fde3-1391-4829-a9b5-32bb81116095","clientId":"13e9945e-3f70-4c19-8852-d5e088beb246"}}'
=======
      string: '{"id":"/subscriptions/00000000-0000-0000-0000-000000000000/resourcegroups/img_tmpl_cancel_000001/providers/Microsoft.ManagedIdentity/userAssignedIdentities/ide1","name":"ide1","type":"Microsoft.ManagedIdentity/userAssignedIdentities","location":"westus","tags":{},"properties":{"tenantId":"54826b22-38d6-4fb2-bad9-b7b93a3e9c5a","principalId":"77212e35-d441-436e-9ac8-41641ebd1d61","clientId":"6d9530c3-8f96-45a4-97ae-4c8ffd16d6b6"}}'
>>>>>>> cbb33a92
    headers:
      cache-control:
      - no-cache
      content-length:
      - '432'
      content-type:
      - application/json; charset=utf-8
      date:
<<<<<<< HEAD
      - Wed, 15 Feb 2023 14:27:30 GMT
=======
      - Fri, 10 Feb 2023 08:31:20 GMT
>>>>>>> cbb33a92
      expires:
      - '-1'
      location:
      - /subscriptions/00000000-0000-0000-0000-000000000000/resourcegroups/img_tmpl_cancel_000001/providers/Microsoft.ManagedIdentity/userAssignedIdentities/ide1
      pragma:
      - no-cache
      strict-transport-security:
      - max-age=31536000; includeSubDomains
      x-content-type-options:
      - nosniff
      x-ms-ratelimit-remaining-subscription-writes:
      - '1197'
    status:
      code: 201
      message: Created
- request:
    body: null
    headers:
      Accept:
      - '*/*'
      Accept-Encoding:
      - gzip, deflate
      CommandName:
      - role assignment create
      Connection:
      - keep-alive
      ParameterSetName:
      - --assignee --role --scope
      User-Agent:
<<<<<<< HEAD
      - python/3.10.6 (Linux-5.10.102.1-microsoft-standard-WSL2-x86_64-with-glibc2.35)
        AZURECLI/2.45.0
    method: GET
    uri: https://graph.microsoft.com/v1.0/servicePrincipals?$filter=servicePrincipalNames%2Fany%28c%3Ac%20eq%20%2713e9945e-3f70-4c19-8852-d5e088beb246%27%29
  response:
    body:
      string: '{"@odata.context":"https://graph.microsoft.com/v1.0/$metadata#servicePrincipals","value":[{"id":"6e26fde3-1391-4829-a9b5-32bb81116095","deletedDateTime":null,"accountEnabled":true,"alternativeNames":["isExplicit=True","/subscriptions/00000000-0000-0000-0000-000000000000/resourcegroups/img_tmpl_cancel_000001/providers/Microsoft.ManagedIdentity/userAssignedIdentities/ide1"],"appDisplayName":null,"appDescription":null,"appId":"13e9945e-3f70-4c19-8852-d5e088beb246","applicationTemplateId":null,"appOwnerOrganizationId":null,"appRoleAssignmentRequired":false,"createdDateTime":"2023-02-15T14:27:28Z","description":null,"disabledByMicrosoftStatus":null,"displayName":"ide1","homepage":null,"loginUrl":null,"logoutUrl":null,"notes":null,"notificationEmailAddresses":[],"preferredSingleSignOnMode":null,"preferredTokenSigningKeyThumbprint":null,"replyUrls":[],"servicePrincipalNames":["13e9945e-3f70-4c19-8852-d5e088beb246","https://identity.azure.net/EVh2QTSX913t9dWyS4VduHiZPbu2vOAZfGSuwx0urXI="],"servicePrincipalType":"ManagedIdentity","signInAudience":null,"tags":[],"tokenEncryptionKeyId":null,"info":null,"samlSingleSignOnSettings":null,"addIns":[],"appRoles":[],"keyCredentials":[{"customKeyIdentifier":"4FD96B7645A56550E939E950E73E0C55A57F1649","displayName":"CN=13e9945e-3f70-4c19-8852-d5e088beb246,
        DC=54826b22-38d6-4fb2-bad9-b7b93a3e9c5a","endDateTime":"2023-05-16T14:22:00Z","key":null,"keyId":"796bcade-c164-4ea9-a198-1af7c760dfba","startDateTime":"2023-02-15T14:22:00Z","type":"AsymmetricX509Cert","usage":"Verify"}],"oauth2PermissionScopes":[],"passwordCredentials":[],"resourceSpecificApplicationPermissions":[],"verifiedPublisher":{"displayName":null,"verifiedPublisherId":null,"addedDateTime":null}}]}'
=======
      - python/3.9.13 (Windows-10-10.0.22621-SP0) AZURECLI/2.45.0
    method: GET
    uri: https://graph.microsoft.com/v1.0/servicePrincipals?$filter=servicePrincipalNames%2Fany%28c%3Ac%20eq%20%276d9530c3-8f96-45a4-97ae-4c8ffd16d6b6%27%29
  response:
    body:
      string: '{"@odata.context":"https://graph.microsoft.com/v1.0/$metadata#servicePrincipals","value":[{"id":"77212e35-d441-436e-9ac8-41641ebd1d61","deletedDateTime":null,"accountEnabled":true,"alternativeNames":["isExplicit=True","/subscriptions/00000000-0000-0000-0000-000000000000/resourcegroups/img_tmpl_cancel_000001/providers/Microsoft.ManagedIdentity/userAssignedIdentities/ide1"],"appDisplayName":null,"appDescription":null,"appId":"6d9530c3-8f96-45a4-97ae-4c8ffd16d6b6","applicationTemplateId":null,"appOwnerOrganizationId":null,"appRoleAssignmentRequired":false,"createdDateTime":"2023-02-10T08:31:18Z","description":null,"disabledByMicrosoftStatus":null,"displayName":"ide1","homepage":null,"loginUrl":null,"logoutUrl":null,"notes":null,"notificationEmailAddresses":[],"preferredSingleSignOnMode":null,"preferredTokenSigningKeyThumbprint":null,"replyUrls":[],"servicePrincipalNames":["6d9530c3-8f96-45a4-97ae-4c8ffd16d6b6","https://identity.azure.net/a+0dkTl9UMr6jQI8Wh84Bk0H7cGx5r9j3RBqZA5aHrk="],"servicePrincipalType":"ManagedIdentity","signInAudience":null,"tags":[],"tokenEncryptionKeyId":null,"info":null,"samlSingleSignOnSettings":null,"addIns":[],"appRoles":[],"keyCredentials":[{"customKeyIdentifier":"469E6C3291076DBD9F141A6417F5A1DBBCECA5EC","displayName":"CN=6d9530c3-8f96-45a4-97ae-4c8ffd16d6b6,
        DC=54826b22-38d6-4fb2-bad9-b7b93a3e9c5a","endDateTime":"2023-05-11T08:26:00Z","key":null,"keyId":"81e11544-cf4e-4330-b582-2dfaecd453f3","startDateTime":"2023-02-10T08:26:00Z","type":"AsymmetricX509Cert","usage":"Verify"}],"oauth2PermissionScopes":[],"passwordCredentials":[],"resourceSpecificApplicationPermissions":[],"verifiedPublisher":{"displayName":null,"verifiedPublisherId":null,"addedDateTime":null}}]}'
>>>>>>> cbb33a92
    headers:
      cache-control:
      - no-cache
      content-length:
      - '1717'
      content-type:
      - application/json;odata.metadata=minimal;odata.streaming=true;IEEE754Compatible=false;charset=utf-8
      date:
<<<<<<< HEAD
      - Wed, 15 Feb 2023 14:28:15 GMT
      odata-version:
      - '4.0'
      request-id:
      - ecb774aa-35b9-48c5-8190-6305424143ca
=======
      - Fri, 10 Feb 2023 08:32:06 GMT
      odata-version:
      - '4.0'
      request-id:
      - 9a530d12-6bea-49d4-bc6e-2aaf3f275551
>>>>>>> cbb33a92
      strict-transport-security:
      - max-age=31536000
      transfer-encoding:
      - chunked
      vary:
      - Accept-Encoding
      x-ms-ags-diagnostic:
<<<<<<< HEAD
      - '{"ServerInfo":{"DataCenter":"Southeast Asia","Slice":"E","Ring":"5","ScaleUnit":"000","RoleInstance":"SI1PEPF00001A2F"}}'
=======
      - '{"ServerInfo":{"DataCenter":"Southeast Asia","Slice":"E","Ring":"5","ScaleUnit":"000","RoleInstance":"SI1PEPF0000C07E"}}'
>>>>>>> cbb33a92
      x-ms-resource-unit:
      - '1'
    status:
      code: 200
      message: OK
- request:
    body: null
    headers:
      Accept:
      - application/json
      Accept-Encoding:
      - gzip, deflate
      CommandName:
      - role assignment create
      Connection:
      - keep-alive
      ParameterSetName:
      - --assignee --role --scope
      User-Agent:
<<<<<<< HEAD
      - AZURECLI/2.45.0 azsdk-python-azure-mgmt-authorization/3.0.0 Python/3.10.6
        (Linux-5.10.102.1-microsoft-standard-WSL2-x86_64-with-glibc2.35)
=======
      - python/3.9.13 (Windows-10-10.0.22621-SP0) msrest/0.7.1 msrest_azure/0.6.4
        azure-mgmt-authorization/0.61.0 Azure-SDK-For-Python AZURECLI/2.45.0
      accept-language:
      - en-US
>>>>>>> cbb33a92
    method: GET
    uri: https://management.azure.com/subscriptions/00000000-0000-0000-0000-000000000000/resourceGroups/img_tmpl_cancel_000001/providers/Microsoft.Authorization/roleDefinitions?$filter=roleName%20eq%20%27Contributor%27&api-version=2022-04-01
  response:
    body:
      string: '{"value":[{"properties":{"roleName":"Contributor","type":"BuiltInRole","description":"Grants
        full access to manage all resources, but does not allow you to assign roles
        in Azure RBAC, manage assignments in Azure Blueprints, or share image galleries.","assignableScopes":["/"],"permissions":[{"actions":["*"],"notActions":["Microsoft.Authorization/*/Delete","Microsoft.Authorization/*/Write","Microsoft.Authorization/elevateAccess/Action","Microsoft.Blueprint/blueprintAssignments/write","Microsoft.Blueprint/blueprintAssignments/delete","Microsoft.Compute/galleries/share/action"],"dataActions":[],"notDataActions":[]}],"createdOn":"2015-02-02T21:55:09.8806423Z","updatedOn":"2021-11-11T20:13:28.6061853Z","createdBy":null,"updatedBy":null},"id":"/subscriptions/00000000-0000-0000-0000-000000000000/providers/Microsoft.Authorization/roleDefinitions/b24988ac-6180-42a0-ab88-20f7382dd24c","type":"Microsoft.Authorization/roleDefinitions","name":"b24988ac-6180-42a0-ab88-20f7382dd24c"}]}'
    headers:
      cache-control:
      - no-cache
      content-length:
      - '984'
      content-type:
      - application/json; charset=utf-8
      date:
<<<<<<< HEAD
      - Wed, 15 Feb 2023 14:28:16 GMT
=======
      - Fri, 10 Feb 2023 08:32:06 GMT
>>>>>>> cbb33a92
      expires:
      - '-1'
      pragma:
      - no-cache
      set-cookie:
      - x-ms-gateway-slice=Production; path=/; secure; samesite=none; httponly
      strict-transport-security:
      - max-age=31536000; includeSubDomains
      transfer-encoding:
      - chunked
      vary:
      - Accept-Encoding
      x-content-type-options:
      - nosniff
    status:
      code: 200
      message: OK
- request:
    body: '{"properties": {"roleDefinitionId": "/subscriptions/00000000-0000-0000-0000-000000000000/providers/Microsoft.Authorization/roleDefinitions/b24988ac-6180-42a0-ab88-20f7382dd24c",
<<<<<<< HEAD
      "principalId": "6e26fde3-1391-4829-a9b5-32bb81116095", "principalType": "ServicePrincipal"}}'
=======
      "principalId": "77212e35-d441-436e-9ac8-41641ebd1d61", "principalType": "ServicePrincipal"}}'
>>>>>>> cbb33a92
    headers:
      Accept:
      - application/json
      Accept-Encoding:
      - gzip, deflate
      CommandName:
      - role assignment create
      Connection:
      - keep-alive
      Content-Length:
      - '270'
      Content-Type:
      - application/json
      Cookie:
      - x-ms-gateway-slice=Production
      ParameterSetName:
      - --assignee --role --scope
      User-Agent:
<<<<<<< HEAD
      - AZURECLI/2.45.0 azsdk-python-azure-mgmt-authorization/3.0.0 Python/3.10.6
        (Linux-5.10.102.1-microsoft-standard-WSL2-x86_64-with-glibc2.35)
=======
      - python/3.9.13 (Windows-10-10.0.22621-SP0) msrest/0.7.1 msrest_azure/0.6.4
        azure-mgmt-authorization/0.61.0 Azure-SDK-For-Python AZURECLI/2.45.0
      accept-language:
      - en-US
>>>>>>> cbb33a92
    method: PUT
    uri: https://management.azure.com/subscriptions/00000000-0000-0000-0000-000000000000/resourceGroups/img_tmpl_cancel_000001/providers/Microsoft.Authorization/roleAssignments/88888888-0000-0000-0000-000000000001?api-version=2022-04-01
  response:
    body:
<<<<<<< HEAD
      string: '{"properties":{"roleDefinitionId":"/subscriptions/00000000-0000-0000-0000-000000000000/providers/Microsoft.Authorization/roleDefinitions/b24988ac-6180-42a0-ab88-20f7382dd24c","principalId":"6e26fde3-1391-4829-a9b5-32bb81116095","principalType":"ServicePrincipal","scope":"/subscriptions/00000000-0000-0000-0000-000000000000/resourceGroups/img_tmpl_cancel_000001","condition":null,"conditionVersion":null,"createdOn":"2023-02-15T14:28:16.5860312Z","updatedOn":"2023-02-15T14:28:17.8850478Z","createdBy":null,"updatedBy":"6d97229a-391f-473a-893f-f0608b592d7b","delegatedManagedIdentityResourceId":null,"description":null},"id":"/subscriptions/00000000-0000-0000-0000-000000000000/resourceGroups/img_tmpl_cancel_000001/providers/Microsoft.Authorization/roleAssignments/88888888-0000-0000-0000-000000000001","type":"Microsoft.Authorization/roleAssignments","name":"88888888-0000-0000-0000-000000000001"}'
=======
      string: '{"properties":{"roleDefinitionId":"/subscriptions/00000000-0000-0000-0000-000000000000/providers/Microsoft.Authorization/roleDefinitions/b24988ac-6180-42a0-ab88-20f7382dd24c","principalId":"77212e35-d441-436e-9ac8-41641ebd1d61","principalType":"ServicePrincipal","scope":"/subscriptions/00000000-0000-0000-0000-000000000000/resourceGroups/img_tmpl_cancel_000001","condition":null,"conditionVersion":null,"createdOn":"2023-02-10T08:32:07.5422934Z","updatedOn":"2023-02-10T08:32:08.8159488Z","createdBy":null,"updatedBy":"0581142e-ae8f-4bc0-9a0d-ffb7cbad05b2","delegatedManagedIdentityResourceId":null,"description":null},"id":"/subscriptions/00000000-0000-0000-0000-000000000000/resourceGroups/img_tmpl_cancel_000001/providers/Microsoft.Authorization/roleAssignments/88888888-0000-0000-0000-000000000001","type":"Microsoft.Authorization/roleAssignments","name":"88888888-0000-0000-0000-000000000001"}'
>>>>>>> cbb33a92
    headers:
      cache-control:
      - no-cache
      content-length:
      - '899'
      content-type:
      - application/json; charset=utf-8
      date:
<<<<<<< HEAD
      - Wed, 15 Feb 2023 14:28:21 GMT
=======
      - Fri, 10 Feb 2023 08:32:13 GMT
>>>>>>> cbb33a92
      expires:
      - '-1'
      pragma:
      - no-cache
      strict-transport-security:
      - max-age=31536000; includeSubDomains
      x-content-type-options:
      - nosniff
      x-ms-ratelimit-remaining-subscription-writes:
      - '1197'
    status:
      code: 201
      message: Created
- request:
    body: null
    headers:
      Accept:
      - application/json
      Accept-Encoding:
      - gzip, deflate
      CommandName:
      - image builder create
      Connection:
      - keep-alive
      ParameterSetName:
      - -g -n --image-source --managed-image-destinations --identity
      User-Agent:
<<<<<<< HEAD
      - AZURECLI/2.45.0 azsdk-python-azure-mgmt-resource/21.1.0b1 Python/3.10.6 (Linux-5.10.102.1-microsoft-standard-WSL2-x86_64-with-glibc2.35)
=======
      - AZURECLI/2.45.0 azsdk-python-azure-mgmt-resource/21.1.0b1 Python/3.9.13 (Windows-10-10.0.22621-SP0)
>>>>>>> cbb33a92
    method: GET
    uri: https://management.azure.com/subscriptions/00000000-0000-0000-0000-000000000000/resourcegroups/img_tmpl_cancel_000001?api-version=2021-04-01
  response:
    body:
<<<<<<< HEAD
      string: '{"id":"/subscriptions/00000000-0000-0000-0000-000000000000/resourceGroups/img_tmpl_cancel_000001","name":"img_tmpl_cancel_000001","type":"Microsoft.Resources/resourceGroups","location":"westus","tags":{"product":"azurecli","cause":"automation","date":"2023-02-15T14:27:18Z"},"properties":{"provisioningState":"Succeeded"}}'
=======
      string: '{"id":"/subscriptions/00000000-0000-0000-0000-000000000000/resourceGroups/img_tmpl_cancel_000001","name":"img_tmpl_cancel_000001","type":"Microsoft.Resources/resourceGroups","location":"westus","tags":{"product":"azurecli","cause":"automation","date":"2023-02-10T08:31:09Z"},"properties":{"provisioningState":"Succeeded"}}'
>>>>>>> cbb33a92
    headers:
      cache-control:
      - no-cache
      content-length:
      - '322'
      content-type:
      - application/json; charset=utf-8
      date:
<<<<<<< HEAD
      - Wed, 15 Feb 2023 14:28:22 GMT
=======
      - Fri, 10 Feb 2023 08:32:14 GMT
>>>>>>> cbb33a92
      expires:
      - '-1'
      pragma:
      - no-cache
      strict-transport-security:
      - max-age=31536000; includeSubDomains
      vary:
      - Accept-Encoding
      x-content-type-options:
      - nosniff
    status:
      code: 200
      message: OK
- request:
    body: null
    headers:
      Accept:
      - application/json
      Accept-Encoding:
      - gzip, deflate
      CommandName:
      - image builder create
      Connection:
      - keep-alive
      ParameterSetName:
      - -g -n --image-source --managed-image-destinations --identity
      User-Agent:
<<<<<<< HEAD
      - AZURECLI/2.45.0 azsdk-python-azure-mgmt-resource/21.1.0b1 Python/3.10.6 (Linux-5.10.102.1-microsoft-standard-WSL2-x86_64-with-glibc2.35)
=======
      - AZURECLI/2.45.0 azsdk-python-azure-mgmt-resource/21.1.0b1 Python/3.9.13 (Windows-10-10.0.22621-SP0)
>>>>>>> cbb33a92
    method: GET
    uri: https://management.azure.com/subscriptions/00000000-0000-0000-0000-000000000000/locations?api-version=2019-11-01
  response:
    body:
      string: "{\"value\":[{\"id\":\"/subscriptions/00000000-0000-0000-0000-000000000000/locations/eastus\",\"name\":\"eastus\",\"displayName\":\"East
        US\",\"regionalDisplayName\":\"(US) East US\",\"metadata\":{\"regionType\":\"Physical\",\"regionCategory\":\"Recommended\",\"geographyGroup\":\"US\",\"longitude\":\"-79.8164\",\"latitude\":\"37.3719\",\"physicalLocation\":\"Virginia\",\"pairedRegion\":[{\"name\":\"westus\",\"id\":\"/subscriptions/00000000-0000-0000-0000-000000000000/locations/westus\"}]}},{\"id\":\"/subscriptions/00000000-0000-0000-0000-000000000000/locations/eastus2\",\"name\":\"eastus2\",\"displayName\":\"East
        US 2\",\"regionalDisplayName\":\"(US) East US 2\",\"metadata\":{\"regionType\":\"Physical\",\"regionCategory\":\"Recommended\",\"geographyGroup\":\"US\",\"longitude\":\"-78.3889\",\"latitude\":\"36.6681\",\"physicalLocation\":\"Virginia\",\"pairedRegion\":[{\"name\":\"centralus\",\"id\":\"/subscriptions/00000000-0000-0000-0000-000000000000/locations/centralus\"}]}},{\"id\":\"/subscriptions/00000000-0000-0000-0000-000000000000/locations/southcentralus\",\"name\":\"southcentralus\",\"displayName\":\"South
        Central US\",\"regionalDisplayName\":\"(US) South Central US\",\"metadata\":{\"regionType\":\"Physical\",\"regionCategory\":\"Recommended\",\"geographyGroup\":\"US\",\"longitude\":\"-98.5\",\"latitude\":\"29.4167\",\"physicalLocation\":\"Texas\",\"pairedRegion\":[{\"name\":\"northcentralus\",\"id\":\"/subscriptions/00000000-0000-0000-0000-000000000000/locations/northcentralus\"}]}},{\"id\":\"/subscriptions/00000000-0000-0000-0000-000000000000/locations/westus2\",\"name\":\"westus2\",\"displayName\":\"West
        US 2\",\"regionalDisplayName\":\"(US) West US 2\",\"metadata\":{\"regionType\":\"Physical\",\"regionCategory\":\"Recommended\",\"geographyGroup\":\"US\",\"longitude\":\"-119.852\",\"latitude\":\"47.233\",\"physicalLocation\":\"Washington\",\"pairedRegion\":[{\"name\":\"westcentralus\",\"id\":\"/subscriptions/00000000-0000-0000-0000-000000000000/locations/westcentralus\"}]}},{\"id\":\"/subscriptions/00000000-0000-0000-0000-000000000000/locations/westus3\",\"name\":\"westus3\",\"displayName\":\"West
        US 3\",\"regionalDisplayName\":\"(US) West US 3\",\"metadata\":{\"regionType\":\"Physical\",\"regionCategory\":\"Recommended\",\"geographyGroup\":\"US\",\"longitude\":\"-112.074036\",\"latitude\":\"33.448376\",\"physicalLocation\":\"Phoenix\",\"pairedRegion\":[{\"name\":\"eastus\",\"id\":\"/subscriptions/00000000-0000-0000-0000-000000000000/locations/eastus\"}]}},{\"id\":\"/subscriptions/00000000-0000-0000-0000-000000000000/locations/australiaeast\",\"name\":\"australiaeast\",\"displayName\":\"Australia
        East\",\"regionalDisplayName\":\"(Asia Pacific) Australia East\",\"metadata\":{\"regionType\":\"Physical\",\"regionCategory\":\"Recommended\",\"geographyGroup\":\"Asia
        Pacific\",\"longitude\":\"151.2094\",\"latitude\":\"-33.86\",\"physicalLocation\":\"New
        South Wales\",\"pairedRegion\":[{\"name\":\"australiasoutheast\",\"id\":\"/subscriptions/00000000-0000-0000-0000-000000000000/locations/australiasoutheast\"}]}},{\"id\":\"/subscriptions/00000000-0000-0000-0000-000000000000/locations/southeastasia\",\"name\":\"southeastasia\",\"displayName\":\"Southeast
        Asia\",\"regionalDisplayName\":\"(Asia Pacific) Southeast Asia\",\"metadata\":{\"regionType\":\"Physical\",\"regionCategory\":\"Recommended\",\"geographyGroup\":\"Asia
        Pacific\",\"longitude\":\"103.833\",\"latitude\":\"1.283\",\"physicalLocation\":\"Singapore\",\"pairedRegion\":[{\"name\":\"eastasia\",\"id\":\"/subscriptions/00000000-0000-0000-0000-000000000000/locations/eastasia\"}]}},{\"id\":\"/subscriptions/00000000-0000-0000-0000-000000000000/locations/northeurope\",\"name\":\"northeurope\",\"displayName\":\"North
        Europe\",\"regionalDisplayName\":\"(Europe) North Europe\",\"metadata\":{\"regionType\":\"Physical\",\"regionCategory\":\"Recommended\",\"geographyGroup\":\"Europe\",\"longitude\":\"-6.2597\",\"latitude\":\"53.3478\",\"physicalLocation\":\"Ireland\",\"pairedRegion\":[{\"name\":\"westeurope\",\"id\":\"/subscriptions/00000000-0000-0000-0000-000000000000/locations/westeurope\"}]}},{\"id\":\"/subscriptions/00000000-0000-0000-0000-000000000000/locations/swedencentral\",\"name\":\"swedencentral\",\"displayName\":\"Sweden
        Central\",\"regionalDisplayName\":\"(Europe) Sweden Central\",\"metadata\":{\"regionType\":\"Physical\",\"regionCategory\":\"Recommended\",\"geographyGroup\":\"Europe\",\"longitude\":\"17.14127\",\"latitude\":\"60.67488\",\"physicalLocation\":\"G\xE4vle\",\"pairedRegion\":[{\"name\":\"swedensouth\",\"id\":\"/subscriptions/00000000-0000-0000-0000-000000000000/locations/swedensouth\"}]}},{\"id\":\"/subscriptions/00000000-0000-0000-0000-000000000000/locations/uksouth\",\"name\":\"uksouth\",\"displayName\":\"UK
        South\",\"regionalDisplayName\":\"(Europe) UK South\",\"metadata\":{\"regionType\":\"Physical\",\"regionCategory\":\"Recommended\",\"geographyGroup\":\"Europe\",\"longitude\":\"-0.799\",\"latitude\":\"50.941\",\"physicalLocation\":\"London\",\"pairedRegion\":[{\"name\":\"ukwest\",\"id\":\"/subscriptions/00000000-0000-0000-0000-000000000000/locations/ukwest\"}]}},{\"id\":\"/subscriptions/00000000-0000-0000-0000-000000000000/locations/westeurope\",\"name\":\"westeurope\",\"displayName\":\"West
        Europe\",\"regionalDisplayName\":\"(Europe) West Europe\",\"metadata\":{\"regionType\":\"Physical\",\"regionCategory\":\"Recommended\",\"geographyGroup\":\"Europe\",\"longitude\":\"4.9\",\"latitude\":\"52.3667\",\"physicalLocation\":\"Netherlands\",\"pairedRegion\":[{\"name\":\"northeurope\",\"id\":\"/subscriptions/00000000-0000-0000-0000-000000000000/locations/northeurope\"}]}},{\"id\":\"/subscriptions/00000000-0000-0000-0000-000000000000/locations/centralus\",\"name\":\"centralus\",\"displayName\":\"Central
        US\",\"regionalDisplayName\":\"(US) Central US\",\"metadata\":{\"regionType\":\"Physical\",\"regionCategory\":\"Recommended\",\"geographyGroup\":\"US\",\"longitude\":\"-93.6208\",\"latitude\":\"41.5908\",\"physicalLocation\":\"Iowa\",\"pairedRegion\":[{\"name\":\"eastus2\",\"id\":\"/subscriptions/00000000-0000-0000-0000-000000000000/locations/eastus2\"}]}},{\"id\":\"/subscriptions/00000000-0000-0000-0000-000000000000/locations/southafricanorth\",\"name\":\"southafricanorth\",\"displayName\":\"South
        Africa North\",\"regionalDisplayName\":\"(Africa) South Africa North\",\"metadata\":{\"regionType\":\"Physical\",\"regionCategory\":\"Recommended\",\"geographyGroup\":\"Africa\",\"longitude\":\"28.218370\",\"latitude\":\"-25.731340\",\"physicalLocation\":\"Johannesburg\",\"pairedRegion\":[{\"name\":\"southafricawest\",\"id\":\"/subscriptions/00000000-0000-0000-0000-000000000000/locations/southafricawest\"}]}},{\"id\":\"/subscriptions/00000000-0000-0000-0000-000000000000/locations/centralindia\",\"name\":\"centralindia\",\"displayName\":\"Central
        India\",\"regionalDisplayName\":\"(Asia Pacific) Central India\",\"metadata\":{\"regionType\":\"Physical\",\"regionCategory\":\"Recommended\",\"geographyGroup\":\"Asia
        Pacific\",\"longitude\":\"73.9197\",\"latitude\":\"18.5822\",\"physicalLocation\":\"Pune\",\"pairedRegion\":[{\"name\":\"southindia\",\"id\":\"/subscriptions/00000000-0000-0000-0000-000000000000/locations/southindia\"}]}},{\"id\":\"/subscriptions/00000000-0000-0000-0000-000000000000/locations/eastasia\",\"name\":\"eastasia\",\"displayName\":\"East
        Asia\",\"regionalDisplayName\":\"(Asia Pacific) East Asia\",\"metadata\":{\"regionType\":\"Physical\",\"regionCategory\":\"Recommended\",\"geographyGroup\":\"Asia
        Pacific\",\"longitude\":\"114.188\",\"latitude\":\"22.267\",\"physicalLocation\":\"Hong
        Kong\",\"pairedRegion\":[{\"name\":\"southeastasia\",\"id\":\"/subscriptions/00000000-0000-0000-0000-000000000000/locations/southeastasia\"}]}},{\"id\":\"/subscriptions/00000000-0000-0000-0000-000000000000/locations/japaneast\",\"name\":\"japaneast\",\"displayName\":\"Japan
        East\",\"regionalDisplayName\":\"(Asia Pacific) Japan East\",\"metadata\":{\"regionType\":\"Physical\",\"regionCategory\":\"Recommended\",\"geographyGroup\":\"Asia
        Pacific\",\"longitude\":\"139.77\",\"latitude\":\"35.68\",\"physicalLocation\":\"Tokyo,
        Saitama\",\"pairedRegion\":[{\"name\":\"japanwest\",\"id\":\"/subscriptions/00000000-0000-0000-0000-000000000000/locations/japanwest\"}]}},{\"id\":\"/subscriptions/00000000-0000-0000-0000-000000000000/locations/koreacentral\",\"name\":\"koreacentral\",\"displayName\":\"Korea
        Central\",\"regionalDisplayName\":\"(Asia Pacific) Korea Central\",\"metadata\":{\"regionType\":\"Physical\",\"regionCategory\":\"Recommended\",\"geographyGroup\":\"Asia
        Pacific\",\"longitude\":\"126.9780\",\"latitude\":\"37.5665\",\"physicalLocation\":\"Seoul\",\"pairedRegion\":[{\"name\":\"koreasouth\",\"id\":\"/subscriptions/00000000-0000-0000-0000-000000000000/locations/koreasouth\"}]}},{\"id\":\"/subscriptions/00000000-0000-0000-0000-000000000000/locations/canadacentral\",\"name\":\"canadacentral\",\"displayName\":\"Canada
        Central\",\"regionalDisplayName\":\"(Canada) Canada Central\",\"metadata\":{\"regionType\":\"Physical\",\"regionCategory\":\"Recommended\",\"geographyGroup\":\"Canada\",\"longitude\":\"-79.383\",\"latitude\":\"43.653\",\"physicalLocation\":\"Toronto\",\"pairedRegion\":[{\"name\":\"canadaeast\",\"id\":\"/subscriptions/00000000-0000-0000-0000-000000000000/locations/canadaeast\"}]}},{\"id\":\"/subscriptions/00000000-0000-0000-0000-000000000000/locations/francecentral\",\"name\":\"francecentral\",\"displayName\":\"France
        Central\",\"regionalDisplayName\":\"(Europe) France Central\",\"metadata\":{\"regionType\":\"Physical\",\"regionCategory\":\"Recommended\",\"geographyGroup\":\"Europe\",\"longitude\":\"2.3730\",\"latitude\":\"46.3772\",\"physicalLocation\":\"Paris\",\"pairedRegion\":[{\"name\":\"francesouth\",\"id\":\"/subscriptions/00000000-0000-0000-0000-000000000000/locations/francesouth\"}]}},{\"id\":\"/subscriptions/00000000-0000-0000-0000-000000000000/locations/germanywestcentral\",\"name\":\"germanywestcentral\",\"displayName\":\"Germany
        West Central\",\"regionalDisplayName\":\"(Europe) Germany West Central\",\"metadata\":{\"regionType\":\"Physical\",\"regionCategory\":\"Recommended\",\"geographyGroup\":\"Europe\",\"longitude\":\"8.682127\",\"latitude\":\"50.110924\",\"physicalLocation\":\"Frankfurt\",\"pairedRegion\":[{\"name\":\"germanynorth\",\"id\":\"/subscriptions/00000000-0000-0000-0000-000000000000/locations/germanynorth\"}]}},{\"id\":\"/subscriptions/00000000-0000-0000-0000-000000000000/locations/norwayeast\",\"name\":\"norwayeast\",\"displayName\":\"Norway
        East\",\"regionalDisplayName\":\"(Europe) Norway East\",\"metadata\":{\"regionType\":\"Physical\",\"regionCategory\":\"Recommended\",\"geographyGroup\":\"Europe\",\"longitude\":\"10.752245\",\"latitude\":\"59.913868\",\"physicalLocation\":\"Norway\",\"pairedRegion\":[{\"name\":\"norwaywest\",\"id\":\"/subscriptions/00000000-0000-0000-0000-000000000000/locations/norwaywest\"}]}},{\"id\":\"/subscriptions/00000000-0000-0000-0000-000000000000/locations/switzerlandnorth\",\"name\":\"switzerlandnorth\",\"displayName\":\"Switzerland
        North\",\"regionalDisplayName\":\"(Europe) Switzerland North\",\"metadata\":{\"regionType\":\"Physical\",\"regionCategory\":\"Recommended\",\"geographyGroup\":\"Europe\",\"longitude\":\"8.564572\",\"latitude\":\"47.451542\",\"physicalLocation\":\"Zurich\",\"pairedRegion\":[{\"name\":\"switzerlandwest\",\"id\":\"/subscriptions/00000000-0000-0000-0000-000000000000/locations/switzerlandwest\"}]}},{\"id\":\"/subscriptions/00000000-0000-0000-0000-000000000000/locations/uaenorth\",\"name\":\"uaenorth\",\"displayName\":\"UAE
        North\",\"regionalDisplayName\":\"(Middle East) UAE North\",\"metadata\":{\"regionType\":\"Physical\",\"regionCategory\":\"Recommended\",\"geographyGroup\":\"Middle
        East\",\"longitude\":\"55.316666\",\"latitude\":\"25.266666\",\"physicalLocation\":\"Dubai\",\"pairedRegion\":[{\"name\":\"uaecentral\",\"id\":\"/subscriptions/00000000-0000-0000-0000-000000000000/locations/uaecentral\"}]}},{\"id\":\"/subscriptions/00000000-0000-0000-0000-000000000000/locations/brazilsouth\",\"name\":\"brazilsouth\",\"displayName\":\"Brazil
        South\",\"regionalDisplayName\":\"(South America) Brazil South\",\"metadata\":{\"regionType\":\"Physical\",\"regionCategory\":\"Recommended\",\"geographyGroup\":\"South
        America\",\"longitude\":\"-46.633\",\"latitude\":\"-23.55\",\"physicalLocation\":\"Sao
        Paulo State\",\"pairedRegion\":[{\"name\":\"southcentralus\",\"id\":\"/subscriptions/00000000-0000-0000-0000-000000000000/locations/southcentralus\"}]}},{\"id\":\"/subscriptions/00000000-0000-0000-0000-000000000000/locations/eastus2euap\",\"name\":\"eastus2euap\",\"displayName\":\"East
        US 2 EUAP\",\"regionalDisplayName\":\"(US) East US 2 EUAP\",\"metadata\":{\"regionType\":\"Physical\",\"regionCategory\":\"Recommended\",\"geographyGroup\":\"US\",\"longitude\":\"-78.3889\",\"latitude\":\"36.6681\",\"pairedRegion\":[{\"name\":\"centraluseuap\",\"id\":\"/subscriptions/00000000-0000-0000-0000-000000000000/locations/centraluseuap\"}]}},{\"id\":\"/subscriptions/00000000-0000-0000-0000-000000000000/locations/qatarcentral\",\"name\":\"qatarcentral\",\"displayName\":\"Qatar
        Central\",\"regionalDisplayName\":\"(Middle East) Qatar Central\",\"metadata\":{\"regionType\":\"Physical\",\"regionCategory\":\"Recommended\",\"geographyGroup\":\"Middle
        East\",\"longitude\":\"51.439327\",\"latitude\":\"25.551462\",\"physicalLocation\":\"Doha\",\"pairedRegion\":[]}},{\"id\":\"/subscriptions/00000000-0000-0000-0000-000000000000/locations/centralusstage\",\"name\":\"centralusstage\",\"displayName\":\"Central
        US (Stage)\",\"regionalDisplayName\":\"(US) Central US (Stage)\",\"metadata\":{\"regionType\":\"Logical\",\"regionCategory\":\"Other\",\"geographyGroup\":\"US\"}},{\"id\":\"/subscriptions/00000000-0000-0000-0000-000000000000/locations/eastusstage\",\"name\":\"eastusstage\",\"displayName\":\"East
        US (Stage)\",\"regionalDisplayName\":\"(US) East US (Stage)\",\"metadata\":{\"regionType\":\"Logical\",\"regionCategory\":\"Other\",\"geographyGroup\":\"US\"}},{\"id\":\"/subscriptions/00000000-0000-0000-0000-000000000000/locations/eastus2stage\",\"name\":\"eastus2stage\",\"displayName\":\"East
        US 2 (Stage)\",\"regionalDisplayName\":\"(US) East US 2 (Stage)\",\"metadata\":{\"regionType\":\"Logical\",\"regionCategory\":\"Other\",\"geographyGroup\":\"US\"}},{\"id\":\"/subscriptions/00000000-0000-0000-0000-000000000000/locations/northcentralusstage\",\"name\":\"northcentralusstage\",\"displayName\":\"North
        Central US (Stage)\",\"regionalDisplayName\":\"(US) North Central US (Stage)\",\"metadata\":{\"regionType\":\"Logical\",\"regionCategory\":\"Other\",\"geographyGroup\":\"US\"}},{\"id\":\"/subscriptions/00000000-0000-0000-0000-000000000000/locations/southcentralusstage\",\"name\":\"southcentralusstage\",\"displayName\":\"South
        Central US (Stage)\",\"regionalDisplayName\":\"(US) South Central US (Stage)\",\"metadata\":{\"regionType\":\"Logical\",\"regionCategory\":\"Other\",\"geographyGroup\":\"US\"}},{\"id\":\"/subscriptions/00000000-0000-0000-0000-000000000000/locations/westusstage\",\"name\":\"westusstage\",\"displayName\":\"West
        US (Stage)\",\"regionalDisplayName\":\"(US) West US (Stage)\",\"metadata\":{\"regionType\":\"Logical\",\"regionCategory\":\"Other\",\"geographyGroup\":\"US\"}},{\"id\":\"/subscriptions/00000000-0000-0000-0000-000000000000/locations/westus2stage\",\"name\":\"westus2stage\",\"displayName\":\"West
        US 2 (Stage)\",\"regionalDisplayName\":\"(US) West US 2 (Stage)\",\"metadata\":{\"regionType\":\"Logical\",\"regionCategory\":\"Other\",\"geographyGroup\":\"US\"}},{\"id\":\"/subscriptions/00000000-0000-0000-0000-000000000000/locations/asia\",\"name\":\"asia\",\"displayName\":\"Asia\",\"regionalDisplayName\":\"Asia\",\"metadata\":{\"regionType\":\"Logical\",\"regionCategory\":\"Other\"}},{\"id\":\"/subscriptions/00000000-0000-0000-0000-000000000000/locations/asiapacific\",\"name\":\"asiapacific\",\"displayName\":\"Asia
        Pacific\",\"regionalDisplayName\":\"Asia Pacific\",\"metadata\":{\"regionType\":\"Logical\",\"regionCategory\":\"Other\"}},{\"id\":\"/subscriptions/00000000-0000-0000-0000-000000000000/locations/australia\",\"name\":\"australia\",\"displayName\":\"Australia\",\"regionalDisplayName\":\"Australia\",\"metadata\":{\"regionType\":\"Logical\",\"regionCategory\":\"Other\"}},{\"id\":\"/subscriptions/00000000-0000-0000-0000-000000000000/locations/brazil\",\"name\":\"brazil\",\"displayName\":\"Brazil\",\"regionalDisplayName\":\"Brazil\",\"metadata\":{\"regionType\":\"Logical\",\"regionCategory\":\"Other\"}},{\"id\":\"/subscriptions/00000000-0000-0000-0000-000000000000/locations/canada\",\"name\":\"canada\",\"displayName\":\"Canada\",\"regionalDisplayName\":\"Canada\",\"metadata\":{\"regionType\":\"Logical\",\"regionCategory\":\"Other\"}},{\"id\":\"/subscriptions/00000000-0000-0000-0000-000000000000/locations/europe\",\"name\":\"europe\",\"displayName\":\"Europe\",\"regionalDisplayName\":\"Europe\",\"metadata\":{\"regionType\":\"Logical\",\"regionCategory\":\"Other\"}},{\"id\":\"/subscriptions/00000000-0000-0000-0000-000000000000/locations/france\",\"name\":\"france\",\"displayName\":\"France\",\"regionalDisplayName\":\"France\",\"metadata\":{\"regionType\":\"Logical\",\"regionCategory\":\"Other\"}},{\"id\":\"/subscriptions/00000000-0000-0000-0000-000000000000/locations/germany\",\"name\":\"germany\",\"displayName\":\"Germany\",\"regionalDisplayName\":\"Germany\",\"metadata\":{\"regionType\":\"Logical\",\"regionCategory\":\"Other\"}},{\"id\":\"/subscriptions/00000000-0000-0000-0000-000000000000/locations/global\",\"name\":\"global\",\"displayName\":\"Global\",\"regionalDisplayName\":\"Global\",\"metadata\":{\"regionType\":\"Logical\",\"regionCategory\":\"Other\"}},{\"id\":\"/subscriptions/00000000-0000-0000-0000-000000000000/locations/india\",\"name\":\"india\",\"displayName\":\"India\",\"regionalDisplayName\":\"India\",\"metadata\":{\"regionType\":\"Logical\",\"regionCategory\":\"Other\"}},{\"id\":\"/subscriptions/00000000-0000-0000-0000-000000000000/locations/japan\",\"name\":\"japan\",\"displayName\":\"Japan\",\"regionalDisplayName\":\"Japan\",\"metadata\":{\"regionType\":\"Logical\",\"regionCategory\":\"Other\"}},{\"id\":\"/subscriptions/00000000-0000-0000-0000-000000000000/locations/korea\",\"name\":\"korea\",\"displayName\":\"Korea\",\"regionalDisplayName\":\"Korea\",\"metadata\":{\"regionType\":\"Logical\",\"regionCategory\":\"Other\"}},{\"id\":\"/subscriptions/00000000-0000-0000-0000-000000000000/locations/norway\",\"name\":\"norway\",\"displayName\":\"Norway\",\"regionalDisplayName\":\"Norway\",\"metadata\":{\"regionType\":\"Logical\",\"regionCategory\":\"Other\"}},{\"id\":\"/subscriptions/00000000-0000-0000-0000-000000000000/locations/singapore\",\"name\":\"singapore\",\"displayName\":\"Singapore\",\"regionalDisplayName\":\"Singapore\",\"metadata\":{\"regionType\":\"Logical\",\"regionCategory\":\"Other\"}},{\"id\":\"/subscriptions/00000000-0000-0000-0000-000000000000/locations/southafrica\",\"name\":\"southafrica\",\"displayName\":\"South
        Africa\",\"regionalDisplayName\":\"South Africa\",\"metadata\":{\"regionType\":\"Logical\",\"regionCategory\":\"Other\"}},{\"id\":\"/subscriptions/00000000-0000-0000-0000-000000000000/locations/switzerland\",\"name\":\"switzerland\",\"displayName\":\"Switzerland\",\"regionalDisplayName\":\"Switzerland\",\"metadata\":{\"regionType\":\"Logical\",\"regionCategory\":\"Other\"}},{\"id\":\"/subscriptions/00000000-0000-0000-0000-000000000000/locations/uae\",\"name\":\"uae\",\"displayName\":\"United
        Arab Emirates\",\"regionalDisplayName\":\"United Arab Emirates\",\"metadata\":{\"regionType\":\"Logical\",\"regionCategory\":\"Other\"}},{\"id\":\"/subscriptions/00000000-0000-0000-0000-000000000000/locations/uk\",\"name\":\"uk\",\"displayName\":\"United
        Kingdom\",\"regionalDisplayName\":\"United Kingdom\",\"metadata\":{\"regionType\":\"Logical\",\"regionCategory\":\"Other\"}},{\"id\":\"/subscriptions/00000000-0000-0000-0000-000000000000/locations/unitedstates\",\"name\":\"unitedstates\",\"displayName\":\"United
        States\",\"regionalDisplayName\":\"United States\",\"metadata\":{\"regionType\":\"Logical\",\"regionCategory\":\"Other\"}},{\"id\":\"/subscriptions/00000000-0000-0000-0000-000000000000/locations/unitedstateseuap\",\"name\":\"unitedstateseuap\",\"displayName\":\"United
        States EUAP\",\"regionalDisplayName\":\"United States EUAP\",\"metadata\":{\"regionType\":\"Logical\",\"regionCategory\":\"Other\"}},{\"id\":\"/subscriptions/00000000-0000-0000-0000-000000000000/locations/eastasiastage\",\"name\":\"eastasiastage\",\"displayName\":\"East
        Asia (Stage)\",\"regionalDisplayName\":\"(Asia Pacific) East Asia (Stage)\",\"metadata\":{\"regionType\":\"Logical\",\"regionCategory\":\"Other\",\"geographyGroup\":\"Asia
        Pacific\"}},{\"id\":\"/subscriptions/00000000-0000-0000-0000-000000000000/locations/southeastasiastage\",\"name\":\"southeastasiastage\",\"displayName\":\"Southeast
        Asia (Stage)\",\"regionalDisplayName\":\"(Asia Pacific) Southeast Asia (Stage)\",\"metadata\":{\"regionType\":\"Logical\",\"regionCategory\":\"Other\",\"geographyGroup\":\"Asia
        Pacific\"}},{\"id\":\"/subscriptions/00000000-0000-0000-0000-000000000000/locations/eastusstg\",\"name\":\"eastusstg\",\"displayName\":\"East
        US STG\",\"regionalDisplayName\":\"(US) East US STG\",\"metadata\":{\"regionType\":\"Physical\",\"regionCategory\":\"Other\",\"geographyGroup\":\"US\",\"longitude\":\"-79.8164\",\"latitude\":\"37.3719\",\"physicalLocation\":\"Virginia\",\"pairedRegion\":[{\"name\":\"southcentralusstg\",\"id\":\"/subscriptions/00000000-0000-0000-0000-000000000000/locations/southcentralusstg\"}]}},{\"id\":\"/subscriptions/00000000-0000-0000-0000-000000000000/locations/southcentralusstg\",\"name\":\"southcentralusstg\",\"displayName\":\"South
        Central US STG\",\"regionalDisplayName\":\"(US) South Central US STG\",\"metadata\":{\"regionType\":\"Physical\",\"regionCategory\":\"Other\",\"geographyGroup\":\"US\",\"longitude\":\"-98.5\",\"latitude\":\"29.4167\",\"physicalLocation\":\"Texas\",\"pairedRegion\":[{\"name\":\"eastusstg\",\"id\":\"/subscriptions/00000000-0000-0000-0000-000000000000/locations/eastusstg\"}]}},{\"id\":\"/subscriptions/00000000-0000-0000-0000-000000000000/locations/northcentralus\",\"name\":\"northcentralus\",\"displayName\":\"North
        Central US\",\"regionalDisplayName\":\"(US) North Central US\",\"metadata\":{\"regionType\":\"Physical\",\"regionCategory\":\"Other\",\"geographyGroup\":\"US\",\"longitude\":\"-87.6278\",\"latitude\":\"41.8819\",\"physicalLocation\":\"Illinois\",\"pairedRegion\":[{\"name\":\"southcentralus\",\"id\":\"/subscriptions/00000000-0000-0000-0000-000000000000/locations/southcentralus\"}]}},{\"id\":\"/subscriptions/00000000-0000-0000-0000-000000000000/locations/westus\",\"name\":\"westus\",\"displayName\":\"West
        US\",\"regionalDisplayName\":\"(US) West US\",\"metadata\":{\"regionType\":\"Physical\",\"regionCategory\":\"Other\",\"geographyGroup\":\"US\",\"longitude\":\"-122.417\",\"latitude\":\"37.783\",\"physicalLocation\":\"California\",\"pairedRegion\":[{\"name\":\"eastus\",\"id\":\"/subscriptions/00000000-0000-0000-0000-000000000000/locations/eastus\"}]}},{\"id\":\"/subscriptions/00000000-0000-0000-0000-000000000000/locations/jioindiawest\",\"name\":\"jioindiawest\",\"displayName\":\"Jio
        India West\",\"regionalDisplayName\":\"(Asia Pacific) Jio India West\",\"metadata\":{\"regionType\":\"Physical\",\"regionCategory\":\"Other\",\"geographyGroup\":\"Asia
        Pacific\",\"longitude\":\"70.05773\",\"latitude\":\"22.470701\",\"physicalLocation\":\"Jamnagar\",\"pairedRegion\":[{\"name\":\"jioindiacentral\",\"id\":\"/subscriptions/00000000-0000-0000-0000-000000000000/locations/jioindiacentral\"}]}},{\"id\":\"/subscriptions/00000000-0000-0000-0000-000000000000/locations/taiwannorth\",\"name\":\"taiwannorth\",\"displayName\":\"Taiwan
        North\",\"regionalDisplayName\":\"(Asia Pacific) Taiwan North\",\"metadata\":{\"regionType\":\"Physical\",\"regionCategory\":\"Other\",\"geographyGroup\":\"Asia
        Pacific\",\"longitude\":\"121.3662962\",\"latitude\":\"25.0174719\",\"physicalLocation\":\"Taiwan
        North\",\"pairedRegion\":[{\"name\":\"taiwannw\",\"id\":\"/subscriptions/00000000-0000-0000-0000-000000000000/locations/taiwannw\"}]}},{\"id\":\"/subscriptions/00000000-0000-0000-0000-000000000000/locations/centraluseuap\",\"name\":\"centraluseuap\",\"displayName\":\"Central
        US EUAP\",\"regionalDisplayName\":\"(US) Central US EUAP\",\"metadata\":{\"regionType\":\"Physical\",\"regionCategory\":\"Other\",\"geographyGroup\":\"US\",\"longitude\":\"-93.6208\",\"latitude\":\"41.5908\",\"pairedRegion\":[{\"name\":\"eastus2euap\",\"id\":\"/subscriptions/00000000-0000-0000-0000-000000000000/locations/eastus2euap\"}]}},{\"id\":\"/subscriptions/00000000-0000-0000-0000-000000000000/locations/westcentralus\",\"name\":\"westcentralus\",\"displayName\":\"West
        Central US\",\"regionalDisplayName\":\"(US) West Central US\",\"metadata\":{\"regionType\":\"Physical\",\"regionCategory\":\"Other\",\"geographyGroup\":\"US\",\"longitude\":\"-110.234\",\"latitude\":\"40.890\",\"physicalLocation\":\"Wyoming\",\"pairedRegion\":[{\"name\":\"westus2\",\"id\":\"/subscriptions/00000000-0000-0000-0000-000000000000/locations/westus2\"}]}},{\"id\":\"/subscriptions/00000000-0000-0000-0000-000000000000/locations/southafricawest\",\"name\":\"southafricawest\",\"displayName\":\"South
        Africa West\",\"regionalDisplayName\":\"(Africa) South Africa West\",\"metadata\":{\"regionType\":\"Physical\",\"regionCategory\":\"Other\",\"geographyGroup\":\"Africa\",\"longitude\":\"18.843266\",\"latitude\":\"-34.075691\",\"physicalLocation\":\"Cape
        Town\",\"pairedRegion\":[{\"name\":\"southafricanorth\",\"id\":\"/subscriptions/00000000-0000-0000-0000-000000000000/locations/southafricanorth\"}]}},{\"id\":\"/subscriptions/00000000-0000-0000-0000-000000000000/locations/australiacentral\",\"name\":\"australiacentral\",\"displayName\":\"Australia
        Central\",\"regionalDisplayName\":\"(Asia Pacific) Australia Central\",\"metadata\":{\"regionType\":\"Physical\",\"regionCategory\":\"Other\",\"geographyGroup\":\"Asia
        Pacific\",\"longitude\":\"149.1244\",\"latitude\":\"-35.3075\",\"physicalLocation\":\"Canberra\",\"pairedRegion\":[{\"name\":\"australiacentral\",\"id\":\"/subscriptions/00000000-0000-0000-0000-000000000000/locations/australiacentral\"}]}},{\"id\":\"/subscriptions/00000000-0000-0000-0000-000000000000/locations/australiacentral2\",\"name\":\"australiacentral2\",\"displayName\":\"Australia
        Central 2\",\"regionalDisplayName\":\"(Asia Pacific) Australia Central 2\",\"metadata\":{\"regionType\":\"Physical\",\"regionCategory\":\"Other\",\"geographyGroup\":\"Asia
        Pacific\",\"longitude\":\"149.1244\",\"latitude\":\"-35.3075\",\"physicalLocation\":\"Canberra\",\"pairedRegion\":[{\"name\":\"australiacentral2\",\"id\":\"/subscriptions/00000000-0000-0000-0000-000000000000/locations/australiacentral2\"}]}},{\"id\":\"/subscriptions/00000000-0000-0000-0000-000000000000/locations/australiasoutheast\",\"name\":\"australiasoutheast\",\"displayName\":\"Australia
        Southeast\",\"regionalDisplayName\":\"(Asia Pacific) Australia Southeast\",\"metadata\":{\"regionType\":\"Physical\",\"regionCategory\":\"Other\",\"geographyGroup\":\"Asia
        Pacific\",\"longitude\":\"144.9631\",\"latitude\":\"-37.8136\",\"physicalLocation\":\"Victoria\",\"pairedRegion\":[{\"name\":\"australiaeast\",\"id\":\"/subscriptions/00000000-0000-0000-0000-000000000000/locations/australiaeast\"}]}},{\"id\":\"/subscriptions/00000000-0000-0000-0000-000000000000/locations/japanwest\",\"name\":\"japanwest\",\"displayName\":\"Japan
        West\",\"regionalDisplayName\":\"(Asia Pacific) Japan West\",\"metadata\":{\"regionType\":\"Physical\",\"regionCategory\":\"Other\",\"geographyGroup\":\"Asia
        Pacific\",\"longitude\":\"135.5022\",\"latitude\":\"34.6939\",\"physicalLocation\":\"Osaka\",\"pairedRegion\":[{\"name\":\"japaneast\",\"id\":\"/subscriptions/00000000-0000-0000-0000-000000000000/locations/japaneast\"}]}},{\"id\":\"/subscriptions/00000000-0000-0000-0000-000000000000/locations/jioindiacentral\",\"name\":\"jioindiacentral\",\"displayName\":\"Jio
        India Central\",\"regionalDisplayName\":\"(Asia Pacific) Jio India Central\",\"metadata\":{\"regionType\":\"Physical\",\"regionCategory\":\"Other\",\"geographyGroup\":\"Asia
        Pacific\",\"longitude\":\"79.08886\",\"latitude\":\"21.146633\",\"physicalLocation\":\"Nagpur\",\"pairedRegion\":[{\"name\":\"jioindiawest\",\"id\":\"/subscriptions/00000000-0000-0000-0000-000000000000/locations/jioindiawest\"}]}},{\"id\":\"/subscriptions/00000000-0000-0000-0000-000000000000/locations/koreasouth\",\"name\":\"koreasouth\",\"displayName\":\"Korea
        South\",\"regionalDisplayName\":\"(Asia Pacific) Korea South\",\"metadata\":{\"regionType\":\"Physical\",\"regionCategory\":\"Other\",\"geographyGroup\":\"Asia
        Pacific\",\"longitude\":\"129.0756\",\"latitude\":\"35.1796\",\"physicalLocation\":\"Busan\",\"pairedRegion\":[{\"name\":\"koreacentral\",\"id\":\"/subscriptions/00000000-0000-0000-0000-000000000000/locations/koreacentral\"}]}},{\"id\":\"/subscriptions/00000000-0000-0000-0000-000000000000/locations/southindia\",\"name\":\"southindia\",\"displayName\":\"South
        India\",\"regionalDisplayName\":\"(Asia Pacific) South India\",\"metadata\":{\"regionType\":\"Physical\",\"regionCategory\":\"Other\",\"geographyGroup\":\"Asia
        Pacific\",\"longitude\":\"80.1636\",\"latitude\":\"12.9822\",\"physicalLocation\":\"Chennai\",\"pairedRegion\":[{\"name\":\"centralindia\",\"id\":\"/subscriptions/00000000-0000-0000-0000-000000000000/locations/centralindia\"}]}},{\"id\":\"/subscriptions/00000000-0000-0000-0000-000000000000/locations/taiwannorthwest\",\"name\":\"taiwannorthwest\",\"displayName\":\"Taiwan
        Northwest\",\"regionalDisplayName\":\"(Asia Pacific) Taiwan Northwest\",\"metadata\":{\"regionType\":\"Physical\",\"regionCategory\":\"Other\",\"geographyGroup\":\"Asia
        Pacific\",\"longitude\":\"120.921008\",\"latitude\":\"24.7848456\",\"physicalLocation\":\"Taiwan
        Northwest\",\"pairedRegion\":[{\"name\":\"taiwann\",\"id\":\"/subscriptions/00000000-0000-0000-0000-000000000000/locations/taiwann\"}]}},{\"id\":\"/subscriptions/00000000-0000-0000-0000-000000000000/locations/westindia\",\"name\":\"westindia\",\"displayName\":\"West
        India\",\"regionalDisplayName\":\"(Asia Pacific) West India\",\"metadata\":{\"regionType\":\"Physical\",\"regionCategory\":\"Other\",\"geographyGroup\":\"Asia
        Pacific\",\"longitude\":\"72.868\",\"latitude\":\"19.088\",\"physicalLocation\":\"Mumbai\",\"pairedRegion\":[{\"name\":\"southindia\",\"id\":\"/subscriptions/00000000-0000-0000-0000-000000000000/locations/southindia\"}]}},{\"id\":\"/subscriptions/00000000-0000-0000-0000-000000000000/locations/canadaeast\",\"name\":\"canadaeast\",\"displayName\":\"Canada
        East\",\"regionalDisplayName\":\"(Canada) Canada East\",\"metadata\":{\"regionType\":\"Physical\",\"regionCategory\":\"Other\",\"geographyGroup\":\"Canada\",\"longitude\":\"-71.217\",\"latitude\":\"46.817\",\"physicalLocation\":\"Quebec\",\"pairedRegion\":[{\"name\":\"canadacentral\",\"id\":\"/subscriptions/00000000-0000-0000-0000-000000000000/locations/canadacentral\"}]}},{\"id\":\"/subscriptions/00000000-0000-0000-0000-000000000000/locations/francesouth\",\"name\":\"francesouth\",\"displayName\":\"France
        South\",\"regionalDisplayName\":\"(Europe) France South\",\"metadata\":{\"regionType\":\"Physical\",\"regionCategory\":\"Other\",\"geographyGroup\":\"Europe\",\"longitude\":\"2.1972\",\"latitude\":\"43.8345\",\"physicalLocation\":\"Marseille\",\"pairedRegion\":[{\"name\":\"francecentral\",\"id\":\"/subscriptions/00000000-0000-0000-0000-000000000000/locations/francecentral\"}]}},{\"id\":\"/subscriptions/00000000-0000-0000-0000-000000000000/locations/germanynorth\",\"name\":\"germanynorth\",\"displayName\":\"Germany
        North\",\"regionalDisplayName\":\"(Europe) Germany North\",\"metadata\":{\"regionType\":\"Physical\",\"regionCategory\":\"Other\",\"geographyGroup\":\"Europe\",\"longitude\":\"8.806422\",\"latitude\":\"53.073635\",\"physicalLocation\":\"Berlin\",\"pairedRegion\":[{\"name\":\"germanywestcentral\",\"id\":\"/subscriptions/00000000-0000-0000-0000-000000000000/locations/germanywestcentral\"}]}},{\"id\":\"/subscriptions/00000000-0000-0000-0000-000000000000/locations/norwaywest\",\"name\":\"norwaywest\",\"displayName\":\"Norway
        West\",\"regionalDisplayName\":\"(Europe) Norway West\",\"metadata\":{\"regionType\":\"Physical\",\"regionCategory\":\"Other\",\"geographyGroup\":\"Europe\",\"longitude\":\"5.733107\",\"latitude\":\"58.969975\",\"physicalLocation\":\"Norway\",\"pairedRegion\":[{\"name\":\"norwayeast\",\"id\":\"/subscriptions/00000000-0000-0000-0000-000000000000/locations/norwayeast\"}]}},{\"id\":\"/subscriptions/00000000-0000-0000-0000-000000000000/locations/swedensouth\",\"name\":\"swedensouth\",\"displayName\":\"Sweden
        South\",\"regionalDisplayName\":\"(Europe) Sweden South\",\"metadata\":{\"regionType\":\"Physical\",\"regionCategory\":\"Other\",\"geographyGroup\":\"Europe\",\"longitude\":\"13.0007\",\"latitude\":\"55.6059\",\"physicalLocation\":\"Malmo\",\"pairedRegion\":[{\"name\":\"swedencentral\",\"id\":\"/subscriptions/00000000-0000-0000-0000-000000000000/locations/swedencentral\"}]}},{\"id\":\"/subscriptions/00000000-0000-0000-0000-000000000000/locations/switzerlandwest\",\"name\":\"switzerlandwest\",\"displayName\":\"Switzerland
        West\",\"regionalDisplayName\":\"(Europe) Switzerland West\",\"metadata\":{\"regionType\":\"Physical\",\"regionCategory\":\"Other\",\"geographyGroup\":\"Europe\",\"longitude\":\"6.143158\",\"latitude\":\"46.204391\",\"physicalLocation\":\"Geneva\",\"pairedRegion\":[{\"name\":\"switzerlandnorth\",\"id\":\"/subscriptions/00000000-0000-0000-0000-000000000000/locations/switzerlandnorth\"}]}},{\"id\":\"/subscriptions/00000000-0000-0000-0000-000000000000/locations/ukwest\",\"name\":\"ukwest\",\"displayName\":\"UK
        West\",\"regionalDisplayName\":\"(Europe) UK West\",\"metadata\":{\"regionType\":\"Physical\",\"regionCategory\":\"Other\",\"geographyGroup\":\"Europe\",\"longitude\":\"-3.084\",\"latitude\":\"53.427\",\"physicalLocation\":\"Cardiff\",\"pairedRegion\":[{\"name\":\"uksouth\",\"id\":\"/subscriptions/00000000-0000-0000-0000-000000000000/locations/uksouth\"}]}},{\"id\":\"/subscriptions/00000000-0000-0000-0000-000000000000/locations/uaecentral\",\"name\":\"uaecentral\",\"displayName\":\"UAE
        Central\",\"regionalDisplayName\":\"(Middle East) UAE Central\",\"metadata\":{\"regionType\":\"Physical\",\"regionCategory\":\"Other\",\"geographyGroup\":\"Middle
        East\",\"longitude\":\"54.366669\",\"latitude\":\"24.466667\",\"physicalLocation\":\"Abu
        Dhabi\",\"pairedRegion\":[{\"name\":\"uaenorth\",\"id\":\"/subscriptions/00000000-0000-0000-0000-000000000000/locations/uaenorth\"}]}},{\"id\":\"/subscriptions/00000000-0000-0000-0000-000000000000/locations/brazilsoutheast\",\"name\":\"brazilsoutheast\",\"displayName\":\"Brazil
        Southeast\",\"regionalDisplayName\":\"(South America) Brazil Southeast\",\"metadata\":{\"regionType\":\"Physical\",\"regionCategory\":\"Other\",\"geographyGroup\":\"South
        America\",\"longitude\":\"-43.2075\",\"latitude\":\"-22.90278\",\"physicalLocation\":\"Rio\",\"pairedRegion\":[{\"name\":\"brazilsouth\",\"id\":\"/subscriptions/00000000-0000-0000-0000-000000000000/locations/brazilsouth\"}]}},{\"id\":\"/subscriptions/00000000-0000-0000-0000-000000000000/locations/polandcentral\",\"name\":\"polandcentral\",\"displayName\":\"Poland
        Central\",\"regionalDisplayName\":\"(Europe) Poland Central\",\"metadata\":{\"regionType\":\"Physical\",\"regionCategory\":\"Other\",\"geographyGroup\":\"Europe\",\"longitude\":\"21.01666\",\"latitude\":\"52.23334\",\"physicalLocation\":\"Warsaw\",\"pairedRegion\":[]}},{\"id\":\"/subscriptions/00000000-0000-0000-0000-000000000000/locations/israelcentral\",\"name\":\"israelcentral\",\"displayName\":\"Israel
        Central\",\"regionalDisplayName\":\"(Middle East) Israel Central\",\"metadata\":{\"regionType\":\"Physical\",\"regionCategory\":\"Other\",\"geographyGroup\":\"Middle
        East\",\"longitude\":\"33.4506633\",\"latitude\":\"31.2655698\",\"physicalLocation\":\"Israel\",\"pairedRegion\":[{\"name\":\"swedencentral\",\"id\":\"/subscriptions/00000000-0000-0000-0000-000000000000/locations/swedencentral\"}]}}]}"
    headers:
      cache-control:
      - no-cache
      content-length:
      - '32589'
      content-type:
      - application/json; charset=utf-8
      date:
<<<<<<< HEAD
      - Wed, 15 Feb 2023 14:28:24 GMT
=======
      - Fri, 10 Feb 2023 08:32:15 GMT
>>>>>>> cbb33a92
      expires:
      - '-1'
      pragma:
      - no-cache
      strict-transport-security:
      - max-age=31536000; includeSubDomains
      vary:
      - Accept-Encoding
      x-content-type-options:
      - nosniff
    status:
      code: 200
      message: OK
- request:
    body: '{"tags": {}, "location": "westus", "identity": {"type": "UserAssigned",
      "userAssignedIdentities": {"/subscriptions/00000000-0000-0000-0000-000000000000/resourceGroups/img_tmpl_cancel_000001/providers/Microsoft.ManagedIdentity/userAssignedIdentities/ide1":
      {}}}, "properties": {"source": {"type": "PlatformImage", "publisher": "Canonical",
      "offer": "UbuntuServer", "sku": "18.04-LTS", "version": "18.04.201808140"},
      "distribute": [{"type": "ManagedImage", "runOutputName": "img1", "imageId":
      "/subscriptions/00000000-0000-0000-0000-000000000000/resourceGroups/img_tmpl_cancel_000001/providers/Microsoft.Compute/images/img1",
      "location": "westus"}], "vmProfile": {}}}'
    headers:
      Accept:
      - application/json
      Accept-Encoding:
      - gzip, deflate
      CommandName:
      - image builder create
      Connection:
      - keep-alive
      Content-Length:
      - '665'
      Content-Type:
      - application/json
      ParameterSetName:
      - -g -n --image-source --managed-image-destinations --identity
      User-Agent:
<<<<<<< HEAD
      - AZURECLI/2.45.0 azsdk-python-mgmt-imagebuilder/1.1.0 Python/3.10.6 (Linux-5.10.102.1-microsoft-standard-WSL2-x86_64-with-glibc2.35)
=======
      - AZURECLI/2.45.0 azsdk-python-mgmt-imagebuilder/1.1.0 Python/3.9.13 (Windows-10-10.0.22621-SP0)
>>>>>>> cbb33a92
    method: PUT
    uri: https://management.azure.com/subscriptions/00000000-0000-0000-0000-000000000000/resourceGroups/img_tmpl_cancel_000001/providers/Microsoft.VirtualMachineImages/imageTemplates/template1?api-version=2022-02-14
  response:
    body:
      string: "{\n \"properties\": {\n  \"source\": {\n   \"exactVersion\": \"18.04.201808140\",\n
        \  \"offer\": \"UbuntuServer\",\n   \"publisher\": \"Canonical\",\n   \"sku\":
        \"18.04-LTS\",\n   \"type\": \"PlatformImage\",\n   \"version\": \"18.04.201808140\"\n
        \ },\n  \"distribute\": [\n   {\n    \"artifactTags\": {},\n    \"imageId\":
        \"/subscriptions/00000000-0000-0000-0000-000000000000/resourceGroups/img_tmpl_cancel_000001/providers/Microsoft.Compute/images/img1\",\n
        \   \"location\": \"westus\",\n    \"runOutputName\": \"img1\",\n    \"type\":
        \"ManagedImage\"\n   }\n  ],\n  \"provisioningState\": \"Creating\",\n  \"buildTimeoutInMinutes\":
        0,\n  \"vmProfile\": {\n   \"vmSize\": \"\",\n   \"osDiskSizeGB\": 0\n  },\n
        \ \"stagingResourceGroup\": \"\",\n  \"exactStagingResourceGroup\": \"\"\n
        },\n \"identity\": {\n  \"type\": \"UserAssigned\",\n  \"userAssignedIdentities\":
        {\n   \"/subscriptions/00000000-0000-0000-0000-000000000000/resourceGroups/img_tmpl_cancel_000001/providers/Microsoft.ManagedIdentity/userAssignedIdentities/ide1\":
        {}\n  }\n },\n \"tags\": {},\n \"location\": \"westus\",\n \"id\": \"/subscriptions/00000000-0000-0000-0000-000000000000/resourcegroups/img_tmpl_cancel_000001/providers/Microsoft.VirtualMachineImages/imageTemplates/template1\",\n
        \"name\": \"template1\",\n \"type\": \"Microsoft.VirtualMachineImages/imageTemplates\"\n}"
    headers:
      azure-asyncoperation:
<<<<<<< HEAD
      - https://management.azure.com/subscriptions/00000000-0000-0000-0000-000000000000/providers/Microsoft.VirtualMachineImages/locations/westus/operations/03b9f77e-bdc5-44ea-9e1b-b6a3596d89fe?api-version=2022-02-14
=======
      - https://management.azure.com/subscriptions/00000000-0000-0000-0000-000000000000/providers/Microsoft.VirtualMachineImages/locations/westus/operations/b133ca2d-a0a9-422b-8d26-8a5fc04584c9?api-version=2022-02-14
>>>>>>> cbb33a92
      cache-control:
      - no-cache
      content-length:
      - '1220'
      content-type:
      - application/json
      date:
<<<<<<< HEAD
      - Wed, 15 Feb 2023 14:28:34 GMT
=======
      - Fri, 10 Feb 2023 08:32:25 GMT
>>>>>>> cbb33a92
      expires:
      - '-1'
      pragma:
      - no-cache
      server:
      - nginx
      strict-transport-security:
      - max-age=31536000; includeSubDomains
      x-content-type-options:
      - nosniff
      x-ms-ratelimit-remaining-subscription-writes:
      - '1199'
    status:
      code: 201
      message: Created
- request:
    body: null
    headers:
      Accept:
      - '*/*'
      Accept-Encoding:
      - gzip, deflate
      CommandName:
      - image builder create
      Connection:
      - keep-alive
      ParameterSetName:
      - -g -n --image-source --managed-image-destinations --identity
      User-Agent:
<<<<<<< HEAD
      - AZURECLI/2.45.0 azsdk-python-mgmt-imagebuilder/1.1.0 Python/3.10.6 (Linux-5.10.102.1-microsoft-standard-WSL2-x86_64-with-glibc2.35)
    method: GET
    uri: https://management.azure.com/subscriptions/00000000-0000-0000-0000-000000000000/providers/Microsoft.VirtualMachineImages/locations/westus/operations/03b9f77e-bdc5-44ea-9e1b-b6a3596d89fe?api-version=2022-02-14
  response:
    body:
      string: "{\n \"name\": \"03B9F77E-BDC5-44EA-9E1B-B6A3596D89FE\",\n \"status\":
        \"Succeeded\",\n \"startTime\": \"2023-02-15T14:28:32.9893623Z\",\n \"endTime\":
        \"2023-02-15T14:28:43.3053105Z\"\n}"
=======
      - AZURECLI/2.45.0 azsdk-python-mgmt-imagebuilder/1.1.0 Python/3.9.13 (Windows-10-10.0.22621-SP0)
    method: GET
    uri: https://management.azure.com/subscriptions/00000000-0000-0000-0000-000000000000/providers/Microsoft.VirtualMachineImages/locations/westus/operations/b133ca2d-a0a9-422b-8d26-8a5fc04584c9?api-version=2022-02-14
  response:
    body:
      string: "{\n \"name\": \"B133CA2D-A0A9-422B-8D26-8A5FC04584C9\",\n \"status\":
        \"Succeeded\",\n \"startTime\": \"2023-02-10T08:32:24.3885277Z\",\n \"endTime\":
        \"2023-02-10T08:32:35.3363466Z\"\n}"
>>>>>>> cbb33a92
    headers:
      cache-control:
      - no-cache
      content-length:
      - '165'
      content-type:
      - application/json
      date:
<<<<<<< HEAD
      - Wed, 15 Feb 2023 14:29:05 GMT
=======
      - Fri, 10 Feb 2023 08:32:55 GMT
>>>>>>> cbb33a92
      expires:
      - '-1'
      pragma:
      - no-cache
      server:
      - nginx
      strict-transport-security:
      - max-age=31536000; includeSubDomains
      transfer-encoding:
      - chunked
      vary:
      - Accept-Encoding
      x-content-type-options:
      - nosniff
    status:
      code: 200
      message: OK
- request:
    body: null
    headers:
      Accept:
      - '*/*'
      Accept-Encoding:
      - gzip, deflate
      CommandName:
      - image builder create
      Connection:
      - keep-alive
      ParameterSetName:
      - -g -n --image-source --managed-image-destinations --identity
      User-Agent:
<<<<<<< HEAD
      - AZURECLI/2.45.0 azsdk-python-mgmt-imagebuilder/1.1.0 Python/3.10.6 (Linux-5.10.102.1-microsoft-standard-WSL2-x86_64-with-glibc2.35)
=======
      - AZURECLI/2.45.0 azsdk-python-mgmt-imagebuilder/1.1.0 Python/3.9.13 (Windows-10-10.0.22621-SP0)
>>>>>>> cbb33a92
    method: GET
    uri: https://management.azure.com/subscriptions/00000000-0000-0000-0000-000000000000/resourceGroups/img_tmpl_cancel_000001/providers/Microsoft.VirtualMachineImages/imageTemplates/template1?api-version=2022-02-14
  response:
    body:
      string: "{\n \"properties\": {\n  \"source\": {\n   \"exactVersion\": \"18.04.201808140\",\n
        \  \"offer\": \"UbuntuServer\",\n   \"publisher\": \"Canonical\",\n   \"sku\":
        \"18.04-LTS\",\n   \"type\": \"PlatformImage\",\n   \"version\": \"18.04.201808140\"\n
        \ },\n  \"distribute\": [\n   {\n    \"artifactTags\": {},\n    \"imageId\":
        \"/subscriptions/00000000-0000-0000-0000-000000000000/resourceGroups/img_tmpl_cancel_000001/providers/Microsoft.Compute/images/img1\",\n
        \   \"location\": \"westus\",\n    \"runOutputName\": \"img1\",\n    \"type\":
        \"ManagedImage\"\n   }\n  ],\n  \"provisioningState\": \"Succeeded\",\n  \"buildTimeoutInMinutes\":
        0,\n  \"vmProfile\": {\n   \"vmSize\": \"\",\n   \"osDiskSizeGB\": 0\n  },\n
<<<<<<< HEAD
        \ \"stagingResourceGroup\": \"\",\n  \"exactStagingResourceGroup\": \"/subscriptions/00000000-0000-0000-0000-000000000000/resourceGroups/IT_img_tmpl_cancel_bejafaczzamqjplceak6qxxl_70a0d743-19ef-4e8a-bbda-f90c6b2e3cf5\"\n
        },\n \"identity\": {\n  \"type\": \"UserAssigned\",\n  \"userAssignedIdentities\":
        {\n   \"/subscriptions/00000000-0000-0000-0000-000000000000/resourceGroups/img_tmpl_cancel_000001/providers/Microsoft.ManagedIdentity/userAssignedIdentities/ide1\":
        {\n    \"principalId\": \"6e26fde3-1391-4829-a9b5-32bb81116095\",\n    \"clientId\":
        \"13e9945e-3f70-4c19-8852-d5e088beb246\"\n   }\n  }\n },\n \"tags\": {},\n
=======
        \ \"stagingResourceGroup\": \"\",\n  \"exactStagingResourceGroup\": \"/subscriptions/00000000-0000-0000-0000-000000000000/resourceGroups/IT_img_tmpl_cancel_kbtr4zkr2yccaxhedf25uo45_48d32ec0-b8eb-48d1-ab5b-2e06fdcd2371\"\n
        },\n \"identity\": {\n  \"type\": \"UserAssigned\",\n  \"userAssignedIdentities\":
        {\n   \"/subscriptions/00000000-0000-0000-0000-000000000000/resourceGroups/img_tmpl_cancel_000001/providers/Microsoft.ManagedIdentity/userAssignedIdentities/ide1\":
        {\n    \"principalId\": \"77212e35-d441-436e-9ac8-41641ebd1d61\",\n    \"clientId\":
        \"6d9530c3-8f96-45a4-97ae-4c8ffd16d6b6\"\n   }\n  }\n },\n \"tags\": {},\n
>>>>>>> cbb33a92
        \"location\": \"westus\",\n \"id\": \"/subscriptions/00000000-0000-0000-0000-000000000000/resourcegroups/img_tmpl_cancel_000001/providers/Microsoft.VirtualMachineImages/imageTemplates/template1\",\n
        \"name\": \"template1\",\n \"type\": \"Microsoft.VirtualMachineImages/imageTemplates\"\n}"
    headers:
      cache-control:
      - no-cache
      content-length:
      - '1486'
      content-type:
      - application/json
      date:
<<<<<<< HEAD
      - Wed, 15 Feb 2023 14:29:06 GMT
=======
      - Fri, 10 Feb 2023 08:32:56 GMT
>>>>>>> cbb33a92
      expires:
      - '-1'
      pragma:
      - no-cache
      server:
      - nginx
      strict-transport-security:
      - max-age=31536000; includeSubDomains
      transfer-encoding:
      - chunked
      vary:
      - Accept-Encoding
      x-content-type-options:
      - nosniff
    status:
      code: 200
      message: OK
- request:
    body: null
    headers:
      Accept:
      - application/json
      Accept-Encoding:
      - gzip, deflate
      CommandName:
      - image builder run
      Connection:
      - keep-alive
      Content-Length:
      - '0'
      ParameterSetName:
      - -g -n --no-wait
      User-Agent:
<<<<<<< HEAD
      - AZURECLI/2.45.0 azsdk-python-mgmt-imagebuilder/1.1.0 Python/3.10.6 (Linux-5.10.102.1-microsoft-standard-WSL2-x86_64-with-glibc2.35)
=======
      - AZURECLI/2.45.0 azsdk-python-mgmt-imagebuilder/1.1.0 Python/3.9.13 (Windows-10-10.0.22621-SP0)
>>>>>>> cbb33a92
    method: POST
    uri: https://management.azure.com/subscriptions/00000000-0000-0000-0000-000000000000/resourceGroups/img_tmpl_cancel_000001/providers/Microsoft.VirtualMachineImages/imageTemplates/template1/run?api-version=2022-02-14
  response:
    body:
      string: ''
    headers:
      azure-asyncoperation:
<<<<<<< HEAD
      - https://management.azure.com/subscriptions/00000000-0000-0000-0000-000000000000/providers/Microsoft.VirtualMachineImages/locations/westus/operations/507ff9b5-b840-4226-963a-7af2e5c88116?api-version=2022-02-14
=======
      - https://management.azure.com/subscriptions/00000000-0000-0000-0000-000000000000/providers/Microsoft.VirtualMachineImages/locations/westus/operations/66a4da9a-f767-4d5f-bca7-317ee8b2aebe?api-version=2022-02-14
>>>>>>> cbb33a92
      cache-control:
      - no-cache
      content-length:
      - '0'
      date:
<<<<<<< HEAD
      - Wed, 15 Feb 2023 14:29:09 GMT
      expires:
      - '-1'
      location:
      - https://management.azure.com/subscriptions/00000000-0000-0000-0000-000000000000/providers/Microsoft.VirtualMachineImages/locations/westus/operations/507ff9b5-b840-4226-963a-7af2e5c88116?api-version=2022-02-14
=======
      - Fri, 10 Feb 2023 08:33:01 GMT
      expires:
      - '-1'
      location:
      - https://management.azure.com/subscriptions/00000000-0000-0000-0000-000000000000/providers/Microsoft.VirtualMachineImages/locations/westus/operations/66a4da9a-f767-4d5f-bca7-317ee8b2aebe?api-version=2022-02-14
>>>>>>> cbb33a92
      pragma:
      - no-cache
      server:
      - nginx
      strict-transport-security:
      - max-age=31536000; includeSubDomains
      x-content-type-options:
      - nosniff
      x-ms-ratelimit-remaining-subscription-writes:
      - '1199'
    status:
      code: 202
      message: Accepted
- request:
    body: null
    headers:
      Accept:
      - application/json
      Accept-Encoding:
      - gzip, deflate
      CommandName:
      - image builder show
      Connection:
      - keep-alive
      ParameterSetName:
      - -g -n
      User-Agent:
<<<<<<< HEAD
      - AZURECLI/2.45.0 azsdk-python-mgmt-imagebuilder/1.1.0 Python/3.10.6 (Linux-5.10.102.1-microsoft-standard-WSL2-x86_64-with-glibc2.35)
=======
      - AZURECLI/2.45.0 azsdk-python-mgmt-imagebuilder/1.1.0 Python/3.9.13 (Windows-10-10.0.22621-SP0)
>>>>>>> cbb33a92
    method: GET
    uri: https://management.azure.com/subscriptions/00000000-0000-0000-0000-000000000000/resourceGroups/img_tmpl_cancel_000001/providers/Microsoft.VirtualMachineImages/imageTemplates/template1?api-version=2022-02-14
  response:
    body:
      string: "{\n \"properties\": {\n  \"source\": {\n   \"exactVersion\": \"18.04.201808140\",\n
        \  \"offer\": \"UbuntuServer\",\n   \"publisher\": \"Canonical\",\n   \"sku\":
        \"18.04-LTS\",\n   \"type\": \"PlatformImage\",\n   \"version\": \"18.04.201808140\"\n
        \ },\n  \"distribute\": [\n   {\n    \"artifactTags\": {},\n    \"imageId\":
        \"/subscriptions/00000000-0000-0000-0000-000000000000/resourceGroups/img_tmpl_cancel_000001/providers/Microsoft.Compute/images/img1\",\n
        \   \"location\": \"westus\",\n    \"runOutputName\": \"img1\",\n    \"type\":
        \"ManagedImage\"\n   }\n  ],\n  \"provisioningState\": \"Succeeded\",\n  \"lastRunStatus\":
<<<<<<< HEAD
        {\n   \"startTime\": \"2023-02-15T14:29:08.731984031Z\",\n   \"endTime\":
=======
        {\n   \"startTime\": \"2023-02-10T08:33:00.394690999Z\",\n   \"endTime\":
>>>>>>> cbb33a92
        \"0001-01-01T00:00:00Z\",\n   \"runState\": \"Running\",\n   \"runSubState\":
        \"Building\",\n   \"message\": \"\"\n  },\n  \"buildTimeoutInMinutes\": 0,\n
        \ \"vmProfile\": {\n   \"vmSize\": \"\",\n   \"osDiskSizeGB\": 0\n  },\n  \"stagingResourceGroup\":
<<<<<<< HEAD
        \"\",\n  \"exactStagingResourceGroup\": \"/subscriptions/00000000-0000-0000-0000-000000000000/resourceGroups/IT_img_tmpl_cancel_bejafaczzamqjplceak6qxxl_70a0d743-19ef-4e8a-bbda-f90c6b2e3cf5\"\n
        },\n \"identity\": {\n  \"type\": \"UserAssigned\",\n  \"userAssignedIdentities\":
        {\n   \"/subscriptions/00000000-0000-0000-0000-000000000000/resourceGroups/img_tmpl_cancel_000001/providers/Microsoft.ManagedIdentity/userAssignedIdentities/ide1\":
        {\n    \"principalId\": \"6e26fde3-1391-4829-a9b5-32bb81116095\",\n    \"clientId\":
        \"13e9945e-3f70-4c19-8852-d5e088beb246\"\n   }\n  }\n },\n \"tags\": {},\n
=======
        \"\",\n  \"exactStagingResourceGroup\": \"/subscriptions/00000000-0000-0000-0000-000000000000/resourceGroups/IT_img_tmpl_cancel_kbtr4zkr2yccaxhedf25uo45_48d32ec0-b8eb-48d1-ab5b-2e06fdcd2371\"\n
        },\n \"identity\": {\n  \"type\": \"UserAssigned\",\n  \"userAssignedIdentities\":
        {\n   \"/subscriptions/00000000-0000-0000-0000-000000000000/resourceGroups/img_tmpl_cancel_000001/providers/Microsoft.ManagedIdentity/userAssignedIdentities/ide1\":
        {\n    \"principalId\": \"77212e35-d441-436e-9ac8-41641ebd1d61\",\n    \"clientId\":
        \"6d9530c3-8f96-45a4-97ae-4c8ffd16d6b6\"\n   }\n  }\n },\n \"tags\": {},\n
>>>>>>> cbb33a92
        \"location\": \"westus\",\n \"id\": \"/subscriptions/00000000-0000-0000-0000-000000000000/resourcegroups/img_tmpl_cancel_000001/providers/Microsoft.VirtualMachineImages/imageTemplates/template1\",\n
        \"name\": \"template1\",\n \"type\": \"Microsoft.VirtualMachineImages/imageTemplates\"\n}"
    headers:
      cache-control:
      - no-cache
      content-length:
      - '1673'
      content-type:
      - application/json
      date:
<<<<<<< HEAD
      - Wed, 15 Feb 2023 14:29:10 GMT
=======
      - Fri, 10 Feb 2023 08:33:02 GMT
>>>>>>> cbb33a92
      expires:
      - '-1'
      pragma:
      - no-cache
      server:
      - nginx
      strict-transport-security:
      - max-age=31536000; includeSubDomains
      transfer-encoding:
      - chunked
      vary:
      - Accept-Encoding
      x-content-type-options:
      - nosniff
    status:
      code: 200
      message: OK
- request:
    body: null
    headers:
      Accept:
      - application/json
      Accept-Encoding:
      - gzip, deflate
      CommandName:
      - image builder cancel
      Connection:
      - keep-alive
      Content-Length:
      - '0'
      ParameterSetName:
      - -g -n
      User-Agent:
<<<<<<< HEAD
      - AZURECLI/2.45.0 azsdk-python-mgmt-imagebuilder/1.1.0 Python/3.10.6 (Linux-5.10.102.1-microsoft-standard-WSL2-x86_64-with-glibc2.35)
=======
      - AZURECLI/2.45.0 azsdk-python-mgmt-imagebuilder/1.1.0 Python/3.9.13 (Windows-10-10.0.22621-SP0)
>>>>>>> cbb33a92
    method: POST
    uri: https://management.azure.com/subscriptions/00000000-0000-0000-0000-000000000000/resourceGroups/img_tmpl_cancel_000001/providers/Microsoft.VirtualMachineImages/imageTemplates/template1/cancel?api-version=2022-02-14
  response:
    body:
      string: ''
    headers:
      cache-control:
      - no-cache
      date:
<<<<<<< HEAD
      - Wed, 15 Feb 2023 14:29:27 GMT
=======
      - Fri, 10 Feb 2023 08:33:20 GMT
>>>>>>> cbb33a92
      expires:
      - '-1'
      pragma:
      - no-cache
      server:
      - nginx
      strict-transport-security:
      - max-age=31536000; includeSubDomains
      x-content-type-options:
      - nosniff
      x-ms-ratelimit-remaining-subscription-writes:
      - '1199'
    status:
      code: 204
      message: No Content
- request:
    body: null
    headers:
      Accept:
      - application/json
      Accept-Encoding:
      - gzip, deflate
      CommandName:
      - image builder show
      Connection:
      - keep-alive
      ParameterSetName:
      - -g -n
      User-Agent:
<<<<<<< HEAD
      - AZURECLI/2.45.0 azsdk-python-mgmt-imagebuilder/1.1.0 Python/3.10.6 (Linux-5.10.102.1-microsoft-standard-WSL2-x86_64-with-glibc2.35)
=======
      - AZURECLI/2.45.0 azsdk-python-mgmt-imagebuilder/1.1.0 Python/3.9.13 (Windows-10-10.0.22621-SP0)
>>>>>>> cbb33a92
    method: GET
    uri: https://management.azure.com/subscriptions/00000000-0000-0000-0000-000000000000/resourceGroups/img_tmpl_cancel_000001/providers/Microsoft.VirtualMachineImages/imageTemplates/template1?api-version=2022-02-14
  response:
    body:
      string: "{\n \"properties\": {\n  \"source\": {\n   \"exactVersion\": \"18.04.201808140\",\n
        \  \"offer\": \"UbuntuServer\",\n   \"publisher\": \"Canonical\",\n   \"sku\":
        \"18.04-LTS\",\n   \"type\": \"PlatformImage\",\n   \"version\": \"18.04.201808140\"\n
        \ },\n  \"distribute\": [\n   {\n    \"artifactTags\": {},\n    \"imageId\":
        \"/subscriptions/00000000-0000-0000-0000-000000000000/resourceGroups/img_tmpl_cancel_000001/providers/Microsoft.Compute/images/img1\",\n
        \   \"location\": \"westus\",\n    \"runOutputName\": \"img1\",\n    \"type\":
        \"ManagedImage\"\n   }\n  ],\n  \"provisioningState\": \"Succeeded\",\n  \"lastRunStatus\":
<<<<<<< HEAD
        {\n   \"startTime\": \"2023-02-15T14:29:08.731984031Z\",\n   \"endTime\":
        \"0001-01-01T00:00:00Z\",\n   \"runState\": \"Canceling\",\n   \"message\":
        \"Canceling image build\"\n  },\n  \"buildTimeoutInMinutes\": 0,\n  \"vmProfile\":
        {\n   \"vmSize\": \"\",\n   \"osDiskSizeGB\": 0\n  },\n  \"stagingResourceGroup\":
        \"\",\n  \"exactStagingResourceGroup\": \"/subscriptions/00000000-0000-0000-0000-000000000000/resourceGroups/IT_img_tmpl_cancel_bejafaczzamqjplceak6qxxl_70a0d743-19ef-4e8a-bbda-f90c6b2e3cf5\"\n
        },\n \"identity\": {\n  \"type\": \"UserAssigned\",\n  \"userAssignedIdentities\":
        {\n   \"/subscriptions/00000000-0000-0000-0000-000000000000/resourceGroups/img_tmpl_cancel_000001/providers/Microsoft.ManagedIdentity/userAssignedIdentities/ide1\":
        {\n    \"principalId\": \"6e26fde3-1391-4829-a9b5-32bb81116095\",\n    \"clientId\":
        \"13e9945e-3f70-4c19-8852-d5e088beb246\"\n   }\n  }\n },\n \"tags\": {},\n
=======
        {\n   \"startTime\": \"2023-02-10T08:33:00.394690999Z\",\n   \"endTime\":
        \"0001-01-01T00:00:00Z\",\n   \"runState\": \"Canceling\",\n   \"message\":
        \"Canceling image build\"\n  },\n  \"buildTimeoutInMinutes\": 0,\n  \"vmProfile\":
        {\n   \"vmSize\": \"\",\n   \"osDiskSizeGB\": 0\n  },\n  \"stagingResourceGroup\":
        \"\",\n  \"exactStagingResourceGroup\": \"/subscriptions/00000000-0000-0000-0000-000000000000/resourceGroups/IT_img_tmpl_cancel_kbtr4zkr2yccaxhedf25uo45_48d32ec0-b8eb-48d1-ab5b-2e06fdcd2371\"\n
        },\n \"identity\": {\n  \"type\": \"UserAssigned\",\n  \"userAssignedIdentities\":
        {\n   \"/subscriptions/00000000-0000-0000-0000-000000000000/resourceGroups/img_tmpl_cancel_000001/providers/Microsoft.ManagedIdentity/userAssignedIdentities/ide1\":
        {\n    \"principalId\": \"77212e35-d441-436e-9ac8-41641ebd1d61\",\n    \"clientId\":
        \"6d9530c3-8f96-45a4-97ae-4c8ffd16d6b6\"\n   }\n  }\n },\n \"tags\": {},\n
>>>>>>> cbb33a92
        \"location\": \"westus\",\n \"id\": \"/subscriptions/00000000-0000-0000-0000-000000000000/resourcegroups/img_tmpl_cancel_000001/providers/Microsoft.VirtualMachineImages/imageTemplates/template1\",\n
        \"name\": \"template1\",\n \"type\": \"Microsoft.VirtualMachineImages/imageTemplates\"\n}"
    headers:
      cache-control:
      - no-cache
      content-length:
      - '1666'
      content-type:
      - application/json
      date:
<<<<<<< HEAD
      - Wed, 15 Feb 2023 14:29:28 GMT
=======
      - Fri, 10 Feb 2023 08:33:22 GMT
>>>>>>> cbb33a92
      expires:
      - '-1'
      pragma:
      - no-cache
      server:
      - nginx
      strict-transport-security:
      - max-age=31536000; includeSubDomains
      transfer-encoding:
      - chunked
      vary:
      - Accept-Encoding
      x-content-type-options:
      - nosniff
    status:
      code: 200
      message: OK
version: 1<|MERGE_RESOLUTION|>--- conflicted
+++ resolved
@@ -13,20 +13,12 @@
       ParameterSetName:
       - -g -n
       User-Agent:
-<<<<<<< HEAD
-      - AZURECLI/2.45.0 azsdk-python-azure-mgmt-resource/21.1.0b1 Python/3.10.6 (Linux-5.10.102.1-microsoft-standard-WSL2-x86_64-with-glibc2.35)
-=======
       - AZURECLI/2.45.0 azsdk-python-azure-mgmt-resource/21.1.0b1 Python/3.9.13 (Windows-10-10.0.22621-SP0)
->>>>>>> cbb33a92
     method: GET
     uri: https://management.azure.com/subscriptions/00000000-0000-0000-0000-000000000000/resourcegroups/img_tmpl_cancel_000001?api-version=2021-04-01
   response:
     body:
-<<<<<<< HEAD
-      string: '{"id":"/subscriptions/00000000-0000-0000-0000-000000000000/resourceGroups/img_tmpl_cancel_000001","name":"img_tmpl_cancel_000001","type":"Microsoft.Resources/resourceGroups","location":"westus","tags":{"product":"azurecli","cause":"automation","date":"2023-02-15T14:27:18Z"},"properties":{"provisioningState":"Succeeded"}}'
-=======
       string: '{"id":"/subscriptions/00000000-0000-0000-0000-000000000000/resourceGroups/img_tmpl_cancel_000001","name":"img_tmpl_cancel_000001","type":"Microsoft.Resources/resourceGroups","location":"westus","tags":{"product":"azurecli","cause":"automation","date":"2023-02-10T08:31:09Z"},"properties":{"provisioningState":"Succeeded"}}'
->>>>>>> cbb33a92
     headers:
       cache-control:
       - no-cache
@@ -35,11 +27,7 @@
       content-type:
       - application/json; charset=utf-8
       date:
-<<<<<<< HEAD
-      - Wed, 15 Feb 2023 14:27:23 GMT
-=======
       - Fri, 10 Feb 2023 08:31:14 GMT
->>>>>>> cbb33a92
       expires:
       - '-1'
       pragma:
@@ -71,20 +59,12 @@
       ParameterSetName:
       - -g -n
       User-Agent:
-<<<<<<< HEAD
-      - AZURECLI/2.45.0 azsdk-python-azure-mgmt-msi/6.1.0 Python/3.10.6 (Linux-5.10.102.1-microsoft-standard-WSL2-x86_64-with-glibc2.35)
-=======
       - AZURECLI/2.45.0 azsdk-python-azure-mgmt-msi/7.0.0 Python/3.9.13 (Windows-10-10.0.22621-SP0)
->>>>>>> cbb33a92
     method: PUT
     uri: https://management.azure.com/subscriptions/00000000-0000-0000-0000-000000000000/resourceGroups/img_tmpl_cancel_000001/providers/Microsoft.ManagedIdentity/userAssignedIdentities/ide1?api-version=2023-01-31
   response:
     body:
-<<<<<<< HEAD
-      string: '{"id":"/subscriptions/00000000-0000-0000-0000-000000000000/resourcegroups/img_tmpl_cancel_000001/providers/Microsoft.ManagedIdentity/userAssignedIdentities/ide1","name":"ide1","type":"Microsoft.ManagedIdentity/userAssignedIdentities","location":"westus","tags":{},"properties":{"tenantId":"54826b22-38d6-4fb2-bad9-b7b93a3e9c5a","principalId":"6e26fde3-1391-4829-a9b5-32bb81116095","clientId":"13e9945e-3f70-4c19-8852-d5e088beb246"}}'
-=======
       string: '{"id":"/subscriptions/00000000-0000-0000-0000-000000000000/resourcegroups/img_tmpl_cancel_000001/providers/Microsoft.ManagedIdentity/userAssignedIdentities/ide1","name":"ide1","type":"Microsoft.ManagedIdentity/userAssignedIdentities","location":"westus","tags":{},"properties":{"tenantId":"54826b22-38d6-4fb2-bad9-b7b93a3e9c5a","principalId":"77212e35-d441-436e-9ac8-41641ebd1d61","clientId":"6d9530c3-8f96-45a4-97ae-4c8ffd16d6b6"}}'
->>>>>>> cbb33a92
     headers:
       cache-control:
       - no-cache
@@ -93,11 +73,7 @@
       content-type:
       - application/json; charset=utf-8
       date:
-<<<<<<< HEAD
-      - Wed, 15 Feb 2023 14:27:30 GMT
-=======
       - Fri, 10 Feb 2023 08:31:20 GMT
->>>>>>> cbb33a92
       expires:
       - '-1'
       location:
@@ -109,7 +85,7 @@
       x-content-type-options:
       - nosniff
       x-ms-ratelimit-remaining-subscription-writes:
-      - '1197'
+      - '1199'
     status:
       code: 201
       message: Created
@@ -127,16 +103,6 @@
       ParameterSetName:
       - --assignee --role --scope
       User-Agent:
-<<<<<<< HEAD
-      - python/3.10.6 (Linux-5.10.102.1-microsoft-standard-WSL2-x86_64-with-glibc2.35)
-        AZURECLI/2.45.0
-    method: GET
-    uri: https://graph.microsoft.com/v1.0/servicePrincipals?$filter=servicePrincipalNames%2Fany%28c%3Ac%20eq%20%2713e9945e-3f70-4c19-8852-d5e088beb246%27%29
-  response:
-    body:
-      string: '{"@odata.context":"https://graph.microsoft.com/v1.0/$metadata#servicePrincipals","value":[{"id":"6e26fde3-1391-4829-a9b5-32bb81116095","deletedDateTime":null,"accountEnabled":true,"alternativeNames":["isExplicit=True","/subscriptions/00000000-0000-0000-0000-000000000000/resourcegroups/img_tmpl_cancel_000001/providers/Microsoft.ManagedIdentity/userAssignedIdentities/ide1"],"appDisplayName":null,"appDescription":null,"appId":"13e9945e-3f70-4c19-8852-d5e088beb246","applicationTemplateId":null,"appOwnerOrganizationId":null,"appRoleAssignmentRequired":false,"createdDateTime":"2023-02-15T14:27:28Z","description":null,"disabledByMicrosoftStatus":null,"displayName":"ide1","homepage":null,"loginUrl":null,"logoutUrl":null,"notes":null,"notificationEmailAddresses":[],"preferredSingleSignOnMode":null,"preferredTokenSigningKeyThumbprint":null,"replyUrls":[],"servicePrincipalNames":["13e9945e-3f70-4c19-8852-d5e088beb246","https://identity.azure.net/EVh2QTSX913t9dWyS4VduHiZPbu2vOAZfGSuwx0urXI="],"servicePrincipalType":"ManagedIdentity","signInAudience":null,"tags":[],"tokenEncryptionKeyId":null,"info":null,"samlSingleSignOnSettings":null,"addIns":[],"appRoles":[],"keyCredentials":[{"customKeyIdentifier":"4FD96B7645A56550E939E950E73E0C55A57F1649","displayName":"CN=13e9945e-3f70-4c19-8852-d5e088beb246,
-        DC=54826b22-38d6-4fb2-bad9-b7b93a3e9c5a","endDateTime":"2023-05-16T14:22:00Z","key":null,"keyId":"796bcade-c164-4ea9-a198-1af7c760dfba","startDateTime":"2023-02-15T14:22:00Z","type":"AsymmetricX509Cert","usage":"Verify"}],"oauth2PermissionScopes":[],"passwordCredentials":[],"resourceSpecificApplicationPermissions":[],"verifiedPublisher":{"displayName":null,"verifiedPublisherId":null,"addedDateTime":null}}]}'
-=======
       - python/3.9.13 (Windows-10-10.0.22621-SP0) AZURECLI/2.45.0
     method: GET
     uri: https://graph.microsoft.com/v1.0/servicePrincipals?$filter=servicePrincipalNames%2Fany%28c%3Ac%20eq%20%276d9530c3-8f96-45a4-97ae-4c8ffd16d6b6%27%29
@@ -144,7 +110,6 @@
     body:
       string: '{"@odata.context":"https://graph.microsoft.com/v1.0/$metadata#servicePrincipals","value":[{"id":"77212e35-d441-436e-9ac8-41641ebd1d61","deletedDateTime":null,"accountEnabled":true,"alternativeNames":["isExplicit=True","/subscriptions/00000000-0000-0000-0000-000000000000/resourcegroups/img_tmpl_cancel_000001/providers/Microsoft.ManagedIdentity/userAssignedIdentities/ide1"],"appDisplayName":null,"appDescription":null,"appId":"6d9530c3-8f96-45a4-97ae-4c8ffd16d6b6","applicationTemplateId":null,"appOwnerOrganizationId":null,"appRoleAssignmentRequired":false,"createdDateTime":"2023-02-10T08:31:18Z","description":null,"disabledByMicrosoftStatus":null,"displayName":"ide1","homepage":null,"loginUrl":null,"logoutUrl":null,"notes":null,"notificationEmailAddresses":[],"preferredSingleSignOnMode":null,"preferredTokenSigningKeyThumbprint":null,"replyUrls":[],"servicePrincipalNames":["6d9530c3-8f96-45a4-97ae-4c8ffd16d6b6","https://identity.azure.net/a+0dkTl9UMr6jQI8Wh84Bk0H7cGx5r9j3RBqZA5aHrk="],"servicePrincipalType":"ManagedIdentity","signInAudience":null,"tags":[],"tokenEncryptionKeyId":null,"info":null,"samlSingleSignOnSettings":null,"addIns":[],"appRoles":[],"keyCredentials":[{"customKeyIdentifier":"469E6C3291076DBD9F141A6417F5A1DBBCECA5EC","displayName":"CN=6d9530c3-8f96-45a4-97ae-4c8ffd16d6b6,
         DC=54826b22-38d6-4fb2-bad9-b7b93a3e9c5a","endDateTime":"2023-05-11T08:26:00Z","key":null,"keyId":"81e11544-cf4e-4330-b582-2dfaecd453f3","startDateTime":"2023-02-10T08:26:00Z","type":"AsymmetricX509Cert","usage":"Verify"}],"oauth2PermissionScopes":[],"passwordCredentials":[],"resourceSpecificApplicationPermissions":[],"verifiedPublisher":{"displayName":null,"verifiedPublisherId":null,"addedDateTime":null}}]}'
->>>>>>> cbb33a92
     headers:
       cache-control:
       - no-cache
@@ -153,19 +118,11 @@
       content-type:
       - application/json;odata.metadata=minimal;odata.streaming=true;IEEE754Compatible=false;charset=utf-8
       date:
-<<<<<<< HEAD
-      - Wed, 15 Feb 2023 14:28:15 GMT
-      odata-version:
-      - '4.0'
-      request-id:
-      - ecb774aa-35b9-48c5-8190-6305424143ca
-=======
       - Fri, 10 Feb 2023 08:32:06 GMT
       odata-version:
       - '4.0'
       request-id:
       - 9a530d12-6bea-49d4-bc6e-2aaf3f275551
->>>>>>> cbb33a92
       strict-transport-security:
       - max-age=31536000
       transfer-encoding:
@@ -173,11 +130,7 @@
       vary:
       - Accept-Encoding
       x-ms-ags-diagnostic:
-<<<<<<< HEAD
-      - '{"ServerInfo":{"DataCenter":"Southeast Asia","Slice":"E","Ring":"5","ScaleUnit":"000","RoleInstance":"SI1PEPF00001A2F"}}'
-=======
       - '{"ServerInfo":{"DataCenter":"Southeast Asia","Slice":"E","Ring":"5","ScaleUnit":"000","RoleInstance":"SI1PEPF0000C07E"}}'
->>>>>>> cbb33a92
       x-ms-resource-unit:
       - '1'
     status:
@@ -197,17 +150,12 @@
       ParameterSetName:
       - --assignee --role --scope
       User-Agent:
-<<<<<<< HEAD
-      - AZURECLI/2.45.0 azsdk-python-azure-mgmt-authorization/3.0.0 Python/3.10.6
-        (Linux-5.10.102.1-microsoft-standard-WSL2-x86_64-with-glibc2.35)
-=======
       - python/3.9.13 (Windows-10-10.0.22621-SP0) msrest/0.7.1 msrest_azure/0.6.4
         azure-mgmt-authorization/0.61.0 Azure-SDK-For-Python AZURECLI/2.45.0
       accept-language:
       - en-US
->>>>>>> cbb33a92
     method: GET
-    uri: https://management.azure.com/subscriptions/00000000-0000-0000-0000-000000000000/resourceGroups/img_tmpl_cancel_000001/providers/Microsoft.Authorization/roleDefinitions?$filter=roleName%20eq%20%27Contributor%27&api-version=2022-04-01
+    uri: https://management.azure.com/subscriptions/00000000-0000-0000-0000-000000000000/resourceGroups/img_tmpl_cancel_000001/providers/Microsoft.Authorization/roleDefinitions?$filter=roleName%20eq%20%27Contributor%27&api-version=2018-01-01-preview
   response:
     body:
       string: '{"value":[{"properties":{"roleName":"Contributor","type":"BuiltInRole","description":"Grants
@@ -221,11 +169,7 @@
       content-type:
       - application/json; charset=utf-8
       date:
-<<<<<<< HEAD
-      - Wed, 15 Feb 2023 14:28:16 GMT
-=======
       - Fri, 10 Feb 2023 08:32:06 GMT
->>>>>>> cbb33a92
       expires:
       - '-1'
       pragma:
@@ -245,11 +189,7 @@
       message: OK
 - request:
     body: '{"properties": {"roleDefinitionId": "/subscriptions/00000000-0000-0000-0000-000000000000/providers/Microsoft.Authorization/roleDefinitions/b24988ac-6180-42a0-ab88-20f7382dd24c",
-<<<<<<< HEAD
-      "principalId": "6e26fde3-1391-4829-a9b5-32bb81116095", "principalType": "ServicePrincipal"}}'
-=======
       "principalId": "77212e35-d441-436e-9ac8-41641ebd1d61", "principalType": "ServicePrincipal"}}'
->>>>>>> cbb33a92
     headers:
       Accept:
       - application/json
@@ -262,30 +202,21 @@
       Content-Length:
       - '270'
       Content-Type:
-      - application/json
+      - application/json; charset=utf-8
       Cookie:
       - x-ms-gateway-slice=Production
       ParameterSetName:
       - --assignee --role --scope
       User-Agent:
-<<<<<<< HEAD
-      - AZURECLI/2.45.0 azsdk-python-azure-mgmt-authorization/3.0.0 Python/3.10.6
-        (Linux-5.10.102.1-microsoft-standard-WSL2-x86_64-with-glibc2.35)
-=======
       - python/3.9.13 (Windows-10-10.0.22621-SP0) msrest/0.7.1 msrest_azure/0.6.4
         azure-mgmt-authorization/0.61.0 Azure-SDK-For-Python AZURECLI/2.45.0
       accept-language:
       - en-US
->>>>>>> cbb33a92
     method: PUT
-    uri: https://management.azure.com/subscriptions/00000000-0000-0000-0000-000000000000/resourceGroups/img_tmpl_cancel_000001/providers/Microsoft.Authorization/roleAssignments/88888888-0000-0000-0000-000000000001?api-version=2022-04-01
-  response:
-    body:
-<<<<<<< HEAD
-      string: '{"properties":{"roleDefinitionId":"/subscriptions/00000000-0000-0000-0000-000000000000/providers/Microsoft.Authorization/roleDefinitions/b24988ac-6180-42a0-ab88-20f7382dd24c","principalId":"6e26fde3-1391-4829-a9b5-32bb81116095","principalType":"ServicePrincipal","scope":"/subscriptions/00000000-0000-0000-0000-000000000000/resourceGroups/img_tmpl_cancel_000001","condition":null,"conditionVersion":null,"createdOn":"2023-02-15T14:28:16.5860312Z","updatedOn":"2023-02-15T14:28:17.8850478Z","createdBy":null,"updatedBy":"6d97229a-391f-473a-893f-f0608b592d7b","delegatedManagedIdentityResourceId":null,"description":null},"id":"/subscriptions/00000000-0000-0000-0000-000000000000/resourceGroups/img_tmpl_cancel_000001/providers/Microsoft.Authorization/roleAssignments/88888888-0000-0000-0000-000000000001","type":"Microsoft.Authorization/roleAssignments","name":"88888888-0000-0000-0000-000000000001"}'
-=======
+    uri: https://management.azure.com/subscriptions/00000000-0000-0000-0000-000000000000/resourceGroups/img_tmpl_cancel_000001/providers/Microsoft.Authorization/roleAssignments/88888888-0000-0000-0000-000000000001?api-version=2020-04-01-preview
+  response:
+    body:
       string: '{"properties":{"roleDefinitionId":"/subscriptions/00000000-0000-0000-0000-000000000000/providers/Microsoft.Authorization/roleDefinitions/b24988ac-6180-42a0-ab88-20f7382dd24c","principalId":"77212e35-d441-436e-9ac8-41641ebd1d61","principalType":"ServicePrincipal","scope":"/subscriptions/00000000-0000-0000-0000-000000000000/resourceGroups/img_tmpl_cancel_000001","condition":null,"conditionVersion":null,"createdOn":"2023-02-10T08:32:07.5422934Z","updatedOn":"2023-02-10T08:32:08.8159488Z","createdBy":null,"updatedBy":"0581142e-ae8f-4bc0-9a0d-ffb7cbad05b2","delegatedManagedIdentityResourceId":null,"description":null},"id":"/subscriptions/00000000-0000-0000-0000-000000000000/resourceGroups/img_tmpl_cancel_000001/providers/Microsoft.Authorization/roleAssignments/88888888-0000-0000-0000-000000000001","type":"Microsoft.Authorization/roleAssignments","name":"88888888-0000-0000-0000-000000000001"}'
->>>>>>> cbb33a92
     headers:
       cache-control:
       - no-cache
@@ -294,11 +225,7 @@
       content-type:
       - application/json; charset=utf-8
       date:
-<<<<<<< HEAD
-      - Wed, 15 Feb 2023 14:28:21 GMT
-=======
       - Fri, 10 Feb 2023 08:32:13 GMT
->>>>>>> cbb33a92
       expires:
       - '-1'
       pragma:
@@ -326,20 +253,12 @@
       ParameterSetName:
       - -g -n --image-source --managed-image-destinations --identity
       User-Agent:
-<<<<<<< HEAD
-      - AZURECLI/2.45.0 azsdk-python-azure-mgmt-resource/21.1.0b1 Python/3.10.6 (Linux-5.10.102.1-microsoft-standard-WSL2-x86_64-with-glibc2.35)
-=======
       - AZURECLI/2.45.0 azsdk-python-azure-mgmt-resource/21.1.0b1 Python/3.9.13 (Windows-10-10.0.22621-SP0)
->>>>>>> cbb33a92
     method: GET
     uri: https://management.azure.com/subscriptions/00000000-0000-0000-0000-000000000000/resourcegroups/img_tmpl_cancel_000001?api-version=2021-04-01
   response:
     body:
-<<<<<<< HEAD
-      string: '{"id":"/subscriptions/00000000-0000-0000-0000-000000000000/resourceGroups/img_tmpl_cancel_000001","name":"img_tmpl_cancel_000001","type":"Microsoft.Resources/resourceGroups","location":"westus","tags":{"product":"azurecli","cause":"automation","date":"2023-02-15T14:27:18Z"},"properties":{"provisioningState":"Succeeded"}}'
-=======
       string: '{"id":"/subscriptions/00000000-0000-0000-0000-000000000000/resourceGroups/img_tmpl_cancel_000001","name":"img_tmpl_cancel_000001","type":"Microsoft.Resources/resourceGroups","location":"westus","tags":{"product":"azurecli","cause":"automation","date":"2023-02-10T08:31:09Z"},"properties":{"provisioningState":"Succeeded"}}'
->>>>>>> cbb33a92
     headers:
       cache-control:
       - no-cache
@@ -348,11 +267,7 @@
       content-type:
       - application/json; charset=utf-8
       date:
-<<<<<<< HEAD
-      - Wed, 15 Feb 2023 14:28:22 GMT
-=======
       - Fri, 10 Feb 2023 08:32:14 GMT
->>>>>>> cbb33a92
       expires:
       - '-1'
       pragma:
@@ -380,11 +295,7 @@
       ParameterSetName:
       - -g -n --image-source --managed-image-destinations --identity
       User-Agent:
-<<<<<<< HEAD
-      - AZURECLI/2.45.0 azsdk-python-azure-mgmt-resource/21.1.0b1 Python/3.10.6 (Linux-5.10.102.1-microsoft-standard-WSL2-x86_64-with-glibc2.35)
-=======
       - AZURECLI/2.45.0 azsdk-python-azure-mgmt-resource/21.1.0b1 Python/3.9.13 (Windows-10-10.0.22621-SP0)
->>>>>>> cbb33a92
     method: GET
     uri: https://management.azure.com/subscriptions/00000000-0000-0000-0000-000000000000/locations?api-version=2019-11-01
   response:
@@ -501,11 +412,7 @@
       content-type:
       - application/json; charset=utf-8
       date:
-<<<<<<< HEAD
-      - Wed, 15 Feb 2023 14:28:24 GMT
-=======
       - Fri, 10 Feb 2023 08:32:15 GMT
->>>>>>> cbb33a92
       expires:
       - '-1'
       pragma:
@@ -543,11 +450,7 @@
       ParameterSetName:
       - -g -n --image-source --managed-image-destinations --identity
       User-Agent:
-<<<<<<< HEAD
-      - AZURECLI/2.45.0 azsdk-python-mgmt-imagebuilder/1.1.0 Python/3.10.6 (Linux-5.10.102.1-microsoft-standard-WSL2-x86_64-with-glibc2.35)
-=======
       - AZURECLI/2.45.0 azsdk-python-mgmt-imagebuilder/1.1.0 Python/3.9.13 (Windows-10-10.0.22621-SP0)
->>>>>>> cbb33a92
     method: PUT
     uri: https://management.azure.com/subscriptions/00000000-0000-0000-0000-000000000000/resourceGroups/img_tmpl_cancel_000001/providers/Microsoft.VirtualMachineImages/imageTemplates/template1?api-version=2022-02-14
   response:
@@ -567,11 +470,7 @@
         \"name\": \"template1\",\n \"type\": \"Microsoft.VirtualMachineImages/imageTemplates\"\n}"
     headers:
       azure-asyncoperation:
-<<<<<<< HEAD
-      - https://management.azure.com/subscriptions/00000000-0000-0000-0000-000000000000/providers/Microsoft.VirtualMachineImages/locations/westus/operations/03b9f77e-bdc5-44ea-9e1b-b6a3596d89fe?api-version=2022-02-14
-=======
       - https://management.azure.com/subscriptions/00000000-0000-0000-0000-000000000000/providers/Microsoft.VirtualMachineImages/locations/westus/operations/b133ca2d-a0a9-422b-8d26-8a5fc04584c9?api-version=2022-02-14
->>>>>>> cbb33a92
       cache-control:
       - no-cache
       content-length:
@@ -579,11 +478,7 @@
       content-type:
       - application/json
       date:
-<<<<<<< HEAD
-      - Wed, 15 Feb 2023 14:28:34 GMT
-=======
       - Fri, 10 Feb 2023 08:32:25 GMT
->>>>>>> cbb33a92
       expires:
       - '-1'
       pragma:
@@ -613,16 +508,6 @@
       ParameterSetName:
       - -g -n --image-source --managed-image-destinations --identity
       User-Agent:
-<<<<<<< HEAD
-      - AZURECLI/2.45.0 azsdk-python-mgmt-imagebuilder/1.1.0 Python/3.10.6 (Linux-5.10.102.1-microsoft-standard-WSL2-x86_64-with-glibc2.35)
-    method: GET
-    uri: https://management.azure.com/subscriptions/00000000-0000-0000-0000-000000000000/providers/Microsoft.VirtualMachineImages/locations/westus/operations/03b9f77e-bdc5-44ea-9e1b-b6a3596d89fe?api-version=2022-02-14
-  response:
-    body:
-      string: "{\n \"name\": \"03B9F77E-BDC5-44EA-9E1B-B6A3596D89FE\",\n \"status\":
-        \"Succeeded\",\n \"startTime\": \"2023-02-15T14:28:32.9893623Z\",\n \"endTime\":
-        \"2023-02-15T14:28:43.3053105Z\"\n}"
-=======
       - AZURECLI/2.45.0 azsdk-python-mgmt-imagebuilder/1.1.0 Python/3.9.13 (Windows-10-10.0.22621-SP0)
     method: GET
     uri: https://management.azure.com/subscriptions/00000000-0000-0000-0000-000000000000/providers/Microsoft.VirtualMachineImages/locations/westus/operations/b133ca2d-a0a9-422b-8d26-8a5fc04584c9?api-version=2022-02-14
@@ -631,7 +516,6 @@
       string: "{\n \"name\": \"B133CA2D-A0A9-422B-8D26-8A5FC04584C9\",\n \"status\":
         \"Succeeded\",\n \"startTime\": \"2023-02-10T08:32:24.3885277Z\",\n \"endTime\":
         \"2023-02-10T08:32:35.3363466Z\"\n}"
->>>>>>> cbb33a92
     headers:
       cache-control:
       - no-cache
@@ -640,11 +524,7 @@
       content-type:
       - application/json
       date:
-<<<<<<< HEAD
-      - Wed, 15 Feb 2023 14:29:05 GMT
-=======
       - Fri, 10 Feb 2023 08:32:55 GMT
->>>>>>> cbb33a92
       expires:
       - '-1'
       pragma:
@@ -676,11 +556,7 @@
       ParameterSetName:
       - -g -n --image-source --managed-image-destinations --identity
       User-Agent:
-<<<<<<< HEAD
-      - AZURECLI/2.45.0 azsdk-python-mgmt-imagebuilder/1.1.0 Python/3.10.6 (Linux-5.10.102.1-microsoft-standard-WSL2-x86_64-with-glibc2.35)
-=======
       - AZURECLI/2.45.0 azsdk-python-mgmt-imagebuilder/1.1.0 Python/3.9.13 (Windows-10-10.0.22621-SP0)
->>>>>>> cbb33a92
     method: GET
     uri: https://management.azure.com/subscriptions/00000000-0000-0000-0000-000000000000/resourceGroups/img_tmpl_cancel_000001/providers/Microsoft.VirtualMachineImages/imageTemplates/template1?api-version=2022-02-14
   response:
@@ -693,19 +569,11 @@
         \   \"location\": \"westus\",\n    \"runOutputName\": \"img1\",\n    \"type\":
         \"ManagedImage\"\n   }\n  ],\n  \"provisioningState\": \"Succeeded\",\n  \"buildTimeoutInMinutes\":
         0,\n  \"vmProfile\": {\n   \"vmSize\": \"\",\n   \"osDiskSizeGB\": 0\n  },\n
-<<<<<<< HEAD
-        \ \"stagingResourceGroup\": \"\",\n  \"exactStagingResourceGroup\": \"/subscriptions/00000000-0000-0000-0000-000000000000/resourceGroups/IT_img_tmpl_cancel_bejafaczzamqjplceak6qxxl_70a0d743-19ef-4e8a-bbda-f90c6b2e3cf5\"\n
-        },\n \"identity\": {\n  \"type\": \"UserAssigned\",\n  \"userAssignedIdentities\":
-        {\n   \"/subscriptions/00000000-0000-0000-0000-000000000000/resourceGroups/img_tmpl_cancel_000001/providers/Microsoft.ManagedIdentity/userAssignedIdentities/ide1\":
-        {\n    \"principalId\": \"6e26fde3-1391-4829-a9b5-32bb81116095\",\n    \"clientId\":
-        \"13e9945e-3f70-4c19-8852-d5e088beb246\"\n   }\n  }\n },\n \"tags\": {},\n
-=======
         \ \"stagingResourceGroup\": \"\",\n  \"exactStagingResourceGroup\": \"/subscriptions/00000000-0000-0000-0000-000000000000/resourceGroups/IT_img_tmpl_cancel_kbtr4zkr2yccaxhedf25uo45_48d32ec0-b8eb-48d1-ab5b-2e06fdcd2371\"\n
         },\n \"identity\": {\n  \"type\": \"UserAssigned\",\n  \"userAssignedIdentities\":
         {\n   \"/subscriptions/00000000-0000-0000-0000-000000000000/resourceGroups/img_tmpl_cancel_000001/providers/Microsoft.ManagedIdentity/userAssignedIdentities/ide1\":
         {\n    \"principalId\": \"77212e35-d441-436e-9ac8-41641ebd1d61\",\n    \"clientId\":
         \"6d9530c3-8f96-45a4-97ae-4c8ffd16d6b6\"\n   }\n  }\n },\n \"tags\": {},\n
->>>>>>> cbb33a92
         \"location\": \"westus\",\n \"id\": \"/subscriptions/00000000-0000-0000-0000-000000000000/resourcegroups/img_tmpl_cancel_000001/providers/Microsoft.VirtualMachineImages/imageTemplates/template1\",\n
         \"name\": \"template1\",\n \"type\": \"Microsoft.VirtualMachineImages/imageTemplates\"\n}"
     headers:
@@ -716,11 +584,7 @@
       content-type:
       - application/json
       date:
-<<<<<<< HEAD
-      - Wed, 15 Feb 2023 14:29:06 GMT
-=======
       - Fri, 10 Feb 2023 08:32:56 GMT
->>>>>>> cbb33a92
       expires:
       - '-1'
       pragma:
@@ -754,11 +618,7 @@
       ParameterSetName:
       - -g -n --no-wait
       User-Agent:
-<<<<<<< HEAD
-      - AZURECLI/2.45.0 azsdk-python-mgmt-imagebuilder/1.1.0 Python/3.10.6 (Linux-5.10.102.1-microsoft-standard-WSL2-x86_64-with-glibc2.35)
-=======
       - AZURECLI/2.45.0 azsdk-python-mgmt-imagebuilder/1.1.0 Python/3.9.13 (Windows-10-10.0.22621-SP0)
->>>>>>> cbb33a92
     method: POST
     uri: https://management.azure.com/subscriptions/00000000-0000-0000-0000-000000000000/resourceGroups/img_tmpl_cancel_000001/providers/Microsoft.VirtualMachineImages/imageTemplates/template1/run?api-version=2022-02-14
   response:
@@ -766,29 +626,17 @@
       string: ''
     headers:
       azure-asyncoperation:
-<<<<<<< HEAD
-      - https://management.azure.com/subscriptions/00000000-0000-0000-0000-000000000000/providers/Microsoft.VirtualMachineImages/locations/westus/operations/507ff9b5-b840-4226-963a-7af2e5c88116?api-version=2022-02-14
-=======
       - https://management.azure.com/subscriptions/00000000-0000-0000-0000-000000000000/providers/Microsoft.VirtualMachineImages/locations/westus/operations/66a4da9a-f767-4d5f-bca7-317ee8b2aebe?api-version=2022-02-14
->>>>>>> cbb33a92
       cache-control:
       - no-cache
       content-length:
       - '0'
       date:
-<<<<<<< HEAD
-      - Wed, 15 Feb 2023 14:29:09 GMT
-      expires:
-      - '-1'
-      location:
-      - https://management.azure.com/subscriptions/00000000-0000-0000-0000-000000000000/providers/Microsoft.VirtualMachineImages/locations/westus/operations/507ff9b5-b840-4226-963a-7af2e5c88116?api-version=2022-02-14
-=======
       - Fri, 10 Feb 2023 08:33:01 GMT
       expires:
       - '-1'
       location:
       - https://management.azure.com/subscriptions/00000000-0000-0000-0000-000000000000/providers/Microsoft.VirtualMachineImages/locations/westus/operations/66a4da9a-f767-4d5f-bca7-317ee8b2aebe?api-version=2022-02-14
->>>>>>> cbb33a92
       pragma:
       - no-cache
       server:
@@ -816,11 +664,7 @@
       ParameterSetName:
       - -g -n
       User-Agent:
-<<<<<<< HEAD
-      - AZURECLI/2.45.0 azsdk-python-mgmt-imagebuilder/1.1.0 Python/3.10.6 (Linux-5.10.102.1-microsoft-standard-WSL2-x86_64-with-glibc2.35)
-=======
       - AZURECLI/2.45.0 azsdk-python-mgmt-imagebuilder/1.1.0 Python/3.9.13 (Windows-10-10.0.22621-SP0)
->>>>>>> cbb33a92
     method: GET
     uri: https://management.azure.com/subscriptions/00000000-0000-0000-0000-000000000000/resourceGroups/img_tmpl_cancel_000001/providers/Microsoft.VirtualMachineImages/imageTemplates/template1?api-version=2022-02-14
   response:
@@ -832,27 +676,15 @@
         \"/subscriptions/00000000-0000-0000-0000-000000000000/resourceGroups/img_tmpl_cancel_000001/providers/Microsoft.Compute/images/img1\",\n
         \   \"location\": \"westus\",\n    \"runOutputName\": \"img1\",\n    \"type\":
         \"ManagedImage\"\n   }\n  ],\n  \"provisioningState\": \"Succeeded\",\n  \"lastRunStatus\":
-<<<<<<< HEAD
-        {\n   \"startTime\": \"2023-02-15T14:29:08.731984031Z\",\n   \"endTime\":
-=======
         {\n   \"startTime\": \"2023-02-10T08:33:00.394690999Z\",\n   \"endTime\":
->>>>>>> cbb33a92
         \"0001-01-01T00:00:00Z\",\n   \"runState\": \"Running\",\n   \"runSubState\":
         \"Building\",\n   \"message\": \"\"\n  },\n  \"buildTimeoutInMinutes\": 0,\n
         \ \"vmProfile\": {\n   \"vmSize\": \"\",\n   \"osDiskSizeGB\": 0\n  },\n  \"stagingResourceGroup\":
-<<<<<<< HEAD
-        \"\",\n  \"exactStagingResourceGroup\": \"/subscriptions/00000000-0000-0000-0000-000000000000/resourceGroups/IT_img_tmpl_cancel_bejafaczzamqjplceak6qxxl_70a0d743-19ef-4e8a-bbda-f90c6b2e3cf5\"\n
-        },\n \"identity\": {\n  \"type\": \"UserAssigned\",\n  \"userAssignedIdentities\":
-        {\n   \"/subscriptions/00000000-0000-0000-0000-000000000000/resourceGroups/img_tmpl_cancel_000001/providers/Microsoft.ManagedIdentity/userAssignedIdentities/ide1\":
-        {\n    \"principalId\": \"6e26fde3-1391-4829-a9b5-32bb81116095\",\n    \"clientId\":
-        \"13e9945e-3f70-4c19-8852-d5e088beb246\"\n   }\n  }\n },\n \"tags\": {},\n
-=======
         \"\",\n  \"exactStagingResourceGroup\": \"/subscriptions/00000000-0000-0000-0000-000000000000/resourceGroups/IT_img_tmpl_cancel_kbtr4zkr2yccaxhedf25uo45_48d32ec0-b8eb-48d1-ab5b-2e06fdcd2371\"\n
         },\n \"identity\": {\n  \"type\": \"UserAssigned\",\n  \"userAssignedIdentities\":
         {\n   \"/subscriptions/00000000-0000-0000-0000-000000000000/resourceGroups/img_tmpl_cancel_000001/providers/Microsoft.ManagedIdentity/userAssignedIdentities/ide1\":
         {\n    \"principalId\": \"77212e35-d441-436e-9ac8-41641ebd1d61\",\n    \"clientId\":
         \"6d9530c3-8f96-45a4-97ae-4c8ffd16d6b6\"\n   }\n  }\n },\n \"tags\": {},\n
->>>>>>> cbb33a92
         \"location\": \"westus\",\n \"id\": \"/subscriptions/00000000-0000-0000-0000-000000000000/resourcegroups/img_tmpl_cancel_000001/providers/Microsoft.VirtualMachineImages/imageTemplates/template1\",\n
         \"name\": \"template1\",\n \"type\": \"Microsoft.VirtualMachineImages/imageTemplates\"\n}"
     headers:
@@ -863,11 +695,7 @@
       content-type:
       - application/json
       date:
-<<<<<<< HEAD
-      - Wed, 15 Feb 2023 14:29:10 GMT
-=======
       - Fri, 10 Feb 2023 08:33:02 GMT
->>>>>>> cbb33a92
       expires:
       - '-1'
       pragma:
@@ -901,11 +729,7 @@
       ParameterSetName:
       - -g -n
       User-Agent:
-<<<<<<< HEAD
-      - AZURECLI/2.45.0 azsdk-python-mgmt-imagebuilder/1.1.0 Python/3.10.6 (Linux-5.10.102.1-microsoft-standard-WSL2-x86_64-with-glibc2.35)
-=======
       - AZURECLI/2.45.0 azsdk-python-mgmt-imagebuilder/1.1.0 Python/3.9.13 (Windows-10-10.0.22621-SP0)
->>>>>>> cbb33a92
     method: POST
     uri: https://management.azure.com/subscriptions/00000000-0000-0000-0000-000000000000/resourceGroups/img_tmpl_cancel_000001/providers/Microsoft.VirtualMachineImages/imageTemplates/template1/cancel?api-version=2022-02-14
   response:
@@ -915,11 +739,7 @@
       cache-control:
       - no-cache
       date:
-<<<<<<< HEAD
-      - Wed, 15 Feb 2023 14:29:27 GMT
-=======
       - Fri, 10 Feb 2023 08:33:20 GMT
->>>>>>> cbb33a92
       expires:
       - '-1'
       pragma:
@@ -949,11 +769,7 @@
       ParameterSetName:
       - -g -n
       User-Agent:
-<<<<<<< HEAD
-      - AZURECLI/2.45.0 azsdk-python-mgmt-imagebuilder/1.1.0 Python/3.10.6 (Linux-5.10.102.1-microsoft-standard-WSL2-x86_64-with-glibc2.35)
-=======
       - AZURECLI/2.45.0 azsdk-python-mgmt-imagebuilder/1.1.0 Python/3.9.13 (Windows-10-10.0.22621-SP0)
->>>>>>> cbb33a92
     method: GET
     uri: https://management.azure.com/subscriptions/00000000-0000-0000-0000-000000000000/resourceGroups/img_tmpl_cancel_000001/providers/Microsoft.VirtualMachineImages/imageTemplates/template1?api-version=2022-02-14
   response:
@@ -965,17 +781,6 @@
         \"/subscriptions/00000000-0000-0000-0000-000000000000/resourceGroups/img_tmpl_cancel_000001/providers/Microsoft.Compute/images/img1\",\n
         \   \"location\": \"westus\",\n    \"runOutputName\": \"img1\",\n    \"type\":
         \"ManagedImage\"\n   }\n  ],\n  \"provisioningState\": \"Succeeded\",\n  \"lastRunStatus\":
-<<<<<<< HEAD
-        {\n   \"startTime\": \"2023-02-15T14:29:08.731984031Z\",\n   \"endTime\":
-        \"0001-01-01T00:00:00Z\",\n   \"runState\": \"Canceling\",\n   \"message\":
-        \"Canceling image build\"\n  },\n  \"buildTimeoutInMinutes\": 0,\n  \"vmProfile\":
-        {\n   \"vmSize\": \"\",\n   \"osDiskSizeGB\": 0\n  },\n  \"stagingResourceGroup\":
-        \"\",\n  \"exactStagingResourceGroup\": \"/subscriptions/00000000-0000-0000-0000-000000000000/resourceGroups/IT_img_tmpl_cancel_bejafaczzamqjplceak6qxxl_70a0d743-19ef-4e8a-bbda-f90c6b2e3cf5\"\n
-        },\n \"identity\": {\n  \"type\": \"UserAssigned\",\n  \"userAssignedIdentities\":
-        {\n   \"/subscriptions/00000000-0000-0000-0000-000000000000/resourceGroups/img_tmpl_cancel_000001/providers/Microsoft.ManagedIdentity/userAssignedIdentities/ide1\":
-        {\n    \"principalId\": \"6e26fde3-1391-4829-a9b5-32bb81116095\",\n    \"clientId\":
-        \"13e9945e-3f70-4c19-8852-d5e088beb246\"\n   }\n  }\n },\n \"tags\": {},\n
-=======
         {\n   \"startTime\": \"2023-02-10T08:33:00.394690999Z\",\n   \"endTime\":
         \"0001-01-01T00:00:00Z\",\n   \"runState\": \"Canceling\",\n   \"message\":
         \"Canceling image build\"\n  },\n  \"buildTimeoutInMinutes\": 0,\n  \"vmProfile\":
@@ -985,7 +790,6 @@
         {\n   \"/subscriptions/00000000-0000-0000-0000-000000000000/resourceGroups/img_tmpl_cancel_000001/providers/Microsoft.ManagedIdentity/userAssignedIdentities/ide1\":
         {\n    \"principalId\": \"77212e35-d441-436e-9ac8-41641ebd1d61\",\n    \"clientId\":
         \"6d9530c3-8f96-45a4-97ae-4c8ffd16d6b6\"\n   }\n  }\n },\n \"tags\": {},\n
->>>>>>> cbb33a92
         \"location\": \"westus\",\n \"id\": \"/subscriptions/00000000-0000-0000-0000-000000000000/resourcegroups/img_tmpl_cancel_000001/providers/Microsoft.VirtualMachineImages/imageTemplates/template1\",\n
         \"name\": \"template1\",\n \"type\": \"Microsoft.VirtualMachineImages/imageTemplates\"\n}"
     headers:
@@ -996,11 +800,7 @@
       content-type:
       - application/json
       date:
-<<<<<<< HEAD
-      - Wed, 15 Feb 2023 14:29:28 GMT
-=======
       - Fri, 10 Feb 2023 08:33:22 GMT
->>>>>>> cbb33a92
       expires:
       - '-1'
       pragma:
