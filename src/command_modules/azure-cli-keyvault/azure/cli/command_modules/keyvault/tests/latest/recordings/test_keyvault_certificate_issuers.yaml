interactions:
- request:
    body: '{"location": "westus", "tags": {"product": "azurecli", "cause": "automation",
<<<<<<< HEAD
      "date": "2018-04-11T10:09:56Z"}}'
=======
      "date": "2018-06-30T01:19:00Z"}}'
>>>>>>> 1dd89c70
    headers:
      Accept: [application/json]
      Accept-Encoding: ['gzip, deflate']
      CommandName: [group create]
      Connection: [keep-alive]
      Content-Length: ['110']
      Content-Type: [application/json; charset=utf-8]
<<<<<<< HEAD
      User-Agent: [python/3.6.2 (Windows-10-10.0.16299-SP0) requests/2.18.4 msrest/0.4.26
          msrest_azure/0.4.25 resourcemanagementclient/1.2.1 Azure-SDK-For-Python
          AZURECLI/2.0.31]
=======
      User-Agent: [python/3.6.2 (Windows-10-10.0.17134-SP0) requests/2.18.4 msrest/0.4.29
          msrest_azure/0.4.31 resourcemanagementclient/2.0.0rc2 Azure-SDK-For-Python
          AZURECLI/2.0.41]
>>>>>>> 1dd89c70
      accept-language: [en-US]
    method: PUT
    uri: https://management.azure.com/subscriptions/00000000-0000-0000-0000-000000000000/resourcegroups/cli_test_kv_cert_issuer000001?api-version=2018-05-01
  response:
<<<<<<< HEAD
    body: {string: '{"id":"/subscriptions/00000000-0000-0000-0000-000000000000/resourceGroups/cli_test_kv_cert_issuer000001","name":"cli_test_kv_cert_issuer000001","location":"westus","tags":{"product":"azurecli","cause":"automation","date":"2018-04-11T10:09:56Z"},"properties":{"provisioningState":"Succeeded"}}'}
=======
    body: {string: '{"id":"/subscriptions/00000000-0000-0000-0000-000000000000/resourceGroups/cli_test_kv_cert_issuer000001","name":"cli_test_kv_cert_issuer000001","location":"westus","tags":{"product":"azurecli","cause":"automation","date":"2018-06-30T01:19:00Z"},"properties":{"provisioningState":"Succeeded"}}'}
>>>>>>> 1dd89c70
    headers:
      cache-control: [no-cache]
      content-length: ['384']
      content-type: [application/json; charset=utf-8]
<<<<<<< HEAD
      date: ['Wed, 11 Apr 2018 10:09:57 GMT']
=======
      date: ['Sat, 30 Jun 2018 01:19:03 GMT']
>>>>>>> 1dd89c70
      expires: ['-1']
      pragma: [no-cache]
      strict-transport-security: [max-age=31536000; includeSubDomains]
      x-content-type-options: [nosniff]
      x-ms-ratelimit-remaining-subscription-writes: ['1199']
    status: {code: 201, message: Created}
- request:
    body: null
    headers:
      Accept: [application/json]
      Accept-Encoding: ['gzip, deflate']
      Connection: [keep-alive]
      Content-Type: [application/json; charset=utf-8]
<<<<<<< HEAD
      User-Agent: [python/3.6.2 (Windows-10-10.0.16299-SP0) requests/2.18.4 msrest/0.4.26
          msrest_azure/0.4.25 azure-graphrbac/0.40.0 Azure-SDK-For-Python]
=======
      User-Agent: [python/3.6.2 (Windows-10-10.0.17134-SP0) requests/2.18.4 msrest/0.4.29
          msrest_azure/0.4.31 azure-graphrbac/0.40.0 Azure-SDK-For-Python]
>>>>>>> 1dd89c70
      accept-language: [en-US]
    method: GET
    uri: https://graph.windows.net/00000000-0000-0000-0000-000000000000/me?api-version=1.6
  response:
<<<<<<< HEAD
    body: {string: '{"odata.metadata":"https://graph.windows.net/00000000-0000-0000-0000-000000000000/$metadata#directoryObjects/Microsoft.DirectoryServices.User/@Element","odata.type":"Microsoft.DirectoryServices.User","objectType":"User","objectId":"6ff0a69b-8c04-4618-873e-4a1ee85e5296","deletionTimestamp":null,"accountEnabled":true,"ageGroup":null,"assignedLicenses":[{"disabledPlans":[],"skuId":"488ba24a-39a9-4473-8ee5-19291e71b002"},{"disabledPlans":[],"skuId":"b05e124f-c7cc-45a0-a6aa-8cf78c946968"},{"disabledPlans":["0b03f40b-c404-40c3-8651-2aceb74365fa","b650d915-9886-424b-a08d-633cede56f57","e95bec33-7c88-4a70-8e19-b10bd9d0c014","5dbe027f-2339-4123-9542-606e4d348a72","fe71d6c3-a2ea-4499-9778-da042bf08063","fafd7243-e5c1-4a3a-9e40-495efcb1d3c3"],"skuId":"ea126fc5-a19e-42e2-a731-da9d437bffcf"},{"disabledPlans":[],"skuId":"c7df2760-2c81-4ef7-b578-5b5392b571df"},{"disabledPlans":[],"skuId":"c5928f49-12ba-48f7-ada3-0d743a3601d5"},{"disabledPlans":["e95bec33-7c88-4a70-8e19-b10bd9d0c014","5dbe027f-2339-4123-9542-606e4d348a72"],"skuId":"f82a60b8-1ee3-4cfb-a4fe-1c6a53c2656c"},{"disabledPlans":[],"skuId":"d3b4fe1f-9992-4930-8acb-ca6ec609365e"},{"disabledPlans":[],"skuId":"c52ea49f-fe5d-4e95-93ba-1de91d380f89"}],"assignedPlans":[{"assignedTimestamp":"2018-03-17T22:50:44Z","capabilityStatus":"Enabled","service":"SharePoint","servicePlanId":"fe71d6c3-a2ea-4499-9778-da042bf08063"},{"assignedTimestamp":"2018-03-17T22:50:44Z","capabilityStatus":"Enabled","service":"SharePoint","servicePlanId":"e95bec33-7c88-4a70-8e19-b10bd9d0c014"},{"assignedTimestamp":"2018-03-17T22:50:44Z","capabilityStatus":"Enabled","service":"SharePoint","servicePlanId":"5dbe027f-2339-4123-9542-606e4d348a72"},{"assignedTimestamp":"2018-03-17T22:50:44Z","capabilityStatus":"Enabled","service":"MicrosoftOffice","servicePlanId":"fafd7243-e5c1-4a3a-9e40-495efcb1d3c3"},{"assignedTimestamp":"2018-03-17T05:59:32Z","capabilityStatus":"Enabled","service":"WindowsDefenderATP","servicePlanId":"871d91ec-ec1a-452b-a83f-bd76c7d770ef"},{"assignedTimestamp":"2018-03-17T05:59:32Z","capabilityStatus":"Enabled","service":"AzureAdvancedThreatAnalytics","servicePlanId":"14ab5db5-e6c4-4b20-b4bc-13e36fd2227f"},{"assignedTimestamp":"2018-03-17T05:59:32Z","capabilityStatus":"Enabled","service":"Windows","servicePlanId":"e7c91390-7625-45be-94e0-e16907e03118"},{"assignedTimestamp":"2018-01-09T10:41:20Z","capabilityStatus":"Enabled","service":"ProjectWorkManagement","servicePlanId":"b737dad2-2f6c-4c65-90e3-ca563267e8b9"},{"assignedTimestamp":"2017-12-31T22:19:35Z","capabilityStatus":"Enabled","service":"AADPremiumService","servicePlanId":"41781fb2-bc02-4b7c-bd55-b576c07bb09d"},{"assignedTimestamp":"2017-12-31T22:19:35Z","capabilityStatus":"Enabled","service":"MultiFactorService","servicePlanId":"8a256a2b-b617-496d-b51b-e76466e88db0"},{"assignedTimestamp":"2017-12-31T05:12:40Z","capabilityStatus":"Deleted","service":"Adallom","servicePlanId":"932ad362-64a8-4783-9106-97849a1a30b9"},{"assignedTimestamp":"2017-12-17T05:58:58Z","capabilityStatus":"Enabled","service":"SharePoint","servicePlanId":"2bdbaf8f-738f-4ac7-9234-3c3ee2ce7d0f"},{"assignedTimestamp":"2017-12-17T05:58:58Z","capabilityStatus":"Enabled","service":"SharePoint","servicePlanId":"da792a53-cbc0-4184-a10d-e544dd34b3c1"},{"assignedTimestamp":"2017-12-17T05:58:58Z","capabilityStatus":"Enabled","service":"To-Do","servicePlanId":"3fb82609-8c27-4f7b-bd51-30634711ee67"},{"assignedTimestamp":"2017-12-17T05:58:58Z","capabilityStatus":"Enabled","service":"RMSOnline","servicePlanId":"5689bec4-755d-4753-8b61-40975025187c"},{"assignedTimestamp":"2017-12-17T05:58:58Z","capabilityStatus":"Enabled","service":"Adallom","servicePlanId":"2e2ddb96-6af9-4b1d-a3f0-d6ecfd22edb2"},{"assignedTimestamp":"2017-01-26T06:07:42Z","capabilityStatus":"Enabled","service":"Adallom","servicePlanId":"8c098270-9dd4-4350-9b30-ba4703f3b36b"},{"assignedTimestamp":"2017-10-07T00:35:04Z","capabilityStatus":"Enabled","service":"Netbreeze","servicePlanId":"03acaee3-9492-4f40-aed4-bcb6b32981b6"},{"assignedTimestamp":"2017-10-07T00:35:04Z","capabilityStatus":"Enabled","service":"RMSOnline","servicePlanId":"bea4c11e-220a-4e6d-8eb8-8ea15d019f90"},{"assignedTimestamp":"2017-10-07T00:35:04Z","capabilityStatus":"Enabled","service":"RMSOnline","servicePlanId":"6c57d4b6-3b23-47a5-9bc9-69f17b4947b3"},{"assignedTimestamp":"2017-10-07T00:35:04Z","capabilityStatus":"Enabled","service":"CRM","servicePlanId":"d56f3deb-50d8-465a-bedb-f079817ccac1"},{"assignedTimestamp":"2017-07-06T20:16:37Z","capabilityStatus":"Enabled","service":"MicrosoftCommunicationsOnline","servicePlanId":"4828c8ec-dc2e-4779-b502-87ac9ce28ab7"},{"assignedTimestamp":"2017-07-06T20:16:37Z","capabilityStatus":"Enabled","service":"MicrosoftCommunicationsOnline","servicePlanId":"3e26ee1f-8a5f-4d52-aee2-b81ce45c8f40"},{"assignedTimestamp":"2017-07-06T20:16:36Z","capabilityStatus":"Enabled","service":"TeamspaceAPI","servicePlanId":"57ff2da0-773e-42df-b2af-ffb7a2317929"},{"assignedTimestamp":"2017-07-06T20:16:36Z","capabilityStatus":"Deleted","service":"ProcessSimple","servicePlanId":"76846ad7-7776-4c40-a281-a386362dd1b9"},{"assignedTimestamp":"2017-07-06T20:16:36Z","capabilityStatus":"Deleted","service":"PowerAppsService","servicePlanId":"c68f8d98-5534-41c8-bf36-22fa496fa792"},{"assignedTimestamp":"2017-07-06T20:16:36Z","capabilityStatus":"Enabled","service":"YammerEnterprise","servicePlanId":"7547a3fe-08ee-4ccb-b430-5077c5041653"},{"assignedTimestamp":"2017-07-06T20:16:36Z","capabilityStatus":"Enabled","service":"Sway","servicePlanId":"a23b959c-7ce8-4e57-9140-b90eb88a9e97"},{"assignedTimestamp":"2017-07-06T20:16:36Z","capabilityStatus":"Enabled","service":"MicrosoftCommunicationsOnline","servicePlanId":"0feaeb32-d00e-4d66-bd5a-43b5b83db82c"},{"assignedTimestamp":"2017-07-06T20:16:36Z","capabilityStatus":"Enabled","service":"Deskless","servicePlanId":"8c7d2df8-86f0-4902-b2ed-a0458298f3b3"},{"assignedTimestamp":"2017-07-06T20:16:36Z","capabilityStatus":"Deleted","service":"MicrosoftStream","servicePlanId":"9e700747-8b1d-45e5-ab8d-ef187ceec156"},{"assignedTimestamp":"2017-07-06T20:16:36Z","capabilityStatus":"Enabled","service":"exchange","servicePlanId":"efb87545-963c-4e0d-99df-69c6916d9eb0"},{"assignedTimestamp":"2017-07-06T20:16:36Z","capabilityStatus":"Enabled","service":"MicrosoftOffice","servicePlanId":"43de0ff5-c92c-492b-9116-175376d08c38"},{"assignedTimestamp":"2017-07-06T20:16:36Z","capabilityStatus":"Deleted","service":"OfficeForms","servicePlanId":"2789c901-c14e-48ab-a76a-be334d9d793a"},{"assignedTimestamp":"2017-07-06T20:16:35Z","capabilityStatus":"Enabled","service":"OfficeForms","servicePlanId":"e212cbc7-0961-4c40-9825-01117710dcb1"},{"assignedTimestamp":"2017-07-06T20:16:35Z","capabilityStatus":"Enabled","service":"OfficeForms","servicePlanId":"159f4cd6-e380-449f-a816-af1a9ef76344"},{"assignedTimestamp":"2017-06-12T01:37:17Z","capabilityStatus":"Enabled","service":"MicrosoftStream","servicePlanId":"6c6042f5-6f01-4d67-b8c1-eb99d36eed3e"},{"assignedTimestamp":"2017-06-12T01:37:17Z","capabilityStatus":"Enabled","service":"AADPremiumService","servicePlanId":"eec0eb4f-6444-4f95-aba0-50c24d67f998"},{"assignedTimestamp":"2017-06-12T01:37:17Z","capabilityStatus":"Enabled","service":"SCO","servicePlanId":"c1ec4a95-1f05-45b3-a911-aa3fa01094f5"},{"assignedTimestamp":"2017-05-13T00:29:58Z","capabilityStatus":"Enabled","service":"exchange","servicePlanId":"8e0c0a52-6a6c-4d40-8370-dd62790dcd70"},{"assignedTimestamp":"2017-01-26T06:07:42Z","capabilityStatus":"Enabled","service":"exchange","servicePlanId":"9f431833-0334-42de-a7dc-70aa40db46db"},{"assignedTimestamp":"2017-01-26T06:07:42Z","capabilityStatus":"Enabled","service":"PowerBI","servicePlanId":"70d33638-9c74-4d01-bfd3-562de28bd4ba"},{"assignedTimestamp":"2017-01-26T06:07:42Z","capabilityStatus":"Enabled","service":"exchange","servicePlanId":"4de31727-a228-4ec3-a5bf-8e45b5ca48cc"},{"assignedTimestamp":"2017-01-26T06:07:42Z","capabilityStatus":"Deleted","service":"SharePoint","servicePlanId":"c4048e79-4474-4c74-ba9b-c31ff225e511"},{"assignedTimestamp":"2017-01-26T06:07:42Z","capabilityStatus":"Deleted","service":"AzureAnalysis","servicePlanId":"2049e525-b859-401b-b2a0-e0a31c4b1fe4"},{"assignedTimestamp":"2017-01-26T06:07:42Z","capabilityStatus":"Enabled","service":"exchange","servicePlanId":"34c0d7a0-a70f-4668-9238-47f9fc208882"},{"assignedTimestamp":"2016-12-19T03:37:31Z","capabilityStatus":"Deleted","service":"PowerBI","servicePlanId":"fc0a60aa-feee-4746-a0e3-aecfe81a38dd"},{"assignedTimestamp":"2016-12-19T03:37:31Z","capabilityStatus":"Deleted","service":"SharePoint","servicePlanId":"2125cfd7-2110-4567-83c4-c1cd5275163d"},{"assignedTimestamp":"2016-11-18T19:22:29Z","capabilityStatus":"Enabled","service":"PowerAppsService","servicePlanId":"9c0dab89-a30c-4117-86e7-97bda240acd2"},{"assignedTimestamp":"2016-11-18T19:22:29Z","capabilityStatus":"Enabled","service":"ProcessSimple","servicePlanId":"07699545-9485-468e-95b6-2fca3738be01"},{"assignedTimestamp":"2012-10-30T00:30:38Z","capabilityStatus":"Enabled","service":"MicrosoftOffice","servicePlanId":"663a804f-1c30-4ff0-9915-9db84f0d1cea"},{"assignedTimestamp":"2015-07-30T05:48:04Z","capabilityStatus":"Enabled","service":"MicrosoftCommunicationsOnline","servicePlanId":"5a10155d-f5c1-411a-a8ec-e99aae125390"},{"assignedTimestamp":"2015-07-30T05:48:04Z","capabilityStatus":"Deleted","service":"MicrosoftCommunicationsOnline","servicePlanId":"27216c54-caf8-4d0d-97e2-517afb5c08f6"}],"city":"REDMOND","companyName":"MICROSOFT","consentProvidedForMinor":null,"country":null,"creationType":null,"department":"Azure
        Key Vault ENG","dirSyncEnabled":true,"displayName":"Scott Schaab","employeeId":null,"facsimileTelephoneNumber":null,"givenName":"Scott","immutableId":"267213","isCompromised":null,"jobTitle":"SENIOR
        SOFTWARE ENGINEER","lastDirSyncTime":"2018-04-07T06:40:55Z","legalAgeGroupClassification":null,"mail":"sschaab@microsoft.com","mailNickname":"sschaab","mobile":null,"onPremisesDistinguishedName":"CN=Scott
        Schaab,OU=UserAccounts,DC=redmond,DC=corp,DC=microsoft,DC=com","onPremisesSecurityIdentifier":"S-1-5-21-2127521184-1604012920-1887927527-2412997","otherMails":[],"passwordPolicies":"DisablePasswordExpiration","passwordProfile":null,"physicalDeliveryOfficeName":"27/2560","postalCode":null,"preferredLanguage":null,"provisionedPlans":[{"capabilityStatus":"Enabled","provisioningStatus":"Success","service":"SharePoint"},{"capabilityStatus":"Enabled","provisioningStatus":"Success","service":"SharePoint"},{"capabilityStatus":"Enabled","provisioningStatus":"Success","service":"SharePoint"},{"capabilityStatus":"Enabled","provisioningStatus":"Success","service":"SharePoint"},{"capabilityStatus":"Enabled","provisioningStatus":"Success","service":"SharePoint"},{"capabilityStatus":"Enabled","provisioningStatus":"Success","service":"Netbreeze"},{"capabilityStatus":"Enabled","provisioningStatus":"Success","service":"CRM"},{"capabilityStatus":"Enabled","provisioningStatus":"Success","service":"MicrosoftCommunicationsOnline"},{"capabilityStatus":"Enabled","provisioningStatus":"Success","service":"MicrosoftCommunicationsOnline"},{"capabilityStatus":"Enabled","provisioningStatus":"Success","service":"MicrosoftCommunicationsOnline"},{"capabilityStatus":"Enabled","provisioningStatus":"Success","service":"exchange"},{"capabilityStatus":"Enabled","provisioningStatus":"Success","service":"exchange"},{"capabilityStatus":"Deleted","provisioningStatus":"Success","service":"SharePoint"},{"capabilityStatus":"Enabled","provisioningStatus":"Success","service":"exchange"},{"capabilityStatus":"Enabled","provisioningStatus":"Success","service":"exchange"},{"capabilityStatus":"Enabled","provisioningStatus":"Success","service":"exchange"},{"capabilityStatus":"Deleted","provisioningStatus":"Success","service":"SharePoint"},{"capabilityStatus":"Enabled","provisioningStatus":"Success","service":"MicrosoftOffice"},{"capabilityStatus":"Enabled","provisioningStatus":"Success","service":"MicrosoftOffice"},{"capabilityStatus":"Enabled","provisioningStatus":"Success","service":"MicrosoftCommunicationsOnline"},{"capabilityStatus":"Deleted","provisioningStatus":"Success","service":"MicrosoftCommunicationsOnline"},{"capabilityStatus":"Enabled","provisioningStatus":"Success","service":"MicrosoftOffice"}],"provisioningErrors":[],"proxyAddresses":["X500:/O=Nokia/OU=HUB/cn=Recipients/cn=sschaab","X500:/O=microsoft/ou=External
=======
    body: {string: '{"odata.metadata":"https://graph.windows.net/00000000-0000-0000-0000-000000000000/$metadata#directoryObjects/Microsoft.DirectoryServices.User/@Element","odata.type":"Microsoft.DirectoryServices.User","objectType":"User","objectId":"6ff0a69b-8c04-4618-873e-4a1ee85e5296","deletionTimestamp":null,"accountEnabled":true,"ageGroup":null,"assignedLicenses":[{"disabledPlans":[],"skuId":"488ba24a-39a9-4473-8ee5-19291e71b002"},{"disabledPlans":[],"skuId":"b05e124f-c7cc-45a0-a6aa-8cf78c946968"},{"disabledPlans":["0b03f40b-c404-40c3-8651-2aceb74365fa","b650d915-9886-424b-a08d-633cede56f57","e95bec33-7c88-4a70-8e19-b10bd9d0c014","5dbe027f-2339-4123-9542-606e4d348a72","fe71d6c3-a2ea-4499-9778-da042bf08063","fafd7243-e5c1-4a3a-9e40-495efcb1d3c3"],"skuId":"ea126fc5-a19e-42e2-a731-da9d437bffcf"},{"disabledPlans":[],"skuId":"c7df2760-2c81-4ef7-b578-5b5392b571df"},{"disabledPlans":[],"skuId":"c5928f49-12ba-48f7-ada3-0d743a3601d5"},{"disabledPlans":["e95bec33-7c88-4a70-8e19-b10bd9d0c014","5dbe027f-2339-4123-9542-606e4d348a72"],"skuId":"f82a60b8-1ee3-4cfb-a4fe-1c6a53c2656c"},{"disabledPlans":[],"skuId":"d3b4fe1f-9992-4930-8acb-ca6ec609365e"},{"disabledPlans":[],"skuId":"c52ea49f-fe5d-4e95-93ba-1de91d380f89"}],"assignedPlans":[{"assignedTimestamp":"2018-04-24T02:39:03Z","capabilityStatus":"Enabled","service":"SharePoint","servicePlanId":"fe71d6c3-a2ea-4499-9778-da042bf08063"},{"assignedTimestamp":"2018-04-24T02:39:03Z","capabilityStatus":"Enabled","service":"SharePoint","servicePlanId":"2bdbaf8f-738f-4ac7-9234-3c3ee2ce7d0f"},{"assignedTimestamp":"2018-04-24T02:39:03Z","capabilityStatus":"Deleted","service":"SharePoint","servicePlanId":"2125cfd7-2110-4567-83c4-c1cd5275163d"},{"assignedTimestamp":"2018-04-24T02:39:03Z","capabilityStatus":"Enabled","service":"SharePoint","servicePlanId":"da792a53-cbc0-4184-a10d-e544dd34b3c1"},{"assignedTimestamp":"2018-04-24T02:39:03Z","capabilityStatus":"Deleted","service":"SharePoint","servicePlanId":"c4048e79-4474-4c74-ba9b-c31ff225e511"},{"assignedTimestamp":"2018-04-24T02:39:03Z","capabilityStatus":"Enabled","service":"SharePoint","servicePlanId":"e95bec33-7c88-4a70-8e19-b10bd9d0c014"},{"assignedTimestamp":"2018-04-24T02:39:03Z","capabilityStatus":"Enabled","service":"SharePoint","servicePlanId":"5dbe027f-2339-4123-9542-606e4d348a72"},{"assignedTimestamp":"2018-03-17T22:50:44Z","capabilityStatus":"Enabled","service":"MicrosoftOffice","servicePlanId":"fafd7243-e5c1-4a3a-9e40-495efcb1d3c3"},{"assignedTimestamp":"2018-03-17T05:59:32Z","capabilityStatus":"Enabled","service":"WindowsDefenderATP","servicePlanId":"871d91ec-ec1a-452b-a83f-bd76c7d770ef"},{"assignedTimestamp":"2018-03-17T05:59:32Z","capabilityStatus":"Enabled","service":"AzureAdvancedThreatAnalytics","servicePlanId":"14ab5db5-e6c4-4b20-b4bc-13e36fd2227f"},{"assignedTimestamp":"2018-03-17T05:59:32Z","capabilityStatus":"Enabled","service":"Windows","servicePlanId":"e7c91390-7625-45be-94e0-e16907e03118"},{"assignedTimestamp":"2018-01-09T10:41:20Z","capabilityStatus":"Enabled","service":"ProjectWorkManagement","servicePlanId":"b737dad2-2f6c-4c65-90e3-ca563267e8b9"},{"assignedTimestamp":"2017-12-31T22:19:35Z","capabilityStatus":"Enabled","service":"AADPremiumService","servicePlanId":"41781fb2-bc02-4b7c-bd55-b576c07bb09d"},{"assignedTimestamp":"2017-12-31T22:19:35Z","capabilityStatus":"Enabled","service":"MultiFactorService","servicePlanId":"8a256a2b-b617-496d-b51b-e76466e88db0"},{"assignedTimestamp":"2017-12-31T05:12:40Z","capabilityStatus":"Deleted","service":"Adallom","servicePlanId":"932ad362-64a8-4783-9106-97849a1a30b9"},{"assignedTimestamp":"2017-12-17T05:58:58Z","capabilityStatus":"Enabled","service":"To-Do","servicePlanId":"3fb82609-8c27-4f7b-bd51-30634711ee67"},{"assignedTimestamp":"2017-12-17T05:58:58Z","capabilityStatus":"Enabled","service":"RMSOnline","servicePlanId":"5689bec4-755d-4753-8b61-40975025187c"},{"assignedTimestamp":"2017-12-17T05:58:58Z","capabilityStatus":"Enabled","service":"Adallom","servicePlanId":"2e2ddb96-6af9-4b1d-a3f0-d6ecfd22edb2"},{"assignedTimestamp":"2017-01-26T06:07:42Z","capabilityStatus":"Enabled","service":"Adallom","servicePlanId":"8c098270-9dd4-4350-9b30-ba4703f3b36b"},{"assignedTimestamp":"2017-10-07T00:35:04Z","capabilityStatus":"Enabled","service":"Netbreeze","servicePlanId":"03acaee3-9492-4f40-aed4-bcb6b32981b6"},{"assignedTimestamp":"2017-10-07T00:35:04Z","capabilityStatus":"Enabled","service":"RMSOnline","servicePlanId":"bea4c11e-220a-4e6d-8eb8-8ea15d019f90"},{"assignedTimestamp":"2017-10-07T00:35:04Z","capabilityStatus":"Enabled","service":"RMSOnline","servicePlanId":"6c57d4b6-3b23-47a5-9bc9-69f17b4947b3"},{"assignedTimestamp":"2017-10-07T00:35:04Z","capabilityStatus":"Enabled","service":"CRM","servicePlanId":"d56f3deb-50d8-465a-bedb-f079817ccac1"},{"assignedTimestamp":"2017-07-06T20:16:37Z","capabilityStatus":"Enabled","service":"MicrosoftCommunicationsOnline","servicePlanId":"4828c8ec-dc2e-4779-b502-87ac9ce28ab7"},{"assignedTimestamp":"2017-07-06T20:16:37Z","capabilityStatus":"Enabled","service":"MicrosoftCommunicationsOnline","servicePlanId":"3e26ee1f-8a5f-4d52-aee2-b81ce45c8f40"},{"assignedTimestamp":"2017-07-06T20:16:36Z","capabilityStatus":"Enabled","service":"TeamspaceAPI","servicePlanId":"57ff2da0-773e-42df-b2af-ffb7a2317929"},{"assignedTimestamp":"2017-07-06T20:16:36Z","capabilityStatus":"Deleted","service":"ProcessSimple","servicePlanId":"76846ad7-7776-4c40-a281-a386362dd1b9"},{"assignedTimestamp":"2017-07-06T20:16:36Z","capabilityStatus":"Deleted","service":"PowerAppsService","servicePlanId":"c68f8d98-5534-41c8-bf36-22fa496fa792"},{"assignedTimestamp":"2017-07-06T20:16:36Z","capabilityStatus":"Enabled","service":"YammerEnterprise","servicePlanId":"7547a3fe-08ee-4ccb-b430-5077c5041653"},{"assignedTimestamp":"2017-07-06T20:16:36Z","capabilityStatus":"Enabled","service":"Sway","servicePlanId":"a23b959c-7ce8-4e57-9140-b90eb88a9e97"},{"assignedTimestamp":"2017-07-06T20:16:36Z","capabilityStatus":"Enabled","service":"MicrosoftCommunicationsOnline","servicePlanId":"0feaeb32-d00e-4d66-bd5a-43b5b83db82c"},{"assignedTimestamp":"2017-07-06T20:16:36Z","capabilityStatus":"Enabled","service":"Deskless","servicePlanId":"8c7d2df8-86f0-4902-b2ed-a0458298f3b3"},{"assignedTimestamp":"2017-07-06T20:16:36Z","capabilityStatus":"Deleted","service":"MicrosoftStream","servicePlanId":"9e700747-8b1d-45e5-ab8d-ef187ceec156"},{"assignedTimestamp":"2017-07-06T20:16:36Z","capabilityStatus":"Enabled","service":"exchange","servicePlanId":"efb87545-963c-4e0d-99df-69c6916d9eb0"},{"assignedTimestamp":"2017-07-06T20:16:36Z","capabilityStatus":"Enabled","service":"MicrosoftOffice","servicePlanId":"43de0ff5-c92c-492b-9116-175376d08c38"},{"assignedTimestamp":"2017-07-06T20:16:36Z","capabilityStatus":"Deleted","service":"OfficeForms","servicePlanId":"2789c901-c14e-48ab-a76a-be334d9d793a"},{"assignedTimestamp":"2017-07-06T20:16:35Z","capabilityStatus":"Enabled","service":"OfficeForms","servicePlanId":"e212cbc7-0961-4c40-9825-01117710dcb1"},{"assignedTimestamp":"2017-07-06T20:16:35Z","capabilityStatus":"Enabled","service":"OfficeForms","servicePlanId":"159f4cd6-e380-449f-a816-af1a9ef76344"},{"assignedTimestamp":"2017-06-12T01:37:17Z","capabilityStatus":"Enabled","service":"MicrosoftStream","servicePlanId":"6c6042f5-6f01-4d67-b8c1-eb99d36eed3e"},{"assignedTimestamp":"2017-06-12T01:37:17Z","capabilityStatus":"Enabled","service":"AADPremiumService","servicePlanId":"eec0eb4f-6444-4f95-aba0-50c24d67f998"},{"assignedTimestamp":"2017-06-12T01:37:17Z","capabilityStatus":"Enabled","service":"SCO","servicePlanId":"c1ec4a95-1f05-45b3-a911-aa3fa01094f5"},{"assignedTimestamp":"2017-05-13T00:29:58Z","capabilityStatus":"Enabled","service":"exchange","servicePlanId":"8e0c0a52-6a6c-4d40-8370-dd62790dcd70"},{"assignedTimestamp":"2017-01-26T06:07:42Z","capabilityStatus":"Enabled","service":"exchange","servicePlanId":"9f431833-0334-42de-a7dc-70aa40db46db"},{"assignedTimestamp":"2017-01-26T06:07:42Z","capabilityStatus":"Enabled","service":"PowerBI","servicePlanId":"70d33638-9c74-4d01-bfd3-562de28bd4ba"},{"assignedTimestamp":"2017-01-26T06:07:42Z","capabilityStatus":"Enabled","service":"exchange","servicePlanId":"4de31727-a228-4ec3-a5bf-8e45b5ca48cc"},{"assignedTimestamp":"2017-01-26T06:07:42Z","capabilityStatus":"Deleted","service":"AzureAnalysis","servicePlanId":"2049e525-b859-401b-b2a0-e0a31c4b1fe4"},{"assignedTimestamp":"2017-01-26T06:07:42Z","capabilityStatus":"Enabled","service":"exchange","servicePlanId":"34c0d7a0-a70f-4668-9238-47f9fc208882"},{"assignedTimestamp":"2016-12-19T03:37:31Z","capabilityStatus":"Deleted","service":"PowerBI","servicePlanId":"fc0a60aa-feee-4746-a0e3-aecfe81a38dd"},{"assignedTimestamp":"2016-11-18T19:22:29Z","capabilityStatus":"Enabled","service":"PowerAppsService","servicePlanId":"9c0dab89-a30c-4117-86e7-97bda240acd2"},{"assignedTimestamp":"2016-11-18T19:22:29Z","capabilityStatus":"Enabled","service":"ProcessSimple","servicePlanId":"07699545-9485-468e-95b6-2fca3738be01"},{"assignedTimestamp":"2012-10-30T00:30:38Z","capabilityStatus":"Enabled","service":"MicrosoftOffice","servicePlanId":"663a804f-1c30-4ff0-9915-9db84f0d1cea"},{"assignedTimestamp":"2015-07-30T05:48:04Z","capabilityStatus":"Enabled","service":"MicrosoftCommunicationsOnline","servicePlanId":"5a10155d-f5c1-411a-a8ec-e99aae125390"},{"assignedTimestamp":"2015-07-30T05:48:04Z","capabilityStatus":"Deleted","service":"MicrosoftCommunicationsOnline","servicePlanId":"27216c54-caf8-4d0d-97e2-517afb5c08f6"}],"city":"REDMOND","companyName":"MICROSOFT","consentProvidedForMinor":null,"country":null,"createdDateTime":null,"creationType":null,"department":"Azure
        Key Vault ENG","dirSyncEnabled":true,"displayName":"Scott Schaab","employeeId":null,"facsimileTelephoneNumber":null,"givenName":"Scott","immutableId":"267213","isCompromised":null,"jobTitle":"SENIOR
        SOFTWARE ENGINEER","lastDirSyncTime":"2018-06-11T16:52:13Z","legalAgeGroupClassification":null,"mail":"sschaab@microsoft.com","mailNickname":"sschaab","mobile":null,"onPremisesDistinguishedName":"CN=Scott
        Schaab,OU=UserAccounts,DC=redmond,DC=corp,DC=microsoft,DC=com","onPremisesSecurityIdentifier":"S-1-5-21-2127521184-1604012920-1887927527-2412997","otherMails":[],"passwordPolicies":"DisablePasswordExpiration","passwordProfile":null,"physicalDeliveryOfficeName":"27/2558","postalCode":null,"preferredLanguage":null,"provisionedPlans":[{"capabilityStatus":"Deleted","provisioningStatus":"Success","service":"SharePoint"},{"capabilityStatus":"Enabled","provisioningStatus":"Success","service":"SharePoint"},{"capabilityStatus":"Enabled","provisioningStatus":"Success","service":"SharePoint"},{"capabilityStatus":"Deleted","provisioningStatus":"Success","service":"SharePoint"},{"capabilityStatus":"Enabled","provisioningStatus":"Success","service":"SharePoint"},{"capabilityStatus":"Enabled","provisioningStatus":"Success","service":"SharePoint"},{"capabilityStatus":"Enabled","provisioningStatus":"Success","service":"SharePoint"},{"capabilityStatus":"Enabled","provisioningStatus":"Success","service":"Netbreeze"},{"capabilityStatus":"Enabled","provisioningStatus":"Success","service":"CRM"},{"capabilityStatus":"Enabled","provisioningStatus":"Success","service":"MicrosoftCommunicationsOnline"},{"capabilityStatus":"Enabled","provisioningStatus":"Success","service":"MicrosoftCommunicationsOnline"},{"capabilityStatus":"Enabled","provisioningStatus":"Success","service":"MicrosoftCommunicationsOnline"},{"capabilityStatus":"Enabled","provisioningStatus":"Success","service":"exchange"},{"capabilityStatus":"Enabled","provisioningStatus":"Success","service":"exchange"},{"capabilityStatus":"Enabled","provisioningStatus":"Success","service":"exchange"},{"capabilityStatus":"Enabled","provisioningStatus":"Success","service":"exchange"},{"capabilityStatus":"Enabled","provisioningStatus":"Success","service":"exchange"},{"capabilityStatus":"Enabled","provisioningStatus":"Success","service":"MicrosoftOffice"},{"capabilityStatus":"Enabled","provisioningStatus":"Success","service":"MicrosoftOffice"},{"capabilityStatus":"Enabled","provisioningStatus":"Success","service":"MicrosoftCommunicationsOnline"},{"capabilityStatus":"Deleted","provisioningStatus":"Success","service":"MicrosoftCommunicationsOnline"},{"capabilityStatus":"Enabled","provisioningStatus":"Success","service":"MicrosoftOffice"}],"provisioningErrors":[],"proxyAddresses":["X500:/O=Nokia/OU=HUB/cn=Recipients/cn=sschaab","X500:/O=microsoft/ou=External
>>>>>>> 1dd89c70
        (FYDIBOHF25SPDLT)/cn=Recipients/cn=944cb790112943169ec88996419db2be","X500:/o=SDF/ou=Exchange
        Administrative Group (FYDIBOHF23SPDLT)/cn=Recipients/cn=sdflabs.com-51490-Scott
        Schaabdfa2a918","X500:/o=microsoft/ou=First Administrative Group/cn=Recipients/cn=sschaab","X500:/o=microsoft/ou=Exchange
        Administrative Group (FYDIBOHF23SPDLT)/cn=Recipients/cn=Scott Schaab","X500:/o=SDF/ou=Exchange
        Administrative Group (FYDIBOHF23SPDLT)/cn=Recipients/cn=sschaab_microsoft.comd412b5bf","X500:/o=SDF/ou=Exchange
        Administrative Group (FYDIBOHF23SPDLT)/cn=Recipients/cn=sdflabs.com-51490-Scott
        Schaab","X500:/o=SDF/ou=Exchange Administrative Group (FYDIBOHF23SPDLT)/cn=Recipients/cn=51490-sschaab_73c949efde","X500:/o=MSNBC/ou=Servers/cn=Recipients/cn=sschaab","X500:/o=ExchangeLabs/ou=Exchange
        Administrative Group (FYDIBOHF23SPDLT)/cn=Recipients/cn=sschaab93f6f89e09","X500:/o=ExchangeLabs/ou=Exchange
        Administrative Group (FYDIBOHF23SPDLT)/cn=Recipients/cn=microsoft.onmicrosoft.com-55760-Scott
        Schaab","X500:/O=microsoft/OU=northamerica/cn=Recipients/cn=sschaab","X500:/o=MMS/ou=Exchange
<<<<<<< HEAD
        Administrative Group (FYDIBOHF23SPDLT)/cn=Recipients/cn=Scott Schaab65cf6002-c6c1-4ed7-b2d3-2b2104a6be0f","SMTP:sschaab@microsoft.com","smtp:sschaab@Service.microsoft.com"],"refreshTokensValidFromDateTime":"2018-04-02T20:24:03Z","showInAddressList":true,"signInNames":[],"sipProxyAddress":"sschaab@microsoft.com","state":null,"streetAddress":null,"surname":"Schaab","telephoneNumber":"+1
=======
        Administrative Group (FYDIBOHF23SPDLT)/cn=Recipients/cn=Scott Schaab65cf6002-c6c1-4ed7-b2d3-2b2104a6be0f","SMTP:sschaab@microsoft.com","smtp:sschaab@Service.microsoft.com"],"refreshTokensValidFromDateTime":"2018-06-11T16:20:00Z","showInAddressList":true,"signInNames":[],"sipProxyAddress":"sschaab@microsoft.com","state":null,"streetAddress":null,"surname":"Schaab","telephoneNumber":"+1
>>>>>>> 1dd89c70
        (425) 7055948","thumbnailPhoto@odata.mediaContentType":"image/Jpeg","usageLocation":"US","userIdentities":[],"userPrincipalName":"sschaab@microsoft.com","userType":null,"extension_18e31482d3fb4a8ea958aa96b662f508_SupervisorInd":"N","extension_18e31482d3fb4a8ea958aa96b662f508_ProfitCenterCode":"P10161081","extension_18e31482d3fb4a8ea958aa96b662f508_CostCenterCode":"10161081","extension_18e31482d3fb4a8ea958aa96b662f508_ReportsToPersonnelNbr":"86712","extension_18e31482d3fb4a8ea958aa96b662f508_ReportsToFullName":"Randall,
        Richard J.","extension_18e31482d3fb4a8ea958aa96b662f508_ReportsToEmailName":"RRANDALL","extension_18e31482d3fb4a8ea958aa96b662f508_PositionNumber":"91386158","extension_18e31482d3fb4a8ea958aa96b662f508_BuildingName":"27","extension_18e31482d3fb4a8ea958aa96b662f508_BuildingID":"25","extension_18e31482d3fb4a8ea958aa96b662f508_AddressLine1":"1
        Microsoft Way","extension_18e31482d3fb4a8ea958aa96b662f508_CityName":"REDMOND","extension_18e31482d3fb4a8ea958aa96b662f508_CompanyCode":"1010","extension_18e31482d3fb4a8ea958aa96b662f508_CountryShortCode":"US","extension_18e31482d3fb4a8ea958aa96b662f508_LocationAreaCode":"US","extension_18e31482d3fb4a8ea958aa96b662f508_PersonnelNumber":"267213","extension_18e31482d3fb4a8ea958aa96b662f508_StateProvinceCode":"WA","extension_18e31482d3fb4a8ea958aa96b662f508_ZipCode":"98052"}'}
    headers:
      access-control-allow-origin: ['*']
      cache-control: [no-cache]
<<<<<<< HEAD
      content-length: ['15198']
      content-type: [application/json; odata=minimalmetadata; streaming=true; charset=utf-8]
      dataserviceversion: [3.0;]
      date: ['Wed, 11 Apr 2018 10:09:57 GMT']
      duration: ['667297']
      expires: ['-1']
      ocp-aad-diagnostics-server-name: [7G98t5jXPmdc39u36x9DSb0cC/ny+jmdWuhB0dVG1QM=]
      ocp-aad-session-key: [3WHHKkpsxkMaFbevxzT8pDNqnjEpNc3mL06g8VFZ3r4A9UTY1JsYajoVq7e5jJDsOr5oa1yWGcyJmGZUTrlrN68YxtgwyoxF1SNu7dxz_0UF4O1J_Q4YpsnOcq4ZKaY6.CnOxuNCSsi-9DPQrE3e82v7rCJCVwh65anFo9KVWPks]
      pragma: [no-cache]
      request-id: [b5e0f383-7a3a-46f1-bde3-5ebcf5badc3f]
=======
      content-length: ['15221']
      content-type: [application/json; odata=minimalmetadata; streaming=true; charset=utf-8]
      dataserviceversion: [3.0;]
      date: ['Sat, 30 Jun 2018 01:19:04 GMT']
      duration: ['691489']
      expires: ['-1']
      ocp-aad-diagnostics-server-name: [MH0R8mLEKNJg37JupYky5a6a5nCUFLw87urdg3u3YYE=]
      ocp-aad-session-key: [hLC3569YBN9xGlc9usP0_WoXZC5NPif7YZf52vYqwNLQXvTZHBWp1oeMm91BFGSBUPGgBTspc3__V-OVOivvZtRlln-pcToK_XPwgMdXNz4BTxFadalE0FwkpoONMRYT.TDqoNSxdJb4A_C1oam-rzCkOtEj7mGHCIggzV9AadEY]
      pragma: [no-cache]
      request-id: [dbe466ff-e650-4d7a-99e1-b552ed64a400]
>>>>>>> 1dd89c70
      server: [Microsoft-IIS/10.0]
      strict-transport-security: [max-age=31536000; includeSubDomains]
      x-aspnet-version: [4.0.30319]
      x-content-type-options: [nosniff]
      x-ms-dirapi-data-contract-version: ['1.6']
      x-powered-by: [ASP.NET]
    status: {code: 200, message: OK}
- request:
    body: '{"location": "westus", "properties": {"tenantId": "72f988bf-86f1-41af-91ab-2d7cd011db47",
      "sku": {"family": "A", "name": "premium"}, "accessPolicies": [{"tenantId": "72f988bf-86f1-41af-91ab-2d7cd011db47",
      "objectId": "6ff0a69b-8c04-4618-873e-4a1ee85e5296", "permissions": {"keys":
      ["get", "create", "delete", "list", "update", "import", "backup", "restore",
      "recover"], "secrets": ["get", "list", "set", "delete", "backup", "restore",
      "recover"], "certificates": ["get", "list", "delete", "create", "import", "update",
      "managecontacts", "getissuers", "listissuers", "setissuers", "deleteissuers",
      "manageissuers", "recover"], "storage": ["get", "list", "delete", "set", "update",
      "regeneratekey", "setsas", "listsas", "getsas", "deletesas"]}}]}}'
    headers:
      Accept: [application/json]
      Accept-Encoding: ['gzip, deflate']
      CommandName: [keyvault create]
      Connection: [keep-alive]
      Content-Length: ['745']
      Content-Type: [application/json; charset=utf-8]
<<<<<<< HEAD
      User-Agent: [python/3.6.2 (Windows-10-10.0.16299-SP0) requests/2.18.4 msrest/0.4.26
          msrest_azure/0.4.25 azure-mgmt-keyvault/1.0.0b1 Azure-SDK-For-Python AZURECLI/2.0.31]
      accept-language: [en-US]
    method: PUT
    uri: https://management.azure.com/subscriptions/00000000-0000-0000-0000-000000000000/resourceGroups/cli_test_kv_cert_issuer000001/providers/Microsoft.KeyVault/vaults/cli-test-keyvault-000002?api-version=2018-02-14-preview
=======
      User-Agent: [python/3.6.2 (Windows-10-10.0.17134-SP0) requests/2.18.4 msrest/0.4.29
          msrest_azure/0.4.31 azure-mgmt-keyvault/1.0.0 Azure-SDK-For-Python AZURECLI/2.0.41]
      accept-language: [en-US]
    method: PUT
    uri: https://management.azure.com/subscriptions/00000000-0000-0000-0000-000000000000/resourceGroups/cli_test_kv_cert_issuer000001/providers/Microsoft.KeyVault/vaults/cli-test-keyvault-000002?api-version=2018-02-14
>>>>>>> 1dd89c70
  response:
    body: {string: '{"id":"/subscriptions/00000000-0000-0000-0000-000000000000/resourceGroups/cli_test_kv_cert_issuer000001/providers/Microsoft.KeyVault/vaults/cli-test-keyvault-000002","name":"cli-test-keyvault-000002","type":"Microsoft.KeyVault/vaults","location":"westus","tags":{},"properties":{"sku":{"family":"A","name":"premium"},"tenantId":"72f988bf-86f1-41af-91ab-2d7cd011db47","accessPolicies":[{"tenantId":"72f988bf-86f1-41af-91ab-2d7cd011db47","objectId":"6ff0a69b-8c04-4618-873e-4a1ee85e5296","permissions":{"keys":["get","create","delete","list","update","import","backup","restore","recover"],"secrets":["get","list","set","delete","backup","restore","recover"],"certificates":["get","list","delete","create","import","update","managecontacts","getissuers","listissuers","setissuers","deleteissuers","manageissuers","recover"],"storage":["get","list","delete","set","update","regeneratekey","setsas","listsas","getsas","deletesas"]}}],"enabledForDeployment":false,"vaultUri":"https://cli-test-keyvault-000002.vault.azure.net","provisioningState":"RegisteringDns"}}'}
    headers:
      cache-control: [no-cache]
      content-length: ['1105']
      content-type: [application/json; charset=utf-8]
<<<<<<< HEAD
      date: ['Wed, 11 Apr 2018 10:10:00 GMT']
=======
      date: ['Sat, 30 Jun 2018 01:19:06 GMT']
>>>>>>> 1dd89c70
      expires: ['-1']
      pragma: [no-cache]
      server: [Microsoft-IIS/10.0]
      strict-transport-security: [max-age=31536000; includeSubDomains]
      transfer-encoding: [chunked]
      vary: [Accept-Encoding]
      x-aspnet-version: [4.0.30319]
      x-content-type-options: [nosniff]
<<<<<<< HEAD
      x-ms-keyvault-service-version: [1.0.0.213]
=======
      x-ms-keyvault-service-version: [1.0.0.220]
>>>>>>> 1dd89c70
      x-ms-ratelimit-remaining-subscription-writes: ['1199']
      x-powered-by: [ASP.NET]
    status: {code: 200, message: OK}
- request:
    body: null
    headers:
      Accept: [application/json]
      Accept-Encoding: ['gzip, deflate']
      CommandName: [keyvault create]
      Connection: [keep-alive]
<<<<<<< HEAD
      User-Agent: [python/3.6.2 (Windows-10-10.0.16299-SP0) requests/2.18.4 msrest/0.4.26
          msrest_azure/0.4.25 azure-mgmt-keyvault/1.0.0b1 Azure-SDK-For-Python AZURECLI/2.0.31]
    method: GET
    uri: https://management.azure.com/subscriptions/00000000-0000-0000-0000-000000000000/resourceGroups/cli_test_kv_cert_issuer000001/providers/Microsoft.KeyVault/vaults/cli-test-keyvault-000002?api-version=2018-02-14-preview
  response:
    body: {string: '{"id":"/subscriptions/00000000-0000-0000-0000-000000000000/resourceGroups/cli_test_kv_cert_issuer000001/providers/Microsoft.KeyVault/vaults/cli-test-keyvault-000002","name":"cli-test-keyvault-000002","type":"Microsoft.KeyVault/vaults","location":"westus","tags":{},"properties":{"sku":{"family":"A","name":"premium"},"tenantId":"72f988bf-86f1-41af-91ab-2d7cd011db47","accessPolicies":[{"tenantId":"72f988bf-86f1-41af-91ab-2d7cd011db47","objectId":"6ff0a69b-8c04-4618-873e-4a1ee85e5296","permissions":{"keys":["get","create","delete","list","update","import","backup","restore","recover"],"secrets":["get","list","set","delete","backup","restore","recover"],"certificates":["get","list","delete","create","import","update","managecontacts","getissuers","listissuers","setissuers","deleteissuers","manageissuers","recover"],"storage":["get","list","delete","set","update","regeneratekey","setsas","listsas","getsas","deletesas"]}}],"enabledForDeployment":false,"vaultUri":"https://cli-test-keyvault-000002.vault.azure.net/","provisioningState":"Succeeded"}}'}
    headers:
      cache-control: [no-cache]
      content-length: ['1101']
      content-type: [application/json; charset=utf-8]
      date: ['Wed, 11 Apr 2018 10:10:30 GMT']
      expires: ['-1']
      pragma: [no-cache]
      server: [Microsoft-IIS/8.5]
      strict-transport-security: [max-age=31536000; includeSubDomains]
      transfer-encoding: [chunked]
      vary: [Accept-Encoding]
      x-aspnet-version: [4.0.30319]
      x-content-type-options: [nosniff]
      x-ms-keyvault-service-version: [1.0.0.213]
      x-powered-by: [ASP.NET]
    status: {code: 200, message: OK}
- request:
    body: ''
    headers:
      Accept: [application/json]
      Accept-Encoding: ['gzip, deflate']
      Connection: [keep-alive]
      Content-Length: [0]
      Content-Type: [application/json; charset=utf-8]
      User-Agent: [python/3.6.2 (Windows-10-10.0.16299-SP0) requests/2.18.4 msrest/0.4.26
          msrest_azure/0.4.25 azure-keyvault/1.0.0b1 Azure-SDK-For-Python]
      accept-language: [en-US]
    method: GET
    uri: https://cli-test-keyvault-000002.vault.azure.net/keys?api-version=7.0-preview
=======
      User-Agent: [python/3.6.2 (Windows-10-10.0.17134-SP0) requests/2.18.4 msrest/0.4.29
          msrest_azure/0.4.31 azure-mgmt-keyvault/1.0.0 Azure-SDK-For-Python AZURECLI/2.0.41]
    method: GET
    uri: https://management.azure.com/subscriptions/00000000-0000-0000-0000-000000000000/resourceGroups/cli_test_kv_cert_issuer000001/providers/Microsoft.KeyVault/vaults/cli-test-keyvault-000002?api-version=2018-02-14
>>>>>>> 1dd89c70
  response:
    body: {string: '{"id":"/subscriptions/00000000-0000-0000-0000-000000000000/resourceGroups/cli_test_kv_cert_issuer000001/providers/Microsoft.KeyVault/vaults/cli-test-keyvault-000002","name":"cli-test-keyvault-000002","type":"Microsoft.KeyVault/vaults","location":"westus","tags":{},"properties":{"sku":{"family":"A","name":"premium"},"tenantId":"72f988bf-86f1-41af-91ab-2d7cd011db47","accessPolicies":[{"tenantId":"72f988bf-86f1-41af-91ab-2d7cd011db47","objectId":"6ff0a69b-8c04-4618-873e-4a1ee85e5296","permissions":{"keys":["get","create","delete","list","update","import","backup","restore","recover"],"secrets":["get","list","set","delete","backup","restore","recover"],"certificates":["get","list","delete","create","import","update","managecontacts","getissuers","listissuers","setissuers","deleteissuers","manageissuers","recover"],"storage":["get","list","delete","set","update","regeneratekey","setsas","listsas","getsas","deletesas"]}}],"enabledForDeployment":false,"vaultUri":"https://cli-test-keyvault-000002.vault.azure.net/","provisioningState":"Succeeded"}}'}
    headers:
      cache-control: [no-cache]
<<<<<<< HEAD
      content-length: ['0']
      date: ['Wed, 11 Apr 2018 10:10:41 GMT']
      expires: ['-1']
      pragma: [no-cache]
      server: [Microsoft-IIS/8.5]
      strict-transport-security: [max-age=31536000;includeSubDomains]
      www-authenticate: ['Bearer authorization="https://login.windows.net/72f988bf-86f1-41af-91ab-2d7cd011db47",
          resource="https://vault.azure.net"']
      x-aspnet-version: [4.0.30319]
      x-content-type-options: [nosniff]
      x-ms-keyvault-network-info: [addr=167.220.0.218;act_addr_fam=InterNetwork;]
      x-ms-keyvault-region: [westus]
      x-ms-keyvault-service-version: [1.0.0.844]
=======
      content-length: ['1101']
      content-type: [application/json; charset=utf-8]
      date: ['Sat, 30 Jun 2018 01:19:37 GMT']
      expires: ['-1']
      pragma: [no-cache]
      server: [Microsoft-IIS/10.0]
      strict-transport-security: [max-age=31536000; includeSubDomains]
      transfer-encoding: [chunked]
      vary: [Accept-Encoding]
      x-aspnet-version: [4.0.30319]
      x-content-type-options: [nosniff]
      x-ms-keyvault-service-version: [1.0.0.220]
>>>>>>> 1dd89c70
      x-powered-by: [ASP.NET]
    status: {code: 200, message: OK}
- request:
    body: ''
    headers:
      Accept: [application/json]
      Accept-Encoding: ['gzip, deflate']
      Connection: [keep-alive]
      Content-Length: [0]
      Content-Type: [application/json; charset=utf-8]
<<<<<<< HEAD
      User-Agent: [python/3.6.2 (Windows-10-10.0.16299-SP0) requests/2.18.4 msrest/0.4.26
          msrest_azure/0.4.25 azure-keyvault/1.0.0b1 Azure-SDK-For-Python]
      accept-language: [en-US]
    method: GET
    uri: https://cli-test-keyvault-000002.vault.azure.net/keys?api-version=7.0-preview
=======
      User-Agent: [python/3.6.2 (Windows-10-10.0.17134-SP0) requests/2.18.4 msrest/0.4.29
          msrest_azure/0.4.31 azure-keyvault/1.0.0 Azure-SDK-For-Python]
      accept-language: [en-US]
    method: PUT
    uri: https://cli-test-keyvault-000002.vault.azure.net/certificates/issuers/issuer1?api-version=7.0
>>>>>>> 1dd89c70
  response:
    body: {string: ''}
    headers:
      cache-control: [no-cache]
<<<<<<< HEAD
      content-length: ['30']
      content-type: [application/json; charset=utf-8]
      date: ['Wed, 11 Apr 2018 10:10:41 GMT']
=======
      content-length: ['0']
      date: ['Sat, 30 Jun 2018 01:19:38 GMT']
>>>>>>> 1dd89c70
      expires: ['-1']
      pragma: [no-cache]
      server: [Microsoft-IIS/10.0]
      strict-transport-security: [max-age=31536000;includeSubDomains]
      www-authenticate: ['Bearer authorization="https://login.windows.net/72f988bf-86f1-41af-91ab-2d7cd011db47",
          resource="https://vault.azure.net"']
      x-aspnet-version: [4.0.30319]
      x-content-type-options: [nosniff]
<<<<<<< HEAD
      x-ms-keyvault-network-info: [addr=167.220.0.218;act_addr_fam=InterNetwork;]
      x-ms-keyvault-region: [westus]
      x-ms-keyvault-service-version: [1.0.0.844]
=======
      x-ms-keyvault-network-info: [addr=167.220.0.182;act_addr_fam=InterNetwork;]
      x-ms-keyvault-region: [westus]
      x-ms-keyvault-service-version: [1.0.0.852]
>>>>>>> 1dd89c70
      x-powered-by: [ASP.NET]
    status: {code: 401, message: Unauthorized}
- request:
    body: '{"provider": "Test", "credentials": {}, "org_details": {"admin_details":
      []}, "attributes": {"enabled": true}}'
    headers:
      Accept: [application/json]
      Accept-Encoding: ['gzip, deflate']
      Connection: [keep-alive]
      Content-Length: ['110']
      Content-Type: [application/json; charset=utf-8]
<<<<<<< HEAD
      User-Agent: [python/3.6.2 (Windows-10-10.0.16299-SP0) requests/2.18.4 msrest/0.4.26
          msrest_azure/0.4.25 azure-keyvault/1.0.0b1 Azure-SDK-For-Python]
      accept-language: [en-US]
    method: PUT
    uri: https://cli-test-keyvault-000002.vault.azure.net/certificates/issuers/issuer1?api-version=7.0-preview
  response:
    body: {string: '{"id":"https://cli-test-keyvault-000002.vault.azure.net/certificates/issuers/issuer1","provider":"Test","credentials":{},"org_details":{"zip":0,"admin_details":[]},"attributes":{"enabled":true,"created":1523441442,"updated":1523441442}}'}
=======
      User-Agent: [python/3.6.2 (Windows-10-10.0.17134-SP0) requests/2.18.4 msrest/0.4.29
          msrest_azure/0.4.31 azure-keyvault/1.0.0 Azure-SDK-For-Python]
      accept-language: [en-US]
    method: PUT
    uri: https://cli-test-keyvault-000002.vault.azure.net/certificates/issuers/issuer1?api-version=7.0
  response:
    body: {string: '{"id":"https://cli-test-keyvault-000002.vault.azure.net/certificates/issuers/issuer1","provider":"Test","credentials":{},"org_details":{"zip":0,"admin_details":[]},"attributes":{"enabled":true,"created":1530321580,"updated":1530321580}}'}
>>>>>>> 1dd89c70
    headers:
      cache-control: [no-cache]
      content-length: ['236']
      content-type: [application/json; charset=utf-8]
<<<<<<< HEAD
      date: ['Wed, 11 Apr 2018 10:10:42 GMT']
=======
      date: ['Sat, 30 Jun 2018 01:19:39 GMT']
>>>>>>> 1dd89c70
      expires: ['-1']
      pragma: [no-cache]
      server: [Microsoft-IIS/10.0]
      strict-transport-security: [max-age=31536000;includeSubDomains]
      x-aspnet-version: [4.0.30319]
      x-content-type-options: [nosniff]
<<<<<<< HEAD
      x-ms-keyvault-network-info: [addr=167.220.0.218;act_addr_fam=InterNetwork;]
      x-ms-keyvault-region: [westus]
      x-ms-keyvault-service-version: [1.0.0.844]
=======
      x-ms-keyvault-network-info: [addr=167.220.0.182;act_addr_fam=InterNetwork;]
      x-ms-keyvault-region: [westus]
      x-ms-keyvault-service-version: [1.0.0.852]
>>>>>>> 1dd89c70
      x-powered-by: [ASP.NET]
    status: {code: 200, message: OK}
- request:
    body: null
    headers:
      Accept: [application/json]
      Accept-Encoding: ['gzip, deflate']
      Connection: [keep-alive]
      Content-Type: [application/json; charset=utf-8]
<<<<<<< HEAD
      User-Agent: [python/3.6.2 (Windows-10-10.0.16299-SP0) requests/2.18.4 msrest/0.4.26
          msrest_azure/0.4.25 azure-keyvault/1.0.0b1 Azure-SDK-For-Python]
      accept-language: [en-US]
    method: GET
    uri: https://cli-test-keyvault-000002.vault.azure.net/certificates/issuers/issuer1?api-version=7.0-preview
  response:
    body: {string: '{"id":"https://cli-test-keyvault-000002.vault.azure.net/certificates/issuers/issuer1","provider":"Test","credentials":{},"org_details":{"zip":0,"admin_details":[]},"attributes":{"enabled":true,"created":1523441442,"updated":1523441442}}'}
=======
      User-Agent: [python/3.6.2 (Windows-10-10.0.17134-SP0) requests/2.18.4 msrest/0.4.29
          msrest_azure/0.4.31 azure-keyvault/1.0.0 Azure-SDK-For-Python]
      accept-language: [en-US]
    method: GET
    uri: https://cli-test-keyvault-000002.vault.azure.net/certificates/issuers/issuer1?api-version=7.0
  response:
    body: {string: '{"id":"https://cli-test-keyvault-000002.vault.azure.net/certificates/issuers/issuer1","provider":"Test","credentials":{},"org_details":{"zip":0,"admin_details":[]},"attributes":{"enabled":true,"created":1530321580,"updated":1530321580}}'}
>>>>>>> 1dd89c70
    headers:
      cache-control: [no-cache]
      content-length: ['236']
      content-type: [application/json; charset=utf-8]
<<<<<<< HEAD
      date: ['Wed, 11 Apr 2018 10:10:43 GMT']
=======
      date: ['Sat, 30 Jun 2018 01:19:40 GMT']
>>>>>>> 1dd89c70
      expires: ['-1']
      pragma: [no-cache]
      server: [Microsoft-IIS/10.0]
      strict-transport-security: [max-age=31536000;includeSubDomains]
      x-aspnet-version: [4.0.30319]
      x-content-type-options: [nosniff]
<<<<<<< HEAD
      x-ms-keyvault-network-info: [addr=167.220.0.218;act_addr_fam=InterNetwork;]
      x-ms-keyvault-region: [westus]
      x-ms-keyvault-service-version: [1.0.0.844]
=======
      x-ms-keyvault-network-info: [addr=167.220.0.182;act_addr_fam=InterNetwork;]
      x-ms-keyvault-region: [westus]
      x-ms-keyvault-service-version: [1.0.0.852]
>>>>>>> 1dd89c70
      x-powered-by: [ASP.NET]
    status: {code: 200, message: OK}
- request:
    body: null
    headers:
      Accept: [application/json]
      Accept-Encoding: ['gzip, deflate']
      Connection: [keep-alive]
      Content-Type: [application/json; charset=utf-8]
<<<<<<< HEAD
      User-Agent: [python/3.6.2 (Windows-10-10.0.16299-SP0) requests/2.18.4 msrest/0.4.26
          msrest_azure/0.4.25 azure-keyvault/1.0.0b1 Azure-SDK-For-Python]
      accept-language: [en-US]
    method: GET
    uri: https://cli-test-keyvault-000002.vault.azure.net/certificates/issuers/issuer1?api-version=7.0-preview
  response:
    body: {string: '{"id":"https://cli-test-keyvault-000002.vault.azure.net/certificates/issuers/issuer1","provider":"Test","credentials":{},"org_details":{"zip":0,"admin_details":[]},"attributes":{"enabled":true,"created":1523441442,"updated":1523441442}}'}
=======
      User-Agent: [python/3.6.2 (Windows-10-10.0.17134-SP0) requests/2.18.4 msrest/0.4.29
          msrest_azure/0.4.31 azure-keyvault/1.0.0 Azure-SDK-For-Python]
      accept-language: [en-US]
    method: GET
    uri: https://cli-test-keyvault-000002.vault.azure.net/certificates/issuers/issuer1?api-version=7.0
  response:
    body: {string: '{"id":"https://cli-test-keyvault-000002.vault.azure.net/certificates/issuers/issuer1","provider":"Test","credentials":{},"org_details":{"zip":0,"admin_details":[]},"attributes":{"enabled":true,"created":1530321580,"updated":1530321580}}'}
>>>>>>> 1dd89c70
    headers:
      cache-control: [no-cache]
      content-length: ['236']
      content-type: [application/json; charset=utf-8]
<<<<<<< HEAD
      date: ['Wed, 11 Apr 2018 10:10:43 GMT']
=======
      date: ['Sat, 30 Jun 2018 01:19:40 GMT']
>>>>>>> 1dd89c70
      expires: ['-1']
      pragma: [no-cache]
      server: [Microsoft-IIS/10.0]
      strict-transport-security: [max-age=31536000;includeSubDomains]
      x-aspnet-version: [4.0.30319]
      x-content-type-options: [nosniff]
<<<<<<< HEAD
      x-ms-keyvault-network-info: [addr=167.220.0.218;act_addr_fam=InterNetwork;]
      x-ms-keyvault-region: [westus]
      x-ms-keyvault-service-version: [1.0.0.844]
=======
      x-ms-keyvault-network-info: [addr=167.220.0.182;act_addr_fam=InterNetwork;]
      x-ms-keyvault-region: [westus]
      x-ms-keyvault-service-version: [1.0.0.852]
>>>>>>> 1dd89c70
      x-powered-by: [ASP.NET]
    status: {code: 200, message: OK}
- request:
    body: '{"provider": "Test", "credentials": {"account_id": "test_account"}, "org_details":
      {"id": "TestOrg", "admin_details": []}, "attributes": {"enabled": true}}'
    headers:
      Accept: [application/json]
      Accept-Encoding: ['gzip, deflate']
      Connection: [keep-alive]
      Content-Length: ['155']
      Content-Type: [application/json; charset=utf-8]
<<<<<<< HEAD
      User-Agent: [python/3.6.2 (Windows-10-10.0.16299-SP0) requests/2.18.4 msrest/0.4.26
          msrest_azure/0.4.25 azure-keyvault/1.0.0b1 Azure-SDK-For-Python]
      accept-language: [en-US]
    method: PUT
    uri: https://cli-test-keyvault-000002.vault.azure.net/certificates/issuers/issuer1?api-version=7.0-preview
  response:
    body: {string: '{"id":"https://cli-test-keyvault-000002.vault.azure.net/certificates/issuers/issuer1","provider":"Test","credentials":{"account_id":"test_account"},"org_details":{"id":"TestOrg","zip":0,"admin_details":[]},"attributes":{"enabled":true,"created":1523441442,"updated":1523441443}}'}
=======
      User-Agent: [python/3.6.2 (Windows-10-10.0.17134-SP0) requests/2.18.4 msrest/0.4.29
          msrest_azure/0.4.31 azure-keyvault/1.0.0 Azure-SDK-For-Python]
      accept-language: [en-US]
    method: PUT
    uri: https://cli-test-keyvault-000002.vault.azure.net/certificates/issuers/issuer1?api-version=7.0
  response:
    body: {string: '{"id":"https://cli-test-keyvault-000002.vault.azure.net/certificates/issuers/issuer1","provider":"Test","credentials":{"account_id":"test_account"},"org_details":{"id":"TestOrg","zip":0,"admin_details":[]},"attributes":{"enabled":true,"created":1530321580,"updated":1530321581}}'}
>>>>>>> 1dd89c70
    headers:
      cache-control: [no-cache]
      content-length: ['278']
      content-type: [application/json; charset=utf-8]
<<<<<<< HEAD
      date: ['Wed, 11 Apr 2018 10:10:42 GMT']
=======
      date: ['Sat, 30 Jun 2018 01:19:41 GMT']
>>>>>>> 1dd89c70
      expires: ['-1']
      pragma: [no-cache]
      server: [Microsoft-IIS/10.0]
      strict-transport-security: [max-age=31536000;includeSubDomains]
      x-aspnet-version: [4.0.30319]
      x-content-type-options: [nosniff]
<<<<<<< HEAD
      x-ms-keyvault-network-info: [addr=167.220.0.218;act_addr_fam=InterNetwork;]
      x-ms-keyvault-region: [westus]
      x-ms-keyvault-service-version: [1.0.0.844]
=======
      x-ms-keyvault-network-info: [addr=167.220.0.182;act_addr_fam=InterNetwork;]
      x-ms-keyvault-region: [westus]
      x-ms-keyvault-service-version: [1.0.0.852]
>>>>>>> 1dd89c70
      x-powered-by: [ASP.NET]
    status: {code: 200, message: OK}
- request:
    body: null
    headers:
      Accept: [application/json]
      Accept-Encoding: ['gzip, deflate']
      Connection: [keep-alive]
      Content-Type: [application/json; charset=utf-8]
<<<<<<< HEAD
      User-Agent: [python/3.6.2 (Windows-10-10.0.16299-SP0) requests/2.18.4 msrest/0.4.26
          msrest_azure/0.4.25 azure-keyvault/1.0.0b1 Azure-SDK-For-Python]
      accept-language: [en-US]
    method: GET
    uri: https://cli-test-keyvault-000002.vault.azure.net/certificates/issuers/notexist?api-version=7.0-preview
=======
      User-Agent: [python/3.6.2 (Windows-10-10.0.17134-SP0) requests/2.18.4 msrest/0.4.29
          msrest_azure/0.4.31 azure-keyvault/1.0.0 Azure-SDK-For-Python]
      accept-language: [en-US]
    method: GET
    uri: https://cli-test-keyvault-000002.vault.azure.net/certificates/issuers/notexist?api-version=7.0
>>>>>>> 1dd89c70
  response:
    body: {string: '{"error":{"code":"CertificateIssuerNotFound","message":"Issuer
        not found"}}'}
    headers:
      cache-control: [no-cache]
      content-length: ['75']
      content-type: [application/json; charset=utf-8]
<<<<<<< HEAD
      date: ['Wed, 11 Apr 2018 10:10:43 GMT']
=======
      date: ['Sat, 30 Jun 2018 01:19:41 GMT']
>>>>>>> 1dd89c70
      expires: ['-1']
      pragma: [no-cache]
      server: [Microsoft-IIS/10.0]
      strict-transport-security: [max-age=31536000;includeSubDomains]
      x-aspnet-version: [4.0.30319]
      x-content-type-options: [nosniff]
<<<<<<< HEAD
      x-ms-keyvault-network-info: [addr=167.220.0.218;act_addr_fam=InterNetwork;]
      x-ms-keyvault-region: [westus]
      x-ms-keyvault-service-version: [1.0.0.844]
=======
      x-ms-keyvault-network-info: [addr=167.220.0.182;act_addr_fam=InterNetwork;]
      x-ms-keyvault-region: [westus]
      x-ms-keyvault-service-version: [1.0.0.852]
>>>>>>> 1dd89c70
      x-powered-by: [ASP.NET]
    status: {code: 404, message: Not Found}
- request:
    body: null
    headers:
      Accept: [application/json]
      Accept-Encoding: ['gzip, deflate']
      Connection: [keep-alive]
      Content-Type: [application/json; charset=utf-8]
<<<<<<< HEAD
      User-Agent: [python/3.6.2 (Windows-10-10.0.16299-SP0) requests/2.18.4 msrest/0.4.26
          msrest_azure/0.4.25 azure-keyvault/1.0.0b1 Azure-SDK-For-Python]
      accept-language: [en-US]
    method: GET
    uri: https://cli-test-keyvault-000002.vault.azure.net/certificates/issuers/issuer1?api-version=7.0-preview
  response:
    body: {string: '{"id":"https://cli-test-keyvault-000002.vault.azure.net/certificates/issuers/issuer1","provider":"Test","credentials":{"account_id":"test_account"},"org_details":{"id":"TestOrg","zip":0,"admin_details":[]},"attributes":{"enabled":true,"created":1523441442,"updated":1523441443}}'}
=======
      User-Agent: [python/3.6.2 (Windows-10-10.0.17134-SP0) requests/2.18.4 msrest/0.4.29
          msrest_azure/0.4.31 azure-keyvault/1.0.0 Azure-SDK-For-Python]
      accept-language: [en-US]
    method: GET
    uri: https://cli-test-keyvault-000002.vault.azure.net/certificates/issuers/issuer1?api-version=7.0
  response:
    body: {string: '{"id":"https://cli-test-keyvault-000002.vault.azure.net/certificates/issuers/issuer1","provider":"Test","credentials":{"account_id":"test_account"},"org_details":{"id":"TestOrg","zip":0,"admin_details":[]},"attributes":{"enabled":true,"created":1530321580,"updated":1530321581}}'}
>>>>>>> 1dd89c70
    headers:
      cache-control: [no-cache]
      content-length: ['278']
      content-type: [application/json; charset=utf-8]
<<<<<<< HEAD
      date: ['Wed, 11 Apr 2018 10:10:44 GMT']
=======
      date: ['Sat, 30 Jun 2018 01:19:41 GMT']
>>>>>>> 1dd89c70
      expires: ['-1']
      pragma: [no-cache]
      server: [Microsoft-IIS/10.0]
      strict-transport-security: [max-age=31536000;includeSubDomains]
      x-aspnet-version: [4.0.30319]
      x-content-type-options: [nosniff]
<<<<<<< HEAD
      x-ms-keyvault-network-info: [addr=167.220.0.218;act_addr_fam=InterNetwork;]
      x-ms-keyvault-region: [westus]
      x-ms-keyvault-service-version: [1.0.0.844]
=======
      x-ms-keyvault-network-info: [addr=167.220.0.182;act_addr_fam=InterNetwork;]
      x-ms-keyvault-region: [westus]
      x-ms-keyvault-service-version: [1.0.0.852]
>>>>>>> 1dd89c70
      x-powered-by: [ASP.NET]
    status: {code: 200, message: OK}
- request:
    body: '{"provider": "Test", "credentials": {}, "org_details": {"id": "TestOrg",
      "admin_details": []}, "attributes": {"enabled": true}}'
    headers:
      Accept: [application/json]
      Accept-Encoding: ['gzip, deflate']
      Connection: [keep-alive]
      Content-Length: ['127']
      Content-Type: [application/json; charset=utf-8]
<<<<<<< HEAD
      User-Agent: [python/3.6.2 (Windows-10-10.0.16299-SP0) requests/2.18.4 msrest/0.4.26
          msrest_azure/0.4.25 azure-keyvault/1.0.0b1 Azure-SDK-For-Python]
      accept-language: [en-US]
    method: PUT
    uri: https://cli-test-keyvault-000002.vault.azure.net/certificates/issuers/issuer1?api-version=7.0-preview
  response:
    body: {string: '{"id":"https://cli-test-keyvault-000002.vault.azure.net/certificates/issuers/issuer1","provider":"Test","credentials":{},"org_details":{"id":"TestOrg","zip":0,"admin_details":[]},"attributes":{"enabled":true,"created":1523441442,"updated":1523441444}}'}
=======
      User-Agent: [python/3.6.2 (Windows-10-10.0.17134-SP0) requests/2.18.4 msrest/0.4.29
          msrest_azure/0.4.31 azure-keyvault/1.0.0 Azure-SDK-For-Python]
      accept-language: [en-US]
    method: PUT
    uri: https://cli-test-keyvault-000002.vault.azure.net/certificates/issuers/issuer1?api-version=7.0
  response:
    body: {string: '{"id":"https://cli-test-keyvault-000002.vault.azure.net/certificates/issuers/issuer1","provider":"Test","credentials":{},"org_details":{"id":"TestOrg","zip":0,"admin_details":[]},"attributes":{"enabled":true,"created":1530321580,"updated":1530321582}}'}
>>>>>>> 1dd89c70
    headers:
      cache-control: [no-cache]
      content-length: ['251']
      content-type: [application/json; charset=utf-8]
<<<<<<< HEAD
      date: ['Wed, 11 Apr 2018 10:10:44 GMT']
=======
      date: ['Sat, 30 Jun 2018 01:19:41 GMT']
>>>>>>> 1dd89c70
      expires: ['-1']
      pragma: [no-cache]
      server: [Microsoft-IIS/10.0]
      strict-transport-security: [max-age=31536000;includeSubDomains]
      x-aspnet-version: [4.0.30319]
      x-content-type-options: [nosniff]
<<<<<<< HEAD
      x-ms-keyvault-network-info: [addr=167.220.0.218;act_addr_fam=InterNetwork;]
      x-ms-keyvault-region: [westus]
      x-ms-keyvault-service-version: [1.0.0.844]
=======
      x-ms-keyvault-network-info: [addr=167.220.0.182;act_addr_fam=InterNetwork;]
      x-ms-keyvault-region: [westus]
      x-ms-keyvault-service-version: [1.0.0.852]
>>>>>>> 1dd89c70
      x-powered-by: [ASP.NET]
    status: {code: 200, message: OK}
- request:
    body: null
    headers:
      Accept: [application/json]
      Accept-Encoding: ['gzip, deflate']
      Connection: [keep-alive]
      Content-Type: [application/json; charset=utf-8]
<<<<<<< HEAD
      User-Agent: [python/3.6.2 (Windows-10-10.0.16299-SP0) requests/2.18.4 msrest/0.4.26
          msrest_azure/0.4.25 azure-keyvault/1.0.0b1 Azure-SDK-For-Python]
      accept-language: [en-US]
    method: GET
    uri: https://cli-test-keyvault-000002.vault.azure.net/certificates/issuers?api-version=7.0-preview
=======
      User-Agent: [python/3.6.2 (Windows-10-10.0.17134-SP0) requests/2.18.4 msrest/0.4.29
          msrest_azure/0.4.31 azure-keyvault/1.0.0 Azure-SDK-For-Python]
      accept-language: [en-US]
    method: GET
    uri: https://cli-test-keyvault-000002.vault.azure.net/certificates/issuers?api-version=7.0
>>>>>>> 1dd89c70
  response:
    body: {string: '{"value":[{"id":"https://cli-test-keyvault-000002.vault.azure.net/certificates/issuers/issuer1","provider":"Test"}],"nextLink":null}'}
    headers:
      cache-control: [no-cache]
      content-length: ['132']
      content-type: [application/json; charset=utf-8]
<<<<<<< HEAD
      date: ['Wed, 11 Apr 2018 10:10:45 GMT']
=======
      date: ['Sat, 30 Jun 2018 01:19:42 GMT']
>>>>>>> 1dd89c70
      expires: ['-1']
      pragma: [no-cache]
      server: [Microsoft-IIS/10.0]
      strict-transport-security: [max-age=31536000;includeSubDomains]
      x-aspnet-version: [4.0.30319]
      x-content-type-options: [nosniff]
<<<<<<< HEAD
      x-ms-keyvault-network-info: [addr=167.220.0.218;act_addr_fam=InterNetwork;]
      x-ms-keyvault-region: [westus]
      x-ms-keyvault-service-version: [1.0.0.844]
=======
      x-ms-keyvault-network-info: [addr=167.220.0.182;act_addr_fam=InterNetwork;]
      x-ms-keyvault-region: [westus]
      x-ms-keyvault-service-version: [1.0.0.852]
>>>>>>> 1dd89c70
      x-powered-by: [ASP.NET]
    status: {code: 200, message: OK}
- request:
    body: null
    headers:
      Accept: [application/json]
      Accept-Encoding: ['gzip, deflate']
      Connection: [keep-alive]
      Content-Type: [application/json; charset=utf-8]
<<<<<<< HEAD
      User-Agent: [python/3.6.2 (Windows-10-10.0.16299-SP0) requests/2.18.4 msrest/0.4.26
          msrest_azure/0.4.25 azure-keyvault/1.0.0b1 Azure-SDK-For-Python]
      accept-language: [en-US]
    method: GET
    uri: https://cli-test-keyvault-000002.vault.azure.net/certificates/issuers/issuer1?api-version=7.0-preview
  response:
    body: {string: '{"id":"https://cli-test-keyvault-000002.vault.azure.net/certificates/issuers/issuer1","provider":"Test","credentials":{},"org_details":{"id":"TestOrg","zip":0,"admin_details":[]},"attributes":{"enabled":true,"created":1523441442,"updated":1523441444}}'}
=======
      User-Agent: [python/3.6.2 (Windows-10-10.0.17134-SP0) requests/2.18.4 msrest/0.4.29
          msrest_azure/0.4.31 azure-keyvault/1.0.0 Azure-SDK-For-Python]
      accept-language: [en-US]
    method: GET
    uri: https://cli-test-keyvault-000002.vault.azure.net/certificates/issuers/issuer1?api-version=7.0
  response:
    body: {string: '{"id":"https://cli-test-keyvault-000002.vault.azure.net/certificates/issuers/issuer1","provider":"Test","credentials":{},"org_details":{"id":"TestOrg","zip":0,"admin_details":[]},"attributes":{"enabled":true,"created":1530321580,"updated":1530321582}}'}
>>>>>>> 1dd89c70
    headers:
      cache-control: [no-cache]
      content-length: ['251']
      content-type: [application/json; charset=utf-8]
<<<<<<< HEAD
      date: ['Wed, 11 Apr 2018 10:10:44 GMT']
=======
      date: ['Sat, 30 Jun 2018 01:19:42 GMT']
>>>>>>> 1dd89c70
      expires: ['-1']
      pragma: [no-cache]
      server: [Microsoft-IIS/10.0]
      strict-transport-security: [max-age=31536000;includeSubDomains]
      x-aspnet-version: [4.0.30319]
      x-content-type-options: [nosniff]
<<<<<<< HEAD
      x-ms-keyvault-network-info: [addr=167.220.0.218;act_addr_fam=InterNetwork;]
      x-ms-keyvault-region: [westus]
      x-ms-keyvault-service-version: [1.0.0.844]
=======
      x-ms-keyvault-network-info: [addr=167.220.0.182;act_addr_fam=InterNetwork;]
      x-ms-keyvault-region: [westus]
      x-ms-keyvault-service-version: [1.0.0.852]
>>>>>>> 1dd89c70
      x-powered-by: [ASP.NET]
    status: {code: 200, message: OK}
- request:
    body: '{"provider": "Test", "credentials": {}, "org_details": {"id": "TestOrg",
      "admin_details": [{"first_name": "Test", "last_name": "Admin", "email": "test@test.com",
      "phone": "123-456-7890"}]}, "attributes": {"enabled": true}}'
    headers:
      Accept: [application/json]
      Accept-Encoding: ['gzip, deflate']
      Connection: [keep-alive]
      Content-Length: ['222']
      Content-Type: [application/json; charset=utf-8]
<<<<<<< HEAD
      User-Agent: [python/3.6.2 (Windows-10-10.0.16299-SP0) requests/2.18.4 msrest/0.4.26
          msrest_azure/0.4.25 azure-keyvault/1.0.0b1 Azure-SDK-For-Python]
      accept-language: [en-US]
    method: PUT
    uri: https://cli-test-keyvault-000002.vault.azure.net/certificates/issuers/issuer1?api-version=7.0-preview
  response:
    body: {string: '{"id":"https://cli-test-keyvault-000002.vault.azure.net/certificates/issuers/issuer1","provider":"Test","credentials":{},"org_details":{"id":"TestOrg","zip":0,"admin_details":[{"first_name":"Test","last_name":"Admin","email":"test@test.com","phone":"123-456-7890"}]},"attributes":{"enabled":true,"created":1523441442,"updated":1523441445}}'}
=======
      User-Agent: [python/3.6.2 (Windows-10-10.0.17134-SP0) requests/2.18.4 msrest/0.4.29
          msrest_azure/0.4.31 azure-keyvault/1.0.0 Azure-SDK-For-Python]
      accept-language: [en-US]
    method: PUT
    uri: https://cli-test-keyvault-000002.vault.azure.net/certificates/issuers/issuer1?api-version=7.0
  response:
    body: {string: '{"id":"https://cli-test-keyvault-000002.vault.azure.net/certificates/issuers/issuer1","provider":"Test","credentials":{},"org_details":{"id":"TestOrg","zip":0,"admin_details":[{"first_name":"Test","last_name":"Admin","email":"test@test.com","phone":"123-456-7890"}]},"attributes":{"enabled":true,"created":1530321580,"updated":1530321583}}'}
>>>>>>> 1dd89c70
    headers:
      cache-control: [no-cache]
      content-length: ['339']
      content-type: [application/json; charset=utf-8]
<<<<<<< HEAD
      date: ['Wed, 11 Apr 2018 10:10:45 GMT']
=======
      date: ['Sat, 30 Jun 2018 01:19:43 GMT']
>>>>>>> 1dd89c70
      expires: ['-1']
      pragma: [no-cache]
      server: [Microsoft-IIS/10.0]
      strict-transport-security: [max-age=31536000;includeSubDomains]
      x-aspnet-version: [4.0.30319]
      x-content-type-options: [nosniff]
<<<<<<< HEAD
      x-ms-keyvault-network-info: [addr=167.220.0.218;act_addr_fam=InterNetwork;]
      x-ms-keyvault-region: [westus]
      x-ms-keyvault-service-version: [1.0.0.844]
=======
      x-ms-keyvault-network-info: [addr=167.220.0.182;act_addr_fam=InterNetwork;]
      x-ms-keyvault-region: [westus]
      x-ms-keyvault-service-version: [1.0.0.852]
>>>>>>> 1dd89c70
      x-powered-by: [ASP.NET]
    status: {code: 200, message: OK}
- request:
    body: null
    headers:
      Accept: [application/json]
      Accept-Encoding: ['gzip, deflate']
      Connection: [keep-alive]
      Content-Type: [application/json; charset=utf-8]
<<<<<<< HEAD
      User-Agent: [python/3.6.2 (Windows-10-10.0.16299-SP0) requests/2.18.4 msrest/0.4.26
          msrest_azure/0.4.25 azure-keyvault/1.0.0b1 Azure-SDK-For-Python]
      accept-language: [en-US]
    method: GET
    uri: https://cli-test-keyvault-000002.vault.azure.net/certificates/issuers/issuer1?api-version=7.0-preview
  response:
    body: {string: '{"id":"https://cli-test-keyvault-000002.vault.azure.net/certificates/issuers/issuer1","provider":"Test","credentials":{},"org_details":{"id":"TestOrg","zip":0,"admin_details":[{"first_name":"Test","last_name":"Admin","email":"test@test.com","phone":"123-456-7890"}]},"attributes":{"enabled":true,"created":1523441442,"updated":1523441445}}'}
=======
      User-Agent: [python/3.6.2 (Windows-10-10.0.17134-SP0) requests/2.18.4 msrest/0.4.29
          msrest_azure/0.4.31 azure-keyvault/1.0.0 Azure-SDK-For-Python]
      accept-language: [en-US]
    method: GET
    uri: https://cli-test-keyvault-000002.vault.azure.net/certificates/issuers/issuer1?api-version=7.0
  response:
    body: {string: '{"id":"https://cli-test-keyvault-000002.vault.azure.net/certificates/issuers/issuer1","provider":"Test","credentials":{},"org_details":{"id":"TestOrg","zip":0,"admin_details":[{"first_name":"Test","last_name":"Admin","email":"test@test.com","phone":"123-456-7890"}]},"attributes":{"enabled":true,"created":1530321580,"updated":1530321583}}'}
>>>>>>> 1dd89c70
    headers:
      cache-control: [no-cache]
      content-length: ['339']
      content-type: [application/json; charset=utf-8]
<<<<<<< HEAD
      date: ['Wed, 11 Apr 2018 10:10:45 GMT']
=======
      date: ['Sat, 30 Jun 2018 01:19:43 GMT']
>>>>>>> 1dd89c70
      expires: ['-1']
      pragma: [no-cache]
      server: [Microsoft-IIS/10.0]
      strict-transport-security: [max-age=31536000;includeSubDomains]
      x-aspnet-version: [4.0.30319]
      x-content-type-options: [nosniff]
<<<<<<< HEAD
      x-ms-keyvault-network-info: [addr=167.220.0.218;act_addr_fam=InterNetwork;]
      x-ms-keyvault-region: [westus]
      x-ms-keyvault-service-version: [1.0.0.844]
=======
      x-ms-keyvault-network-info: [addr=167.220.0.182;act_addr_fam=InterNetwork;]
      x-ms-keyvault-region: [westus]
      x-ms-keyvault-service-version: [1.0.0.852]
>>>>>>> 1dd89c70
      x-powered-by: [ASP.NET]
    status: {code: 200, message: OK}
- request:
    body: null
    headers:
      Accept: [application/json]
      Accept-Encoding: ['gzip, deflate']
      Connection: [keep-alive]
      Content-Type: [application/json; charset=utf-8]
<<<<<<< HEAD
      User-Agent: [python/3.6.2 (Windows-10-10.0.16299-SP0) requests/2.18.4 msrest/0.4.26
          msrest_azure/0.4.25 azure-keyvault/1.0.0b1 Azure-SDK-For-Python]
      accept-language: [en-US]
    method: GET
    uri: https://cli-test-keyvault-000002.vault.azure.net/certificates/issuers/issuer1?api-version=7.0-preview
  response:
    body: {string: '{"id":"https://cli-test-keyvault-000002.vault.azure.net/certificates/issuers/issuer1","provider":"Test","credentials":{},"org_details":{"id":"TestOrg","zip":0,"admin_details":[{"first_name":"Test","last_name":"Admin","email":"test@test.com","phone":"123-456-7890"}]},"attributes":{"enabled":true,"created":1523441442,"updated":1523441445}}'}
=======
      User-Agent: [python/3.6.2 (Windows-10-10.0.17134-SP0) requests/2.18.4 msrest/0.4.29
          msrest_azure/0.4.31 azure-keyvault/1.0.0 Azure-SDK-For-Python]
      accept-language: [en-US]
    method: GET
    uri: https://cli-test-keyvault-000002.vault.azure.net/certificates/issuers/issuer1?api-version=7.0
  response:
    body: {string: '{"id":"https://cli-test-keyvault-000002.vault.azure.net/certificates/issuers/issuer1","provider":"Test","credentials":{},"org_details":{"id":"TestOrg","zip":0,"admin_details":[{"first_name":"Test","last_name":"Admin","email":"test@test.com","phone":"123-456-7890"}]},"attributes":{"enabled":true,"created":1530321580,"updated":1530321583}}'}
>>>>>>> 1dd89c70
    headers:
      cache-control: [no-cache]
      content-length: ['339']
      content-type: [application/json; charset=utf-8]
<<<<<<< HEAD
      date: ['Wed, 11 Apr 2018 10:10:46 GMT']
=======
      date: ['Sat, 30 Jun 2018 01:19:44 GMT']
>>>>>>> 1dd89c70
      expires: ['-1']
      pragma: [no-cache]
      server: [Microsoft-IIS/10.0]
      strict-transport-security: [max-age=31536000;includeSubDomains]
      x-aspnet-version: [4.0.30319]
      x-content-type-options: [nosniff]
<<<<<<< HEAD
      x-ms-keyvault-network-info: [addr=167.220.0.218;act_addr_fam=InterNetwork;]
      x-ms-keyvault-region: [westus]
      x-ms-keyvault-service-version: [1.0.0.844]
=======
      x-ms-keyvault-network-info: [addr=167.220.0.182;act_addr_fam=InterNetwork;]
      x-ms-keyvault-region: [westus]
      x-ms-keyvault-service-version: [1.0.0.852]
>>>>>>> 1dd89c70
      x-powered-by: [ASP.NET]
    status: {code: 200, message: OK}
- request:
    body: '{"provider": "Test", "credentials": {}, "org_details": {"id": "TestOrg",
      "admin_details": [{"first_name": "Test", "last_name": "Admin", "email": "test@test.com",
      "phone": "123-456-7890"}, {"email": "test2@test.com"}]}, "attributes": {"enabled":
      true}}'
    headers:
      Accept: [application/json]
      Accept-Encoding: ['gzip, deflate']
      Connection: [keep-alive]
      Content-Length: ['251']
      Content-Type: [application/json; charset=utf-8]
<<<<<<< HEAD
      User-Agent: [python/3.6.2 (Windows-10-10.0.16299-SP0) requests/2.18.4 msrest/0.4.26
          msrest_azure/0.4.25 azure-keyvault/1.0.0b1 Azure-SDK-For-Python]
      accept-language: [en-US]
    method: PUT
    uri: https://cli-test-keyvault-000002.vault.azure.net/certificates/issuers/issuer1?api-version=7.0-preview
  response:
    body: {string: '{"id":"https://cli-test-keyvault-000002.vault.azure.net/certificates/issuers/issuer1","provider":"Test","credentials":{},"org_details":{"id":"TestOrg","zip":0,"admin_details":[{"first_name":"Test","last_name":"Admin","email":"test@test.com","phone":"123-456-7890"},{"email":"test2@test.com"}]},"attributes":{"enabled":true,"created":1523441442,"updated":1523441446}}'}
=======
      User-Agent: [python/3.6.2 (Windows-10-10.0.17134-SP0) requests/2.18.4 msrest/0.4.29
          msrest_azure/0.4.31 azure-keyvault/1.0.0 Azure-SDK-For-Python]
      accept-language: [en-US]
    method: PUT
    uri: https://cli-test-keyvault-000002.vault.azure.net/certificates/issuers/issuer1?api-version=7.0
  response:
    body: {string: '{"id":"https://cli-test-keyvault-000002.vault.azure.net/certificates/issuers/issuer1","provider":"Test","credentials":{},"org_details":{"id":"TestOrg","zip":0,"admin_details":[{"first_name":"Test","last_name":"Admin","email":"test@test.com","phone":"123-456-7890"},{"email":"test2@test.com"}]},"attributes":{"enabled":true,"created":1530321580,"updated":1530321584}}'}
>>>>>>> 1dd89c70
    headers:
      cache-control: [no-cache]
      content-length: ['366']
      content-type: [application/json; charset=utf-8]
<<<<<<< HEAD
      date: ['Wed, 11 Apr 2018 10:10:46 GMT']
=======
      date: ['Sat, 30 Jun 2018 01:19:44 GMT']
>>>>>>> 1dd89c70
      expires: ['-1']
      pragma: [no-cache]
      server: [Microsoft-IIS/10.0]
      strict-transport-security: [max-age=31536000;includeSubDomains]
      x-aspnet-version: [4.0.30319]
      x-content-type-options: [nosniff]
<<<<<<< HEAD
      x-ms-keyvault-network-info: [addr=167.220.0.218;act_addr_fam=InterNetwork;]
      x-ms-keyvault-region: [westus]
      x-ms-keyvault-service-version: [1.0.0.844]
=======
      x-ms-keyvault-network-info: [addr=167.220.0.182;act_addr_fam=InterNetwork;]
      x-ms-keyvault-region: [westus]
      x-ms-keyvault-service-version: [1.0.0.852]
>>>>>>> 1dd89c70
      x-powered-by: [ASP.NET]
    status: {code: 200, message: OK}
- request:
    body: null
    headers:
      Accept: [application/json]
      Accept-Encoding: ['gzip, deflate']
      Connection: [keep-alive]
      Content-Type: [application/json; charset=utf-8]
<<<<<<< HEAD
      User-Agent: [python/3.6.2 (Windows-10-10.0.16299-SP0) requests/2.18.4 msrest/0.4.26
          msrest_azure/0.4.25 azure-keyvault/1.0.0b1 Azure-SDK-For-Python]
      accept-language: [en-US]
    method: GET
    uri: https://cli-test-keyvault-000002.vault.azure.net/certificates/issuers/issuer1?api-version=7.0-preview
  response:
    body: {string: '{"id":"https://cli-test-keyvault-000002.vault.azure.net/certificates/issuers/issuer1","provider":"Test","credentials":{},"org_details":{"id":"TestOrg","zip":0,"admin_details":[{"first_name":"Test","last_name":"Admin","email":"test@test.com","phone":"123-456-7890"},{"email":"test2@test.com"}]},"attributes":{"enabled":true,"created":1523441442,"updated":1523441446}}'}
=======
      User-Agent: [python/3.6.2 (Windows-10-10.0.17134-SP0) requests/2.18.4 msrest/0.4.29
          msrest_azure/0.4.31 azure-keyvault/1.0.0 Azure-SDK-For-Python]
      accept-language: [en-US]
    method: GET
    uri: https://cli-test-keyvault-000002.vault.azure.net/certificates/issuers/issuer1?api-version=7.0
  response:
    body: {string: '{"id":"https://cli-test-keyvault-000002.vault.azure.net/certificates/issuers/issuer1","provider":"Test","credentials":{},"org_details":{"id":"TestOrg","zip":0,"admin_details":[{"first_name":"Test","last_name":"Admin","email":"test@test.com","phone":"123-456-7890"},{"email":"test2@test.com"}]},"attributes":{"enabled":true,"created":1530321580,"updated":1530321584}}'}
>>>>>>> 1dd89c70
    headers:
      cache-control: [no-cache]
      content-length: ['366']
      content-type: [application/json; charset=utf-8]
<<<<<<< HEAD
      date: ['Wed, 11 Apr 2018 10:10:46 GMT']
=======
      date: ['Sat, 30 Jun 2018 01:19:44 GMT']
>>>>>>> 1dd89c70
      expires: ['-1']
      pragma: [no-cache]
      server: [Microsoft-IIS/10.0]
      strict-transport-security: [max-age=31536000;includeSubDomains]
      x-aspnet-version: [4.0.30319]
      x-content-type-options: [nosniff]
<<<<<<< HEAD
      x-ms-keyvault-network-info: [addr=167.220.0.218;act_addr_fam=InterNetwork;]
      x-ms-keyvault-region: [westus]
      x-ms-keyvault-service-version: [1.0.0.844]
=======
      x-ms-keyvault-network-info: [addr=167.220.0.182;act_addr_fam=InterNetwork;]
      x-ms-keyvault-region: [westus]
      x-ms-keyvault-service-version: [1.0.0.852]
>>>>>>> 1dd89c70
      x-powered-by: [ASP.NET]
    status: {code: 200, message: OK}
- request:
    body: null
    headers:
      Accept: [application/json]
      Accept-Encoding: ['gzip, deflate']
      Connection: [keep-alive]
      Content-Type: [application/json; charset=utf-8]
<<<<<<< HEAD
      User-Agent: [python/3.6.2 (Windows-10-10.0.16299-SP0) requests/2.18.4 msrest/0.4.26
          msrest_azure/0.4.25 azure-keyvault/1.0.0b1 Azure-SDK-For-Python]
      accept-language: [en-US]
    method: GET
    uri: https://cli-test-keyvault-000002.vault.azure.net/certificates/issuers/issuer1?api-version=7.0-preview
  response:
    body: {string: '{"id":"https://cli-test-keyvault-000002.vault.azure.net/certificates/issuers/issuer1","provider":"Test","credentials":{},"org_details":{"id":"TestOrg","zip":0,"admin_details":[{"first_name":"Test","last_name":"Admin","email":"test@test.com","phone":"123-456-7890"},{"email":"test2@test.com"}]},"attributes":{"enabled":true,"created":1523441442,"updated":1523441446}}'}
=======
      User-Agent: [python/3.6.2 (Windows-10-10.0.17134-SP0) requests/2.18.4 msrest/0.4.29
          msrest_azure/0.4.31 azure-keyvault/1.0.0 Azure-SDK-For-Python]
      accept-language: [en-US]
    method: GET
    uri: https://cli-test-keyvault-000002.vault.azure.net/certificates/issuers/issuer1?api-version=7.0
  response:
    body: {string: '{"id":"https://cli-test-keyvault-000002.vault.azure.net/certificates/issuers/issuer1","provider":"Test","credentials":{},"org_details":{"id":"TestOrg","zip":0,"admin_details":[{"first_name":"Test","last_name":"Admin","email":"test@test.com","phone":"123-456-7890"},{"email":"test2@test.com"}]},"attributes":{"enabled":true,"created":1530321580,"updated":1530321584}}'}
>>>>>>> 1dd89c70
    headers:
      cache-control: [no-cache]
      content-length: ['366']
      content-type: [application/json; charset=utf-8]
<<<<<<< HEAD
      date: ['Wed, 11 Apr 2018 10:10:46 GMT']
=======
      date: ['Sat, 30 Jun 2018 01:19:45 GMT']
>>>>>>> 1dd89c70
      expires: ['-1']
      pragma: [no-cache]
      server: [Microsoft-IIS/10.0]
      strict-transport-security: [max-age=31536000;includeSubDomains]
      x-aspnet-version: [4.0.30319]
      x-content-type-options: [nosniff]
<<<<<<< HEAD
      x-ms-keyvault-network-info: [addr=167.220.0.218;act_addr_fam=InterNetwork;]
      x-ms-keyvault-region: [westus]
      x-ms-keyvault-service-version: [1.0.0.844]
=======
      x-ms-keyvault-network-info: [addr=167.220.0.182;act_addr_fam=InterNetwork;]
      x-ms-keyvault-region: [westus]
      x-ms-keyvault-service-version: [1.0.0.852]
>>>>>>> 1dd89c70
      x-powered-by: [ASP.NET]
    status: {code: 200, message: OK}
- request:
    body: '{"provider": "Test", "credentials": {}, "org_details": {"id": "TestOrg",
      "admin_details": [{"email": "test2@test.com"}]}, "attributes": {"enabled": true}}'
    headers:
      Accept: [application/json]
      Accept-Encoding: ['gzip, deflate']
      Connection: [keep-alive]
      Content-Length: ['154']
      Content-Type: [application/json; charset=utf-8]
<<<<<<< HEAD
      User-Agent: [python/3.6.2 (Windows-10-10.0.16299-SP0) requests/2.18.4 msrest/0.4.26
          msrest_azure/0.4.25 azure-keyvault/1.0.0b1 Azure-SDK-For-Python]
      accept-language: [en-US]
    method: PUT
    uri: https://cli-test-keyvault-000002.vault.azure.net/certificates/issuers/issuer1?api-version=7.0-preview
  response:
    body: {string: '{"id":"https://cli-test-keyvault-000002.vault.azure.net/certificates/issuers/issuer1","provider":"Test","credentials":{},"org_details":{"id":"TestOrg","zip":0,"admin_details":[{"email":"test2@test.com"}]},"attributes":{"enabled":true,"created":1523441442,"updated":1523441447}}'}
=======
      User-Agent: [python/3.6.2 (Windows-10-10.0.17134-SP0) requests/2.18.4 msrest/0.4.29
          msrest_azure/0.4.31 azure-keyvault/1.0.0 Azure-SDK-For-Python]
      accept-language: [en-US]
    method: PUT
    uri: https://cli-test-keyvault-000002.vault.azure.net/certificates/issuers/issuer1?api-version=7.0
  response:
    body: {string: '{"id":"https://cli-test-keyvault-000002.vault.azure.net/certificates/issuers/issuer1","provider":"Test","credentials":{},"org_details":{"id":"TestOrg","zip":0,"admin_details":[{"email":"test2@test.com"}]},"attributes":{"enabled":true,"created":1530321580,"updated":1530321585}}'}
>>>>>>> 1dd89c70
    headers:
      cache-control: [no-cache]
      content-length: ['277']
      content-type: [application/json; charset=utf-8]
<<<<<<< HEAD
      date: ['Wed, 11 Apr 2018 10:10:47 GMT']
=======
      date: ['Sat, 30 Jun 2018 01:19:45 GMT']
>>>>>>> 1dd89c70
      expires: ['-1']
      pragma: [no-cache]
      server: [Microsoft-IIS/10.0]
      strict-transport-security: [max-age=31536000;includeSubDomains]
      x-aspnet-version: [4.0.30319]
      x-content-type-options: [nosniff]
<<<<<<< HEAD
      x-ms-keyvault-network-info: [addr=167.220.0.218;act_addr_fam=InterNetwork;]
      x-ms-keyvault-region: [westus]
      x-ms-keyvault-service-version: [1.0.0.844]
=======
      x-ms-keyvault-network-info: [addr=167.220.0.182;act_addr_fam=InterNetwork;]
      x-ms-keyvault-region: [westus]
      x-ms-keyvault-service-version: [1.0.0.852]
>>>>>>> 1dd89c70
      x-powered-by: [ASP.NET]
    status: {code: 200, message: OK}
- request:
    body: null
    headers:
      Accept: [application/json]
      Accept-Encoding: ['gzip, deflate']
      Connection: [keep-alive]
      Content-Type: [application/json; charset=utf-8]
<<<<<<< HEAD
      User-Agent: [python/3.6.2 (Windows-10-10.0.16299-SP0) requests/2.18.4 msrest/0.4.26
          msrest_azure/0.4.25 azure-keyvault/1.0.0b1 Azure-SDK-For-Python]
      accept-language: [en-US]
    method: GET
    uri: https://cli-test-keyvault-000002.vault.azure.net/certificates/issuers/issuer1?api-version=7.0-preview
  response:
    body: {string: '{"id":"https://cli-test-keyvault-000002.vault.azure.net/certificates/issuers/issuer1","provider":"Test","credentials":{},"org_details":{"id":"TestOrg","zip":0,"admin_details":[{"email":"test2@test.com"}]},"attributes":{"enabled":true,"created":1523441442,"updated":1523441447}}'}
=======
      User-Agent: [python/3.6.2 (Windows-10-10.0.17134-SP0) requests/2.18.4 msrest/0.4.29
          msrest_azure/0.4.31 azure-keyvault/1.0.0 Azure-SDK-For-Python]
      accept-language: [en-US]
    method: GET
    uri: https://cli-test-keyvault-000002.vault.azure.net/certificates/issuers/issuer1?api-version=7.0
  response:
    body: {string: '{"id":"https://cli-test-keyvault-000002.vault.azure.net/certificates/issuers/issuer1","provider":"Test","credentials":{},"org_details":{"id":"TestOrg","zip":0,"admin_details":[{"email":"test2@test.com"}]},"attributes":{"enabled":true,"created":1530321580,"updated":1530321585}}'}
>>>>>>> 1dd89c70
    headers:
      cache-control: [no-cache]
      content-length: ['277']
      content-type: [application/json; charset=utf-8]
<<<<<<< HEAD
      date: ['Wed, 11 Apr 2018 10:10:47 GMT']
=======
      date: ['Sat, 30 Jun 2018 01:19:45 GMT']
>>>>>>> 1dd89c70
      expires: ['-1']
      pragma: [no-cache]
      server: [Microsoft-IIS/10.0]
      strict-transport-security: [max-age=31536000;includeSubDomains]
      x-aspnet-version: [4.0.30319]
      x-content-type-options: [nosniff]
<<<<<<< HEAD
      x-ms-keyvault-network-info: [addr=167.220.0.218;act_addr_fam=InterNetwork;]
      x-ms-keyvault-region: [westus]
      x-ms-keyvault-service-version: [1.0.0.844]
=======
      x-ms-keyvault-network-info: [addr=167.220.0.182;act_addr_fam=InterNetwork;]
      x-ms-keyvault-region: [westus]
      x-ms-keyvault-service-version: [1.0.0.852]
>>>>>>> 1dd89c70
      x-powered-by: [ASP.NET]
    status: {code: 200, message: OK}
- request:
    body: null
    headers:
      Accept: [application/json]
      Accept-Encoding: ['gzip, deflate']
      Connection: [keep-alive]
      Content-Length: ['0']
      Content-Type: [application/json; charset=utf-8]
<<<<<<< HEAD
      User-Agent: [python/3.6.2 (Windows-10-10.0.16299-SP0) requests/2.18.4 msrest/0.4.26
          msrest_azure/0.4.25 azure-keyvault/1.0.0b1 Azure-SDK-For-Python]
      accept-language: [en-US]
    method: DELETE
    uri: https://cli-test-keyvault-000002.vault.azure.net/certificates/issuers/issuer1?api-version=7.0-preview
  response:
    body: {string: '{"id":"https://cli-test-keyvault-000002.vault.azure.net/certificates/issuers/issuer1","provider":"Test","credentials":{},"org_details":{"id":"TestOrg","zip":0,"admin_details":[{"email":"test2@test.com"}]},"attributes":{"enabled":true,"created":1523441442,"updated":1523441447}}'}
=======
      User-Agent: [python/3.6.2 (Windows-10-10.0.17134-SP0) requests/2.18.4 msrest/0.4.29
          msrest_azure/0.4.31 azure-keyvault/1.0.0 Azure-SDK-For-Python]
      accept-language: [en-US]
    method: DELETE
    uri: https://cli-test-keyvault-000002.vault.azure.net/certificates/issuers/issuer1?api-version=7.0
  response:
    body: {string: '{"id":"https://cli-test-keyvault-000002.vault.azure.net/certificates/issuers/issuer1","provider":"Test","credentials":{},"org_details":{"id":"TestOrg","zip":0,"admin_details":[{"email":"test2@test.com"}]},"attributes":{"enabled":true,"created":1530321580,"updated":1530321585}}'}
>>>>>>> 1dd89c70
    headers:
      cache-control: [no-cache]
      content-length: ['277']
      content-type: [application/json; charset=utf-8]
<<<<<<< HEAD
      date: ['Wed, 11 Apr 2018 10:10:48 GMT']
=======
      date: ['Sat, 30 Jun 2018 01:19:45 GMT']
>>>>>>> 1dd89c70
      expires: ['-1']
      pragma: [no-cache]
      server: [Microsoft-IIS/10.0]
      strict-transport-security: [max-age=31536000;includeSubDomains]
      x-aspnet-version: [4.0.30319]
      x-content-type-options: [nosniff]
<<<<<<< HEAD
      x-ms-keyvault-network-info: [addr=167.220.0.218;act_addr_fam=InterNetwork;]
      x-ms-keyvault-region: [westus]
      x-ms-keyvault-service-version: [1.0.0.844]
=======
      x-ms-keyvault-network-info: [addr=167.220.0.182;act_addr_fam=InterNetwork;]
      x-ms-keyvault-region: [westus]
      x-ms-keyvault-service-version: [1.0.0.852]
>>>>>>> 1dd89c70
      x-powered-by: [ASP.NET]
    status: {code: 200, message: OK}
- request:
    body: null
    headers:
      Accept: [application/json]
      Accept-Encoding: ['gzip, deflate']
      Connection: [keep-alive]
      Content-Type: [application/json; charset=utf-8]
<<<<<<< HEAD
      User-Agent: [python/3.6.2 (Windows-10-10.0.16299-SP0) requests/2.18.4 msrest/0.4.26
          msrest_azure/0.4.25 azure-keyvault/1.0.0b1 Azure-SDK-For-Python]
      accept-language: [en-US]
    method: GET
    uri: https://cli-test-keyvault-000002.vault.azure.net/certificates/issuers?api-version=7.0-preview
=======
      User-Agent: [python/3.6.2 (Windows-10-10.0.17134-SP0) requests/2.18.4 msrest/0.4.29
          msrest_azure/0.4.31 azure-keyvault/1.0.0 Azure-SDK-For-Python]
      accept-language: [en-US]
    method: GET
    uri: https://cli-test-keyvault-000002.vault.azure.net/certificates/issuers?api-version=7.0
>>>>>>> 1dd89c70
  response:
    body: {string: '{"value":[],"nextLink":null}'}
    headers:
      cache-control: [no-cache]
      content-length: ['28']
      content-type: [application/json; charset=utf-8]
<<<<<<< HEAD
      date: ['Wed, 11 Apr 2018 10:10:48 GMT']
=======
      date: ['Sat, 30 Jun 2018 01:19:46 GMT']
>>>>>>> 1dd89c70
      expires: ['-1']
      pragma: [no-cache]
      server: [Microsoft-IIS/10.0]
      strict-transport-security: [max-age=31536000;includeSubDomains]
      x-aspnet-version: [4.0.30319]
      x-content-type-options: [nosniff]
<<<<<<< HEAD
      x-ms-keyvault-network-info: [addr=167.220.0.218;act_addr_fam=InterNetwork;]
      x-ms-keyvault-region: [westus]
      x-ms-keyvault-service-version: [1.0.0.844]
=======
      x-ms-keyvault-network-info: [addr=167.220.0.182;act_addr_fam=InterNetwork;]
      x-ms-keyvault-region: [westus]
      x-ms-keyvault-service-version: [1.0.0.852]
>>>>>>> 1dd89c70
      x-powered-by: [ASP.NET]
    status: {code: 200, message: OK}
- request:
    body: null
    headers:
      Accept: [application/json]
      Accept-Encoding: ['gzip, deflate']
      CommandName: [group delete]
      Connection: [keep-alive]
      Content-Length: ['0']
      Content-Type: [application/json; charset=utf-8]
<<<<<<< HEAD
      User-Agent: [python/3.6.2 (Windows-10-10.0.16299-SP0) requests/2.18.4 msrest/0.4.26
          msrest_azure/0.4.25 resourcemanagementclient/1.2.1 Azure-SDK-For-Python
          AZURECLI/2.0.31]
=======
      User-Agent: [python/3.6.2 (Windows-10-10.0.17134-SP0) requests/2.18.4 msrest/0.4.29
          msrest_azure/0.4.31 resourcemanagementclient/2.0.0rc2 Azure-SDK-For-Python
          AZURECLI/2.0.41]
>>>>>>> 1dd89c70
      accept-language: [en-US]
    method: DELETE
    uri: https://management.azure.com/subscriptions/00000000-0000-0000-0000-000000000000/resourcegroups/cli_test_kv_cert_issuer000001?api-version=2018-05-01
  response:
    body: {string: ''}
    headers:
      cache-control: [no-cache]
      content-length: ['0']
<<<<<<< HEAD
      date: ['Wed, 11 Apr 2018 10:10:48 GMT']
      expires: ['-1']
      location: ['https://management.azure.com/subscriptions/00000000-0000-0000-0000-000000000000/operationresults/eyJqb2JJZCI6IlJFU09VUkNFR1JPVVBERUxFVElPTkpPQi1DTEk6NUZURVNUOjVGS1Y6NUZDRVJUOjVGSVNTVUVSUlFETUFSUUVVVTdLWEdJNXxGMUZFQjMwQTM4MTU4RTg5LVdFU1RVUyIsImpvYkxvY2F0aW9uIjoid2VzdHVzIn0?api-version=2017-05-10']
      pragma: [no-cache]
      strict-transport-security: [max-age=31536000; includeSubDomains]
      x-content-type-options: [nosniff]
      x-ms-ratelimit-remaining-subscription-writes: ['1197']
=======
      date: ['Sat, 30 Jun 2018 01:19:46 GMT']
      expires: ['-1']
      location: ['https://management.azure.com/subscriptions/00000000-0000-0000-0000-000000000000/operationresults/eyJqb2JJZCI6IlJFU09VUkNFR1JPVVBERUxFVElPTkpPQi1DTEk6NUZURVNUOjVGS1Y6NUZDRVJUOjVGSVNTVUVSTldFUklZMkJaVlNaVEE2M3xDNjgxN0NDOURCQTMwOTQxLVdFU1RVUyIsImpvYkxvY2F0aW9uIjoid2VzdHVzIn0?api-version=2018-05-01']
      pragma: [no-cache]
      strict-transport-security: [max-age=31536000; includeSubDomains]
      x-content-type-options: [nosniff]
      x-ms-ratelimit-remaining-subscription-deletes: ['14999']
>>>>>>> 1dd89c70
    status: {code: 202, message: Accepted}
version: 1<|MERGE_RESOLUTION|>--- conflicted
+++ resolved
@@ -1,11 +1,7 @@
 interactions:
 - request:
     body: '{"location": "westus", "tags": {"product": "azurecli", "cause": "automation",
-<<<<<<< HEAD
-      "date": "2018-04-11T10:09:56Z"}}'
-=======
       "date": "2018-06-30T01:19:00Z"}}'
->>>>>>> 1dd89c70
     headers:
       Accept: [application/json]
       Accept-Encoding: ['gzip, deflate']
@@ -13,33 +9,19 @@
       Connection: [keep-alive]
       Content-Length: ['110']
       Content-Type: [application/json; charset=utf-8]
-<<<<<<< HEAD
-      User-Agent: [python/3.6.2 (Windows-10-10.0.16299-SP0) requests/2.18.4 msrest/0.4.26
-          msrest_azure/0.4.25 resourcemanagementclient/1.2.1 Azure-SDK-For-Python
-          AZURECLI/2.0.31]
-=======
       User-Agent: [python/3.6.2 (Windows-10-10.0.17134-SP0) requests/2.18.4 msrest/0.4.29
           msrest_azure/0.4.31 resourcemanagementclient/2.0.0rc2 Azure-SDK-For-Python
           AZURECLI/2.0.41]
->>>>>>> 1dd89c70
       accept-language: [en-US]
     method: PUT
     uri: https://management.azure.com/subscriptions/00000000-0000-0000-0000-000000000000/resourcegroups/cli_test_kv_cert_issuer000001?api-version=2018-05-01
   response:
-<<<<<<< HEAD
-    body: {string: '{"id":"/subscriptions/00000000-0000-0000-0000-000000000000/resourceGroups/cli_test_kv_cert_issuer000001","name":"cli_test_kv_cert_issuer000001","location":"westus","tags":{"product":"azurecli","cause":"automation","date":"2018-04-11T10:09:56Z"},"properties":{"provisioningState":"Succeeded"}}'}
-=======
     body: {string: '{"id":"/subscriptions/00000000-0000-0000-0000-000000000000/resourceGroups/cli_test_kv_cert_issuer000001","name":"cli_test_kv_cert_issuer000001","location":"westus","tags":{"product":"azurecli","cause":"automation","date":"2018-06-30T01:19:00Z"},"properties":{"provisioningState":"Succeeded"}}'}
->>>>>>> 1dd89c70
     headers:
       cache-control: [no-cache]
       content-length: ['384']
       content-type: [application/json; charset=utf-8]
-<<<<<<< HEAD
-      date: ['Wed, 11 Apr 2018 10:09:57 GMT']
-=======
       date: ['Sat, 30 Jun 2018 01:19:03 GMT']
->>>>>>> 1dd89c70
       expires: ['-1']
       pragma: [no-cache]
       strict-transport-security: [max-age=31536000; includeSubDomains]
@@ -53,28 +35,16 @@
       Accept-Encoding: ['gzip, deflate']
       Connection: [keep-alive]
       Content-Type: [application/json; charset=utf-8]
-<<<<<<< HEAD
-      User-Agent: [python/3.6.2 (Windows-10-10.0.16299-SP0) requests/2.18.4 msrest/0.4.26
-          msrest_azure/0.4.25 azure-graphrbac/0.40.0 Azure-SDK-For-Python]
-=======
       User-Agent: [python/3.6.2 (Windows-10-10.0.17134-SP0) requests/2.18.4 msrest/0.4.29
           msrest_azure/0.4.31 azure-graphrbac/0.40.0 Azure-SDK-For-Python]
->>>>>>> 1dd89c70
       accept-language: [en-US]
     method: GET
     uri: https://graph.windows.net/00000000-0000-0000-0000-000000000000/me?api-version=1.6
   response:
-<<<<<<< HEAD
-    body: {string: '{"odata.metadata":"https://graph.windows.net/00000000-0000-0000-0000-000000000000/$metadata#directoryObjects/Microsoft.DirectoryServices.User/@Element","odata.type":"Microsoft.DirectoryServices.User","objectType":"User","objectId":"6ff0a69b-8c04-4618-873e-4a1ee85e5296","deletionTimestamp":null,"accountEnabled":true,"ageGroup":null,"assignedLicenses":[{"disabledPlans":[],"skuId":"488ba24a-39a9-4473-8ee5-19291e71b002"},{"disabledPlans":[],"skuId":"b05e124f-c7cc-45a0-a6aa-8cf78c946968"},{"disabledPlans":["0b03f40b-c404-40c3-8651-2aceb74365fa","b650d915-9886-424b-a08d-633cede56f57","e95bec33-7c88-4a70-8e19-b10bd9d0c014","5dbe027f-2339-4123-9542-606e4d348a72","fe71d6c3-a2ea-4499-9778-da042bf08063","fafd7243-e5c1-4a3a-9e40-495efcb1d3c3"],"skuId":"ea126fc5-a19e-42e2-a731-da9d437bffcf"},{"disabledPlans":[],"skuId":"c7df2760-2c81-4ef7-b578-5b5392b571df"},{"disabledPlans":[],"skuId":"c5928f49-12ba-48f7-ada3-0d743a3601d5"},{"disabledPlans":["e95bec33-7c88-4a70-8e19-b10bd9d0c014","5dbe027f-2339-4123-9542-606e4d348a72"],"skuId":"f82a60b8-1ee3-4cfb-a4fe-1c6a53c2656c"},{"disabledPlans":[],"skuId":"d3b4fe1f-9992-4930-8acb-ca6ec609365e"},{"disabledPlans":[],"skuId":"c52ea49f-fe5d-4e95-93ba-1de91d380f89"}],"assignedPlans":[{"assignedTimestamp":"2018-03-17T22:50:44Z","capabilityStatus":"Enabled","service":"SharePoint","servicePlanId":"fe71d6c3-a2ea-4499-9778-da042bf08063"},{"assignedTimestamp":"2018-03-17T22:50:44Z","capabilityStatus":"Enabled","service":"SharePoint","servicePlanId":"e95bec33-7c88-4a70-8e19-b10bd9d0c014"},{"assignedTimestamp":"2018-03-17T22:50:44Z","capabilityStatus":"Enabled","service":"SharePoint","servicePlanId":"5dbe027f-2339-4123-9542-606e4d348a72"},{"assignedTimestamp":"2018-03-17T22:50:44Z","capabilityStatus":"Enabled","service":"MicrosoftOffice","servicePlanId":"fafd7243-e5c1-4a3a-9e40-495efcb1d3c3"},{"assignedTimestamp":"2018-03-17T05:59:32Z","capabilityStatus":"Enabled","service":"WindowsDefenderATP","servicePlanId":"871d91ec-ec1a-452b-a83f-bd76c7d770ef"},{"assignedTimestamp":"2018-03-17T05:59:32Z","capabilityStatus":"Enabled","service":"AzureAdvancedThreatAnalytics","servicePlanId":"14ab5db5-e6c4-4b20-b4bc-13e36fd2227f"},{"assignedTimestamp":"2018-03-17T05:59:32Z","capabilityStatus":"Enabled","service":"Windows","servicePlanId":"e7c91390-7625-45be-94e0-e16907e03118"},{"assignedTimestamp":"2018-01-09T10:41:20Z","capabilityStatus":"Enabled","service":"ProjectWorkManagement","servicePlanId":"b737dad2-2f6c-4c65-90e3-ca563267e8b9"},{"assignedTimestamp":"2017-12-31T22:19:35Z","capabilityStatus":"Enabled","service":"AADPremiumService","servicePlanId":"41781fb2-bc02-4b7c-bd55-b576c07bb09d"},{"assignedTimestamp":"2017-12-31T22:19:35Z","capabilityStatus":"Enabled","service":"MultiFactorService","servicePlanId":"8a256a2b-b617-496d-b51b-e76466e88db0"},{"assignedTimestamp":"2017-12-31T05:12:40Z","capabilityStatus":"Deleted","service":"Adallom","servicePlanId":"932ad362-64a8-4783-9106-97849a1a30b9"},{"assignedTimestamp":"2017-12-17T05:58:58Z","capabilityStatus":"Enabled","service":"SharePoint","servicePlanId":"2bdbaf8f-738f-4ac7-9234-3c3ee2ce7d0f"},{"assignedTimestamp":"2017-12-17T05:58:58Z","capabilityStatus":"Enabled","service":"SharePoint","servicePlanId":"da792a53-cbc0-4184-a10d-e544dd34b3c1"},{"assignedTimestamp":"2017-12-17T05:58:58Z","capabilityStatus":"Enabled","service":"To-Do","servicePlanId":"3fb82609-8c27-4f7b-bd51-30634711ee67"},{"assignedTimestamp":"2017-12-17T05:58:58Z","capabilityStatus":"Enabled","service":"RMSOnline","servicePlanId":"5689bec4-755d-4753-8b61-40975025187c"},{"assignedTimestamp":"2017-12-17T05:58:58Z","capabilityStatus":"Enabled","service":"Adallom","servicePlanId":"2e2ddb96-6af9-4b1d-a3f0-d6ecfd22edb2"},{"assignedTimestamp":"2017-01-26T06:07:42Z","capabilityStatus":"Enabled","service":"Adallom","servicePlanId":"8c098270-9dd4-4350-9b30-ba4703f3b36b"},{"assignedTimestamp":"2017-10-07T00:35:04Z","capabilityStatus":"Enabled","service":"Netbreeze","servicePlanId":"03acaee3-9492-4f40-aed4-bcb6b32981b6"},{"assignedTimestamp":"2017-10-07T00:35:04Z","capabilityStatus":"Enabled","service":"RMSOnline","servicePlanId":"bea4c11e-220a-4e6d-8eb8-8ea15d019f90"},{"assignedTimestamp":"2017-10-07T00:35:04Z","capabilityStatus":"Enabled","service":"RMSOnline","servicePlanId":"6c57d4b6-3b23-47a5-9bc9-69f17b4947b3"},{"assignedTimestamp":"2017-10-07T00:35:04Z","capabilityStatus":"Enabled","service":"CRM","servicePlanId":"d56f3deb-50d8-465a-bedb-f079817ccac1"},{"assignedTimestamp":"2017-07-06T20:16:37Z","capabilityStatus":"Enabled","service":"MicrosoftCommunicationsOnline","servicePlanId":"4828c8ec-dc2e-4779-b502-87ac9ce28ab7"},{"assignedTimestamp":"2017-07-06T20:16:37Z","capabilityStatus":"Enabled","service":"MicrosoftCommunicationsOnline","servicePlanId":"3e26ee1f-8a5f-4d52-aee2-b81ce45c8f40"},{"assignedTimestamp":"2017-07-06T20:16:36Z","capabilityStatus":"Enabled","service":"TeamspaceAPI","servicePlanId":"57ff2da0-773e-42df-b2af-ffb7a2317929"},{"assignedTimestamp":"2017-07-06T20:16:36Z","capabilityStatus":"Deleted","service":"ProcessSimple","servicePlanId":"76846ad7-7776-4c40-a281-a386362dd1b9"},{"assignedTimestamp":"2017-07-06T20:16:36Z","capabilityStatus":"Deleted","service":"PowerAppsService","servicePlanId":"c68f8d98-5534-41c8-bf36-22fa496fa792"},{"assignedTimestamp":"2017-07-06T20:16:36Z","capabilityStatus":"Enabled","service":"YammerEnterprise","servicePlanId":"7547a3fe-08ee-4ccb-b430-5077c5041653"},{"assignedTimestamp":"2017-07-06T20:16:36Z","capabilityStatus":"Enabled","service":"Sway","servicePlanId":"a23b959c-7ce8-4e57-9140-b90eb88a9e97"},{"assignedTimestamp":"2017-07-06T20:16:36Z","capabilityStatus":"Enabled","service":"MicrosoftCommunicationsOnline","servicePlanId":"0feaeb32-d00e-4d66-bd5a-43b5b83db82c"},{"assignedTimestamp":"2017-07-06T20:16:36Z","capabilityStatus":"Enabled","service":"Deskless","servicePlanId":"8c7d2df8-86f0-4902-b2ed-a0458298f3b3"},{"assignedTimestamp":"2017-07-06T20:16:36Z","capabilityStatus":"Deleted","service":"MicrosoftStream","servicePlanId":"9e700747-8b1d-45e5-ab8d-ef187ceec156"},{"assignedTimestamp":"2017-07-06T20:16:36Z","capabilityStatus":"Enabled","service":"exchange","servicePlanId":"efb87545-963c-4e0d-99df-69c6916d9eb0"},{"assignedTimestamp":"2017-07-06T20:16:36Z","capabilityStatus":"Enabled","service":"MicrosoftOffice","servicePlanId":"43de0ff5-c92c-492b-9116-175376d08c38"},{"assignedTimestamp":"2017-07-06T20:16:36Z","capabilityStatus":"Deleted","service":"OfficeForms","servicePlanId":"2789c901-c14e-48ab-a76a-be334d9d793a"},{"assignedTimestamp":"2017-07-06T20:16:35Z","capabilityStatus":"Enabled","service":"OfficeForms","servicePlanId":"e212cbc7-0961-4c40-9825-01117710dcb1"},{"assignedTimestamp":"2017-07-06T20:16:35Z","capabilityStatus":"Enabled","service":"OfficeForms","servicePlanId":"159f4cd6-e380-449f-a816-af1a9ef76344"},{"assignedTimestamp":"2017-06-12T01:37:17Z","capabilityStatus":"Enabled","service":"MicrosoftStream","servicePlanId":"6c6042f5-6f01-4d67-b8c1-eb99d36eed3e"},{"assignedTimestamp":"2017-06-12T01:37:17Z","capabilityStatus":"Enabled","service":"AADPremiumService","servicePlanId":"eec0eb4f-6444-4f95-aba0-50c24d67f998"},{"assignedTimestamp":"2017-06-12T01:37:17Z","capabilityStatus":"Enabled","service":"SCO","servicePlanId":"c1ec4a95-1f05-45b3-a911-aa3fa01094f5"},{"assignedTimestamp":"2017-05-13T00:29:58Z","capabilityStatus":"Enabled","service":"exchange","servicePlanId":"8e0c0a52-6a6c-4d40-8370-dd62790dcd70"},{"assignedTimestamp":"2017-01-26T06:07:42Z","capabilityStatus":"Enabled","service":"exchange","servicePlanId":"9f431833-0334-42de-a7dc-70aa40db46db"},{"assignedTimestamp":"2017-01-26T06:07:42Z","capabilityStatus":"Enabled","service":"PowerBI","servicePlanId":"70d33638-9c74-4d01-bfd3-562de28bd4ba"},{"assignedTimestamp":"2017-01-26T06:07:42Z","capabilityStatus":"Enabled","service":"exchange","servicePlanId":"4de31727-a228-4ec3-a5bf-8e45b5ca48cc"},{"assignedTimestamp":"2017-01-26T06:07:42Z","capabilityStatus":"Deleted","service":"SharePoint","servicePlanId":"c4048e79-4474-4c74-ba9b-c31ff225e511"},{"assignedTimestamp":"2017-01-26T06:07:42Z","capabilityStatus":"Deleted","service":"AzureAnalysis","servicePlanId":"2049e525-b859-401b-b2a0-e0a31c4b1fe4"},{"assignedTimestamp":"2017-01-26T06:07:42Z","capabilityStatus":"Enabled","service":"exchange","servicePlanId":"34c0d7a0-a70f-4668-9238-47f9fc208882"},{"assignedTimestamp":"2016-12-19T03:37:31Z","capabilityStatus":"Deleted","service":"PowerBI","servicePlanId":"fc0a60aa-feee-4746-a0e3-aecfe81a38dd"},{"assignedTimestamp":"2016-12-19T03:37:31Z","capabilityStatus":"Deleted","service":"SharePoint","servicePlanId":"2125cfd7-2110-4567-83c4-c1cd5275163d"},{"assignedTimestamp":"2016-11-18T19:22:29Z","capabilityStatus":"Enabled","service":"PowerAppsService","servicePlanId":"9c0dab89-a30c-4117-86e7-97bda240acd2"},{"assignedTimestamp":"2016-11-18T19:22:29Z","capabilityStatus":"Enabled","service":"ProcessSimple","servicePlanId":"07699545-9485-468e-95b6-2fca3738be01"},{"assignedTimestamp":"2012-10-30T00:30:38Z","capabilityStatus":"Enabled","service":"MicrosoftOffice","servicePlanId":"663a804f-1c30-4ff0-9915-9db84f0d1cea"},{"assignedTimestamp":"2015-07-30T05:48:04Z","capabilityStatus":"Enabled","service":"MicrosoftCommunicationsOnline","servicePlanId":"5a10155d-f5c1-411a-a8ec-e99aae125390"},{"assignedTimestamp":"2015-07-30T05:48:04Z","capabilityStatus":"Deleted","service":"MicrosoftCommunicationsOnline","servicePlanId":"27216c54-caf8-4d0d-97e2-517afb5c08f6"}],"city":"REDMOND","companyName":"MICROSOFT","consentProvidedForMinor":null,"country":null,"creationType":null,"department":"Azure
-        Key Vault ENG","dirSyncEnabled":true,"displayName":"Scott Schaab","employeeId":null,"facsimileTelephoneNumber":null,"givenName":"Scott","immutableId":"267213","isCompromised":null,"jobTitle":"SENIOR
-        SOFTWARE ENGINEER","lastDirSyncTime":"2018-04-07T06:40:55Z","legalAgeGroupClassification":null,"mail":"sschaab@microsoft.com","mailNickname":"sschaab","mobile":null,"onPremisesDistinguishedName":"CN=Scott
-        Schaab,OU=UserAccounts,DC=redmond,DC=corp,DC=microsoft,DC=com","onPremisesSecurityIdentifier":"S-1-5-21-2127521184-1604012920-1887927527-2412997","otherMails":[],"passwordPolicies":"DisablePasswordExpiration","passwordProfile":null,"physicalDeliveryOfficeName":"27/2560","postalCode":null,"preferredLanguage":null,"provisionedPlans":[{"capabilityStatus":"Enabled","provisioningStatus":"Success","service":"SharePoint"},{"capabilityStatus":"Enabled","provisioningStatus":"Success","service":"SharePoint"},{"capabilityStatus":"Enabled","provisioningStatus":"Success","service":"SharePoint"},{"capabilityStatus":"Enabled","provisioningStatus":"Success","service":"SharePoint"},{"capabilityStatus":"Enabled","provisioningStatus":"Success","service":"SharePoint"},{"capabilityStatus":"Enabled","provisioningStatus":"Success","service":"Netbreeze"},{"capabilityStatus":"Enabled","provisioningStatus":"Success","service":"CRM"},{"capabilityStatus":"Enabled","provisioningStatus":"Success","service":"MicrosoftCommunicationsOnline"},{"capabilityStatus":"Enabled","provisioningStatus":"Success","service":"MicrosoftCommunicationsOnline"},{"capabilityStatus":"Enabled","provisioningStatus":"Success","service":"MicrosoftCommunicationsOnline"},{"capabilityStatus":"Enabled","provisioningStatus":"Success","service":"exchange"},{"capabilityStatus":"Enabled","provisioningStatus":"Success","service":"exchange"},{"capabilityStatus":"Deleted","provisioningStatus":"Success","service":"SharePoint"},{"capabilityStatus":"Enabled","provisioningStatus":"Success","service":"exchange"},{"capabilityStatus":"Enabled","provisioningStatus":"Success","service":"exchange"},{"capabilityStatus":"Enabled","provisioningStatus":"Success","service":"exchange"},{"capabilityStatus":"Deleted","provisioningStatus":"Success","service":"SharePoint"},{"capabilityStatus":"Enabled","provisioningStatus":"Success","service":"MicrosoftOffice"},{"capabilityStatus":"Enabled","provisioningStatus":"Success","service":"MicrosoftOffice"},{"capabilityStatus":"Enabled","provisioningStatus":"Success","service":"MicrosoftCommunicationsOnline"},{"capabilityStatus":"Deleted","provisioningStatus":"Success","service":"MicrosoftCommunicationsOnline"},{"capabilityStatus":"Enabled","provisioningStatus":"Success","service":"MicrosoftOffice"}],"provisioningErrors":[],"proxyAddresses":["X500:/O=Nokia/OU=HUB/cn=Recipients/cn=sschaab","X500:/O=microsoft/ou=External
-=======
     body: {string: '{"odata.metadata":"https://graph.windows.net/00000000-0000-0000-0000-000000000000/$metadata#directoryObjects/Microsoft.DirectoryServices.User/@Element","odata.type":"Microsoft.DirectoryServices.User","objectType":"User","objectId":"6ff0a69b-8c04-4618-873e-4a1ee85e5296","deletionTimestamp":null,"accountEnabled":true,"ageGroup":null,"assignedLicenses":[{"disabledPlans":[],"skuId":"488ba24a-39a9-4473-8ee5-19291e71b002"},{"disabledPlans":[],"skuId":"b05e124f-c7cc-45a0-a6aa-8cf78c946968"},{"disabledPlans":["0b03f40b-c404-40c3-8651-2aceb74365fa","b650d915-9886-424b-a08d-633cede56f57","e95bec33-7c88-4a70-8e19-b10bd9d0c014","5dbe027f-2339-4123-9542-606e4d348a72","fe71d6c3-a2ea-4499-9778-da042bf08063","fafd7243-e5c1-4a3a-9e40-495efcb1d3c3"],"skuId":"ea126fc5-a19e-42e2-a731-da9d437bffcf"},{"disabledPlans":[],"skuId":"c7df2760-2c81-4ef7-b578-5b5392b571df"},{"disabledPlans":[],"skuId":"c5928f49-12ba-48f7-ada3-0d743a3601d5"},{"disabledPlans":["e95bec33-7c88-4a70-8e19-b10bd9d0c014","5dbe027f-2339-4123-9542-606e4d348a72"],"skuId":"f82a60b8-1ee3-4cfb-a4fe-1c6a53c2656c"},{"disabledPlans":[],"skuId":"d3b4fe1f-9992-4930-8acb-ca6ec609365e"},{"disabledPlans":[],"skuId":"c52ea49f-fe5d-4e95-93ba-1de91d380f89"}],"assignedPlans":[{"assignedTimestamp":"2018-04-24T02:39:03Z","capabilityStatus":"Enabled","service":"SharePoint","servicePlanId":"fe71d6c3-a2ea-4499-9778-da042bf08063"},{"assignedTimestamp":"2018-04-24T02:39:03Z","capabilityStatus":"Enabled","service":"SharePoint","servicePlanId":"2bdbaf8f-738f-4ac7-9234-3c3ee2ce7d0f"},{"assignedTimestamp":"2018-04-24T02:39:03Z","capabilityStatus":"Deleted","service":"SharePoint","servicePlanId":"2125cfd7-2110-4567-83c4-c1cd5275163d"},{"assignedTimestamp":"2018-04-24T02:39:03Z","capabilityStatus":"Enabled","service":"SharePoint","servicePlanId":"da792a53-cbc0-4184-a10d-e544dd34b3c1"},{"assignedTimestamp":"2018-04-24T02:39:03Z","capabilityStatus":"Deleted","service":"SharePoint","servicePlanId":"c4048e79-4474-4c74-ba9b-c31ff225e511"},{"assignedTimestamp":"2018-04-24T02:39:03Z","capabilityStatus":"Enabled","service":"SharePoint","servicePlanId":"e95bec33-7c88-4a70-8e19-b10bd9d0c014"},{"assignedTimestamp":"2018-04-24T02:39:03Z","capabilityStatus":"Enabled","service":"SharePoint","servicePlanId":"5dbe027f-2339-4123-9542-606e4d348a72"},{"assignedTimestamp":"2018-03-17T22:50:44Z","capabilityStatus":"Enabled","service":"MicrosoftOffice","servicePlanId":"fafd7243-e5c1-4a3a-9e40-495efcb1d3c3"},{"assignedTimestamp":"2018-03-17T05:59:32Z","capabilityStatus":"Enabled","service":"WindowsDefenderATP","servicePlanId":"871d91ec-ec1a-452b-a83f-bd76c7d770ef"},{"assignedTimestamp":"2018-03-17T05:59:32Z","capabilityStatus":"Enabled","service":"AzureAdvancedThreatAnalytics","servicePlanId":"14ab5db5-e6c4-4b20-b4bc-13e36fd2227f"},{"assignedTimestamp":"2018-03-17T05:59:32Z","capabilityStatus":"Enabled","service":"Windows","servicePlanId":"e7c91390-7625-45be-94e0-e16907e03118"},{"assignedTimestamp":"2018-01-09T10:41:20Z","capabilityStatus":"Enabled","service":"ProjectWorkManagement","servicePlanId":"b737dad2-2f6c-4c65-90e3-ca563267e8b9"},{"assignedTimestamp":"2017-12-31T22:19:35Z","capabilityStatus":"Enabled","service":"AADPremiumService","servicePlanId":"41781fb2-bc02-4b7c-bd55-b576c07bb09d"},{"assignedTimestamp":"2017-12-31T22:19:35Z","capabilityStatus":"Enabled","service":"MultiFactorService","servicePlanId":"8a256a2b-b617-496d-b51b-e76466e88db0"},{"assignedTimestamp":"2017-12-31T05:12:40Z","capabilityStatus":"Deleted","service":"Adallom","servicePlanId":"932ad362-64a8-4783-9106-97849a1a30b9"},{"assignedTimestamp":"2017-12-17T05:58:58Z","capabilityStatus":"Enabled","service":"To-Do","servicePlanId":"3fb82609-8c27-4f7b-bd51-30634711ee67"},{"assignedTimestamp":"2017-12-17T05:58:58Z","capabilityStatus":"Enabled","service":"RMSOnline","servicePlanId":"5689bec4-755d-4753-8b61-40975025187c"},{"assignedTimestamp":"2017-12-17T05:58:58Z","capabilityStatus":"Enabled","service":"Adallom","servicePlanId":"2e2ddb96-6af9-4b1d-a3f0-d6ecfd22edb2"},{"assignedTimestamp":"2017-01-26T06:07:42Z","capabilityStatus":"Enabled","service":"Adallom","servicePlanId":"8c098270-9dd4-4350-9b30-ba4703f3b36b"},{"assignedTimestamp":"2017-10-07T00:35:04Z","capabilityStatus":"Enabled","service":"Netbreeze","servicePlanId":"03acaee3-9492-4f40-aed4-bcb6b32981b6"},{"assignedTimestamp":"2017-10-07T00:35:04Z","capabilityStatus":"Enabled","service":"RMSOnline","servicePlanId":"bea4c11e-220a-4e6d-8eb8-8ea15d019f90"},{"assignedTimestamp":"2017-10-07T00:35:04Z","capabilityStatus":"Enabled","service":"RMSOnline","servicePlanId":"6c57d4b6-3b23-47a5-9bc9-69f17b4947b3"},{"assignedTimestamp":"2017-10-07T00:35:04Z","capabilityStatus":"Enabled","service":"CRM","servicePlanId":"d56f3deb-50d8-465a-bedb-f079817ccac1"},{"assignedTimestamp":"2017-07-06T20:16:37Z","capabilityStatus":"Enabled","service":"MicrosoftCommunicationsOnline","servicePlanId":"4828c8ec-dc2e-4779-b502-87ac9ce28ab7"},{"assignedTimestamp":"2017-07-06T20:16:37Z","capabilityStatus":"Enabled","service":"MicrosoftCommunicationsOnline","servicePlanId":"3e26ee1f-8a5f-4d52-aee2-b81ce45c8f40"},{"assignedTimestamp":"2017-07-06T20:16:36Z","capabilityStatus":"Enabled","service":"TeamspaceAPI","servicePlanId":"57ff2da0-773e-42df-b2af-ffb7a2317929"},{"assignedTimestamp":"2017-07-06T20:16:36Z","capabilityStatus":"Deleted","service":"ProcessSimple","servicePlanId":"76846ad7-7776-4c40-a281-a386362dd1b9"},{"assignedTimestamp":"2017-07-06T20:16:36Z","capabilityStatus":"Deleted","service":"PowerAppsService","servicePlanId":"c68f8d98-5534-41c8-bf36-22fa496fa792"},{"assignedTimestamp":"2017-07-06T20:16:36Z","capabilityStatus":"Enabled","service":"YammerEnterprise","servicePlanId":"7547a3fe-08ee-4ccb-b430-5077c5041653"},{"assignedTimestamp":"2017-07-06T20:16:36Z","capabilityStatus":"Enabled","service":"Sway","servicePlanId":"a23b959c-7ce8-4e57-9140-b90eb88a9e97"},{"assignedTimestamp":"2017-07-06T20:16:36Z","capabilityStatus":"Enabled","service":"MicrosoftCommunicationsOnline","servicePlanId":"0feaeb32-d00e-4d66-bd5a-43b5b83db82c"},{"assignedTimestamp":"2017-07-06T20:16:36Z","capabilityStatus":"Enabled","service":"Deskless","servicePlanId":"8c7d2df8-86f0-4902-b2ed-a0458298f3b3"},{"assignedTimestamp":"2017-07-06T20:16:36Z","capabilityStatus":"Deleted","service":"MicrosoftStream","servicePlanId":"9e700747-8b1d-45e5-ab8d-ef187ceec156"},{"assignedTimestamp":"2017-07-06T20:16:36Z","capabilityStatus":"Enabled","service":"exchange","servicePlanId":"efb87545-963c-4e0d-99df-69c6916d9eb0"},{"assignedTimestamp":"2017-07-06T20:16:36Z","capabilityStatus":"Enabled","service":"MicrosoftOffice","servicePlanId":"43de0ff5-c92c-492b-9116-175376d08c38"},{"assignedTimestamp":"2017-07-06T20:16:36Z","capabilityStatus":"Deleted","service":"OfficeForms","servicePlanId":"2789c901-c14e-48ab-a76a-be334d9d793a"},{"assignedTimestamp":"2017-07-06T20:16:35Z","capabilityStatus":"Enabled","service":"OfficeForms","servicePlanId":"e212cbc7-0961-4c40-9825-01117710dcb1"},{"assignedTimestamp":"2017-07-06T20:16:35Z","capabilityStatus":"Enabled","service":"OfficeForms","servicePlanId":"159f4cd6-e380-449f-a816-af1a9ef76344"},{"assignedTimestamp":"2017-06-12T01:37:17Z","capabilityStatus":"Enabled","service":"MicrosoftStream","servicePlanId":"6c6042f5-6f01-4d67-b8c1-eb99d36eed3e"},{"assignedTimestamp":"2017-06-12T01:37:17Z","capabilityStatus":"Enabled","service":"AADPremiumService","servicePlanId":"eec0eb4f-6444-4f95-aba0-50c24d67f998"},{"assignedTimestamp":"2017-06-12T01:37:17Z","capabilityStatus":"Enabled","service":"SCO","servicePlanId":"c1ec4a95-1f05-45b3-a911-aa3fa01094f5"},{"assignedTimestamp":"2017-05-13T00:29:58Z","capabilityStatus":"Enabled","service":"exchange","servicePlanId":"8e0c0a52-6a6c-4d40-8370-dd62790dcd70"},{"assignedTimestamp":"2017-01-26T06:07:42Z","capabilityStatus":"Enabled","service":"exchange","servicePlanId":"9f431833-0334-42de-a7dc-70aa40db46db"},{"assignedTimestamp":"2017-01-26T06:07:42Z","capabilityStatus":"Enabled","service":"PowerBI","servicePlanId":"70d33638-9c74-4d01-bfd3-562de28bd4ba"},{"assignedTimestamp":"2017-01-26T06:07:42Z","capabilityStatus":"Enabled","service":"exchange","servicePlanId":"4de31727-a228-4ec3-a5bf-8e45b5ca48cc"},{"assignedTimestamp":"2017-01-26T06:07:42Z","capabilityStatus":"Deleted","service":"AzureAnalysis","servicePlanId":"2049e525-b859-401b-b2a0-e0a31c4b1fe4"},{"assignedTimestamp":"2017-01-26T06:07:42Z","capabilityStatus":"Enabled","service":"exchange","servicePlanId":"34c0d7a0-a70f-4668-9238-47f9fc208882"},{"assignedTimestamp":"2016-12-19T03:37:31Z","capabilityStatus":"Deleted","service":"PowerBI","servicePlanId":"fc0a60aa-feee-4746-a0e3-aecfe81a38dd"},{"assignedTimestamp":"2016-11-18T19:22:29Z","capabilityStatus":"Enabled","service":"PowerAppsService","servicePlanId":"9c0dab89-a30c-4117-86e7-97bda240acd2"},{"assignedTimestamp":"2016-11-18T19:22:29Z","capabilityStatus":"Enabled","service":"ProcessSimple","servicePlanId":"07699545-9485-468e-95b6-2fca3738be01"},{"assignedTimestamp":"2012-10-30T00:30:38Z","capabilityStatus":"Enabled","service":"MicrosoftOffice","servicePlanId":"663a804f-1c30-4ff0-9915-9db84f0d1cea"},{"assignedTimestamp":"2015-07-30T05:48:04Z","capabilityStatus":"Enabled","service":"MicrosoftCommunicationsOnline","servicePlanId":"5a10155d-f5c1-411a-a8ec-e99aae125390"},{"assignedTimestamp":"2015-07-30T05:48:04Z","capabilityStatus":"Deleted","service":"MicrosoftCommunicationsOnline","servicePlanId":"27216c54-caf8-4d0d-97e2-517afb5c08f6"}],"city":"REDMOND","companyName":"MICROSOFT","consentProvidedForMinor":null,"country":null,"createdDateTime":null,"creationType":null,"department":"Azure
         Key Vault ENG","dirSyncEnabled":true,"displayName":"Scott Schaab","employeeId":null,"facsimileTelephoneNumber":null,"givenName":"Scott","immutableId":"267213","isCompromised":null,"jobTitle":"SENIOR
         SOFTWARE ENGINEER","lastDirSyncTime":"2018-06-11T16:52:13Z","legalAgeGroupClassification":null,"mail":"sschaab@microsoft.com","mailNickname":"sschaab","mobile":null,"onPremisesDistinguishedName":"CN=Scott
         Schaab,OU=UserAccounts,DC=redmond,DC=corp,DC=microsoft,DC=com","onPremisesSecurityIdentifier":"S-1-5-21-2127521184-1604012920-1887927527-2412997","otherMails":[],"passwordPolicies":"DisablePasswordExpiration","passwordProfile":null,"physicalDeliveryOfficeName":"27/2558","postalCode":null,"preferredLanguage":null,"provisionedPlans":[{"capabilityStatus":"Deleted","provisioningStatus":"Success","service":"SharePoint"},{"capabilityStatus":"Enabled","provisioningStatus":"Success","service":"SharePoint"},{"capabilityStatus":"Enabled","provisioningStatus":"Success","service":"SharePoint"},{"capabilityStatus":"Deleted","provisioningStatus":"Success","service":"SharePoint"},{"capabilityStatus":"Enabled","provisioningStatus":"Success","service":"SharePoint"},{"capabilityStatus":"Enabled","provisioningStatus":"Success","service":"SharePoint"},{"capabilityStatus":"Enabled","provisioningStatus":"Success","service":"SharePoint"},{"capabilityStatus":"Enabled","provisioningStatus":"Success","service":"Netbreeze"},{"capabilityStatus":"Enabled","provisioningStatus":"Success","service":"CRM"},{"capabilityStatus":"Enabled","provisioningStatus":"Success","service":"MicrosoftCommunicationsOnline"},{"capabilityStatus":"Enabled","provisioningStatus":"Success","service":"MicrosoftCommunicationsOnline"},{"capabilityStatus":"Enabled","provisioningStatus":"Success","service":"MicrosoftCommunicationsOnline"},{"capabilityStatus":"Enabled","provisioningStatus":"Success","service":"exchange"},{"capabilityStatus":"Enabled","provisioningStatus":"Success","service":"exchange"},{"capabilityStatus":"Enabled","provisioningStatus":"Success","service":"exchange"},{"capabilityStatus":"Enabled","provisioningStatus":"Success","service":"exchange"},{"capabilityStatus":"Enabled","provisioningStatus":"Success","service":"exchange"},{"capabilityStatus":"Enabled","provisioningStatus":"Success","service":"MicrosoftOffice"},{"capabilityStatus":"Enabled","provisioningStatus":"Success","service":"MicrosoftOffice"},{"capabilityStatus":"Enabled","provisioningStatus":"Success","service":"MicrosoftCommunicationsOnline"},{"capabilityStatus":"Deleted","provisioningStatus":"Success","service":"MicrosoftCommunicationsOnline"},{"capabilityStatus":"Enabled","provisioningStatus":"Success","service":"MicrosoftOffice"}],"provisioningErrors":[],"proxyAddresses":["X500:/O=Nokia/OU=HUB/cn=Recipients/cn=sschaab","X500:/O=microsoft/ou=External
->>>>>>> 1dd89c70
         (FYDIBOHF25SPDLT)/cn=Recipients/cn=944cb790112943169ec88996419db2be","X500:/o=SDF/ou=Exchange
         Administrative Group (FYDIBOHF23SPDLT)/cn=Recipients/cn=sdflabs.com-51490-Scott
         Schaabdfa2a918","X500:/o=microsoft/ou=First Administrative Group/cn=Recipients/cn=sschaab","X500:/o=microsoft/ou=Exchange
@@ -85,29 +55,13 @@
         Administrative Group (FYDIBOHF23SPDLT)/cn=Recipients/cn=sschaab93f6f89e09","X500:/o=ExchangeLabs/ou=Exchange
         Administrative Group (FYDIBOHF23SPDLT)/cn=Recipients/cn=microsoft.onmicrosoft.com-55760-Scott
         Schaab","X500:/O=microsoft/OU=northamerica/cn=Recipients/cn=sschaab","X500:/o=MMS/ou=Exchange
-<<<<<<< HEAD
-        Administrative Group (FYDIBOHF23SPDLT)/cn=Recipients/cn=Scott Schaab65cf6002-c6c1-4ed7-b2d3-2b2104a6be0f","SMTP:sschaab@microsoft.com","smtp:sschaab@Service.microsoft.com"],"refreshTokensValidFromDateTime":"2018-04-02T20:24:03Z","showInAddressList":true,"signInNames":[],"sipProxyAddress":"sschaab@microsoft.com","state":null,"streetAddress":null,"surname":"Schaab","telephoneNumber":"+1
-=======
         Administrative Group (FYDIBOHF23SPDLT)/cn=Recipients/cn=Scott Schaab65cf6002-c6c1-4ed7-b2d3-2b2104a6be0f","SMTP:sschaab@microsoft.com","smtp:sschaab@Service.microsoft.com"],"refreshTokensValidFromDateTime":"2018-06-11T16:20:00Z","showInAddressList":true,"signInNames":[],"sipProxyAddress":"sschaab@microsoft.com","state":null,"streetAddress":null,"surname":"Schaab","telephoneNumber":"+1
->>>>>>> 1dd89c70
         (425) 7055948","thumbnailPhoto@odata.mediaContentType":"image/Jpeg","usageLocation":"US","userIdentities":[],"userPrincipalName":"sschaab@microsoft.com","userType":null,"extension_18e31482d3fb4a8ea958aa96b662f508_SupervisorInd":"N","extension_18e31482d3fb4a8ea958aa96b662f508_ProfitCenterCode":"P10161081","extension_18e31482d3fb4a8ea958aa96b662f508_CostCenterCode":"10161081","extension_18e31482d3fb4a8ea958aa96b662f508_ReportsToPersonnelNbr":"86712","extension_18e31482d3fb4a8ea958aa96b662f508_ReportsToFullName":"Randall,
         Richard J.","extension_18e31482d3fb4a8ea958aa96b662f508_ReportsToEmailName":"RRANDALL","extension_18e31482d3fb4a8ea958aa96b662f508_PositionNumber":"91386158","extension_18e31482d3fb4a8ea958aa96b662f508_BuildingName":"27","extension_18e31482d3fb4a8ea958aa96b662f508_BuildingID":"25","extension_18e31482d3fb4a8ea958aa96b662f508_AddressLine1":"1
         Microsoft Way","extension_18e31482d3fb4a8ea958aa96b662f508_CityName":"REDMOND","extension_18e31482d3fb4a8ea958aa96b662f508_CompanyCode":"1010","extension_18e31482d3fb4a8ea958aa96b662f508_CountryShortCode":"US","extension_18e31482d3fb4a8ea958aa96b662f508_LocationAreaCode":"US","extension_18e31482d3fb4a8ea958aa96b662f508_PersonnelNumber":"267213","extension_18e31482d3fb4a8ea958aa96b662f508_StateProvinceCode":"WA","extension_18e31482d3fb4a8ea958aa96b662f508_ZipCode":"98052"}'}
     headers:
       access-control-allow-origin: ['*']
       cache-control: [no-cache]
-<<<<<<< HEAD
-      content-length: ['15198']
-      content-type: [application/json; odata=minimalmetadata; streaming=true; charset=utf-8]
-      dataserviceversion: [3.0;]
-      date: ['Wed, 11 Apr 2018 10:09:57 GMT']
-      duration: ['667297']
-      expires: ['-1']
-      ocp-aad-diagnostics-server-name: [7G98t5jXPmdc39u36x9DSb0cC/ny+jmdWuhB0dVG1QM=]
-      ocp-aad-session-key: [3WHHKkpsxkMaFbevxzT8pDNqnjEpNc3mL06g8VFZ3r4A9UTY1JsYajoVq7e5jJDsOr5oa1yWGcyJmGZUTrlrN68YxtgwyoxF1SNu7dxz_0UF4O1J_Q4YpsnOcq4ZKaY6.CnOxuNCSsi-9DPQrE3e82v7rCJCVwh65anFo9KVWPks]
-      pragma: [no-cache]
-      request-id: [b5e0f383-7a3a-46f1-bde3-5ebcf5badc3f]
-=======
       content-length: ['15221']
       content-type: [application/json; odata=minimalmetadata; streaming=true; charset=utf-8]
       dataserviceversion: [3.0;]
@@ -118,7 +72,6 @@
       ocp-aad-session-key: [hLC3569YBN9xGlc9usP0_WoXZC5NPif7YZf52vYqwNLQXvTZHBWp1oeMm91BFGSBUPGgBTspc3__V-OVOivvZtRlln-pcToK_XPwgMdXNz4BTxFadalE0FwkpoONMRYT.TDqoNSxdJb4A_C1oam-rzCkOtEj7mGHCIggzV9AadEY]
       pragma: [no-cache]
       request-id: [dbe466ff-e650-4d7a-99e1-b552ed64a400]
->>>>>>> 1dd89c70
       server: [Microsoft-IIS/10.0]
       strict-transport-security: [max-age=31536000; includeSubDomains]
       x-aspnet-version: [4.0.30319]
@@ -143,30 +96,18 @@
       Connection: [keep-alive]
       Content-Length: ['745']
       Content-Type: [application/json; charset=utf-8]
-<<<<<<< HEAD
-      User-Agent: [python/3.6.2 (Windows-10-10.0.16299-SP0) requests/2.18.4 msrest/0.4.26
-          msrest_azure/0.4.25 azure-mgmt-keyvault/1.0.0b1 Azure-SDK-For-Python AZURECLI/2.0.31]
-      accept-language: [en-US]
-    method: PUT
-    uri: https://management.azure.com/subscriptions/00000000-0000-0000-0000-000000000000/resourceGroups/cli_test_kv_cert_issuer000001/providers/Microsoft.KeyVault/vaults/cli-test-keyvault-000002?api-version=2018-02-14-preview
-=======
       User-Agent: [python/3.6.2 (Windows-10-10.0.17134-SP0) requests/2.18.4 msrest/0.4.29
           msrest_azure/0.4.31 azure-mgmt-keyvault/1.0.0 Azure-SDK-For-Python AZURECLI/2.0.41]
       accept-language: [en-US]
     method: PUT
     uri: https://management.azure.com/subscriptions/00000000-0000-0000-0000-000000000000/resourceGroups/cli_test_kv_cert_issuer000001/providers/Microsoft.KeyVault/vaults/cli-test-keyvault-000002?api-version=2018-02-14
->>>>>>> 1dd89c70
   response:
     body: {string: '{"id":"/subscriptions/00000000-0000-0000-0000-000000000000/resourceGroups/cli_test_kv_cert_issuer000001/providers/Microsoft.KeyVault/vaults/cli-test-keyvault-000002","name":"cli-test-keyvault-000002","type":"Microsoft.KeyVault/vaults","location":"westus","tags":{},"properties":{"sku":{"family":"A","name":"premium"},"tenantId":"72f988bf-86f1-41af-91ab-2d7cd011db47","accessPolicies":[{"tenantId":"72f988bf-86f1-41af-91ab-2d7cd011db47","objectId":"6ff0a69b-8c04-4618-873e-4a1ee85e5296","permissions":{"keys":["get","create","delete","list","update","import","backup","restore","recover"],"secrets":["get","list","set","delete","backup","restore","recover"],"certificates":["get","list","delete","create","import","update","managecontacts","getissuers","listissuers","setissuers","deleteissuers","manageissuers","recover"],"storage":["get","list","delete","set","update","regeneratekey","setsas","listsas","getsas","deletesas"]}}],"enabledForDeployment":false,"vaultUri":"https://cli-test-keyvault-000002.vault.azure.net","provisioningState":"RegisteringDns"}}'}
     headers:
       cache-control: [no-cache]
       content-length: ['1105']
       content-type: [application/json; charset=utf-8]
-<<<<<<< HEAD
-      date: ['Wed, 11 Apr 2018 10:10:00 GMT']
-=======
       date: ['Sat, 30 Jun 2018 01:19:06 GMT']
->>>>>>> 1dd89c70
       expires: ['-1']
       pragma: [no-cache]
       server: [Microsoft-IIS/10.0]
@@ -175,11 +116,7 @@
       vary: [Accept-Encoding]
       x-aspnet-version: [4.0.30319]
       x-content-type-options: [nosniff]
-<<<<<<< HEAD
-      x-ms-keyvault-service-version: [1.0.0.213]
-=======
       x-ms-keyvault-service-version: [1.0.0.220]
->>>>>>> 1dd89c70
       x-ms-ratelimit-remaining-subscription-writes: ['1199']
       x-powered-by: [ASP.NET]
     status: {code: 200, message: OK}
@@ -190,27 +127,26 @@
       Accept-Encoding: ['gzip, deflate']
       CommandName: [keyvault create]
       Connection: [keep-alive]
-<<<<<<< HEAD
-      User-Agent: [python/3.6.2 (Windows-10-10.0.16299-SP0) requests/2.18.4 msrest/0.4.26
-          msrest_azure/0.4.25 azure-mgmt-keyvault/1.0.0b1 Azure-SDK-For-Python AZURECLI/2.0.31]
-    method: GET
-    uri: https://management.azure.com/subscriptions/00000000-0000-0000-0000-000000000000/resourceGroups/cli_test_kv_cert_issuer000001/providers/Microsoft.KeyVault/vaults/cli-test-keyvault-000002?api-version=2018-02-14-preview
+      User-Agent: [python/3.6.2 (Windows-10-10.0.17134-SP0) requests/2.18.4 msrest/0.4.29
+          msrest_azure/0.4.31 azure-mgmt-keyvault/1.0.0 Azure-SDK-For-Python AZURECLI/2.0.41]
+    method: GET
+    uri: https://management.azure.com/subscriptions/00000000-0000-0000-0000-000000000000/resourceGroups/cli_test_kv_cert_issuer000001/providers/Microsoft.KeyVault/vaults/cli-test-keyvault-000002?api-version=2018-02-14
   response:
     body: {string: '{"id":"/subscriptions/00000000-0000-0000-0000-000000000000/resourceGroups/cli_test_kv_cert_issuer000001/providers/Microsoft.KeyVault/vaults/cli-test-keyvault-000002","name":"cli-test-keyvault-000002","type":"Microsoft.KeyVault/vaults","location":"westus","tags":{},"properties":{"sku":{"family":"A","name":"premium"},"tenantId":"72f988bf-86f1-41af-91ab-2d7cd011db47","accessPolicies":[{"tenantId":"72f988bf-86f1-41af-91ab-2d7cd011db47","objectId":"6ff0a69b-8c04-4618-873e-4a1ee85e5296","permissions":{"keys":["get","create","delete","list","update","import","backup","restore","recover"],"secrets":["get","list","set","delete","backup","restore","recover"],"certificates":["get","list","delete","create","import","update","managecontacts","getissuers","listissuers","setissuers","deleteissuers","manageissuers","recover"],"storage":["get","list","delete","set","update","regeneratekey","setsas","listsas","getsas","deletesas"]}}],"enabledForDeployment":false,"vaultUri":"https://cli-test-keyvault-000002.vault.azure.net/","provisioningState":"Succeeded"}}'}
     headers:
       cache-control: [no-cache]
       content-length: ['1101']
       content-type: [application/json; charset=utf-8]
-      date: ['Wed, 11 Apr 2018 10:10:30 GMT']
-      expires: ['-1']
-      pragma: [no-cache]
-      server: [Microsoft-IIS/8.5]
+      date: ['Sat, 30 Jun 2018 01:19:37 GMT']
+      expires: ['-1']
+      pragma: [no-cache]
+      server: [Microsoft-IIS/10.0]
       strict-transport-security: [max-age=31536000; includeSubDomains]
       transfer-encoding: [chunked]
       vary: [Accept-Encoding]
       x-aspnet-version: [4.0.30319]
       x-content-type-options: [nosniff]
-      x-ms-keyvault-service-version: [1.0.0.213]
+      x-ms-keyvault-service-version: [1.0.0.220]
       x-powered-by: [ASP.NET]
     status: {code: 200, message: OK}
 - request:
@@ -221,101 +157,28 @@
       Connection: [keep-alive]
       Content-Length: [0]
       Content-Type: [application/json; charset=utf-8]
-      User-Agent: [python/3.6.2 (Windows-10-10.0.16299-SP0) requests/2.18.4 msrest/0.4.26
-          msrest_azure/0.4.25 azure-keyvault/1.0.0b1 Azure-SDK-For-Python]
-      accept-language: [en-US]
-    method: GET
-    uri: https://cli-test-keyvault-000002.vault.azure.net/keys?api-version=7.0-preview
-=======
-      User-Agent: [python/3.6.2 (Windows-10-10.0.17134-SP0) requests/2.18.4 msrest/0.4.29
-          msrest_azure/0.4.31 azure-mgmt-keyvault/1.0.0 Azure-SDK-For-Python AZURECLI/2.0.41]
-    method: GET
-    uri: https://management.azure.com/subscriptions/00000000-0000-0000-0000-000000000000/resourceGroups/cli_test_kv_cert_issuer000001/providers/Microsoft.KeyVault/vaults/cli-test-keyvault-000002?api-version=2018-02-14
->>>>>>> 1dd89c70
-  response:
-    body: {string: '{"id":"/subscriptions/00000000-0000-0000-0000-000000000000/resourceGroups/cli_test_kv_cert_issuer000001/providers/Microsoft.KeyVault/vaults/cli-test-keyvault-000002","name":"cli-test-keyvault-000002","type":"Microsoft.KeyVault/vaults","location":"westus","tags":{},"properties":{"sku":{"family":"A","name":"premium"},"tenantId":"72f988bf-86f1-41af-91ab-2d7cd011db47","accessPolicies":[{"tenantId":"72f988bf-86f1-41af-91ab-2d7cd011db47","objectId":"6ff0a69b-8c04-4618-873e-4a1ee85e5296","permissions":{"keys":["get","create","delete","list","update","import","backup","restore","recover"],"secrets":["get","list","set","delete","backup","restore","recover"],"certificates":["get","list","delete","create","import","update","managecontacts","getissuers","listissuers","setissuers","deleteissuers","manageissuers","recover"],"storage":["get","list","delete","set","update","regeneratekey","setsas","listsas","getsas","deletesas"]}}],"enabledForDeployment":false,"vaultUri":"https://cli-test-keyvault-000002.vault.azure.net/","provisioningState":"Succeeded"}}'}
-    headers:
-      cache-control: [no-cache]
-<<<<<<< HEAD
+      User-Agent: [python/3.6.2 (Windows-10-10.0.17134-SP0) requests/2.18.4 msrest/0.4.29
+          msrest_azure/0.4.31 azure-keyvault/1.0.0 Azure-SDK-For-Python]
+      accept-language: [en-US]
+    method: PUT
+    uri: https://cli-test-keyvault-000002.vault.azure.net/certificates/issuers/issuer1?api-version=7.0
+  response:
+    body: {string: ''}
+    headers:
+      cache-control: [no-cache]
       content-length: ['0']
-      date: ['Wed, 11 Apr 2018 10:10:41 GMT']
-      expires: ['-1']
-      pragma: [no-cache]
-      server: [Microsoft-IIS/8.5]
+      date: ['Sat, 30 Jun 2018 01:19:38 GMT']
+      expires: ['-1']
+      pragma: [no-cache]
+      server: [Microsoft-IIS/10.0]
       strict-transport-security: [max-age=31536000;includeSubDomains]
       www-authenticate: ['Bearer authorization="https://login.windows.net/72f988bf-86f1-41af-91ab-2d7cd011db47",
           resource="https://vault.azure.net"']
       x-aspnet-version: [4.0.30319]
       x-content-type-options: [nosniff]
-      x-ms-keyvault-network-info: [addr=167.220.0.218;act_addr_fam=InterNetwork;]
-      x-ms-keyvault-region: [westus]
-      x-ms-keyvault-service-version: [1.0.0.844]
-=======
-      content-length: ['1101']
-      content-type: [application/json; charset=utf-8]
-      date: ['Sat, 30 Jun 2018 01:19:37 GMT']
-      expires: ['-1']
-      pragma: [no-cache]
-      server: [Microsoft-IIS/10.0]
-      strict-transport-security: [max-age=31536000; includeSubDomains]
-      transfer-encoding: [chunked]
-      vary: [Accept-Encoding]
-      x-aspnet-version: [4.0.30319]
-      x-content-type-options: [nosniff]
-      x-ms-keyvault-service-version: [1.0.0.220]
->>>>>>> 1dd89c70
-      x-powered-by: [ASP.NET]
-    status: {code: 200, message: OK}
-- request:
-    body: ''
-    headers:
-      Accept: [application/json]
-      Accept-Encoding: ['gzip, deflate']
-      Connection: [keep-alive]
-      Content-Length: [0]
-      Content-Type: [application/json; charset=utf-8]
-<<<<<<< HEAD
-      User-Agent: [python/3.6.2 (Windows-10-10.0.16299-SP0) requests/2.18.4 msrest/0.4.26
-          msrest_azure/0.4.25 azure-keyvault/1.0.0b1 Azure-SDK-For-Python]
-      accept-language: [en-US]
-    method: GET
-    uri: https://cli-test-keyvault-000002.vault.azure.net/keys?api-version=7.0-preview
-=======
-      User-Agent: [python/3.6.2 (Windows-10-10.0.17134-SP0) requests/2.18.4 msrest/0.4.29
-          msrest_azure/0.4.31 azure-keyvault/1.0.0 Azure-SDK-For-Python]
-      accept-language: [en-US]
-    method: PUT
-    uri: https://cli-test-keyvault-000002.vault.azure.net/certificates/issuers/issuer1?api-version=7.0
->>>>>>> 1dd89c70
-  response:
-    body: {string: ''}
-    headers:
-      cache-control: [no-cache]
-<<<<<<< HEAD
-      content-length: ['30']
-      content-type: [application/json; charset=utf-8]
-      date: ['Wed, 11 Apr 2018 10:10:41 GMT']
-=======
-      content-length: ['0']
-      date: ['Sat, 30 Jun 2018 01:19:38 GMT']
->>>>>>> 1dd89c70
-      expires: ['-1']
-      pragma: [no-cache]
-      server: [Microsoft-IIS/10.0]
-      strict-transport-security: [max-age=31536000;includeSubDomains]
-      www-authenticate: ['Bearer authorization="https://login.windows.net/72f988bf-86f1-41af-91ab-2d7cd011db47",
-          resource="https://vault.azure.net"']
-      x-aspnet-version: [4.0.30319]
-      x-content-type-options: [nosniff]
-<<<<<<< HEAD
-      x-ms-keyvault-network-info: [addr=167.220.0.218;act_addr_fam=InterNetwork;]
-      x-ms-keyvault-region: [westus]
-      x-ms-keyvault-service-version: [1.0.0.844]
-=======
-      x-ms-keyvault-network-info: [addr=167.220.0.182;act_addr_fam=InterNetwork;]
-      x-ms-keyvault-region: [westus]
-      x-ms-keyvault-service-version: [1.0.0.852]
->>>>>>> 1dd89c70
+      x-ms-keyvault-network-info: [addr=167.220.0.182;act_addr_fam=InterNetwork;]
+      x-ms-keyvault-region: [westus]
+      x-ms-keyvault-service-version: [1.0.0.852]
       x-powered-by: [ASP.NET]
     status: {code: 401, message: Unauthorized}
 - request:
@@ -327,15 +190,6 @@
       Connection: [keep-alive]
       Content-Length: ['110']
       Content-Type: [application/json; charset=utf-8]
-<<<<<<< HEAD
-      User-Agent: [python/3.6.2 (Windows-10-10.0.16299-SP0) requests/2.18.4 msrest/0.4.26
-          msrest_azure/0.4.25 azure-keyvault/1.0.0b1 Azure-SDK-For-Python]
-      accept-language: [en-US]
-    method: PUT
-    uri: https://cli-test-keyvault-000002.vault.azure.net/certificates/issuers/issuer1?api-version=7.0-preview
-  response:
-    body: {string: '{"id":"https://cli-test-keyvault-000002.vault.azure.net/certificates/issuers/issuer1","provider":"Test","credentials":{},"org_details":{"zip":0,"admin_details":[]},"attributes":{"enabled":true,"created":1523441442,"updated":1523441442}}'}
-=======
       User-Agent: [python/3.6.2 (Windows-10-10.0.17134-SP0) requests/2.18.4 msrest/0.4.29
           msrest_azure/0.4.31 azure-keyvault/1.0.0 Azure-SDK-For-Python]
       accept-language: [en-US]
@@ -343,49 +197,29 @@
     uri: https://cli-test-keyvault-000002.vault.azure.net/certificates/issuers/issuer1?api-version=7.0
   response:
     body: {string: '{"id":"https://cli-test-keyvault-000002.vault.azure.net/certificates/issuers/issuer1","provider":"Test","credentials":{},"org_details":{"zip":0,"admin_details":[]},"attributes":{"enabled":true,"created":1530321580,"updated":1530321580}}'}
->>>>>>> 1dd89c70
     headers:
       cache-control: [no-cache]
       content-length: ['236']
       content-type: [application/json; charset=utf-8]
-<<<<<<< HEAD
-      date: ['Wed, 11 Apr 2018 10:10:42 GMT']
-=======
       date: ['Sat, 30 Jun 2018 01:19:39 GMT']
->>>>>>> 1dd89c70
-      expires: ['-1']
-      pragma: [no-cache]
-      server: [Microsoft-IIS/10.0]
-      strict-transport-security: [max-age=31536000;includeSubDomains]
-      x-aspnet-version: [4.0.30319]
-      x-content-type-options: [nosniff]
-<<<<<<< HEAD
-      x-ms-keyvault-network-info: [addr=167.220.0.218;act_addr_fam=InterNetwork;]
-      x-ms-keyvault-region: [westus]
-      x-ms-keyvault-service-version: [1.0.0.844]
-=======
-      x-ms-keyvault-network-info: [addr=167.220.0.182;act_addr_fam=InterNetwork;]
-      x-ms-keyvault-region: [westus]
-      x-ms-keyvault-service-version: [1.0.0.852]
->>>>>>> 1dd89c70
-      x-powered-by: [ASP.NET]
-    status: {code: 200, message: OK}
-- request:
-    body: null
-    headers:
-      Accept: [application/json]
-      Accept-Encoding: ['gzip, deflate']
-      Connection: [keep-alive]
-      Content-Type: [application/json; charset=utf-8]
-<<<<<<< HEAD
-      User-Agent: [python/3.6.2 (Windows-10-10.0.16299-SP0) requests/2.18.4 msrest/0.4.26
-          msrest_azure/0.4.25 azure-keyvault/1.0.0b1 Azure-SDK-For-Python]
-      accept-language: [en-US]
-    method: GET
-    uri: https://cli-test-keyvault-000002.vault.azure.net/certificates/issuers/issuer1?api-version=7.0-preview
-  response:
-    body: {string: '{"id":"https://cli-test-keyvault-000002.vault.azure.net/certificates/issuers/issuer1","provider":"Test","credentials":{},"org_details":{"zip":0,"admin_details":[]},"attributes":{"enabled":true,"created":1523441442,"updated":1523441442}}'}
-=======
+      expires: ['-1']
+      pragma: [no-cache]
+      server: [Microsoft-IIS/10.0]
+      strict-transport-security: [max-age=31536000;includeSubDomains]
+      x-aspnet-version: [4.0.30319]
+      x-content-type-options: [nosniff]
+      x-ms-keyvault-network-info: [addr=167.220.0.182;act_addr_fam=InterNetwork;]
+      x-ms-keyvault-region: [westus]
+      x-ms-keyvault-service-version: [1.0.0.852]
+      x-powered-by: [ASP.NET]
+    status: {code: 200, message: OK}
+- request:
+    body: null
+    headers:
+      Accept: [application/json]
+      Accept-Encoding: ['gzip, deflate']
+      Connection: [keep-alive]
+      Content-Type: [application/json; charset=utf-8]
       User-Agent: [python/3.6.2 (Windows-10-10.0.17134-SP0) requests/2.18.4 msrest/0.4.29
           msrest_azure/0.4.31 azure-keyvault/1.0.0 Azure-SDK-For-Python]
       accept-language: [en-US]
@@ -393,49 +227,29 @@
     uri: https://cli-test-keyvault-000002.vault.azure.net/certificates/issuers/issuer1?api-version=7.0
   response:
     body: {string: '{"id":"https://cli-test-keyvault-000002.vault.azure.net/certificates/issuers/issuer1","provider":"Test","credentials":{},"org_details":{"zip":0,"admin_details":[]},"attributes":{"enabled":true,"created":1530321580,"updated":1530321580}}'}
->>>>>>> 1dd89c70
     headers:
       cache-control: [no-cache]
       content-length: ['236']
       content-type: [application/json; charset=utf-8]
-<<<<<<< HEAD
-      date: ['Wed, 11 Apr 2018 10:10:43 GMT']
-=======
       date: ['Sat, 30 Jun 2018 01:19:40 GMT']
->>>>>>> 1dd89c70
-      expires: ['-1']
-      pragma: [no-cache]
-      server: [Microsoft-IIS/10.0]
-      strict-transport-security: [max-age=31536000;includeSubDomains]
-      x-aspnet-version: [4.0.30319]
-      x-content-type-options: [nosniff]
-<<<<<<< HEAD
-      x-ms-keyvault-network-info: [addr=167.220.0.218;act_addr_fam=InterNetwork;]
-      x-ms-keyvault-region: [westus]
-      x-ms-keyvault-service-version: [1.0.0.844]
-=======
-      x-ms-keyvault-network-info: [addr=167.220.0.182;act_addr_fam=InterNetwork;]
-      x-ms-keyvault-region: [westus]
-      x-ms-keyvault-service-version: [1.0.0.852]
->>>>>>> 1dd89c70
-      x-powered-by: [ASP.NET]
-    status: {code: 200, message: OK}
-- request:
-    body: null
-    headers:
-      Accept: [application/json]
-      Accept-Encoding: ['gzip, deflate']
-      Connection: [keep-alive]
-      Content-Type: [application/json; charset=utf-8]
-<<<<<<< HEAD
-      User-Agent: [python/3.6.2 (Windows-10-10.0.16299-SP0) requests/2.18.4 msrest/0.4.26
-          msrest_azure/0.4.25 azure-keyvault/1.0.0b1 Azure-SDK-For-Python]
-      accept-language: [en-US]
-    method: GET
-    uri: https://cli-test-keyvault-000002.vault.azure.net/certificates/issuers/issuer1?api-version=7.0-preview
-  response:
-    body: {string: '{"id":"https://cli-test-keyvault-000002.vault.azure.net/certificates/issuers/issuer1","provider":"Test","credentials":{},"org_details":{"zip":0,"admin_details":[]},"attributes":{"enabled":true,"created":1523441442,"updated":1523441442}}'}
-=======
+      expires: ['-1']
+      pragma: [no-cache]
+      server: [Microsoft-IIS/10.0]
+      strict-transport-security: [max-age=31536000;includeSubDomains]
+      x-aspnet-version: [4.0.30319]
+      x-content-type-options: [nosniff]
+      x-ms-keyvault-network-info: [addr=167.220.0.182;act_addr_fam=InterNetwork;]
+      x-ms-keyvault-region: [westus]
+      x-ms-keyvault-service-version: [1.0.0.852]
+      x-powered-by: [ASP.NET]
+    status: {code: 200, message: OK}
+- request:
+    body: null
+    headers:
+      Accept: [application/json]
+      Accept-Encoding: ['gzip, deflate']
+      Connection: [keep-alive]
+      Content-Type: [application/json; charset=utf-8]
       User-Agent: [python/3.6.2 (Windows-10-10.0.17134-SP0) requests/2.18.4 msrest/0.4.29
           msrest_azure/0.4.31 azure-keyvault/1.0.0 Azure-SDK-For-Python]
       accept-language: [en-US]
@@ -443,31 +257,20 @@
     uri: https://cli-test-keyvault-000002.vault.azure.net/certificates/issuers/issuer1?api-version=7.0
   response:
     body: {string: '{"id":"https://cli-test-keyvault-000002.vault.azure.net/certificates/issuers/issuer1","provider":"Test","credentials":{},"org_details":{"zip":0,"admin_details":[]},"attributes":{"enabled":true,"created":1530321580,"updated":1530321580}}'}
->>>>>>> 1dd89c70
     headers:
       cache-control: [no-cache]
       content-length: ['236']
       content-type: [application/json; charset=utf-8]
-<<<<<<< HEAD
-      date: ['Wed, 11 Apr 2018 10:10:43 GMT']
-=======
       date: ['Sat, 30 Jun 2018 01:19:40 GMT']
->>>>>>> 1dd89c70
-      expires: ['-1']
-      pragma: [no-cache]
-      server: [Microsoft-IIS/10.0]
-      strict-transport-security: [max-age=31536000;includeSubDomains]
-      x-aspnet-version: [4.0.30319]
-      x-content-type-options: [nosniff]
-<<<<<<< HEAD
-      x-ms-keyvault-network-info: [addr=167.220.0.218;act_addr_fam=InterNetwork;]
-      x-ms-keyvault-region: [westus]
-      x-ms-keyvault-service-version: [1.0.0.844]
-=======
-      x-ms-keyvault-network-info: [addr=167.220.0.182;act_addr_fam=InterNetwork;]
-      x-ms-keyvault-region: [westus]
-      x-ms-keyvault-service-version: [1.0.0.852]
->>>>>>> 1dd89c70
+      expires: ['-1']
+      pragma: [no-cache]
+      server: [Microsoft-IIS/10.0]
+      strict-transport-security: [max-age=31536000;includeSubDomains]
+      x-aspnet-version: [4.0.30319]
+      x-content-type-options: [nosniff]
+      x-ms-keyvault-network-info: [addr=167.220.0.182;act_addr_fam=InterNetwork;]
+      x-ms-keyvault-region: [westus]
+      x-ms-keyvault-service-version: [1.0.0.852]
       x-powered-by: [ASP.NET]
     status: {code: 200, message: OK}
 - request:
@@ -479,15 +282,6 @@
       Connection: [keep-alive]
       Content-Length: ['155']
       Content-Type: [application/json; charset=utf-8]
-<<<<<<< HEAD
-      User-Agent: [python/3.6.2 (Windows-10-10.0.16299-SP0) requests/2.18.4 msrest/0.4.26
-          msrest_azure/0.4.25 azure-keyvault/1.0.0b1 Azure-SDK-For-Python]
-      accept-language: [en-US]
-    method: PUT
-    uri: https://cli-test-keyvault-000002.vault.azure.net/certificates/issuers/issuer1?api-version=7.0-preview
-  response:
-    body: {string: '{"id":"https://cli-test-keyvault-000002.vault.azure.net/certificates/issuers/issuer1","provider":"Test","credentials":{"account_id":"test_account"},"org_details":{"id":"TestOrg","zip":0,"admin_details":[]},"attributes":{"enabled":true,"created":1523441442,"updated":1523441443}}'}
-=======
       User-Agent: [python/3.6.2 (Windows-10-10.0.17134-SP0) requests/2.18.4 msrest/0.4.29
           msrest_azure/0.4.31 azure-keyvault/1.0.0 Azure-SDK-For-Python]
       accept-language: [en-US]
@@ -495,53 +289,34 @@
     uri: https://cli-test-keyvault-000002.vault.azure.net/certificates/issuers/issuer1?api-version=7.0
   response:
     body: {string: '{"id":"https://cli-test-keyvault-000002.vault.azure.net/certificates/issuers/issuer1","provider":"Test","credentials":{"account_id":"test_account"},"org_details":{"id":"TestOrg","zip":0,"admin_details":[]},"attributes":{"enabled":true,"created":1530321580,"updated":1530321581}}'}
->>>>>>> 1dd89c70
     headers:
       cache-control: [no-cache]
       content-length: ['278']
       content-type: [application/json; charset=utf-8]
-<<<<<<< HEAD
-      date: ['Wed, 11 Apr 2018 10:10:42 GMT']
-=======
       date: ['Sat, 30 Jun 2018 01:19:41 GMT']
->>>>>>> 1dd89c70
-      expires: ['-1']
-      pragma: [no-cache]
-      server: [Microsoft-IIS/10.0]
-      strict-transport-security: [max-age=31536000;includeSubDomains]
-      x-aspnet-version: [4.0.30319]
-      x-content-type-options: [nosniff]
-<<<<<<< HEAD
-      x-ms-keyvault-network-info: [addr=167.220.0.218;act_addr_fam=InterNetwork;]
-      x-ms-keyvault-region: [westus]
-      x-ms-keyvault-service-version: [1.0.0.844]
-=======
-      x-ms-keyvault-network-info: [addr=167.220.0.182;act_addr_fam=InterNetwork;]
-      x-ms-keyvault-region: [westus]
-      x-ms-keyvault-service-version: [1.0.0.852]
->>>>>>> 1dd89c70
-      x-powered-by: [ASP.NET]
-    status: {code: 200, message: OK}
-- request:
-    body: null
-    headers:
-      Accept: [application/json]
-      Accept-Encoding: ['gzip, deflate']
-      Connection: [keep-alive]
-      Content-Type: [application/json; charset=utf-8]
-<<<<<<< HEAD
-      User-Agent: [python/3.6.2 (Windows-10-10.0.16299-SP0) requests/2.18.4 msrest/0.4.26
-          msrest_azure/0.4.25 azure-keyvault/1.0.0b1 Azure-SDK-For-Python]
-      accept-language: [en-US]
-    method: GET
-    uri: https://cli-test-keyvault-000002.vault.azure.net/certificates/issuers/notexist?api-version=7.0-preview
-=======
+      expires: ['-1']
+      pragma: [no-cache]
+      server: [Microsoft-IIS/10.0]
+      strict-transport-security: [max-age=31536000;includeSubDomains]
+      x-aspnet-version: [4.0.30319]
+      x-content-type-options: [nosniff]
+      x-ms-keyvault-network-info: [addr=167.220.0.182;act_addr_fam=InterNetwork;]
+      x-ms-keyvault-region: [westus]
+      x-ms-keyvault-service-version: [1.0.0.852]
+      x-powered-by: [ASP.NET]
+    status: {code: 200, message: OK}
+- request:
+    body: null
+    headers:
+      Accept: [application/json]
+      Accept-Encoding: ['gzip, deflate']
+      Connection: [keep-alive]
+      Content-Type: [application/json; charset=utf-8]
       User-Agent: [python/3.6.2 (Windows-10-10.0.17134-SP0) requests/2.18.4 msrest/0.4.29
           msrest_azure/0.4.31 azure-keyvault/1.0.0 Azure-SDK-For-Python]
       accept-language: [en-US]
     method: GET
     uri: https://cli-test-keyvault-000002.vault.azure.net/certificates/issuers/notexist?api-version=7.0
->>>>>>> 1dd89c70
   response:
     body: {string: '{"error":{"code":"CertificateIssuerNotFound","message":"Issuer
         not found"}}'}
@@ -549,26 +324,16 @@
       cache-control: [no-cache]
       content-length: ['75']
       content-type: [application/json; charset=utf-8]
-<<<<<<< HEAD
-      date: ['Wed, 11 Apr 2018 10:10:43 GMT']
-=======
       date: ['Sat, 30 Jun 2018 01:19:41 GMT']
->>>>>>> 1dd89c70
-      expires: ['-1']
-      pragma: [no-cache]
-      server: [Microsoft-IIS/10.0]
-      strict-transport-security: [max-age=31536000;includeSubDomains]
-      x-aspnet-version: [4.0.30319]
-      x-content-type-options: [nosniff]
-<<<<<<< HEAD
-      x-ms-keyvault-network-info: [addr=167.220.0.218;act_addr_fam=InterNetwork;]
-      x-ms-keyvault-region: [westus]
-      x-ms-keyvault-service-version: [1.0.0.844]
-=======
-      x-ms-keyvault-network-info: [addr=167.220.0.182;act_addr_fam=InterNetwork;]
-      x-ms-keyvault-region: [westus]
-      x-ms-keyvault-service-version: [1.0.0.852]
->>>>>>> 1dd89c70
+      expires: ['-1']
+      pragma: [no-cache]
+      server: [Microsoft-IIS/10.0]
+      strict-transport-security: [max-age=31536000;includeSubDomains]
+      x-aspnet-version: [4.0.30319]
+      x-content-type-options: [nosniff]
+      x-ms-keyvault-network-info: [addr=167.220.0.182;act_addr_fam=InterNetwork;]
+      x-ms-keyvault-region: [westus]
+      x-ms-keyvault-service-version: [1.0.0.852]
       x-powered-by: [ASP.NET]
     status: {code: 404, message: Not Found}
 - request:
@@ -578,15 +343,6 @@
       Accept-Encoding: ['gzip, deflate']
       Connection: [keep-alive]
       Content-Type: [application/json; charset=utf-8]
-<<<<<<< HEAD
-      User-Agent: [python/3.6.2 (Windows-10-10.0.16299-SP0) requests/2.18.4 msrest/0.4.26
-          msrest_azure/0.4.25 azure-keyvault/1.0.0b1 Azure-SDK-For-Python]
-      accept-language: [en-US]
-    method: GET
-    uri: https://cli-test-keyvault-000002.vault.azure.net/certificates/issuers/issuer1?api-version=7.0-preview
-  response:
-    body: {string: '{"id":"https://cli-test-keyvault-000002.vault.azure.net/certificates/issuers/issuer1","provider":"Test","credentials":{"account_id":"test_account"},"org_details":{"id":"TestOrg","zip":0,"admin_details":[]},"attributes":{"enabled":true,"created":1523441442,"updated":1523441443}}'}
-=======
       User-Agent: [python/3.6.2 (Windows-10-10.0.17134-SP0) requests/2.18.4 msrest/0.4.29
           msrest_azure/0.4.31 azure-keyvault/1.0.0 Azure-SDK-For-Python]
       accept-language: [en-US]
@@ -594,31 +350,20 @@
     uri: https://cli-test-keyvault-000002.vault.azure.net/certificates/issuers/issuer1?api-version=7.0
   response:
     body: {string: '{"id":"https://cli-test-keyvault-000002.vault.azure.net/certificates/issuers/issuer1","provider":"Test","credentials":{"account_id":"test_account"},"org_details":{"id":"TestOrg","zip":0,"admin_details":[]},"attributes":{"enabled":true,"created":1530321580,"updated":1530321581}}'}
->>>>>>> 1dd89c70
     headers:
       cache-control: [no-cache]
       content-length: ['278']
       content-type: [application/json; charset=utf-8]
-<<<<<<< HEAD
-      date: ['Wed, 11 Apr 2018 10:10:44 GMT']
-=======
       date: ['Sat, 30 Jun 2018 01:19:41 GMT']
->>>>>>> 1dd89c70
-      expires: ['-1']
-      pragma: [no-cache]
-      server: [Microsoft-IIS/10.0]
-      strict-transport-security: [max-age=31536000;includeSubDomains]
-      x-aspnet-version: [4.0.30319]
-      x-content-type-options: [nosniff]
-<<<<<<< HEAD
-      x-ms-keyvault-network-info: [addr=167.220.0.218;act_addr_fam=InterNetwork;]
-      x-ms-keyvault-region: [westus]
-      x-ms-keyvault-service-version: [1.0.0.844]
-=======
-      x-ms-keyvault-network-info: [addr=167.220.0.182;act_addr_fam=InterNetwork;]
-      x-ms-keyvault-region: [westus]
-      x-ms-keyvault-service-version: [1.0.0.852]
->>>>>>> 1dd89c70
+      expires: ['-1']
+      pragma: [no-cache]
+      server: [Microsoft-IIS/10.0]
+      strict-transport-security: [max-age=31536000;includeSubDomains]
+      x-aspnet-version: [4.0.30319]
+      x-content-type-options: [nosniff]
+      x-ms-keyvault-network-info: [addr=167.220.0.182;act_addr_fam=InterNetwork;]
+      x-ms-keyvault-region: [westus]
+      x-ms-keyvault-service-version: [1.0.0.852]
       x-powered-by: [ASP.NET]
     status: {code: 200, message: OK}
 - request:
@@ -630,15 +375,6 @@
       Connection: [keep-alive]
       Content-Length: ['127']
       Content-Type: [application/json; charset=utf-8]
-<<<<<<< HEAD
-      User-Agent: [python/3.6.2 (Windows-10-10.0.16299-SP0) requests/2.18.4 msrest/0.4.26
-          msrest_azure/0.4.25 azure-keyvault/1.0.0b1 Azure-SDK-For-Python]
-      accept-language: [en-US]
-    method: PUT
-    uri: https://cli-test-keyvault-000002.vault.azure.net/certificates/issuers/issuer1?api-version=7.0-preview
-  response:
-    body: {string: '{"id":"https://cli-test-keyvault-000002.vault.azure.net/certificates/issuers/issuer1","provider":"Test","credentials":{},"org_details":{"id":"TestOrg","zip":0,"admin_details":[]},"attributes":{"enabled":true,"created":1523441442,"updated":1523441444}}'}
-=======
       User-Agent: [python/3.6.2 (Windows-10-10.0.17134-SP0) requests/2.18.4 msrest/0.4.29
           msrest_azure/0.4.31 azure-keyvault/1.0.0 Azure-SDK-For-Python]
       accept-language: [en-US]
@@ -646,97 +382,59 @@
     uri: https://cli-test-keyvault-000002.vault.azure.net/certificates/issuers/issuer1?api-version=7.0
   response:
     body: {string: '{"id":"https://cli-test-keyvault-000002.vault.azure.net/certificates/issuers/issuer1","provider":"Test","credentials":{},"org_details":{"id":"TestOrg","zip":0,"admin_details":[]},"attributes":{"enabled":true,"created":1530321580,"updated":1530321582}}'}
->>>>>>> 1dd89c70
     headers:
       cache-control: [no-cache]
       content-length: ['251']
       content-type: [application/json; charset=utf-8]
-<<<<<<< HEAD
-      date: ['Wed, 11 Apr 2018 10:10:44 GMT']
-=======
       date: ['Sat, 30 Jun 2018 01:19:41 GMT']
->>>>>>> 1dd89c70
-      expires: ['-1']
-      pragma: [no-cache]
-      server: [Microsoft-IIS/10.0]
-      strict-transport-security: [max-age=31536000;includeSubDomains]
-      x-aspnet-version: [4.0.30319]
-      x-content-type-options: [nosniff]
-<<<<<<< HEAD
-      x-ms-keyvault-network-info: [addr=167.220.0.218;act_addr_fam=InterNetwork;]
-      x-ms-keyvault-region: [westus]
-      x-ms-keyvault-service-version: [1.0.0.844]
-=======
-      x-ms-keyvault-network-info: [addr=167.220.0.182;act_addr_fam=InterNetwork;]
-      x-ms-keyvault-region: [westus]
-      x-ms-keyvault-service-version: [1.0.0.852]
->>>>>>> 1dd89c70
-      x-powered-by: [ASP.NET]
-    status: {code: 200, message: OK}
-- request:
-    body: null
-    headers:
-      Accept: [application/json]
-      Accept-Encoding: ['gzip, deflate']
-      Connection: [keep-alive]
-      Content-Type: [application/json; charset=utf-8]
-<<<<<<< HEAD
-      User-Agent: [python/3.6.2 (Windows-10-10.0.16299-SP0) requests/2.18.4 msrest/0.4.26
-          msrest_azure/0.4.25 azure-keyvault/1.0.0b1 Azure-SDK-For-Python]
-      accept-language: [en-US]
-    method: GET
-    uri: https://cli-test-keyvault-000002.vault.azure.net/certificates/issuers?api-version=7.0-preview
-=======
+      expires: ['-1']
+      pragma: [no-cache]
+      server: [Microsoft-IIS/10.0]
+      strict-transport-security: [max-age=31536000;includeSubDomains]
+      x-aspnet-version: [4.0.30319]
+      x-content-type-options: [nosniff]
+      x-ms-keyvault-network-info: [addr=167.220.0.182;act_addr_fam=InterNetwork;]
+      x-ms-keyvault-region: [westus]
+      x-ms-keyvault-service-version: [1.0.0.852]
+      x-powered-by: [ASP.NET]
+    status: {code: 200, message: OK}
+- request:
+    body: null
+    headers:
+      Accept: [application/json]
+      Accept-Encoding: ['gzip, deflate']
+      Connection: [keep-alive]
+      Content-Type: [application/json; charset=utf-8]
       User-Agent: [python/3.6.2 (Windows-10-10.0.17134-SP0) requests/2.18.4 msrest/0.4.29
           msrest_azure/0.4.31 azure-keyvault/1.0.0 Azure-SDK-For-Python]
       accept-language: [en-US]
     method: GET
     uri: https://cli-test-keyvault-000002.vault.azure.net/certificates/issuers?api-version=7.0
->>>>>>> 1dd89c70
   response:
     body: {string: '{"value":[{"id":"https://cli-test-keyvault-000002.vault.azure.net/certificates/issuers/issuer1","provider":"Test"}],"nextLink":null}'}
     headers:
       cache-control: [no-cache]
       content-length: ['132']
       content-type: [application/json; charset=utf-8]
-<<<<<<< HEAD
-      date: ['Wed, 11 Apr 2018 10:10:45 GMT']
-=======
       date: ['Sat, 30 Jun 2018 01:19:42 GMT']
->>>>>>> 1dd89c70
-      expires: ['-1']
-      pragma: [no-cache]
-      server: [Microsoft-IIS/10.0]
-      strict-transport-security: [max-age=31536000;includeSubDomains]
-      x-aspnet-version: [4.0.30319]
-      x-content-type-options: [nosniff]
-<<<<<<< HEAD
-      x-ms-keyvault-network-info: [addr=167.220.0.218;act_addr_fam=InterNetwork;]
-      x-ms-keyvault-region: [westus]
-      x-ms-keyvault-service-version: [1.0.0.844]
-=======
-      x-ms-keyvault-network-info: [addr=167.220.0.182;act_addr_fam=InterNetwork;]
-      x-ms-keyvault-region: [westus]
-      x-ms-keyvault-service-version: [1.0.0.852]
->>>>>>> 1dd89c70
-      x-powered-by: [ASP.NET]
-    status: {code: 200, message: OK}
-- request:
-    body: null
-    headers:
-      Accept: [application/json]
-      Accept-Encoding: ['gzip, deflate']
-      Connection: [keep-alive]
-      Content-Type: [application/json; charset=utf-8]
-<<<<<<< HEAD
-      User-Agent: [python/3.6.2 (Windows-10-10.0.16299-SP0) requests/2.18.4 msrest/0.4.26
-          msrest_azure/0.4.25 azure-keyvault/1.0.0b1 Azure-SDK-For-Python]
-      accept-language: [en-US]
-    method: GET
-    uri: https://cli-test-keyvault-000002.vault.azure.net/certificates/issuers/issuer1?api-version=7.0-preview
-  response:
-    body: {string: '{"id":"https://cli-test-keyvault-000002.vault.azure.net/certificates/issuers/issuer1","provider":"Test","credentials":{},"org_details":{"id":"TestOrg","zip":0,"admin_details":[]},"attributes":{"enabled":true,"created":1523441442,"updated":1523441444}}'}
-=======
+      expires: ['-1']
+      pragma: [no-cache]
+      server: [Microsoft-IIS/10.0]
+      strict-transport-security: [max-age=31536000;includeSubDomains]
+      x-aspnet-version: [4.0.30319]
+      x-content-type-options: [nosniff]
+      x-ms-keyvault-network-info: [addr=167.220.0.182;act_addr_fam=InterNetwork;]
+      x-ms-keyvault-region: [westus]
+      x-ms-keyvault-service-version: [1.0.0.852]
+      x-powered-by: [ASP.NET]
+    status: {code: 200, message: OK}
+- request:
+    body: null
+    headers:
+      Accept: [application/json]
+      Accept-Encoding: ['gzip, deflate']
+      Connection: [keep-alive]
+      Content-Type: [application/json; charset=utf-8]
       User-Agent: [python/3.6.2 (Windows-10-10.0.17134-SP0) requests/2.18.4 msrest/0.4.29
           msrest_azure/0.4.31 azure-keyvault/1.0.0 Azure-SDK-For-Python]
       accept-language: [en-US]
@@ -744,31 +442,20 @@
     uri: https://cli-test-keyvault-000002.vault.azure.net/certificates/issuers/issuer1?api-version=7.0
   response:
     body: {string: '{"id":"https://cli-test-keyvault-000002.vault.azure.net/certificates/issuers/issuer1","provider":"Test","credentials":{},"org_details":{"id":"TestOrg","zip":0,"admin_details":[]},"attributes":{"enabled":true,"created":1530321580,"updated":1530321582}}'}
->>>>>>> 1dd89c70
     headers:
       cache-control: [no-cache]
       content-length: ['251']
       content-type: [application/json; charset=utf-8]
-<<<<<<< HEAD
-      date: ['Wed, 11 Apr 2018 10:10:44 GMT']
-=======
       date: ['Sat, 30 Jun 2018 01:19:42 GMT']
->>>>>>> 1dd89c70
-      expires: ['-1']
-      pragma: [no-cache]
-      server: [Microsoft-IIS/10.0]
-      strict-transport-security: [max-age=31536000;includeSubDomains]
-      x-aspnet-version: [4.0.30319]
-      x-content-type-options: [nosniff]
-<<<<<<< HEAD
-      x-ms-keyvault-network-info: [addr=167.220.0.218;act_addr_fam=InterNetwork;]
-      x-ms-keyvault-region: [westus]
-      x-ms-keyvault-service-version: [1.0.0.844]
-=======
-      x-ms-keyvault-network-info: [addr=167.220.0.182;act_addr_fam=InterNetwork;]
-      x-ms-keyvault-region: [westus]
-      x-ms-keyvault-service-version: [1.0.0.852]
->>>>>>> 1dd89c70
+      expires: ['-1']
+      pragma: [no-cache]
+      server: [Microsoft-IIS/10.0]
+      strict-transport-security: [max-age=31536000;includeSubDomains]
+      x-aspnet-version: [4.0.30319]
+      x-content-type-options: [nosniff]
+      x-ms-keyvault-network-info: [addr=167.220.0.182;act_addr_fam=InterNetwork;]
+      x-ms-keyvault-region: [westus]
+      x-ms-keyvault-service-version: [1.0.0.852]
       x-powered-by: [ASP.NET]
     status: {code: 200, message: OK}
 - request:
@@ -781,15 +468,6 @@
       Connection: [keep-alive]
       Content-Length: ['222']
       Content-Type: [application/json; charset=utf-8]
-<<<<<<< HEAD
-      User-Agent: [python/3.6.2 (Windows-10-10.0.16299-SP0) requests/2.18.4 msrest/0.4.26
-          msrest_azure/0.4.25 azure-keyvault/1.0.0b1 Azure-SDK-For-Python]
-      accept-language: [en-US]
-    method: PUT
-    uri: https://cli-test-keyvault-000002.vault.azure.net/certificates/issuers/issuer1?api-version=7.0-preview
-  response:
-    body: {string: '{"id":"https://cli-test-keyvault-000002.vault.azure.net/certificates/issuers/issuer1","provider":"Test","credentials":{},"org_details":{"id":"TestOrg","zip":0,"admin_details":[{"first_name":"Test","last_name":"Admin","email":"test@test.com","phone":"123-456-7890"}]},"attributes":{"enabled":true,"created":1523441442,"updated":1523441445}}'}
-=======
       User-Agent: [python/3.6.2 (Windows-10-10.0.17134-SP0) requests/2.18.4 msrest/0.4.29
           msrest_azure/0.4.31 azure-keyvault/1.0.0 Azure-SDK-For-Python]
       accept-language: [en-US]
@@ -797,49 +475,29 @@
     uri: https://cli-test-keyvault-000002.vault.azure.net/certificates/issuers/issuer1?api-version=7.0
   response:
     body: {string: '{"id":"https://cli-test-keyvault-000002.vault.azure.net/certificates/issuers/issuer1","provider":"Test","credentials":{},"org_details":{"id":"TestOrg","zip":0,"admin_details":[{"first_name":"Test","last_name":"Admin","email":"test@test.com","phone":"123-456-7890"}]},"attributes":{"enabled":true,"created":1530321580,"updated":1530321583}}'}
->>>>>>> 1dd89c70
     headers:
       cache-control: [no-cache]
       content-length: ['339']
       content-type: [application/json; charset=utf-8]
-<<<<<<< HEAD
-      date: ['Wed, 11 Apr 2018 10:10:45 GMT']
-=======
       date: ['Sat, 30 Jun 2018 01:19:43 GMT']
->>>>>>> 1dd89c70
-      expires: ['-1']
-      pragma: [no-cache]
-      server: [Microsoft-IIS/10.0]
-      strict-transport-security: [max-age=31536000;includeSubDomains]
-      x-aspnet-version: [4.0.30319]
-      x-content-type-options: [nosniff]
-<<<<<<< HEAD
-      x-ms-keyvault-network-info: [addr=167.220.0.218;act_addr_fam=InterNetwork;]
-      x-ms-keyvault-region: [westus]
-      x-ms-keyvault-service-version: [1.0.0.844]
-=======
-      x-ms-keyvault-network-info: [addr=167.220.0.182;act_addr_fam=InterNetwork;]
-      x-ms-keyvault-region: [westus]
-      x-ms-keyvault-service-version: [1.0.0.852]
->>>>>>> 1dd89c70
-      x-powered-by: [ASP.NET]
-    status: {code: 200, message: OK}
-- request:
-    body: null
-    headers:
-      Accept: [application/json]
-      Accept-Encoding: ['gzip, deflate']
-      Connection: [keep-alive]
-      Content-Type: [application/json; charset=utf-8]
-<<<<<<< HEAD
-      User-Agent: [python/3.6.2 (Windows-10-10.0.16299-SP0) requests/2.18.4 msrest/0.4.26
-          msrest_azure/0.4.25 azure-keyvault/1.0.0b1 Azure-SDK-For-Python]
-      accept-language: [en-US]
-    method: GET
-    uri: https://cli-test-keyvault-000002.vault.azure.net/certificates/issuers/issuer1?api-version=7.0-preview
-  response:
-    body: {string: '{"id":"https://cli-test-keyvault-000002.vault.azure.net/certificates/issuers/issuer1","provider":"Test","credentials":{},"org_details":{"id":"TestOrg","zip":0,"admin_details":[{"first_name":"Test","last_name":"Admin","email":"test@test.com","phone":"123-456-7890"}]},"attributes":{"enabled":true,"created":1523441442,"updated":1523441445}}'}
-=======
+      expires: ['-1']
+      pragma: [no-cache]
+      server: [Microsoft-IIS/10.0]
+      strict-transport-security: [max-age=31536000;includeSubDomains]
+      x-aspnet-version: [4.0.30319]
+      x-content-type-options: [nosniff]
+      x-ms-keyvault-network-info: [addr=167.220.0.182;act_addr_fam=InterNetwork;]
+      x-ms-keyvault-region: [westus]
+      x-ms-keyvault-service-version: [1.0.0.852]
+      x-powered-by: [ASP.NET]
+    status: {code: 200, message: OK}
+- request:
+    body: null
+    headers:
+      Accept: [application/json]
+      Accept-Encoding: ['gzip, deflate']
+      Connection: [keep-alive]
+      Content-Type: [application/json; charset=utf-8]
       User-Agent: [python/3.6.2 (Windows-10-10.0.17134-SP0) requests/2.18.4 msrest/0.4.29
           msrest_azure/0.4.31 azure-keyvault/1.0.0 Azure-SDK-For-Python]
       accept-language: [en-US]
@@ -847,49 +505,29 @@
     uri: https://cli-test-keyvault-000002.vault.azure.net/certificates/issuers/issuer1?api-version=7.0
   response:
     body: {string: '{"id":"https://cli-test-keyvault-000002.vault.azure.net/certificates/issuers/issuer1","provider":"Test","credentials":{},"org_details":{"id":"TestOrg","zip":0,"admin_details":[{"first_name":"Test","last_name":"Admin","email":"test@test.com","phone":"123-456-7890"}]},"attributes":{"enabled":true,"created":1530321580,"updated":1530321583}}'}
->>>>>>> 1dd89c70
     headers:
       cache-control: [no-cache]
       content-length: ['339']
       content-type: [application/json; charset=utf-8]
-<<<<<<< HEAD
-      date: ['Wed, 11 Apr 2018 10:10:45 GMT']
-=======
       date: ['Sat, 30 Jun 2018 01:19:43 GMT']
->>>>>>> 1dd89c70
-      expires: ['-1']
-      pragma: [no-cache]
-      server: [Microsoft-IIS/10.0]
-      strict-transport-security: [max-age=31536000;includeSubDomains]
-      x-aspnet-version: [4.0.30319]
-      x-content-type-options: [nosniff]
-<<<<<<< HEAD
-      x-ms-keyvault-network-info: [addr=167.220.0.218;act_addr_fam=InterNetwork;]
-      x-ms-keyvault-region: [westus]
-      x-ms-keyvault-service-version: [1.0.0.844]
-=======
-      x-ms-keyvault-network-info: [addr=167.220.0.182;act_addr_fam=InterNetwork;]
-      x-ms-keyvault-region: [westus]
-      x-ms-keyvault-service-version: [1.0.0.852]
->>>>>>> 1dd89c70
-      x-powered-by: [ASP.NET]
-    status: {code: 200, message: OK}
-- request:
-    body: null
-    headers:
-      Accept: [application/json]
-      Accept-Encoding: ['gzip, deflate']
-      Connection: [keep-alive]
-      Content-Type: [application/json; charset=utf-8]
-<<<<<<< HEAD
-      User-Agent: [python/3.6.2 (Windows-10-10.0.16299-SP0) requests/2.18.4 msrest/0.4.26
-          msrest_azure/0.4.25 azure-keyvault/1.0.0b1 Azure-SDK-For-Python]
-      accept-language: [en-US]
-    method: GET
-    uri: https://cli-test-keyvault-000002.vault.azure.net/certificates/issuers/issuer1?api-version=7.0-preview
-  response:
-    body: {string: '{"id":"https://cli-test-keyvault-000002.vault.azure.net/certificates/issuers/issuer1","provider":"Test","credentials":{},"org_details":{"id":"TestOrg","zip":0,"admin_details":[{"first_name":"Test","last_name":"Admin","email":"test@test.com","phone":"123-456-7890"}]},"attributes":{"enabled":true,"created":1523441442,"updated":1523441445}}'}
-=======
+      expires: ['-1']
+      pragma: [no-cache]
+      server: [Microsoft-IIS/10.0]
+      strict-transport-security: [max-age=31536000;includeSubDomains]
+      x-aspnet-version: [4.0.30319]
+      x-content-type-options: [nosniff]
+      x-ms-keyvault-network-info: [addr=167.220.0.182;act_addr_fam=InterNetwork;]
+      x-ms-keyvault-region: [westus]
+      x-ms-keyvault-service-version: [1.0.0.852]
+      x-powered-by: [ASP.NET]
+    status: {code: 200, message: OK}
+- request:
+    body: null
+    headers:
+      Accept: [application/json]
+      Accept-Encoding: ['gzip, deflate']
+      Connection: [keep-alive]
+      Content-Type: [application/json; charset=utf-8]
       User-Agent: [python/3.6.2 (Windows-10-10.0.17134-SP0) requests/2.18.4 msrest/0.4.29
           msrest_azure/0.4.31 azure-keyvault/1.0.0 Azure-SDK-For-Python]
       accept-language: [en-US]
@@ -897,31 +535,20 @@
     uri: https://cli-test-keyvault-000002.vault.azure.net/certificates/issuers/issuer1?api-version=7.0
   response:
     body: {string: '{"id":"https://cli-test-keyvault-000002.vault.azure.net/certificates/issuers/issuer1","provider":"Test","credentials":{},"org_details":{"id":"TestOrg","zip":0,"admin_details":[{"first_name":"Test","last_name":"Admin","email":"test@test.com","phone":"123-456-7890"}]},"attributes":{"enabled":true,"created":1530321580,"updated":1530321583}}'}
->>>>>>> 1dd89c70
     headers:
       cache-control: [no-cache]
       content-length: ['339']
       content-type: [application/json; charset=utf-8]
-<<<<<<< HEAD
-      date: ['Wed, 11 Apr 2018 10:10:46 GMT']
-=======
       date: ['Sat, 30 Jun 2018 01:19:44 GMT']
->>>>>>> 1dd89c70
-      expires: ['-1']
-      pragma: [no-cache]
-      server: [Microsoft-IIS/10.0]
-      strict-transport-security: [max-age=31536000;includeSubDomains]
-      x-aspnet-version: [4.0.30319]
-      x-content-type-options: [nosniff]
-<<<<<<< HEAD
-      x-ms-keyvault-network-info: [addr=167.220.0.218;act_addr_fam=InterNetwork;]
-      x-ms-keyvault-region: [westus]
-      x-ms-keyvault-service-version: [1.0.0.844]
-=======
-      x-ms-keyvault-network-info: [addr=167.220.0.182;act_addr_fam=InterNetwork;]
-      x-ms-keyvault-region: [westus]
-      x-ms-keyvault-service-version: [1.0.0.852]
->>>>>>> 1dd89c70
+      expires: ['-1']
+      pragma: [no-cache]
+      server: [Microsoft-IIS/10.0]
+      strict-transport-security: [max-age=31536000;includeSubDomains]
+      x-aspnet-version: [4.0.30319]
+      x-content-type-options: [nosniff]
+      x-ms-keyvault-network-info: [addr=167.220.0.182;act_addr_fam=InterNetwork;]
+      x-ms-keyvault-region: [westus]
+      x-ms-keyvault-service-version: [1.0.0.852]
       x-powered-by: [ASP.NET]
     status: {code: 200, message: OK}
 - request:
@@ -935,15 +562,6 @@
       Connection: [keep-alive]
       Content-Length: ['251']
       Content-Type: [application/json; charset=utf-8]
-<<<<<<< HEAD
-      User-Agent: [python/3.6.2 (Windows-10-10.0.16299-SP0) requests/2.18.4 msrest/0.4.26
-          msrest_azure/0.4.25 azure-keyvault/1.0.0b1 Azure-SDK-For-Python]
-      accept-language: [en-US]
-    method: PUT
-    uri: https://cli-test-keyvault-000002.vault.azure.net/certificates/issuers/issuer1?api-version=7.0-preview
-  response:
-    body: {string: '{"id":"https://cli-test-keyvault-000002.vault.azure.net/certificates/issuers/issuer1","provider":"Test","credentials":{},"org_details":{"id":"TestOrg","zip":0,"admin_details":[{"first_name":"Test","last_name":"Admin","email":"test@test.com","phone":"123-456-7890"},{"email":"test2@test.com"}]},"attributes":{"enabled":true,"created":1523441442,"updated":1523441446}}'}
-=======
       User-Agent: [python/3.6.2 (Windows-10-10.0.17134-SP0) requests/2.18.4 msrest/0.4.29
           msrest_azure/0.4.31 azure-keyvault/1.0.0 Azure-SDK-For-Python]
       accept-language: [en-US]
@@ -951,49 +569,29 @@
     uri: https://cli-test-keyvault-000002.vault.azure.net/certificates/issuers/issuer1?api-version=7.0
   response:
     body: {string: '{"id":"https://cli-test-keyvault-000002.vault.azure.net/certificates/issuers/issuer1","provider":"Test","credentials":{},"org_details":{"id":"TestOrg","zip":0,"admin_details":[{"first_name":"Test","last_name":"Admin","email":"test@test.com","phone":"123-456-7890"},{"email":"test2@test.com"}]},"attributes":{"enabled":true,"created":1530321580,"updated":1530321584}}'}
->>>>>>> 1dd89c70
     headers:
       cache-control: [no-cache]
       content-length: ['366']
       content-type: [application/json; charset=utf-8]
-<<<<<<< HEAD
-      date: ['Wed, 11 Apr 2018 10:10:46 GMT']
-=======
       date: ['Sat, 30 Jun 2018 01:19:44 GMT']
->>>>>>> 1dd89c70
-      expires: ['-1']
-      pragma: [no-cache]
-      server: [Microsoft-IIS/10.0]
-      strict-transport-security: [max-age=31536000;includeSubDomains]
-      x-aspnet-version: [4.0.30319]
-      x-content-type-options: [nosniff]
-<<<<<<< HEAD
-      x-ms-keyvault-network-info: [addr=167.220.0.218;act_addr_fam=InterNetwork;]
-      x-ms-keyvault-region: [westus]
-      x-ms-keyvault-service-version: [1.0.0.844]
-=======
-      x-ms-keyvault-network-info: [addr=167.220.0.182;act_addr_fam=InterNetwork;]
-      x-ms-keyvault-region: [westus]
-      x-ms-keyvault-service-version: [1.0.0.852]
->>>>>>> 1dd89c70
-      x-powered-by: [ASP.NET]
-    status: {code: 200, message: OK}
-- request:
-    body: null
-    headers:
-      Accept: [application/json]
-      Accept-Encoding: ['gzip, deflate']
-      Connection: [keep-alive]
-      Content-Type: [application/json; charset=utf-8]
-<<<<<<< HEAD
-      User-Agent: [python/3.6.2 (Windows-10-10.0.16299-SP0) requests/2.18.4 msrest/0.4.26
-          msrest_azure/0.4.25 azure-keyvault/1.0.0b1 Azure-SDK-For-Python]
-      accept-language: [en-US]
-    method: GET
-    uri: https://cli-test-keyvault-000002.vault.azure.net/certificates/issuers/issuer1?api-version=7.0-preview
-  response:
-    body: {string: '{"id":"https://cli-test-keyvault-000002.vault.azure.net/certificates/issuers/issuer1","provider":"Test","credentials":{},"org_details":{"id":"TestOrg","zip":0,"admin_details":[{"first_name":"Test","last_name":"Admin","email":"test@test.com","phone":"123-456-7890"},{"email":"test2@test.com"}]},"attributes":{"enabled":true,"created":1523441442,"updated":1523441446}}'}
-=======
+      expires: ['-1']
+      pragma: [no-cache]
+      server: [Microsoft-IIS/10.0]
+      strict-transport-security: [max-age=31536000;includeSubDomains]
+      x-aspnet-version: [4.0.30319]
+      x-content-type-options: [nosniff]
+      x-ms-keyvault-network-info: [addr=167.220.0.182;act_addr_fam=InterNetwork;]
+      x-ms-keyvault-region: [westus]
+      x-ms-keyvault-service-version: [1.0.0.852]
+      x-powered-by: [ASP.NET]
+    status: {code: 200, message: OK}
+- request:
+    body: null
+    headers:
+      Accept: [application/json]
+      Accept-Encoding: ['gzip, deflate']
+      Connection: [keep-alive]
+      Content-Type: [application/json; charset=utf-8]
       User-Agent: [python/3.6.2 (Windows-10-10.0.17134-SP0) requests/2.18.4 msrest/0.4.29
           msrest_azure/0.4.31 azure-keyvault/1.0.0 Azure-SDK-For-Python]
       accept-language: [en-US]
@@ -1001,49 +599,29 @@
     uri: https://cli-test-keyvault-000002.vault.azure.net/certificates/issuers/issuer1?api-version=7.0
   response:
     body: {string: '{"id":"https://cli-test-keyvault-000002.vault.azure.net/certificates/issuers/issuer1","provider":"Test","credentials":{},"org_details":{"id":"TestOrg","zip":0,"admin_details":[{"first_name":"Test","last_name":"Admin","email":"test@test.com","phone":"123-456-7890"},{"email":"test2@test.com"}]},"attributes":{"enabled":true,"created":1530321580,"updated":1530321584}}'}
->>>>>>> 1dd89c70
     headers:
       cache-control: [no-cache]
       content-length: ['366']
       content-type: [application/json; charset=utf-8]
-<<<<<<< HEAD
-      date: ['Wed, 11 Apr 2018 10:10:46 GMT']
-=======
       date: ['Sat, 30 Jun 2018 01:19:44 GMT']
->>>>>>> 1dd89c70
-      expires: ['-1']
-      pragma: [no-cache]
-      server: [Microsoft-IIS/10.0]
-      strict-transport-security: [max-age=31536000;includeSubDomains]
-      x-aspnet-version: [4.0.30319]
-      x-content-type-options: [nosniff]
-<<<<<<< HEAD
-      x-ms-keyvault-network-info: [addr=167.220.0.218;act_addr_fam=InterNetwork;]
-      x-ms-keyvault-region: [westus]
-      x-ms-keyvault-service-version: [1.0.0.844]
-=======
-      x-ms-keyvault-network-info: [addr=167.220.0.182;act_addr_fam=InterNetwork;]
-      x-ms-keyvault-region: [westus]
-      x-ms-keyvault-service-version: [1.0.0.852]
->>>>>>> 1dd89c70
-      x-powered-by: [ASP.NET]
-    status: {code: 200, message: OK}
-- request:
-    body: null
-    headers:
-      Accept: [application/json]
-      Accept-Encoding: ['gzip, deflate']
-      Connection: [keep-alive]
-      Content-Type: [application/json; charset=utf-8]
-<<<<<<< HEAD
-      User-Agent: [python/3.6.2 (Windows-10-10.0.16299-SP0) requests/2.18.4 msrest/0.4.26
-          msrest_azure/0.4.25 azure-keyvault/1.0.0b1 Azure-SDK-For-Python]
-      accept-language: [en-US]
-    method: GET
-    uri: https://cli-test-keyvault-000002.vault.azure.net/certificates/issuers/issuer1?api-version=7.0-preview
-  response:
-    body: {string: '{"id":"https://cli-test-keyvault-000002.vault.azure.net/certificates/issuers/issuer1","provider":"Test","credentials":{},"org_details":{"id":"TestOrg","zip":0,"admin_details":[{"first_name":"Test","last_name":"Admin","email":"test@test.com","phone":"123-456-7890"},{"email":"test2@test.com"}]},"attributes":{"enabled":true,"created":1523441442,"updated":1523441446}}'}
-=======
+      expires: ['-1']
+      pragma: [no-cache]
+      server: [Microsoft-IIS/10.0]
+      strict-transport-security: [max-age=31536000;includeSubDomains]
+      x-aspnet-version: [4.0.30319]
+      x-content-type-options: [nosniff]
+      x-ms-keyvault-network-info: [addr=167.220.0.182;act_addr_fam=InterNetwork;]
+      x-ms-keyvault-region: [westus]
+      x-ms-keyvault-service-version: [1.0.0.852]
+      x-powered-by: [ASP.NET]
+    status: {code: 200, message: OK}
+- request:
+    body: null
+    headers:
+      Accept: [application/json]
+      Accept-Encoding: ['gzip, deflate']
+      Connection: [keep-alive]
+      Content-Type: [application/json; charset=utf-8]
       User-Agent: [python/3.6.2 (Windows-10-10.0.17134-SP0) requests/2.18.4 msrest/0.4.29
           msrest_azure/0.4.31 azure-keyvault/1.0.0 Azure-SDK-For-Python]
       accept-language: [en-US]
@@ -1051,31 +629,20 @@
     uri: https://cli-test-keyvault-000002.vault.azure.net/certificates/issuers/issuer1?api-version=7.0
   response:
     body: {string: '{"id":"https://cli-test-keyvault-000002.vault.azure.net/certificates/issuers/issuer1","provider":"Test","credentials":{},"org_details":{"id":"TestOrg","zip":0,"admin_details":[{"first_name":"Test","last_name":"Admin","email":"test@test.com","phone":"123-456-7890"},{"email":"test2@test.com"}]},"attributes":{"enabled":true,"created":1530321580,"updated":1530321584}}'}
->>>>>>> 1dd89c70
     headers:
       cache-control: [no-cache]
       content-length: ['366']
       content-type: [application/json; charset=utf-8]
-<<<<<<< HEAD
-      date: ['Wed, 11 Apr 2018 10:10:46 GMT']
-=======
       date: ['Sat, 30 Jun 2018 01:19:45 GMT']
->>>>>>> 1dd89c70
-      expires: ['-1']
-      pragma: [no-cache]
-      server: [Microsoft-IIS/10.0]
-      strict-transport-security: [max-age=31536000;includeSubDomains]
-      x-aspnet-version: [4.0.30319]
-      x-content-type-options: [nosniff]
-<<<<<<< HEAD
-      x-ms-keyvault-network-info: [addr=167.220.0.218;act_addr_fam=InterNetwork;]
-      x-ms-keyvault-region: [westus]
-      x-ms-keyvault-service-version: [1.0.0.844]
-=======
-      x-ms-keyvault-network-info: [addr=167.220.0.182;act_addr_fam=InterNetwork;]
-      x-ms-keyvault-region: [westus]
-      x-ms-keyvault-service-version: [1.0.0.852]
->>>>>>> 1dd89c70
+      expires: ['-1']
+      pragma: [no-cache]
+      server: [Microsoft-IIS/10.0]
+      strict-transport-security: [max-age=31536000;includeSubDomains]
+      x-aspnet-version: [4.0.30319]
+      x-content-type-options: [nosniff]
+      x-ms-keyvault-network-info: [addr=167.220.0.182;act_addr_fam=InterNetwork;]
+      x-ms-keyvault-region: [westus]
+      x-ms-keyvault-service-version: [1.0.0.852]
       x-powered-by: [ASP.NET]
     status: {code: 200, message: OK}
 - request:
@@ -1087,15 +654,6 @@
       Connection: [keep-alive]
       Content-Length: ['154']
       Content-Type: [application/json; charset=utf-8]
-<<<<<<< HEAD
-      User-Agent: [python/3.6.2 (Windows-10-10.0.16299-SP0) requests/2.18.4 msrest/0.4.26
-          msrest_azure/0.4.25 azure-keyvault/1.0.0b1 Azure-SDK-For-Python]
-      accept-language: [en-US]
-    method: PUT
-    uri: https://cli-test-keyvault-000002.vault.azure.net/certificates/issuers/issuer1?api-version=7.0-preview
-  response:
-    body: {string: '{"id":"https://cli-test-keyvault-000002.vault.azure.net/certificates/issuers/issuer1","provider":"Test","credentials":{},"org_details":{"id":"TestOrg","zip":0,"admin_details":[{"email":"test2@test.com"}]},"attributes":{"enabled":true,"created":1523441442,"updated":1523441447}}'}
-=======
       User-Agent: [python/3.6.2 (Windows-10-10.0.17134-SP0) requests/2.18.4 msrest/0.4.29
           msrest_azure/0.4.31 azure-keyvault/1.0.0 Azure-SDK-For-Python]
       accept-language: [en-US]
@@ -1103,49 +661,29 @@
     uri: https://cli-test-keyvault-000002.vault.azure.net/certificates/issuers/issuer1?api-version=7.0
   response:
     body: {string: '{"id":"https://cli-test-keyvault-000002.vault.azure.net/certificates/issuers/issuer1","provider":"Test","credentials":{},"org_details":{"id":"TestOrg","zip":0,"admin_details":[{"email":"test2@test.com"}]},"attributes":{"enabled":true,"created":1530321580,"updated":1530321585}}'}
->>>>>>> 1dd89c70
     headers:
       cache-control: [no-cache]
       content-length: ['277']
       content-type: [application/json; charset=utf-8]
-<<<<<<< HEAD
-      date: ['Wed, 11 Apr 2018 10:10:47 GMT']
-=======
       date: ['Sat, 30 Jun 2018 01:19:45 GMT']
->>>>>>> 1dd89c70
-      expires: ['-1']
-      pragma: [no-cache]
-      server: [Microsoft-IIS/10.0]
-      strict-transport-security: [max-age=31536000;includeSubDomains]
-      x-aspnet-version: [4.0.30319]
-      x-content-type-options: [nosniff]
-<<<<<<< HEAD
-      x-ms-keyvault-network-info: [addr=167.220.0.218;act_addr_fam=InterNetwork;]
-      x-ms-keyvault-region: [westus]
-      x-ms-keyvault-service-version: [1.0.0.844]
-=======
-      x-ms-keyvault-network-info: [addr=167.220.0.182;act_addr_fam=InterNetwork;]
-      x-ms-keyvault-region: [westus]
-      x-ms-keyvault-service-version: [1.0.0.852]
->>>>>>> 1dd89c70
-      x-powered-by: [ASP.NET]
-    status: {code: 200, message: OK}
-- request:
-    body: null
-    headers:
-      Accept: [application/json]
-      Accept-Encoding: ['gzip, deflate']
-      Connection: [keep-alive]
-      Content-Type: [application/json; charset=utf-8]
-<<<<<<< HEAD
-      User-Agent: [python/3.6.2 (Windows-10-10.0.16299-SP0) requests/2.18.4 msrest/0.4.26
-          msrest_azure/0.4.25 azure-keyvault/1.0.0b1 Azure-SDK-For-Python]
-      accept-language: [en-US]
-    method: GET
-    uri: https://cli-test-keyvault-000002.vault.azure.net/certificates/issuers/issuer1?api-version=7.0-preview
-  response:
-    body: {string: '{"id":"https://cli-test-keyvault-000002.vault.azure.net/certificates/issuers/issuer1","provider":"Test","credentials":{},"org_details":{"id":"TestOrg","zip":0,"admin_details":[{"email":"test2@test.com"}]},"attributes":{"enabled":true,"created":1523441442,"updated":1523441447}}'}
-=======
+      expires: ['-1']
+      pragma: [no-cache]
+      server: [Microsoft-IIS/10.0]
+      strict-transport-security: [max-age=31536000;includeSubDomains]
+      x-aspnet-version: [4.0.30319]
+      x-content-type-options: [nosniff]
+      x-ms-keyvault-network-info: [addr=167.220.0.182;act_addr_fam=InterNetwork;]
+      x-ms-keyvault-region: [westus]
+      x-ms-keyvault-service-version: [1.0.0.852]
+      x-powered-by: [ASP.NET]
+    status: {code: 200, message: OK}
+- request:
+    body: null
+    headers:
+      Accept: [application/json]
+      Accept-Encoding: ['gzip, deflate']
+      Connection: [keep-alive]
+      Content-Type: [application/json; charset=utf-8]
       User-Agent: [python/3.6.2 (Windows-10-10.0.17134-SP0) requests/2.18.4 msrest/0.4.29
           msrest_azure/0.4.31 azure-keyvault/1.0.0 Azure-SDK-For-Python]
       accept-language: [en-US]
@@ -1153,31 +691,20 @@
     uri: https://cli-test-keyvault-000002.vault.azure.net/certificates/issuers/issuer1?api-version=7.0
   response:
     body: {string: '{"id":"https://cli-test-keyvault-000002.vault.azure.net/certificates/issuers/issuer1","provider":"Test","credentials":{},"org_details":{"id":"TestOrg","zip":0,"admin_details":[{"email":"test2@test.com"}]},"attributes":{"enabled":true,"created":1530321580,"updated":1530321585}}'}
->>>>>>> 1dd89c70
     headers:
       cache-control: [no-cache]
       content-length: ['277']
       content-type: [application/json; charset=utf-8]
-<<<<<<< HEAD
-      date: ['Wed, 11 Apr 2018 10:10:47 GMT']
-=======
       date: ['Sat, 30 Jun 2018 01:19:45 GMT']
->>>>>>> 1dd89c70
-      expires: ['-1']
-      pragma: [no-cache]
-      server: [Microsoft-IIS/10.0]
-      strict-transport-security: [max-age=31536000;includeSubDomains]
-      x-aspnet-version: [4.0.30319]
-      x-content-type-options: [nosniff]
-<<<<<<< HEAD
-      x-ms-keyvault-network-info: [addr=167.220.0.218;act_addr_fam=InterNetwork;]
-      x-ms-keyvault-region: [westus]
-      x-ms-keyvault-service-version: [1.0.0.844]
-=======
-      x-ms-keyvault-network-info: [addr=167.220.0.182;act_addr_fam=InterNetwork;]
-      x-ms-keyvault-region: [westus]
-      x-ms-keyvault-service-version: [1.0.0.852]
->>>>>>> 1dd89c70
+      expires: ['-1']
+      pragma: [no-cache]
+      server: [Microsoft-IIS/10.0]
+      strict-transport-security: [max-age=31536000;includeSubDomains]
+      x-aspnet-version: [4.0.30319]
+      x-content-type-options: [nosniff]
+      x-ms-keyvault-network-info: [addr=167.220.0.182;act_addr_fam=InterNetwork;]
+      x-ms-keyvault-region: [westus]
+      x-ms-keyvault-service-version: [1.0.0.852]
       x-powered-by: [ASP.NET]
     status: {code: 200, message: OK}
 - request:
@@ -1188,95 +715,57 @@
       Connection: [keep-alive]
       Content-Length: ['0']
       Content-Type: [application/json; charset=utf-8]
-<<<<<<< HEAD
-      User-Agent: [python/3.6.2 (Windows-10-10.0.16299-SP0) requests/2.18.4 msrest/0.4.26
-          msrest_azure/0.4.25 azure-keyvault/1.0.0b1 Azure-SDK-For-Python]
+      User-Agent: [python/3.6.2 (Windows-10-10.0.17134-SP0) requests/2.18.4 msrest/0.4.29
+          msrest_azure/0.4.31 azure-keyvault/1.0.0 Azure-SDK-For-Python]
       accept-language: [en-US]
     method: DELETE
-    uri: https://cli-test-keyvault-000002.vault.azure.net/certificates/issuers/issuer1?api-version=7.0-preview
-  response:
-    body: {string: '{"id":"https://cli-test-keyvault-000002.vault.azure.net/certificates/issuers/issuer1","provider":"Test","credentials":{},"org_details":{"id":"TestOrg","zip":0,"admin_details":[{"email":"test2@test.com"}]},"attributes":{"enabled":true,"created":1523441442,"updated":1523441447}}'}
-=======
-      User-Agent: [python/3.6.2 (Windows-10-10.0.17134-SP0) requests/2.18.4 msrest/0.4.29
-          msrest_azure/0.4.31 azure-keyvault/1.0.0 Azure-SDK-For-Python]
-      accept-language: [en-US]
-    method: DELETE
     uri: https://cli-test-keyvault-000002.vault.azure.net/certificates/issuers/issuer1?api-version=7.0
   response:
     body: {string: '{"id":"https://cli-test-keyvault-000002.vault.azure.net/certificates/issuers/issuer1","provider":"Test","credentials":{},"org_details":{"id":"TestOrg","zip":0,"admin_details":[{"email":"test2@test.com"}]},"attributes":{"enabled":true,"created":1530321580,"updated":1530321585}}'}
->>>>>>> 1dd89c70
     headers:
       cache-control: [no-cache]
       content-length: ['277']
       content-type: [application/json; charset=utf-8]
-<<<<<<< HEAD
-      date: ['Wed, 11 Apr 2018 10:10:48 GMT']
-=======
       date: ['Sat, 30 Jun 2018 01:19:45 GMT']
->>>>>>> 1dd89c70
-      expires: ['-1']
-      pragma: [no-cache]
-      server: [Microsoft-IIS/10.0]
-      strict-transport-security: [max-age=31536000;includeSubDomains]
-      x-aspnet-version: [4.0.30319]
-      x-content-type-options: [nosniff]
-<<<<<<< HEAD
-      x-ms-keyvault-network-info: [addr=167.220.0.218;act_addr_fam=InterNetwork;]
-      x-ms-keyvault-region: [westus]
-      x-ms-keyvault-service-version: [1.0.0.844]
-=======
-      x-ms-keyvault-network-info: [addr=167.220.0.182;act_addr_fam=InterNetwork;]
-      x-ms-keyvault-region: [westus]
-      x-ms-keyvault-service-version: [1.0.0.852]
->>>>>>> 1dd89c70
-      x-powered-by: [ASP.NET]
-    status: {code: 200, message: OK}
-- request:
-    body: null
-    headers:
-      Accept: [application/json]
-      Accept-Encoding: ['gzip, deflate']
-      Connection: [keep-alive]
-      Content-Type: [application/json; charset=utf-8]
-<<<<<<< HEAD
-      User-Agent: [python/3.6.2 (Windows-10-10.0.16299-SP0) requests/2.18.4 msrest/0.4.26
-          msrest_azure/0.4.25 azure-keyvault/1.0.0b1 Azure-SDK-For-Python]
-      accept-language: [en-US]
-    method: GET
-    uri: https://cli-test-keyvault-000002.vault.azure.net/certificates/issuers?api-version=7.0-preview
-=======
+      expires: ['-1']
+      pragma: [no-cache]
+      server: [Microsoft-IIS/10.0]
+      strict-transport-security: [max-age=31536000;includeSubDomains]
+      x-aspnet-version: [4.0.30319]
+      x-content-type-options: [nosniff]
+      x-ms-keyvault-network-info: [addr=167.220.0.182;act_addr_fam=InterNetwork;]
+      x-ms-keyvault-region: [westus]
+      x-ms-keyvault-service-version: [1.0.0.852]
+      x-powered-by: [ASP.NET]
+    status: {code: 200, message: OK}
+- request:
+    body: null
+    headers:
+      Accept: [application/json]
+      Accept-Encoding: ['gzip, deflate']
+      Connection: [keep-alive]
+      Content-Type: [application/json; charset=utf-8]
       User-Agent: [python/3.6.2 (Windows-10-10.0.17134-SP0) requests/2.18.4 msrest/0.4.29
           msrest_azure/0.4.31 azure-keyvault/1.0.0 Azure-SDK-For-Python]
       accept-language: [en-US]
     method: GET
     uri: https://cli-test-keyvault-000002.vault.azure.net/certificates/issuers?api-version=7.0
->>>>>>> 1dd89c70
   response:
     body: {string: '{"value":[],"nextLink":null}'}
     headers:
       cache-control: [no-cache]
       content-length: ['28']
       content-type: [application/json; charset=utf-8]
-<<<<<<< HEAD
-      date: ['Wed, 11 Apr 2018 10:10:48 GMT']
-=======
       date: ['Sat, 30 Jun 2018 01:19:46 GMT']
->>>>>>> 1dd89c70
-      expires: ['-1']
-      pragma: [no-cache]
-      server: [Microsoft-IIS/10.0]
-      strict-transport-security: [max-age=31536000;includeSubDomains]
-      x-aspnet-version: [4.0.30319]
-      x-content-type-options: [nosniff]
-<<<<<<< HEAD
-      x-ms-keyvault-network-info: [addr=167.220.0.218;act_addr_fam=InterNetwork;]
-      x-ms-keyvault-region: [westus]
-      x-ms-keyvault-service-version: [1.0.0.844]
-=======
-      x-ms-keyvault-network-info: [addr=167.220.0.182;act_addr_fam=InterNetwork;]
-      x-ms-keyvault-region: [westus]
-      x-ms-keyvault-service-version: [1.0.0.852]
->>>>>>> 1dd89c70
+      expires: ['-1']
+      pragma: [no-cache]
+      server: [Microsoft-IIS/10.0]
+      strict-transport-security: [max-age=31536000;includeSubDomains]
+      x-aspnet-version: [4.0.30319]
+      x-content-type-options: [nosniff]
+      x-ms-keyvault-network-info: [addr=167.220.0.182;act_addr_fam=InterNetwork;]
+      x-ms-keyvault-region: [westus]
+      x-ms-keyvault-service-version: [1.0.0.852]
       x-powered-by: [ASP.NET]
     status: {code: 200, message: OK}
 - request:
@@ -1288,15 +777,9 @@
       Connection: [keep-alive]
       Content-Length: ['0']
       Content-Type: [application/json; charset=utf-8]
-<<<<<<< HEAD
-      User-Agent: [python/3.6.2 (Windows-10-10.0.16299-SP0) requests/2.18.4 msrest/0.4.26
-          msrest_azure/0.4.25 resourcemanagementclient/1.2.1 Azure-SDK-For-Python
-          AZURECLI/2.0.31]
-=======
       User-Agent: [python/3.6.2 (Windows-10-10.0.17134-SP0) requests/2.18.4 msrest/0.4.29
           msrest_azure/0.4.31 resourcemanagementclient/2.0.0rc2 Azure-SDK-For-Python
           AZURECLI/2.0.41]
->>>>>>> 1dd89c70
       accept-language: [en-US]
     method: DELETE
     uri: https://management.azure.com/subscriptions/00000000-0000-0000-0000-000000000000/resourcegroups/cli_test_kv_cert_issuer000001?api-version=2018-05-01
@@ -1305,22 +788,12 @@
     headers:
       cache-control: [no-cache]
       content-length: ['0']
-<<<<<<< HEAD
-      date: ['Wed, 11 Apr 2018 10:10:48 GMT']
-      expires: ['-1']
-      location: ['https://management.azure.com/subscriptions/00000000-0000-0000-0000-000000000000/operationresults/eyJqb2JJZCI6IlJFU09VUkNFR1JPVVBERUxFVElPTkpPQi1DTEk6NUZURVNUOjVGS1Y6NUZDRVJUOjVGSVNTVUVSUlFETUFSUUVVVTdLWEdJNXxGMUZFQjMwQTM4MTU4RTg5LVdFU1RVUyIsImpvYkxvY2F0aW9uIjoid2VzdHVzIn0?api-version=2017-05-10']
+      date: ['Sat, 30 Jun 2018 01:19:46 GMT']
+      expires: ['-1']
+      location: ['https://management.azure.com/subscriptions/00000000-0000-0000-0000-000000000000/operationresults/eyJqb2JJZCI6IlJFU09VUkNFR1JPVVBERUxFVElPTkpPQi1DTEk6NUZURVNUOjVGS1Y6NUZDRVJUOjVGSVNTVUVSTldFUklZMkJaVlNaVEE2M3xDNjgxN0NDOURCQTMwOTQxLVdFU1RVUyIsImpvYkxvY2F0aW9uIjoid2VzdHVzIn0?api-version=2018-05-01']
       pragma: [no-cache]
       strict-transport-security: [max-age=31536000; includeSubDomains]
       x-content-type-options: [nosniff]
-      x-ms-ratelimit-remaining-subscription-writes: ['1197']
-=======
-      date: ['Sat, 30 Jun 2018 01:19:46 GMT']
-      expires: ['-1']
-      location: ['https://management.azure.com/subscriptions/00000000-0000-0000-0000-000000000000/operationresults/eyJqb2JJZCI6IlJFU09VUkNFR1JPVVBERUxFVElPTkpPQi1DTEk6NUZURVNUOjVGS1Y6NUZDRVJUOjVGSVNTVUVSTldFUklZMkJaVlNaVEE2M3xDNjgxN0NDOURCQTMwOTQxLVdFU1RVUyIsImpvYkxvY2F0aW9uIjoid2VzdHVzIn0?api-version=2018-05-01']
-      pragma: [no-cache]
-      strict-transport-security: [max-age=31536000; includeSubDomains]
-      x-content-type-options: [nosniff]
       x-ms-ratelimit-remaining-subscription-deletes: ['14999']
->>>>>>> 1dd89c70
     status: {code: 202, message: Accepted}
 version: 1