--- conflicted
+++ resolved
@@ -14,17 +14,10 @@
       - --resource-group --name --location --dns-name-prefix --node-count --ssh-key-value
         --load-balancer-sku --vm-set-type --no-wait
       User-Agent:
-<<<<<<< HEAD
-      - AZURECLI/2.49.0 azsdk-python-azure-mgmt-containerservice/23.0.0 Python/3.8.16
-        (macOS-13.4-arm64-arm-64bit)
-    method: GET
-    uri: https://management.azure.com/subscriptions/00000000-0000-0000-0000-000000000000/resourceGroups/clitest000001/providers/Microsoft.ContainerService/managedClusters/cliakstest000001?api-version=2023-05-01
-=======
-      - AZURECLI/2.49.0 azsdk-python-azure-mgmt-containerservice/24.0.0 Python/3.8.10
-        (Linux-5.15.0-1039-azure-x86_64-with-glibc2.29)
-    method: GET
-    uri: https://management.azure.com/subscriptions/00000000-0000-0000-0000-000000000000/resourceGroups/clitest000001/providers/Microsoft.ContainerService/managedClusters/cliakstest000001?api-version=2023-07-01
->>>>>>> 13d0ab0a
+      - AZURECLI/2.49.0 azsdk-python-azure-mgmt-containerservice/24.0.0 Python/3.8.10
+        (Linux-5.15.0-1039-azure-x86_64-with-glibc2.29)
+    method: GET
+    uri: https://management.azure.com/subscriptions/00000000-0000-0000-0000-000000000000/resourceGroups/clitest000001/providers/Microsoft.ContainerService/managedClusters/cliakstest000001?api-version=2023-07-01
   response:
     body:
       string: '{"error":{"code":"ResourceNotFound","message":"The Resource ''Microsoft.ContainerService/managedClusters/cliakstest000001''
@@ -38,11 +31,7 @@
       content-type:
       - application/json; charset=utf-8
       date:
-<<<<<<< HEAD
-      - Wed, 14 Jun 2023 19:50:12 GMT
-=======
       - Thu, 29 Jun 2023 09:13:32 GMT
->>>>>>> 13d0ab0a
       expires:
       - '-1'
       pragma:
@@ -65,20 +54,12 @@
       "Regular", "scaleSetEvictionPolicy": "Delete", "spotMaxPrice": -1.0, "nodeTaints":
       [], "enableEncryptionAtHost": false, "enableUltraSSD": false, "enableFIPS":
       false, "name": "nodepool1"}], "linuxProfile": {"adminUsername": "azureuser",
-<<<<<<< HEAD
-      "ssh": {"publicKeys": [{"keyData": "ssh-rsa AAAAB3NzaC1yc2EAAAADAQABAAACAQCbIg1guRHbI0lV11wWDt1r2cUdcNd27CJsg+SfgC7miZeubtwUhbsPdhMQsfDyhOWHq1+ZL0M+nJZV63d/1dhmhtgyOqejUwrPlzKhydsbrsdUor+JmNJDdW01v7BXHyuymT8G4s09jCasNOwiufbP/qp72ruu0bIA1nySsvlf9pCQAuFkAnVnf/rFhUlOkhtRpwcq8SUNY2zRHR/EKb/4NWY1JzR4sa3q2fWIJdrrX0DvLoa5g9bIEd4Df79ba7v+yiUBOS0zT2ll+z4g9izHK3EO5d8hL4jYxcjKs+wcslSYRWrascfscLgMlMGh0CdKeNTDjHpGPncaf3Z+FwwwjWeuiNBxv7bJo13/8B/098KlVDl4GZqsoBCEjPyJfV6hO0y/LkRGkk7oHWKgeWAfKtfLItRp00eZ4fcJNK9kCaSMmEugoZWcI7NGbZXzqFWqbpRI7NcDP9+WIQ+i9U5vqWsqd/zng4kbuAJ6UuKqIzB0upYrLShfQE3SAck8oaLhJqqq56VfDuASNpJKidV+zq27HfSBmbXnkR/5AK337dc3MXKJypoK/QPMLKUAP5XLPbs+NddJQV7EZXd29DLgp+fRIg3edpKdO7ZErWhv7d+3Kws+e1Y+ypmR2WIVSwVyBEUfgv2C8Ts9gnTF4pNcEY/S2aBicz5Ew2+jdyGNQQ==
-      test@example.com\n"}]}}, "addonProfiles": {}, "enableRBAC": true, "networkProfile":
-      {"networkPlugin": "kubenet", "podCidr": "10.244.0.0/16", "serviceCidr": "10.0.0.0/16",
-      "dnsServiceIP": "10.0.0.10", "outboundType": "loadBalancer", "loadBalancerSku":
-      "basic"}, "disableLocalAccounts": false, "storageProfile": {}}}'
-=======
       "ssh": {"publicKeys": [{"keyData": "ssh-rsa AAAAB3NzaC1yc2EAAAADAQABAAABAQCw4P22/hE86EX0l2HMO+M6Gw+CW6O4Yl84NLjVqF7NtK8xwQKcZwGeIwNBv/HxJ0uMJlOCG1ZMPPvSZHDp07QvAjYKKryIkIGilxLUh4fNOEQiZqAXB2badERUdwLRB4f6kHc0vb35GHw3tlyjjDjvQTO7UgZQxnbipxyrJAYfMHxfXjST1tvmln3v87WvBGsY2hr1Iqx/gMO3AIqaNoJntl1sIeAcg8xXdYW3PP6N1gYToFsDxsQZU2rfefIRDniuP4fYy2J4shtEAkyzv1BlOBJGHBqCzyrhXVqFElLSFV99QhLUi43zXL4Ge1QKJBztH/q48ohMBt3WenkP2KsT
       azcli_aks_live_test@example.com\n"}]}}, "addonProfiles": {}, "enableRBAC": true,
       "networkProfile": {"networkPlugin": "kubenet", "podCidr": "10.244.0.0/16", "serviceCidr":
       "10.0.0.0/16", "dnsServiceIP": "10.0.0.10", "outboundType": "loadBalancer",
       "loadBalancerSku": "basic"}, "disableLocalAccounts": false, "storageProfile":
       {}}}'
->>>>>>> 13d0ab0a
     headers:
       Accept:
       - application/json
@@ -89,74 +70,13 @@
       Connection:
       - keep-alive
       Content-Length:
-<<<<<<< HEAD
-      - '1721'
-=======
       - '1392'
->>>>>>> 13d0ab0a
       Content-Type:
       - application/json
       ParameterSetName:
       - --resource-group --name --location --dns-name-prefix --node-count --ssh-key-value
         --load-balancer-sku --vm-set-type --no-wait
       User-Agent:
-<<<<<<< HEAD
-      - AZURECLI/2.49.0 azsdk-python-azure-mgmt-containerservice/23.0.0 Python/3.8.16
-        (macOS-13.4-arm64-arm-64bit)
-    method: PUT
-    uri: https://management.azure.com/subscriptions/00000000-0000-0000-0000-000000000000/resourceGroups/clitest000001/providers/Microsoft.ContainerService/managedClusters/cliakstest000001?api-version=2023-05-01
-  response:
-    body:
-      string: "{\n  \"id\": \"/subscriptions/00000000-0000-0000-0000-000000000000/resourcegroups/clitest000001/providers/Microsoft.ContainerService/managedClusters/cliakstest000001\"\
-        ,\n  \"location\": \"westus2\",\n  \"name\": \"cliakstest000001\",\n  \"type\"\
-        : \"Microsoft.ContainerService/ManagedClusters\",\n  \"properties\": {\n \
-        \  \"provisioningState\": \"Creating\",\n   \"powerState\": {\n    \"code\"\
-        : \"Running\"\n   },\n   \"kubernetesVersion\": \"1.25.6\",\n   \"currentKubernetesVersion\"\
-        : \"1.25.6\",\n   \"dnsPrefix\": \"cliaksdns000002\",\n   \"fqdn\": \"cliaksdns000002-0vhu8nsi.hcp.westus2.azmk8s.io\"\
-        ,\n   \"azurePortalFQDN\": \"cliaksdns000002-0vhu8nsi.portal.hcp.westus2.azmk8s.io\"\
-        ,\n   \"agentPoolProfiles\": [\n    {\n     \"name\": \"nodepool1\",\n   \
-        \  \"count\": 1,\n     \"vmSize\": \"Standard_DS2_v2\",\n     \"osDiskSizeGB\"\
-        : 128,\n     \"osDiskType\": \"Managed\",\n     \"kubeletDiskType\": \"OS\"\
-        ,\n     \"maxPods\": 110,\n     \"type\": \"AvailabilitySet\",\n     \"enableAutoScaling\"\
-        : false,\n     \"provisioningState\": \"Creating\",\n     \"powerState\":\
-        \ {\n      \"code\": \"Running\"\n     },\n     \"orchestratorVersion\": \"\
-        1.25.6\",\n     \"currentOrchestratorVersion\": \"1.25.6\",\n     \"enableNodePublicIP\"\
-        : false,\n     \"mode\": \"System\",\n     \"enableEncryptionAtHost\": false,\n\
-        \     \"enableUltraSSD\": false,\n     \"osType\": \"Linux\",\n     \"osSKU\"\
-        : \"Ubuntu\",\n     \"upgradeSettings\": {},\n     \"enableFIPS\": false\n\
-        \    }\n   ],\n   \"linuxProfile\": {\n    \"adminUsername\": \"azureuser\"\
-        ,\n    \"ssh\": {\n     \"publicKeys\": [\n      {\n       \"keyData\": \"\
-        ssh-rsa AAAAB3NzaC1yc2EAAAADAQABAAACAQCbIg1guRHbI0lV11wWDt1r2cUdcNd27CJsg+SfgC7miZeubtwUhbsPdhMQsfDyhOWHq1+ZL0M+nJZV63d/1dhmhtgyOqejUwrPlzKhydsbrsdUor+JmNJDdW01v7BXHyuymT8G4s09jCasNOwiufbP/qp72ruu0bIA1nySsvlf9pCQAuFkAnVnf/rFhUlOkhtRpwcq8SUNY2zRHR/EKb/4NWY1JzR4sa3q2fWIJdrrX0DvLoa5g9bIEd4Df79ba7v+yiUBOS0zT2ll+z4g9izHK3EO5d8hL4jYxcjKs+wcslSYRWrascfscLgMlMGh0CdKeNTDjHpGPncaf3Z+FwwwjWeuiNBxv7bJo13/8B/098KlVDl4GZqsoBCEjPyJfV6hO0y/LkRGkk7oHWKgeWAfKtfLItRp00eZ4fcJNK9kCaSMmEugoZWcI7NGbZXzqFWqbpRI7NcDP9+WIQ+i9U5vqWsqd/zng4kbuAJ6UuKqIzB0upYrLShfQE3SAck8oaLhJqqq56VfDuASNpJKidV+zq27HfSBmbXnkR/5AK337dc3MXKJypoK/QPMLKUAP5XLPbs+NddJQV7EZXd29DLgp+fRIg3edpKdO7ZErWhv7d+3Kws+e1Y+ypmR2WIVSwVyBEUfgv2C8Ts9gnTF4pNcEY/S2aBicz5Ew2+jdyGNQQ==\
-        \ test@example.com\\n\"\n      }\n     ]\n    }\n   },\n   \"servicePrincipalProfile\"\
-        : {\n    \"clientId\":\"00000000-0000-0000-0000-000000000001\"\n   },\n  \
-        \ \"nodeResourceGroup\": \"MC_clitest000001_cliakstest000001_westus2\",\n\
-        \   \"enableRBAC\": true,\n   \"supportPlan\": \"KubernetesOfficial\",\n \
-        \  \"networkProfile\": {\n    \"networkPlugin\": \"kubenet\",\n    \"loadBalancerSku\"\
-        : \"basic\",\n    \"podCidr\": \"10.244.0.0/16\",\n    \"serviceCidr\": \"\
-        10.0.0.0/16\",\n    \"dnsServiceIP\": \"10.0.0.10\",\n    \"outboundType\"\
-        : \"loadBalancer\",\n    \"podCidrs\": [\n     \"10.244.0.0/16\"\n    ],\n\
-        \    \"serviceCidrs\": [\n     \"10.0.0.0/16\"\n    ],\n    \"ipFamilies\"\
-        : [\n     \"IPv4\"\n    ]\n   },\n   \"maxAgentPools\": 1,\n   \"disableLocalAccounts\"\
-        : false,\n   \"securityProfile\": {},\n   \"storageProfile\": {\n    \"diskCSIDriver\"\
-        : {\n     \"enabled\": true\n    },\n    \"fileCSIDriver\": {\n     \"enabled\"\
-        : true\n    },\n    \"snapshotController\": {\n     \"enabled\": true\n  \
-        \  }\n   },\n   \"oidcIssuerProfile\": {\n    \"enabled\": false\n   },\n\
-        \   \"workloadAutoScalerProfile\": {}\n  },\n  \"identity\": {\n   \"type\"\
-        : \"SystemAssigned\",\n   \"principalId\":\"00000000-0000-0000-0000-000000000001\"\
-        ,\n   \"tenantId\": \"72f988bf-86f1-41af-91ab-2d7cd011db47\"\n  },\n  \"sku\"\
-        : {\n   \"name\": \"Base\",\n   \"tier\": \"Free\"\n  }\n }"
-    headers:
-      azure-asyncoperation:
-      - https://management.azure.com/subscriptions/00000000-0000-0000-0000-000000000000/providers/Microsoft.ContainerService/locations/westus2/operations/b4d59cdd-15a2-44b2-a29a-bc3895c6a7cd?api-version=2016-03-30
-      cache-control:
-      - no-cache
-      content-length:
-      - '3368'
-      content-type:
-      - application/json
-      date:
-      - Wed, 14 Jun 2023 19:50:18 GMT
-=======
       - AZURECLI/2.49.0 azsdk-python-azure-mgmt-containerservice/24.0.0 Python/3.8.10
         (Linux-5.15.0-1039-azure-x86_64-with-glibc2.29)
     method: PUT
@@ -209,7 +129,6 @@
       - application/json
       date:
       - Thu, 29 Jun 2023 09:13:38 GMT
->>>>>>> 13d0ab0a
       expires:
       - '-1'
       pragma:
@@ -239,52 +158,6 @@
       ParameterSetName:
       - -g -n --created
       User-Agent:
-<<<<<<< HEAD
-      - AZURECLI/2.49.0 azsdk-python-azure-mgmt-containerservice/23.0.0 Python/3.8.16
-        (macOS-13.4-arm64-arm-64bit)
-    method: GET
-    uri: https://management.azure.com/subscriptions/00000000-0000-0000-0000-000000000000/resourceGroups/clitest000001/providers/Microsoft.ContainerService/managedClusters/cliakstest000001?api-version=2023-05-01
-  response:
-    body:
-      string: "{\n  \"id\": \"/subscriptions/00000000-0000-0000-0000-000000000000/resourcegroups/clitest000001/providers/Microsoft.ContainerService/managedClusters/cliakstest000001\"\
-        ,\n  \"location\": \"westus2\",\n  \"name\": \"cliakstest000001\",\n  \"type\"\
-        : \"Microsoft.ContainerService/ManagedClusters\",\n  \"properties\": {\n \
-        \  \"provisioningState\": \"Creating\",\n   \"powerState\": {\n    \"code\"\
-        : \"Running\"\n   },\n   \"kubernetesVersion\": \"1.25.6\",\n   \"currentKubernetesVersion\"\
-        : \"1.25.6\",\n   \"dnsPrefix\": \"cliaksdns000002\",\n   \"fqdn\": \"cliaksdns000002-0vhu8nsi.hcp.westus2.azmk8s.io\"\
-        ,\n   \"azurePortalFQDN\": \"cliaksdns000002-0vhu8nsi.portal.hcp.westus2.azmk8s.io\"\
-        ,\n   \"agentPoolProfiles\": [\n    {\n     \"name\": \"nodepool1\",\n   \
-        \  \"count\": 1,\n     \"vmSize\": \"Standard_DS2_v2\",\n     \"osDiskSizeGB\"\
-        : 128,\n     \"osDiskType\": \"Managed\",\n     \"kubeletDiskType\": \"OS\"\
-        ,\n     \"maxPods\": 110,\n     \"type\": \"AvailabilitySet\",\n     \"enableAutoScaling\"\
-        : false,\n     \"provisioningState\": \"Creating\",\n     \"powerState\":\
-        \ {\n      \"code\": \"Running\"\n     },\n     \"orchestratorVersion\": \"\
-        1.25.6\",\n     \"currentOrchestratorVersion\": \"1.25.6\",\n     \"enableNodePublicIP\"\
-        : false,\n     \"mode\": \"System\",\n     \"enableEncryptionAtHost\": false,\n\
-        \     \"enableUltraSSD\": false,\n     \"osType\": \"Linux\",\n     \"osSKU\"\
-        : \"Ubuntu\",\n     \"upgradeSettings\": {},\n     \"enableFIPS\": false\n\
-        \    }\n   ],\n   \"linuxProfile\": {\n    \"adminUsername\": \"azureuser\"\
-        ,\n    \"ssh\": {\n     \"publicKeys\": [\n      {\n       \"keyData\": \"\
-        ssh-rsa AAAAB3NzaC1yc2EAAAADAQABAAACAQCbIg1guRHbI0lV11wWDt1r2cUdcNd27CJsg+SfgC7miZeubtwUhbsPdhMQsfDyhOWHq1+ZL0M+nJZV63d/1dhmhtgyOqejUwrPlzKhydsbrsdUor+JmNJDdW01v7BXHyuymT8G4s09jCasNOwiufbP/qp72ruu0bIA1nySsvlf9pCQAuFkAnVnf/rFhUlOkhtRpwcq8SUNY2zRHR/EKb/4NWY1JzR4sa3q2fWIJdrrX0DvLoa5g9bIEd4Df79ba7v+yiUBOS0zT2ll+z4g9izHK3EO5d8hL4jYxcjKs+wcslSYRWrascfscLgMlMGh0CdKeNTDjHpGPncaf3Z+FwwwjWeuiNBxv7bJo13/8B/098KlVDl4GZqsoBCEjPyJfV6hO0y/LkRGkk7oHWKgeWAfKtfLItRp00eZ4fcJNK9kCaSMmEugoZWcI7NGbZXzqFWqbpRI7NcDP9+WIQ+i9U5vqWsqd/zng4kbuAJ6UuKqIzB0upYrLShfQE3SAck8oaLhJqqq56VfDuASNpJKidV+zq27HfSBmbXnkR/5AK337dc3MXKJypoK/QPMLKUAP5XLPbs+NddJQV7EZXd29DLgp+fRIg3edpKdO7ZErWhv7d+3Kws+e1Y+ypmR2WIVSwVyBEUfgv2C8Ts9gnTF4pNcEY/S2aBicz5Ew2+jdyGNQQ==\
-        \ test@example.com\\n\"\n      }\n     ]\n    }\n   },\n   \"servicePrincipalProfile\"\
-        : {\n    \"clientId\":\"00000000-0000-0000-0000-000000000001\"\n   },\n  \
-        \ \"nodeResourceGroup\": \"MC_clitest000001_cliakstest000001_westus2\",\n\
-        \   \"enableRBAC\": true,\n   \"supportPlan\": \"KubernetesOfficial\",\n \
-        \  \"networkProfile\": {\n    \"networkPlugin\": \"kubenet\",\n    \"loadBalancerSku\"\
-        : \"basic\",\n    \"podCidr\": \"10.244.0.0/16\",\n    \"serviceCidr\": \"\
-        10.0.0.0/16\",\n    \"dnsServiceIP\": \"10.0.0.10\",\n    \"outboundType\"\
-        : \"loadBalancer\",\n    \"podCidrs\": [\n     \"10.244.0.0/16\"\n    ],\n\
-        \    \"serviceCidrs\": [\n     \"10.0.0.0/16\"\n    ],\n    \"ipFamilies\"\
-        : [\n     \"IPv4\"\n    ]\n   },\n   \"maxAgentPools\": 1,\n   \"disableLocalAccounts\"\
-        : false,\n   \"securityProfile\": {},\n   \"storageProfile\": {\n    \"diskCSIDriver\"\
-        : {\n     \"enabled\": true\n    },\n    \"fileCSIDriver\": {\n     \"enabled\"\
-        : true\n    },\n    \"snapshotController\": {\n     \"enabled\": true\n  \
-        \  }\n   },\n   \"oidcIssuerProfile\": {\n    \"enabled\": false\n   },\n\
-        \   \"workloadAutoScalerProfile\": {}\n  },\n  \"identity\": {\n   \"type\"\
-        : \"SystemAssigned\",\n   \"principalId\":\"00000000-0000-0000-0000-000000000001\"\
-        ,\n   \"tenantId\": \"72f988bf-86f1-41af-91ab-2d7cd011db47\"\n  },\n  \"sku\"\
-        : {\n   \"name\": \"Base\",\n   \"tier\": \"Free\"\n  }\n }"
-=======
       - AZURECLI/2.49.0 azsdk-python-azure-mgmt-containerservice/24.0.0 Python/3.8.10
         (Linux-5.15.0-1039-azure-x86_64-with-glibc2.29)
     method: GET
@@ -326,24 +199,15 @@
         {}\n  },\n  \"identity\": {\n   \"type\": \"SystemAssigned\",\n   \"principalId\":\"00000000-0000-0000-0000-000000000001\",\n
         \  \"tenantId\": \"72f988bf-86f1-41af-91ab-2d7cd011db47\"\n  },\n  \"sku\":
         {\n   \"name\": \"Base\",\n   \"tier\": \"Free\"\n  }\n }"
->>>>>>> 13d0ab0a
-    headers:
-      cache-control:
-      - no-cache
-      content-length:
-<<<<<<< HEAD
-      - '3368'
-      content-type:
-      - application/json
-      date:
-      - Wed, 14 Jun 2023 19:50:18 GMT
-=======
+    headers:
+      cache-control:
+      - no-cache
+      content-length:
       - '3039'
       content-type:
       - application/json
       date:
       - Thu, 29 Jun 2023 09:13:39 GMT
->>>>>>> 13d0ab0a
       expires:
       - '-1'
       pragma:
@@ -375,52 +239,6 @@
       ParameterSetName:
       - -g -n --created
       User-Agent:
-<<<<<<< HEAD
-      - AZURECLI/2.49.0 azsdk-python-azure-mgmt-containerservice/23.0.0 Python/3.8.16
-        (macOS-13.4-arm64-arm-64bit)
-    method: GET
-    uri: https://management.azure.com/subscriptions/00000000-0000-0000-0000-000000000000/resourceGroups/clitest000001/providers/Microsoft.ContainerService/managedClusters/cliakstest000001?api-version=2023-05-01
-  response:
-    body:
-      string: "{\n  \"id\": \"/subscriptions/00000000-0000-0000-0000-000000000000/resourcegroups/clitest000001/providers/Microsoft.ContainerService/managedClusters/cliakstest000001\"\
-        ,\n  \"location\": \"westus2\",\n  \"name\": \"cliakstest000001\",\n  \"type\"\
-        : \"Microsoft.ContainerService/ManagedClusters\",\n  \"properties\": {\n \
-        \  \"provisioningState\": \"Creating\",\n   \"powerState\": {\n    \"code\"\
-        : \"Running\"\n   },\n   \"kubernetesVersion\": \"1.25.6\",\n   \"currentKubernetesVersion\"\
-        : \"1.25.6\",\n   \"dnsPrefix\": \"cliaksdns000002\",\n   \"fqdn\": \"cliaksdns000002-0vhu8nsi.hcp.westus2.azmk8s.io\"\
-        ,\n   \"azurePortalFQDN\": \"cliaksdns000002-0vhu8nsi.portal.hcp.westus2.azmk8s.io\"\
-        ,\n   \"agentPoolProfiles\": [\n    {\n     \"name\": \"nodepool1\",\n   \
-        \  \"count\": 1,\n     \"vmSize\": \"Standard_DS2_v2\",\n     \"osDiskSizeGB\"\
-        : 128,\n     \"osDiskType\": \"Managed\",\n     \"kubeletDiskType\": \"OS\"\
-        ,\n     \"maxPods\": 110,\n     \"type\": \"AvailabilitySet\",\n     \"enableAutoScaling\"\
-        : false,\n     \"provisioningState\": \"Creating\",\n     \"powerState\":\
-        \ {\n      \"code\": \"Running\"\n     },\n     \"orchestratorVersion\": \"\
-        1.25.6\",\n     \"currentOrchestratorVersion\": \"1.25.6\",\n     \"enableNodePublicIP\"\
-        : false,\n     \"mode\": \"System\",\n     \"enableEncryptionAtHost\": false,\n\
-        \     \"enableUltraSSD\": false,\n     \"osType\": \"Linux\",\n     \"osSKU\"\
-        : \"Ubuntu\",\n     \"upgradeSettings\": {},\n     \"enableFIPS\": false\n\
-        \    }\n   ],\n   \"linuxProfile\": {\n    \"adminUsername\": \"azureuser\"\
-        ,\n    \"ssh\": {\n     \"publicKeys\": [\n      {\n       \"keyData\": \"\
-        ssh-rsa AAAAB3NzaC1yc2EAAAADAQABAAACAQCbIg1guRHbI0lV11wWDt1r2cUdcNd27CJsg+SfgC7miZeubtwUhbsPdhMQsfDyhOWHq1+ZL0M+nJZV63d/1dhmhtgyOqejUwrPlzKhydsbrsdUor+JmNJDdW01v7BXHyuymT8G4s09jCasNOwiufbP/qp72ruu0bIA1nySsvlf9pCQAuFkAnVnf/rFhUlOkhtRpwcq8SUNY2zRHR/EKb/4NWY1JzR4sa3q2fWIJdrrX0DvLoa5g9bIEd4Df79ba7v+yiUBOS0zT2ll+z4g9izHK3EO5d8hL4jYxcjKs+wcslSYRWrascfscLgMlMGh0CdKeNTDjHpGPncaf3Z+FwwwjWeuiNBxv7bJo13/8B/098KlVDl4GZqsoBCEjPyJfV6hO0y/LkRGkk7oHWKgeWAfKtfLItRp00eZ4fcJNK9kCaSMmEugoZWcI7NGbZXzqFWqbpRI7NcDP9+WIQ+i9U5vqWsqd/zng4kbuAJ6UuKqIzB0upYrLShfQE3SAck8oaLhJqqq56VfDuASNpJKidV+zq27HfSBmbXnkR/5AK337dc3MXKJypoK/QPMLKUAP5XLPbs+NddJQV7EZXd29DLgp+fRIg3edpKdO7ZErWhv7d+3Kws+e1Y+ypmR2WIVSwVyBEUfgv2C8Ts9gnTF4pNcEY/S2aBicz5Ew2+jdyGNQQ==\
-        \ test@example.com\\n\"\n      }\n     ]\n    }\n   },\n   \"servicePrincipalProfile\"\
-        : {\n    \"clientId\":\"00000000-0000-0000-0000-000000000001\"\n   },\n  \
-        \ \"nodeResourceGroup\": \"MC_clitest000001_cliakstest000001_westus2\",\n\
-        \   \"enableRBAC\": true,\n   \"supportPlan\": \"KubernetesOfficial\",\n \
-        \  \"networkProfile\": {\n    \"networkPlugin\": \"kubenet\",\n    \"loadBalancerSku\"\
-        : \"basic\",\n    \"podCidr\": \"10.244.0.0/16\",\n    \"serviceCidr\": \"\
-        10.0.0.0/16\",\n    \"dnsServiceIP\": \"10.0.0.10\",\n    \"outboundType\"\
-        : \"loadBalancer\",\n    \"podCidrs\": [\n     \"10.244.0.0/16\"\n    ],\n\
-        \    \"serviceCidrs\": [\n     \"10.0.0.0/16\"\n    ],\n    \"ipFamilies\"\
-        : [\n     \"IPv4\"\n    ]\n   },\n   \"maxAgentPools\": 1,\n   \"disableLocalAccounts\"\
-        : false,\n   \"securityProfile\": {},\n   \"storageProfile\": {\n    \"diskCSIDriver\"\
-        : {\n     \"enabled\": true\n    },\n    \"fileCSIDriver\": {\n     \"enabled\"\
-        : true\n    },\n    \"snapshotController\": {\n     \"enabled\": true\n  \
-        \  }\n   },\n   \"oidcIssuerProfile\": {\n    \"enabled\": false\n   },\n\
-        \   \"workloadAutoScalerProfile\": {}\n  },\n  \"identity\": {\n   \"type\"\
-        : \"SystemAssigned\",\n   \"principalId\":\"00000000-0000-0000-0000-000000000001\"\
-        ,\n   \"tenantId\": \"72f988bf-86f1-41af-91ab-2d7cd011db47\"\n  },\n  \"sku\"\
-        : {\n   \"name\": \"Base\",\n   \"tier\": \"Free\"\n  }\n }"
-=======
       - AZURECLI/2.49.0 azsdk-python-azure-mgmt-containerservice/24.0.0 Python/3.8.10
         (Linux-5.15.0-1039-azure-x86_64-with-glibc2.29)
     method: GET
@@ -462,24 +280,15 @@
         {}\n  },\n  \"identity\": {\n   \"type\": \"SystemAssigned\",\n   \"principalId\":\"00000000-0000-0000-0000-000000000001\",\n
         \  \"tenantId\": \"72f988bf-86f1-41af-91ab-2d7cd011db47\"\n  },\n  \"sku\":
         {\n   \"name\": \"Base\",\n   \"tier\": \"Free\"\n  }\n }"
->>>>>>> 13d0ab0a
-    headers:
-      cache-control:
-      - no-cache
-      content-length:
-<<<<<<< HEAD
-      - '3368'
-      content-type:
-      - application/json
-      date:
-      - Wed, 14 Jun 2023 19:50:50 GMT
-=======
+    headers:
+      cache-control:
+      - no-cache
+      content-length:
       - '3039'
       content-type:
       - application/json
       date:
       - Thu, 29 Jun 2023 09:14:09 GMT
->>>>>>> 13d0ab0a
       expires:
       - '-1'
       pragma:
@@ -511,52 +320,6 @@
       ParameterSetName:
       - -g -n --created
       User-Agent:
-<<<<<<< HEAD
-      - AZURECLI/2.49.0 azsdk-python-azure-mgmt-containerservice/23.0.0 Python/3.8.16
-        (macOS-13.4-arm64-arm-64bit)
-    method: GET
-    uri: https://management.azure.com/subscriptions/00000000-0000-0000-0000-000000000000/resourceGroups/clitest000001/providers/Microsoft.ContainerService/managedClusters/cliakstest000001?api-version=2023-05-01
-  response:
-    body:
-      string: "{\n  \"id\": \"/subscriptions/00000000-0000-0000-0000-000000000000/resourcegroups/clitest000001/providers/Microsoft.ContainerService/managedClusters/cliakstest000001\"\
-        ,\n  \"location\": \"westus2\",\n  \"name\": \"cliakstest000001\",\n  \"type\"\
-        : \"Microsoft.ContainerService/ManagedClusters\",\n  \"properties\": {\n \
-        \  \"provisioningState\": \"Creating\",\n   \"powerState\": {\n    \"code\"\
-        : \"Running\"\n   },\n   \"kubernetesVersion\": \"1.25.6\",\n   \"currentKubernetesVersion\"\
-        : \"1.25.6\",\n   \"dnsPrefix\": \"cliaksdns000002\",\n   \"fqdn\": \"cliaksdns000002-0vhu8nsi.hcp.westus2.azmk8s.io\"\
-        ,\n   \"azurePortalFQDN\": \"cliaksdns000002-0vhu8nsi.portal.hcp.westus2.azmk8s.io\"\
-        ,\n   \"agentPoolProfiles\": [\n    {\n     \"name\": \"nodepool1\",\n   \
-        \  \"count\": 1,\n     \"vmSize\": \"Standard_DS2_v2\",\n     \"osDiskSizeGB\"\
-        : 128,\n     \"osDiskType\": \"Managed\",\n     \"kubeletDiskType\": \"OS\"\
-        ,\n     \"maxPods\": 110,\n     \"type\": \"AvailabilitySet\",\n     \"enableAutoScaling\"\
-        : false,\n     \"provisioningState\": \"Creating\",\n     \"powerState\":\
-        \ {\n      \"code\": \"Running\"\n     },\n     \"orchestratorVersion\": \"\
-        1.25.6\",\n     \"currentOrchestratorVersion\": \"1.25.6\",\n     \"enableNodePublicIP\"\
-        : false,\n     \"mode\": \"System\",\n     \"enableEncryptionAtHost\": false,\n\
-        \     \"enableUltraSSD\": false,\n     \"osType\": \"Linux\",\n     \"osSKU\"\
-        : \"Ubuntu\",\n     \"upgradeSettings\": {},\n     \"enableFIPS\": false\n\
-        \    }\n   ],\n   \"linuxProfile\": {\n    \"adminUsername\": \"azureuser\"\
-        ,\n    \"ssh\": {\n     \"publicKeys\": [\n      {\n       \"keyData\": \"\
-        ssh-rsa AAAAB3NzaC1yc2EAAAADAQABAAACAQCbIg1guRHbI0lV11wWDt1r2cUdcNd27CJsg+SfgC7miZeubtwUhbsPdhMQsfDyhOWHq1+ZL0M+nJZV63d/1dhmhtgyOqejUwrPlzKhydsbrsdUor+JmNJDdW01v7BXHyuymT8G4s09jCasNOwiufbP/qp72ruu0bIA1nySsvlf9pCQAuFkAnVnf/rFhUlOkhtRpwcq8SUNY2zRHR/EKb/4NWY1JzR4sa3q2fWIJdrrX0DvLoa5g9bIEd4Df79ba7v+yiUBOS0zT2ll+z4g9izHK3EO5d8hL4jYxcjKs+wcslSYRWrascfscLgMlMGh0CdKeNTDjHpGPncaf3Z+FwwwjWeuiNBxv7bJo13/8B/098KlVDl4GZqsoBCEjPyJfV6hO0y/LkRGkk7oHWKgeWAfKtfLItRp00eZ4fcJNK9kCaSMmEugoZWcI7NGbZXzqFWqbpRI7NcDP9+WIQ+i9U5vqWsqd/zng4kbuAJ6UuKqIzB0upYrLShfQE3SAck8oaLhJqqq56VfDuASNpJKidV+zq27HfSBmbXnkR/5AK337dc3MXKJypoK/QPMLKUAP5XLPbs+NddJQV7EZXd29DLgp+fRIg3edpKdO7ZErWhv7d+3Kws+e1Y+ypmR2WIVSwVyBEUfgv2C8Ts9gnTF4pNcEY/S2aBicz5Ew2+jdyGNQQ==\
-        \ test@example.com\\n\"\n      }\n     ]\n    }\n   },\n   \"servicePrincipalProfile\"\
-        : {\n    \"clientId\":\"00000000-0000-0000-0000-000000000001\"\n   },\n  \
-        \ \"nodeResourceGroup\": \"MC_clitest000001_cliakstest000001_westus2\",\n\
-        \   \"enableRBAC\": true,\n   \"supportPlan\": \"KubernetesOfficial\",\n \
-        \  \"networkProfile\": {\n    \"networkPlugin\": \"kubenet\",\n    \"loadBalancerSku\"\
-        : \"basic\",\n    \"podCidr\": \"10.244.0.0/16\",\n    \"serviceCidr\": \"\
-        10.0.0.0/16\",\n    \"dnsServiceIP\": \"10.0.0.10\",\n    \"outboundType\"\
-        : \"loadBalancer\",\n    \"podCidrs\": [\n     \"10.244.0.0/16\"\n    ],\n\
-        \    \"serviceCidrs\": [\n     \"10.0.0.0/16\"\n    ],\n    \"ipFamilies\"\
-        : [\n     \"IPv4\"\n    ]\n   },\n   \"maxAgentPools\": 1,\n   \"disableLocalAccounts\"\
-        : false,\n   \"securityProfile\": {},\n   \"storageProfile\": {\n    \"diskCSIDriver\"\
-        : {\n     \"enabled\": true\n    },\n    \"fileCSIDriver\": {\n     \"enabled\"\
-        : true\n    },\n    \"snapshotController\": {\n     \"enabled\": true\n  \
-        \  }\n   },\n   \"oidcIssuerProfile\": {\n    \"enabled\": false\n   },\n\
-        \   \"workloadAutoScalerProfile\": {}\n  },\n  \"identity\": {\n   \"type\"\
-        : \"SystemAssigned\",\n   \"principalId\":\"00000000-0000-0000-0000-000000000001\"\
-        ,\n   \"tenantId\": \"72f988bf-86f1-41af-91ab-2d7cd011db47\"\n  },\n  \"sku\"\
-        : {\n   \"name\": \"Base\",\n   \"tier\": \"Free\"\n  }\n }"
-=======
       - AZURECLI/2.49.0 azsdk-python-azure-mgmt-containerservice/24.0.0 Python/3.8.10
         (Linux-5.15.0-1039-azure-x86_64-with-glibc2.29)
     method: GET
@@ -598,24 +361,15 @@
         {}\n  },\n  \"identity\": {\n   \"type\": \"SystemAssigned\",\n   \"principalId\":\"00000000-0000-0000-0000-000000000001\",\n
         \  \"tenantId\": \"72f988bf-86f1-41af-91ab-2d7cd011db47\"\n  },\n  \"sku\":
         {\n   \"name\": \"Base\",\n   \"tier\": \"Free\"\n  }\n }"
->>>>>>> 13d0ab0a
-    headers:
-      cache-control:
-      - no-cache
-      content-length:
-<<<<<<< HEAD
-      - '3368'
-      content-type:
-      - application/json
-      date:
-      - Wed, 14 Jun 2023 19:51:20 GMT
-=======
+    headers:
+      cache-control:
+      - no-cache
+      content-length:
       - '3039'
       content-type:
       - application/json
       date:
       - Thu, 29 Jun 2023 09:14:40 GMT
->>>>>>> 13d0ab0a
       expires:
       - '-1'
       pragma:
@@ -647,55 +401,6 @@
       ParameterSetName:
       - -g -n --created
       User-Agent:
-<<<<<<< HEAD
-      - AZURECLI/2.49.0 azsdk-python-azure-mgmt-containerservice/23.0.0 Python/3.8.16
-        (macOS-13.4-arm64-arm-64bit)
-    method: GET
-    uri: https://management.azure.com/subscriptions/00000000-0000-0000-0000-000000000000/resourceGroups/clitest000001/providers/Microsoft.ContainerService/managedClusters/cliakstest000001?api-version=2023-05-01
-  response:
-    body:
-      string: "{\n  \"id\": \"/subscriptions/00000000-0000-0000-0000-000000000000/resourcegroups/clitest000001/providers/Microsoft.ContainerService/managedClusters/cliakstest000001\"\
-        ,\n  \"location\": \"westus2\",\n  \"name\": \"cliakstest000001\",\n  \"type\"\
-        : \"Microsoft.ContainerService/ManagedClusters\",\n  \"properties\": {\n \
-        \  \"provisioningState\": \"Creating\",\n   \"powerState\": {\n    \"code\"\
-        : \"Running\"\n   },\n   \"kubernetesVersion\": \"1.25.6\",\n   \"currentKubernetesVersion\"\
-        : \"1.25.6\",\n   \"dnsPrefix\": \"cliaksdns000002\",\n   \"fqdn\": \"cliaksdns000002-0vhu8nsi.hcp.westus2.azmk8s.io\"\
-        ,\n   \"azurePortalFQDN\": \"cliaksdns000002-0vhu8nsi.portal.hcp.westus2.azmk8s.io\"\
-        ,\n   \"agentPoolProfiles\": [\n    {\n     \"name\": \"nodepool1\",\n   \
-        \  \"count\": 1,\n     \"vmSize\": \"Standard_DS2_v2\",\n     \"osDiskSizeGB\"\
-        : 128,\n     \"osDiskType\": \"Managed\",\n     \"kubeletDiskType\": \"OS\"\
-        ,\n     \"maxPods\": 110,\n     \"type\": \"AvailabilitySet\",\n     \"enableAutoScaling\"\
-        : false,\n     \"provisioningState\": \"Creating\",\n     \"powerState\":\
-        \ {\n      \"code\": \"Running\"\n     },\n     \"orchestratorVersion\": \"\
-        1.25.6\",\n     \"currentOrchestratorVersion\": \"1.25.6\",\n     \"enableNodePublicIP\"\
-        : false,\n     \"mode\": \"System\",\n     \"enableEncryptionAtHost\": false,\n\
-        \     \"enableUltraSSD\": false,\n     \"osType\": \"Linux\",\n     \"osSKU\"\
-        : \"Ubuntu\",\n     \"upgradeSettings\": {},\n     \"enableFIPS\": false\n\
-        \    }\n   ],\n   \"linuxProfile\": {\n    \"adminUsername\": \"azureuser\"\
-        ,\n    \"ssh\": {\n     \"publicKeys\": [\n      {\n       \"keyData\": \"\
-        ssh-rsa AAAAB3NzaC1yc2EAAAADAQABAAACAQCbIg1guRHbI0lV11wWDt1r2cUdcNd27CJsg+SfgC7miZeubtwUhbsPdhMQsfDyhOWHq1+ZL0M+nJZV63d/1dhmhtgyOqejUwrPlzKhydsbrsdUor+JmNJDdW01v7BXHyuymT8G4s09jCasNOwiufbP/qp72ruu0bIA1nySsvlf9pCQAuFkAnVnf/rFhUlOkhtRpwcq8SUNY2zRHR/EKb/4NWY1JzR4sa3q2fWIJdrrX0DvLoa5g9bIEd4Df79ba7v+yiUBOS0zT2ll+z4g9izHK3EO5d8hL4jYxcjKs+wcslSYRWrascfscLgMlMGh0CdKeNTDjHpGPncaf3Z+FwwwjWeuiNBxv7bJo13/8B/098KlVDl4GZqsoBCEjPyJfV6hO0y/LkRGkk7oHWKgeWAfKtfLItRp00eZ4fcJNK9kCaSMmEugoZWcI7NGbZXzqFWqbpRI7NcDP9+WIQ+i9U5vqWsqd/zng4kbuAJ6UuKqIzB0upYrLShfQE3SAck8oaLhJqqq56VfDuASNpJKidV+zq27HfSBmbXnkR/5AK337dc3MXKJypoK/QPMLKUAP5XLPbs+NddJQV7EZXd29DLgp+fRIg3edpKdO7ZErWhv7d+3Kws+e1Y+ypmR2WIVSwVyBEUfgv2C8Ts9gnTF4pNcEY/S2aBicz5Ew2+jdyGNQQ==\
-        \ test@example.com\\n\"\n      }\n     ]\n    }\n   },\n   \"servicePrincipalProfile\"\
-        : {\n    \"clientId\":\"00000000-0000-0000-0000-000000000001\"\n   },\n  \
-        \ \"nodeResourceGroup\": \"MC_clitest000001_cliakstest000001_westus2\",\n\
-        \   \"enableRBAC\": true,\n   \"supportPlan\": \"KubernetesOfficial\",\n \
-        \  \"networkProfile\": {\n    \"networkPlugin\": \"kubenet\",\n    \"loadBalancerSku\"\
-        : \"basic\",\n    \"podCidr\": \"10.244.0.0/16\",\n    \"serviceCidr\": \"\
-        10.0.0.0/16\",\n    \"dnsServiceIP\": \"10.0.0.10\",\n    \"outboundType\"\
-        : \"loadBalancer\",\n    \"podCidrs\": [\n     \"10.244.0.0/16\"\n    ],\n\
-        \    \"serviceCidrs\": [\n     \"10.0.0.0/16\"\n    ],\n    \"ipFamilies\"\
-        : [\n     \"IPv4\"\n    ]\n   },\n   \"maxAgentPools\": 1,\n   \"identityProfile\"\
-        : {\n    \"kubeletidentity\": {\n     \"resourceId\": \"/subscriptions/00000000-0000-0000-0000-000000000000/resourcegroups/MC_clitest000001_cliakstest000001_westus2/providers/Microsoft.ManagedIdentity/userAssignedIdentities/cliakstest000001-agentpool\"\
-        ,\n     \"clientId\":\"00000000-0000-0000-0000-000000000001\",\n     \"objectId\"\
-        :\"00000000-0000-0000-0000-000000000001\"\n    }\n   },\n   \"disableLocalAccounts\"\
-        : false,\n   \"securityProfile\": {},\n   \"storageProfile\": {\n    \"diskCSIDriver\"\
-        : {\n     \"enabled\": true\n    },\n    \"fileCSIDriver\": {\n     \"enabled\"\
-        : true\n    },\n    \"snapshotController\": {\n     \"enabled\": true\n  \
-        \  }\n   },\n   \"oidcIssuerProfile\": {\n    \"enabled\": false\n   },\n\
-        \   \"workloadAutoScalerProfile\": {}\n  },\n  \"identity\": {\n   \"type\"\
-        : \"SystemAssigned\",\n   \"principalId\":\"00000000-0000-0000-0000-000000000001\"\
-        ,\n   \"tenantId\": \"72f988bf-86f1-41af-91ab-2d7cd011db47\"\n  },\n  \"sku\"\
-        : {\n   \"name\": \"Base\",\n   \"tier\": \"Free\"\n  }\n }"
-=======
       - AZURECLI/2.49.0 azsdk-python-azure-mgmt-containerservice/24.0.0 Python/3.8.10
         (Linux-5.15.0-1039-azure-x86_64-with-glibc2.29)
     method: GET
@@ -740,24 +445,15 @@
         {\n   \"type\": \"SystemAssigned\",\n   \"principalId\":\"00000000-0000-0000-0000-000000000001\",\n
         \  \"tenantId\": \"72f988bf-86f1-41af-91ab-2d7cd011db47\"\n  },\n  \"sku\":
         {\n   \"name\": \"Base\",\n   \"tier\": \"Free\"\n  }\n }"
->>>>>>> 13d0ab0a
-    headers:
-      cache-control:
-      - no-cache
-      content-length:
-<<<<<<< HEAD
-      - '3757'
-      content-type:
-      - application/json
-      date:
-      - Wed, 14 Jun 2023 19:51:50 GMT
-=======
+    headers:
+      cache-control:
+      - no-cache
+      content-length:
       - '3428'
       content-type:
       - application/json
       date:
       - Thu, 29 Jun 2023 09:15:10 GMT
->>>>>>> 13d0ab0a
       expires:
       - '-1'
       pragma:
@@ -789,55 +485,6 @@
       ParameterSetName:
       - -g -n --created
       User-Agent:
-<<<<<<< HEAD
-      - AZURECLI/2.49.0 azsdk-python-azure-mgmt-containerservice/23.0.0 Python/3.8.16
-        (macOS-13.4-arm64-arm-64bit)
-    method: GET
-    uri: https://management.azure.com/subscriptions/00000000-0000-0000-0000-000000000000/resourceGroups/clitest000001/providers/Microsoft.ContainerService/managedClusters/cliakstest000001?api-version=2023-05-01
-  response:
-    body:
-      string: "{\n  \"id\": \"/subscriptions/00000000-0000-0000-0000-000000000000/resourcegroups/clitest000001/providers/Microsoft.ContainerService/managedClusters/cliakstest000001\"\
-        ,\n  \"location\": \"westus2\",\n  \"name\": \"cliakstest000001\",\n  \"type\"\
-        : \"Microsoft.ContainerService/ManagedClusters\",\n  \"properties\": {\n \
-        \  \"provisioningState\": \"Creating\",\n   \"powerState\": {\n    \"code\"\
-        : \"Running\"\n   },\n   \"kubernetesVersion\": \"1.25.6\",\n   \"currentKubernetesVersion\"\
-        : \"1.25.6\",\n   \"dnsPrefix\": \"cliaksdns000002\",\n   \"fqdn\": \"cliaksdns000002-0vhu8nsi.hcp.westus2.azmk8s.io\"\
-        ,\n   \"azurePortalFQDN\": \"cliaksdns000002-0vhu8nsi.portal.hcp.westus2.azmk8s.io\"\
-        ,\n   \"agentPoolProfiles\": [\n    {\n     \"name\": \"nodepool1\",\n   \
-        \  \"count\": 1,\n     \"vmSize\": \"Standard_DS2_v2\",\n     \"osDiskSizeGB\"\
-        : 128,\n     \"osDiskType\": \"Managed\",\n     \"kubeletDiskType\": \"OS\"\
-        ,\n     \"maxPods\": 110,\n     \"type\": \"AvailabilitySet\",\n     \"enableAutoScaling\"\
-        : false,\n     \"provisioningState\": \"Creating\",\n     \"powerState\":\
-        \ {\n      \"code\": \"Running\"\n     },\n     \"orchestratorVersion\": \"\
-        1.25.6\",\n     \"currentOrchestratorVersion\": \"1.25.6\",\n     \"enableNodePublicIP\"\
-        : false,\n     \"mode\": \"System\",\n     \"enableEncryptionAtHost\": false,\n\
-        \     \"enableUltraSSD\": false,\n     \"osType\": \"Linux\",\n     \"osSKU\"\
-        : \"Ubuntu\",\n     \"upgradeSettings\": {},\n     \"enableFIPS\": false\n\
-        \    }\n   ],\n   \"linuxProfile\": {\n    \"adminUsername\": \"azureuser\"\
-        ,\n    \"ssh\": {\n     \"publicKeys\": [\n      {\n       \"keyData\": \"\
-        ssh-rsa AAAAB3NzaC1yc2EAAAADAQABAAACAQCbIg1guRHbI0lV11wWDt1r2cUdcNd27CJsg+SfgC7miZeubtwUhbsPdhMQsfDyhOWHq1+ZL0M+nJZV63d/1dhmhtgyOqejUwrPlzKhydsbrsdUor+JmNJDdW01v7BXHyuymT8G4s09jCasNOwiufbP/qp72ruu0bIA1nySsvlf9pCQAuFkAnVnf/rFhUlOkhtRpwcq8SUNY2zRHR/EKb/4NWY1JzR4sa3q2fWIJdrrX0DvLoa5g9bIEd4Df79ba7v+yiUBOS0zT2ll+z4g9izHK3EO5d8hL4jYxcjKs+wcslSYRWrascfscLgMlMGh0CdKeNTDjHpGPncaf3Z+FwwwjWeuiNBxv7bJo13/8B/098KlVDl4GZqsoBCEjPyJfV6hO0y/LkRGkk7oHWKgeWAfKtfLItRp00eZ4fcJNK9kCaSMmEugoZWcI7NGbZXzqFWqbpRI7NcDP9+WIQ+i9U5vqWsqd/zng4kbuAJ6UuKqIzB0upYrLShfQE3SAck8oaLhJqqq56VfDuASNpJKidV+zq27HfSBmbXnkR/5AK337dc3MXKJypoK/QPMLKUAP5XLPbs+NddJQV7EZXd29DLgp+fRIg3edpKdO7ZErWhv7d+3Kws+e1Y+ypmR2WIVSwVyBEUfgv2C8Ts9gnTF4pNcEY/S2aBicz5Ew2+jdyGNQQ==\
-        \ test@example.com\\n\"\n      }\n     ]\n    }\n   },\n   \"servicePrincipalProfile\"\
-        : {\n    \"clientId\":\"00000000-0000-0000-0000-000000000001\"\n   },\n  \
-        \ \"nodeResourceGroup\": \"MC_clitest000001_cliakstest000001_westus2\",\n\
-        \   \"enableRBAC\": true,\n   \"supportPlan\": \"KubernetesOfficial\",\n \
-        \  \"networkProfile\": {\n    \"networkPlugin\": \"kubenet\",\n    \"loadBalancerSku\"\
-        : \"basic\",\n    \"podCidr\": \"10.244.0.0/16\",\n    \"serviceCidr\": \"\
-        10.0.0.0/16\",\n    \"dnsServiceIP\": \"10.0.0.10\",\n    \"outboundType\"\
-        : \"loadBalancer\",\n    \"podCidrs\": [\n     \"10.244.0.0/16\"\n    ],\n\
-        \    \"serviceCidrs\": [\n     \"10.0.0.0/16\"\n    ],\n    \"ipFamilies\"\
-        : [\n     \"IPv4\"\n    ]\n   },\n   \"maxAgentPools\": 1,\n   \"identityProfile\"\
-        : {\n    \"kubeletidentity\": {\n     \"resourceId\": \"/subscriptions/00000000-0000-0000-0000-000000000000/resourcegroups/MC_clitest000001_cliakstest000001_westus2/providers/Microsoft.ManagedIdentity/userAssignedIdentities/cliakstest000001-agentpool\"\
-        ,\n     \"clientId\":\"00000000-0000-0000-0000-000000000001\",\n     \"objectId\"\
-        :\"00000000-0000-0000-0000-000000000001\"\n    }\n   },\n   \"disableLocalAccounts\"\
-        : false,\n   \"securityProfile\": {},\n   \"storageProfile\": {\n    \"diskCSIDriver\"\
-        : {\n     \"enabled\": true\n    },\n    \"fileCSIDriver\": {\n     \"enabled\"\
-        : true\n    },\n    \"snapshotController\": {\n     \"enabled\": true\n  \
-        \  }\n   },\n   \"oidcIssuerProfile\": {\n    \"enabled\": false\n   },\n\
-        \   \"workloadAutoScalerProfile\": {}\n  },\n  \"identity\": {\n   \"type\"\
-        : \"SystemAssigned\",\n   \"principalId\":\"00000000-0000-0000-0000-000000000001\"\
-        ,\n   \"tenantId\": \"72f988bf-86f1-41af-91ab-2d7cd011db47\"\n  },\n  \"sku\"\
-        : {\n   \"name\": \"Base\",\n   \"tier\": \"Free\"\n  }\n }"
-=======
       - AZURECLI/2.49.0 azsdk-python-azure-mgmt-containerservice/24.0.0 Python/3.8.10
         (Linux-5.15.0-1039-azure-x86_64-with-glibc2.29)
     method: GET
@@ -882,24 +529,15 @@
         {\n   \"type\": \"SystemAssigned\",\n   \"principalId\":\"00000000-0000-0000-0000-000000000001\",\n
         \  \"tenantId\": \"72f988bf-86f1-41af-91ab-2d7cd011db47\"\n  },\n  \"sku\":
         {\n   \"name\": \"Base\",\n   \"tier\": \"Free\"\n  }\n }"
->>>>>>> 13d0ab0a
-    headers:
-      cache-control:
-      - no-cache
-      content-length:
-<<<<<<< HEAD
-      - '3757'
-      content-type:
-      - application/json
-      date:
-      - Wed, 14 Jun 2023 19:52:20 GMT
-=======
+    headers:
+      cache-control:
+      - no-cache
+      content-length:
       - '3428'
       content-type:
       - application/json
       date:
       - Thu, 29 Jun 2023 09:15:41 GMT
->>>>>>> 13d0ab0a
       expires:
       - '-1'
       pragma:
@@ -931,55 +569,6 @@
       ParameterSetName:
       - -g -n --created
       User-Agent:
-<<<<<<< HEAD
-      - AZURECLI/2.49.0 azsdk-python-azure-mgmt-containerservice/23.0.0 Python/3.8.16
-        (macOS-13.4-arm64-arm-64bit)
-    method: GET
-    uri: https://management.azure.com/subscriptions/00000000-0000-0000-0000-000000000000/resourceGroups/clitest000001/providers/Microsoft.ContainerService/managedClusters/cliakstest000001?api-version=2023-05-01
-  response:
-    body:
-      string: "{\n  \"id\": \"/subscriptions/00000000-0000-0000-0000-000000000000/resourcegroups/clitest000001/providers/Microsoft.ContainerService/managedClusters/cliakstest000001\"\
-        ,\n  \"location\": \"westus2\",\n  \"name\": \"cliakstest000001\",\n  \"type\"\
-        : \"Microsoft.ContainerService/ManagedClusters\",\n  \"properties\": {\n \
-        \  \"provisioningState\": \"Creating\",\n   \"powerState\": {\n    \"code\"\
-        : \"Running\"\n   },\n   \"kubernetesVersion\": \"1.25.6\",\n   \"currentKubernetesVersion\"\
-        : \"1.25.6\",\n   \"dnsPrefix\": \"cliaksdns000002\",\n   \"fqdn\": \"cliaksdns000002-0vhu8nsi.hcp.westus2.azmk8s.io\"\
-        ,\n   \"azurePortalFQDN\": \"cliaksdns000002-0vhu8nsi.portal.hcp.westus2.azmk8s.io\"\
-        ,\n   \"agentPoolProfiles\": [\n    {\n     \"name\": \"nodepool1\",\n   \
-        \  \"count\": 1,\n     \"vmSize\": \"Standard_DS2_v2\",\n     \"osDiskSizeGB\"\
-        : 128,\n     \"osDiskType\": \"Managed\",\n     \"kubeletDiskType\": \"OS\"\
-        ,\n     \"maxPods\": 110,\n     \"type\": \"AvailabilitySet\",\n     \"enableAutoScaling\"\
-        : false,\n     \"provisioningState\": \"Creating\",\n     \"powerState\":\
-        \ {\n      \"code\": \"Running\"\n     },\n     \"orchestratorVersion\": \"\
-        1.25.6\",\n     \"currentOrchestratorVersion\": \"1.25.6\",\n     \"enableNodePublicIP\"\
-        : false,\n     \"mode\": \"System\",\n     \"enableEncryptionAtHost\": false,\n\
-        \     \"enableUltraSSD\": false,\n     \"osType\": \"Linux\",\n     \"osSKU\"\
-        : \"Ubuntu\",\n     \"upgradeSettings\": {},\n     \"enableFIPS\": false\n\
-        \    }\n   ],\n   \"linuxProfile\": {\n    \"adminUsername\": \"azureuser\"\
-        ,\n    \"ssh\": {\n     \"publicKeys\": [\n      {\n       \"keyData\": \"\
-        ssh-rsa AAAAB3NzaC1yc2EAAAADAQABAAACAQCbIg1guRHbI0lV11wWDt1r2cUdcNd27CJsg+SfgC7miZeubtwUhbsPdhMQsfDyhOWHq1+ZL0M+nJZV63d/1dhmhtgyOqejUwrPlzKhydsbrsdUor+JmNJDdW01v7BXHyuymT8G4s09jCasNOwiufbP/qp72ruu0bIA1nySsvlf9pCQAuFkAnVnf/rFhUlOkhtRpwcq8SUNY2zRHR/EKb/4NWY1JzR4sa3q2fWIJdrrX0DvLoa5g9bIEd4Df79ba7v+yiUBOS0zT2ll+z4g9izHK3EO5d8hL4jYxcjKs+wcslSYRWrascfscLgMlMGh0CdKeNTDjHpGPncaf3Z+FwwwjWeuiNBxv7bJo13/8B/098KlVDl4GZqsoBCEjPyJfV6hO0y/LkRGkk7oHWKgeWAfKtfLItRp00eZ4fcJNK9kCaSMmEugoZWcI7NGbZXzqFWqbpRI7NcDP9+WIQ+i9U5vqWsqd/zng4kbuAJ6UuKqIzB0upYrLShfQE3SAck8oaLhJqqq56VfDuASNpJKidV+zq27HfSBmbXnkR/5AK337dc3MXKJypoK/QPMLKUAP5XLPbs+NddJQV7EZXd29DLgp+fRIg3edpKdO7ZErWhv7d+3Kws+e1Y+ypmR2WIVSwVyBEUfgv2C8Ts9gnTF4pNcEY/S2aBicz5Ew2+jdyGNQQ==\
-        \ test@example.com\\n\"\n      }\n     ]\n    }\n   },\n   \"servicePrincipalProfile\"\
-        : {\n    \"clientId\":\"00000000-0000-0000-0000-000000000001\"\n   },\n  \
-        \ \"nodeResourceGroup\": \"MC_clitest000001_cliakstest000001_westus2\",\n\
-        \   \"enableRBAC\": true,\n   \"supportPlan\": \"KubernetesOfficial\",\n \
-        \  \"networkProfile\": {\n    \"networkPlugin\": \"kubenet\",\n    \"loadBalancerSku\"\
-        : \"basic\",\n    \"podCidr\": \"10.244.0.0/16\",\n    \"serviceCidr\": \"\
-        10.0.0.0/16\",\n    \"dnsServiceIP\": \"10.0.0.10\",\n    \"outboundType\"\
-        : \"loadBalancer\",\n    \"podCidrs\": [\n     \"10.244.0.0/16\"\n    ],\n\
-        \    \"serviceCidrs\": [\n     \"10.0.0.0/16\"\n    ],\n    \"ipFamilies\"\
-        : [\n     \"IPv4\"\n    ]\n   },\n   \"maxAgentPools\": 1,\n   \"identityProfile\"\
-        : {\n    \"kubeletidentity\": {\n     \"resourceId\": \"/subscriptions/00000000-0000-0000-0000-000000000000/resourcegroups/MC_clitest000001_cliakstest000001_westus2/providers/Microsoft.ManagedIdentity/userAssignedIdentities/cliakstest000001-agentpool\"\
-        ,\n     \"clientId\":\"00000000-0000-0000-0000-000000000001\",\n     \"objectId\"\
-        :\"00000000-0000-0000-0000-000000000001\"\n    }\n   },\n   \"disableLocalAccounts\"\
-        : false,\n   \"securityProfile\": {},\n   \"storageProfile\": {\n    \"diskCSIDriver\"\
-        : {\n     \"enabled\": true\n    },\n    \"fileCSIDriver\": {\n     \"enabled\"\
-        : true\n    },\n    \"snapshotController\": {\n     \"enabled\": true\n  \
-        \  }\n   },\n   \"oidcIssuerProfile\": {\n    \"enabled\": false\n   },\n\
-        \   \"workloadAutoScalerProfile\": {}\n  },\n  \"identity\": {\n   \"type\"\
-        : \"SystemAssigned\",\n   \"principalId\":\"00000000-0000-0000-0000-000000000001\"\
-        ,\n   \"tenantId\": \"72f988bf-86f1-41af-91ab-2d7cd011db47\"\n  },\n  \"sku\"\
-        : {\n   \"name\": \"Base\",\n   \"tier\": \"Free\"\n  }\n }"
-=======
       - AZURECLI/2.49.0 azsdk-python-azure-mgmt-containerservice/24.0.0 Python/3.8.10
         (Linux-5.15.0-1039-azure-x86_64-with-glibc2.29)
     method: GET
@@ -1024,24 +613,15 @@
         {\n   \"type\": \"SystemAssigned\",\n   \"principalId\":\"00000000-0000-0000-0000-000000000001\",\n
         \  \"tenantId\": \"72f988bf-86f1-41af-91ab-2d7cd011db47\"\n  },\n  \"sku\":
         {\n   \"name\": \"Base\",\n   \"tier\": \"Free\"\n  }\n }"
->>>>>>> 13d0ab0a
-    headers:
-      cache-control:
-      - no-cache
-      content-length:
-<<<<<<< HEAD
-      - '3757'
-      content-type:
-      - application/json
-      date:
-      - Wed, 14 Jun 2023 19:52:50 GMT
-=======
+    headers:
+      cache-control:
+      - no-cache
+      content-length:
       - '3428'
       content-type:
       - application/json
       date:
       - Thu, 29 Jun 2023 09:16:11 GMT
->>>>>>> 13d0ab0a
       expires:
       - '-1'
       pragma:
@@ -1073,55 +653,6 @@
       ParameterSetName:
       - -g -n --created
       User-Agent:
-<<<<<<< HEAD
-      - AZURECLI/2.49.0 azsdk-python-azure-mgmt-containerservice/23.0.0 Python/3.8.16
-        (macOS-13.4-arm64-arm-64bit)
-    method: GET
-    uri: https://management.azure.com/subscriptions/00000000-0000-0000-0000-000000000000/resourceGroups/clitest000001/providers/Microsoft.ContainerService/managedClusters/cliakstest000001?api-version=2023-05-01
-  response:
-    body:
-      string: "{\n  \"id\": \"/subscriptions/00000000-0000-0000-0000-000000000000/resourcegroups/clitest000001/providers/Microsoft.ContainerService/managedClusters/cliakstest000001\"\
-        ,\n  \"location\": \"westus2\",\n  \"name\": \"cliakstest000001\",\n  \"type\"\
-        : \"Microsoft.ContainerService/ManagedClusters\",\n  \"properties\": {\n \
-        \  \"provisioningState\": \"Creating\",\n   \"powerState\": {\n    \"code\"\
-        : \"Running\"\n   },\n   \"kubernetesVersion\": \"1.25.6\",\n   \"currentKubernetesVersion\"\
-        : \"1.25.6\",\n   \"dnsPrefix\": \"cliaksdns000002\",\n   \"fqdn\": \"cliaksdns000002-0vhu8nsi.hcp.westus2.azmk8s.io\"\
-        ,\n   \"azurePortalFQDN\": \"cliaksdns000002-0vhu8nsi.portal.hcp.westus2.azmk8s.io\"\
-        ,\n   \"agentPoolProfiles\": [\n    {\n     \"name\": \"nodepool1\",\n   \
-        \  \"count\": 1,\n     \"vmSize\": \"Standard_DS2_v2\",\n     \"osDiskSizeGB\"\
-        : 128,\n     \"osDiskType\": \"Managed\",\n     \"kubeletDiskType\": \"OS\"\
-        ,\n     \"maxPods\": 110,\n     \"type\": \"AvailabilitySet\",\n     \"enableAutoScaling\"\
-        : false,\n     \"provisioningState\": \"Creating\",\n     \"powerState\":\
-        \ {\n      \"code\": \"Running\"\n     },\n     \"orchestratorVersion\": \"\
-        1.25.6\",\n     \"currentOrchestratorVersion\": \"1.25.6\",\n     \"enableNodePublicIP\"\
-        : false,\n     \"mode\": \"System\",\n     \"enableEncryptionAtHost\": false,\n\
-        \     \"enableUltraSSD\": false,\n     \"osType\": \"Linux\",\n     \"osSKU\"\
-        : \"Ubuntu\",\n     \"upgradeSettings\": {},\n     \"enableFIPS\": false\n\
-        \    }\n   ],\n   \"linuxProfile\": {\n    \"adminUsername\": \"azureuser\"\
-        ,\n    \"ssh\": {\n     \"publicKeys\": [\n      {\n       \"keyData\": \"\
-        ssh-rsa AAAAB3NzaC1yc2EAAAADAQABAAACAQCbIg1guRHbI0lV11wWDt1r2cUdcNd27CJsg+SfgC7miZeubtwUhbsPdhMQsfDyhOWHq1+ZL0M+nJZV63d/1dhmhtgyOqejUwrPlzKhydsbrsdUor+JmNJDdW01v7BXHyuymT8G4s09jCasNOwiufbP/qp72ruu0bIA1nySsvlf9pCQAuFkAnVnf/rFhUlOkhtRpwcq8SUNY2zRHR/EKb/4NWY1JzR4sa3q2fWIJdrrX0DvLoa5g9bIEd4Df79ba7v+yiUBOS0zT2ll+z4g9izHK3EO5d8hL4jYxcjKs+wcslSYRWrascfscLgMlMGh0CdKeNTDjHpGPncaf3Z+FwwwjWeuiNBxv7bJo13/8B/098KlVDl4GZqsoBCEjPyJfV6hO0y/LkRGkk7oHWKgeWAfKtfLItRp00eZ4fcJNK9kCaSMmEugoZWcI7NGbZXzqFWqbpRI7NcDP9+WIQ+i9U5vqWsqd/zng4kbuAJ6UuKqIzB0upYrLShfQE3SAck8oaLhJqqq56VfDuASNpJKidV+zq27HfSBmbXnkR/5AK337dc3MXKJypoK/QPMLKUAP5XLPbs+NddJQV7EZXd29DLgp+fRIg3edpKdO7ZErWhv7d+3Kws+e1Y+ypmR2WIVSwVyBEUfgv2C8Ts9gnTF4pNcEY/S2aBicz5Ew2+jdyGNQQ==\
-        \ test@example.com\\n\"\n      }\n     ]\n    }\n   },\n   \"servicePrincipalProfile\"\
-        : {\n    \"clientId\":\"00000000-0000-0000-0000-000000000001\"\n   },\n  \
-        \ \"nodeResourceGroup\": \"MC_clitest000001_cliakstest000001_westus2\",\n\
-        \   \"enableRBAC\": true,\n   \"supportPlan\": \"KubernetesOfficial\",\n \
-        \  \"networkProfile\": {\n    \"networkPlugin\": \"kubenet\",\n    \"loadBalancerSku\"\
-        : \"basic\",\n    \"podCidr\": \"10.244.0.0/16\",\n    \"serviceCidr\": \"\
-        10.0.0.0/16\",\n    \"dnsServiceIP\": \"10.0.0.10\",\n    \"outboundType\"\
-        : \"loadBalancer\",\n    \"podCidrs\": [\n     \"10.244.0.0/16\"\n    ],\n\
-        \    \"serviceCidrs\": [\n     \"10.0.0.0/16\"\n    ],\n    \"ipFamilies\"\
-        : [\n     \"IPv4\"\n    ]\n   },\n   \"maxAgentPools\": 1,\n   \"identityProfile\"\
-        : {\n    \"kubeletidentity\": {\n     \"resourceId\": \"/subscriptions/00000000-0000-0000-0000-000000000000/resourcegroups/MC_clitest000001_cliakstest000001_westus2/providers/Microsoft.ManagedIdentity/userAssignedIdentities/cliakstest000001-agentpool\"\
-        ,\n     \"clientId\":\"00000000-0000-0000-0000-000000000001\",\n     \"objectId\"\
-        :\"00000000-0000-0000-0000-000000000001\"\n    }\n   },\n   \"disableLocalAccounts\"\
-        : false,\n   \"securityProfile\": {},\n   \"storageProfile\": {\n    \"diskCSIDriver\"\
-        : {\n     \"enabled\": true\n    },\n    \"fileCSIDriver\": {\n     \"enabled\"\
-        : true\n    },\n    \"snapshotController\": {\n     \"enabled\": true\n  \
-        \  }\n   },\n   \"oidcIssuerProfile\": {\n    \"enabled\": false\n   },\n\
-        \   \"workloadAutoScalerProfile\": {}\n  },\n  \"identity\": {\n   \"type\"\
-        : \"SystemAssigned\",\n   \"principalId\":\"00000000-0000-0000-0000-000000000001\"\
-        ,\n   \"tenantId\": \"72f988bf-86f1-41af-91ab-2d7cd011db47\"\n  },\n  \"sku\"\
-        : {\n   \"name\": \"Base\",\n   \"tier\": \"Free\"\n  }\n }"
-=======
       - AZURECLI/2.49.0 azsdk-python-azure-mgmt-containerservice/24.0.0 Python/3.8.10
         (Linux-5.15.0-1039-azure-x86_64-with-glibc2.29)
     method: GET
@@ -1166,24 +697,15 @@
         {\n   \"type\": \"SystemAssigned\",\n   \"principalId\":\"00000000-0000-0000-0000-000000000001\",\n
         \  \"tenantId\": \"72f988bf-86f1-41af-91ab-2d7cd011db47\"\n  },\n  \"sku\":
         {\n   \"name\": \"Base\",\n   \"tier\": \"Free\"\n  }\n }"
->>>>>>> 13d0ab0a
-    headers:
-      cache-control:
-      - no-cache
-      content-length:
-<<<<<<< HEAD
-      - '3757'
-      content-type:
-      - application/json
-      date:
-      - Wed, 14 Jun 2023 19:53:21 GMT
-=======
+    headers:
+      cache-control:
+      - no-cache
+      content-length:
       - '3428'
       content-type:
       - application/json
       date:
       - Thu, 29 Jun 2023 09:16:40 GMT
->>>>>>> 13d0ab0a
       expires:
       - '-1'
       pragma:
@@ -1215,55 +737,6 @@
       ParameterSetName:
       - -g -n --created
       User-Agent:
-<<<<<<< HEAD
-      - AZURECLI/2.49.0 azsdk-python-azure-mgmt-containerservice/23.0.0 Python/3.8.16
-        (macOS-13.4-arm64-arm-64bit)
-    method: GET
-    uri: https://management.azure.com/subscriptions/00000000-0000-0000-0000-000000000000/resourceGroups/clitest000001/providers/Microsoft.ContainerService/managedClusters/cliakstest000001?api-version=2023-05-01
-  response:
-    body:
-      string: "{\n  \"id\": \"/subscriptions/00000000-0000-0000-0000-000000000000/resourcegroups/clitest000001/providers/Microsoft.ContainerService/managedClusters/cliakstest000001\"\
-        ,\n  \"location\": \"westus2\",\n  \"name\": \"cliakstest000001\",\n  \"type\"\
-        : \"Microsoft.ContainerService/ManagedClusters\",\n  \"properties\": {\n \
-        \  \"provisioningState\": \"Creating\",\n   \"powerState\": {\n    \"code\"\
-        : \"Running\"\n   },\n   \"kubernetesVersion\": \"1.25.6\",\n   \"currentKubernetesVersion\"\
-        : \"1.25.6\",\n   \"dnsPrefix\": \"cliaksdns000002\",\n   \"fqdn\": \"cliaksdns000002-0vhu8nsi.hcp.westus2.azmk8s.io\"\
-        ,\n   \"azurePortalFQDN\": \"cliaksdns000002-0vhu8nsi.portal.hcp.westus2.azmk8s.io\"\
-        ,\n   \"agentPoolProfiles\": [\n    {\n     \"name\": \"nodepool1\",\n   \
-        \  \"count\": 1,\n     \"vmSize\": \"Standard_DS2_v2\",\n     \"osDiskSizeGB\"\
-        : 128,\n     \"osDiskType\": \"Managed\",\n     \"kubeletDiskType\": \"OS\"\
-        ,\n     \"maxPods\": 110,\n     \"type\": \"AvailabilitySet\",\n     \"enableAutoScaling\"\
-        : false,\n     \"provisioningState\": \"Creating\",\n     \"powerState\":\
-        \ {\n      \"code\": \"Running\"\n     },\n     \"orchestratorVersion\": \"\
-        1.25.6\",\n     \"currentOrchestratorVersion\": \"1.25.6\",\n     \"enableNodePublicIP\"\
-        : false,\n     \"mode\": \"System\",\n     \"enableEncryptionAtHost\": false,\n\
-        \     \"enableUltraSSD\": false,\n     \"osType\": \"Linux\",\n     \"osSKU\"\
-        : \"Ubuntu\",\n     \"upgradeSettings\": {},\n     \"enableFIPS\": false\n\
-        \    }\n   ],\n   \"linuxProfile\": {\n    \"adminUsername\": \"azureuser\"\
-        ,\n    \"ssh\": {\n     \"publicKeys\": [\n      {\n       \"keyData\": \"\
-        ssh-rsa AAAAB3NzaC1yc2EAAAADAQABAAACAQCbIg1guRHbI0lV11wWDt1r2cUdcNd27CJsg+SfgC7miZeubtwUhbsPdhMQsfDyhOWHq1+ZL0M+nJZV63d/1dhmhtgyOqejUwrPlzKhydsbrsdUor+JmNJDdW01v7BXHyuymT8G4s09jCasNOwiufbP/qp72ruu0bIA1nySsvlf9pCQAuFkAnVnf/rFhUlOkhtRpwcq8SUNY2zRHR/EKb/4NWY1JzR4sa3q2fWIJdrrX0DvLoa5g9bIEd4Df79ba7v+yiUBOS0zT2ll+z4g9izHK3EO5d8hL4jYxcjKs+wcslSYRWrascfscLgMlMGh0CdKeNTDjHpGPncaf3Z+FwwwjWeuiNBxv7bJo13/8B/098KlVDl4GZqsoBCEjPyJfV6hO0y/LkRGkk7oHWKgeWAfKtfLItRp00eZ4fcJNK9kCaSMmEugoZWcI7NGbZXzqFWqbpRI7NcDP9+WIQ+i9U5vqWsqd/zng4kbuAJ6UuKqIzB0upYrLShfQE3SAck8oaLhJqqq56VfDuASNpJKidV+zq27HfSBmbXnkR/5AK337dc3MXKJypoK/QPMLKUAP5XLPbs+NddJQV7EZXd29DLgp+fRIg3edpKdO7ZErWhv7d+3Kws+e1Y+ypmR2WIVSwVyBEUfgv2C8Ts9gnTF4pNcEY/S2aBicz5Ew2+jdyGNQQ==\
-        \ test@example.com\\n\"\n      }\n     ]\n    }\n   },\n   \"servicePrincipalProfile\"\
-        : {\n    \"clientId\":\"00000000-0000-0000-0000-000000000001\"\n   },\n  \
-        \ \"nodeResourceGroup\": \"MC_clitest000001_cliakstest000001_westus2\",\n\
-        \   \"enableRBAC\": true,\n   \"supportPlan\": \"KubernetesOfficial\",\n \
-        \  \"networkProfile\": {\n    \"networkPlugin\": \"kubenet\",\n    \"loadBalancerSku\"\
-        : \"basic\",\n    \"podCidr\": \"10.244.0.0/16\",\n    \"serviceCidr\": \"\
-        10.0.0.0/16\",\n    \"dnsServiceIP\": \"10.0.0.10\",\n    \"outboundType\"\
-        : \"loadBalancer\",\n    \"podCidrs\": [\n     \"10.244.0.0/16\"\n    ],\n\
-        \    \"serviceCidrs\": [\n     \"10.0.0.0/16\"\n    ],\n    \"ipFamilies\"\
-        : [\n     \"IPv4\"\n    ]\n   },\n   \"maxAgentPools\": 1,\n   \"identityProfile\"\
-        : {\n    \"kubeletidentity\": {\n     \"resourceId\": \"/subscriptions/00000000-0000-0000-0000-000000000000/resourcegroups/MC_clitest000001_cliakstest000001_westus2/providers/Microsoft.ManagedIdentity/userAssignedIdentities/cliakstest000001-agentpool\"\
-        ,\n     \"clientId\":\"00000000-0000-0000-0000-000000000001\",\n     \"objectId\"\
-        :\"00000000-0000-0000-0000-000000000001\"\n    }\n   },\n   \"disableLocalAccounts\"\
-        : false,\n   \"securityProfile\": {},\n   \"storageProfile\": {\n    \"diskCSIDriver\"\
-        : {\n     \"enabled\": true\n    },\n    \"fileCSIDriver\": {\n     \"enabled\"\
-        : true\n    },\n    \"snapshotController\": {\n     \"enabled\": true\n  \
-        \  }\n   },\n   \"oidcIssuerProfile\": {\n    \"enabled\": false\n   },\n\
-        \   \"workloadAutoScalerProfile\": {}\n  },\n  \"identity\": {\n   \"type\"\
-        : \"SystemAssigned\",\n   \"principalId\":\"00000000-0000-0000-0000-000000000001\"\
-        ,\n   \"tenantId\": \"72f988bf-86f1-41af-91ab-2d7cd011db47\"\n  },\n  \"sku\"\
-        : {\n   \"name\": \"Base\",\n   \"tier\": \"Free\"\n  }\n }"
-=======
       - AZURECLI/2.49.0 azsdk-python-azure-mgmt-containerservice/24.0.0 Python/3.8.10
         (Linux-5.15.0-1039-azure-x86_64-with-glibc2.29)
     method: GET
@@ -1308,24 +781,15 @@
         {\n   \"type\": \"SystemAssigned\",\n   \"principalId\":\"00000000-0000-0000-0000-000000000001\",\n
         \  \"tenantId\": \"72f988bf-86f1-41af-91ab-2d7cd011db47\"\n  },\n  \"sku\":
         {\n   \"name\": \"Base\",\n   \"tier\": \"Free\"\n  }\n }"
->>>>>>> 13d0ab0a
-    headers:
-      cache-control:
-      - no-cache
-      content-length:
-<<<<<<< HEAD
-      - '3757'
-      content-type:
-      - application/json
-      date:
-      - Wed, 14 Jun 2023 19:53:51 GMT
-=======
+    headers:
+      cache-control:
+      - no-cache
+      content-length:
       - '3428'
       content-type:
       - application/json
       date:
       - Thu, 29 Jun 2023 09:17:11 GMT
->>>>>>> 13d0ab0a
       expires:
       - '-1'
       pragma:
@@ -1357,55 +821,6 @@
       ParameterSetName:
       - -g -n --created
       User-Agent:
-<<<<<<< HEAD
-      - AZURECLI/2.49.0 azsdk-python-azure-mgmt-containerservice/23.0.0 Python/3.8.16
-        (macOS-13.4-arm64-arm-64bit)
-    method: GET
-    uri: https://management.azure.com/subscriptions/00000000-0000-0000-0000-000000000000/resourceGroups/clitest000001/providers/Microsoft.ContainerService/managedClusters/cliakstest000001?api-version=2023-05-01
-  response:
-    body:
-      string: "{\n  \"id\": \"/subscriptions/00000000-0000-0000-0000-000000000000/resourcegroups/clitest000001/providers/Microsoft.ContainerService/managedClusters/cliakstest000001\"\
-        ,\n  \"location\": \"westus2\",\n  \"name\": \"cliakstest000001\",\n  \"type\"\
-        : \"Microsoft.ContainerService/ManagedClusters\",\n  \"properties\": {\n \
-        \  \"provisioningState\": \"Creating\",\n   \"powerState\": {\n    \"code\"\
-        : \"Running\"\n   },\n   \"kubernetesVersion\": \"1.25.6\",\n   \"currentKubernetesVersion\"\
-        : \"1.25.6\",\n   \"dnsPrefix\": \"cliaksdns000002\",\n   \"fqdn\": \"cliaksdns000002-0vhu8nsi.hcp.westus2.azmk8s.io\"\
-        ,\n   \"azurePortalFQDN\": \"cliaksdns000002-0vhu8nsi.portal.hcp.westus2.azmk8s.io\"\
-        ,\n   \"agentPoolProfiles\": [\n    {\n     \"name\": \"nodepool1\",\n   \
-        \  \"count\": 1,\n     \"vmSize\": \"Standard_DS2_v2\",\n     \"osDiskSizeGB\"\
-        : 128,\n     \"osDiskType\": \"Managed\",\n     \"kubeletDiskType\": \"OS\"\
-        ,\n     \"maxPods\": 110,\n     \"type\": \"AvailabilitySet\",\n     \"enableAutoScaling\"\
-        : false,\n     \"provisioningState\": \"Creating\",\n     \"powerState\":\
-        \ {\n      \"code\": \"Running\"\n     },\n     \"orchestratorVersion\": \"\
-        1.25.6\",\n     \"currentOrchestratorVersion\": \"1.25.6\",\n     \"enableNodePublicIP\"\
-        : false,\n     \"mode\": \"System\",\n     \"enableEncryptionAtHost\": false,\n\
-        \     \"enableUltraSSD\": false,\n     \"osType\": \"Linux\",\n     \"osSKU\"\
-        : \"Ubuntu\",\n     \"upgradeSettings\": {},\n     \"enableFIPS\": false\n\
-        \    }\n   ],\n   \"linuxProfile\": {\n    \"adminUsername\": \"azureuser\"\
-        ,\n    \"ssh\": {\n     \"publicKeys\": [\n      {\n       \"keyData\": \"\
-        ssh-rsa AAAAB3NzaC1yc2EAAAADAQABAAACAQCbIg1guRHbI0lV11wWDt1r2cUdcNd27CJsg+SfgC7miZeubtwUhbsPdhMQsfDyhOWHq1+ZL0M+nJZV63d/1dhmhtgyOqejUwrPlzKhydsbrsdUor+JmNJDdW01v7BXHyuymT8G4s09jCasNOwiufbP/qp72ruu0bIA1nySsvlf9pCQAuFkAnVnf/rFhUlOkhtRpwcq8SUNY2zRHR/EKb/4NWY1JzR4sa3q2fWIJdrrX0DvLoa5g9bIEd4Df79ba7v+yiUBOS0zT2ll+z4g9izHK3EO5d8hL4jYxcjKs+wcslSYRWrascfscLgMlMGh0CdKeNTDjHpGPncaf3Z+FwwwjWeuiNBxv7bJo13/8B/098KlVDl4GZqsoBCEjPyJfV6hO0y/LkRGkk7oHWKgeWAfKtfLItRp00eZ4fcJNK9kCaSMmEugoZWcI7NGbZXzqFWqbpRI7NcDP9+WIQ+i9U5vqWsqd/zng4kbuAJ6UuKqIzB0upYrLShfQE3SAck8oaLhJqqq56VfDuASNpJKidV+zq27HfSBmbXnkR/5AK337dc3MXKJypoK/QPMLKUAP5XLPbs+NddJQV7EZXd29DLgp+fRIg3edpKdO7ZErWhv7d+3Kws+e1Y+ypmR2WIVSwVyBEUfgv2C8Ts9gnTF4pNcEY/S2aBicz5Ew2+jdyGNQQ==\
-        \ test@example.com\\n\"\n      }\n     ]\n    }\n   },\n   \"servicePrincipalProfile\"\
-        : {\n    \"clientId\":\"00000000-0000-0000-0000-000000000001\"\n   },\n  \
-        \ \"nodeResourceGroup\": \"MC_clitest000001_cliakstest000001_westus2\",\n\
-        \   \"enableRBAC\": true,\n   \"supportPlan\": \"KubernetesOfficial\",\n \
-        \  \"networkProfile\": {\n    \"networkPlugin\": \"kubenet\",\n    \"loadBalancerSku\"\
-        : \"basic\",\n    \"podCidr\": \"10.244.0.0/16\",\n    \"serviceCidr\": \"\
-        10.0.0.0/16\",\n    \"dnsServiceIP\": \"10.0.0.10\",\n    \"outboundType\"\
-        : \"loadBalancer\",\n    \"podCidrs\": [\n     \"10.244.0.0/16\"\n    ],\n\
-        \    \"serviceCidrs\": [\n     \"10.0.0.0/16\"\n    ],\n    \"ipFamilies\"\
-        : [\n     \"IPv4\"\n    ]\n   },\n   \"maxAgentPools\": 1,\n   \"identityProfile\"\
-        : {\n    \"kubeletidentity\": {\n     \"resourceId\": \"/subscriptions/00000000-0000-0000-0000-000000000000/resourcegroups/MC_clitest000001_cliakstest000001_westus2/providers/Microsoft.ManagedIdentity/userAssignedIdentities/cliakstest000001-agentpool\"\
-        ,\n     \"clientId\":\"00000000-0000-0000-0000-000000000001\",\n     \"objectId\"\
-        :\"00000000-0000-0000-0000-000000000001\"\n    }\n   },\n   \"disableLocalAccounts\"\
-        : false,\n   \"securityProfile\": {},\n   \"storageProfile\": {\n    \"diskCSIDriver\"\
-        : {\n     \"enabled\": true\n    },\n    \"fileCSIDriver\": {\n     \"enabled\"\
-        : true\n    },\n    \"snapshotController\": {\n     \"enabled\": true\n  \
-        \  }\n   },\n   \"oidcIssuerProfile\": {\n    \"enabled\": false\n   },\n\
-        \   \"workloadAutoScalerProfile\": {}\n  },\n  \"identity\": {\n   \"type\"\
-        : \"SystemAssigned\",\n   \"principalId\":\"00000000-0000-0000-0000-000000000001\"\
-        ,\n   \"tenantId\": \"72f988bf-86f1-41af-91ab-2d7cd011db47\"\n  },\n  \"sku\"\
-        : {\n   \"name\": \"Base\",\n   \"tier\": \"Free\"\n  }\n }"
-=======
       - AZURECLI/2.49.0 azsdk-python-azure-mgmt-containerservice/24.0.0 Python/3.8.10
         (Linux-5.15.0-1039-azure-x86_64-with-glibc2.29)
     method: GET
@@ -1450,18 +865,10 @@
         {\n   \"type\": \"SystemAssigned\",\n   \"principalId\":\"00000000-0000-0000-0000-000000000001\",\n
         \  \"tenantId\": \"72f988bf-86f1-41af-91ab-2d7cd011db47\"\n  },\n  \"sku\":
         {\n   \"name\": \"Base\",\n   \"tier\": \"Free\"\n  }\n }"
->>>>>>> 13d0ab0a
-    headers:
-      cache-control:
-      - no-cache
-      content-length:
-<<<<<<< HEAD
-      - '3757'
-      content-type:
-      - application/json
-      date:
-      - Wed, 14 Jun 2023 19:54:21 GMT
-=======
+    headers:
+      cache-control:
+      - no-cache
+      content-length:
       - '3428'
       content-type:
       - application/json
@@ -1719,7 +1126,6 @@
       - application/json
       date:
       - Thu, 29 Jun 2023 09:19:12 GMT
->>>>>>> 13d0ab0a
       expires:
       - '-1'
       pragma:
@@ -1751,55 +1157,6 @@
       ParameterSetName:
       - -g -n --created
       User-Agent:
-<<<<<<< HEAD
-      - AZURECLI/2.49.0 azsdk-python-azure-mgmt-containerservice/23.0.0 Python/3.8.16
-        (macOS-13.4-arm64-arm-64bit)
-    method: GET
-    uri: https://management.azure.com/subscriptions/00000000-0000-0000-0000-000000000000/resourceGroups/clitest000001/providers/Microsoft.ContainerService/managedClusters/cliakstest000001?api-version=2023-05-01
-  response:
-    body:
-      string: "{\n  \"id\": \"/subscriptions/00000000-0000-0000-0000-000000000000/resourcegroups/clitest000001/providers/Microsoft.ContainerService/managedClusters/cliakstest000001\"\
-        ,\n  \"location\": \"westus2\",\n  \"name\": \"cliakstest000001\",\n  \"type\"\
-        : \"Microsoft.ContainerService/ManagedClusters\",\n  \"properties\": {\n \
-        \  \"provisioningState\": \"Succeeded\",\n   \"powerState\": {\n    \"code\"\
-        : \"Running\"\n   },\n   \"kubernetesVersion\": \"1.25.6\",\n   \"currentKubernetesVersion\"\
-        : \"1.25.6\",\n   \"dnsPrefix\": \"cliaksdns000002\",\n   \"fqdn\": \"cliaksdns000002-0vhu8nsi.hcp.westus2.azmk8s.io\"\
-        ,\n   \"azurePortalFQDN\": \"cliaksdns000002-0vhu8nsi.portal.hcp.westus2.azmk8s.io\"\
-        ,\n   \"agentPoolProfiles\": [\n    {\n     \"name\": \"nodepool1\",\n   \
-        \  \"count\": 1,\n     \"vmSize\": \"Standard_DS2_v2\",\n     \"osDiskSizeGB\"\
-        : 128,\n     \"osDiskType\": \"Managed\",\n     \"kubeletDiskType\": \"OS\"\
-        ,\n     \"maxPods\": 110,\n     \"type\": \"AvailabilitySet\",\n     \"enableAutoScaling\"\
-        : false,\n     \"provisioningState\": \"Succeeded\",\n     \"powerState\"\
-        : {\n      \"code\": \"Running\"\n     },\n     \"orchestratorVersion\": \"\
-        1.25.6\",\n     \"currentOrchestratorVersion\": \"1.25.6\",\n     \"enableNodePublicIP\"\
-        : false,\n     \"mode\": \"System\",\n     \"enableEncryptionAtHost\": false,\n\
-        \     \"enableUltraSSD\": false,\n     \"osType\": \"Linux\",\n     \"osSKU\"\
-        : \"Ubuntu\",\n     \"upgradeSettings\": {},\n     \"enableFIPS\": false\n\
-        \    }\n   ],\n   \"linuxProfile\": {\n    \"adminUsername\": \"azureuser\"\
-        ,\n    \"ssh\": {\n     \"publicKeys\": [\n      {\n       \"keyData\": \"\
-        ssh-rsa AAAAB3NzaC1yc2EAAAADAQABAAACAQCbIg1guRHbI0lV11wWDt1r2cUdcNd27CJsg+SfgC7miZeubtwUhbsPdhMQsfDyhOWHq1+ZL0M+nJZV63d/1dhmhtgyOqejUwrPlzKhydsbrsdUor+JmNJDdW01v7BXHyuymT8G4s09jCasNOwiufbP/qp72ruu0bIA1nySsvlf9pCQAuFkAnVnf/rFhUlOkhtRpwcq8SUNY2zRHR/EKb/4NWY1JzR4sa3q2fWIJdrrX0DvLoa5g9bIEd4Df79ba7v+yiUBOS0zT2ll+z4g9izHK3EO5d8hL4jYxcjKs+wcslSYRWrascfscLgMlMGh0CdKeNTDjHpGPncaf3Z+FwwwjWeuiNBxv7bJo13/8B/098KlVDl4GZqsoBCEjPyJfV6hO0y/LkRGkk7oHWKgeWAfKtfLItRp00eZ4fcJNK9kCaSMmEugoZWcI7NGbZXzqFWqbpRI7NcDP9+WIQ+i9U5vqWsqd/zng4kbuAJ6UuKqIzB0upYrLShfQE3SAck8oaLhJqqq56VfDuASNpJKidV+zq27HfSBmbXnkR/5AK337dc3MXKJypoK/QPMLKUAP5XLPbs+NddJQV7EZXd29DLgp+fRIg3edpKdO7ZErWhv7d+3Kws+e1Y+ypmR2WIVSwVyBEUfgv2C8Ts9gnTF4pNcEY/S2aBicz5Ew2+jdyGNQQ==\
-        \ test@example.com\\n\"\n      }\n     ]\n    }\n   },\n   \"servicePrincipalProfile\"\
-        : {\n    \"clientId\":\"00000000-0000-0000-0000-000000000001\"\n   },\n  \
-        \ \"nodeResourceGroup\": \"MC_clitest000001_cliakstest000001_westus2\",\n\
-        \   \"enableRBAC\": true,\n   \"supportPlan\": \"KubernetesOfficial\",\n \
-        \  \"networkProfile\": {\n    \"networkPlugin\": \"kubenet\",\n    \"loadBalancerSku\"\
-        : \"Basic\",\n    \"podCidr\": \"10.244.0.0/16\",\n    \"serviceCidr\": \"\
-        10.0.0.0/16\",\n    \"dnsServiceIP\": \"10.0.0.10\",\n    \"outboundType\"\
-        : \"loadBalancer\",\n    \"podCidrs\": [\n     \"10.244.0.0/16\"\n    ],\n\
-        \    \"serviceCidrs\": [\n     \"10.0.0.0/16\"\n    ],\n    \"ipFamilies\"\
-        : [\n     \"IPv4\"\n    ]\n   },\n   \"maxAgentPools\": 1,\n   \"identityProfile\"\
-        : {\n    \"kubeletidentity\": {\n     \"resourceId\": \"/subscriptions/00000000-0000-0000-0000-000000000000/resourcegroups/MC_clitest000001_cliakstest000001_westus2/providers/Microsoft.ManagedIdentity/userAssignedIdentities/cliakstest000001-agentpool\"\
-        ,\n     \"clientId\":\"00000000-0000-0000-0000-000000000001\",\n     \"objectId\"\
-        :\"00000000-0000-0000-0000-000000000001\"\n    }\n   },\n   \"disableLocalAccounts\"\
-        : false,\n   \"securityProfile\": {},\n   \"storageProfile\": {\n    \"diskCSIDriver\"\
-        : {\n     \"enabled\": true\n    },\n    \"fileCSIDriver\": {\n     \"enabled\"\
-        : true\n    },\n    \"snapshotController\": {\n     \"enabled\": true\n  \
-        \  }\n   },\n   \"oidcIssuerProfile\": {\n    \"enabled\": false\n   },\n\
-        \   \"workloadAutoScalerProfile\": {}\n  },\n  \"identity\": {\n   \"type\"\
-        : \"SystemAssigned\",\n   \"principalId\":\"00000000-0000-0000-0000-000000000001\"\
-        ,\n   \"tenantId\": \"72f988bf-86f1-41af-91ab-2d7cd011db47\"\n  },\n  \"sku\"\
-        : {\n   \"name\": \"Base\",\n   \"tier\": \"Free\"\n  }\n }"
-=======
       - AZURECLI/2.49.0 azsdk-python-azure-mgmt-containerservice/24.0.0 Python/3.8.10
         (Linux-5.15.0-1039-azure-x86_64-with-glibc2.29)
     method: GET
@@ -1928,24 +1285,15 @@
         {\n   \"type\": \"SystemAssigned\",\n   \"principalId\":\"00000000-0000-0000-0000-000000000001\",\n
         \  \"tenantId\": \"72f988bf-86f1-41af-91ab-2d7cd011db47\"\n  },\n  \"sku\":
         {\n   \"name\": \"Base\",\n   \"tier\": \"Free\"\n  }\n }"
->>>>>>> 13d0ab0a
-    headers:
-      cache-control:
-      - no-cache
-      content-length:
-<<<<<<< HEAD
-      - '3759'
-      content-type:
-      - application/json
-      date:
-      - Wed, 14 Jun 2023 19:54:51 GMT
-=======
+    headers:
+      cache-control:
+      - no-cache
+      content-length:
       - '3430'
       content-type:
       - application/json
       date:
       - Thu, 29 Jun 2023 09:20:13 GMT
->>>>>>> 13d0ab0a
       expires:
       - '-1'
       pragma:
@@ -1977,60 +1325,6 @@
       ParameterSetName:
       - -g
       User-Agent:
-<<<<<<< HEAD
-      - AZURECLI/2.49.0 azsdk-python-azure-mgmt-containerservice/23.0.0 Python/3.8.16
-        (macOS-13.4-arm64-arm-64bit)
-    method: GET
-    uri: https://management.azure.com/subscriptions/00000000-0000-0000-0000-000000000000/resourceGroups/clitest000001/providers/Microsoft.ContainerService/managedClusters?api-version=2023-05-01
-  response:
-    body:
-      string: "{\n  \"value\": [\n   {\n    \"id\": \"/subscriptions/00000000-0000-0000-0000-000000000000/resourcegroups/clitest000001/providers/Microsoft.ContainerService/managedClusters/cliakstest000001\"\
-        ,\n    \"location\": \"westus2\",\n    \"name\": \"cliakstest000001\",\n \
-        \   \"type\": \"Microsoft.ContainerService/ManagedClusters\",\n    \"properties\"\
-        : {\n     \"provisioningState\": \"Succeeded\",\n     \"powerState\": {\n\
-        \      \"code\": \"Running\"\n     },\n     \"kubernetesVersion\": \"1.25.6\"\
-        ,\n     \"currentKubernetesVersion\": \"1.25.6\",\n     \"dnsPrefix\": \"\
-        cliaksdns000002\",\n     \"fqdn\": \"cliaksdns000002-0vhu8nsi.hcp.westus2.azmk8s.io\"\
-        ,\n     \"azurePortalFQDN\": \"cliaksdns000002-0vhu8nsi.portal.hcp.westus2.azmk8s.io\"\
-        ,\n     \"agentPoolProfiles\": [\n      {\n       \"name\": \"nodepool1\"\
-        ,\n       \"count\": 1,\n       \"vmSize\": \"Standard_DS2_v2\",\n       \"\
-        osDiskSizeGB\": 128,\n       \"osDiskType\": \"Managed\",\n       \"kubeletDiskType\"\
-        : \"OS\",\n       \"maxPods\": 110,\n       \"type\": \"AvailabilitySet\"\
-        ,\n       \"enableAutoScaling\": false,\n       \"provisioningState\": \"\
-        Succeeded\",\n       \"powerState\": {\n        \"code\": \"Running\"\n  \
-        \     },\n       \"orchestratorVersion\": \"1.25.6\",\n       \"currentOrchestratorVersion\"\
-        : \"1.25.6\",\n       \"enableNodePublicIP\": false,\n       \"mode\": \"\
-        System\",\n       \"enableEncryptionAtHost\": false,\n       \"enableUltraSSD\"\
-        : false,\n       \"osType\": \"Linux\",\n       \"osSKU\": \"Ubuntu\",\n \
-        \      \"upgradeSettings\": {},\n       \"enableFIPS\": false\n      }\n \
-        \    ],\n     \"linuxProfile\": {\n      \"adminUsername\": \"azureuser\"\
-        ,\n      \"ssh\": {\n       \"publicKeys\": [\n        {\n         \"keyData\"\
-        : \"ssh-rsa AAAAB3NzaC1yc2EAAAADAQABAAACAQCbIg1guRHbI0lV11wWDt1r2cUdcNd27CJsg+SfgC7miZeubtwUhbsPdhMQsfDyhOWHq1+ZL0M+nJZV63d/1dhmhtgyOqejUwrPlzKhydsbrsdUor+JmNJDdW01v7BXHyuymT8G4s09jCasNOwiufbP/qp72ruu0bIA1nySsvlf9pCQAuFkAnVnf/rFhUlOkhtRpwcq8SUNY2zRHR/EKb/4NWY1JzR4sa3q2fWIJdrrX0DvLoa5g9bIEd4Df79ba7v+yiUBOS0zT2ll+z4g9izHK3EO5d8hL4jYxcjKs+wcslSYRWrascfscLgMlMGh0CdKeNTDjHpGPncaf3Z+FwwwjWeuiNBxv7bJo13/8B/098KlVDl4GZqsoBCEjPyJfV6hO0y/LkRGkk7oHWKgeWAfKtfLItRp00eZ4fcJNK9kCaSMmEugoZWcI7NGbZXzqFWqbpRI7NcDP9+WIQ+i9U5vqWsqd/zng4kbuAJ6UuKqIzB0upYrLShfQE3SAck8oaLhJqqq56VfDuASNpJKidV+zq27HfSBmbXnkR/5AK337dc3MXKJypoK/QPMLKUAP5XLPbs+NddJQV7EZXd29DLgp+fRIg3edpKdO7ZErWhv7d+3Kws+e1Y+ypmR2WIVSwVyBEUfgv2C8Ts9gnTF4pNcEY/S2aBicz5Ew2+jdyGNQQ==\
-        \ test@example.com\\n\"\n        }\n       ]\n      }\n     },\n     \"servicePrincipalProfile\"\
-        : {\n      \"clientId\":\"00000000-0000-0000-0000-000000000001\"\n     },\n\
-        \     \"nodeResourceGroup\": \"MC_clitest000001_cliakstest000001_westus2\"\
-        ,\n     \"enableRBAC\": true,\n     \"supportPlan\": \"KubernetesOfficial\"\
-        ,\n     \"networkProfile\": {\n      \"networkPlugin\": \"kubenet\",\n   \
-        \   \"loadBalancerSku\": \"Basic\",\n      \"podCidr\": \"10.244.0.0/16\"\
-        ,\n      \"serviceCidr\": \"10.0.0.0/16\",\n      \"dnsServiceIP\": \"10.0.0.10\"\
-        ,\n      \"outboundType\": \"loadBalancer\",\n      \"podCidrs\": [\n    \
-        \   \"10.244.0.0/16\"\n      ],\n      \"serviceCidrs\": [\n       \"10.0.0.0/16\"\
-        \n      ],\n      \"ipFamilies\": [\n       \"IPv4\"\n      ]\n     },\n \
-        \    \"maxAgentPools\": 1,\n     \"identityProfile\": {\n      \"kubeletidentity\"\
-        : {\n       \"resourceId\": \"/subscriptions/00000000-0000-0000-0000-000000000000/resourcegroups/MC_clitest000001_cliakstest000001_westus2/providers/Microsoft.ManagedIdentity/userAssignedIdentities/cliakstest000001-agentpool\"\
-        ,\n       \"clientId\":\"00000000-0000-0000-0000-000000000001\",\n       \"\
-        objectId\":\"00000000-0000-0000-0000-000000000001\"\n      }\n     },\n  \
-        \   \"disableLocalAccounts\": false,\n     \"securityProfile\": {},\n    \
-        \ \"storageProfile\": {\n      \"diskCSIDriver\": {\n       \"enabled\": true\n\
-        \      },\n      \"fileCSIDriver\": {\n       \"enabled\": true\n      },\n\
-        \      \"snapshotController\": {\n       \"enabled\": true\n      }\n    \
-        \ },\n     \"oidcIssuerProfile\": {\n      \"enabled\": false\n     },\n \
-        \    \"workloadAutoScalerProfile\": {}\n    },\n    \"identity\": {\n    \
-        \ \"type\": \"SystemAssigned\",\n     \"principalId\":\"00000000-0000-0000-0000-000000000001\"\
-        ,\n     \"tenantId\": \"72f988bf-86f1-41af-91ab-2d7cd011db47\"\n    },\n \
-        \   \"sku\": {\n     \"name\": \"Base\",\n     \"tier\": \"Free\"\n    }\n\
-        \   }\n  ]\n }"
-=======
       - AZURECLI/2.49.0 azsdk-python-azure-mgmt-containerservice/24.0.0 Python/3.8.10
         (Linux-5.15.0-1039-azure-x86_64-with-glibc2.29)
     method: GET
@@ -2077,24 +1371,15 @@
         {}\n    },\n    \"identity\": {\n     \"type\": \"SystemAssigned\",\n     \"principalId\":\"00000000-0000-0000-0000-000000000001\",\n
         \    \"tenantId\": \"72f988bf-86f1-41af-91ab-2d7cd011db47\"\n    },\n    \"sku\":
         {\n     \"name\": \"Base\",\n     \"tier\": \"Free\"\n    }\n   }\n  ]\n }"
->>>>>>> 13d0ab0a
-    headers:
-      cache-control:
-      - no-cache
-      content-length:
-<<<<<<< HEAD
-      - '4004'
-      content-type:
-      - application/json
-      date:
-      - Wed, 14 Jun 2023 19:54:52 GMT
-=======
+    headers:
+      cache-control:
+      - no-cache
+      content-length:
       - '3675'
       content-type:
       - application/json
       date:
       - Thu, 29 Jun 2023 09:20:13 GMT
->>>>>>> 13d0ab0a
       expires:
       - '-1'
       pragma:
@@ -2126,60 +1411,6 @@
       ParameterSetName:
       - -g -o
       User-Agent:
-<<<<<<< HEAD
-      - AZURECLI/2.49.0 azsdk-python-azure-mgmt-containerservice/23.0.0 Python/3.8.16
-        (macOS-13.4-arm64-arm-64bit)
-    method: GET
-    uri: https://management.azure.com/subscriptions/00000000-0000-0000-0000-000000000000/resourceGroups/clitest000001/providers/Microsoft.ContainerService/managedClusters?api-version=2023-05-01
-  response:
-    body:
-      string: "{\n  \"value\": [\n   {\n    \"id\": \"/subscriptions/00000000-0000-0000-0000-000000000000/resourcegroups/clitest000001/providers/Microsoft.ContainerService/managedClusters/cliakstest000001\"\
-        ,\n    \"location\": \"westus2\",\n    \"name\": \"cliakstest000001\",\n \
-        \   \"type\": \"Microsoft.ContainerService/ManagedClusters\",\n    \"properties\"\
-        : {\n     \"provisioningState\": \"Succeeded\",\n     \"powerState\": {\n\
-        \      \"code\": \"Running\"\n     },\n     \"kubernetesVersion\": \"1.25.6\"\
-        ,\n     \"currentKubernetesVersion\": \"1.25.6\",\n     \"dnsPrefix\": \"\
-        cliaksdns000002\",\n     \"fqdn\": \"cliaksdns000002-0vhu8nsi.hcp.westus2.azmk8s.io\"\
-        ,\n     \"azurePortalFQDN\": \"cliaksdns000002-0vhu8nsi.portal.hcp.westus2.azmk8s.io\"\
-        ,\n     \"agentPoolProfiles\": [\n      {\n       \"name\": \"nodepool1\"\
-        ,\n       \"count\": 1,\n       \"vmSize\": \"Standard_DS2_v2\",\n       \"\
-        osDiskSizeGB\": 128,\n       \"osDiskType\": \"Managed\",\n       \"kubeletDiskType\"\
-        : \"OS\",\n       \"maxPods\": 110,\n       \"type\": \"AvailabilitySet\"\
-        ,\n       \"enableAutoScaling\": false,\n       \"provisioningState\": \"\
-        Succeeded\",\n       \"powerState\": {\n        \"code\": \"Running\"\n  \
-        \     },\n       \"orchestratorVersion\": \"1.25.6\",\n       \"currentOrchestratorVersion\"\
-        : \"1.25.6\",\n       \"enableNodePublicIP\": false,\n       \"mode\": \"\
-        System\",\n       \"enableEncryptionAtHost\": false,\n       \"enableUltraSSD\"\
-        : false,\n       \"osType\": \"Linux\",\n       \"osSKU\": \"Ubuntu\",\n \
-        \      \"upgradeSettings\": {},\n       \"enableFIPS\": false\n      }\n \
-        \    ],\n     \"linuxProfile\": {\n      \"adminUsername\": \"azureuser\"\
-        ,\n      \"ssh\": {\n       \"publicKeys\": [\n        {\n         \"keyData\"\
-        : \"ssh-rsa AAAAB3NzaC1yc2EAAAADAQABAAACAQCbIg1guRHbI0lV11wWDt1r2cUdcNd27CJsg+SfgC7miZeubtwUhbsPdhMQsfDyhOWHq1+ZL0M+nJZV63d/1dhmhtgyOqejUwrPlzKhydsbrsdUor+JmNJDdW01v7BXHyuymT8G4s09jCasNOwiufbP/qp72ruu0bIA1nySsvlf9pCQAuFkAnVnf/rFhUlOkhtRpwcq8SUNY2zRHR/EKb/4NWY1JzR4sa3q2fWIJdrrX0DvLoa5g9bIEd4Df79ba7v+yiUBOS0zT2ll+z4g9izHK3EO5d8hL4jYxcjKs+wcslSYRWrascfscLgMlMGh0CdKeNTDjHpGPncaf3Z+FwwwjWeuiNBxv7bJo13/8B/098KlVDl4GZqsoBCEjPyJfV6hO0y/LkRGkk7oHWKgeWAfKtfLItRp00eZ4fcJNK9kCaSMmEugoZWcI7NGbZXzqFWqbpRI7NcDP9+WIQ+i9U5vqWsqd/zng4kbuAJ6UuKqIzB0upYrLShfQE3SAck8oaLhJqqq56VfDuASNpJKidV+zq27HfSBmbXnkR/5AK337dc3MXKJypoK/QPMLKUAP5XLPbs+NddJQV7EZXd29DLgp+fRIg3edpKdO7ZErWhv7d+3Kws+e1Y+ypmR2WIVSwVyBEUfgv2C8Ts9gnTF4pNcEY/S2aBicz5Ew2+jdyGNQQ==\
-        \ test@example.com\\n\"\n        }\n       ]\n      }\n     },\n     \"servicePrincipalProfile\"\
-        : {\n      \"clientId\":\"00000000-0000-0000-0000-000000000001\"\n     },\n\
-        \     \"nodeResourceGroup\": \"MC_clitest000001_cliakstest000001_westus2\"\
-        ,\n     \"enableRBAC\": true,\n     \"supportPlan\": \"KubernetesOfficial\"\
-        ,\n     \"networkProfile\": {\n      \"networkPlugin\": \"kubenet\",\n   \
-        \   \"loadBalancerSku\": \"Basic\",\n      \"podCidr\": \"10.244.0.0/16\"\
-        ,\n      \"serviceCidr\": \"10.0.0.0/16\",\n      \"dnsServiceIP\": \"10.0.0.10\"\
-        ,\n      \"outboundType\": \"loadBalancer\",\n      \"podCidrs\": [\n    \
-        \   \"10.244.0.0/16\"\n      ],\n      \"serviceCidrs\": [\n       \"10.0.0.0/16\"\
-        \n      ],\n      \"ipFamilies\": [\n       \"IPv4\"\n      ]\n     },\n \
-        \    \"maxAgentPools\": 1,\n     \"identityProfile\": {\n      \"kubeletidentity\"\
-        : {\n       \"resourceId\": \"/subscriptions/00000000-0000-0000-0000-000000000000/resourcegroups/MC_clitest000001_cliakstest000001_westus2/providers/Microsoft.ManagedIdentity/userAssignedIdentities/cliakstest000001-agentpool\"\
-        ,\n       \"clientId\":\"00000000-0000-0000-0000-000000000001\",\n       \"\
-        objectId\":\"00000000-0000-0000-0000-000000000001\"\n      }\n     },\n  \
-        \   \"disableLocalAccounts\": false,\n     \"securityProfile\": {},\n    \
-        \ \"storageProfile\": {\n      \"diskCSIDriver\": {\n       \"enabled\": true\n\
-        \      },\n      \"fileCSIDriver\": {\n       \"enabled\": true\n      },\n\
-        \      \"snapshotController\": {\n       \"enabled\": true\n      }\n    \
-        \ },\n     \"oidcIssuerProfile\": {\n      \"enabled\": false\n     },\n \
-        \    \"workloadAutoScalerProfile\": {}\n    },\n    \"identity\": {\n    \
-        \ \"type\": \"SystemAssigned\",\n     \"principalId\":\"00000000-0000-0000-0000-000000000001\"\
-        ,\n     \"tenantId\": \"72f988bf-86f1-41af-91ab-2d7cd011db47\"\n    },\n \
-        \   \"sku\": {\n     \"name\": \"Base\",\n     \"tier\": \"Free\"\n    }\n\
-        \   }\n  ]\n }"
-=======
       - AZURECLI/2.49.0 azsdk-python-azure-mgmt-containerservice/24.0.0 Python/3.8.10
         (Linux-5.15.0-1039-azure-x86_64-with-glibc2.29)
     method: GET
@@ -2226,24 +1457,15 @@
         {}\n    },\n    \"identity\": {\n     \"type\": \"SystemAssigned\",\n     \"principalId\":\"00000000-0000-0000-0000-000000000001\",\n
         \    \"tenantId\": \"72f988bf-86f1-41af-91ab-2d7cd011db47\"\n    },\n    \"sku\":
         {\n     \"name\": \"Base\",\n     \"tier\": \"Free\"\n    }\n   }\n  ]\n }"
->>>>>>> 13d0ab0a
-    headers:
-      cache-control:
-      - no-cache
-      content-length:
-<<<<<<< HEAD
-      - '4004'
-      content-type:
-      - application/json
-      date:
-      - Wed, 14 Jun 2023 19:54:52 GMT
-=======
+    headers:
+      cache-control:
+      - no-cache
+      content-length:
       - '3675'
       content-type:
       - application/json
       date:
       - Thu, 29 Jun 2023 09:20:14 GMT
->>>>>>> 13d0ab0a
       expires:
       - '-1'
       pragma:
@@ -2275,55 +1497,6 @@
       ParameterSetName:
       - -g -n
       User-Agent:
-<<<<<<< HEAD
-      - AZURECLI/2.49.0 azsdk-python-azure-mgmt-containerservice/23.0.0 Python/3.8.16
-        (macOS-13.4-arm64-arm-64bit)
-    method: GET
-    uri: https://management.azure.com/subscriptions/00000000-0000-0000-0000-000000000000/resourceGroups/clitest000001/providers/Microsoft.ContainerService/managedClusters/cliakstest000001?api-version=2023-05-01
-  response:
-    body:
-      string: "{\n  \"id\": \"/subscriptions/00000000-0000-0000-0000-000000000000/resourcegroups/clitest000001/providers/Microsoft.ContainerService/managedClusters/cliakstest000001\"\
-        ,\n  \"location\": \"westus2\",\n  \"name\": \"cliakstest000001\",\n  \"type\"\
-        : \"Microsoft.ContainerService/ManagedClusters\",\n  \"properties\": {\n \
-        \  \"provisioningState\": \"Succeeded\",\n   \"powerState\": {\n    \"code\"\
-        : \"Running\"\n   },\n   \"kubernetesVersion\": \"1.25.6\",\n   \"currentKubernetesVersion\"\
-        : \"1.25.6\",\n   \"dnsPrefix\": \"cliaksdns000002\",\n   \"fqdn\": \"cliaksdns000002-0vhu8nsi.hcp.westus2.azmk8s.io\"\
-        ,\n   \"azurePortalFQDN\": \"cliaksdns000002-0vhu8nsi.portal.hcp.westus2.azmk8s.io\"\
-        ,\n   \"agentPoolProfiles\": [\n    {\n     \"name\": \"nodepool1\",\n   \
-        \  \"count\": 1,\n     \"vmSize\": \"Standard_DS2_v2\",\n     \"osDiskSizeGB\"\
-        : 128,\n     \"osDiskType\": \"Managed\",\n     \"kubeletDiskType\": \"OS\"\
-        ,\n     \"maxPods\": 110,\n     \"type\": \"AvailabilitySet\",\n     \"enableAutoScaling\"\
-        : false,\n     \"provisioningState\": \"Succeeded\",\n     \"powerState\"\
-        : {\n      \"code\": \"Running\"\n     },\n     \"orchestratorVersion\": \"\
-        1.25.6\",\n     \"currentOrchestratorVersion\": \"1.25.6\",\n     \"enableNodePublicIP\"\
-        : false,\n     \"mode\": \"System\",\n     \"enableEncryptionAtHost\": false,\n\
-        \     \"enableUltraSSD\": false,\n     \"osType\": \"Linux\",\n     \"osSKU\"\
-        : \"Ubuntu\",\n     \"upgradeSettings\": {},\n     \"enableFIPS\": false\n\
-        \    }\n   ],\n   \"linuxProfile\": {\n    \"adminUsername\": \"azureuser\"\
-        ,\n    \"ssh\": {\n     \"publicKeys\": [\n      {\n       \"keyData\": \"\
-        ssh-rsa AAAAB3NzaC1yc2EAAAADAQABAAACAQCbIg1guRHbI0lV11wWDt1r2cUdcNd27CJsg+SfgC7miZeubtwUhbsPdhMQsfDyhOWHq1+ZL0M+nJZV63d/1dhmhtgyOqejUwrPlzKhydsbrsdUor+JmNJDdW01v7BXHyuymT8G4s09jCasNOwiufbP/qp72ruu0bIA1nySsvlf9pCQAuFkAnVnf/rFhUlOkhtRpwcq8SUNY2zRHR/EKb/4NWY1JzR4sa3q2fWIJdrrX0DvLoa5g9bIEd4Df79ba7v+yiUBOS0zT2ll+z4g9izHK3EO5d8hL4jYxcjKs+wcslSYRWrascfscLgMlMGh0CdKeNTDjHpGPncaf3Z+FwwwjWeuiNBxv7bJo13/8B/098KlVDl4GZqsoBCEjPyJfV6hO0y/LkRGkk7oHWKgeWAfKtfLItRp00eZ4fcJNK9kCaSMmEugoZWcI7NGbZXzqFWqbpRI7NcDP9+WIQ+i9U5vqWsqd/zng4kbuAJ6UuKqIzB0upYrLShfQE3SAck8oaLhJqqq56VfDuASNpJKidV+zq27HfSBmbXnkR/5AK337dc3MXKJypoK/QPMLKUAP5XLPbs+NddJQV7EZXd29DLgp+fRIg3edpKdO7ZErWhv7d+3Kws+e1Y+ypmR2WIVSwVyBEUfgv2C8Ts9gnTF4pNcEY/S2aBicz5Ew2+jdyGNQQ==\
-        \ test@example.com\\n\"\n      }\n     ]\n    }\n   },\n   \"servicePrincipalProfile\"\
-        : {\n    \"clientId\":\"00000000-0000-0000-0000-000000000001\"\n   },\n  \
-        \ \"nodeResourceGroup\": \"MC_clitest000001_cliakstest000001_westus2\",\n\
-        \   \"enableRBAC\": true,\n   \"supportPlan\": \"KubernetesOfficial\",\n \
-        \  \"networkProfile\": {\n    \"networkPlugin\": \"kubenet\",\n    \"loadBalancerSku\"\
-        : \"Basic\",\n    \"podCidr\": \"10.244.0.0/16\",\n    \"serviceCidr\": \"\
-        10.0.0.0/16\",\n    \"dnsServiceIP\": \"10.0.0.10\",\n    \"outboundType\"\
-        : \"loadBalancer\",\n    \"podCidrs\": [\n     \"10.244.0.0/16\"\n    ],\n\
-        \    \"serviceCidrs\": [\n     \"10.0.0.0/16\"\n    ],\n    \"ipFamilies\"\
-        : [\n     \"IPv4\"\n    ]\n   },\n   \"maxAgentPools\": 1,\n   \"identityProfile\"\
-        : {\n    \"kubeletidentity\": {\n     \"resourceId\": \"/subscriptions/00000000-0000-0000-0000-000000000000/resourcegroups/MC_clitest000001_cliakstest000001_westus2/providers/Microsoft.ManagedIdentity/userAssignedIdentities/cliakstest000001-agentpool\"\
-        ,\n     \"clientId\":\"00000000-0000-0000-0000-000000000001\",\n     \"objectId\"\
-        :\"00000000-0000-0000-0000-000000000001\"\n    }\n   },\n   \"disableLocalAccounts\"\
-        : false,\n   \"securityProfile\": {},\n   \"storageProfile\": {\n    \"diskCSIDriver\"\
-        : {\n     \"enabled\": true\n    },\n    \"fileCSIDriver\": {\n     \"enabled\"\
-        : true\n    },\n    \"snapshotController\": {\n     \"enabled\": true\n  \
-        \  }\n   },\n   \"oidcIssuerProfile\": {\n    \"enabled\": false\n   },\n\
-        \   \"workloadAutoScalerProfile\": {}\n  },\n  \"identity\": {\n   \"type\"\
-        : \"SystemAssigned\",\n   \"principalId\":\"00000000-0000-0000-0000-000000000001\"\
-        ,\n   \"tenantId\": \"72f988bf-86f1-41af-91ab-2d7cd011db47\"\n  },\n  \"sku\"\
-        : {\n   \"name\": \"Base\",\n   \"tier\": \"Free\"\n  }\n }"
-=======
       - AZURECLI/2.49.0 azsdk-python-azure-mgmt-containerservice/24.0.0 Python/3.8.10
         (Linux-5.15.0-1039-azure-x86_64-with-glibc2.29)
     method: GET
@@ -2368,24 +1541,15 @@
         {\n   \"type\": \"SystemAssigned\",\n   \"principalId\":\"00000000-0000-0000-0000-000000000001\",\n
         \  \"tenantId\": \"72f988bf-86f1-41af-91ab-2d7cd011db47\"\n  },\n  \"sku\":
         {\n   \"name\": \"Base\",\n   \"tier\": \"Free\"\n  }\n }"
->>>>>>> 13d0ab0a
-    headers:
-      cache-control:
-      - no-cache
-      content-length:
-<<<<<<< HEAD
-      - '3759'
-      content-type:
-      - application/json
-      date:
-      - Wed, 14 Jun 2023 19:54:53 GMT
-=======
+    headers:
+      cache-control:
+      - no-cache
+      content-length:
       - '3430'
       content-type:
       - application/json
       date:
       - Thu, 29 Jun 2023 09:20:14 GMT
->>>>>>> 13d0ab0a
       expires:
       - '-1'
       pragma:
@@ -2419,17 +1583,6 @@
       ParameterSetName:
       - -g -n --file
       User-Agent:
-<<<<<<< HEAD
-      - AZURECLI/2.49.0 azsdk-python-azure-mgmt-containerservice/23.0.0 Python/3.8.16
-        (macOS-13.4-arm64-arm-64bit)
-    method: POST
-    uri: https://management.azure.com/subscriptions/00000000-0000-0000-0000-000000000000/resourceGroups/clitest000001/providers/Microsoft.ContainerService/managedClusters/cliakstest000001/listClusterUserCredential?api-version=2023-05-01
-  response:
-    body:
-      string: "{\n  \"kubeconfigs\": [\n   {\n    \"name\": \"clusterUser\",\n   \
-        \ \"value\": \"YXBpVmVyc2lvbjogdjEKY2x1c3RlcnM6Ci0gY2x1c3RlcjoKICAgIGNlcnRpZmljYXRlLWF1dGhvcml0eS1kYXRhOiBMUzB0TFMxQ1JVZEpUaUJEUlZKVVNVWkpRMEZVUlMwdExTMHRDazFKU1VVMlJFTkRRWFJEWjBGM1NVSkJaMGxSVFVzMGRETkZjMGxYY2xSb1EyUnpOMUkzVDJkUWVrRk9RbWRyY1docmFVYzVkekJDUVZGelJrRkVRVTRLVFZGemQwTlJXVVJXVVZGRVJYZEthbGxVUVdkR2R6QjVUWHBCTWsxVVVYaFBWRkY0VFZSV1lVZEJPSGxOUkZWNlRVUlplRTVFUlRWT1ZFVjRUbFp2ZHdwRVZFVk1UVUZyUjBFeFZVVkJlRTFEV1RKRmQyZG5TV2xOUVRCSFExTnhSMU5KWWpORVVVVkNRVkZWUVVFMFNVTkVkMEYzWjJkSlMwRnZTVU5CVVVNeENrODNhbkJDWkZwWVRXRXlSV1pSTmxCTVl6aFFkR1JTVUUxR2RVZFpOMWxKVjNoNVIxaE5XVlk1UzBOWVVqUmFOVmR5UzJWUU1FMVVXVUYyZEM5dGExWUtjR3B2WVZoVlIwNUtLemx5T0hZd1VUaEpSM2gyUzJSbFlpOW1jMDFTVUdadGVVOXJhVGszT0hSUmNsZElWVWRJUW14bllrWmtUemhzYVV0NVZuRkhSUXBoTlhOaE0xTlNjVFY0UldkVGQyVnRjbk4xUlU1T1JEQjZha040VUVodEswVm1Va0Z2YmxGMWVFdDJlRlJ6TVVWRlIxSmFibmd6UlVwTlkzTmtWMmhqQ25CME9YVlZZek51VUZCcVZqUmpVRTlUTmxac2RXUTNSazlUYkdWMVVVSkdSRWxLVmt4M2VsSlNiM2hqWlZsc2JFUlpWM1JyS3pWbGVIQk1WSHBQTHpFS2JGbFlZazVHYkdkVUwzcE5OelZUUTBObk4yOUJNME5rVkdocFprRlBSVFpwUWtkYWEyWmlVRTk0Vkd4U1ZURlhNbTFYYXpkU1JYVXphVE5xVVZCb1ZBbzNWa2hXVG5wR2FtTXhaMVpKVlhob2VWUjZUMmhNUlVwTlIzaDFXVkUwSzIxRVUxSnhTU3RaVFhSRk0xUk5aSGR6TDBwc1ZIb3JhekJJYUcxRU4xTkxDa2xCUTBRMVdFbHRRMmRNYzNkSUwySnFiR2g0Y0VGdlkycDBWbkpTUm5CcFIyOUZSMnM0UXpCcGNFdGhTWFYyU3paQ05WUnpWV1p2Y1U4M01FbE9aVThLZEdkbldrMTRTMGxRWjFOa2NtazBVVGh2TjFCellXNVNiWHB6ZUVORU4wRTNNa3hpWWswclkxSnNUVGwwT0ZKeFpFSm1SR0ZQY0hOR1VVdHdTMVJ1T1FwREwwOVlRWHBFVFVKaVNtTXpOakUwYnpsRWMxSlVSVmhQWlN0cVVFdGtTRGx6VFVRd1QxSnBNbTFxUVZsd05FWjRRMUJGYVVkcVJDOXJUbXhWV2s5dkNuWnBOVVJ6YW01bVpEWlRSSEI2VVN0NGN6VXZWRlIzVWxJMmFHSjBNMWx3VXpkSFRuSndMMll4V1hnemVITlFSMlZpY0ZRd1JYbDFWbTFrYjNJNWNIWUtORlowYWtKREsyeENRVTlxUzI1SlkzWXJPRVpUVm10WlJVbGpTVU5EUjBWMGNHTkJVMUF4VEROM1NVUkJVVUZDYnpCSmQxRkVRVTlDWjA1V1NGRTRRZ3BCWmpoRlFrRk5RMEZ4VVhkRWQxbEVWbEl3VkVGUlNDOUNRVlYzUVhkRlFpOTZRV1JDWjA1V1NGRTBSVVpuVVZWbVRXeDRRV0ZVV1hGWlprVm9RU3QwQ214b01XUnVlVTAxVFRWUmQwUlJXVXBMYjFwSmFIWmpUa0ZSUlV4Q1VVRkVaMmRKUWtGSWFHdDBXa2RQUm1SR1lrNTJiM2hWVjB0a04zZGhhR0YxY25FS1JscHRVbXB0YzBNM1FuQXpUVU55TkVkcGIwUm9jMmxpWjBwdVJrSk1OamhXTjBRNFdsbGpTbVF6TnpGVWFGSlZXSEJuUTJKUk1ETkZjRVJHV0drcmFncFJXR3d2U0hGUFFrZENRMG93WTNZemFubGljMnhzYzBOalNIbHdOVnBQTjJSdVRsTkRkSEV6T0UxR01sSkpkMFppZUVOME1tTmpVa2hZWWtwd01TdE1DbW93ZG5aM2RVcFpiekpQWnpoWGJGTmxSV3hzU3pWQmFrcHRjbGxOY0ZoT1dWbHhjRzFvVkZab1QwOVRXRU5CZGxOU1lWWkVWVEZNYjNObk9GRjRWM0VLVm5OeFNtUndhVXd2VHpGVlpXUlNPSEl6UjJ4M0wzTXdVVzFvZDFBd1FVbzVkRGg0YlhWTVIydHVZbFI0U0N0NVRsTkhOUzgwY2pRMVpGaGxaMnRCY3dwWFNHSlJUR1ZRU2s1UlEybzFPSFY0ZVVGSmQwMXljbEJwT1c5YVVYVlpTbVEwU1VWelZrOUlNMGhHYjJaeWRIUlhVM0J0TVZGdVNEWnVTRWRXZUhCbUNqbDJjRVJXWVVObGVXWkthRmQyZG5WWWNrbDJkMWgxYkdoWFlqQm9ZV1o0WlROak1sQXZkalZVZUc1aVpFUm5UVm81ZHlzNFoyaERiR0U1VFZoMVdEVUtja0pqYlV0dlNETjJXVGRFZW5Wb2VFWjVhakpoWkd4NU1FNVZRemd5WmxSeFRrVkxZa2M1VVdsVWNWSlpkamN6VjNKa2NXWkhZMjlzTVVkTVNVWm9SQXB3WjNkd1NFRm5Ra2t5TXpWaU5HWTFOSHBhY25vM2MwVk5WMUUzUjFFcmVsVlBORmRYTnpoVE1ITjNia1p2ZGxvclZtazJNR0pSUlZKalZrTkNjelZQQ20wNFVXSlFiRWxaY0VaWVRWcFRNRGREUkdaSVJFNW9WV05zTVhreUsycHFXVWR4TDNCc2FHVkdablk0VUZwSEwyOVpkMW9yY1ZwRGRIaGFOalpHUzBjS2NrMVNhWGg2Tm1aMGJYYzRTSEptY1VSbVlqbERUWGhaZFdZNGEzRTNUVkZ3UTB3M1IwbHlaRzlPUmpsclduaG9NRkpvVEZWRFprdzFZazFRTHpWQ1VncEZZVkJJUWpCeGVuZDJRbmczVDNOdENpMHRMUzB0UlU1RUlFTkZVbFJKUmtsRFFWUkZMUzB0TFMwSwogICAgc2VydmVyOiBodHRwczovL2NsaWFrc2Ruc2J0Z202eGotMHZodThuc2kuaGNwLndlc3R1czIuYXptazhzLmlvOjQ0MwogIG5hbWU6IGNsaWFrc3Rlc3RkemRldXUKY29udGV4dHM6Ci0gY29udGV4dDoKICAgIGNsdXN0ZXI6IGNsaWFrc3Rlc3RkemRldXUKICAgIHVzZXI6IGNsdXN0ZXJVc2VyX2NsaXRlc3RmdWtvenh1NWVoX2NsaWFrc3Rlc3RkemRldXUKICBuYW1lOiBjbGlha3N0ZXN0ZHpkZXV1CmN1cnJlbnQtY29udGV4dDogY2xpYWtzdGVzdGR6ZGV1dQpraW5kOiBDb25maWcKcHJlZmVyZW5jZXM6IHt9CnVzZXJzOgotIG5hbWU6IGNsdXN0ZXJVc2VyX2NsaXRlc3RmdWtvenh1NWVoX2NsaWFrc3Rlc3RkemRldXUKICB1c2VyOgogICAgY2xpZW50LWNlcnRpZmljYXRlLWRhdGE6IExTMHRMUzFDUlVkSlRpQkRSVkpVU1VaSlEwRlVSUzB0TFMwdENrMUpTVVpJVkVORFFYZFhaMEYzU1VKQlowbFJXblZ2YUZFM1lUTjZTR2xxYldkTlVGRkhlWFl3VkVGT1FtZHJjV2hyYVVjNWR6QkNRVkZ6UmtGRVFVNEtUVkZ6ZDBOUldVUldVVkZFUlhkS2FsbFVRV1ZHZHpCNVRYcEJNazFVVVhoUFZGRjRUVlJXWVVaM01IbE9WRUV5VFZSUmVFOVVWWGhOVkZaaFRVUkJlQXBHZWtGV1FtZE9Wa0pCYjFSRWJrNDFZek5TYkdKVWNIUlpXRTR3V2xoS2VrMVNWWGRGZDFsRVZsRlJSRVYzZUhSWldFNHdXbGhLYW1KSGJHeGlibEYzQ21kblNXbE5RVEJIUTFOeFIxTkpZak5FVVVWQ1FWRlZRVUUwU1VORWQwRjNaMmRKUzBGdlNVTkJVVU4xV2pSNmMweElRbU5KUmtGdlRGVjVUbTFyV1drS2MwTTRTVGc0UTJKNVVXeEJkbTgzYW0xbmVVUm1iR3gxWVdwdFZrMU5OMGc1ZFZOS2IzVjVlRXhvUW1nM1ZUSlBOR2hVUWs1VVVUSllZMUpzYlRnME5ncHhRazl5TTFOdmQzUlpVa1pwU3pkcFIxaDZSRVpZVm1sbVVuaE5UM1pxTW5CSlp6TXlkVEV4TkV4aGFrSXliMUJNVDI5d1pVWjZielpEYTA5V1ZWRmhDa1JVTmpSclpuTlhiWFJVVGs1V01VcHBWa3hqUzNsSlVIcEJPVEpPWm5ScFZsTkVhbHB0Y1dNMGNVTk1VVkJoVTFoRE1XTjZNRTU1ZFROdldrbEhiM2dLV1ZGbFF6aEZRMVJKYjJJcmRVMTRVMW8zVEVWdE1sUk1ObFY2VkU0MGQzTTJZWHBOTlM4d1R6ZEZVV3BxU21Sck5reENaSEJNTTJGbFluSjVTVGRwY1FwRVpqRmlkVTVpZWlzd2JWcDZWbGxVUW1oVFNVbEtTMWRwZVhaa2VYUldUa1JKVFZCd1FYSnlMM0I0ZVZSUE5tNTVVbTB5YW5aelZYbDFVR05TTkdGc0NtVXpTSFpGU21oV1oyeFBaV05zU0d4a1FtWTJObFZ4TWxoT2FsbHlMMHBSUVVaNllUTk9lSGMzV1hOVFpFWmFSR0psWWtKNVZDOXFRMWQxY25aMmRFb0tiMlpZTkZCUVoyTnBkREZwVG1sSlMxbzVWUzgzT0ZWcVJXOUNkamhNSzFGbVZIRnpWekl6ZDNCcFNqUnNUblU1T0RoRWFrRkRTMjV5ZFV4QlREbGhXZ3BQTVhwM1JGZEtORU42VjNwVFZqZHdLMVZtY0dveFJsbHZNblZKUjJjeloyZHBNMHBpVEdGVFYwWndjMFk0TUZZclFTc3ZaVFoxY0dWSVRVd3JNaTlyQ25WbFlqaHJVM0J6Y1hobWQzSnlXRXRTZEZnclZWWnZObWN2ZFdRNFNWWklRVFpNTURaTUswbDJTMGxETkVkMU5FVkZkeTkyTDFsNWFHWlVkakU0U1dZS1VHSlJjVmRKVFZSVmRHb3pOUzluZWpkSk5YaE9ka1paUzBka1Rtc3pOM05hY2t0dVJXUkdWMFZWVFRsa1NDOTJTR1kyU25ad05UWnRUa1ZvYkd0d1dncFVURUkyT0cxMU5FTlRlVEZFTURWbE9HWlpTVUozU1VSQlVVRkNiekZaZDFaRVFVOUNaMDVXU0ZFNFFrRm1PRVZDUVUxRFFtRkJkMFYzV1VSV1VqQnNDa0pCZDNkRFoxbEpTM2RaUWtKUlZVaEJkMGwzUkVGWlJGWlNNRlJCVVVndlFrRkpkMEZFUVdaQ1owNVdTRk5OUlVkRVFWZG5RbEk0ZVZoRlFuQk9hWEFLYURoVFJVUTJNbGRJVmpKbVNYcHJlbXhFUVU1Q1oydHhhR3RwUnpsM01FSkJVWE5HUVVGUFEwRm5SVUZGWWtKUmRVVlRkazlRY0RGMFlqVk5aa0pFWWdwcFZuTXlWMGRoT1VkWVUycExUa05CVTBoRGRtWkpaSGQwU210dlpUYzJOblZvUVRKSFMxYzBSMjlRTmtWbWJIVnFSbTh4Wml0aVVXMXZjbUp5VEZCMENqaGpWRmR0TkZWa1F6bFZjbUUxZEc4dk4zWnNXV3BuVHpWdVdISk1NMFk0V1ZFMFVXWjNaSEpFYkZaclFVRndPVWRSTTAxcmEzbGlXVVEzV1RKWE0zSUtRMjR4WVV0a09WSnVVR3AxUTFGVWRsWmpORlZyUlZWcmFrRlBja2xSTmtWQmFuVXdNbUprVVZKcE5GUXdSbmhIUlhkak9FMVFTV0ZFTjFOV2JpOTZWQXBzUkcxbE1HeHBNVE5JWnpSNmJVVkpXbEIwVHpOTFUyazBTekF4Ym1OWVp6VnVia1ZvTVVWWFlqa3ZlalUwVm5sbVZHMVJaMjlWVEVka1pGRnViV0pNQ21WcE1XWnlPSEpuVm1aRVNtMUhNMnhPT1RGQlJtcFVhUzg1TlU1UFdqVm1ZbGRzUjNRd2JVMUZaMjlLWjJWamNUaDJlVVV5WkU5YVVubGFVbEV6WTBJS2VISnNhM1JpUXpGUVUwTndSVkprTURaUlZGZEdRbEJCTjJOdmRFRjBaakIyV0ZJM2VYSTRObmR6VVdGTmIxbGhRbEU1TjIxV2QyVkhjM1o0VGpFclV3cE9abGhzYTIxQmNHMW9VVmRUTW5KcFNYVnNNMlEyVW1SWVQwMUhOM2d5WjJsalZubFZjVUp4V1VwR2VYQlFZVTFPUkdzNWRVTXlSRkV3T1VGR09YRm9DbkpwTjJsQ1RVbzNkMjByZVRoelJrc3lObXN2WlRaQlptbDJkVXhFUkU4NVRrOUJUbnBzZEZKYWNVeERTVmh1SzJ0R1NFVTJURlpGY0dwaWMyaDJVWFlLTmtvelkxSmxWMkZFYUdGUVlsazVOV2xYYkdadU9YRndjVGczZVZaWGVYWndaVWhOVTJVelpuaHVWVWd3V1hOb2RsSnZVMUpFUVZaT01YbHVWRkJKWmdwUWFuVmhOVGxZYW5aaldGTjVWMmxuTkRsdWJUSnNTWEpSVlhOVVZWUTNXRmxPYldoblVHcGpVemRyZEV3cmMwRkRVRmx5V2k5SGFHdFVMM1JFZVVrM0NtcG1RVlpvUlVrMWRUbHpZMGx5YUhoRWFGcE1ha1kwUFFvdExTMHRMVVZPUkNCRFJWSlVTVVpKUTBGVVJTMHRMUzB0Q2c9PQogICAgY2xpZW50LWtleS1kYXRhOiBMUzB0TFMxQ1JVZEpUaUJTVTBFZ1VGSkpWa0ZVUlNCTFJWa3RMUzB0TFFwTlNVbEtTMUZKUWtGQlMwTkJaMFZCY20xbFRUZERlSGRZUTBKUlMwTXhUV3BhY0VkSmNrRjJRMUJRUVcwNGEwcFJURFpQTkRWdlRXY3pOVnBpYlc4MUNteFVSRTk0TDJKcmFXRk1jM05UTkZGWlpURk9hblZKVlhkVVZUQk9iRE5GV2xwMlQwOXhaMVJ4T1RCeFRVeFhSVkpaYVhVMGFHdzRkM2hXTVZsdU1HTUtWRVJ5TkRseFUwbE9PWEowWkdWRE1tOTNaSEZFZVhweFMxaG9ZelpQWjNCRWJGWkZSMmN3SzNWS1NEZEdjSEpWZWxSV1pGTlpiRk16UTNOcFJEaDNVQXBrYWxnM1dXeFZaelF5V25GdVQwdG5hVEJFTW10c2QzUllUVGxFWTNKME5rZFRRbkZOVjBWSVozWkNRV3Q1UzBjdmNtcE5WVzFsZVhoS2RHdDVLMnhOQ2pCNlpVMU1UMjF6ZWs5bU9VUjFlRVZKTkhsWVdrOXBkMWhoVXpreWJtMDJPR2xQTkhGbk16bFhOMnBYT0M5MFNtMWpNVmRGZDFsVmFVTkRVMnh2YzNJS00yTnlWbFJSZVVSRU5sRkxOaTgyWTJOcmVuVndPR3RhZEc4M04wWk5jbW96UldWSGNGaDBlRGQ0UTFsV1dVcFVibTVLVWpWWVVWZ3JkV3hMZEd4NldRb3lTeTk1VlVGQ1l6SjBlbU5qVHpKTVJXNVNWMUV5TTIxM1kyc3ZOSGRzY25FM056ZFRZVWd4SzBSNk5FaEpjbVJaYWxscFEyMW1WbEFyTDBaSmVFdEJDbUl2UXk5clNEQTJja1owZERoTFdXbGxTbFJpZG1aUVFUUjNRV2x3TmpkcGQwTXZWMjFVZEdNNFFURnBaVUZ6TVhNd2JHVTJabXhJTmxrNVVsZExUbklLYVVKdlRqUkpTWFI1VjNreWEyeG9ZV0pDWms1R1ptZFFkak4xY25GWWFIcERMM1IyTlV4dWJTOUtSWEZpUzNOWU9FczJNWGxyWWxZdmJFWmhUMjlRTndwdVprTkdVbmRQYVRsUGFTOXBUSGxwUVhWQ2NuVkNRazFRTnk4eVRXOVlNRGM1WmtOSWVqSXdTMnhwUkVVeFRGazVLMlkwVFN0NVQyTlVZbmhYUTJodUNsUmFUaXMzUjJGNWNIaElVbFpvUmtSUVdGSXZOM2d6SzJsaU5tVmxjR3BTU1ZwYVMxZFZlWGRsZGtweWRVRnJjM1JST1U5WWRrZ3lRMEZqUTBGM1JVRUtRVkZMUTBGblJVRnFaRGgxWnk5RGFXUnJOMU0xWkhaNmNXb3dWbFZMUzBKdlNXRnZOa0pHYUhSWmJFOU5NV1prVm1odmVVcGtMMFJrT1d3NFdFczBOZ3AxY25kUFZIaE9jSGRFSzB0R0wwWlNZMDV2VnpONVRHNDBUVUZrZDNoc01qVjRaa05sYkRCMVprZEllalJZYkdGU1JtWjNXbGN6WnpGNVNXZzFTVVo2Q2xSbWVVcHljSEJrT1RoRVVWSm5aMFJrUkdreFZ6aEdMM0JIYXpSUVVHdEtWRXAwZWpWaEswNDNSME00ZDJ4VmVsVnRZa1ZFY0ZkM0wycG9jbWhzU1RVS2NuTkthR1EzTTJwWE1sRTVUVVpLVEd4SVVVZExaemRaUWtKcFlWTm9SR3RUTVN0c1MwRjFkVkpSWlZCTWJtMXpjM05MTVM5RGNVMXNSVlppWjJreVZRcHdRbk5VWjBaQmVVaGlhMEZpZEZoaGIyeExhRWhzYUc0cmVFZFVOWE5JTm13clMwVXJXRkY0UzNsM1pVZE9kVnBYUTAxdVJ6Z3JZVzQxUjJkamEzbzNDbFZJTTJoYVNtZzJTelJFY0c5NFR6QkdkekkwYzJaR1dqWndaRVZ5TkVKQlZETTVlazVJVkRjMloxTjVjMjh2SzNOQmNrcERZbEZ3VDJwaFJVRTFabEVLVm5wM2RqWlRhbWxpVUc5WU0ybFBPWGh5VDFSaFMzTjVNMjB3U0dod1NqUjVWakpGTDBwWFQwcHdhWFY2ZFRWSU4yZFljMVpDYkRGNE1IQndRbGMzT1FwWU4yaHZPR0ZGVG5SdWVsSlVhQ3RSZDBsTk5VWjZhazVHWkVWWmFqaHVNSE5XYUZCaGJFWmpVemRJVjBaNWFXMW1iR1J6VUhWM2VtWmlPSEJJV1V0U0NuZENlWFpFWVUwdlpIaEpObXBaTDNRMmNFaGhkemRtV0c1cGVISkhZbVZhZFdVNE5HOUZkU3RIWVhCMk5GaFFObkZ3WVRoMlJITmhOa0pvTW1VeFpWTUtTblZ5Y2xOQ2JtdDFXbEkxTlM5RU5rSnRjbWxvYTIxR2FFOVZjRVpIV2sxamR6WjRhSFpMUVdGQ1dFbEpUV1l4VFRGU2Vtb3dNelZFZFd4dVNIRk1kd3BSYVVvNFJrZzFTV3hTTm1WRGVFSkNWVkozY1hONldHOUpjR05vY1RKNE0ydFBjVko2U1ZKMGFqWkRTR1ZTYTNGdlFVVkRaMmRGUWtGTlVWb3pNSEZZQ25rMlFuQm9MMjF1VUZsMmFEVnFaMmRYVUZwb01tUTBNbko1YjI0MkwwMVhLMVI2VTBKdmVtZHRZMjE1TWpSUFdsSnZSVXRaTmxVM0x6aEViWEF5Y1hNS2MzTk9aVU5EU1VkdU5GYzFaM0JFYzNkTUswWjFiR0ZsU0dsUFIwVjBlVVpKUnpsQ2NVcFJWakE0TUUxMGQwOXBRbmgzY2xGcVRuTjVWazFzTTIxTlRRbzROSHBZY0VGcGN6bDZTSFk1VGpsa01qRkZMMFZSYUhaQmNIbG1ORVp0ZFdaVlpVUXpXakpoVkRoVE9Ua3pVWGxuVTJFeFpVWkNiak5VZUZkSmREVXhDbEptZEVWdGJ6RTBNRlY0U3pGWllsVjRWWE5aVW5kTFZWbHBkRlppTTJkQ1lscHlSbk52TW5CdVprTTBSVGh6TUM4NFpWQTFWek5aT1VsMmVrVnJjRE1LY2xoUmNXZG9OV2hYU1dKUWFsUlZPRmR0TUVwVWFtUlplV3B0VTBKWWRVTkNiMDV2WVRscmJTOVdWRWhLVG14NFpITkJNRzVwSzAwNVFXVjRjbFZaUVFwMFJuRXlRVFF2YzNWM1Rqa3ZPRVZEWjJkRlFrRlBUM1JJVlhZM1dEQmtiamhRYldGME5VWlFVaTluZDNWSFIyTlNRamgyTUhoeGF6UldVM1prSzBSeENuVnNUMlJOVDBvd2FXNVFkVmsyT1VoSVQzZFZlVXN5T1dKNVQzRnFkR0ZDVG5SME1EbDZRM05YYkdsVFpuazVTVlJuYVVrNFJIcE9kWEo0VmtkTVNGQUtabFZvV0dsSU4wSXlUMjVLVm1aWlpHUkJSelE0V1hZdlMwdGlla3RXTldaM05WWmhiMEl4Ym5ZNVdqUktWVGh4WVROU2ExWnVZaTl0TW1aMUwwZFNaQW81WVdOcE9ISmFRM1kzZFVvNVQyZDVhalprVFdsSFdrWkJkRmxrVVd4TmN6VlRXRTVYTTFWSWVWTkdUMFJJWW1KTWFESTRhbU0wV1hFd1JsUXhZV05IQ2tKRFVFMVJjM0ZaVGxVMVRETjZPWEEwTTNoMmVtZ3pSMDFzY1hwR05rMUhhVXgzYTJ4QlZubHpibk0wVjI5ck4zWjJZa2gyZVhWRk9IRkdhSGw1UVVFS1QwSkNMM2hxYzNObGExRnZiek01WWxCclNGaE5jM28wY1RKWFVrdHJkMjFHUWxOb1NXaFhhV1ZqWTBOblowVkNRVTFQVG5OV1oyNWhORFExTjNKclRncENOV3RaTW05WFdqZEdNREpWZUdJdmJsVnZRM0ZaTm5WdFJHdEphMFJQYjFCdVVXWkJhbmxJWlhkR2RuQk9TeTkwUm14bVMyaENPSGt6T1Rkdk9IbGhDbTlxVjNWUGRpOWxkVWt2UmtGWU9HcERjR05QVDI1NmFETlBhRlp3TlVOVkt6ZE9PVkJJZUVrNVlVbHViVlZ5UXpkNmExWnBSMFp4U25VeVMyeFRPVFVLYmsxRFZuTTNSMVJZVVZBeVUycDNTWGcyWmpnemNrNVJRaXR3Y2tjelRIY3dVamd5SzFNNVRYUm1TWFZCVWpka2JFbGtOSFJwYWpBNVlXRlBWVlJzU0FwQ1EwSTJaRGxwVUVWWVprUmhMM2x6YTBGRU5tNDRRV2xZU0ZJNVRsbFBSRms1WTB4SFpVbEpjR2hGVWpsQk4wbDZXVlpMUkdwR2IybDJXazg1V21KeENrdEhaVE5VWlN0TGEyWnZkSG95ZG5WQ1UzWklOaXRQZDFaSFNubHVVMjVrWTJJNE4wbEJiMlV4Wm1KNVFXUlZWbFZNZW1wbFFrWlpNMjlIWmtKSmNHWUtNMnhoY2t4WlJVTm5aMFZCV1UwNWMzQk1SbTVwZW5CclYyYzFlWFpsVVVSVE1FdFZUa1pWTlVacVdFVjNlRU5ZUXl0YWMzbEJUMjVhVVZKNlJTdG1VUXBOTkcxTVl6WXhLMWM1YUdWdFNtNTZWbmwzWmk5d1FVWkliak15TW1kb0wyaHBaMDB3Y2sxb1JYcHVMMUpUZFVwdGNXeHZhbUp6V0c0MWIzY3pVVEZoQ2xOa1lXeHhZbWhQWVhGclZXUktNM293UlVkWVRuQjZjakJ0WTNSeVJFNUJaa1poYzB4eFVuWXJjR0p5ZFZRdmJ5dGxTRU5EYmpreGFFUk5NVVl4UkRnS2NrTmlNa3cwU0VsWFlrRlBWVGhhUjJSWWMwNW9PR0ZSVkZkdGNqSlFRMDVyYnpkWlpDOVhjeTh4U0RoNmExUndSbE5qY25ONFF6UXdLM1l6TDNGUFNRcEVlRzUwTDAwemRYZERkbVZpWjFOdWVIRTVaV1p4UXpWd1dqWTRTR3BFZFU5aWVqRnhiVXgzVTFscldDOWpOVlJUVmtsSVEwUXhkbTFZZUhKamVDOTJDbWRYYm5sVk5sbGtjU3QwZDIwek1teHBPVTlXVFRkdlFsVmxRazlYVUhFd1dYZExRMEZSUVZjelozQnhWMDVXTlRGd1VsbGxZMUJFV25oSWFHOXVORk1LYjNoMlJUZGpaSEExWldrMFVrcDVTVzFZTVhKSGJsSk1hazFZU0VoTGRXTjBaVVJsVjBOTVl6SllMME13TkhrNUx6VllNM1ZOYUN0aWRGcEhZa1pSWXdwVGR6YzNhRkpIVFZKRFEzUm5UR0ZhU0hKc1NWcFhSV0kxVjNkcGVtaHpXWHBKY2t0M2VFSmFZMk5UWmtaNlJFdEpTR1JITUcwMlUzRk1hbEJMZGk5SUNuVkVVMnBNTnpkaldDOUhSWGhqUVhRNEszbGhURWhxVDJOa05sZDVWSEJFV2poUFJURklabUZETWtOaFNHWXlSVXcxZWtOT00ydFdWbmszTldGQkwyZ0tObk5TUkVSM1F6Vm1ibkZETUVGRmIxa3ZWVnB3VVdkdFpVWXlUbWxsYTJsT01FcDVabGcyV1RrME4ySmlWRlZPYXpkcFRXdDJhelZ0TlZwelJVazFPUW80UmpCdVRpdElhQ3RDTjJsWFIyUjVVV2RQVjBOVVRqQTVhVmN6SzJkV09UTm5SakJQT1RRclQxUkZXWEkzZFVKQmNrVXljbkowV2xZM1YyWUtMUzB0TFMxRlRrUWdVbE5CSUZCU1NWWkJWRVVnUzBWWkxTMHRMUzBLCiAgICB0b2tlbjogOGs2bG9qZGl1ZjN3NTEyZzNqMzQ5M2tqb3dya3EwOTZ5MnF5b2V5cTNhYXM2ZGNkdTVhZDJiMTdsNDRsbXdvemxieTdranZicjBtMmdkMTdud3RkeDBobzB0aWJ4YXB5dWRjeng5eWpuZG0wMnRyeHoxMHN2anJvbjc2anc2NHQK\"\
-        \n   }\n  ]\n }"
-=======
       - AZURECLI/2.49.0 azsdk-python-azure-mgmt-containerservice/24.0.0 Python/3.8.10
         (Linux-5.15.0-1039-azure-x86_64-with-glibc2.29)
     method: POST
@@ -2439,7 +1592,6 @@
       string: "{\n  \"kubeconfigs\": [\n   {\n    \"name\": \"clusterUser\",\n    \"value\":
         \"YXBpVmVyc2lvbjogdjEKY2x1c3RlcnM6Ci0gY2x1c3RlcjoKICAgIGNlcnRpZmljYXRlLWF1dGhvcml0eS1kYXRhOiBMUzB0TFMxQ1JVZEpUaUJEUlZKVVNVWkpRMEZVUlMwdExTMHRDazFKU1VVMlZFTkRRWFJIWjBGM1NVSkJaMGxTUVU1YVZsUkZlRFJPUzFCV1R5ODNhWFFyV21wNWJVRjNSRkZaU2t0dldrbG9kbU5PUVZGRlRFSlJRWGNLUkZSRlRFMUJhMGRCTVZWRlFYaE5RMWt5UlhkSlFtTk9UV3BOZDA1cVNUVk5SR3QzVGtSTmVGZG9aMUJOYWtFeFRYcEJNazFxYTNkUFZFVXdUWHBHWVFwTlFUQjRRM3BCU2tKblRsWkNRVTFVUVcxT2FFMUpTVU5KYWtGT1FtZHJjV2hyYVVjNWR6QkNRVkZGUmtGQlQwTkJaemhCVFVsSlEwTm5TME5CWjBWQkNubzJRbHBDUWxCVU1IcFJUbGh3UkVsNlNEQkZUMVJYWVZkVVFXZzBPRk0yVTBONE1FSnBXbkpuVjFoTVFTdFFiWFJwZEhwNWFEY3lia3d4VG05SGFEZ0tNMmxOZDBWbGIxSkpVMGRUYzB0UlIycEZLMmN2VEUwNU16QlRNMEl5YkVaV01FTldaekpFTkc1M2RtUnlUVlpvYkVrME9WY3pjbVI1U2xkS09VRmFOUXBHTm01c1dYRXhkMEpPTVVWMWJFSlhTM0Y0TlU5cU5rTnJhRkZSYzJKU1FsaHRRMFZpZUZBMFNHSjRiazlFTUM5UE9YQXplbXBQV1VGd1RGTmtXRzU2Q2pCYWNEZ3JaV2RoWW1GQ2REWndlSFJsWW1JeVdqQmhiMEpvU1UxR01sTmpOVXhYTTBvclNWQnNiM2RHUm5OMVJESXliMWxVTWxSdGVTczRiVFJrUkRRS1VFZEdaRmxRTW05T2N5OUhUbVZDYVVoUGIyZzBNSEpJV25ZMlJsWkRXVzF5ZVdKdmRreFZhV1pXUW5KRmFHeElURlJSWkROcWFVeHNZa3M0WlZGbVRRcDNOMUZqZUd3NVFtbDVNazFIT0VFMVpURkpRbTA1YWxVd05UbEJkV050Y0U1d1YyWjJNekpVYUZnM1FXMTZTa1V2VURGS1NVODRWVVJWWjBJMFFqWkdDblpqYzBJd2JDODVSV1F2UTFkVWFrbE9Zell5UjFWQmJVTndSblU0T1ZSRlUzSlJMMloxU0RCaU1IaHFRakZQZFRKdE16SktaM0ZuYUZGbWNWQm9iME1LT0dwWlFUUmpNWFIxVkZWRlYxSnFUM050VkZKSE4zcFFhWEUxUWtaSFFuVmxWVmwzYTNoM1VYWjJOVU5VWm0wMmNVOHhMMnBpTTFKNmEyWndabHBPYndvelVqRlFiRVZzSzNCM2FuZFZlbmxSUlhGb1RFVTJTa2hoZEZsQmRqQlZXR2x3VkZCRk1HSlhPRmhJUjFRNUwxVXlNU3RYVFdrMlFVaGFiMGhZYkVNNENtdEpNM2QwZFd0Sk0zUjVaM2MyVGxSaFJWZHpRVVJJZUdkSmJUSTRXRFZaVm5SelNFZDNWV3huY1d4VWIyTmxOWFV2Um1Gck1UWkZRalozSzNvdk5YY0thM0EwYUdoUFUxbFVOSFpNZWpGVVpHVTVXVEk1TlZCcGMydDFhM1E1YTBaU1ZVcGhZelJOZDFscGMwTkJkMFZCUVdGT1EwMUZRWGRFWjFsRVZsSXdVQXBCVVVndlFrRlJSRUZuUzJ0TlFUaEhRVEZWWkVWM1JVSXZkMUZHVFVGTlFrRm1PSGRJVVZsRVZsSXdUMEpDV1VWR1FtbExMeXRrY1dzclVGQllXVkZXQ20xQk1ETXhTVmQxUVhGb2NrMUJNRWREVTNGSFUwbGlNMFJSUlVKRGQxVkJRVFJKUTBGUlJFZEpVbGhuU3paWFZ6aHlOVmhWVlZONU16aG5VRmRJZEZRS1FqQk1jRWRWWlZsRWFGVnpRM1JQVlZoMlpYVnFUVVpwVlhGUVRIaExWeTk1T0RkM2VFVmlLMnhMYTJ4UFNVUlRiRzVzV0RCMmRHUkphRVpwYVVObVJRcFdWREYwUjI5Wldua3pSbWg0Y0dWMFlteHFSRlJPTURoVlprRnFVVk5LTUhwQk9GRjZOV2hZYWsxWGRYVlBkSFJ1TWxwWkwxRTFMMWRHUjNodVMwMWpDaTloZERBd2RrNXZNbkpRY20wMVRsZEJUR2x3WmpabGVFZENiMDkyYUUxcVV6aENjbXR2ZGpNNE9XZHRTV0o1S3pKS1EyRmpRemhFVEhwclFqVjJibE1LSzNKWGEyRjJLelJaY0VFMVRVZExLM0pNYzNSaFFWaEVaekZRUTFKSVZtMVZhR1JWVGpGM1YyYzVNSGxqY1V0bGIzcFROMnRaWmpselVFVlhXbUV4V2dwUlVWRTVTbHBOSzJaMmFrMDRhamx6YWxKNWQwdHFjekZCYUZocVpVZDJjR1ZhY1ZGbU5GTlhhMng0WlZOeFZHczRRVlJuVG1KNFlXVjZXbnBYSzNwNUNuaDViemRCYm01UVZHRnBNa3RVYjNZdlNFVnhSakpRVUVocU1YazJPVGMwZFZBMmVtTmtWV1p3TWpGSk9TOVBPV3haZWxSRk9UazFaRkZUUmxWQ01sSUtRbGRSTmxKSVJpOXlTRGN4TTNFNFUyZzRla2RaV2xWek5rNDFkRGhsTTFSVFZtVmxWbnAzTm1OU1RFa3JOazFEY2xWak9FTlBRWEIwYzBnMFRpOVBZd3BxUWxKblozSjVRMmg2V1hoQ05XbEdSa2RzUW5rMWFFRnhPRU5aZVhKMFJVUkpWM3BhTWtKWlNsWk1ibGtyUzI1TWJtVjJXREJaYUU1MFVFZ3ZUR0ZDQ21oNFdGUktTRXBMWmxOS01rZFBXRWRVYUdOTk5qWkJkVmQyUTFwSGNXOXRjRGh2Y1Rkbk5WbFpNa3hxY0ZOUlNXdFliV3hXVmxWd1RrMTBaRlJ6UmpJS1JGUnFjV1ZKZUhkcmEwRXZWRU5wTDI5VU56QkdNSE5zY0dkQldqUldhVUpzT1RGMk1WUTRTa0pFTW1GRWNXZFlhVlZaZUhrMVdXczNVa1pqVEZGSmN3cE5WVFU1VmxkdEwzbHNTa1Z6Y0dKTEwwRTlQUW90TFMwdExVVk9SQ0JEUlZKVVNVWkpRMEZVUlMwdExTMHRDZz09CiAgICBzZXJ2ZXI6IGh0dHBzOi8vY2xpYWtzZG5zeGJleXF4aS1qdWJ5ZG1sby5oY3Aud2VzdHVzMi5hem1rOHMuaW86NDQzCiAgbmFtZTogY2xpYWtzdGVzdHhwZ2Rwegpjb250ZXh0czoKLSBjb250ZXh0OgogICAgY2x1c3RlcjogY2xpYWtzdGVzdHhwZ2RwegogICAgdXNlcjogY2x1c3RlclVzZXJfY2xpdGVzdG9pZmR4cmt0dmZfY2xpYWtzdGVzdHhwZ2RwegogIG5hbWU6IGNsaWFrc3Rlc3R4cGdkcHoKY3VycmVudC1jb250ZXh0OiBjbGlha3N0ZXN0eHBnZHB6CmtpbmQ6IENvbmZpZwpwcmVmZXJlbmNlczoge30KdXNlcnM6Ci0gbmFtZTogY2x1c3RlclVzZXJfY2xpdGVzdG9pZmR4cmt0dmZfY2xpYWtzdGVzdHhwZ2RwegogIHVzZXI6CiAgICBjbGllbnQtY2VydGlmaWNhdGUtZGF0YTogTFMwdExTMUNSVWRKVGlCRFJWSlVTVVpKUTBGVVJTMHRMUzB0Q2sxSlNVWklWRU5EUVhkWFowRjNTVUpCWjBsUlZXWXdiR2N3TDFWek5tWk5kbTF5Y21kc2NFdHNla0ZPUW1kcmNXaHJhVWM1ZHpCQ1FWRnpSa0ZFUVU0S1RWRnpkME5SV1VSV1VWRkVSWGRLYWxsVVFXVkdkekI1VFhwQk1rMXFhM2RQVkVFd1RYcEdZVVozTUhsT1ZFRXlUV3ByZDA5VVJUQk5la1poVFVSQmVBcEdla0ZXUW1kT1ZrSkJiMVJFYms0MVl6TlNiR0pVY0hSWldFNHdXbGhLZWsxU1ZYZEZkMWxFVmxGUlJFVjNlSFJaV0U0d1dsaEthbUpIYkd4aWJsRjNDbWRuU1dsTlFUQkhRMU54UjFOSllqTkVVVVZDUVZGVlFVRTBTVU5FZDBGM1oyZEpTMEZ2U1VOQlVVUlJZa1puYTNWYVZFbHBTVWxIVW5sWVpVTXhTRThLT0V4RlExcGlOekJEYW5sSWF6UkZTMnRrSzI5a1pXbHRUMnh3YkVSM2VuRllXRkp6V0ZWQ01FZFVjRUZYV0dKRlptTXpaMlpWT0haU1NuVjZMMjVVU1FwaU56bGlabUpaUzFSbmQxWm1lbEpIVlU5UFpFZHRhaTl2TkhwVWVsWnhOelUyVEVWSWFUTjBjWGN6V204MlFsRnNZMHhUUkRWTVNHbzBUM1IzTkVsaUNqRTFTV1ZPUjFSSmJGUllRU3RpWWxaT2QzZDRjV0Z6VjJsQ05uaHdUVnB0VVU5T1VtcFpjVlZqUVdndmVqazBZa2syYkVOa00xSjFVME5vWjFaQmJqY0tTbUZHTTJORll5dFFRMFpMVFhodFRtVTBXa0p0UlhoeE5DODRWR2czT0ZsSWFsbE5OVmsxYVV4NFoxVXpiWGgzTkZGeU55OWlUa1JwZWtaNlVFZGhOd3BJTUcxb1ZreEVlSFpzT0hseFFsZDNXVkYwZGpoMGRsRkxWRE15ZG1jeVprMU5Xa1pJU0ZKSFJYSm1VR1l4Yld0WE16VTRkMHB3Y1VSRlF5dHlNWEZKQ2xWSlFtVkxWSEZwV0ZwMlMxUlNZVVl5WWxreGIyVlJLMVpPZFN0YVduQnRiMWxHTTBSWFNtUlViMGxDZDJwUFprUndhWEJMWTJSdGEwUnNkbkJJUjBRS1p6ZGpSalY0V1ZKSFoxSlNXRVZpVDNaU1RHRkxRbU00UjJkM1JFbzVjSHBxUVhaU1pUSkpXRU5WZERKRmFrOU1UM2xoWTFoVVpYQkNNV2RKZURWSVdRcDBjMFF2VWtsUlkxaEhUbFZvZURsdE1sSnJXRkZPU3pOeE5ETnNSVWgxZFdsUlF5dFlSRXRIUTI1cWFuTnpUa000Y1U1MFVGTlNVSFV2U0hGb2JqbEZDbmhFWTJORk5VeHVPREZ1TkRSU00yVjFaM0ZXTW5WR1VuZ3piVVoyZFN0UFlUTTNVa1l6TVVWVFEwMVJjMU5HTW5FMlltZE5VRTB3TWpnNVZWWkpLMEVLZHpaTFNFdGlkVlJ6Y2pSa05GQmhOMUZSTWxwcFNtODNhM05LY1ZZdlowTm5hSGxSWkhNeWEyVmhTMmhRV0U5eFMxbEJlbGg0UlVSQlNYSk9PWEJCY1FwS1prWjNZV3BQU0hZMlRscDVWRXBoTUZFNGFYSjNTVVJCVVVGQ2J6RlpkMVpFUVU5Q1owNVdTRkU0UWtGbU9FVkNRVTFEUW1GQmQwVjNXVVJXVWpCc0NrSkJkM2REWjFsSlMzZFpRa0pSVlVoQmQwbDNSRUZaUkZaU01GUkJVVWd2UWtGSmQwRkVRV1pDWjA1V1NGTk5SVWRFUVZkblFsRlphWFl2Ym1Gd1VHb0tlakV5UlVaYVowNU9PVk5HY21kTGIyRjZRVTVDWjJ0eGFHdHBSemwzTUVKQlVYTkdRVUZQUTBGblJVRllVVmhJV0doM1dWTmtMemx3WjFsVlVISnRVUXByZERJd09FNVVZa1JuYUVoNFNrcHpTelJwYWtwWVRuUTJPVlZ3YlhSYWJsaGpaRnBYT1hKelZFSmtLMUowTms1aVNVTm9jR1F6Ymt0bFVEQkRNVkZtQ2tWRlRXZFBSVmRQY3pCQlZIQkpiRmxFTlVrNVMyWXlVMnd3TVRnMFluQjVibVV3YURZeE1tSnFPVGRyUkRFM2JVMXZVVVJZWlM5RWRrZG1OMjB6YzJrS1VtUkdWRVpWSzJVeVYweGpkelpDVGpZemREWmpjMnN3UmxoT2R6WlpVWEprVFRoRWNTdHBMMXAxWkhOV1VqTkVha00yY3paR1dHbFFNVkk0VDFjMU1BcFBabTFvTlRSSWNEbDZZbXhWT1RrM2VHcDNLMlJaUTFCU1EySjBjVWxMVlhnNU56VlZaMmR1Y0hVeWIxSlhUMWwxUzFNclRTOWlZelZJY1ZSaWNrMUZDbmRWY25Cb2NFb3ZTR0psUTJaQmVHRXlUMVZ3WkVaUVMzRkhZVFl3UzFZeWFuUmtOelY2ZG5KMEsycFBiV3hOVW5CQ2JHTTRNbXhDYzFWVmRtOHpVMnNLVmpaNVUwcHRSM1JwTlRoS1IwOURPR1JhZEc1NFMydFdNbFZUYlRSTlQybGxWWGMyVVdKT1ZYbDRaRmQ0SzBGWlJUVjBWM3AzZGxjekwyRk9RazV3WndvNFdUTmllVUY1YlhWU1dFMVRWV3R6TldKYWVVNHJhVWhSZDBGUE5saExReTlCVWxKUVRESlZMemxSWW5selJsVjRPV2h3ZFROb1VqaEZkVUoyT0RrekNrNHJTa2hUVUZSeFdIbEJUR1ZHVVc4MWFFbzBWVEZQY2tSS1drVldWVFZ6ZEdaNVNHUlJSbEl5T0hGS1kzUlpRa0p0U0dWcFZURkhjMVpVWWpWS1QzRUtOMkpPTTIxU05YaHRLemhGVTFnMGNUZE1Ua1JoVFhoU2RYb3hWSE5WVjJoUFZFSTRkMnhDZFVoMVMxQlJSV3htTVZCbFFuSkNRVlp5U1VFeEwyazVSZ29yYUVaM01FOVVVMGhqUlV0cWJXeFZaVWt6VEdsdWNXUnFWbGQwYjBFdmNpc3dXV3RhZW1OUFExcFliRXhIWmtKMlFtSlVURVZ0V2pnNVIweFlNbWRaQ25oWWVHY3lkRXhhVTJONmRHUkxabTlaYW1sQlJrd3dQUW90TFMwdExVVk9SQ0JEUlZKVVNVWkpRMEZVUlMwdExTMHRDZz09CiAgICBjbGllbnQta2V5LWRhdGE6IExTMHRMUzFDUlVkSlRpQlNVMEVnVUZKSlZrRlVSU0JMUlZrdExTMHRMUXBOU1VsS1MyZEpRa0ZCUzBOQlowVkJNRWQ0V1VwTWJWVjVTV2xEUW10amJETm5kRko2ZGtONFFXMVhLemxCYnpob05VOUNRM0JJWm5GSVdHOXdhbkJoQ2xwUk9FMDJiREV3WWtZeFFXUkNhelpSUm13eWVFZ3pUalJJTVZCTU1GTmljeTgxTUhsSEt5OVhNekl5UTJzMFRVWllPREJTYkVScWJsSndieTgyVDAwS01EZ3hZWFVyWldsNFFqUjBOMkZ6VGpKaFQyZFZTbGhETUdjclUzZzBLMFJ5WTA5RFJ6bGxVMGhxVW10NVNsVXhkMUJ0TWpGVVkwMU5ZVzF5Um05blpRcHpZVlJIV210RWFsVlpNa3RzU0VGSlpqZ3ZaVWQ1VDNCUmJtUXdZbXRuYjFsR1VVb3JlVmRvWkROQ1NGQnFkMmhUYWsxYWFsaDFSMUZhYUUxaGRWQXZDa1UwWlM5SFFqUXlSRTlYVDFscE9GbEdUalZ6WTA5RlN5c3ZNbnBSTkhONFkzcDRiWFY0T1VwdlZsTjNPR0kxWmsxeFoxWnpSMFZNWWk5TVlqQkRhemtLT1hJMFRtNTZSRWRTVW5nd1VtaExNM296T1Zwd1JuUXJaazFEWVdGbmVFRjJjVGxoYVVaRFFWaHBhelp2YkRKaWVXc3dWMmhrYlRKT1lVaHJVR3hVWWdwMmJWZGhXbkZIUW1SM01XbFlWVFpEUVdOSmVtNTNObGx4VTI1SVduQkJOV0kyVW5obk5FOHpRbVZqVjBWU2IwVlZWbmhIZW5Jd1V6SnBaMWhRUW05TkNrRjVabUZqTkhkTU1GaDBhVVozYkV4a2FFbDZhWHB6Ylc1R01ETnhVV1JaUTAxbFVqSk1Za0V2TUZORlNFWjRhbFpKWTJaYWRHdGFSakJFVTNRMmRVNEtOVkpDTjNKdmEwRjJiSGQ1YUdkd05EUTNURVJSZGt0cVlsUXdhMVEzZG5nMmIxb3ZVazFSTTBoQ1QxTTFMMDVhSzA5RlpETnliMHRzWkhKb1ZXTmtOUXBvWWpkMmFtMTBLekJTWkRsU1JXZHFSVXhGYUdSeGRXMDBSRVI2VGs1MlVGWkdVMUJuVFU5cGFIbHROMnMzU3l0SVpVUXlkVEJGVG0xWmFXRlBOVXhEQ21Gc1pqUkJiMGxqYTBoaVRuQkliV2x2VkRGNmNXbHRRVTB4T0ZKQmQwTkxlbVpoVVV0cFdIaGpSMjk2YURjcmFsZGphM2xYZEVWUVNYRTRRMEYzUlVFS1FWRkxRMEZuUlVGeFJqUTVkbW93YXpCbVNtdG9NRzVIWWpFNVdtdFJRMnBJWW5GMmVsWnFVRzFRTkhocGFWcGFUbE00TmpVM00xQTVSRGsyVVZsSFNncFpWbXBpYW0wMGNYWnVNRWhGY1doSFVHZHJPR2hKVXpVck1tVmtWVFpZYVZGaWFVWTNSVVZ6VW1Sc2FXc3dUVmt2U0hGMlVUUlJUbUZpVWtWcVprMU1DbUUzTm5SbU5HUnNVWFZIU25scksxRXJSSGxaWVVKdGNGZENMMDQxVlhZMWRpdHBNMWRqYjJacFIzRjRjR2RCTkVjME5XbHdWM05GTUV0RE5XNVVWR2dLTjJGdFdIWXhNMXB1T1ZvclMwSktaekF3TjBsbllWcE5OVGRSTnpnclVuTlZXalJyUkRCU2JqWkNZbkpzTXpKdU9GTnNhelJvZVZsdVIwSlhiMDVqVndvNWMyZHBaek5LYWpBNFpubGthVll4ZVVOamExQXpXV05XYldvck0wUTNhMHhwTTB0WGVEbGpja0ZHV1hSQmJGSlJabWhCVm1sS1lUWm5ObEl4YmpKRENsUmhXVEI2TnpacVQybzBORmhwZFVSUVMyZHBiRmhUWTJkUE5FeENVVzlrT1cwM05FMUdiM1ZyVFdoblVEazBaSE5TWkVsa2VtbFFUMG8zTW05WFkzRUtjakJvTmxGUmR6WlBXRGxRVEVOR1dFRm5jMWd2ZEc5RmFtdDRTRGRHUW04M1V6Y3lVMnBCSzNGR2JsSnNRbWRKWkc5dWIzbEZSREJtT1c5YWNtb3JNZ3BIZHpaS1ZUazNhREUzUmsxelNFMDRhVzUxZFZCS1VGVlRSakZ2YzJ0aFQzQkxaM1YxWnpJNFowdFlZME5wTlRSbVEyNVRVVTlETDFSWVIwdHFPRWgyQ2tRNWNUVkdibEEyUTJaYVRsSkJabUl2ZWtaUFVVczBXbEoxVDNORlNrTTJWemhhWlcwemRsUkZNbmN3VTJwVE4xSnJiM1JoTHpaeFlYbEpTQzh4VlhNS0x6VlBNMWhMUkVkM1IzVldUMDFhTlRkMWNVbG1NRFF2WldZclZVRXhOVE42VjFJNVNYWTFWMUoxV1U5aE1XZDRla2x5WTBWMU5GUm9TaTlpU0V4R2VncFNlbHBHZDFWaVRFdGpNV2c0V0hWbWVFaFJVVkZLVjNJeFRFUTJaamMwWVdoa1dpOVBNVm9yZURNeVZrcFRUa2RVUkVWRFoyZEZRa0ZQUkRCdmVXWnZDakJSY1ZvNE1VbEpRa3RSUlZjNFNFZENaMEZxUWxSbk5FUnlTWGR3VGxKa1FUZFFLMGdyVTB4MGEwSkRSVFI2UkZsV056ZzNOVXhsVTNkc2RXMDBNVmdLVGpreWMxWklUR1JHTTB4MlUxWlpZVGxMWWpObU1UUnZiMHBVVVhJek4ybHZjRmhVVTFWc1IzVkNZVmhFYTNJMUwzbHpOMFp0YWsxcFUyWjNNVEJyYVFweWJrWkJUbTEzV0doc1FXOVBPRzVTVWxWaE1HdEpOSFVyYjAxalVETkVaRFY1WldaaVdsUm1TRWw2U0ROUE1uTldkR0V4TjJkUVJrbEpRM1kwYjBoR0NtSkVUalo1UzJneFRuWk1OVWhUTjJkclQwVXhlakpzUkU1UU5rZGxMMWhRY0VsVVZtdEVVSFZaZVZKVkwwNUNhbTltV0RGQlVWa3hPVXB6WWs1WUwwVUtaRWc1V0dOamNYazVhV3gwVDBadFZrOUNhakZDV1dKbFNHMXBkSGx2ZGtkWlkwSTRjV2RRTjNOSWExUmpRWEYyWVNzdldrSkpjbEJSUXpaUFVERm1TZ3BsY1hZM01uSlRVSFZZZWt4d1VrMURaMmRGUWtGUE1IWndRbE5hZFZoMlNrRnBLMlJCT0hWRFprazBLemQ2YTJwVGNXZGhVVFZyU0Rka1JuSkRkRFl4Q21GS2NXRnRSamREVVRRMFJVUjViVGhEYUZGNE5GTm5kVWRyZEN0UFREVlpjVmh3YTBGeVNYRnpUVU5CTnpGUk5UUTFMMHMyUzNWaFRrVndWRGhZYm5BS1dUa3hOVmR6Tm5sbGJXazRRbVZZYkZjeU1Xd3hURmxXUjNKRGJqaDFiRTFEU21nMmNWWnRWM0p4VG5wcVVtTjZUSEF3TUZKNGN6QkZZMmxWUW5kalR3cEljbnB6YldNMVFtSkZRWHBpU3poc1JrdDRPWGw2UXl0S1RrcHBURTVWVjFVek5uSkdTeTlvVDJ0dFJEWlJXV0kxWkhOSWQzbGpVa1pwYTFVMVozRkdDbm95VTFCU1NTOVVjakpLUlVOUFVFRklZWHB6UkVZd2NHUnZZelZuTDIxSmJEUjBWRk5RV25CTWVFNURlbGRsWWpkSFoyUlVWakY1TTNSTGRXbzBOWFFLT1hCQ2R6SnVVVGhvYUhvclFWVXdWRGxJYW1Oc1JERjZlVms0U0dOc09IRkpZalpUUVVwcFJIRXpWVU5uWjBWQlFVcHVSMjlqUjIxYVZDOWFMMWh6VndwQlFsbGxOVXB4VW5jMGFGVmhSREJIUmxGWE5rOTJUSGR2Y0dSdlNVZFZZa2hJY2xGelNYbEtRWGRpY2pST2JVWkhPRnBYTVdZM1NXOUhabTlhWkVsbUNsVlBhRUZ4ZFVWNGFrRjVXRWt6YnpaVE5IUjJTRWxwWjFwSlVVYzJlRWx6VW1GemNtdzFiWEJUT0ZaQ2JuaEJSWGRpTWt3MVdqaGFSbWxhVlhaME9Hd0tUbUYxVmpGVmEyZDRWSEZSVGtWRU9UTkZTRVZFV205aFJuVnVMMFZsYlhsdGRFZG9lbTFUY1dGeVNtSnhNV3B2WVVVclVEZEZZa3B5YVRKRGQyRm9iUXBsUTIxblNWWk1jVTFDTDBSeFVWWk1OaXMwVTBGTGMwbFNiVFpJYW5kMmR6WmtWSE5SSzFsM1RsbGljemxOV2t0SEszWnljbUZoY0hCUWJHNTZWMGhEQ2psSlRtUkthV2RYTWxWSk1sQktSREZTWkZKSksxTjVWR05FT0dzclVrOHZLMlZNUzFwemVtNUlaVWhZWlVWT2NtRllVbkI1VDAwMU1UWkhOV2xOWm13S1pDdGlXRlIzUzBOQlVVVkJNeXRUWnpGdVJtMUVaSFJ3U0U1cWVYaERRMmQzZDFoV1pTOUpPR1ozUzB3elQwVklUbE12SzFOemVXcDFXVEZHVmlzeU5RcEtNRE5rYjJ3dlIyYzViWGd5VDFCelNHMWpMekpUTmtscVQyWnlVVFZRV1RGV04yZHFTR3MwZWxwWlZXNURaM05TUWpKS1ZFeE9jbVZhTUdObmVFVnVDbE00V25oTGRIRmxkVEV6YzNSU1UyMDFVM05yZFdWVU1FZEVkSGh6VVdZd1VXOWlTa2xMVmtnd01ESk9PR0ptZEUxYVNFdE5TR0UzZGxWeU5uaFRRWE1LZERBelZIZHRSVmRoZERCNksxRmpSV0Y2VVZKaVpsSjBWRXA2YVVsclVsSmhVMUZFZVRab05rTmFRVU5RT1ZvMVVFdzFiR2xJYkZoc1J6RktTWGgxU0FvMmVFdGtPRm81WjFrclRrOXhTVXRFVTBwTFlXRmxjblZaY1RWNmNWZGpVVGhRVjFkUU55dEpTVm92U0dJdlkwaE1OR3h2UzJWTVZGcFFWMmwzVTJGQkNqQnpNVlJJVW1SQ1NuWllVbGRXUkRkaGRrSXdibXBDTDA5bk1VbFZjU3MwU1ZGTFEwRlJSVUZ0Y0d4RlVrMUJkVm94YTIxcWFFSkVOa0pqVlZkcWFXd0tMMWxNTUdsemFrUjVXVXBhT1c0dk5UbEpja05PWWpJM00wNUtSV0pTUzJGdWF5OU1WWHAyVlZwd1dDdEVUM1pIYmpBeFUxcGlOR3AyWWpoWUwxWmxTQXBrSzNnNVZHMDNaRTVpZW05TFdrOUZUV040UmxkNE4xZHFOa2N6WTI0emVXWTJWRVptZVdkVFRqUjVhM2RCT0RkVFFuWkRPRlEwVUc5UWFVZDNja3RUQ2xGaVNXNU1aRWRyWlV4VllYWklRVXhrZHpScVRHMUVSMWRUWkdzMmNWUk1kV1pOV2xWeGFXZERUbXR5YUZST09FUXZibFZaZWpWUU1EUnlVM2ROYUU0S05VbHRUbVJzY0RkNk4wZ3lTMmRHU0VZMlkyRjVaamxyWkZGQ2NIaGtWM2hWYldOWmNqazBSbFZEVjNVclIycFVORXRoVldoeGNUSTNUbEJtU21FMFF3cEdWbVJUZDNack1rZFZWR3hxYmtWcVRIQkRWakpNV1cxWFZtcHphbmMzZERVeGNURTRZbEJ1TWxGNFdXNVlSalpvYlZORVFWUlNSMUk0SzBkVVVUMDlDaTB0TFMwdFJVNUVJRkpUUVNCUVVrbFdRVlJGSUV0RldTMHRMUzB0Q2c9PQogICAgdG9rZW46IGozN21xNzhhd3U3amM5dGJzdmhyZmhkaGlhbjZ2NDRubmtyaDYwaWR0Zm1kMXBvY200cXY0Nng2N2hnNW9kdjludTNhcGxzaDByYzdzczBnd2QwOXFlNXh2ajh6NGJmeDZoa3Q0aXNkb2hocHA3eWNmY2hqNndnNnpxZzRzZnBhCg==\"\n
         \  }\n  ]\n }"
->>>>>>> 13d0ab0a
     headers:
       cache-control:
       - no-cache
@@ -2448,11 +1600,7 @@
       content-type:
       - application/json
       date:
-<<<<<<< HEAD
-      - Wed, 14 Jun 2023 19:54:54 GMT
-=======
       - Thu, 29 Jun 2023 09:20:15 GMT
->>>>>>> 13d0ab0a
       expires:
       - '-1'
       pragma:
@@ -2484,45 +1632,26 @@
       ParameterSetName:
       - -g -n --yes --no-wait
       User-Agent:
-<<<<<<< HEAD
-      - AZURECLI/2.49.0 azsdk-python-azure-mgmt-containerservice/23.0.0 Python/3.8.16
-        (macOS-13.4-arm64-arm-64bit)
+      - AZURECLI/2.49.0 azsdk-python-azure-mgmt-containerservice/24.0.0 Python/3.8.10
+        (Linux-5.15.0-1039-azure-x86_64-with-glibc2.29)
     method: DELETE
-    uri: https://management.azure.com/subscriptions/00000000-0000-0000-0000-000000000000/resourceGroups/clitest000001/providers/Microsoft.ContainerService/managedClusters/cliakstest000001?api-version=2023-05-01
-=======
-      - AZURECLI/2.49.0 azsdk-python-azure-mgmt-containerservice/24.0.0 Python/3.8.10
-        (Linux-5.15.0-1039-azure-x86_64-with-glibc2.29)
-    method: DELETE
-    uri: https://management.azure.com/subscriptions/00000000-0000-0000-0000-000000000000/resourceGroups/clitest000001/providers/Microsoft.ContainerService/managedClusters/cliakstest000001?api-version=2023-07-01
->>>>>>> 13d0ab0a
+    uri: https://management.azure.com/subscriptions/00000000-0000-0000-0000-000000000000/resourceGroups/clitest000001/providers/Microsoft.ContainerService/managedClusters/cliakstest000001?api-version=2023-07-01
   response:
     body:
       string: ''
     headers:
       azure-asyncoperation:
-<<<<<<< HEAD
-      - https://management.azure.com/subscriptions/00000000-0000-0000-0000-000000000000/providers/Microsoft.ContainerService/locations/westus2/operations/60650d82-f252-44f8-b057-2ef45f2f92d7?api-version=2016-03-30
-=======
       - https://management.azure.com/subscriptions/00000000-0000-0000-0000-000000000000/providers/Microsoft.ContainerService/locations/westus2/operations/516fba3a-ab63-478d-a6c9-b79c976eee13?api-version=2016-03-30
->>>>>>> 13d0ab0a
       cache-control:
       - no-cache
       content-length:
       - '0'
       date:
-<<<<<<< HEAD
-      - Wed, 14 Jun 2023 19:54:55 GMT
-      expires:
-      - '-1'
-      location:
-      - https://management.azure.com/subscriptions/00000000-0000-0000-0000-000000000000/providers/Microsoft.ContainerService/locations/westus2/operationresults/60650d82-f252-44f8-b057-2ef45f2f92d7?api-version=2016-03-30
-=======
       - Thu, 29 Jun 2023 09:20:17 GMT
       expires:
       - '-1'
       location:
       - https://management.azure.com/subscriptions/00000000-0000-0000-0000-000000000000/providers/Microsoft.ContainerService/locations/westus2/operationresults/516fba3a-ab63-478d-a6c9-b79c976eee13?api-version=2016-03-30
->>>>>>> 13d0ab0a
       pragma:
       - no-cache
       server:
