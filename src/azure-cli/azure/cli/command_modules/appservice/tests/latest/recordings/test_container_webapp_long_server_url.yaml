--- conflicted
+++ resolved
@@ -19,40 +19,22 @@
       ParameterSetName:
       - --hyper-v -n -g --sku -l
       User-Agent:
-<<<<<<< HEAD
-      - AZURECLI/2.34.1 azsdk-python-azure-mgmt-web/6.1.0 Python/3.8.10 (Windows-10-10.0.19044-SP0)
-=======
-      - AZURECLI/2.33.0 azsdk-python-azure-mgmt-web/4.0.0 Python/3.8.10 (Windows-10-10.0.19044-SP0)
->>>>>>> 86d98142
+      - AZURECLI/2.34.1 azsdk-python-azure-mgmt-web/6.1.0 Python/3.8.10 (Windows-10-10.0.19044-SP0)
     method: PUT
     uri: https://management.azure.com/subscriptions/00000000-0000-0000-0000-000000000000/resourceGroups/cli_test000001/providers/Microsoft.Web/serverfarms/webapp-hyperv-plan000003?api-version=2021-03-01
   response:
     body:
-<<<<<<< HEAD
       string: '{"id":"/subscriptions/00000000-0000-0000-0000-000000000000/resourceGroups/cli_test000001/providers/Microsoft.Web/serverfarms/webapp-hyperv-plan000003","name":"webapp-hyperv-plan000003","type":"Microsoft.Web/serverfarms","kind":"windows","location":"australiaeast","properties":{"serverFarmId":25875,"name":"webapp-hyperv-plan000003","sku":{"name":"P1v3","tier":"PremiumV3","size":"P1v3","family":"Pv3","capacity":1},"workerSize":"SmallV3","workerSizeId":6,"workerTierName":null,"numberOfWorkers":1,"currentWorkerSize":"SmallV3","currentWorkerSizeId":6,"currentNumberOfWorkers":1,"status":"Ready","webSpace":"cli_test000001-AustraliaEastwebspace-Xenon","subscription":"9b345226-dedc-4977-baeb-ea15d01b863d","adminSiteName":null,"hostingEnvironment":null,"hostingEnvironmentProfile":null,"maximumNumberOfWorkers":0,"planName":"VirtualDedicatedPlan","adminRuntimeSiteName":null,"computeMode":"Dedicated","siteMode":null,"geoRegion":"Australia
         East","perSiteScaling":false,"elasticScaleEnabled":false,"maximumElasticWorkerCount":1,"numberOfSites":0,"hostingEnvironmentId":null,"isSpot":false,"spotExpirationTime":null,"freeOfferExpirationTime":null,"tags":null,"kind":"windows","resourceGroup":"cli_test000001","reserved":false,"isXenon":true,"hyperV":true,"mdmId":"waws-prod-sy3-061_25875","targetWorkerCount":0,"targetWorkerSizeId":0,"provisioningState":"Succeeded","webSiteId":null,"existingServerFarmIds":null,"kubeEnvironmentProfile":null,"zoneRedundant":false},"sku":{"name":"P1v3","tier":"PremiumV3","size":"P1v3","family":"Pv3","capacity":1}}'
-=======
-      string: '{"Code":"Unauthorized","Message":"This region has quota of 0 PremiumV3
-        instances for your subscription. Try selecting different region or SKU. Please
-        email AntCapLoop@microsoft.com for more information.","Target":null,"Details":[{"Message":"This
-        region has quota of 0 PremiumV3 instances for your subscription. Try selecting
-        different region or SKU. Please email AntCapLoop@microsoft.com for more information."},{"Code":"Unauthorized"},{"ErrorEntity":{"ExtendedCode":"52040","MessageTemplate":"{0}.
-        Try selecting different region or SKU. Please email AntCapLoop@microsoft.com
-        for more information.","Parameters":["This region has quota of 0 PremiumV3
-        instances for your subscription"],"Code":"Unauthorized","Message":"This region
-        has quota of 0 PremiumV3 instances for your subscription. Try selecting different
-        region or SKU. Please email AntCapLoop@microsoft.com for more information."}}],"Innererror":null}'
->>>>>>> 86d98142
     headers:
       cache-control:
       - no-cache
       connection:
       - close
       content-length:
-<<<<<<< HEAD
       - '1546'
       content-type:
-      - application/json
+      - application/json; charset=utf-8
       date:
       - Thu, 03 Mar 2022 19:36:06 GMT
       etag:
@@ -65,10 +47,6 @@
       - Microsoft-IIS/10.0
       strict-transport-security:
       - max-age=31536000; includeSubDomains
-      transfer-encoding:
-      - chunked
-      vary:
-      - Accept-Encoding
       x-aspnet-version:
       - 4.0.30319
       x-content-type-options:
@@ -414,22 +392,14 @@
       - Thu, 03 Mar 2022 19:36:43 GMT
       etag:
       - '"1D82F3602E07435"'
-=======
-      - '909'
-      content-type:
-      - application/json; charset=utf-8
-      date:
-      - Tue, 01 Mar 2022 18:59:37 GMT
->>>>>>> 86d98142
-      expires:
-      - '-1'
-      pragma:
-      - no-cache
-      server:
-      - Microsoft-IIS/10.0
-      strict-transport-security:
-      - max-age=31536000; includeSubDomains
-<<<<<<< HEAD
+      expires:
+      - '-1'
+      pragma:
+      - no-cache
+      server:
+      - Microsoft-IIS/10.0
+      strict-transport-security:
+      - max-age=31536000; includeSubDomains
       transfer-encoding:
       - chunked
       vary:
@@ -723,8 +693,6 @@
       - chunked
       vary:
       - Accept-Encoding
-=======
->>>>>>> 86d98142
       x-aspnet-version:
       - 4.0.30319
       x-content-type-options:
@@ -734,7 +702,6 @@
       x-powered-by:
       - ASP.NET
     status:
-<<<<<<< HEAD
       code: 200
       message: OK
 - request:
@@ -790,8 +757,4 @@
     status:
       code: 200
       message: OK
-=======
-      code: 401
-      message: Unauthorized
->>>>>>> 86d98142
 version: 1