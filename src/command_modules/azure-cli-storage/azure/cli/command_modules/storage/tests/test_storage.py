# AZURE CLI STORAGE TEST DEFINITIONS
#pylint: skip-file

import ast
import collections
import json
import os
import sys

from six import StringIO

from azure.cli.utils.vcr_test_base import (VCRTestBase, JMESPathCheck, NoneCheck, BooleanCheck,
                                           StringCheck)
from azure.cli._util import CLIError
from azure.common import AzureHttpError

RESOURCE_GROUP_NAME = 'travistestresourcegroup'
STORAGE_ACCOUNT_NAME = 'travistestresourcegr3014'
MOCK_ACCOUNT_KEY = '00000000'
TEST_DIR = os.path.abspath(os.path.join(os.path.abspath(__file__), '..'))

def _get_connection_string(test):
    if test.playback:
        test.set_env('AZURE_STORAGE_CONNECTION_STRING', 'DefaultEndpointsProtocol=https;'
                     'AccountName={};AccountKey={}'.format(STORAGE_ACCOUNT_NAME, MOCK_ACCOUNT_KEY))
    else:
        out = test.cmd('storage account connection-string -g {} --account-name {}'
            .format(RESOURCE_GROUP_NAME, STORAGE_ACCOUNT_NAME))
        connection_string = out.replace('Connection String : ', '')
        test.set_env('AZURE_STORAGE_CONNECTION_STRING', connection_string)

class StorageAccountCreateAndDeleteTest(VCRTestBase):

    def test_storage_account_create_and_delete(self):
        self.execute()

    def __init__(self, test_method):
        self.account = 'testcreatedelete'
        super(StorageAccountCreateAndDeleteTest, self).__init__(__file__, test_method)

    def set_up(self):
        self.cmd('storage account delete -g {} {}'.format(RESOURCE_GROUP_NAME, self.account))
        result = self.cmd('storage account check-name --name {}'.format(self.account))
        if not result['nameAvailable']:
            raise CLIError('Failed to delete pre-existing storage account {}. Unable to continue test.'.format(self.account))

    def body(self):
        account = self.account
        rg = RESOURCE_GROUP_NAME
        s = self
        s.cmd('storage account create --type Standard_LRS -l westus -n {} -g {}'.format(account, rg), checks=[
            JMESPathCheck('location', 'westus'),
            JMESPathCheck('sku.name', 'Standard_LRS')
        ])
        s.cmd('storage account check-name --name {}'.format(account), checks=[
            JMESPathCheck('nameAvailable', False),
            JMESPathCheck('reason', 'AlreadyExists')
        ])
        s.cmd('storage account delete -g {} {}'.format(RESOURCE_GROUP_NAME, account))
        s.cmd('storage account check-name --name {}'.format(account), checks=JMESPathCheck('nameAvailable', True))

    def tear_down(self):
        self.cmd('storage account delete -g {} {}'.format(RESOURCE_GROUP_NAME, self.account))

class StorageAccountScenarioTest(VCRTestBase):

    def test_storage_account_scenario(self):
        self.execute()

    def __init__(self, test_method):
        self.account = STORAGE_ACCOUNT_NAME
        self.rg = RESOURCE_GROUP_NAME
        super(StorageAccountScenarioTest, self).__init__(__file__, test_method)

    def set_up(self):
        self.cmd('storage account set -g {} {} --type Standard_LRS'.format(self.rg, self.account))

    def body(self):
        s = self
        rg = self.rg
        account = self.account
        s.cmd('storage account check-name --name teststorageomega', checks=JMESPathCheck('nameAvailable', True))
        s.cmd('storage account check-name --name {}'.format(account), checks=[
            JMESPathCheck('nameAvailable', False),
            JMESPathCheck('reason', 'AlreadyExists')
        ])
        s.cmd('storage account list -g {} --query "[?name == \'{}\']"'.format(rg, account), checks=[
            JMESPathCheck('[0].name', account),
            JMESPathCheck('[0].location', 'westus'),
            JMESPathCheck('[0].sku.name', 'Standard_LRS'),
            JMESPathCheck('[0].resourceGroup', rg)
        ])
        s.cmd('storage account show --resource-group {} {}'.format(rg, account), checks=[
            JMESPathCheck('name', account),
            JMESPathCheck('location', 'westus'),
            JMESPathCheck('sku.name', 'Standard_LRS'),
            JMESPathCheck('resourceGroup', rg)
        ])
        s.cmd('storage account show-usage', checks=JMESPathCheck('name.value', 'StorageAccounts'))
        s.cmd('storage account connection-string -g {} {} --use-http'.format(rg, account), checks=[
            JMESPathCheck("contains(ConnectionString, 'https')", False),
            JMESPathCheck("contains(ConnectionString, '{}')".format(account), True)
        ])
<<<<<<< HEAD
        keys = s.cmd('storage account keys list -g {} {}'.format(rg, account))
        key1 = keys['key1']
        key2 = keys['key2']
        assert key1 and key2
        keys = s.cmd('storage account keys renew -g {} {}'.format(rg, account))
        assert key1 != keys['key1']
        key1 = keys['key1']
        assert key2 != keys['key2']
        key2 = keys['key2']
        keys = s.cmd('storage account keys renew -g {} {} --key secondary'.format(rg, account))
        assert key1 == keys['key1']
        assert key2 != keys['key2']
        s.cmd('storage account set -g {} {} --tags foo=bar;cat'.format(rg, account),
=======
        keys_result = s.cmd('storage account keys list -g {} -n {}'.format(rg, account))
        key1 = keys_result['keys'][0]
        key2 = keys_result['keys'][1]
        assert key1 and key2
        keys_result = s.cmd('storage account keys renew -g {} -n {}'.format(rg, account))
        renewed_key1 = keys_result['keys'][0]
        renewed_key2 = keys_result['keys'][1]
        assert key1 != renewed_key1
        assert key2 != renewed_key2
        key1 = renewed_key1
        keys_result = s.cmd('storage account keys renew -g {} -n {} --key secondary'.format(rg, account))
        assert key1 == keys_result['keys'][0]
        assert key2 != keys_result['keys'][1]
        s.cmd('storage account set -g {} -n {} --tags foo=bar;cat'.format(rg, account),
>>>>>>> e25b9227
            checks=JMESPathCheck('tags', {'cat':'', 'foo':'bar'}))
        s.cmd('storage account set -g {} {} --tags'.format(rg, account),
            checks=JMESPathCheck('tags', {}))
<<<<<<< HEAD
        s.cmd('storage account set -g {} {} --type Standard_GRS'.format(rg, account),
            checks=JMESPathCheck('accountType', 'Standard_GRS'))
=======
        s.cmd('storage account set -g {} -n {} --type Standard_GRS'.format(rg, account),
            checks=JMESPathCheck('sku.name', 'Standard_GRS'))
>>>>>>> e25b9227

class StorageBlobScenarioTest(VCRTestBase):

    def test_storage_blob_scenario(self):
        self.execute()

    def __init__(self, test_method):
        super(StorageBlobScenarioTest, self).__init__(__file__, test_method)
        self.container = 'testcontainer01'
        self.rg = RESOURCE_GROUP_NAME
        self.proposed_lease_id = 'abcdabcd-abcd-abcd-abcd-abcdabcdabcd'
        self.new_lease_id = 'dcbadcba-dcba-dcba-dcba-dcbadcbadcba'
        self.date = '2016-04-01t12:00z'
            
    def set_up(self):
        _get_connection_string(self)
        self.cmd('storage container delete --name {}'.format(self.container))
        if self.cmd('storage container exists -n {}'.format(self.container)) == 'True':
            raise CLIError('Failed to delete pre-existing container {}. Unable to continue test.'.format(self.container))

    def _storage_blob_scenario(self):
        s = self
        container = s.container
        block_blob = 'testblockblob'
        page_blob = 'testpageblob'
        append_blob = 'testappendblob'
        blob = block_blob
        dest_file = os.path.join(TEST_DIR, 'download-blob.rst')
        proposed_lease_id = s.proposed_lease_id
        new_lease_id = s.new_lease_id
        date = s.date
        s.cmd('storage blob service-properties show', checks=[
            JMESPathCheck('cors', []),
            JMESPathCheck('hourMetrics.enabled', True),
            JMESPathCheck('logging.delete', False),
            JMESPathCheck('minuteMetrics.enabled', False)
        ])

        # test block blob upload
        s.cmd('storage blob upload -n {} -c {} --type block --upload-from "{}"'.format(block_blob, container, os.path.join(TEST_DIR, 'testfile.rst')))
        s.cmd('storage blob exists -n {} -c {}'.format(block_blob, container), checks=BooleanCheck(True))

        # test page blob upload
        s.cmd('storage blob upload -n {} -c {} --type page --upload-from "{}"'.format(page_blob, container, os.path.join(TEST_DIR, 'testpage.rst')))
        s.cmd('storage blob exists -n {} -c {}'.format(page_blob, container), checks=BooleanCheck(True))

        # test append blob upload
        s.cmd('storage blob upload -n {} -c {} --type append --upload-from "{}"'.format(append_blob, container, os.path.join(TEST_DIR, 'testfile.rst')))
        s.cmd('storage blob upload -n {} -c {} --type append --upload-from "{}"'.format(append_blob, container, os.path.join(TEST_DIR, 'testfile.rst')))
        s.cmd('storage blob exists -n {} -c {}'.format(append_blob, container), checks=BooleanCheck(True))

        blob_url = 'https://{}.blob.core.windows.net/{}/{}'.format(STORAGE_ACCOUNT_NAME, container, blob)
        s.cmd('storage blob url -n {} -c {}'.format(blob, container), checks=StringCheck(blob_url))

        s.cmd('storage blob metadata set -n {} -c {} --metadata a=b;c=d'.format(blob, container))
        s.cmd('storage blob metadata show -n {} -c {}'.format(blob, container), checks=[
            JMESPathCheck('a', 'b'),
            JMESPathCheck('c', 'd')
        ])
        s.cmd('storage blob metadata set -n {} -c {}'.format(blob, container))
        s.cmd('storage blob metadata show -n {} -c {}'.format(blob, container), checks=NoneCheck())

        res = s.cmd('storage blob list --container-name {}'.format(container))['items']
        blob_list = [block_blob, append_blob, page_blob]
        for item in res:
            assert item['name'] in blob_list

        s.cmd('storage blob show --container-name {} --name {}'.format(container, block_blob), checks=[
            JMESPathCheck('name', block_blob),
            JMESPathCheck('properties.blobType', 'BlockBlob')
        ])
        s.cmd('storage blob download -n {} -c {} --download-to "{}"'.format(blob, container, dest_file))
        if os.path.isfile(dest_file):
            os.remove(dest_file)
        else:
            raise CLIError('Download failed. Test failed!')

        # test lease operations
        s.cmd('storage blob lease acquire --lease-duration 60 -n {} -c {} --if-modified-since {} --proposed-lease-id {}'.format(blob, container, date, proposed_lease_id))
        s.cmd('storage blob show -n {} -c {}'.format(blob, container), checks=[
            JMESPathCheck('properties.lease.duration', 'fixed'),
            JMESPathCheck('properties.lease.state', 'leased'),
            JMESPathCheck('properties.lease.status', 'locked')
        ])
        s.cmd('storage blob lease change -n {} -c {} --id {} --proposed-lease-id {}'.format(blob, container, proposed_lease_id, new_lease_id))
        s.cmd('storage blob lease renew -n {} -c {} --id {}'.format(blob, container, new_lease_id))
        s.cmd('storage blob show -n {} -c {}'.format(blob, container), checks=[
            JMESPathCheck('properties.lease.duration', 'fixed'),
            JMESPathCheck('properties.lease.state', 'leased'),
            JMESPathCheck('properties.lease.status', 'locked')
        ])
        s.cmd('storage blob lease break -n {} -c {} --lease-break-period 30'.format(blob, container))
        s.cmd('storage blob show -n {} -c {}'.format(blob, container), checks=[
            JMESPathCheck('properties.lease.duration', None),
            JMESPathCheck('properties.lease.state', 'breaking'),
            JMESPathCheck('properties.lease.status', 'locked')
        ])
        s.cmd('storage blob lease release -n {} -c {} --id {}'.format(blob,  container, new_lease_id))
        s.cmd('storage blob show -n {} -c {}'.format(blob, container), checks=[
            JMESPathCheck('properties.lease.duration', None),
            JMESPathCheck('properties.lease.state', 'available'),
            JMESPathCheck('properties.lease.status', 'unlocked')
        ])
        json_result = s.cmd('storage blob snapshot -c {} -n {}'.format(container, append_blob))
        snapshot_dt = json_result['snapshot']
        s.cmd('storage blob exists -n {} -c {} --snapshot {}'.format(append_blob, container, snapshot_dt),
            checks=BooleanCheck(True))
        
        s.cmd('storage blob delete --container-name {} --name {}'.format(container, blob))
        s.cmd('storage blob exists -n {} -c {}'.format(blob, container), checks=BooleanCheck(False))

    def body(self):
        s = self
        container = s.container
        rg = s.rg
        proposed_lease_id = s.proposed_lease_id
        new_lease_id = s.new_lease_id
        date = s.date
        _get_connection_string(self)
        # TODO: Re-enable testing of SAS tokens after playback issues resolved
        #sas_token = self.cmd('storage account generate-sas --services b --resource-types sco --permission rwdl --expiry 2100-01-01t00:00z -o list')
        #self.set_env('AZURE_SAS_TOKEN', sas_token)
        #self.set_env('AZURE_STORAGE_ACCOUNT', STORAGE_ACCOUNT_NAME)
        #self.pop_env('AZURE_STORAGE_CONNECTION_STRING')

        s.cmd('storage container create --name {} --fail-on-exist'.format(container), checks=BooleanCheck(True))
        s.cmd('storage container exists -n {}'.format(container), checks=BooleanCheck(True))

        s.cmd('storage container show -n {}'.format(container), checks=JMESPathCheck('name', container))
        res = s.cmd('storage container list')['items']
        assert container in [x['name'] for x in res]

        s.cmd('storage container metadata set -n {} --metadata foo=bar;moo=bak;'.format(container))
        s.cmd('storage container metadata show -n {}'.format(container), checks=[
            JMESPathCheck('foo', 'bar'),
            JMESPathCheck('moo', 'bak')
        ])
        s.cmd('storage container metadata set -n {}'.format(container)) # reset metadata
        s.cmd('storage container metadata show -n {}'.format(container), checks=NoneCheck())
        s._storage_blob_scenario()
        
        # test lease operations
        s.cmd('storage container lease acquire --lease-duration 60 -n {} --if-modified-since {} --proposed-lease-id {}'.format(container, date, proposed_lease_id))
        s.cmd('storage container show --name {}'.format(container), checks=[
            JMESPathCheck('properties.lease.duration', 'fixed'),
            JMESPathCheck('properties.lease.state', 'leased'),
            JMESPathCheck('properties.lease.status', 'locked')
        ])
        s.cmd('storage container lease change --name {} --id {} --proposed-lease-id {}'.format(container, proposed_lease_id, new_lease_id))
        s.cmd('storage container lease renew --name {} --id {}'.format(container, new_lease_id))
        s.cmd('storage container show -n {}'.format(container), checks=[
            JMESPathCheck('properties.lease.duration', 'fixed'),
            JMESPathCheck('properties.lease.state', 'leased'),
            JMESPathCheck('properties.lease.status', 'locked')
        ])
        s.cmd('storage container lease break --name {} --lease-break-period 30'.format(container))
        s.cmd('storage container show --name {}'.format(container), checks=[
            JMESPathCheck('properties.lease.duration', None),
            JMESPathCheck('properties.lease.state', 'breaking'),
            JMESPathCheck('properties.lease.status', 'locked')
        ])
        s.cmd('storage container lease release -n {} --id {}'.format(container, new_lease_id))
        s.cmd('storage container show --name {}'.format(container), checks=[
            JMESPathCheck('properties.lease.duration', None),
            JMESPathCheck('properties.lease.state', 'available'),
            JMESPathCheck('properties.lease.status', 'unlocked')
        ])
        
        # verify delete operation
        s.cmd('storage container delete --name {} --fail-not-exist'.format(container), checks=BooleanCheck(True))
        s.cmd('storage container exists -n {}'.format(container), checks=BooleanCheck(False))

    def tear_down(self):
        self.cmd('storage container delete --name {}'.format(self.container))

class StorageBlobCopyScenarioTest(VCRTestBase):

    def test_storage_blob_copy_scenario(self):
        self.execute()

    def __init__(self, test_method):
        super(StorageBlobCopyScenarioTest, self).__init__(__file__, test_method)
        self.rg = RESOURCE_GROUP_NAME
        self.src_container = 'testcopyblob1'
        self.src_blob = 'src_blob'
        self.dest_container = 'testcopyblob2'
        self.dest_blob = 'dest_blob'

    def set_up(self):
        _get_connection_string(self)
        self.cmd('storage container delete -n {}'.format(self.src_container))
        self.cmd('storage container delete -n {}'.format(self.dest_container))
        if self.cmd('storage container exists -n {}'.format(self.src_container)) == 'True':
            raise CLIError('Failed to delete pre-existing container {}. Unable to continue test.'.format(self.src_container))
        if self.cmd('storage container exists --name {}'.format(self.dest_container)) == 'True':
            raise CLIError('Failed to delete pre-existing container {}. Unable to continue test.'.format(self.dest_container))
        
    def body(self):
        s = self
        src_cont = s.src_container
        src_blob = s.src_blob
        dst_cont = s.dest_container
        dst_blob = s.dest_blob
        rg = s.rg
        _get_connection_string(self)
        s.cmd('storage container create --name {} --fail-on-exist'.format(src_cont))
        s.cmd('storage container create -n {} --fail-on-exist'.format(dst_cont))

        s.cmd('storage blob upload -n {} -c {} --type block --upload-from "{}"'.format(src_blob, src_cont, os.path.join(TEST_DIR, 'testfile.rst')))
        s.cmd('storage blob exists -n {} -c {}'.format(src_blob, src_cont), checks=BooleanCheck(True))

        # test that a blob can be successfully copied
        src_uri = s.cmd('storage blob url -n {} -c {}'.format(src_blob, src_cont))
        copy_status = s.cmd('storage blob copy start -c {0} -n {1} -u {2}'.format(
            dst_cont, dst_blob, src_uri))
        assert copy_status['status'] == 'success'
        copy_id = copy_status['id']
        s.cmd('storage blob show -c {} -n {}'.format(dst_cont, dst_blob), checks=[
            JMESPathCheck('name', dst_blob),
            JMESPathCheck('properties.copy.id', copy_id),
            JMESPathCheck('properties.copy.status', 'success')
        ])

    def tear_down(self):
        self.cmd('storage container delete --name {}'.format(self.src_container))
        self.cmd('storage container delete -n {}'.format(self.dest_container))

class StorageFileScenarioTest(VCRTestBase):

    def test_storage_file_scenario(self):
        self.execute()

    def __init__(self, test_method):
        super(StorageFileScenarioTest, self).__init__(__file__, test_method)
        self.share1 = 'testshare01'
        self.share2 = 'testshare02'
        self.initialized = False

    def set_up(self):
        _get_connection_string(self)
        self.cmd('storage share delete -n {}'.format(self.share1))
        self.cmd('storage share delete -n {}'.format(self.share2))

    def _storage_directory_scenario(self, share):
        s = self
        dir = 'testdir01'
        s.cmd('storage directory create --share-name {} --name {} --fail-on-exist'.format(share, dir),
            checks=BooleanCheck(True))
        s.cmd('storage directory exists --share-name {} -n {}'.format(share, dir),
            checks=BooleanCheck(True))
        s.cmd('storage directory metadata set --share-name {} -n {} --metadata a=b;c=d'.format(share, dir))
        s.cmd('storage directory metadata show --share-name {} -n {}'.format(share, dir), checks=[
            JMESPathCheck('a', 'b'),
            JMESPathCheck('c', 'd')
        ])
        s.cmd('storage directory show --share-name {} -n {}'.format(share, dir), checks=[
            JMESPathCheck('metadata', {'a': 'b', 'c': 'd'}),
            JMESPathCheck('name', dir)
        ])
        s.cmd('storage directory metadata set --share-name {} --name {}'.format(share, dir))
        s.cmd('storage directory metadata show --share-name {} --name {}'.format(share, dir),
            checks=NoneCheck())
        s._storage_file_in_subdir_scenario(share, dir)
        s.cmd('storage directory delete --share-name {} --name {} --fail-not-exist'.format(share, dir),
            checks=BooleanCheck(True))
        s.cmd('storage directory exists --share-name {} --name {}'.format(share, dir),
            checks=BooleanCheck(False))

        # verify a directory can be created with metadata and then delete
        dir = 'testdir02'
        s.cmd('storage directory create --share-name {} --name {} --fail-on-exist --metadata foo=bar;cat=hat'.format(share, dir),
            checks=BooleanCheck(True))
        s.cmd('storage directory metadata show --share-name {} -n {}'.format(share, dir), checks=[
            JMESPathCheck('cat', 'hat'),
            JMESPathCheck('foo', 'bar')
        ])
        s.cmd('storage directory delete --share-name {} --name {} --fail-not-exist'.format(share, dir),
            checks=BooleanCheck(True))

    def _storage_file_scenario(self, share):
        source_file = os.path.join(TEST_DIR, 'testfile.rst')
        dest_file = os.path.join(TEST_DIR, 'download_test.rst')
        filename = 'testfile.rst'
        s = self
        s.cmd('storage file upload --share-name {} --local-file-name "{}" --name "{}"'.format(share, source_file, filename))
        s.cmd('storage file exists --share-name {} -n {}'.format(share, filename),
            checks=BooleanCheck(True))
        if os.path.isfile(dest_file):
            os.remove(dest_file)
        s.cmd('storage file download --share-name {} -n {} --local-file-name "{}"'.format(share, filename, dest_file))
        if os.path.isfile(dest_file):
            os.remove(dest_file)
        else:
            raise CLIError('\nDownload failed. Test failed!')

        # test resize command
        s.cmd('storage file resize --share-name {} --name {} --content-length 1234'.format(share, filename))
        s.cmd('storage file show --share-name {} --name {}'.format(share, filename),
            checks=JMESPathCheck('properties.contentLength', 1234))

        # test ability to set and reset metadata
        s.cmd('storage file metadata set --share-name {} --name {} --metadata a=b;c=d'.format(share, filename))
        s.cmd('storage file metadata show --share-name {} -n {}'.format(share, filename), checks=[
            JMESPathCheck('a', 'b'),
            JMESPathCheck('c', 'd')
        ])
        s.cmd('storage file metadata set --share-name {} --name {}'.format(share, filename))
        s.cmd('storage file metadata show --share-name {} -n {}'.format(share, filename),
            checks=NoneCheck())

        file_url = 'https://{}.file.core.windows.net/{}/{}'.format(STORAGE_ACCOUNT_NAME, share, filename)
        s.cmd('storage file url --share-name {} --name {}'.format(share, filename),
            checks=StringCheck(file_url))

        res = [x['name'] for x in s.cmd('storage share contents -n {}'.format(share))['items']]
        assert filename in res

        s.cmd('storage file delete --share-name {} --name {}'.format(share, filename))
        s.cmd('storage file exists --share-name {} -n {}'.format(share, filename),
            checks=BooleanCheck(False))

    def _storage_file_in_subdir_scenario(self, share, dir):
        source_file = os.path.join(TEST_DIR, 'testfile.rst')
        dest_file = os.path.join(TEST_DIR, 'download_test.rst')
        filename = 'testfile.rst'
        s = self
        s.cmd('storage file upload --share-name {} --directory-name {} --local-file-name "{}" --name "{}"'.format(share, dir, source_file, filename))
        s.cmd('storage file exists --share-name {} --directory-name {} -n {}'.format(share, dir, filename),
            checks=BooleanCheck(True))
        if os.path.isfile(dest_file):    
            os.remove(dest_file)
        s.cmd('storage file download --share-name {} --directory-name {} --name {} --local-file-name "{}"'.format(share, dir, filename, dest_file))
        if os.path.isfile(dest_file):
            os.remove(dest_file)
        else:
            io.print_('\nDownload failed. Test failed!')

        res = [x['name'] for x in s.cmd('storage share contents --name {} --directory-name {}'.format(share, dir))['items']]
        assert filename in res

        s.cmd('storage share stats --name {}'.format(share),
            checks=StringCheck('1'))
        s.cmd('storage file delete --share-name {} --directory-name {} --name {}'.format(share, dir, filename))
        s.cmd('storage file exists --share-name {} -n {}'.format(share, filename),
            checks=BooleanCheck(False))

    def body(self):
        s = self
        share1 = s.share1
        share2 = s.share2
        _get_connection_string(self)
        # TODO: Re-enable testing of SAS tokens after playback issues resolved
        #sas_token = self.cmd('storage account generate-sas --services f --resource-types sco --permission rwdl --expiry 2100-01-01t00:00z -o list')
        #self.set_env('AZURE_SAS_TOKEN', sas_token)
        #self.set_env('AZURE_STORAGE_ACCOUNT', STORAGE_ACCOUNT_NAME)
        #self.pop_env('AZURE_STORAGE_CONNECTION_STRING')

        s.cmd('storage share create --name {} --fail-on-exist'.format(share1),
            checks=BooleanCheck(True))
        s.cmd('storage share create -n {} --fail-on-exist --metadata foo=bar;cat=hat'.format(share2),
            checks=BooleanCheck(True))
        s.cmd('storage share exists -n {}'.format(share1),
            checks=BooleanCheck(True))
        s.cmd('storage share metadata show --name {}'.format(share2), checks=[
            JMESPathCheck('cat', 'hat'),
            JMESPathCheck('foo', 'bar')
        ])
        res = [x['name'] for x in s.cmd('storage share list')['items']]
        assert share1 in res
        assert share2 in res

        # verify metadata can be set, queried, and cleared
        s.cmd('storage share metadata set --name {} --metadata a=b;c=d'.format(share1))
        s.cmd('storage share metadata show -n {}'.format(share1), checks=[
            JMESPathCheck('a', 'b'),
            JMESPathCheck('c', 'd')
        ])
        s.cmd('storage share metadata set -n {}'.format(share1))
        s.cmd('storage share metadata show -n {}'.format(share1), checks=NoneCheck())

        s.cmd('storage share set --name {} --quota 3'.format(share1))
        s.cmd('storage share show --name {}'.format(share1),
            checks=JMESPathCheck('properties.quota', 3))

        self._storage_file_scenario(share1)
        self._storage_directory_scenario(share1)

        s.cmd('storage file service-properties show', checks=[
            JMESPathCheck('cors', []),
            JMESPathCheck('hourMetrics.enabled', True),
            JMESPathCheck('minuteMetrics.enabled', False)
        ])

    def tear_down(self):
        self.cmd('storage share delete --name {} --fail-not-exist'.format(self.share1))
        self.cmd('storage share delete --name {} --fail-not-exist'.format(self.share2))

class StorageFileCopyScenarioTest(VCRTestBase):

    def test_storage_file_copy_scenario(self):
        self.execute()

    def __init__(self, test_method):
        super(StorageFileCopyScenarioTest, self).__init__(__file__, test_method)
        self.rg = RESOURCE_GROUP_NAME
        self.src_share = 'testcopyfile1'
        self.src_dir = 'testdir'
        self.src_file = 'src_file'
        self.dest_share = 'testcopyfile2'
        self.dest_dir = 'mydir'
        self.dest_file = 'dest_file'

    def set_up(self):
        _get_connection_string(self)
        self.cmd('storage share delete --name {}'.format(self.src_share))
        self.cmd('storage share delete -n {}'.format(self.dest_share))
        if self.cmd('storage share exists -n {}'.format(self.src_share)) == 'True':
            raise CLIError('Failed to delete pre-existing share {}. Unable to continue test.'.format(self.src_share))
        if self.cmd('storage share exists -n {}'.format(self.dest_share)) == 'True':
            raise CLIError('Failed to delete pre-existing share {}. Unable to continue test.'.format(self.dest_share))
        
    def body(self):
        s = self
        src_share = s.src_share
        src_dir = s.src_dir
        src_file = s.src_file
        dst_share = s.dest_share
        dst_dir = s.dest_dir
        dst_file = s.dest_file
        rg = s.rg

        _get_connection_string(self)
        s.cmd('storage share create --name {} --fail-on-exist'.format(src_share))
        s.cmd('storage share create --name {} --fail-on-exist'.format(dst_share))
        s.cmd('storage directory create --share-name {} -n {}'.format(src_share, src_dir))
        s.cmd('storage directory create --share-name {} -n {}'.format(dst_share, dst_dir))

        s.cmd('storage file upload -n {} --share-name {} -d {} --local-file-name "{}"'.format(src_file, src_share, src_dir, os.path.join(TEST_DIR, 'testfile.rst')))
        s.cmd('storage file exists -n {} --share-name {} -d {}'.format(src_file, src_share, src_dir),
            checks=BooleanCheck(True))

        # test that a file can be successfully copied to root
        src_uri = s.cmd('storage file url -n {} -s {} -d {}'.format(src_file, src_share, src_dir))
        copy_status = s.cmd('storage file copy start -s {0} -n {1} -u {2}'.format(
            dst_share, dst_file, src_uri))
        assert copy_status['status'] == 'success'
        copy_id = copy_status['id']
        s.cmd('storage file show --share-name {} -n {}'.format(dst_share, dst_file), checks=[
            JMESPathCheck('name', dst_file),
            JMESPathCheck('properties.copy.id', copy_id),
            JMESPathCheck('properties.copy.status', 'success')
        ])

        # test that a file can be successfully copied to a directory
        copy_status = s.cmd('storage file copy start -s {0} -n {1} -d {3} -u {2}'.format(
            dst_share, dst_file, src_uri, dst_dir))
        assert copy_status['status'] == 'success'
        copy_id = copy_status['id']
        s.cmd('storage file show --share-name {} -n {} -d {}'.format(dst_share, dst_file, dst_dir),  checks=[
            JMESPathCheck('name', dst_file),
            JMESPathCheck('properties.copy.id', copy_id),
            JMESPathCheck('properties.copy.status', 'success')
        ])

    def tear_down(self):
        self.cmd('storage share delete --name {}'.format(self.src_share))
        self.cmd('storage share delete -n {}'.format(self.dest_share))

def _acl_init(test):
    test.container = 'acltest{}'.format(test.service)
    test.container_param = '--name {}'.format(test.container)
    test.rg = RESOURCE_GROUP_NAME

def _acl_set_up(test):
    _get_connection_string(test)
    test.cmd('storage {} delete {}'.format(test.service, test.container_param))
    if test.cmd('storage {} exists {}'.format(test.service, test.container_param)) == 'True':
        raise CLIError('Failed to delete pre-existing {} {}. Unable to continue test.'.format(test.service, test.container))
    test.cmd('storage {} create {}'.format(test.service, test.container_param))

def _acl_body(test):
    container = test.container
    service = test.service
    container_param = test.container_param
    s = test
    _get_connection_string(s)
    s.cmd('storage {} policy list {}'.format(service, container_param), checks=NoneCheck())
    s.cmd('storage {} policy create {} --policy test1 --permission l'.format(service, container_param))
    s.cmd('storage {} policy create {} --policy test2 --start 2016-01-01T00:00Z'.format(service, container_param))
    s.cmd('storage {} policy create {} --policy test3 --expiry 2018-01-01T00:00Z'.format(service, container_param))
    s.cmd('storage {} policy create {} --policy test4 --permission rwdl --start 2016-01-01T00:00Z --expiry 2016-05-01T00:00Z'.format(service, container_param))
    acl = sorted(ast.literal_eval(json.dumps(s.cmd('storage {} policy list {}'.format(service, container_param)))))
    assert acl == ['test1', 'test2', 'test3', 'test4']
    s.cmd('storage {} policy show {} --policy test1'.format(service, container_param),
        checks=JMESPathCheck('permission', 'l'))
    s.cmd('storage {} policy show {} --policy test2'.format(service, container_param),
        checks=JMESPathCheck('start', '2016-01-01T00:00:00+00:00'))
    s.cmd('storage {} policy show {} --policy test3'.format(service, container_param),
        checks=JMESPathCheck('expiry', '2018-01-01T00:00:00+00:00'))
    s.cmd('storage {} policy show {} --policy test4'.format(service, container_param), checks=[
        JMESPathCheck('start', '2016-01-01T00:00:00+00:00'),
        JMESPathCheck('expiry', '2016-05-01T00:00:00+00:00'),
        JMESPathCheck('permission', 'rwdl')
    ])
    s.cmd('storage {} policy set {} --policy test1 --permission r'.format(service, container_param))
    s.cmd('storage {} policy show {} --policy test1'.format(service, container_param),
        checks=JMESPathCheck('permission', 'r'))
    s.cmd('storage {} policy delete {} --policy test1'.format(service, container_param))
    acl = sorted(ast.literal_eval(json.dumps(s.cmd('storage {} policy list {}'.format(service, container_param)))))
    assert acl == ['test2', 'test3', 'test4']

def _acl_tear_down(test):
    test.cmd('storage {} delete {}'.format(test.service, test.container_param))

class StorageBlobACLScenarioTest(VCRTestBase):

    def test_storage_blob_acl_scenario(self):
        self.execute()

    def __init__(self, test_method):
        self.service = 'container'
        _acl_init(self)
        super(StorageBlobACLScenarioTest, self).__init__(__file__, test_method)

    def set_up(self):
        _acl_set_up(self)

    def body(self):
        _acl_body(self)

    def tear_down(self):
        _acl_tear_down(self)

class StorageFileACLScenarioTest(VCRTestBase):

    def test_storage_file_acl_scenario(self):
        self.execute()

    def __init__(self, test_method):
        self.service = 'share'
        _acl_init(self)
        super(StorageFileACLScenarioTest, self).__init__(__file__, test_method)

    def set_up(self):
        _acl_set_up(self)

    def body(self):
        _acl_body(self)

    def tear_down(self):
        _acl_tear_down(self)<|MERGE_RESOLUTION|>--- conflicted
+++ resolved
@@ -101,21 +101,6 @@
             JMESPathCheck("contains(ConnectionString, 'https')", False),
             JMESPathCheck("contains(ConnectionString, '{}')".format(account), True)
         ])
-<<<<<<< HEAD
-        keys = s.cmd('storage account keys list -g {} {}'.format(rg, account))
-        key1 = keys['key1']
-        key2 = keys['key2']
-        assert key1 and key2
-        keys = s.cmd('storage account keys renew -g {} {}'.format(rg, account))
-        assert key1 != keys['key1']
-        key1 = keys['key1']
-        assert key2 != keys['key2']
-        key2 = keys['key2']
-        keys = s.cmd('storage account keys renew -g {} {} --key secondary'.format(rg, account))
-        assert key1 == keys['key1']
-        assert key2 != keys['key2']
-        s.cmd('storage account set -g {} {} --tags foo=bar;cat'.format(rg, account),
-=======
         keys_result = s.cmd('storage account keys list -g {} -n {}'.format(rg, account))
         key1 = keys_result['keys'][0]
         key2 = keys_result['keys'][1]
@@ -130,17 +115,11 @@
         assert key1 == keys_result['keys'][0]
         assert key2 != keys_result['keys'][1]
         s.cmd('storage account set -g {} -n {} --tags foo=bar;cat'.format(rg, account),
->>>>>>> e25b9227
             checks=JMESPathCheck('tags', {'cat':'', 'foo':'bar'}))
         s.cmd('storage account set -g {} {} --tags'.format(rg, account),
             checks=JMESPathCheck('tags', {}))
-<<<<<<< HEAD
-        s.cmd('storage account set -g {} {} --type Standard_GRS'.format(rg, account),
-            checks=JMESPathCheck('accountType', 'Standard_GRS'))
-=======
         s.cmd('storage account set -g {} -n {} --type Standard_GRS'.format(rg, account),
             checks=JMESPathCheck('sku.name', 'Standard_GRS'))
->>>>>>> e25b9227
 
 class StorageBlobScenarioTest(VCRTestBase):
 
