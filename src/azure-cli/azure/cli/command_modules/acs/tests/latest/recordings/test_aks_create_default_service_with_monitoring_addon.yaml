--- conflicted
+++ resolved
@@ -14,23 +14,15 @@
       - --resource-group --name --location --dns-name-prefix --node-count --ssh-key-value
         --service-principal --client-secret --enable-addons
       User-Agent:
-<<<<<<< HEAD
-      - python/3.6.10 (Linux-5.10.25-linuxkit-x86_64-with) msrest/0.6.21 msrest_azure/0.6.3
-        azure-mgmt-resource/12.1.0 Azure-SDK-For-Python AZURECLI/2.23.0 (DOCKER)
-      accept-language:
-      - en-US
-=======
-      - AZURECLI/2.23.0 azsdk-python-azure-mgmt-resource/16.1.0 Python/3.8.1 (Windows-10-10.0.19041-SP0)
->>>>>>> 49f99001
+      - python/3.6.10 (Linux-5.10.25-linuxkit-x86_64-with) msrest/0.6.21 msrest_azure/0.6.3
+        azure-mgmt-resource/12.1.0 Azure-SDK-For-Python AZURECLI/2.23.0 (DOCKER)
+      accept-language:
+      - en-US
     method: GET
     uri: https://management.azure.com/subscriptions/00000000-0000-0000-0000-000000000000/resourcegroups/clitest000001?api-version=2020-10-01
   response:
     body:
-<<<<<<< HEAD
-      string: '{"id":"/subscriptions/00000000-0000-0000-0000-000000000000/resourceGroups/clitest000001","name":"clitest000001","type":"Microsoft.Resources/resourceGroups","location":"westus2","tags":{"product":"azurecli","cause":"automation","date":"2021-05-11T00:42:27Z"},"properties":{"provisioningState":"Succeeded"}}'
-=======
-      string: '{"id":"/subscriptions/00000000-0000-0000-0000-000000000000/resourceGroups/clitest000001","name":"clitest000001","type":"Microsoft.Resources/resourceGroups","location":"westus2","tags":{"product":"azurecli","cause":"automation","date":"2021-05-11T07:37:07Z"},"properties":{"provisioningState":"Succeeded"}}'
->>>>>>> 49f99001
+      string: '{"id":"/subscriptions/00000000-0000-0000-0000-000000000000/resourceGroups/clitest000001","name":"clitest000001","type":"Microsoft.Resources/resourceGroups","location":"westus2","tags":{"product":"azurecli","cause":"automation","date":"2021-05-12T04:42:33Z"},"properties":{"provisioningState":"Succeeded"}}'
     headers:
       cache-control:
       - no-cache
@@ -39,11 +31,7 @@
       content-type:
       - application/json; charset=utf-8
       date:
-<<<<<<< HEAD
-      - Tue, 11 May 2021 00:42:30 GMT
-=======
-      - Tue, 11 May 2021 07:38:31 GMT
->>>>>>> 49f99001
+      - Wed, 12 May 2021 04:42:39 GMT
       expires:
       - '-1'
       pragma:
@@ -72,23 +60,15 @@
       - --resource-group --name --location --dns-name-prefix --node-count --ssh-key-value
         --service-principal --client-secret --enable-addons
       User-Agent:
-<<<<<<< HEAD
-      - python/3.6.10 (Linux-5.10.25-linuxkit-x86_64-with) msrest/0.6.21 msrest_azure/0.6.3
-        azure-mgmt-resource/12.1.0 Azure-SDK-For-Python AZURECLI/2.23.0 (DOCKER)
-      accept-language:
-      - en-US
-=======
-      - AZURECLI/2.23.0 azsdk-python-azure-mgmt-resource/16.1.0 Python/3.8.1 (Windows-10-10.0.19041-SP0)
->>>>>>> 49f99001
+      - python/3.6.10 (Linux-5.10.25-linuxkit-x86_64-with) msrest/0.6.21 msrest_azure/0.6.3
+        azure-mgmt-resource/12.1.0 Azure-SDK-For-Python AZURECLI/2.23.0 (DOCKER)
+      accept-language:
+      - en-US
     method: GET
     uri: https://management.azure.com/subscriptions/00000000-0000-0000-0000-000000000000/resourcegroups/clitest000001?api-version=2020-10-01
   response:
     body:
-<<<<<<< HEAD
-      string: '{"id":"/subscriptions/00000000-0000-0000-0000-000000000000/resourceGroups/clitest000001","name":"clitest000001","type":"Microsoft.Resources/resourceGroups","location":"westus2","tags":{"product":"azurecli","cause":"automation","date":"2021-05-11T00:42:27Z"},"properties":{"provisioningState":"Succeeded"}}'
-=======
-      string: '{"id":"/subscriptions/00000000-0000-0000-0000-000000000000/resourceGroups/clitest000001","name":"clitest000001","type":"Microsoft.Resources/resourceGroups","location":"westus2","tags":{"product":"azurecli","cause":"automation","date":"2021-05-11T07:37:07Z"},"properties":{"provisioningState":"Succeeded"}}'
->>>>>>> 49f99001
+      string: '{"id":"/subscriptions/00000000-0000-0000-0000-000000000000/resourceGroups/clitest000001","name":"clitest000001","type":"Microsoft.Resources/resourceGroups","location":"westus2","tags":{"product":"azurecli","cause":"automation","date":"2021-05-12T04:42:33Z"},"properties":{"provisioningState":"Succeeded"}}'
     headers:
       cache-control:
       - no-cache
@@ -97,11 +77,7 @@
       content-type:
       - application/json; charset=utf-8
       date:
-<<<<<<< HEAD
-      - Tue, 11 May 2021 00:42:30 GMT
-=======
-      - Tue, 11 May 2021 07:38:32 GMT
->>>>>>> 49f99001
+      - Wed, 12 May 2021 04:42:39 GMT
       expires:
       - '-1'
       pragma:
@@ -130,14 +106,10 @@
       - --resource-group --name --location --dns-name-prefix --node-count --ssh-key-value
         --service-principal --client-secret --enable-addons
       User-Agent:
-<<<<<<< HEAD
-      - python/3.6.10 (Linux-5.10.25-linuxkit-x86_64-with) msrest/0.6.21 msrest_azure/0.6.3
-        azure-mgmt-resource/12.1.0 Azure-SDK-For-Python AZURECLI/2.23.0 (DOCKER)
-      accept-language:
-      - en-US
-=======
-      - AZURECLI/2.23.0 azsdk-python-azure-mgmt-resource/16.1.0 Python/3.8.1 (Windows-10-10.0.19041-SP0)
->>>>>>> 49f99001
+      - python/3.6.10 (Linux-5.10.25-linuxkit-x86_64-with) msrest/0.6.21 msrest_azure/0.6.3
+        azure-mgmt-resource/12.1.0 Azure-SDK-For-Python AZURECLI/2.23.0 (DOCKER)
+      accept-language:
+      - en-US
     method: HEAD
     uri: https://management.azure.com/subscriptions/00000000-0000-0000-0000-000000000000/resourcegroups/DefaultResourceGroup-WUS2?api-version=2020-10-01
   response:
@@ -147,15 +119,9 @@
       cache-control:
       - no-cache
       content-length:
-      - '117'
-      content-type:
-      - application/json; charset=utf-8
-      date:
-<<<<<<< HEAD
-      - Tue, 11 May 2021 00:42:31 GMT
-=======
-      - Tue, 11 May 2021 07:38:33 GMT
->>>>>>> 49f99001
+      - '0'
+      date:
+      - Wed, 12 May 2021 04:42:39 GMT
       expires:
       - '-1'
       pragma:
@@ -164,31 +130,24 @@
       - max-age=31536000; includeSubDomains
       x-content-type-options:
       - nosniff
-      x-ms-failure-cause:
-      - gateway
-    status:
-      code: 404
-      message: Not Found
-- request:
-    body: '{"location": "westus2"}'
-    headers:
-      Accept:
-      - application/json
-      Accept-Encoding:
-      - gzip, deflate
-      CommandName:
-      - aks create
-      Connection:
-      - keep-alive
-      Content-Length:
-      - '23'
-      Content-Type:
-      - application/json
-      ParameterSetName:
-      - --resource-group --name --location --dns-name-prefix --node-count --ssh-key-value
-        --service-principal --client-secret --enable-addons
-      User-Agent:
-<<<<<<< HEAD
+    status:
+      code: 204
+      message: No Content
+- request:
+    body: null
+    headers:
+      Accept:
+      - application/json
+      Accept-Encoding:
+      - gzip, deflate
+      CommandName:
+      - aks create
+      Connection:
+      - keep-alive
+      ParameterSetName:
+      - --resource-group --name --location --dns-name-prefix --node-count --ssh-key-value
+        --service-principal --client-secret --enable-addons
+      User-Agent:
       - python/3.6.10 (Linux-5.10.25-linuxkit-x86_64-with) msrest/0.6.21 msrest_azure/0.6.3
         azure-mgmt-resource/12.1.0 Azure-SDK-For-Python AZURECLI/2.23.0 (DOCKER)
       accept-language:
@@ -203,7 +162,7 @@
         \   },\r\n    \"retentionInDays\": 30,\r\n    \"features\": {\r\n      \"\
         legacy\": 0,\r\n      \"searchVersion\": 1,\r\n      \"enableLogAccessUsingOnlyResourcePermissions\"\
         : true\r\n    },\r\n    \"workspaceCapping\": {\r\n      \"dailyQuotaGb\"\
-        : -1.0,\r\n      \"quotaNextResetTime\": \"Tue, 11 May 2021 13:00:00 GMT\"\
+        : -1.0,\r\n      \"quotaNextResetTime\": \"Wed, 12 May 2021 13:00:00 GMT\"\
         ,\r\n      \"dataIngestionStatus\": \"RespectQuota\"\r\n    },\r\n    \"publicNetworkAccessForIngestion\"\
         : \"Enabled\",\r\n    \"publicNetworkAccessForQuery\": \"Enabled\",\r\n  \
         \  \"createdDate\": \"Fri, 20 Sep 2019 06:26:15 GMT\",\r\n    \"modifiedDate\"\
@@ -211,92 +170,15 @@
         ,\r\n  \"name\": \"DefaultWorkspace-c1089427-83d3-4286-9f35-5af546a6eb67-WUS2\"\
         ,\r\n  \"type\": \"Microsoft.OperationalInsights/workspaces\",\r\n  \"location\"\
         : \"westus2\"\r\n}"
-=======
-      - AZURECLI/2.23.0 azsdk-python-azure-mgmt-resource/16.1.0 Python/3.8.1 (Windows-10-10.0.19041-SP0)
-    method: PUT
-    uri: https://management.azure.com/subscriptions/00000000-0000-0000-0000-000000000000/resourcegroups/DefaultResourceGroup-WUS2?api-version=2020-10-01
-  response:
-    body:
-      string: '{"id":"/subscriptions/00000000-0000-0000-0000-000000000000/resourceGroups/DefaultResourceGroup-WUS2","name":"DefaultResourceGroup-WUS2","type":"Microsoft.Resources/resourceGroups","location":"westus2","properties":{"provisioningState":"Succeeded"}}'
-    headers:
-      cache-control:
-      - no-cache
-      content-length:
-      - '248'
-      content-type:
-      - application/json; charset=utf-8
-      date:
-      - Tue, 11 May 2021 07:38:35 GMT
-      expires:
-      - '-1'
-      pragma:
-      - no-cache
-      strict-transport-security:
-      - max-age=31536000; includeSubDomains
-      x-content-type-options:
-      - nosniff
-      x-ms-ratelimit-remaining-subscription-writes:
-      - '1199'
-    status:
-      code: 201
-      message: Created
-- request:
-    body: '{"location": "westus2", "properties": {"sku": {"name": "standalone"}}}'
-    headers:
-      Accept:
-      - application/json
-      Accept-Encoding:
-      - gzip, deflate
-      CommandName:
-      - aks create
-      Connection:
-      - keep-alive
-      Content-Length:
-      - '70'
-      Content-Type:
-      - application/json
-      ParameterSetName:
-      - --resource-group --name --location --dns-name-prefix --node-count --ssh-key-value
-        --service-principal --client-secret --enable-addons
-      User-Agent:
-      - AZURECLI/2.23.0 azsdk-python-azure-mgmt-resource/16.1.0 Python/3.8.1 (Windows-10-10.0.19041-SP0)
-    method: PUT
-    uri: https://management.azure.com/subscriptions/00000000-0000-0000-0000-000000000000/resourceGroups/DefaultResourceGroup-WUS2/providers/Microsoft.OperationalInsights/workspaces/DefaultWorkspace-0b1f6471-1bf0-4dda-aec3-cb9272f09590-WUS2?api-version=2015-11-01-preview
-  response:
-    body:
-      string: "{\r\n  \"properties\": {\r\n    \"source\": \"Azure\",\r\n    \"customerId\":
-        \"2fe6adbf-2d49-4d90-a74b-81586be1994a\",\r\n    \"provisioningState\": \"Succeeded\",\r\n
-        \   \"sku\": {\r\n      \"name\": \"pergb2018\",\r\n      \"lastSkuUpdate\":
-        \"Sun, 12 Apr 2020 15:09:30 GMT\"\r\n    },\r\n    \"retentionInDays\": 30,\r\n
-        \   \"features\": {\r\n      \"legacy\": 0,\r\n      \"searchVersion\": 1,\r\n
-        \     \"enableLogAccessUsingOnlyResourcePermissions\": true\r\n    },\r\n
-        \   \"workspaceCapping\": {\r\n      \"dailyQuotaGb\": -1.0,\r\n      \"quotaNextResetTime\":
-        \"Tue, 11 May 2021 22:00:00 GMT\",\r\n      \"dataIngestionStatus\": \"RespectQuota\"\r\n
-        \   },\r\n    \"enableFailover\": false,\r\n    \"publicNetworkAccessForIngestion\":
-        \"Enabled\",\r\n    \"publicNetworkAccessForQuery\": \"Enabled\",\r\n    \"createdDate\":
-        \"Sun, 12 Apr 2020 15:09:30 GMT\",\r\n    \"modifiedDate\": \"Fri, 07 May
-        2021 11:17:12 GMT\"\r\n  },\r\n  \"id\": \"/subscriptions/00000000-0000-0000-0000-000000000000/resourcegroups/defaultresourcegroup-wus2/providers/microsoft.operationalinsights/workspaces/defaultworkspace-0b1f6471-1bf0-4dda-aec3-cb9272f09590-wus2\",\r\n
-        \ \"name\": \"DefaultWorkspace-0b1f6471-1bf0-4dda-aec3-cb9272f09590-WUS2\",\r\n
-        \ \"type\": \"Microsoft.OperationalInsights/workspaces\",\r\n  \"location\":
-        \"westus2\"\r\n}"
->>>>>>> 49f99001
-    headers:
-      cache-control:
-      - no-cache
-      content-length:
-<<<<<<< HEAD
+    headers:
+      cache-control:
+      - no-cache
+      content-length:
       - '1105'
       content-type:
       - application/json
       date:
-      - Tue, 11 May 2021 00:42:31 GMT
-=======
-      - '1191'
-      content-type:
-      - application/json
-      date:
-      - Tue, 11 May 2021 07:38:45 GMT
->>>>>>> 49f99001
+      - Wed, 12 May 2021 04:42:40 GMT
       pragma:
       - no-cache
       server:
@@ -310,8 +192,6 @@
       - Accept-Encoding
       x-content-type-options:
       - nosniff
-      x-ms-ratelimit-remaining-subscription-writes:
-      - '1199'
       x-powered-by:
       - ASP.NET
       - ASP.NET
@@ -333,26 +213,21 @@
       - --resource-group --name --location --dns-name-prefix --node-count --ssh-key-value
         --service-principal --client-secret --enable-addons
       User-Agent:
-<<<<<<< HEAD
-      - python/3.6.10 (Linux-5.10.25-linuxkit-x86_64-with) msrest/0.6.21 msrest_azure/0.6.3
-        azure-mgmt-resource/12.1.0 Azure-SDK-For-Python AZURECLI/2.23.0 (DOCKER)
-      accept-language:
-      - en-US
-=======
-      - AZURECLI/2.23.0 azsdk-python-azure-mgmt-resource/16.1.0 Python/3.8.1 (Windows-10-10.0.19041-SP0)
->>>>>>> 49f99001
-    method: GET
-    uri: https://management.azure.com/subscriptions/00000000-0000-0000-0000-000000000000/resourcegroups/defaultresourcegroup-wus2/providers/microsoft.operationalinsights/workspaces/defaultworkspace-0b1f6471-1bf0-4dda-aec3-cb9272f09590-wus2?api-version=2015-11-01-preview
-  response:
-    body:
-<<<<<<< HEAD
+      - python/3.6.10 (Linux-5.10.25-linuxkit-x86_64-with) msrest/0.6.21 msrest_azure/0.6.3
+        azure-mgmt-resource/12.1.0 Azure-SDK-For-Python AZURECLI/2.23.0 (DOCKER)
+      accept-language:
+      - en-US
+    method: GET
+    uri: https://management.azure.com/subscriptions/00000000-0000-0000-0000-000000000000/resourcegroups/defaultresourcegroup-wus2/providers/microsoft.operationalinsights/workspaces/defaultworkspace-c1089427-83d3-4286-9f35-5af546a6eb67-wus2?api-version=2015-11-01-preview
+  response:
+    body:
       string: "{\r\n  \"properties\": {\r\n    \"source\": \"Azure\",\r\n    \"customerId\"\
         : \"b40d694c-3f73-4bf5-91bc-7dd655f8382d\",\r\n    \"provisioningState\":\
         \ \"Succeeded\",\r\n    \"sku\": {\r\n      \"name\": \"standalone\"\r\n \
         \   },\r\n    \"retentionInDays\": 30,\r\n    \"features\": {\r\n      \"\
         legacy\": 0,\r\n      \"searchVersion\": 1,\r\n      \"enableLogAccessUsingOnlyResourcePermissions\"\
         : true\r\n    },\r\n    \"workspaceCapping\": {\r\n      \"dailyQuotaGb\"\
-        : -1.0,\r\n      \"quotaNextResetTime\": \"Tue, 11 May 2021 13:00:00 GMT\"\
+        : -1.0,\r\n      \"quotaNextResetTime\": \"Wed, 12 May 2021 13:00:00 GMT\"\
         ,\r\n      \"dataIngestionStatus\": \"RespectQuota\"\r\n    },\r\n    \"publicNetworkAccessForIngestion\"\
         : \"Enabled\",\r\n    \"publicNetworkAccessForQuery\": \"Enabled\",\r\n  \
         \  \"createdDate\": \"Fri, 20 Sep 2019 06:26:15 GMT\",\r\n    \"modifiedDate\"\
@@ -360,40 +235,15 @@
         ,\r\n  \"name\": \"DefaultWorkspace-c1089427-83d3-4286-9f35-5af546a6eb67-WUS2\"\
         ,\r\n  \"type\": \"Microsoft.OperationalInsights/workspaces\",\r\n  \"location\"\
         : \"westus2\"\r\n}"
-=======
-      string: "{\r\n  \"properties\": {\r\n    \"source\": \"Azure\",\r\n    \"customerId\":
-        \"2fe6adbf-2d49-4d90-a74b-81586be1994a\",\r\n    \"provisioningState\": \"Succeeded\",\r\n
-        \   \"sku\": {\r\n      \"name\": \"pergb2018\",\r\n      \"lastSkuUpdate\":
-        \"Sun, 12 Apr 2020 15:09:30 GMT\"\r\n    },\r\n    \"retentionInDays\": 30,\r\n
-        \   \"features\": {\r\n      \"legacy\": 0,\r\n      \"searchVersion\": 1,\r\n
-        \     \"enableLogAccessUsingOnlyResourcePermissions\": true\r\n    },\r\n
-        \   \"workspaceCapping\": {\r\n      \"dailyQuotaGb\": -1.0,\r\n      \"quotaNextResetTime\":
-        \"Tue, 11 May 2021 22:00:00 GMT\",\r\n      \"dataIngestionStatus\": \"RespectQuota\"\r\n
-        \   },\r\n    \"enableFailover\": false,\r\n    \"publicNetworkAccessForIngestion\":
-        \"Enabled\",\r\n    \"publicNetworkAccessForQuery\": \"Enabled\",\r\n    \"createdDate\":
-        \"Sun, 12 Apr 2020 15:09:30 GMT\",\r\n    \"modifiedDate\": \"Tue, 11 May
-        2021 07:38:44 GMT\"\r\n  },\r\n  \"id\": \"/subscriptions/00000000-0000-0000-0000-000000000000/resourcegroups/defaultresourcegroup-wus2/providers/microsoft.operationalinsights/workspaces/defaultworkspace-0b1f6471-1bf0-4dda-aec3-cb9272f09590-wus2\",\r\n
-        \ \"name\": \"DefaultWorkspace-0b1f6471-1bf0-4dda-aec3-cb9272f09590-WUS2\",\r\n
-        \ \"type\": \"Microsoft.OperationalInsights/workspaces\",\r\n  \"location\":
-        \"westus2\"\r\n}"
->>>>>>> 49f99001
-    headers:
-      cache-control:
-      - no-cache
-      content-length:
-<<<<<<< HEAD
+    headers:
+      cache-control:
+      - no-cache
+      content-length:
       - '1105'
       content-type:
       - application/json
       date:
-      - Tue, 11 May 2021 00:42:31 GMT
-=======
-      - '1191'
-      content-type:
-      - application/json
-      date:
-      - Tue, 11 May 2021 07:38:45 GMT
->>>>>>> 49f99001
+      - Wed, 12 May 2021 04:42:40 GMT
       pragma:
       - no-cache
       server:
@@ -413,3603 +263,4 @@
     status:
       code: 200
       message: OK
-- request:
-    body: '{"properties": {"template": {"$schema": "https://schema.management.azure.com/schemas/2015-01-01/deploymentTemplate.json#",
-      "contentVersion": "1.0.0.0", "parameters": {"workspaceResourceId": {"type":
-      "string", "metadata": {"description": "Azure Monitor Log Analytics Resource
-      ID"}}, "workspaceRegion": {"type": "string", "metadata": {"description": "Azure
-      Monitor Log Analytics workspace region"}}, "solutionDeploymentName": {"type":
-      "string", "metadata": {"description": "Name of the solution deployment"}}},
-      "resources": [{"type": "Microsoft.Resources/deployments", "name": "[parameters(''solutionDeploymentName'')]",
-      "apiVersion": "2017-05-10", "subscriptionId": "[split(parameters(''workspaceResourceId''),''/'')[2]]",
-      "resourceGroup": "[split(parameters(''workspaceResourceId''),''/'')[4]]", "properties":
-      {"mode": "Incremental", "template": {"$schema": "https://schema.management.azure.com/schemas/2015-01-01/deploymentTemplate.json#",
-      "contentVersion": "1.0.0.0", "parameters": {}, "variables": {}, "resources":
-      [{"apiVersion": "2015-11-01-preview", "type": "Microsoft.OperationsManagement/solutions",
-      "location": "[parameters(''workspaceRegion'')]", "name": "[Concat(''ContainerInsights'',
-      ''('', split(parameters(''workspaceResourceId''),''/'')[8], '')'')]", "properties":
-      {"workspaceResourceId": "[parameters(''workspaceResourceId'')]"}, "plan": {"name":
-      "[Concat(''ContainerInsights'', ''('', split(parameters(''workspaceResourceId''),''/'')[8],
-      '')'')]", "product": "[Concat(''OMSGallery/'', ''ContainerInsights'')]", "promotionCode":
-      "", "publisher": "Microsoft"}}]}, "parameters": {}}}]}, "parameters": {"workspaceResourceId":
-      {"value": "/subscriptions/00000000-0000-0000-0000-000000000000/resourcegroups/defaultresourcegroup-wus2/providers/microsoft.operationalinsights/workspaces/defaultworkspace-0b1f6471-1bf0-4dda-aec3-cb9272f09590-wus2"},
-      "workspaceRegion": {"value": "westus2"}, "solutionDeploymentName": {"value":
-<<<<<<< HEAD
-      "ContainerInsights-1620693752411"}}, "mode": "Incremental"}}'
-=======
-      "ContainerInsights-1620718657258"}}, "mode": "incremental"}}'
->>>>>>> 49f99001
-    headers:
-      Accept:
-      - application/json
-      Accept-Encoding:
-      - gzip, deflate
-      CommandName:
-      - aks create
-      Connection:
-      - keep-alive
-      Content-Length:
-      - '1956'
-      Content-Type:
-      - application/json
-      ParameterSetName:
-      - --resource-group --name --location --dns-name-prefix --node-count --ssh-key-value
-        --service-principal --client-secret --enable-addons
-      User-Agent:
-<<<<<<< HEAD
-      - python/3.6.10 (Linux-5.10.25-linuxkit-x86_64-with) msrest/0.6.21 msrest_azure/0.6.3
-        azure-mgmt-resource/12.1.0 Azure-SDK-For-Python AZURECLI/2.23.0 (DOCKER)
-      accept-language:
-      - en-US
-=======
-      - AZURECLI/2.23.0 azsdk-python-azure-mgmt-resource/16.1.0 Python/3.8.1 (Windows-10-10.0.19041-SP0)
->>>>>>> 49f99001
-    method: PUT
-    uri: https://management.azure.com/subscriptions/00000000-0000-0000-0000-000000000000/resourcegroups/defaultresourcegroup-wus2/providers/Microsoft.Resources/deployments/mock-deployment?api-version=2020-10-01
-  response:
-    body:
-<<<<<<< HEAD
-      string: '{"id":"/subscriptions/00000000-0000-0000-0000-000000000000/resourceGroups/defaultresourcegroup-wus2/providers/Microsoft.Resources/deployments/aks-monitoring-1620693752411","name":"aks-monitoring-1620693752411","type":"Microsoft.Resources/deployments","properties":{"templateHash":"13112976782773545168","parameters":{"workspaceResourceId":{"type":"String","value":"/subscriptions/00000000-0000-0000-0000-000000000000/resourcegroups/defaultresourcegroup-wus2/providers/microsoft.operationalinsights/workspaces/defaultworkspace-c1089427-83d3-4286-9f35-5af546a6eb67-wus2"},"workspaceRegion":{"type":"String","value":"westus2"},"solutionDeploymentName":{"type":"String","value":"ContainerInsights-1620693752411"}},"mode":"Incremental","provisioningState":"Accepted","timestamp":"2021-05-11T00:42:33.3629292Z","duration":"PT0.1910775S","correlationId":"ae3b22eb-a86b-4621-a542-e5c2606cc11b","providers":[{"namespace":"Microsoft.Resources","resourceTypes":[{"resourceType":"deployments","locations":[null]}]}],"dependencies":[]}}'
-    headers:
-      azure-asyncoperation:
-      - https://management.azure.com/subscriptions/00000000-0000-0000-0000-000000000000/resourcegroups/defaultresourcegroup-wus2/providers/Microsoft.Resources/deployments/aks-monitoring-1620693752411/operationStatuses/08585809131323057725?api-version=2020-10-01
-=======
-      string: '{"id":"/subscriptions/00000000-0000-0000-0000-000000000000/resourceGroups/defaultresourcegroup-wus2/providers/Microsoft.Resources/deployments/aks-monitoring-1620718657258","name":"aks-monitoring-1620718657258","type":"Microsoft.Resources/deployments","properties":{"templateHash":"13112976782773545168","parameters":{"workspaceResourceId":{"type":"String","value":"/subscriptions/00000000-0000-0000-0000-000000000000/resourcegroups/defaultresourcegroup-wus2/providers/microsoft.operationalinsights/workspaces/defaultworkspace-0b1f6471-1bf0-4dda-aec3-cb9272f09590-wus2"},"workspaceRegion":{"type":"String","value":"westus2"},"solutionDeploymentName":{"type":"String","value":"ContainerInsights-1620718657258"}},"mode":"Incremental","provisioningState":"Accepted","timestamp":"2021-05-11T07:38:49.6805669Z","duration":"PT1.8568135S","correlationId":"31909cb8-a940-49e5-903b-ee712e838f54","providers":[{"namespace":"Microsoft.Resources","resourceTypes":[{"resourceType":"deployments","locations":[null]}]}],"dependencies":[]}}'
-    headers:
-      azure-asyncoperation:
-      - https://management.azure.com/subscriptions/00000000-0000-0000-0000-000000000000/resourcegroups/defaultresourcegroup-wus2/providers/Microsoft.Resources/deployments/aks-monitoring-1620718657258/operationStatuses/08585808881576538641?api-version=2020-10-01
->>>>>>> 49f99001
-      cache-control:
-      - no-cache
-      content-length:
-      - '1023'
-      content-type:
-      - application/json; charset=utf-8
-      date:
-<<<<<<< HEAD
-      - Tue, 11 May 2021 00:42:33 GMT
-=======
-      - Tue, 11 May 2021 07:38:50 GMT
->>>>>>> 49f99001
-      expires:
-      - '-1'
-      pragma:
-      - no-cache
-      strict-transport-security:
-      - max-age=31536000; includeSubDomains
-      x-content-type-options:
-      - nosniff
-      x-ms-ratelimit-remaining-subscription-writes:
-      - '1199'
-    status:
-      code: 201
-      message: Created
-- request:
-    body: '{"location": "westus2", "properties": {"kubernetesVersion": "", "dnsPrefix":
-      "cliaksdns000004", "agentPoolProfiles": [{"count": 1, "vmSize": "Standard_DS2_v2",
-      "osType": "Linux", "type": "VirtualMachineScaleSets", "mode": "System", "enableNodePublicIP":
-      false, "scaleSetPriority": "Regular", "scaleSetEvictionPolicy": "Delete", "enableEncryptionAtHost":
-<<<<<<< HEAD
-      false, "name": "nodepool1"}], "linuxProfile": {"adminUsername": "azureuser",
-      "ssh": {"publicKeys": [{"keyData": "ssh-rsa AAAAB3NzaC1yc2EAAAADAQABAAACAQCbIg1guRHbI0lV11wWDt1r2cUdcNd27CJsg+SfgC7miZeubtwUhbsPdhMQsfDyhOWHq1+ZL0M+nJZV63d/1dhmhtgyOqejUwrPlzKhydsbrsdUor+JmNJDdW01v7BXHyuymT8G4s09jCasNOwiufbP/qp72ruu0bIA1nySsvlf9pCQAuFkAnVnf/rFhUlOkhtRpwcq8SUNY2zRHR/EKb/4NWY1JzR4sa3q2fWIJdrrX0DvLoa5g9bIEd4Df79ba7v+yiUBOS0zT2ll+z4g9izHK3EO5d8hL4jYxcjKs+wcslSYRWrascfscLgMlMGh0CdKeNTDjHpGPncaf3Z+FwwwjWeuiNBxv7bJo13/8B/098KlVDl4GZqsoBCEjPyJfV6hO0y/LkRGkk7oHWKgeWAfKtfLItRp00eZ4fcJNK9kCaSMmEugoZWcI7NGbZXzqFWqbpRI7NcDP9+WIQ+i9U5vqWsqd/zng4kbuAJ6UuKqIzB0upYrLShfQE3SAck8oaLhJqqq56VfDuASNpJKidV+zq27HfSBmbXnkR/5AK337dc3MXKJypoK/QPMLKUAP5XLPbs+NddJQV7EZXd29DLgp+fRIg3edpKdO7ZErWhv7d+3Kws+e1Y+ypmR2WIVSwVyBEUfgv2C8Ts9gnTF4pNcEY/S2aBicz5Ew2+jdyGNQQ==
-      test@example.com\n"}]}}, "servicePrincipalProfile": {"clientId": "http://clitest000002",
-      "secret": "Y~Rw2MmNuKLwmzDoD-C9bfDKK5exOi2AGn"}, "addonProfiles": {"omsagent":
-      {"enabled": true, "config": {"logAnalyticsWorkspaceResourceID": "/subscriptions/00000000-0000-0000-0000-000000000000/resourcegroups/defaultresourcegroup-wus2/providers/microsoft.operationalinsights/workspaces/defaultworkspace-c1089427-83d3-4286-9f35-5af546a6eb67-wus2"}}},
-      "enableRBAC": true, "networkProfile": {"networkPlugin": "kubenet", "podCidr":
-      "10.244.0.0/16", "serviceCidr": "10.0.0.0/16", "dnsServiceIP": "10.0.0.10",
-      "dockerBridgeCidr": "172.17.0.1/16", "outboundType": "loadBalancer", "loadBalancerSku":
-      "standard"}}}'
-    headers:
-      Accept:
-      - application/json
-      Accept-Encoding:
-      - gzip, deflate
-      CommandName:
-      - aks create
-      Connection:
-      - keep-alive
-      Content-Length:
-      - '1900'
-      Content-Type:
-      - application/json; charset=utf-8
-      ParameterSetName:
-      - --resource-group --name --location --dns-name-prefix --node-count --ssh-key-value
-        --service-principal --client-secret --enable-addons
-      User-Agent:
-      - python/3.6.10 (Linux-5.10.25-linuxkit-x86_64-with) msrest/0.6.21 msrest_azure/0.6.3
-        azure-mgmt-containerservice/11.2.0 Azure-SDK-For-Python AZURECLI/2.23.0 (DOCKER)
-      accept-language:
-      - en-US
-    method: PUT
-    uri: https://management.azure.com/subscriptions/00000000-0000-0000-0000-000000000000/resourceGroups/clitest000001/providers/Microsoft.ContainerService/managedClusters/cliakstest000003?api-version=2021-03-01
-  response:
-    body:
-      string: "{\n  \"code\": \"ServicePrincipalNotFound\",\n  \"message\": \"Service\
-        \ principal clientID: http://clitest000002 not found in Active Directory tenant\
-        \ 72f988bf-86f1-41af-91ab-2d7cd011db47, Please see https://aka.ms/aks-sp-help\
-        \ for more details.\"\n }"
-    headers:
-      cache-control:
-      - no-cache
-      content-length:
-      - '248'
-      content-type:
-      - application/json
-      date:
-      - Tue, 11 May 2021 00:42:34 GMT
-      expires:
-      - '-1'
-      pragma:
-      - no-cache
-      server:
-      - nginx
-      strict-transport-security:
-      - max-age=31536000; includeSubDomains
-      x-content-type-options:
-      - nosniff
-      x-ms-ratelimit-remaining-subscription-writes:
-      - '1199'
-    status:
-      code: 400
-      message: Bad Request
-- request:
-    body: '{"location": "westus2", "properties": {"kubernetesVersion": "", "dnsPrefix":
-      "cliaksdns000004", "agentPoolProfiles": [{"count": 1, "vmSize": "Standard_DS2_v2",
-      "osType": "Linux", "type": "VirtualMachineScaleSets", "mode": "System", "enableNodePublicIP":
-      false, "scaleSetPriority": "Regular", "scaleSetEvictionPolicy": "Delete", "enableEncryptionAtHost":
-      false, "name": "nodepool1"}], "linuxProfile": {"adminUsername": "azureuser",
-      "ssh": {"publicKeys": [{"keyData": "ssh-rsa AAAAB3NzaC1yc2EAAAADAQABAAACAQCbIg1guRHbI0lV11wWDt1r2cUdcNd27CJsg+SfgC7miZeubtwUhbsPdhMQsfDyhOWHq1+ZL0M+nJZV63d/1dhmhtgyOqejUwrPlzKhydsbrsdUor+JmNJDdW01v7BXHyuymT8G4s09jCasNOwiufbP/qp72ruu0bIA1nySsvlf9pCQAuFkAnVnf/rFhUlOkhtRpwcq8SUNY2zRHR/EKb/4NWY1JzR4sa3q2fWIJdrrX0DvLoa5g9bIEd4Df79ba7v+yiUBOS0zT2ll+z4g9izHK3EO5d8hL4jYxcjKs+wcslSYRWrascfscLgMlMGh0CdKeNTDjHpGPncaf3Z+FwwwjWeuiNBxv7bJo13/8B/098KlVDl4GZqsoBCEjPyJfV6hO0y/LkRGkk7oHWKgeWAfKtfLItRp00eZ4fcJNK9kCaSMmEugoZWcI7NGbZXzqFWqbpRI7NcDP9+WIQ+i9U5vqWsqd/zng4kbuAJ6UuKqIzB0upYrLShfQE3SAck8oaLhJqqq56VfDuASNpJKidV+zq27HfSBmbXnkR/5AK337dc3MXKJypoK/QPMLKUAP5XLPbs+NddJQV7EZXd29DLgp+fRIg3edpKdO7ZErWhv7d+3Kws+e1Y+ypmR2WIVSwVyBEUfgv2C8Ts9gnTF4pNcEY/S2aBicz5Ew2+jdyGNQQ==
-      test@example.com\n"}]}}, "servicePrincipalProfile": {"clientId": "http://clitest000002",
-      "secret": "Y~Rw2MmNuKLwmzDoD-C9bfDKK5exOi2AGn"}, "addonProfiles": {"omsagent":
-      {"enabled": true, "config": {"logAnalyticsWorkspaceResourceID": "/subscriptions/00000000-0000-0000-0000-000000000000/resourcegroups/defaultresourcegroup-wus2/providers/microsoft.operationalinsights/workspaces/defaultworkspace-c1089427-83d3-4286-9f35-5af546a6eb67-wus2"}}},
-      "enableRBAC": true, "networkProfile": {"networkPlugin": "kubenet", "podCidr":
-      "10.244.0.0/16", "serviceCidr": "10.0.0.0/16", "dnsServiceIP": "10.0.0.10",
-      "dockerBridgeCidr": "172.17.0.1/16", "outboundType": "loadBalancer", "loadBalancerSku":
-      "standard"}}}'
-=======
-      false, "enableFIPS": false, "name": "nodepool1"}], "linuxProfile": {"adminUsername":
-      "azureuser", "ssh": {"publicKeys": [{"keyData": "ssh-rsa AAAAB3NzaC1yc2EAAAADAQABAAACAQCbIg1guRHbI0lV11wWDt1r2cUdcNd27CJsg+SfgC7miZeubtwUhbsPdhMQsfDyhOWHq1+ZL0M+nJZV63d/1dhmhtgyOqejUwrPlzKhydsbrsdUor+JmNJDdW01v7BXHyuymT8G4s09jCasNOwiufbP/qp72ruu0bIA1nySsvlf9pCQAuFkAnVnf/rFhUlOkhtRpwcq8SUNY2zRHR/EKb/4NWY1JzR4sa3q2fWIJdrrX0DvLoa5g9bIEd4Df79ba7v+yiUBOS0zT2ll+z4g9izHK3EO5d8hL4jYxcjKs+wcslSYRWrascfscLgMlMGh0CdKeNTDjHpGPncaf3Z+FwwwjWeuiNBxv7bJo13/8B/098KlVDl4GZqsoBCEjPyJfV6hO0y/LkRGkk7oHWKgeWAfKtfLItRp00eZ4fcJNK9kCaSMmEugoZWcI7NGbZXzqFWqbpRI7NcDP9+WIQ+i9U5vqWsqd/zng4kbuAJ6UuKqIzB0upYrLShfQE3SAck8oaLhJqqq56VfDuASNpJKidV+zq27HfSBmbXnkR/5AK337dc3MXKJypoK/QPMLKUAP5XLPbs+NddJQV7EZXd29DLgp+fRIg3edpKdO7ZErWhv7d+3Kws+e1Y+ypmR2WIVSwVyBEUfgv2C8Ts9gnTF4pNcEY/S2aBicz5Ew2+jdyGNQQ==
-      test@example.com\n"}]}}, "servicePrincipalProfile": {"clientId": "http://clitest000002",
-      "secret": "wjTAWJhTHQ9sDs7TKBCg~L490KnvdikBxo"}, "addonProfiles": {"omsagent":
-      {"enabled": true, "config": {"logAnalyticsWorkspaceResourceID": "/subscriptions/00000000-0000-0000-0000-000000000000/resourcegroups/defaultresourcegroup-wus2/providers/microsoft.operationalinsights/workspaces/defaultworkspace-0b1f6471-1bf0-4dda-aec3-cb9272f09590-wus2"}}},
-      "enableRBAC": true, "enablePodSecurityPolicy": false, "networkProfile": {"networkPlugin":
-      "kubenet", "podCidr": "10.244.0.0/16", "serviceCidr": "10.0.0.0/16", "dnsServiceIP":
-      "10.0.0.10", "dockerBridgeCidr": "172.17.0.1/16", "outboundType": "loadBalancer",
-      "loadBalancerSku": "standard"}}}'
->>>>>>> 49f99001
-    headers:
-      Accept:
-      - application/json
-      Accept-Encoding:
-      - gzip, deflate
-      CommandName:
-      - aks create
-      Connection:
-      - keep-alive
-      Content-Length:
-<<<<<<< HEAD
-      - '1900'
-=======
-      - '1955'
->>>>>>> 49f99001
-      Content-Type:
-      - application/json; charset=utf-8
-      ParameterSetName:
-      - --resource-group --name --location --dns-name-prefix --node-count --ssh-key-value
-        --service-principal --client-secret --enable-addons
-      User-Agent:
-<<<<<<< HEAD
-      - python/3.6.10 (Linux-5.10.25-linuxkit-x86_64-with) msrest/0.6.21 msrest_azure/0.6.3
-        azure-mgmt-containerservice/11.2.0 Azure-SDK-For-Python AZURECLI/2.23.0 (DOCKER)
-=======
-      - python/3.8.1 (Windows-10-10.0.19041-SP0) msrest/0.6.21 msrest_azure/0.6.3
-        azure-mgmt-containerservice/11.0.0 Azure-SDK-For-Python AZURECLI/2.23.0
->>>>>>> 49f99001
-      accept-language:
-      - en-US
-    method: PUT
-    uri: https://management.azure.com/subscriptions/00000000-0000-0000-0000-000000000000/resourceGroups/clitest000001/providers/Microsoft.ContainerService/managedClusters/cliakstest000003?api-version=2021-03-01
-  response:
-    body:
-<<<<<<< HEAD
-      string: "{\n  \"id\": \"/subscriptions/00000000-0000-0000-0000-000000000000/resourcegroups/clitest000001/providers/Microsoft.ContainerService/managedClusters/cliakstest000003\"\
-        ,\n  \"location\": \"westus2\",\n  \"name\": \"cliakstest000003\",\n  \"type\"\
-        : \"Microsoft.ContainerService/ManagedClusters\",\n  \"properties\": {\n \
-        \  \"provisioningState\": \"Creating\",\n   \"powerState\": {\n    \"code\"\
-        : \"Running\"\n   },\n   \"kubernetesVersion\": \"1.19.9\",\n   \"dnsPrefix\"\
-        : \"cliaksdns000004\",\n   \"fqdn\": \"cliaksdns000004-8d225ce4.hcp.westus2.azmk8s.io\"\
-        ,\n   \"azurePortalFQDN\": \"cliaksdns000004-8d225ce4.portal.hcp.westus2.azmk8s.io\"\
-        ,\n   \"agentPoolProfiles\": [\n    {\n     \"name\": \"nodepool1\",\n   \
-        \  \"count\": 1,\n     \"vmSize\": \"Standard_DS2_v2\",\n     \"osDiskSizeGB\"\
-        : 128,\n     \"osDiskType\": \"Managed\",\n     \"kubeletDiskType\": \"OS\"\
-        ,\n     \"maxPods\": 110,\n     \"type\": \"VirtualMachineScaleSets\",\n \
-        \    \"provisioningState\": \"Creating\",\n     \"powerState\": {\n      \"\
-        code\": \"Running\"\n     },\n     \"orchestratorVersion\": \"1.19.9\",\n\
-        \     \"enableNodePublicIP\": false,\n     \"nodeLabels\": {},\n     \"mode\"\
-        : \"System\",\n     \"enableEncryptionAtHost\": false,\n     \"osType\": \"\
-        Linux\",\n     \"nodeImageVersion\": \"AKSUbuntu-1804gen2containerd-2021.04.22\"\
-        ,\n     \"enableFIPS\": false\n    }\n   ],\n   \"linuxProfile\": {\n    \"\
-        adminUsername\": \"azureuser\",\n    \"ssh\": {\n     \"publicKeys\": [\n\
-        \      {\n       \"keyData\": \"ssh-rsa AAAAB3NzaC1yc2EAAAADAQABAAACAQCbIg1guRHbI0lV11wWDt1r2cUdcNd27CJsg+SfgC7miZeubtwUhbsPdhMQsfDyhOWHq1+ZL0M+nJZV63d/1dhmhtgyOqejUwrPlzKhydsbrsdUor+JmNJDdW01v7BXHyuymT8G4s09jCasNOwiufbP/qp72ruu0bIA1nySsvlf9pCQAuFkAnVnf/rFhUlOkhtRpwcq8SUNY2zRHR/EKb/4NWY1JzR4sa3q2fWIJdrrX0DvLoa5g9bIEd4Df79ba7v+yiUBOS0zT2ll+z4g9izHK3EO5d8hL4jYxcjKs+wcslSYRWrascfscLgMlMGh0CdKeNTDjHpGPncaf3Z+FwwwjWeuiNBxv7bJo13/8B/098KlVDl4GZqsoBCEjPyJfV6hO0y/LkRGkk7oHWKgeWAfKtfLItRp00eZ4fcJNK9kCaSMmEugoZWcI7NGbZXzqFWqbpRI7NcDP9+WIQ+i9U5vqWsqd/zng4kbuAJ6UuKqIzB0upYrLShfQE3SAck8oaLhJqqq56VfDuASNpJKidV+zq27HfSBmbXnkR/5AK337dc3MXKJypoK/QPMLKUAP5XLPbs+NddJQV7EZXd29DLgp+fRIg3edpKdO7ZErWhv7d+3Kws+e1Y+ypmR2WIVSwVyBEUfgv2C8Ts9gnTF4pNcEY/S2aBicz5Ew2+jdyGNQQ==\
-        \ test@example.com\\n\"\n      }\n     ]\n    }\n   },\n   \"servicePrincipalProfile\"\
-        : {\n    \"clientId\": \"http://clitest000002\"\n   },\n   \"addonProfiles\"\
-        : {\n    \"omsagent\": {\n     \"enabled\": true,\n     \"config\": {\n  \
-        \    \"logAnalyticsWorkspaceResourceID\": \"/subscriptions/00000000-0000-0000-0000-000000000000/resourcegroups/defaultresourcegroup-wus2/providers/microsoft.operationalinsights/workspaces/defaultworkspace-c1089427-83d3-4286-9f35-5af546a6eb67-wus2\"\
-        \n     }\n    }\n   },\n   \"nodeResourceGroup\": \"MC_clitest000001_cliakstest000003_westus2\"\
-        ,\n   \"enableRBAC\": true,\n   \"networkProfile\": {\n    \"networkPlugin\"\
-        : \"kubenet\",\n    \"loadBalancerSku\": \"standard\",\n    \"loadBalancerProfile\"\
-        : {\n     \"managedOutboundIPs\": {\n      \"count\": 1\n     }\n    },\n\
-        \    \"podCidr\": \"10.244.0.0/16\",\n    \"serviceCidr\": \"10.0.0.0/16\"\
-        ,\n    \"dnsServiceIP\": \"10.0.0.10\",\n    \"dockerBridgeCidr\": \"172.17.0.1/16\"\
-        ,\n    \"outboundType\": \"loadBalancer\"\n   },\n   \"maxAgentPools\": 100\n\
-        \  },\n  \"sku\": {\n   \"name\": \"Basic\",\n   \"tier\": \"Free\"\n  }\n\
-        \ }"
-    headers:
-      azure-asyncoperation:
-      - https://management.azure.com/subscriptions/00000000-0000-0000-0000-000000000000/providers/Microsoft.ContainerService/locations/westus2/operations/3038bdf2-3aee-435c-af1e-0312092cefe9?api-version=2016-03-30
-=======
-      string: "{\n  \"code\": \"ServicePrincipalNotFound\",\n  \"message\": \"Service
-        principal clientID: http://clitest000002 not found in Active Directory tenant
-        54826b22-38d6-4fb2-bad9-b7b93a3e9c5a, Please see https://aka.ms/aks-sp-help
-        for more details.\"\n }"
-    headers:
-      cache-control:
-      - no-cache
-      content-length:
-      - '248'
-      content-type:
-      - application/json
-      date:
-      - Tue, 11 May 2021 07:39:00 GMT
-      expires:
-      - '-1'
-      pragma:
-      - no-cache
-      server:
-      - nginx
-      strict-transport-security:
-      - max-age=31536000; includeSubDomains
-      x-content-type-options:
-      - nosniff
-      x-ms-ratelimit-remaining-subscription-writes:
-      - '1198'
-    status:
-      code: 400
-      message: Bad Request
-- request:
-    body: '{"location": "westus2", "properties": {"kubernetesVersion": "", "dnsPrefix":
-      "cliaksdns000004", "agentPoolProfiles": [{"count": 1, "vmSize": "Standard_DS2_v2",
-      "osType": "Linux", "type": "VirtualMachineScaleSets", "mode": "System", "enableNodePublicIP":
-      false, "scaleSetPriority": "Regular", "scaleSetEvictionPolicy": "Delete", "enableEncryptionAtHost":
-      false, "enableFIPS": false, "name": "nodepool1"}], "linuxProfile": {"adminUsername":
-      "azureuser", "ssh": {"publicKeys": [{"keyData": "ssh-rsa AAAAB3NzaC1yc2EAAAADAQABAAACAQCbIg1guRHbI0lV11wWDt1r2cUdcNd27CJsg+SfgC7miZeubtwUhbsPdhMQsfDyhOWHq1+ZL0M+nJZV63d/1dhmhtgyOqejUwrPlzKhydsbrsdUor+JmNJDdW01v7BXHyuymT8G4s09jCasNOwiufbP/qp72ruu0bIA1nySsvlf9pCQAuFkAnVnf/rFhUlOkhtRpwcq8SUNY2zRHR/EKb/4NWY1JzR4sa3q2fWIJdrrX0DvLoa5g9bIEd4Df79ba7v+yiUBOS0zT2ll+z4g9izHK3EO5d8hL4jYxcjKs+wcslSYRWrascfscLgMlMGh0CdKeNTDjHpGPncaf3Z+FwwwjWeuiNBxv7bJo13/8B/098KlVDl4GZqsoBCEjPyJfV6hO0y/LkRGkk7oHWKgeWAfKtfLItRp00eZ4fcJNK9kCaSMmEugoZWcI7NGbZXzqFWqbpRI7NcDP9+WIQ+i9U5vqWsqd/zng4kbuAJ6UuKqIzB0upYrLShfQE3SAck8oaLhJqqq56VfDuASNpJKidV+zq27HfSBmbXnkR/5AK337dc3MXKJypoK/QPMLKUAP5XLPbs+NddJQV7EZXd29DLgp+fRIg3edpKdO7ZErWhv7d+3Kws+e1Y+ypmR2WIVSwVyBEUfgv2C8Ts9gnTF4pNcEY/S2aBicz5Ew2+jdyGNQQ==
-      test@example.com\n"}]}}, "servicePrincipalProfile": {"clientId": "http://clitest000002",
-      "secret": "wjTAWJhTHQ9sDs7TKBCg~L490KnvdikBxo"}, "addonProfiles": {"omsagent":
-      {"enabled": true, "config": {"logAnalyticsWorkspaceResourceID": "/subscriptions/00000000-0000-0000-0000-000000000000/resourcegroups/defaultresourcegroup-wus2/providers/microsoft.operationalinsights/workspaces/defaultworkspace-0b1f6471-1bf0-4dda-aec3-cb9272f09590-wus2"}}},
-      "enableRBAC": true, "enablePodSecurityPolicy": false, "networkProfile": {"networkPlugin":
-      "kubenet", "podCidr": "10.244.0.0/16", "serviceCidr": "10.0.0.0/16", "dnsServiceIP":
-      "10.0.0.10", "dockerBridgeCidr": "172.17.0.1/16", "outboundType": "loadBalancer",
-      "loadBalancerSku": "standard"}}}'
-    headers:
-      Accept:
-      - application/json
-      Accept-Encoding:
-      - gzip, deflate
-      CommandName:
-      - aks create
-      Connection:
-      - keep-alive
-      Content-Length:
-      - '1955'
-      Content-Type:
-      - application/json; charset=utf-8
-      ParameterSetName:
-      - --resource-group --name --location --dns-name-prefix --node-count --ssh-key-value
-        --service-principal --client-secret --enable-addons
-      User-Agent:
-      - python/3.8.1 (Windows-10-10.0.19041-SP0) msrest/0.6.21 msrest_azure/0.6.3
-        azure-mgmt-containerservice/11.0.0 Azure-SDK-For-Python AZURECLI/2.23.0
-      accept-language:
-      - en-US
-    method: PUT
-    uri: https://management.azure.com/subscriptions/00000000-0000-0000-0000-000000000000/resourceGroups/clitest000001/providers/Microsoft.ContainerService/managedClusters/cliakstest000003?api-version=2021-03-01
-  response:
-    body:
-      string: "{\n  \"id\": \"/subscriptions/00000000-0000-0000-0000-000000000000/resourcegroups/clitest000001/providers/Microsoft.ContainerService/managedClusters/cliakstest000003\",\n
-        \ \"location\": \"westus2\",\n  \"name\": \"cliakstest000003\",\n  \"type\":
-        \"Microsoft.ContainerService/ManagedClusters\",\n  \"properties\": {\n   \"provisioningState\":
-        \"Creating\",\n   \"powerState\": {\n    \"code\": \"Running\"\n   },\n   \"kubernetesVersion\":
-        \"1.19.9\",\n   \"dnsPrefix\": \"cliaksdns000004\",\n   \"fqdn\": \"cliaksdns000004-a294a4aa.hcp.westus2.azmk8s.io\",\n
-        \  \"azurePortalFQDN\": \"cliaksdns000004-a294a4aa.portal.hcp.westus2.azmk8s.io\",\n
-        \  \"agentPoolProfiles\": [\n    {\n     \"name\": \"nodepool1\",\n     \"count\":
-        1,\n     \"vmSize\": \"Standard_DS2_v2\",\n     \"osDiskSizeGB\": 128,\n     \"osDiskType\":
-        \"Managed\",\n     \"kubeletDiskType\": \"OS\",\n     \"maxPods\": 110,\n
-        \    \"type\": \"VirtualMachineScaleSets\",\n     \"provisioningState\": \"Creating\",\n
-        \    \"powerState\": {\n      \"code\": \"Running\"\n     },\n     \"orchestratorVersion\":
-        \"1.19.9\",\n     \"enableNodePublicIP\": false,\n     \"nodeLabels\": {},\n
-        \    \"mode\": \"System\",\n     \"enableEncryptionAtHost\": false,\n     \"osType\":
-        \"Linux\",\n     \"nodeImageVersion\": \"AKSUbuntu-1804gen2containerd-2021.04.22\",\n
-        \    \"enableFIPS\": false\n    }\n   ],\n   \"linuxProfile\": {\n    \"adminUsername\":
-        \"azureuser\",\n    \"ssh\": {\n     \"publicKeys\": [\n      {\n       \"keyData\":
-        \"ssh-rsa AAAAB3NzaC1yc2EAAAADAQABAAACAQCbIg1guRHbI0lV11wWDt1r2cUdcNd27CJsg+SfgC7miZeubtwUhbsPdhMQsfDyhOWHq1+ZL0M+nJZV63d/1dhmhtgyOqejUwrPlzKhydsbrsdUor+JmNJDdW01v7BXHyuymT8G4s09jCasNOwiufbP/qp72ruu0bIA1nySsvlf9pCQAuFkAnVnf/rFhUlOkhtRpwcq8SUNY2zRHR/EKb/4NWY1JzR4sa3q2fWIJdrrX0DvLoa5g9bIEd4Df79ba7v+yiUBOS0zT2ll+z4g9izHK3EO5d8hL4jYxcjKs+wcslSYRWrascfscLgMlMGh0CdKeNTDjHpGPncaf3Z+FwwwjWeuiNBxv7bJo13/8B/098KlVDl4GZqsoBCEjPyJfV6hO0y/LkRGkk7oHWKgeWAfKtfLItRp00eZ4fcJNK9kCaSMmEugoZWcI7NGbZXzqFWqbpRI7NcDP9+WIQ+i9U5vqWsqd/zng4kbuAJ6UuKqIzB0upYrLShfQE3SAck8oaLhJqqq56VfDuASNpJKidV+zq27HfSBmbXnkR/5AK337dc3MXKJypoK/QPMLKUAP5XLPbs+NddJQV7EZXd29DLgp+fRIg3edpKdO7ZErWhv7d+3Kws+e1Y+ypmR2WIVSwVyBEUfgv2C8Ts9gnTF4pNcEY/S2aBicz5Ew2+jdyGNQQ==
-        test@example.com\\n\"\n      }\n     ]\n    }\n   },\n   \"servicePrincipalProfile\":
-        {\n    \"clientId\": \"http://clitest000002\"\n   },\n   \"addonProfiles\":
-        {\n    \"omsagent\": {\n     \"enabled\": true,\n     \"config\": {\n      \"logAnalyticsWorkspaceResourceID\":
-        \"/subscriptions/00000000-0000-0000-0000-000000000000/resourcegroups/defaultresourcegroup-wus2/providers/microsoft.operationalinsights/workspaces/defaultworkspace-0b1f6471-1bf0-4dda-aec3-cb9272f09590-wus2\"\n
-        \    }\n    }\n   },\n   \"nodeResourceGroup\": \"MC_clitest000001_cliakstest000003_westus2\",\n
-        \  \"enableRBAC\": true,\n   \"enablePodSecurityPolicy\": false,\n   \"networkProfile\":
-        {\n    \"networkPlugin\": \"kubenet\",\n    \"loadBalancerSku\": \"standard\",\n
-        \   \"loadBalancerProfile\": {\n     \"managedOutboundIPs\": {\n      \"count\":
-        1\n     }\n    },\n    \"podCidr\": \"10.244.0.0/16\",\n    \"serviceCidr\":
-        \"10.0.0.0/16\",\n    \"dnsServiceIP\": \"10.0.0.10\",\n    \"dockerBridgeCidr\":
-        \"172.17.0.1/16\",\n    \"outboundType\": \"loadBalancer\"\n   },\n   \"maxAgentPools\":
-        100\n  },\n  \"sku\": {\n   \"name\": \"Basic\",\n   \"tier\": \"Free\"\n
-        \ }\n }"
-    headers:
-      azure-asyncoperation:
-      - https://management.azure.com/subscriptions/00000000-0000-0000-0000-000000000000/providers/Microsoft.ContainerService/locations/westus2/operations/1f3c63d7-8433-427b-ae81-f58447519c7d?api-version=2016-03-30
->>>>>>> 49f99001
-      cache-control:
-      - no-cache
-      content-length:
-      - '3121'
-      content-type:
-      - application/json
-      date:
-<<<<<<< HEAD
-      - Tue, 11 May 2021 00:42:40 GMT
-=======
-      - Tue, 11 May 2021 07:39:13 GMT
->>>>>>> 49f99001
-      expires:
-      - '-1'
-      pragma:
-      - no-cache
-      server:
-      - nginx
-      strict-transport-security:
-      - max-age=31536000; includeSubDomains
-      x-content-type-options:
-      - nosniff
-      x-ms-ratelimit-remaining-subscription-writes:
-      - '1198'
-    status:
-      code: 201
-      message: Created
-- request:
-    body: null
-    headers:
-      Accept:
-      - '*/*'
-      Accept-Encoding:
-      - gzip, deflate
-      CommandName:
-      - aks create
-      Connection:
-      - keep-alive
-      ParameterSetName:
-      - --resource-group --name --location --dns-name-prefix --node-count --ssh-key-value
-        --service-principal --client-secret --enable-addons
-      User-Agent:
-<<<<<<< HEAD
-      - python/3.6.10 (Linux-5.10.25-linuxkit-x86_64-with) msrest/0.6.21 msrest_azure/0.6.3
-        azure-mgmt-resource/12.1.0 Azure-SDK-For-Python AZURECLI/2.23.0 (DOCKER)
-    method: GET
-    uri: https://management.azure.com/subscriptions/00000000-0000-0000-0000-000000000000/resourcegroups/defaultresourcegroup-wus2/providers/Microsoft.Resources/deployments/mock-deployment/operationStatuses/08585809131323057725?api-version=2020-10-01
-=======
-      - AZURECLI/2.23.0 azsdk-python-azure-mgmt-resource/16.1.0 Python/3.8.1 (Windows-10-10.0.19041-SP0)
-    method: GET
-    uri: https://management.azure.com/subscriptions/00000000-0000-0000-0000-000000000000/resourcegroups/defaultresourcegroup-wus2/providers/Microsoft.Resources/deployments/mock-deployment/operationStatuses/08585808881576538641?api-version=2020-10-01
->>>>>>> 49f99001
-  response:
-    body:
-      string: '{"status":"Succeeded"}'
-    headers:
-      cache-control:
-      - no-cache
-      content-length:
-      - '22'
-      content-type:
-      - application/json; charset=utf-8
-      date:
-<<<<<<< HEAD
-      - Tue, 11 May 2021 00:43:02 GMT
-=======
-      - Tue, 11 May 2021 07:39:21 GMT
->>>>>>> 49f99001
-      expires:
-      - '-1'
-      pragma:
-      - no-cache
-      strict-transport-security:
-      - max-age=31536000; includeSubDomains
-      vary:
-      - Accept-Encoding
-      x-content-type-options:
-      - nosniff
-    status:
-      code: 200
-      message: OK
-- request:
-    body: null
-    headers:
-      Accept:
-      - '*/*'
-      Accept-Encoding:
-      - gzip, deflate
-      CommandName:
-      - aks create
-      Connection:
-      - keep-alive
-      ParameterSetName:
-      - --resource-group --name --location --dns-name-prefix --node-count --ssh-key-value
-        --service-principal --client-secret --enable-addons
-      User-Agent:
-<<<<<<< HEAD
-      - python/3.6.10 (Linux-5.10.25-linuxkit-x86_64-with) msrest/0.6.21 msrest_azure/0.6.3
-        azure-mgmt-resource/12.1.0 Azure-SDK-For-Python AZURECLI/2.23.0 (DOCKER)
-=======
-      - AZURECLI/2.23.0 azsdk-python-azure-mgmt-resource/16.1.0 Python/3.8.1 (Windows-10-10.0.19041-SP0)
->>>>>>> 49f99001
-    method: GET
-    uri: https://management.azure.com/subscriptions/00000000-0000-0000-0000-000000000000/resourcegroups/defaultresourcegroup-wus2/providers/Microsoft.Resources/deployments/mock-deployment?api-version=2020-10-01
-  response:
-    body:
-<<<<<<< HEAD
-      string: '{"id":"/subscriptions/00000000-0000-0000-0000-000000000000/resourceGroups/defaultresourcegroup-wus2/providers/Microsoft.Resources/deployments/aks-monitoring-1620693752411","name":"aks-monitoring-1620693752411","type":"Microsoft.Resources/deployments","properties":{"templateHash":"13112976782773545168","parameters":{"workspaceResourceId":{"type":"String","value":"/subscriptions/00000000-0000-0000-0000-000000000000/resourcegroups/defaultresourcegroup-wus2/providers/microsoft.operationalinsights/workspaces/defaultworkspace-c1089427-83d3-4286-9f35-5af546a6eb67-wus2"},"workspaceRegion":{"type":"String","value":"westus2"},"solutionDeploymentName":{"type":"String","value":"ContainerInsights-1620693752411"}},"mode":"Incremental","provisioningState":"Succeeded","timestamp":"2021-05-11T00:42:37.1978239Z","duration":"PT4.0259722S","correlationId":"ae3b22eb-a86b-4621-a542-e5c2606cc11b","providers":[{"namespace":"Microsoft.Resources","resourceTypes":[{"resourceType":"deployments","locations":[null]}]}],"dependencies":[],"outputResources":[{"id":"/subscriptions/00000000-0000-0000-0000-000000000000/resourceGroups/defaultresourcegroup-wus2/providers/Microsoft.OperationsManagement/solutions/ContainerInsights(defaultworkspace-c1089427-83d3-4286-9f35-5af546a6eb67-wus2)"}]}}'
-=======
-      string: '{"id":"/subscriptions/00000000-0000-0000-0000-000000000000/resourceGroups/defaultresourcegroup-wus2/providers/Microsoft.Resources/deployments/aks-monitoring-1620718657258","name":"aks-monitoring-1620718657258","type":"Microsoft.Resources/deployments","properties":{"templateHash":"13112976782773545168","parameters":{"workspaceResourceId":{"type":"String","value":"/subscriptions/00000000-0000-0000-0000-000000000000/resourcegroups/defaultresourcegroup-wus2/providers/microsoft.operationalinsights/workspaces/defaultworkspace-0b1f6471-1bf0-4dda-aec3-cb9272f09590-wus2"},"workspaceRegion":{"type":"String","value":"westus2"},"solutionDeploymentName":{"type":"String","value":"ContainerInsights-1620718657258"}},"mode":"Incremental","provisioningState":"Succeeded","timestamp":"2021-05-11T07:39:07.2266833Z","duration":"PT19.4029299S","correlationId":"31909cb8-a940-49e5-903b-ee712e838f54","providers":[{"namespace":"Microsoft.Resources","resourceTypes":[{"resourceType":"deployments","locations":[null]}]}],"dependencies":[],"outputResources":[{"id":"/subscriptions/00000000-0000-0000-0000-000000000000/resourceGroups/defaultresourcegroup-wus2/providers/Microsoft.OperationsManagement/solutions/ContainerInsights(defaultworkspace-0b1f6471-1bf0-4dda-aec3-cb9272f09590-wus2)"}]}}'
->>>>>>> 49f99001
-    headers:
-      cache-control:
-      - no-cache
-      content-length:
-<<<<<<< HEAD
-      - '1275'
-      content-type:
-      - application/json; charset=utf-8
-      date:
-      - Tue, 11 May 2021 00:43:02 GMT
-=======
-      - '1276'
-      content-type:
-      - application/json; charset=utf-8
-      date:
-      - Tue, 11 May 2021 07:39:22 GMT
->>>>>>> 49f99001
-      expires:
-      - '-1'
-      pragma:
-      - no-cache
-      strict-transport-security:
-      - max-age=31536000; includeSubDomains
-      vary:
-      - Accept-Encoding
-      x-content-type-options:
-      - nosniff
-    status:
-      code: 200
-      message: OK
-- request:
-    body: null
-    headers:
-      Accept:
-      - application/json
-      Accept-Encoding:
-      - gzip, deflate
-      CommandName:
-      - aks create
-      Connection:
-      - keep-alive
-      ParameterSetName:
-      - --resource-group --name --location --dns-name-prefix --node-count --ssh-key-value
-        --service-principal --client-secret --enable-addons
-      User-Agent:
-<<<<<<< HEAD
-      - python/3.6.10 (Linux-5.10.25-linuxkit-x86_64-with) msrest/0.6.21 msrest_azure/0.6.3
-        azure-mgmt-containerservice/11.2.0 Azure-SDK-For-Python AZURECLI/2.23.0 (DOCKER)
-    method: GET
-    uri: https://management.azure.com/subscriptions/00000000-0000-0000-0000-000000000000/providers/Microsoft.ContainerService/locations/westus2/operations/3038bdf2-3aee-435c-af1e-0312092cefe9?api-version=2016-03-30
-  response:
-    body:
-      string: "{\n  \"name\": \"f2bd3830-ee3a-5c43-af1e-0312092cefe9\",\n  \"status\"\
-        : \"InProgress\",\n  \"startTime\": \"2021-05-11T00:42:40.44Z\"\n }"
-=======
-      - python/3.8.1 (Windows-10-10.0.19041-SP0) msrest/0.6.21 msrest_azure/0.6.3
-        azure-mgmt-containerservice/11.0.0 Azure-SDK-For-Python AZURECLI/2.23.0
-    method: GET
-    uri: https://management.azure.com/subscriptions/00000000-0000-0000-0000-000000000000/providers/Microsoft.ContainerService/locations/westus2/operations/1f3c63d7-8433-427b-ae81-f58447519c7d?api-version=2016-03-30
-  response:
-    body:
-      string: "{\n  \"name\": \"d7633c1f-3384-7b42-ae81-f58447519c7d\",\n  \"status\":
-        \"InProgress\",\n  \"startTime\": \"2021-05-11T07:39:12.6633333Z\"\n }"
->>>>>>> 49f99001
-    headers:
-      cache-control:
-      - no-cache
-      content-length:
-      - '121'
-      content-type:
-      - application/json
-      date:
-<<<<<<< HEAD
-      - Tue, 11 May 2021 00:43:10 GMT
-=======
-      - Tue, 11 May 2021 07:39:44 GMT
->>>>>>> 49f99001
-      expires:
-      - '-1'
-      pragma:
-      - no-cache
-      server:
-      - nginx
-      strict-transport-security:
-      - max-age=31536000; includeSubDomains
-      transfer-encoding:
-      - chunked
-      vary:
-      - Accept-Encoding
-      x-content-type-options:
-      - nosniff
-    status:
-      code: 200
-      message: OK
-- request:
-    body: null
-    headers:
-      Accept:
-      - application/json
-      Accept-Encoding:
-      - gzip, deflate
-      CommandName:
-      - aks create
-      Connection:
-      - keep-alive
-      ParameterSetName:
-      - --resource-group --name --location --dns-name-prefix --node-count --ssh-key-value
-        --service-principal --client-secret --enable-addons
-      User-Agent:
-<<<<<<< HEAD
-      - python/3.6.10 (Linux-5.10.25-linuxkit-x86_64-with) msrest/0.6.21 msrest_azure/0.6.3
-        azure-mgmt-containerservice/11.2.0 Azure-SDK-For-Python AZURECLI/2.23.0 (DOCKER)
-    method: GET
-    uri: https://management.azure.com/subscriptions/00000000-0000-0000-0000-000000000000/providers/Microsoft.ContainerService/locations/westus2/operations/3038bdf2-3aee-435c-af1e-0312092cefe9?api-version=2016-03-30
-  response:
-    body:
-      string: "{\n  \"name\": \"f2bd3830-ee3a-5c43-af1e-0312092cefe9\",\n  \"status\"\
-        : \"InProgress\",\n  \"startTime\": \"2021-05-11T00:42:40.44Z\"\n }"
-=======
-      - python/3.8.1 (Windows-10-10.0.19041-SP0) msrest/0.6.21 msrest_azure/0.6.3
-        azure-mgmt-containerservice/11.0.0 Azure-SDK-For-Python AZURECLI/2.23.0
-    method: GET
-    uri: https://management.azure.com/subscriptions/00000000-0000-0000-0000-000000000000/providers/Microsoft.ContainerService/locations/westus2/operations/1f3c63d7-8433-427b-ae81-f58447519c7d?api-version=2016-03-30
-  response:
-    body:
-      string: "{\n  \"name\": \"d7633c1f-3384-7b42-ae81-f58447519c7d\",\n  \"status\":
-        \"InProgress\",\n  \"startTime\": \"2021-05-11T07:39:12.6633333Z\"\n }"
->>>>>>> 49f99001
-    headers:
-      cache-control:
-      - no-cache
-      content-length:
-      - '121'
-      content-type:
-      - application/json
-      date:
-<<<<<<< HEAD
-      - Tue, 11 May 2021 00:43:40 GMT
-=======
-      - Tue, 11 May 2021 07:40:16 GMT
->>>>>>> 49f99001
-      expires:
-      - '-1'
-      pragma:
-      - no-cache
-      server:
-      - nginx
-      strict-transport-security:
-      - max-age=31536000; includeSubDomains
-      transfer-encoding:
-      - chunked
-      vary:
-      - Accept-Encoding
-      x-content-type-options:
-      - nosniff
-    status:
-      code: 200
-      message: OK
-- request:
-    body: null
-    headers:
-      Accept:
-      - application/json
-      Accept-Encoding:
-      - gzip, deflate
-      CommandName:
-      - aks create
-      Connection:
-      - keep-alive
-      ParameterSetName:
-      - --resource-group --name --location --dns-name-prefix --node-count --ssh-key-value
-        --service-principal --client-secret --enable-addons
-      User-Agent:
-<<<<<<< HEAD
-      - python/3.6.10 (Linux-5.10.25-linuxkit-x86_64-with) msrest/0.6.21 msrest_azure/0.6.3
-        azure-mgmt-containerservice/11.2.0 Azure-SDK-For-Python AZURECLI/2.23.0 (DOCKER)
-    method: GET
-    uri: https://management.azure.com/subscriptions/00000000-0000-0000-0000-000000000000/providers/Microsoft.ContainerService/locations/westus2/operations/3038bdf2-3aee-435c-af1e-0312092cefe9?api-version=2016-03-30
-  response:
-    body:
-      string: "{\n  \"name\": \"f2bd3830-ee3a-5c43-af1e-0312092cefe9\",\n  \"status\"\
-        : \"InProgress\",\n  \"startTime\": \"2021-05-11T00:42:40.44Z\"\n }"
-=======
-      - python/3.8.1 (Windows-10-10.0.19041-SP0) msrest/0.6.21 msrest_azure/0.6.3
-        azure-mgmt-containerservice/11.0.0 Azure-SDK-For-Python AZURECLI/2.23.0
-    method: GET
-    uri: https://management.azure.com/subscriptions/00000000-0000-0000-0000-000000000000/providers/Microsoft.ContainerService/locations/westus2/operations/1f3c63d7-8433-427b-ae81-f58447519c7d?api-version=2016-03-30
-  response:
-    body:
-      string: "{\n  \"name\": \"d7633c1f-3384-7b42-ae81-f58447519c7d\",\n  \"status\":
-        \"InProgress\",\n  \"startTime\": \"2021-05-11T07:39:12.6633333Z\"\n }"
->>>>>>> 49f99001
-    headers:
-      cache-control:
-      - no-cache
-      content-length:
-      - '121'
-      content-type:
-      - application/json
-      date:
-<<<<<<< HEAD
-      - Tue, 11 May 2021 00:44:10 GMT
-=======
-      - Tue, 11 May 2021 07:40:47 GMT
->>>>>>> 49f99001
-      expires:
-      - '-1'
-      pragma:
-      - no-cache
-      server:
-      - nginx
-      strict-transport-security:
-      - max-age=31536000; includeSubDomains
-      transfer-encoding:
-      - chunked
-      vary:
-      - Accept-Encoding
-      x-content-type-options:
-      - nosniff
-    status:
-      code: 200
-      message: OK
-- request:
-    body: null
-    headers:
-      Accept:
-      - application/json
-      Accept-Encoding:
-      - gzip, deflate
-      CommandName:
-      - aks create
-      Connection:
-      - keep-alive
-      ParameterSetName:
-      - --resource-group --name --location --dns-name-prefix --node-count --ssh-key-value
-        --service-principal --client-secret --enable-addons
-      User-Agent:
-<<<<<<< HEAD
-      - python/3.6.10 (Linux-5.10.25-linuxkit-x86_64-with) msrest/0.6.21 msrest_azure/0.6.3
-        azure-mgmt-containerservice/11.2.0 Azure-SDK-For-Python AZURECLI/2.23.0 (DOCKER)
-    method: GET
-    uri: https://management.azure.com/subscriptions/00000000-0000-0000-0000-000000000000/providers/Microsoft.ContainerService/locations/westus2/operations/3038bdf2-3aee-435c-af1e-0312092cefe9?api-version=2016-03-30
-  response:
-    body:
-      string: "{\n  \"name\": \"f2bd3830-ee3a-5c43-af1e-0312092cefe9\",\n  \"status\"\
-        : \"InProgress\",\n  \"startTime\": \"2021-05-11T00:42:40.44Z\"\n }"
-=======
-      - python/3.8.1 (Windows-10-10.0.19041-SP0) msrest/0.6.21 msrest_azure/0.6.3
-        azure-mgmt-containerservice/11.0.0 Azure-SDK-For-Python AZURECLI/2.23.0
-    method: GET
-    uri: https://management.azure.com/subscriptions/00000000-0000-0000-0000-000000000000/providers/Microsoft.ContainerService/locations/westus2/operations/1f3c63d7-8433-427b-ae81-f58447519c7d?api-version=2016-03-30
-  response:
-    body:
-      string: "{\n  \"name\": \"d7633c1f-3384-7b42-ae81-f58447519c7d\",\n  \"status\":
-        \"InProgress\",\n  \"startTime\": \"2021-05-11T07:39:12.6633333Z\"\n }"
->>>>>>> 49f99001
-    headers:
-      cache-control:
-      - no-cache
-      content-length:
-      - '121'
-      content-type:
-      - application/json
-      date:
-<<<<<<< HEAD
-      - Tue, 11 May 2021 00:44:41 GMT
-=======
-      - Tue, 11 May 2021 07:41:18 GMT
->>>>>>> 49f99001
-      expires:
-      - '-1'
-      pragma:
-      - no-cache
-      server:
-      - nginx
-      strict-transport-security:
-      - max-age=31536000; includeSubDomains
-      transfer-encoding:
-      - chunked
-      vary:
-      - Accept-Encoding
-      x-content-type-options:
-      - nosniff
-    status:
-      code: 200
-      message: OK
-- request:
-    body: null
-    headers:
-      Accept:
-      - application/json
-      Accept-Encoding:
-      - gzip, deflate
-      CommandName:
-      - aks create
-      Connection:
-      - keep-alive
-      ParameterSetName:
-      - --resource-group --name --location --dns-name-prefix --node-count --ssh-key-value
-        --service-principal --client-secret --enable-addons
-      User-Agent:
-<<<<<<< HEAD
-      - python/3.6.10 (Linux-5.10.25-linuxkit-x86_64-with) msrest/0.6.21 msrest_azure/0.6.3
-        azure-mgmt-containerservice/11.2.0 Azure-SDK-For-Python AZURECLI/2.23.0 (DOCKER)
-    method: GET
-    uri: https://management.azure.com/subscriptions/00000000-0000-0000-0000-000000000000/providers/Microsoft.ContainerService/locations/westus2/operations/3038bdf2-3aee-435c-af1e-0312092cefe9?api-version=2016-03-30
-  response:
-    body:
-      string: "{\n  \"name\": \"f2bd3830-ee3a-5c43-af1e-0312092cefe9\",\n  \"status\"\
-        : \"InProgress\",\n  \"startTime\": \"2021-05-11T00:42:40.44Z\"\n }"
-=======
-      - python/3.8.1 (Windows-10-10.0.19041-SP0) msrest/0.6.21 msrest_azure/0.6.3
-        azure-mgmt-containerservice/11.0.0 Azure-SDK-For-Python AZURECLI/2.23.0
-    method: GET
-    uri: https://management.azure.com/subscriptions/00000000-0000-0000-0000-000000000000/providers/Microsoft.ContainerService/locations/westus2/operations/1f3c63d7-8433-427b-ae81-f58447519c7d?api-version=2016-03-30
-  response:
-    body:
-      string: "{\n  \"name\": \"d7633c1f-3384-7b42-ae81-f58447519c7d\",\n  \"status\":
-        \"InProgress\",\n  \"startTime\": \"2021-05-11T07:39:12.6633333Z\"\n }"
->>>>>>> 49f99001
-    headers:
-      cache-control:
-      - no-cache
-      content-length:
-      - '121'
-      content-type:
-      - application/json
-      date:
-<<<<<<< HEAD
-      - Tue, 11 May 2021 00:45:10 GMT
-=======
-      - Tue, 11 May 2021 07:41:49 GMT
->>>>>>> 49f99001
-      expires:
-      - '-1'
-      pragma:
-      - no-cache
-      server:
-      - nginx
-      strict-transport-security:
-      - max-age=31536000; includeSubDomains
-      transfer-encoding:
-      - chunked
-      vary:
-      - Accept-Encoding
-      x-content-type-options:
-      - nosniff
-    status:
-      code: 200
-      message: OK
-- request:
-    body: null
-    headers:
-      Accept:
-      - application/json
-      Accept-Encoding:
-      - gzip, deflate
-      CommandName:
-      - aks create
-      Connection:
-      - keep-alive
-      ParameterSetName:
-      - --resource-group --name --location --dns-name-prefix --node-count --ssh-key-value
-        --service-principal --client-secret --enable-addons
-      User-Agent:
-<<<<<<< HEAD
-      - python/3.6.10 (Linux-5.10.25-linuxkit-x86_64-with) msrest/0.6.21 msrest_azure/0.6.3
-        azure-mgmt-containerservice/11.2.0 Azure-SDK-For-Python AZURECLI/2.23.0 (DOCKER)
-    method: GET
-    uri: https://management.azure.com/subscriptions/00000000-0000-0000-0000-000000000000/providers/Microsoft.ContainerService/locations/westus2/operations/3038bdf2-3aee-435c-af1e-0312092cefe9?api-version=2016-03-30
-  response:
-    body:
-      string: "{\n  \"name\": \"f2bd3830-ee3a-5c43-af1e-0312092cefe9\",\n  \"status\"\
-        : \"InProgress\",\n  \"startTime\": \"2021-05-11T00:42:40.44Z\"\n }"
-=======
-      - python/3.8.1 (Windows-10-10.0.19041-SP0) msrest/0.6.21 msrest_azure/0.6.3
-        azure-mgmt-containerservice/11.0.0 Azure-SDK-For-Python AZURECLI/2.23.0
-    method: GET
-    uri: https://management.azure.com/subscriptions/00000000-0000-0000-0000-000000000000/providers/Microsoft.ContainerService/locations/westus2/operations/1f3c63d7-8433-427b-ae81-f58447519c7d?api-version=2016-03-30
-  response:
-    body:
-      string: "{\n  \"name\": \"d7633c1f-3384-7b42-ae81-f58447519c7d\",\n  \"status\":
-        \"Succeeded\",\n  \"startTime\": \"2021-05-11T07:39:12.6633333Z\",\n  \"endTime\":
-        \"2021-05-11T07:42:15.4574105Z\"\n }"
->>>>>>> 49f99001
-    headers:
-      cache-control:
-      - no-cache
-      content-length:
-      - '121'
-      content-type:
-      - application/json
-      date:
-      - Tue, 11 May 2021 00:45:41 GMT
-      expires:
-      - '-1'
-      pragma:
-      - no-cache
-      server:
-      - nginx
-      strict-transport-security:
-      - max-age=31536000; includeSubDomains
-      transfer-encoding:
-      - chunked
-      vary:
-      - Accept-Encoding
-      x-content-type-options:
-      - nosniff
-    status:
-      code: 200
-      message: OK
-- request:
-    body: null
-    headers:
-      Accept:
-      - application/json
-      Accept-Encoding:
-      - gzip, deflate
-      CommandName:
-      - aks create
-      Connection:
-      - keep-alive
-      ParameterSetName:
-      - --resource-group --name --location --dns-name-prefix --node-count --ssh-key-value
-        --service-principal --client-secret --enable-addons
-      User-Agent:
-      - python/3.6.10 (Linux-5.10.25-linuxkit-x86_64-with) msrest/0.6.21 msrest_azure/0.6.3
-        azure-mgmt-containerservice/11.2.0 Azure-SDK-For-Python AZURECLI/2.23.0 (DOCKER)
-    method: GET
-    uri: https://management.azure.com/subscriptions/00000000-0000-0000-0000-000000000000/providers/Microsoft.ContainerService/locations/westus2/operations/3038bdf2-3aee-435c-af1e-0312092cefe9?api-version=2016-03-30
-  response:
-    body:
-      string: "{\n  \"name\": \"f2bd3830-ee3a-5c43-af1e-0312092cefe9\",\n  \"status\"\
-        : \"Succeeded\",\n  \"startTime\": \"2021-05-11T00:42:40.44Z\",\n  \"endTime\"\
-        : \"2021-05-11T00:45:45.2188959Z\"\n }"
-    headers:
-      cache-control:
-      - no-cache
-      content-length:
-      - '165'
-      content-type:
-      - application/json
-      date:
-<<<<<<< HEAD
-      - Tue, 11 May 2021 00:48:54 GMT
-=======
-      - Tue, 11 May 2021 07:42:21 GMT
->>>>>>> 49f99001
-      expires:
-      - '-1'
-      pragma:
-      - no-cache
-      server:
-      - nginx
-      strict-transport-security:
-      - max-age=31536000; includeSubDomains
-      transfer-encoding:
-      - chunked
-      vary:
-      - Accept-Encoding
-      x-content-type-options:
-      - nosniff
-    status:
-      code: 200
-      message: OK
-- request:
-    body: null
-    headers:
-      Accept:
-      - application/json
-      Accept-Encoding:
-      - gzip, deflate
-      CommandName:
-      - aks create
-      Connection:
-      - keep-alive
-      ParameterSetName:
-      - --resource-group --name --location --dns-name-prefix --node-count --ssh-key-value
-        --service-principal --client-secret --enable-addons
-      User-Agent:
-<<<<<<< HEAD
-      - python/3.6.10 (Linux-5.10.25-linuxkit-x86_64-with) msrest/0.6.21 msrest_azure/0.6.3
-        azure-mgmt-containerservice/11.2.0 Azure-SDK-For-Python AZURECLI/2.23.0 (DOCKER)
-=======
-      - python/3.8.1 (Windows-10-10.0.19041-SP0) msrest/0.6.21 msrest_azure/0.6.3
-        azure-mgmt-containerservice/11.0.0 Azure-SDK-For-Python AZURECLI/2.23.0
->>>>>>> 49f99001
-    method: GET
-    uri: https://management.azure.com/subscriptions/00000000-0000-0000-0000-000000000000/resourceGroups/clitest000001/providers/Microsoft.ContainerService/managedClusters/cliakstest000003?api-version=2021-03-01
-  response:
-    body:
-<<<<<<< HEAD
-      string: "{\n  \"id\": \"/subscriptions/00000000-0000-0000-0000-000000000000/resourcegroups/clitest000001/providers/Microsoft.ContainerService/managedClusters/cliakstest000003\"\
-        ,\n  \"location\": \"westus2\",\n  \"name\": \"cliakstest000003\",\n  \"type\"\
-        : \"Microsoft.ContainerService/ManagedClusters\",\n  \"properties\": {\n \
-        \  \"provisioningState\": \"Succeeded\",\n   \"powerState\": {\n    \"code\"\
-        : \"Running\"\n   },\n   \"kubernetesVersion\": \"1.19.9\",\n   \"dnsPrefix\"\
-        : \"cliaksdns000004\",\n   \"fqdn\": \"cliaksdns000004-8d225ce4.hcp.westus2.azmk8s.io\"\
-        ,\n   \"azurePortalFQDN\": \"cliaksdns000004-8d225ce4.portal.hcp.westus2.azmk8s.io\"\
-        ,\n   \"agentPoolProfiles\": [\n    {\n     \"name\": \"nodepool1\",\n   \
-        \  \"count\": 1,\n     \"vmSize\": \"Standard_DS2_v2\",\n     \"osDiskSizeGB\"\
-        : 128,\n     \"osDiskType\": \"Managed\",\n     \"kubeletDiskType\": \"OS\"\
-        ,\n     \"maxPods\": 110,\n     \"type\": \"VirtualMachineScaleSets\",\n \
-        \    \"provisioningState\": \"Succeeded\",\n     \"powerState\": {\n     \
-        \ \"code\": \"Running\"\n     },\n     \"orchestratorVersion\": \"1.19.9\"\
-        ,\n     \"enableNodePublicIP\": false,\n     \"nodeLabels\": {},\n     \"\
-        mode\": \"System\",\n     \"enableEncryptionAtHost\": false,\n     \"osType\"\
-        : \"Linux\",\n     \"nodeImageVersion\": \"AKSUbuntu-1804gen2containerd-2021.04.22\"\
-        ,\n     \"enableFIPS\": false\n    }\n   ],\n   \"linuxProfile\": {\n    \"\
-        adminUsername\": \"azureuser\",\n    \"ssh\": {\n     \"publicKeys\": [\n\
-        \      {\n       \"keyData\": \"ssh-rsa AAAAB3NzaC1yc2EAAAADAQABAAACAQCbIg1guRHbI0lV11wWDt1r2cUdcNd27CJsg+SfgC7miZeubtwUhbsPdhMQsfDyhOWHq1+ZL0M+nJZV63d/1dhmhtgyOqejUwrPlzKhydsbrsdUor+JmNJDdW01v7BXHyuymT8G4s09jCasNOwiufbP/qp72ruu0bIA1nySsvlf9pCQAuFkAnVnf/rFhUlOkhtRpwcq8SUNY2zRHR/EKb/4NWY1JzR4sa3q2fWIJdrrX0DvLoa5g9bIEd4Df79ba7v+yiUBOS0zT2ll+z4g9izHK3EO5d8hL4jYxcjKs+wcslSYRWrascfscLgMlMGh0CdKeNTDjHpGPncaf3Z+FwwwjWeuiNBxv7bJo13/8B/098KlVDl4GZqsoBCEjPyJfV6hO0y/LkRGkk7oHWKgeWAfKtfLItRp00eZ4fcJNK9kCaSMmEugoZWcI7NGbZXzqFWqbpRI7NcDP9+WIQ+i9U5vqWsqd/zng4kbuAJ6UuKqIzB0upYrLShfQE3SAck8oaLhJqqq56VfDuASNpJKidV+zq27HfSBmbXnkR/5AK337dc3MXKJypoK/QPMLKUAP5XLPbs+NddJQV7EZXd29DLgp+fRIg3edpKdO7ZErWhv7d+3Kws+e1Y+ypmR2WIVSwVyBEUfgv2C8Ts9gnTF4pNcEY/S2aBicz5Ew2+jdyGNQQ==\
-        \ test@example.com\\n\"\n      }\n     ]\n    }\n   },\n   \"servicePrincipalProfile\"\
-        : {\n    \"clientId\": \"http://clitest000002\"\n   },\n   \"addonProfiles\"\
-        : {\n    \"omsagent\": {\n     \"enabled\": true,\n     \"config\": {\n  \
-        \    \"logAnalyticsWorkspaceResourceID\": \"/subscriptions/00000000-0000-0000-0000-000000000000/resourcegroups/defaultresourcegroup-wus2/providers/microsoft.operationalinsights/workspaces/defaultworkspace-c1089427-83d3-4286-9f35-5af546a6eb67-wus2\"\
-        \n     }\n    }\n   },\n   \"nodeResourceGroup\": \"MC_clitest000001_cliakstest000003_westus2\"\
-        ,\n   \"enableRBAC\": true,\n   \"networkProfile\": {\n    \"networkPlugin\"\
-        : \"kubenet\",\n    \"loadBalancerSku\": \"Standard\",\n    \"loadBalancerProfile\"\
-        : {\n     \"managedOutboundIPs\": {\n      \"count\": 1\n     },\n     \"\
-        effectiveOutboundIPs\": [\n      {\n       \"id\": \"/subscriptions/00000000-0000-0000-0000-000000000000/resourceGroups/MC_clitest000001_cliakstest000003_westus2/providers/Microsoft.Network/publicIPAddresses/2fad3b62-47cb-4ad3-bedd-e60ccfc65698\"\
-        \n      }\n     ]\n    },\n    \"podCidr\": \"10.244.0.0/16\",\n    \"serviceCidr\"\
-        : \"10.0.0.0/16\",\n    \"dnsServiceIP\": \"10.0.0.10\",\n    \"dockerBridgeCidr\"\
-        : \"172.17.0.1/16\",\n    \"outboundType\": \"loadBalancer\"\n   },\n   \"\
-        maxAgentPools\": 100\n  },\n  \"sku\": {\n   \"name\": \"Basic\",\n   \"tier\"\
-        : \"Free\"\n  }\n }"
-=======
-      string: "{\n  \"id\": \"/subscriptions/00000000-0000-0000-0000-000000000000/resourcegroups/clitest000001/providers/Microsoft.ContainerService/managedClusters/cliakstest000003\",\n
-        \ \"location\": \"westus2\",\n  \"name\": \"cliakstest000003\",\n  \"type\":
-        \"Microsoft.ContainerService/ManagedClusters\",\n  \"properties\": {\n   \"provisioningState\":
-        \"Succeeded\",\n   \"powerState\": {\n    \"code\": \"Running\"\n   },\n   \"kubernetesVersion\":
-        \"1.19.9\",\n   \"dnsPrefix\": \"cliaksdns000004\",\n   \"fqdn\": \"cliaksdns000004-a294a4aa.hcp.westus2.azmk8s.io\",\n
-        \  \"azurePortalFQDN\": \"cliaksdns000004-a294a4aa.portal.hcp.westus2.azmk8s.io\",\n
-        \  \"agentPoolProfiles\": [\n    {\n     \"name\": \"nodepool1\",\n     \"count\":
-        1,\n     \"vmSize\": \"Standard_DS2_v2\",\n     \"osDiskSizeGB\": 128,\n     \"osDiskType\":
-        \"Managed\",\n     \"kubeletDiskType\": \"OS\",\n     \"maxPods\": 110,\n
-        \    \"type\": \"VirtualMachineScaleSets\",\n     \"provisioningState\": \"Succeeded\",\n
-        \    \"powerState\": {\n      \"code\": \"Running\"\n     },\n     \"orchestratorVersion\":
-        \"1.19.9\",\n     \"enableNodePublicIP\": false,\n     \"nodeLabels\": {},\n
-        \    \"mode\": \"System\",\n     \"enableEncryptionAtHost\": false,\n     \"osType\":
-        \"Linux\",\n     \"nodeImageVersion\": \"AKSUbuntu-1804gen2containerd-2021.04.22\",\n
-        \    \"enableFIPS\": false\n    }\n   ],\n   \"linuxProfile\": {\n    \"adminUsername\":
-        \"azureuser\",\n    \"ssh\": {\n     \"publicKeys\": [\n      {\n       \"keyData\":
-        \"ssh-rsa AAAAB3NzaC1yc2EAAAADAQABAAACAQCbIg1guRHbI0lV11wWDt1r2cUdcNd27CJsg+SfgC7miZeubtwUhbsPdhMQsfDyhOWHq1+ZL0M+nJZV63d/1dhmhtgyOqejUwrPlzKhydsbrsdUor+JmNJDdW01v7BXHyuymT8G4s09jCasNOwiufbP/qp72ruu0bIA1nySsvlf9pCQAuFkAnVnf/rFhUlOkhtRpwcq8SUNY2zRHR/EKb/4NWY1JzR4sa3q2fWIJdrrX0DvLoa5g9bIEd4Df79ba7v+yiUBOS0zT2ll+z4g9izHK3EO5d8hL4jYxcjKs+wcslSYRWrascfscLgMlMGh0CdKeNTDjHpGPncaf3Z+FwwwjWeuiNBxv7bJo13/8B/098KlVDl4GZqsoBCEjPyJfV6hO0y/LkRGkk7oHWKgeWAfKtfLItRp00eZ4fcJNK9kCaSMmEugoZWcI7NGbZXzqFWqbpRI7NcDP9+WIQ+i9U5vqWsqd/zng4kbuAJ6UuKqIzB0upYrLShfQE3SAck8oaLhJqqq56VfDuASNpJKidV+zq27HfSBmbXnkR/5AK337dc3MXKJypoK/QPMLKUAP5XLPbs+NddJQV7EZXd29DLgp+fRIg3edpKdO7ZErWhv7d+3Kws+e1Y+ypmR2WIVSwVyBEUfgv2C8Ts9gnTF4pNcEY/S2aBicz5Ew2+jdyGNQQ==
-        test@example.com\\n\"\n      }\n     ]\n    }\n   },\n   \"servicePrincipalProfile\":
-        {\n    \"clientId\": \"http://clitest000002\"\n   },\n   \"addonProfiles\":
-        {\n    \"omsagent\": {\n     \"enabled\": true,\n     \"config\": {\n      \"logAnalyticsWorkspaceResourceID\":
-        \"/subscriptions/00000000-0000-0000-0000-000000000000/resourcegroups/defaultresourcegroup-wus2/providers/microsoft.operationalinsights/workspaces/defaultworkspace-0b1f6471-1bf0-4dda-aec3-cb9272f09590-wus2\"\n
-        \    }\n    }\n   },\n   \"nodeResourceGroup\": \"MC_clitest000001_cliakstest000003_westus2\",\n
-        \  \"enableRBAC\": true,\n   \"enablePodSecurityPolicy\": false,\n   \"networkProfile\":
-        {\n    \"networkPlugin\": \"kubenet\",\n    \"loadBalancerSku\": \"Standard\",\n
-        \   \"loadBalancerProfile\": {\n     \"managedOutboundIPs\": {\n      \"count\":
-        1\n     },\n     \"effectiveOutboundIPs\": [\n      {\n       \"id\": \"/subscriptions/00000000-0000-0000-0000-000000000000/resourceGroups/MC_clitest000001_cliakstest000003_westus2/providers/Microsoft.Network/publicIPAddresses/178161a4-374f-4779-a9e2-75ee12750ca2\"\n
-        \     }\n     ]\n    },\n    \"podCidr\": \"10.244.0.0/16\",\n    \"serviceCidr\":
-        \"10.0.0.0/16\",\n    \"dnsServiceIP\": \"10.0.0.10\",\n    \"dockerBridgeCidr\":
-        \"172.17.0.1/16\",\n    \"outboundType\": \"loadBalancer\"\n   },\n   \"maxAgentPools\":
-        100\n  },\n  \"sku\": {\n   \"name\": \"Basic\",\n   \"tier\": \"Free\"\n
-        \ }\n }"
->>>>>>> 49f99001
-    headers:
-      cache-control:
-      - no-cache
-      content-length:
-      - '3389'
-      content-type:
-      - application/json
-      date:
-<<<<<<< HEAD
-      - Tue, 11 May 2021 00:48:55 GMT
-=======
-      - Tue, 11 May 2021 07:42:22 GMT
->>>>>>> 49f99001
-      expires:
-      - '-1'
-      pragma:
-      - no-cache
-      server:
-      - nginx
-      strict-transport-security:
-      - max-age=31536000; includeSubDomains
-      transfer-encoding:
-      - chunked
-      vary:
-      - Accept-Encoding
-      x-content-type-options:
-      - nosniff
-    status:
-      code: 200
-      message: OK
-- request:
-    body: null
-    headers:
-      Accept:
-      - application/json
-      Accept-Encoding:
-      - gzip, deflate
-      CommandName:
-      - aks create
-      Connection:
-      - keep-alive
-      ParameterSetName:
-      - --resource-group --name --location --dns-name-prefix --node-count --ssh-key-value
-        --service-principal --client-secret --enable-addons
-      User-Agent:
-<<<<<<< HEAD
-      - python/3.6.10 (Linux-5.10.25-linuxkit-x86_64-with) msrest/0.6.21 msrest_azure/0.6.3
-        azure-mgmt-authorization/0.61.0 Azure-SDK-For-Python AZURECLI/2.23.0 (DOCKER)
-=======
-      - python/3.8.1 (Windows-10-10.0.19041-SP0) msrest/0.6.21 msrest_azure/0.6.3
-        azure-mgmt-authorization/0.61.0 Azure-SDK-For-Python AZURECLI/2.23.0
->>>>>>> 49f99001
-      accept-language:
-      - en-US
-    method: GET
-    uri: https://management.azure.com/subscriptions/00000000-0000-0000-0000-000000000000/resourceGroups/clitest000001/providers/Microsoft.ContainerService/managedClusters/cliakstest000003/providers/Microsoft.Authorization/roleDefinitions?$filter=roleName%20eq%20%27Monitoring%20Metrics%20Publisher%27&api-version=2018-01-01-preview
-  response:
-    body:
-      string: '{"value":[{"properties":{"roleName":"Monitoring Metrics Publisher","type":"BuiltInRole","description":"Enables
-        publishing metrics against Azure resources","assignableScopes":["/"],"permissions":[{"actions":["Microsoft.Insights/Register/Action","Microsoft.Support/*","Microsoft.Resources/subscriptions/resourceGroups/read"],"notActions":[],"dataActions":["Microsoft.Insights/Metrics/Write"],"notDataActions":[]}],"createdOn":"2018-08-14T00:36:16.5610279Z","updatedOn":"2018-08-14T00:37:18.1465065Z","createdBy":null,"updatedBy":null},"id":"/subscriptions/00000000-0000-0000-0000-000000000000/providers/Microsoft.Authorization/roleDefinitions/3913510d-42f4-4e42-8a64-420c390055eb","type":"Microsoft.Authorization/roleDefinitions","name":"3913510d-42f4-4e42-8a64-420c390055eb"}]}'
-    headers:
-      cache-control:
-      - no-cache
-      content-length:
-      - '776'
-      content-type:
-      - application/json; charset=utf-8
-      date:
-<<<<<<< HEAD
-      - Tue, 11 May 2021 00:48:55 GMT
-=======
-      - Tue, 11 May 2021 07:42:22 GMT
->>>>>>> 49f99001
-      expires:
-      - '-1'
-      pragma:
-      - no-cache
-      set-cookie:
-      - x-ms-gateway-slice=Production; path=/; secure; samesite=none; httponly
-      strict-transport-security:
-      - max-age=31536000; includeSubDomains
-      transfer-encoding:
-      - chunked
-      vary:
-      - Accept-Encoding
-      x-content-type-options:
-      - nosniff
-    status:
-      code: 200
-      message: OK
-- request:
-    body: null
-    headers:
-      Accept:
-      - application/json
-      Accept-Encoding:
-      - gzip, deflate
-      CommandName:
-      - aks create
-      Connection:
-      - keep-alive
-      ParameterSetName:
-      - --resource-group --name --location --dns-name-prefix --node-count --ssh-key-value
-        --service-principal --client-secret --enable-addons
-      User-Agent:
-<<<<<<< HEAD
-      - python/3.6.10 (Linux-5.10.25-linuxkit-x86_64-with) msrest/0.6.21 msrest_azure/0.6.3
-        azure-graphrbac/0.60.0 Azure-SDK-For-Python AZURECLI/2.23.0 (DOCKER)
-=======
-      - python/3.8.1 (Windows-10-10.0.19041-SP0) msrest/0.6.21 msrest_azure/0.6.3
-        azure-graphrbac/0.60.0 Azure-SDK-For-Python AZURECLI/2.23.0
->>>>>>> 49f99001
-      accept-language:
-      - en-US
-    method: GET
-    uri: https://graph.windows.net/00000000-0000-0000-0000-000000000000/servicePrincipals?$filter=servicePrincipalNames%2Fany%28c%3Ac%20eq%20%27http%3A%2F%2Fclitest000002%27%29&api-version=1.6
-  response:
-    body:
-<<<<<<< HEAD
-      string: '{"odata.metadata":"https://graph.windows.net/00000000-0000-0000-0000-000000000000/$metadata#directoryObjects","value":[{"odata.type":"Microsoft.DirectoryServices.ServicePrincipal","objectType":"ServicePrincipal","objectId":"d1597fb9-60e0-40ee-a6c7-d2db4a6f7070","deletionTimestamp":null,"accountEnabled":true,"addIns":[],"alternativeNames":[],"appDisplayName":"clitest000002","appId":"a269d52e-0297-48a1-bf85-ead0e84fc47c","applicationTemplateId":null,"appOwnerTenantId":"72f988bf-86f1-41af-91ab-2d7cd011db47","appRoleAssignmentRequired":false,"appRoles":[],"displayName":"clitest000002","errorUrl":null,"homepage":"https://clitest000002","informationalUrls":{"termsOfService":null,"support":null,"privacy":null,"marketing":null},"keyCredentials":[],"logoutUrl":null,"notificationEmailAddresses":[],"oauth2Permissions":[{"adminConsentDescription":"Allow
-        the application to access clitest000002 on behalf of the signed-in user.","adminConsentDisplayName":"Access
-        clitest000002","id":"7f241832-8054-4e64-9a69-d6f03f784acf","isEnabled":true,"type":"User","userConsentDescription":"Allow
-        the application to access clitest000002 on your behalf.","userConsentDisplayName":"Access
-        clitest000002","value":"user_impersonation"}],"passwordCredentials":[],"preferredSingleSignOnMode":null,"preferredTokenSigningKeyEndDateTime":null,"preferredTokenSigningKeyThumbprint":null,"publisherName":"Microsoft","replyUrls":[],"samlMetadataUrl":null,"samlSingleSignOnSettings":null,"servicePrincipalNames":["http://clitest000002","a269d52e-0297-48a1-bf85-ead0e84fc47c"],"servicePrincipalType":"Application","signInAudience":"AzureADMyOrg","tags":[],"tokenEncryptionKeyId":null}]}'
-=======
-      string: '{"odata.metadata":"https://graph.windows.net/00000000-0000-0000-0000-000000000000/$metadata#directoryObjects","value":[{"odata.type":"Microsoft.DirectoryServices.ServicePrincipal","objectType":"ServicePrincipal","objectId":"32817746-5c48-4361-909e-6faa473384b9","deletionTimestamp":null,"accountEnabled":true,"addIns":[],"alternativeNames":[],"appDisplayName":"clitest000002","appId":"df964443-969a-4b62-bbed-9a7747a6950b","applicationTemplateId":null,"appOwnerTenantId":"54826b22-38d6-4fb2-bad9-b7b93a3e9c5a","appRoleAssignmentRequired":false,"appRoles":[],"displayName":"clitest000002","errorUrl":null,"homepage":"https://clitest000002","informationalUrls":{"termsOfService":null,"support":null,"privacy":null,"marketing":null},"keyCredentials":[],"logoutUrl":null,"notificationEmailAddresses":[],"oauth2Permissions":[{"adminConsentDescription":"Allow
-        the application to access clitest000002 on behalf of the signed-in user.","adminConsentDisplayName":"Access
-        clitest000002","id":"43ea6df4-4dc1-4a7e-8d80-8f858c72eb07","isEnabled":true,"type":"User","userConsentDescription":"Allow
-        the application to access clitest000002 on your behalf.","userConsentDisplayName":"Access
-        clitest000002","value":"user_impersonation"}],"passwordCredentials":[],"preferredSingleSignOnMode":null,"preferredTokenSigningKeyEndDateTime":null,"preferredTokenSigningKeyThumbprint":null,"publisherName":"AzureSDKTeam","replyUrls":[],"samlMetadataUrl":null,"samlSingleSignOnSettings":null,"servicePrincipalNames":["http://clitest000002","df964443-969a-4b62-bbed-9a7747a6950b"],"servicePrincipalType":"Application","signInAudience":"AzureADMyOrg","tags":[],"tokenEncryptionKeyId":null}]}'
->>>>>>> 49f99001
-    headers:
-      access-control-allow-origin:
-      - '*'
-      cache-control:
-      - no-cache
-      content-length:
-      - '1749'
-      content-type:
-      - application/json; odata=minimalmetadata; streaming=true; charset=utf-8
-      dataserviceversion:
-      - 3.0;
-      date:
-<<<<<<< HEAD
-      - Tue, 11 May 2021 00:48:55 GMT
-      duration:
-      - '688692'
-      expires:
-      - '-1'
-      ocp-aad-diagnostics-server-name:
-      - x89j5JWa8Jj0Yd8Ffd2fLKyaXR7SmMOBTjIMGo7d9HA=
-      ocp-aad-session-key:
-      - fhNsmXYoD1kebdIQ0zJXfc_bpEtI5e7DTErqmcOH9PirxB0c4TNom1VEterHdRSxK5DfRHjvwQAX8wbQspmvJbw3_hSE65O10whd0VRxivKwIFkPUsDjtDAtWqRRGHNy1svgy50LC-Op-Nn4mKDxwyJ1jKDcn1_b9hfU1I-3e_Q.RPF3SPElOInD_qyo-S8j7PZ5Fcs9-zg43SmvOocKHrQ
-      pragma:
-      - no-cache
-      request-id:
-      - 4d6b1a47-8767-4987-ae30-8f22f9ece9aa
-=======
-      - Tue, 11 May 2021 07:42:23 GMT
-      duration:
-      - '2501386'
-      expires:
-      - '-1'
-      ocp-aad-diagnostics-server-name:
-      - TNw4At5XAEeIK8yptMlIv3dku7hhttwLEH1bfRSTK9c=
-      ocp-aad-session-key:
-      - LRZuFxov0tV1qFG8Mrixo2Oidi24K9w35m99Im941ffuWszo7P1fswu__KeVUFgEimFT4wCiFHYH04Zfcy_G17Yq90bJ8SeKrZNG-Lg30p3EE0Vqq-ChTpw4a41Fq0ywfxe70T6YJeuMdpE1K_O8OmNA35LPwwLwv4wYTVxX8Yo.NZHEmZO10D65l45pva_4MbYFz8vvPBDFqJuLJD7tpNo
-      pragma:
-      - no-cache
-      request-id:
-      - b7beca28-f552-4383-985e-82c71ba74c03
->>>>>>> 49f99001
-      strict-transport-security:
-      - max-age=31536000; includeSubDomains
-      x-aspnet-version:
-      - 4.0.30319
-      x-ms-dirapi-data-contract-version:
-      - '1.6'
-      x-ms-resource-unit:
-      - '1'
-      x-powered-by:
-      - ASP.NET
-    status:
-      code: 200
-      message: OK
-- request:
-    body: '{"properties": {"roleDefinitionId": "/subscriptions/00000000-0000-0000-0000-000000000000/providers/Microsoft.Authorization/roleDefinitions/3913510d-42f4-4e42-8a64-420c390055eb",
-<<<<<<< HEAD
-      "principalId": "d1597fb9-60e0-40ee-a6c7-d2db4a6f7070"}}'
-=======
-      "principalId": "32817746-5c48-4361-909e-6faa473384b9"}}'
->>>>>>> 49f99001
-    headers:
-      Accept:
-      - application/json
-      Accept-Encoding:
-      - gzip, deflate
-      CommandName:
-      - aks create
-      Connection:
-      - keep-alive
-      Content-Length:
-      - '233'
-      Content-Type:
-      - application/json; charset=utf-8
-      Cookie:
-      - x-ms-gateway-slice=Production
-      ParameterSetName:
-      - --resource-group --name --location --dns-name-prefix --node-count --ssh-key-value
-        --service-principal --client-secret --enable-addons
-      User-Agent:
-<<<<<<< HEAD
-      - python/3.6.10 (Linux-5.10.25-linuxkit-x86_64-with) msrest/0.6.21 msrest_azure/0.6.3
-        azure-mgmt-authorization/0.61.0 Azure-SDK-For-Python AZURECLI/2.23.0 (DOCKER)
-      accept-language:
-      - en-US
-    method: PUT
-    uri: https://management.azure.com/subscriptions/00000000-0000-0000-0000-000000000000/resourceGroups/clitest000001/providers/Microsoft.ContainerService/managedClusters/cliakstest000003/providers/Microsoft.Authorization/roleAssignments/bffdd53b-6baf-4388-b400-f4482feabc08?api-version=2020-04-01-preview
-  response:
-    body:
-      string: '{"properties":{"roleDefinitionId":"/subscriptions/00000000-0000-0000-0000-000000000000/providers/Microsoft.Authorization/roleDefinitions/3913510d-42f4-4e42-8a64-420c390055eb","principalId":"d1597fb9-60e0-40ee-a6c7-d2db4a6f7070","principalType":"ServicePrincipal","scope":"/subscriptions/00000000-0000-0000-0000-000000000000/resourceGroups/clitest000001/providers/Microsoft.ContainerService/managedClusters/cliakstest000003","condition":null,"conditionVersion":null,"createdOn":"2021-05-11T00:48:56.4867690Z","updatedOn":"2021-05-11T00:48:56.7417727Z","createdBy":null,"updatedBy":"f31399da-e7ed-4fe4-a825-a9dff4f53481","delegatedManagedIdentityResourceId":null,"description":null},"id":"/subscriptions/00000000-0000-0000-0000-000000000000/resourceGroups/clitest000001/providers/Microsoft.ContainerService/managedClusters/cliakstest000003/providers/Microsoft.Authorization/roleAssignments/bffdd53b-6baf-4388-b400-f4482feabc08","type":"Microsoft.Authorization/roleAssignments","name":"bffdd53b-6baf-4388-b400-f4482feabc08"}'
-=======
-      - python/3.8.1 (Windows-10-10.0.19041-SP0) msrest/0.6.21 msrest_azure/0.6.3
-        azure-mgmt-authorization/0.61.0 Azure-SDK-For-Python AZURECLI/2.23.0
-      accept-language:
-      - en-US
-    method: PUT
-    uri: https://management.azure.com/subscriptions/00000000-0000-0000-0000-000000000000/resourceGroups/clitest000001/providers/Microsoft.ContainerService/managedClusters/cliakstest000003/providers/Microsoft.Authorization/roleAssignments/04f23e53-e216-43f8-a3c6-2fb9ed854913?api-version=2020-04-01-preview
-  response:
-    body:
-      string: '{"properties":{"roleDefinitionId":"/subscriptions/00000000-0000-0000-0000-000000000000/providers/Microsoft.Authorization/roleDefinitions/3913510d-42f4-4e42-8a64-420c390055eb","principalId":"32817746-5c48-4361-909e-6faa473384b9","principalType":"ServicePrincipal","scope":"/subscriptions/00000000-0000-0000-0000-000000000000/resourceGroups/clitest000001/providers/Microsoft.ContainerService/managedClusters/cliakstest000003","condition":null,"conditionVersion":null,"createdOn":"2021-05-11T07:42:24.3575126Z","updatedOn":"2021-05-11T07:42:25.8225289Z","createdBy":null,"updatedBy":"9ac534f1-d577-4034-a32d-48de400dacbf","delegatedManagedIdentityResourceId":null,"description":null},"id":"/subscriptions/00000000-0000-0000-0000-000000000000/resourceGroups/clitest000001/providers/Microsoft.ContainerService/managedClusters/cliakstest000003/providers/Microsoft.Authorization/roleAssignments/04f23e53-e216-43f8-a3c6-2fb9ed854913","type":"Microsoft.Authorization/roleAssignments","name":"04f23e53-e216-43f8-a3c6-2fb9ed854913"}'
->>>>>>> 49f99001
-    headers:
-      cache-control:
-      - no-cache
-      content-length:
-      - '1029'
-      content-type:
-      - application/json; charset=utf-8
-      date:
-<<<<<<< HEAD
-      - Tue, 11 May 2021 00:48:57 GMT
-=======
-      - Tue, 11 May 2021 07:42:29 GMT
->>>>>>> 49f99001
-      expires:
-      - '-1'
-      pragma:
-      - no-cache
-      set-cookie:
-      - x-ms-gateway-slice=Production; path=/; secure; samesite=none; httponly
-      strict-transport-security:
-      - max-age=31536000; includeSubDomains
-      x-content-type-options:
-      - nosniff
-      x-ms-ratelimit-remaining-subscription-writes:
-      - '1198'
-    status:
-      code: 201
-      message: Created
-- request:
-    body: null
-    headers:
-      Accept:
-      - application/json
-      Accept-Encoding:
-      - gzip, deflate
-      CommandName:
-      - aks show
-      Connection:
-      - keep-alive
-      ParameterSetName:
-      - -g -n
-      User-Agent:
-<<<<<<< HEAD
-      - python/3.6.10 (Linux-5.10.25-linuxkit-x86_64-with) msrest/0.6.21 msrest_azure/0.6.3
-        azure-mgmt-containerservice/11.2.0 Azure-SDK-For-Python AZURECLI/2.23.0 (DOCKER)
-=======
-      - python/3.8.1 (Windows-10-10.0.19041-SP0) msrest/0.6.21 msrest_azure/0.6.3
-        azure-mgmt-containerservice/11.0.0 Azure-SDK-For-Python AZURECLI/2.23.0
->>>>>>> 49f99001
-      accept-language:
-      - en-US
-    method: GET
-    uri: https://management.azure.com/subscriptions/00000000-0000-0000-0000-000000000000/resourceGroups/clitest000001/providers/Microsoft.ContainerService/managedClusters/cliakstest000003?api-version=2021-03-01
-  response:
-    body:
-<<<<<<< HEAD
-      string: "{\n  \"id\": \"/subscriptions/00000000-0000-0000-0000-000000000000/resourcegroups/clitest000001/providers/Microsoft.ContainerService/managedClusters/cliakstest000003\"\
-        ,\n  \"location\": \"westus2\",\n  \"name\": \"cliakstest000003\",\n  \"type\"\
-        : \"Microsoft.ContainerService/ManagedClusters\",\n  \"properties\": {\n \
-        \  \"provisioningState\": \"Succeeded\",\n   \"powerState\": {\n    \"code\"\
-        : \"Running\"\n   },\n   \"kubernetesVersion\": \"1.19.9\",\n   \"dnsPrefix\"\
-        : \"cliaksdns000004\",\n   \"fqdn\": \"cliaksdns000004-8d225ce4.hcp.westus2.azmk8s.io\"\
-        ,\n   \"azurePortalFQDN\": \"cliaksdns000004-8d225ce4.portal.hcp.westus2.azmk8s.io\"\
-        ,\n   \"agentPoolProfiles\": [\n    {\n     \"name\": \"nodepool1\",\n   \
-        \  \"count\": 1,\n     \"vmSize\": \"Standard_DS2_v2\",\n     \"osDiskSizeGB\"\
-        : 128,\n     \"osDiskType\": \"Managed\",\n     \"kubeletDiskType\": \"OS\"\
-        ,\n     \"maxPods\": 110,\n     \"type\": \"VirtualMachineScaleSets\",\n \
-        \    \"provisioningState\": \"Succeeded\",\n     \"powerState\": {\n     \
-        \ \"code\": \"Running\"\n     },\n     \"orchestratorVersion\": \"1.19.9\"\
-        ,\n     \"enableNodePublicIP\": false,\n     \"nodeLabels\": {},\n     \"\
-        mode\": \"System\",\n     \"enableEncryptionAtHost\": false,\n     \"osType\"\
-        : \"Linux\",\n     \"nodeImageVersion\": \"AKSUbuntu-1804gen2containerd-2021.04.22\"\
-        ,\n     \"enableFIPS\": false\n    }\n   ],\n   \"linuxProfile\": {\n    \"\
-        adminUsername\": \"azureuser\",\n    \"ssh\": {\n     \"publicKeys\": [\n\
-        \      {\n       \"keyData\": \"ssh-rsa AAAAB3NzaC1yc2EAAAADAQABAAACAQCbIg1guRHbI0lV11wWDt1r2cUdcNd27CJsg+SfgC7miZeubtwUhbsPdhMQsfDyhOWHq1+ZL0M+nJZV63d/1dhmhtgyOqejUwrPlzKhydsbrsdUor+JmNJDdW01v7BXHyuymT8G4s09jCasNOwiufbP/qp72ruu0bIA1nySsvlf9pCQAuFkAnVnf/rFhUlOkhtRpwcq8SUNY2zRHR/EKb/4NWY1JzR4sa3q2fWIJdrrX0DvLoa5g9bIEd4Df79ba7v+yiUBOS0zT2ll+z4g9izHK3EO5d8hL4jYxcjKs+wcslSYRWrascfscLgMlMGh0CdKeNTDjHpGPncaf3Z+FwwwjWeuiNBxv7bJo13/8B/098KlVDl4GZqsoBCEjPyJfV6hO0y/LkRGkk7oHWKgeWAfKtfLItRp00eZ4fcJNK9kCaSMmEugoZWcI7NGbZXzqFWqbpRI7NcDP9+WIQ+i9U5vqWsqd/zng4kbuAJ6UuKqIzB0upYrLShfQE3SAck8oaLhJqqq56VfDuASNpJKidV+zq27HfSBmbXnkR/5AK337dc3MXKJypoK/QPMLKUAP5XLPbs+NddJQV7EZXd29DLgp+fRIg3edpKdO7ZErWhv7d+3Kws+e1Y+ypmR2WIVSwVyBEUfgv2C8Ts9gnTF4pNcEY/S2aBicz5Ew2+jdyGNQQ==\
-        \ test@example.com\\n\"\n      }\n     ]\n    }\n   },\n   \"servicePrincipalProfile\"\
-        : {\n    \"clientId\": \"http://clitest000002\"\n   },\n   \"addonProfiles\"\
-        : {\n    \"omsagent\": {\n     \"enabled\": true,\n     \"config\": {\n  \
-        \    \"logAnalyticsWorkspaceResourceID\": \"/subscriptions/00000000-0000-0000-0000-000000000000/resourcegroups/defaultresourcegroup-wus2/providers/microsoft.operationalinsights/workspaces/defaultworkspace-c1089427-83d3-4286-9f35-5af546a6eb67-wus2\"\
-        \n     }\n    }\n   },\n   \"nodeResourceGroup\": \"MC_clitest000001_cliakstest000003_westus2\"\
-        ,\n   \"enableRBAC\": true,\n   \"networkProfile\": {\n    \"networkPlugin\"\
-        : \"kubenet\",\n    \"loadBalancerSku\": \"Standard\",\n    \"loadBalancerProfile\"\
-        : {\n     \"managedOutboundIPs\": {\n      \"count\": 1\n     },\n     \"\
-        effectiveOutboundIPs\": [\n      {\n       \"id\": \"/subscriptions/00000000-0000-0000-0000-000000000000/resourceGroups/MC_clitest000001_cliakstest000003_westus2/providers/Microsoft.Network/publicIPAddresses/2fad3b62-47cb-4ad3-bedd-e60ccfc65698\"\
-        \n      }\n     ]\n    },\n    \"podCidr\": \"10.244.0.0/16\",\n    \"serviceCidr\"\
-        : \"10.0.0.0/16\",\n    \"dnsServiceIP\": \"10.0.0.10\",\n    \"dockerBridgeCidr\"\
-        : \"172.17.0.1/16\",\n    \"outboundType\": \"loadBalancer\"\n   },\n   \"\
-        maxAgentPools\": 100\n  },\n  \"sku\": {\n   \"name\": \"Basic\",\n   \"tier\"\
-        : \"Free\"\n  }\n }"
-=======
-      string: "{\n  \"id\": \"/subscriptions/00000000-0000-0000-0000-000000000000/resourcegroups/clitest000001/providers/Microsoft.ContainerService/managedClusters/cliakstest000003\",\n
-        \ \"location\": \"westus2\",\n  \"name\": \"cliakstest000003\",\n  \"type\":
-        \"Microsoft.ContainerService/ManagedClusters\",\n  \"properties\": {\n   \"provisioningState\":
-        \"Succeeded\",\n   \"powerState\": {\n    \"code\": \"Running\"\n   },\n   \"kubernetesVersion\":
-        \"1.19.9\",\n   \"dnsPrefix\": \"cliaksdns000004\",\n   \"fqdn\": \"cliaksdns000004-a294a4aa.hcp.westus2.azmk8s.io\",\n
-        \  \"azurePortalFQDN\": \"cliaksdns000004-a294a4aa.portal.hcp.westus2.azmk8s.io\",\n
-        \  \"agentPoolProfiles\": [\n    {\n     \"name\": \"nodepool1\",\n     \"count\":
-        1,\n     \"vmSize\": \"Standard_DS2_v2\",\n     \"osDiskSizeGB\": 128,\n     \"osDiskType\":
-        \"Managed\",\n     \"kubeletDiskType\": \"OS\",\n     \"maxPods\": 110,\n
-        \    \"type\": \"VirtualMachineScaleSets\",\n     \"provisioningState\": \"Succeeded\",\n
-        \    \"powerState\": {\n      \"code\": \"Running\"\n     },\n     \"orchestratorVersion\":
-        \"1.19.9\",\n     \"enableNodePublicIP\": false,\n     \"nodeLabels\": {},\n
-        \    \"mode\": \"System\",\n     \"enableEncryptionAtHost\": false,\n     \"osType\":
-        \"Linux\",\n     \"nodeImageVersion\": \"AKSUbuntu-1804gen2containerd-2021.04.22\",\n
-        \    \"enableFIPS\": false\n    }\n   ],\n   \"linuxProfile\": {\n    \"adminUsername\":
-        \"azureuser\",\n    \"ssh\": {\n     \"publicKeys\": [\n      {\n       \"keyData\":
-        \"ssh-rsa AAAAB3NzaC1yc2EAAAADAQABAAACAQCbIg1guRHbI0lV11wWDt1r2cUdcNd27CJsg+SfgC7miZeubtwUhbsPdhMQsfDyhOWHq1+ZL0M+nJZV63d/1dhmhtgyOqejUwrPlzKhydsbrsdUor+JmNJDdW01v7BXHyuymT8G4s09jCasNOwiufbP/qp72ruu0bIA1nySsvlf9pCQAuFkAnVnf/rFhUlOkhtRpwcq8SUNY2zRHR/EKb/4NWY1JzR4sa3q2fWIJdrrX0DvLoa5g9bIEd4Df79ba7v+yiUBOS0zT2ll+z4g9izHK3EO5d8hL4jYxcjKs+wcslSYRWrascfscLgMlMGh0CdKeNTDjHpGPncaf3Z+FwwwjWeuiNBxv7bJo13/8B/098KlVDl4GZqsoBCEjPyJfV6hO0y/LkRGkk7oHWKgeWAfKtfLItRp00eZ4fcJNK9kCaSMmEugoZWcI7NGbZXzqFWqbpRI7NcDP9+WIQ+i9U5vqWsqd/zng4kbuAJ6UuKqIzB0upYrLShfQE3SAck8oaLhJqqq56VfDuASNpJKidV+zq27HfSBmbXnkR/5AK337dc3MXKJypoK/QPMLKUAP5XLPbs+NddJQV7EZXd29DLgp+fRIg3edpKdO7ZErWhv7d+3Kws+e1Y+ypmR2WIVSwVyBEUfgv2C8Ts9gnTF4pNcEY/S2aBicz5Ew2+jdyGNQQ==
-        test@example.com\\n\"\n      }\n     ]\n    }\n   },\n   \"servicePrincipalProfile\":
-        {\n    \"clientId\": \"http://clitest000002\"\n   },\n   \"addonProfiles\":
-        {\n    \"omsagent\": {\n     \"enabled\": true,\n     \"config\": {\n      \"logAnalyticsWorkspaceResourceID\":
-        \"/subscriptions/00000000-0000-0000-0000-000000000000/resourcegroups/defaultresourcegroup-wus2/providers/microsoft.operationalinsights/workspaces/defaultworkspace-0b1f6471-1bf0-4dda-aec3-cb9272f09590-wus2\"\n
-        \    }\n    }\n   },\n   \"nodeResourceGroup\": \"MC_clitest000001_cliakstest000003_westus2\",\n
-        \  \"enableRBAC\": true,\n   \"enablePodSecurityPolicy\": false,\n   \"networkProfile\":
-        {\n    \"networkPlugin\": \"kubenet\",\n    \"loadBalancerSku\": \"Standard\",\n
-        \   \"loadBalancerProfile\": {\n     \"managedOutboundIPs\": {\n      \"count\":
-        1\n     },\n     \"effectiveOutboundIPs\": [\n      {\n       \"id\": \"/subscriptions/00000000-0000-0000-0000-000000000000/resourceGroups/MC_clitest000001_cliakstest000003_westus2/providers/Microsoft.Network/publicIPAddresses/178161a4-374f-4779-a9e2-75ee12750ca2\"\n
-        \     }\n     ]\n    },\n    \"podCidr\": \"10.244.0.0/16\",\n    \"serviceCidr\":
-        \"10.0.0.0/16\",\n    \"dnsServiceIP\": \"10.0.0.10\",\n    \"dockerBridgeCidr\":
-        \"172.17.0.1/16\",\n    \"outboundType\": \"loadBalancer\"\n   },\n   \"maxAgentPools\":
-        100\n  },\n  \"sku\": {\n   \"name\": \"Basic\",\n   \"tier\": \"Free\"\n
-        \ }\n }"
->>>>>>> 49f99001
-    headers:
-      cache-control:
-      - no-cache
-      content-length:
-      - '3389'
-      content-type:
-      - application/json
-      date:
-<<<<<<< HEAD
-      - Tue, 11 May 2021 00:48:58 GMT
-=======
-      - Tue, 11 May 2021 07:42:31 GMT
->>>>>>> 49f99001
-      expires:
-      - '-1'
-      pragma:
-      - no-cache
-      server:
-      - nginx
-      strict-transport-security:
-      - max-age=31536000; includeSubDomains
-      transfer-encoding:
-      - chunked
-      vary:
-      - Accept-Encoding
-      x-content-type-options:
-      - nosniff
-    status:
-      code: 200
-      message: OK
-- request:
-    body: null
-    headers:
-      Accept:
-      - application/json
-      Accept-Encoding:
-      - gzip, deflate
-      CommandName:
-      - aks disable-addons
-      Connection:
-      - keep-alive
-      ParameterSetName:
-      - -a -g -n
-      User-Agent:
-<<<<<<< HEAD
-      - python/3.6.10 (Linux-5.10.25-linuxkit-x86_64-with) msrest/0.6.21 msrest_azure/0.6.3
-        azure-mgmt-containerservice/11.2.0 Azure-SDK-For-Python AZURECLI/2.23.0 (DOCKER)
-=======
-      - python/3.8.1 (Windows-10-10.0.19041-SP0) msrest/0.6.21 msrest_azure/0.6.3
-        azure-mgmt-containerservice/11.0.0 Azure-SDK-For-Python AZURECLI/2.23.0
->>>>>>> 49f99001
-      accept-language:
-      - en-US
-    method: GET
-    uri: https://management.azure.com/subscriptions/00000000-0000-0000-0000-000000000000/resourceGroups/clitest000001/providers/Microsoft.ContainerService/managedClusters/cliakstest000003?api-version=2021-03-01
-  response:
-    body:
-<<<<<<< HEAD
-      string: "{\n  \"id\": \"/subscriptions/00000000-0000-0000-0000-000000000000/resourcegroups/clitest000001/providers/Microsoft.ContainerService/managedClusters/cliakstest000003\"\
-        ,\n  \"location\": \"westus2\",\n  \"name\": \"cliakstest000003\",\n  \"type\"\
-        : \"Microsoft.ContainerService/ManagedClusters\",\n  \"properties\": {\n \
-        \  \"provisioningState\": \"Succeeded\",\n   \"powerState\": {\n    \"code\"\
-        : \"Running\"\n   },\n   \"kubernetesVersion\": \"1.19.9\",\n   \"dnsPrefix\"\
-        : \"cliaksdns000004\",\n   \"fqdn\": \"cliaksdns000004-8d225ce4.hcp.westus2.azmk8s.io\"\
-        ,\n   \"azurePortalFQDN\": \"cliaksdns000004-8d225ce4.portal.hcp.westus2.azmk8s.io\"\
-        ,\n   \"agentPoolProfiles\": [\n    {\n     \"name\": \"nodepool1\",\n   \
-        \  \"count\": 1,\n     \"vmSize\": \"Standard_DS2_v2\",\n     \"osDiskSizeGB\"\
-        : 128,\n     \"osDiskType\": \"Managed\",\n     \"kubeletDiskType\": \"OS\"\
-        ,\n     \"maxPods\": 110,\n     \"type\": \"VirtualMachineScaleSets\",\n \
-        \    \"provisioningState\": \"Succeeded\",\n     \"powerState\": {\n     \
-        \ \"code\": \"Running\"\n     },\n     \"orchestratorVersion\": \"1.19.9\"\
-        ,\n     \"enableNodePublicIP\": false,\n     \"nodeLabels\": {},\n     \"\
-        mode\": \"System\",\n     \"enableEncryptionAtHost\": false,\n     \"osType\"\
-        : \"Linux\",\n     \"nodeImageVersion\": \"AKSUbuntu-1804gen2containerd-2021.04.22\"\
-        ,\n     \"enableFIPS\": false\n    }\n   ],\n   \"linuxProfile\": {\n    \"\
-        adminUsername\": \"azureuser\",\n    \"ssh\": {\n     \"publicKeys\": [\n\
-        \      {\n       \"keyData\": \"ssh-rsa AAAAB3NzaC1yc2EAAAADAQABAAACAQCbIg1guRHbI0lV11wWDt1r2cUdcNd27CJsg+SfgC7miZeubtwUhbsPdhMQsfDyhOWHq1+ZL0M+nJZV63d/1dhmhtgyOqejUwrPlzKhydsbrsdUor+JmNJDdW01v7BXHyuymT8G4s09jCasNOwiufbP/qp72ruu0bIA1nySsvlf9pCQAuFkAnVnf/rFhUlOkhtRpwcq8SUNY2zRHR/EKb/4NWY1JzR4sa3q2fWIJdrrX0DvLoa5g9bIEd4Df79ba7v+yiUBOS0zT2ll+z4g9izHK3EO5d8hL4jYxcjKs+wcslSYRWrascfscLgMlMGh0CdKeNTDjHpGPncaf3Z+FwwwjWeuiNBxv7bJo13/8B/098KlVDl4GZqsoBCEjPyJfV6hO0y/LkRGkk7oHWKgeWAfKtfLItRp00eZ4fcJNK9kCaSMmEugoZWcI7NGbZXzqFWqbpRI7NcDP9+WIQ+i9U5vqWsqd/zng4kbuAJ6UuKqIzB0upYrLShfQE3SAck8oaLhJqqq56VfDuASNpJKidV+zq27HfSBmbXnkR/5AK337dc3MXKJypoK/QPMLKUAP5XLPbs+NddJQV7EZXd29DLgp+fRIg3edpKdO7ZErWhv7d+3Kws+e1Y+ypmR2WIVSwVyBEUfgv2C8Ts9gnTF4pNcEY/S2aBicz5Ew2+jdyGNQQ==\
-        \ test@example.com\\n\"\n      }\n     ]\n    }\n   },\n   \"servicePrincipalProfile\"\
-        : {\n    \"clientId\": \"http://clitest000002\"\n   },\n   \"addonProfiles\"\
-        : {\n    \"omsagent\": {\n     \"enabled\": true,\n     \"config\": {\n  \
-        \    \"logAnalyticsWorkspaceResourceID\": \"/subscriptions/00000000-0000-0000-0000-000000000000/resourcegroups/defaultresourcegroup-wus2/providers/microsoft.operationalinsights/workspaces/defaultworkspace-c1089427-83d3-4286-9f35-5af546a6eb67-wus2\"\
-        \n     }\n    }\n   },\n   \"nodeResourceGroup\": \"MC_clitest000001_cliakstest000003_westus2\"\
-        ,\n   \"enableRBAC\": true,\n   \"networkProfile\": {\n    \"networkPlugin\"\
-        : \"kubenet\",\n    \"loadBalancerSku\": \"Standard\",\n    \"loadBalancerProfile\"\
-        : {\n     \"managedOutboundIPs\": {\n      \"count\": 1\n     },\n     \"\
-        effectiveOutboundIPs\": [\n      {\n       \"id\": \"/subscriptions/00000000-0000-0000-0000-000000000000/resourceGroups/MC_clitest000001_cliakstest000003_westus2/providers/Microsoft.Network/publicIPAddresses/2fad3b62-47cb-4ad3-bedd-e60ccfc65698\"\
-        \n      }\n     ]\n    },\n    \"podCidr\": \"10.244.0.0/16\",\n    \"serviceCidr\"\
-        : \"10.0.0.0/16\",\n    \"dnsServiceIP\": \"10.0.0.10\",\n    \"dockerBridgeCidr\"\
-        : \"172.17.0.1/16\",\n    \"outboundType\": \"loadBalancer\"\n   },\n   \"\
-        maxAgentPools\": 100\n  },\n  \"sku\": {\n   \"name\": \"Basic\",\n   \"tier\"\
-        : \"Free\"\n  }\n }"
-=======
-      string: "{\n  \"id\": \"/subscriptions/00000000-0000-0000-0000-000000000000/resourcegroups/clitest000001/providers/Microsoft.ContainerService/managedClusters/cliakstest000003\",\n
-        \ \"location\": \"westus2\",\n  \"name\": \"cliakstest000003\",\n  \"type\":
-        \"Microsoft.ContainerService/ManagedClusters\",\n  \"properties\": {\n   \"provisioningState\":
-        \"Succeeded\",\n   \"powerState\": {\n    \"code\": \"Running\"\n   },\n   \"kubernetesVersion\":
-        \"1.19.9\",\n   \"dnsPrefix\": \"cliaksdns000004\",\n   \"fqdn\": \"cliaksdns000004-a294a4aa.hcp.westus2.azmk8s.io\",\n
-        \  \"azurePortalFQDN\": \"cliaksdns000004-a294a4aa.portal.hcp.westus2.azmk8s.io\",\n
-        \  \"agentPoolProfiles\": [\n    {\n     \"name\": \"nodepool1\",\n     \"count\":
-        1,\n     \"vmSize\": \"Standard_DS2_v2\",\n     \"osDiskSizeGB\": 128,\n     \"osDiskType\":
-        \"Managed\",\n     \"kubeletDiskType\": \"OS\",\n     \"maxPods\": 110,\n
-        \    \"type\": \"VirtualMachineScaleSets\",\n     \"provisioningState\": \"Succeeded\",\n
-        \    \"powerState\": {\n      \"code\": \"Running\"\n     },\n     \"orchestratorVersion\":
-        \"1.19.9\",\n     \"enableNodePublicIP\": false,\n     \"nodeLabels\": {},\n
-        \    \"mode\": \"System\",\n     \"enableEncryptionAtHost\": false,\n     \"osType\":
-        \"Linux\",\n     \"nodeImageVersion\": \"AKSUbuntu-1804gen2containerd-2021.04.22\",\n
-        \    \"enableFIPS\": false\n    }\n   ],\n   \"linuxProfile\": {\n    \"adminUsername\":
-        \"azureuser\",\n    \"ssh\": {\n     \"publicKeys\": [\n      {\n       \"keyData\":
-        \"ssh-rsa AAAAB3NzaC1yc2EAAAADAQABAAACAQCbIg1guRHbI0lV11wWDt1r2cUdcNd27CJsg+SfgC7miZeubtwUhbsPdhMQsfDyhOWHq1+ZL0M+nJZV63d/1dhmhtgyOqejUwrPlzKhydsbrsdUor+JmNJDdW01v7BXHyuymT8G4s09jCasNOwiufbP/qp72ruu0bIA1nySsvlf9pCQAuFkAnVnf/rFhUlOkhtRpwcq8SUNY2zRHR/EKb/4NWY1JzR4sa3q2fWIJdrrX0DvLoa5g9bIEd4Df79ba7v+yiUBOS0zT2ll+z4g9izHK3EO5d8hL4jYxcjKs+wcslSYRWrascfscLgMlMGh0CdKeNTDjHpGPncaf3Z+FwwwjWeuiNBxv7bJo13/8B/098KlVDl4GZqsoBCEjPyJfV6hO0y/LkRGkk7oHWKgeWAfKtfLItRp00eZ4fcJNK9kCaSMmEugoZWcI7NGbZXzqFWqbpRI7NcDP9+WIQ+i9U5vqWsqd/zng4kbuAJ6UuKqIzB0upYrLShfQE3SAck8oaLhJqqq56VfDuASNpJKidV+zq27HfSBmbXnkR/5AK337dc3MXKJypoK/QPMLKUAP5XLPbs+NddJQV7EZXd29DLgp+fRIg3edpKdO7ZErWhv7d+3Kws+e1Y+ypmR2WIVSwVyBEUfgv2C8Ts9gnTF4pNcEY/S2aBicz5Ew2+jdyGNQQ==
-        test@example.com\\n\"\n      }\n     ]\n    }\n   },\n   \"servicePrincipalProfile\":
-        {\n    \"clientId\": \"http://clitest000002\"\n   },\n   \"addonProfiles\":
-        {\n    \"omsagent\": {\n     \"enabled\": true,\n     \"config\": {\n      \"logAnalyticsWorkspaceResourceID\":
-        \"/subscriptions/00000000-0000-0000-0000-000000000000/resourcegroups/defaultresourcegroup-wus2/providers/microsoft.operationalinsights/workspaces/defaultworkspace-0b1f6471-1bf0-4dda-aec3-cb9272f09590-wus2\"\n
-        \    }\n    }\n   },\n   \"nodeResourceGroup\": \"MC_clitest000001_cliakstest000003_westus2\",\n
-        \  \"enableRBAC\": true,\n   \"enablePodSecurityPolicy\": false,\n   \"networkProfile\":
-        {\n    \"networkPlugin\": \"kubenet\",\n    \"loadBalancerSku\": \"Standard\",\n
-        \   \"loadBalancerProfile\": {\n     \"managedOutboundIPs\": {\n      \"count\":
-        1\n     },\n     \"effectiveOutboundIPs\": [\n      {\n       \"id\": \"/subscriptions/00000000-0000-0000-0000-000000000000/resourceGroups/MC_clitest000001_cliakstest000003_westus2/providers/Microsoft.Network/publicIPAddresses/178161a4-374f-4779-a9e2-75ee12750ca2\"\n
-        \     }\n     ]\n    },\n    \"podCidr\": \"10.244.0.0/16\",\n    \"serviceCidr\":
-        \"10.0.0.0/16\",\n    \"dnsServiceIP\": \"10.0.0.10\",\n    \"dockerBridgeCidr\":
-        \"172.17.0.1/16\",\n    \"outboundType\": \"loadBalancer\"\n   },\n   \"maxAgentPools\":
-        100\n  },\n  \"sku\": {\n   \"name\": \"Basic\",\n   \"tier\": \"Free\"\n
-        \ }\n }"
->>>>>>> 49f99001
-    headers:
-      cache-control:
-      - no-cache
-      content-length:
-      - '3389'
-      content-type:
-      - application/json
-      date:
-<<<<<<< HEAD
-      - Tue, 11 May 2021 00:48:58 GMT
-=======
-      - Tue, 11 May 2021 07:42:32 GMT
->>>>>>> 49f99001
-      expires:
-      - '-1'
-      pragma:
-      - no-cache
-      server:
-      - nginx
-      strict-transport-security:
-      - max-age=31536000; includeSubDomains
-      transfer-encoding:
-      - chunked
-      vary:
-      - Accept-Encoding
-      x-content-type-options:
-      - nosniff
-    status:
-      code: 200
-      message: OK
-- request:
-    body: '{"location": "westus2", "properties": {"kubernetesVersion": "1.19.9", "dnsPrefix":
-      "cliaksdns000004", "agentPoolProfiles": [{"count": 1, "vmSize": "Standard_DS2_v2",
-      "osDiskSizeGB": 128, "osDiskType": "Managed", "kubeletDiskType": "OS", "maxPods":
-      110, "osType": "Linux", "type": "VirtualMachineScaleSets", "mode": "System",
-      "orchestratorVersion": "1.19.9", "enableNodePublicIP": false, "nodeLabels":
-      {}, "enableEncryptionAtHost": false, "enableFIPS": false, "name": "nodepool1"}],
-      "linuxProfile": {"adminUsername": "azureuser", "ssh": {"publicKeys": [{"keyData":
-      "ssh-rsa AAAAB3NzaC1yc2EAAAADAQABAAACAQCbIg1guRHbI0lV11wWDt1r2cUdcNd27CJsg+SfgC7miZeubtwUhbsPdhMQsfDyhOWHq1+ZL0M+nJZV63d/1dhmhtgyOqejUwrPlzKhydsbrsdUor+JmNJDdW01v7BXHyuymT8G4s09jCasNOwiufbP/qp72ruu0bIA1nySsvlf9pCQAuFkAnVnf/rFhUlOkhtRpwcq8SUNY2zRHR/EKb/4NWY1JzR4sa3q2fWIJdrrX0DvLoa5g9bIEd4Df79ba7v+yiUBOS0zT2ll+z4g9izHK3EO5d8hL4jYxcjKs+wcslSYRWrascfscLgMlMGh0CdKeNTDjHpGPncaf3Z+FwwwjWeuiNBxv7bJo13/8B/098KlVDl4GZqsoBCEjPyJfV6hO0y/LkRGkk7oHWKgeWAfKtfLItRp00eZ4fcJNK9kCaSMmEugoZWcI7NGbZXzqFWqbpRI7NcDP9+WIQ+i9U5vqWsqd/zng4kbuAJ6UuKqIzB0upYrLShfQE3SAck8oaLhJqqq56VfDuASNpJKidV+zq27HfSBmbXnkR/5AK337dc3MXKJypoK/QPMLKUAP5XLPbs+NddJQV7EZXd29DLgp+fRIg3edpKdO7ZErWhv7d+3Kws+e1Y+ypmR2WIVSwVyBEUfgv2C8Ts9gnTF4pNcEY/S2aBicz5Ew2+jdyGNQQ==
-      test@example.com\n"}]}}, "addonProfiles": {"omsagent": {"enabled": false}},
-      "nodeResourceGroup": "MC_clitest000001_cliakstest000003_westus2", "enableRBAC":
-<<<<<<< HEAD
-      true, "networkProfile": {"networkPlugin": "kubenet", "podCidr": "10.244.0.0/16",
-      "serviceCidr": "10.0.0.0/16", "dnsServiceIP": "10.0.0.10", "dockerBridgeCidr":
-      "172.17.0.1/16", "outboundType": "loadBalancer", "loadBalancerSku": "Standard",
-      "loadBalancerProfile": {"managedOutboundIPs": {"count": 1}, "effectiveOutboundIPs":
-      [{"id": "/subscriptions/00000000-0000-0000-0000-000000000000/resourceGroups/MC_clitest000001_cliakstest000003_westus2/providers/Microsoft.Network/publicIPAddresses/2fad3b62-47cb-4ad3-bedd-e60ccfc65698"}]}}},
-=======
-      true, "enablePodSecurityPolicy": false, "networkProfile": {"networkPlugin":
-      "kubenet", "podCidr": "10.244.0.0/16", "serviceCidr": "10.0.0.0/16", "dnsServiceIP":
-      "10.0.0.10", "dockerBridgeCidr": "172.17.0.1/16", "outboundType": "loadBalancer",
-      "loadBalancerSku": "Standard", "loadBalancerProfile": {"managedOutboundIPs":
-      {"count": 1}, "effectiveOutboundIPs": [{"id": "/subscriptions/00000000-0000-0000-0000-000000000000/resourceGroups/MC_clitest000001_cliakstest000003_westus2/providers/Microsoft.Network/publicIPAddresses/178161a4-374f-4779-a9e2-75ee12750ca2"}]}}},
->>>>>>> 49f99001
-      "sku": {"name": "Basic", "tier": "Free"}}'
-    headers:
-      Accept:
-      - application/json
-      Accept-Encoding:
-      - gzip, deflate
-      CommandName:
-      - aks disable-addons
-      Connection:
-      - keep-alive
-      Content-Length:
-<<<<<<< HEAD
-      - '2028'
-=======
-      - '2062'
->>>>>>> 49f99001
-      Content-Type:
-      - application/json; charset=utf-8
-      ParameterSetName:
-      - -a -g -n
-      User-Agent:
-<<<<<<< HEAD
-      - python/3.6.10 (Linux-5.10.25-linuxkit-x86_64-with) msrest/0.6.21 msrest_azure/0.6.3
-        azure-mgmt-containerservice/11.2.0 Azure-SDK-For-Python AZURECLI/2.23.0 (DOCKER)
-=======
-      - python/3.8.1 (Windows-10-10.0.19041-SP0) msrest/0.6.21 msrest_azure/0.6.3
-        azure-mgmt-containerservice/11.0.0 Azure-SDK-For-Python AZURECLI/2.23.0
->>>>>>> 49f99001
-      accept-language:
-      - en-US
-    method: PUT
-    uri: https://management.azure.com/subscriptions/00000000-0000-0000-0000-000000000000/resourceGroups/clitest000001/providers/Microsoft.ContainerService/managedClusters/cliakstest000003?api-version=2021-03-01
-  response:
-    body:
-<<<<<<< HEAD
-      string: "{\n  \"id\": \"/subscriptions/00000000-0000-0000-0000-000000000000/resourcegroups/clitest000001/providers/Microsoft.ContainerService/managedClusters/cliakstest000003\"\
-        ,\n  \"location\": \"westus2\",\n  \"name\": \"cliakstest000003\",\n  \"type\"\
-        : \"Microsoft.ContainerService/ManagedClusters\",\n  \"properties\": {\n \
-        \  \"provisioningState\": \"Updating\",\n   \"powerState\": {\n    \"code\"\
-        : \"Running\"\n   },\n   \"kubernetesVersion\": \"1.19.9\",\n   \"dnsPrefix\"\
-        : \"cliaksdns000004\",\n   \"fqdn\": \"cliaksdns000004-8d225ce4.hcp.westus2.azmk8s.io\"\
-        ,\n   \"azurePortalFQDN\": \"cliaksdns000004-8d225ce4.portal.hcp.westus2.azmk8s.io\"\
-        ,\n   \"agentPoolProfiles\": [\n    {\n     \"name\": \"nodepool1\",\n   \
-        \  \"count\": 1,\n     \"vmSize\": \"Standard_DS2_v2\",\n     \"osDiskSizeGB\"\
-        : 128,\n     \"osDiskType\": \"Managed\",\n     \"kubeletDiskType\": \"OS\"\
-        ,\n     \"maxPods\": 110,\n     \"type\": \"VirtualMachineScaleSets\",\n \
-        \    \"provisioningState\": \"Updating\",\n     \"powerState\": {\n      \"\
-        code\": \"Running\"\n     },\n     \"orchestratorVersion\": \"1.19.9\",\n\
-        \     \"enableNodePublicIP\": false,\n     \"nodeLabels\": {},\n     \"mode\"\
-        : \"System\",\n     \"enableEncryptionAtHost\": false,\n     \"osType\": \"\
-        Linux\",\n     \"nodeImageVersion\": \"AKSUbuntu-1804gen2containerd-2021.04.22\"\
-        ,\n     \"enableFIPS\": false\n    }\n   ],\n   \"linuxProfile\": {\n    \"\
-        adminUsername\": \"azureuser\",\n    \"ssh\": {\n     \"publicKeys\": [\n\
-        \      {\n       \"keyData\": \"ssh-rsa AAAAB3NzaC1yc2EAAAADAQABAAACAQCbIg1guRHbI0lV11wWDt1r2cUdcNd27CJsg+SfgC7miZeubtwUhbsPdhMQsfDyhOWHq1+ZL0M+nJZV63d/1dhmhtgyOqejUwrPlzKhydsbrsdUor+JmNJDdW01v7BXHyuymT8G4s09jCasNOwiufbP/qp72ruu0bIA1nySsvlf9pCQAuFkAnVnf/rFhUlOkhtRpwcq8SUNY2zRHR/EKb/4NWY1JzR4sa3q2fWIJdrrX0DvLoa5g9bIEd4Df79ba7v+yiUBOS0zT2ll+z4g9izHK3EO5d8hL4jYxcjKs+wcslSYRWrascfscLgMlMGh0CdKeNTDjHpGPncaf3Z+FwwwjWeuiNBxv7bJo13/8B/098KlVDl4GZqsoBCEjPyJfV6hO0y/LkRGkk7oHWKgeWAfKtfLItRp00eZ4fcJNK9kCaSMmEugoZWcI7NGbZXzqFWqbpRI7NcDP9+WIQ+i9U5vqWsqd/zng4kbuAJ6UuKqIzB0upYrLShfQE3SAck8oaLhJqqq56VfDuASNpJKidV+zq27HfSBmbXnkR/5AK337dc3MXKJypoK/QPMLKUAP5XLPbs+NddJQV7EZXd29DLgp+fRIg3edpKdO7ZErWhv7d+3Kws+e1Y+ypmR2WIVSwVyBEUfgv2C8Ts9gnTF4pNcEY/S2aBicz5Ew2+jdyGNQQ==\
-        \ test@example.com\\n\"\n      }\n     ]\n    }\n   },\n   \"servicePrincipalProfile\"\
-        : {\n    \"clientId\": \"http://clitest000002\"\n   },\n   \"addonProfiles\"\
-        : {\n    \"omsagent\": {\n     \"enabled\": false,\n     \"config\": null\n\
-        \    }\n   },\n   \"nodeResourceGroup\": \"MC_clitest000001_cliakstest000003_westus2\"\
-        ,\n   \"enableRBAC\": true,\n   \"networkProfile\": {\n    \"networkPlugin\"\
-        : \"kubenet\",\n    \"loadBalancerSku\": \"Standard\",\n    \"loadBalancerProfile\"\
-        : {\n     \"managedOutboundIPs\": {\n      \"count\": 1\n     },\n     \"\
-        effectiveOutboundIPs\": [\n      {\n       \"id\": \"/subscriptions/00000000-0000-0000-0000-000000000000/resourceGroups/MC_clitest000001_cliakstest000003_westus2/providers/Microsoft.Network/publicIPAddresses/2fad3b62-47cb-4ad3-bedd-e60ccfc65698\"\
-        \n      }\n     ]\n    },\n    \"podCidr\": \"10.244.0.0/16\",\n    \"serviceCidr\"\
-        : \"10.0.0.0/16\",\n    \"dnsServiceIP\": \"10.0.0.10\",\n    \"dockerBridgeCidr\"\
-        : \"172.17.0.1/16\",\n    \"outboundType\": \"loadBalancer\"\n   },\n   \"\
-        maxAgentPools\": 100\n  },\n  \"sku\": {\n   \"name\": \"Basic\",\n   \"tier\"\
-        : \"Free\"\n  }\n }"
-    headers:
-      azure-asyncoperation:
-      - https://management.azure.com/subscriptions/00000000-0000-0000-0000-000000000000/providers/Microsoft.ContainerService/locations/westus2/operations/abc3190b-2a69-48b0-b7d5-67dfbf89662f?api-version=2016-03-30
-=======
-      string: "{\n  \"id\": \"/subscriptions/00000000-0000-0000-0000-000000000000/resourcegroups/clitest000001/providers/Microsoft.ContainerService/managedClusters/cliakstest000003\",\n
-        \ \"location\": \"westus2\",\n  \"name\": \"cliakstest000003\",\n  \"type\":
-        \"Microsoft.ContainerService/ManagedClusters\",\n  \"properties\": {\n   \"provisioningState\":
-        \"Updating\",\n   \"powerState\": {\n    \"code\": \"Running\"\n   },\n   \"kubernetesVersion\":
-        \"1.19.9\",\n   \"dnsPrefix\": \"cliaksdns000004\",\n   \"fqdn\": \"cliaksdns000004-a294a4aa.hcp.westus2.azmk8s.io\",\n
-        \  \"azurePortalFQDN\": \"cliaksdns000004-a294a4aa.portal.hcp.westus2.azmk8s.io\",\n
-        \  \"agentPoolProfiles\": [\n    {\n     \"name\": \"nodepool1\",\n     \"count\":
-        1,\n     \"vmSize\": \"Standard_DS2_v2\",\n     \"osDiskSizeGB\": 128,\n     \"osDiskType\":
-        \"Managed\",\n     \"kubeletDiskType\": \"OS\",\n     \"maxPods\": 110,\n
-        \    \"type\": \"VirtualMachineScaleSets\",\n     \"provisioningState\": \"Updating\",\n
-        \    \"powerState\": {\n      \"code\": \"Running\"\n     },\n     \"orchestratorVersion\":
-        \"1.19.9\",\n     \"enableNodePublicIP\": false,\n     \"nodeLabels\": {},\n
-        \    \"mode\": \"System\",\n     \"enableEncryptionAtHost\": false,\n     \"osType\":
-        \"Linux\",\n     \"nodeImageVersion\": \"AKSUbuntu-1804gen2containerd-2021.04.22\",\n
-        \    \"enableFIPS\": false\n    }\n   ],\n   \"linuxProfile\": {\n    \"adminUsername\":
-        \"azureuser\",\n    \"ssh\": {\n     \"publicKeys\": [\n      {\n       \"keyData\":
-        \"ssh-rsa AAAAB3NzaC1yc2EAAAADAQABAAACAQCbIg1guRHbI0lV11wWDt1r2cUdcNd27CJsg+SfgC7miZeubtwUhbsPdhMQsfDyhOWHq1+ZL0M+nJZV63d/1dhmhtgyOqejUwrPlzKhydsbrsdUor+JmNJDdW01v7BXHyuymT8G4s09jCasNOwiufbP/qp72ruu0bIA1nySsvlf9pCQAuFkAnVnf/rFhUlOkhtRpwcq8SUNY2zRHR/EKb/4NWY1JzR4sa3q2fWIJdrrX0DvLoa5g9bIEd4Df79ba7v+yiUBOS0zT2ll+z4g9izHK3EO5d8hL4jYxcjKs+wcslSYRWrascfscLgMlMGh0CdKeNTDjHpGPncaf3Z+FwwwjWeuiNBxv7bJo13/8B/098KlVDl4GZqsoBCEjPyJfV6hO0y/LkRGkk7oHWKgeWAfKtfLItRp00eZ4fcJNK9kCaSMmEugoZWcI7NGbZXzqFWqbpRI7NcDP9+WIQ+i9U5vqWsqd/zng4kbuAJ6UuKqIzB0upYrLShfQE3SAck8oaLhJqqq56VfDuASNpJKidV+zq27HfSBmbXnkR/5AK337dc3MXKJypoK/QPMLKUAP5XLPbs+NddJQV7EZXd29DLgp+fRIg3edpKdO7ZErWhv7d+3Kws+e1Y+ypmR2WIVSwVyBEUfgv2C8Ts9gnTF4pNcEY/S2aBicz5Ew2+jdyGNQQ==
-        test@example.com\\n\"\n      }\n     ]\n    }\n   },\n   \"servicePrincipalProfile\":
-        {\n    \"clientId\": \"http://clitest000002\"\n   },\n   \"addonProfiles\":
-        {\n    \"omsagent\": {\n     \"enabled\": false,\n     \"config\": null\n
-        \   }\n   },\n   \"nodeResourceGroup\": \"MC_clitest000001_cliakstest000003_westus2\",\n
-        \  \"enableRBAC\": true,\n   \"enablePodSecurityPolicy\": false,\n   \"networkProfile\":
-        {\n    \"networkPlugin\": \"kubenet\",\n    \"loadBalancerSku\": \"Standard\",\n
-        \   \"loadBalancerProfile\": {\n     \"managedOutboundIPs\": {\n      \"count\":
-        1\n     },\n     \"effectiveOutboundIPs\": [\n      {\n       \"id\": \"/subscriptions/00000000-0000-0000-0000-000000000000/resourceGroups/MC_clitest000001_cliakstest000003_westus2/providers/Microsoft.Network/publicIPAddresses/178161a4-374f-4779-a9e2-75ee12750ca2\"\n
-        \     }\n     ]\n    },\n    \"podCidr\": \"10.244.0.0/16\",\n    \"serviceCidr\":
-        \"10.0.0.0/16\",\n    \"dnsServiceIP\": \"10.0.0.10\",\n    \"dockerBridgeCidr\":
-        \"172.17.0.1/16\",\n    \"outboundType\": \"loadBalancer\"\n   },\n   \"maxAgentPools\":
-        100\n  },\n  \"sku\": {\n   \"name\": \"Basic\",\n   \"tier\": \"Free\"\n
-        \ }\n }"
-    headers:
-      azure-asyncoperation:
-      - https://management.azure.com/subscriptions/00000000-0000-0000-0000-000000000000/providers/Microsoft.ContainerService/locations/westus2/operations/8abbc35c-1050-4cd1-90be-f7c98ae12811?api-version=2016-03-30
->>>>>>> 49f99001
-      cache-control:
-      - no-cache
-      content-length:
-      - '3138'
-      content-type:
-      - application/json
-      date:
-<<<<<<< HEAD
-      - Tue, 11 May 2021 00:49:00 GMT
-=======
-      - Tue, 11 May 2021 07:42:39 GMT
->>>>>>> 49f99001
-      expires:
-      - '-1'
-      pragma:
-      - no-cache
-      server:
-      - nginx
-      strict-transport-security:
-      - max-age=31536000; includeSubDomains
-      transfer-encoding:
-      - chunked
-      vary:
-      - Accept-Encoding
-      x-content-type-options:
-      - nosniff
-      x-ms-ratelimit-remaining-subscription-writes:
-<<<<<<< HEAD
-      - '1198'
-=======
-      - '1199'
-    status:
-      code: 200
-      message: OK
-- request:
-    body: null
-    headers:
-      Accept:
-      - application/json
-      Accept-Encoding:
-      - gzip, deflate
-      CommandName:
-      - aks disable-addons
-      Connection:
-      - keep-alive
-      ParameterSetName:
-      - -a -g -n
-      User-Agent:
-      - python/3.8.1 (Windows-10-10.0.19041-SP0) msrest/0.6.21 msrest_azure/0.6.3
-        azure-mgmt-containerservice/11.0.0 Azure-SDK-For-Python AZURECLI/2.23.0
-    method: GET
-    uri: https://management.azure.com/subscriptions/00000000-0000-0000-0000-000000000000/providers/Microsoft.ContainerService/locations/westus2/operations/8abbc35c-1050-4cd1-90be-f7c98ae12811?api-version=2016-03-30
-  response:
-    body:
-      string: "{\n  \"name\": \"5cc3bb8a-5010-d14c-90be-f7c98ae12811\",\n  \"status\":
-        \"InProgress\",\n  \"startTime\": \"2021-05-11T07:42:37.4533333Z\"\n }"
-    headers:
-      cache-control:
-      - no-cache
-      content-length:
-      - '126'
-      content-type:
-      - application/json
-      date:
-      - Tue, 11 May 2021 07:43:10 GMT
-      expires:
-      - '-1'
-      pragma:
-      - no-cache
-      server:
-      - nginx
-      strict-transport-security:
-      - max-age=31536000; includeSubDomains
-      transfer-encoding:
-      - chunked
-      vary:
-      - Accept-Encoding
-      x-content-type-options:
-      - nosniff
->>>>>>> 49f99001
-    status:
-      code: 200
-      message: OK
-- request:
-    body: null
-    headers:
-      Accept:
-      - application/json
-      Accept-Encoding:
-      - gzip, deflate
-      CommandName:
-      - aks disable-addons
-      Connection:
-      - keep-alive
-      ParameterSetName:
-      - -a -g -n
-      User-Agent:
-<<<<<<< HEAD
-      - python/3.6.10 (Linux-5.10.25-linuxkit-x86_64-with) msrest/0.6.21 msrest_azure/0.6.3
-        azure-mgmt-containerservice/11.2.0 Azure-SDK-For-Python AZURECLI/2.23.0 (DOCKER)
-    method: GET
-    uri: https://management.azure.com/subscriptions/00000000-0000-0000-0000-000000000000/providers/Microsoft.ContainerService/locations/westus2/operations/abc3190b-2a69-48b0-b7d5-67dfbf89662f?api-version=2016-03-30
-  response:
-    body:
-      string: "{\n  \"name\": \"0b19c3ab-692a-b048-b7d5-67dfbf89662f\",\n  \"status\"\
-        : \"InProgress\",\n  \"startTime\": \"2021-05-11T00:49:01.0233333Z\"\n }"
-    headers:
-      cache-control:
-      - no-cache
-      content-length:
-      - '126'
-      content-type:
-      - application/json
-      date:
-      - Tue, 11 May 2021 00:49:32 GMT
-      expires:
-      - '-1'
-      pragma:
-      - no-cache
-      server:
-      - nginx
-      strict-transport-security:
-      - max-age=31536000; includeSubDomains
-      transfer-encoding:
-      - chunked
-      vary:
-      - Accept-Encoding
-      x-content-type-options:
-      - nosniff
-    status:
-      code: 200
-      message: OK
-- request:
-    body: null
-    headers:
-      Accept:
-      - application/json
-      Accept-Encoding:
-      - gzip, deflate
-      CommandName:
-      - aks disable-addons
-      Connection:
-      - keep-alive
-      ParameterSetName:
-      - -a -g -n
-      User-Agent:
-      - python/3.6.10 (Linux-5.10.25-linuxkit-x86_64-with) msrest/0.6.21 msrest_azure/0.6.3
-        azure-mgmt-containerservice/11.2.0 Azure-SDK-For-Python AZURECLI/2.23.0 (DOCKER)
-    method: GET
-    uri: https://management.azure.com/subscriptions/00000000-0000-0000-0000-000000000000/providers/Microsoft.ContainerService/locations/westus2/operations/abc3190b-2a69-48b0-b7d5-67dfbf89662f?api-version=2016-03-30
-  response:
-    body:
-      string: "{\n  \"name\": \"0b19c3ab-692a-b048-b7d5-67dfbf89662f\",\n  \"status\"\
-        : \"Succeeded\",\n  \"startTime\": \"2021-05-11T00:49:01.0233333Z\",\n  \"\
-        endTime\": \"2021-05-11T00:49:59.1387917Z\"\n }"
-=======
-      - python/3.8.1 (Windows-10-10.0.19041-SP0) msrest/0.6.21 msrest_azure/0.6.3
-        azure-mgmt-containerservice/11.0.0 Azure-SDK-For-Python AZURECLI/2.23.0
-    method: GET
-    uri: https://management.azure.com/subscriptions/00000000-0000-0000-0000-000000000000/providers/Microsoft.ContainerService/locations/westus2/operations/8abbc35c-1050-4cd1-90be-f7c98ae12811?api-version=2016-03-30
-  response:
-    body:
-      string: "{\n  \"name\": \"5cc3bb8a-5010-d14c-90be-f7c98ae12811\",\n  \"status\":
-        \"Succeeded\",\n  \"startTime\": \"2021-05-11T07:42:37.4533333Z\",\n  \"endTime\":
-        \"2021-05-11T07:43:37.7180367Z\"\n }"
->>>>>>> 49f99001
-    headers:
-      cache-control:
-      - no-cache
-      content-length:
-      - '170'
-      content-type:
-      - application/json
-      date:
-<<<<<<< HEAD
-      - Tue, 11 May 2021 00:50:02 GMT
-=======
-      - Tue, 11 May 2021 07:43:42 GMT
->>>>>>> 49f99001
-      expires:
-      - '-1'
-      pragma:
-      - no-cache
-      server:
-      - nginx
-      strict-transport-security:
-      - max-age=31536000; includeSubDomains
-      transfer-encoding:
-      - chunked
-      vary:
-      - Accept-Encoding
-      x-content-type-options:
-      - nosniff
-    status:
-      code: 200
-      message: OK
-- request:
-    body: null
-    headers:
-      Accept:
-      - application/json
-      Accept-Encoding:
-      - gzip, deflate
-      CommandName:
-      - aks disable-addons
-      Connection:
-      - keep-alive
-      ParameterSetName:
-      - -a -g -n
-      User-Agent:
-<<<<<<< HEAD
-      - python/3.6.10 (Linux-5.10.25-linuxkit-x86_64-with) msrest/0.6.21 msrest_azure/0.6.3
-        azure-mgmt-containerservice/11.2.0 Azure-SDK-For-Python AZURECLI/2.23.0 (DOCKER)
-=======
-      - python/3.8.1 (Windows-10-10.0.19041-SP0) msrest/0.6.21 msrest_azure/0.6.3
-        azure-mgmt-containerservice/11.0.0 Azure-SDK-For-Python AZURECLI/2.23.0
->>>>>>> 49f99001
-    method: GET
-    uri: https://management.azure.com/subscriptions/00000000-0000-0000-0000-000000000000/resourceGroups/clitest000001/providers/Microsoft.ContainerService/managedClusters/cliakstest000003?api-version=2021-03-01
-  response:
-    body:
-<<<<<<< HEAD
-      string: "{\n  \"id\": \"/subscriptions/00000000-0000-0000-0000-000000000000/resourcegroups/clitest000001/providers/Microsoft.ContainerService/managedClusters/cliakstest000003\"\
-        ,\n  \"location\": \"westus2\",\n  \"name\": \"cliakstest000003\",\n  \"type\"\
-        : \"Microsoft.ContainerService/ManagedClusters\",\n  \"properties\": {\n \
-        \  \"provisioningState\": \"Succeeded\",\n   \"powerState\": {\n    \"code\"\
-        : \"Running\"\n   },\n   \"kubernetesVersion\": \"1.19.9\",\n   \"dnsPrefix\"\
-        : \"cliaksdns000004\",\n   \"fqdn\": \"cliaksdns000004-8d225ce4.hcp.westus2.azmk8s.io\"\
-        ,\n   \"azurePortalFQDN\": \"cliaksdns000004-8d225ce4.portal.hcp.westus2.azmk8s.io\"\
-        ,\n   \"agentPoolProfiles\": [\n    {\n     \"name\": \"nodepool1\",\n   \
-        \  \"count\": 1,\n     \"vmSize\": \"Standard_DS2_v2\",\n     \"osDiskSizeGB\"\
-        : 128,\n     \"osDiskType\": \"Managed\",\n     \"kubeletDiskType\": \"OS\"\
-        ,\n     \"maxPods\": 110,\n     \"type\": \"VirtualMachineScaleSets\",\n \
-        \    \"provisioningState\": \"Succeeded\",\n     \"powerState\": {\n     \
-        \ \"code\": \"Running\"\n     },\n     \"orchestratorVersion\": \"1.19.9\"\
-        ,\n     \"enableNodePublicIP\": false,\n     \"nodeLabels\": {},\n     \"\
-        mode\": \"System\",\n     \"enableEncryptionAtHost\": false,\n     \"osType\"\
-        : \"Linux\",\n     \"nodeImageVersion\": \"AKSUbuntu-1804gen2containerd-2021.04.22\"\
-        ,\n     \"enableFIPS\": false\n    }\n   ],\n   \"linuxProfile\": {\n    \"\
-        adminUsername\": \"azureuser\",\n    \"ssh\": {\n     \"publicKeys\": [\n\
-        \      {\n       \"keyData\": \"ssh-rsa AAAAB3NzaC1yc2EAAAADAQABAAACAQCbIg1guRHbI0lV11wWDt1r2cUdcNd27CJsg+SfgC7miZeubtwUhbsPdhMQsfDyhOWHq1+ZL0M+nJZV63d/1dhmhtgyOqejUwrPlzKhydsbrsdUor+JmNJDdW01v7BXHyuymT8G4s09jCasNOwiufbP/qp72ruu0bIA1nySsvlf9pCQAuFkAnVnf/rFhUlOkhtRpwcq8SUNY2zRHR/EKb/4NWY1JzR4sa3q2fWIJdrrX0DvLoa5g9bIEd4Df79ba7v+yiUBOS0zT2ll+z4g9izHK3EO5d8hL4jYxcjKs+wcslSYRWrascfscLgMlMGh0CdKeNTDjHpGPncaf3Z+FwwwjWeuiNBxv7bJo13/8B/098KlVDl4GZqsoBCEjPyJfV6hO0y/LkRGkk7oHWKgeWAfKtfLItRp00eZ4fcJNK9kCaSMmEugoZWcI7NGbZXzqFWqbpRI7NcDP9+WIQ+i9U5vqWsqd/zng4kbuAJ6UuKqIzB0upYrLShfQE3SAck8oaLhJqqq56VfDuASNpJKidV+zq27HfSBmbXnkR/5AK337dc3MXKJypoK/QPMLKUAP5XLPbs+NddJQV7EZXd29DLgp+fRIg3edpKdO7ZErWhv7d+3Kws+e1Y+ypmR2WIVSwVyBEUfgv2C8Ts9gnTF4pNcEY/S2aBicz5Ew2+jdyGNQQ==\
-        \ test@example.com\\n\"\n      }\n     ]\n    }\n   },\n   \"servicePrincipalProfile\"\
-        : {\n    \"clientId\": \"http://clitest000002\"\n   },\n   \"addonProfiles\"\
-        : {\n    \"omsagent\": {\n     \"enabled\": false,\n     \"config\": null\n\
-        \    }\n   },\n   \"nodeResourceGroup\": \"MC_clitest000001_cliakstest000003_westus2\"\
-        ,\n   \"enableRBAC\": true,\n   \"networkProfile\": {\n    \"networkPlugin\"\
-        : \"kubenet\",\n    \"loadBalancerSku\": \"Standard\",\n    \"loadBalancerProfile\"\
-        : {\n     \"managedOutboundIPs\": {\n      \"count\": 1\n     },\n     \"\
-        effectiveOutboundIPs\": [\n      {\n       \"id\": \"/subscriptions/00000000-0000-0000-0000-000000000000/resourceGroups/MC_clitest000001_cliakstest000003_westus2/providers/Microsoft.Network/publicIPAddresses/2fad3b62-47cb-4ad3-bedd-e60ccfc65698\"\
-        \n      }\n     ]\n    },\n    \"podCidr\": \"10.244.0.0/16\",\n    \"serviceCidr\"\
-        : \"10.0.0.0/16\",\n    \"dnsServiceIP\": \"10.0.0.10\",\n    \"dockerBridgeCidr\"\
-        : \"172.17.0.1/16\",\n    \"outboundType\": \"loadBalancer\"\n   },\n   \"\
-        maxAgentPools\": 100\n  },\n  \"sku\": {\n   \"name\": \"Basic\",\n   \"tier\"\
-        : \"Free\"\n  }\n }"
-=======
-      string: "{\n  \"id\": \"/subscriptions/00000000-0000-0000-0000-000000000000/resourcegroups/clitest000001/providers/Microsoft.ContainerService/managedClusters/cliakstest000003\",\n
-        \ \"location\": \"westus2\",\n  \"name\": \"cliakstest000003\",\n  \"type\":
-        \"Microsoft.ContainerService/ManagedClusters\",\n  \"properties\": {\n   \"provisioningState\":
-        \"Succeeded\",\n   \"powerState\": {\n    \"code\": \"Running\"\n   },\n   \"kubernetesVersion\":
-        \"1.19.9\",\n   \"dnsPrefix\": \"cliaksdns000004\",\n   \"fqdn\": \"cliaksdns000004-a294a4aa.hcp.westus2.azmk8s.io\",\n
-        \  \"azurePortalFQDN\": \"cliaksdns000004-a294a4aa.portal.hcp.westus2.azmk8s.io\",\n
-        \  \"agentPoolProfiles\": [\n    {\n     \"name\": \"nodepool1\",\n     \"count\":
-        1,\n     \"vmSize\": \"Standard_DS2_v2\",\n     \"osDiskSizeGB\": 128,\n     \"osDiskType\":
-        \"Managed\",\n     \"kubeletDiskType\": \"OS\",\n     \"maxPods\": 110,\n
-        \    \"type\": \"VirtualMachineScaleSets\",\n     \"provisioningState\": \"Succeeded\",\n
-        \    \"powerState\": {\n      \"code\": \"Running\"\n     },\n     \"orchestratorVersion\":
-        \"1.19.9\",\n     \"enableNodePublicIP\": false,\n     \"nodeLabels\": {},\n
-        \    \"mode\": \"System\",\n     \"enableEncryptionAtHost\": false,\n     \"osType\":
-        \"Linux\",\n     \"nodeImageVersion\": \"AKSUbuntu-1804gen2containerd-2021.04.22\",\n
-        \    \"enableFIPS\": false\n    }\n   ],\n   \"linuxProfile\": {\n    \"adminUsername\":
-        \"azureuser\",\n    \"ssh\": {\n     \"publicKeys\": [\n      {\n       \"keyData\":
-        \"ssh-rsa AAAAB3NzaC1yc2EAAAADAQABAAACAQCbIg1guRHbI0lV11wWDt1r2cUdcNd27CJsg+SfgC7miZeubtwUhbsPdhMQsfDyhOWHq1+ZL0M+nJZV63d/1dhmhtgyOqejUwrPlzKhydsbrsdUor+JmNJDdW01v7BXHyuymT8G4s09jCasNOwiufbP/qp72ruu0bIA1nySsvlf9pCQAuFkAnVnf/rFhUlOkhtRpwcq8SUNY2zRHR/EKb/4NWY1JzR4sa3q2fWIJdrrX0DvLoa5g9bIEd4Df79ba7v+yiUBOS0zT2ll+z4g9izHK3EO5d8hL4jYxcjKs+wcslSYRWrascfscLgMlMGh0CdKeNTDjHpGPncaf3Z+FwwwjWeuiNBxv7bJo13/8B/098KlVDl4GZqsoBCEjPyJfV6hO0y/LkRGkk7oHWKgeWAfKtfLItRp00eZ4fcJNK9kCaSMmEugoZWcI7NGbZXzqFWqbpRI7NcDP9+WIQ+i9U5vqWsqd/zng4kbuAJ6UuKqIzB0upYrLShfQE3SAck8oaLhJqqq56VfDuASNpJKidV+zq27HfSBmbXnkR/5AK337dc3MXKJypoK/QPMLKUAP5XLPbs+NddJQV7EZXd29DLgp+fRIg3edpKdO7ZErWhv7d+3Kws+e1Y+ypmR2WIVSwVyBEUfgv2C8Ts9gnTF4pNcEY/S2aBicz5Ew2+jdyGNQQ==
-        test@example.com\\n\"\n      }\n     ]\n    }\n   },\n   \"servicePrincipalProfile\":
-        {\n    \"clientId\": \"http://clitest000002\"\n   },\n   \"addonProfiles\":
-        {\n    \"omsagent\": {\n     \"enabled\": false,\n     \"config\": null\n
-        \   }\n   },\n   \"nodeResourceGroup\": \"MC_clitest000001_cliakstest000003_westus2\",\n
-        \  \"enableRBAC\": true,\n   \"enablePodSecurityPolicy\": false,\n   \"networkProfile\":
-        {\n    \"networkPlugin\": \"kubenet\",\n    \"loadBalancerSku\": \"Standard\",\n
-        \   \"loadBalancerProfile\": {\n     \"managedOutboundIPs\": {\n      \"count\":
-        1\n     },\n     \"effectiveOutboundIPs\": [\n      {\n       \"id\": \"/subscriptions/00000000-0000-0000-0000-000000000000/resourceGroups/MC_clitest000001_cliakstest000003_westus2/providers/Microsoft.Network/publicIPAddresses/178161a4-374f-4779-a9e2-75ee12750ca2\"\n
-        \     }\n     ]\n    },\n    \"podCidr\": \"10.244.0.0/16\",\n    \"serviceCidr\":
-        \"10.0.0.0/16\",\n    \"dnsServiceIP\": \"10.0.0.10\",\n    \"dockerBridgeCidr\":
-        \"172.17.0.1/16\",\n    \"outboundType\": \"loadBalancer\"\n   },\n   \"maxAgentPools\":
-        100\n  },\n  \"sku\": {\n   \"name\": \"Basic\",\n   \"tier\": \"Free\"\n
-        \ }\n }"
->>>>>>> 49f99001
-    headers:
-      cache-control:
-      - no-cache
-      content-length:
-      - '3140'
-      content-type:
-      - application/json
-      date:
-<<<<<<< HEAD
-      - Tue, 11 May 2021 00:50:03 GMT
-=======
-      - Tue, 11 May 2021 07:43:44 GMT
->>>>>>> 49f99001
-      expires:
-      - '-1'
-      pragma:
-      - no-cache
-      server:
-      - nginx
-      strict-transport-security:
-      - max-age=31536000; includeSubDomains
-      transfer-encoding:
-      - chunked
-      vary:
-      - Accept-Encoding
-      x-content-type-options:
-      - nosniff
-    status:
-      code: 200
-      message: OK
-- request:
-    body: null
-    headers:
-      Accept:
-      - application/json
-      Accept-Encoding:
-      - gzip, deflate
-      CommandName:
-      - aks show
-      Connection:
-      - keep-alive
-      ParameterSetName:
-      - -g -n
-      User-Agent:
-<<<<<<< HEAD
-      - python/3.6.10 (Linux-5.10.25-linuxkit-x86_64-with) msrest/0.6.21 msrest_azure/0.6.3
-        azure-mgmt-containerservice/11.2.0 Azure-SDK-For-Python AZURECLI/2.23.0 (DOCKER)
-=======
-      - python/3.8.1 (Windows-10-10.0.19041-SP0) msrest/0.6.21 msrest_azure/0.6.3
-        azure-mgmt-containerservice/11.0.0 Azure-SDK-For-Python AZURECLI/2.23.0
->>>>>>> 49f99001
-      accept-language:
-      - en-US
-    method: GET
-    uri: https://management.azure.com/subscriptions/00000000-0000-0000-0000-000000000000/resourceGroups/clitest000001/providers/Microsoft.ContainerService/managedClusters/cliakstest000003?api-version=2021-03-01
-  response:
-    body:
-<<<<<<< HEAD
-      string: "{\n  \"id\": \"/subscriptions/00000000-0000-0000-0000-000000000000/resourcegroups/clitest000001/providers/Microsoft.ContainerService/managedClusters/cliakstest000003\"\
-        ,\n  \"location\": \"westus2\",\n  \"name\": \"cliakstest000003\",\n  \"type\"\
-        : \"Microsoft.ContainerService/ManagedClusters\",\n  \"properties\": {\n \
-        \  \"provisioningState\": \"Succeeded\",\n   \"powerState\": {\n    \"code\"\
-        : \"Running\"\n   },\n   \"kubernetesVersion\": \"1.19.9\",\n   \"dnsPrefix\"\
-        : \"cliaksdns000004\",\n   \"fqdn\": \"cliaksdns000004-8d225ce4.hcp.westus2.azmk8s.io\"\
-        ,\n   \"azurePortalFQDN\": \"cliaksdns000004-8d225ce4.portal.hcp.westus2.azmk8s.io\"\
-        ,\n   \"agentPoolProfiles\": [\n    {\n     \"name\": \"nodepool1\",\n   \
-        \  \"count\": 1,\n     \"vmSize\": \"Standard_DS2_v2\",\n     \"osDiskSizeGB\"\
-        : 128,\n     \"osDiskType\": \"Managed\",\n     \"kubeletDiskType\": \"OS\"\
-        ,\n     \"maxPods\": 110,\n     \"type\": \"VirtualMachineScaleSets\",\n \
-        \    \"provisioningState\": \"Succeeded\",\n     \"powerState\": {\n     \
-        \ \"code\": \"Running\"\n     },\n     \"orchestratorVersion\": \"1.19.9\"\
-        ,\n     \"enableNodePublicIP\": false,\n     \"nodeLabels\": {},\n     \"\
-        mode\": \"System\",\n     \"enableEncryptionAtHost\": false,\n     \"osType\"\
-        : \"Linux\",\n     \"nodeImageVersion\": \"AKSUbuntu-1804gen2containerd-2021.04.22\"\
-        ,\n     \"enableFIPS\": false\n    }\n   ],\n   \"linuxProfile\": {\n    \"\
-        adminUsername\": \"azureuser\",\n    \"ssh\": {\n     \"publicKeys\": [\n\
-        \      {\n       \"keyData\": \"ssh-rsa AAAAB3NzaC1yc2EAAAADAQABAAACAQCbIg1guRHbI0lV11wWDt1r2cUdcNd27CJsg+SfgC7miZeubtwUhbsPdhMQsfDyhOWHq1+ZL0M+nJZV63d/1dhmhtgyOqejUwrPlzKhydsbrsdUor+JmNJDdW01v7BXHyuymT8G4s09jCasNOwiufbP/qp72ruu0bIA1nySsvlf9pCQAuFkAnVnf/rFhUlOkhtRpwcq8SUNY2zRHR/EKb/4NWY1JzR4sa3q2fWIJdrrX0DvLoa5g9bIEd4Df79ba7v+yiUBOS0zT2ll+z4g9izHK3EO5d8hL4jYxcjKs+wcslSYRWrascfscLgMlMGh0CdKeNTDjHpGPncaf3Z+FwwwjWeuiNBxv7bJo13/8B/098KlVDl4GZqsoBCEjPyJfV6hO0y/LkRGkk7oHWKgeWAfKtfLItRp00eZ4fcJNK9kCaSMmEugoZWcI7NGbZXzqFWqbpRI7NcDP9+WIQ+i9U5vqWsqd/zng4kbuAJ6UuKqIzB0upYrLShfQE3SAck8oaLhJqqq56VfDuASNpJKidV+zq27HfSBmbXnkR/5AK337dc3MXKJypoK/QPMLKUAP5XLPbs+NddJQV7EZXd29DLgp+fRIg3edpKdO7ZErWhv7d+3Kws+e1Y+ypmR2WIVSwVyBEUfgv2C8Ts9gnTF4pNcEY/S2aBicz5Ew2+jdyGNQQ==\
-        \ test@example.com\\n\"\n      }\n     ]\n    }\n   },\n   \"servicePrincipalProfile\"\
-        : {\n    \"clientId\": \"http://clitest000002\"\n   },\n   \"addonProfiles\"\
-        : {\n    \"omsagent\": {\n     \"enabled\": false,\n     \"config\": null\n\
-        \    }\n   },\n   \"nodeResourceGroup\": \"MC_clitest000001_cliakstest000003_westus2\"\
-        ,\n   \"enableRBAC\": true,\n   \"networkProfile\": {\n    \"networkPlugin\"\
-        : \"kubenet\",\n    \"loadBalancerSku\": \"Standard\",\n    \"loadBalancerProfile\"\
-        : {\n     \"managedOutboundIPs\": {\n      \"count\": 1\n     },\n     \"\
-        effectiveOutboundIPs\": [\n      {\n       \"id\": \"/subscriptions/00000000-0000-0000-0000-000000000000/resourceGroups/MC_clitest000001_cliakstest000003_westus2/providers/Microsoft.Network/publicIPAddresses/2fad3b62-47cb-4ad3-bedd-e60ccfc65698\"\
-        \n      }\n     ]\n    },\n    \"podCidr\": \"10.244.0.0/16\",\n    \"serviceCidr\"\
-        : \"10.0.0.0/16\",\n    \"dnsServiceIP\": \"10.0.0.10\",\n    \"dockerBridgeCidr\"\
-        : \"172.17.0.1/16\",\n    \"outboundType\": \"loadBalancer\"\n   },\n   \"\
-        maxAgentPools\": 100\n  },\n  \"sku\": {\n   \"name\": \"Basic\",\n   \"tier\"\
-        : \"Free\"\n  }\n }"
-=======
-      string: "{\n  \"id\": \"/subscriptions/00000000-0000-0000-0000-000000000000/resourcegroups/clitest000001/providers/Microsoft.ContainerService/managedClusters/cliakstest000003\",\n
-        \ \"location\": \"westus2\",\n  \"name\": \"cliakstest000003\",\n  \"type\":
-        \"Microsoft.ContainerService/ManagedClusters\",\n  \"properties\": {\n   \"provisioningState\":
-        \"Succeeded\",\n   \"powerState\": {\n    \"code\": \"Running\"\n   },\n   \"kubernetesVersion\":
-        \"1.19.9\",\n   \"dnsPrefix\": \"cliaksdns000004\",\n   \"fqdn\": \"cliaksdns000004-a294a4aa.hcp.westus2.azmk8s.io\",\n
-        \  \"azurePortalFQDN\": \"cliaksdns000004-a294a4aa.portal.hcp.westus2.azmk8s.io\",\n
-        \  \"agentPoolProfiles\": [\n    {\n     \"name\": \"nodepool1\",\n     \"count\":
-        1,\n     \"vmSize\": \"Standard_DS2_v2\",\n     \"osDiskSizeGB\": 128,\n     \"osDiskType\":
-        \"Managed\",\n     \"kubeletDiskType\": \"OS\",\n     \"maxPods\": 110,\n
-        \    \"type\": \"VirtualMachineScaleSets\",\n     \"provisioningState\": \"Succeeded\",\n
-        \    \"powerState\": {\n      \"code\": \"Running\"\n     },\n     \"orchestratorVersion\":
-        \"1.19.9\",\n     \"enableNodePublicIP\": false,\n     \"nodeLabels\": {},\n
-        \    \"mode\": \"System\",\n     \"enableEncryptionAtHost\": false,\n     \"osType\":
-        \"Linux\",\n     \"nodeImageVersion\": \"AKSUbuntu-1804gen2containerd-2021.04.22\",\n
-        \    \"enableFIPS\": false\n    }\n   ],\n   \"linuxProfile\": {\n    \"adminUsername\":
-        \"azureuser\",\n    \"ssh\": {\n     \"publicKeys\": [\n      {\n       \"keyData\":
-        \"ssh-rsa AAAAB3NzaC1yc2EAAAADAQABAAACAQCbIg1guRHbI0lV11wWDt1r2cUdcNd27CJsg+SfgC7miZeubtwUhbsPdhMQsfDyhOWHq1+ZL0M+nJZV63d/1dhmhtgyOqejUwrPlzKhydsbrsdUor+JmNJDdW01v7BXHyuymT8G4s09jCasNOwiufbP/qp72ruu0bIA1nySsvlf9pCQAuFkAnVnf/rFhUlOkhtRpwcq8SUNY2zRHR/EKb/4NWY1JzR4sa3q2fWIJdrrX0DvLoa5g9bIEd4Df79ba7v+yiUBOS0zT2ll+z4g9izHK3EO5d8hL4jYxcjKs+wcslSYRWrascfscLgMlMGh0CdKeNTDjHpGPncaf3Z+FwwwjWeuiNBxv7bJo13/8B/098KlVDl4GZqsoBCEjPyJfV6hO0y/LkRGkk7oHWKgeWAfKtfLItRp00eZ4fcJNK9kCaSMmEugoZWcI7NGbZXzqFWqbpRI7NcDP9+WIQ+i9U5vqWsqd/zng4kbuAJ6UuKqIzB0upYrLShfQE3SAck8oaLhJqqq56VfDuASNpJKidV+zq27HfSBmbXnkR/5AK337dc3MXKJypoK/QPMLKUAP5XLPbs+NddJQV7EZXd29DLgp+fRIg3edpKdO7ZErWhv7d+3Kws+e1Y+ypmR2WIVSwVyBEUfgv2C8Ts9gnTF4pNcEY/S2aBicz5Ew2+jdyGNQQ==
-        test@example.com\\n\"\n      }\n     ]\n    }\n   },\n   \"servicePrincipalProfile\":
-        {\n    \"clientId\": \"http://clitest000002\"\n   },\n   \"addonProfiles\":
-        {\n    \"omsagent\": {\n     \"enabled\": false,\n     \"config\": null\n
-        \   }\n   },\n   \"nodeResourceGroup\": \"MC_clitest000001_cliakstest000003_westus2\",\n
-        \  \"enableRBAC\": true,\n   \"enablePodSecurityPolicy\": false,\n   \"networkProfile\":
-        {\n    \"networkPlugin\": \"kubenet\",\n    \"loadBalancerSku\": \"Standard\",\n
-        \   \"loadBalancerProfile\": {\n     \"managedOutboundIPs\": {\n      \"count\":
-        1\n     },\n     \"effectiveOutboundIPs\": [\n      {\n       \"id\": \"/subscriptions/00000000-0000-0000-0000-000000000000/resourceGroups/MC_clitest000001_cliakstest000003_westus2/providers/Microsoft.Network/publicIPAddresses/178161a4-374f-4779-a9e2-75ee12750ca2\"\n
-        \     }\n     ]\n    },\n    \"podCidr\": \"10.244.0.0/16\",\n    \"serviceCidr\":
-        \"10.0.0.0/16\",\n    \"dnsServiceIP\": \"10.0.0.10\",\n    \"dockerBridgeCidr\":
-        \"172.17.0.1/16\",\n    \"outboundType\": \"loadBalancer\"\n   },\n   \"maxAgentPools\":
-        100\n  },\n  \"sku\": {\n   \"name\": \"Basic\",\n   \"tier\": \"Free\"\n
-        \ }\n }"
->>>>>>> 49f99001
-    headers:
-      cache-control:
-      - no-cache
-      content-length:
-      - '3140'
-      content-type:
-      - application/json
-      date:
-<<<<<<< HEAD
-      - Tue, 11 May 2021 00:50:04 GMT
-=======
-      - Tue, 11 May 2021 07:43:45 GMT
->>>>>>> 49f99001
-      expires:
-      - '-1'
-      pragma:
-      - no-cache
-      server:
-      - nginx
-      strict-transport-security:
-      - max-age=31536000; includeSubDomains
-      transfer-encoding:
-      - chunked
-      vary:
-      - Accept-Encoding
-      x-content-type-options:
-      - nosniff
-    status:
-      code: 200
-      message: OK
-- request:
-    body: null
-    headers:
-      Accept:
-      - application/json
-      Accept-Encoding:
-      - gzip, deflate
-      CommandName:
-      - aks enable-addons
-      Connection:
-      - keep-alive
-      ParameterSetName:
-      - -a -g -n
-      User-Agent:
-<<<<<<< HEAD
-      - python/3.6.10 (Linux-5.10.25-linuxkit-x86_64-with) msrest/0.6.21 msrest_azure/0.6.3
-        azure-mgmt-containerservice/11.2.0 Azure-SDK-For-Python AZURECLI/2.23.0 (DOCKER)
-=======
-      - python/3.8.1 (Windows-10-10.0.19041-SP0) msrest/0.6.21 msrest_azure/0.6.3
-        azure-mgmt-containerservice/11.0.0 Azure-SDK-For-Python AZURECLI/2.23.0
->>>>>>> 49f99001
-      accept-language:
-      - en-US
-    method: GET
-    uri: https://management.azure.com/subscriptions/00000000-0000-0000-0000-000000000000/resourceGroups/clitest000001/providers/Microsoft.ContainerService/managedClusters/cliakstest000003?api-version=2021-03-01
-  response:
-    body:
-<<<<<<< HEAD
-      string: "{\n  \"id\": \"/subscriptions/00000000-0000-0000-0000-000000000000/resourcegroups/clitest000001/providers/Microsoft.ContainerService/managedClusters/cliakstest000003\"\
-        ,\n  \"location\": \"westus2\",\n  \"name\": \"cliakstest000003\",\n  \"type\"\
-        : \"Microsoft.ContainerService/ManagedClusters\",\n  \"properties\": {\n \
-        \  \"provisioningState\": \"Succeeded\",\n   \"powerState\": {\n    \"code\"\
-        : \"Running\"\n   },\n   \"kubernetesVersion\": \"1.19.9\",\n   \"dnsPrefix\"\
-        : \"cliaksdns000004\",\n   \"fqdn\": \"cliaksdns000004-8d225ce4.hcp.westus2.azmk8s.io\"\
-        ,\n   \"azurePortalFQDN\": \"cliaksdns000004-8d225ce4.portal.hcp.westus2.azmk8s.io\"\
-        ,\n   \"agentPoolProfiles\": [\n    {\n     \"name\": \"nodepool1\",\n   \
-        \  \"count\": 1,\n     \"vmSize\": \"Standard_DS2_v2\",\n     \"osDiskSizeGB\"\
-        : 128,\n     \"osDiskType\": \"Managed\",\n     \"kubeletDiskType\": \"OS\"\
-        ,\n     \"maxPods\": 110,\n     \"type\": \"VirtualMachineScaleSets\",\n \
-        \    \"provisioningState\": \"Succeeded\",\n     \"powerState\": {\n     \
-        \ \"code\": \"Running\"\n     },\n     \"orchestratorVersion\": \"1.19.9\"\
-        ,\n     \"enableNodePublicIP\": false,\n     \"nodeLabels\": {},\n     \"\
-        mode\": \"System\",\n     \"enableEncryptionAtHost\": false,\n     \"osType\"\
-        : \"Linux\",\n     \"nodeImageVersion\": \"AKSUbuntu-1804gen2containerd-2021.04.22\"\
-        ,\n     \"enableFIPS\": false\n    }\n   ],\n   \"linuxProfile\": {\n    \"\
-        adminUsername\": \"azureuser\",\n    \"ssh\": {\n     \"publicKeys\": [\n\
-        \      {\n       \"keyData\": \"ssh-rsa AAAAB3NzaC1yc2EAAAADAQABAAACAQCbIg1guRHbI0lV11wWDt1r2cUdcNd27CJsg+SfgC7miZeubtwUhbsPdhMQsfDyhOWHq1+ZL0M+nJZV63d/1dhmhtgyOqejUwrPlzKhydsbrsdUor+JmNJDdW01v7BXHyuymT8G4s09jCasNOwiufbP/qp72ruu0bIA1nySsvlf9pCQAuFkAnVnf/rFhUlOkhtRpwcq8SUNY2zRHR/EKb/4NWY1JzR4sa3q2fWIJdrrX0DvLoa5g9bIEd4Df79ba7v+yiUBOS0zT2ll+z4g9izHK3EO5d8hL4jYxcjKs+wcslSYRWrascfscLgMlMGh0CdKeNTDjHpGPncaf3Z+FwwwjWeuiNBxv7bJo13/8B/098KlVDl4GZqsoBCEjPyJfV6hO0y/LkRGkk7oHWKgeWAfKtfLItRp00eZ4fcJNK9kCaSMmEugoZWcI7NGbZXzqFWqbpRI7NcDP9+WIQ+i9U5vqWsqd/zng4kbuAJ6UuKqIzB0upYrLShfQE3SAck8oaLhJqqq56VfDuASNpJKidV+zq27HfSBmbXnkR/5AK337dc3MXKJypoK/QPMLKUAP5XLPbs+NddJQV7EZXd29DLgp+fRIg3edpKdO7ZErWhv7d+3Kws+e1Y+ypmR2WIVSwVyBEUfgv2C8Ts9gnTF4pNcEY/S2aBicz5Ew2+jdyGNQQ==\
-        \ test@example.com\\n\"\n      }\n     ]\n    }\n   },\n   \"servicePrincipalProfile\"\
-        : {\n    \"clientId\": \"http://clitest000002\"\n   },\n   \"addonProfiles\"\
-        : {\n    \"omsagent\": {\n     \"enabled\": false,\n     \"config\": null\n\
-        \    }\n   },\n   \"nodeResourceGroup\": \"MC_clitest000001_cliakstest000003_westus2\"\
-        ,\n   \"enableRBAC\": true,\n   \"networkProfile\": {\n    \"networkPlugin\"\
-        : \"kubenet\",\n    \"loadBalancerSku\": \"Standard\",\n    \"loadBalancerProfile\"\
-        : {\n     \"managedOutboundIPs\": {\n      \"count\": 1\n     },\n     \"\
-        effectiveOutboundIPs\": [\n      {\n       \"id\": \"/subscriptions/00000000-0000-0000-0000-000000000000/resourceGroups/MC_clitest000001_cliakstest000003_westus2/providers/Microsoft.Network/publicIPAddresses/2fad3b62-47cb-4ad3-bedd-e60ccfc65698\"\
-        \n      }\n     ]\n    },\n    \"podCidr\": \"10.244.0.0/16\",\n    \"serviceCidr\"\
-        : \"10.0.0.0/16\",\n    \"dnsServiceIP\": \"10.0.0.10\",\n    \"dockerBridgeCidr\"\
-        : \"172.17.0.1/16\",\n    \"outboundType\": \"loadBalancer\"\n   },\n   \"\
-        maxAgentPools\": 100\n  },\n  \"sku\": {\n   \"name\": \"Basic\",\n   \"tier\"\
-        : \"Free\"\n  }\n }"
-=======
-      string: "{\n  \"id\": \"/subscriptions/00000000-0000-0000-0000-000000000000/resourcegroups/clitest000001/providers/Microsoft.ContainerService/managedClusters/cliakstest000003\",\n
-        \ \"location\": \"westus2\",\n  \"name\": \"cliakstest000003\",\n  \"type\":
-        \"Microsoft.ContainerService/ManagedClusters\",\n  \"properties\": {\n   \"provisioningState\":
-        \"Succeeded\",\n   \"powerState\": {\n    \"code\": \"Running\"\n   },\n   \"kubernetesVersion\":
-        \"1.19.9\",\n   \"dnsPrefix\": \"cliaksdns000004\",\n   \"fqdn\": \"cliaksdns000004-a294a4aa.hcp.westus2.azmk8s.io\",\n
-        \  \"azurePortalFQDN\": \"cliaksdns000004-a294a4aa.portal.hcp.westus2.azmk8s.io\",\n
-        \  \"agentPoolProfiles\": [\n    {\n     \"name\": \"nodepool1\",\n     \"count\":
-        1,\n     \"vmSize\": \"Standard_DS2_v2\",\n     \"osDiskSizeGB\": 128,\n     \"osDiskType\":
-        \"Managed\",\n     \"kubeletDiskType\": \"OS\",\n     \"maxPods\": 110,\n
-        \    \"type\": \"VirtualMachineScaleSets\",\n     \"provisioningState\": \"Succeeded\",\n
-        \    \"powerState\": {\n      \"code\": \"Running\"\n     },\n     \"orchestratorVersion\":
-        \"1.19.9\",\n     \"enableNodePublicIP\": false,\n     \"nodeLabels\": {},\n
-        \    \"mode\": \"System\",\n     \"enableEncryptionAtHost\": false,\n     \"osType\":
-        \"Linux\",\n     \"nodeImageVersion\": \"AKSUbuntu-1804gen2containerd-2021.04.22\",\n
-        \    \"enableFIPS\": false\n    }\n   ],\n   \"linuxProfile\": {\n    \"adminUsername\":
-        \"azureuser\",\n    \"ssh\": {\n     \"publicKeys\": [\n      {\n       \"keyData\":
-        \"ssh-rsa AAAAB3NzaC1yc2EAAAADAQABAAACAQCbIg1guRHbI0lV11wWDt1r2cUdcNd27CJsg+SfgC7miZeubtwUhbsPdhMQsfDyhOWHq1+ZL0M+nJZV63d/1dhmhtgyOqejUwrPlzKhydsbrsdUor+JmNJDdW01v7BXHyuymT8G4s09jCasNOwiufbP/qp72ruu0bIA1nySsvlf9pCQAuFkAnVnf/rFhUlOkhtRpwcq8SUNY2zRHR/EKb/4NWY1JzR4sa3q2fWIJdrrX0DvLoa5g9bIEd4Df79ba7v+yiUBOS0zT2ll+z4g9izHK3EO5d8hL4jYxcjKs+wcslSYRWrascfscLgMlMGh0CdKeNTDjHpGPncaf3Z+FwwwjWeuiNBxv7bJo13/8B/098KlVDl4GZqsoBCEjPyJfV6hO0y/LkRGkk7oHWKgeWAfKtfLItRp00eZ4fcJNK9kCaSMmEugoZWcI7NGbZXzqFWqbpRI7NcDP9+WIQ+i9U5vqWsqd/zng4kbuAJ6UuKqIzB0upYrLShfQE3SAck8oaLhJqqq56VfDuASNpJKidV+zq27HfSBmbXnkR/5AK337dc3MXKJypoK/QPMLKUAP5XLPbs+NddJQV7EZXd29DLgp+fRIg3edpKdO7ZErWhv7d+3Kws+e1Y+ypmR2WIVSwVyBEUfgv2C8Ts9gnTF4pNcEY/S2aBicz5Ew2+jdyGNQQ==
-        test@example.com\\n\"\n      }\n     ]\n    }\n   },\n   \"servicePrincipalProfile\":
-        {\n    \"clientId\": \"http://clitest000002\"\n   },\n   \"addonProfiles\":
-        {\n    \"omsagent\": {\n     \"enabled\": false,\n     \"config\": null\n
-        \   }\n   },\n   \"nodeResourceGroup\": \"MC_clitest000001_cliakstest000003_westus2\",\n
-        \  \"enableRBAC\": true,\n   \"enablePodSecurityPolicy\": false,\n   \"networkProfile\":
-        {\n    \"networkPlugin\": \"kubenet\",\n    \"loadBalancerSku\": \"Standard\",\n
-        \   \"loadBalancerProfile\": {\n     \"managedOutboundIPs\": {\n      \"count\":
-        1\n     },\n     \"effectiveOutboundIPs\": [\n      {\n       \"id\": \"/subscriptions/00000000-0000-0000-0000-000000000000/resourceGroups/MC_clitest000001_cliakstest000003_westus2/providers/Microsoft.Network/publicIPAddresses/178161a4-374f-4779-a9e2-75ee12750ca2\"\n
-        \     }\n     ]\n    },\n    \"podCidr\": \"10.244.0.0/16\",\n    \"serviceCidr\":
-        \"10.0.0.0/16\",\n    \"dnsServiceIP\": \"10.0.0.10\",\n    \"dockerBridgeCidr\":
-        \"172.17.0.1/16\",\n    \"outboundType\": \"loadBalancer\"\n   },\n   \"maxAgentPools\":
-        100\n  },\n  \"sku\": {\n   \"name\": \"Basic\",\n   \"tier\": \"Free\"\n
-        \ }\n }"
->>>>>>> 49f99001
-    headers:
-      cache-control:
-      - no-cache
-      content-length:
-      - '3140'
-      content-type:
-      - application/json
-      date:
-<<<<<<< HEAD
-      - Tue, 11 May 2021 00:50:04 GMT
-=======
-      - Tue, 11 May 2021 07:43:47 GMT
->>>>>>> 49f99001
-      expires:
-      - '-1'
-      pragma:
-      - no-cache
-      server:
-      - nginx
-      strict-transport-security:
-      - max-age=31536000; includeSubDomains
-      transfer-encoding:
-      - chunked
-      vary:
-      - Accept-Encoding
-      x-content-type-options:
-      - nosniff
-    status:
-      code: 200
-      message: OK
-- request:
-    body: null
-    headers:
-      Accept:
-      - application/json
-      Accept-Encoding:
-      - gzip, deflate
-      CommandName:
-      - aks enable-addons
-      Connection:
-      - keep-alive
-      ParameterSetName:
-      - -a -g -n
-      User-Agent:
-<<<<<<< HEAD
-      - python/3.6.10 (Linux-5.10.25-linuxkit-x86_64-with) msrest/0.6.21 msrest_azure/0.6.3
-        azure-mgmt-resource/12.1.0 Azure-SDK-For-Python AZURECLI/2.23.0 (DOCKER)
-      accept-language:
-      - en-US
-=======
-      - AZURECLI/2.23.0 azsdk-python-azure-mgmt-resource/16.1.0 Python/3.8.1 (Windows-10-10.0.19041-SP0)
->>>>>>> 49f99001
-    method: GET
-    uri: https://management.azure.com/subscriptions/00000000-0000-0000-0000-000000000000/resourcegroups/clitest000001?api-version=2020-10-01
-  response:
-    body:
-<<<<<<< HEAD
-      string: '{"id":"/subscriptions/00000000-0000-0000-0000-000000000000/resourceGroups/clitest000001","name":"clitest000001","type":"Microsoft.Resources/resourceGroups","location":"westus2","tags":{"product":"azurecli","cause":"automation","date":"2021-05-11T00:42:27Z"},"properties":{"provisioningState":"Succeeded"}}'
-=======
-      string: '{"id":"/subscriptions/00000000-0000-0000-0000-000000000000/resourceGroups/clitest000001","name":"clitest000001","type":"Microsoft.Resources/resourceGroups","location":"westus2","tags":{"product":"azurecli","cause":"automation","date":"2021-05-11T07:37:07Z"},"properties":{"provisioningState":"Succeeded"}}'
->>>>>>> 49f99001
-    headers:
-      cache-control:
-      - no-cache
-      content-length:
-      - '313'
-      content-type:
-      - application/json; charset=utf-8
-      date:
-<<<<<<< HEAD
-      - Tue, 11 May 2021 00:50:05 GMT
-=======
-      - Tue, 11 May 2021 07:43:47 GMT
->>>>>>> 49f99001
-      expires:
-      - '-1'
-      pragma:
-      - no-cache
-      strict-transport-security:
-      - max-age=31536000; includeSubDomains
-      vary:
-      - Accept-Encoding
-      x-content-type-options:
-      - nosniff
-    status:
-      code: 200
-      message: OK
-- request:
-    body: null
-    headers:
-      Accept:
-      - application/json
-      Accept-Encoding:
-      - gzip, deflate
-      CommandName:
-      - aks enable-addons
-      Connection:
-      - keep-alive
-      ParameterSetName:
-      - -a -g -n
-      User-Agent:
-<<<<<<< HEAD
-      - python/3.6.10 (Linux-5.10.25-linuxkit-x86_64-with) msrest/0.6.21 msrest_azure/0.6.3
-        azure-mgmt-resource/12.1.0 Azure-SDK-For-Python AZURECLI/2.23.0 (DOCKER)
-      accept-language:
-      - en-US
-=======
-      - AZURECLI/2.23.0 azsdk-python-azure-mgmt-resource/16.1.0 Python/3.8.1 (Windows-10-10.0.19041-SP0)
->>>>>>> 49f99001
-    method: HEAD
-    uri: https://management.azure.com/subscriptions/00000000-0000-0000-0000-000000000000/resourcegroups/DefaultResourceGroup-WUS2?api-version=2020-10-01
-  response:
-    body:
-      string: ''
-    headers:
-      cache-control:
-      - no-cache
-      content-length:
-      - '0'
-      date:
-<<<<<<< HEAD
-      - Tue, 11 May 2021 00:50:05 GMT
-=======
-      - Tue, 11 May 2021 07:43:47 GMT
->>>>>>> 49f99001
-      expires:
-      - '-1'
-      pragma:
-      - no-cache
-      strict-transport-security:
-      - max-age=31536000; includeSubDomains
-      x-content-type-options:
-      - nosniff
-    status:
-      code: 204
-      message: No Content
-- request:
-    body: null
-    headers:
-      Accept:
-      - application/json
-      Accept-Encoding:
-      - gzip, deflate
-      CommandName:
-      - aks enable-addons
-      Connection:
-      - keep-alive
-      ParameterSetName:
-      - -a -g -n
-      User-Agent:
-<<<<<<< HEAD
-      - python/3.6.10 (Linux-5.10.25-linuxkit-x86_64-with) msrest/0.6.21 msrest_azure/0.6.3
-        azure-mgmt-resource/12.1.0 Azure-SDK-For-Python AZURECLI/2.23.0 (DOCKER)
-      accept-language:
-      - en-US
-=======
-      - AZURECLI/2.23.0 azsdk-python-azure-mgmt-resource/16.1.0 Python/3.8.1 (Windows-10-10.0.19041-SP0)
->>>>>>> 49f99001
-    method: GET
-    uri: https://management.azure.com/subscriptions/00000000-0000-0000-0000-000000000000/resourceGroups/DefaultResourceGroup-WUS2/providers/Microsoft.OperationalInsights/workspaces/DefaultWorkspace-0b1f6471-1bf0-4dda-aec3-cb9272f09590-WUS2?api-version=2015-11-01-preview
-  response:
-    body:
-<<<<<<< HEAD
-      string: "{\r\n  \"properties\": {\r\n    \"source\": \"Azure\",\r\n    \"customerId\"\
-        : \"b40d694c-3f73-4bf5-91bc-7dd655f8382d\",\r\n    \"provisioningState\":\
-        \ \"Succeeded\",\r\n    \"sku\": {\r\n      \"name\": \"standalone\"\r\n \
-        \   },\r\n    \"retentionInDays\": 30,\r\n    \"features\": {\r\n      \"\
-        legacy\": 0,\r\n      \"searchVersion\": 1,\r\n      \"enableLogAccessUsingOnlyResourcePermissions\"\
-        : true\r\n    },\r\n    \"workspaceCapping\": {\r\n      \"dailyQuotaGb\"\
-        : -1.0,\r\n      \"quotaNextResetTime\": \"Tue, 11 May 2021 13:00:00 GMT\"\
-        ,\r\n      \"dataIngestionStatus\": \"RespectQuota\"\r\n    },\r\n    \"publicNetworkAccessForIngestion\"\
-        : \"Enabled\",\r\n    \"publicNetworkAccessForQuery\": \"Enabled\",\r\n  \
-        \  \"createdDate\": \"Fri, 20 Sep 2019 06:26:15 GMT\",\r\n    \"modifiedDate\"\
-        : \"Sun, 21 Feb 2021 12:37:34 GMT\"\r\n  },\r\n  \"id\": \"/subscriptions/00000000-0000-0000-0000-000000000000/resourcegroups/defaultresourcegroup-wus2/providers/microsoft.operationalinsights/workspaces/defaultworkspace-c1089427-83d3-4286-9f35-5af546a6eb67-wus2\"\
-        ,\r\n  \"name\": \"DefaultWorkspace-c1089427-83d3-4286-9f35-5af546a6eb67-WUS2\"\
-        ,\r\n  \"type\": \"Microsoft.OperationalInsights/workspaces\",\r\n  \"location\"\
-        : \"westus2\"\r\n}"
-=======
-      string: "{\r\n  \"properties\": {\r\n    \"source\": \"Azure\",\r\n    \"customerId\":
-        \"2fe6adbf-2d49-4d90-a74b-81586be1994a\",\r\n    \"provisioningState\": \"Succeeded\",\r\n
-        \   \"sku\": {\r\n      \"name\": \"pergb2018\",\r\n      \"lastSkuUpdate\":
-        \"Sun, 12 Apr 2020 15:09:30 GMT\"\r\n    },\r\n    \"retentionInDays\": 30,\r\n
-        \   \"features\": {\r\n      \"legacy\": 0,\r\n      \"searchVersion\": 1,\r\n
-        \     \"enableLogAccessUsingOnlyResourcePermissions\": true\r\n    },\r\n
-        \   \"workspaceCapping\": {\r\n      \"dailyQuotaGb\": -1.0,\r\n      \"quotaNextResetTime\":
-        \"Tue, 11 May 2021 22:00:00 GMT\",\r\n      \"dataIngestionStatus\": \"RespectQuota\"\r\n
-        \   },\r\n    \"enableFailover\": false,\r\n    \"publicNetworkAccessForIngestion\":
-        \"Enabled\",\r\n    \"publicNetworkAccessForQuery\": \"Enabled\",\r\n    \"createdDate\":
-        \"Sun, 12 Apr 2020 15:09:30 GMT\",\r\n    \"modifiedDate\": \"Tue, 11 May
-        2021 07:38:44 GMT\"\r\n  },\r\n  \"id\": \"/subscriptions/00000000-0000-0000-0000-000000000000/resourcegroups/defaultresourcegroup-wus2/providers/microsoft.operationalinsights/workspaces/defaultworkspace-0b1f6471-1bf0-4dda-aec3-cb9272f09590-wus2\",\r\n
-        \ \"name\": \"DefaultWorkspace-0b1f6471-1bf0-4dda-aec3-cb9272f09590-WUS2\",\r\n
-        \ \"type\": \"Microsoft.OperationalInsights/workspaces\",\r\n  \"location\":
-        \"westus2\"\r\n}"
->>>>>>> 49f99001
-    headers:
-      cache-control:
-      - no-cache
-      content-length:
-<<<<<<< HEAD
-      - '1105'
-      content-type:
-      - application/json
-      date:
-      - Tue, 11 May 2021 00:50:05 GMT
-=======
-      - '1191'
-      content-type:
-      - application/json
-      date:
-      - Tue, 11 May 2021 07:43:49 GMT
->>>>>>> 49f99001
-      pragma:
-      - no-cache
-      server:
-      - Microsoft-IIS/10.0
-      - Microsoft-IIS/10.0
-      strict-transport-security:
-      - max-age=31536000; includeSubDomains
-      transfer-encoding:
-      - chunked
-      vary:
-      - Accept-Encoding
-      x-content-type-options:
-      - nosniff
-      x-powered-by:
-      - ASP.NET
-      - ASP.NET
-    status:
-      code: 200
-      message: OK
-- request:
-    body: null
-    headers:
-      Accept:
-      - application/json
-      Accept-Encoding:
-      - gzip, deflate
-      CommandName:
-      - aks enable-addons
-      Connection:
-      - keep-alive
-      ParameterSetName:
-      - -a -g -n
-      User-Agent:
-<<<<<<< HEAD
-      - python/3.6.10 (Linux-5.10.25-linuxkit-x86_64-with) msrest/0.6.21 msrest_azure/0.6.3
-        azure-mgmt-resource/12.1.0 Azure-SDK-For-Python AZURECLI/2.23.0 (DOCKER)
-      accept-language:
-      - en-US
-=======
-      - AZURECLI/2.23.0 azsdk-python-azure-mgmt-resource/16.1.0 Python/3.8.1 (Windows-10-10.0.19041-SP0)
->>>>>>> 49f99001
-    method: GET
-    uri: https://management.azure.com/subscriptions/00000000-0000-0000-0000-000000000000/resourcegroups/defaultresourcegroup-wus2/providers/microsoft.operationalinsights/workspaces/defaultworkspace-0b1f6471-1bf0-4dda-aec3-cb9272f09590-wus2?api-version=2015-11-01-preview
-  response:
-    body:
-<<<<<<< HEAD
-      string: "{\r\n  \"properties\": {\r\n    \"source\": \"Azure\",\r\n    \"customerId\"\
-        : \"b40d694c-3f73-4bf5-91bc-7dd655f8382d\",\r\n    \"provisioningState\":\
-        \ \"Succeeded\",\r\n    \"sku\": {\r\n      \"name\": \"standalone\"\r\n \
-        \   },\r\n    \"retentionInDays\": 30,\r\n    \"features\": {\r\n      \"\
-        legacy\": 0,\r\n      \"searchVersion\": 1,\r\n      \"enableLogAccessUsingOnlyResourcePermissions\"\
-        : true\r\n    },\r\n    \"workspaceCapping\": {\r\n      \"dailyQuotaGb\"\
-        : -1.0,\r\n      \"quotaNextResetTime\": \"Tue, 11 May 2021 13:00:00 GMT\"\
-        ,\r\n      \"dataIngestionStatus\": \"RespectQuota\"\r\n    },\r\n    \"publicNetworkAccessForIngestion\"\
-        : \"Enabled\",\r\n    \"publicNetworkAccessForQuery\": \"Enabled\",\r\n  \
-        \  \"createdDate\": \"Fri, 20 Sep 2019 06:26:15 GMT\",\r\n    \"modifiedDate\"\
-        : \"Sun, 21 Feb 2021 12:37:34 GMT\"\r\n  },\r\n  \"id\": \"/subscriptions/00000000-0000-0000-0000-000000000000/resourcegroups/defaultresourcegroup-wus2/providers/microsoft.operationalinsights/workspaces/defaultworkspace-c1089427-83d3-4286-9f35-5af546a6eb67-wus2\"\
-        ,\r\n  \"name\": \"DefaultWorkspace-c1089427-83d3-4286-9f35-5af546a6eb67-WUS2\"\
-        ,\r\n  \"type\": \"Microsoft.OperationalInsights/workspaces\",\r\n  \"location\"\
-        : \"westus2\"\r\n}"
-=======
-      string: "{\r\n  \"properties\": {\r\n    \"source\": \"Azure\",\r\n    \"customerId\":
-        \"2fe6adbf-2d49-4d90-a74b-81586be1994a\",\r\n    \"provisioningState\": \"Succeeded\",\r\n
-        \   \"sku\": {\r\n      \"name\": \"pergb2018\",\r\n      \"lastSkuUpdate\":
-        \"Sun, 12 Apr 2020 15:09:30 GMT\"\r\n    },\r\n    \"retentionInDays\": 30,\r\n
-        \   \"features\": {\r\n      \"legacy\": 0,\r\n      \"searchVersion\": 1,\r\n
-        \     \"enableLogAccessUsingOnlyResourcePermissions\": true\r\n    },\r\n
-        \   \"workspaceCapping\": {\r\n      \"dailyQuotaGb\": -1.0,\r\n      \"quotaNextResetTime\":
-        \"Tue, 11 May 2021 22:00:00 GMT\",\r\n      \"dataIngestionStatus\": \"RespectQuota\"\r\n
-        \   },\r\n    \"enableFailover\": false,\r\n    \"publicNetworkAccessForIngestion\":
-        \"Enabled\",\r\n    \"publicNetworkAccessForQuery\": \"Enabled\",\r\n    \"createdDate\":
-        \"Sun, 12 Apr 2020 15:09:30 GMT\",\r\n    \"modifiedDate\": \"Tue, 11 May
-        2021 07:38:44 GMT\"\r\n  },\r\n  \"id\": \"/subscriptions/00000000-0000-0000-0000-000000000000/resourcegroups/defaultresourcegroup-wus2/providers/microsoft.operationalinsights/workspaces/defaultworkspace-0b1f6471-1bf0-4dda-aec3-cb9272f09590-wus2\",\r\n
-        \ \"name\": \"DefaultWorkspace-0b1f6471-1bf0-4dda-aec3-cb9272f09590-WUS2\",\r\n
-        \ \"type\": \"Microsoft.OperationalInsights/workspaces\",\r\n  \"location\":
-        \"westus2\"\r\n}"
->>>>>>> 49f99001
-    headers:
-      cache-control:
-      - no-cache
-      content-length:
-<<<<<<< HEAD
-      - '1105'
-      content-type:
-      - application/json
-      date:
-      - Tue, 11 May 2021 00:50:05 GMT
-=======
-      - '1191'
-      content-type:
-      - application/json
-      date:
-      - Tue, 11 May 2021 07:43:50 GMT
->>>>>>> 49f99001
-      pragma:
-      - no-cache
-      server:
-      - Microsoft-IIS/10.0
-      - Microsoft-IIS/10.0
-      strict-transport-security:
-      - max-age=31536000; includeSubDomains
-      transfer-encoding:
-      - chunked
-      vary:
-      - Accept-Encoding
-      x-content-type-options:
-      - nosniff
-      x-powered-by:
-      - ASP.NET
-      - ASP.NET
-    status:
-      code: 200
-      message: OK
-- request:
-    body: '{"properties": {"template": {"$schema": "https://schema.management.azure.com/schemas/2015-01-01/deploymentTemplate.json#",
-      "contentVersion": "1.0.0.0", "parameters": {"workspaceResourceId": {"type":
-      "string", "metadata": {"description": "Azure Monitor Log Analytics Resource
-      ID"}}, "workspaceRegion": {"type": "string", "metadata": {"description": "Azure
-      Monitor Log Analytics workspace region"}}, "solutionDeploymentName": {"type":
-      "string", "metadata": {"description": "Name of the solution deployment"}}},
-      "resources": [{"type": "Microsoft.Resources/deployments", "name": "[parameters(''solutionDeploymentName'')]",
-      "apiVersion": "2017-05-10", "subscriptionId": "[split(parameters(''workspaceResourceId''),''/'')[2]]",
-      "resourceGroup": "[split(parameters(''workspaceResourceId''),''/'')[4]]", "properties":
-      {"mode": "Incremental", "template": {"$schema": "https://schema.management.azure.com/schemas/2015-01-01/deploymentTemplate.json#",
-      "contentVersion": "1.0.0.0", "parameters": {}, "variables": {}, "resources":
-      [{"apiVersion": "2015-11-01-preview", "type": "Microsoft.OperationsManagement/solutions",
-      "location": "[parameters(''workspaceRegion'')]", "name": "[Concat(''ContainerInsights'',
-      ''('', split(parameters(''workspaceResourceId''),''/'')[8], '')'')]", "properties":
-      {"workspaceResourceId": "[parameters(''workspaceResourceId'')]"}, "plan": {"name":
-      "[Concat(''ContainerInsights'', ''('', split(parameters(''workspaceResourceId''),''/'')[8],
-      '')'')]", "product": "[Concat(''OMSGallery/'', ''ContainerInsights'')]", "promotionCode":
-      "", "publisher": "Microsoft"}}]}, "parameters": {}}}]}, "parameters": {"workspaceResourceId":
-      {"value": "/subscriptions/00000000-0000-0000-0000-000000000000/resourcegroups/defaultresourcegroup-wus2/providers/microsoft.operationalinsights/workspaces/defaultworkspace-0b1f6471-1bf0-4dda-aec3-cb9272f09590-wus2"},
-      "workspaceRegion": {"value": "westus2"}, "solutionDeploymentName": {"value":
-<<<<<<< HEAD
-      "ContainerInsights-1620694205937"}}, "mode": "Incremental"}}'
-=======
-      "ContainerInsights-1620718961771"}}, "mode": "incremental"}}'
->>>>>>> 49f99001
-    headers:
-      Accept:
-      - application/json
-      Accept-Encoding:
-      - gzip, deflate
-      CommandName:
-      - aks enable-addons
-      Connection:
-      - keep-alive
-      Content-Length:
-      - '1956'
-      Content-Type:
-      - application/json
-      ParameterSetName:
-      - -a -g -n
-      User-Agent:
-<<<<<<< HEAD
-      - python/3.6.10 (Linux-5.10.25-linuxkit-x86_64-with) msrest/0.6.21 msrest_azure/0.6.3
-        azure-mgmt-resource/12.1.0 Azure-SDK-For-Python AZURECLI/2.23.0 (DOCKER)
-      accept-language:
-      - en-US
-=======
-      - AZURECLI/2.23.0 azsdk-python-azure-mgmt-resource/16.1.0 Python/3.8.1 (Windows-10-10.0.19041-SP0)
->>>>>>> 49f99001
-    method: PUT
-    uri: https://management.azure.com/subscriptions/00000000-0000-0000-0000-000000000000/resourcegroups/defaultresourcegroup-wus2/providers/Microsoft.Resources/deployments/mock-deployment?api-version=2020-10-01
-  response:
-    body:
-<<<<<<< HEAD
-      string: '{"id":"/subscriptions/00000000-0000-0000-0000-000000000000/resourceGroups/defaultresourcegroup-wus2/providers/Microsoft.Resources/deployments/aks-monitoring-1620694205937","name":"aks-monitoring-1620694205937","type":"Microsoft.Resources/deployments","properties":{"templateHash":"13112976782773545168","parameters":{"workspaceResourceId":{"type":"String","value":"/subscriptions/00000000-0000-0000-0000-000000000000/resourcegroups/defaultresourcegroup-wus2/providers/microsoft.operationalinsights/workspaces/defaultworkspace-c1089427-83d3-4286-9f35-5af546a6eb67-wus2"},"workspaceRegion":{"type":"String","value":"westus2"},"solutionDeploymentName":{"type":"String","value":"ContainerInsights-1620694205937"}},"mode":"Incremental","provisioningState":"Accepted","timestamp":"2021-05-11T00:50:06.3903098Z","duration":"PT0.1343636S","correlationId":"1be4477f-447d-457f-b7ad-a5a8dfd821f0","providers":[{"namespace":"Microsoft.Resources","resourceTypes":[{"resourceType":"deployments","locations":[null]}]}],"dependencies":[]}}'
-    headers:
-      azure-asyncoperation:
-      - https://management.azure.com/subscriptions/00000000-0000-0000-0000-000000000000/resourcegroups/defaultresourcegroup-wus2/providers/Microsoft.Resources/deployments/aks-monitoring-1620694205937/operationStatuses/08585809126792216701?api-version=2020-10-01
-=======
-      string: '{"id":"/subscriptions/00000000-0000-0000-0000-000000000000/resourceGroups/defaultresourcegroup-wus2/providers/Microsoft.Resources/deployments/aks-monitoring-1620718961771","name":"aks-monitoring-1620718961771","type":"Microsoft.Resources/deployments","properties":{"templateHash":"13112976782773545168","parameters":{"workspaceResourceId":{"type":"String","value":"/subscriptions/00000000-0000-0000-0000-000000000000/resourcegroups/defaultresourcegroup-wus2/providers/microsoft.operationalinsights/workspaces/defaultworkspace-0b1f6471-1bf0-4dda-aec3-cb9272f09590-wus2"},"workspaceRegion":{"type":"String","value":"westus2"},"solutionDeploymentName":{"type":"String","value":"ContainerInsights-1620718961771"}},"mode":"Incremental","provisioningState":"Accepted","timestamp":"2021-05-11T07:43:54.870677Z","duration":"PT1.8462589S","correlationId":"8e22a62c-dd8a-4e1e-9a51-123d1550239c","providers":[{"namespace":"Microsoft.Resources","resourceTypes":[{"resourceType":"deployments","locations":[null]}]}],"dependencies":[]}}'
-    headers:
-      azure-asyncoperation:
-      - https://management.azure.com/subscriptions/00000000-0000-0000-0000-000000000000/resourcegroups/defaultresourcegroup-wus2/providers/Microsoft.Resources/deployments/aks-monitoring-1620718961771/operationStatuses/08585808878524531920?api-version=2020-10-01
->>>>>>> 49f99001
-      cache-control:
-      - no-cache
-      content-length:
-      - '1022'
-      content-type:
-      - application/json; charset=utf-8
-      date:
-<<<<<<< HEAD
-      - Tue, 11 May 2021 00:50:05 GMT
-=======
-      - Tue, 11 May 2021 07:43:55 GMT
->>>>>>> 49f99001
-      expires:
-      - '-1'
-      pragma:
-      - no-cache
-      strict-transport-security:
-      - max-age=31536000; includeSubDomains
-      x-content-type-options:
-      - nosniff
-      x-ms-ratelimit-remaining-subscription-writes:
-      - '1199'
-    status:
-      code: 201
-      message: Created
-- request:
-    body: '{"location": "westus2", "properties": {"kubernetesVersion": "1.19.9", "dnsPrefix":
-      "cliaksdns000004", "agentPoolProfiles": [{"count": 1, "vmSize": "Standard_DS2_v2",
-      "osDiskSizeGB": 128, "osDiskType": "Managed", "kubeletDiskType": "OS", "maxPods":
-      110, "osType": "Linux", "type": "VirtualMachineScaleSets", "mode": "System",
-      "orchestratorVersion": "1.19.9", "enableNodePublicIP": false, "nodeLabels":
-      {}, "enableEncryptionAtHost": false, "enableFIPS": false, "name": "nodepool1"}],
-      "linuxProfile": {"adminUsername": "azureuser", "ssh": {"publicKeys": [{"keyData":
-      "ssh-rsa AAAAB3NzaC1yc2EAAAADAQABAAACAQCbIg1guRHbI0lV11wWDt1r2cUdcNd27CJsg+SfgC7miZeubtwUhbsPdhMQsfDyhOWHq1+ZL0M+nJZV63d/1dhmhtgyOqejUwrPlzKhydsbrsdUor+JmNJDdW01v7BXHyuymT8G4s09jCasNOwiufbP/qp72ruu0bIA1nySsvlf9pCQAuFkAnVnf/rFhUlOkhtRpwcq8SUNY2zRHR/EKb/4NWY1JzR4sa3q2fWIJdrrX0DvLoa5g9bIEd4Df79ba7v+yiUBOS0zT2ll+z4g9izHK3EO5d8hL4jYxcjKs+wcslSYRWrascfscLgMlMGh0CdKeNTDjHpGPncaf3Z+FwwwjWeuiNBxv7bJo13/8B/098KlVDl4GZqsoBCEjPyJfV6hO0y/LkRGkk7oHWKgeWAfKtfLItRp00eZ4fcJNK9kCaSMmEugoZWcI7NGbZXzqFWqbpRI7NcDP9+WIQ+i9U5vqWsqd/zng4kbuAJ6UuKqIzB0upYrLShfQE3SAck8oaLhJqqq56VfDuASNpJKidV+zq27HfSBmbXnkR/5AK337dc3MXKJypoK/QPMLKUAP5XLPbs+NddJQV7EZXd29DLgp+fRIg3edpKdO7ZErWhv7d+3Kws+e1Y+ypmR2WIVSwVyBEUfgv2C8Ts9gnTF4pNcEY/S2aBicz5Ew2+jdyGNQQ==
-      test@example.com\n"}]}}, "addonProfiles": {"omsagent": {"enabled": true, "config":
-<<<<<<< HEAD
-      {"logAnalyticsWorkspaceResourceID": "/subscriptions/00000000-0000-0000-0000-000000000000/resourcegroups/defaultresourcegroup-wus2/providers/microsoft.operationalinsights/workspaces/defaultworkspace-c1089427-83d3-4286-9f35-5af546a6eb67-wus2"}}},
-      "nodeResourceGroup": "MC_clitest000001_cliakstest000003_westus2", "enableRBAC":
-      true, "networkProfile": {"networkPlugin": "kubenet", "podCidr": "10.244.0.0/16",
-      "serviceCidr": "10.0.0.0/16", "dnsServiceIP": "10.0.0.10", "dockerBridgeCidr":
-      "172.17.0.1/16", "outboundType": "loadBalancer", "loadBalancerSku": "Standard",
-      "loadBalancerProfile": {"managedOutboundIPs": {"count": 1}, "effectiveOutboundIPs":
-      [{"id": "/subscriptions/00000000-0000-0000-0000-000000000000/resourceGroups/MC_clitest000001_cliakstest000003_westus2/providers/Microsoft.Network/publicIPAddresses/2fad3b62-47cb-4ad3-bedd-e60ccfc65698"}]}}},
-=======
-      {"logAnalyticsWorkspaceResourceID": "/subscriptions/00000000-0000-0000-0000-000000000000/resourcegroups/defaultresourcegroup-wus2/providers/microsoft.operationalinsights/workspaces/defaultworkspace-0b1f6471-1bf0-4dda-aec3-cb9272f09590-wus2"}}},
-      "nodeResourceGroup": "MC_clitest000001_cliakstest000003_westus2", "enableRBAC":
-      true, "enablePodSecurityPolicy": false, "networkProfile": {"networkPlugin":
-      "kubenet", "podCidr": "10.244.0.0/16", "serviceCidr": "10.0.0.0/16", "dnsServiceIP":
-      "10.0.0.10", "dockerBridgeCidr": "172.17.0.1/16", "outboundType": "loadBalancer",
-      "loadBalancerSku": "Standard", "loadBalancerProfile": {"managedOutboundIPs":
-      {"count": 1}, "effectiveOutboundIPs": [{"id": "/subscriptions/00000000-0000-0000-0000-000000000000/resourceGroups/MC_clitest000001_cliakstest000003_westus2/providers/Microsoft.Network/publicIPAddresses/178161a4-374f-4779-a9e2-75ee12750ca2"}]}}},
->>>>>>> 49f99001
-      "sku": {"name": "Basic", "tier": "Free"}}'
-    headers:
-      Accept:
-      - application/json
-      Accept-Encoding:
-      - gzip, deflate
-      CommandName:
-      - aks enable-addons
-      Connection:
-      - keep-alive
-      Content-Length:
-<<<<<<< HEAD
-      - '2280'
-=======
-      - '2314'
->>>>>>> 49f99001
-      Content-Type:
-      - application/json; charset=utf-8
-      ParameterSetName:
-      - -a -g -n
-      User-Agent:
-<<<<<<< HEAD
-      - python/3.6.10 (Linux-5.10.25-linuxkit-x86_64-with) msrest/0.6.21 msrest_azure/0.6.3
-        azure-mgmt-containerservice/11.2.0 Azure-SDK-For-Python AZURECLI/2.23.0 (DOCKER)
-=======
-      - python/3.8.1 (Windows-10-10.0.19041-SP0) msrest/0.6.21 msrest_azure/0.6.3
-        azure-mgmt-containerservice/11.0.0 Azure-SDK-For-Python AZURECLI/2.23.0
->>>>>>> 49f99001
-      accept-language:
-      - en-US
-    method: PUT
-    uri: https://management.azure.com/subscriptions/00000000-0000-0000-0000-000000000000/resourceGroups/clitest000001/providers/Microsoft.ContainerService/managedClusters/cliakstest000003?api-version=2021-03-01
-  response:
-    body:
-<<<<<<< HEAD
-      string: "{\n  \"id\": \"/subscriptions/00000000-0000-0000-0000-000000000000/resourcegroups/clitest000001/providers/Microsoft.ContainerService/managedClusters/cliakstest000003\"\
-        ,\n  \"location\": \"westus2\",\n  \"name\": \"cliakstest000003\",\n  \"type\"\
-        : \"Microsoft.ContainerService/ManagedClusters\",\n  \"properties\": {\n \
-        \  \"provisioningState\": \"Updating\",\n   \"powerState\": {\n    \"code\"\
-        : \"Running\"\n   },\n   \"kubernetesVersion\": \"1.19.9\",\n   \"dnsPrefix\"\
-        : \"cliaksdns000004\",\n   \"fqdn\": \"cliaksdns000004-8d225ce4.hcp.westus2.azmk8s.io\"\
-        ,\n   \"azurePortalFQDN\": \"cliaksdns000004-8d225ce4.portal.hcp.westus2.azmk8s.io\"\
-        ,\n   \"agentPoolProfiles\": [\n    {\n     \"name\": \"nodepool1\",\n   \
-        \  \"count\": 1,\n     \"vmSize\": \"Standard_DS2_v2\",\n     \"osDiskSizeGB\"\
-        : 128,\n     \"osDiskType\": \"Managed\",\n     \"kubeletDiskType\": \"OS\"\
-        ,\n     \"maxPods\": 110,\n     \"type\": \"VirtualMachineScaleSets\",\n \
-        \    \"provisioningState\": \"Updating\",\n     \"powerState\": {\n      \"\
-        code\": \"Running\"\n     },\n     \"orchestratorVersion\": \"1.19.9\",\n\
-        \     \"enableNodePublicIP\": false,\n     \"nodeLabels\": {},\n     \"mode\"\
-        : \"System\",\n     \"enableEncryptionAtHost\": false,\n     \"osType\": \"\
-        Linux\",\n     \"nodeImageVersion\": \"AKSUbuntu-1804gen2containerd-2021.04.22\"\
-        ,\n     \"enableFIPS\": false\n    }\n   ],\n   \"linuxProfile\": {\n    \"\
-        adminUsername\": \"azureuser\",\n    \"ssh\": {\n     \"publicKeys\": [\n\
-        \      {\n       \"keyData\": \"ssh-rsa AAAAB3NzaC1yc2EAAAADAQABAAACAQCbIg1guRHbI0lV11wWDt1r2cUdcNd27CJsg+SfgC7miZeubtwUhbsPdhMQsfDyhOWHq1+ZL0M+nJZV63d/1dhmhtgyOqejUwrPlzKhydsbrsdUor+JmNJDdW01v7BXHyuymT8G4s09jCasNOwiufbP/qp72ruu0bIA1nySsvlf9pCQAuFkAnVnf/rFhUlOkhtRpwcq8SUNY2zRHR/EKb/4NWY1JzR4sa3q2fWIJdrrX0DvLoa5g9bIEd4Df79ba7v+yiUBOS0zT2ll+z4g9izHK3EO5d8hL4jYxcjKs+wcslSYRWrascfscLgMlMGh0CdKeNTDjHpGPncaf3Z+FwwwjWeuiNBxv7bJo13/8B/098KlVDl4GZqsoBCEjPyJfV6hO0y/LkRGkk7oHWKgeWAfKtfLItRp00eZ4fcJNK9kCaSMmEugoZWcI7NGbZXzqFWqbpRI7NcDP9+WIQ+i9U5vqWsqd/zng4kbuAJ6UuKqIzB0upYrLShfQE3SAck8oaLhJqqq56VfDuASNpJKidV+zq27HfSBmbXnkR/5AK337dc3MXKJypoK/QPMLKUAP5XLPbs+NddJQV7EZXd29DLgp+fRIg3edpKdO7ZErWhv7d+3Kws+e1Y+ypmR2WIVSwVyBEUfgv2C8Ts9gnTF4pNcEY/S2aBicz5Ew2+jdyGNQQ==\
-        \ test@example.com\\n\"\n      }\n     ]\n    }\n   },\n   \"servicePrincipalProfile\"\
-        : {\n    \"clientId\": \"http://clitest000002\"\n   },\n   \"addonProfiles\"\
-        : {\n    \"omsagent\": {\n     \"enabled\": true,\n     \"config\": {\n  \
-        \    \"logAnalyticsWorkspaceResourceID\": \"/subscriptions/00000000-0000-0000-0000-000000000000/resourcegroups/defaultresourcegroup-wus2/providers/microsoft.operationalinsights/workspaces/defaultworkspace-c1089427-83d3-4286-9f35-5af546a6eb67-wus2\"\
-        \n     }\n    }\n   },\n   \"nodeResourceGroup\": \"MC_clitest000001_cliakstest000003_westus2\"\
-        ,\n   \"enableRBAC\": true,\n   \"networkProfile\": {\n    \"networkPlugin\"\
-        : \"kubenet\",\n    \"loadBalancerSku\": \"Standard\",\n    \"loadBalancerProfile\"\
-        : {\n     \"managedOutboundIPs\": {\n      \"count\": 1\n     },\n     \"\
-        effectiveOutboundIPs\": [\n      {\n       \"id\": \"/subscriptions/00000000-0000-0000-0000-000000000000/resourceGroups/MC_clitest000001_cliakstest000003_westus2/providers/Microsoft.Network/publicIPAddresses/2fad3b62-47cb-4ad3-bedd-e60ccfc65698\"\
-        \n      }\n     ]\n    },\n    \"podCidr\": \"10.244.0.0/16\",\n    \"serviceCidr\"\
-        : \"10.0.0.0/16\",\n    \"dnsServiceIP\": \"10.0.0.10\",\n    \"dockerBridgeCidr\"\
-        : \"172.17.0.1/16\",\n    \"outboundType\": \"loadBalancer\"\n   },\n   \"\
-        maxAgentPools\": 100\n  },\n  \"sku\": {\n   \"name\": \"Basic\",\n   \"tier\"\
-        : \"Free\"\n  }\n }"
-    headers:
-      azure-asyncoperation:
-      - https://management.azure.com/subscriptions/00000000-0000-0000-0000-000000000000/providers/Microsoft.ContainerService/locations/westus2/operations/938e32ae-ac71-4213-ac7e-fe3aff53cdf8?api-version=2016-03-30
-=======
-      string: "{\n  \"id\": \"/subscriptions/00000000-0000-0000-0000-000000000000/resourcegroups/clitest000001/providers/Microsoft.ContainerService/managedClusters/cliakstest000003\",\n
-        \ \"location\": \"westus2\",\n  \"name\": \"cliakstest000003\",\n  \"type\":
-        \"Microsoft.ContainerService/ManagedClusters\",\n  \"properties\": {\n   \"provisioningState\":
-        \"Updating\",\n   \"powerState\": {\n    \"code\": \"Running\"\n   },\n   \"kubernetesVersion\":
-        \"1.19.9\",\n   \"dnsPrefix\": \"cliaksdns000004\",\n   \"fqdn\": \"cliaksdns000004-a294a4aa.hcp.westus2.azmk8s.io\",\n
-        \  \"azurePortalFQDN\": \"cliaksdns000004-a294a4aa.portal.hcp.westus2.azmk8s.io\",\n
-        \  \"agentPoolProfiles\": [\n    {\n     \"name\": \"nodepool1\",\n     \"count\":
-        1,\n     \"vmSize\": \"Standard_DS2_v2\",\n     \"osDiskSizeGB\": 128,\n     \"osDiskType\":
-        \"Managed\",\n     \"kubeletDiskType\": \"OS\",\n     \"maxPods\": 110,\n
-        \    \"type\": \"VirtualMachineScaleSets\",\n     \"provisioningState\": \"Updating\",\n
-        \    \"powerState\": {\n      \"code\": \"Running\"\n     },\n     \"orchestratorVersion\":
-        \"1.19.9\",\n     \"enableNodePublicIP\": false,\n     \"nodeLabels\": {},\n
-        \    \"mode\": \"System\",\n     \"enableEncryptionAtHost\": false,\n     \"osType\":
-        \"Linux\",\n     \"nodeImageVersion\": \"AKSUbuntu-1804gen2containerd-2021.04.22\",\n
-        \    \"enableFIPS\": false\n    }\n   ],\n   \"linuxProfile\": {\n    \"adminUsername\":
-        \"azureuser\",\n    \"ssh\": {\n     \"publicKeys\": [\n      {\n       \"keyData\":
-        \"ssh-rsa AAAAB3NzaC1yc2EAAAADAQABAAACAQCbIg1guRHbI0lV11wWDt1r2cUdcNd27CJsg+SfgC7miZeubtwUhbsPdhMQsfDyhOWHq1+ZL0M+nJZV63d/1dhmhtgyOqejUwrPlzKhydsbrsdUor+JmNJDdW01v7BXHyuymT8G4s09jCasNOwiufbP/qp72ruu0bIA1nySsvlf9pCQAuFkAnVnf/rFhUlOkhtRpwcq8SUNY2zRHR/EKb/4NWY1JzR4sa3q2fWIJdrrX0DvLoa5g9bIEd4Df79ba7v+yiUBOS0zT2ll+z4g9izHK3EO5d8hL4jYxcjKs+wcslSYRWrascfscLgMlMGh0CdKeNTDjHpGPncaf3Z+FwwwjWeuiNBxv7bJo13/8B/098KlVDl4GZqsoBCEjPyJfV6hO0y/LkRGkk7oHWKgeWAfKtfLItRp00eZ4fcJNK9kCaSMmEugoZWcI7NGbZXzqFWqbpRI7NcDP9+WIQ+i9U5vqWsqd/zng4kbuAJ6UuKqIzB0upYrLShfQE3SAck8oaLhJqqq56VfDuASNpJKidV+zq27HfSBmbXnkR/5AK337dc3MXKJypoK/QPMLKUAP5XLPbs+NddJQV7EZXd29DLgp+fRIg3edpKdO7ZErWhv7d+3Kws+e1Y+ypmR2WIVSwVyBEUfgv2C8Ts9gnTF4pNcEY/S2aBicz5Ew2+jdyGNQQ==
-        test@example.com\\n\"\n      }\n     ]\n    }\n   },\n   \"servicePrincipalProfile\":
-        {\n    \"clientId\": \"http://clitest000002\"\n   },\n   \"addonProfiles\":
-        {\n    \"omsagent\": {\n     \"enabled\": true,\n     \"config\": {\n      \"logAnalyticsWorkspaceResourceID\":
-        \"/subscriptions/00000000-0000-0000-0000-000000000000/resourcegroups/defaultresourcegroup-wus2/providers/microsoft.operationalinsights/workspaces/defaultworkspace-0b1f6471-1bf0-4dda-aec3-cb9272f09590-wus2\"\n
-        \    }\n    }\n   },\n   \"nodeResourceGroup\": \"MC_clitest000001_cliakstest000003_westus2\",\n
-        \  \"enableRBAC\": true,\n   \"enablePodSecurityPolicy\": false,\n   \"networkProfile\":
-        {\n    \"networkPlugin\": \"kubenet\",\n    \"loadBalancerSku\": \"Standard\",\n
-        \   \"loadBalancerProfile\": {\n     \"managedOutboundIPs\": {\n      \"count\":
-        1\n     },\n     \"effectiveOutboundIPs\": [\n      {\n       \"id\": \"/subscriptions/00000000-0000-0000-0000-000000000000/resourceGroups/MC_clitest000001_cliakstest000003_westus2/providers/Microsoft.Network/publicIPAddresses/178161a4-374f-4779-a9e2-75ee12750ca2\"\n
-        \     }\n     ]\n    },\n    \"podCidr\": \"10.244.0.0/16\",\n    \"serviceCidr\":
-        \"10.0.0.0/16\",\n    \"dnsServiceIP\": \"10.0.0.10\",\n    \"dockerBridgeCidr\":
-        \"172.17.0.1/16\",\n    \"outboundType\": \"loadBalancer\"\n   },\n   \"maxAgentPools\":
-        100\n  },\n  \"sku\": {\n   \"name\": \"Basic\",\n   \"tier\": \"Free\"\n
-        \ }\n }"
-    headers:
-      azure-asyncoperation:
-      - https://management.azure.com/subscriptions/00000000-0000-0000-0000-000000000000/providers/Microsoft.ContainerService/locations/westus2/operations/b24874a1-3a95-436c-ab67-69126ae75460?api-version=2016-03-30
->>>>>>> 49f99001
-      cache-control:
-      - no-cache
-      content-length:
-      - '3387'
-      content-type:
-      - application/json
-      date:
-<<<<<<< HEAD
-      - Tue, 11 May 2021 00:50:08 GMT
-=======
-      - Tue, 11 May 2021 07:44:03 GMT
->>>>>>> 49f99001
-      expires:
-      - '-1'
-      pragma:
-      - no-cache
-      server:
-      - nginx
-      strict-transport-security:
-      - max-age=31536000; includeSubDomains
-      transfer-encoding:
-      - chunked
-      vary:
-      - Accept-Encoding
-      x-content-type-options:
-      - nosniff
-      x-ms-ratelimit-remaining-subscription-writes:
-      - '1198'
-    status:
-      code: 200
-      message: OK
-- request:
-    body: null
-    headers:
-      Accept:
-      - '*/*'
-      Accept-Encoding:
-      - gzip, deflate
-      CommandName:
-      - aks enable-addons
-      Connection:
-      - keep-alive
-      ParameterSetName:
-      - -a -g -n
-      User-Agent:
-<<<<<<< HEAD
-      - python/3.6.10 (Linux-5.10.25-linuxkit-x86_64-with) msrest/0.6.21 msrest_azure/0.6.3
-        azure-mgmt-resource/12.1.0 Azure-SDK-For-Python AZURECLI/2.23.0 (DOCKER)
-    method: GET
-    uri: https://management.azure.com/subscriptions/00000000-0000-0000-0000-000000000000/resourcegroups/defaultresourcegroup-wus2/providers/Microsoft.Resources/deployments/mock-deployment/operationStatuses/08585809126792216701?api-version=2020-10-01
-=======
-      - AZURECLI/2.23.0 azsdk-python-azure-mgmt-resource/16.1.0 Python/3.8.1 (Windows-10-10.0.19041-SP0)
-    method: GET
-    uri: https://management.azure.com/subscriptions/00000000-0000-0000-0000-000000000000/resourcegroups/defaultresourcegroup-wus2/providers/Microsoft.Resources/deployments/mock-deployment/operationStatuses/08585808878524531920?api-version=2020-10-01
->>>>>>> 49f99001
-  response:
-    body:
-      string: '{"status":"Succeeded"}'
-    headers:
-      cache-control:
-      - no-cache
-      content-length:
-      - '22'
-      content-type:
-      - application/json; charset=utf-8
-      date:
-<<<<<<< HEAD
-      - Tue, 11 May 2021 00:50:37 GMT
-=======
-      - Tue, 11 May 2021 07:44:25 GMT
->>>>>>> 49f99001
-      expires:
-      - '-1'
-      pragma:
-      - no-cache
-      strict-transport-security:
-      - max-age=31536000; includeSubDomains
-      vary:
-      - Accept-Encoding
-      x-content-type-options:
-      - nosniff
-    status:
-      code: 200
-      message: OK
-- request:
-    body: null
-    headers:
-      Accept:
-      - '*/*'
-      Accept-Encoding:
-      - gzip, deflate
-      CommandName:
-      - aks enable-addons
-      Connection:
-      - keep-alive
-      ParameterSetName:
-      - -a -g -n
-      User-Agent:
-<<<<<<< HEAD
-      - python/3.6.10 (Linux-5.10.25-linuxkit-x86_64-with) msrest/0.6.21 msrest_azure/0.6.3
-        azure-mgmt-resource/12.1.0 Azure-SDK-For-Python AZURECLI/2.23.0 (DOCKER)
-=======
-      - AZURECLI/2.23.0 azsdk-python-azure-mgmt-resource/16.1.0 Python/3.8.1 (Windows-10-10.0.19041-SP0)
->>>>>>> 49f99001
-    method: GET
-    uri: https://management.azure.com/subscriptions/00000000-0000-0000-0000-000000000000/resourcegroups/defaultresourcegroup-wus2/providers/Microsoft.Resources/deployments/mock-deployment?api-version=2020-10-01
-  response:
-    body:
-<<<<<<< HEAD
-      string: '{"id":"/subscriptions/00000000-0000-0000-0000-000000000000/resourceGroups/defaultresourcegroup-wus2/providers/Microsoft.Resources/deployments/aks-monitoring-1620694205937","name":"aks-monitoring-1620694205937","type":"Microsoft.Resources/deployments","properties":{"templateHash":"13112976782773545168","parameters":{"workspaceResourceId":{"type":"String","value":"/subscriptions/00000000-0000-0000-0000-000000000000/resourcegroups/defaultresourcegroup-wus2/providers/microsoft.operationalinsights/workspaces/defaultworkspace-c1089427-83d3-4286-9f35-5af546a6eb67-wus2"},"workspaceRegion":{"type":"String","value":"westus2"},"solutionDeploymentName":{"type":"String","value":"ContainerInsights-1620694205937"}},"mode":"Incremental","provisioningState":"Succeeded","timestamp":"2021-05-11T00:50:11.4748719Z","duration":"PT5.2189257S","correlationId":"1be4477f-447d-457f-b7ad-a5a8dfd821f0","providers":[{"namespace":"Microsoft.Resources","resourceTypes":[{"resourceType":"deployments","locations":[null]}]}],"dependencies":[],"outputResources":[{"id":"/subscriptions/00000000-0000-0000-0000-000000000000/resourceGroups/defaultresourcegroup-wus2/providers/Microsoft.OperationsManagement/solutions/ContainerInsights(defaultworkspace-c1089427-83d3-4286-9f35-5af546a6eb67-wus2)"}]}}'
-=======
-      string: '{"id":"/subscriptions/00000000-0000-0000-0000-000000000000/resourceGroups/defaultresourcegroup-wus2/providers/Microsoft.Resources/deployments/aks-monitoring-1620718961771","name":"aks-monitoring-1620718961771","type":"Microsoft.Resources/deployments","properties":{"templateHash":"13112976782773545168","parameters":{"workspaceResourceId":{"type":"String","value":"/subscriptions/00000000-0000-0000-0000-000000000000/resourcegroups/defaultresourcegroup-wus2/providers/microsoft.operationalinsights/workspaces/defaultworkspace-0b1f6471-1bf0-4dda-aec3-cb9272f09590-wus2"},"workspaceRegion":{"type":"String","value":"westus2"},"solutionDeploymentName":{"type":"String","value":"ContainerInsights-1620718961771"}},"mode":"Incremental","provisioningState":"Succeeded","timestamp":"2021-05-11T07:44:08.2218841Z","duration":"PT15.197466S","correlationId":"8e22a62c-dd8a-4e1e-9a51-123d1550239c","providers":[{"namespace":"Microsoft.Resources","resourceTypes":[{"resourceType":"deployments","locations":[null]}]}],"dependencies":[],"outputResources":[{"id":"/subscriptions/00000000-0000-0000-0000-000000000000/resourceGroups/defaultresourcegroup-wus2/providers/Microsoft.OperationsManagement/solutions/ContainerInsights(defaultworkspace-0b1f6471-1bf0-4dda-aec3-cb9272f09590-wus2)"}]}}'
->>>>>>> 49f99001
-    headers:
-      cache-control:
-      - no-cache
-      content-length:
-      - '1275'
-      content-type:
-      - application/json; charset=utf-8
-      date:
-<<<<<<< HEAD
-      - Tue, 11 May 2021 00:50:37 GMT
-=======
-      - Tue, 11 May 2021 07:44:26 GMT
->>>>>>> 49f99001
-      expires:
-      - '-1'
-      pragma:
-      - no-cache
-      strict-transport-security:
-      - max-age=31536000; includeSubDomains
-      vary:
-      - Accept-Encoding
-      x-content-type-options:
-      - nosniff
-    status:
-      code: 200
-      message: OK
-- request:
-    body: null
-    headers:
-      Accept:
-      - application/json
-      Accept-Encoding:
-      - gzip, deflate
-      CommandName:
-      - aks enable-addons
-      Connection:
-      - keep-alive
-      ParameterSetName:
-      - -a -g -n
-      User-Agent:
-<<<<<<< HEAD
-      - python/3.6.10 (Linux-5.10.25-linuxkit-x86_64-with) msrest/0.6.21 msrest_azure/0.6.3
-        azure-mgmt-containerservice/11.2.0 Azure-SDK-For-Python AZURECLI/2.23.0 (DOCKER)
-    method: GET
-    uri: https://management.azure.com/subscriptions/00000000-0000-0000-0000-000000000000/providers/Microsoft.ContainerService/locations/westus2/operations/938e32ae-ac71-4213-ac7e-fe3aff53cdf8?api-version=2016-03-30
-  response:
-    body:
-      string: "{\n  \"name\": \"ae328e93-71ac-1342-ac7e-fe3aff53cdf8\",\n  \"status\"\
-        : \"InProgress\",\n  \"startTime\": \"2021-05-11T00:50:08.73Z\"\n }"
-=======
-      - python/3.8.1 (Windows-10-10.0.19041-SP0) msrest/0.6.21 msrest_azure/0.6.3
-        azure-mgmt-containerservice/11.0.0 Azure-SDK-For-Python AZURECLI/2.23.0
-    method: GET
-    uri: https://management.azure.com/subscriptions/00000000-0000-0000-0000-000000000000/providers/Microsoft.ContainerService/locations/westus2/operations/b24874a1-3a95-436c-ab67-69126ae75460?api-version=2016-03-30
-  response:
-    body:
-      string: "{\n  \"name\": \"a17448b2-953a-6c43-ab67-69126ae75460\",\n  \"status\":
-        \"InProgress\",\n  \"startTime\": \"2021-05-11T07:44:00.53Z\"\n }"
->>>>>>> 49f99001
-    headers:
-      cache-control:
-      - no-cache
-      content-length:
-      - '121'
-      content-type:
-      - application/json
-      date:
-<<<<<<< HEAD
-      - Tue, 11 May 2021 00:50:39 GMT
-=======
-      - Tue, 11 May 2021 07:44:33 GMT
->>>>>>> 49f99001
-      expires:
-      - '-1'
-      pragma:
-      - no-cache
-      server:
-      - nginx
-      strict-transport-security:
-      - max-age=31536000; includeSubDomains
-      transfer-encoding:
-      - chunked
-      vary:
-      - Accept-Encoding
-      x-content-type-options:
-      - nosniff
-    status:
-      code: 200
-      message: OK
-- request:
-    body: null
-    headers:
-      Accept:
-      - application/json
-      Accept-Encoding:
-      - gzip, deflate
-      CommandName:
-      - aks enable-addons
-      Connection:
-      - keep-alive
-      ParameterSetName:
-      - -a -g -n
-      User-Agent:
-<<<<<<< HEAD
-      - python/3.6.10 (Linux-5.10.25-linuxkit-x86_64-with) msrest/0.6.21 msrest_azure/0.6.3
-        azure-mgmt-containerservice/11.2.0 Azure-SDK-For-Python AZURECLI/2.23.0 (DOCKER)
-    method: GET
-    uri: https://management.azure.com/subscriptions/00000000-0000-0000-0000-000000000000/providers/Microsoft.ContainerService/locations/westus2/operations/938e32ae-ac71-4213-ac7e-fe3aff53cdf8?api-version=2016-03-30
-  response:
-    body:
-      string: "{\n  \"name\": \"ae328e93-71ac-1342-ac7e-fe3aff53cdf8\",\n  \"status\"\
-        : \"Succeeded\",\n  \"startTime\": \"2021-05-11T00:50:08.73Z\",\n  \"endTime\"\
-        : \"2021-05-11T00:51:05.5678843Z\"\n }"
-=======
-      - python/3.8.1 (Windows-10-10.0.19041-SP0) msrest/0.6.21 msrest_azure/0.6.3
-        azure-mgmt-containerservice/11.0.0 Azure-SDK-For-Python AZURECLI/2.23.0
-    method: GET
-    uri: https://management.azure.com/subscriptions/00000000-0000-0000-0000-000000000000/providers/Microsoft.ContainerService/locations/westus2/operations/b24874a1-3a95-436c-ab67-69126ae75460?api-version=2016-03-30
-  response:
-    body:
-      string: "{\n  \"name\": \"a17448b2-953a-6c43-ab67-69126ae75460\",\n  \"status\":
-        \"InProgress\",\n  \"startTime\": \"2021-05-11T07:44:00.53Z\"\n }"
->>>>>>> 49f99001
-    headers:
-      cache-control:
-      - no-cache
-      content-length:
-<<<<<<< HEAD
-      - '165'
-      content-type:
-      - application/json
-      date:
-      - Tue, 11 May 2021 00:51:09 GMT
-=======
-      - '121'
-      content-type:
-      - application/json
-      date:
-      - Tue, 11 May 2021 07:45:05 GMT
->>>>>>> 49f99001
-      expires:
-      - '-1'
-      pragma:
-      - no-cache
-      server:
-      - nginx
-      strict-transport-security:
-      - max-age=31536000; includeSubDomains
-      transfer-encoding:
-      - chunked
-      vary:
-      - Accept-Encoding
-      x-content-type-options:
-      - nosniff
-    status:
-      code: 200
-      message: OK
-- request:
-    body: null
-    headers:
-      Accept:
-      - application/json
-      Accept-Encoding:
-      - gzip, deflate
-      CommandName:
-      - aks enable-addons
-      Connection:
-      - keep-alive
-      ParameterSetName:
-      - -a -g -n
-      User-Agent:
-<<<<<<< HEAD
-      - python/3.6.10 (Linux-5.10.25-linuxkit-x86_64-with) msrest/0.6.21 msrest_azure/0.6.3
-        azure-mgmt-containerservice/11.2.0 Azure-SDK-For-Python AZURECLI/2.23.0 (DOCKER)
-    method: GET
-    uri: https://management.azure.com/subscriptions/00000000-0000-0000-0000-000000000000/resourceGroups/clitest000001/providers/Microsoft.ContainerService/managedClusters/cliakstest000003?api-version=2021-03-01
-  response:
-    body:
-      string: "{\n  \"id\": \"/subscriptions/00000000-0000-0000-0000-000000000000/resourcegroups/clitest000001/providers/Microsoft.ContainerService/managedClusters/cliakstest000003\"\
-        ,\n  \"location\": \"westus2\",\n  \"name\": \"cliakstest000003\",\n  \"type\"\
-        : \"Microsoft.ContainerService/ManagedClusters\",\n  \"properties\": {\n \
-        \  \"provisioningState\": \"Succeeded\",\n   \"powerState\": {\n    \"code\"\
-        : \"Running\"\n   },\n   \"kubernetesVersion\": \"1.19.9\",\n   \"dnsPrefix\"\
-        : \"cliaksdns000004\",\n   \"fqdn\": \"cliaksdns000004-8d225ce4.hcp.westus2.azmk8s.io\"\
-        ,\n   \"azurePortalFQDN\": \"cliaksdns000004-8d225ce4.portal.hcp.westus2.azmk8s.io\"\
-        ,\n   \"agentPoolProfiles\": [\n    {\n     \"name\": \"nodepool1\",\n   \
-        \  \"count\": 1,\n     \"vmSize\": \"Standard_DS2_v2\",\n     \"osDiskSizeGB\"\
-        : 128,\n     \"osDiskType\": \"Managed\",\n     \"kubeletDiskType\": \"OS\"\
-        ,\n     \"maxPods\": 110,\n     \"type\": \"VirtualMachineScaleSets\",\n \
-        \    \"provisioningState\": \"Succeeded\",\n     \"powerState\": {\n     \
-        \ \"code\": \"Running\"\n     },\n     \"orchestratorVersion\": \"1.19.9\"\
-        ,\n     \"enableNodePublicIP\": false,\n     \"nodeLabels\": {},\n     \"\
-        mode\": \"System\",\n     \"enableEncryptionAtHost\": false,\n     \"osType\"\
-        : \"Linux\",\n     \"nodeImageVersion\": \"AKSUbuntu-1804gen2containerd-2021.04.22\"\
-        ,\n     \"enableFIPS\": false\n    }\n   ],\n   \"linuxProfile\": {\n    \"\
-        adminUsername\": \"azureuser\",\n    \"ssh\": {\n     \"publicKeys\": [\n\
-        \      {\n       \"keyData\": \"ssh-rsa AAAAB3NzaC1yc2EAAAADAQABAAACAQCbIg1guRHbI0lV11wWDt1r2cUdcNd27CJsg+SfgC7miZeubtwUhbsPdhMQsfDyhOWHq1+ZL0M+nJZV63d/1dhmhtgyOqejUwrPlzKhydsbrsdUor+JmNJDdW01v7BXHyuymT8G4s09jCasNOwiufbP/qp72ruu0bIA1nySsvlf9pCQAuFkAnVnf/rFhUlOkhtRpwcq8SUNY2zRHR/EKb/4NWY1JzR4sa3q2fWIJdrrX0DvLoa5g9bIEd4Df79ba7v+yiUBOS0zT2ll+z4g9izHK3EO5d8hL4jYxcjKs+wcslSYRWrascfscLgMlMGh0CdKeNTDjHpGPncaf3Z+FwwwjWeuiNBxv7bJo13/8B/098KlVDl4GZqsoBCEjPyJfV6hO0y/LkRGkk7oHWKgeWAfKtfLItRp00eZ4fcJNK9kCaSMmEugoZWcI7NGbZXzqFWqbpRI7NcDP9+WIQ+i9U5vqWsqd/zng4kbuAJ6UuKqIzB0upYrLShfQE3SAck8oaLhJqqq56VfDuASNpJKidV+zq27HfSBmbXnkR/5AK337dc3MXKJypoK/QPMLKUAP5XLPbs+NddJQV7EZXd29DLgp+fRIg3edpKdO7ZErWhv7d+3Kws+e1Y+ypmR2WIVSwVyBEUfgv2C8Ts9gnTF4pNcEY/S2aBicz5Ew2+jdyGNQQ==\
-        \ test@example.com\\n\"\n      }\n     ]\n    }\n   },\n   \"servicePrincipalProfile\"\
-        : {\n    \"clientId\": \"http://clitest000002\"\n   },\n   \"addonProfiles\"\
-        : {\n    \"omsagent\": {\n     \"enabled\": true,\n     \"config\": {\n  \
-        \    \"logAnalyticsWorkspaceResourceID\": \"/subscriptions/00000000-0000-0000-0000-000000000000/resourcegroups/defaultresourcegroup-wus2/providers/microsoft.operationalinsights/workspaces/defaultworkspace-c1089427-83d3-4286-9f35-5af546a6eb67-wus2\"\
-        \n     }\n    }\n   },\n   \"nodeResourceGroup\": \"MC_clitest000001_cliakstest000003_westus2\"\
-        ,\n   \"enableRBAC\": true,\n   \"networkProfile\": {\n    \"networkPlugin\"\
-        : \"kubenet\",\n    \"loadBalancerSku\": \"Standard\",\n    \"loadBalancerProfile\"\
-        : {\n     \"managedOutboundIPs\": {\n      \"count\": 1\n     },\n     \"\
-        effectiveOutboundIPs\": [\n      {\n       \"id\": \"/subscriptions/00000000-0000-0000-0000-000000000000/resourceGroups/MC_clitest000001_cliakstest000003_westus2/providers/Microsoft.Network/publicIPAddresses/2fad3b62-47cb-4ad3-bedd-e60ccfc65698\"\
-        \n      }\n     ]\n    },\n    \"podCidr\": \"10.244.0.0/16\",\n    \"serviceCidr\"\
-        : \"10.0.0.0/16\",\n    \"dnsServiceIP\": \"10.0.0.10\",\n    \"dockerBridgeCidr\"\
-        : \"172.17.0.1/16\",\n    \"outboundType\": \"loadBalancer\"\n   },\n   \"\
-        maxAgentPools\": 100\n  },\n  \"sku\": {\n   \"name\": \"Basic\",\n   \"tier\"\
-        : \"Free\"\n  }\n }"
-=======
-      - python/3.8.1 (Windows-10-10.0.19041-SP0) msrest/0.6.21 msrest_azure/0.6.3
-        azure-mgmt-containerservice/11.0.0 Azure-SDK-For-Python AZURECLI/2.23.0
-    method: GET
-    uri: https://management.azure.com/subscriptions/00000000-0000-0000-0000-000000000000/providers/Microsoft.ContainerService/locations/westus2/operations/b24874a1-3a95-436c-ab67-69126ae75460?api-version=2016-03-30
-  response:
-    body:
-      string: "{\n  \"name\": \"a17448b2-953a-6c43-ab67-69126ae75460\",\n  \"status\":
-        \"Succeeded\",\n  \"startTime\": \"2021-05-11T07:44:00.53Z\",\n  \"endTime\":
-        \"2021-05-11T07:45:07.8714185Z\"\n }"
-    headers:
-      cache-control:
-      - no-cache
-      content-length:
-      - '165'
-      content-type:
-      - application/json
-      date:
-      - Tue, 11 May 2021 07:45:37 GMT
-      expires:
-      - '-1'
-      pragma:
-      - no-cache
-      server:
-      - nginx
-      strict-transport-security:
-      - max-age=31536000; includeSubDomains
-      transfer-encoding:
-      - chunked
-      vary:
-      - Accept-Encoding
-      x-content-type-options:
-      - nosniff
-    status:
-      code: 200
-      message: OK
-- request:
-    body: null
-    headers:
-      Accept:
-      - application/json
-      Accept-Encoding:
-      - gzip, deflate
-      CommandName:
-      - aks enable-addons
-      Connection:
-      - keep-alive
-      ParameterSetName:
-      - -a -g -n
-      User-Agent:
-      - python/3.8.1 (Windows-10-10.0.19041-SP0) msrest/0.6.21 msrest_azure/0.6.3
-        azure-mgmt-containerservice/11.0.0 Azure-SDK-For-Python AZURECLI/2.23.0
-    method: GET
-    uri: https://management.azure.com/subscriptions/00000000-0000-0000-0000-000000000000/resourceGroups/clitest000001/providers/Microsoft.ContainerService/managedClusters/cliakstest000003?api-version=2021-03-01
-  response:
-    body:
-      string: "{\n  \"id\": \"/subscriptions/00000000-0000-0000-0000-000000000000/resourcegroups/clitest000001/providers/Microsoft.ContainerService/managedClusters/cliakstest000003\",\n
-        \ \"location\": \"westus2\",\n  \"name\": \"cliakstest000003\",\n  \"type\":
-        \"Microsoft.ContainerService/ManagedClusters\",\n  \"properties\": {\n   \"provisioningState\":
-        \"Succeeded\",\n   \"powerState\": {\n    \"code\": \"Running\"\n   },\n   \"kubernetesVersion\":
-        \"1.19.9\",\n   \"dnsPrefix\": \"cliaksdns000004\",\n   \"fqdn\": \"cliaksdns000004-a294a4aa.hcp.westus2.azmk8s.io\",\n
-        \  \"azurePortalFQDN\": \"cliaksdns000004-a294a4aa.portal.hcp.westus2.azmk8s.io\",\n
-        \  \"agentPoolProfiles\": [\n    {\n     \"name\": \"nodepool1\",\n     \"count\":
-        1,\n     \"vmSize\": \"Standard_DS2_v2\",\n     \"osDiskSizeGB\": 128,\n     \"osDiskType\":
-        \"Managed\",\n     \"kubeletDiskType\": \"OS\",\n     \"maxPods\": 110,\n
-        \    \"type\": \"VirtualMachineScaleSets\",\n     \"provisioningState\": \"Succeeded\",\n
-        \    \"powerState\": {\n      \"code\": \"Running\"\n     },\n     \"orchestratorVersion\":
-        \"1.19.9\",\n     \"enableNodePublicIP\": false,\n     \"nodeLabels\": {},\n
-        \    \"mode\": \"System\",\n     \"enableEncryptionAtHost\": false,\n     \"osType\":
-        \"Linux\",\n     \"nodeImageVersion\": \"AKSUbuntu-1804gen2containerd-2021.04.22\",\n
-        \    \"enableFIPS\": false\n    }\n   ],\n   \"linuxProfile\": {\n    \"adminUsername\":
-        \"azureuser\",\n    \"ssh\": {\n     \"publicKeys\": [\n      {\n       \"keyData\":
-        \"ssh-rsa AAAAB3NzaC1yc2EAAAADAQABAAACAQCbIg1guRHbI0lV11wWDt1r2cUdcNd27CJsg+SfgC7miZeubtwUhbsPdhMQsfDyhOWHq1+ZL0M+nJZV63d/1dhmhtgyOqejUwrPlzKhydsbrsdUor+JmNJDdW01v7BXHyuymT8G4s09jCasNOwiufbP/qp72ruu0bIA1nySsvlf9pCQAuFkAnVnf/rFhUlOkhtRpwcq8SUNY2zRHR/EKb/4NWY1JzR4sa3q2fWIJdrrX0DvLoa5g9bIEd4Df79ba7v+yiUBOS0zT2ll+z4g9izHK3EO5d8hL4jYxcjKs+wcslSYRWrascfscLgMlMGh0CdKeNTDjHpGPncaf3Z+FwwwjWeuiNBxv7bJo13/8B/098KlVDl4GZqsoBCEjPyJfV6hO0y/LkRGkk7oHWKgeWAfKtfLItRp00eZ4fcJNK9kCaSMmEugoZWcI7NGbZXzqFWqbpRI7NcDP9+WIQ+i9U5vqWsqd/zng4kbuAJ6UuKqIzB0upYrLShfQE3SAck8oaLhJqqq56VfDuASNpJKidV+zq27HfSBmbXnkR/5AK337dc3MXKJypoK/QPMLKUAP5XLPbs+NddJQV7EZXd29DLgp+fRIg3edpKdO7ZErWhv7d+3Kws+e1Y+ypmR2WIVSwVyBEUfgv2C8Ts9gnTF4pNcEY/S2aBicz5Ew2+jdyGNQQ==
-        test@example.com\\n\"\n      }\n     ]\n    }\n   },\n   \"servicePrincipalProfile\":
-        {\n    \"clientId\": \"http://clitest000002\"\n   },\n   \"addonProfiles\":
-        {\n    \"omsagent\": {\n     \"enabled\": true,\n     \"config\": {\n      \"logAnalyticsWorkspaceResourceID\":
-        \"/subscriptions/00000000-0000-0000-0000-000000000000/resourcegroups/defaultresourcegroup-wus2/providers/microsoft.operationalinsights/workspaces/defaultworkspace-0b1f6471-1bf0-4dda-aec3-cb9272f09590-wus2\"\n
-        \    }\n    }\n   },\n   \"nodeResourceGroup\": \"MC_clitest000001_cliakstest000003_westus2\",\n
-        \  \"enableRBAC\": true,\n   \"enablePodSecurityPolicy\": false,\n   \"networkProfile\":
-        {\n    \"networkPlugin\": \"kubenet\",\n    \"loadBalancerSku\": \"Standard\",\n
-        \   \"loadBalancerProfile\": {\n     \"managedOutboundIPs\": {\n      \"count\":
-        1\n     },\n     \"effectiveOutboundIPs\": [\n      {\n       \"id\": \"/subscriptions/00000000-0000-0000-0000-000000000000/resourceGroups/MC_clitest000001_cliakstest000003_westus2/providers/Microsoft.Network/publicIPAddresses/178161a4-374f-4779-a9e2-75ee12750ca2\"\n
-        \     }\n     ]\n    },\n    \"podCidr\": \"10.244.0.0/16\",\n    \"serviceCidr\":
-        \"10.0.0.0/16\",\n    \"dnsServiceIP\": \"10.0.0.10\",\n    \"dockerBridgeCidr\":
-        \"172.17.0.1/16\",\n    \"outboundType\": \"loadBalancer\"\n   },\n   \"maxAgentPools\":
-        100\n  },\n  \"sku\": {\n   \"name\": \"Basic\",\n   \"tier\": \"Free\"\n
-        \ }\n }"
->>>>>>> 49f99001
-    headers:
-      cache-control:
-      - no-cache
-      content-length:
-      - '3389'
-      content-type:
-      - application/json
-      date:
-<<<<<<< HEAD
-      - Tue, 11 May 2021 00:51:09 GMT
-=======
-      - Tue, 11 May 2021 07:45:38 GMT
->>>>>>> 49f99001
-      expires:
-      - '-1'
-      pragma:
-      - no-cache
-      server:
-      - nginx
-      strict-transport-security:
-      - max-age=31536000; includeSubDomains
-      transfer-encoding:
-      - chunked
-      vary:
-      - Accept-Encoding
-      x-content-type-options:
-      - nosniff
-    status:
-      code: 200
-      message: OK
-- request:
-    body: null
-    headers:
-      Accept:
-      - application/json
-      Accept-Encoding:
-      - gzip, deflate
-      CommandName:
-      - aks enable-addons
-      Connection:
-      - keep-alive
-      ParameterSetName:
-      - -a -g -n
-      User-Agent:
-<<<<<<< HEAD
-      - python/3.6.10 (Linux-5.10.25-linuxkit-x86_64-with) msrest/0.6.21 msrest_azure/0.6.3
-        azure-mgmt-authorization/0.61.0 Azure-SDK-For-Python AZURECLI/2.23.0 (DOCKER)
-=======
-      - python/3.8.1 (Windows-10-10.0.19041-SP0) msrest/0.6.21 msrest_azure/0.6.3
-        azure-mgmt-authorization/0.61.0 Azure-SDK-For-Python AZURECLI/2.23.0
->>>>>>> 49f99001
-      accept-language:
-      - en-US
-    method: GET
-    uri: https://management.azure.com/subscriptions/00000000-0000-0000-0000-000000000000/resourceGroups/clitest000001/providers/Microsoft.ContainerService/managedClusters/cliakstest000003/providers/Microsoft.Authorization/roleDefinitions?$filter=roleName%20eq%20%27Monitoring%20Metrics%20Publisher%27&api-version=2018-01-01-preview
-  response:
-    body:
-      string: '{"value":[{"properties":{"roleName":"Monitoring Metrics Publisher","type":"BuiltInRole","description":"Enables
-        publishing metrics against Azure resources","assignableScopes":["/"],"permissions":[{"actions":["Microsoft.Insights/Register/Action","Microsoft.Support/*","Microsoft.Resources/subscriptions/resourceGroups/read"],"notActions":[],"dataActions":["Microsoft.Insights/Metrics/Write"],"notDataActions":[]}],"createdOn":"2018-08-14T00:36:16.5610279Z","updatedOn":"2018-08-14T00:37:18.1465065Z","createdBy":null,"updatedBy":null},"id":"/subscriptions/00000000-0000-0000-0000-000000000000/providers/Microsoft.Authorization/roleDefinitions/3913510d-42f4-4e42-8a64-420c390055eb","type":"Microsoft.Authorization/roleDefinitions","name":"3913510d-42f4-4e42-8a64-420c390055eb"}]}'
-    headers:
-      cache-control:
-      - no-cache
-      content-length:
-      - '776'
-      content-type:
-      - application/json; charset=utf-8
-      date:
-<<<<<<< HEAD
-      - Tue, 11 May 2021 00:51:10 GMT
-=======
-      - Tue, 11 May 2021 07:45:38 GMT
->>>>>>> 49f99001
-      expires:
-      - '-1'
-      pragma:
-      - no-cache
-      set-cookie:
-      - x-ms-gateway-slice=Production; path=/; secure; samesite=none; httponly
-      strict-transport-security:
-      - max-age=31536000; includeSubDomains
-      transfer-encoding:
-      - chunked
-      vary:
-      - Accept-Encoding
-      x-content-type-options:
-      - nosniff
-    status:
-      code: 200
-      message: OK
-- request:
-    body: null
-    headers:
-      Accept:
-      - application/json
-      Accept-Encoding:
-      - gzip, deflate
-      CommandName:
-      - aks enable-addons
-      Connection:
-      - keep-alive
-      ParameterSetName:
-      - -a -g -n
-      User-Agent:
-<<<<<<< HEAD
-      - python/3.6.10 (Linux-5.10.25-linuxkit-x86_64-with) msrest/0.6.21 msrest_azure/0.6.3
-        azure-graphrbac/0.60.0 Azure-SDK-For-Python AZURECLI/2.23.0 (DOCKER)
-=======
-      - python/3.8.1 (Windows-10-10.0.19041-SP0) msrest/0.6.21 msrest_azure/0.6.3
-        azure-graphrbac/0.60.0 Azure-SDK-For-Python AZURECLI/2.23.0
->>>>>>> 49f99001
-      accept-language:
-      - en-US
-    method: GET
-    uri: https://graph.windows.net/00000000-0000-0000-0000-000000000000/servicePrincipals?$filter=servicePrincipalNames%2Fany%28c%3Ac%20eq%20%27http%3A%2F%2Fclitest000002%27%29&api-version=1.6
-  response:
-    body:
-<<<<<<< HEAD
-      string: '{"odata.metadata":"https://graph.windows.net/00000000-0000-0000-0000-000000000000/$metadata#directoryObjects","value":[{"odata.type":"Microsoft.DirectoryServices.ServicePrincipal","objectType":"ServicePrincipal","objectId":"d1597fb9-60e0-40ee-a6c7-d2db4a6f7070","deletionTimestamp":null,"accountEnabled":true,"addIns":[],"alternativeNames":[],"appDisplayName":"clitest000002","appId":"a269d52e-0297-48a1-bf85-ead0e84fc47c","applicationTemplateId":null,"appOwnerTenantId":"72f988bf-86f1-41af-91ab-2d7cd011db47","appRoleAssignmentRequired":false,"appRoles":[],"displayName":"clitest000002","errorUrl":null,"homepage":"https://clitest000002","informationalUrls":{"termsOfService":null,"support":null,"privacy":null,"marketing":null},"keyCredentials":[],"logoutUrl":null,"notificationEmailAddresses":[],"oauth2Permissions":[{"adminConsentDescription":"Allow
-        the application to access clitest000002 on behalf of the signed-in user.","adminConsentDisplayName":"Access
-        clitest000002","id":"7f241832-8054-4e64-9a69-d6f03f784acf","isEnabled":true,"type":"User","userConsentDescription":"Allow
-        the application to access clitest000002 on your behalf.","userConsentDisplayName":"Access
-        clitest000002","value":"user_impersonation"}],"passwordCredentials":[],"preferredSingleSignOnMode":null,"preferredTokenSigningKeyEndDateTime":null,"preferredTokenSigningKeyThumbprint":null,"publisherName":"Microsoft","replyUrls":[],"samlMetadataUrl":null,"samlSingleSignOnSettings":null,"servicePrincipalNames":["http://clitest000002","a269d52e-0297-48a1-bf85-ead0e84fc47c"],"servicePrincipalType":"Application","signInAudience":"AzureADMyOrg","tags":[],"tokenEncryptionKeyId":null}]}'
-=======
-      string: '{"odata.metadata":"https://graph.windows.net/00000000-0000-0000-0000-000000000000/$metadata#directoryObjects","value":[{"odata.type":"Microsoft.DirectoryServices.ServicePrincipal","objectType":"ServicePrincipal","objectId":"32817746-5c48-4361-909e-6faa473384b9","deletionTimestamp":null,"accountEnabled":true,"addIns":[],"alternativeNames":[],"appDisplayName":"clitest000002","appId":"df964443-969a-4b62-bbed-9a7747a6950b","applicationTemplateId":null,"appOwnerTenantId":"54826b22-38d6-4fb2-bad9-b7b93a3e9c5a","appRoleAssignmentRequired":false,"appRoles":[],"displayName":"clitest000002","errorUrl":null,"homepage":"https://clitest000002","informationalUrls":{"termsOfService":null,"support":null,"privacy":null,"marketing":null},"keyCredentials":[],"logoutUrl":null,"notificationEmailAddresses":[],"oauth2Permissions":[{"adminConsentDescription":"Allow
-        the application to access clitest000002 on behalf of the signed-in user.","adminConsentDisplayName":"Access
-        clitest000002","id":"43ea6df4-4dc1-4a7e-8d80-8f858c72eb07","isEnabled":true,"type":"User","userConsentDescription":"Allow
-        the application to access clitest000002 on your behalf.","userConsentDisplayName":"Access
-        clitest000002","value":"user_impersonation"}],"passwordCredentials":[],"preferredSingleSignOnMode":null,"preferredTokenSigningKeyEndDateTime":null,"preferredTokenSigningKeyThumbprint":null,"publisherName":"AzureSDKTeam","replyUrls":[],"samlMetadataUrl":null,"samlSingleSignOnSettings":null,"servicePrincipalNames":["http://clitest000002","df964443-969a-4b62-bbed-9a7747a6950b"],"servicePrincipalType":"Application","signInAudience":"AzureADMyOrg","tags":[],"tokenEncryptionKeyId":null}]}'
->>>>>>> 49f99001
-    headers:
-      access-control-allow-origin:
-      - '*'
-      cache-control:
-      - no-cache
-      content-length:
-      - '1749'
-      content-type:
-      - application/json; odata=minimalmetadata; streaming=true; charset=utf-8
-      dataserviceversion:
-      - 3.0;
-      date:
-<<<<<<< HEAD
-      - Tue, 11 May 2021 00:51:11 GMT
-      duration:
-      - '709825'
-      expires:
-      - '-1'
-      ocp-aad-diagnostics-server-name:
-      - 31SJZTp5whumhAXlZBBrYl/yBVO5XqIK0O+OnlbZQDM=
-      ocp-aad-session-key:
-      - UIkPzGAU-F81r04bOXJDkMPB6TOxs-72eI_IdKCemWlV1mL9t_3IYo1qZAKpjYSVm4A2acqex0G1obwoT-ia8QkN8KXpuU2HDMQLAJdRHa53QCbUOwvFW13TdJCwsJhmXFwJwFo9rb0Cx-eRMTEHBSb-NFpY17zkQEs3Yqb40e8.hsvmN0us6RsxP3xWGbXmB-dUUZNzXbD0exB4xVlYxlw
-      pragma:
-      - no-cache
-      request-id:
-      - 89a97eb7-c287-4d85-ae8f-6be294a69b18
-=======
-      - Tue, 11 May 2021 07:45:40 GMT
-      duration:
-      - '2391648'
-      expires:
-      - '-1'
-      ocp-aad-diagnostics-server-name:
-      - H2SzH4rtU5+9oR7UrDtxDNaw5vzSFpw8jIIuyXwR0vs=
-      ocp-aad-session-key:
-      - OiypJDDT9zYKfyi6oZc1yeeUhBq_1L0JSwrCv7ogFMSol-AuHT1DISSdq2fvCWm7zBtfXatEiTJQUv3jfB_60OoVw91W5BeCjQGtyfGS-pMAy4ioG4smt-D_-f-CFW6ttQ8xAuLUZ9w5ZTyQUUaGtfx7sMkpoiq-2h5AFE93PLY.H-tCK5hS_fn_jUs_sTd_fqEQXHLE5hVWdlsMy8o84p4
-      pragma:
-      - no-cache
-      request-id:
-      - 8b6b2f7e-691f-4c9d-a9c2-fe6b3471d7f5
->>>>>>> 49f99001
-      strict-transport-security:
-      - max-age=31536000; includeSubDomains
-      x-aspnet-version:
-      - 4.0.30319
-      x-ms-dirapi-data-contract-version:
-      - '1.6'
-      x-ms-resource-unit:
-      - '1'
-      x-powered-by:
-      - ASP.NET
-    status:
-      code: 200
-      message: OK
-- request:
-    body: '{"properties": {"roleDefinitionId": "/subscriptions/00000000-0000-0000-0000-000000000000/providers/Microsoft.Authorization/roleDefinitions/3913510d-42f4-4e42-8a64-420c390055eb",
-<<<<<<< HEAD
-      "principalId": "d1597fb9-60e0-40ee-a6c7-d2db4a6f7070"}}'
-=======
-      "principalId": "32817746-5c48-4361-909e-6faa473384b9"}}'
->>>>>>> 49f99001
-    headers:
-      Accept:
-      - application/json
-      Accept-Encoding:
-      - gzip, deflate
-      CommandName:
-      - aks enable-addons
-      Connection:
-      - keep-alive
-      Content-Length:
-      - '233'
-      Content-Type:
-      - application/json; charset=utf-8
-      Cookie:
-      - x-ms-gateway-slice=Production
-      ParameterSetName:
-      - -a -g -n
-      User-Agent:
-<<<<<<< HEAD
-      - python/3.6.10 (Linux-5.10.25-linuxkit-x86_64-with) msrest/0.6.21 msrest_azure/0.6.3
-        azure-mgmt-authorization/0.61.0 Azure-SDK-For-Python AZURECLI/2.23.0 (DOCKER)
-      accept-language:
-      - en-US
-    method: PUT
-    uri: https://management.azure.com/subscriptions/00000000-0000-0000-0000-000000000000/resourceGroups/clitest000001/providers/Microsoft.ContainerService/managedClusters/cliakstest000003/providers/Microsoft.Authorization/roleAssignments/17dc28f8-cbb7-4ebc-97a3-547a49948662?api-version=2020-04-01-preview
-=======
-      - python/3.8.1 (Windows-10-10.0.19041-SP0) msrest/0.6.21 msrest_azure/0.6.3
-        azure-mgmt-authorization/0.61.0 Azure-SDK-For-Python AZURECLI/2.23.0
-      accept-language:
-      - en-US
-    method: PUT
-    uri: https://management.azure.com/subscriptions/00000000-0000-0000-0000-000000000000/resourceGroups/clitest000001/providers/Microsoft.ContainerService/managedClusters/cliakstest000003/providers/Microsoft.Authorization/roleAssignments/f5435d72-3f3c-49b7-8b6e-bdd3557d8c8d?api-version=2020-04-01-preview
->>>>>>> 49f99001
-  response:
-    body:
-      string: '{"error":{"code":"RoleAssignmentExists","message":"The role assignment
-        already exists."}}'
-    headers:
-      cache-control:
-      - no-cache
-      content-length:
-      - '89'
-      content-type:
-      - application/json; charset=utf-8
-      date:
-<<<<<<< HEAD
-      - Tue, 11 May 2021 00:51:12 GMT
-=======
-      - Tue, 11 May 2021 07:45:41 GMT
->>>>>>> 49f99001
-      expires:
-      - '-1'
-      pragma:
-      - no-cache
-      set-cookie:
-      - x-ms-gateway-slice=Production; path=/; secure; samesite=none; httponly
-      strict-transport-security:
-      - max-age=31536000; includeSubDomains
-      x-content-type-options:
-      - nosniff
-      x-ms-ratelimit-remaining-subscription-writes:
-      - '1198'
-    status:
-      code: 409
-      message: Conflict
-- request:
-    body: null
-    headers:
-      Accept:
-      - application/json
-      Accept-Encoding:
-      - gzip, deflate
-      CommandName:
-      - aks show
-      Connection:
-      - keep-alive
-      ParameterSetName:
-      - -g -n
-      User-Agent:
-<<<<<<< HEAD
-      - python/3.6.10 (Linux-5.10.25-linuxkit-x86_64-with) msrest/0.6.21 msrest_azure/0.6.3
-        azure-mgmt-containerservice/11.2.0 Azure-SDK-For-Python AZURECLI/2.23.0 (DOCKER)
-=======
-      - python/3.8.1 (Windows-10-10.0.19041-SP0) msrest/0.6.21 msrest_azure/0.6.3
-        azure-mgmt-containerservice/11.0.0 Azure-SDK-For-Python AZURECLI/2.23.0
->>>>>>> 49f99001
-      accept-language:
-      - en-US
-    method: GET
-    uri: https://management.azure.com/subscriptions/00000000-0000-0000-0000-000000000000/resourceGroups/clitest000001/providers/Microsoft.ContainerService/managedClusters/cliakstest000003?api-version=2021-03-01
-  response:
-    body:
-<<<<<<< HEAD
-      string: "{\n  \"id\": \"/subscriptions/00000000-0000-0000-0000-000000000000/resourcegroups/clitest000001/providers/Microsoft.ContainerService/managedClusters/cliakstest000003\"\
-        ,\n  \"location\": \"westus2\",\n  \"name\": \"cliakstest000003\",\n  \"type\"\
-        : \"Microsoft.ContainerService/ManagedClusters\",\n  \"properties\": {\n \
-        \  \"provisioningState\": \"Succeeded\",\n   \"powerState\": {\n    \"code\"\
-        : \"Running\"\n   },\n   \"kubernetesVersion\": \"1.19.9\",\n   \"dnsPrefix\"\
-        : \"cliaksdns000004\",\n   \"fqdn\": \"cliaksdns000004-8d225ce4.hcp.westus2.azmk8s.io\"\
-        ,\n   \"azurePortalFQDN\": \"cliaksdns000004-8d225ce4.portal.hcp.westus2.azmk8s.io\"\
-        ,\n   \"agentPoolProfiles\": [\n    {\n     \"name\": \"nodepool1\",\n   \
-        \  \"count\": 1,\n     \"vmSize\": \"Standard_DS2_v2\",\n     \"osDiskSizeGB\"\
-        : 128,\n     \"osDiskType\": \"Managed\",\n     \"kubeletDiskType\": \"OS\"\
-        ,\n     \"maxPods\": 110,\n     \"type\": \"VirtualMachineScaleSets\",\n \
-        \    \"provisioningState\": \"Succeeded\",\n     \"powerState\": {\n     \
-        \ \"code\": \"Running\"\n     },\n     \"orchestratorVersion\": \"1.19.9\"\
-        ,\n     \"enableNodePublicIP\": false,\n     \"nodeLabels\": {},\n     \"\
-        mode\": \"System\",\n     \"enableEncryptionAtHost\": false,\n     \"osType\"\
-        : \"Linux\",\n     \"nodeImageVersion\": \"AKSUbuntu-1804gen2containerd-2021.04.22\"\
-        ,\n     \"enableFIPS\": false\n    }\n   ],\n   \"linuxProfile\": {\n    \"\
-        adminUsername\": \"azureuser\",\n    \"ssh\": {\n     \"publicKeys\": [\n\
-        \      {\n       \"keyData\": \"ssh-rsa AAAAB3NzaC1yc2EAAAADAQABAAACAQCbIg1guRHbI0lV11wWDt1r2cUdcNd27CJsg+SfgC7miZeubtwUhbsPdhMQsfDyhOWHq1+ZL0M+nJZV63d/1dhmhtgyOqejUwrPlzKhydsbrsdUor+JmNJDdW01v7BXHyuymT8G4s09jCasNOwiufbP/qp72ruu0bIA1nySsvlf9pCQAuFkAnVnf/rFhUlOkhtRpwcq8SUNY2zRHR/EKb/4NWY1JzR4sa3q2fWIJdrrX0DvLoa5g9bIEd4Df79ba7v+yiUBOS0zT2ll+z4g9izHK3EO5d8hL4jYxcjKs+wcslSYRWrascfscLgMlMGh0CdKeNTDjHpGPncaf3Z+FwwwjWeuiNBxv7bJo13/8B/098KlVDl4GZqsoBCEjPyJfV6hO0y/LkRGkk7oHWKgeWAfKtfLItRp00eZ4fcJNK9kCaSMmEugoZWcI7NGbZXzqFWqbpRI7NcDP9+WIQ+i9U5vqWsqd/zng4kbuAJ6UuKqIzB0upYrLShfQE3SAck8oaLhJqqq56VfDuASNpJKidV+zq27HfSBmbXnkR/5AK337dc3MXKJypoK/QPMLKUAP5XLPbs+NddJQV7EZXd29DLgp+fRIg3edpKdO7ZErWhv7d+3Kws+e1Y+ypmR2WIVSwVyBEUfgv2C8Ts9gnTF4pNcEY/S2aBicz5Ew2+jdyGNQQ==\
-        \ test@example.com\\n\"\n      }\n     ]\n    }\n   },\n   \"servicePrincipalProfile\"\
-        : {\n    \"clientId\": \"http://clitest000002\"\n   },\n   \"addonProfiles\"\
-        : {\n    \"omsagent\": {\n     \"enabled\": true,\n     \"config\": {\n  \
-        \    \"logAnalyticsWorkspaceResourceID\": \"/subscriptions/00000000-0000-0000-0000-000000000000/resourcegroups/defaultresourcegroup-wus2/providers/microsoft.operationalinsights/workspaces/defaultworkspace-c1089427-83d3-4286-9f35-5af546a6eb67-wus2\"\
-        \n     }\n    }\n   },\n   \"nodeResourceGroup\": \"MC_clitest000001_cliakstest000003_westus2\"\
-        ,\n   \"enableRBAC\": true,\n   \"networkProfile\": {\n    \"networkPlugin\"\
-        : \"kubenet\",\n    \"loadBalancerSku\": \"Standard\",\n    \"loadBalancerProfile\"\
-        : {\n     \"managedOutboundIPs\": {\n      \"count\": 1\n     },\n     \"\
-        effectiveOutboundIPs\": [\n      {\n       \"id\": \"/subscriptions/00000000-0000-0000-0000-000000000000/resourceGroups/MC_clitest000001_cliakstest000003_westus2/providers/Microsoft.Network/publicIPAddresses/2fad3b62-47cb-4ad3-bedd-e60ccfc65698\"\
-        \n      }\n     ]\n    },\n    \"podCidr\": \"10.244.0.0/16\",\n    \"serviceCidr\"\
-        : \"10.0.0.0/16\",\n    \"dnsServiceIP\": \"10.0.0.10\",\n    \"dockerBridgeCidr\"\
-        : \"172.17.0.1/16\",\n    \"outboundType\": \"loadBalancer\"\n   },\n   \"\
-        maxAgentPools\": 100\n  },\n  \"sku\": {\n   \"name\": \"Basic\",\n   \"tier\"\
-        : \"Free\"\n  }\n }"
-=======
-      string: "{\n  \"id\": \"/subscriptions/00000000-0000-0000-0000-000000000000/resourcegroups/clitest000001/providers/Microsoft.ContainerService/managedClusters/cliakstest000003\",\n
-        \ \"location\": \"westus2\",\n  \"name\": \"cliakstest000003\",\n  \"type\":
-        \"Microsoft.ContainerService/ManagedClusters\",\n  \"properties\": {\n   \"provisioningState\":
-        \"Succeeded\",\n   \"powerState\": {\n    \"code\": \"Running\"\n   },\n   \"kubernetesVersion\":
-        \"1.19.9\",\n   \"dnsPrefix\": \"cliaksdns000004\",\n   \"fqdn\": \"cliaksdns000004-a294a4aa.hcp.westus2.azmk8s.io\",\n
-        \  \"azurePortalFQDN\": \"cliaksdns000004-a294a4aa.portal.hcp.westus2.azmk8s.io\",\n
-        \  \"agentPoolProfiles\": [\n    {\n     \"name\": \"nodepool1\",\n     \"count\":
-        1,\n     \"vmSize\": \"Standard_DS2_v2\",\n     \"osDiskSizeGB\": 128,\n     \"osDiskType\":
-        \"Managed\",\n     \"kubeletDiskType\": \"OS\",\n     \"maxPods\": 110,\n
-        \    \"type\": \"VirtualMachineScaleSets\",\n     \"provisioningState\": \"Succeeded\",\n
-        \    \"powerState\": {\n      \"code\": \"Running\"\n     },\n     \"orchestratorVersion\":
-        \"1.19.9\",\n     \"enableNodePublicIP\": false,\n     \"nodeLabels\": {},\n
-        \    \"mode\": \"System\",\n     \"enableEncryptionAtHost\": false,\n     \"osType\":
-        \"Linux\",\n     \"nodeImageVersion\": \"AKSUbuntu-1804gen2containerd-2021.04.22\",\n
-        \    \"enableFIPS\": false\n    }\n   ],\n   \"linuxProfile\": {\n    \"adminUsername\":
-        \"azureuser\",\n    \"ssh\": {\n     \"publicKeys\": [\n      {\n       \"keyData\":
-        \"ssh-rsa AAAAB3NzaC1yc2EAAAADAQABAAACAQCbIg1guRHbI0lV11wWDt1r2cUdcNd27CJsg+SfgC7miZeubtwUhbsPdhMQsfDyhOWHq1+ZL0M+nJZV63d/1dhmhtgyOqejUwrPlzKhydsbrsdUor+JmNJDdW01v7BXHyuymT8G4s09jCasNOwiufbP/qp72ruu0bIA1nySsvlf9pCQAuFkAnVnf/rFhUlOkhtRpwcq8SUNY2zRHR/EKb/4NWY1JzR4sa3q2fWIJdrrX0DvLoa5g9bIEd4Df79ba7v+yiUBOS0zT2ll+z4g9izHK3EO5d8hL4jYxcjKs+wcslSYRWrascfscLgMlMGh0CdKeNTDjHpGPncaf3Z+FwwwjWeuiNBxv7bJo13/8B/098KlVDl4GZqsoBCEjPyJfV6hO0y/LkRGkk7oHWKgeWAfKtfLItRp00eZ4fcJNK9kCaSMmEugoZWcI7NGbZXzqFWqbpRI7NcDP9+WIQ+i9U5vqWsqd/zng4kbuAJ6UuKqIzB0upYrLShfQE3SAck8oaLhJqqq56VfDuASNpJKidV+zq27HfSBmbXnkR/5AK337dc3MXKJypoK/QPMLKUAP5XLPbs+NddJQV7EZXd29DLgp+fRIg3edpKdO7ZErWhv7d+3Kws+e1Y+ypmR2WIVSwVyBEUfgv2C8Ts9gnTF4pNcEY/S2aBicz5Ew2+jdyGNQQ==
-        test@example.com\\n\"\n      }\n     ]\n    }\n   },\n   \"servicePrincipalProfile\":
-        {\n    \"clientId\": \"http://clitest000002\"\n   },\n   \"addonProfiles\":
-        {\n    \"omsagent\": {\n     \"enabled\": true,\n     \"config\": {\n      \"logAnalyticsWorkspaceResourceID\":
-        \"/subscriptions/00000000-0000-0000-0000-000000000000/resourcegroups/defaultresourcegroup-wus2/providers/microsoft.operationalinsights/workspaces/defaultworkspace-0b1f6471-1bf0-4dda-aec3-cb9272f09590-wus2\"\n
-        \    }\n    }\n   },\n   \"nodeResourceGroup\": \"MC_clitest000001_cliakstest000003_westus2\",\n
-        \  \"enableRBAC\": true,\n   \"enablePodSecurityPolicy\": false,\n   \"networkProfile\":
-        {\n    \"networkPlugin\": \"kubenet\",\n    \"loadBalancerSku\": \"Standard\",\n
-        \   \"loadBalancerProfile\": {\n     \"managedOutboundIPs\": {\n      \"count\":
-        1\n     },\n     \"effectiveOutboundIPs\": [\n      {\n       \"id\": \"/subscriptions/00000000-0000-0000-0000-000000000000/resourceGroups/MC_clitest000001_cliakstest000003_westus2/providers/Microsoft.Network/publicIPAddresses/178161a4-374f-4779-a9e2-75ee12750ca2\"\n
-        \     }\n     ]\n    },\n    \"podCidr\": \"10.244.0.0/16\",\n    \"serviceCidr\":
-        \"10.0.0.0/16\",\n    \"dnsServiceIP\": \"10.0.0.10\",\n    \"dockerBridgeCidr\":
-        \"172.17.0.1/16\",\n    \"outboundType\": \"loadBalancer\"\n   },\n   \"maxAgentPools\":
-        100\n  },\n  \"sku\": {\n   \"name\": \"Basic\",\n   \"tier\": \"Free\"\n
-        \ }\n }"
->>>>>>> 49f99001
-    headers:
-      cache-control:
-      - no-cache
-      content-length:
-      - '3389'
-      content-type:
-      - application/json
-      date:
-<<<<<<< HEAD
-      - Tue, 11 May 2021 00:51:12 GMT
-=======
-      - Tue, 11 May 2021 07:45:43 GMT
->>>>>>> 49f99001
-      expires:
-      - '-1'
-      pragma:
-      - no-cache
-      server:
-      - nginx
-      strict-transport-security:
-      - max-age=31536000; includeSubDomains
-      transfer-encoding:
-      - chunked
-      vary:
-      - Accept-Encoding
-      x-content-type-options:
-      - nosniff
-    status:
-      code: 200
-      message: OK
-- request:
-    body: null
-    headers:
-      Accept:
-      - application/json
-      Accept-Encoding:
-      - gzip, deflate
-      CommandName:
-      - aks delete
-      Connection:
-      - keep-alive
-      Content-Length:
-      - '0'
-      ParameterSetName:
-      - -g -n --yes --no-wait
-      User-Agent:
-<<<<<<< HEAD
-      - python/3.6.10 (Linux-5.10.25-linuxkit-x86_64-with) msrest/0.6.21 msrest_azure/0.6.3
-        azure-mgmt-containerservice/11.2.0 Azure-SDK-For-Python AZURECLI/2.23.0 (DOCKER)
-=======
-      - python/3.8.1 (Windows-10-10.0.19041-SP0) msrest/0.6.21 msrest_azure/0.6.3
-        azure-mgmt-containerservice/11.1.0 Azure-SDK-For-Python AZURECLI/2.23.0
->>>>>>> 49f99001
-      accept-language:
-      - en-US
-    method: DELETE
-    uri: https://management.azure.com/subscriptions/00000000-0000-0000-0000-000000000000/resourceGroups/clitest000001/providers/Microsoft.ContainerService/managedClusters/cliakstest000003?api-version=2021-03-01
-  response:
-    body:
-      string: ''
-    headers:
-      azure-asyncoperation:
-<<<<<<< HEAD
-      - https://management.azure.com/subscriptions/00000000-0000-0000-0000-000000000000/providers/Microsoft.ContainerService/locations/westus2/operations/ca004dbb-6589-4088-b0c6-78713e2b7e4c?api-version=2016-03-30
-=======
-      - https://management.azure.com/subscriptions/00000000-0000-0000-0000-000000000000/providers/Microsoft.ContainerService/locations/westus2/operations/908948c2-a4ba-4ded-8de7-a88465155f5f?api-version=2016-03-30
->>>>>>> 49f99001
-      cache-control:
-      - no-cache
-      content-length:
-      - '0'
-      date:
-<<<<<<< HEAD
-      - Tue, 11 May 2021 00:51:13 GMT
-      expires:
-      - '-1'
-      location:
-      - https://management.azure.com/subscriptions/00000000-0000-0000-0000-000000000000/providers/Microsoft.ContainerService/locations/westus2/operationresults/ca004dbb-6589-4088-b0c6-78713e2b7e4c?api-version=2016-03-30
-=======
-      - Tue, 11 May 2021 07:45:46 GMT
-      expires:
-      - '-1'
-      location:
-      - https://management.azure.com/subscriptions/00000000-0000-0000-0000-000000000000/providers/Microsoft.ContainerService/locations/westus2/operationresults/908948c2-a4ba-4ded-8de7-a88465155f5f?api-version=2016-03-30
->>>>>>> 49f99001
-      pragma:
-      - no-cache
-      server:
-      - nginx
-      strict-transport-security:
-      - max-age=31536000; includeSubDomains
-      x-content-type-options:
-      - nosniff
-      x-ms-ratelimit-remaining-subscription-deletes:
-      - '14999'
-    status:
-      code: 202
-      message: Accepted
 version: 1