--- conflicted
+++ resolved
@@ -76,11 +76,7 @@
         US","failoverPriority":0}],"cors":[],"capabilities":[{"name":"EnableTable"}],"ipRules":[],"backupPolicy":{"type":"Periodic","periodicModeProperties":{"backupIntervalInMinutes":240,"backupRetentionIntervalInHours":8,"backupStorageRedundancy":"Geo"}},"networkAclBypassResourceIds":[]},"identity":{"type":"None"}}'
     headers:
       azure-asyncoperation:
-<<<<<<< HEAD
-      - https://management.azure.com/subscriptions/00000000-0000-0000-0000-000000000000/providers/Microsoft.DocumentDB/locations/westus/operationsStatus/e1ad91d3-3c5b-4379-abd0-e7798fd9b97a?api-version=2021-06-15
-=======
       - https://management.azure.com/subscriptions/00000000-0000-0000-0000-000000000000/providers/Microsoft.DocumentDB/locations/westus/operationsStatus/bff03075-e1e5-4ea4-88ee-f9aaad0301b9?api-version=2021-06-15
->>>>>>> 1e7f7962
       cache-control:
       - no-store, no-cache
       content-length:
@@ -90,11 +86,7 @@
       date:
       - Tue, 22 Jun 2021 06:15:41 GMT
       location:
-<<<<<<< HEAD
-      - https://management.azure.com/subscriptions/00000000-0000-0000-0000-000000000000/resourceGroups/cli_test_cosmosdb_table000001/providers/Microsoft.DocumentDB/databaseAccounts/cli000003/operationResults/e1ad91d3-3c5b-4379-abd0-e7798fd9b97a?api-version=2021-06-15
-=======
       - https://management.azure.com/subscriptions/00000000-0000-0000-0000-000000000000/resourceGroups/cli_test_cosmosdb_table000001/providers/Microsoft.DocumentDB/databaseAccounts/cli000003/operationResults/bff03075-e1e5-4ea4-88ee-f9aaad0301b9?api-version=2021-06-15
->>>>>>> 1e7f7962
       pragma:
       - no-cache
       server:
@@ -130,11 +122,7 @@
       User-Agent:
       - AZURECLI/2.25.0 azsdk-python-mgmt-cosmosdb/6.4.0 Python/3.8.10 (Windows-10-10.0.19043-SP0)
     method: GET
-<<<<<<< HEAD
-    uri: https://management.azure.com/subscriptions/00000000-0000-0000-0000-000000000000/providers/Microsoft.DocumentDB/locations/westus/operationsStatus/e1ad91d3-3c5b-4379-abd0-e7798fd9b97a?api-version=2021-06-15
-=======
     uri: https://management.azure.com/subscriptions/00000000-0000-0000-0000-000000000000/providers/Microsoft.DocumentDB/locations/westus/operationsStatus/bff03075-e1e5-4ea4-88ee-f9aaad0301b9?api-version=2021-06-15
->>>>>>> 1e7f7962
   response:
     body:
       string: '{"status":"Dequeued"}'
@@ -180,11 +168,7 @@
       User-Agent:
       - AZURECLI/2.25.0 azsdk-python-mgmt-cosmosdb/6.4.0 Python/3.8.10 (Windows-10-10.0.19043-SP0)
     method: GET
-<<<<<<< HEAD
-    uri: https://management.azure.com/subscriptions/00000000-0000-0000-0000-000000000000/providers/Microsoft.DocumentDB/locations/westus/operationsStatus/e1ad91d3-3c5b-4379-abd0-e7798fd9b97a?api-version=2021-06-15
-=======
     uri: https://management.azure.com/subscriptions/00000000-0000-0000-0000-000000000000/providers/Microsoft.DocumentDB/locations/westus/operationsStatus/bff03075-e1e5-4ea4-88ee-f9aaad0301b9?api-version=2021-06-15
->>>>>>> 1e7f7962
   response:
     body:
       string: '{"status":"Dequeued"}'
@@ -230,11 +214,7 @@
       User-Agent:
       - AZURECLI/2.25.0 azsdk-python-mgmt-cosmosdb/6.4.0 Python/3.8.10 (Windows-10-10.0.19043-SP0)
     method: GET
-<<<<<<< HEAD
-    uri: https://management.azure.com/subscriptions/00000000-0000-0000-0000-000000000000/providers/Microsoft.DocumentDB/locations/westus/operationsStatus/e1ad91d3-3c5b-4379-abd0-e7798fd9b97a?api-version=2021-06-15
-=======
     uri: https://management.azure.com/subscriptions/00000000-0000-0000-0000-000000000000/providers/Microsoft.DocumentDB/locations/westus/operationsStatus/bff03075-e1e5-4ea4-88ee-f9aaad0301b9?api-version=2021-06-15
->>>>>>> 1e7f7962
   response:
     body:
       string: '{"status":"Dequeued"}'
@@ -280,57 +260,7 @@
       User-Agent:
       - AZURECLI/2.25.0 azsdk-python-mgmt-cosmosdb/6.4.0 Python/3.8.10 (Windows-10-10.0.19043-SP0)
     method: GET
-<<<<<<< HEAD
-    uri: https://management.azure.com/subscriptions/00000000-0000-0000-0000-000000000000/providers/Microsoft.DocumentDB/locations/westus/operationsStatus/e1ad91d3-3c5b-4379-abd0-e7798fd9b97a?api-version=2021-06-15
-  response:
-    body:
-      string: '{"status":"Dequeued"}'
-    headers:
-      cache-control:
-      - no-store, no-cache
-      content-length:
-      - '21'
-      content-type:
-      - application/json
-      date:
-      - Wed, 12 May 2021 21:01:23 GMT
-      pragma:
-      - no-cache
-      server:
-      - Microsoft-HTTPAPI/2.0
-      strict-transport-security:
-      - max-age=31536000; includeSubDomains
-      transfer-encoding:
-      - chunked
-      vary:
-      - Accept-Encoding
-      x-content-type-options:
-      - nosniff
-      x-ms-gatewayversion:
-      - version=2.11.0
-    status:
-      code: 200
-      message: Ok
-- request:
-    body: null
-    headers:
-      Accept:
-      - '*/*'
-      Accept-Encoding:
-      - gzip, deflate
-      CommandName:
-      - cosmosdb create
-      Connection:
-      - keep-alive
-      ParameterSetName:
-      - -n -g --capabilities
-      User-Agent:
-      - AZURECLI/2.23.0 azsdk-python-mgmt-cosmosdb/0.7.0 Python/3.8.4 (Windows-10-10.0.19041-SP0)
-    method: GET
-    uri: https://management.azure.com/subscriptions/00000000-0000-0000-0000-000000000000/providers/Microsoft.DocumentDB/locations/westus/operationsStatus/e1ad91d3-3c5b-4379-abd0-e7798fd9b97a?api-version=2021-06-15
-=======
     uri: https://management.azure.com/subscriptions/00000000-0000-0000-0000-000000000000/providers/Microsoft.DocumentDB/locations/westus/operationsStatus/bff03075-e1e5-4ea4-88ee-f9aaad0301b9?api-version=2021-06-15
->>>>>>> 1e7f7962
   response:
     body:
       string: '{"status":"Succeeded"}'
@@ -549,11 +479,7 @@
       string: '{"status":"Enqueued"}'
     headers:
       azure-asyncoperation:
-<<<<<<< HEAD
-      - https://management.azure.com/subscriptions/00000000-0000-0000-0000-000000000000/providers/Microsoft.DocumentDB/locations/westus/operationsStatus/37f01790-507c-4057-87e3-77a883802687?api-version=2021-06-15
-=======
       - https://management.azure.com/subscriptions/00000000-0000-0000-0000-000000000000/providers/Microsoft.DocumentDB/locations/westus/operationsStatus/956f2ef3-b666-4c2f-9c10-d8e77bd88b27?api-version=2021-06-15
->>>>>>> 1e7f7962
       cache-control:
       - no-store, no-cache
       content-length:
@@ -563,11 +489,7 @@
       date:
       - Tue, 22 Jun 2021 06:17:43 GMT
       location:
-<<<<<<< HEAD
-      - https://management.azure.com/subscriptions/00000000-0000-0000-0000-000000000000/resourceGroups/cli_test_cosmosdb_table000001/providers/Microsoft.DocumentDB/databaseAccounts/cli000003/tables/cli000002/operationResults/37f01790-507c-4057-87e3-77a883802687?api-version=2021-06-15
-=======
       - https://management.azure.com/subscriptions/00000000-0000-0000-0000-000000000000/resourceGroups/cli_test_cosmosdb_table000001/providers/Microsoft.DocumentDB/databaseAccounts/cli000003/tables/cli000002/operationResults/956f2ef3-b666-4c2f-9c10-d8e77bd88b27?api-version=2021-06-15
->>>>>>> 1e7f7962
       pragma:
       - no-cache
       server:
@@ -599,11 +521,7 @@
       User-Agent:
       - AZURECLI/2.25.0 azsdk-python-mgmt-cosmosdb/6.4.0 Python/3.8.10 (Windows-10-10.0.19043-SP0)
     method: GET
-<<<<<<< HEAD
-    uri: https://management.azure.com/subscriptions/00000000-0000-0000-0000-000000000000/providers/Microsoft.DocumentDB/locations/westus/operationsStatus/37f01790-507c-4057-87e3-77a883802687?api-version=2021-06-15
-=======
     uri: https://management.azure.com/subscriptions/00000000-0000-0000-0000-000000000000/providers/Microsoft.DocumentDB/locations/westus/operationsStatus/956f2ef3-b666-4c2f-9c10-d8e77bd88b27?api-version=2021-06-15
->>>>>>> 1e7f7962
   response:
     body:
       string: '{"status":"Succeeded"}'
@@ -841,11 +759,7 @@
       string: '{"status":"Enqueued"}'
     headers:
       azure-asyncoperation:
-<<<<<<< HEAD
-      - https://management.azure.com/subscriptions/00000000-0000-0000-0000-000000000000/providers/Microsoft.DocumentDB/locations/westus/operationsStatus/4056f6be-804e-4705-8311-5639b0ab68ff?api-version=2021-06-15
-=======
       - https://management.azure.com/subscriptions/00000000-0000-0000-0000-000000000000/providers/Microsoft.DocumentDB/locations/westus/operationsStatus/f0f49754-5087-434c-91c0-86fda4b5d3a1?api-version=2021-06-15
->>>>>>> 1e7f7962
       cache-control:
       - no-store, no-cache
       content-length:
@@ -855,11 +769,7 @@
       date:
       - Tue, 22 Jun 2021 06:18:19 GMT
       location:
-<<<<<<< HEAD
-      - https://management.azure.com/subscriptions/00000000-0000-0000-0000-000000000000/resourceGroups/cli_test_cosmosdb_table000001/providers/Microsoft.DocumentDB/databaseAccounts/cli000003/tables/cli000002/operationResults/4056f6be-804e-4705-8311-5639b0ab68ff?api-version=2021-06-15
-=======
       - https://management.azure.com/subscriptions/00000000-0000-0000-0000-000000000000/resourceGroups/cli_test_cosmosdb_table000001/providers/Microsoft.DocumentDB/databaseAccounts/cli000003/tables/cli000002/operationResults/f0f49754-5087-434c-91c0-86fda4b5d3a1?api-version=2021-06-15
->>>>>>> 1e7f7962
       pragma:
       - no-cache
       server:
@@ -891,11 +801,7 @@
       User-Agent:
       - AZURECLI/2.25.0 azsdk-python-mgmt-cosmosdb/6.4.0 Python/3.8.10 (Windows-10-10.0.19043-SP0)
     method: GET
-<<<<<<< HEAD
-    uri: https://management.azure.com/subscriptions/00000000-0000-0000-0000-000000000000/providers/Microsoft.DocumentDB/locations/westus/operationsStatus/4056f6be-804e-4705-8311-5639b0ab68ff?api-version=2021-06-15
-=======
     uri: https://management.azure.com/subscriptions/00000000-0000-0000-0000-000000000000/providers/Microsoft.DocumentDB/locations/westus/operationsStatus/f0f49754-5087-434c-91c0-86fda4b5d3a1?api-version=2021-06-15
->>>>>>> 1e7f7962
   response:
     body:
       string: '{"status":"Succeeded"}'
