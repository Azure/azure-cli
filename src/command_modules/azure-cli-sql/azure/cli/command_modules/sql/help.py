--- conflicted
+++ resolved
@@ -90,9 +90,12 @@
     short-summary: Permanently stops data replication between two database replicas.
     """
 helps['sql db restore'] = """
-<<<<<<< HEAD
     type: command
     short-summary: Creates a new database by restoring from a database backup.
+    """
+helps['sql db import'] = """
+    type: command
+    short-summary: Imports a bacpac into an existing database.
     """
 helps['sql db threat-policy'] = """
     type: group
@@ -122,15 +125,6 @@
           text: az db threat-policy update -g mygroup -s myserver -n mydb
                 --state Disabled
     """
-=======
-            type: command
-            short-summary: Creates a new database by restoring from a database backup.
-            """
-helps['sql db import'] = """
-            type: command
-            short-summary: Imports a bacpac into an existing database.
-            """
->>>>>>> 5ce8235c
 # helps['sql db restore-point'] = """
 #             type: group
 #             short-summary: Manage database restore points.
