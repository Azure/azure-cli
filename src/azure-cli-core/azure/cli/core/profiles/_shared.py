# --------------------------------------------------------------------------------------------
# Copyright (c) Microsoft Corporation. All rights reserved.
# Licensed under the MIT License. See License.txt in the project root for license information.
# --------------------------------------------------------------------------------------------

# TODO Move this to a package shared by CLI and SDK
from enum import Enum
from functools import total_ordering
from importlib import import_module

from knack.log import get_logger


logger = get_logger(__name__)


class APIVersionException(Exception):
    def __init__(self, type_name, api_profile):
        super(APIVersionException, self).__init__(type_name, api_profile)
        self.type_name = type_name
        self.api_profile = api_profile

    def __str__(self):
        return "Unable to get API version for type '{}' in profile '{}'".format(
            self.type_name, self.api_profile)


# Sentinel value for profile
PROFILE_TYPE = object()


class CustomResourceType:  # pylint: disable=too-few-public-methods
    def __init__(self, import_prefix, client_name):
        self.import_prefix = import_prefix
        self.client_name = client_name


class ResourceType(Enum):  # pylint: disable=too-few-public-methods

    MGMT_APIMANAGEMENT = ('azure.mgmt.apimanagement', 'ApiManagementClient')
    MGMT_KUSTO = ('azure.mgmt.kusto', 'KustoManagementClient')
    MGMT_KEYVAULT = ('azure.mgmt.keyvault', 'KeyVaultManagementClient')
    MGMT_STORAGE = ('azure.mgmt.storage', 'StorageManagementClient')
    MGMT_COMPUTE = ('azure.mgmt.compute', 'ComputeManagementClient')
    MGMT_NETWORK = ('azure.mgmt.network', 'NetworkManagementClient')
    MGMT_NETWORK_DNS = ('azure.mgmt.dns', 'DnsManagementClient')
    MGMT_AUTHORIZATION = ('azure.mgmt.authorization', 'AuthorizationManagementClient')
    MGMT_CONTAINERREGISTRY = ('azure.mgmt.containerregistry', 'ContainerRegistryManagementClient')
    MGMT_RESOURCE_FEATURES = ('azure.mgmt.resource.features', 'FeatureClient')
    MGMT_RESOURCE_LINKS = ('azure.mgmt.resource.links', 'ManagementLinkClient')
    MGMT_RESOURCE_LOCKS = ('azure.mgmt.resource.locks', 'ManagementLockClient')
    MGMT_RESOURCE_POLICY = ('azure.mgmt.resource.policy', 'PolicyClient')
    MGMT_RESOURCE_RESOURCES = ('azure.mgmt.resource.resources', 'ResourceManagementClient')
    MGMT_RESOURCE_SUBSCRIPTIONS = ('azure.mgmt.resource.subscriptions', 'SubscriptionClient')
    MGMT_RESOURCE_DEPLOYMENTSCRIPTS = ('azure.mgmt.resource.deploymentscripts', 'DeploymentScriptsClient')
    MGMT_RESOURCE_TEMPLATESPECS = ('azure.mgmt.resource.templatespecs', 'TemplateSpecsClient')
    MGMT_RESOURCE_PRIVATELINKS = ('azure.mgmt.resource.privatelinks', 'ResourcePrivateLinkClient')
    MGMT_MONITOR = ('azure.mgmt.monitor', 'MonitorManagementClient')
    MGMT_MSI = ('azure.mgmt.msi', 'ManagedServiceIdentityClient')
    DATA_KEYVAULT = ('azure.keyvault', 'KeyVaultClient')
    DATA_KEYVAULT_KEYS = ('azure.keyvault.keys', 'KeyClient')
    DATA_PRIVATE_KEYVAULT = ('azure.cli.command_modules.keyvault.vendored_sdks.azure_keyvault_t1', 'KeyVaultClient')
    DATA_KEYVAULT_ADMINISTRATION_BACKUP = ('azure.keyvault.administration', 'KeyVaultBackupClient')
    DATA_KEYVAULT_ADMINISTRATION_ACCESS_CONTROL = ('azure.keyvault.administration', 'KeyVaultAccessControlClient')
    MGMT_EVENTHUB = ('azure.mgmt.eventhub', 'EventHubManagementClient')
    MGMT_SERVICEBUS = ('azure.mgmt.servicebus', 'ServiceBusManagementClient')
    MGMT_APPSERVICE = ('azure.mgmt.web', 'WebSiteManagementClient')
    MGMT_IOTCENTRAL = ('azure.mgmt.iotcentral', 'IotCentralClient')
    MGMT_IOTHUB = ('azure.mgmt.iothub', 'IotHubClient')
    MGMT_IOTDPS = ('azure.mgmt.iothubprovisioningservices', 'IotDpsClient')
    MGMT_ARO = ('azure.mgmt.redhatopenshift', 'AzureRedHatOpenShiftClient')
    MGMT_DATABOXEDGE = ('azure.mgmt.databoxedge', 'DataBoxEdgeManagementClient')
    MGMT_CUSTOMLOCATION = ('azure.mgmt.extendedlocation', 'CustomLocations')
    MGMT_CONTAINERSERVICE = ('azure.mgmt.containerservice', 'ContainerServiceClient')
    # the "None" below will stay till a command module fills in the type so "get_mgmt_service_client"
    # can be provided with "ResourceType.XXX" to initialize the client object. This usually happens
    # when related commands start to support Multi-API

    DATA_COSMOS_TABLE = ('azure.multiapi.cosmosdb', None)
    MGMT_ADVISOR = ('azure.mgmt.advisor', None)
    MGMT_MEDIA = ('azure.mgmt.media', None)
    MGMT_BACKUP = ('azure.mgmt.recoveryservicesbackup', None)
    MGMT_BATCH = ('azure.mgmt.batch', None)
    MGMT_BATCHAI = ('azure.mgmt.batchai', None)
    MGMT_BILLING = ('azure.mgmt.billing', None)
    MGMT_BOTSERVICE = ('azure.mgmt.botservice', None)
    MGMT_CDN = ('azure.mgmt.cdn', None)
    MGMT_COGNITIVESERVICES = ('azure.mgmt.cognitiveservices', None)
    MGMT_CONSUMPTION = ('azure.mgmt.consumption', None)
    MGMT_CONTAINERINSTANCE = ('azure.mgmt.containerinstance', None)
    MGMT_COSMOSDB = ('azure.mgmt.cosmosdb', None)
    MGMT_DEPLOYMENTMANAGER = ('azure.mgmt.deploymentmanager', None)
    MGMT_DATALAKE_ANALYTICS = ('azure.mgmt.datalake.analytics', None)
    MGMT_DATALAKE_STORE = ('azure.mgmt.datalake.store', None)
    MGMT_DATAMIGRATION = ('azure.mgmt.datamigration', None)
    MGMT_EVENTGRID = ('azure.mgmt.eventgrid', None)
    MGMT_DEVTESTLABS = ('azure.mgmt.devtestlabs', None)
    MGMT_MAPS = ('azure.mgmt.maps', None)
    MGMT_POLICYINSIGHTS = ('azure.mgmt.policyinsights', None)
    MGMT_RDBMS = ('azure.mgmt.rdbms', None)
    MGMT_REDIS = ('azure.mgmt.redis', None)
    MGMT_RELAY = ('azure.mgmt.relay', None)
    MGMT_RESERVATIONS = ('azure.mgmt.reservations', None)
    MGMT_SEARCH = ('azure.mgmt.search', None)
    MGMT_SERVICEFABRIC = ('azure.mgmt.servicefabric', None)
    MGMT_SIGNALR = ('azure.mgmt.signalr', None)
    MGMT_SQL = ('azure.mgmt.sql', None)
    MGMT_SQLVM = ('azure.mgmt.sqlvirtualmachine', None)
    MGMT_MANAGEDSERVICES = ('azure.mgmt.managedservices', None)
    MGMT_NETAPPFILES = ('azure.mgmt.netappfiles', None)
    DATA_STORAGE = ('azure.multiapi.storage', None)
    DATA_STORAGE_BLOB = ('azure.multiapi.storagev2.blob', None)
    DATA_STORAGE_FILEDATALAKE = ('azure.multiapi.storagev2.filedatalake', None)
    DATA_STORAGE_FILESHARE = ('azure.multiapi.storagev2.fileshare', None)
    DATA_STORAGE_QUEUE = ('azure.multiapi.storagev2.queue', None)
    DATA_STORAGE_TABLE = ('azure.data.tables', None)

    def __init__(self, import_prefix, client_name):
        """Constructor.

        :param import_prefix: Path to the (unversioned) module.
        :type import_prefix: str.
        :param client_name: Name the client for this resource type.
        :type client_name: str.
        """
        self.import_prefix = import_prefix
        self.client_name = client_name


class SDKProfile:  # pylint: disable=too-few-public-methods

    def __init__(self, default_api_version, profile=None):
        """Constructor.

        :param str default_api_version: Default API version if not overridden by a profile. Nullable.
        :param profile: A dict operation group name to API version.
        :type profile: dict[str, str]
        """
        self.profile = profile if profile is not None else {}
        self.profile[None] = default_api_version

    @property
    def default_api_version(self):
        return self.profile[None]


AZURE_API_PROFILES = {
    'latest': {
        ResourceType.MGMT_STORAGE: '2021-09-01',
        ResourceType.MGMT_NETWORK: '2021-08-01',
        ResourceType.MGMT_COMPUTE: SDKProfile('2022-03-01', {
            'resource_skus': '2019-04-01',
            'disks': '2022-03-02',
            'disk_encryption_sets': '2022-03-02',
            'disk_accesses': '2020-05-01',
            'snapshots': '2021-12-01',
            'galleries': '2021-10-01',
            'gallery_images': '2021-10-01',
            'gallery_image_versions': '2021-10-01',
            'gallery_applications': '2021-07-01',
<<<<<<< HEAD
            'gallery_application_versions': '2021-07-01',
            'virtual_machine_scale_sets': '2022-03-01',
=======
            'gallery_application_versions': '2022-01-03',
>>>>>>> 42d81519
            'shared_galleries': '2022-01-03',
        }),
        ResourceType.MGMT_RESOURCE_FEATURES: '2021-07-01',
        ResourceType.MGMT_RESOURCE_LINKS: '2016-09-01',
        ResourceType.MGMT_RESOURCE_LOCKS: '2016-09-01',
        ResourceType.MGMT_RESOURCE_POLICY: '2021-06-01',
        ResourceType.MGMT_RESOURCE_RESOURCES: '2021-04-01',
        ResourceType.MGMT_RESOURCE_SUBSCRIPTIONS: '2019-11-01',
        ResourceType.MGMT_RESOURCE_DEPLOYMENTSCRIPTS: '2020-10-01',
        ResourceType.MGMT_RESOURCE_TEMPLATESPECS: '2021-05-01',
        ResourceType.MGMT_RESOURCE_PRIVATELINKS: '2020-05-01',
        ResourceType.MGMT_NETWORK_DNS: '2018-05-01',
        ResourceType.MGMT_KEYVAULT: SDKProfile('2021-04-01-preview', {
            'vaults': '2021-06-01-preview'
        }),
        ResourceType.MGMT_AUTHORIZATION: SDKProfile('2020-04-01-preview', {
            'classic_administrators': '2015-06-01',
            'role_definitions': '2018-01-01-preview',
            'provider_operations_metadata': '2018-01-01-preview'
        }),
        ResourceType.MGMT_CONTAINERREGISTRY: SDKProfile('2021-08-01-preview', {
            'agent_pools': '2019-06-01-preview',
            'tasks': '2019-06-01-preview',
            'task_runs': '2019-06-01-preview',
            'runs': '2019-06-01-preview',
        }),
        # The order does make things different.
        # Please keep ResourceType.DATA_KEYVAULT_KEYS before ResourceType.DATA_KEYVAULT
        ResourceType.DATA_KEYVAULT_KEYS: None,
        ResourceType.DATA_KEYVAULT: '7.0',
        ResourceType.DATA_PRIVATE_KEYVAULT: '7.2',
        ResourceType.DATA_KEYVAULT_ADMINISTRATION_BACKUP: '7.2-preview',
        ResourceType.DATA_KEYVAULT_ADMINISTRATION_ACCESS_CONTROL: '7.2-preview',
        ResourceType.DATA_STORAGE: '2018-11-09',
        ResourceType.DATA_STORAGE_BLOB: '2021-06-08',
        ResourceType.DATA_STORAGE_FILEDATALAKE: '2021-06-08',
        ResourceType.DATA_STORAGE_FILESHARE: '2021-06-08',
        ResourceType.DATA_STORAGE_QUEUE: '2018-03-28',
        ResourceType.DATA_COSMOS_TABLE: '2017-04-17',
        ResourceType.MGMT_SERVICEBUS: '2021-06-01-preview',
        ResourceType.MGMT_EVENTHUB: '2021-11-01',
        ResourceType.MGMT_MONITOR: SDKProfile('2019-06-01', {
            'action_groups': '2021-09-01',
            'activity_log_alerts': '2017-04-01',
            'activity_logs': '2015-04-01',
            'alert_rule_incidents': '2016-03-01',
            'alert_rules': '2016-03-01',
            'autoscale_settings': '2015-04-01',
            'baseline': '2018-09-01',
            'baselines': '2019-03-01',
            'diagnostic_settings': '2017-05-01-preview',
            'diagnostic_settings_category': '2017-05-01-preview',
            'event_categories': '2015-04-01',
            'guest_diagnostics_settings': '2018-06-01-preview',
            'guest_diagnostics_settings_association': '2018-06-01-preview',
            'log_profiles': '2016-03-01',
            'metric_alerts': '2018-03-01',
            'metric_alerts_status': '2018-03-01',
            'metric_baseline': '2018-09-01',
            'metric_definitions': '2018-01-01',
            'metric_namespaces': '2017-12-01-preview',
            'metrics': '2018-01-01',
            'operations': '2015-04-01',
            'scheduled_query_rules': '2018-04-16',
            'service_diagnostic_settings': '2016-09-01',
            'tenant_activity_logs': '2015-04-01',
            'vm_insights': '2018-11-27-preview',
            'private_link_resources': '2019-10-17-preview',
            'private_link_scoped_resources': '2019-10-17-preview',
            'private_link_scope_operation_status': '2019-10-17-preview',
            'private_link_scopes': '2019-10-17-preview',
            'private_endpoint_connections': '2019-10-17-preview',
            'subscription_diagnostic_settings': '2017-05-01-preview'
        }),
        ResourceType.MGMT_MSI: '2021-09-30-preview',
        ResourceType.MGMT_APPSERVICE: '2021-03-01',
        ResourceType.MGMT_IOTHUB: '2021-07-02',
        ResourceType.MGMT_IOTDPS: '2021-10-15',
        ResourceType.MGMT_IOTCENTRAL: '2021-11-01-preview',
        ResourceType.MGMT_ARO: '2022-04-01',
        ResourceType.MGMT_DATABOXEDGE: '2021-02-01-preview',
        ResourceType.MGMT_CUSTOMLOCATION: '2021-03-15-preview',
        ResourceType.MGMT_CONTAINERSERVICE: SDKProfile('2022-04-01', {
            'container_services': '2017-07-01',
            'open_shift_managed_clusters': '2019-09-30-preview'
        })
    },
    '2020-09-01-hybrid': {
        ResourceType.MGMT_STORAGE: '2019-06-01',
        ResourceType.MGMT_NETWORK: '2018-11-01',
        ResourceType.MGMT_COMPUTE: SDKProfile('2020-06-01', {
            'resource_skus': '2019-04-01',
            'disks': '2019-07-01',
            'disk_encryption_sets': '2019-07-01',
            'disk_accesses': '2020-05-01',
            'snapshots': '2019-07-01',
            'galleries': '2019-12-01',
            'gallery_images': '2019-12-01',
            'gallery_image_versions': '2019-12-01',
            'virtual_machine_scale_sets': '2020-06-01'
        }),
        ResourceType.MGMT_KEYVAULT: '2016-10-01',
        ResourceType.MGMT_MSI: '2018-11-30',
        ResourceType.MGMT_RESOURCE_FEATURES: '2021-07-01',
        ResourceType.MGMT_RESOURCE_LINKS: '2016-09-01',
        ResourceType.MGMT_RESOURCE_LOCKS: '2016-09-01',
        ResourceType.MGMT_RESOURCE_POLICY: '2016-12-01',
        ResourceType.MGMT_RESOURCE_RESOURCES: '2019-10-01',
        ResourceType.MGMT_RESOURCE_SUBSCRIPTIONS: '2016-06-01',
        ResourceType.MGMT_RESOURCE_TEMPLATESPECS: '2015-01-01',
        ResourceType.MGMT_RESOURCE_PRIVATELINKS: '2020-05-01',
        ResourceType.MGMT_NETWORK_DNS: '2016-04-01',
        ResourceType.MGMT_AUTHORIZATION: SDKProfile('2015-07-01', {
            'classic_administrators': '2015-06-01',
            'policy_assignments': '2016-12-01',
            'policy_definitions': '2016-12-01'
        }),
        # The order does make things different.
        # Please keep ResourceType.DATA_KEYVAULT_KEYS before ResourceType.DATA_KEYVAULT
        ResourceType.DATA_KEYVAULT_KEYS: None,
        ResourceType.DATA_KEYVAULT: '2016-10-01',
        ResourceType.DATA_STORAGE: '2018-11-09',
        ResourceType.DATA_STORAGE_BLOB: '2019-07-07',
        ResourceType.DATA_STORAGE_FILEDATALAKE: '2019-07-07',
        ResourceType.DATA_STORAGE_FILESHARE: '2019-07-07',
        ResourceType.DATA_STORAGE_QUEUE: '2019-07-07',
        ResourceType.DATA_COSMOS_TABLE: '2017-04-17',
        ResourceType.MGMT_APPSERVICE: '2018-02-01',
        ResourceType.MGMT_EVENTHUB: '2021-11-01',
        ResourceType.MGMT_SERVICEBUS: '2021-06-01-preview',
        ResourceType.MGMT_IOTHUB: '2019-07-01-preview',
        ResourceType.MGMT_DATABOXEDGE: '2019-08-01',
        ResourceType.MGMT_CONTAINERREGISTRY: '2019-05-01',
        ResourceType.MGMT_CONTAINERSERVICE: SDKProfile('2020-11-01', {
            'container_services': '2017-07-01',
            'open_shift_managed_clusters': '2019-09-30-preview'
        })
    },
    '2019-03-01-hybrid': {
        ResourceType.MGMT_STORAGE: '2017-10-01',
        ResourceType.MGMT_NETWORK: '2017-10-01',
        ResourceType.MGMT_COMPUTE: SDKProfile('2017-12-01', {
            'resource_skus': '2017-09-01',
            'disks': '2017-03-30',
            'snapshots': '2017-03-30'
        }),
        ResourceType.MGMT_MSI: '2018-11-30',
        ResourceType.MGMT_RESOURCE_LINKS: '2016-09-01',
        ResourceType.MGMT_RESOURCE_LOCKS: '2016-09-01',
        ResourceType.MGMT_RESOURCE_POLICY: '2016-12-01',
        ResourceType.MGMT_RESOURCE_RESOURCES: '2018-05-01',
        ResourceType.MGMT_RESOURCE_SUBSCRIPTIONS: '2016-06-01',
        ResourceType.MGMT_RESOURCE_TEMPLATESPECS: '2015-01-01',
        ResourceType.MGMT_RESOURCE_PRIVATELINKS: '2020-05-01',
        ResourceType.MGMT_NETWORK_DNS: '2016-04-01',
        ResourceType.MGMT_KEYVAULT: '2016-10-01',
        ResourceType.MGMT_AUTHORIZATION: SDKProfile('2015-07-01', {
            'classic_administrators': '2015-06-01',
            'policy_assignments': '2016-12-01',
            'policy_definitions': '2016-12-01'
        }),
        # The order does make things different.
        # Please keep ResourceType.DATA_KEYVAULT_KEYS before ResourceType.DATA_KEYVAULT
        ResourceType.DATA_KEYVAULT_KEYS: None,
        ResourceType.DATA_KEYVAULT: '2016-10-01',
        ResourceType.DATA_STORAGE: '2017-11-09',
        ResourceType.DATA_STORAGE_BLOB: '2017-11-09',
        ResourceType.DATA_STORAGE_FILEDATALAKE: '2017-11-09',
        ResourceType.DATA_STORAGE_FILESHARE: '2017-11-09',
        ResourceType.DATA_STORAGE_QUEUE: '2017-11-09',
        ResourceType.DATA_COSMOS_TABLE: '2017-04-17',
        # Full MultiAPI support is not done in AppService, the line below is merely
        # to have commands show up in the hybrid profile which happens to have the latest
        # API versions
        ResourceType.MGMT_APPSERVICE: '2018-02-01',
        ResourceType.MGMT_EVENTHUB: '2021-11-01',
        ResourceType.MGMT_SERVICEBUS: '2021-06-01-preview',
        ResourceType.MGMT_IOTHUB: '2019-03-22',
        ResourceType.MGMT_DATABOXEDGE: '2019-08-01'
    },
    '2018-03-01-hybrid': {
        ResourceType.MGMT_STORAGE: '2016-01-01',
        ResourceType.MGMT_NETWORK: '2017-10-01',
        ResourceType.MGMT_COMPUTE: SDKProfile('2017-03-30'),
        ResourceType.MGMT_MSI: '2018-11-30',
        ResourceType.MGMT_RESOURCE_LINKS: '2016-09-01',
        ResourceType.MGMT_RESOURCE_LOCKS: '2016-09-01',
        ResourceType.MGMT_RESOURCE_POLICY: '2016-12-01',
        ResourceType.MGMT_RESOURCE_RESOURCES: '2018-02-01',
        ResourceType.MGMT_RESOURCE_SUBSCRIPTIONS: '2016-06-01',
        ResourceType.MGMT_RESOURCE_TEMPLATESPECS: '2015-01-01',
        ResourceType.MGMT_RESOURCE_PRIVATELINKS: '2020-05-01',
        ResourceType.MGMT_NETWORK_DNS: '2016-04-01',
        ResourceType.MGMT_KEYVAULT: '2016-10-01',
        ResourceType.MGMT_AUTHORIZATION: SDKProfile('2015-07-01', {
            'classic_administrators': '2015-06-01'
        }),
        # The order does make things different.
        # Please keep ResourceType.DATA_KEYVAULT_KEYS before ResourceType.DATA_KEYVAULT
        ResourceType.DATA_KEYVAULT_KEYS: None,
        ResourceType.DATA_KEYVAULT: '2016-10-01',
        ResourceType.DATA_STORAGE: '2017-04-17',
        ResourceType.DATA_STORAGE_BLOB: '2017-04-17',
        ResourceType.DATA_STORAGE_FILEDATALAKE: '2017-04-17',
        ResourceType.DATA_STORAGE_FILESHARE: '2017-04-17',
        ResourceType.DATA_STORAGE_QUEUE: '2017-04-17',
        ResourceType.DATA_COSMOS_TABLE: '2017-04-17'
    },
    '2017-03-09-profile': {
        ResourceType.MGMT_STORAGE: '2016-01-01',
        ResourceType.MGMT_NETWORK: '2015-06-15',
        ResourceType.MGMT_COMPUTE: SDKProfile('2016-03-30'),
        ResourceType.MGMT_MSI: '2018-11-30',
        ResourceType.MGMT_RESOURCE_LINKS: '2016-09-01',
        ResourceType.MGMT_RESOURCE_LOCKS: '2015-01-01',
        ResourceType.MGMT_RESOURCE_POLICY: '2015-10-01-preview',
        ResourceType.MGMT_RESOURCE_RESOURCES: '2016-02-01',
        ResourceType.MGMT_RESOURCE_SUBSCRIPTIONS: '2016-06-01',
        ResourceType.MGMT_RESOURCE_PRIVATELINKS: '2020-05-01',
        ResourceType.MGMT_RESOURCE_TEMPLATESPECS: '2015-01-01',
        ResourceType.MGMT_NETWORK_DNS: '2016-04-01',
        ResourceType.MGMT_KEYVAULT: '2016-10-01',
        ResourceType.MGMT_AUTHORIZATION: SDKProfile('2015-07-01', {
            'classic_administrators': '2015-06-01'
        }),
        # The order does make things different.
        # Please keep ResourceType.DATA_KEYVAULT_KEYS before ResourceType.DATA_KEYVAULT
        ResourceType.DATA_KEYVAULT_KEYS: None,
        ResourceType.DATA_KEYVAULT: '2016-10-01',
        ResourceType.DATA_STORAGE: '2015-04-05',
        ResourceType.DATA_STORAGE_BLOB: '2015-04-05',
        ResourceType.DATA_STORAGE_FILEDATALAKE: '2015-04-05',
        ResourceType.DATA_STORAGE_FILESHARE: '2015-04-05',
        ResourceType.DATA_STORAGE_QUEUE: '2015-04-05'
    }
}


# We should avoid using ad hoc API versions,
# use the version in a profile as much as possible.
AD_HOC_API_VERSIONS = {
    ResourceType.MGMT_NETWORK: {
        'vm_default_target_network': '2018-01-01',
        'nw_connection_monitor': '2019-06-01',
        'container_network': '2018-08-01',
        'appservice_network': '2020-04-01',
        'appservice_ensure_subnet': '2019-02-01'
    }
}


class _ApiVersions:  # pylint: disable=too-few-public-methods
    def __init__(self, client_type, sdk_profile, post_process):
        self._client_type = client_type
        self._sdk_profile = sdk_profile
        self._post_process = post_process
        self._operations_groups_value = None
        self._resolved = False

    def _resolve(self):
        if self._resolved:
            return

        self._operations_groups_value = {}
        for operation_group_name, operation_type in self._client_type.__dict__.items():
            if not isinstance(operation_type, property):
                continue

            value_to_save = self._sdk_profile.profile.get(
                operation_group_name,
                self._sdk_profile.default_api_version
            )
            self._operations_groups_value[operation_group_name] = self._post_process(value_to_save)
        self._resolved = True

    def __getattr__(self, item):
        try:
            self._resolve()
            return self._operations_groups_value[item]
        except KeyError:
            raise AttributeError('Attribute {} does not exist.'.format(item))


def _get_api_version_tuple(resource_type, sdk_profile, post_process=lambda x: x):
    """Return a _ApiVersion instance where key are operation group and value are api version."""
    return _ApiVersions(client_type=get_client_class(resource_type),
                        sdk_profile=sdk_profile,
                        post_process=post_process)


def get_api_version(api_profile, resource_type, as_sdk_profile=False):
    """Get the API version of a resource type given an API profile.

    :param api_profile: The name of the API profile.
    :type api_profile: str.
    :param resource_type: The resource type.
    :type resource_type: ResourceType.
    :returns:  str -- the API version.
    :raises: APIVersionException
    """
    try:
        api_version = AZURE_API_PROFILES[api_profile][resource_type]
        if as_sdk_profile:
            return api_version  # Could be SDKProfile or string
        if isinstance(api_version, SDKProfile):
            api_version = _get_api_version_tuple(resource_type, api_version)
        return api_version
    except KeyError:
        raise APIVersionException(resource_type, api_profile)


@total_ordering
class _SemVerAPIFormat:
    """Basic semver x.y.z API format.
    Supports x, or x.y, or x.y.z
    """

    def __init__(self, api_version_str):
        try:
            parts = api_version_str.split('.')
            parts += [0, 0]  # At worst never read, at best minor/patch
            self.major = int(parts[0])
            self.minor = int(parts[1])
            self.patch = int(parts[2])
        except (ValueError, TypeError):
            raise ValueError('The API version {} is not in a '
                             'semver format'.format(api_version_str))

    def __eq__(self, other):
        return (self.major, self.minor, self.patch) == (other.major, other.minor, other.patch)

    def __lt__(self, other):
        return (self.major, self.minor, self.patch) < (other.major, other.minor, other.patch)


@total_ordering  # pylint: disable=too-few-public-methods
class _DateAPIFormat:
    """ Class to support comparisons for API versions in
        YYYY-MM-DD, YYYY-MM-DD-preview, YYYY-MM-DD-profile, YYYY-MM-DD-profile-preview
        or any string that starts with YYYY-MM-DD format. A special case is made for 'latest'.
    """

    def __init__(self, api_version_str):
        try:
            self.latest = self.preview = False
            self.yyyy = self.mm = self.dd = None
            if api_version_str == 'latest':
                self.latest = True
            else:
                if 'preview' in api_version_str:
                    self.preview = True
                parts = api_version_str.split('-')
                self.yyyy = int(parts[0])
                self.mm = int(parts[1])
                self.dd = int(parts[2])
        except (ValueError, TypeError):
            raise ValueError('The API version {} is not in a '
                             'supported format'.format(api_version_str))

    def __eq__(self, other):
        return self.latest == other.latest and self.yyyy == other.yyyy and self.mm == other.mm and \
            self.dd == other.dd and self.preview == other.preview

    def __lt__(self, other):  # pylint: disable=too-many-return-statements
        if self.latest or other.latest:
            if not self.latest and other.latest:
                return True
            if self.latest and not other.latest:
                return False
            return False
        if self.yyyy < other.yyyy:
            return True
        if self.yyyy == other.yyyy:
            if self.mm < other.mm:
                return True
            if self.mm == other.mm:
                if self.dd < other.dd:
                    return True
                if self.dd == other.dd:
                    if self.preview and not other.preview:
                        return True
        return False


def _parse_api_version(api_version):
    """Will try to parse it as a date, and if not working
    as semver, and if still not working raise.
    """
    try:
        return _DateAPIFormat(api_version)
    except ValueError:
        return _SemVerAPIFormat(api_version)


def _cross_api_format_less_than(api_version, other):
    """LT strategy that supports if types are different.

    For now, let's assume that any Semver is higher than any DateAPI
    This fits KeyVault, if later we have a counter-example we'll update
    """
    api_version = _parse_api_version(api_version)
    other = _parse_api_version(other)

    if type(api_version) is type(other):
        return api_version < other
    return isinstance(api_version, _DateAPIFormat) and isinstance(other, _SemVerAPIFormat)


def _validate_api_version(api_version_str, min_api=None, max_api=None):
    """Validate if api_version is inside the interval min_api/max_api.
    """
    if min_api and _cross_api_format_less_than(api_version_str, min_api):
        return False
    if max_api and _cross_api_format_less_than(max_api, api_version_str):
        return False
    return True


def supported_api_version(api_profile, resource_type, min_api=None, max_api=None, operation_group=None):
    """
    Returns True if current API version for the resource type satisfies min/max range.
    To compare profile versions, set resource type to None.
    Can return a tuple<operation_group, bool> if the resource_type supports SDKProfile.
    note: Currently supports YYYY-MM-DD, YYYY-MM-DD-preview, YYYY-MM-DD-profile
    or YYYY-MM-DD-profile-preview  formatted strings.
    """
    if not isinstance(resource_type, (ResourceType, CustomResourceType)) and resource_type != PROFILE_TYPE:
        raise ValueError("'resource_type' is required.")
    if min_api is None and max_api is None:
        raise ValueError('At least a min or max version must be specified')
    api_version_obj = get_api_version(api_profile, resource_type, as_sdk_profile=True) \
        if isinstance(resource_type, (ResourceType, CustomResourceType)) else api_profile
    if isinstance(api_version_obj, SDKProfile):
        api_version_obj = api_version_obj.profile.get(operation_group or '', api_version_obj.default_api_version)
    return _validate_api_version(api_version_obj, min_api, max_api)


def supported_resource_type(api_profile, resource_type):
    if api_profile == 'latest' or resource_type is None:
        return True
    try:
        return bool(AZURE_API_PROFILES[api_profile][resource_type])
    except KeyError:
        return False


def _get_attr(sdk_path, mod_attr_path, checked=True):
    try:
        attr_mod, attr_path = mod_attr_path.split('#') \
            if '#' in mod_attr_path else (mod_attr_path, '')
        full_mod_path = '{}.{}'.format(sdk_path, attr_mod) if attr_mod else sdk_path
        op = import_module(full_mod_path)
        if attr_path:
            # Only load attributes if needed
            for part in attr_path.split('.'):
                op = getattr(op, part)
        return op
    except (ImportError, AttributeError) as ex:
        import traceback
        logger.debug(traceback.format_exc())
        if checked:
            return None
        raise ex


def get_client_class(resource_type):
    return _get_attr(resource_type.import_prefix, '#' + resource_type.client_name)


def get_versioned_sdk_path(api_profile, resource_type, operation_group=None):
    """ Patch the unversioned sdk path to include the appropriate API version for the
        resource type in question.
        e.g. Converts azure.mgmt.storage.operations.storage_accounts_operations to
                      azure.mgmt.storage.v2016_12_01.operations.storage_accounts_operations
                      azure.keyvault.v7_0.models.KeyVault
    """
    api_version = get_api_version(api_profile, resource_type)
    if api_version is None:
        return resource_type.import_prefix
    if isinstance(api_version, _ApiVersions):
        if operation_group is None:
            raise ValueError("operation_group is required for resource type '{}'".format(resource_type))
        api_version = getattr(api_version, operation_group)
    return '{}.v{}'.format(resource_type.import_prefix, api_version.replace('-', '_').replace('.', '_'))


def get_versioned_sdk(api_profile, resource_type, *attr_args, **kwargs):
    checked = kwargs.get('checked', True)
    sub_mod_prefix = kwargs.get('mod', None)
    operation_group = kwargs.get('operation_group', None)
    sdk_path = get_versioned_sdk_path(api_profile, resource_type, operation_group)
    if not attr_args:
        # No attributes to load. Return the versioned sdk
        return import_module(sdk_path)
    results = []
    for mod_attr_path in attr_args:
        if sub_mod_prefix and '#' not in mod_attr_path:
            mod_attr_path = '{}#{}'.format(sub_mod_prefix, mod_attr_path)
        loaded_obj = _get_attr(sdk_path, mod_attr_path, checked)
        results.append(loaded_obj)
    return results[0] if len(results) == 1 else results<|MERGE_RESOLUTION|>--- conflicted
+++ resolved
@@ -158,13 +158,10 @@
             'gallery_images': '2021-10-01',
             'gallery_image_versions': '2021-10-01',
             'gallery_applications': '2021-07-01',
-<<<<<<< HEAD
-            'gallery_application_versions': '2021-07-01',
+            'gallery_application_versions': '2022-01-03',
+            'shared_galleries': '2022-01-03',
             'virtual_machine_scale_sets': '2022-03-01',
-=======
-            'gallery_application_versions': '2022-01-03',
->>>>>>> 42d81519
-            'shared_galleries': '2022-01-03',
+            
         }),
         ResourceType.MGMT_RESOURCE_FEATURES: '2021-07-01',
         ResourceType.MGMT_RESOURCE_LINKS: '2016-09-01',
