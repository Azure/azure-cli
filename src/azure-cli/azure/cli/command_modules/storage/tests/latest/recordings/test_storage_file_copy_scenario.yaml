--- conflicted
+++ resolved
@@ -15,20 +15,12 @@
       ParameterSetName:
       - -n -g --query -o
       User-Agent:
-<<<<<<< HEAD
-      - AZURECLI/2.37.0 azsdk-python-azure-mgmt-storage/20.0.0 Python/3.9.6 (Windows-10-10.0.19044-SP0)
-=======
       - AZURECLI/2.37.0 azsdk-python-azure-mgmt-storage/20.0.0 Python/3.8.7 (Windows-10-10.0.22000-SP0)
->>>>>>> 07ae0e32
     method: POST
     uri: https://management.azure.com/subscriptions/00000000-0000-0000-0000-000000000000/resourceGroups/clitest.rg000001/providers/Microsoft.Storage/storageAccounts/clitest000002/listKeys?api-version=2021-09-01&$expand=kerb
   response:
     body:
-<<<<<<< HEAD
-      string: '{"keys":[{"creationTime":"2022-05-27T08:23:55.6391196Z","keyName":"key1","value":"veryFakedStorageAccountKey==","permissions":"FULL"},{"creationTime":"2022-05-27T08:23:55.6391196Z","keyName":"key2","value":"veryFakedStorageAccountKey==","permissions":"FULL"}]}'
-=======
       string: '{"keys":[{"creationTime":"2022-05-25T08:05:53.2427959Z","keyName":"key1","value":"veryFakedStorageAccountKey==","permissions":"FULL"},{"creationTime":"2022-05-25T08:05:53.2427959Z","keyName":"key2","value":"veryFakedStorageAccountKey==","permissions":"FULL"}]}'
->>>>>>> 07ae0e32
     headers:
       cache-control:
       - no-cache
@@ -37,11 +29,7 @@
       content-type:
       - application/json
       date:
-<<<<<<< HEAD
-      - Fri, 27 May 2022 08:24:17 GMT
-=======
       - Wed, 25 May 2022 08:06:16 GMT
->>>>>>> 07ae0e32
       expires:
       - '-1'
       pragma:
@@ -77,15 +65,9 @@
       ParameterSetName:
       - -n --account-name --account-key
       User-Agent:
-<<<<<<< HEAD
-      - AZURECLI/2.37.0 azsdk-python-storage-file-share/12.8.0 Python/3.9.6 (Windows-10-10.0.19044-SP0)
-      x-ms-date:
-      - Fri, 27 May 2022 08:24:17 GMT
-=======
       - AZURECLI/2.37.0 azsdk-python-storage-file-share/12.8.0 Python/3.8.7 (Windows-10-10.0.22000-SP0)
       x-ms-date:
       - Wed, 25 May 2022 08:06:16 GMT
->>>>>>> 07ae0e32
       x-ms-version:
       - '2021-06-08'
     method: PUT
@@ -97,19 +79,11 @@
       content-length:
       - '0'
       date:
-<<<<<<< HEAD
-      - Fri, 27 May 2022 08:24:17 GMT
-      etag:
-      - '"0x8DA3FBA4B3DFD31"'
-      last-modified:
-      - Fri, 27 May 2022 08:24:18 GMT
-=======
       - Wed, 25 May 2022 08:06:19 GMT
       etag:
       - '"0x8DA3E25733AD13B"'
       last-modified:
       - Wed, 25 May 2022 08:06:19 GMT
->>>>>>> 07ae0e32
       server:
       - Windows-Azure-File/1.0 Microsoft-HTTPAPI/2.0
       x-ms-version:
@@ -133,15 +107,9 @@
       ParameterSetName:
       - -n --account-name --account-key
       User-Agent:
-<<<<<<< HEAD
-      - AZURECLI/2.37.0 azsdk-python-storage-file-share/12.8.0 Python/3.9.6 (Windows-10-10.0.19044-SP0)
-      x-ms-date:
-      - Fri, 27 May 2022 08:24:18 GMT
-=======
       - AZURECLI/2.37.0 azsdk-python-storage-file-share/12.8.0 Python/3.8.7 (Windows-10-10.0.22000-SP0)
       x-ms-date:
       - Wed, 25 May 2022 08:06:19 GMT
->>>>>>> 07ae0e32
       x-ms-version:
       - '2021-06-08'
     method: PUT
@@ -153,19 +121,11 @@
       content-length:
       - '0'
       date:
-<<<<<<< HEAD
-      - Fri, 27 May 2022 08:24:18 GMT
-      etag:
-      - '"0x8DA3FBA4BF487FC"'
-      last-modified:
-      - Fri, 27 May 2022 08:24:19 GMT
-=======
       - Wed, 25 May 2022 08:06:20 GMT
       etag:
       - '"0x8DA3E2574605F39"'
       last-modified:
       - Wed, 25 May 2022 08:06:21 GMT
->>>>>>> 07ae0e32
       server:
       - Windows-Azure-File/1.0 Microsoft-HTTPAPI/2.0
       x-ms-version:
@@ -189,15 +149,9 @@
       ParameterSetName:
       - --share-name -n --account-name --account-key
       User-Agent:
-<<<<<<< HEAD
-      - AZURECLI/2.37.0 azsdk-python-storage-file-share/12.8.0 Python/3.9.6 (Windows-10-10.0.19044-SP0)
-      x-ms-date:
-      - Fri, 27 May 2022 08:24:20 GMT
-=======
       - AZURECLI/2.37.0 azsdk-python-storage-file-share/12.8.0 Python/3.8.7 (Windows-10-10.0.22000-SP0)
       x-ms-date:
       - Wed, 25 May 2022 08:06:21 GMT
->>>>>>> 07ae0e32
       x-ms-file-attributes:
       - none
       x-ms-file-creation-time:
@@ -217,37 +171,16 @@
       content-length:
       - '0'
       date:
-<<<<<<< HEAD
-      - Fri, 27 May 2022 08:24:20 GMT
-      etag:
-      - '"0x8DA3FBA4CAD4255"'
-      last-modified:
-      - Fri, 27 May 2022 08:24:20 GMT
-=======
       - Wed, 25 May 2022 08:06:22 GMT
       etag:
       - '"0x8DA3E257573CE2F"'
       last-modified:
       - Wed, 25 May 2022 08:06:23 GMT
->>>>>>> 07ae0e32
       server:
       - Windows-Azure-File/1.0 Microsoft-HTTPAPI/2.0
       x-ms-file-attributes:
       - Directory
       x-ms-file-change-time:
-<<<<<<< HEAD
-      - '2022-05-27T08:24:20.9236565Z'
-      x-ms-file-creation-time:
-      - '2022-05-27T08:24:20.9236565Z'
-      x-ms-file-id:
-      - '13835128424026341376'
-      x-ms-file-last-write-time:
-      - '2022-05-27T08:24:20.9236565Z'
-      x-ms-file-parent-id:
-      - '0'
-      x-ms-file-permission-key:
-      - 13996445318873962685*12314665263347978036
-=======
       - '2022-05-25T08:06:23.1582255Z'
       x-ms-file-creation-time:
       - '2022-05-25T08:06:23.1582255Z'
@@ -259,7 +192,6 @@
       - '0'
       x-ms-file-permission-key:
       - 9777544645027345074*17252154509526508859
->>>>>>> 07ae0e32
       x-ms-request-server-encrypted:
       - 'true'
       x-ms-version:
@@ -283,15 +215,9 @@
       ParameterSetName:
       - --share-name -n --account-name --account-key
       User-Agent:
-<<<<<<< HEAD
-      - AZURECLI/2.37.0 azsdk-python-storage-file-share/12.8.0 Python/3.9.6 (Windows-10-10.0.19044-SP0)
-      x-ms-date:
-      - Fri, 27 May 2022 08:24:21 GMT
-=======
       - AZURECLI/2.37.0 azsdk-python-storage-file-share/12.8.0 Python/3.8.7 (Windows-10-10.0.22000-SP0)
       x-ms-date:
       - Wed, 25 May 2022 08:06:22 GMT
->>>>>>> 07ae0e32
       x-ms-file-attributes:
       - none
       x-ms-file-creation-time:
@@ -311,37 +237,16 @@
       content-length:
       - '0'
       date:
-<<<<<<< HEAD
-      - Fri, 27 May 2022 08:24:21 GMT
-      etag:
-      - '"0x8DA3FBA4D5F8883"'
-      last-modified:
-      - Fri, 27 May 2022 08:24:22 GMT
-=======
       - Wed, 25 May 2022 08:06:24 GMT
       etag:
       - '"0x8DA3E257698E9EB"'
       last-modified:
       - Wed, 25 May 2022 08:06:25 GMT
->>>>>>> 07ae0e32
       server:
       - Windows-Azure-File/1.0 Microsoft-HTTPAPI/2.0
       x-ms-file-attributes:
       - Directory
       x-ms-file-change-time:
-<<<<<<< HEAD
-      - '2022-05-27T08:24:22.0919939Z'
-      x-ms-file-creation-time:
-      - '2022-05-27T08:24:22.0919939Z'
-      x-ms-file-id:
-      - '13835128424026341376'
-      x-ms-file-last-write-time:
-      - '2022-05-27T08:24:22.0919939Z'
-      x-ms-file-parent-id:
-      - '0'
-      x-ms-file-permission-key:
-      - 13996445318873962685*12314665263347978036
-=======
       - '2022-05-25T08:06:25.0791403Z'
       x-ms-file-creation-time:
       - '2022-05-25T08:06:25.0791403Z'
@@ -353,7 +258,6 @@
       - '0'
       x-ms-file-permission-key:
       - 9777544645027345074*17252154509526508859
->>>>>>> 07ae0e32
       x-ms-request-server-encrypted:
       - 'true'
       x-ms-version:
@@ -369,19 +273,11 @@
       Content-Length:
       - '0'
       User-Agent:
-<<<<<<< HEAD
-      - Azure-Storage/2.0.0-2.0.1 (Python CPython 3.9.6; Windows 10) AZURECLI/2.37.0
+      - Azure-Storage/2.0.0-2.0.1 (Python CPython 3.8.7; Windows 10) AZURECLI/2.37.0
       x-ms-content-length:
       - '524288'
       x-ms-date:
-      - Fri, 27 May 2022 08:24:22 GMT
-=======
-      - Azure-Storage/2.0.0-2.0.1 (Python CPython 3.8.7; Windows 10) AZURECLI/2.37.0
-      x-ms-content-length:
-      - '524288'
-      x-ms-date:
       - Wed, 25 May 2022 08:06:24 GMT
->>>>>>> 07ae0e32
       x-ms-type:
       - file
       x-ms-version:
@@ -395,19 +291,11 @@
       content-length:
       - '0'
       date:
-<<<<<<< HEAD
-      - Fri, 27 May 2022 08:24:23 GMT
-      etag:
-      - '"0x8DA3FBA4E316012"'
-      last-modified:
-      - Fri, 27 May 2022 08:24:23 GMT
-=======
       - Wed, 25 May 2022 08:06:26 GMT
       etag:
       - '"0x8DA3E2577AE026E"'
       last-modified:
       - Wed, 25 May 2022 08:06:26 GMT
->>>>>>> 07ae0e32
       server:
       - Windows-Azure-File/1.0 Microsoft-HTTPAPI/2.0
       x-ms-request-server-encrypted:
@@ -426,15 +314,9 @@
       Content-Length:
       - '106'
       User-Agent:
-<<<<<<< HEAD
-      - Azure-Storage/2.0.0-2.0.1 (Python CPython 3.9.6; Windows 10) AZURECLI/2.37.0
-      x-ms-date:
-      - Fri, 27 May 2022 08:24:23 GMT
-=======
       - Azure-Storage/2.0.0-2.0.1 (Python CPython 3.8.7; Windows 10) AZURECLI/2.37.0
       x-ms-date:
       - Wed, 25 May 2022 08:06:26 GMT
->>>>>>> 07ae0e32
       x-ms-range:
       - bytes=0-524287
       x-ms-version:
@@ -452,19 +334,11 @@
       content-md5:
       - WQcVkAmdId1DmJZZIzi/lQ==
       date:
-<<<<<<< HEAD
-      - Fri, 27 May 2022 08:24:24 GMT
-      etag:
-      - '"0x8DA3FBA4F0AD7A1"'
-      last-modified:
-      - Fri, 27 May 2022 08:24:24 GMT
-=======
       - Wed, 25 May 2022 08:06:29 GMT
       etag:
       - '"0x8DA3E2579B56E2F"'
       last-modified:
       - Wed, 25 May 2022 08:06:30 GMT
->>>>>>> 07ae0e32
       server:
       - Windows-Azure-File/1.0 Microsoft-HTTPAPI/2.0
       x-ms-request-server-encrypted:
@@ -480,15 +354,9 @@
       Connection:
       - keep-alive
       User-Agent:
-<<<<<<< HEAD
-      - Azure-Storage/2.0.0-2.0.1 (Python CPython 3.9.6; Windows 10) AZURECLI/2.37.0
-      x-ms-date:
-      - Fri, 27 May 2022 08:24:25 GMT
-=======
       - Azure-Storage/2.0.0-2.0.1 (Python CPython 3.8.7; Windows 10) AZURECLI/2.37.0
       x-ms-date:
       - Wed, 25 May 2022 08:06:30 GMT
->>>>>>> 07ae0e32
       x-ms-version:
       - '2018-11-09'
     method: HEAD
@@ -502,19 +370,11 @@
       content-type:
       - application/octet-stream
       date:
-<<<<<<< HEAD
-      - Fri, 27 May 2022 08:24:25 GMT
-      etag:
-      - '"0x8DA3FBA4F0AD7A1"'
-      last-modified:
-      - Fri, 27 May 2022 08:24:24 GMT
-=======
       - Wed, 25 May 2022 08:06:31 GMT
       etag:
       - '"0x8DA3E2579B56E2F"'
       last-modified:
       - Wed, 25 May 2022 08:06:30 GMT
->>>>>>> 07ae0e32
       server:
       - Windows-Azure-File/1.0 Microsoft-HTTPAPI/2.0
       x-ms-server-encrypted:
@@ -529,54 +389,27 @@
 - request:
     body: null
     headers:
-      Accept:
-      - application/xml
-      Accept-Encoding:
-      - gzip, deflate
-      CommandName:
-      - storage file copy start
-      Connection:
-      - keep-alive
-      Content-Length:
-      - '0'
-      ParameterSetName:
-      - -s -p -u --account-name --account-key
-      User-Agent:
-<<<<<<< HEAD
-      - AZURECLI/2.37.0 azsdk-python-storage-file-share/12.8.0 Python/3.9.6 (Windows-10-10.0.19044-SP0)
-      x-ms-copy-source:
-      - https://clitestkmruk62vgscwdmrh2.file.core.windows.net/shareiiv6zvn43yn2q2hasgf/dir1/source_file.txt
-      x-ms-date:
-      - Fri, 27 May 2022 08:24:26 GMT
-=======
+      Connection:
+      - keep-alive
+      Content-Length:
+      - '0'
+      User-Agent:
       - Azure-Storage/2.0.0-2.0.1 (Python CPython 3.8.7; Windows 10) AZURECLI/2.37.0
       x-ms-copy-source:
       - https://clitest36uwn5vwiu55vlaaq.file.core.windows.net/sharepjlox5hsuiqwkxun4ko/dir1/source_file.txt
       x-ms-date:
       - Wed, 25 May 2022 08:06:31 GMT
->>>>>>> 07ae0e32
-      x-ms-version:
-      - '2021-06-08'
-    method: PUT
-    uri: https://clitest000002.file.core.windows.net/share000004/dir2%5Cdestination_file.txt
-  response:
-    body:
-      string: ''
-    headers:
-      content-length:
-      - '0'
-      date:
-<<<<<<< HEAD
-      - Fri, 27 May 2022 08:24:27 GMT
-      etag:
-      - '"0x8DA3FBA50C0857B"'
-      last-modified:
-      - Fri, 27 May 2022 08:24:27 GMT
-      server:
-      - Windows-Azure-File/1.0 Microsoft-HTTPAPI/2.0
-      x-ms-copy-id:
-      - 5b469717-b302-407a-a3b9-aa8fe0dfd658
-=======
+      x-ms-version:
+      - '2018-11-09'
+    method: PUT
+    uri: https://clitest000002.file.core.windows.net/share000004/dir2/destination_file.txt
+  response:
+    body:
+      string: ''
+    headers:
+      content-length:
+      - '0'
+      date:
       - Wed, 25 May 2022 08:06:33 GMT
       etag:
       - '"0x8DA3E257BA70B30"'
@@ -586,11 +419,10 @@
       - Windows-Azure-File/1.0 Microsoft-HTTPAPI/2.0
       x-ms-copy-id:
       - fc5c7793-8184-48dc-a80c-9808e085c53a
->>>>>>> 07ae0e32
       x-ms-copy-status:
       - success
       x-ms-version:
-      - '2021-06-08'
+      - '2018-11-09'
     status:
       code: 202
       message: Accepted
@@ -600,15 +432,9 @@
       Connection:
       - keep-alive
       User-Agent:
-<<<<<<< HEAD
-      - Azure-Storage/2.0.0-2.0.1 (Python CPython 3.9.6; Windows 10) AZURECLI/2.37.0
-      x-ms-date:
-      - Fri, 27 May 2022 08:24:28 GMT
-=======
       - Azure-Storage/2.0.0-2.0.1 (Python CPython 3.8.7; Windows 10) AZURECLI/2.37.0
       x-ms-date:
       - Wed, 25 May 2022 08:06:33 GMT
->>>>>>> 07ae0e32
       x-ms-version:
       - '2018-11-09'
     method: HEAD
@@ -622,23 +448,6 @@
       content-type:
       - application/octet-stream
       date:
-<<<<<<< HEAD
-      - Fri, 27 May 2022 08:24:28 GMT
-      etag:
-      - '"0x8DA3FBA50C0857B"'
-      last-modified:
-      - Fri, 27 May 2022 08:24:27 GMT
-      server:
-      - Windows-Azure-File/1.0 Microsoft-HTTPAPI/2.0
-      x-ms-copy-completion-time:
-      - Fri, 27 May 2022 08:24:27 GMT
-      x-ms-copy-id:
-      - 5b469717-b302-407a-a3b9-aa8fe0dfd658
-      x-ms-copy-progress:
-      - 524288/524288
-      x-ms-copy-source:
-      - https://clitestkmruk62vgscwdmrh2.file.core.windows.net/shareiiv6zvn43yn2q2hasgf/dir1/source_file.txt
-=======
       - Wed, 25 May 2022 08:06:35 GMT
       etag:
       - '"0x8DA3E257BA70B30"'
@@ -654,7 +463,6 @@
       - 524288/524288
       x-ms-copy-source:
       - https://clitest36uwn5vwiu55vlaaq.file.core.windows.net/sharepjlox5hsuiqwkxun4ko/dir1/source_file.txt
->>>>>>> 07ae0e32
       x-ms-copy-status:
       - success
       x-ms-server-encrypted:
@@ -669,54 +477,27 @@
 - request:
     body: null
     headers:
-      Accept:
-      - application/xml
-      Accept-Encoding:
-      - gzip, deflate
-      CommandName:
-      - storage file copy start
-      Connection:
-      - keep-alive
-      Content-Length:
-      - '0'
-      ParameterSetName:
-      - -s -p -u --account-name --account-key
-      User-Agent:
-<<<<<<< HEAD
-      - AZURECLI/2.37.0 azsdk-python-storage-file-share/12.8.0 Python/3.9.6 (Windows-10-10.0.19044-SP0)
-      x-ms-copy-source:
-      - https://clitestkmruk62vgscwdmrh2.file.core.windows.net/shareiiv6zvn43yn2q2hasgf/dir1/source_file.txt
-      x-ms-date:
-      - Fri, 27 May 2022 08:24:29 GMT
-=======
+      Connection:
+      - keep-alive
+      Content-Length:
+      - '0'
+      User-Agent:
       - Azure-Storage/2.0.0-2.0.1 (Python CPython 3.8.7; Windows 10) AZURECLI/2.37.0
       x-ms-copy-source:
       - https://clitest36uwn5vwiu55vlaaq.file.core.windows.net/sharepjlox5hsuiqwkxun4ko/dir1/source_file.txt
       x-ms-date:
       - Wed, 25 May 2022 08:06:35 GMT
->>>>>>> 07ae0e32
-      x-ms-version:
-      - '2021-06-08'
-    method: PUT
-    uri: https://clitest000002.file.core.windows.net/share000004/dir2%5Cdestination_file.txt
-  response:
-    body:
-      string: ''
-    headers:
-      content-length:
-      - '0'
-      date:
-<<<<<<< HEAD
-      - Fri, 27 May 2022 08:24:30 GMT
-      etag:
-      - '"0x8DA3FBA522538E7"'
-      last-modified:
-      - Fri, 27 May 2022 08:24:30 GMT
-      server:
-      - Windows-Azure-File/1.0 Microsoft-HTTPAPI/2.0
-      x-ms-copy-id:
-      - 2e4136c8-97a0-4f6a-84f3-b226c0d58b3e
-=======
+      x-ms-version:
+      - '2018-11-09'
+    method: PUT
+    uri: https://clitest000002.file.core.windows.net/share000004/dir2/destination_file.txt
+  response:
+    body:
+      string: ''
+    headers:
+      content-length:
+      - '0'
+      date:
       - Wed, 25 May 2022 08:06:37 GMT
       etag:
       - '"0x8DA3E257DEC3A5A"'
@@ -726,11 +507,10 @@
       - Windows-Azure-File/1.0 Microsoft-HTTPAPI/2.0
       x-ms-copy-id:
       - dd33d78f-b407-4004-b3f5-78ce25ba5013
->>>>>>> 07ae0e32
       x-ms-copy-status:
       - success
       x-ms-version:
-      - '2021-06-08'
+      - '2018-11-09'
     status:
       code: 202
       message: Accepted
@@ -740,15 +520,9 @@
       Connection:
       - keep-alive
       User-Agent:
-<<<<<<< HEAD
-      - Azure-Storage/2.0.0-2.0.1 (Python CPython 3.9.6; Windows 10) AZURECLI/2.37.0
-      x-ms-date:
-      - Fri, 27 May 2022 08:24:30 GMT
-=======
       - Azure-Storage/2.0.0-2.0.1 (Python CPython 3.8.7; Windows 10) AZURECLI/2.37.0
       x-ms-date:
       - Wed, 25 May 2022 08:06:37 GMT
->>>>>>> 07ae0e32
       x-ms-version:
       - '2018-11-09'
     method: HEAD
@@ -762,23 +536,6 @@
       content-type:
       - application/octet-stream
       date:
-<<<<<<< HEAD
-      - Fri, 27 May 2022 08:24:30 GMT
-      etag:
-      - '"0x8DA3FBA522538E7"'
-      last-modified:
-      - Fri, 27 May 2022 08:24:30 GMT
-      server:
-      - Windows-Azure-File/1.0 Microsoft-HTTPAPI/2.0
-      x-ms-copy-completion-time:
-      - Fri, 27 May 2022 08:24:30 GMT
-      x-ms-copy-id:
-      - 2e4136c8-97a0-4f6a-84f3-b226c0d58b3e
-      x-ms-copy-progress:
-      - 524288/524288
-      x-ms-copy-source:
-      - https://clitestkmruk62vgscwdmrh2.file.core.windows.net/shareiiv6zvn43yn2q2hasgf/dir1/source_file.txt
-=======
       - Wed, 25 May 2022 08:06:38 GMT
       etag:
       - '"0x8DA3E257DEC3A5A"'
@@ -794,7 +551,6 @@
       - 524288/524288
       x-ms-copy-source:
       - https://clitest36uwn5vwiu55vlaaq.file.core.windows.net/sharepjlox5hsuiqwkxun4ko/dir1/source_file.txt
->>>>>>> 07ae0e32
       x-ms-copy-status:
       - success
       x-ms-server-encrypted:
@@ -809,54 +565,27 @@
 - request:
     body: null
     headers:
-      Accept:
-      - application/xml
-      Accept-Encoding:
-      - gzip, deflate
-      CommandName:
-      - storage file copy start
-      Connection:
-      - keep-alive
-      Content-Length:
-      - '0'
-      ParameterSetName:
-      - -s -p --source-share --source-path --account-name --account-key
-      User-Agent:
-<<<<<<< HEAD
-      - AZURECLI/2.37.0 azsdk-python-storage-file-share/12.8.0 Python/3.9.6 (Windows-10-10.0.19044-SP0)
-      x-ms-copy-source:
-      - https://clitestkmruk62vgscwdmrh2.file.core.windows.net/shareiiv6zvn43yn2q2hasgf/dir1%5Csource_file.txt
-      x-ms-date:
-      - Fri, 27 May 2022 08:24:31 GMT
-=======
+      Connection:
+      - keep-alive
+      Content-Length:
+      - '0'
+      User-Agent:
       - Azure-Storage/2.0.0-2.0.1 (Python CPython 3.8.7; Windows 10) AZURECLI/2.37.0
       x-ms-copy-source:
       - https://clitest36uwn5vwiu55vlaaq.file.core.windows.net/sharepjlox5hsuiqwkxun4ko/dir1%5Csource_file.txt
       x-ms-date:
       - Wed, 25 May 2022 08:06:39 GMT
->>>>>>> 07ae0e32
-      x-ms-version:
-      - '2021-06-08'
-    method: PUT
-    uri: https://clitest000002.file.core.windows.net/share000004/dir2%5Cdestination_file.txt
-  response:
-    body:
-      string: ''
-    headers:
-      content-length:
-      - '0'
-      date:
-<<<<<<< HEAD
-      - Fri, 27 May 2022 08:24:32 GMT
-      etag:
-      - '"0x8DA3FBA539F6D05"'
-      last-modified:
-      - Fri, 27 May 2022 08:24:32 GMT
-      server:
-      - Windows-Azure-File/1.0 Microsoft-HTTPAPI/2.0
-      x-ms-copy-id:
-      - cd59d66e-1506-4875-a229-7fc43a3c0ebb
-=======
+      x-ms-version:
+      - '2018-11-09'
+    method: PUT
+    uri: https://clitest000002.file.core.windows.net/share000004/dir2/destination_file.txt
+  response:
+    body:
+      string: ''
+    headers:
+      content-length:
+      - '0'
+      date:
       - Wed, 25 May 2022 08:06:42 GMT
       etag:
       - '"0x8DA3E258102CC0A"'
@@ -866,11 +595,10 @@
       - Windows-Azure-File/1.0 Microsoft-HTTPAPI/2.0
       x-ms-copy-id:
       - 5d7798e9-98d2-40d8-85f3-a48e39745c40
->>>>>>> 07ae0e32
       x-ms-copy-status:
       - success
       x-ms-version:
-      - '2021-06-08'
+      - '2018-11-09'
     status:
       code: 202
       message: Accepted
