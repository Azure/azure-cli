--- conflicted
+++ resolved
@@ -11,11 +11,7 @@
 import sys
 
 ALLOWED_ERRORS = [
-<<<<<<< HEAD
-    "has requirement requests~=2.14.1, but you have requests 2.17.3.",
-=======
     "has requirement requests~=2.14.1, but you have requests 2.",
->>>>>>> c48bbd06
     "has requirement azure-common[autorest]==1.1.4, but you have azure-common 1.1.6.",
     "has requirement azure-common~=1.1.5, but you have azure-common 1.1.4."
 ]
