interactions:
- request:
    body: null
    headers:
      Accept:
      - application/json
      Accept-Encoding:
      - gzip, deflate
      CommandName:
      - aks create
      Connection:
      - keep-alive
      ParameterSetName:
      - --resource-group --name --location --enable-managed-identity --enable-oidc-issuer
        --aks-custom-headers --ssh-key-value
      User-Agent:
<<<<<<< HEAD
      - AZURECLI/2.48.1 azsdk-python-azure-mgmt-containerservice/22.1.0 Python/3.8.10
        (Linux-5.15.0-1033-azure-x86_64-with-glibc2.29)
=======
      - AZURECLI/2.49.0 azsdk-python-azure-mgmt-containerservice/23.0.0 Python/3.8.16
        (macOS-13.4-arm64-arm-64bit)
>>>>>>> 27d920ec
    method: GET
    uri: https://management.azure.com/subscriptions/00000000-0000-0000-0000-000000000000/resourceGroups/clitest000001/providers/Microsoft.ContainerService/managedClusters/cliakstest000001?api-version=2023-05-01
  response:
    body:
      string: '{"error":{"code":"ResourceNotFound","message":"The Resource ''Microsoft.ContainerService/managedClusters/cliakstest000001''
        under resource group ''clitest000001'' was not found. For more details please
        go to https://aka.ms/ARMResourceNotFoundFix"}}'
    headers:
      cache-control:
      - no-cache
      content-length:
      - '244'
      content-type:
      - application/json; charset=utf-8
      date:
<<<<<<< HEAD
      - Sat, 29 Apr 2023 10:11:16 GMT
=======
      - Thu, 15 Jun 2023 16:14:25 GMT
>>>>>>> 27d920ec
      expires:
      - '-1'
      pragma:
      - no-cache
      strict-transport-security:
      - max-age=31536000; includeSubDomains
      x-content-type-options:
      - nosniff
      x-ms-failure-cause:
      - gateway
    status:
      code: 404
      message: Not Found
- request:
<<<<<<< HEAD
    body: '{"location": "westus2", "identity": {"type": "SystemAssigned"}, "properties":
      {"kubernetesVersion": "", "dnsPrefix": "cliakstest-clitestqfdljiivw-79a739",
=======
    body: '{"location": "centraluseuap", "identity": {"type": "SystemAssigned"}, "properties":
      {"kubernetesVersion": "", "dnsPrefix": "cliakstest-clitestqawa27uor-8ecadf",
>>>>>>> 27d920ec
      "agentPoolProfiles": [{"count": 3, "vmSize": "Standard_DS2_v2", "osDiskSizeGB":
      0, "osType": "Linux", "enableAutoScaling": false, "type": "VirtualMachineScaleSets",
      "mode": "System", "orchestratorVersion": "", "upgradeSettings": {}, "enableNodePublicIP":
      false, "scaleSetPriority": "Regular", "scaleSetEvictionPolicy": "Delete", "spotMaxPrice":
      -1.0, "nodeTaints": [], "enableEncryptionAtHost": false, "enableUltraSSD": false,
      "enableFIPS": false, "name": "nodepool1"}], "linuxProfile": {"adminUsername":
<<<<<<< HEAD
      "azureuser", "ssh": {"publicKeys": [{"keyData": "ssh-rsa AAAAB3NzaC1yc2EAAAADAQABAAABAQCvBk9v4/Qo7XJWIY7AItmm8ohKhV9Y2z/SA5RKWk4BUCpK4ElHu8ia+QREfb7nmO5LtydRi7glVKNjUWUeaSC1PTmk2Z421whqvLRgF6XquFUcEC+VZG54EiS7j6hc2G3Af76vCZQQIQ7fKB8gngJXVb4QjbKVkoORamBKaSQ5MoAPF9GeSPfDesETM/jcE60BguHKjSTXhfsvgs6/iuUSPQ7duXwFtlpQy8WwA6ymGj4ehF0y8NXP6fjEajHDhPjPDkyuKBFTScflrLRryURmRyyICLt40vd+gaiyYCmREJxZNT/7J1pKmlpLNJejqDgXJ97xeyv4flTL7XRSgWV5
      azcli_aks_live_test@example.com\n"}]}}, "addonProfiles": {}, "oidcIssuerProfile":
      {"enabled": true}, "enableRBAC": true, "networkProfile": {"networkPlugin": "kubenet",
      "podCidr": "10.244.0.0/16", "serviceCidr": "10.0.0.0/16", "dnsServiceIP": "10.0.0.10",
      "dockerBridgeCidr": "172.17.0.1/16", "outboundType": "loadBalancer", "loadBalancerSku":
      "standard"}, "disableLocalAccounts": false, "storageProfile": {}}}'
=======
      "azureuser", "ssh": {"publicKeys": [{"keyData": "ssh-rsa AAAAB3NzaC1yc2EAAAADAQABAAACAQCbIg1guRHbI0lV11wWDt1r2cUdcNd27CJsg+SfgC7miZeubtwUhbsPdhMQsfDyhOWHq1+ZL0M+nJZV63d/1dhmhtgyOqejUwrPlzKhydsbrsdUor+JmNJDdW01v7BXHyuymT8G4s09jCasNOwiufbP/qp72ruu0bIA1nySsvlf9pCQAuFkAnVnf/rFhUlOkhtRpwcq8SUNY2zRHR/EKb/4NWY1JzR4sa3q2fWIJdrrX0DvLoa5g9bIEd4Df79ba7v+yiUBOS0zT2ll+z4g9izHK3EO5d8hL4jYxcjKs+wcslSYRWrascfscLgMlMGh0CdKeNTDjHpGPncaf3Z+FwwwjWeuiNBxv7bJo13/8B/098KlVDl4GZqsoBCEjPyJfV6hO0y/LkRGkk7oHWKgeWAfKtfLItRp00eZ4fcJNK9kCaSMmEugoZWcI7NGbZXzqFWqbpRI7NcDP9+WIQ+i9U5vqWsqd/zng4kbuAJ6UuKqIzB0upYrLShfQE3SAck8oaLhJqqq56VfDuASNpJKidV+zq27HfSBmbXnkR/5AK337dc3MXKJypoK/QPMLKUAP5XLPbs+NddJQV7EZXd29DLgp+fRIg3edpKdO7ZErWhv7d+3Kws+e1Y+ypmR2WIVSwVyBEUfgv2C8Ts9gnTF4pNcEY/S2aBicz5Ew2+jdyGNQQ==
      test@example.com\n"}]}}, "addonProfiles": {}, "oidcIssuerProfile": {"enabled":
      true}, "enableRBAC": true, "networkProfile": {"networkPlugin": "kubenet", "podCidr":
      "10.244.0.0/16", "serviceCidr": "10.0.0.0/16", "dnsServiceIP": "10.0.0.10",
      "outboundType": "loadBalancer", "loadBalancerSku": "standard"}, "disableLocalAccounts":
      false, "storageProfile": {}}}'
>>>>>>> 27d920ec
    headers:
      AKSHTTPCustomFeatures:
      - Microsoft.ContainerService/EnableOIDCIssuerPreview
      Accept:
      - application/json
      Accept-Encoding:
      - gzip, deflate
      CommandName:
      - aks create
      Connection:
      - keep-alive
      Content-Length:
      - '1797'
      Content-Type:
      - application/json
      ParameterSetName:
      - --resource-group --name --location --enable-managed-identity --enable-oidc-issuer
        --aks-custom-headers --ssh-key-value
      User-Agent:
<<<<<<< HEAD
      - AZURECLI/2.48.1 azsdk-python-azure-mgmt-containerservice/22.1.0 Python/3.8.10
        (Linux-5.15.0-1033-azure-x86_64-with-glibc2.29)
=======
      - AZURECLI/2.49.0 azsdk-python-azure-mgmt-containerservice/23.0.0 Python/3.8.16
        (macOS-13.4-arm64-arm-64bit)
>>>>>>> 27d920ec
    method: PUT
    uri: https://management.azure.com/subscriptions/00000000-0000-0000-0000-000000000000/resourceGroups/clitest000001/providers/Microsoft.ContainerService/managedClusters/cliakstest000001?api-version=2023-05-01
  response:
    body:
<<<<<<< HEAD
      string: "{\n  \"id\": \"/subscriptions/00000000-0000-0000-0000-000000000000/resourcegroups/clitest000001/providers/Microsoft.ContainerService/managedClusters/cliakstest000001\",\n
        \ \"location\": \"westus2\",\n  \"name\": \"cliakstest000001\",\n  \"type\":
        \"Microsoft.ContainerService/ManagedClusters\",\n  \"properties\": {\n   \"provisioningState\":
        \"Creating\",\n   \"powerState\": {\n    \"code\": \"Running\"\n   },\n   \"kubernetesVersion\":
        \"1.25.6\",\n   \"currentKubernetesVersion\": \"1.25.6\",\n   \"dnsPrefix\":
        \"cliakstest-clitestqfdljiivw-79a739\",\n   \"fqdn\": \"cliakstest-clitestqfdljiivw-79a739-nlzqiwnw.hcp.westus2.azmk8s.io\",\n
        \  \"azurePortalFQDN\": \"cliakstest-clitestqfdljiivw-79a739-nlzqiwnw.portal.hcp.westus2.azmk8s.io\",\n
        \  \"agentPoolProfiles\": [\n    {\n     \"name\": \"nodepool1\",\n     \"count\":
        3,\n     \"vmSize\": \"Standard_DS2_v2\",\n     \"osDiskSizeGB\": 128,\n     \"osDiskType\":
        \"Managed\",\n     \"kubeletDiskType\": \"OS\",\n     \"maxPods\": 110,\n
        \    \"type\": \"VirtualMachineScaleSets\",\n     \"enableAutoScaling\": false,\n
        \    \"provisioningState\": \"Creating\",\n     \"powerState\": {\n      \"code\":
        \"Running\"\n     },\n     \"orchestratorVersion\": \"1.25.6\",\n     \"currentOrchestratorVersion\":
        \"1.25.6\",\n     \"enableNodePublicIP\": false,\n     \"mode\": \"System\",\n
        \    \"enableEncryptionAtHost\": false,\n     \"enableUltraSSD\": false,\n
        \    \"osType\": \"Linux\",\n     \"osSKU\": \"Ubuntu\",\n     \"nodeImageVersion\":
        \"AKSUbuntu-2204gen2containerd-202304.10.0\",\n     \"upgradeSettings\": {},\n
        \    \"enableFIPS\": false\n    }\n   ],\n   \"linuxProfile\": {\n    \"adminUsername\":
        \"azureuser\",\n    \"ssh\": {\n     \"publicKeys\": [\n      {\n       \"keyData\":
        \"ssh-rsa AAAAB3NzaC1yc2EAAAADAQABAAABAQCvBk9v4/Qo7XJWIY7AItmm8ohKhV9Y2z/SA5RKWk4BUCpK4ElHu8ia+QREfb7nmO5LtydRi7glVKNjUWUeaSC1PTmk2Z421whqvLRgF6XquFUcEC+VZG54EiS7j6hc2G3Af76vCZQQIQ7fKB8gngJXVb4QjbKVkoORamBKaSQ5MoAPF9GeSPfDesETM/jcE60BguHKjSTXhfsvgs6/iuUSPQ7duXwFtlpQy8WwA6ymGj4ehF0y8NXP6fjEajHDhPjPDkyuKBFTScflrLRryURmRyyICLt40vd+gaiyYCmREJxZNT/7J1pKmlpLNJejqDgXJ97xeyv4flTL7XRSgWV5
        azcli_aks_live_test@example.com\\n\"\n      }\n     ]\n    }\n   },\n   \"servicePrincipalProfile\":
        {\n    \"clientId\":\"00000000-0000-0000-0000-000000000001\"\n   },\n   \"nodeResourceGroup\":
        \"MC_clitest000001_cliakstest000001_westus2\",\n   \"enableRBAC\": true,\n
        \  \"enableLTS\": \"KubernetesOfficial\",\n   \"networkProfile\": {\n    \"networkPlugin\":
        \"kubenet\",\n    \"loadBalancerSku\": \"standard\",\n    \"loadBalancerProfile\":
        {\n     \"managedOutboundIPs\": {\n      \"count\": 1\n     }\n    },\n    \"podCidr\":
        \"10.244.0.0/16\",\n    \"serviceCidr\": \"10.0.0.0/16\",\n    \"dnsServiceIP\":
        \"10.0.0.10\",\n    \"dockerBridgeCidr\": \"172.17.0.1/16\",\n    \"outboundType\":
        \"loadBalancer\",\n    \"podCidrs\": [\n     \"10.244.0.0/16\"\n    ],\n    \"serviceCidrs\":
        [\n     \"10.0.0.0/16\"\n    ],\n    \"ipFamilies\": [\n     \"IPv4\"\n    ]\n
        \  },\n   \"maxAgentPools\": 100,\n   \"disableLocalAccounts\": false,\n   \"securityProfile\":
        {},\n   \"storageProfile\": {\n    \"diskCSIDriver\": {\n     \"enabled\":
        true\n    },\n    \"fileCSIDriver\": {\n     \"enabled\": true\n    },\n    \"snapshotController\":
        {\n     \"enabled\": true\n    }\n   },\n   \"oidcIssuerProfile\": {\n    \"enabled\":
        true,\n    \"issuerURL\": \"https://westus2.oic.prod-aks.azure.com/72f988bf-86f1-41af-91ab-2d7cd011db47/8742ca22-ed62-4ed3-99da-b9d730dc25da/\"\n
        \  },\n   \"workloadAutoScalerProfile\": {}\n  },\n  \"identity\": {\n   \"type\":
        \"SystemAssigned\",\n   \"principalId\":\"00000000-0000-0000-0000-000000000001\",\n
        \  \"tenantId\": \"72f988bf-86f1-41af-91ab-2d7cd011db47\"\n  },\n  \"sku\":
        {\n   \"name\": \"Base\",\n   \"tier\": \"Free\"\n  }\n }"
    headers:
      azure-asyncoperation:
      - https://management.azure.com/subscriptions/00000000-0000-0000-0000-000000000000/providers/Microsoft.ContainerService/locations/westus2/operations/2f6b4775-0968-46d4-b41c-4aee661d776d?api-version=2016-03-30
      cache-control:
      - no-cache
      content-length:
      - '3439'
      content-type:
      - application/json
      date:
      - Sat, 29 Apr 2023 10:11:20 GMT
=======
      string: "{\n  \"id\": \"/subscriptions/00000000-0000-0000-0000-000000000000/resourcegroups/clitest000001/providers/Microsoft.ContainerService/managedClusters/cliakstest000001\"\
        ,\n  \"location\": \"centraluseuap\",\n  \"name\": \"cliakstest000001\",\n\
        \  \"type\": \"Microsoft.ContainerService/ManagedClusters\",\n  \"properties\"\
        : {\n   \"provisioningState\": \"Creating\",\n   \"powerState\": {\n    \"\
        code\": \"Running\"\n   },\n   \"kubernetesVersion\": \"1.25.6\",\n   \"currentKubernetesVersion\"\
        : \"1.25.6\",\n   \"dnsPrefix\": \"cliakstest-clitestqawa27uor-8ecadf\",\n\
        \   \"fqdn\": \"cliakstest-clitestqawa27uor-8ecadf-yc2tw6w9.hcp.centraluseuap.azmk8s.io\"\
        ,\n   \"azurePortalFQDN\": \"cliakstest-clitestqawa27uor-8ecadf-yc2tw6w9.portal.hcp.centraluseuap.azmk8s.io\"\
        ,\n   \"agentPoolProfiles\": [\n    {\n     \"name\": \"nodepool1\",\n   \
        \  \"count\": 3,\n     \"vmSize\": \"Standard_DS2_v2\",\n     \"osDiskSizeGB\"\
        : 128,\n     \"osDiskType\": \"Managed\",\n     \"kubeletDiskType\": \"OS\"\
        ,\n     \"maxPods\": 110,\n     \"type\": \"VirtualMachineScaleSets\",\n \
        \    \"enableAutoScaling\": false,\n     \"provisioningState\": \"Creating\"\
        ,\n     \"powerState\": {\n      \"code\": \"Running\"\n     },\n     \"orchestratorVersion\"\
        : \"1.25.6\",\n     \"currentOrchestratorVersion\": \"1.25.6\",\n     \"enableNodePublicIP\"\
        : false,\n     \"mode\": \"System\",\n     \"enableEncryptionAtHost\": false,\n\
        \     \"enableUltraSSD\": false,\n     \"osType\": \"Linux\",\n     \"osSKU\"\
        : \"Ubuntu\",\n     \"nodeImageVersion\": \"AKSUbuntu-2204gen2containerd-202306.07.0\"\
        ,\n     \"upgradeSettings\": {},\n     \"enableFIPS\": false\n    }\n   ],\n\
        \   \"linuxProfile\": {\n    \"adminUsername\": \"azureuser\",\n    \"ssh\"\
        : {\n     \"publicKeys\": [\n      {\n       \"keyData\": \"ssh-rsa AAAAB3NzaC1yc2EAAAADAQABAAACAQCbIg1guRHbI0lV11wWDt1r2cUdcNd27CJsg+SfgC7miZeubtwUhbsPdhMQsfDyhOWHq1+ZL0M+nJZV63d/1dhmhtgyOqejUwrPlzKhydsbrsdUor+JmNJDdW01v7BXHyuymT8G4s09jCasNOwiufbP/qp72ruu0bIA1nySsvlf9pCQAuFkAnVnf/rFhUlOkhtRpwcq8SUNY2zRHR/EKb/4NWY1JzR4sa3q2fWIJdrrX0DvLoa5g9bIEd4Df79ba7v+yiUBOS0zT2ll+z4g9izHK3EO5d8hL4jYxcjKs+wcslSYRWrascfscLgMlMGh0CdKeNTDjHpGPncaf3Z+FwwwjWeuiNBxv7bJo13/8B/098KlVDl4GZqsoBCEjPyJfV6hO0y/LkRGkk7oHWKgeWAfKtfLItRp00eZ4fcJNK9kCaSMmEugoZWcI7NGbZXzqFWqbpRI7NcDP9+WIQ+i9U5vqWsqd/zng4kbuAJ6UuKqIzB0upYrLShfQE3SAck8oaLhJqqq56VfDuASNpJKidV+zq27HfSBmbXnkR/5AK337dc3MXKJypoK/QPMLKUAP5XLPbs+NddJQV7EZXd29DLgp+fRIg3edpKdO7ZErWhv7d+3Kws+e1Y+ypmR2WIVSwVyBEUfgv2C8Ts9gnTF4pNcEY/S2aBicz5Ew2+jdyGNQQ==\
        \ test@example.com\\n\"\n      }\n     ]\n    }\n   },\n   \"servicePrincipalProfile\"\
        : {\n    \"clientId\":\"00000000-0000-0000-0000-000000000001\"\n   },\n  \
        \ \"nodeResourceGroup\": \"MC_clitest000001_cliakstest000001_centraluseuap\"\
        ,\n   \"enableRBAC\": true,\n   \"supportPlan\": \"KubernetesOfficial\",\n\
        \   \"networkProfile\": {\n    \"networkPlugin\": \"kubenet\",\n    \"loadBalancerSku\"\
        : \"standard\",\n    \"loadBalancerProfile\": {\n     \"managedOutboundIPs\"\
        : {\n      \"count\": 1\n     }\n    },\n    \"podCidr\": \"10.244.0.0/16\"\
        ,\n    \"serviceCidr\": \"10.0.0.0/16\",\n    \"dnsServiceIP\": \"10.0.0.10\"\
        ,\n    \"outboundType\": \"loadBalancer\",\n    \"podCidrs\": [\n     \"10.244.0.0/16\"\
        \n    ],\n    \"serviceCidrs\": [\n     \"10.0.0.0/16\"\n    ],\n    \"ipFamilies\"\
        : [\n     \"IPv4\"\n    ]\n   },\n   \"maxAgentPools\": 100,\n   \"disableLocalAccounts\"\
        : false,\n   \"securityProfile\": {},\n   \"storageProfile\": {\n    \"diskCSIDriver\"\
        : {\n     \"enabled\": true\n    },\n    \"fileCSIDriver\": {\n     \"enabled\"\
        : true\n    },\n    \"snapshotController\": {\n     \"enabled\": true\n  \
        \  }\n   },\n   \"oidcIssuerProfile\": {\n    \"enabled\": true,\n    \"issuerURL\"\
        : \"https://centraluseuap.oic.prod-aks.azure.com/72f988bf-86f1-41af-91ab-2d7cd011db47/676bd10d-71b2-4650-bb7c-e9562c933c82/\"\
        \n   },\n   \"workloadAutoScalerProfile\": {}\n  },\n  \"identity\": {\n \
        \  \"type\": \"SystemAssigned\",\n   \"principalId\":\"00000000-0000-0000-0000-000000000001\"\
        ,\n   \"tenantId\": \"72f988bf-86f1-41af-91ab-2d7cd011db47\"\n  },\n  \"sku\"\
        : {\n   \"name\": \"Base\",\n   \"tier\": \"Free\"\n  }\n }"
    headers:
      azure-asyncoperation:
      - https://management.azure.com/subscriptions/00000000-0000-0000-0000-000000000000/providers/Microsoft.ContainerService/locations/centraluseuap/operations/1335454d-29d3-473e-9691-7f4ee36be0b7?api-version=2016-03-30
      cache-control:
      - no-cache
      content-length:
      - '3759'
      content-type:
      - application/json
      date:
      - Thu, 15 Jun 2023 16:14:31 GMT
>>>>>>> 27d920ec
      expires:
      - '-1'
      pragma:
      - no-cache
      server:
      - nginx
      strict-transport-security:
      - max-age=31536000; includeSubDomains
      x-content-type-options:
      - nosniff
      x-ms-ratelimit-remaining-subscription-writes:
<<<<<<< HEAD
      - '1189'
=======
      - '1199'
>>>>>>> 27d920ec
    status:
      code: 201
      message: Created
- request:
    body: null
    headers:
      Accept:
      - '*/*'
      Accept-Encoding:
      - gzip, deflate
      CommandName:
      - aks create
      Connection:
      - keep-alive
      ParameterSetName:
      - --resource-group --name --location --enable-managed-identity --enable-oidc-issuer
        --aks-custom-headers --ssh-key-value
      User-Agent:
<<<<<<< HEAD
      - AZURECLI/2.48.1 azsdk-python-azure-mgmt-containerservice/22.1.0 Python/3.8.10
        (Linux-5.15.0-1033-azure-x86_64-with-glibc2.29)
    method: GET
    uri: https://management.azure.com/subscriptions/00000000-0000-0000-0000-000000000000/providers/Microsoft.ContainerService/locations/westus2/operations/2f6b4775-0968-46d4-b41c-4aee661d776d?api-version=2016-03-30
  response:
    body:
      string: "{\n  \"name\": \"75476b2f-6809-d446-b41c-4aee661d776d\",\n  \"status\":
        \"InProgress\",\n  \"startTime\": \"2023-04-29T10:11:20.7847655Z\"\n }"
=======
      - AZURECLI/2.49.0 azsdk-python-azure-mgmt-containerservice/23.0.0 Python/3.8.16
        (macOS-13.4-arm64-arm-64bit)
    method: GET
    uri: https://management.azure.com/subscriptions/00000000-0000-0000-0000-000000000000/providers/Microsoft.ContainerService/locations/centraluseuap/operations/1335454d-29d3-473e-9691-7f4ee36be0b7?api-version=2016-03-30
  response:
    body:
      string: "{\n  \"name\": \"4d453513-d329-3e47-9691-7f4ee36be0b7\",\n  \"status\"\
        : \"InProgress\",\n  \"startTime\": \"2023-06-15T16:14:31.4713933Z\"\n }"
>>>>>>> 27d920ec
    headers:
      cache-control:
      - no-cache
      content-length:
      - '126'
      content-type:
      - application/json
      date:
<<<<<<< HEAD
      - Sat, 29 Apr 2023 10:11:20 GMT
=======
      - Thu, 15 Jun 2023 16:14:31 GMT
>>>>>>> 27d920ec
      expires:
      - '-1'
      pragma:
      - no-cache
      server:
      - nginx
      strict-transport-security:
      - max-age=31536000; includeSubDomains
      transfer-encoding:
      - chunked
      vary:
      - Accept-Encoding
      x-content-type-options:
      - nosniff
    status:
      code: 200
      message: OK
- request:
    body: null
    headers:
      Accept:
      - '*/*'
      Accept-Encoding:
      - gzip, deflate
      CommandName:
      - aks create
      Connection:
      - keep-alive
      ParameterSetName:
      - --resource-group --name --location --enable-managed-identity --enable-oidc-issuer
        --aks-custom-headers --ssh-key-value
      User-Agent:
<<<<<<< HEAD
      - AZURECLI/2.48.1 azsdk-python-azure-mgmt-containerservice/22.1.0 Python/3.8.10
        (Linux-5.15.0-1033-azure-x86_64-with-glibc2.29)
    method: GET
    uri: https://management.azure.com/subscriptions/00000000-0000-0000-0000-000000000000/providers/Microsoft.ContainerService/locations/westus2/operations/2f6b4775-0968-46d4-b41c-4aee661d776d?api-version=2016-03-30
  response:
    body:
      string: "{\n  \"name\": \"75476b2f-6809-d446-b41c-4aee661d776d\",\n  \"status\":
        \"InProgress\",\n  \"startTime\": \"2023-04-29T10:11:20.7847655Z\"\n }"
=======
      - AZURECLI/2.49.0 azsdk-python-azure-mgmt-containerservice/23.0.0 Python/3.8.16
        (macOS-13.4-arm64-arm-64bit)
    method: GET
    uri: https://management.azure.com/subscriptions/00000000-0000-0000-0000-000000000000/providers/Microsoft.ContainerService/locations/centraluseuap/operations/1335454d-29d3-473e-9691-7f4ee36be0b7?api-version=2016-03-30
  response:
    body:
      string: "{\n  \"name\": \"4d453513-d329-3e47-9691-7f4ee36be0b7\",\n  \"status\"\
        : \"InProgress\",\n  \"startTime\": \"2023-06-15T16:14:31.4713933Z\"\n }"
>>>>>>> 27d920ec
    headers:
      cache-control:
      - no-cache
      content-length:
      - '126'
      content-type:
      - application/json
      date:
<<<<<<< HEAD
      - Sat, 29 Apr 2023 10:11:50 GMT
=======
      - Thu, 15 Jun 2023 16:15:01 GMT
>>>>>>> 27d920ec
      expires:
      - '-1'
      pragma:
      - no-cache
      server:
      - nginx
      strict-transport-security:
      - max-age=31536000; includeSubDomains
      transfer-encoding:
      - chunked
      vary:
      - Accept-Encoding
      x-content-type-options:
      - nosniff
    status:
      code: 200
      message: OK
- request:
    body: null
    headers:
      Accept:
      - '*/*'
      Accept-Encoding:
      - gzip, deflate
      CommandName:
      - aks create
      Connection:
      - keep-alive
      ParameterSetName:
      - --resource-group --name --location --enable-managed-identity --enable-oidc-issuer
        --aks-custom-headers --ssh-key-value
      User-Agent:
<<<<<<< HEAD
      - AZURECLI/2.48.1 azsdk-python-azure-mgmt-containerservice/22.1.0 Python/3.8.10
        (Linux-5.15.0-1033-azure-x86_64-with-glibc2.29)
    method: GET
    uri: https://management.azure.com/subscriptions/00000000-0000-0000-0000-000000000000/providers/Microsoft.ContainerService/locations/westus2/operations/2f6b4775-0968-46d4-b41c-4aee661d776d?api-version=2016-03-30
  response:
    body:
      string: "{\n  \"name\": \"75476b2f-6809-d446-b41c-4aee661d776d\",\n  \"status\":
        \"InProgress\",\n  \"startTime\": \"2023-04-29T10:11:20.7847655Z\"\n }"
=======
      - AZURECLI/2.49.0 azsdk-python-azure-mgmt-containerservice/23.0.0 Python/3.8.16
        (macOS-13.4-arm64-arm-64bit)
    method: GET
    uri: https://management.azure.com/subscriptions/00000000-0000-0000-0000-000000000000/providers/Microsoft.ContainerService/locations/centraluseuap/operations/1335454d-29d3-473e-9691-7f4ee36be0b7?api-version=2016-03-30
  response:
    body:
      string: "{\n  \"name\": \"4d453513-d329-3e47-9691-7f4ee36be0b7\",\n  \"status\"\
        : \"InProgress\",\n  \"startTime\": \"2023-06-15T16:14:31.4713933Z\"\n }"
>>>>>>> 27d920ec
    headers:
      cache-control:
      - no-cache
      content-length:
      - '126'
      content-type:
      - application/json
      date:
<<<<<<< HEAD
      - Sat, 29 Apr 2023 10:12:20 GMT
=======
      - Thu, 15 Jun 2023 16:15:32 GMT
>>>>>>> 27d920ec
      expires:
      - '-1'
      pragma:
      - no-cache
      server:
      - nginx
      strict-transport-security:
      - max-age=31536000; includeSubDomains
      transfer-encoding:
      - chunked
      vary:
      - Accept-Encoding
      x-content-type-options:
      - nosniff
    status:
      code: 200
      message: OK
- request:
    body: null
    headers:
      Accept:
      - '*/*'
      Accept-Encoding:
      - gzip, deflate
      CommandName:
      - aks create
      Connection:
      - keep-alive
      ParameterSetName:
      - --resource-group --name --location --enable-managed-identity --enable-oidc-issuer
        --aks-custom-headers --ssh-key-value
      User-Agent:
<<<<<<< HEAD
      - AZURECLI/2.48.1 azsdk-python-azure-mgmt-containerservice/22.1.0 Python/3.8.10
        (Linux-5.15.0-1033-azure-x86_64-with-glibc2.29)
    method: GET
    uri: https://management.azure.com/subscriptions/00000000-0000-0000-0000-000000000000/providers/Microsoft.ContainerService/locations/westus2/operations/2f6b4775-0968-46d4-b41c-4aee661d776d?api-version=2016-03-30
  response:
    body:
      string: "{\n  \"name\": \"75476b2f-6809-d446-b41c-4aee661d776d\",\n  \"status\":
        \"InProgress\",\n  \"startTime\": \"2023-04-29T10:11:20.7847655Z\"\n }"
=======
      - AZURECLI/2.49.0 azsdk-python-azure-mgmt-containerservice/23.0.0 Python/3.8.16
        (macOS-13.4-arm64-arm-64bit)
    method: GET
    uri: https://management.azure.com/subscriptions/00000000-0000-0000-0000-000000000000/providers/Microsoft.ContainerService/locations/centraluseuap/operations/1335454d-29d3-473e-9691-7f4ee36be0b7?api-version=2016-03-30
  response:
    body:
      string: "{\n  \"name\": \"4d453513-d329-3e47-9691-7f4ee36be0b7\",\n  \"status\"\
        : \"InProgress\",\n  \"startTime\": \"2023-06-15T16:14:31.4713933Z\"\n }"
>>>>>>> 27d920ec
    headers:
      cache-control:
      - no-cache
      content-length:
      - '126'
      content-type:
      - application/json
      date:
<<<<<<< HEAD
      - Sat, 29 Apr 2023 10:12:50 GMT
=======
      - Thu, 15 Jun 2023 16:16:01 GMT
>>>>>>> 27d920ec
      expires:
      - '-1'
      pragma:
      - no-cache
      server:
      - nginx
      strict-transport-security:
      - max-age=31536000; includeSubDomains
      transfer-encoding:
      - chunked
      vary:
      - Accept-Encoding
      x-content-type-options:
      - nosniff
    status:
      code: 200
      message: OK
- request:
    body: null
    headers:
      Accept:
      - '*/*'
      Accept-Encoding:
      - gzip, deflate
      CommandName:
      - aks create
      Connection:
      - keep-alive
      ParameterSetName:
      - --resource-group --name --location --enable-managed-identity --enable-oidc-issuer
        --aks-custom-headers --ssh-key-value
      User-Agent:
<<<<<<< HEAD
      - AZURECLI/2.48.1 azsdk-python-azure-mgmt-containerservice/22.1.0 Python/3.8.10
        (Linux-5.15.0-1033-azure-x86_64-with-glibc2.29)
    method: GET
    uri: https://management.azure.com/subscriptions/00000000-0000-0000-0000-000000000000/providers/Microsoft.ContainerService/locations/westus2/operations/2f6b4775-0968-46d4-b41c-4aee661d776d?api-version=2016-03-30
  response:
    body:
      string: "{\n  \"name\": \"75476b2f-6809-d446-b41c-4aee661d776d\",\n  \"status\":
        \"InProgress\",\n  \"startTime\": \"2023-04-29T10:11:20.7847655Z\"\n }"
=======
      - AZURECLI/2.49.0 azsdk-python-azure-mgmt-containerservice/23.0.0 Python/3.8.16
        (macOS-13.4-arm64-arm-64bit)
    method: GET
    uri: https://management.azure.com/subscriptions/00000000-0000-0000-0000-000000000000/providers/Microsoft.ContainerService/locations/centraluseuap/operations/1335454d-29d3-473e-9691-7f4ee36be0b7?api-version=2016-03-30
  response:
    body:
      string: "{\n  \"name\": \"4d453513-d329-3e47-9691-7f4ee36be0b7\",\n  \"status\"\
        : \"InProgress\",\n  \"startTime\": \"2023-06-15T16:14:31.4713933Z\"\n }"
>>>>>>> 27d920ec
    headers:
      cache-control:
      - no-cache
      content-length:
      - '126'
      content-type:
      - application/json
      date:
<<<<<<< HEAD
      - Sat, 29 Apr 2023 10:13:20 GMT
=======
      - Thu, 15 Jun 2023 16:16:31 GMT
>>>>>>> 27d920ec
      expires:
      - '-1'
      pragma:
      - no-cache
      server:
      - nginx
      strict-transport-security:
      - max-age=31536000; includeSubDomains
      transfer-encoding:
      - chunked
      vary:
      - Accept-Encoding
      x-content-type-options:
      - nosniff
    status:
      code: 200
      message: OK
- request:
    body: null
    headers:
      Accept:
      - '*/*'
      Accept-Encoding:
      - gzip, deflate
      CommandName:
      - aks create
      Connection:
      - keep-alive
      ParameterSetName:
      - --resource-group --name --location --enable-managed-identity --enable-oidc-issuer
        --aks-custom-headers --ssh-key-value
      User-Agent:
<<<<<<< HEAD
      - AZURECLI/2.48.1 azsdk-python-azure-mgmt-containerservice/22.1.0 Python/3.8.10
        (Linux-5.15.0-1033-azure-x86_64-with-glibc2.29)
    method: GET
    uri: https://management.azure.com/subscriptions/00000000-0000-0000-0000-000000000000/providers/Microsoft.ContainerService/locations/westus2/operations/2f6b4775-0968-46d4-b41c-4aee661d776d?api-version=2016-03-30
  response:
    body:
      string: "{\n  \"name\": \"75476b2f-6809-d446-b41c-4aee661d776d\",\n  \"status\":
        \"InProgress\",\n  \"startTime\": \"2023-04-29T10:11:20.7847655Z\"\n }"
=======
      - AZURECLI/2.49.0 azsdk-python-azure-mgmt-containerservice/23.0.0 Python/3.8.16
        (macOS-13.4-arm64-arm-64bit)
    method: GET
    uri: https://management.azure.com/subscriptions/00000000-0000-0000-0000-000000000000/providers/Microsoft.ContainerService/locations/centraluseuap/operations/1335454d-29d3-473e-9691-7f4ee36be0b7?api-version=2016-03-30
  response:
    body:
      string: "{\n  \"name\": \"4d453513-d329-3e47-9691-7f4ee36be0b7\",\n  \"status\"\
        : \"InProgress\",\n  \"startTime\": \"2023-06-15T16:14:31.4713933Z\"\n }"
>>>>>>> 27d920ec
    headers:
      cache-control:
      - no-cache
      content-length:
      - '126'
      content-type:
      - application/json
      date:
<<<<<<< HEAD
      - Sat, 29 Apr 2023 10:13:51 GMT
=======
      - Thu, 15 Jun 2023 16:17:02 GMT
>>>>>>> 27d920ec
      expires:
      - '-1'
      pragma:
      - no-cache
      server:
      - nginx
      strict-transport-security:
      - max-age=31536000; includeSubDomains
      transfer-encoding:
      - chunked
      vary:
      - Accept-Encoding
      x-content-type-options:
      - nosniff
    status:
      code: 200
      message: OK
- request:
    body: null
    headers:
      Accept:
      - '*/*'
      Accept-Encoding:
      - gzip, deflate
      CommandName:
      - aks create
      Connection:
      - keep-alive
      ParameterSetName:
      - --resource-group --name --location --enable-managed-identity --enable-oidc-issuer
        --aks-custom-headers --ssh-key-value
      User-Agent:
<<<<<<< HEAD
      - AZURECLI/2.48.1 azsdk-python-azure-mgmt-containerservice/22.1.0 Python/3.8.10
        (Linux-5.15.0-1033-azure-x86_64-with-glibc2.29)
    method: GET
    uri: https://management.azure.com/subscriptions/00000000-0000-0000-0000-000000000000/providers/Microsoft.ContainerService/locations/westus2/operations/2f6b4775-0968-46d4-b41c-4aee661d776d?api-version=2016-03-30
  response:
    body:
      string: "{\n  \"name\": \"75476b2f-6809-d446-b41c-4aee661d776d\",\n  \"status\":
        \"InProgress\",\n  \"startTime\": \"2023-04-29T10:11:20.7847655Z\"\n }"
=======
      - AZURECLI/2.49.0 azsdk-python-azure-mgmt-containerservice/23.0.0 Python/3.8.16
        (macOS-13.4-arm64-arm-64bit)
    method: GET
    uri: https://management.azure.com/subscriptions/00000000-0000-0000-0000-000000000000/providers/Microsoft.ContainerService/locations/centraluseuap/operations/1335454d-29d3-473e-9691-7f4ee36be0b7?api-version=2016-03-30
  response:
    body:
      string: "{\n  \"name\": \"4d453513-d329-3e47-9691-7f4ee36be0b7\",\n  \"status\"\
        : \"InProgress\",\n  \"startTime\": \"2023-06-15T16:14:31.4713933Z\"\n }"
>>>>>>> 27d920ec
    headers:
      cache-control:
      - no-cache
      content-length:
      - '126'
      content-type:
      - application/json
      date:
<<<<<<< HEAD
      - Sat, 29 Apr 2023 10:14:21 GMT
=======
      - Thu, 15 Jun 2023 16:17:32 GMT
>>>>>>> 27d920ec
      expires:
      - '-1'
      pragma:
      - no-cache
      server:
      - nginx
      strict-transport-security:
      - max-age=31536000; includeSubDomains
      transfer-encoding:
      - chunked
      vary:
      - Accept-Encoding
      x-content-type-options:
      - nosniff
    status:
      code: 200
      message: OK
- request:
    body: null
    headers:
      Accept:
      - '*/*'
      Accept-Encoding:
      - gzip, deflate
      CommandName:
      - aks create
      Connection:
      - keep-alive
      ParameterSetName:
      - --resource-group --name --location --enable-managed-identity --enable-oidc-issuer
        --aks-custom-headers --ssh-key-value
      User-Agent:
<<<<<<< HEAD
      - AZURECLI/2.48.1 azsdk-python-azure-mgmt-containerservice/22.1.0 Python/3.8.10
        (Linux-5.15.0-1033-azure-x86_64-with-glibc2.29)
    method: GET
    uri: https://management.azure.com/subscriptions/00000000-0000-0000-0000-000000000000/providers/Microsoft.ContainerService/locations/westus2/operations/2f6b4775-0968-46d4-b41c-4aee661d776d?api-version=2016-03-30
  response:
    body:
      string: "{\n  \"name\": \"75476b2f-6809-d446-b41c-4aee661d776d\",\n  \"status\":
        \"InProgress\",\n  \"startTime\": \"2023-04-29T10:11:20.7847655Z\"\n }"
=======
      - AZURECLI/2.49.0 azsdk-python-azure-mgmt-containerservice/23.0.0 Python/3.8.16
        (macOS-13.4-arm64-arm-64bit)
    method: GET
    uri: https://management.azure.com/subscriptions/00000000-0000-0000-0000-000000000000/providers/Microsoft.ContainerService/locations/centraluseuap/operations/1335454d-29d3-473e-9691-7f4ee36be0b7?api-version=2016-03-30
  response:
    body:
      string: "{\n  \"name\": \"4d453513-d329-3e47-9691-7f4ee36be0b7\",\n  \"status\"\
        : \"InProgress\",\n  \"startTime\": \"2023-06-15T16:14:31.4713933Z\"\n }"
>>>>>>> 27d920ec
    headers:
      cache-control:
      - no-cache
      content-length:
      - '126'
      content-type:
      - application/json
      date:
<<<<<<< HEAD
      - Sat, 29 Apr 2023 10:14:51 GMT
=======
      - Thu, 15 Jun 2023 16:18:02 GMT
>>>>>>> 27d920ec
      expires:
      - '-1'
      pragma:
      - no-cache
      server:
      - nginx
      strict-transport-security:
      - max-age=31536000; includeSubDomains
      transfer-encoding:
      - chunked
      vary:
      - Accept-Encoding
      x-content-type-options:
      - nosniff
    status:
      code: 200
      message: OK
- request:
    body: null
    headers:
      Accept:
      - '*/*'
      Accept-Encoding:
      - gzip, deflate
      CommandName:
      - aks create
      Connection:
      - keep-alive
      ParameterSetName:
      - --resource-group --name --location --enable-managed-identity --enable-oidc-issuer
        --aks-custom-headers --ssh-key-value
      User-Agent:
<<<<<<< HEAD
      - AZURECLI/2.48.1 azsdk-python-azure-mgmt-containerservice/22.1.0 Python/3.8.10
        (Linux-5.15.0-1033-azure-x86_64-with-glibc2.29)
    method: GET
    uri: https://management.azure.com/subscriptions/00000000-0000-0000-0000-000000000000/providers/Microsoft.ContainerService/locations/westus2/operations/2f6b4775-0968-46d4-b41c-4aee661d776d?api-version=2016-03-30
  response:
    body:
      string: "{\n  \"name\": \"75476b2f-6809-d446-b41c-4aee661d776d\",\n  \"status\":
        \"InProgress\",\n  \"startTime\": \"2023-04-29T10:11:20.7847655Z\"\n }"
=======
      - AZURECLI/2.49.0 azsdk-python-azure-mgmt-containerservice/23.0.0 Python/3.8.16
        (macOS-13.4-arm64-arm-64bit)
    method: GET
    uri: https://management.azure.com/subscriptions/00000000-0000-0000-0000-000000000000/providers/Microsoft.ContainerService/locations/centraluseuap/operations/1335454d-29d3-473e-9691-7f4ee36be0b7?api-version=2016-03-30
  response:
    body:
      string: "{\n  \"name\": \"4d453513-d329-3e47-9691-7f4ee36be0b7\",\n  \"status\"\
        : \"Succeeded\",\n  \"startTime\": \"2023-06-15T16:14:31.4713933Z\",\n  \"\
        endTime\": \"2023-06-15T16:18:28.2292616Z\"\n }"
>>>>>>> 27d920ec
    headers:
      cache-control:
      - no-cache
      content-length:
<<<<<<< HEAD
      - '126'
      content-type:
      - application/json
      date:
      - Sat, 29 Apr 2023 10:15:21 GMT
      expires:
      - '-1'
      pragma:
      - no-cache
      server:
      - nginx
      strict-transport-security:
      - max-age=31536000; includeSubDomains
      transfer-encoding:
      - chunked
      vary:
      - Accept-Encoding
      x-content-type-options:
      - nosniff
    status:
      code: 200
      message: OK
- request:
    body: null
    headers:
      Accept:
      - '*/*'
      Accept-Encoding:
      - gzip, deflate
      CommandName:
      - aks create
      Connection:
      - keep-alive
      ParameterSetName:
      - --resource-group --name --location --enable-managed-identity --enable-oidc-issuer
        --aks-custom-headers --ssh-key-value
      User-Agent:
      - AZURECLI/2.48.1 azsdk-python-azure-mgmt-containerservice/22.1.0 Python/3.8.10
        (Linux-5.15.0-1033-azure-x86_64-with-glibc2.29)
    method: GET
    uri: https://management.azure.com/subscriptions/00000000-0000-0000-0000-000000000000/providers/Microsoft.ContainerService/locations/westus2/operations/2f6b4775-0968-46d4-b41c-4aee661d776d?api-version=2016-03-30
  response:
    body:
      string: "{\n  \"name\": \"75476b2f-6809-d446-b41c-4aee661d776d\",\n  \"status\":
        \"InProgress\",\n  \"startTime\": \"2023-04-29T10:11:20.7847655Z\"\n }"
    headers:
      cache-control:
      - no-cache
      content-length:
      - '126'
      content-type:
      - application/json
      date:
      - Sat, 29 Apr 2023 10:15:51 GMT
      expires:
      - '-1'
      pragma:
      - no-cache
      server:
      - nginx
      strict-transport-security:
      - max-age=31536000; includeSubDomains
      transfer-encoding:
      - chunked
      vary:
      - Accept-Encoding
      x-content-type-options:
      - nosniff
    status:
      code: 200
      message: OK
- request:
    body: null
    headers:
      Accept:
      - '*/*'
      Accept-Encoding:
      - gzip, deflate
      CommandName:
      - aks create
      Connection:
      - keep-alive
      ParameterSetName:
      - --resource-group --name --location --enable-managed-identity --enable-oidc-issuer
        --aks-custom-headers --ssh-key-value
      User-Agent:
      - AZURECLI/2.48.1 azsdk-python-azure-mgmt-containerservice/22.1.0 Python/3.8.10
        (Linux-5.15.0-1033-azure-x86_64-with-glibc2.29)
    method: GET
    uri: https://management.azure.com/subscriptions/00000000-0000-0000-0000-000000000000/providers/Microsoft.ContainerService/locations/westus2/operations/2f6b4775-0968-46d4-b41c-4aee661d776d?api-version=2016-03-30
  response:
    body:
      string: "{\n  \"name\": \"75476b2f-6809-d446-b41c-4aee661d776d\",\n  \"status\":
        \"InProgress\",\n  \"startTime\": \"2023-04-29T10:11:20.7847655Z\"\n }"
    headers:
      cache-control:
      - no-cache
      content-length:
      - '126'
      content-type:
      - application/json
      date:
      - Sat, 29 Apr 2023 10:16:21 GMT
      expires:
      - '-1'
      pragma:
      - no-cache
      server:
      - nginx
      strict-transport-security:
      - max-age=31536000; includeSubDomains
      transfer-encoding:
      - chunked
      vary:
      - Accept-Encoding
      x-content-type-options:
      - nosniff
    status:
      code: 200
      message: OK
- request:
    body: null
    headers:
      Accept:
      - '*/*'
      Accept-Encoding:
      - gzip, deflate
      CommandName:
      - aks create
      Connection:
      - keep-alive
      ParameterSetName:
      - --resource-group --name --location --enable-managed-identity --enable-oidc-issuer
        --aks-custom-headers --ssh-key-value
      User-Agent:
      - AZURECLI/2.48.1 azsdk-python-azure-mgmt-containerservice/22.1.0 Python/3.8.10
        (Linux-5.15.0-1033-azure-x86_64-with-glibc2.29)
    method: GET
    uri: https://management.azure.com/subscriptions/00000000-0000-0000-0000-000000000000/providers/Microsoft.ContainerService/locations/westus2/operations/2f6b4775-0968-46d4-b41c-4aee661d776d?api-version=2016-03-30
  response:
    body:
      string: "{\n  \"name\": \"75476b2f-6809-d446-b41c-4aee661d776d\",\n  \"status\":
        \"InProgress\",\n  \"startTime\": \"2023-04-29T10:11:20.7847655Z\"\n }"
    headers:
      cache-control:
      - no-cache
      content-length:
      - '126'
      content-type:
      - application/json
      date:
      - Sat, 29 Apr 2023 10:16:51 GMT
      expires:
      - '-1'
      pragma:
      - no-cache
      server:
      - nginx
      strict-transport-security:
      - max-age=31536000; includeSubDomains
      transfer-encoding:
      - chunked
      vary:
      - Accept-Encoding
      x-content-type-options:
      - nosniff
    status:
      code: 200
      message: OK
- request:
    body: null
    headers:
      Accept:
      - '*/*'
      Accept-Encoding:
      - gzip, deflate
      CommandName:
      - aks create
      Connection:
      - keep-alive
      ParameterSetName:
      - --resource-group --name --location --enable-managed-identity --enable-oidc-issuer
        --aks-custom-headers --ssh-key-value
      User-Agent:
      - AZURECLI/2.48.1 azsdk-python-azure-mgmt-containerservice/22.1.0 Python/3.8.10
        (Linux-5.15.0-1033-azure-x86_64-with-glibc2.29)
    method: GET
    uri: https://management.azure.com/subscriptions/00000000-0000-0000-0000-000000000000/providers/Microsoft.ContainerService/locations/westus2/operations/2f6b4775-0968-46d4-b41c-4aee661d776d?api-version=2016-03-30
  response:
    body:
      string: "{\n  \"name\": \"75476b2f-6809-d446-b41c-4aee661d776d\",\n  \"status\":
        \"Succeeded\",\n  \"startTime\": \"2023-04-29T10:11:20.7847655Z\",\n  \"endTime\":
        \"2023-04-29T10:16:56.5520354Z\"\n }"
    headers:
      cache-control:
      - no-cache
      content-length:
=======
>>>>>>> 27d920ec
      - '170'
      content-type:
      - application/json
      date:
<<<<<<< HEAD
      - Sat, 29 Apr 2023 10:17:21 GMT
=======
      - Thu, 15 Jun 2023 16:18:32 GMT
>>>>>>> 27d920ec
      expires:
      - '-1'
      pragma:
      - no-cache
      server:
      - nginx
      strict-transport-security:
      - max-age=31536000; includeSubDomains
      transfer-encoding:
      - chunked
      vary:
      - Accept-Encoding
      x-content-type-options:
      - nosniff
    status:
      code: 200
      message: OK
- request:
    body: null
    headers:
      Accept:
      - '*/*'
      Accept-Encoding:
      - gzip, deflate
      CommandName:
      - aks create
      Connection:
      - keep-alive
      ParameterSetName:
      - --resource-group --name --location --enable-managed-identity --enable-oidc-issuer
        --aks-custom-headers --ssh-key-value
      User-Agent:
<<<<<<< HEAD
      - AZURECLI/2.48.1 azsdk-python-azure-mgmt-containerservice/22.1.0 Python/3.8.10
        (Linux-5.15.0-1033-azure-x86_64-with-glibc2.29)
=======
      - AZURECLI/2.49.0 azsdk-python-azure-mgmt-containerservice/23.0.0 Python/3.8.16
        (macOS-13.4-arm64-arm-64bit)
>>>>>>> 27d920ec
    method: GET
    uri: https://management.azure.com/subscriptions/00000000-0000-0000-0000-000000000000/resourceGroups/clitest000001/providers/Microsoft.ContainerService/managedClusters/cliakstest000001?api-version=2023-05-01
  response:
    body:
<<<<<<< HEAD
      string: "{\n  \"id\": \"/subscriptions/00000000-0000-0000-0000-000000000000/resourcegroups/clitest000001/providers/Microsoft.ContainerService/managedClusters/cliakstest000001\",\n
        \ \"location\": \"westus2\",\n  \"name\": \"cliakstest000001\",\n  \"type\":
        \"Microsoft.ContainerService/ManagedClusters\",\n  \"properties\": {\n   \"provisioningState\":
        \"Succeeded\",\n   \"powerState\": {\n    \"code\": \"Running\"\n   },\n   \"kubernetesVersion\":
        \"1.25.6\",\n   \"currentKubernetesVersion\": \"1.25.6\",\n   \"dnsPrefix\":
        \"cliakstest-clitestqfdljiivw-79a739\",\n   \"fqdn\": \"cliakstest-clitestqfdljiivw-79a739-nlzqiwnw.hcp.westus2.azmk8s.io\",\n
        \  \"azurePortalFQDN\": \"cliakstest-clitestqfdljiivw-79a739-nlzqiwnw.portal.hcp.westus2.azmk8s.io\",\n
        \  \"agentPoolProfiles\": [\n    {\n     \"name\": \"nodepool1\",\n     \"count\":
        3,\n     \"vmSize\": \"Standard_DS2_v2\",\n     \"osDiskSizeGB\": 128,\n     \"osDiskType\":
        \"Managed\",\n     \"kubeletDiskType\": \"OS\",\n     \"maxPods\": 110,\n
        \    \"type\": \"VirtualMachineScaleSets\",\n     \"enableAutoScaling\": false,\n
        \    \"provisioningState\": \"Succeeded\",\n     \"powerState\": {\n      \"code\":
        \"Running\"\n     },\n     \"orchestratorVersion\": \"1.25.6\",\n     \"currentOrchestratorVersion\":
        \"1.25.6\",\n     \"enableNodePublicIP\": false,\n     \"mode\": \"System\",\n
        \    \"enableEncryptionAtHost\": false,\n     \"enableUltraSSD\": false,\n
        \    \"osType\": \"Linux\",\n     \"osSKU\": \"Ubuntu\",\n     \"nodeImageVersion\":
        \"AKSUbuntu-2204gen2containerd-202304.10.0\",\n     \"upgradeSettings\": {},\n
        \    \"enableFIPS\": false\n    }\n   ],\n   \"linuxProfile\": {\n    \"adminUsername\":
        \"azureuser\",\n    \"ssh\": {\n     \"publicKeys\": [\n      {\n       \"keyData\":
        \"ssh-rsa AAAAB3NzaC1yc2EAAAADAQABAAABAQCvBk9v4/Qo7XJWIY7AItmm8ohKhV9Y2z/SA5RKWk4BUCpK4ElHu8ia+QREfb7nmO5LtydRi7glVKNjUWUeaSC1PTmk2Z421whqvLRgF6XquFUcEC+VZG54EiS7j6hc2G3Af76vCZQQIQ7fKB8gngJXVb4QjbKVkoORamBKaSQ5MoAPF9GeSPfDesETM/jcE60BguHKjSTXhfsvgs6/iuUSPQ7duXwFtlpQy8WwA6ymGj4ehF0y8NXP6fjEajHDhPjPDkyuKBFTScflrLRryURmRyyICLt40vd+gaiyYCmREJxZNT/7J1pKmlpLNJejqDgXJ97xeyv4flTL7XRSgWV5
        azcli_aks_live_test@example.com\\n\"\n      }\n     ]\n    }\n   },\n   \"servicePrincipalProfile\":
        {\n    \"clientId\":\"00000000-0000-0000-0000-000000000001\"\n   },\n   \"nodeResourceGroup\":
        \"MC_clitest000001_cliakstest000001_westus2\",\n   \"enableRBAC\": true,\n
        \  \"enableLTS\": \"KubernetesOfficial\",\n   \"networkProfile\": {\n    \"networkPlugin\":
        \"kubenet\",\n    \"loadBalancerSku\": \"Standard\",\n    \"loadBalancerProfile\":
        {\n     \"managedOutboundIPs\": {\n      \"count\": 1\n     },\n     \"effectiveOutboundIPs\":
        [\n      {\n       \"id\": \"/subscriptions/00000000-0000-0000-0000-000000000000/resourceGroups/MC_clitest000001_cliakstest000001_westus2/providers/Microsoft.Network/publicIPAddresses/709815bc-2ba4-4c52-bdbf-b5f7ca574030\"\n
        \     }\n     ]\n    },\n    \"podCidr\": \"10.244.0.0/16\",\n    \"serviceCidr\":
        \"10.0.0.0/16\",\n    \"dnsServiceIP\": \"10.0.0.10\",\n    \"dockerBridgeCidr\":
        \"172.17.0.1/16\",\n    \"outboundType\": \"loadBalancer\",\n    \"podCidrs\":
        [\n     \"10.244.0.0/16\"\n    ],\n    \"serviceCidrs\": [\n     \"10.0.0.0/16\"\n
        \   ],\n    \"ipFamilies\": [\n     \"IPv4\"\n    ]\n   },\n   \"maxAgentPools\":
        100,\n   \"identityProfile\": {\n    \"kubeletidentity\": {\n     \"resourceId\":
        \"/subscriptions/00000000-0000-0000-0000-000000000000/resourcegroups/MC_clitest000001_cliakstest000001_westus2/providers/Microsoft.ManagedIdentity/userAssignedIdentities/cliakstest000001-agentpool\",\n
        \    \"clientId\":\"00000000-0000-0000-0000-000000000001\",\n     \"objectId\":\"00000000-0000-0000-0000-000000000001\"\n
        \   }\n   },\n   \"disableLocalAccounts\": false,\n   \"securityProfile\":
        {},\n   \"storageProfile\": {\n    \"diskCSIDriver\": {\n     \"enabled\":
        true\n    },\n    \"fileCSIDriver\": {\n     \"enabled\": true\n    },\n    \"snapshotController\":
        {\n     \"enabled\": true\n    }\n   },\n   \"oidcIssuerProfile\": {\n    \"enabled\":
        true,\n    \"issuerURL\": \"https://westus2.oic.prod-aks.azure.com/72f988bf-86f1-41af-91ab-2d7cd011db47/8742ca22-ed62-4ed3-99da-b9d730dc25da/\"\n
        \  },\n   \"workloadAutoScalerProfile\": {}\n  },\n  \"identity\": {\n   \"type\":
        \"SystemAssigned\",\n   \"principalId\":\"00000000-0000-0000-0000-000000000001\",\n
        \  \"tenantId\": \"72f988bf-86f1-41af-91ab-2d7cd011db47\"\n  },\n  \"sku\":
        {\n   \"name\": \"Base\",\n   \"tier\": \"Free\"\n  }\n }"
=======
      string: "{\n  \"id\": \"/subscriptions/00000000-0000-0000-0000-000000000000/resourcegroups/clitest000001/providers/Microsoft.ContainerService/managedClusters/cliakstest000001\"\
        ,\n  \"location\": \"centraluseuap\",\n  \"name\": \"cliakstest000001\",\n\
        \  \"type\": \"Microsoft.ContainerService/ManagedClusters\",\n  \"properties\"\
        : {\n   \"provisioningState\": \"Succeeded\",\n   \"powerState\": {\n    \"\
        code\": \"Running\"\n   },\n   \"kubernetesVersion\": \"1.25.6\",\n   \"currentKubernetesVersion\"\
        : \"1.25.6\",\n   \"dnsPrefix\": \"cliakstest-clitestqawa27uor-8ecadf\",\n\
        \   \"fqdn\": \"cliakstest-clitestqawa27uor-8ecadf-yc2tw6w9.hcp.centraluseuap.azmk8s.io\"\
        ,\n   \"azurePortalFQDN\": \"cliakstest-clitestqawa27uor-8ecadf-yc2tw6w9.portal.hcp.centraluseuap.azmk8s.io\"\
        ,\n   \"agentPoolProfiles\": [\n    {\n     \"name\": \"nodepool1\",\n   \
        \  \"count\": 3,\n     \"vmSize\": \"Standard_DS2_v2\",\n     \"osDiskSizeGB\"\
        : 128,\n     \"osDiskType\": \"Managed\",\n     \"kubeletDiskType\": \"OS\"\
        ,\n     \"maxPods\": 110,\n     \"type\": \"VirtualMachineScaleSets\",\n \
        \    \"enableAutoScaling\": false,\n     \"provisioningState\": \"Succeeded\"\
        ,\n     \"powerState\": {\n      \"code\": \"Running\"\n     },\n     \"orchestratorVersion\"\
        : \"1.25.6\",\n     \"currentOrchestratorVersion\": \"1.25.6\",\n     \"enableNodePublicIP\"\
        : false,\n     \"mode\": \"System\",\n     \"enableEncryptionAtHost\": false,\n\
        \     \"enableUltraSSD\": false,\n     \"osType\": \"Linux\",\n     \"osSKU\"\
        : \"Ubuntu\",\n     \"nodeImageVersion\": \"AKSUbuntu-2204gen2containerd-202306.07.0\"\
        ,\n     \"upgradeSettings\": {},\n     \"enableFIPS\": false\n    }\n   ],\n\
        \   \"linuxProfile\": {\n    \"adminUsername\": \"azureuser\",\n    \"ssh\"\
        : {\n     \"publicKeys\": [\n      {\n       \"keyData\": \"ssh-rsa AAAAB3NzaC1yc2EAAAADAQABAAACAQCbIg1guRHbI0lV11wWDt1r2cUdcNd27CJsg+SfgC7miZeubtwUhbsPdhMQsfDyhOWHq1+ZL0M+nJZV63d/1dhmhtgyOqejUwrPlzKhydsbrsdUor+JmNJDdW01v7BXHyuymT8G4s09jCasNOwiufbP/qp72ruu0bIA1nySsvlf9pCQAuFkAnVnf/rFhUlOkhtRpwcq8SUNY2zRHR/EKb/4NWY1JzR4sa3q2fWIJdrrX0DvLoa5g9bIEd4Df79ba7v+yiUBOS0zT2ll+z4g9izHK3EO5d8hL4jYxcjKs+wcslSYRWrascfscLgMlMGh0CdKeNTDjHpGPncaf3Z+FwwwjWeuiNBxv7bJo13/8B/098KlVDl4GZqsoBCEjPyJfV6hO0y/LkRGkk7oHWKgeWAfKtfLItRp00eZ4fcJNK9kCaSMmEugoZWcI7NGbZXzqFWqbpRI7NcDP9+WIQ+i9U5vqWsqd/zng4kbuAJ6UuKqIzB0upYrLShfQE3SAck8oaLhJqqq56VfDuASNpJKidV+zq27HfSBmbXnkR/5AK337dc3MXKJypoK/QPMLKUAP5XLPbs+NddJQV7EZXd29DLgp+fRIg3edpKdO7ZErWhv7d+3Kws+e1Y+ypmR2WIVSwVyBEUfgv2C8Ts9gnTF4pNcEY/S2aBicz5Ew2+jdyGNQQ==\
        \ test@example.com\\n\"\n      }\n     ]\n    }\n   },\n   \"servicePrincipalProfile\"\
        : {\n    \"clientId\":\"00000000-0000-0000-0000-000000000001\"\n   },\n  \
        \ \"nodeResourceGroup\": \"MC_clitest000001_cliakstest000001_centraluseuap\"\
        ,\n   \"enableRBAC\": true,\n   \"supportPlan\": \"KubernetesOfficial\",\n\
        \   \"networkProfile\": {\n    \"networkPlugin\": \"kubenet\",\n    \"loadBalancerSku\"\
        : \"Standard\",\n    \"loadBalancerProfile\": {\n     \"managedOutboundIPs\"\
        : {\n      \"count\": 1\n     },\n     \"effectiveOutboundIPs\": [\n     \
        \ {\n       \"id\": \"/subscriptions/00000000-0000-0000-0000-000000000000/resourceGroups/MC_clitest000001_cliakstest000001_centraluseuap/providers/Microsoft.Network/publicIPAddresses/08ce6e42-3173-49a0-b817-d9727e712f95\"\
        \n      }\n     ]\n    },\n    \"podCidr\": \"10.244.0.0/16\",\n    \"serviceCidr\"\
        : \"10.0.0.0/16\",\n    \"dnsServiceIP\": \"10.0.0.10\",\n    \"outboundType\"\
        : \"loadBalancer\",\n    \"podCidrs\": [\n     \"10.244.0.0/16\"\n    ],\n\
        \    \"serviceCidrs\": [\n     \"10.0.0.0/16\"\n    ],\n    \"ipFamilies\"\
        : [\n     \"IPv4\"\n    ]\n   },\n   \"maxAgentPools\": 100,\n   \"identityProfile\"\
        : {\n    \"kubeletidentity\": {\n     \"resourceId\": \"/subscriptions/00000000-0000-0000-0000-000000000000/resourcegroups/MC_clitest000001_cliakstest000001_centraluseuap/providers/Microsoft.ManagedIdentity/userAssignedIdentities/cliakstest000001-agentpool\"\
        ,\n     \"clientId\":\"00000000-0000-0000-0000-000000000001\",\n     \"objectId\"\
        :\"00000000-0000-0000-0000-000000000001\"\n    }\n   },\n   \"disableLocalAccounts\"\
        : false,\n   \"securityProfile\": {},\n   \"storageProfile\": {\n    \"diskCSIDriver\"\
        : {\n     \"enabled\": true\n    },\n    \"fileCSIDriver\": {\n     \"enabled\"\
        : true\n    },\n    \"snapshotController\": {\n     \"enabled\": true\n  \
        \  }\n   },\n   \"oidcIssuerProfile\": {\n    \"enabled\": true,\n    \"issuerURL\"\
        : \"https://centraluseuap.oic.prod-aks.azure.com/72f988bf-86f1-41af-91ab-2d7cd011db47/676bd10d-71b2-4650-bb7c-e9562c933c82/\"\
        \n   },\n   \"workloadAutoScalerProfile\": {}\n  },\n  \"identity\": {\n \
        \  \"type\": \"SystemAssigned\",\n   \"principalId\":\"00000000-0000-0000-0000-000000000001\"\
        ,\n   \"tenantId\": \"72f988bf-86f1-41af-91ab-2d7cd011db47\"\n  },\n  \"sku\"\
        : {\n   \"name\": \"Base\",\n   \"tier\": \"Free\"\n  }\n }"
>>>>>>> 27d920ec
    headers:
      cache-control:
      - no-cache
      content-length:
<<<<<<< HEAD
      - '4092'
      content-type:
      - application/json
      date:
      - Sat, 29 Apr 2023 10:17:21 GMT
=======
      - '4424'
      content-type:
      - application/json
      date:
      - Thu, 15 Jun 2023 16:18:32 GMT
>>>>>>> 27d920ec
      expires:
      - '-1'
      pragma:
      - no-cache
      server:
      - nginx
      strict-transport-security:
      - max-age=31536000; includeSubDomains
      transfer-encoding:
      - chunked
      vary:
      - Accept-Encoding
      x-content-type-options:
      - nosniff
    status:
      code: 200
      message: OK
version: 1<|MERGE_RESOLUTION|>--- conflicted
+++ resolved
@@ -14,13 +14,8 @@
       - --resource-group --name --location --enable-managed-identity --enable-oidc-issuer
         --aks-custom-headers --ssh-key-value
       User-Agent:
-<<<<<<< HEAD
-      - AZURECLI/2.48.1 azsdk-python-azure-mgmt-containerservice/22.1.0 Python/3.8.10
-        (Linux-5.15.0-1033-azure-x86_64-with-glibc2.29)
-=======
-      - AZURECLI/2.49.0 azsdk-python-azure-mgmt-containerservice/23.0.0 Python/3.8.16
-        (macOS-13.4-arm64-arm-64bit)
->>>>>>> 27d920ec
+      - AZURECLI/2.49.0 azsdk-python-azure-mgmt-containerservice/23.0.0 Python/3.8.16
+        (macOS-13.4-arm64-arm-64bit)
     method: GET
     uri: https://management.azure.com/subscriptions/00000000-0000-0000-0000-000000000000/resourceGroups/clitest000001/providers/Microsoft.ContainerService/managedClusters/cliakstest000001?api-version=2023-05-01
   response:
@@ -36,11 +31,7 @@
       content-type:
       - application/json; charset=utf-8
       date:
-<<<<<<< HEAD
-      - Sat, 29 Apr 2023 10:11:16 GMT
-=======
       - Thu, 15 Jun 2023 16:14:25 GMT
->>>>>>> 27d920ec
       expires:
       - '-1'
       pragma:
@@ -55,34 +46,20 @@
       code: 404
       message: Not Found
 - request:
-<<<<<<< HEAD
-    body: '{"location": "westus2", "identity": {"type": "SystemAssigned"}, "properties":
-      {"kubernetesVersion": "", "dnsPrefix": "cliakstest-clitestqfdljiivw-79a739",
-=======
     body: '{"location": "centraluseuap", "identity": {"type": "SystemAssigned"}, "properties":
       {"kubernetesVersion": "", "dnsPrefix": "cliakstest-clitestqawa27uor-8ecadf",
->>>>>>> 27d920ec
       "agentPoolProfiles": [{"count": 3, "vmSize": "Standard_DS2_v2", "osDiskSizeGB":
       0, "osType": "Linux", "enableAutoScaling": false, "type": "VirtualMachineScaleSets",
       "mode": "System", "orchestratorVersion": "", "upgradeSettings": {}, "enableNodePublicIP":
       false, "scaleSetPriority": "Regular", "scaleSetEvictionPolicy": "Delete", "spotMaxPrice":
       -1.0, "nodeTaints": [], "enableEncryptionAtHost": false, "enableUltraSSD": false,
       "enableFIPS": false, "name": "nodepool1"}], "linuxProfile": {"adminUsername":
-<<<<<<< HEAD
-      "azureuser", "ssh": {"publicKeys": [{"keyData": "ssh-rsa AAAAB3NzaC1yc2EAAAADAQABAAABAQCvBk9v4/Qo7XJWIY7AItmm8ohKhV9Y2z/SA5RKWk4BUCpK4ElHu8ia+QREfb7nmO5LtydRi7glVKNjUWUeaSC1PTmk2Z421whqvLRgF6XquFUcEC+VZG54EiS7j6hc2G3Af76vCZQQIQ7fKB8gngJXVb4QjbKVkoORamBKaSQ5MoAPF9GeSPfDesETM/jcE60BguHKjSTXhfsvgs6/iuUSPQ7duXwFtlpQy8WwA6ymGj4ehF0y8NXP6fjEajHDhPjPDkyuKBFTScflrLRryURmRyyICLt40vd+gaiyYCmREJxZNT/7J1pKmlpLNJejqDgXJ97xeyv4flTL7XRSgWV5
-      azcli_aks_live_test@example.com\n"}]}}, "addonProfiles": {}, "oidcIssuerProfile":
-      {"enabled": true}, "enableRBAC": true, "networkProfile": {"networkPlugin": "kubenet",
-      "podCidr": "10.244.0.0/16", "serviceCidr": "10.0.0.0/16", "dnsServiceIP": "10.0.0.10",
-      "dockerBridgeCidr": "172.17.0.1/16", "outboundType": "loadBalancer", "loadBalancerSku":
-      "standard"}, "disableLocalAccounts": false, "storageProfile": {}}}'
-=======
       "azureuser", "ssh": {"publicKeys": [{"keyData": "ssh-rsa AAAAB3NzaC1yc2EAAAADAQABAAACAQCbIg1guRHbI0lV11wWDt1r2cUdcNd27CJsg+SfgC7miZeubtwUhbsPdhMQsfDyhOWHq1+ZL0M+nJZV63d/1dhmhtgyOqejUwrPlzKhydsbrsdUor+JmNJDdW01v7BXHyuymT8G4s09jCasNOwiufbP/qp72ruu0bIA1nySsvlf9pCQAuFkAnVnf/rFhUlOkhtRpwcq8SUNY2zRHR/EKb/4NWY1JzR4sa3q2fWIJdrrX0DvLoa5g9bIEd4Df79ba7v+yiUBOS0zT2ll+z4g9izHK3EO5d8hL4jYxcjKs+wcslSYRWrascfscLgMlMGh0CdKeNTDjHpGPncaf3Z+FwwwjWeuiNBxv7bJo13/8B/098KlVDl4GZqsoBCEjPyJfV6hO0y/LkRGkk7oHWKgeWAfKtfLItRp00eZ4fcJNK9kCaSMmEugoZWcI7NGbZXzqFWqbpRI7NcDP9+WIQ+i9U5vqWsqd/zng4kbuAJ6UuKqIzB0upYrLShfQE3SAck8oaLhJqqq56VfDuASNpJKidV+zq27HfSBmbXnkR/5AK337dc3MXKJypoK/QPMLKUAP5XLPbs+NddJQV7EZXd29DLgp+fRIg3edpKdO7ZErWhv7d+3Kws+e1Y+ypmR2WIVSwVyBEUfgv2C8Ts9gnTF4pNcEY/S2aBicz5Ew2+jdyGNQQ==
       test@example.com\n"}]}}, "addonProfiles": {}, "oidcIssuerProfile": {"enabled":
       true}, "enableRBAC": true, "networkProfile": {"networkPlugin": "kubenet", "podCidr":
       "10.244.0.0/16", "serviceCidr": "10.0.0.0/16", "dnsServiceIP": "10.0.0.10",
       "outboundType": "loadBalancer", "loadBalancerSku": "standard"}, "disableLocalAccounts":
       false, "storageProfile": {}}}'
->>>>>>> 27d920ec
     headers:
       AKSHTTPCustomFeatures:
       - Microsoft.ContainerService/EnableOIDCIssuerPreview
@@ -102,69 +79,12 @@
       - --resource-group --name --location --enable-managed-identity --enable-oidc-issuer
         --aks-custom-headers --ssh-key-value
       User-Agent:
-<<<<<<< HEAD
-      - AZURECLI/2.48.1 azsdk-python-azure-mgmt-containerservice/22.1.0 Python/3.8.10
-        (Linux-5.15.0-1033-azure-x86_64-with-glibc2.29)
-=======
-      - AZURECLI/2.49.0 azsdk-python-azure-mgmt-containerservice/23.0.0 Python/3.8.16
-        (macOS-13.4-arm64-arm-64bit)
->>>>>>> 27d920ec
+      - AZURECLI/2.49.0 azsdk-python-azure-mgmt-containerservice/23.0.0 Python/3.8.16
+        (macOS-13.4-arm64-arm-64bit)
     method: PUT
     uri: https://management.azure.com/subscriptions/00000000-0000-0000-0000-000000000000/resourceGroups/clitest000001/providers/Microsoft.ContainerService/managedClusters/cliakstest000001?api-version=2023-05-01
   response:
     body:
-<<<<<<< HEAD
-      string: "{\n  \"id\": \"/subscriptions/00000000-0000-0000-0000-000000000000/resourcegroups/clitest000001/providers/Microsoft.ContainerService/managedClusters/cliakstest000001\",\n
-        \ \"location\": \"westus2\",\n  \"name\": \"cliakstest000001\",\n  \"type\":
-        \"Microsoft.ContainerService/ManagedClusters\",\n  \"properties\": {\n   \"provisioningState\":
-        \"Creating\",\n   \"powerState\": {\n    \"code\": \"Running\"\n   },\n   \"kubernetesVersion\":
-        \"1.25.6\",\n   \"currentKubernetesVersion\": \"1.25.6\",\n   \"dnsPrefix\":
-        \"cliakstest-clitestqfdljiivw-79a739\",\n   \"fqdn\": \"cliakstest-clitestqfdljiivw-79a739-nlzqiwnw.hcp.westus2.azmk8s.io\",\n
-        \  \"azurePortalFQDN\": \"cliakstest-clitestqfdljiivw-79a739-nlzqiwnw.portal.hcp.westus2.azmk8s.io\",\n
-        \  \"agentPoolProfiles\": [\n    {\n     \"name\": \"nodepool1\",\n     \"count\":
-        3,\n     \"vmSize\": \"Standard_DS2_v2\",\n     \"osDiskSizeGB\": 128,\n     \"osDiskType\":
-        \"Managed\",\n     \"kubeletDiskType\": \"OS\",\n     \"maxPods\": 110,\n
-        \    \"type\": \"VirtualMachineScaleSets\",\n     \"enableAutoScaling\": false,\n
-        \    \"provisioningState\": \"Creating\",\n     \"powerState\": {\n      \"code\":
-        \"Running\"\n     },\n     \"orchestratorVersion\": \"1.25.6\",\n     \"currentOrchestratorVersion\":
-        \"1.25.6\",\n     \"enableNodePublicIP\": false,\n     \"mode\": \"System\",\n
-        \    \"enableEncryptionAtHost\": false,\n     \"enableUltraSSD\": false,\n
-        \    \"osType\": \"Linux\",\n     \"osSKU\": \"Ubuntu\",\n     \"nodeImageVersion\":
-        \"AKSUbuntu-2204gen2containerd-202304.10.0\",\n     \"upgradeSettings\": {},\n
-        \    \"enableFIPS\": false\n    }\n   ],\n   \"linuxProfile\": {\n    \"adminUsername\":
-        \"azureuser\",\n    \"ssh\": {\n     \"publicKeys\": [\n      {\n       \"keyData\":
-        \"ssh-rsa AAAAB3NzaC1yc2EAAAADAQABAAABAQCvBk9v4/Qo7XJWIY7AItmm8ohKhV9Y2z/SA5RKWk4BUCpK4ElHu8ia+QREfb7nmO5LtydRi7glVKNjUWUeaSC1PTmk2Z421whqvLRgF6XquFUcEC+VZG54EiS7j6hc2G3Af76vCZQQIQ7fKB8gngJXVb4QjbKVkoORamBKaSQ5MoAPF9GeSPfDesETM/jcE60BguHKjSTXhfsvgs6/iuUSPQ7duXwFtlpQy8WwA6ymGj4ehF0y8NXP6fjEajHDhPjPDkyuKBFTScflrLRryURmRyyICLt40vd+gaiyYCmREJxZNT/7J1pKmlpLNJejqDgXJ97xeyv4flTL7XRSgWV5
-        azcli_aks_live_test@example.com\\n\"\n      }\n     ]\n    }\n   },\n   \"servicePrincipalProfile\":
-        {\n    \"clientId\":\"00000000-0000-0000-0000-000000000001\"\n   },\n   \"nodeResourceGroup\":
-        \"MC_clitest000001_cliakstest000001_westus2\",\n   \"enableRBAC\": true,\n
-        \  \"enableLTS\": \"KubernetesOfficial\",\n   \"networkProfile\": {\n    \"networkPlugin\":
-        \"kubenet\",\n    \"loadBalancerSku\": \"standard\",\n    \"loadBalancerProfile\":
-        {\n     \"managedOutboundIPs\": {\n      \"count\": 1\n     }\n    },\n    \"podCidr\":
-        \"10.244.0.0/16\",\n    \"serviceCidr\": \"10.0.0.0/16\",\n    \"dnsServiceIP\":
-        \"10.0.0.10\",\n    \"dockerBridgeCidr\": \"172.17.0.1/16\",\n    \"outboundType\":
-        \"loadBalancer\",\n    \"podCidrs\": [\n     \"10.244.0.0/16\"\n    ],\n    \"serviceCidrs\":
-        [\n     \"10.0.0.0/16\"\n    ],\n    \"ipFamilies\": [\n     \"IPv4\"\n    ]\n
-        \  },\n   \"maxAgentPools\": 100,\n   \"disableLocalAccounts\": false,\n   \"securityProfile\":
-        {},\n   \"storageProfile\": {\n    \"diskCSIDriver\": {\n     \"enabled\":
-        true\n    },\n    \"fileCSIDriver\": {\n     \"enabled\": true\n    },\n    \"snapshotController\":
-        {\n     \"enabled\": true\n    }\n   },\n   \"oidcIssuerProfile\": {\n    \"enabled\":
-        true,\n    \"issuerURL\": \"https://westus2.oic.prod-aks.azure.com/72f988bf-86f1-41af-91ab-2d7cd011db47/8742ca22-ed62-4ed3-99da-b9d730dc25da/\"\n
-        \  },\n   \"workloadAutoScalerProfile\": {}\n  },\n  \"identity\": {\n   \"type\":
-        \"SystemAssigned\",\n   \"principalId\":\"00000000-0000-0000-0000-000000000001\",\n
-        \  \"tenantId\": \"72f988bf-86f1-41af-91ab-2d7cd011db47\"\n  },\n  \"sku\":
-        {\n   \"name\": \"Base\",\n   \"tier\": \"Free\"\n  }\n }"
-    headers:
-      azure-asyncoperation:
-      - https://management.azure.com/subscriptions/00000000-0000-0000-0000-000000000000/providers/Microsoft.ContainerService/locations/westus2/operations/2f6b4775-0968-46d4-b41c-4aee661d776d?api-version=2016-03-30
-      cache-control:
-      - no-cache
-      content-length:
-      - '3439'
-      content-type:
-      - application/json
-      date:
-      - Sat, 29 Apr 2023 10:11:20 GMT
-=======
       string: "{\n  \"id\": \"/subscriptions/00000000-0000-0000-0000-000000000000/resourcegroups/clitest000001/providers/Microsoft.ContainerService/managedClusters/cliakstest000001\"\
         ,\n  \"location\": \"centraluseuap\",\n  \"name\": \"cliakstest000001\",\n\
         \  \"type\": \"Microsoft.ContainerService/ManagedClusters\",\n  \"properties\"\
@@ -217,7 +137,6 @@
       - application/json
       date:
       - Thu, 15 Jun 2023 16:14:31 GMT
->>>>>>> 27d920ec
       expires:
       - '-1'
       pragma:
@@ -229,11 +148,7 @@
       x-content-type-options:
       - nosniff
       x-ms-ratelimit-remaining-subscription-writes:
-<<<<<<< HEAD
-      - '1189'
-=======
       - '1199'
->>>>>>> 27d920ec
     status:
       code: 201
       message: Created
@@ -252,528 +167,398 @@
       - --resource-group --name --location --enable-managed-identity --enable-oidc-issuer
         --aks-custom-headers --ssh-key-value
       User-Agent:
-<<<<<<< HEAD
-      - AZURECLI/2.48.1 azsdk-python-azure-mgmt-containerservice/22.1.0 Python/3.8.10
-        (Linux-5.15.0-1033-azure-x86_64-with-glibc2.29)
-    method: GET
-    uri: https://management.azure.com/subscriptions/00000000-0000-0000-0000-000000000000/providers/Microsoft.ContainerService/locations/westus2/operations/2f6b4775-0968-46d4-b41c-4aee661d776d?api-version=2016-03-30
-  response:
-    body:
-      string: "{\n  \"name\": \"75476b2f-6809-d446-b41c-4aee661d776d\",\n  \"status\":
-        \"InProgress\",\n  \"startTime\": \"2023-04-29T10:11:20.7847655Z\"\n }"
-=======
-      - AZURECLI/2.49.0 azsdk-python-azure-mgmt-containerservice/23.0.0 Python/3.8.16
-        (macOS-13.4-arm64-arm-64bit)
-    method: GET
-    uri: https://management.azure.com/subscriptions/00000000-0000-0000-0000-000000000000/providers/Microsoft.ContainerService/locations/centraluseuap/operations/1335454d-29d3-473e-9691-7f4ee36be0b7?api-version=2016-03-30
-  response:
-    body:
-      string: "{\n  \"name\": \"4d453513-d329-3e47-9691-7f4ee36be0b7\",\n  \"status\"\
-        : \"InProgress\",\n  \"startTime\": \"2023-06-15T16:14:31.4713933Z\"\n }"
->>>>>>> 27d920ec
-    headers:
-      cache-control:
-      - no-cache
-      content-length:
-      - '126'
-      content-type:
-      - application/json
-      date:
-<<<<<<< HEAD
-      - Sat, 29 Apr 2023 10:11:20 GMT
-=======
+      - AZURECLI/2.49.0 azsdk-python-azure-mgmt-containerservice/23.0.0 Python/3.8.16
+        (macOS-13.4-arm64-arm-64bit)
+    method: GET
+    uri: https://management.azure.com/subscriptions/00000000-0000-0000-0000-000000000000/providers/Microsoft.ContainerService/locations/centraluseuap/operations/1335454d-29d3-473e-9691-7f4ee36be0b7?api-version=2016-03-30
+  response:
+    body:
+      string: "{\n  \"name\": \"4d453513-d329-3e47-9691-7f4ee36be0b7\",\n  \"status\"\
+        : \"InProgress\",\n  \"startTime\": \"2023-06-15T16:14:31.4713933Z\"\n }"
+    headers:
+      cache-control:
+      - no-cache
+      content-length:
+      - '126'
+      content-type:
+      - application/json
+      date:
       - Thu, 15 Jun 2023 16:14:31 GMT
->>>>>>> 27d920ec
-      expires:
-      - '-1'
-      pragma:
-      - no-cache
-      server:
-      - nginx
-      strict-transport-security:
-      - max-age=31536000; includeSubDomains
-      transfer-encoding:
-      - chunked
-      vary:
-      - Accept-Encoding
-      x-content-type-options:
-      - nosniff
-    status:
-      code: 200
-      message: OK
-- request:
-    body: null
-    headers:
-      Accept:
-      - '*/*'
-      Accept-Encoding:
-      - gzip, deflate
-      CommandName:
-      - aks create
-      Connection:
-      - keep-alive
-      ParameterSetName:
-      - --resource-group --name --location --enable-managed-identity --enable-oidc-issuer
-        --aks-custom-headers --ssh-key-value
-      User-Agent:
-<<<<<<< HEAD
-      - AZURECLI/2.48.1 azsdk-python-azure-mgmt-containerservice/22.1.0 Python/3.8.10
-        (Linux-5.15.0-1033-azure-x86_64-with-glibc2.29)
-    method: GET
-    uri: https://management.azure.com/subscriptions/00000000-0000-0000-0000-000000000000/providers/Microsoft.ContainerService/locations/westus2/operations/2f6b4775-0968-46d4-b41c-4aee661d776d?api-version=2016-03-30
-  response:
-    body:
-      string: "{\n  \"name\": \"75476b2f-6809-d446-b41c-4aee661d776d\",\n  \"status\":
-        \"InProgress\",\n  \"startTime\": \"2023-04-29T10:11:20.7847655Z\"\n }"
-=======
-      - AZURECLI/2.49.0 azsdk-python-azure-mgmt-containerservice/23.0.0 Python/3.8.16
-        (macOS-13.4-arm64-arm-64bit)
-    method: GET
-    uri: https://management.azure.com/subscriptions/00000000-0000-0000-0000-000000000000/providers/Microsoft.ContainerService/locations/centraluseuap/operations/1335454d-29d3-473e-9691-7f4ee36be0b7?api-version=2016-03-30
-  response:
-    body:
-      string: "{\n  \"name\": \"4d453513-d329-3e47-9691-7f4ee36be0b7\",\n  \"status\"\
-        : \"InProgress\",\n  \"startTime\": \"2023-06-15T16:14:31.4713933Z\"\n }"
->>>>>>> 27d920ec
-    headers:
-      cache-control:
-      - no-cache
-      content-length:
-      - '126'
-      content-type:
-      - application/json
-      date:
-<<<<<<< HEAD
-      - Sat, 29 Apr 2023 10:11:50 GMT
-=======
+      expires:
+      - '-1'
+      pragma:
+      - no-cache
+      server:
+      - nginx
+      strict-transport-security:
+      - max-age=31536000; includeSubDomains
+      transfer-encoding:
+      - chunked
+      vary:
+      - Accept-Encoding
+      x-content-type-options:
+      - nosniff
+    status:
+      code: 200
+      message: OK
+- request:
+    body: null
+    headers:
+      Accept:
+      - '*/*'
+      Accept-Encoding:
+      - gzip, deflate
+      CommandName:
+      - aks create
+      Connection:
+      - keep-alive
+      ParameterSetName:
+      - --resource-group --name --location --enable-managed-identity --enable-oidc-issuer
+        --aks-custom-headers --ssh-key-value
+      User-Agent:
+      - AZURECLI/2.49.0 azsdk-python-azure-mgmt-containerservice/23.0.0 Python/3.8.16
+        (macOS-13.4-arm64-arm-64bit)
+    method: GET
+    uri: https://management.azure.com/subscriptions/00000000-0000-0000-0000-000000000000/providers/Microsoft.ContainerService/locations/centraluseuap/operations/1335454d-29d3-473e-9691-7f4ee36be0b7?api-version=2016-03-30
+  response:
+    body:
+      string: "{\n  \"name\": \"4d453513-d329-3e47-9691-7f4ee36be0b7\",\n  \"status\"\
+        : \"InProgress\",\n  \"startTime\": \"2023-06-15T16:14:31.4713933Z\"\n }"
+    headers:
+      cache-control:
+      - no-cache
+      content-length:
+      - '126'
+      content-type:
+      - application/json
+      date:
       - Thu, 15 Jun 2023 16:15:01 GMT
->>>>>>> 27d920ec
-      expires:
-      - '-1'
-      pragma:
-      - no-cache
-      server:
-      - nginx
-      strict-transport-security:
-      - max-age=31536000; includeSubDomains
-      transfer-encoding:
-      - chunked
-      vary:
-      - Accept-Encoding
-      x-content-type-options:
-      - nosniff
-    status:
-      code: 200
-      message: OK
-- request:
-    body: null
-    headers:
-      Accept:
-      - '*/*'
-      Accept-Encoding:
-      - gzip, deflate
-      CommandName:
-      - aks create
-      Connection:
-      - keep-alive
-      ParameterSetName:
-      - --resource-group --name --location --enable-managed-identity --enable-oidc-issuer
-        --aks-custom-headers --ssh-key-value
-      User-Agent:
-<<<<<<< HEAD
-      - AZURECLI/2.48.1 azsdk-python-azure-mgmt-containerservice/22.1.0 Python/3.8.10
-        (Linux-5.15.0-1033-azure-x86_64-with-glibc2.29)
-    method: GET
-    uri: https://management.azure.com/subscriptions/00000000-0000-0000-0000-000000000000/providers/Microsoft.ContainerService/locations/westus2/operations/2f6b4775-0968-46d4-b41c-4aee661d776d?api-version=2016-03-30
-  response:
-    body:
-      string: "{\n  \"name\": \"75476b2f-6809-d446-b41c-4aee661d776d\",\n  \"status\":
-        \"InProgress\",\n  \"startTime\": \"2023-04-29T10:11:20.7847655Z\"\n }"
-=======
-      - AZURECLI/2.49.0 azsdk-python-azure-mgmt-containerservice/23.0.0 Python/3.8.16
-        (macOS-13.4-arm64-arm-64bit)
-    method: GET
-    uri: https://management.azure.com/subscriptions/00000000-0000-0000-0000-000000000000/providers/Microsoft.ContainerService/locations/centraluseuap/operations/1335454d-29d3-473e-9691-7f4ee36be0b7?api-version=2016-03-30
-  response:
-    body:
-      string: "{\n  \"name\": \"4d453513-d329-3e47-9691-7f4ee36be0b7\",\n  \"status\"\
-        : \"InProgress\",\n  \"startTime\": \"2023-06-15T16:14:31.4713933Z\"\n }"
->>>>>>> 27d920ec
-    headers:
-      cache-control:
-      - no-cache
-      content-length:
-      - '126'
-      content-type:
-      - application/json
-      date:
-<<<<<<< HEAD
-      - Sat, 29 Apr 2023 10:12:20 GMT
-=======
+      expires:
+      - '-1'
+      pragma:
+      - no-cache
+      server:
+      - nginx
+      strict-transport-security:
+      - max-age=31536000; includeSubDomains
+      transfer-encoding:
+      - chunked
+      vary:
+      - Accept-Encoding
+      x-content-type-options:
+      - nosniff
+    status:
+      code: 200
+      message: OK
+- request:
+    body: null
+    headers:
+      Accept:
+      - '*/*'
+      Accept-Encoding:
+      - gzip, deflate
+      CommandName:
+      - aks create
+      Connection:
+      - keep-alive
+      ParameterSetName:
+      - --resource-group --name --location --enable-managed-identity --enable-oidc-issuer
+        --aks-custom-headers --ssh-key-value
+      User-Agent:
+      - AZURECLI/2.49.0 azsdk-python-azure-mgmt-containerservice/23.0.0 Python/3.8.16
+        (macOS-13.4-arm64-arm-64bit)
+    method: GET
+    uri: https://management.azure.com/subscriptions/00000000-0000-0000-0000-000000000000/providers/Microsoft.ContainerService/locations/centraluseuap/operations/1335454d-29d3-473e-9691-7f4ee36be0b7?api-version=2016-03-30
+  response:
+    body:
+      string: "{\n  \"name\": \"4d453513-d329-3e47-9691-7f4ee36be0b7\",\n  \"status\"\
+        : \"InProgress\",\n  \"startTime\": \"2023-06-15T16:14:31.4713933Z\"\n }"
+    headers:
+      cache-control:
+      - no-cache
+      content-length:
+      - '126'
+      content-type:
+      - application/json
+      date:
       - Thu, 15 Jun 2023 16:15:32 GMT
->>>>>>> 27d920ec
-      expires:
-      - '-1'
-      pragma:
-      - no-cache
-      server:
-      - nginx
-      strict-transport-security:
-      - max-age=31536000; includeSubDomains
-      transfer-encoding:
-      - chunked
-      vary:
-      - Accept-Encoding
-      x-content-type-options:
-      - nosniff
-    status:
-      code: 200
-      message: OK
-- request:
-    body: null
-    headers:
-      Accept:
-      - '*/*'
-      Accept-Encoding:
-      - gzip, deflate
-      CommandName:
-      - aks create
-      Connection:
-      - keep-alive
-      ParameterSetName:
-      - --resource-group --name --location --enable-managed-identity --enable-oidc-issuer
-        --aks-custom-headers --ssh-key-value
-      User-Agent:
-<<<<<<< HEAD
-      - AZURECLI/2.48.1 azsdk-python-azure-mgmt-containerservice/22.1.0 Python/3.8.10
-        (Linux-5.15.0-1033-azure-x86_64-with-glibc2.29)
-    method: GET
-    uri: https://management.azure.com/subscriptions/00000000-0000-0000-0000-000000000000/providers/Microsoft.ContainerService/locations/westus2/operations/2f6b4775-0968-46d4-b41c-4aee661d776d?api-version=2016-03-30
-  response:
-    body:
-      string: "{\n  \"name\": \"75476b2f-6809-d446-b41c-4aee661d776d\",\n  \"status\":
-        \"InProgress\",\n  \"startTime\": \"2023-04-29T10:11:20.7847655Z\"\n }"
-=======
-      - AZURECLI/2.49.0 azsdk-python-azure-mgmt-containerservice/23.0.0 Python/3.8.16
-        (macOS-13.4-arm64-arm-64bit)
-    method: GET
-    uri: https://management.azure.com/subscriptions/00000000-0000-0000-0000-000000000000/providers/Microsoft.ContainerService/locations/centraluseuap/operations/1335454d-29d3-473e-9691-7f4ee36be0b7?api-version=2016-03-30
-  response:
-    body:
-      string: "{\n  \"name\": \"4d453513-d329-3e47-9691-7f4ee36be0b7\",\n  \"status\"\
-        : \"InProgress\",\n  \"startTime\": \"2023-06-15T16:14:31.4713933Z\"\n }"
->>>>>>> 27d920ec
-    headers:
-      cache-control:
-      - no-cache
-      content-length:
-      - '126'
-      content-type:
-      - application/json
-      date:
-<<<<<<< HEAD
-      - Sat, 29 Apr 2023 10:12:50 GMT
-=======
+      expires:
+      - '-1'
+      pragma:
+      - no-cache
+      server:
+      - nginx
+      strict-transport-security:
+      - max-age=31536000; includeSubDomains
+      transfer-encoding:
+      - chunked
+      vary:
+      - Accept-Encoding
+      x-content-type-options:
+      - nosniff
+    status:
+      code: 200
+      message: OK
+- request:
+    body: null
+    headers:
+      Accept:
+      - '*/*'
+      Accept-Encoding:
+      - gzip, deflate
+      CommandName:
+      - aks create
+      Connection:
+      - keep-alive
+      ParameterSetName:
+      - --resource-group --name --location --enable-managed-identity --enable-oidc-issuer
+        --aks-custom-headers --ssh-key-value
+      User-Agent:
+      - AZURECLI/2.49.0 azsdk-python-azure-mgmt-containerservice/23.0.0 Python/3.8.16
+        (macOS-13.4-arm64-arm-64bit)
+    method: GET
+    uri: https://management.azure.com/subscriptions/00000000-0000-0000-0000-000000000000/providers/Microsoft.ContainerService/locations/centraluseuap/operations/1335454d-29d3-473e-9691-7f4ee36be0b7?api-version=2016-03-30
+  response:
+    body:
+      string: "{\n  \"name\": \"4d453513-d329-3e47-9691-7f4ee36be0b7\",\n  \"status\"\
+        : \"InProgress\",\n  \"startTime\": \"2023-06-15T16:14:31.4713933Z\"\n }"
+    headers:
+      cache-control:
+      - no-cache
+      content-length:
+      - '126'
+      content-type:
+      - application/json
+      date:
       - Thu, 15 Jun 2023 16:16:01 GMT
->>>>>>> 27d920ec
-      expires:
-      - '-1'
-      pragma:
-      - no-cache
-      server:
-      - nginx
-      strict-transport-security:
-      - max-age=31536000; includeSubDomains
-      transfer-encoding:
-      - chunked
-      vary:
-      - Accept-Encoding
-      x-content-type-options:
-      - nosniff
-    status:
-      code: 200
-      message: OK
-- request:
-    body: null
-    headers:
-      Accept:
-      - '*/*'
-      Accept-Encoding:
-      - gzip, deflate
-      CommandName:
-      - aks create
-      Connection:
-      - keep-alive
-      ParameterSetName:
-      - --resource-group --name --location --enable-managed-identity --enable-oidc-issuer
-        --aks-custom-headers --ssh-key-value
-      User-Agent:
-<<<<<<< HEAD
-      - AZURECLI/2.48.1 azsdk-python-azure-mgmt-containerservice/22.1.0 Python/3.8.10
-        (Linux-5.15.0-1033-azure-x86_64-with-glibc2.29)
-    method: GET
-    uri: https://management.azure.com/subscriptions/00000000-0000-0000-0000-000000000000/providers/Microsoft.ContainerService/locations/westus2/operations/2f6b4775-0968-46d4-b41c-4aee661d776d?api-version=2016-03-30
-  response:
-    body:
-      string: "{\n  \"name\": \"75476b2f-6809-d446-b41c-4aee661d776d\",\n  \"status\":
-        \"InProgress\",\n  \"startTime\": \"2023-04-29T10:11:20.7847655Z\"\n }"
-=======
-      - AZURECLI/2.49.0 azsdk-python-azure-mgmt-containerservice/23.0.0 Python/3.8.16
-        (macOS-13.4-arm64-arm-64bit)
-    method: GET
-    uri: https://management.azure.com/subscriptions/00000000-0000-0000-0000-000000000000/providers/Microsoft.ContainerService/locations/centraluseuap/operations/1335454d-29d3-473e-9691-7f4ee36be0b7?api-version=2016-03-30
-  response:
-    body:
-      string: "{\n  \"name\": \"4d453513-d329-3e47-9691-7f4ee36be0b7\",\n  \"status\"\
-        : \"InProgress\",\n  \"startTime\": \"2023-06-15T16:14:31.4713933Z\"\n }"
->>>>>>> 27d920ec
-    headers:
-      cache-control:
-      - no-cache
-      content-length:
-      - '126'
-      content-type:
-      - application/json
-      date:
-<<<<<<< HEAD
-      - Sat, 29 Apr 2023 10:13:20 GMT
-=======
+      expires:
+      - '-1'
+      pragma:
+      - no-cache
+      server:
+      - nginx
+      strict-transport-security:
+      - max-age=31536000; includeSubDomains
+      transfer-encoding:
+      - chunked
+      vary:
+      - Accept-Encoding
+      x-content-type-options:
+      - nosniff
+    status:
+      code: 200
+      message: OK
+- request:
+    body: null
+    headers:
+      Accept:
+      - '*/*'
+      Accept-Encoding:
+      - gzip, deflate
+      CommandName:
+      - aks create
+      Connection:
+      - keep-alive
+      ParameterSetName:
+      - --resource-group --name --location --enable-managed-identity --enable-oidc-issuer
+        --aks-custom-headers --ssh-key-value
+      User-Agent:
+      - AZURECLI/2.49.0 azsdk-python-azure-mgmt-containerservice/23.0.0 Python/3.8.16
+        (macOS-13.4-arm64-arm-64bit)
+    method: GET
+    uri: https://management.azure.com/subscriptions/00000000-0000-0000-0000-000000000000/providers/Microsoft.ContainerService/locations/centraluseuap/operations/1335454d-29d3-473e-9691-7f4ee36be0b7?api-version=2016-03-30
+  response:
+    body:
+      string: "{\n  \"name\": \"4d453513-d329-3e47-9691-7f4ee36be0b7\",\n  \"status\"\
+        : \"InProgress\",\n  \"startTime\": \"2023-06-15T16:14:31.4713933Z\"\n }"
+    headers:
+      cache-control:
+      - no-cache
+      content-length:
+      - '126'
+      content-type:
+      - application/json
+      date:
       - Thu, 15 Jun 2023 16:16:31 GMT
->>>>>>> 27d920ec
-      expires:
-      - '-1'
-      pragma:
-      - no-cache
-      server:
-      - nginx
-      strict-transport-security:
-      - max-age=31536000; includeSubDomains
-      transfer-encoding:
-      - chunked
-      vary:
-      - Accept-Encoding
-      x-content-type-options:
-      - nosniff
-    status:
-      code: 200
-      message: OK
-- request:
-    body: null
-    headers:
-      Accept:
-      - '*/*'
-      Accept-Encoding:
-      - gzip, deflate
-      CommandName:
-      - aks create
-      Connection:
-      - keep-alive
-      ParameterSetName:
-      - --resource-group --name --location --enable-managed-identity --enable-oidc-issuer
-        --aks-custom-headers --ssh-key-value
-      User-Agent:
-<<<<<<< HEAD
-      - AZURECLI/2.48.1 azsdk-python-azure-mgmt-containerservice/22.1.0 Python/3.8.10
-        (Linux-5.15.0-1033-azure-x86_64-with-glibc2.29)
-    method: GET
-    uri: https://management.azure.com/subscriptions/00000000-0000-0000-0000-000000000000/providers/Microsoft.ContainerService/locations/westus2/operations/2f6b4775-0968-46d4-b41c-4aee661d776d?api-version=2016-03-30
-  response:
-    body:
-      string: "{\n  \"name\": \"75476b2f-6809-d446-b41c-4aee661d776d\",\n  \"status\":
-        \"InProgress\",\n  \"startTime\": \"2023-04-29T10:11:20.7847655Z\"\n }"
-=======
-      - AZURECLI/2.49.0 azsdk-python-azure-mgmt-containerservice/23.0.0 Python/3.8.16
-        (macOS-13.4-arm64-arm-64bit)
-    method: GET
-    uri: https://management.azure.com/subscriptions/00000000-0000-0000-0000-000000000000/providers/Microsoft.ContainerService/locations/centraluseuap/operations/1335454d-29d3-473e-9691-7f4ee36be0b7?api-version=2016-03-30
-  response:
-    body:
-      string: "{\n  \"name\": \"4d453513-d329-3e47-9691-7f4ee36be0b7\",\n  \"status\"\
-        : \"InProgress\",\n  \"startTime\": \"2023-06-15T16:14:31.4713933Z\"\n }"
->>>>>>> 27d920ec
-    headers:
-      cache-control:
-      - no-cache
-      content-length:
-      - '126'
-      content-type:
-      - application/json
-      date:
-<<<<<<< HEAD
-      - Sat, 29 Apr 2023 10:13:51 GMT
-=======
+      expires:
+      - '-1'
+      pragma:
+      - no-cache
+      server:
+      - nginx
+      strict-transport-security:
+      - max-age=31536000; includeSubDomains
+      transfer-encoding:
+      - chunked
+      vary:
+      - Accept-Encoding
+      x-content-type-options:
+      - nosniff
+    status:
+      code: 200
+      message: OK
+- request:
+    body: null
+    headers:
+      Accept:
+      - '*/*'
+      Accept-Encoding:
+      - gzip, deflate
+      CommandName:
+      - aks create
+      Connection:
+      - keep-alive
+      ParameterSetName:
+      - --resource-group --name --location --enable-managed-identity --enable-oidc-issuer
+        --aks-custom-headers --ssh-key-value
+      User-Agent:
+      - AZURECLI/2.49.0 azsdk-python-azure-mgmt-containerservice/23.0.0 Python/3.8.16
+        (macOS-13.4-arm64-arm-64bit)
+    method: GET
+    uri: https://management.azure.com/subscriptions/00000000-0000-0000-0000-000000000000/providers/Microsoft.ContainerService/locations/centraluseuap/operations/1335454d-29d3-473e-9691-7f4ee36be0b7?api-version=2016-03-30
+  response:
+    body:
+      string: "{\n  \"name\": \"4d453513-d329-3e47-9691-7f4ee36be0b7\",\n  \"status\"\
+        : \"InProgress\",\n  \"startTime\": \"2023-06-15T16:14:31.4713933Z\"\n }"
+    headers:
+      cache-control:
+      - no-cache
+      content-length:
+      - '126'
+      content-type:
+      - application/json
+      date:
       - Thu, 15 Jun 2023 16:17:02 GMT
->>>>>>> 27d920ec
-      expires:
-      - '-1'
-      pragma:
-      - no-cache
-      server:
-      - nginx
-      strict-transport-security:
-      - max-age=31536000; includeSubDomains
-      transfer-encoding:
-      - chunked
-      vary:
-      - Accept-Encoding
-      x-content-type-options:
-      - nosniff
-    status:
-      code: 200
-      message: OK
-- request:
-    body: null
-    headers:
-      Accept:
-      - '*/*'
-      Accept-Encoding:
-      - gzip, deflate
-      CommandName:
-      - aks create
-      Connection:
-      - keep-alive
-      ParameterSetName:
-      - --resource-group --name --location --enable-managed-identity --enable-oidc-issuer
-        --aks-custom-headers --ssh-key-value
-      User-Agent:
-<<<<<<< HEAD
-      - AZURECLI/2.48.1 azsdk-python-azure-mgmt-containerservice/22.1.0 Python/3.8.10
-        (Linux-5.15.0-1033-azure-x86_64-with-glibc2.29)
-    method: GET
-    uri: https://management.azure.com/subscriptions/00000000-0000-0000-0000-000000000000/providers/Microsoft.ContainerService/locations/westus2/operations/2f6b4775-0968-46d4-b41c-4aee661d776d?api-version=2016-03-30
-  response:
-    body:
-      string: "{\n  \"name\": \"75476b2f-6809-d446-b41c-4aee661d776d\",\n  \"status\":
-        \"InProgress\",\n  \"startTime\": \"2023-04-29T10:11:20.7847655Z\"\n }"
-=======
-      - AZURECLI/2.49.0 azsdk-python-azure-mgmt-containerservice/23.0.0 Python/3.8.16
-        (macOS-13.4-arm64-arm-64bit)
-    method: GET
-    uri: https://management.azure.com/subscriptions/00000000-0000-0000-0000-000000000000/providers/Microsoft.ContainerService/locations/centraluseuap/operations/1335454d-29d3-473e-9691-7f4ee36be0b7?api-version=2016-03-30
-  response:
-    body:
-      string: "{\n  \"name\": \"4d453513-d329-3e47-9691-7f4ee36be0b7\",\n  \"status\"\
-        : \"InProgress\",\n  \"startTime\": \"2023-06-15T16:14:31.4713933Z\"\n }"
->>>>>>> 27d920ec
-    headers:
-      cache-control:
-      - no-cache
-      content-length:
-      - '126'
-      content-type:
-      - application/json
-      date:
-<<<<<<< HEAD
-      - Sat, 29 Apr 2023 10:14:21 GMT
-=======
+      expires:
+      - '-1'
+      pragma:
+      - no-cache
+      server:
+      - nginx
+      strict-transport-security:
+      - max-age=31536000; includeSubDomains
+      transfer-encoding:
+      - chunked
+      vary:
+      - Accept-Encoding
+      x-content-type-options:
+      - nosniff
+    status:
+      code: 200
+      message: OK
+- request:
+    body: null
+    headers:
+      Accept:
+      - '*/*'
+      Accept-Encoding:
+      - gzip, deflate
+      CommandName:
+      - aks create
+      Connection:
+      - keep-alive
+      ParameterSetName:
+      - --resource-group --name --location --enable-managed-identity --enable-oidc-issuer
+        --aks-custom-headers --ssh-key-value
+      User-Agent:
+      - AZURECLI/2.49.0 azsdk-python-azure-mgmt-containerservice/23.0.0 Python/3.8.16
+        (macOS-13.4-arm64-arm-64bit)
+    method: GET
+    uri: https://management.azure.com/subscriptions/00000000-0000-0000-0000-000000000000/providers/Microsoft.ContainerService/locations/centraluseuap/operations/1335454d-29d3-473e-9691-7f4ee36be0b7?api-version=2016-03-30
+  response:
+    body:
+      string: "{\n  \"name\": \"4d453513-d329-3e47-9691-7f4ee36be0b7\",\n  \"status\"\
+        : \"InProgress\",\n  \"startTime\": \"2023-06-15T16:14:31.4713933Z\"\n }"
+    headers:
+      cache-control:
+      - no-cache
+      content-length:
+      - '126'
+      content-type:
+      - application/json
+      date:
       - Thu, 15 Jun 2023 16:17:32 GMT
->>>>>>> 27d920ec
-      expires:
-      - '-1'
-      pragma:
-      - no-cache
-      server:
-      - nginx
-      strict-transport-security:
-      - max-age=31536000; includeSubDomains
-      transfer-encoding:
-      - chunked
-      vary:
-      - Accept-Encoding
-      x-content-type-options:
-      - nosniff
-    status:
-      code: 200
-      message: OK
-- request:
-    body: null
-    headers:
-      Accept:
-      - '*/*'
-      Accept-Encoding:
-      - gzip, deflate
-      CommandName:
-      - aks create
-      Connection:
-      - keep-alive
-      ParameterSetName:
-      - --resource-group --name --location --enable-managed-identity --enable-oidc-issuer
-        --aks-custom-headers --ssh-key-value
-      User-Agent:
-<<<<<<< HEAD
-      - AZURECLI/2.48.1 azsdk-python-azure-mgmt-containerservice/22.1.0 Python/3.8.10
-        (Linux-5.15.0-1033-azure-x86_64-with-glibc2.29)
-    method: GET
-    uri: https://management.azure.com/subscriptions/00000000-0000-0000-0000-000000000000/providers/Microsoft.ContainerService/locations/westus2/operations/2f6b4775-0968-46d4-b41c-4aee661d776d?api-version=2016-03-30
-  response:
-    body:
-      string: "{\n  \"name\": \"75476b2f-6809-d446-b41c-4aee661d776d\",\n  \"status\":
-        \"InProgress\",\n  \"startTime\": \"2023-04-29T10:11:20.7847655Z\"\n }"
-=======
-      - AZURECLI/2.49.0 azsdk-python-azure-mgmt-containerservice/23.0.0 Python/3.8.16
-        (macOS-13.4-arm64-arm-64bit)
-    method: GET
-    uri: https://management.azure.com/subscriptions/00000000-0000-0000-0000-000000000000/providers/Microsoft.ContainerService/locations/centraluseuap/operations/1335454d-29d3-473e-9691-7f4ee36be0b7?api-version=2016-03-30
-  response:
-    body:
-      string: "{\n  \"name\": \"4d453513-d329-3e47-9691-7f4ee36be0b7\",\n  \"status\"\
-        : \"InProgress\",\n  \"startTime\": \"2023-06-15T16:14:31.4713933Z\"\n }"
->>>>>>> 27d920ec
-    headers:
-      cache-control:
-      - no-cache
-      content-length:
-      - '126'
-      content-type:
-      - application/json
-      date:
-<<<<<<< HEAD
-      - Sat, 29 Apr 2023 10:14:51 GMT
-=======
+      expires:
+      - '-1'
+      pragma:
+      - no-cache
+      server:
+      - nginx
+      strict-transport-security:
+      - max-age=31536000; includeSubDomains
+      transfer-encoding:
+      - chunked
+      vary:
+      - Accept-Encoding
+      x-content-type-options:
+      - nosniff
+    status:
+      code: 200
+      message: OK
+- request:
+    body: null
+    headers:
+      Accept:
+      - '*/*'
+      Accept-Encoding:
+      - gzip, deflate
+      CommandName:
+      - aks create
+      Connection:
+      - keep-alive
+      ParameterSetName:
+      - --resource-group --name --location --enable-managed-identity --enable-oidc-issuer
+        --aks-custom-headers --ssh-key-value
+      User-Agent:
+      - AZURECLI/2.49.0 azsdk-python-azure-mgmt-containerservice/23.0.0 Python/3.8.16
+        (macOS-13.4-arm64-arm-64bit)
+    method: GET
+    uri: https://management.azure.com/subscriptions/00000000-0000-0000-0000-000000000000/providers/Microsoft.ContainerService/locations/centraluseuap/operations/1335454d-29d3-473e-9691-7f4ee36be0b7?api-version=2016-03-30
+  response:
+    body:
+      string: "{\n  \"name\": \"4d453513-d329-3e47-9691-7f4ee36be0b7\",\n  \"status\"\
+        : \"InProgress\",\n  \"startTime\": \"2023-06-15T16:14:31.4713933Z\"\n }"
+    headers:
+      cache-control:
+      - no-cache
+      content-length:
+      - '126'
+      content-type:
+      - application/json
+      date:
       - Thu, 15 Jun 2023 16:18:02 GMT
->>>>>>> 27d920ec
-      expires:
-      - '-1'
-      pragma:
-      - no-cache
-      server:
-      - nginx
-      strict-transport-security:
-      - max-age=31536000; includeSubDomains
-      transfer-encoding:
-      - chunked
-      vary:
-      - Accept-Encoding
-      x-content-type-options:
-      - nosniff
-    status:
-      code: 200
-      message: OK
-- request:
-    body: null
-    headers:
-      Accept:
-      - '*/*'
-      Accept-Encoding:
-      - gzip, deflate
-      CommandName:
-      - aks create
-      Connection:
-      - keep-alive
-      ParameterSetName:
-      - --resource-group --name --location --enable-managed-identity --enable-oidc-issuer
-        --aks-custom-headers --ssh-key-value
-      User-Agent:
-<<<<<<< HEAD
-      - AZURECLI/2.48.1 azsdk-python-azure-mgmt-containerservice/22.1.0 Python/3.8.10
-        (Linux-5.15.0-1033-azure-x86_64-with-glibc2.29)
-    method: GET
-    uri: https://management.azure.com/subscriptions/00000000-0000-0000-0000-000000000000/providers/Microsoft.ContainerService/locations/westus2/operations/2f6b4775-0968-46d4-b41c-4aee661d776d?api-version=2016-03-30
-  response:
-    body:
-      string: "{\n  \"name\": \"75476b2f-6809-d446-b41c-4aee661d776d\",\n  \"status\":
-        \"InProgress\",\n  \"startTime\": \"2023-04-29T10:11:20.7847655Z\"\n }"
-=======
+      expires:
+      - '-1'
+      pragma:
+      - no-cache
+      server:
+      - nginx
+      strict-transport-security:
+      - max-age=31536000; includeSubDomains
+      transfer-encoding:
+      - chunked
+      vary:
+      - Accept-Encoding
+      x-content-type-options:
+      - nosniff
+    status:
+      code: 200
+      message: OK
+- request:
+    body: null
+    headers:
+      Accept:
+      - '*/*'
+      Accept-Encoding:
+      - gzip, deflate
+      CommandName:
+      - aks create
+      Connection:
+      - keep-alive
+      ParameterSetName:
+      - --resource-group --name --location --enable-managed-identity --enable-oidc-issuer
+        --aks-custom-headers --ssh-key-value
+      User-Agent:
       - AZURECLI/2.49.0 azsdk-python-azure-mgmt-containerservice/23.0.0 Python/3.8.16
         (macOS-13.4-arm64-arm-64bit)
     method: GET
@@ -783,309 +568,53 @@
       string: "{\n  \"name\": \"4d453513-d329-3e47-9691-7f4ee36be0b7\",\n  \"status\"\
         : \"Succeeded\",\n  \"startTime\": \"2023-06-15T16:14:31.4713933Z\",\n  \"\
         endTime\": \"2023-06-15T16:18:28.2292616Z\"\n }"
->>>>>>> 27d920ec
-    headers:
-      cache-control:
-      - no-cache
-      content-length:
-<<<<<<< HEAD
-      - '126'
-      content-type:
-      - application/json
-      date:
-      - Sat, 29 Apr 2023 10:15:21 GMT
-      expires:
-      - '-1'
-      pragma:
-      - no-cache
-      server:
-      - nginx
-      strict-transport-security:
-      - max-age=31536000; includeSubDomains
-      transfer-encoding:
-      - chunked
-      vary:
-      - Accept-Encoding
-      x-content-type-options:
-      - nosniff
-    status:
-      code: 200
-      message: OK
-- request:
-    body: null
-    headers:
-      Accept:
-      - '*/*'
-      Accept-Encoding:
-      - gzip, deflate
-      CommandName:
-      - aks create
-      Connection:
-      - keep-alive
-      ParameterSetName:
-      - --resource-group --name --location --enable-managed-identity --enable-oidc-issuer
-        --aks-custom-headers --ssh-key-value
-      User-Agent:
-      - AZURECLI/2.48.1 azsdk-python-azure-mgmt-containerservice/22.1.0 Python/3.8.10
-        (Linux-5.15.0-1033-azure-x86_64-with-glibc2.29)
-    method: GET
-    uri: https://management.azure.com/subscriptions/00000000-0000-0000-0000-000000000000/providers/Microsoft.ContainerService/locations/westus2/operations/2f6b4775-0968-46d4-b41c-4aee661d776d?api-version=2016-03-30
-  response:
-    body:
-      string: "{\n  \"name\": \"75476b2f-6809-d446-b41c-4aee661d776d\",\n  \"status\":
-        \"InProgress\",\n  \"startTime\": \"2023-04-29T10:11:20.7847655Z\"\n }"
-    headers:
-      cache-control:
-      - no-cache
-      content-length:
-      - '126'
-      content-type:
-      - application/json
-      date:
-      - Sat, 29 Apr 2023 10:15:51 GMT
-      expires:
-      - '-1'
-      pragma:
-      - no-cache
-      server:
-      - nginx
-      strict-transport-security:
-      - max-age=31536000; includeSubDomains
-      transfer-encoding:
-      - chunked
-      vary:
-      - Accept-Encoding
-      x-content-type-options:
-      - nosniff
-    status:
-      code: 200
-      message: OK
-- request:
-    body: null
-    headers:
-      Accept:
-      - '*/*'
-      Accept-Encoding:
-      - gzip, deflate
-      CommandName:
-      - aks create
-      Connection:
-      - keep-alive
-      ParameterSetName:
-      - --resource-group --name --location --enable-managed-identity --enable-oidc-issuer
-        --aks-custom-headers --ssh-key-value
-      User-Agent:
-      - AZURECLI/2.48.1 azsdk-python-azure-mgmt-containerservice/22.1.0 Python/3.8.10
-        (Linux-5.15.0-1033-azure-x86_64-with-glibc2.29)
-    method: GET
-    uri: https://management.azure.com/subscriptions/00000000-0000-0000-0000-000000000000/providers/Microsoft.ContainerService/locations/westus2/operations/2f6b4775-0968-46d4-b41c-4aee661d776d?api-version=2016-03-30
-  response:
-    body:
-      string: "{\n  \"name\": \"75476b2f-6809-d446-b41c-4aee661d776d\",\n  \"status\":
-        \"InProgress\",\n  \"startTime\": \"2023-04-29T10:11:20.7847655Z\"\n }"
-    headers:
-      cache-control:
-      - no-cache
-      content-length:
-      - '126'
-      content-type:
-      - application/json
-      date:
-      - Sat, 29 Apr 2023 10:16:21 GMT
-      expires:
-      - '-1'
-      pragma:
-      - no-cache
-      server:
-      - nginx
-      strict-transport-security:
-      - max-age=31536000; includeSubDomains
-      transfer-encoding:
-      - chunked
-      vary:
-      - Accept-Encoding
-      x-content-type-options:
-      - nosniff
-    status:
-      code: 200
-      message: OK
-- request:
-    body: null
-    headers:
-      Accept:
-      - '*/*'
-      Accept-Encoding:
-      - gzip, deflate
-      CommandName:
-      - aks create
-      Connection:
-      - keep-alive
-      ParameterSetName:
-      - --resource-group --name --location --enable-managed-identity --enable-oidc-issuer
-        --aks-custom-headers --ssh-key-value
-      User-Agent:
-      - AZURECLI/2.48.1 azsdk-python-azure-mgmt-containerservice/22.1.0 Python/3.8.10
-        (Linux-5.15.0-1033-azure-x86_64-with-glibc2.29)
-    method: GET
-    uri: https://management.azure.com/subscriptions/00000000-0000-0000-0000-000000000000/providers/Microsoft.ContainerService/locations/westus2/operations/2f6b4775-0968-46d4-b41c-4aee661d776d?api-version=2016-03-30
-  response:
-    body:
-      string: "{\n  \"name\": \"75476b2f-6809-d446-b41c-4aee661d776d\",\n  \"status\":
-        \"InProgress\",\n  \"startTime\": \"2023-04-29T10:11:20.7847655Z\"\n }"
-    headers:
-      cache-control:
-      - no-cache
-      content-length:
-      - '126'
-      content-type:
-      - application/json
-      date:
-      - Sat, 29 Apr 2023 10:16:51 GMT
-      expires:
-      - '-1'
-      pragma:
-      - no-cache
-      server:
-      - nginx
-      strict-transport-security:
-      - max-age=31536000; includeSubDomains
-      transfer-encoding:
-      - chunked
-      vary:
-      - Accept-Encoding
-      x-content-type-options:
-      - nosniff
-    status:
-      code: 200
-      message: OK
-- request:
-    body: null
-    headers:
-      Accept:
-      - '*/*'
-      Accept-Encoding:
-      - gzip, deflate
-      CommandName:
-      - aks create
-      Connection:
-      - keep-alive
-      ParameterSetName:
-      - --resource-group --name --location --enable-managed-identity --enable-oidc-issuer
-        --aks-custom-headers --ssh-key-value
-      User-Agent:
-      - AZURECLI/2.48.1 azsdk-python-azure-mgmt-containerservice/22.1.0 Python/3.8.10
-        (Linux-5.15.0-1033-azure-x86_64-with-glibc2.29)
-    method: GET
-    uri: https://management.azure.com/subscriptions/00000000-0000-0000-0000-000000000000/providers/Microsoft.ContainerService/locations/westus2/operations/2f6b4775-0968-46d4-b41c-4aee661d776d?api-version=2016-03-30
-  response:
-    body:
-      string: "{\n  \"name\": \"75476b2f-6809-d446-b41c-4aee661d776d\",\n  \"status\":
-        \"Succeeded\",\n  \"startTime\": \"2023-04-29T10:11:20.7847655Z\",\n  \"endTime\":
-        \"2023-04-29T10:16:56.5520354Z\"\n }"
-    headers:
-      cache-control:
-      - no-cache
-      content-length:
-=======
->>>>>>> 27d920ec
+    headers:
+      cache-control:
+      - no-cache
+      content-length:
       - '170'
       content-type:
       - application/json
       date:
-<<<<<<< HEAD
-      - Sat, 29 Apr 2023 10:17:21 GMT
-=======
       - Thu, 15 Jun 2023 16:18:32 GMT
->>>>>>> 27d920ec
-      expires:
-      - '-1'
-      pragma:
-      - no-cache
-      server:
-      - nginx
-      strict-transport-security:
-      - max-age=31536000; includeSubDomains
-      transfer-encoding:
-      - chunked
-      vary:
-      - Accept-Encoding
-      x-content-type-options:
-      - nosniff
-    status:
-      code: 200
-      message: OK
-- request:
-    body: null
-    headers:
-      Accept:
-      - '*/*'
-      Accept-Encoding:
-      - gzip, deflate
-      CommandName:
-      - aks create
-      Connection:
-      - keep-alive
-      ParameterSetName:
-      - --resource-group --name --location --enable-managed-identity --enable-oidc-issuer
-        --aks-custom-headers --ssh-key-value
-      User-Agent:
-<<<<<<< HEAD
-      - AZURECLI/2.48.1 azsdk-python-azure-mgmt-containerservice/22.1.0 Python/3.8.10
-        (Linux-5.15.0-1033-azure-x86_64-with-glibc2.29)
-=======
-      - AZURECLI/2.49.0 azsdk-python-azure-mgmt-containerservice/23.0.0 Python/3.8.16
-        (macOS-13.4-arm64-arm-64bit)
->>>>>>> 27d920ec
+      expires:
+      - '-1'
+      pragma:
+      - no-cache
+      server:
+      - nginx
+      strict-transport-security:
+      - max-age=31536000; includeSubDomains
+      transfer-encoding:
+      - chunked
+      vary:
+      - Accept-Encoding
+      x-content-type-options:
+      - nosniff
+    status:
+      code: 200
+      message: OK
+- request:
+    body: null
+    headers:
+      Accept:
+      - '*/*'
+      Accept-Encoding:
+      - gzip, deflate
+      CommandName:
+      - aks create
+      Connection:
+      - keep-alive
+      ParameterSetName:
+      - --resource-group --name --location --enable-managed-identity --enable-oidc-issuer
+        --aks-custom-headers --ssh-key-value
+      User-Agent:
+      - AZURECLI/2.49.0 azsdk-python-azure-mgmt-containerservice/23.0.0 Python/3.8.16
+        (macOS-13.4-arm64-arm-64bit)
     method: GET
     uri: https://management.azure.com/subscriptions/00000000-0000-0000-0000-000000000000/resourceGroups/clitest000001/providers/Microsoft.ContainerService/managedClusters/cliakstest000001?api-version=2023-05-01
   response:
     body:
-<<<<<<< HEAD
-      string: "{\n  \"id\": \"/subscriptions/00000000-0000-0000-0000-000000000000/resourcegroups/clitest000001/providers/Microsoft.ContainerService/managedClusters/cliakstest000001\",\n
-        \ \"location\": \"westus2\",\n  \"name\": \"cliakstest000001\",\n  \"type\":
-        \"Microsoft.ContainerService/ManagedClusters\",\n  \"properties\": {\n   \"provisioningState\":
-        \"Succeeded\",\n   \"powerState\": {\n    \"code\": \"Running\"\n   },\n   \"kubernetesVersion\":
-        \"1.25.6\",\n   \"currentKubernetesVersion\": \"1.25.6\",\n   \"dnsPrefix\":
-        \"cliakstest-clitestqfdljiivw-79a739\",\n   \"fqdn\": \"cliakstest-clitestqfdljiivw-79a739-nlzqiwnw.hcp.westus2.azmk8s.io\",\n
-        \  \"azurePortalFQDN\": \"cliakstest-clitestqfdljiivw-79a739-nlzqiwnw.portal.hcp.westus2.azmk8s.io\",\n
-        \  \"agentPoolProfiles\": [\n    {\n     \"name\": \"nodepool1\",\n     \"count\":
-        3,\n     \"vmSize\": \"Standard_DS2_v2\",\n     \"osDiskSizeGB\": 128,\n     \"osDiskType\":
-        \"Managed\",\n     \"kubeletDiskType\": \"OS\",\n     \"maxPods\": 110,\n
-        \    \"type\": \"VirtualMachineScaleSets\",\n     \"enableAutoScaling\": false,\n
-        \    \"provisioningState\": \"Succeeded\",\n     \"powerState\": {\n      \"code\":
-        \"Running\"\n     },\n     \"orchestratorVersion\": \"1.25.6\",\n     \"currentOrchestratorVersion\":
-        \"1.25.6\",\n     \"enableNodePublicIP\": false,\n     \"mode\": \"System\",\n
-        \    \"enableEncryptionAtHost\": false,\n     \"enableUltraSSD\": false,\n
-        \    \"osType\": \"Linux\",\n     \"osSKU\": \"Ubuntu\",\n     \"nodeImageVersion\":
-        \"AKSUbuntu-2204gen2containerd-202304.10.0\",\n     \"upgradeSettings\": {},\n
-        \    \"enableFIPS\": false\n    }\n   ],\n   \"linuxProfile\": {\n    \"adminUsername\":
-        \"azureuser\",\n    \"ssh\": {\n     \"publicKeys\": [\n      {\n       \"keyData\":
-        \"ssh-rsa AAAAB3NzaC1yc2EAAAADAQABAAABAQCvBk9v4/Qo7XJWIY7AItmm8ohKhV9Y2z/SA5RKWk4BUCpK4ElHu8ia+QREfb7nmO5LtydRi7glVKNjUWUeaSC1PTmk2Z421whqvLRgF6XquFUcEC+VZG54EiS7j6hc2G3Af76vCZQQIQ7fKB8gngJXVb4QjbKVkoORamBKaSQ5MoAPF9GeSPfDesETM/jcE60BguHKjSTXhfsvgs6/iuUSPQ7duXwFtlpQy8WwA6ymGj4ehF0y8NXP6fjEajHDhPjPDkyuKBFTScflrLRryURmRyyICLt40vd+gaiyYCmREJxZNT/7J1pKmlpLNJejqDgXJ97xeyv4flTL7XRSgWV5
-        azcli_aks_live_test@example.com\\n\"\n      }\n     ]\n    }\n   },\n   \"servicePrincipalProfile\":
-        {\n    \"clientId\":\"00000000-0000-0000-0000-000000000001\"\n   },\n   \"nodeResourceGroup\":
-        \"MC_clitest000001_cliakstest000001_westus2\",\n   \"enableRBAC\": true,\n
-        \  \"enableLTS\": \"KubernetesOfficial\",\n   \"networkProfile\": {\n    \"networkPlugin\":
-        \"kubenet\",\n    \"loadBalancerSku\": \"Standard\",\n    \"loadBalancerProfile\":
-        {\n     \"managedOutboundIPs\": {\n      \"count\": 1\n     },\n     \"effectiveOutboundIPs\":
-        [\n      {\n       \"id\": \"/subscriptions/00000000-0000-0000-0000-000000000000/resourceGroups/MC_clitest000001_cliakstest000001_westus2/providers/Microsoft.Network/publicIPAddresses/709815bc-2ba4-4c52-bdbf-b5f7ca574030\"\n
-        \     }\n     ]\n    },\n    \"podCidr\": \"10.244.0.0/16\",\n    \"serviceCidr\":
-        \"10.0.0.0/16\",\n    \"dnsServiceIP\": \"10.0.0.10\",\n    \"dockerBridgeCidr\":
-        \"172.17.0.1/16\",\n    \"outboundType\": \"loadBalancer\",\n    \"podCidrs\":
-        [\n     \"10.244.0.0/16\"\n    ],\n    \"serviceCidrs\": [\n     \"10.0.0.0/16\"\n
-        \   ],\n    \"ipFamilies\": [\n     \"IPv4\"\n    ]\n   },\n   \"maxAgentPools\":
-        100,\n   \"identityProfile\": {\n    \"kubeletidentity\": {\n     \"resourceId\":
-        \"/subscriptions/00000000-0000-0000-0000-000000000000/resourcegroups/MC_clitest000001_cliakstest000001_westus2/providers/Microsoft.ManagedIdentity/userAssignedIdentities/cliakstest000001-agentpool\",\n
-        \    \"clientId\":\"00000000-0000-0000-0000-000000000001\",\n     \"objectId\":\"00000000-0000-0000-0000-000000000001\"\n
-        \   }\n   },\n   \"disableLocalAccounts\": false,\n   \"securityProfile\":
-        {},\n   \"storageProfile\": {\n    \"diskCSIDriver\": {\n     \"enabled\":
-        true\n    },\n    \"fileCSIDriver\": {\n     \"enabled\": true\n    },\n    \"snapshotController\":
-        {\n     \"enabled\": true\n    }\n   },\n   \"oidcIssuerProfile\": {\n    \"enabled\":
-        true,\n    \"issuerURL\": \"https://westus2.oic.prod-aks.azure.com/72f988bf-86f1-41af-91ab-2d7cd011db47/8742ca22-ed62-4ed3-99da-b9d730dc25da/\"\n
-        \  },\n   \"workloadAutoScalerProfile\": {}\n  },\n  \"identity\": {\n   \"type\":
-        \"SystemAssigned\",\n   \"principalId\":\"00000000-0000-0000-0000-000000000001\",\n
-        \  \"tenantId\": \"72f988bf-86f1-41af-91ab-2d7cd011db47\"\n  },\n  \"sku\":
-        {\n   \"name\": \"Base\",\n   \"tier\": \"Free\"\n  }\n }"
-=======
       string: "{\n  \"id\": \"/subscriptions/00000000-0000-0000-0000-000000000000/resourcegroups/clitest000001/providers/Microsoft.ContainerService/managedClusters/cliakstest000001\"\
         ,\n  \"location\": \"centraluseuap\",\n  \"name\": \"cliakstest000001\",\n\
         \  \"type\": \"Microsoft.ContainerService/ManagedClusters\",\n  \"properties\"\
@@ -1132,24 +661,15 @@
         \  \"type\": \"SystemAssigned\",\n   \"principalId\":\"00000000-0000-0000-0000-000000000001\"\
         ,\n   \"tenantId\": \"72f988bf-86f1-41af-91ab-2d7cd011db47\"\n  },\n  \"sku\"\
         : {\n   \"name\": \"Base\",\n   \"tier\": \"Free\"\n  }\n }"
->>>>>>> 27d920ec
-    headers:
-      cache-control:
-      - no-cache
-      content-length:
-<<<<<<< HEAD
-      - '4092'
-      content-type:
-      - application/json
-      date:
-      - Sat, 29 Apr 2023 10:17:21 GMT
-=======
+    headers:
+      cache-control:
+      - no-cache
+      content-length:
       - '4424'
       content-type:
       - application/json
       date:
       - Thu, 15 Jun 2023 16:18:32 GMT
->>>>>>> 27d920ec
       expires:
       - '-1'
       pragma:
