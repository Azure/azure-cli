--- conflicted
+++ resolved
@@ -104,12 +104,9 @@
         c.argument('azure_monitor_alerts_for_job_failures', options_list=['--job-failure-alerts'], arg_type=get_enum_type(['Enable', 'Disable']), help='Use this property to specify whether built-in Azure Monitor alerts should be received for every job failure.')
         c.argument('immutability_state', arg_type=get_enum_type(['Disabled', 'Locked', 'Unlocked']), help='Use this parameter to configure immutability settings for the vault. By default, immutability is "Disabled" for the vault. "Unlocked" means that immutability is enabled for the vault and can be reversed. "Locked" means that immutability is enabled for the vault and cannot be reversed.')
         c.argument('cross_subscription_restore_state', arg_type=get_enum_type(['Enable', 'Disable', 'PermanentlyDisable']), help='Use this parameter to configure cross subscription restore settings for the vault. By default, the property is "Enabled" for the vault.')
-<<<<<<< HEAD
-=======
         # TODO Re-add once the new SDK is in place
         # c.argument('soft_delete_state', options_list=['--soft-delete-state', '--soft-delete-feature-state'], arg_type=get_enum_type(allowed_softdelete_options), help='Set soft-delete feature state for a Recovery Services Vault.')
         # c.argument('soft_delete_retention_period_in_days', type=int, options_list=['--soft-delete-duration'], help='Set soft-delete retention duration time in days for a Recovery Services Vault.')
->>>>>>> 13d0ab0a
 
     with self.argument_context('backup vault backup-properties set') as c:
         c.argument('backup_storage_redundancy', arg_type=get_enum_type(['GeoRedundant', 'LocallyRedundant', 'ZoneRedundant']), help='Set backup storage properties for a Recovery Services vault.')
