--- conflicted
+++ resolved
@@ -31,13 +31,8 @@
 
 DEPENDENCIES = [
     'azure-mgmt-authorization==0.50.0',
-<<<<<<< HEAD
-    'azure-mgmt-compute==4.3.1',
+    'azure-mgmt-compute==4.4.0',
     'azure-mgmt-containerservice==4.3.1',
-=======
-    'azure-mgmt-compute==4.4.0',
-    'azure-mgmt-containerservice==4.2.2',
->>>>>>> 5d77e05f
     'azure-graphrbac==0.53.0',
     'azure-cli-core',
     'paramiko>=2.0.8',
