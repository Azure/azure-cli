# --------------------------------------------------------------------------------------------
# Copyright (c) Microsoft Corporation. All rights reserved.
# Licensed under the MIT License. See License.txt in the project root for license information.
# --------------------------------------------------------------------------------------------
import unittest
import os

from azure.cli.testsdk import ScenarioTest, ResourceGroupPreparer
from azure.cli.testsdk import JMESPathCheck as JMESPathCheckV2
from azure.cli.testsdk.vcr_test_base import (ResourceGroupVCRTestBase,
                                             JMESPathCheck, NoneCheck)

TEST_DIR = os.path.abspath(os.path.join(os.path.abspath(__file__), '..'))

# pylint: disable=line-too-long


class WebappBasicE2ETest(ResourceGroupVCRTestBase):
    def __init__(self, test_method):
        super(WebappBasicE2ETest, self).__init__(__file__, test_method, resource_group='azurecli-webapp-e2e')

    def test_webapp_e2e(self):
        self.execute()

    def body(self):
        import time
        webapp_name = 'webapp-e2e'
        plan = 'webapp-e2e-plan'
        self.cmd('appservice plan create -g {} -n {}'.format(self.resource_group, plan))
        time.sleep(60)

        self.cmd('appservice plan list -g {}'.format(self.resource_group), checks=[
            JMESPathCheck('length(@)', 1),
            JMESPathCheck('[0].name', plan),
            JMESPathCheck('[0].sku.tier', 'Basic'),
            JMESPathCheck('[0].sku.name', 'B1')
        ])
        self.cmd('appservice plan list', checks=[
            JMESPathCheck("length([?name=='{}'])".format(plan), 1)
        ])
        self.cmd('appservice plan show -g {} -n {}'.format(self.resource_group, plan), checks=[
            JMESPathCheck('name', plan)
        ])
        time.sleep(60)
        # scale up
        self.cmd('appservice plan update -g {} -n {} --sku S1'.format(self.resource_group, plan), checks=[
            JMESPathCheck('name', plan),
            JMESPathCheck('sku.tier', 'Standard'),
            JMESPathCheck('sku.name', 'S1')
        ])
        self.cmd('webapp create -g {} -n {} --plan {}'.format(self.resource_group, webapp_name, plan), checks=[
            JMESPathCheck('state', 'Running'),
            JMESPathCheck('name', webapp_name),
            JMESPathCheck('hostNames[0]', webapp_name + '.azurewebsites.net')
        ])
        self.cmd('webapp list -g {}'.format(self.resource_group), checks=[
            JMESPathCheck('length(@)', 1),
            JMESPathCheck('[0].name', webapp_name),
            JMESPathCheck('[0].hostNames[0]', webapp_name + '.azurewebsites.net')
        ])
        self.cmd('webapp show -g {} -n {}'.format(self.resource_group, webapp_name), checks=[
            JMESPathCheck('name', webapp_name),
            JMESPathCheck('hostNames[0]', webapp_name + '.azurewebsites.net')
        ])
        result = self.cmd('webapp deployment source config-local-git -g {} -n {}'.format(self.resource_group, webapp_name))
        self.assertTrue(result['url'].endswith(webapp_name + '.git'))
        self.cmd('webapp deployment source show -g {} -n {}'.format(self.resource_group, webapp_name), checks=[
            JMESPathCheck('repoUrl', 'https://{}.scm.azurewebsites.net'.format(webapp_name))
        ])
        # turn on diagnostics
        test_cmd = ('webapp log config -g {} -n {} --level verbose'.format(self.resource_group, webapp_name) + ' '
                    '--application-logging true --detailed-error-messages true --failed-request-tracing true --web-server-logging filesystem')
        self.cmd(test_cmd)
        self.cmd('webapp config show -g {} -n {}'.format(self.resource_group, webapp_name), checks=[
            JMESPathCheck('detailedErrorLoggingEnabled', True),
            JMESPathCheck('httpLoggingEnabled', True),
            JMESPathCheck('scmType', 'LocalGit'),
            JMESPathCheck('requestTracingEnabled', True)
            # TODO: contact webapp team for where to retrieve 'level'
        ])
        # show publish profile info
        result = self.cmd('webapp deployment list-publishing-profiles -g {} -n {}'.format(self.resource_group, webapp_name))
        self.assertTrue(result[1]['publishUrl'].startswith('ftp://'))
        self.cmd('webapp stop -g {} -n {}'.format(self.resource_group, webapp_name))
        self.cmd('webapp show -g {} -n {}'.format(self.resource_group, webapp_name), checks=[
            JMESPathCheck('state', 'Stopped'),
            JMESPathCheck('name', webapp_name)
        ])
        self.cmd('webapp start -g {} -n {}'.format(self.resource_group, webapp_name))
        self.cmd('webapp show -g {} -n {}'.format(self.resource_group, webapp_name), checks=[
            JMESPathCheck('state', 'Running'),
            JMESPathCheck('name', webapp_name)
        ])
        self.cmd('webapp delete -g {} -n {}'.format(self.resource_group, webapp_name))
        # test empty service plan should be automatically deleted.
        self.cmd('appservice plan list -g {}'.format(self.resource_group), checks=[
            JMESPathCheck('length(@)', 0)
        ])


class WebappQuickCreateTest(ScenarioTest):
    @ResourceGroupPreparer()
    def test_win_webapp_quick_create(self, resource_group):
        webapp_name = 'webapp-quick'
        plan = 'plan-quick'
        self.cmd('appservice plan create -g {} -n {}'.format(resource_group, plan))
        r = self.cmd('webapp create -g {} -n {} --plan {} --deployment-local-git -r "node|6.1"'.format(resource_group, webapp_name, plan)).get_output_in_json()
        self.assertTrue(r['ftpPublishingUrl'].startswith('ftp://'))
        self.cmd('webapp config appsettings list -g {} -n {}'.format(resource_group, webapp_name, checks=[
            JMESPathCheckV2('[0].name', 'WEBSITE_NODE_DEFAULT_VERSION'),
            JMESPathCheckV2('[0].value', '6.1.0'),
        ]))

    @ResourceGroupPreparer()
    def test_win_webapp_quick_create_cd(self, resource_group):
        webapp_name = 'webapp-quick-cd'
        plan = 'plan-quick'
        self.cmd('appservice plan create -g {} -n {}'.format(resource_group, plan))
        self.cmd('webapp create -g {} -n {} --plan {} --deployment-source-url https://github.com/yugangw-msft/azure-site-test.git -r "node|6.1"'.format(resource_group, webapp_name, plan))
        import time
        time.sleep(30)  # 30 seconds should be enough for the deployment finished(Skipped under playback mode)
        import requests
        r = requests.get('http://{}.azurewebsites.net'.format(webapp_name))
        # verify the web page
        self.assertTrue('Hello world' in str(r.content))

    @ResourceGroupPreparer(location='japaneast')
    def test_linux_webapp_quick_create(self, resource_group):
        webapp_name = 'webapp-quick-linux'
        plan = 'plan-quick-linux'
        self.cmd('appservice plan create -g {} -n {} --is-linux'.format(resource_group, plan))
        self.cmd('webapp create -g {} -n {} --plan {} -i naziml/ruby-hello'.format(resource_group, webapp_name, plan))
        import requests
        r = requests.get('http://{}.azurewebsites.net'.format(webapp_name), timeout=240)
        # verify the web page
        self.assertTrue('Ruby on Rails in Web Apps on Linux' in str(r.content))


class WebappConfigureTest(ResourceGroupVCRTestBase):
    def __init__(self, test_method):
        super(WebappConfigureTest, self).__init__(__file__, test_method, resource_group='azurecli-webapp-config')
        self.webapp_name = 'webapp-config-test'

    def test_webapp_config(self):
        self.execute()

    def set_up(self):
        super(WebappConfigureTest, self).set_up()
        plan = 'webapp-config-plan'
        plan_result = self.cmd('appservice plan create -g {} -n {} --sku S1'.format(self.resource_group, plan))
        self.cmd('webapp create -g {} -n {} --plan {}'.format(self.resource_group, self.webapp_name, plan_result['id']))

    def body(self):
        # site config testing
        # verify the baseline
        result = self.cmd('webapp config show -g {} -n {}'.format(self.resource_group, self.webapp_name), checks=[
            JMESPathCheck('alwaysOn', False),
            JMESPathCheck('autoHealEnabled', False),
            JMESPathCheck('phpVersion', '5.6'),
            JMESPathCheck('netFrameworkVersion', 'v4.0'),
            JMESPathCheck('pythonVersion', ''),
            JMESPathCheck('use32BitWorkerProcess', True),
            JMESPathCheck('webSocketsEnabled', False)
        ])
        # update and verify
        checks = [
            JMESPathCheck('alwaysOn', True),
            JMESPathCheck('autoHealEnabled', True),
            JMESPathCheck('phpVersion', '7.0'),
            JMESPathCheck('netFrameworkVersion', 'v3.0'),
            JMESPathCheck('pythonVersion', '3.4'),
            JMESPathCheck('use32BitWorkerProcess', False),
            JMESPathCheck('webSocketsEnabled', True)
        ]
        self.cmd('webapp config set -g {} -n {} --always-on true --auto-heal-enabled true --php-version 7.0 --net-framework-version v3.5 --python-version 3.4 --use-32bit-worker-process=false --web-sockets-enabled=true'.format(
            self.resource_group, self.webapp_name), checks=checks)
        self.cmd('webapp config show -g {} -n {}'.format(self.resource_group, self.webapp_name), checks=checks)
        # site appsettings testing
        # update
        self.cmd('webapp config appsettings set -g {} -n {} --settings s1=foo s2=bar s3=bar2'.format(self.resource_group, self.webapp_name), checks=[
            JMESPathCheck('s1', 'foo'),
            JMESPathCheck('s2', 'bar'),
            JMESPathCheck('s3', 'bar2')
        ])
        # show
        result = self.cmd('webapp config appsettings list -g {} -n {}'.format(self.resource_group, self.webapp_name))
        s2 = next((x for x in result if x['name'] == 's2'))
        self.assertEqual(s2['name'], 's2')
        self.assertEqual(s2['slotSetting'], False)
        self.assertEqual(s2['value'], 'bar')
        self.assertEqual(set([x['name'] for x in result]), set(['s1', 's2', 's3', 'WEBSITE_NODE_DEFAULT_VERSION']))
        # delete
        self.cmd('webapp config appsettings delete -g {} -n {} --setting-names s1 s2'.format(self.resource_group, self.webapp_name))
        result = self.cmd('webapp config appsettings list -g {} -n {}'.format(self.resource_group, self.webapp_name))
        self.assertEqual(set([x['name'] for x in result]), set(['s3', 'WEBSITE_NODE_DEFAULT_VERSION']))
        # hostnames
        self.cmd('webapp config hostname list -g {} --webapp-name {}'.format(self.resource_group, self.webapp_name), checks=[
            JMESPathCheck('length(@)', 1),
            JMESPathCheck('[0].name', '{0}.azurewebsites.net'.format(self.webapp_name))
        ])
        # site connection string tests
        self.cmd('webapp config connection-string set -t mysql -g {} -n {} --settings c1="conn1" c2=conn2 --slot-settings c3=conn3'.format(self.resource_group, self.webapp_name))
        result = self.cmd('webapp config connection-string list -g {} -n {}'.format(self.resource_group, self.webapp_name), checks=[
            JMESPathCheck('length([])', 3),
            JMESPathCheck("[?name=='c1']|[0].slotSetting", False),
            JMESPathCheck("[?name=='c1']|[0].value.type", 'MySql'),
            JMESPathCheck("[?name=='c1']|[0].value.value", 'conn1'),
            JMESPathCheck("[?name=='c2']|[0].slotSetting", False),
            JMESPathCheck("[?name=='c3']|[0].slotSetting", True),
        ])
        self.cmd('webapp config connection-string delete -g {} -n {} --setting-names c1 c3'.format(self.resource_group, self.webapp_name))
        result = self.cmd('webapp config connection-string list -g {} -n {}'.format(self.resource_group, self.webapp_name), checks=[
            JMESPathCheck('length([])', 1),
            JMESPathCheck('[0].slotSetting', False),
            JMESPathCheck('[0].name', 'c2')
        ])
        # see deployment user
        result = self.cmd('webapp deployment user show')
        self.assertTrue(result['type'])  # just make sure the command does return something


class WebappScaleTest(ResourceGroupVCRTestBase):
    def __init__(self, test_method):
        super(WebappScaleTest, self).__init__(__file__, test_method, resource_group='azurecli-webapp-scale')

    def test_webapp_scale(self):
        self.execute()

    def body(self):
        plan = 'webapp-scale-plan'
        # start with shared sku
        self.cmd('appservice plan create -g {} -n {} --sku SHARED'.format(self.resource_group, plan), checks=[
            JMESPathCheck('sku.name', 'D1'),
            JMESPathCheck('sku.tier', 'Shared'),
            JMESPathCheck('sku.size', 'D1'),
            JMESPathCheck('sku.family', 'D'),
            JMESPathCheck('sku.capacity', 0)  # 0 means the default value: 1 instance
        ])
        # scale up
        self.cmd('appservice plan update -g {} -n {} --sku S2'.format(self.resource_group, plan), checks=[
            JMESPathCheck('sku.name', 'S2'),
            JMESPathCheck('sku.tier', 'Standard'),
            JMESPathCheck('sku.size', 'S2'),
            JMESPathCheck('sku.family', 'S')
        ])
        # scale down
        self.cmd('appservice plan update -g {} -n {} --sku B1'.format(self.resource_group, plan), checks=[
            JMESPathCheck('sku.name', 'B1'),
            JMESPathCheck('sku.tier', 'Basic'),
            JMESPathCheck('sku.size', 'B1'),
            JMESPathCheck('sku.family', 'B')
        ])
        # scale out
        self.cmd('appservice plan update -g {} -n {} --number-of-workers 2'.format(self.resource_group, plan), checks=[
            JMESPathCheck('sku.name', 'B1'),
            JMESPathCheck('sku.tier', 'Basic'),
            JMESPathCheck('sku.size', 'B1'),
            JMESPathCheck('sku.family', 'B'),
            JMESPathCheck('sku.capacity', 2)
        ])


class AppServiceBadErrorPolishTest(ResourceGroupVCRTestBase):
    def __init__(self, test_method):
        super(AppServiceBadErrorPolishTest, self).__init__(__file__, test_method, resource_group='clitest-error')
        self.resource_group2 = 'clitest-error2'
        self.webapp_name = 'webapp-error-test123'
        self.plan = 'webapp-error-plan'

    def test_appservice_error_polish(self):
        self.execute()

    def set_up(self):
        super(AppServiceBadErrorPolishTest, self).set_up()
        self.cmd('group create -n {} -l westus'.format(self.resource_group2))
        self.cmd('appservice plan create -g {} -n {} --sku b1'.format(self.resource_group, self.plan))
        self.cmd('webapp create -g {} -n {} --plan {}'.format(self.resource_group, self.webapp_name, self.plan))
        self.cmd('appservice plan create -g {} -n {} --sku b1'.format(self.resource_group2, self.plan))

    def tear_down(self):
        super(AppServiceBadErrorPolishTest, self).tear_down()
        self.cmd('group delete -n {} --yes'.format(self.resource_group2))

    def body(self):
        # we will try to produce an error by try creating 2 webapp with same name in different groups
        self.cmd('webapp create -g {} -n {} --plan {}'.format(self.resource_group2, self.webapp_name, self.plan),
                 allowed_exceptions='Website with given name {} already exists'.format(self.webapp_name))


# this test doesn't contain the ultimate verification which you need to manually load the frontpage in a browser
class LinuxWebappSceanrioTest(ScenarioTest):

    @ResourceGroupPreparer()
    def test_linux_webapp(self, resource_group):
        runtime = 'node|6.4'
        plan = 'webapp-linux-plan2'
        webapp = 'webapp-linux2'
        self.cmd('appservice plan create -g {} -n {} --sku S1 --is-linux' .format(resource_group, plan), checks=[
            JMESPathCheckV2('reserved', True),  # this weird field means it is a linux
            JMESPathCheckV2('sku.name', 'S1'),
        ])
        self.cmd('webapp create -g {} -n {} --plan {} --runtime {}'.format(resource_group, webapp, plan, runtime), checks=[
            JMESPathCheckV2('name', webapp),
        ])
        self.cmd('webapp list -g {}'.format(resource_group), checks=[
            JMESPathCheckV2('length([])', 1),
            JMESPathCheckV2('[0].name', webapp)
        ])
        self.cmd('webapp config set -g {} -n {} --startup-file {}'.format(resource_group, webapp, 'process.json'), checks=[
            JMESPathCheckV2('appCommandLine', 'process.json')
        ])

        result = self.cmd('webapp deployment container config -g {} -n {} --enable-cd true'.format(resource_group, webapp)).get_output_in_json()
<<<<<<< HEAD
        self.assertTrue(result['CI_CD_URL'].startswith('https://'))
        self.assertTrue(result['CI_CD_URL'].endswith('.scm.azurewebsites.net/docker/hook'))
=======
        self.assertTrue(result[0]['CI_CD_URL'].startswith('https://'))
        self.assertTrue(result[0]['CI_CD_URL'].endswith('.scm.azurewebsites.net/docker/hook'))
>>>>>>> f1347542

        result = self.cmd('webapp config container set -g {} -n {} --docker-custom-image-name {} --docker-registry-server-password {} --docker-registry-server-user {} --docker-registry-server-url {}'.format(
            resource_group, webapp, 'foo-image', 'foo-password', 'foo-user', 'foo-url')).get_output_in_json()
        self.assertEqual(set(x['value'] for x in result if x['name'] == 'DOCKER_REGISTRY_SERVER_PASSWORD'), set([None]))  # we mask the password

        result = self.cmd('webapp config container show -g {} -n {} '.format(resource_group, webapp)).get_output_in_json()
        self.assertEqual(set(x['name'] for x in result), set(['DOCKER_REGISTRY_SERVER_URL', 'DOCKER_REGISTRY_SERVER_USERNAME', 'DOCKER_CUSTOM_IMAGE_NAME', 'DOCKER_REGISTRY_SERVER_PASSWORD']))
        self.assertEqual(set(x['value'] for x in result if x['name'] == 'DOCKER_REGISTRY_SERVER_PASSWORD'), set([None]))   # we mask the password
        sample = next((x for x in result if x['name'] == 'DOCKER_REGISTRY_SERVER_URL'))
        self.assertEqual(sample, {'name': 'DOCKER_REGISTRY_SERVER_URL', 'slotSetting': False, 'value': 'foo-url'})
        self.cmd('webapp config container delete -g {} -n {}'.format(resource_group, webapp))
        result2 = self.cmd('webapp config container show -g {} -n {} '.format(resource_group, webapp)).get_output_in_json()
        self.assertEqual(result2, [])


class WebappACRSceanrioTest(ScenarioTest):
    @ResourceGroupPreparer()
    def test_acr_integration(self, resource_group):
        plan = 'plan11'
        webapp = 'webappacrtest11'
        runtime = 'node|6.4'
        acr_registry_name = webapp
        self.cmd('acr create --admin-enabled -g {} -n {} --sku Basic'.format(resource_group, acr_registry_name))
        self.cmd('appservice plan create -g {} -n {} --sku S1 --is-linux' .format(resource_group, plan))
        self.cmd('webapp create -g {} -n {} --plan {} --runtime {}'.format(resource_group, webapp, plan, runtime))
        creds = self.cmd('acr credential show -n {}'.format(acr_registry_name)).get_output_in_json()
        self.cmd('webapp config container set -g {0} -n {1} --docker-custom-image-name {2}.azurecr.io/image-name:latest --docker-registry-server-url https://{2}.azurecr.io'.format(
            resource_group, webapp, acr_registry_name), checks=[
                JMESPathCheckV2("[?name=='DOCKER_REGISTRY_SERVER_USERNAME']|[0].value", creds['username'])
        ])


class WebappGitScenarioTest(ResourceGroupVCRTestBase):
    def __init__(self, test_method):
        super(WebappGitScenarioTest, self).__init__(__file__, test_method, resource_group='cli-webapp-git4')

    def test_webapp_git(self):
        self.execute()

    def body(self):
        plan = 'webapp-git-plan5'
        webapp = 'web-git-test2'
        # You can create and use any repros with the 3 files under "./sample_web"
        test_git_repo = 'https://github.com/yugangw-msft/azure-site-test'
        self.cmd('appservice plan create -g {} -n {} --sku S1'.format(self.resource_group, plan))
        self.cmd('webapp create -g {} -n {} --plan {}'.format(self.resource_group, webapp, plan))
        self.cmd('webapp deployment source config -g {} -n {} --repo-url {} --branch {} --manual-integration'.format(self.resource_group, webapp, test_git_repo, 'master'), checks=[
            JMESPathCheck('repoUrl', test_git_repo),
            JMESPathCheck('isMercurial', False),
            JMESPathCheck('branch', 'master')
        ])
        self.cmd('webapp deployment source show -g {} -n {}'.format(self.resource_group, webapp), checks=[
            JMESPathCheck('repoUrl', test_git_repo),
            JMESPathCheck('isMercurial', False),
            JMESPathCheck('branch', 'master')
        ])
        self.cmd('webapp deployment source delete -g {} -n {}'.format(self.resource_group, webapp), checks=[
            JMESPathCheck('repoUrl', None)
        ])


class WebappSlotScenarioTest(ResourceGroupVCRTestBase):
    def __init__(self, test_method):
        super(WebappSlotScenarioTest, self).__init__(__file__, test_method, resource_group='cli-webapp-slot')
        self.plan = 'webapp-slot-test2-plan'
        self.webapp = 'web-slot-test2'

    def test_webapp_slot(self):
        self.execute()

    def body(self):
        plan_result = self.cmd('appservice plan create -g {} -n {} --sku S1'.format(self.resource_group, self.plan))
        self.cmd('webapp create -g {} -n {} --plan {}'.format(self.resource_group, self.webapp, plan_result['id']))
        # You can create and use any repros with the 3 files under "./sample_web" and with a 'staging 'branch
        slot = 'staging'
        slot2 = 'dev'
        test_git_repo = 'https://github.com/yugangw-msft/azure-site-test'
        test_php_version = '5.6'
        # create a few app-settings to test they can be cloned
        self.cmd('webapp config appsettings set -g {} -n {} --settings s1=v1 --slot-settings s2=v2'.format(self.resource_group, self.webapp))
        # create an empty slot
        self.cmd('webapp deployment slot create -g {} -n {} --slot {}'.format(self.resource_group, self.webapp, slot), checks=[
            JMESPathCheck('name', slot)
        ])
        self.cmd('webapp deployment source config -g {} -n {} --repo-url {} --branch {} -s {} --manual-integration'.format(self.resource_group, self.webapp, test_git_repo, slot, slot), checks=[
            JMESPathCheck('repoUrl', test_git_repo),
            JMESPathCheck('branch', slot)
        ])
        # swap with prod and verify the git branch also switched
        self.cmd('webapp deployment slot swap -g {} -n {} -s {}'.format(self.resource_group, self.webapp, slot))
        result = self.cmd('webapp config appsettings list -g {} -n {} -s {}'.format(self.resource_group, self.webapp, slot))
        self.assertEqual(set([x['name'] for x in result]), set(['s1']))
        # create a new slot by cloning from prod slot
        self.cmd('webapp config set -g {} -n {} --php-version {}'.format(self.resource_group, self.webapp, test_php_version))
        self.cmd('webapp deployment slot create -g {} -n {} --slot {} --configuration-source {}'.format(self.resource_group, self.webapp, slot2, self.webapp))
        self.cmd('webapp config show -g {} -n {} --slot {}'.format(self.resource_group, self.webapp, slot2), checks=[
            JMESPathCheck("phpVersion", test_php_version),
        ])
        self.cmd('webapp config appsettings set -g {} -n {} --slot {} --settings s3=v3 --slot-settings s4=v4'.format(self.resource_group, self.webapp, slot2))
        self.cmd('webapp config connection-string set -g {} -n {} -t mysql --slot {} --settings c1=connection1 --slot-settings c2=connection2'.format(self.resource_group, self.webapp, slot2))
        # verify we can swap with non production slot
        self.cmd('webapp deployment slot swap -g {} -n {} --slot {} --target-slot {}'.format(self.resource_group, self.webapp, slot, slot2), checks=NoneCheck())
        result = self.cmd('webapp config appsettings list -g {} -n {} --slot {}'.format(self.resource_group, self.webapp, slot2))
        self.assertEqual(set([x['name'] for x in result]), set(['s1', 's4']))
        result = self.cmd('webapp config connection-string list -g {} -n {} --slot {}'.format(self.resource_group, self.webapp, slot2))
        self.assertEqual(set([x['name'] for x in result]), set(['c2']))
        result = self.cmd('webapp config appsettings list -g {} -n {} --slot {}'.format(self.resource_group, self.webapp, slot))
        self.assertTrue(set(['s3']).issubset(set([x['name'] for x in result])))
        result = self.cmd('webapp config connection-string list -g {} -n {} --slot {}'.format(self.resource_group, self.webapp, slot))
        self.assertEqual(set([x['name'] for x in result]), set(['c1']))
        self.cmd('webapp deployment slot list -g {} -n {}'.format(self.resource_group, self.webapp), checks=[
            JMESPathCheck("length([])", 2),
            JMESPathCheck("length([?name=='{}'])".format(slot2), 1),
            JMESPathCheck("length([?name=='{}'])".format(slot), 1),
        ])
        self.cmd('webapp deployment slot delete -g {} -n {} --slot {}'.format(self.resource_group, self.webapp, slot), checks=NoneCheck())


class WebappSlotTrafficRouting(ScenarioTest):
    @ResourceGroupPreparer()
    def test_traffic_routing(self, resource_group):
        webapp = 'clitestwebtraffic'
        plan_result = self.cmd('appservice plan create -g {} -n {} --sku S1'.format(resource_group, 'clitesttrafficplan')).get_output_in_json()
        self.cmd('webapp create -g {} -n {} --plan {}'.format(resource_group, webapp, plan_result['id']))
        # You can create and use any repros with the 3 files under "./sample_web" and with a 'staging 'branch
        slot = 'staging'
        # create an empty slot
        self.cmd('webapp deployment slot create -g {} -n {} --slot {}'.format(resource_group, webapp, slot))
        self.cmd('webapp traffic-routing set -g {} -n {} -d {}=15'.format(resource_group, webapp, slot), checks=[
            JMESPathCheckV2("[0].actionHostName", slot + '.azurewebsites.net'),
            JMESPathCheckV2("[0].reroutePercentage", 15.0)
        ])
        self.cmd('webapp traffic-routing show -g {} -n {}'.format(resource_group, webapp), checks=[
            JMESPathCheckV2("[0].actionHostName", slot + '.azurewebsites.net'),
            JMESPathCheckV2("[0].reroutePercentage", 15.0)
        ])
        self.cmd('webapp traffic-routing clear -g {} -n {}'.format(resource_group, webapp))


class WebappSlotSwapScenarioTest(ScenarioTest):
    @ResourceGroupPreparer()
    def test_webapp_slot_swap(self, resource_group):
        plan = 'slot-swap-plan2'
        webapp = 'slot-swap-web2'
        plan_result = self.cmd('appservice plan create -g {} -n {} --sku S1'.format(resource_group, plan)).get_output_in_json()
        self.cmd('webapp create -g {} -n {} --plan {}'.format(resource_group, webapp, plan_result['id']))
        # You can create and use any repros with the 3 files under "./sample_web" and with a 'staging 'branch
        slot = 'staging'
        self.cmd('webapp config appsettings set -g {} -n {} --slot-settings s1=prod'.format(resource_group, webapp))
        # create an empty slot
        self.cmd('webapp deployment slot create -g {} -n {} --slot {}'.format(resource_group, webapp, slot))
        self.cmd('webapp config appsettings set -g {} -n {} --slot-settings s1=slot --slot {}'.format(resource_group, webapp, slot))
        # swap with preview
        self.cmd('webapp deployment slot swap -g {} -n {} -s {} --action preview'.format(resource_group, webapp, slot))
        self.cmd('webapp config appsettings list -g {} -n {} --slot {}'.format(resource_group, webapp, slot), checks=[
            JMESPathCheckV2("[?name=='s1']|[0].value", 'prod')
        ])
        # complete the swap
        self.cmd('webapp deployment slot swap -g {} -n {} -s {}'.format(resource_group, webapp, slot))
        self.cmd('webapp config appsettings list -g {} -n {} --slot {}'.format(resource_group, webapp, slot), checks=[
            JMESPathCheckV2("[?name=='s1']|[0].value", 'slot')
        ])
        # reset
        self.cmd('webapp deployment slot swap -g {} -n {} -s {} --action reset'.format(resource_group, webapp, slot))
        self.cmd('webapp config appsettings list -g {} -n {} --slot {}'.format(resource_group, webapp, slot), checks=[
            JMESPathCheckV2("[?name=='s1']|[0]", None)
        ])


class WebappSSLCertTest(ResourceGroupVCRTestBase):
    def __init__(self, test_method):
        super(WebappSSLCertTest, self).__init__(__file__, test_method, resource_group='test_cli_webapp_ssl')
        self.webapp_name = 'webapp-ssl-test123'

    def test_webapp_ssl(self):
        self.execute()

    def body(self):
        plan = 'webapp-ssl-test-plan'
        # Cert Generated using
        # https://docs.microsoft.com/en-us/azure/app-service-web/web-sites-configure-ssl-certificate#bkmk_ssopenssl
        pfx_file = os.path.join(TEST_DIR, 'server.pfx')
        cert_password = 'test'
        cert_thumbprint = 'DB2BA6898D0B330A93E7F69FF505C61EF39921B6'
        self.cmd('appservice plan create -g {} -n {} --sku B1'.format(self.resource_group, plan))
        self.cmd('webapp create -g {} -n {} --plan {}'.format(self.resource_group, self.webapp_name, plan, self.location))
        self.cmd('webapp config ssl upload -g {} -n {} --certificate-file "{}" --certificate-password {}'.format(self.resource_group, self.webapp_name, pfx_file, cert_password), checks=[
            JMESPathCheck('thumbprint', cert_thumbprint)
        ])
        self.cmd('webapp config ssl bind -g {} -n {} --certificate-thumbprint {} --ssl-type {}'.format(self.resource_group, self.webapp_name, cert_thumbprint, 'SNI'), checks=[
            JMESPathCheck("hostNameSslStates|[?name=='{}.azurewebsites.net']|[0].sslState".format(self.webapp_name), 'SniEnabled'),
            JMESPathCheck("hostNameSslStates|[?name=='{}.azurewebsites.net']|[0].thumbprint".format(self.webapp_name), cert_thumbprint)
        ])
        self.cmd('webapp config ssl unbind -g {} -n {} --certificate-thumbprint {}'.format(self.resource_group, self.webapp_name, cert_thumbprint), checks=[
            JMESPathCheck("hostNameSslStates|[?name=='{}.azurewebsites.net']|[0].sslState".format(self.webapp_name), 'Disabled'),
        ])
        self.cmd('webapp config ssl delete -g {} --certificate-thumbprint {}'.format(self.resource_group, cert_thumbprint))
        self.cmd('webapp delete -g {} -n {}'.format(self.resource_group, self.webapp_name))


class WebappBackupConfigScenarioTest(ResourceGroupVCRTestBase):

    def __init__(self, test_method):
        super(WebappBackupConfigScenarioTest, self).__init__(__file__, test_method, resource_group='cli-webapp-backup')
        self.webapp_name = 'azurecli-webapp-backupconfigtest'

    def test_webapp_backup_config(self):
        self.execute()

    def set_up(self):
        super(WebappBackupConfigScenarioTest, self).set_up()
        plan = 'webapp-backup-plan'
        plan_result = self.cmd('appservice plan create -g {} -n {} --sku S1'.format(self.resource_group, plan))
        self.cmd('webapp create -g {} -n {} --plan {} -l {}'.format(self.resource_group, self.webapp_name, plan_result['id'], self.location))

    def body(self):
        sas_url = 'https://azureclistore.blob.core.windows.net/sitebackups?sv=2015-04-05&sr=c&sig=%2FjH1lEtbm3uFqtMI%2BfFYwgrntOs1qhGnpGv9uRibJ7A%3D&se=2017-02-14T04%3A53%3A28Z&sp=rwdl'
        frequency = '1d'
        db_conn_str = 'Server=tcp:cli-backup.database.windows.net,1433;Initial Catalog=cli-db;Persist Security Info=False;User ID=cliuser;Password=cli!password1;MultipleActiveResultSets=False;Encrypt=True;TrustServerCertificate=False;Connection Timeout=30;'
        retention_period = 5

        # set without databases
        self.cmd('webapp config backup update -g {} --webapp-name {} --frequency {} --container-url {}  --retain-one true --retention {}'
                 .format(self.resource_group, self.webapp_name, frequency, sas_url, retention_period), checks=NoneCheck())

        checks = [
            JMESPathCheck('backupSchedule.frequencyInterval', 1),
            JMESPathCheck('backupSchedule.frequencyUnit', 'Day'),
            JMESPathCheck('backupSchedule.keepAtLeastOneBackup', True),
            JMESPathCheck('backupSchedule.retentionPeriodInDays', retention_period)
        ]
        self.cmd('webapp config backup show -g {} --webapp-name {}'.format(self.resource_group, self.webapp_name), checks=checks)

        # update with databases
        database_name = 'cli-db'
        database_type = 'SqlAzure'
        self.cmd('webapp config backup update -g {} --webapp-name {} --db-connection-string "{}" --db-name {} --db-type {} --retain-one true'
                 .format(self.resource_group, self.webapp_name, db_conn_str, database_name, database_type), checks=NoneCheck())

        checks = [
            JMESPathCheck('backupSchedule.frequencyInterval', 1),
            JMESPathCheck('backupSchedule.frequencyUnit', 'Day'),
            JMESPathCheck('backupSchedule.keepAtLeastOneBackup', True),
            JMESPathCheck('backupSchedule.retentionPeriodInDays', retention_period),
            JMESPathCheck('databases[0].connectionString', db_conn_str),
            JMESPathCheck('databases[0].databaseType', database_type),
            JMESPathCheck('databases[0].name', database_name)
        ]
        self.cmd('webapp config backup show -g {} --webapp-name {}'.format(self.resource_group, self.webapp_name), checks=checks)

        # update frequency and retention only
        frequency = '18h'
        retention_period = 7
        self.cmd('webapp config backup update -g {} --webapp-name {} --frequency {} --retain-one false --retention {}'
                 .format(self.resource_group, self.webapp_name, frequency, retention_period), checks=NoneCheck())

        checks = [
            JMESPathCheck('backupSchedule.frequencyInterval', 18),
            JMESPathCheck('backupSchedule.frequencyUnit', 'Hour'),
            JMESPathCheck('backupSchedule.keepAtLeastOneBackup', False),
            JMESPathCheck('backupSchedule.retentionPeriodInDays', retention_period),
            JMESPathCheck('databases[0].connectionString', db_conn_str),
            JMESPathCheck('databases[0].databaseType', database_type),
            JMESPathCheck('databases[0].name', database_name)
        ]
        self.cmd('webapp config backup show -g {} --webapp-name {}'.format(self.resource_group, self.webapp_name), checks=checks)


class WebappBackupRestoreScenarioTest(ResourceGroupVCRTestBase):
    def __init__(self, test_method):
        super(WebappBackupRestoreScenarioTest, self).__init__(__file__, test_method, resource_group='cli-webapp-backup')
        self.webapp_name = 'azurecli-webapp-backuptest3'

    def test_webapp_backup_restore(self):
        self.execute()

    def set_up(self):
        super(WebappBackupRestoreScenarioTest, self).set_up()
        plan = 'webapp-backup-plan'
        plan_result = self.cmd('appservice plan create -g {} -n {} --sku S1'.format(self.resource_group, plan))
        self.cmd('webapp create -g {} -n {} --plan {} -l {}'.format(self.resource_group, self.webapp_name, plan_result['id'], self.location))

    def body(self):
        sas_url = 'https://azureclistore.blob.core.windows.net/sitebackups?sv=2015-04-05&sr=c&sig=PJpE6swgZ6oZNFTlUz0GOIl87KKdvvgX7Ap8YXKHRp8%3D&se=2017-03-10T23%3A40%3A24Z&sp=rwdl'
        db_conn_str = 'Server=tcp:cli-backup.database.windows.net,1433;Initial Catalog=cli-db;Persist Security Info=False;User ID=cliuser;Password=cli!password1;MultipleActiveResultSets=False;Encrypt=True;TrustServerCertificate=False;Connection Timeout=30;'
        database_name = 'cli-db'
        database_type = 'SqlAzure'
        backup_name = 'mybackup'
        create_checks = [
            JMESPathCheck('backupItemName', backup_name),
            JMESPathCheck('storageAccountUrl', sas_url),
            JMESPathCheck('databases[0].connectionString', db_conn_str),
            JMESPathCheck('databases[0].databaseType', database_type),
            JMESPathCheck('databases[0].name', database_name)
        ]
        self.cmd('webapp config backup create -g {} --webapp-name {} --container-url {} --db-connection-string "{}" --db-name {} --db-type {} --backup-name {}'
                 .format(self.resource_group, self.webapp_name, sas_url, db_conn_str, database_name, database_type, backup_name), checks=create_checks)
        list_checks = [
            JMESPathCheck('[-1].backupItemName', backup_name),
            JMESPathCheck('[-1].storageAccountUrl', sas_url),
            JMESPathCheck('[-1].databases[0].connectionString', db_conn_str),
            JMESPathCheck('[-1].databases[0].databaseType', database_type),
            JMESPathCheck('[-1].databases[0].name', database_name)
        ]
        self.cmd('webapp config backup list -g {} --webapp-name {}'.format(self.resource_group, self.webapp_name), checks=list_checks)
        import time
        time.sleep(300)  # Allow plenty of time for a backup to finish -- database backup takes a while (skipped in playback)
        self.cmd('webapp config backup restore -g {} --webapp-name {} --container-url {} --backup-name {} --db-connection-string "{}" --db-name {} --db-type {} --ignore-hostname-conflict --overwrite'
                 .format(self.resource_group, self.webapp_name, sas_url, backup_name, db_conn_str, database_name, database_type), checks=JMESPathCheck('name', self.webapp_name))


class FunctionAppWithPlanE2ETest(ResourceGroupVCRTestBase):

    def __init__(self, test_method):
        super(FunctionAppWithPlanE2ETest, self).__init__(__file__, test_method, resource_group='azurecli-functionapp-e2e')

    def test_functionapp_asp_e2e(self):
        self.execute()

    def body(self):
        functionapp_name = 'functionapp-e2e3'
        plan = 'functionapp-e2e-plan'
        storage = 'functionappplanstorage'
        self.cmd('appservice plan create -g {} -n {}'.format(self.resource_group, plan))
        self.cmd('appservice plan list -g {}'.format(self.resource_group))

        self.cmd('storage account create --name {} -g {} -l westus --sku Standard_LRS'.format(storage, self.resource_group))

        self.cmd('functionapp create -g {} -n {} -p {} -s {}'.format(self.resource_group, functionapp_name, plan, storage), checks=[
            JMESPathCheck('state', 'Running'),
            JMESPathCheck('name', functionapp_name),
            JMESPathCheck('hostNames[0]', functionapp_name + '.azurewebsites.net')
        ])

        self.cmd('functionapp delete -g {} -n {}'.format(self.resource_group, functionapp_name))


class FunctionAppWithConsumptionPlanE2ETest(ResourceGroupVCRTestBase):

    def __init__(self, test_method):
        super(FunctionAppWithConsumptionPlanE2ETest, self).__init__(__file__, test_method, resource_group='azurecli-functionapp-c-e2e')

    def test_functionapp_consumption_e2e(self):
        self.execute()

    def body(self):
        functionapp_name = 'functionappconsumption'
        location = 'westus'
        storage = 'functionaconstorage'

        self.cmd('storage account create --name {} -g {} -l {} --sku Standard_LRS'.format(storage, self.resource_group, location))
        self.cmd('functionapp create -g {} -n {} -c {} -s {}'.format(self.resource_group, functionapp_name, location, storage), checks=[
            JMESPathCheck('state', 'Running'),
            JMESPathCheck('name', functionapp_name),
            JMESPathCheck('hostNames[0]', functionapp_name + '.azurewebsites.net')
        ])

        self.cmd('functionapp delete -g {} -n {}'.format(self.resource_group, functionapp_name))


if __name__ == '__main__':
    unittest.main()<|MERGE_RESOLUTION|>--- conflicted
+++ resolved
@@ -311,13 +311,9 @@
         ])
 
         result = self.cmd('webapp deployment container config -g {} -n {} --enable-cd true'.format(resource_group, webapp)).get_output_in_json()
-<<<<<<< HEAD
+
         self.assertTrue(result['CI_CD_URL'].startswith('https://'))
         self.assertTrue(result['CI_CD_URL'].endswith('.scm.azurewebsites.net/docker/hook'))
-=======
-        self.assertTrue(result[0]['CI_CD_URL'].startswith('https://'))
-        self.assertTrue(result[0]['CI_CD_URL'].endswith('.scm.azurewebsites.net/docker/hook'))
->>>>>>> f1347542
 
         result = self.cmd('webapp config container set -g {} -n {} --docker-custom-image-name {} --docker-registry-server-password {} --docker-registry-server-user {} --docker-registry-server-url {}'.format(
             resource_group, webapp, 'foo-image', 'foo-password', 'foo-user', 'foo-url')).get_output_in_json()
