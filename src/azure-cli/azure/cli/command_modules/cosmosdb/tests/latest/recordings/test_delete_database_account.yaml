--- conflicted
+++ resolved
@@ -13,38 +13,21 @@
       ParameterSetName:
       - -n -g
       User-Agent:
-<<<<<<< HEAD
-      - AZURECLI/2.46.0 azsdk-python-azure-mgmt-resource/22.0.0 Python/3.10.10 (Linux-5.15.0-1033-azure-x86_64-with-glibc2.31)
-        VSTS_7b238909-6802-4b65-b90d-184bca47f458_build_220_0
-=======
       - AZURECLI/2.49.0 azsdk-python-azure-mgmt-resource/22.0.0 Python/3.10.11 (Windows-10-10.0.22621-SP0)
->>>>>>> 5307e359
     method: GET
     uri: https://management.azure.com/subscriptions/00000000-0000-0000-0000-000000000000/resourcegroups/cli_test_cosmosdb_account000001?api-version=2022-09-01
   response:
     body:
-<<<<<<< HEAD
-      string: '{"id":"/subscriptions/00000000-0000-0000-0000-000000000000/resourceGroups/cli_test_cosmosdb_account000001","name":"cli_test_cosmosdb_account000001","type":"Microsoft.Resources/resourceGroups","location":"westus","tags":{"product":"azurecli","cause":"automation","date":"2023-03-13T18:31:23Z"},"properties":{"provisioningState":"Succeeded"}}'
-=======
       string: '{"id":"/subscriptions/00000000-0000-0000-0000-000000000000/resourceGroups/cli_test_cosmosdb_account000001","name":"cli_test_cosmosdb_account000001","type":"Microsoft.Resources/resourceGroups","location":"westus","tags":{"product":"azurecli","cause":"automation","test":"test_delete_database_account","date":"2023-06-08T17:50:24Z","module":"cosmosdb"},"properties":{"provisioningState":"Succeeded"}}'
->>>>>>> 5307e359
-    headers:
-      cache-control:
-      - no-cache
-      content-length:
-<<<<<<< HEAD
-      - '340'
+    headers:
+      cache-control:
+      - no-cache
+      content-length:
+      - '398'
       content-type:
       - application/json; charset=utf-8
       date:
-      - Mon, 13 Mar 2023 18:31:23 GMT
-=======
-      - '398'
-      content-type:
-      - application/json; charset=utf-8
-      date:
       - Thu, 08 Jun 2023 17:50:28 GMT
->>>>>>> 5307e359
       expires:
       - '-1'
       pragma:
@@ -78,27 +61,12 @@
       ParameterSetName:
       - -n -g
       User-Agent:
-<<<<<<< HEAD
-      - AZURECLI/2.46.0 azsdk-python-mgmt-cosmosdb/9.0.0 Python/3.10.10 (Linux-5.15.0-1033-azure-x86_64-with-glibc2.31)
-        VSTS_7b238909-6802-4b65-b90d-184bca47f458_build_220_0
-=======
-      - AZURECLI/2.49.0 azsdk-python-mgmt-cosmosdb/9.2.0 Python/3.10.11 (Windows-10-10.0.22621-SP0)
->>>>>>> 5307e359
+      - AZURECLI/2.49.0 azsdk-python-mgmt-cosmosdb/9.2.0 Python/3.10.11 (Windows-10-10.0.22621-SP0)
     method: PUT
-    uri: https://management.azure.com/subscriptions/00000000-0000-0000-0000-000000000000/resourceGroups/cli_test_cosmosdb_account000001/providers/Microsoft.DocumentDB/databaseAccounts/cli000002?api-version=2022-11-15
+    uri: https://management.azure.com/subscriptions/00000000-0000-0000-0000-000000000000/resourceGroups/cli_test_cosmosdb_account000001/providers/Microsoft.DocumentDB/databaseAccounts/cli000002?api-version=2023-04-15
   response:
     body:
       string: '{"id":"/subscriptions/00000000-0000-0000-0000-000000000000/resourceGroups/cli_test_cosmosdb_account000001/providers/Microsoft.DocumentDB/databaseAccounts/cli000002","name":"cli000002","location":"West
-<<<<<<< HEAD
-        US","type":"Microsoft.DocumentDB/databaseAccounts","kind":"GlobalDocumentDB","tags":{},"systemData":{"createdAt":"2023-03-13T18:31:28.829087Z"},"properties":{"provisioningState":"Creating","publicNetworkAccess":"Enabled","enableAutomaticFailover":false,"enableMultipleWriteLocations":false,"enablePartitionKeyMonitor":false,"isVirtualNetworkFilterEnabled":false,"virtualNetworkRules":[],"EnabledApiTypes":"Sql","disableKeyBasedMetadataWriteAccess":false,"enableFreeTier":false,"enableAnalyticalStorage":false,"analyticalStorageConfiguration":{"schemaType":"WellDefined"},"instanceId":"79b4cf1a-c173-4a77-b120-de3ca8ca3209","databaseAccountOfferType":"Standard","defaultIdentity":"","networkAclBypass":"None","disableLocalAuth":false,"enablePartitionMerge":false,"minimalTlsVersion":"Tls","consistencyPolicy":{"defaultConsistencyLevel":"Session","maxIntervalInSeconds":5,"maxStalenessPrefix":100},"configurationOverrides":{},"writeLocations":[{"id":"cli000002-westus","locationName":"West
-        US","provisioningState":"Creating","failoverPriority":0,"isZoneRedundant":false}],"readLocations":[{"id":"cli000002-westus","locationName":"West
-        US","provisioningState":"Creating","failoverPriority":0,"isZoneRedundant":false}],"locations":[{"id":"cli000002-westus","locationName":"West
-        US","provisioningState":"Creating","failoverPriority":0,"isZoneRedundant":false}],"failoverPolicies":[{"id":"cli000002-westus","locationName":"West
-        US","failoverPriority":0}],"cors":[],"capabilities":[],"ipRules":[],"backupPolicy":{"type":"Periodic","periodicModeProperties":{"backupIntervalInMinutes":240,"backupRetentionIntervalInHours":8,"backupStorageRedundancy":"Invalid"}},"networkAclBypassResourceIds":[],"keysMetadata":{"primaryMasterKey":{"generationTime":"2023-03-13T18:31:28.829087Z"},"secondaryMasterKey":{"generationTime":"2023-03-13T18:31:28.829087Z"},"primaryReadonlyMasterKey":{"generationTime":"2023-03-13T18:31:28.829087Z"},"secondaryReadonlyMasterKey":{"generationTime":"2023-03-13T18:31:28.829087Z"}}},"identity":{"type":"None"}}'
-    headers:
-      azure-asyncoperation:
-      - https://management.azure.com/subscriptions/00000000-0000-0000-0000-000000000000/providers/Microsoft.DocumentDB/locations/westus/operationsStatus/d42d387b-bb89-4f9f-92bf-7c11aa99a74c?api-version=2022-11-15
-=======
         US","type":"Microsoft.DocumentDB/databaseAccounts","kind":"GlobalDocumentDB","tags":{},"systemData":{"createdAt":"2023-06-08T17:50:33.2564432Z"},"properties":{"provisioningState":"Creating","publicNetworkAccess":"Enabled","enableAutomaticFailover":false,"enableMultipleWriteLocations":false,"enablePartitionKeyMonitor":false,"isVirtualNetworkFilterEnabled":false,"virtualNetworkRules":[],"EnabledApiTypes":"Sql","disableKeyBasedMetadataWriteAccess":false,"enableFreeTier":false,"enableAnalyticalStorage":false,"analyticalStorageConfiguration":{"schemaType":"WellDefined"},"instanceId":"af2ee27e-8f7a-4335-b5d1-dcbd834e7cf6","databaseAccountOfferType":"Standard","defaultIdentity":"","networkAclBypass":"None","disableLocalAuth":false,"enablePartitionMerge":false,"minimalTlsVersion":"Tls","consistencyPolicy":{"defaultConsistencyLevel":"Session","maxIntervalInSeconds":5,"maxStalenessPrefix":100},"configurationOverrides":{},"writeLocations":[{"id":"cli000002-westus","locationName":"West
         US","provisioningState":"Creating","failoverPriority":0,"isZoneRedundant":false}],"readLocations":[{"id":"cli000002-westus","locationName":"West
         US","provisioningState":"Creating","failoverPriority":0,"isZoneRedundant":false}],"locations":[{"id":"cli000002-westus","locationName":"West
@@ -107,23 +75,16 @@
     headers:
       azure-asyncoperation:
       - https://management.azure.com/subscriptions/00000000-0000-0000-0000-000000000000/providers/Microsoft.DocumentDB/locations/westus/operationsStatus/d846f719-5fa0-46e4-ac7c-4a3394be6732?api-version=2023-04-15
->>>>>>> 5307e359
-      cache-control:
-      - no-store, no-cache
-      content-length:
-      - '2224'
-      content-type:
-      - application/json
-      date:
-<<<<<<< HEAD
-      - Mon, 13 Mar 2023 18:31:30 GMT
-      location:
-      - https://management.azure.com/subscriptions/00000000-0000-0000-0000-000000000000/resourceGroups/cli_test_cosmosdb_account000001/providers/Microsoft.DocumentDB/databaseAccounts/cli000002/operationResults/d42d387b-bb89-4f9f-92bf-7c11aa99a74c?api-version=2022-11-15
-=======
+      cache-control:
+      - no-store, no-cache
+      content-length:
+      - '2229'
+      content-type:
+      - application/json
+      date:
       - Thu, 08 Jun 2023 17:50:34 GMT
       location:
       - https://management.azure.com/subscriptions/00000000-0000-0000-0000-000000000000/resourceGroups/cli_test_cosmosdb_account000001/providers/Microsoft.DocumentDB/databaseAccounts/cli000002/operationResults/d846f719-5fa0-46e4-ac7c-4a3394be6732?api-version=2023-04-15
->>>>>>> 5307e359
       pragma:
       - no-cache
       server:
@@ -139,11 +100,7 @@
       x-ms-gatewayversion:
       - version=2.14.0
       x-ms-ratelimit-remaining-subscription-writes:
-<<<<<<< HEAD
-      - '1197'
-=======
       - '1199'
->>>>>>> 5307e359
     status:
       code: 200
       message: Ok
@@ -161,32 +118,21 @@
       ParameterSetName:
       - -n -g
       User-Agent:
-<<<<<<< HEAD
-      - AZURECLI/2.46.0 azsdk-python-mgmt-cosmosdb/9.0.0 Python/3.10.10 (Linux-5.15.0-1033-azure-x86_64-with-glibc2.31)
-        VSTS_7b238909-6802-4b65-b90d-184bca47f458_build_220_0
-    method: GET
-    uri: https://management.azure.com/subscriptions/00000000-0000-0000-0000-000000000000/providers/Microsoft.DocumentDB/locations/westus/operationsStatus/d42d387b-bb89-4f9f-92bf-7c11aa99a74c?api-version=2022-11-15
-=======
       - AZURECLI/2.49.0 azsdk-python-mgmt-cosmosdb/9.2.0 Python/3.10.11 (Windows-10-10.0.22621-SP0)
     method: GET
     uri: https://management.azure.com/subscriptions/00000000-0000-0000-0000-000000000000/providers/Microsoft.DocumentDB/locations/westus/operationsStatus/d846f719-5fa0-46e4-ac7c-4a3394be6732?api-version=2023-04-15
->>>>>>> 5307e359
-  response:
-    body:
-      string: '{"status":"Dequeued"}'
-    headers:
-      cache-control:
-      - no-store, no-cache
-      content-length:
-      - '21'
-      content-type:
-      - application/json
-      date:
-<<<<<<< HEAD
-      - Mon, 13 Mar 2023 18:32:01 GMT
-=======
+  response:
+    body:
+      string: '{"status":"Enqueued"}'
+    headers:
+      cache-control:
+      - no-store, no-cache
+      content-length:
+      - '21'
+      content-type:
+      - application/json
+      date:
       - Thu, 08 Jun 2023 17:50:35 GMT
->>>>>>> 5307e359
       pragma:
       - no-cache
       server:
@@ -218,32 +164,21 @@
       ParameterSetName:
       - -n -g
       User-Agent:
-<<<<<<< HEAD
-      - AZURECLI/2.46.0 azsdk-python-mgmt-cosmosdb/9.0.0 Python/3.10.10 (Linux-5.15.0-1033-azure-x86_64-with-glibc2.31)
-        VSTS_7b238909-6802-4b65-b90d-184bca47f458_build_220_0
-    method: GET
-    uri: https://management.azure.com/subscriptions/00000000-0000-0000-0000-000000000000/providers/Microsoft.DocumentDB/locations/westus/operationsStatus/d42d387b-bb89-4f9f-92bf-7c11aa99a74c?api-version=2022-11-15
-=======
       - AZURECLI/2.49.0 azsdk-python-mgmt-cosmosdb/9.2.0 Python/3.10.11 (Windows-10-10.0.22621-SP0)
     method: GET
     uri: https://management.azure.com/subscriptions/00000000-0000-0000-0000-000000000000/providers/Microsoft.DocumentDB/locations/westus/operationsStatus/d846f719-5fa0-46e4-ac7c-4a3394be6732?api-version=2023-04-15
->>>>>>> 5307e359
-  response:
-    body:
-      string: '{"status":"Dequeued"}'
-    headers:
-      cache-control:
-      - no-store, no-cache
-      content-length:
-      - '21'
-      content-type:
-      - application/json
-      date:
-<<<<<<< HEAD
-      - Mon, 13 Mar 2023 18:32:31 GMT
-=======
+  response:
+    body:
+      string: '{"status":"Dequeued"}'
+    headers:
+      cache-control:
+      - no-store, no-cache
+      content-length:
+      - '21'
+      content-type:
+      - application/json
+      date:
       - Thu, 08 Jun 2023 17:51:04 GMT
->>>>>>> 5307e359
       pragma:
       - no-cache
       server:
@@ -275,32 +210,21 @@
       ParameterSetName:
       - -n -g
       User-Agent:
-<<<<<<< HEAD
-      - AZURECLI/2.46.0 azsdk-python-mgmt-cosmosdb/9.0.0 Python/3.10.10 (Linux-5.15.0-1033-azure-x86_64-with-glibc2.31)
-        VSTS_7b238909-6802-4b65-b90d-184bca47f458_build_220_0
-    method: GET
-    uri: https://management.azure.com/subscriptions/00000000-0000-0000-0000-000000000000/providers/Microsoft.DocumentDB/locations/westus/operationsStatus/d42d387b-bb89-4f9f-92bf-7c11aa99a74c?api-version=2022-11-15
-=======
       - AZURECLI/2.49.0 azsdk-python-mgmt-cosmosdb/9.2.0 Python/3.10.11 (Windows-10-10.0.22621-SP0)
     method: GET
     uri: https://management.azure.com/subscriptions/00000000-0000-0000-0000-000000000000/providers/Microsoft.DocumentDB/locations/westus/operationsStatus/d846f719-5fa0-46e4-ac7c-4a3394be6732?api-version=2023-04-15
->>>>>>> 5307e359
-  response:
-    body:
-      string: '{"status":"Dequeued"}'
-    headers:
-      cache-control:
-      - no-store, no-cache
-      content-length:
-      - '21'
-      content-type:
-      - application/json
-      date:
-<<<<<<< HEAD
-      - Mon, 13 Mar 2023 18:33:01 GMT
-=======
+  response:
+    body:
+      string: '{"status":"Dequeued"}'
+    headers:
+      cache-control:
+      - no-store, no-cache
+      content-length:
+      - '21'
+      content-type:
+      - application/json
+      date:
       - Thu, 08 Jun 2023 17:51:34 GMT
->>>>>>> 5307e359
       pragma:
       - no-cache
       server:
@@ -332,32 +256,21 @@
       ParameterSetName:
       - -n -g
       User-Agent:
-<<<<<<< HEAD
-      - AZURECLI/2.46.0 azsdk-python-mgmt-cosmosdb/9.0.0 Python/3.10.10 (Linux-5.15.0-1033-azure-x86_64-with-glibc2.31)
-        VSTS_7b238909-6802-4b65-b90d-184bca47f458_build_220_0
-    method: GET
-    uri: https://management.azure.com/subscriptions/00000000-0000-0000-0000-000000000000/providers/Microsoft.DocumentDB/locations/westus/operationsStatus/d42d387b-bb89-4f9f-92bf-7c11aa99a74c?api-version=2022-11-15
-=======
       - AZURECLI/2.49.0 azsdk-python-mgmt-cosmosdb/9.2.0 Python/3.10.11 (Windows-10-10.0.22621-SP0)
     method: GET
     uri: https://management.azure.com/subscriptions/00000000-0000-0000-0000-000000000000/providers/Microsoft.DocumentDB/locations/westus/operationsStatus/d846f719-5fa0-46e4-ac7c-4a3394be6732?api-version=2023-04-15
->>>>>>> 5307e359
-  response:
-    body:
-      string: '{"status":"Dequeued"}'
-    headers:
-      cache-control:
-      - no-store, no-cache
-      content-length:
-      - '21'
-      content-type:
-      - application/json
-      date:
-<<<<<<< HEAD
-      - Mon, 13 Mar 2023 18:33:32 GMT
-=======
+  response:
+    body:
+      string: '{"status":"Dequeued"}'
+    headers:
+      cache-control:
+      - no-store, no-cache
+      content-length:
+      - '21'
+      content-type:
+      - application/json
+      date:
       - Thu, 08 Jun 2023 17:52:05 GMT
->>>>>>> 5307e359
       pragma:
       - no-cache
       server:
@@ -389,12 +302,6 @@
       ParameterSetName:
       - -n -g
       User-Agent:
-<<<<<<< HEAD
-      - AZURECLI/2.46.0 azsdk-python-mgmt-cosmosdb/9.0.0 Python/3.10.10 (Linux-5.15.0-1033-azure-x86_64-with-glibc2.31)
-        VSTS_7b238909-6802-4b65-b90d-184bca47f458_build_220_0
-    method: GET
-    uri: https://management.azure.com/subscriptions/00000000-0000-0000-0000-000000000000/providers/Microsoft.DocumentDB/locations/westus/operationsStatus/d42d387b-bb89-4f9f-92bf-7c11aa99a74c?api-version=2022-11-15
-=======
       - AZURECLI/2.49.0 azsdk-python-mgmt-cosmosdb/9.2.0 Python/3.10.11 (Windows-10-10.0.22621-SP0)
     method: GET
     uri: https://management.azure.com/subscriptions/00000000-0000-0000-0000-000000000000/providers/Microsoft.DocumentDB/locations/westus/operationsStatus/d846f719-5fa0-46e4-ac7c-4a3394be6732?api-version=2023-04-15
@@ -444,7 +351,6 @@
       - AZURECLI/2.49.0 azsdk-python-mgmt-cosmosdb/9.2.0 Python/3.10.11 (Windows-10-10.0.22621-SP0)
     method: GET
     uri: https://management.azure.com/subscriptions/00000000-0000-0000-0000-000000000000/providers/Microsoft.DocumentDB/locations/westus/operationsStatus/d846f719-5fa0-46e4-ac7c-4a3394be6732?api-version=2023-04-15
->>>>>>> 5307e359
   response:
     body:
       string: '{"status":"Succeeded"}'
@@ -456,11 +362,7 @@
       content-type:
       - application/json
       date:
-<<<<<<< HEAD
-      - Mon, 13 Mar 2023 18:34:01 GMT
-=======
       - Thu, 08 Jun 2023 17:53:05 GMT
->>>>>>> 5307e359
       pragma:
       - no-cache
       server:
@@ -492,30 +394,17 @@
       ParameterSetName:
       - -n -g
       User-Agent:
-<<<<<<< HEAD
-      - AZURECLI/2.46.0 azsdk-python-mgmt-cosmosdb/9.0.0 Python/3.10.10 (Linux-5.15.0-1033-azure-x86_64-with-glibc2.31)
-        VSTS_7b238909-6802-4b65-b90d-184bca47f458_build_220_0
-=======
-      - AZURECLI/2.49.0 azsdk-python-mgmt-cosmosdb/9.2.0 Python/3.10.11 (Windows-10-10.0.22621-SP0)
->>>>>>> 5307e359
-    method: GET
-    uri: https://management.azure.com/subscriptions/00000000-0000-0000-0000-000000000000/resourceGroups/cli_test_cosmosdb_account000001/providers/Microsoft.DocumentDB/databaseAccounts/cli000002?api-version=2022-11-15
+      - AZURECLI/2.49.0 azsdk-python-mgmt-cosmosdb/9.2.0 Python/3.10.11 (Windows-10-10.0.22621-SP0)
+    method: GET
+    uri: https://management.azure.com/subscriptions/00000000-0000-0000-0000-000000000000/resourceGroups/cli_test_cosmosdb_account000001/providers/Microsoft.DocumentDB/databaseAccounts/cli000002?api-version=2023-04-15
   response:
     body:
       string: '{"id":"/subscriptions/00000000-0000-0000-0000-000000000000/resourceGroups/cli_test_cosmosdb_account000001/providers/Microsoft.DocumentDB/databaseAccounts/cli000002","name":"cli000002","location":"West
-<<<<<<< HEAD
-        US","type":"Microsoft.DocumentDB/databaseAccounts","kind":"GlobalDocumentDB","tags":{},"systemData":{"createdAt":"2023-03-13T18:33:22.2808369Z"},"properties":{"provisioningState":"Succeeded","documentEndpoint":"https://cli000002.documents.azure.com:443/","sqlEndpoint":"https://cli000002.documents.azure.com:443/","publicNetworkAccess":"Enabled","enableAutomaticFailover":false,"enableMultipleWriteLocations":false,"enablePartitionKeyMonitor":false,"isVirtualNetworkFilterEnabled":false,"virtualNetworkRules":[],"EnabledApiTypes":"Sql","disableKeyBasedMetadataWriteAccess":false,"enableFreeTier":false,"enableAnalyticalStorage":false,"analyticalStorageConfiguration":{"schemaType":"WellDefined"},"instanceId":"79b4cf1a-c173-4a77-b120-de3ca8ca3209","databaseAccountOfferType":"Standard","defaultIdentity":"FirstPartyIdentity","networkAclBypass":"None","disableLocalAuth":false,"enablePartitionMerge":false,"minimalTlsVersion":"Tls","consistencyPolicy":{"defaultConsistencyLevel":"Session","maxIntervalInSeconds":5,"maxStalenessPrefix":100},"configurationOverrides":{},"writeLocations":[{"id":"cli000002-westus","locationName":"West
-        US","documentEndpoint":"https://cli000002-westus.documents.azure.com:443/","provisioningState":"Succeeded","failoverPriority":0,"isZoneRedundant":false}],"readLocations":[{"id":"cli000002-westus","locationName":"West
-        US","documentEndpoint":"https://cli000002-westus.documents.azure.com:443/","provisioningState":"Succeeded","failoverPriority":0,"isZoneRedundant":false}],"locations":[{"id":"cli000002-westus","locationName":"West
-        US","documentEndpoint":"https://cli000002-westus.documents.azure.com:443/","provisioningState":"Succeeded","failoverPriority":0,"isZoneRedundant":false}],"failoverPolicies":[{"id":"cli000002-westus","locationName":"West
-        US","failoverPriority":0}],"cors":[],"capabilities":[],"ipRules":[],"backupPolicy":{"type":"Periodic","periodicModeProperties":{"backupIntervalInMinutes":240,"backupRetentionIntervalInHours":8,"backupStorageRedundancy":"Geo"}},"networkAclBypassResourceIds":[],"keysMetadata":{"primaryMasterKey":{"generationTime":"2023-03-13T18:33:22.2808369Z"},"secondaryMasterKey":{"generationTime":"2023-03-13T18:33:22.2808369Z"},"primaryReadonlyMasterKey":{"generationTime":"2023-03-13T18:33:22.2808369Z"},"secondaryReadonlyMasterKey":{"generationTime":"2023-03-13T18:33:22.2808369Z"}}},"identity":{"type":"None"}}'
-=======
         US","type":"Microsoft.DocumentDB/databaseAccounts","kind":"GlobalDocumentDB","tags":{},"systemData":{"createdAt":"2023-06-08T17:52:07.6001996Z"},"properties":{"provisioningState":"Succeeded","documentEndpoint":"https://cli000002.documents.azure.com:443/","sqlEndpoint":"https://cli000002.documents.azure.com:443/","publicNetworkAccess":"Enabled","enableAutomaticFailover":false,"enableMultipleWriteLocations":false,"enablePartitionKeyMonitor":false,"isVirtualNetworkFilterEnabled":false,"virtualNetworkRules":[],"EnabledApiTypes":"Sql","disableKeyBasedMetadataWriteAccess":false,"enableFreeTier":false,"enableAnalyticalStorage":false,"analyticalStorageConfiguration":{"schemaType":"WellDefined"},"instanceId":"af2ee27e-8f7a-4335-b5d1-dcbd834e7cf6","databaseAccountOfferType":"Standard","defaultIdentity":"FirstPartyIdentity","networkAclBypass":"None","disableLocalAuth":false,"enablePartitionMerge":false,"minimalTlsVersion":"Tls","consistencyPolicy":{"defaultConsistencyLevel":"Session","maxIntervalInSeconds":5,"maxStalenessPrefix":100},"configurationOverrides":{},"writeLocations":[{"id":"cli000002-westus","locationName":"West
         US","documentEndpoint":"https://cli000002-westus.documents.azure.com:443/","provisioningState":"Succeeded","failoverPriority":0,"isZoneRedundant":false}],"readLocations":[{"id":"cli000002-westus","locationName":"West
         US","documentEndpoint":"https://cli000002-westus.documents.azure.com:443/","provisioningState":"Succeeded","failoverPriority":0,"isZoneRedundant":false}],"locations":[{"id":"cli000002-westus","locationName":"West
         US","documentEndpoint":"https://cli000002-westus.documents.azure.com:443/","provisioningState":"Succeeded","failoverPriority":0,"isZoneRedundant":false}],"failoverPolicies":[{"id":"cli000002-westus","locationName":"West
         US","failoverPriority":0}],"cors":[],"capabilities":[],"ipRules":[],"backupPolicy":{"type":"Periodic","periodicModeProperties":{"backupIntervalInMinutes":240,"backupRetentionIntervalInHours":8,"backupStorageRedundancy":"Geo"}},"networkAclBypassResourceIds":[],"keysMetadata":{"primaryMasterKey":{"generationTime":"2023-06-08T17:52:07.6001996Z"},"secondaryMasterKey":{"generationTime":"2023-06-08T17:52:07.6001996Z"},"primaryReadonlyMasterKey":{"generationTime":"2023-06-08T17:52:07.6001996Z"},"secondaryReadonlyMasterKey":{"generationTime":"2023-06-08T17:52:07.6001996Z"}}},"identity":{"type":"None"}}'
->>>>>>> 5307e359
     headers:
       cache-control:
       - no-store, no-cache
@@ -524,11 +413,7 @@
       content-type:
       - application/json
       date:
-<<<<<<< HEAD
-      - Mon, 13 Mar 2023 18:34:02 GMT
-=======
       - Thu, 08 Jun 2023 17:53:05 GMT
->>>>>>> 5307e359
       pragma:
       - no-cache
       server:
@@ -560,30 +445,17 @@
       ParameterSetName:
       - -n -g
       User-Agent:
-<<<<<<< HEAD
-      - AZURECLI/2.46.0 azsdk-python-mgmt-cosmosdb/9.0.0 Python/3.10.10 (Linux-5.15.0-1033-azure-x86_64-with-glibc2.31)
-        VSTS_7b238909-6802-4b65-b90d-184bca47f458_build_220_0
-=======
-      - AZURECLI/2.49.0 azsdk-python-mgmt-cosmosdb/9.2.0 Python/3.10.11 (Windows-10-10.0.22621-SP0)
->>>>>>> 5307e359
-    method: GET
-    uri: https://management.azure.com/subscriptions/00000000-0000-0000-0000-000000000000/resourceGroups/cli_test_cosmosdb_account000001/providers/Microsoft.DocumentDB/databaseAccounts/cli000002?api-version=2022-11-15
+      - AZURECLI/2.49.0 azsdk-python-mgmt-cosmosdb/9.2.0 Python/3.10.11 (Windows-10-10.0.22621-SP0)
+    method: GET
+    uri: https://management.azure.com/subscriptions/00000000-0000-0000-0000-000000000000/resourceGroups/cli_test_cosmosdb_account000001/providers/Microsoft.DocumentDB/databaseAccounts/cli000002?api-version=2023-04-15
   response:
     body:
       string: '{"id":"/subscriptions/00000000-0000-0000-0000-000000000000/resourceGroups/cli_test_cosmosdb_account000001/providers/Microsoft.DocumentDB/databaseAccounts/cli000002","name":"cli000002","location":"West
-<<<<<<< HEAD
-        US","type":"Microsoft.DocumentDB/databaseAccounts","kind":"GlobalDocumentDB","tags":{},"systemData":{"createdAt":"2023-03-13T18:33:22.2808369Z"},"properties":{"provisioningState":"Succeeded","documentEndpoint":"https://cli000002.documents.azure.com:443/","sqlEndpoint":"https://cli000002.documents.azure.com:443/","publicNetworkAccess":"Enabled","enableAutomaticFailover":false,"enableMultipleWriteLocations":false,"enablePartitionKeyMonitor":false,"isVirtualNetworkFilterEnabled":false,"virtualNetworkRules":[],"EnabledApiTypes":"Sql","disableKeyBasedMetadataWriteAccess":false,"enableFreeTier":false,"enableAnalyticalStorage":false,"analyticalStorageConfiguration":{"schemaType":"WellDefined"},"instanceId":"79b4cf1a-c173-4a77-b120-de3ca8ca3209","databaseAccountOfferType":"Standard","defaultIdentity":"FirstPartyIdentity","networkAclBypass":"None","disableLocalAuth":false,"enablePartitionMerge":false,"minimalTlsVersion":"Tls","consistencyPolicy":{"defaultConsistencyLevel":"Session","maxIntervalInSeconds":5,"maxStalenessPrefix":100},"configurationOverrides":{},"writeLocations":[{"id":"cli000002-westus","locationName":"West
-        US","documentEndpoint":"https://cli000002-westus.documents.azure.com:443/","provisioningState":"Succeeded","failoverPriority":0,"isZoneRedundant":false}],"readLocations":[{"id":"cli000002-westus","locationName":"West
-        US","documentEndpoint":"https://cli000002-westus.documents.azure.com:443/","provisioningState":"Succeeded","failoverPriority":0,"isZoneRedundant":false}],"locations":[{"id":"cli000002-westus","locationName":"West
-        US","documentEndpoint":"https://cli000002-westus.documents.azure.com:443/","provisioningState":"Succeeded","failoverPriority":0,"isZoneRedundant":false}],"failoverPolicies":[{"id":"cli000002-westus","locationName":"West
-        US","failoverPriority":0}],"cors":[],"capabilities":[],"ipRules":[],"backupPolicy":{"type":"Periodic","periodicModeProperties":{"backupIntervalInMinutes":240,"backupRetentionIntervalInHours":8,"backupStorageRedundancy":"Geo"}},"networkAclBypassResourceIds":[],"keysMetadata":{"primaryMasterKey":{"generationTime":"2023-03-13T18:33:22.2808369Z"},"secondaryMasterKey":{"generationTime":"2023-03-13T18:33:22.2808369Z"},"primaryReadonlyMasterKey":{"generationTime":"2023-03-13T18:33:22.2808369Z"},"secondaryReadonlyMasterKey":{"generationTime":"2023-03-13T18:33:22.2808369Z"}}},"identity":{"type":"None"}}'
-=======
         US","type":"Microsoft.DocumentDB/databaseAccounts","kind":"GlobalDocumentDB","tags":{},"systemData":{"createdAt":"2023-06-08T17:52:07.6001996Z"},"properties":{"provisioningState":"Succeeded","documentEndpoint":"https://cli000002.documents.azure.com:443/","sqlEndpoint":"https://cli000002.documents.azure.com:443/","publicNetworkAccess":"Enabled","enableAutomaticFailover":false,"enableMultipleWriteLocations":false,"enablePartitionKeyMonitor":false,"isVirtualNetworkFilterEnabled":false,"virtualNetworkRules":[],"EnabledApiTypes":"Sql","disableKeyBasedMetadataWriteAccess":false,"enableFreeTier":false,"enableAnalyticalStorage":false,"analyticalStorageConfiguration":{"schemaType":"WellDefined"},"instanceId":"af2ee27e-8f7a-4335-b5d1-dcbd834e7cf6","databaseAccountOfferType":"Standard","defaultIdentity":"FirstPartyIdentity","networkAclBypass":"None","disableLocalAuth":false,"enablePartitionMerge":false,"minimalTlsVersion":"Tls","consistencyPolicy":{"defaultConsistencyLevel":"Session","maxIntervalInSeconds":5,"maxStalenessPrefix":100},"configurationOverrides":{},"writeLocations":[{"id":"cli000002-westus","locationName":"West
         US","documentEndpoint":"https://cli000002-westus.documents.azure.com:443/","provisioningState":"Succeeded","failoverPriority":0,"isZoneRedundant":false}],"readLocations":[{"id":"cli000002-westus","locationName":"West
         US","documentEndpoint":"https://cli000002-westus.documents.azure.com:443/","provisioningState":"Succeeded","failoverPriority":0,"isZoneRedundant":false}],"locations":[{"id":"cli000002-westus","locationName":"West
         US","documentEndpoint":"https://cli000002-westus.documents.azure.com:443/","provisioningState":"Succeeded","failoverPriority":0,"isZoneRedundant":false}],"failoverPolicies":[{"id":"cli000002-westus","locationName":"West
         US","failoverPriority":0}],"cors":[],"capabilities":[],"ipRules":[],"backupPolicy":{"type":"Periodic","periodicModeProperties":{"backupIntervalInMinutes":240,"backupRetentionIntervalInHours":8,"backupStorageRedundancy":"Geo"}},"networkAclBypassResourceIds":[],"keysMetadata":{"primaryMasterKey":{"generationTime":"2023-06-08T17:52:07.6001996Z"},"secondaryMasterKey":{"generationTime":"2023-06-08T17:52:07.6001996Z"},"primaryReadonlyMasterKey":{"generationTime":"2023-06-08T17:52:07.6001996Z"},"secondaryReadonlyMasterKey":{"generationTime":"2023-06-08T17:52:07.6001996Z"}}},"identity":{"type":"None"}}'
->>>>>>> 5307e359
     headers:
       cache-control:
       - no-store, no-cache
@@ -592,11 +464,7 @@
       content-type:
       - application/json
       date:
-<<<<<<< HEAD
-      - Mon, 13 Mar 2023 18:34:02 GMT
-=======
       - Thu, 08 Jun 2023 17:53:05 GMT
->>>>>>> 5307e359
       pragma:
       - no-cache
       server:
@@ -630,40 +498,25 @@
       ParameterSetName:
       - -n -g --yes
       User-Agent:
-<<<<<<< HEAD
-      - AZURECLI/2.46.0 azsdk-python-mgmt-cosmosdb/9.0.0 Python/3.10.10 (Linux-5.15.0-1033-azure-x86_64-with-glibc2.31)
-        VSTS_7b238909-6802-4b65-b90d-184bca47f458_build_220_0
-=======
-      - AZURECLI/2.49.0 azsdk-python-mgmt-cosmosdb/9.2.0 Python/3.10.11 (Windows-10-10.0.22621-SP0)
->>>>>>> 5307e359
+      - AZURECLI/2.49.0 azsdk-python-mgmt-cosmosdb/9.2.0 Python/3.10.11 (Windows-10-10.0.22621-SP0)
     method: DELETE
-    uri: https://management.azure.com/subscriptions/00000000-0000-0000-0000-000000000000/resourceGroups/cli_test_cosmosdb_account000001/providers/Microsoft.DocumentDB/databaseAccounts/cli000002?api-version=2022-11-15
+    uri: https://management.azure.com/subscriptions/00000000-0000-0000-0000-000000000000/resourceGroups/cli_test_cosmosdb_account000001/providers/Microsoft.DocumentDB/databaseAccounts/cli000002?api-version=2023-04-15
   response:
     body:
       string: '{"status":"Enqueued"}'
     headers:
       azure-asyncoperation:
-<<<<<<< HEAD
-      - https://management.azure.com/subscriptions/00000000-0000-0000-0000-000000000000/providers/Microsoft.DocumentDB/locations/westus/operationsStatus/cdd7ff6f-f641-4d41-8ccf-15b9a0f17609?api-version=2022-11-15
-=======
       - https://management.azure.com/subscriptions/00000000-0000-0000-0000-000000000000/providers/Microsoft.DocumentDB/locations/westus/operationsStatus/2290b957-eacb-495a-a37a-a407c359b1ad?api-version=2023-04-15
->>>>>>> 5307e359
-      cache-control:
-      - no-store, no-cache
-      content-length:
-      - '21'
-      content-type:
-      - application/json
-      date:
-<<<<<<< HEAD
-      - Mon, 13 Mar 2023 18:34:03 GMT
-      location:
-      - https://management.azure.com/subscriptions/00000000-0000-0000-0000-000000000000/providers/Microsoft.DocumentDB/locations/westus/operationResults/cdd7ff6f-f641-4d41-8ccf-15b9a0f17609?api-version=2022-11-15
-=======
+      cache-control:
+      - no-store, no-cache
+      content-length:
+      - '21'
+      content-type:
+      - application/json
+      date:
       - Thu, 08 Jun 2023 17:53:07 GMT
       location:
       - https://management.azure.com/subscriptions/00000000-0000-0000-0000-000000000000/providers/Microsoft.DocumentDB/locations/westus/operationResults/2290b957-eacb-495a-a37a-a407c359b1ad?api-version=2023-04-15
->>>>>>> 5307e359
       pragma:
       - no-cache
       server:
@@ -693,12 +546,6 @@
       ParameterSetName:
       - -n -g --yes
       User-Agent:
-<<<<<<< HEAD
-      - AZURECLI/2.46.0 azsdk-python-mgmt-cosmosdb/9.0.0 Python/3.10.10 (Linux-5.15.0-1033-azure-x86_64-with-glibc2.31)
-        VSTS_7b238909-6802-4b65-b90d-184bca47f458_build_220_0
-    method: GET
-    uri: https://management.azure.com/subscriptions/00000000-0000-0000-0000-000000000000/providers/Microsoft.DocumentDB/locations/westus/operationsStatus/cdd7ff6f-f641-4d41-8ccf-15b9a0f17609?api-version=2022-11-15
-=======
       - AZURECLI/2.49.0 azsdk-python-mgmt-cosmosdb/9.2.0 Python/3.10.11 (Windows-10-10.0.22621-SP0)
     method: GET
     uri: https://management.azure.com/subscriptions/00000000-0000-0000-0000-000000000000/providers/Microsoft.DocumentDB/locations/westus/operationsStatus/2290b957-eacb-495a-a37a-a407c359b1ad?api-version=2023-04-15
@@ -748,805 +595,650 @@
       - AZURECLI/2.49.0 azsdk-python-mgmt-cosmosdb/9.2.0 Python/3.10.11 (Windows-10-10.0.22621-SP0)
     method: GET
     uri: https://management.azure.com/subscriptions/00000000-0000-0000-0000-000000000000/providers/Microsoft.DocumentDB/locations/westus/operationsStatus/2290b957-eacb-495a-a37a-a407c359b1ad?api-version=2023-04-15
->>>>>>> 5307e359
-  response:
-    body:
-      string: '{"status":"Dequeued"}'
-    headers:
-      cache-control:
-      - no-store, no-cache
-      content-length:
-      - '21'
-      content-type:
-      - application/json
-      date:
-<<<<<<< HEAD
-      - Mon, 13 Mar 2023 18:34:33 GMT
-=======
+  response:
+    body:
+      string: '{"status":"Dequeued"}'
+    headers:
+      cache-control:
+      - no-store, no-cache
+      content-length:
+      - '21'
+      content-type:
+      - application/json
+      date:
       - Thu, 08 Jun 2023 17:53:37 GMT
->>>>>>> 5307e359
-      pragma:
-      - no-cache
-      server:
-      - Microsoft-HTTPAPI/2.0
-      strict-transport-security:
-      - max-age=31536000; includeSubDomains
-      transfer-encoding:
-      - chunked
-      vary:
-      - Accept-Encoding
-      x-content-type-options:
-      - nosniff
-      x-ms-gatewayversion:
-      - version=2.14.0
-    status:
-      code: 200
-      message: Ok
-- request:
-    body: null
-    headers:
-      Accept:
-      - '*/*'
-      Accept-Encoding:
-      - gzip, deflate
-      CommandName:
-      - cosmosdb delete
-      Connection:
-      - keep-alive
-      ParameterSetName:
-      - -n -g --yes
-      User-Agent:
-<<<<<<< HEAD
-      - AZURECLI/2.46.0 azsdk-python-mgmt-cosmosdb/9.0.0 Python/3.10.10 (Linux-5.15.0-1033-azure-x86_64-with-glibc2.31)
-        VSTS_7b238909-6802-4b65-b90d-184bca47f458_build_220_0
-    method: GET
-    uri: https://management.azure.com/subscriptions/00000000-0000-0000-0000-000000000000/providers/Microsoft.DocumentDB/locations/westus/operationsStatus/cdd7ff6f-f641-4d41-8ccf-15b9a0f17609?api-version=2022-11-15
-=======
-      - AZURECLI/2.49.0 azsdk-python-mgmt-cosmosdb/9.2.0 Python/3.10.11 (Windows-10-10.0.22621-SP0)
-    method: GET
-    uri: https://management.azure.com/subscriptions/00000000-0000-0000-0000-000000000000/providers/Microsoft.DocumentDB/locations/westus/operationsStatus/2290b957-eacb-495a-a37a-a407c359b1ad?api-version=2023-04-15
->>>>>>> 5307e359
-  response:
-    body:
-      string: '{"status":"Dequeued"}'
-    headers:
-      cache-control:
-      - no-store, no-cache
-      content-length:
-      - '21'
-      content-type:
-      - application/json
-      date:
-<<<<<<< HEAD
-      - Mon, 13 Mar 2023 18:35:03 GMT
-=======
+      pragma:
+      - no-cache
+      server:
+      - Microsoft-HTTPAPI/2.0
+      strict-transport-security:
+      - max-age=31536000; includeSubDomains
+      transfer-encoding:
+      - chunked
+      vary:
+      - Accept-Encoding
+      x-content-type-options:
+      - nosniff
+      x-ms-gatewayversion:
+      - version=2.14.0
+    status:
+      code: 200
+      message: Ok
+- request:
+    body: null
+    headers:
+      Accept:
+      - '*/*'
+      Accept-Encoding:
+      - gzip, deflate
+      CommandName:
+      - cosmosdb delete
+      Connection:
+      - keep-alive
+      ParameterSetName:
+      - -n -g --yes
+      User-Agent:
+      - AZURECLI/2.49.0 azsdk-python-mgmt-cosmosdb/9.2.0 Python/3.10.11 (Windows-10-10.0.22621-SP0)
+    method: GET
+    uri: https://management.azure.com/subscriptions/00000000-0000-0000-0000-000000000000/providers/Microsoft.DocumentDB/locations/westus/operationsStatus/2290b957-eacb-495a-a37a-a407c359b1ad?api-version=2023-04-15
+  response:
+    body:
+      string: '{"status":"Dequeued"}'
+    headers:
+      cache-control:
+      - no-store, no-cache
+      content-length:
+      - '21'
+      content-type:
+      - application/json
+      date:
       - Thu, 08 Jun 2023 17:54:08 GMT
->>>>>>> 5307e359
-      pragma:
-      - no-cache
-      server:
-      - Microsoft-HTTPAPI/2.0
-      strict-transport-security:
-      - max-age=31536000; includeSubDomains
-      transfer-encoding:
-      - chunked
-      vary:
-      - Accept-Encoding
-      x-content-type-options:
-      - nosniff
-      x-ms-gatewayversion:
-      - version=2.14.0
-    status:
-      code: 200
-      message: Ok
-- request:
-    body: null
-    headers:
-      Accept:
-      - '*/*'
-      Accept-Encoding:
-      - gzip, deflate
-      CommandName:
-      - cosmosdb delete
-      Connection:
-      - keep-alive
-      ParameterSetName:
-      - -n -g --yes
-      User-Agent:
-<<<<<<< HEAD
-      - AZURECLI/2.46.0 azsdk-python-mgmt-cosmosdb/9.0.0 Python/3.10.10 (Linux-5.15.0-1033-azure-x86_64-with-glibc2.31)
-        VSTS_7b238909-6802-4b65-b90d-184bca47f458_build_220_0
-    method: GET
-    uri: https://management.azure.com/subscriptions/00000000-0000-0000-0000-000000000000/providers/Microsoft.DocumentDB/locations/westus/operationsStatus/cdd7ff6f-f641-4d41-8ccf-15b9a0f17609?api-version=2022-11-15
-=======
-      - AZURECLI/2.49.0 azsdk-python-mgmt-cosmosdb/9.2.0 Python/3.10.11 (Windows-10-10.0.22621-SP0)
-    method: GET
-    uri: https://management.azure.com/subscriptions/00000000-0000-0000-0000-000000000000/providers/Microsoft.DocumentDB/locations/westus/operationsStatus/2290b957-eacb-495a-a37a-a407c359b1ad?api-version=2023-04-15
->>>>>>> 5307e359
-  response:
-    body:
-      string: '{"status":"Dequeued"}'
-    headers:
-      cache-control:
-      - no-store, no-cache
-      content-length:
-      - '21'
-      content-type:
-      - application/json
-      date:
-<<<<<<< HEAD
-      - Mon, 13 Mar 2023 18:35:34 GMT
-=======
+      pragma:
+      - no-cache
+      server:
+      - Microsoft-HTTPAPI/2.0
+      strict-transport-security:
+      - max-age=31536000; includeSubDomains
+      transfer-encoding:
+      - chunked
+      vary:
+      - Accept-Encoding
+      x-content-type-options:
+      - nosniff
+      x-ms-gatewayversion:
+      - version=2.14.0
+    status:
+      code: 200
+      message: Ok
+- request:
+    body: null
+    headers:
+      Accept:
+      - '*/*'
+      Accept-Encoding:
+      - gzip, deflate
+      CommandName:
+      - cosmosdb delete
+      Connection:
+      - keep-alive
+      ParameterSetName:
+      - -n -g --yes
+      User-Agent:
+      - AZURECLI/2.49.0 azsdk-python-mgmt-cosmosdb/9.2.0 Python/3.10.11 (Windows-10-10.0.22621-SP0)
+    method: GET
+    uri: https://management.azure.com/subscriptions/00000000-0000-0000-0000-000000000000/providers/Microsoft.DocumentDB/locations/westus/operationsStatus/2290b957-eacb-495a-a37a-a407c359b1ad?api-version=2023-04-15
+  response:
+    body:
+      string: '{"status":"Dequeued"}'
+    headers:
+      cache-control:
+      - no-store, no-cache
+      content-length:
+      - '21'
+      content-type:
+      - application/json
+      date:
       - Thu, 08 Jun 2023 17:54:37 GMT
->>>>>>> 5307e359
-      pragma:
-      - no-cache
-      server:
-      - Microsoft-HTTPAPI/2.0
-      strict-transport-security:
-      - max-age=31536000; includeSubDomains
-      transfer-encoding:
-      - chunked
-      vary:
-      - Accept-Encoding
-      x-content-type-options:
-      - nosniff
-      x-ms-gatewayversion:
-      - version=2.14.0
-    status:
-      code: 200
-      message: Ok
-- request:
-    body: null
-    headers:
-      Accept:
-      - '*/*'
-      Accept-Encoding:
-      - gzip, deflate
-      CommandName:
-      - cosmosdb delete
-      Connection:
-      - keep-alive
-      ParameterSetName:
-      - -n -g --yes
-      User-Agent:
-<<<<<<< HEAD
-      - AZURECLI/2.46.0 azsdk-python-mgmt-cosmosdb/9.0.0 Python/3.10.10 (Linux-5.15.0-1033-azure-x86_64-with-glibc2.31)
-        VSTS_7b238909-6802-4b65-b90d-184bca47f458_build_220_0
-    method: GET
-    uri: https://management.azure.com/subscriptions/00000000-0000-0000-0000-000000000000/providers/Microsoft.DocumentDB/locations/westus/operationsStatus/cdd7ff6f-f641-4d41-8ccf-15b9a0f17609?api-version=2022-11-15
-=======
-      - AZURECLI/2.49.0 azsdk-python-mgmt-cosmosdb/9.2.0 Python/3.10.11 (Windows-10-10.0.22621-SP0)
-    method: GET
-    uri: https://management.azure.com/subscriptions/00000000-0000-0000-0000-000000000000/providers/Microsoft.DocumentDB/locations/westus/operationsStatus/2290b957-eacb-495a-a37a-a407c359b1ad?api-version=2023-04-15
->>>>>>> 5307e359
-  response:
-    body:
-      string: '{"status":"Dequeued"}'
-    headers:
-      cache-control:
-      - no-store, no-cache
-      content-length:
-      - '21'
-      content-type:
-      - application/json
-      date:
-<<<<<<< HEAD
-      - Mon, 13 Mar 2023 18:36:04 GMT
-=======
+      pragma:
+      - no-cache
+      server:
+      - Microsoft-HTTPAPI/2.0
+      strict-transport-security:
+      - max-age=31536000; includeSubDomains
+      transfer-encoding:
+      - chunked
+      vary:
+      - Accept-Encoding
+      x-content-type-options:
+      - nosniff
+      x-ms-gatewayversion:
+      - version=2.14.0
+    status:
+      code: 200
+      message: Ok
+- request:
+    body: null
+    headers:
+      Accept:
+      - '*/*'
+      Accept-Encoding:
+      - gzip, deflate
+      CommandName:
+      - cosmosdb delete
+      Connection:
+      - keep-alive
+      ParameterSetName:
+      - -n -g --yes
+      User-Agent:
+      - AZURECLI/2.49.0 azsdk-python-mgmt-cosmosdb/9.2.0 Python/3.10.11 (Windows-10-10.0.22621-SP0)
+    method: GET
+    uri: https://management.azure.com/subscriptions/00000000-0000-0000-0000-000000000000/providers/Microsoft.DocumentDB/locations/westus/operationsStatus/2290b957-eacb-495a-a37a-a407c359b1ad?api-version=2023-04-15
+  response:
+    body:
+      string: '{"status":"Dequeued"}'
+    headers:
+      cache-control:
+      - no-store, no-cache
+      content-length:
+      - '21'
+      content-type:
+      - application/json
+      date:
       - Thu, 08 Jun 2023 17:55:08 GMT
->>>>>>> 5307e359
-      pragma:
-      - no-cache
-      server:
-      - Microsoft-HTTPAPI/2.0
-      strict-transport-security:
-      - max-age=31536000; includeSubDomains
-      transfer-encoding:
-      - chunked
-      vary:
-      - Accept-Encoding
-      x-content-type-options:
-      - nosniff
-      x-ms-gatewayversion:
-      - version=2.14.0
-    status:
-      code: 200
-      message: Ok
-- request:
-    body: null
-    headers:
-      Accept:
-      - '*/*'
-      Accept-Encoding:
-      - gzip, deflate
-      CommandName:
-      - cosmosdb delete
-      Connection:
-      - keep-alive
-      ParameterSetName:
-      - -n -g --yes
-      User-Agent:
-<<<<<<< HEAD
-      - AZURECLI/2.46.0 azsdk-python-mgmt-cosmosdb/9.0.0 Python/3.10.10 (Linux-5.15.0-1033-azure-x86_64-with-glibc2.31)
-        VSTS_7b238909-6802-4b65-b90d-184bca47f458_build_220_0
-    method: GET
-    uri: https://management.azure.com/subscriptions/00000000-0000-0000-0000-000000000000/providers/Microsoft.DocumentDB/locations/westus/operationsStatus/cdd7ff6f-f641-4d41-8ccf-15b9a0f17609?api-version=2022-11-15
-=======
-      - AZURECLI/2.49.0 azsdk-python-mgmt-cosmosdb/9.2.0 Python/3.10.11 (Windows-10-10.0.22621-SP0)
-    method: GET
-    uri: https://management.azure.com/subscriptions/00000000-0000-0000-0000-000000000000/providers/Microsoft.DocumentDB/locations/westus/operationsStatus/2290b957-eacb-495a-a37a-a407c359b1ad?api-version=2023-04-15
->>>>>>> 5307e359
-  response:
-    body:
-      string: '{"status":"Dequeued"}'
-    headers:
-      cache-control:
-      - no-store, no-cache
-      content-length:
-      - '21'
-      content-type:
-      - application/json
-      date:
-<<<<<<< HEAD
-      - Mon, 13 Mar 2023 18:36:34 GMT
-=======
+      pragma:
+      - no-cache
+      server:
+      - Microsoft-HTTPAPI/2.0
+      strict-transport-security:
+      - max-age=31536000; includeSubDomains
+      transfer-encoding:
+      - chunked
+      vary:
+      - Accept-Encoding
+      x-content-type-options:
+      - nosniff
+      x-ms-gatewayversion:
+      - version=2.14.0
+    status:
+      code: 200
+      message: Ok
+- request:
+    body: null
+    headers:
+      Accept:
+      - '*/*'
+      Accept-Encoding:
+      - gzip, deflate
+      CommandName:
+      - cosmosdb delete
+      Connection:
+      - keep-alive
+      ParameterSetName:
+      - -n -g --yes
+      User-Agent:
+      - AZURECLI/2.49.0 azsdk-python-mgmt-cosmosdb/9.2.0 Python/3.10.11 (Windows-10-10.0.22621-SP0)
+    method: GET
+    uri: https://management.azure.com/subscriptions/00000000-0000-0000-0000-000000000000/providers/Microsoft.DocumentDB/locations/westus/operationsStatus/2290b957-eacb-495a-a37a-a407c359b1ad?api-version=2023-04-15
+  response:
+    body:
+      string: '{"status":"Dequeued"}'
+    headers:
+      cache-control:
+      - no-store, no-cache
+      content-length:
+      - '21'
+      content-type:
+      - application/json
+      date:
       - Thu, 08 Jun 2023 17:55:38 GMT
->>>>>>> 5307e359
-      pragma:
-      - no-cache
-      server:
-      - Microsoft-HTTPAPI/2.0
-      strict-transport-security:
-      - max-age=31536000; includeSubDomains
-      transfer-encoding:
-      - chunked
-      vary:
-      - Accept-Encoding
-      x-content-type-options:
-      - nosniff
-      x-ms-gatewayversion:
-      - version=2.14.0
-    status:
-      code: 200
-      message: Ok
-- request:
-    body: null
-    headers:
-      Accept:
-      - '*/*'
-      Accept-Encoding:
-      - gzip, deflate
-      CommandName:
-      - cosmosdb delete
-      Connection:
-      - keep-alive
-      ParameterSetName:
-      - -n -g --yes
-      User-Agent:
-<<<<<<< HEAD
-      - AZURECLI/2.46.0 azsdk-python-mgmt-cosmosdb/9.0.0 Python/3.10.10 (Linux-5.15.0-1033-azure-x86_64-with-glibc2.31)
-        VSTS_7b238909-6802-4b65-b90d-184bca47f458_build_220_0
-    method: GET
-    uri: https://management.azure.com/subscriptions/00000000-0000-0000-0000-000000000000/providers/Microsoft.DocumentDB/locations/westus/operationsStatus/cdd7ff6f-f641-4d41-8ccf-15b9a0f17609?api-version=2022-11-15
-=======
-      - AZURECLI/2.49.0 azsdk-python-mgmt-cosmosdb/9.2.0 Python/3.10.11 (Windows-10-10.0.22621-SP0)
-    method: GET
-    uri: https://management.azure.com/subscriptions/00000000-0000-0000-0000-000000000000/providers/Microsoft.DocumentDB/locations/westus/operationsStatus/2290b957-eacb-495a-a37a-a407c359b1ad?api-version=2023-04-15
->>>>>>> 5307e359
-  response:
-    body:
-      string: '{"status":"Dequeued"}'
-    headers:
-      cache-control:
-      - no-store, no-cache
-      content-length:
-      - '21'
-      content-type:
-      - application/json
-      date:
-<<<<<<< HEAD
-      - Mon, 13 Mar 2023 18:37:04 GMT
-=======
+      pragma:
+      - no-cache
+      server:
+      - Microsoft-HTTPAPI/2.0
+      strict-transport-security:
+      - max-age=31536000; includeSubDomains
+      transfer-encoding:
+      - chunked
+      vary:
+      - Accept-Encoding
+      x-content-type-options:
+      - nosniff
+      x-ms-gatewayversion:
+      - version=2.14.0
+    status:
+      code: 200
+      message: Ok
+- request:
+    body: null
+    headers:
+      Accept:
+      - '*/*'
+      Accept-Encoding:
+      - gzip, deflate
+      CommandName:
+      - cosmosdb delete
+      Connection:
+      - keep-alive
+      ParameterSetName:
+      - -n -g --yes
+      User-Agent:
+      - AZURECLI/2.49.0 azsdk-python-mgmt-cosmosdb/9.2.0 Python/3.10.11 (Windows-10-10.0.22621-SP0)
+    method: GET
+    uri: https://management.azure.com/subscriptions/00000000-0000-0000-0000-000000000000/providers/Microsoft.DocumentDB/locations/westus/operationsStatus/2290b957-eacb-495a-a37a-a407c359b1ad?api-version=2023-04-15
+  response:
+    body:
+      string: '{"status":"Dequeued"}'
+    headers:
+      cache-control:
+      - no-store, no-cache
+      content-length:
+      - '21'
+      content-type:
+      - application/json
+      date:
       - Thu, 08 Jun 2023 17:56:08 GMT
->>>>>>> 5307e359
-      pragma:
-      - no-cache
-      server:
-      - Microsoft-HTTPAPI/2.0
-      strict-transport-security:
-      - max-age=31536000; includeSubDomains
-      transfer-encoding:
-      - chunked
-      vary:
-      - Accept-Encoding
-      x-content-type-options:
-      - nosniff
-      x-ms-gatewayversion:
-      - version=2.14.0
-    status:
-      code: 200
-      message: Ok
-- request:
-    body: null
-    headers:
-      Accept:
-      - '*/*'
-      Accept-Encoding:
-      - gzip, deflate
-      CommandName:
-      - cosmosdb delete
-      Connection:
-      - keep-alive
-      ParameterSetName:
-      - -n -g --yes
-      User-Agent:
-<<<<<<< HEAD
-      - AZURECLI/2.46.0 azsdk-python-mgmt-cosmosdb/9.0.0 Python/3.10.10 (Linux-5.15.0-1033-azure-x86_64-with-glibc2.31)
-        VSTS_7b238909-6802-4b65-b90d-184bca47f458_build_220_0
-    method: GET
-    uri: https://management.azure.com/subscriptions/00000000-0000-0000-0000-000000000000/providers/Microsoft.DocumentDB/locations/westus/operationsStatus/cdd7ff6f-f641-4d41-8ccf-15b9a0f17609?api-version=2022-11-15
-=======
-      - AZURECLI/2.49.0 azsdk-python-mgmt-cosmosdb/9.2.0 Python/3.10.11 (Windows-10-10.0.22621-SP0)
-    method: GET
-    uri: https://management.azure.com/subscriptions/00000000-0000-0000-0000-000000000000/providers/Microsoft.DocumentDB/locations/westus/operationsStatus/2290b957-eacb-495a-a37a-a407c359b1ad?api-version=2023-04-15
->>>>>>> 5307e359
-  response:
-    body:
-      string: '{"status":"Dequeued"}'
-    headers:
-      cache-control:
-      - no-store, no-cache
-      content-length:
-      - '21'
-      content-type:
-      - application/json
-      date:
-<<<<<<< HEAD
-      - Mon, 13 Mar 2023 18:37:35 GMT
-=======
+      pragma:
+      - no-cache
+      server:
+      - Microsoft-HTTPAPI/2.0
+      strict-transport-security:
+      - max-age=31536000; includeSubDomains
+      transfer-encoding:
+      - chunked
+      vary:
+      - Accept-Encoding
+      x-content-type-options:
+      - nosniff
+      x-ms-gatewayversion:
+      - version=2.14.0
+    status:
+      code: 200
+      message: Ok
+- request:
+    body: null
+    headers:
+      Accept:
+      - '*/*'
+      Accept-Encoding:
+      - gzip, deflate
+      CommandName:
+      - cosmosdb delete
+      Connection:
+      - keep-alive
+      ParameterSetName:
+      - -n -g --yes
+      User-Agent:
+      - AZURECLI/2.49.0 azsdk-python-mgmt-cosmosdb/9.2.0 Python/3.10.11 (Windows-10-10.0.22621-SP0)
+    method: GET
+    uri: https://management.azure.com/subscriptions/00000000-0000-0000-0000-000000000000/providers/Microsoft.DocumentDB/locations/westus/operationsStatus/2290b957-eacb-495a-a37a-a407c359b1ad?api-version=2023-04-15
+  response:
+    body:
+      string: '{"status":"Dequeued"}'
+    headers:
+      cache-control:
+      - no-store, no-cache
+      content-length:
+      - '21'
+      content-type:
+      - application/json
+      date:
       - Thu, 08 Jun 2023 17:56:38 GMT
->>>>>>> 5307e359
-      pragma:
-      - no-cache
-      server:
-      - Microsoft-HTTPAPI/2.0
-      strict-transport-security:
-      - max-age=31536000; includeSubDomains
-      transfer-encoding:
-      - chunked
-      vary:
-      - Accept-Encoding
-      x-content-type-options:
-      - nosniff
-      x-ms-gatewayversion:
-      - version=2.14.0
-    status:
-      code: 200
-      message: Ok
-- request:
-    body: null
-    headers:
-      Accept:
-      - '*/*'
-      Accept-Encoding:
-      - gzip, deflate
-      CommandName:
-      - cosmosdb delete
-      Connection:
-      - keep-alive
-      ParameterSetName:
-      - -n -g --yes
-      User-Agent:
-<<<<<<< HEAD
-      - AZURECLI/2.46.0 azsdk-python-mgmt-cosmosdb/9.0.0 Python/3.10.10 (Linux-5.15.0-1033-azure-x86_64-with-glibc2.31)
-        VSTS_7b238909-6802-4b65-b90d-184bca47f458_build_220_0
-    method: GET
-    uri: https://management.azure.com/subscriptions/00000000-0000-0000-0000-000000000000/providers/Microsoft.DocumentDB/locations/westus/operationsStatus/cdd7ff6f-f641-4d41-8ccf-15b9a0f17609?api-version=2022-11-15
-=======
-      - AZURECLI/2.49.0 azsdk-python-mgmt-cosmosdb/9.2.0 Python/3.10.11 (Windows-10-10.0.22621-SP0)
-    method: GET
-    uri: https://management.azure.com/subscriptions/00000000-0000-0000-0000-000000000000/providers/Microsoft.DocumentDB/locations/westus/operationsStatus/2290b957-eacb-495a-a37a-a407c359b1ad?api-version=2023-04-15
->>>>>>> 5307e359
-  response:
-    body:
-      string: '{"status":"Dequeued"}'
-    headers:
-      cache-control:
-      - no-store, no-cache
-      content-length:
-      - '21'
-      content-type:
-      - application/json
-      date:
-<<<<<<< HEAD
-      - Mon, 13 Mar 2023 18:38:05 GMT
-=======
+      pragma:
+      - no-cache
+      server:
+      - Microsoft-HTTPAPI/2.0
+      strict-transport-security:
+      - max-age=31536000; includeSubDomains
+      transfer-encoding:
+      - chunked
+      vary:
+      - Accept-Encoding
+      x-content-type-options:
+      - nosniff
+      x-ms-gatewayversion:
+      - version=2.14.0
+    status:
+      code: 200
+      message: Ok
+- request:
+    body: null
+    headers:
+      Accept:
+      - '*/*'
+      Accept-Encoding:
+      - gzip, deflate
+      CommandName:
+      - cosmosdb delete
+      Connection:
+      - keep-alive
+      ParameterSetName:
+      - -n -g --yes
+      User-Agent:
+      - AZURECLI/2.49.0 azsdk-python-mgmt-cosmosdb/9.2.0 Python/3.10.11 (Windows-10-10.0.22621-SP0)
+    method: GET
+    uri: https://management.azure.com/subscriptions/00000000-0000-0000-0000-000000000000/providers/Microsoft.DocumentDB/locations/westus/operationsStatus/2290b957-eacb-495a-a37a-a407c359b1ad?api-version=2023-04-15
+  response:
+    body:
+      string: '{"status":"Dequeued"}'
+    headers:
+      cache-control:
+      - no-store, no-cache
+      content-length:
+      - '21'
+      content-type:
+      - application/json
+      date:
       - Thu, 08 Jun 2023 17:57:08 GMT
->>>>>>> 5307e359
-      pragma:
-      - no-cache
-      server:
-      - Microsoft-HTTPAPI/2.0
-      strict-transport-security:
-      - max-age=31536000; includeSubDomains
-      transfer-encoding:
-      - chunked
-      vary:
-      - Accept-Encoding
-      x-content-type-options:
-      - nosniff
-      x-ms-gatewayversion:
-      - version=2.14.0
-    status:
-      code: 200
-      message: Ok
-- request:
-    body: null
-    headers:
-      Accept:
-      - '*/*'
-      Accept-Encoding:
-      - gzip, deflate
-      CommandName:
-      - cosmosdb delete
-      Connection:
-      - keep-alive
-      ParameterSetName:
-      - -n -g --yes
-      User-Agent:
-<<<<<<< HEAD
-      - AZURECLI/2.46.0 azsdk-python-mgmt-cosmosdb/9.0.0 Python/3.10.10 (Linux-5.15.0-1033-azure-x86_64-with-glibc2.31)
-        VSTS_7b238909-6802-4b65-b90d-184bca47f458_build_220_0
-    method: GET
-    uri: https://management.azure.com/subscriptions/00000000-0000-0000-0000-000000000000/providers/Microsoft.DocumentDB/locations/westus/operationsStatus/cdd7ff6f-f641-4d41-8ccf-15b9a0f17609?api-version=2022-11-15
-=======
-      - AZURECLI/2.49.0 azsdk-python-mgmt-cosmosdb/9.2.0 Python/3.10.11 (Windows-10-10.0.22621-SP0)
-    method: GET
-    uri: https://management.azure.com/subscriptions/00000000-0000-0000-0000-000000000000/providers/Microsoft.DocumentDB/locations/westus/operationsStatus/2290b957-eacb-495a-a37a-a407c359b1ad?api-version=2023-04-15
->>>>>>> 5307e359
-  response:
-    body:
-      string: '{"status":"Dequeued"}'
-    headers:
-      cache-control:
-      - no-store, no-cache
-      content-length:
-      - '21'
-      content-type:
-      - application/json
-      date:
-<<<<<<< HEAD
-      - Mon, 13 Mar 2023 18:38:35 GMT
-=======
+      pragma:
+      - no-cache
+      server:
+      - Microsoft-HTTPAPI/2.0
+      strict-transport-security:
+      - max-age=31536000; includeSubDomains
+      transfer-encoding:
+      - chunked
+      vary:
+      - Accept-Encoding
+      x-content-type-options:
+      - nosniff
+      x-ms-gatewayversion:
+      - version=2.14.0
+    status:
+      code: 200
+      message: Ok
+- request:
+    body: null
+    headers:
+      Accept:
+      - '*/*'
+      Accept-Encoding:
+      - gzip, deflate
+      CommandName:
+      - cosmosdb delete
+      Connection:
+      - keep-alive
+      ParameterSetName:
+      - -n -g --yes
+      User-Agent:
+      - AZURECLI/2.49.0 azsdk-python-mgmt-cosmosdb/9.2.0 Python/3.10.11 (Windows-10-10.0.22621-SP0)
+    method: GET
+    uri: https://management.azure.com/subscriptions/00000000-0000-0000-0000-000000000000/providers/Microsoft.DocumentDB/locations/westus/operationsStatus/2290b957-eacb-495a-a37a-a407c359b1ad?api-version=2023-04-15
+  response:
+    body:
+      string: '{"status":"Dequeued"}'
+    headers:
+      cache-control:
+      - no-store, no-cache
+      content-length:
+      - '21'
+      content-type:
+      - application/json
+      date:
       - Thu, 08 Jun 2023 17:57:39 GMT
->>>>>>> 5307e359
-      pragma:
-      - no-cache
-      server:
-      - Microsoft-HTTPAPI/2.0
-      strict-transport-security:
-      - max-age=31536000; includeSubDomains
-      transfer-encoding:
-      - chunked
-      vary:
-      - Accept-Encoding
-      x-content-type-options:
-      - nosniff
-      x-ms-gatewayversion:
-      - version=2.14.0
-    status:
-      code: 200
-      message: Ok
-- request:
-    body: null
-    headers:
-      Accept:
-      - '*/*'
-      Accept-Encoding:
-      - gzip, deflate
-      CommandName:
-      - cosmosdb delete
-      Connection:
-      - keep-alive
-      ParameterSetName:
-      - -n -g --yes
-      User-Agent:
-<<<<<<< HEAD
-      - AZURECLI/2.46.0 azsdk-python-mgmt-cosmosdb/9.0.0 Python/3.10.10 (Linux-5.15.0-1033-azure-x86_64-with-glibc2.31)
-        VSTS_7b238909-6802-4b65-b90d-184bca47f458_build_220_0
-    method: GET
-    uri: https://management.azure.com/subscriptions/00000000-0000-0000-0000-000000000000/providers/Microsoft.DocumentDB/locations/westus/operationsStatus/cdd7ff6f-f641-4d41-8ccf-15b9a0f17609?api-version=2022-11-15
-=======
-      - AZURECLI/2.49.0 azsdk-python-mgmt-cosmosdb/9.2.0 Python/3.10.11 (Windows-10-10.0.22621-SP0)
-    method: GET
-    uri: https://management.azure.com/subscriptions/00000000-0000-0000-0000-000000000000/providers/Microsoft.DocumentDB/locations/westus/operationsStatus/2290b957-eacb-495a-a37a-a407c359b1ad?api-version=2023-04-15
->>>>>>> 5307e359
-  response:
-    body:
-      string: '{"status":"Dequeued"}'
-    headers:
-      cache-control:
-      - no-store, no-cache
-      content-length:
-      - '21'
-      content-type:
-      - application/json
-      date:
-<<<<<<< HEAD
-      - Mon, 13 Mar 2023 18:39:05 GMT
-=======
+      pragma:
+      - no-cache
+      server:
+      - Microsoft-HTTPAPI/2.0
+      strict-transport-security:
+      - max-age=31536000; includeSubDomains
+      transfer-encoding:
+      - chunked
+      vary:
+      - Accept-Encoding
+      x-content-type-options:
+      - nosniff
+      x-ms-gatewayversion:
+      - version=2.14.0
+    status:
+      code: 200
+      message: Ok
+- request:
+    body: null
+    headers:
+      Accept:
+      - '*/*'
+      Accept-Encoding:
+      - gzip, deflate
+      CommandName:
+      - cosmosdb delete
+      Connection:
+      - keep-alive
+      ParameterSetName:
+      - -n -g --yes
+      User-Agent:
+      - AZURECLI/2.49.0 azsdk-python-mgmt-cosmosdb/9.2.0 Python/3.10.11 (Windows-10-10.0.22621-SP0)
+    method: GET
+    uri: https://management.azure.com/subscriptions/00000000-0000-0000-0000-000000000000/providers/Microsoft.DocumentDB/locations/westus/operationsStatus/2290b957-eacb-495a-a37a-a407c359b1ad?api-version=2023-04-15
+  response:
+    body:
+      string: '{"status":"Dequeued"}'
+    headers:
+      cache-control:
+      - no-store, no-cache
+      content-length:
+      - '21'
+      content-type:
+      - application/json
+      date:
       - Thu, 08 Jun 2023 17:58:08 GMT
->>>>>>> 5307e359
-      pragma:
-      - no-cache
-      server:
-      - Microsoft-HTTPAPI/2.0
-      strict-transport-security:
-      - max-age=31536000; includeSubDomains
-      transfer-encoding:
-      - chunked
-      vary:
-      - Accept-Encoding
-      x-content-type-options:
-      - nosniff
-      x-ms-gatewayversion:
-      - version=2.14.0
-    status:
-      code: 200
-      message: Ok
-- request:
-    body: null
-    headers:
-      Accept:
-      - '*/*'
-      Accept-Encoding:
-      - gzip, deflate
-      CommandName:
-      - cosmosdb delete
-      Connection:
-      - keep-alive
-      ParameterSetName:
-      - -n -g --yes
-      User-Agent:
-<<<<<<< HEAD
-      - AZURECLI/2.46.0 azsdk-python-mgmt-cosmosdb/9.0.0 Python/3.10.10 (Linux-5.15.0-1033-azure-x86_64-with-glibc2.31)
-        VSTS_7b238909-6802-4b65-b90d-184bca47f458_build_220_0
-    method: GET
-    uri: https://management.azure.com/subscriptions/00000000-0000-0000-0000-000000000000/providers/Microsoft.DocumentDB/locations/westus/operationsStatus/cdd7ff6f-f641-4d41-8ccf-15b9a0f17609?api-version=2022-11-15
-=======
-      - AZURECLI/2.49.0 azsdk-python-mgmt-cosmosdb/9.2.0 Python/3.10.11 (Windows-10-10.0.22621-SP0)
-    method: GET
-    uri: https://management.azure.com/subscriptions/00000000-0000-0000-0000-000000000000/providers/Microsoft.DocumentDB/locations/westus/operationsStatus/2290b957-eacb-495a-a37a-a407c359b1ad?api-version=2023-04-15
->>>>>>> 5307e359
-  response:
-    body:
-      string: '{"status":"Dequeued"}'
-    headers:
-      cache-control:
-      - no-store, no-cache
-      content-length:
-      - '21'
-      content-type:
-      - application/json
-      date:
-<<<<<<< HEAD
-      - Mon, 13 Mar 2023 18:39:35 GMT
-=======
+      pragma:
+      - no-cache
+      server:
+      - Microsoft-HTTPAPI/2.0
+      strict-transport-security:
+      - max-age=31536000; includeSubDomains
+      transfer-encoding:
+      - chunked
+      vary:
+      - Accept-Encoding
+      x-content-type-options:
+      - nosniff
+      x-ms-gatewayversion:
+      - version=2.14.0
+    status:
+      code: 200
+      message: Ok
+- request:
+    body: null
+    headers:
+      Accept:
+      - '*/*'
+      Accept-Encoding:
+      - gzip, deflate
+      CommandName:
+      - cosmosdb delete
+      Connection:
+      - keep-alive
+      ParameterSetName:
+      - -n -g --yes
+      User-Agent:
+      - AZURECLI/2.49.0 azsdk-python-mgmt-cosmosdb/9.2.0 Python/3.10.11 (Windows-10-10.0.22621-SP0)
+    method: GET
+    uri: https://management.azure.com/subscriptions/00000000-0000-0000-0000-000000000000/providers/Microsoft.DocumentDB/locations/westus/operationsStatus/2290b957-eacb-495a-a37a-a407c359b1ad?api-version=2023-04-15
+  response:
+    body:
+      string: '{"status":"Dequeued"}'
+    headers:
+      cache-control:
+      - no-store, no-cache
+      content-length:
+      - '21'
+      content-type:
+      - application/json
+      date:
       - Thu, 08 Jun 2023 17:58:39 GMT
->>>>>>> 5307e359
-      pragma:
-      - no-cache
-      server:
-      - Microsoft-HTTPAPI/2.0
-      strict-transport-security:
-      - max-age=31536000; includeSubDomains
-      transfer-encoding:
-      - chunked
-      vary:
-      - Accept-Encoding
-      x-content-type-options:
-      - nosniff
-      x-ms-gatewayversion:
-      - version=2.14.0
-    status:
-      code: 200
-      message: Ok
-- request:
-    body: null
-    headers:
-      Accept:
-      - '*/*'
-      Accept-Encoding:
-      - gzip, deflate
-      CommandName:
-      - cosmosdb delete
-      Connection:
-      - keep-alive
-      ParameterSetName:
-      - -n -g --yes
-      User-Agent:
-<<<<<<< HEAD
-      - AZURECLI/2.46.0 azsdk-python-mgmt-cosmosdb/9.0.0 Python/3.10.10 (Linux-5.15.0-1033-azure-x86_64-with-glibc2.31)
-        VSTS_7b238909-6802-4b65-b90d-184bca47f458_build_220_0
-    method: GET
-    uri: https://management.azure.com/subscriptions/00000000-0000-0000-0000-000000000000/providers/Microsoft.DocumentDB/locations/westus/operationsStatus/cdd7ff6f-f641-4d41-8ccf-15b9a0f17609?api-version=2022-11-15
-=======
-      - AZURECLI/2.49.0 azsdk-python-mgmt-cosmosdb/9.2.0 Python/3.10.11 (Windows-10-10.0.22621-SP0)
-    method: GET
-    uri: https://management.azure.com/subscriptions/00000000-0000-0000-0000-000000000000/providers/Microsoft.DocumentDB/locations/westus/operationsStatus/2290b957-eacb-495a-a37a-a407c359b1ad?api-version=2023-04-15
->>>>>>> 5307e359
-  response:
-    body:
-      string: '{"status":"Dequeued"}'
-    headers:
-      cache-control:
-      - no-store, no-cache
-      content-length:
-      - '21'
-      content-type:
-      - application/json
-      date:
-<<<<<<< HEAD
-      - Mon, 13 Mar 2023 18:40:06 GMT
-=======
+      pragma:
+      - no-cache
+      server:
+      - Microsoft-HTTPAPI/2.0
+      strict-transport-security:
+      - max-age=31536000; includeSubDomains
+      transfer-encoding:
+      - chunked
+      vary:
+      - Accept-Encoding
+      x-content-type-options:
+      - nosniff
+      x-ms-gatewayversion:
+      - version=2.14.0
+    status:
+      code: 200
+      message: Ok
+- request:
+    body: null
+    headers:
+      Accept:
+      - '*/*'
+      Accept-Encoding:
+      - gzip, deflate
+      CommandName:
+      - cosmosdb delete
+      Connection:
+      - keep-alive
+      ParameterSetName:
+      - -n -g --yes
+      User-Agent:
+      - AZURECLI/2.49.0 azsdk-python-mgmt-cosmosdb/9.2.0 Python/3.10.11 (Windows-10-10.0.22621-SP0)
+    method: GET
+    uri: https://management.azure.com/subscriptions/00000000-0000-0000-0000-000000000000/providers/Microsoft.DocumentDB/locations/westus/operationsStatus/2290b957-eacb-495a-a37a-a407c359b1ad?api-version=2023-04-15
+  response:
+    body:
+      string: '{"status":"Dequeued"}'
+    headers:
+      cache-control:
+      - no-store, no-cache
+      content-length:
+      - '21'
+      content-type:
+      - application/json
+      date:
       - Thu, 08 Jun 2023 17:59:09 GMT
->>>>>>> 5307e359
-      pragma:
-      - no-cache
-      server:
-      - Microsoft-HTTPAPI/2.0
-      strict-transport-security:
-      - max-age=31536000; includeSubDomains
-      transfer-encoding:
-      - chunked
-      vary:
-      - Accept-Encoding
-      x-content-type-options:
-      - nosniff
-      x-ms-gatewayversion:
-      - version=2.14.0
-    status:
-      code: 200
-      message: Ok
-- request:
-    body: null
-    headers:
-      Accept:
-      - '*/*'
-      Accept-Encoding:
-      - gzip, deflate
-      CommandName:
-      - cosmosdb delete
-      Connection:
-      - keep-alive
-      ParameterSetName:
-      - -n -g --yes
-      User-Agent:
-<<<<<<< HEAD
-      - AZURECLI/2.46.0 azsdk-python-mgmt-cosmosdb/9.0.0 Python/3.10.10 (Linux-5.15.0-1033-azure-x86_64-with-glibc2.31)
-        VSTS_7b238909-6802-4b65-b90d-184bca47f458_build_220_0
-    method: GET
-    uri: https://management.azure.com/subscriptions/00000000-0000-0000-0000-000000000000/providers/Microsoft.DocumentDB/locations/westus/operationsStatus/cdd7ff6f-f641-4d41-8ccf-15b9a0f17609?api-version=2022-11-15
-=======
-      - AZURECLI/2.49.0 azsdk-python-mgmt-cosmosdb/9.2.0 Python/3.10.11 (Windows-10-10.0.22621-SP0)
-    method: GET
-    uri: https://management.azure.com/subscriptions/00000000-0000-0000-0000-000000000000/providers/Microsoft.DocumentDB/locations/westus/operationsStatus/2290b957-eacb-495a-a37a-a407c359b1ad?api-version=2023-04-15
->>>>>>> 5307e359
-  response:
-    body:
-      string: '{"status":"Dequeued"}'
-    headers:
-      cache-control:
-      - no-store, no-cache
-      content-length:
-      - '21'
-      content-type:
-      - application/json
-      date:
-<<<<<<< HEAD
-      - Mon, 13 Mar 2023 18:40:36 GMT
-=======
+      pragma:
+      - no-cache
+      server:
+      - Microsoft-HTTPAPI/2.0
+      strict-transport-security:
+      - max-age=31536000; includeSubDomains
+      transfer-encoding:
+      - chunked
+      vary:
+      - Accept-Encoding
+      x-content-type-options:
+      - nosniff
+      x-ms-gatewayversion:
+      - version=2.14.0
+    status:
+      code: 200
+      message: Ok
+- request:
+    body: null
+    headers:
+      Accept:
+      - '*/*'
+      Accept-Encoding:
+      - gzip, deflate
+      CommandName:
+      - cosmosdb delete
+      Connection:
+      - keep-alive
+      ParameterSetName:
+      - -n -g --yes
+      User-Agent:
+      - AZURECLI/2.49.0 azsdk-python-mgmt-cosmosdb/9.2.0 Python/3.10.11 (Windows-10-10.0.22621-SP0)
+    method: GET
+    uri: https://management.azure.com/subscriptions/00000000-0000-0000-0000-000000000000/providers/Microsoft.DocumentDB/locations/westus/operationsStatus/2290b957-eacb-495a-a37a-a407c359b1ad?api-version=2023-04-15
+  response:
+    body:
+      string: '{"status":"Dequeued"}'
+    headers:
+      cache-control:
+      - no-store, no-cache
+      content-length:
+      - '21'
+      content-type:
+      - application/json
+      date:
       - Thu, 08 Jun 2023 17:59:39 GMT
->>>>>>> 5307e359
-      pragma:
-      - no-cache
-      server:
-      - Microsoft-HTTPAPI/2.0
-      strict-transport-security:
-      - max-age=31536000; includeSubDomains
-      transfer-encoding:
-      - chunked
-      vary:
-      - Accept-Encoding
-      x-content-type-options:
-      - nosniff
-      x-ms-gatewayversion:
-      - version=2.14.0
-    status:
-      code: 200
-      message: Ok
-- request:
-    body: null
-    headers:
-      Accept:
-      - '*/*'
-      Accept-Encoding:
-      - gzip, deflate
-      CommandName:
-      - cosmosdb delete
-      Connection:
-      - keep-alive
-      ParameterSetName:
-      - -n -g --yes
-      User-Agent:
-<<<<<<< HEAD
-      - AZURECLI/2.46.0 azsdk-python-mgmt-cosmosdb/9.0.0 Python/3.10.10 (Linux-5.15.0-1033-azure-x86_64-with-glibc2.31)
-        VSTS_7b238909-6802-4b65-b90d-184bca47f458_build_220_0
-    method: GET
-    uri: https://management.azure.com/subscriptions/00000000-0000-0000-0000-000000000000/providers/Microsoft.DocumentDB/locations/westus/operationsStatus/cdd7ff6f-f641-4d41-8ccf-15b9a0f17609?api-version=2022-11-15
-=======
-      - AZURECLI/2.49.0 azsdk-python-mgmt-cosmosdb/9.2.0 Python/3.10.11 (Windows-10-10.0.22621-SP0)
-    method: GET
-    uri: https://management.azure.com/subscriptions/00000000-0000-0000-0000-000000000000/providers/Microsoft.DocumentDB/locations/westus/operationsStatus/2290b957-eacb-495a-a37a-a407c359b1ad?api-version=2023-04-15
->>>>>>> 5307e359
-  response:
-    body:
-      string: '{"status":"Dequeued"}'
-    headers:
-      cache-control:
-      - no-store, no-cache
-      content-length:
-      - '21'
-      content-type:
-      - application/json
-      date:
-<<<<<<< HEAD
-      - Mon, 13 Mar 2023 18:41:06 GMT
-=======
+      pragma:
+      - no-cache
+      server:
+      - Microsoft-HTTPAPI/2.0
+      strict-transport-security:
+      - max-age=31536000; includeSubDomains
+      transfer-encoding:
+      - chunked
+      vary:
+      - Accept-Encoding
+      x-content-type-options:
+      - nosniff
+      x-ms-gatewayversion:
+      - version=2.14.0
+    status:
+      code: 200
+      message: Ok
+- request:
+    body: null
+    headers:
+      Accept:
+      - '*/*'
+      Accept-Encoding:
+      - gzip, deflate
+      CommandName:
+      - cosmosdb delete
+      Connection:
+      - keep-alive
+      ParameterSetName:
+      - -n -g --yes
+      User-Agent:
+      - AZURECLI/2.49.0 azsdk-python-mgmt-cosmosdb/9.2.0 Python/3.10.11 (Windows-10-10.0.22621-SP0)
+    method: GET
+    uri: https://management.azure.com/subscriptions/00000000-0000-0000-0000-000000000000/providers/Microsoft.DocumentDB/locations/westus/operationsStatus/2290b957-eacb-495a-a37a-a407c359b1ad?api-version=2023-04-15
+  response:
+    body:
+      string: '{"status":"Dequeued"}'
+    headers:
+      cache-control:
+      - no-store, no-cache
+      content-length:
+      - '21'
+      content-type:
+      - application/json
+      date:
       - Thu, 08 Jun 2023 18:00:09 GMT
->>>>>>> 5307e359
-      pragma:
-      - no-cache
-      server:
-      - Microsoft-HTTPAPI/2.0
-      strict-transport-security:
-      - max-age=31536000; includeSubDomains
-      transfer-encoding:
-      - chunked
-      vary:
-      - Accept-Encoding
-      x-content-type-options:
-      - nosniff
-      x-ms-gatewayversion:
-      - version=2.14.0
-    status:
-      code: 200
-      message: Ok
-- request:
-    body: null
-    headers:
-      Accept:
-      - '*/*'
-      Accept-Encoding:
-      - gzip, deflate
-      CommandName:
-      - cosmosdb delete
-      Connection:
-      - keep-alive
-      ParameterSetName:
-      - -n -g --yes
-      User-Agent:
-<<<<<<< HEAD
-      - AZURECLI/2.46.0 azsdk-python-mgmt-cosmosdb/9.0.0 Python/3.10.10 (Linux-5.15.0-1033-azure-x86_64-with-glibc2.31)
-        VSTS_7b238909-6802-4b65-b90d-184bca47f458_build_220_0
-    method: GET
-    uri: https://management.azure.com/subscriptions/00000000-0000-0000-0000-000000000000/providers/Microsoft.DocumentDB/locations/westus/operationsStatus/cdd7ff6f-f641-4d41-8ccf-15b9a0f17609?api-version=2022-11-15
-=======
-      - AZURECLI/2.49.0 azsdk-python-mgmt-cosmosdb/9.2.0 Python/3.10.11 (Windows-10-10.0.22621-SP0)
-    method: GET
-    uri: https://management.azure.com/subscriptions/00000000-0000-0000-0000-000000000000/providers/Microsoft.DocumentDB/locations/westus/operationsStatus/2290b957-eacb-495a-a37a-a407c359b1ad?api-version=2023-04-15
->>>>>>> 5307e359
+      pragma:
+      - no-cache
+      server:
+      - Microsoft-HTTPAPI/2.0
+      strict-transport-security:
+      - max-age=31536000; includeSubDomains
+      transfer-encoding:
+      - chunked
+      vary:
+      - Accept-Encoding
+      x-content-type-options:
+      - nosniff
+      x-ms-gatewayversion:
+      - version=2.14.0
+    status:
+      code: 200
+      message: Ok
+- request:
+    body: null
+    headers:
+      Accept:
+      - '*/*'
+      Accept-Encoding:
+      - gzip, deflate
+      CommandName:
+      - cosmosdb delete
+      Connection:
+      - keep-alive
+      ParameterSetName:
+      - -n -g --yes
+      User-Agent:
+      - AZURECLI/2.49.0 azsdk-python-mgmt-cosmosdb/9.2.0 Python/3.10.11 (Windows-10-10.0.22621-SP0)
+    method: GET
+    uri: https://management.azure.com/subscriptions/00000000-0000-0000-0000-000000000000/providers/Microsoft.DocumentDB/locations/westus/operationsStatus/2290b957-eacb-495a-a37a-a407c359b1ad?api-version=2023-04-15
   response:
     body:
       string: '{"status":"Succeeded"}'
@@ -1558,11 +1250,7 @@
       content-type:
       - application/json
       date:
-<<<<<<< HEAD
-      - Mon, 13 Mar 2023 18:41:36 GMT
-=======
       - Thu, 08 Jun 2023 18:00:40 GMT
->>>>>>> 5307e359
       pragma:
       - no-cache
       server:
