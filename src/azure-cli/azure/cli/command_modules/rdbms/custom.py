# --------------------------------------------------------------------------------------------
# Copyright (c) Microsoft Corporation. All rights reserved.
# Licensed under the MIT License. See License.txt in the project root for license information.
# --------------------------------------------------------------------------------------------

# pylint: disable=unused-argument, line-too-long

from msrestazure.azure_exceptions import CloudError
from msrestazure.tools import resource_id, is_valid_resource_id, parse_resource_id  # pylint: disable=import-error
from azure.cli.core.commands.client_factory import get_subscription_id
from azure.cli.core.util import CLIError, sdk_no_wait
from azure.mgmt.rdbms.mysql.operations._servers_operations import ServersOperations as MySqlServersOperations
from azure.mgmt.rdbms.mariadb.operations._servers_operations import ServersOperations as MariaDBServersOperations
from ._client_factory import get_mariadb_management_client, get_mysql_management_client, get_postgresql_management_client

SKU_TIER_MAP = {'Basic': 'b', 'GeneralPurpose': 'gp', 'MemoryOptimized': 'mo'}


def _server_create(cmd, client, resource_group_name, server_name, sku_name, no_wait=False,
                   location=None, administrator_login=None, administrator_login_password=None, backup_retention=None,
                   geo_redundant_backup=None, ssl_enforcement=None, storage_mb=None, tags=None, version=None, auto_grow='Enabled',
<<<<<<< HEAD
                   minimal_tls_version=None, public_network_access=None):
=======
                   assign_identity=False):
>>>>>>> 34f9033b
    provider = 'Microsoft.DBforPostgreSQL'
    if isinstance(client, MySqlServersOperations):
        provider = 'Microsoft.DBforMySQL'
    elif isinstance(client, MariaDBServersOperations):
        provider = 'Microsoft.DBforMariaDB'

    parameters = None
    if provider == 'Microsoft.DBforMySQL':
        from azure.mgmt.rdbms import mysql
        parameters = mysql.models.ServerForCreate(
            sku=mysql.models.Sku(name=sku_name),
            properties=mysql.models.ServerPropertiesForDefaultCreate(
                administrator_login=administrator_login,
                administrator_login_password=administrator_login_password,
                version=version,
                ssl_enforcement=ssl_enforcement,
                minimal_tls_version=minimal_tls_version,
                public_network_access=public_network_access,
                storage_profile=mysql.models.StorageProfile(
                    backup_retention_days=backup_retention,
                    geo_redundant_backup=geo_redundant_backup,
                    storage_mb=storage_mb,
                    storage_autogrow=auto_grow)),
            location=location,
            tags=tags)
        if assign_identity:
            parameters.identity = mysql.models.ResourceIdentity(type=mysql.models.IdentityType.system_assigned.value)
    elif provider == 'Microsoft.DBforPostgreSQL':
        from azure.mgmt.rdbms import postgresql
        parameters = postgresql.models.ServerForCreate(
            sku=postgresql.models.Sku(name=sku_name),
            properties=postgresql.models.ServerPropertiesForDefaultCreate(
                administrator_login=administrator_login,
                administrator_login_password=administrator_login_password,
                version=version,
                ssl_enforcement=ssl_enforcement,
                minimal_tls_version=minimal_tls_version,
                public_network_access=public_network_access,
                storage_profile=postgresql.models.StorageProfile(
                    backup_retention_days=backup_retention,
                    geo_redundant_backup=geo_redundant_backup,
                    storage_mb=storage_mb,
                    storage_autogrow=auto_grow)),
            location=location,
            tags=tags)
        if assign_identity:
            parameters.identity = postgresql.models.ResourceIdentity(type=postgresql.models.IdentityType.system_assigned.value)
    elif provider == 'Microsoft.DBforMariaDB':
        from azure.mgmt.rdbms import mariadb
        parameters = mariadb.models.ServerForCreate(
            sku=mariadb.models.Sku(name=sku_name),
            properties=mariadb.models.ServerPropertiesForDefaultCreate(
                administrator_login=administrator_login,
                administrator_login_password=administrator_login_password,
                version=version,
                ssl_enforcement=ssl_enforcement,
                minimal_tls_version=minimal_tls_version,
                public_network_access=public_network_access,
                storage_profile=mariadb.models.StorageProfile(
                    backup_retention_days=backup_retention,
                    geo_redundant_backup=geo_redundant_backup,
                    storage_mb=storage_mb,
                    storage_autogrow=auto_grow)),
            location=location,
            tags=tags)

    return client.create(resource_group_name, server_name, parameters)


# Need to replace source server name with source server id, so customer server restore function
# The parameter list should be the same as that in factory to use the ParametersContext
# arguments and validators
def _server_restore(cmd, client, resource_group_name, server_name, source_server, restore_point_in_time, no_wait=False):
    provider = 'Microsoft.DBforPostgreSQL'
    if isinstance(client, MySqlServersOperations):
        provider = 'Microsoft.DBforMySQL'
    elif isinstance(client, MariaDBServersOperations):
        provider = 'Microsoft.DBforMariaDB'

    parameters = None
    if not is_valid_resource_id(source_server):
        if len(source_server.split('/')) == 1:
            source_server = resource_id(
                subscription=get_subscription_id(cmd.cli_ctx),
                resource_group=resource_group_name,
                namespace=provider,
                type='servers',
                name=source_server)
        else:
            raise ValueError('The provided source-server {} is invalid.'.format(source_server))

    if provider == 'Microsoft.DBforMySQL':
        from azure.mgmt.rdbms import mysql
        parameters = mysql.models.ServerForCreate(
            properties=mysql.models.ServerPropertiesForRestore(
                source_server_id=source_server,
                restore_point_in_time=restore_point_in_time),
            location=None)
    elif provider == 'Microsoft.DBforPostgreSQL':
        from azure.mgmt.rdbms import postgresql
        parameters = postgresql.models.ServerForCreate(
            properties=postgresql.models.ServerPropertiesForRestore(
                source_server_id=source_server,
                restore_point_in_time=restore_point_in_time),
            location=None)
    elif provider == 'Microsoft.DBforMariaDB':
        from azure.mgmt.rdbms import mariadb
        parameters = mariadb.models.ServerForCreate(
            properties=mariadb.models.ServerPropertiesForRestore(
                source_server_id=source_server,
                restore_point_in_time=restore_point_in_time),
            location=None)

    parameters.properties.source_server_id = source_server
    parameters.properties.restore_point_in_time = restore_point_in_time

    # Here is a workaround that we don't support cross-region restore currently,
    # so the location must be set as the same as source server (not the resource group)
    id_parts = parse_resource_id(source_server)
    try:
        source_server_object = client.get(id_parts['resource_group'], id_parts['name'])
        parameters.location = source_server_object.location
    except Exception as e:
        raise ValueError('Unable to get source server: {}.'.format(str(e)))

    return sdk_no_wait(no_wait, client.create, resource_group_name, server_name, parameters)


# need to replace source server name with source server id, so customer server georestore function
# The parameter list should be the same as that in factory to use the ParametersContext
# auguments and validators
def _server_georestore(cmd, client, resource_group_name, server_name, sku_name, location, source_server,
                       backup_retention=None, geo_redundant_backup=None, no_wait=False, **kwargs):
    provider = 'Microsoft.DBforPostgreSQL'
    if isinstance(client, MySqlServersOperations):
        provider = 'Microsoft.DBforMySQL'
    elif isinstance(client, MariaDBServersOperations):
        provider = 'Microsoft.DBforMariaDB'

    parameters = None

    if not is_valid_resource_id(source_server):
        if len(source_server.split('/')) == 1:
            source_server = resource_id(subscription=get_subscription_id(cmd.cli_ctx),
                                        resource_group=resource_group_name,
                                        namespace=provider,
                                        type='servers',
                                        name=source_server)
        else:
            raise ValueError('The provided source-server {} is invalid.'.format(source_server))

    if provider == 'Microsoft.DBforMySQL':
        from azure.mgmt.rdbms import mysql
        parameters = mysql.models.ServerForCreate(
            sku=mysql.models.Sku(name=sku_name),
            properties=mysql.models.ServerPropertiesForGeoRestore(
                storage_profile=mysql.models.StorageProfile(
                    backup_retention_days=backup_retention,
                    geo_redundant_backup=geo_redundant_backup),
                source_server_id=source_server),
            location=location)
    elif provider == 'Microsoft.DBforPostgreSQL':
        from azure.mgmt.rdbms import postgresql
        parameters = postgresql.models.ServerForCreate(
            sku=postgresql.models.Sku(name=sku_name),
            properties=postgresql.models.ServerPropertiesForGeoRestore(
                storage_profile=postgresql.models.StorageProfile(
                    backup_retention_days=backup_retention,
                    geo_redundant_backup=geo_redundant_backup),
                source_server_id=source_server),
            location=location)
    elif provider == 'Microsoft.DBforMariaDB':
        from azure.mgmt.rdbms import mariadb
        parameters = mariadb.models.ServerForCreate(
            sku=mariadb.models.Sku(name=sku_name),
            properties=mariadb.models.ServerPropertiesForGeoRestore(
                storage_profile=mariadb.models.StorageProfile(
                    backup_retention_days=backup_retention,
                    geo_redundant_backup=geo_redundant_backup),
                source_server_id=source_server),
            location=location)

    parameters.properties.source_server_id = source_server

    source_server_id_parts = parse_resource_id(source_server)
    try:
        source_server_object = client.get(source_server_id_parts['resource_group'], source_server_id_parts['name'])
        if parameters.sku.name is None:
            parameters.sku.name = source_server_object.sku.name
    except Exception as e:
        raise ValueError('Unable to get source server: {}.'.format(str(e)))

    return sdk_no_wait(no_wait, client.create, resource_group_name, server_name, parameters)


# Custom functions for server replica, will add PostgreSQL part after backend ready in future
def _replica_create(cmd, client, resource_group_name, server_name, source_server, no_wait=False, location=None, sku_name=None, **kwargs):
    provider = 'Microsoft.DBforPostgreSQL'
    if isinstance(client, MySqlServersOperations):
        provider = 'Microsoft.DBforMySQL'
    elif isinstance(client, MariaDBServersOperations):
        provider = 'Microsoft.DBforMariaDB'
    # set source server id
    if not is_valid_resource_id(source_server):
        if len(source_server.split('/')) == 1:
            source_server = resource_id(subscription=get_subscription_id(cmd.cli_ctx),
                                        resource_group=resource_group_name,
                                        namespace=provider,
                                        type='servers',
                                        name=source_server)
        else:
            raise CLIError('The provided source-server {} is invalid.'.format(source_server))

    source_server_id_parts = parse_resource_id(source_server)
    try:
        source_server_object = client.get(source_server_id_parts['resource_group'], source_server_id_parts['name'])
    except CloudError as e:
        raise CLIError('Unable to get source server: {}.'.format(str(e)))

    if location is None:
        location = source_server_object.location

    if sku_name is None:
        sku_name = source_server_object.sku.name

    parameters = None
    if provider == 'Microsoft.DBforMySQL':
        from azure.mgmt.rdbms import mysql
        parameters = mysql.models.ServerForCreate(
            sku=mysql.models.Sku(name=sku_name),
            properties=mysql.models.ServerPropertiesForReplica(source_server_id=source_server),
            location=location)
    elif provider == 'Microsoft.DBforPostgreSQL':
        from azure.mgmt.rdbms import postgresql
        parameters = postgresql.models.ServerForCreate(
            sku=postgresql.models.Sku(name=sku_name),
            properties=postgresql.models.ServerPropertiesForReplica(source_server_id=source_server),
            location=location)
    elif provider == 'Microsoft.DBforMariaDB':
        from azure.mgmt.rdbms import mariadb
        parameters = mariadb.models.ServerForCreate(
            sku=mariadb.models.Sku(name=sku_name),
            properties=mariadb.models.ServerPropertiesForReplica(source_server_id=source_server),
            location=location)

    return sdk_no_wait(no_wait, client.create, resource_group_name, server_name, parameters)


def _replica_stop(client, resource_group_name, server_name):
    try:
        server_object = client.get(resource_group_name, server_name)
    except Exception as e:
        raise CLIError('Unable to get server: {}.'.format(str(e)))

    if server_object.replication_role.lower() != "replica":
        raise CLIError('Server {} is not a replica server.'.format(server_name))

    from importlib import import_module
    server_module_path = server_object.__module__
    module = import_module(server_module_path.replace('server', 'server_update_parameters'))
    ServerUpdateParameters = getattr(module, 'ServerUpdateParameters')

    params = ServerUpdateParameters(replication_role='None')

    return client.update(resource_group_name, server_name, params)


def _server_update_custom_func(instance,
                               sku_name=None,
                               storage_mb=None,
                               backup_retention=None,
                               administrator_login_password=None,
                               ssl_enforcement=None,
                               tags=None,
                               auto_grow=None,
<<<<<<< HEAD
                               minimal_tls_version=None,
                               public_network_access=None):
=======
                               assign_identity=False):
>>>>>>> 34f9033b
    from importlib import import_module
    server_module_path = instance.__module__
    module = import_module(server_module_path.replace('server', 'server_update_parameters'))
    ServerUpdateParameters = getattr(module, 'ServerUpdateParameters')

    if sku_name:
        instance.sku.name = sku_name
        instance.sku.capacity = None
        instance.sku.family = None
        instance.sku.tier = None
    else:
        instance.sku = None

    if storage_mb:
        instance.storage_profile.storage_mb = storage_mb

    if backup_retention:
        instance.storage_profile.backup_retention_days = backup_retention

    if auto_grow:
        instance.storage_profile.storage_autogrow = auto_grow

    params = ServerUpdateParameters(sku=instance.sku,
                                    storage_profile=instance.storage_profile,
                                    administrator_login_password=administrator_login_password,
                                    version=None,
                                    ssl_enforcement=ssl_enforcement,
                                    tags=tags,
                                    minimal_tls_version=minimal_tls_version,
                                    public_network_access=public_network_access)

    if assign_identity:
        if server_module_path.find('postgres'):
            from azure.mgmt.rdbms import postgresql
            if instance.identity is None:
                instance.identity = postgresql.models.ResourceIdentity(type=postgresql.models.IdentityType.system_assigned.value)
            params.identity = instance.identity
        elif server_module_path.find('mysql'):
            from azure.mgmt.rdbms import mysql
            if instance.identity is None:
                instance.identity = mysql.models.ResourceIdentity(type=mysql.models.IdentityType.system_assigned.value)
            params.identity = instance.identity

    return params


def _server_mariadb_get(cmd, resource_group_name, server_name):
    client = get_mariadb_management_client(cmd.cli_ctx)
    return client.servers.get(resource_group_name, server_name)


def _server_mysql_get(cmd, resource_group_name, server_name):
    client = get_mysql_management_client(cmd.cli_ctx)
    return client.servers.get(resource_group_name, server_name)


def _server_postgresql_get(cmd, resource_group_name, server_name):
    client = get_postgresql_management_client(cmd.cli_ctx)
    return client.servers.get(resource_group_name, server_name)


def _server_update_get(client, resource_group_name, server_name):
    return client.get(resource_group_name, server_name)


def _server_update_set(client, resource_group_name, server_name, parameters):
    return client.update(resource_group_name, server_name, parameters)


def _get_sku_name(tier, family, capacity):
    return '{}_{}_{}'.format(SKU_TIER_MAP[tier], family, str(capacity))


def _firewall_rule_custom_getter(client, resource_group_name, server_name, firewall_rule_name):
    return client.get(resource_group_name, server_name, firewall_rule_name)


def _firewall_rule_custom_setter(client, resource_group_name, server_name, firewall_rule_name, parameters):
    return client.create_or_update(
        resource_group_name,
        server_name,
        firewall_rule_name,
        parameters.start_ip_address,
        parameters.end_ip_address)


def _firewall_rule_update_custom_func(instance, start_ip_address=None, end_ip_address=None):
    if start_ip_address is not None:
        instance.start_ip_address = start_ip_address
    if end_ip_address is not None:
        instance.end_ip_address = end_ip_address
    return instance


def _custom_vnet_update_get(client, resource_group_name, server_name, virtual_network_rule_name):
    return client.get(resource_group_name, server_name, virtual_network_rule_name)


def _custom_vnet_update_set(client, resource_group_name, server_name, virtual_network_rule_name,
                            virtual_network_subnet_id,
                            ignore_missing_vnet_service_endpoint=None):
    return client.create_or_update(resource_group_name, server_name,
                                   virtual_network_rule_name, virtual_network_subnet_id,
                                   ignore_missing_vnet_service_endpoint)


# Custom functions for server logs
def _download_log_files(
        client,
        resource_group_name,
        server_name,
        file_name):
    from six.moves.urllib.request import urlretrieve  # pylint: disable=import-error

    # list all files
    files = client.list_by_server(resource_group_name, server_name)

    for f in files:
        if f.name in file_name:
            urlretrieve(f.url, f.name)


def _list_log_files_with_filter(client, resource_group_name, server_name, filename_contains=None,
                                file_last_written=None, max_file_size=None):
    import re
    from datetime import datetime, timedelta
    from dateutil.tz import tzutc   # pylint: disable=import-error

    # list all files
    all_files = client.list_by_server(resource_group_name, server_name)
    files = []

    if file_last_written is None:
        file_last_written = 72
    time_line = datetime.utcnow().replace(tzinfo=tzutc()) - timedelta(hours=file_last_written)

    for f in all_files:
        if f.last_modified_time < time_line:
            continue
        if filename_contains is not None and re.search(filename_contains, f.name) is None:
            continue
        if max_file_size is not None and f.size_in_kb > max_file_size:
            continue

        del f.created_time
        files.append(f)

    return files


# Custom functions for list servers
def _server_list_custom_func(client, resource_group_name=None):
    if resource_group_name:
        return client.list_by_resource_group(resource_group_name)
    return client.list()


# region private_endpoint
def _update_private_endpoint_connection_status(cmd, client, resource_group_name, server_name,
                                               private_endpoint_connection_name, is_approved=True, description=None):  # pylint: disable=unused-argument
    private_endpoint_connection = client.get(resource_group_name=resource_group_name, server_name=server_name,
                                             private_endpoint_connection_name=private_endpoint_connection_name)

    new_status = 'Approved' if is_approved else 'Rejected'
    private_endpoint_connection.private_link_service_connection_state.status = new_status
    private_endpoint_connection.private_link_service_connection_state.description = description

    return client.create_or_update(resource_group_name=resource_group_name,
                                   server_name=server_name,
                                   private_endpoint_connection_name=private_endpoint_connection_name,
                                   private_link_service_connection_state=private_endpoint_connection.private_link_service_connection_state)


def approve_private_endpoint_connection(cmd, client, resource_group_name, server_name, private_endpoint_connection_name,
                                        description=None):
    """Approve a private endpoint connection request for a server."""

    return _update_private_endpoint_connection_status(
        cmd, client, resource_group_name, server_name, private_endpoint_connection_name, is_approved=True,
        description=description)


def reject_private_endpoint_connection(cmd, client, resource_group_name, server_name, private_endpoint_connection_name,
                                       description=None):
    """Reject a private endpoint connection request for a server."""

    return _update_private_endpoint_connection_status(
        cmd, client, resource_group_name, server_name, private_endpoint_connection_name, is_approved=False,
        description=description)


def server_key_create(client, resource_group_name, server_name, kid):

    """Create Server Key."""

    key_name = _get_server_key_name_from_uri(kid)

    return client.create_or_update(
        resource_group_name=resource_group_name,
        server_name=server_name,
        key_name=key_name,
        uri=kid
    )


def server_key_get(client, resource_group_name, server_name, kid):

    """Get Server Key."""

    key_name = _get_server_key_name_from_uri(kid)

    return client.get(
        resource_group_name=resource_group_name,
        server_name=server_name,
        key_name=key_name)


def server_key_delete(cmd, client, resource_group_name, server_name, kid):

    """Drop Server Key."""
    key_name = _get_server_key_name_from_uri(kid)

    return client.delete(
        resource_group_name=resource_group_name,
        server_name=server_name,
        key_name=key_name)


def _get_server_key_name_from_uri(uri):
    '''
    Gets the key's name to use as a server key.

    The SQL server key API requires that the server key has a specific name
    based on the vault, key and key version.
    '''
    import re

    match = re.match(r'^https(.)+\.vault(.)+\/keys\/[^\/]+\/[0-9a-zA-Z]+$', uri)

    if match is None:
        raise CLIError('The provided uri is invalid. Please provide a valid Azure Key Vault key id.  For example: '
                       '"https://YourVaultName.vault.azure.net/keys/YourKeyName/01234567890123456789012345678901"')

    vault = uri.split('.')[0].split('/')[-1]
    key = uri.split('/')[-2]
    version = uri.split('/')[-1]
    return '{}_{}_{}'.format(vault, key, version)

# endregion<|MERGE_RESOLUTION|>--- conflicted
+++ resolved
@@ -19,11 +19,7 @@
 def _server_create(cmd, client, resource_group_name, server_name, sku_name, no_wait=False,
                    location=None, administrator_login=None, administrator_login_password=None, backup_retention=None,
                    geo_redundant_backup=None, ssl_enforcement=None, storage_mb=None, tags=None, version=None, auto_grow='Enabled',
-<<<<<<< HEAD
-                   minimal_tls_version=None, public_network_access=None):
-=======
-                   assign_identity=False):
->>>>>>> 34f9033b
+                   minimal_tls_version=None, public_network_access=None, assign_identity=False):
     provider = 'Microsoft.DBforPostgreSQL'
     if isinstance(client, MySqlServersOperations):
         provider = 'Microsoft.DBforMySQL'
@@ -299,12 +295,9 @@
                                ssl_enforcement=None,
                                tags=None,
                                auto_grow=None,
-<<<<<<< HEAD
                                minimal_tls_version=None,
-                               public_network_access=None):
-=======
+                               public_network_access=None,
                                assign_identity=False):
->>>>>>> 34f9033b
     from importlib import import_module
     server_module_path = instance.__module__
     module = import_module(server_module_path.replace('server', 'server_update_parameters'))
