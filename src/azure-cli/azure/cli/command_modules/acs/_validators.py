# --------------------------------------------------------------------------------------------
# Copyright (c) Microsoft Corporation. All rights reserved.
# Licensed under the MIT License. See License.txt in the project root for license information.
# --------------------------------------------------------------------------------------------

from __future__ import unicode_literals

import os
import re
from ipaddress import ip_network
from math import isclose, isnan

from azure.mgmt.containerservice.models import KubernetesSupportPlan
from azure.cli.command_modules.acs._consts import (
    CONST_MANAGED_CLUSTER_SKU_TIER_FREE,
    CONST_MANAGED_CLUSTER_SKU_TIER_STANDARD,
    CONST_MANAGED_CLUSTER_SKU_TIER_PREMIUM,
    CONST_OS_SKU_AZURELINUX,
    CONST_OS_SKU_CBLMARINER,
    CONST_OS_SKU_MARINER,
    CONST_OUTBOUND_TYPE_LOAD_BALANCER,
    CONST_OUTBOUND_TYPE_MANAGED_NAT_GATEWAY,
    CONST_OUTBOUND_TYPE_USER_DEFINED_ROUTING,
    CONST_OUTBOUND_TYPE_USER_ASSIGNED_NAT_GATEWAY,
)
from azure.cli.core import keys
from azure.cli.core.azclierror import (
    ArgumentUsageError,
    InvalidArgumentValueError,
    MutuallyExclusiveArgumentError,
    RequiredArgumentMissingError,
)

from azure.cli.core.commands.validators import validate_tag
from azure.cli.core.util import CLIError
from knack.log import get_logger


logger = get_logger(__name__)


def validate_ssh_key(namespace):
    if hasattr(namespace, 'no_ssh_key') and namespace.no_ssh_key:
        return
    string_or_file = (namespace.ssh_key_value or
                      os.path.join(os.path.expanduser('~'), '.ssh', 'id_rsa.pub'))
    content = string_or_file
    if os.path.exists(string_or_file):
        logger.info('Use existing SSH public key file: %s', string_or_file)
        with open(string_or_file, 'r') as f:
            content = f.read()
    elif not keys.is_valid_ssh_rsa_public_key(content):
        if namespace.generate_ssh_keys:
            # figure out appropriate file names:
            # 'base_name'(with private keys), and 'base_name.pub'(with public keys)
            public_key_filepath = string_or_file
            if public_key_filepath[-4:].lower() == '.pub':
                private_key_filepath = public_key_filepath[:-4]
            else:
                private_key_filepath = public_key_filepath + '.private'
            content = keys.generate_ssh_keys(private_key_filepath, public_key_filepath)
            logger.warning("SSH key files '%s' and '%s' have been generated under ~/.ssh to "
                           "allow SSH access to the VM. If using machines without "
                           "permanent storage like Azure Cloud Shell without an attached "
                           "file share, back up your keys to a safe location",
                           private_key_filepath, public_key_filepath)
        else:
            raise CLIError('An RSA key file or key value must be supplied to SSH Key Value. '
                           'You can use --generate-ssh-keys to let CLI generate one for you')
    namespace.ssh_key_value = content


def validate_create_parameters(namespace):
    if not namespace.name:
        raise CLIError('--name has no value')
    if namespace.dns_name_prefix is not None and not namespace.dns_name_prefix:
        raise CLIError('--dns-prefix has no value')


def validate_ip_ranges(namespace):
    if not namespace.api_server_authorized_ip_ranges:
        return

    restrict_traffic_to_agentnodes = "0.0.0.0/32"
    allow_all_traffic = ""
    ip_ranges = [ip.strip() for ip in namespace.api_server_authorized_ip_ranges.split(",")]

    if restrict_traffic_to_agentnodes in ip_ranges and len(ip_ranges) > 1:
        raise CLIError(("Setting --api-server-authorized-ip-ranges to 0.0.0.0/32 is not allowed with other IP ranges."
                        "Refer to https://aka.ms/aks/whitelist for more details"))

    if allow_all_traffic in ip_ranges and len(ip_ranges) > 1:
        raise CLIError("--api-server-authorized-ip-ranges cannot be disabled and simultaneously enabled")

    for ip in ip_ranges:
        if ip in [restrict_traffic_to_agentnodes, allow_all_traffic]:
            continue
        try:
            ip = ip_network(ip)
            if not ip.is_global:
                raise CLIError("--api-server-authorized-ip-ranges must be global non-reserved addresses or CIDRs")
            if ip.version == 6:
                raise CLIError("--api-server-authorized-ip-ranges cannot be IPv6 addresses")
        except ValueError:
            raise CLIError("--api-server-authorized-ip-ranges should be a list of IPv4 addresses or CIDRs")


def validate_k8s_version(namespace):
    """Validates a string as a possible Kubernetes version. An empty string is also valid, which tells the server
    to use its default version."""
    if namespace.kubernetes_version:
        k8s_release_regex = re.compile(r'^[v|V]?(\d+\.\d+(?:\.\d+)?)$')
        found = k8s_release_regex.findall(namespace.kubernetes_version)
        if found:
            namespace.kubernetes_version = found[0]
        else:
            raise CLIError('--kubernetes-version should be the full version number or major.minor version number, '
                           'such as "1.7.12" or "1.7"')


def _validate_nodepool_name(nodepool_name):
    """Validates a nodepool name to be at most 12 characters, alphanumeric only."""
    if nodepool_name != "":
        if len(nodepool_name) > 12:
            raise InvalidArgumentValueError('--nodepool-name can contain at most 12 characters')
        if not nodepool_name.isalnum():
            raise InvalidArgumentValueError('--nodepool-name should contain only alphanumeric characters')


def validate_nodepool_name(namespace):
    """Validates a nodepool name to be at most 12 characters, alphanumeric only."""
    _validate_nodepool_name(namespace.nodepool_name)


def validate_agent_pool_name(namespace):
    """Validates a nodepool name to be at most 12 characters, alphanumeric only."""
    _validate_nodepool_name(namespace.agent_pool_name)


def validate_kubectl_version(namespace):
    """Validates a string as a possible Kubernetes version."""
    k8s_release_regex = re.compile(r'^[v|V]?(\d+\.\d+\.\d+.*|latest)$')
    found = k8s_release_regex.findall(namespace.client_version)
    if found:
        namespace.client_version = found[0]
    else:
        raise CLIError('--client-version should be the full version number '
                       '(such as "1.11.8" or "1.12.6") or "latest"')


def validate_kubelogin_version(namespace):
    """Validates a string as a possible kubelogin version."""
    kubelogin_regex = re.compile(r'^[v|V]?(\d+\.\d+\.\d+.*|latest)$')
    found = kubelogin_regex.findall(namespace.kubelogin_version)
    if found:
        namespace.kubelogin_version = found[0]
    else:
        raise CLIError('--kubelogin-version should be the full version number '
                       '(such as "0.0.4") or "latest"')


def validate_linux_host_name(namespace):
    """Validates a string as a legal host name component.

    This validation will also occur server-side in the ARM API, but that may take
    a minute or two before the user sees it. So it's more user-friendly to validate
    in the CLI pre-flight.
    """
    # https://stackoverflow.com/questions/106179/regular-expression-to-match-dns-hostname-or-ip-address
    rfc1123_regex = re.compile(r'^[a-zA-Z0-9]$|^[a-zA-Z0-9][-_a-zA-Z0-9]{0,61}[a-zA-Z0-9]$')  # pylint:disable=line-too-long
    found = rfc1123_regex.findall(namespace.name)
    if not found:
        raise InvalidArgumentValueError('--name cannot exceed 63 characters and can only contain '
                                        'letters, numbers, underscores (_) or dashes (-).')


def validate_snapshot_name(namespace):
    """Validates a nodepool snapshot name to be alphanumeric and dashes."""
    rfc1123_regex = re.compile(r'^([a-zA-Z0-9]|[a-zA-Z0-9][a-zA-Z0-9\-]{0,61}[a-zA-Z0-9])(\.([a-zA-Z0-9]|[a-zA-Z0-9][a-zA-Z0-9\-]{0,61}[a-zA-Z0-9]))*$')  # pylint:disable=line-too-long
    found = rfc1123_regex.findall(namespace.snapshot_name)
    if not found:
        raise InvalidArgumentValueError('--name cannot exceed 63 characters and can only contain '
                                        'letters, numbers, or dashes (-).')


def validate_vm_set_type(namespace):
    """Validates the vm set type string."""
    if namespace.vm_set_type is not None:
        if namespace.vm_set_type == '':
            return
        if namespace.vm_set_type.lower() != "availabilityset" and \
                namespace.vm_set_type.lower() != "virtualmachinescalesets":
            raise CLIError("--vm-set-type can only be VirtualMachineScaleSets or AvailabilitySet")


def validate_load_balancer_sku(namespace):
    """Validates the load balancer sku string."""
    if namespace.load_balancer_sku is not None:
        if namespace.load_balancer_sku == '':
            return
        if namespace.load_balancer_sku.lower() != "basic" and namespace.load_balancer_sku.lower() != "standard":
            raise CLIError("--load-balancer-sku can only be standard or basic")


def validate_sku_tier(namespace):
    """Validates the sku tier string."""
    if namespace.tier is not None:
        if namespace.tier == '':
            return
        if namespace.tier.lower() not in (
                CONST_MANAGED_CLUSTER_SKU_TIER_FREE, CONST_MANAGED_CLUSTER_SKU_TIER_STANDARD,
                CONST_MANAGED_CLUSTER_SKU_TIER_PREMIUM):
            raise InvalidArgumentValueError("--tier can only be free, standard and premium")


def validate_k8s_support_plan(namespace):
    if namespace.k8s_support_plan is not None:
        if namespace.k8s_support_plan == '':
            return
        if namespace.k8s_support_plan.lower() not in (
                KubernetesSupportPlan.KUBERNETES_OFFICIAL.lower(), KubernetesSupportPlan.AKS_LONG_TERM_SUPPORT.lower()):
            raise InvalidArgumentValueError("--k8s-support-plan can only be KubernetesOfficial or AKSLongTermSupport")


def validate_load_balancer_outbound_ips(namespace):
    """validate load balancer profile outbound IP ids"""
    if namespace.load_balancer_outbound_ips is not None:
        ip_id_list = [x.strip() for x in namespace.load_balancer_outbound_ips.split(',')]
        if not all(ip_id_list):
            raise CLIError("--load-balancer-outbound-ips cannot contain whitespace")


def validate_load_balancer_outbound_ip_prefixes(namespace):
    """validate load balancer profile outbound IP prefix ids"""
    if namespace.load_balancer_outbound_ip_prefixes is not None:
        ip_prefix_id_list = [x.strip() for x in namespace.load_balancer_outbound_ip_prefixes.split(',')]
        if not all(ip_prefix_id_list):
            raise CLIError("--load-balancer-outbound-ip-prefixes cannot contain whitespace")


def validate_load_balancer_outbound_ports(namespace):
    """validate load balancer profile outbound allocated ports"""
    if namespace.load_balancer_outbound_ports is not None:
        if namespace.load_balancer_outbound_ports % 8 != 0:
            raise CLIError("--load-balancer-allocated-ports must be a multiple of 8")
        if namespace.load_balancer_outbound_ports < 0 or namespace.load_balancer_outbound_ports > 64000:
            raise CLIError("--load-balancer-allocated-ports must be in the range [0,64000]")


def validate_load_balancer_idle_timeout(namespace):
    """validate load balancer profile idle timeout"""
    if namespace.load_balancer_idle_timeout is not None:
        if namespace.load_balancer_idle_timeout < 4 or namespace.load_balancer_idle_timeout > 100:
            raise CLIError("--load-balancer-idle-timeout must be in the range [4,100]")


def validate_network_policy(namespace):
    """validate network policy to be in lowercase"""
    if namespace.network_policy is not None and namespace.network_policy.islower() is False:
        raise InvalidArgumentValueError("--network-policy should be provided in lowercase")


def validate_nat_gateway_managed_outbound_ip_count(namespace):
    """validate NAT gateway profile managed outbound IP count"""
    if namespace.nat_gateway_managed_outbound_ip_count is not None:
        if namespace.nat_gateway_managed_outbound_ip_count < 1 or namespace.nat_gateway_managed_outbound_ip_count > 16:
            raise InvalidArgumentValueError("--nat-gateway-managed-outbound-ip-count must be in the range [1,16]")


def validate_nat_gateway_idle_timeout(namespace):
    """validate NAT gateway profile idle timeout"""
    if namespace.nat_gateway_idle_timeout is not None:
        if namespace.nat_gateway_idle_timeout < 4 or namespace.nat_gateway_idle_timeout > 120:
            raise InvalidArgumentValueError("--nat-gateway-idle-timeout must be in the range [4,120]")


def validate_nodes_count(namespace):
    """Validates that min_count and max_count is set between 0-1000"""
    if namespace.min_count is not None:
        if namespace.min_count < 0 or namespace.min_count > 1000:
            raise CLIError('--min-count must be in the range [0,1000]')
    if namespace.max_count is not None:
        if namespace.max_count < 0 or namespace.max_count > 1000:
            raise CLIError('--max-count must be in the range [0,1000]')


def validate_nodepool_taints(namespace):
    """Validates that provided node labels is a valid format"""

    if hasattr(namespace, 'nodepool_taints'):
        taintsStr = namespace.nodepool_taints
    else:
        taintsStr = namespace.node_taints

    if taintsStr is None or taintsStr == '':
        return

    for taint in taintsStr.split(','):
        validate_taint(taint)


def validate_taint(taint):
    """Validates that provided taint is a valid format"""

    regex = re.compile(r"^[a-zA-Z\d][\w\-\.\/]{0,252}=[a-zA-Z\d][\w\-\.]{0,62}:(NoSchedule|PreferNoSchedule|NoExecute)$")  # pylint: disable=line-too-long

    if taint == "":
        return
    found = regex.findall(taint)
    if not found:
        raise ArgumentUsageError('Invalid node taint: %s' % taint)


def validate_priority(namespace):
    """Validates the node pool priority string."""
    if namespace.priority is not None:
        if namespace.priority == '':
            return
        if namespace.priority != "Spot" and \
                namespace.priority != "Regular":
            raise CLIError("--priority can only be Spot or Regular")


def validate_eviction_policy(namespace):
    """Validates the node pool priority string."""
    if namespace.eviction_policy is not None:
        if namespace.eviction_policy == '':
            return
        if namespace.eviction_policy != "Delete" and \
                namespace.eviction_policy != "Deallocate":
            raise CLIError("--eviction-policy can only be Delete or Deallocate")


def validate_spot_max_price(namespace):
    """Validates the spot node pool max price."""
    if not isnan(namespace.spot_max_price):
        if namespace.priority != "Spot":
            raise CLIError("--spot_max_price can only be set when --priority is Spot")
        if len(str(namespace.spot_max_price).split(".")) > 1 and len(str(namespace.spot_max_price).split(".")[1]) > 5:
            raise CLIError("--spot_max_price can only include up to 5 decimal places")
        if namespace.spot_max_price <= 0 and not isclose(namespace.spot_max_price, -1.0, rel_tol=1e-06):
            raise CLIError(
                "--spot_max_price can only be any decimal value greater than zero, or -1 which indicates "
                "default price to be up-to on-demand")


def validate_acr(namespace):
    if namespace.attach_acr and namespace.detach_acr:
        raise CLIError('Cannot specify "--attach-acr" and "--detach-acr" at the same time.')


def validate_nodepool_tags(ns):
    """ Extracts multiple space-separated tags in key[=value] format """
    if isinstance(ns.nodepool_tags, list):
        tags_dict = {}
        for item in ns.nodepool_tags:
            tags_dict.update(validate_tag(item))
        ns.nodepool_tags = tags_dict


def validate_vnet_subnet_id(namespace):
    _validate_subnet_id(namespace.vnet_subnet_id, "--vnet-subnet-id")


def validate_pod_subnet_id(namespace):
    _validate_subnet_id(namespace.pod_subnet_id, "--pod-subnet-id")


def _validate_subnet_id(subnet_id, name):
    if subnet_id is None or subnet_id == '':
        return
    from msrestazure.tools import is_valid_resource_id
    if not is_valid_resource_id(subnet_id):
        raise InvalidArgumentValueError(name + " is not a valid Azure resource ID.")


def validate_ppg(namespace):
    if namespace.ppg is not None:
        if namespace.ppg == '':
            return
        from msrestazure.tools import is_valid_resource_id
        if not is_valid_resource_id(namespace.ppg):
            raise CLIError("--ppg is not a valid Azure resource ID.")


def validate_nodepool_labels(namespace):
    """Validates that provided node labels is a valid format"""

    if hasattr(namespace, 'nodepool_labels'):
        labels = namespace.nodepool_labels
    else:
        labels = namespace.labels

    if labels is None:
        return

    if isinstance(labels, list):
        labels_dict = {}
        for item in labels:
            labels_dict.update(validate_label(item))
        after_validation_labels = labels_dict
    else:
        after_validation_labels = validate_label(labels)

    if hasattr(namespace, 'nodepool_labels'):
        namespace.nodepool_labels = after_validation_labels
    else:
        namespace.labels = after_validation_labels


def validate_label(label):
    """Validates that provided label is a valid format"""
    prefix_regex = re.compile(r"^[a-z0-9]([-a-z0-9]*[a-z0-9])?(\.[a-z0-9]([-a-z0-9]*[a-z0-9])?)*$")
    name_regex = re.compile(r"^([A-Za-z0-9][-A-Za-z0-9_.]*)?[A-Za-z0-9]$")
    value_regex = re.compile(r"^(([A-Za-z0-9][-A-Za-z0-9_.]*)?[A-Za-z0-9])?$")

    if label == "":
        return {}
    kv = label.split('=')
    if len(kv) != 2:
        raise CLIError("Invalid label: %s. Label definition must be of format name=value." % label)
    name_parts = kv[0].split('/')
    if len(name_parts) == 1:
        name = name_parts[0]
    elif len(name_parts) == 2:
        prefix = name_parts[0]
        if not prefix or len(prefix) > 253:
            raise CLIError("Invalid label: %s. Label prefix can't be empty or more than 253 chars." % label)
        if not prefix_regex.match(prefix):
            raise CLIError("Invalid label: %s. Prefix part a DNS-1123 label must consist of lower case alphanumeric "
                           "characters or '-', and must start and end with an alphanumeric character" % label)
        name = name_parts[1]
    else:
        raise CLIError("Invalid label: %s. A qualified name must consist of alphanumeric characters, '-', '_' "
                       "or '.', and must start and end with an alphanumeric character (e.g. 'MyName',  or "
                       "'my.name',  or '123-abc') with an optional DNS subdomain prefix and '/' "
                       "(e.g. 'example.com/MyName')" % label)

    # validate label name
    if not name or len(name) > 63:
        raise CLIError("Invalid label: %s. Label name can't be empty or more than 63 chars." % label)
    if not name_regex.match(name):
        raise CLIError("Invalid label: %s. A qualified name must consist of alphanumeric characters, '-', '_' "
                       "or '.', and must start and end with an alphanumeric character (e.g. 'MyName',  or "
                       "'my.name',  or '123-abc') with an optional DNS subdomain prefix and '/' (e.g. "
                       "'example.com/MyName')" % label)

    # validate label value
    if len(kv[1]) > 63:
        raise CLIError("Invalid label: %s. Label must not be more than 63 chars." % label)
    if not value_regex.match(kv[1]):
        raise CLIError("Invalid label: %s. A valid label must be an empty string or consist of alphanumeric "
                       "characters, '-', '_' or '.', and must start and end with an alphanumeric character" % label)

    return {kv[0]: kv[1]}


def validate_max_surge(namespace):
    """validates parameters like max surge are postive integers or percents. less strict than RP"""
    if namespace.max_surge is None:
        return
    int_or_percent = namespace.max_surge
    if int_or_percent.endswith('%'):
        int_or_percent = int_or_percent.rstrip('%')

    try:
        if int(int_or_percent) < 0:
            raise CLIError("--max-surge must be positive")
    except ValueError:
        raise CLIError("--max-surge should be an int or percentage")


def validate_assign_identity(namespace):
    if namespace.assign_identity is not None:
        if namespace.assign_identity == '':
            return
        from msrestazure.tools import is_valid_resource_id
        if not is_valid_resource_id(namespace.assign_identity):
            raise InvalidArgumentValueError("--assign-identity is not a valid Azure resource ID.")


def validate_assign_kubelet_identity(namespace):
    if namespace.assign_kubelet_identity is not None:
        if namespace.assign_kubelet_identity == '':
            return
        from msrestazure.tools import is_valid_resource_id
        if not is_valid_resource_id(namespace.assign_kubelet_identity):
            raise InvalidArgumentValueError("--assign-kubelet-identity is not a valid Azure resource ID.")


def validate_nodepool_id(namespace):
    from msrestazure.tools import is_valid_resource_id
    if not is_valid_resource_id(namespace.nodepool_id):
        raise InvalidArgumentValueError("--nodepool-id is not a valid Azure resource ID.")


def validate_snapshot_id(namespace):
    if namespace.snapshot_id:
        from msrestazure.tools import is_valid_resource_id
        if not is_valid_resource_id(namespace.snapshot_id):
            raise InvalidArgumentValueError("--snapshot-id is not a valid Azure resource ID.")


def validate_host_group_id(namespace):
    if namespace.host_group_id:
        from msrestazure.tools import is_valid_resource_id
        if not is_valid_resource_id(namespace.host_group_id):
            raise InvalidArgumentValueError("--host-group-id is not a valid Azure resource ID.")


def extract_comma_separated_string(
    raw_string,
    enable_strip=False,
    extract_kv=False,
    allow_empty_value=False,
    keep_none=False,
    default_value=None,
    allow_appending_values_to_same_key=False,
):
    """Extract comma-separated string.

    If enable_strip is specified, will remove leading and trailing whitespace before each operation on the string.
    If extract_kv is specified, will extract key value pairs from the string with "=" as the delimiter and this would
    return a dictionary, otherwise keep the entire string.
    Option allow_empty_value is valid since extract_kv is specified. When the number of string segments split by "="
    is 1, the first segment is retained as the key and empty string would be set as its corresponding value without
    raising an exception.
    Option allow_appending_values_to_same_key is valid since extract_kv is specified. For the same key, the new value
    is appended to the existing value separated by commas.
    If keep_none is specified, will return None when input is None. Otherwise will return default_value if input is
    None or empty string.
    """
    if raw_string is None:
        if keep_none:
            return None
        return default_value
    if enable_strip:
        raw_string = raw_string.strip()
    if raw_string == "":
        return default_value

    result = {} if extract_kv else []
    for item in raw_string.split(","):
        if enable_strip:
            item = item.strip()
        if extract_kv:
            kv_list = item.split("=")
            if len(kv_list) in [1, 2]:
                key = kv_list[0]
                value = ""
                if len(kv_list) == 2:
                    value = kv_list[1]
                if not allow_empty_value and (value == "" or value.isspace()):
                    raise InvalidArgumentValueError(
                        "Empty value not allowed. The value '{}' of key '{}' in '{}' is empty. Raw input '{}'.".format(
                            value, key, item, raw_string
                        )
                    )
                if enable_strip:
                    key = key.strip()
                    value = value.strip()
                if allow_appending_values_to_same_key and key in result:
                    value = "{},{}".format(result[key], value)
                result[key] = value
            else:
                raise InvalidArgumentValueError(
                    "The format of '{}' in '{}' is incorrect, correct format should be "
                    "'Key1=Value1,Key2=Value2'.".format(
                        item, raw_string
                    )
                )
        else:
            result.append(item)
    return result


def validate_credential_format(namespace):
    if namespace.credential_format and \
        namespace.credential_format.lower() != "azure" and \
            namespace.credential_format.lower() != "exec":
        raise InvalidArgumentValueError("--format can only be azure or exec.")


def validate_keyvault_secrets_provider_disable_and_enable_parameters(namespace):
    if namespace.disable_secret_rotation and namespace.enable_secret_rotation:
        raise MutuallyExclusiveArgumentError(
            "Providing both --disable-secret-rotation and --enable-secret-rotation flags is invalid"
        )


def validate_defender_config_parameter(namespace):
    if namespace.defender_config and not namespace.enable_defender:
        raise RequiredArgumentMissingError("Please specify --enable-defnder")


def validate_defender_disable_and_enable_parameters(namespace):
    if namespace.disable_defender and namespace.enable_defender:
        raise ArgumentUsageError('Providing both --disable-defender and --enable-defender flags is invalid')


def validate_azure_keyvault_kms_key_id(namespace):
    key_id = namespace.azure_keyvault_kms_key_id
    if key_id:
        # pylint:disable=line-too-long
        err_msg = '--azure-keyvault-kms-key-id is not a valid Key Vault key ID. See https://docs.microsoft.com/en-us/azure/key-vault/general/about-keys-secrets-certificates#vault-name-and-object-name'

        https_prefix = "https://"
        if not key_id.startswith(https_prefix):
            raise InvalidArgumentValueError(err_msg)

        segments = key_id[len(https_prefix):].split("/")
        if len(segments) != 4 or segments[1] != "keys":
            raise InvalidArgumentValueError(err_msg)


def validate_azure_keyvault_kms_key_vault_resource_id(namespace):
    key_vault_resource_id = namespace.azure_keyvault_kms_key_vault_resource_id
    if key_vault_resource_id is None or key_vault_resource_id == '':
        return
    from msrestazure.tools import is_valid_resource_id
    if not is_valid_resource_id(key_vault_resource_id):
        raise InvalidArgumentValueError("--azure-keyvault-kms-key-vault-resource-id is not a valid Azure resource ID.")


def validate_image_cleaner_enable_disable_mutually_exclusive(namespace):
    enable_image_cleaner = namespace.enable_image_cleaner
    disable_image_cleaner = namespace.disable_image_cleaner

    if enable_image_cleaner and disable_image_cleaner:
        raise MutuallyExclusiveArgumentError(
            "Cannot specify --enable-image-cleaner and --disable-image-cleaner at the same time."
        )


def validate_registry_name(cmd, namespace):
    """Append login server endpoint suffix."""
    registry = namespace.acr
    suffixes = cmd.cli_ctx.cloud.suffixes
    # Some clouds do not define 'acr_login_server_endpoint' (e.g. AzureGermanCloud)
    from azure.cli.core.cloud import CloudSuffixNotSetException
    try:
        acr_suffix = suffixes.acr_login_server_endpoint
    except CloudSuffixNotSetException:
        acr_suffix = None
    if registry and acr_suffix:
        pos = registry.find(acr_suffix)
        if pos == -1:
            logger.warning("The login server endpoint suffix '%s' is automatically appended.", acr_suffix)
            namespace.acr = registry + acr_suffix


def sanitize_resource_id(resource_id):
    resource_id = resource_id.strip()
    if not resource_id.startswith("/"):
        resource_id = "/" + resource_id
    if resource_id.endswith("/"):
        resource_id = resource_id.rstrip("/")
    return resource_id.lower()


# pylint:disable=line-too-long
def validate_azuremonitorworkspaceresourceid(namespace):
    resource_id = namespace.azure_monitor_workspace_resource_id
    if resource_id is None:
        return
    resource_id = sanitize_resource_id(resource_id)
    if (bool(re.match(r'/subscriptions/.*/resourcegroups/.*/providers/microsoft.monitor/accounts/.*', resource_id))) is False:
        raise InvalidArgumentValueError("--azure-monitor-workspace-resource-id not in the correct format. It should match `/subscriptions/<subscriptionId>/resourceGroups/<resourceGroupName>/providers/microsoft.monitor/accounts/<resourceName>`")


# pylint:disable=line-too-long
def validate_grafanaresourceid(namespace):
    resource_id = namespace.grafana_resource_id
    if resource_id is None:
        return
    resource_id = sanitize_resource_id(resource_id)
    if (bool(re.match(r'/subscriptions/.*/resourcegroups/.*/providers/microsoft.dashboard/grafana/.*', resource_id))) is False:
        raise InvalidArgumentValueError("--grafana-resource-id not in the correct format. It should match `/subscriptions/<subscriptionId>/resourceGroups/<resourceGroupName>/providers/microsoft.dashboard/grafana/<resourceName>`")


def validate_os_sku(namespace):
    os_sku = namespace.os_sku
    if os_sku in [CONST_OS_SKU_MARINER, CONST_OS_SKU_CBLMARINER]:
        logger.warning(
            'The osSKU "%s" should be used going forward instead of "%s" or "%s". '
            'The osSKUs "%s" and "%s" will eventually be deprecated.',
            CONST_OS_SKU_AZURELINUX,
            CONST_OS_SKU_CBLMARINER,
            CONST_OS_SKU_MARINER,
            CONST_OS_SKU_CBLMARINER,
            CONST_OS_SKU_MARINER,
        )


<<<<<<< HEAD
def validate_utc_offset(namespace):
    """Validates --utc-offset for aks maintenanceconfiguration add/update commands."""
    if namespace.utc_offset is None:
        return
    utc_offset_regex = re.compile(r'^[+-]\d{2}:\d{2}$')
    found = utc_offset_regex.findall(namespace.utc_offset)
    if not found:
        raise InvalidArgumentValueError('--utc-offset must be in format: "+/-HH:mm". For example, "+05:30" and "-12:00".')


def validate_start_date(namespace):
    """Validates --start-date for aks maintenanceconfiguration add/update commands."""
    if namespace.start_date is None:
        return
    start_dt_regex = re.compile(r'^\d{4}-\d{2}-\d{2}$')
    found = start_dt_regex.findall(namespace.start_date)
    if not found:
        raise InvalidArgumentValueError('--start-date must be in format: "yyyy-MM-dd". For example, "2023-01-01".')


def validate_start_time(namespace):
    """Validates --start-time for aks maintenanceconfiguration add/update commands."""
    if namespace.start_time is None:
        return
    start_time_regex = re.compile(r'^\d{2}:\d{2}$')
    found = start_time_regex.findall(namespace.start_time)
    if not found:
        raise InvalidArgumentValueError('--start-time must be in format "HH:mm". For example, "09:30" and "17:00".')
=======
def validate_outbound_type_in_update(namespace):
    """validate outbound type in update operation"""
    if namespace.outbound_type is not None and namespace.outbound_type not in [CONST_OUTBOUND_TYPE_LOAD_BALANCER, CONST_OUTBOUND_TYPE_MANAGED_NAT_GATEWAY, CONST_OUTBOUND_TYPE_USER_ASSIGNED_NAT_GATEWAY, CONST_OUTBOUND_TYPE_USER_DEFINED_ROUTING]:
        raise InvalidArgumentValueError(
            f"Invalid outbound type {namespace.outbound_type}, supported values are loadBalancer, managedNATGateway, userAssignedNATGateway and userDefinedRouting")
>>>>>>> 5c081c62
<|MERGE_RESOLUTION|>--- conflicted
+++ resolved
@@ -692,7 +692,6 @@
         )
 
 
-<<<<<<< HEAD
 def validate_utc_offset(namespace):
     """Validates --utc-offset for aks maintenanceconfiguration add/update commands."""
     if namespace.utc_offset is None:
@@ -721,10 +720,9 @@
     found = start_time_regex.findall(namespace.start_time)
     if not found:
         raise InvalidArgumentValueError('--start-time must be in format "HH:mm". For example, "09:30" and "17:00".')
-=======
+
 def validate_outbound_type_in_update(namespace):
     """validate outbound type in update operation"""
     if namespace.outbound_type is not None and namespace.outbound_type not in [CONST_OUTBOUND_TYPE_LOAD_BALANCER, CONST_OUTBOUND_TYPE_MANAGED_NAT_GATEWAY, CONST_OUTBOUND_TYPE_USER_ASSIGNED_NAT_GATEWAY, CONST_OUTBOUND_TYPE_USER_DEFINED_ROUTING]:
         raise InvalidArgumentValueError(
             f"Invalid outbound type {namespace.outbound_type}, supported values are loadBalancer, managedNATGateway, userAssignedNATGateway and userDefinedRouting")
->>>>>>> 5c081c62
