interactions:
- request:
    body: null
    headers:
      Accept:
      - application/json
      Accept-Encoding:
      - gzip, deflate
      CommandName:
      - aks create
      Connection:
      - keep-alive
      ParameterSetName:
      - --resource-group --name --enable-managed-identity -a --ssh-key-value -o
      User-Agent:
<<<<<<< HEAD
      - AZURECLI/2.48.1 azsdk-python-azure-mgmt-containerservice/22.1.0 Python/3.8.10
        (Linux-5.15.0-1033-azure-x86_64-with-glibc2.29)
=======
      - AZURECLI/2.49.0 azsdk-python-azure-mgmt-containerservice/23.0.0 Python/3.8.16
        (macOS-13.4-arm64-arm-64bit)
>>>>>>> 27d920ec
    method: GET
    uri: https://management.azure.com/subscriptions/00000000-0000-0000-0000-000000000000/resourceGroups/clitest000001/providers/Microsoft.ContainerService/managedClusters/cliakstest000002?api-version=2023-05-01
  response:
    body:
      string: '{"error":{"code":"ResourceNotFound","message":"The Resource ''Microsoft.ContainerService/managedClusters/cliakstest000002''
        under resource group ''clitest000001'' was not found. For more details please
        go to https://aka.ms/ARMResourceNotFoundFix"}}'
    headers:
      cache-control:
      - no-cache
      content-length:
      - '244'
      content-type:
      - application/json; charset=utf-8
      date:
<<<<<<< HEAD
      - Sat, 29 Apr 2023 10:17:22 GMT
=======
      - Thu, 15 Jun 2023 16:18:37 GMT
>>>>>>> 27d920ec
      expires:
      - '-1'
      pragma:
      - no-cache
      strict-transport-security:
      - max-age=31536000; includeSubDomains
      x-content-type-options:
      - nosniff
      x-ms-failure-cause:
      - gateway
    status:
      code: 404
      message: Not Found
- request:
    body: null
    headers:
      Accept:
      - application/json
      Accept-Encoding:
      - gzip, deflate
      CommandName:
      - aks create
      Connection:
      - keep-alive
      ParameterSetName:
      - --resource-group --name --enable-managed-identity -a --ssh-key-value -o
      User-Agent:
<<<<<<< HEAD
      - AZURECLI/2.48.1 azsdk-python-azure-mgmt-resource/22.0.0 Python/3.8.10 (Linux-5.15.0-1033-azure-x86_64-with-glibc2.29)
=======
      - AZURECLI/2.49.0 azsdk-python-azure-mgmt-resource/22.0.0 Python/3.8.16 (macOS-13.4-arm64-arm-64bit)
>>>>>>> 27d920ec
    method: GET
    uri: https://management.azure.com/subscriptions/00000000-0000-0000-0000-000000000000/resourcegroups/clitest000001?api-version=2022-09-01
  response:
    body:
<<<<<<< HEAD
      string: '{"id":"/subscriptions/00000000-0000-0000-0000-000000000000/resourceGroups/clitest000001","name":"clitest000001","type":"Microsoft.Resources/resourceGroups","location":"westus2","tags":{"product":"azurecli","cause":"automation","test":"test_aks_create_with_openservicemesh_addon","date":"2023-04-29T10:17:23Z"},"properties":{"provisioningState":"Succeeded"}}'
=======
      string: '{"id":"/subscriptions/00000000-0000-0000-0000-000000000000/resourceGroups/clitest000001","name":"clitest000001","type":"Microsoft.Resources/resourceGroups","location":"westus2","tags":{"product":"azurecli","cause":"automation","test":"test_aks_create_with_openservicemesh_addon","date":"2023-06-15T16:18:35Z","module":"acs"},"properties":{"provisioningState":"Succeeded"}}'
>>>>>>> 27d920ec
    headers:
      cache-control:
      - no-cache
      content-length:
<<<<<<< HEAD
      - '357'
      content-type:
      - application/json; charset=utf-8
      date:
      - Sat, 29 Apr 2023 10:17:22 GMT
=======
      - '372'
      content-type:
      - application/json; charset=utf-8
      date:
      - Thu, 15 Jun 2023 16:18:37 GMT
>>>>>>> 27d920ec
      expires:
      - '-1'
      pragma:
      - no-cache
      strict-transport-security:
      - max-age=31536000; includeSubDomains
      vary:
      - Accept-Encoding
      x-content-type-options:
      - nosniff
    status:
      code: 200
      message: OK
- request:
    body: '{"location": "westus2", "identity": {"type": "SystemAssigned"}, "properties":
<<<<<<< HEAD
      {"kubernetesVersion": "", "dnsPrefix": "cliakstest-clitestjy56r3xlf-79a739",
=======
      {"kubernetesVersion": "", "dnsPrefix": "cliakstest-clitestsosqgakuw-8ecadf",
>>>>>>> 27d920ec
      "agentPoolProfiles": [{"count": 3, "vmSize": "Standard_DS2_v2", "osDiskSizeGB":
      0, "osType": "Linux", "enableAutoScaling": false, "type": "VirtualMachineScaleSets",
      "mode": "System", "orchestratorVersion": "", "upgradeSettings": {}, "enableNodePublicIP":
      false, "scaleSetPriority": "Regular", "scaleSetEvictionPolicy": "Delete", "spotMaxPrice":
      -1.0, "nodeTaints": [], "enableEncryptionAtHost": false, "enableUltraSSD": false,
      "enableFIPS": false, "name": "nodepool1"}], "linuxProfile": {"adminUsername":
<<<<<<< HEAD
      "azureuser", "ssh": {"publicKeys": [{"keyData": "ssh-rsa AAAAB3NzaC1yc2EAAAADAQABAAABAQCvBk9v4/Qo7XJWIY7AItmm8ohKhV9Y2z/SA5RKWk4BUCpK4ElHu8ia+QREfb7nmO5LtydRi7glVKNjUWUeaSC1PTmk2Z421whqvLRgF6XquFUcEC+VZG54EiS7j6hc2G3Af76vCZQQIQ7fKB8gngJXVb4QjbKVkoORamBKaSQ5MoAPF9GeSPfDesETM/jcE60BguHKjSTXhfsvgs6/iuUSPQ7duXwFtlpQy8WwA6ymGj4ehF0y8NXP6fjEajHDhPjPDkyuKBFTScflrLRryURmRyyICLt40vd+gaiyYCmREJxZNT/7J1pKmlpLNJejqDgXJ97xeyv4flTL7XRSgWV5
      azcli_aks_live_test@example.com\n"}]}}, "addonProfiles": {"openServiceMesh":
      {"enabled": true, "config": {}}}, "enableRBAC": true, "networkProfile": {"networkPlugin":
      "kubenet", "podCidr": "10.244.0.0/16", "serviceCidr": "10.0.0.0/16", "dnsServiceIP":
      "10.0.0.10", "dockerBridgeCidr": "172.17.0.1/16", "outboundType": "loadBalancer",
      "loadBalancerSku": "standard"}, "disableLocalAccounts": false, "storageProfile":
      {}}}'
=======
      "azureuser", "ssh": {"publicKeys": [{"keyData": "ssh-rsa AAAAB3NzaC1yc2EAAAADAQABAAACAQCbIg1guRHbI0lV11wWDt1r2cUdcNd27CJsg+SfgC7miZeubtwUhbsPdhMQsfDyhOWHq1+ZL0M+nJZV63d/1dhmhtgyOqejUwrPlzKhydsbrsdUor+JmNJDdW01v7BXHyuymT8G4s09jCasNOwiufbP/qp72ruu0bIA1nySsvlf9pCQAuFkAnVnf/rFhUlOkhtRpwcq8SUNY2zRHR/EKb/4NWY1JzR4sa3q2fWIJdrrX0DvLoa5g9bIEd4Df79ba7v+yiUBOS0zT2ll+z4g9izHK3EO5d8hL4jYxcjKs+wcslSYRWrascfscLgMlMGh0CdKeNTDjHpGPncaf3Z+FwwwjWeuiNBxv7bJo13/8B/098KlVDl4GZqsoBCEjPyJfV6hO0y/LkRGkk7oHWKgeWAfKtfLItRp00eZ4fcJNK9kCaSMmEugoZWcI7NGbZXzqFWqbpRI7NcDP9+WIQ+i9U5vqWsqd/zng4kbuAJ6UuKqIzB0upYrLShfQE3SAck8oaLhJqqq56VfDuASNpJKidV+zq27HfSBmbXnkR/5AK337dc3MXKJypoK/QPMLKUAP5XLPbs+NddJQV7EZXd29DLgp+fRIg3edpKdO7ZErWhv7d+3Kws+e1Y+ypmR2WIVSwVyBEUfgv2C8Ts9gnTF4pNcEY/S2aBicz5Ew2+jdyGNQQ==
      test@example.com\n"}]}}, "addonProfiles": {"openServiceMesh": {"enabled": true,
      "config": {}}}, "enableRBAC": true, "networkProfile": {"networkPlugin": "kubenet",
      "podCidr": "10.244.0.0/16", "serviceCidr": "10.0.0.0/16", "dnsServiceIP": "10.0.0.10",
      "outboundType": "loadBalancer", "loadBalancerSku": "standard"}, "disableLocalAccounts":
      false, "storageProfile": {}}}'
>>>>>>> 27d920ec
    headers:
      Accept:
      - application/json
      Accept-Encoding:
      - gzip, deflate
      CommandName:
      - aks create
      Connection:
      - keep-alive
      Content-Length:
      - '1801'
      Content-Type:
      - application/json
      ParameterSetName:
      - --resource-group --name --enable-managed-identity -a --ssh-key-value -o
      User-Agent:
<<<<<<< HEAD
      - AZURECLI/2.48.1 azsdk-python-azure-mgmt-containerservice/22.1.0 Python/3.8.10
        (Linux-5.15.0-1033-azure-x86_64-with-glibc2.29)
=======
      - AZURECLI/2.49.0 azsdk-python-azure-mgmt-containerservice/23.0.0 Python/3.8.16
        (macOS-13.4-arm64-arm-64bit)
>>>>>>> 27d920ec
    method: PUT
    uri: https://management.azure.com/subscriptions/00000000-0000-0000-0000-000000000000/resourceGroups/clitest000001/providers/Microsoft.ContainerService/managedClusters/cliakstest000002?api-version=2023-05-01
  response:
    body:
<<<<<<< HEAD
      string: "{\n  \"id\": \"/subscriptions/00000000-0000-0000-0000-000000000000/resourcegroups/clitest000001/providers/Microsoft.ContainerService/managedClusters/cliakstest000002\",\n
        \ \"location\": \"westus2\",\n  \"name\": \"cliakstest000002\",\n  \"type\":
        \"Microsoft.ContainerService/ManagedClusters\",\n  \"properties\": {\n   \"provisioningState\":
        \"Creating\",\n   \"powerState\": {\n    \"code\": \"Running\"\n   },\n   \"kubernetesVersion\":
        \"1.25.6\",\n   \"currentKubernetesVersion\": \"1.25.6\",\n   \"dnsPrefix\":
        \"cliakstest-clitestjy56r3xlf-79a739\",\n   \"fqdn\": \"cliakstest-clitestjy56r3xlf-79a739-tnqgh0ez.hcp.westus2.azmk8s.io\",\n
        \  \"azurePortalFQDN\": \"cliakstest-clitestjy56r3xlf-79a739-tnqgh0ez.portal.hcp.westus2.azmk8s.io\",\n
        \  \"agentPoolProfiles\": [\n    {\n     \"name\": \"nodepool1\",\n     \"count\":
        3,\n     \"vmSize\": \"Standard_DS2_v2\",\n     \"osDiskSizeGB\": 128,\n     \"osDiskType\":
        \"Managed\",\n     \"kubeletDiskType\": \"OS\",\n     \"maxPods\": 110,\n
        \    \"type\": \"VirtualMachineScaleSets\",\n     \"enableAutoScaling\": false,\n
        \    \"provisioningState\": \"Creating\",\n     \"powerState\": {\n      \"code\":
        \"Running\"\n     },\n     \"orchestratorVersion\": \"1.25.6\",\n     \"currentOrchestratorVersion\":
        \"1.25.6\",\n     \"enableNodePublicIP\": false,\n     \"mode\": \"System\",\n
        \    \"enableEncryptionAtHost\": false,\n     \"enableUltraSSD\": false,\n
        \    \"osType\": \"Linux\",\n     \"osSKU\": \"Ubuntu\",\n     \"nodeImageVersion\":
        \"AKSUbuntu-2204gen2containerd-202304.10.0\",\n     \"upgradeSettings\": {},\n
        \    \"enableFIPS\": false\n    }\n   ],\n   \"linuxProfile\": {\n    \"adminUsername\":
        \"azureuser\",\n    \"ssh\": {\n     \"publicKeys\": [\n      {\n       \"keyData\":
        \"ssh-rsa AAAAB3NzaC1yc2EAAAADAQABAAABAQCvBk9v4/Qo7XJWIY7AItmm8ohKhV9Y2z/SA5RKWk4BUCpK4ElHu8ia+QREfb7nmO5LtydRi7glVKNjUWUeaSC1PTmk2Z421whqvLRgF6XquFUcEC+VZG54EiS7j6hc2G3Af76vCZQQIQ7fKB8gngJXVb4QjbKVkoORamBKaSQ5MoAPF9GeSPfDesETM/jcE60BguHKjSTXhfsvgs6/iuUSPQ7duXwFtlpQy8WwA6ymGj4ehF0y8NXP6fjEajHDhPjPDkyuKBFTScflrLRryURmRyyICLt40vd+gaiyYCmREJxZNT/7J1pKmlpLNJejqDgXJ97xeyv4flTL7XRSgWV5
        azcli_aks_live_test@example.com\\n\"\n      }\n     ]\n    }\n   },\n   \"servicePrincipalProfile\":
        {\n    \"clientId\":\"00000000-0000-0000-0000-000000000001\"\n   },\n   \"addonProfiles\":
        {\n    \"openServiceMesh\": {\n     \"enabled\": true,\n     \"config\": null\n
        \   }\n   },\n   \"nodeResourceGroup\": \"MC_clitest000001_cliakstest000002_westus2\",\n
        \  \"enableRBAC\": true,\n   \"enableLTS\": \"KubernetesOfficial\",\n   \"networkProfile\":
        {\n    \"networkPlugin\": \"kubenet\",\n    \"loadBalancerSku\": \"standard\",\n
        \   \"loadBalancerProfile\": {\n     \"managedOutboundIPs\": {\n      \"count\":
        1\n     }\n    },\n    \"podCidr\": \"10.244.0.0/16\",\n    \"serviceCidr\":
        \"10.0.0.0/16\",\n    \"dnsServiceIP\": \"10.0.0.10\",\n    \"dockerBridgeCidr\":
        \"172.17.0.1/16\",\n    \"outboundType\": \"loadBalancer\",\n    \"podCidrs\":
        [\n     \"10.244.0.0/16\"\n    ],\n    \"serviceCidrs\": [\n     \"10.0.0.0/16\"\n
        \   ],\n    \"ipFamilies\": [\n     \"IPv4\"\n    ]\n   },\n   \"maxAgentPools\":
        100,\n   \"disableLocalAccounts\": false,\n   \"securityProfile\": {},\n   \"storageProfile\":
        {\n    \"diskCSIDriver\": {\n     \"enabled\": true\n    },\n    \"fileCSIDriver\":
        {\n     \"enabled\": true\n    },\n    \"snapshotController\": {\n     \"enabled\":
        true\n    }\n   },\n   \"oidcIssuerProfile\": {\n    \"enabled\": false\n
        \  },\n   \"workloadAutoScalerProfile\": {}\n  },\n  \"identity\": {\n   \"type\":
        \"SystemAssigned\",\n   \"principalId\":\"00000000-0000-0000-0000-000000000001\",\n
        \  \"tenantId\": \"72f988bf-86f1-41af-91ab-2d7cd011db47\"\n  },\n  \"sku\":
        {\n   \"name\": \"Base\",\n   \"tier\": \"Free\"\n  }\n }"
    headers:
      azure-asyncoperation:
      - https://management.azure.com/subscriptions/00000000-0000-0000-0000-000000000000/providers/Microsoft.ContainerService/locations/westus2/operations/ba20ec93-2b80-4158-b092-3c714304c6fb?api-version=2016-03-30
      cache-control:
      - no-cache
      content-length:
      - '3407'
      content-type:
      - application/json
      date:
      - Sat, 29 Apr 2023 10:17:27 GMT
=======
      string: "{\n  \"id\": \"/subscriptions/00000000-0000-0000-0000-000000000000/resourcegroups/clitest000001/providers/Microsoft.ContainerService/managedClusters/cliakstest000002\"\
        ,\n  \"location\": \"westus2\",\n  \"name\": \"cliakstest000002\",\n  \"type\"\
        : \"Microsoft.ContainerService/ManagedClusters\",\n  \"properties\": {\n \
        \  \"provisioningState\": \"Creating\",\n   \"powerState\": {\n    \"code\"\
        : \"Running\"\n   },\n   \"kubernetesVersion\": \"1.25.6\",\n   \"currentKubernetesVersion\"\
        : \"1.25.6\",\n   \"dnsPrefix\": \"cliakstest-clitestsosqgakuw-8ecadf\",\n\
        \   \"fqdn\": \"cliakstest-clitestsosqgakuw-8ecadf-w92znmf8.hcp.westus2.azmk8s.io\"\
        ,\n   \"azurePortalFQDN\": \"cliakstest-clitestsosqgakuw-8ecadf-w92znmf8.portal.hcp.westus2.azmk8s.io\"\
        ,\n   \"agentPoolProfiles\": [\n    {\n     \"name\": \"nodepool1\",\n   \
        \  \"count\": 3,\n     \"vmSize\": \"Standard_DS2_v2\",\n     \"osDiskSizeGB\"\
        : 128,\n     \"osDiskType\": \"Managed\",\n     \"kubeletDiskType\": \"OS\"\
        ,\n     \"maxPods\": 110,\n     \"type\": \"VirtualMachineScaleSets\",\n \
        \    \"enableAutoScaling\": false,\n     \"provisioningState\": \"Creating\"\
        ,\n     \"powerState\": {\n      \"code\": \"Running\"\n     },\n     \"orchestratorVersion\"\
        : \"1.25.6\",\n     \"currentOrchestratorVersion\": \"1.25.6\",\n     \"enableNodePublicIP\"\
        : false,\n     \"mode\": \"System\",\n     \"enableEncryptionAtHost\": false,\n\
        \     \"enableUltraSSD\": false,\n     \"osType\": \"Linux\",\n     \"osSKU\"\
        : \"Ubuntu\",\n     \"nodeImageVersion\": \"AKSUbuntu-2204gen2containerd-202306.01.0\"\
        ,\n     \"upgradeSettings\": {},\n     \"enableFIPS\": false\n    }\n   ],\n\
        \   \"linuxProfile\": {\n    \"adminUsername\": \"azureuser\",\n    \"ssh\"\
        : {\n     \"publicKeys\": [\n      {\n       \"keyData\": \"ssh-rsa AAAAB3NzaC1yc2EAAAADAQABAAACAQCbIg1guRHbI0lV11wWDt1r2cUdcNd27CJsg+SfgC7miZeubtwUhbsPdhMQsfDyhOWHq1+ZL0M+nJZV63d/1dhmhtgyOqejUwrPlzKhydsbrsdUor+JmNJDdW01v7BXHyuymT8G4s09jCasNOwiufbP/qp72ruu0bIA1nySsvlf9pCQAuFkAnVnf/rFhUlOkhtRpwcq8SUNY2zRHR/EKb/4NWY1JzR4sa3q2fWIJdrrX0DvLoa5g9bIEd4Df79ba7v+yiUBOS0zT2ll+z4g9izHK3EO5d8hL4jYxcjKs+wcslSYRWrascfscLgMlMGh0CdKeNTDjHpGPncaf3Z+FwwwjWeuiNBxv7bJo13/8B/098KlVDl4GZqsoBCEjPyJfV6hO0y/LkRGkk7oHWKgeWAfKtfLItRp00eZ4fcJNK9kCaSMmEugoZWcI7NGbZXzqFWqbpRI7NcDP9+WIQ+i9U5vqWsqd/zng4kbuAJ6UuKqIzB0upYrLShfQE3SAck8oaLhJqqq56VfDuASNpJKidV+zq27HfSBmbXnkR/5AK337dc3MXKJypoK/QPMLKUAP5XLPbs+NddJQV7EZXd29DLgp+fRIg3edpKdO7ZErWhv7d+3Kws+e1Y+ypmR2WIVSwVyBEUfgv2C8Ts9gnTF4pNcEY/S2aBicz5Ew2+jdyGNQQ==\
        \ test@example.com\\n\"\n      }\n     ]\n    }\n   },\n   \"servicePrincipalProfile\"\
        : {\n    \"clientId\":\"00000000-0000-0000-0000-000000000001\"\n   },\n  \
        \ \"addonProfiles\": {\n    \"openServiceMesh\": {\n     \"enabled\": true,\n\
        \     \"config\": null\n    }\n   },\n   \"nodeResourceGroup\": \"MC_clitest000001_cliakstest000002_westus2\"\
        ,\n   \"enableRBAC\": true,\n   \"supportPlan\": \"KubernetesOfficial\",\n\
        \   \"networkProfile\": {\n    \"networkPlugin\": \"kubenet\",\n    \"loadBalancerSku\"\
        : \"standard\",\n    \"loadBalancerProfile\": {\n     \"managedOutboundIPs\"\
        : {\n      \"count\": 1\n     }\n    },\n    \"podCidr\": \"10.244.0.0/16\"\
        ,\n    \"serviceCidr\": \"10.0.0.0/16\",\n    \"dnsServiceIP\": \"10.0.0.10\"\
        ,\n    \"outboundType\": \"loadBalancer\",\n    \"podCidrs\": [\n     \"10.244.0.0/16\"\
        \n    ],\n    \"serviceCidrs\": [\n     \"10.0.0.0/16\"\n    ],\n    \"ipFamilies\"\
        : [\n     \"IPv4\"\n    ]\n   },\n   \"maxAgentPools\": 100,\n   \"disableLocalAccounts\"\
        : false,\n   \"securityProfile\": {},\n   \"storageProfile\": {\n    \"diskCSIDriver\"\
        : {\n     \"enabled\": true\n    },\n    \"fileCSIDriver\": {\n     \"enabled\"\
        : true\n    },\n    \"snapshotController\": {\n     \"enabled\": true\n  \
        \  }\n   },\n   \"oidcIssuerProfile\": {\n    \"enabled\": false\n   },\n\
        \   \"workloadAutoScalerProfile\": {}\n  },\n  \"identity\": {\n   \"type\"\
        : \"SystemAssigned\",\n   \"principalId\":\"00000000-0000-0000-0000-000000000001\"\
        ,\n   \"tenantId\": \"72f988bf-86f1-41af-91ab-2d7cd011db47\"\n  },\n  \"sku\"\
        : {\n   \"name\": \"Base\",\n   \"tier\": \"Free\"\n  }\n }"
    headers:
      azure-asyncoperation:
      - https://management.azure.com/subscriptions/00000000-0000-0000-0000-000000000000/providers/Microsoft.ContainerService/locations/westus2/operations/065c5089-6237-49af-99f7-0b6c96c76dcf?api-version=2016-03-30
      cache-control:
      - no-cache
      content-length:
      - '3697'
      content-type:
      - application/json
      date:
      - Thu, 15 Jun 2023 16:18:46 GMT
>>>>>>> 27d920ec
      expires:
      - '-1'
      pragma:
      - no-cache
      server:
      - nginx
      strict-transport-security:
      - max-age=31536000; includeSubDomains
      x-content-type-options:
      - nosniff
      x-ms-ratelimit-remaining-subscription-writes:
      - '1199'
    status:
      code: 201
      message: Created
- request:
    body: null
    headers:
      Accept:
      - '*/*'
      Accept-Encoding:
      - gzip, deflate
      CommandName:
      - aks create
      Connection:
      - keep-alive
      ParameterSetName:
      - --resource-group --name --enable-managed-identity -a --ssh-key-value -o
      User-Agent:
<<<<<<< HEAD
      - AZURECLI/2.48.1 azsdk-python-azure-mgmt-containerservice/22.1.0 Python/3.8.10
        (Linux-5.15.0-1033-azure-x86_64-with-glibc2.29)
    method: GET
    uri: https://management.azure.com/subscriptions/00000000-0000-0000-0000-000000000000/providers/Microsoft.ContainerService/locations/westus2/operations/ba20ec93-2b80-4158-b092-3c714304c6fb?api-version=2016-03-30
  response:
    body:
      string: "{\n  \"name\": \"93ec20ba-802b-5841-b092-3c714304c6fb\",\n  \"status\":
        \"InProgress\",\n  \"startTime\": \"2023-04-29T10:17:27.5847475Z\"\n }"
    headers:
      cache-control:
      - no-cache
      content-length:
      - '126'
      content-type:
      - application/json
      date:
      - Sat, 29 Apr 2023 10:17:27 GMT
      expires:
      - '-1'
      pragma:
      - no-cache
      server:
      - nginx
      strict-transport-security:
      - max-age=31536000; includeSubDomains
      transfer-encoding:
      - chunked
      vary:
      - Accept-Encoding
      x-content-type-options:
      - nosniff
    status:
      code: 200
      message: OK
- request:
    body: null
    headers:
      Accept:
      - '*/*'
      Accept-Encoding:
      - gzip, deflate
      CommandName:
      - aks create
      Connection:
      - keep-alive
      ParameterSetName:
      - --resource-group --name --enable-managed-identity -a --ssh-key-value -o
      User-Agent:
      - AZURECLI/2.48.1 azsdk-python-azure-mgmt-containerservice/22.1.0 Python/3.8.10
        (Linux-5.15.0-1033-azure-x86_64-with-glibc2.29)
    method: GET
    uri: https://management.azure.com/subscriptions/00000000-0000-0000-0000-000000000000/providers/Microsoft.ContainerService/locations/westus2/operations/ba20ec93-2b80-4158-b092-3c714304c6fb?api-version=2016-03-30
  response:
    body:
      string: "{\n  \"name\": \"93ec20ba-802b-5841-b092-3c714304c6fb\",\n  \"status\":
        \"InProgress\",\n  \"startTime\": \"2023-04-29T10:17:27.5847475Z\"\n }"
    headers:
      cache-control:
      - no-cache
      content-length:
      - '126'
      content-type:
      - application/json
      date:
      - Sat, 29 Apr 2023 10:17:57 GMT
      expires:
      - '-1'
      pragma:
      - no-cache
      server:
      - nginx
      strict-transport-security:
      - max-age=31536000; includeSubDomains
      transfer-encoding:
      - chunked
      vary:
      - Accept-Encoding
      x-content-type-options:
      - nosniff
    status:
      code: 200
      message: OK
- request:
    body: null
    headers:
      Accept:
      - '*/*'
      Accept-Encoding:
      - gzip, deflate
      CommandName:
      - aks create
      Connection:
      - keep-alive
      ParameterSetName:
      - --resource-group --name --enable-managed-identity -a --ssh-key-value -o
      User-Agent:
      - AZURECLI/2.48.1 azsdk-python-azure-mgmt-containerservice/22.1.0 Python/3.8.10
        (Linux-5.15.0-1033-azure-x86_64-with-glibc2.29)
    method: GET
    uri: https://management.azure.com/subscriptions/00000000-0000-0000-0000-000000000000/providers/Microsoft.ContainerService/locations/westus2/operations/ba20ec93-2b80-4158-b092-3c714304c6fb?api-version=2016-03-30
  response:
    body:
      string: "{\n  \"name\": \"93ec20ba-802b-5841-b092-3c714304c6fb\",\n  \"status\":
        \"InProgress\",\n  \"startTime\": \"2023-04-29T10:17:27.5847475Z\"\n }"
    headers:
      cache-control:
      - no-cache
      content-length:
      - '126'
      content-type:
      - application/json
      date:
      - Sat, 29 Apr 2023 10:18:28 GMT
      expires:
      - '-1'
      pragma:
      - no-cache
      server:
      - nginx
      strict-transport-security:
      - max-age=31536000; includeSubDomains
      transfer-encoding:
      - chunked
      vary:
      - Accept-Encoding
      x-content-type-options:
      - nosniff
    status:
      code: 200
      message: OK
- request:
    body: null
    headers:
      Accept:
      - '*/*'
      Accept-Encoding:
      - gzip, deflate
      CommandName:
      - aks create
      Connection:
      - keep-alive
      ParameterSetName:
      - --resource-group --name --enable-managed-identity -a --ssh-key-value -o
      User-Agent:
      - AZURECLI/2.48.1 azsdk-python-azure-mgmt-containerservice/22.1.0 Python/3.8.10
        (Linux-5.15.0-1033-azure-x86_64-with-glibc2.29)
    method: GET
    uri: https://management.azure.com/subscriptions/00000000-0000-0000-0000-000000000000/providers/Microsoft.ContainerService/locations/westus2/operations/ba20ec93-2b80-4158-b092-3c714304c6fb?api-version=2016-03-30
  response:
    body:
      string: "{\n  \"name\": \"93ec20ba-802b-5841-b092-3c714304c6fb\",\n  \"status\":
        \"InProgress\",\n  \"startTime\": \"2023-04-29T10:17:27.5847475Z\"\n }"
    headers:
      cache-control:
      - no-cache
      content-length:
      - '126'
      content-type:
      - application/json
      date:
      - Sat, 29 Apr 2023 10:18:58 GMT
      expires:
      - '-1'
      pragma:
      - no-cache
      server:
      - nginx
      strict-transport-security:
      - max-age=31536000; includeSubDomains
      transfer-encoding:
      - chunked
      vary:
      - Accept-Encoding
      x-content-type-options:
      - nosniff
    status:
      code: 200
      message: OK
- request:
    body: null
    headers:
      Accept:
      - '*/*'
      Accept-Encoding:
      - gzip, deflate
      CommandName:
      - aks create
      Connection:
      - keep-alive
      ParameterSetName:
      - --resource-group --name --enable-managed-identity -a --ssh-key-value -o
      User-Agent:
      - AZURECLI/2.48.1 azsdk-python-azure-mgmt-containerservice/22.1.0 Python/3.8.10
        (Linux-5.15.0-1033-azure-x86_64-with-glibc2.29)
    method: GET
    uri: https://management.azure.com/subscriptions/00000000-0000-0000-0000-000000000000/providers/Microsoft.ContainerService/locations/westus2/operations/ba20ec93-2b80-4158-b092-3c714304c6fb?api-version=2016-03-30
  response:
    body:
      string: "{\n  \"name\": \"93ec20ba-802b-5841-b092-3c714304c6fb\",\n  \"status\":
        \"InProgress\",\n  \"startTime\": \"2023-04-29T10:17:27.5847475Z\"\n }"
    headers:
      cache-control:
      - no-cache
      content-length:
      - '126'
      content-type:
      - application/json
      date:
      - Sat, 29 Apr 2023 10:19:27 GMT
      expires:
      - '-1'
      pragma:
      - no-cache
      server:
      - nginx
      strict-transport-security:
      - max-age=31536000; includeSubDomains
      transfer-encoding:
      - chunked
      vary:
      - Accept-Encoding
      x-content-type-options:
      - nosniff
    status:
      code: 200
      message: OK
- request:
    body: null
    headers:
      Accept:
      - '*/*'
      Accept-Encoding:
      - gzip, deflate
      CommandName:
      - aks create
      Connection:
      - keep-alive
      ParameterSetName:
      - --resource-group --name --enable-managed-identity -a --ssh-key-value -o
      User-Agent:
      - AZURECLI/2.48.1 azsdk-python-azure-mgmt-containerservice/22.1.0 Python/3.8.10
        (Linux-5.15.0-1033-azure-x86_64-with-glibc2.29)
    method: GET
    uri: https://management.azure.com/subscriptions/00000000-0000-0000-0000-000000000000/providers/Microsoft.ContainerService/locations/westus2/operations/ba20ec93-2b80-4158-b092-3c714304c6fb?api-version=2016-03-30
  response:
    body:
      string: "{\n  \"name\": \"93ec20ba-802b-5841-b092-3c714304c6fb\",\n  \"status\":
        \"InProgress\",\n  \"startTime\": \"2023-04-29T10:17:27.5847475Z\"\n }"
    headers:
      cache-control:
      - no-cache
      content-length:
      - '126'
      content-type:
      - application/json
      date:
      - Sat, 29 Apr 2023 10:19:57 GMT
      expires:
      - '-1'
      pragma:
      - no-cache
      server:
      - nginx
      strict-transport-security:
      - max-age=31536000; includeSubDomains
      transfer-encoding:
      - chunked
      vary:
      - Accept-Encoding
      x-content-type-options:
      - nosniff
    status:
      code: 200
      message: OK
- request:
    body: null
    headers:
      Accept:
      - '*/*'
      Accept-Encoding:
      - gzip, deflate
      CommandName:
      - aks create
      Connection:
      - keep-alive
      ParameterSetName:
      - --resource-group --name --enable-managed-identity -a --ssh-key-value -o
      User-Agent:
      - AZURECLI/2.48.1 azsdk-python-azure-mgmt-containerservice/22.1.0 Python/3.8.10
        (Linux-5.15.0-1033-azure-x86_64-with-glibc2.29)
    method: GET
    uri: https://management.azure.com/subscriptions/00000000-0000-0000-0000-000000000000/providers/Microsoft.ContainerService/locations/westus2/operations/ba20ec93-2b80-4158-b092-3c714304c6fb?api-version=2016-03-30
  response:
    body:
      string: "{\n  \"name\": \"93ec20ba-802b-5841-b092-3c714304c6fb\",\n  \"status\":
        \"InProgress\",\n  \"startTime\": \"2023-04-29T10:17:27.5847475Z\"\n }"
=======
      - AZURECLI/2.49.0 azsdk-python-azure-mgmt-containerservice/23.0.0 Python/3.8.16
        (macOS-13.4-arm64-arm-64bit)
    method: GET
    uri: https://management.azure.com/subscriptions/00000000-0000-0000-0000-000000000000/providers/Microsoft.ContainerService/locations/westus2/operations/065c5089-6237-49af-99f7-0b6c96c76dcf?api-version=2016-03-30
  response:
    body:
      string: "{\n  \"name\": \"89505c06-3762-af49-99f7-0b6c96c76dcf\",\n  \"status\"\
        : \"InProgress\",\n  \"startTime\": \"2023-06-15T16:18:44.5570173Z\"\n }"
>>>>>>> 27d920ec
    headers:
      cache-control:
      - no-cache
      content-length:
      - '126'
      content-type:
      - application/json
      date:
<<<<<<< HEAD
      - Sat, 29 Apr 2023 10:20:27 GMT
=======
      - Thu, 15 Jun 2023 16:18:46 GMT
>>>>>>> 27d920ec
      expires:
      - '-1'
      pragma:
      - no-cache
      server:
      - nginx
      strict-transport-security:
      - max-age=31536000; includeSubDomains
      transfer-encoding:
      - chunked
      vary:
      - Accept-Encoding
      x-content-type-options:
      - nosniff
    status:
      code: 200
      message: OK
- request:
    body: null
    headers:
      Accept:
      - '*/*'
      Accept-Encoding:
      - gzip, deflate
      CommandName:
      - aks create
      Connection:
      - keep-alive
      ParameterSetName:
      - --resource-group --name --enable-managed-identity -a --ssh-key-value -o
      User-Agent:
<<<<<<< HEAD
      - AZURECLI/2.48.1 azsdk-python-azure-mgmt-containerservice/22.1.0 Python/3.8.10
        (Linux-5.15.0-1033-azure-x86_64-with-glibc2.29)
    method: GET
    uri: https://management.azure.com/subscriptions/00000000-0000-0000-0000-000000000000/providers/Microsoft.ContainerService/locations/westus2/operations/ba20ec93-2b80-4158-b092-3c714304c6fb?api-version=2016-03-30
  response:
    body:
      string: "{\n  \"name\": \"93ec20ba-802b-5841-b092-3c714304c6fb\",\n  \"status\":
        \"InProgress\",\n  \"startTime\": \"2023-04-29T10:17:27.5847475Z\"\n }"
=======
      - AZURECLI/2.49.0 azsdk-python-azure-mgmt-containerservice/23.0.0 Python/3.8.16
        (macOS-13.4-arm64-arm-64bit)
    method: GET
    uri: https://management.azure.com/subscriptions/00000000-0000-0000-0000-000000000000/providers/Microsoft.ContainerService/locations/westus2/operations/065c5089-6237-49af-99f7-0b6c96c76dcf?api-version=2016-03-30
  response:
    body:
      string: "{\n  \"name\": \"89505c06-3762-af49-99f7-0b6c96c76dcf\",\n  \"status\"\
        : \"InProgress\",\n  \"startTime\": \"2023-06-15T16:18:44.5570173Z\"\n }"
>>>>>>> 27d920ec
    headers:
      cache-control:
      - no-cache
      content-length:
      - '126'
      content-type:
      - application/json
      date:
<<<<<<< HEAD
      - Sat, 29 Apr 2023 10:20:57 GMT
=======
      - Thu, 15 Jun 2023 16:19:16 GMT
>>>>>>> 27d920ec
      expires:
      - '-1'
      pragma:
      - no-cache
      server:
      - nginx
      strict-transport-security:
      - max-age=31536000; includeSubDomains
      transfer-encoding:
      - chunked
      vary:
      - Accept-Encoding
      x-content-type-options:
      - nosniff
    status:
      code: 200
      message: OK
- request:
    body: null
    headers:
      Accept:
      - '*/*'
      Accept-Encoding:
      - gzip, deflate
      CommandName:
      - aks create
      Connection:
      - keep-alive
      ParameterSetName:
      - --resource-group --name --enable-managed-identity -a --ssh-key-value -o
      User-Agent:
<<<<<<< HEAD
      - AZURECLI/2.48.1 azsdk-python-azure-mgmt-containerservice/22.1.0 Python/3.8.10
        (Linux-5.15.0-1033-azure-x86_64-with-glibc2.29)
    method: GET
    uri: https://management.azure.com/subscriptions/00000000-0000-0000-0000-000000000000/providers/Microsoft.ContainerService/locations/westus2/operations/ba20ec93-2b80-4158-b092-3c714304c6fb?api-version=2016-03-30
  response:
    body:
      string: "{\n  \"name\": \"93ec20ba-802b-5841-b092-3c714304c6fb\",\n  \"status\":
        \"InProgress\",\n  \"startTime\": \"2023-04-29T10:17:27.5847475Z\"\n }"
=======
      - AZURECLI/2.49.0 azsdk-python-azure-mgmt-containerservice/23.0.0 Python/3.8.16
        (macOS-13.4-arm64-arm-64bit)
    method: GET
    uri: https://management.azure.com/subscriptions/00000000-0000-0000-0000-000000000000/providers/Microsoft.ContainerService/locations/westus2/operations/065c5089-6237-49af-99f7-0b6c96c76dcf?api-version=2016-03-30
  response:
    body:
      string: "{\n  \"name\": \"89505c06-3762-af49-99f7-0b6c96c76dcf\",\n  \"status\"\
        : \"InProgress\",\n  \"startTime\": \"2023-06-15T16:18:44.5570173Z\"\n }"
>>>>>>> 27d920ec
    headers:
      cache-control:
      - no-cache
      content-length:
      - '126'
      content-type:
      - application/json
      date:
<<<<<<< HEAD
      - Sat, 29 Apr 2023 10:21:27 GMT
=======
      - Thu, 15 Jun 2023 16:19:46 GMT
>>>>>>> 27d920ec
      expires:
      - '-1'
      pragma:
      - no-cache
      server:
      - nginx
      strict-transport-security:
      - max-age=31536000; includeSubDomains
      transfer-encoding:
      - chunked
      vary:
      - Accept-Encoding
      x-content-type-options:
      - nosniff
    status:
      code: 200
      message: OK
- request:
    body: null
    headers:
      Accept:
      - '*/*'
      Accept-Encoding:
      - gzip, deflate
      CommandName:
      - aks create
      Connection:
      - keep-alive
      ParameterSetName:
      - --resource-group --name --enable-managed-identity -a --ssh-key-value -o
      User-Agent:
<<<<<<< HEAD
      - AZURECLI/2.48.1 azsdk-python-azure-mgmt-containerservice/22.1.0 Python/3.8.10
        (Linux-5.15.0-1033-azure-x86_64-with-glibc2.29)
    method: GET
    uri: https://management.azure.com/subscriptions/00000000-0000-0000-0000-000000000000/providers/Microsoft.ContainerService/locations/westus2/operations/ba20ec93-2b80-4158-b092-3c714304c6fb?api-version=2016-03-30
  response:
    body:
      string: "{\n  \"name\": \"93ec20ba-802b-5841-b092-3c714304c6fb\",\n  \"status\":
        \"InProgress\",\n  \"startTime\": \"2023-04-29T10:17:27.5847475Z\"\n }"
=======
      - AZURECLI/2.49.0 azsdk-python-azure-mgmt-containerservice/23.0.0 Python/3.8.16
        (macOS-13.4-arm64-arm-64bit)
    method: GET
    uri: https://management.azure.com/subscriptions/00000000-0000-0000-0000-000000000000/providers/Microsoft.ContainerService/locations/westus2/operations/065c5089-6237-49af-99f7-0b6c96c76dcf?api-version=2016-03-30
  response:
    body:
      string: "{\n  \"name\": \"89505c06-3762-af49-99f7-0b6c96c76dcf\",\n  \"status\"\
        : \"InProgress\",\n  \"startTime\": \"2023-06-15T16:18:44.5570173Z\"\n }"
>>>>>>> 27d920ec
    headers:
      cache-control:
      - no-cache
      content-length:
      - '126'
      content-type:
      - application/json
      date:
<<<<<<< HEAD
      - Sat, 29 Apr 2023 10:21:58 GMT
=======
      - Thu, 15 Jun 2023 16:20:16 GMT
>>>>>>> 27d920ec
      expires:
      - '-1'
      pragma:
      - no-cache
      server:
      - nginx
      strict-transport-security:
      - max-age=31536000; includeSubDomains
      transfer-encoding:
      - chunked
      vary:
      - Accept-Encoding
      x-content-type-options:
      - nosniff
    status:
      code: 200
      message: OK
- request:
    body: null
    headers:
      Accept:
      - '*/*'
      Accept-Encoding:
      - gzip, deflate
      CommandName:
      - aks create
      Connection:
      - keep-alive
      ParameterSetName:
      - --resource-group --name --enable-managed-identity -a --ssh-key-value -o
      User-Agent:
<<<<<<< HEAD
      - AZURECLI/2.48.1 azsdk-python-azure-mgmt-containerservice/22.1.0 Python/3.8.10
        (Linux-5.15.0-1033-azure-x86_64-with-glibc2.29)
    method: GET
    uri: https://management.azure.com/subscriptions/00000000-0000-0000-0000-000000000000/providers/Microsoft.ContainerService/locations/westus2/operations/ba20ec93-2b80-4158-b092-3c714304c6fb?api-version=2016-03-30
  response:
    body:
      string: "{\n  \"name\": \"93ec20ba-802b-5841-b092-3c714304c6fb\",\n  \"status\":
        \"InProgress\",\n  \"startTime\": \"2023-04-29T10:17:27.5847475Z\"\n }"
=======
      - AZURECLI/2.49.0 azsdk-python-azure-mgmt-containerservice/23.0.0 Python/3.8.16
        (macOS-13.4-arm64-arm-64bit)
    method: GET
    uri: https://management.azure.com/subscriptions/00000000-0000-0000-0000-000000000000/providers/Microsoft.ContainerService/locations/westus2/operations/065c5089-6237-49af-99f7-0b6c96c76dcf?api-version=2016-03-30
  response:
    body:
      string: "{\n  \"name\": \"89505c06-3762-af49-99f7-0b6c96c76dcf\",\n  \"status\"\
        : \"InProgress\",\n  \"startTime\": \"2023-06-15T16:18:44.5570173Z\"\n }"
>>>>>>> 27d920ec
    headers:
      cache-control:
      - no-cache
      content-length:
      - '126'
      content-type:
      - application/json
      date:
<<<<<<< HEAD
      - Sat, 29 Apr 2023 10:22:28 GMT
=======
      - Thu, 15 Jun 2023 16:20:47 GMT
>>>>>>> 27d920ec
      expires:
      - '-1'
      pragma:
      - no-cache
      server:
      - nginx
      strict-transport-security:
      - max-age=31536000; includeSubDomains
      transfer-encoding:
      - chunked
      vary:
      - Accept-Encoding
      x-content-type-options:
      - nosniff
    status:
      code: 200
      message: OK
- request:
    body: null
    headers:
      Accept:
      - '*/*'
      Accept-Encoding:
      - gzip, deflate
      CommandName:
      - aks create
      Connection:
      - keep-alive
      ParameterSetName:
      - --resource-group --name --enable-managed-identity -a --ssh-key-value -o
      User-Agent:
<<<<<<< HEAD
      - AZURECLI/2.48.1 azsdk-python-azure-mgmt-containerservice/22.1.0 Python/3.8.10
        (Linux-5.15.0-1033-azure-x86_64-with-glibc2.29)
    method: GET
    uri: https://management.azure.com/subscriptions/00000000-0000-0000-0000-000000000000/providers/Microsoft.ContainerService/locations/westus2/operations/ba20ec93-2b80-4158-b092-3c714304c6fb?api-version=2016-03-30
  response:
    body:
      string: "{\n  \"name\": \"93ec20ba-802b-5841-b092-3c714304c6fb\",\n  \"status\":
        \"InProgress\",\n  \"startTime\": \"2023-04-29T10:17:27.5847475Z\"\n }"
=======
      - AZURECLI/2.49.0 azsdk-python-azure-mgmt-containerservice/23.0.0 Python/3.8.16
        (macOS-13.4-arm64-arm-64bit)
    method: GET
    uri: https://management.azure.com/subscriptions/00000000-0000-0000-0000-000000000000/providers/Microsoft.ContainerService/locations/westus2/operations/065c5089-6237-49af-99f7-0b6c96c76dcf?api-version=2016-03-30
  response:
    body:
      string: "{\n  \"name\": \"89505c06-3762-af49-99f7-0b6c96c76dcf\",\n  \"status\"\
        : \"InProgress\",\n  \"startTime\": \"2023-06-15T16:18:44.5570173Z\"\n }"
>>>>>>> 27d920ec
    headers:
      cache-control:
      - no-cache
      content-length:
      - '126'
      content-type:
      - application/json
      date:
<<<<<<< HEAD
      - Sat, 29 Apr 2023 10:22:58 GMT
=======
      - Thu, 15 Jun 2023 16:21:17 GMT
>>>>>>> 27d920ec
      expires:
      - '-1'
      pragma:
      - no-cache
      server:
      - nginx
      strict-transport-security:
      - max-age=31536000; includeSubDomains
      transfer-encoding:
      - chunked
      vary:
      - Accept-Encoding
      x-content-type-options:
      - nosniff
    status:
      code: 200
      message: OK
- request:
    body: null
    headers:
      Accept:
      - '*/*'
      Accept-Encoding:
      - gzip, deflate
      CommandName:
      - aks create
      Connection:
      - keep-alive
      ParameterSetName:
      - --resource-group --name --enable-managed-identity -a --ssh-key-value -o
      User-Agent:
<<<<<<< HEAD
      - AZURECLI/2.48.1 azsdk-python-azure-mgmt-containerservice/22.1.0 Python/3.8.10
        (Linux-5.15.0-1033-azure-x86_64-with-glibc2.29)
    method: GET
    uri: https://management.azure.com/subscriptions/00000000-0000-0000-0000-000000000000/providers/Microsoft.ContainerService/locations/westus2/operations/ba20ec93-2b80-4158-b092-3c714304c6fb?api-version=2016-03-30
  response:
    body:
      string: "{\n  \"name\": \"93ec20ba-802b-5841-b092-3c714304c6fb\",\n  \"status\":
        \"Succeeded\",\n  \"startTime\": \"2023-04-29T10:17:27.5847475Z\",\n  \"endTime\":
        \"2023-04-29T10:23:00.733793Z\"\n }"
=======
      - AZURECLI/2.49.0 azsdk-python-azure-mgmt-containerservice/23.0.0 Python/3.8.16
        (macOS-13.4-arm64-arm-64bit)
    method: GET
    uri: https://management.azure.com/subscriptions/00000000-0000-0000-0000-000000000000/providers/Microsoft.ContainerService/locations/westus2/operations/065c5089-6237-49af-99f7-0b6c96c76dcf?api-version=2016-03-30
  response:
    body:
      string: "{\n  \"name\": \"89505c06-3762-af49-99f7-0b6c96c76dcf\",\n  \"status\"\
        : \"InProgress\",\n  \"startTime\": \"2023-06-15T16:18:44.5570173Z\"\n }"
    headers:
      cache-control:
      - no-cache
      content-length:
      - '126'
      content-type:
      - application/json
      date:
      - Thu, 15 Jun 2023 16:21:47 GMT
      expires:
      - '-1'
      pragma:
      - no-cache
      server:
      - nginx
      strict-transport-security:
      - max-age=31536000; includeSubDomains
      transfer-encoding:
      - chunked
      vary:
      - Accept-Encoding
      x-content-type-options:
      - nosniff
    status:
      code: 200
      message: OK
- request:
    body: null
    headers:
      Accept:
      - '*/*'
      Accept-Encoding:
      - gzip, deflate
      CommandName:
      - aks create
      Connection:
      - keep-alive
      ParameterSetName:
      - --resource-group --name --enable-managed-identity -a --ssh-key-value -o
      User-Agent:
      - AZURECLI/2.49.0 azsdk-python-azure-mgmt-containerservice/23.0.0 Python/3.8.16
        (macOS-13.4-arm64-arm-64bit)
    method: GET
    uri: https://management.azure.com/subscriptions/00000000-0000-0000-0000-000000000000/providers/Microsoft.ContainerService/locations/westus2/operations/065c5089-6237-49af-99f7-0b6c96c76dcf?api-version=2016-03-30
  response:
    body:
      string: "{\n  \"name\": \"89505c06-3762-af49-99f7-0b6c96c76dcf\",\n  \"status\"\
        : \"InProgress\",\n  \"startTime\": \"2023-06-15T16:18:44.5570173Z\"\n }"
    headers:
      cache-control:
      - no-cache
      content-length:
      - '126'
      content-type:
      - application/json
      date:
      - Thu, 15 Jun 2023 16:22:17 GMT
      expires:
      - '-1'
      pragma:
      - no-cache
      server:
      - nginx
      strict-transport-security:
      - max-age=31536000; includeSubDomains
      transfer-encoding:
      - chunked
      vary:
      - Accept-Encoding
      x-content-type-options:
      - nosniff
    status:
      code: 200
      message: OK
- request:
    body: null
    headers:
      Accept:
      - '*/*'
      Accept-Encoding:
      - gzip, deflate
      CommandName:
      - aks create
      Connection:
      - keep-alive
      ParameterSetName:
      - --resource-group --name --enable-managed-identity -a --ssh-key-value -o
      User-Agent:
      - AZURECLI/2.49.0 azsdk-python-azure-mgmt-containerservice/23.0.0 Python/3.8.16
        (macOS-13.4-arm64-arm-64bit)
    method: GET
    uri: https://management.azure.com/subscriptions/00000000-0000-0000-0000-000000000000/providers/Microsoft.ContainerService/locations/westus2/operations/065c5089-6237-49af-99f7-0b6c96c76dcf?api-version=2016-03-30
  response:
    body:
      string: "{\n  \"name\": \"89505c06-3762-af49-99f7-0b6c96c76dcf\",\n  \"status\"\
        : \"Succeeded\",\n  \"startTime\": \"2023-06-15T16:18:44.5570173Z\",\n  \"\
        endTime\": \"2023-06-15T16:22:26.3885754Z\"\n }"
>>>>>>> 27d920ec
    headers:
      cache-control:
      - no-cache
      content-length:
      - '169'
      content-type:
      - application/json
      date:
<<<<<<< HEAD
      - Sat, 29 Apr 2023 10:23:28 GMT
=======
      - Thu, 15 Jun 2023 16:22:47 GMT
>>>>>>> 27d920ec
      expires:
      - '-1'
      pragma:
      - no-cache
      server:
      - nginx
      strict-transport-security:
      - max-age=31536000; includeSubDomains
      transfer-encoding:
      - chunked
      vary:
      - Accept-Encoding
      x-content-type-options:
      - nosniff
    status:
      code: 200
      message: OK
- request:
    body: null
    headers:
      Accept:
      - '*/*'
      Accept-Encoding:
      - gzip, deflate
      CommandName:
      - aks create
      Connection:
      - keep-alive
      ParameterSetName:
      - --resource-group --name --enable-managed-identity -a --ssh-key-value -o
      User-Agent:
<<<<<<< HEAD
      - AZURECLI/2.48.1 azsdk-python-azure-mgmt-containerservice/22.1.0 Python/3.8.10
        (Linux-5.15.0-1033-azure-x86_64-with-glibc2.29)
=======
      - AZURECLI/2.49.0 azsdk-python-azure-mgmt-containerservice/23.0.0 Python/3.8.16
        (macOS-13.4-arm64-arm-64bit)
>>>>>>> 27d920ec
    method: GET
    uri: https://management.azure.com/subscriptions/00000000-0000-0000-0000-000000000000/resourceGroups/clitest000001/providers/Microsoft.ContainerService/managedClusters/cliakstest000002?api-version=2023-05-01
  response:
    body:
<<<<<<< HEAD
      string: "{\n  \"id\": \"/subscriptions/00000000-0000-0000-0000-000000000000/resourcegroups/clitest000001/providers/Microsoft.ContainerService/managedClusters/cliakstest000002\",\n
        \ \"location\": \"westus2\",\n  \"name\": \"cliakstest000002\",\n  \"type\":
        \"Microsoft.ContainerService/ManagedClusters\",\n  \"properties\": {\n   \"provisioningState\":
        \"Succeeded\",\n   \"powerState\": {\n    \"code\": \"Running\"\n   },\n   \"kubernetesVersion\":
        \"1.25.6\",\n   \"currentKubernetesVersion\": \"1.25.6\",\n   \"dnsPrefix\":
        \"cliakstest-clitestjy56r3xlf-79a739\",\n   \"fqdn\": \"cliakstest-clitestjy56r3xlf-79a739-tnqgh0ez.hcp.westus2.azmk8s.io\",\n
        \  \"azurePortalFQDN\": \"cliakstest-clitestjy56r3xlf-79a739-tnqgh0ez.portal.hcp.westus2.azmk8s.io\",\n
        \  \"agentPoolProfiles\": [\n    {\n     \"name\": \"nodepool1\",\n     \"count\":
        3,\n     \"vmSize\": \"Standard_DS2_v2\",\n     \"osDiskSizeGB\": 128,\n     \"osDiskType\":
        \"Managed\",\n     \"kubeletDiskType\": \"OS\",\n     \"maxPods\": 110,\n
        \    \"type\": \"VirtualMachineScaleSets\",\n     \"enableAutoScaling\": false,\n
        \    \"provisioningState\": \"Succeeded\",\n     \"powerState\": {\n      \"code\":
        \"Running\"\n     },\n     \"orchestratorVersion\": \"1.25.6\",\n     \"currentOrchestratorVersion\":
        \"1.25.6\",\n     \"enableNodePublicIP\": false,\n     \"mode\": \"System\",\n
        \    \"enableEncryptionAtHost\": false,\n     \"enableUltraSSD\": false,\n
        \    \"osType\": \"Linux\",\n     \"osSKU\": \"Ubuntu\",\n     \"nodeImageVersion\":
        \"AKSUbuntu-2204gen2containerd-202304.10.0\",\n     \"upgradeSettings\": {},\n
        \    \"enableFIPS\": false\n    }\n   ],\n   \"linuxProfile\": {\n    \"adminUsername\":
        \"azureuser\",\n    \"ssh\": {\n     \"publicKeys\": [\n      {\n       \"keyData\":
        \"ssh-rsa AAAAB3NzaC1yc2EAAAADAQABAAABAQCvBk9v4/Qo7XJWIY7AItmm8ohKhV9Y2z/SA5RKWk4BUCpK4ElHu8ia+QREfb7nmO5LtydRi7glVKNjUWUeaSC1PTmk2Z421whqvLRgF6XquFUcEC+VZG54EiS7j6hc2G3Af76vCZQQIQ7fKB8gngJXVb4QjbKVkoORamBKaSQ5MoAPF9GeSPfDesETM/jcE60BguHKjSTXhfsvgs6/iuUSPQ7duXwFtlpQy8WwA6ymGj4ehF0y8NXP6fjEajHDhPjPDkyuKBFTScflrLRryURmRyyICLt40vd+gaiyYCmREJxZNT/7J1pKmlpLNJejqDgXJ97xeyv4flTL7XRSgWV5
        azcli_aks_live_test@example.com\\n\"\n      }\n     ]\n    }\n   },\n   \"servicePrincipalProfile\":
        {\n    \"clientId\":\"00000000-0000-0000-0000-000000000001\"\n   },\n   \"addonProfiles\":
        {\n    \"openServiceMesh\": {\n     \"enabled\": true,\n     \"config\": null\n
        \   }\n   },\n   \"nodeResourceGroup\": \"MC_clitest000001_cliakstest000002_westus2\",\n
        \  \"enableRBAC\": true,\n   \"enableLTS\": \"KubernetesOfficial\",\n   \"networkProfile\":
        {\n    \"networkPlugin\": \"kubenet\",\n    \"loadBalancerSku\": \"Standard\",\n
        \   \"loadBalancerProfile\": {\n     \"managedOutboundIPs\": {\n      \"count\":
        1\n     },\n     \"effectiveOutboundIPs\": [\n      {\n       \"id\": \"/subscriptions/00000000-0000-0000-0000-000000000000/resourceGroups/MC_clitest000001_cliakstest000002_westus2/providers/Microsoft.Network/publicIPAddresses/5eb48cf6-b0a1-4525-ac1e-878a6617ddbe\"\n
        \     }\n     ]\n    },\n    \"podCidr\": \"10.244.0.0/16\",\n    \"serviceCidr\":
        \"10.0.0.0/16\",\n    \"dnsServiceIP\": \"10.0.0.10\",\n    \"dockerBridgeCidr\":
        \"172.17.0.1/16\",\n    \"outboundType\": \"loadBalancer\",\n    \"podCidrs\":
        [\n     \"10.244.0.0/16\"\n    ],\n    \"serviceCidrs\": [\n     \"10.0.0.0/16\"\n
        \   ],\n    \"ipFamilies\": [\n     \"IPv4\"\n    ]\n   },\n   \"maxAgentPools\":
        100,\n   \"identityProfile\": {\n    \"kubeletidentity\": {\n     \"resourceId\":
        \"/subscriptions/00000000-0000-0000-0000-000000000000/resourcegroups/MC_clitest000001_cliakstest000002_westus2/providers/Microsoft.ManagedIdentity/userAssignedIdentities/cliakstest000002-agentpool\",\n
        \    \"clientId\":\"00000000-0000-0000-0000-000000000001\",\n     \"objectId\":\"00000000-0000-0000-0000-000000000001\"\n
        \   }\n   },\n   \"disableLocalAccounts\": false,\n   \"securityProfile\":
        {},\n   \"storageProfile\": {\n    \"diskCSIDriver\": {\n     \"enabled\":
        true\n    },\n    \"fileCSIDriver\": {\n     \"enabled\": true\n    },\n    \"snapshotController\":
        {\n     \"enabled\": true\n    }\n   },\n   \"oidcIssuerProfile\": {\n    \"enabled\":
        false\n   },\n   \"workloadAutoScalerProfile\": {}\n  },\n  \"identity\":
        {\n   \"type\": \"SystemAssigned\",\n   \"principalId\":\"00000000-0000-0000-0000-000000000001\",\n
        \  \"tenantId\": \"72f988bf-86f1-41af-91ab-2d7cd011db47\"\n  },\n  \"sku\":
        {\n   \"name\": \"Base\",\n   \"tier\": \"Free\"\n  }\n }"
=======
      string: "{\n  \"id\": \"/subscriptions/00000000-0000-0000-0000-000000000000/resourcegroups/clitest000001/providers/Microsoft.ContainerService/managedClusters/cliakstest000002\"\
        ,\n  \"location\": \"westus2\",\n  \"name\": \"cliakstest000002\",\n  \"type\"\
        : \"Microsoft.ContainerService/ManagedClusters\",\n  \"properties\": {\n \
        \  \"provisioningState\": \"Succeeded\",\n   \"powerState\": {\n    \"code\"\
        : \"Running\"\n   },\n   \"kubernetesVersion\": \"1.25.6\",\n   \"currentKubernetesVersion\"\
        : \"1.25.6\",\n   \"dnsPrefix\": \"cliakstest-clitestsosqgakuw-8ecadf\",\n\
        \   \"fqdn\": \"cliakstest-clitestsosqgakuw-8ecadf-w92znmf8.hcp.westus2.azmk8s.io\"\
        ,\n   \"azurePortalFQDN\": \"cliakstest-clitestsosqgakuw-8ecadf-w92znmf8.portal.hcp.westus2.azmk8s.io\"\
        ,\n   \"agentPoolProfiles\": [\n    {\n     \"name\": \"nodepool1\",\n   \
        \  \"count\": 3,\n     \"vmSize\": \"Standard_DS2_v2\",\n     \"osDiskSizeGB\"\
        : 128,\n     \"osDiskType\": \"Managed\",\n     \"kubeletDiskType\": \"OS\"\
        ,\n     \"maxPods\": 110,\n     \"type\": \"VirtualMachineScaleSets\",\n \
        \    \"enableAutoScaling\": false,\n     \"provisioningState\": \"Succeeded\"\
        ,\n     \"powerState\": {\n      \"code\": \"Running\"\n     },\n     \"orchestratorVersion\"\
        : \"1.25.6\",\n     \"currentOrchestratorVersion\": \"1.25.6\",\n     \"enableNodePublicIP\"\
        : false,\n     \"mode\": \"System\",\n     \"enableEncryptionAtHost\": false,\n\
        \     \"enableUltraSSD\": false,\n     \"osType\": \"Linux\",\n     \"osSKU\"\
        : \"Ubuntu\",\n     \"nodeImageVersion\": \"AKSUbuntu-2204gen2containerd-202306.01.0\"\
        ,\n     \"upgradeSettings\": {},\n     \"enableFIPS\": false\n    }\n   ],\n\
        \   \"linuxProfile\": {\n    \"adminUsername\": \"azureuser\",\n    \"ssh\"\
        : {\n     \"publicKeys\": [\n      {\n       \"keyData\": \"ssh-rsa AAAAB3NzaC1yc2EAAAADAQABAAACAQCbIg1guRHbI0lV11wWDt1r2cUdcNd27CJsg+SfgC7miZeubtwUhbsPdhMQsfDyhOWHq1+ZL0M+nJZV63d/1dhmhtgyOqejUwrPlzKhydsbrsdUor+JmNJDdW01v7BXHyuymT8G4s09jCasNOwiufbP/qp72ruu0bIA1nySsvlf9pCQAuFkAnVnf/rFhUlOkhtRpwcq8SUNY2zRHR/EKb/4NWY1JzR4sa3q2fWIJdrrX0DvLoa5g9bIEd4Df79ba7v+yiUBOS0zT2ll+z4g9izHK3EO5d8hL4jYxcjKs+wcslSYRWrascfscLgMlMGh0CdKeNTDjHpGPncaf3Z+FwwwjWeuiNBxv7bJo13/8B/098KlVDl4GZqsoBCEjPyJfV6hO0y/LkRGkk7oHWKgeWAfKtfLItRp00eZ4fcJNK9kCaSMmEugoZWcI7NGbZXzqFWqbpRI7NcDP9+WIQ+i9U5vqWsqd/zng4kbuAJ6UuKqIzB0upYrLShfQE3SAck8oaLhJqqq56VfDuASNpJKidV+zq27HfSBmbXnkR/5AK337dc3MXKJypoK/QPMLKUAP5XLPbs+NddJQV7EZXd29DLgp+fRIg3edpKdO7ZErWhv7d+3Kws+e1Y+ypmR2WIVSwVyBEUfgv2C8Ts9gnTF4pNcEY/S2aBicz5Ew2+jdyGNQQ==\
        \ test@example.com\\n\"\n      }\n     ]\n    }\n   },\n   \"servicePrincipalProfile\"\
        : {\n    \"clientId\":\"00000000-0000-0000-0000-000000000001\"\n   },\n  \
        \ \"addonProfiles\": {\n    \"openServiceMesh\": {\n     \"enabled\": true,\n\
        \     \"config\": null\n    }\n   },\n   \"nodeResourceGroup\": \"MC_clitest000001_cliakstest000002_westus2\"\
        ,\n   \"enableRBAC\": true,\n   \"supportPlan\": \"KubernetesOfficial\",\n\
        \   \"networkProfile\": {\n    \"networkPlugin\": \"kubenet\",\n    \"loadBalancerSku\"\
        : \"Standard\",\n    \"loadBalancerProfile\": {\n     \"managedOutboundIPs\"\
        : {\n      \"count\": 1\n     },\n     \"effectiveOutboundIPs\": [\n     \
        \ {\n       \"id\": \"/subscriptions/00000000-0000-0000-0000-000000000000/resourceGroups/MC_clitest000001_cliakstest000002_westus2/providers/Microsoft.Network/publicIPAddresses/c5b0405f-9a46-452e-b015-434c95c662ba\"\
        \n      }\n     ]\n    },\n    \"podCidr\": \"10.244.0.0/16\",\n    \"serviceCidr\"\
        : \"10.0.0.0/16\",\n    \"dnsServiceIP\": \"10.0.0.10\",\n    \"outboundType\"\
        : \"loadBalancer\",\n    \"podCidrs\": [\n     \"10.244.0.0/16\"\n    ],\n\
        \    \"serviceCidrs\": [\n     \"10.0.0.0/16\"\n    ],\n    \"ipFamilies\"\
        : [\n     \"IPv4\"\n    ]\n   },\n   \"maxAgentPools\": 100,\n   \"identityProfile\"\
        : {\n    \"kubeletidentity\": {\n     \"resourceId\": \"/subscriptions/00000000-0000-0000-0000-000000000000/resourcegroups/MC_clitest000001_cliakstest000002_westus2/providers/Microsoft.ManagedIdentity/userAssignedIdentities/cliakstest000002-agentpool\"\
        ,\n     \"clientId\":\"00000000-0000-0000-0000-000000000001\",\n     \"objectId\"\
        :\"00000000-0000-0000-0000-000000000001\"\n    }\n   },\n   \"disableLocalAccounts\"\
        : false,\n   \"securityProfile\": {},\n   \"storageProfile\": {\n    \"diskCSIDriver\"\
        : {\n     \"enabled\": true\n    },\n    \"fileCSIDriver\": {\n     \"enabled\"\
        : true\n    },\n    \"snapshotController\": {\n     \"enabled\": true\n  \
        \  }\n   },\n   \"oidcIssuerProfile\": {\n    \"enabled\": false\n   },\n\
        \   \"workloadAutoScalerProfile\": {}\n  },\n  \"identity\": {\n   \"type\"\
        : \"SystemAssigned\",\n   \"principalId\":\"00000000-0000-0000-0000-000000000001\"\
        ,\n   \"tenantId\": \"72f988bf-86f1-41af-91ab-2d7cd011db47\"\n  },\n  \"sku\"\
        : {\n   \"name\": \"Base\",\n   \"tier\": \"Free\"\n  }\n }"
>>>>>>> 27d920ec
    headers:
      cache-control:
      - no-cache
      content-length:
<<<<<<< HEAD
      - '4060'
      content-type:
      - application/json
      date:
      - Sat, 29 Apr 2023 10:23:29 GMT
=======
      - '4350'
      content-type:
      - application/json
      date:
      - Thu, 15 Jun 2023 16:22:47 GMT
>>>>>>> 27d920ec
      expires:
      - '-1'
      pragma:
      - no-cache
      server:
      - nginx
      strict-transport-security:
      - max-age=31536000; includeSubDomains
      transfer-encoding:
      - chunked
      vary:
      - Accept-Encoding
      x-content-type-options:
      - nosniff
    status:
      code: 200
      message: OK
version: 1<|MERGE_RESOLUTION|>--- conflicted
+++ resolved
@@ -13,13 +13,8 @@
       ParameterSetName:
       - --resource-group --name --enable-managed-identity -a --ssh-key-value -o
       User-Agent:
-<<<<<<< HEAD
-      - AZURECLI/2.48.1 azsdk-python-azure-mgmt-containerservice/22.1.0 Python/3.8.10
-        (Linux-5.15.0-1033-azure-x86_64-with-glibc2.29)
-=======
-      - AZURECLI/2.49.0 azsdk-python-azure-mgmt-containerservice/23.0.0 Python/3.8.16
-        (macOS-13.4-arm64-arm-64bit)
->>>>>>> 27d920ec
+      - AZURECLI/2.49.0 azsdk-python-azure-mgmt-containerservice/23.0.0 Python/3.8.16
+        (macOS-13.4-arm64-arm-64bit)
     method: GET
     uri: https://management.azure.com/subscriptions/00000000-0000-0000-0000-000000000000/resourceGroups/clitest000001/providers/Microsoft.ContainerService/managedClusters/cliakstest000002?api-version=2023-05-01
   response:
@@ -35,11 +30,7 @@
       content-type:
       - application/json; charset=utf-8
       date:
-<<<<<<< HEAD
-      - Sat, 29 Apr 2023 10:17:22 GMT
-=======
       - Thu, 15 Jun 2023 16:18:37 GMT
->>>>>>> 27d920ec
       expires:
       - '-1'
       pragma:
@@ -67,37 +58,21 @@
       ParameterSetName:
       - --resource-group --name --enable-managed-identity -a --ssh-key-value -o
       User-Agent:
-<<<<<<< HEAD
-      - AZURECLI/2.48.1 azsdk-python-azure-mgmt-resource/22.0.0 Python/3.8.10 (Linux-5.15.0-1033-azure-x86_64-with-glibc2.29)
-=======
       - AZURECLI/2.49.0 azsdk-python-azure-mgmt-resource/22.0.0 Python/3.8.16 (macOS-13.4-arm64-arm-64bit)
->>>>>>> 27d920ec
     method: GET
     uri: https://management.azure.com/subscriptions/00000000-0000-0000-0000-000000000000/resourcegroups/clitest000001?api-version=2022-09-01
   response:
     body:
-<<<<<<< HEAD
-      string: '{"id":"/subscriptions/00000000-0000-0000-0000-000000000000/resourceGroups/clitest000001","name":"clitest000001","type":"Microsoft.Resources/resourceGroups","location":"westus2","tags":{"product":"azurecli","cause":"automation","test":"test_aks_create_with_openservicemesh_addon","date":"2023-04-29T10:17:23Z"},"properties":{"provisioningState":"Succeeded"}}'
-=======
       string: '{"id":"/subscriptions/00000000-0000-0000-0000-000000000000/resourceGroups/clitest000001","name":"clitest000001","type":"Microsoft.Resources/resourceGroups","location":"westus2","tags":{"product":"azurecli","cause":"automation","test":"test_aks_create_with_openservicemesh_addon","date":"2023-06-15T16:18:35Z","module":"acs"},"properties":{"provisioningState":"Succeeded"}}'
->>>>>>> 27d920ec
-    headers:
-      cache-control:
-      - no-cache
-      content-length:
-<<<<<<< HEAD
-      - '357'
+    headers:
+      cache-control:
+      - no-cache
+      content-length:
+      - '372'
       content-type:
       - application/json; charset=utf-8
       date:
-      - Sat, 29 Apr 2023 10:17:22 GMT
-=======
-      - '372'
-      content-type:
-      - application/json; charset=utf-8
-      date:
       - Thu, 15 Jun 2023 16:18:37 GMT
->>>>>>> 27d920ec
       expires:
       - '-1'
       pragma:
@@ -113,33 +88,19 @@
       message: OK
 - request:
     body: '{"location": "westus2", "identity": {"type": "SystemAssigned"}, "properties":
-<<<<<<< HEAD
-      {"kubernetesVersion": "", "dnsPrefix": "cliakstest-clitestjy56r3xlf-79a739",
-=======
       {"kubernetesVersion": "", "dnsPrefix": "cliakstest-clitestsosqgakuw-8ecadf",
->>>>>>> 27d920ec
       "agentPoolProfiles": [{"count": 3, "vmSize": "Standard_DS2_v2", "osDiskSizeGB":
       0, "osType": "Linux", "enableAutoScaling": false, "type": "VirtualMachineScaleSets",
       "mode": "System", "orchestratorVersion": "", "upgradeSettings": {}, "enableNodePublicIP":
       false, "scaleSetPriority": "Regular", "scaleSetEvictionPolicy": "Delete", "spotMaxPrice":
       -1.0, "nodeTaints": [], "enableEncryptionAtHost": false, "enableUltraSSD": false,
       "enableFIPS": false, "name": "nodepool1"}], "linuxProfile": {"adminUsername":
-<<<<<<< HEAD
-      "azureuser", "ssh": {"publicKeys": [{"keyData": "ssh-rsa AAAAB3NzaC1yc2EAAAADAQABAAABAQCvBk9v4/Qo7XJWIY7AItmm8ohKhV9Y2z/SA5RKWk4BUCpK4ElHu8ia+QREfb7nmO5LtydRi7glVKNjUWUeaSC1PTmk2Z421whqvLRgF6XquFUcEC+VZG54EiS7j6hc2G3Af76vCZQQIQ7fKB8gngJXVb4QjbKVkoORamBKaSQ5MoAPF9GeSPfDesETM/jcE60BguHKjSTXhfsvgs6/iuUSPQ7duXwFtlpQy8WwA6ymGj4ehF0y8NXP6fjEajHDhPjPDkyuKBFTScflrLRryURmRyyICLt40vd+gaiyYCmREJxZNT/7J1pKmlpLNJejqDgXJ97xeyv4flTL7XRSgWV5
-      azcli_aks_live_test@example.com\n"}]}}, "addonProfiles": {"openServiceMesh":
-      {"enabled": true, "config": {}}}, "enableRBAC": true, "networkProfile": {"networkPlugin":
-      "kubenet", "podCidr": "10.244.0.0/16", "serviceCidr": "10.0.0.0/16", "dnsServiceIP":
-      "10.0.0.10", "dockerBridgeCidr": "172.17.0.1/16", "outboundType": "loadBalancer",
-      "loadBalancerSku": "standard"}, "disableLocalAccounts": false, "storageProfile":
-      {}}}'
-=======
       "azureuser", "ssh": {"publicKeys": [{"keyData": "ssh-rsa AAAAB3NzaC1yc2EAAAADAQABAAACAQCbIg1guRHbI0lV11wWDt1r2cUdcNd27CJsg+SfgC7miZeubtwUhbsPdhMQsfDyhOWHq1+ZL0M+nJZV63d/1dhmhtgyOqejUwrPlzKhydsbrsdUor+JmNJDdW01v7BXHyuymT8G4s09jCasNOwiufbP/qp72ruu0bIA1nySsvlf9pCQAuFkAnVnf/rFhUlOkhtRpwcq8SUNY2zRHR/EKb/4NWY1JzR4sa3q2fWIJdrrX0DvLoa5g9bIEd4Df79ba7v+yiUBOS0zT2ll+z4g9izHK3EO5d8hL4jYxcjKs+wcslSYRWrascfscLgMlMGh0CdKeNTDjHpGPncaf3Z+FwwwjWeuiNBxv7bJo13/8B/098KlVDl4GZqsoBCEjPyJfV6hO0y/LkRGkk7oHWKgeWAfKtfLItRp00eZ4fcJNK9kCaSMmEugoZWcI7NGbZXzqFWqbpRI7NcDP9+WIQ+i9U5vqWsqd/zng4kbuAJ6UuKqIzB0upYrLShfQE3SAck8oaLhJqqq56VfDuASNpJKidV+zq27HfSBmbXnkR/5AK337dc3MXKJypoK/QPMLKUAP5XLPbs+NddJQV7EZXd29DLgp+fRIg3edpKdO7ZErWhv7d+3Kws+e1Y+ypmR2WIVSwVyBEUfgv2C8Ts9gnTF4pNcEY/S2aBicz5Ew2+jdyGNQQ==
       test@example.com\n"}]}}, "addonProfiles": {"openServiceMesh": {"enabled": true,
       "config": {}}}, "enableRBAC": true, "networkProfile": {"networkPlugin": "kubenet",
       "podCidr": "10.244.0.0/16", "serviceCidr": "10.0.0.0/16", "dnsServiceIP": "10.0.0.10",
       "outboundType": "loadBalancer", "loadBalancerSku": "standard"}, "disableLocalAccounts":
       false, "storageProfile": {}}}'
->>>>>>> 27d920ec
     headers:
       Accept:
       - application/json
@@ -156,70 +117,12 @@
       ParameterSetName:
       - --resource-group --name --enable-managed-identity -a --ssh-key-value -o
       User-Agent:
-<<<<<<< HEAD
-      - AZURECLI/2.48.1 azsdk-python-azure-mgmt-containerservice/22.1.0 Python/3.8.10
-        (Linux-5.15.0-1033-azure-x86_64-with-glibc2.29)
-=======
-      - AZURECLI/2.49.0 azsdk-python-azure-mgmt-containerservice/23.0.0 Python/3.8.16
-        (macOS-13.4-arm64-arm-64bit)
->>>>>>> 27d920ec
+      - AZURECLI/2.49.0 azsdk-python-azure-mgmt-containerservice/23.0.0 Python/3.8.16
+        (macOS-13.4-arm64-arm-64bit)
     method: PUT
     uri: https://management.azure.com/subscriptions/00000000-0000-0000-0000-000000000000/resourceGroups/clitest000001/providers/Microsoft.ContainerService/managedClusters/cliakstest000002?api-version=2023-05-01
   response:
     body:
-<<<<<<< HEAD
-      string: "{\n  \"id\": \"/subscriptions/00000000-0000-0000-0000-000000000000/resourcegroups/clitest000001/providers/Microsoft.ContainerService/managedClusters/cliakstest000002\",\n
-        \ \"location\": \"westus2\",\n  \"name\": \"cliakstest000002\",\n  \"type\":
-        \"Microsoft.ContainerService/ManagedClusters\",\n  \"properties\": {\n   \"provisioningState\":
-        \"Creating\",\n   \"powerState\": {\n    \"code\": \"Running\"\n   },\n   \"kubernetesVersion\":
-        \"1.25.6\",\n   \"currentKubernetesVersion\": \"1.25.6\",\n   \"dnsPrefix\":
-        \"cliakstest-clitestjy56r3xlf-79a739\",\n   \"fqdn\": \"cliakstest-clitestjy56r3xlf-79a739-tnqgh0ez.hcp.westus2.azmk8s.io\",\n
-        \  \"azurePortalFQDN\": \"cliakstest-clitestjy56r3xlf-79a739-tnqgh0ez.portal.hcp.westus2.azmk8s.io\",\n
-        \  \"agentPoolProfiles\": [\n    {\n     \"name\": \"nodepool1\",\n     \"count\":
-        3,\n     \"vmSize\": \"Standard_DS2_v2\",\n     \"osDiskSizeGB\": 128,\n     \"osDiskType\":
-        \"Managed\",\n     \"kubeletDiskType\": \"OS\",\n     \"maxPods\": 110,\n
-        \    \"type\": \"VirtualMachineScaleSets\",\n     \"enableAutoScaling\": false,\n
-        \    \"provisioningState\": \"Creating\",\n     \"powerState\": {\n      \"code\":
-        \"Running\"\n     },\n     \"orchestratorVersion\": \"1.25.6\",\n     \"currentOrchestratorVersion\":
-        \"1.25.6\",\n     \"enableNodePublicIP\": false,\n     \"mode\": \"System\",\n
-        \    \"enableEncryptionAtHost\": false,\n     \"enableUltraSSD\": false,\n
-        \    \"osType\": \"Linux\",\n     \"osSKU\": \"Ubuntu\",\n     \"nodeImageVersion\":
-        \"AKSUbuntu-2204gen2containerd-202304.10.0\",\n     \"upgradeSettings\": {},\n
-        \    \"enableFIPS\": false\n    }\n   ],\n   \"linuxProfile\": {\n    \"adminUsername\":
-        \"azureuser\",\n    \"ssh\": {\n     \"publicKeys\": [\n      {\n       \"keyData\":
-        \"ssh-rsa AAAAB3NzaC1yc2EAAAADAQABAAABAQCvBk9v4/Qo7XJWIY7AItmm8ohKhV9Y2z/SA5RKWk4BUCpK4ElHu8ia+QREfb7nmO5LtydRi7glVKNjUWUeaSC1PTmk2Z421whqvLRgF6XquFUcEC+VZG54EiS7j6hc2G3Af76vCZQQIQ7fKB8gngJXVb4QjbKVkoORamBKaSQ5MoAPF9GeSPfDesETM/jcE60BguHKjSTXhfsvgs6/iuUSPQ7duXwFtlpQy8WwA6ymGj4ehF0y8NXP6fjEajHDhPjPDkyuKBFTScflrLRryURmRyyICLt40vd+gaiyYCmREJxZNT/7J1pKmlpLNJejqDgXJ97xeyv4flTL7XRSgWV5
-        azcli_aks_live_test@example.com\\n\"\n      }\n     ]\n    }\n   },\n   \"servicePrincipalProfile\":
-        {\n    \"clientId\":\"00000000-0000-0000-0000-000000000001\"\n   },\n   \"addonProfiles\":
-        {\n    \"openServiceMesh\": {\n     \"enabled\": true,\n     \"config\": null\n
-        \   }\n   },\n   \"nodeResourceGroup\": \"MC_clitest000001_cliakstest000002_westus2\",\n
-        \  \"enableRBAC\": true,\n   \"enableLTS\": \"KubernetesOfficial\",\n   \"networkProfile\":
-        {\n    \"networkPlugin\": \"kubenet\",\n    \"loadBalancerSku\": \"standard\",\n
-        \   \"loadBalancerProfile\": {\n     \"managedOutboundIPs\": {\n      \"count\":
-        1\n     }\n    },\n    \"podCidr\": \"10.244.0.0/16\",\n    \"serviceCidr\":
-        \"10.0.0.0/16\",\n    \"dnsServiceIP\": \"10.0.0.10\",\n    \"dockerBridgeCidr\":
-        \"172.17.0.1/16\",\n    \"outboundType\": \"loadBalancer\",\n    \"podCidrs\":
-        [\n     \"10.244.0.0/16\"\n    ],\n    \"serviceCidrs\": [\n     \"10.0.0.0/16\"\n
-        \   ],\n    \"ipFamilies\": [\n     \"IPv4\"\n    ]\n   },\n   \"maxAgentPools\":
-        100,\n   \"disableLocalAccounts\": false,\n   \"securityProfile\": {},\n   \"storageProfile\":
-        {\n    \"diskCSIDriver\": {\n     \"enabled\": true\n    },\n    \"fileCSIDriver\":
-        {\n     \"enabled\": true\n    },\n    \"snapshotController\": {\n     \"enabled\":
-        true\n    }\n   },\n   \"oidcIssuerProfile\": {\n    \"enabled\": false\n
-        \  },\n   \"workloadAutoScalerProfile\": {}\n  },\n  \"identity\": {\n   \"type\":
-        \"SystemAssigned\",\n   \"principalId\":\"00000000-0000-0000-0000-000000000001\",\n
-        \  \"tenantId\": \"72f988bf-86f1-41af-91ab-2d7cd011db47\"\n  },\n  \"sku\":
-        {\n   \"name\": \"Base\",\n   \"tier\": \"Free\"\n  }\n }"
-    headers:
-      azure-asyncoperation:
-      - https://management.azure.com/subscriptions/00000000-0000-0000-0000-000000000000/providers/Microsoft.ContainerService/locations/westus2/operations/ba20ec93-2b80-4158-b092-3c714304c6fb?api-version=2016-03-30
-      cache-control:
-      - no-cache
-      content-length:
-      - '3407'
-      content-type:
-      - application/json
-      date:
-      - Sat, 29 Apr 2023 10:17:27 GMT
-=======
       string: "{\n  \"id\": \"/subscriptions/00000000-0000-0000-0000-000000000000/resourcegroups/clitest000001/providers/Microsoft.ContainerService/managedClusters/cliakstest000002\"\
         ,\n  \"location\": \"westus2\",\n  \"name\": \"cliakstest000002\",\n  \"type\"\
         : \"Microsoft.ContainerService/ManagedClusters\",\n  \"properties\": {\n \
@@ -272,7 +175,6 @@
       - application/json
       date:
       - Thu, 15 Jun 2023 16:18:46 GMT
->>>>>>> 27d920ec
       expires:
       - '-1'
       pragma:
@@ -302,15 +204,14 @@
       ParameterSetName:
       - --resource-group --name --enable-managed-identity -a --ssh-key-value -o
       User-Agent:
-<<<<<<< HEAD
-      - AZURECLI/2.48.1 azsdk-python-azure-mgmt-containerservice/22.1.0 Python/3.8.10
-        (Linux-5.15.0-1033-azure-x86_64-with-glibc2.29)
-    method: GET
-    uri: https://management.azure.com/subscriptions/00000000-0000-0000-0000-000000000000/providers/Microsoft.ContainerService/locations/westus2/operations/ba20ec93-2b80-4158-b092-3c714304c6fb?api-version=2016-03-30
-  response:
-    body:
-      string: "{\n  \"name\": \"93ec20ba-802b-5841-b092-3c714304c6fb\",\n  \"status\":
-        \"InProgress\",\n  \"startTime\": \"2023-04-29T10:17:27.5847475Z\"\n }"
+      - AZURECLI/2.49.0 azsdk-python-azure-mgmt-containerservice/23.0.0 Python/3.8.16
+        (macOS-13.4-arm64-arm-64bit)
+    method: GET
+    uri: https://management.azure.com/subscriptions/00000000-0000-0000-0000-000000000000/providers/Microsoft.ContainerService/locations/westus2/operations/065c5089-6237-49af-99f7-0b6c96c76dcf?api-version=2016-03-30
+  response:
+    body:
+      string: "{\n  \"name\": \"89505c06-3762-af49-99f7-0b6c96c76dcf\",\n  \"status\"\
+        : \"InProgress\",\n  \"startTime\": \"2023-06-15T16:18:44.5570173Z\"\n }"
     headers:
       cache-control:
       - no-cache
@@ -319,46 +220,46 @@
       content-type:
       - application/json
       date:
-      - Sat, 29 Apr 2023 10:17:27 GMT
-      expires:
-      - '-1'
-      pragma:
-      - no-cache
-      server:
-      - nginx
-      strict-transport-security:
-      - max-age=31536000; includeSubDomains
-      transfer-encoding:
-      - chunked
-      vary:
-      - Accept-Encoding
-      x-content-type-options:
-      - nosniff
-    status:
-      code: 200
-      message: OK
-- request:
-    body: null
-    headers:
-      Accept:
-      - '*/*'
-      Accept-Encoding:
-      - gzip, deflate
-      CommandName:
-      - aks create
-      Connection:
-      - keep-alive
-      ParameterSetName:
-      - --resource-group --name --enable-managed-identity -a --ssh-key-value -o
-      User-Agent:
-      - AZURECLI/2.48.1 azsdk-python-azure-mgmt-containerservice/22.1.0 Python/3.8.10
-        (Linux-5.15.0-1033-azure-x86_64-with-glibc2.29)
-    method: GET
-    uri: https://management.azure.com/subscriptions/00000000-0000-0000-0000-000000000000/providers/Microsoft.ContainerService/locations/westus2/operations/ba20ec93-2b80-4158-b092-3c714304c6fb?api-version=2016-03-30
-  response:
-    body:
-      string: "{\n  \"name\": \"93ec20ba-802b-5841-b092-3c714304c6fb\",\n  \"status\":
-        \"InProgress\",\n  \"startTime\": \"2023-04-29T10:17:27.5847475Z\"\n }"
+      - Thu, 15 Jun 2023 16:18:46 GMT
+      expires:
+      - '-1'
+      pragma:
+      - no-cache
+      server:
+      - nginx
+      strict-transport-security:
+      - max-age=31536000; includeSubDomains
+      transfer-encoding:
+      - chunked
+      vary:
+      - Accept-Encoding
+      x-content-type-options:
+      - nosniff
+    status:
+      code: 200
+      message: OK
+- request:
+    body: null
+    headers:
+      Accept:
+      - '*/*'
+      Accept-Encoding:
+      - gzip, deflate
+      CommandName:
+      - aks create
+      Connection:
+      - keep-alive
+      ParameterSetName:
+      - --resource-group --name --enable-managed-identity -a --ssh-key-value -o
+      User-Agent:
+      - AZURECLI/2.49.0 azsdk-python-azure-mgmt-containerservice/23.0.0 Python/3.8.16
+        (macOS-13.4-arm64-arm-64bit)
+    method: GET
+    uri: https://management.azure.com/subscriptions/00000000-0000-0000-0000-000000000000/providers/Microsoft.ContainerService/locations/westus2/operations/065c5089-6237-49af-99f7-0b6c96c76dcf?api-version=2016-03-30
+  response:
+    body:
+      string: "{\n  \"name\": \"89505c06-3762-af49-99f7-0b6c96c76dcf\",\n  \"status\"\
+        : \"InProgress\",\n  \"startTime\": \"2023-06-15T16:18:44.5570173Z\"\n }"
     headers:
       cache-control:
       - no-cache
@@ -367,46 +268,46 @@
       content-type:
       - application/json
       date:
-      - Sat, 29 Apr 2023 10:17:57 GMT
-      expires:
-      - '-1'
-      pragma:
-      - no-cache
-      server:
-      - nginx
-      strict-transport-security:
-      - max-age=31536000; includeSubDomains
-      transfer-encoding:
-      - chunked
-      vary:
-      - Accept-Encoding
-      x-content-type-options:
-      - nosniff
-    status:
-      code: 200
-      message: OK
-- request:
-    body: null
-    headers:
-      Accept:
-      - '*/*'
-      Accept-Encoding:
-      - gzip, deflate
-      CommandName:
-      - aks create
-      Connection:
-      - keep-alive
-      ParameterSetName:
-      - --resource-group --name --enable-managed-identity -a --ssh-key-value -o
-      User-Agent:
-      - AZURECLI/2.48.1 azsdk-python-azure-mgmt-containerservice/22.1.0 Python/3.8.10
-        (Linux-5.15.0-1033-azure-x86_64-with-glibc2.29)
-    method: GET
-    uri: https://management.azure.com/subscriptions/00000000-0000-0000-0000-000000000000/providers/Microsoft.ContainerService/locations/westus2/operations/ba20ec93-2b80-4158-b092-3c714304c6fb?api-version=2016-03-30
-  response:
-    body:
-      string: "{\n  \"name\": \"93ec20ba-802b-5841-b092-3c714304c6fb\",\n  \"status\":
-        \"InProgress\",\n  \"startTime\": \"2023-04-29T10:17:27.5847475Z\"\n }"
+      - Thu, 15 Jun 2023 16:19:16 GMT
+      expires:
+      - '-1'
+      pragma:
+      - no-cache
+      server:
+      - nginx
+      strict-transport-security:
+      - max-age=31536000; includeSubDomains
+      transfer-encoding:
+      - chunked
+      vary:
+      - Accept-Encoding
+      x-content-type-options:
+      - nosniff
+    status:
+      code: 200
+      message: OK
+- request:
+    body: null
+    headers:
+      Accept:
+      - '*/*'
+      Accept-Encoding:
+      - gzip, deflate
+      CommandName:
+      - aks create
+      Connection:
+      - keep-alive
+      ParameterSetName:
+      - --resource-group --name --enable-managed-identity -a --ssh-key-value -o
+      User-Agent:
+      - AZURECLI/2.49.0 azsdk-python-azure-mgmt-containerservice/23.0.0 Python/3.8.16
+        (macOS-13.4-arm64-arm-64bit)
+    method: GET
+    uri: https://management.azure.com/subscriptions/00000000-0000-0000-0000-000000000000/providers/Microsoft.ContainerService/locations/westus2/operations/065c5089-6237-49af-99f7-0b6c96c76dcf?api-version=2016-03-30
+  response:
+    body:
+      string: "{\n  \"name\": \"89505c06-3762-af49-99f7-0b6c96c76dcf\",\n  \"status\"\
+        : \"InProgress\",\n  \"startTime\": \"2023-06-15T16:18:44.5570173Z\"\n }"
     headers:
       cache-control:
       - no-cache
@@ -415,46 +316,46 @@
       content-type:
       - application/json
       date:
-      - Sat, 29 Apr 2023 10:18:28 GMT
-      expires:
-      - '-1'
-      pragma:
-      - no-cache
-      server:
-      - nginx
-      strict-transport-security:
-      - max-age=31536000; includeSubDomains
-      transfer-encoding:
-      - chunked
-      vary:
-      - Accept-Encoding
-      x-content-type-options:
-      - nosniff
-    status:
-      code: 200
-      message: OK
-- request:
-    body: null
-    headers:
-      Accept:
-      - '*/*'
-      Accept-Encoding:
-      - gzip, deflate
-      CommandName:
-      - aks create
-      Connection:
-      - keep-alive
-      ParameterSetName:
-      - --resource-group --name --enable-managed-identity -a --ssh-key-value -o
-      User-Agent:
-      - AZURECLI/2.48.1 azsdk-python-azure-mgmt-containerservice/22.1.0 Python/3.8.10
-        (Linux-5.15.0-1033-azure-x86_64-with-glibc2.29)
-    method: GET
-    uri: https://management.azure.com/subscriptions/00000000-0000-0000-0000-000000000000/providers/Microsoft.ContainerService/locations/westus2/operations/ba20ec93-2b80-4158-b092-3c714304c6fb?api-version=2016-03-30
-  response:
-    body:
-      string: "{\n  \"name\": \"93ec20ba-802b-5841-b092-3c714304c6fb\",\n  \"status\":
-        \"InProgress\",\n  \"startTime\": \"2023-04-29T10:17:27.5847475Z\"\n }"
+      - Thu, 15 Jun 2023 16:19:46 GMT
+      expires:
+      - '-1'
+      pragma:
+      - no-cache
+      server:
+      - nginx
+      strict-transport-security:
+      - max-age=31536000; includeSubDomains
+      transfer-encoding:
+      - chunked
+      vary:
+      - Accept-Encoding
+      x-content-type-options:
+      - nosniff
+    status:
+      code: 200
+      message: OK
+- request:
+    body: null
+    headers:
+      Accept:
+      - '*/*'
+      Accept-Encoding:
+      - gzip, deflate
+      CommandName:
+      - aks create
+      Connection:
+      - keep-alive
+      ParameterSetName:
+      - --resource-group --name --enable-managed-identity -a --ssh-key-value -o
+      User-Agent:
+      - AZURECLI/2.49.0 azsdk-python-azure-mgmt-containerservice/23.0.0 Python/3.8.16
+        (macOS-13.4-arm64-arm-64bit)
+    method: GET
+    uri: https://management.azure.com/subscriptions/00000000-0000-0000-0000-000000000000/providers/Microsoft.ContainerService/locations/westus2/operations/065c5089-6237-49af-99f7-0b6c96c76dcf?api-version=2016-03-30
+  response:
+    body:
+      string: "{\n  \"name\": \"89505c06-3762-af49-99f7-0b6c96c76dcf\",\n  \"status\"\
+        : \"InProgress\",\n  \"startTime\": \"2023-06-15T16:18:44.5570173Z\"\n }"
     headers:
       cache-control:
       - no-cache
@@ -463,46 +364,46 @@
       content-type:
       - application/json
       date:
-      - Sat, 29 Apr 2023 10:18:58 GMT
-      expires:
-      - '-1'
-      pragma:
-      - no-cache
-      server:
-      - nginx
-      strict-transport-security:
-      - max-age=31536000; includeSubDomains
-      transfer-encoding:
-      - chunked
-      vary:
-      - Accept-Encoding
-      x-content-type-options:
-      - nosniff
-    status:
-      code: 200
-      message: OK
-- request:
-    body: null
-    headers:
-      Accept:
-      - '*/*'
-      Accept-Encoding:
-      - gzip, deflate
-      CommandName:
-      - aks create
-      Connection:
-      - keep-alive
-      ParameterSetName:
-      - --resource-group --name --enable-managed-identity -a --ssh-key-value -o
-      User-Agent:
-      - AZURECLI/2.48.1 azsdk-python-azure-mgmt-containerservice/22.1.0 Python/3.8.10
-        (Linux-5.15.0-1033-azure-x86_64-with-glibc2.29)
-    method: GET
-    uri: https://management.azure.com/subscriptions/00000000-0000-0000-0000-000000000000/providers/Microsoft.ContainerService/locations/westus2/operations/ba20ec93-2b80-4158-b092-3c714304c6fb?api-version=2016-03-30
-  response:
-    body:
-      string: "{\n  \"name\": \"93ec20ba-802b-5841-b092-3c714304c6fb\",\n  \"status\":
-        \"InProgress\",\n  \"startTime\": \"2023-04-29T10:17:27.5847475Z\"\n }"
+      - Thu, 15 Jun 2023 16:20:16 GMT
+      expires:
+      - '-1'
+      pragma:
+      - no-cache
+      server:
+      - nginx
+      strict-transport-security:
+      - max-age=31536000; includeSubDomains
+      transfer-encoding:
+      - chunked
+      vary:
+      - Accept-Encoding
+      x-content-type-options:
+      - nosniff
+    status:
+      code: 200
+      message: OK
+- request:
+    body: null
+    headers:
+      Accept:
+      - '*/*'
+      Accept-Encoding:
+      - gzip, deflate
+      CommandName:
+      - aks create
+      Connection:
+      - keep-alive
+      ParameterSetName:
+      - --resource-group --name --enable-managed-identity -a --ssh-key-value -o
+      User-Agent:
+      - AZURECLI/2.49.0 azsdk-python-azure-mgmt-containerservice/23.0.0 Python/3.8.16
+        (macOS-13.4-arm64-arm-64bit)
+    method: GET
+    uri: https://management.azure.com/subscriptions/00000000-0000-0000-0000-000000000000/providers/Microsoft.ContainerService/locations/westus2/operations/065c5089-6237-49af-99f7-0b6c96c76dcf?api-version=2016-03-30
+  response:
+    body:
+      string: "{\n  \"name\": \"89505c06-3762-af49-99f7-0b6c96c76dcf\",\n  \"status\"\
+        : \"InProgress\",\n  \"startTime\": \"2023-06-15T16:18:44.5570173Z\"\n }"
     headers:
       cache-control:
       - no-cache
@@ -511,46 +412,46 @@
       content-type:
       - application/json
       date:
-      - Sat, 29 Apr 2023 10:19:27 GMT
-      expires:
-      - '-1'
-      pragma:
-      - no-cache
-      server:
-      - nginx
-      strict-transport-security:
-      - max-age=31536000; includeSubDomains
-      transfer-encoding:
-      - chunked
-      vary:
-      - Accept-Encoding
-      x-content-type-options:
-      - nosniff
-    status:
-      code: 200
-      message: OK
-- request:
-    body: null
-    headers:
-      Accept:
-      - '*/*'
-      Accept-Encoding:
-      - gzip, deflate
-      CommandName:
-      - aks create
-      Connection:
-      - keep-alive
-      ParameterSetName:
-      - --resource-group --name --enable-managed-identity -a --ssh-key-value -o
-      User-Agent:
-      - AZURECLI/2.48.1 azsdk-python-azure-mgmt-containerservice/22.1.0 Python/3.8.10
-        (Linux-5.15.0-1033-azure-x86_64-with-glibc2.29)
-    method: GET
-    uri: https://management.azure.com/subscriptions/00000000-0000-0000-0000-000000000000/providers/Microsoft.ContainerService/locations/westus2/operations/ba20ec93-2b80-4158-b092-3c714304c6fb?api-version=2016-03-30
-  response:
-    body:
-      string: "{\n  \"name\": \"93ec20ba-802b-5841-b092-3c714304c6fb\",\n  \"status\":
-        \"InProgress\",\n  \"startTime\": \"2023-04-29T10:17:27.5847475Z\"\n }"
+      - Thu, 15 Jun 2023 16:20:47 GMT
+      expires:
+      - '-1'
+      pragma:
+      - no-cache
+      server:
+      - nginx
+      strict-transport-security:
+      - max-age=31536000; includeSubDomains
+      transfer-encoding:
+      - chunked
+      vary:
+      - Accept-Encoding
+      x-content-type-options:
+      - nosniff
+    status:
+      code: 200
+      message: OK
+- request:
+    body: null
+    headers:
+      Accept:
+      - '*/*'
+      Accept-Encoding:
+      - gzip, deflate
+      CommandName:
+      - aks create
+      Connection:
+      - keep-alive
+      ParameterSetName:
+      - --resource-group --name --enable-managed-identity -a --ssh-key-value -o
+      User-Agent:
+      - AZURECLI/2.49.0 azsdk-python-azure-mgmt-containerservice/23.0.0 Python/3.8.16
+        (macOS-13.4-arm64-arm-64bit)
+    method: GET
+    uri: https://management.azure.com/subscriptions/00000000-0000-0000-0000-000000000000/providers/Microsoft.ContainerService/locations/westus2/operations/065c5089-6237-49af-99f7-0b6c96c76dcf?api-version=2016-03-30
+  response:
+    body:
+      string: "{\n  \"name\": \"89505c06-3762-af49-99f7-0b6c96c76dcf\",\n  \"status\"\
+        : \"InProgress\",\n  \"startTime\": \"2023-06-15T16:18:44.5570173Z\"\n }"
     headers:
       cache-control:
       - no-cache
@@ -559,426 +460,38 @@
       content-type:
       - application/json
       date:
-      - Sat, 29 Apr 2023 10:19:57 GMT
-      expires:
-      - '-1'
-      pragma:
-      - no-cache
-      server:
-      - nginx
-      strict-transport-security:
-      - max-age=31536000; includeSubDomains
-      transfer-encoding:
-      - chunked
-      vary:
-      - Accept-Encoding
-      x-content-type-options:
-      - nosniff
-    status:
-      code: 200
-      message: OK
-- request:
-    body: null
-    headers:
-      Accept:
-      - '*/*'
-      Accept-Encoding:
-      - gzip, deflate
-      CommandName:
-      - aks create
-      Connection:
-      - keep-alive
-      ParameterSetName:
-      - --resource-group --name --enable-managed-identity -a --ssh-key-value -o
-      User-Agent:
-      - AZURECLI/2.48.1 azsdk-python-azure-mgmt-containerservice/22.1.0 Python/3.8.10
-        (Linux-5.15.0-1033-azure-x86_64-with-glibc2.29)
-    method: GET
-    uri: https://management.azure.com/subscriptions/00000000-0000-0000-0000-000000000000/providers/Microsoft.ContainerService/locations/westus2/operations/ba20ec93-2b80-4158-b092-3c714304c6fb?api-version=2016-03-30
-  response:
-    body:
-      string: "{\n  \"name\": \"93ec20ba-802b-5841-b092-3c714304c6fb\",\n  \"status\":
-        \"InProgress\",\n  \"startTime\": \"2023-04-29T10:17:27.5847475Z\"\n }"
-=======
-      - AZURECLI/2.49.0 azsdk-python-azure-mgmt-containerservice/23.0.0 Python/3.8.16
-        (macOS-13.4-arm64-arm-64bit)
-    method: GET
-    uri: https://management.azure.com/subscriptions/00000000-0000-0000-0000-000000000000/providers/Microsoft.ContainerService/locations/westus2/operations/065c5089-6237-49af-99f7-0b6c96c76dcf?api-version=2016-03-30
-  response:
-    body:
-      string: "{\n  \"name\": \"89505c06-3762-af49-99f7-0b6c96c76dcf\",\n  \"status\"\
-        : \"InProgress\",\n  \"startTime\": \"2023-06-15T16:18:44.5570173Z\"\n }"
->>>>>>> 27d920ec
-    headers:
-      cache-control:
-      - no-cache
-      content-length:
-      - '126'
-      content-type:
-      - application/json
-      date:
-<<<<<<< HEAD
-      - Sat, 29 Apr 2023 10:20:27 GMT
-=======
-      - Thu, 15 Jun 2023 16:18:46 GMT
->>>>>>> 27d920ec
-      expires:
-      - '-1'
-      pragma:
-      - no-cache
-      server:
-      - nginx
-      strict-transport-security:
-      - max-age=31536000; includeSubDomains
-      transfer-encoding:
-      - chunked
-      vary:
-      - Accept-Encoding
-      x-content-type-options:
-      - nosniff
-    status:
-      code: 200
-      message: OK
-- request:
-    body: null
-    headers:
-      Accept:
-      - '*/*'
-      Accept-Encoding:
-      - gzip, deflate
-      CommandName:
-      - aks create
-      Connection:
-      - keep-alive
-      ParameterSetName:
-      - --resource-group --name --enable-managed-identity -a --ssh-key-value -o
-      User-Agent:
-<<<<<<< HEAD
-      - AZURECLI/2.48.1 azsdk-python-azure-mgmt-containerservice/22.1.0 Python/3.8.10
-        (Linux-5.15.0-1033-azure-x86_64-with-glibc2.29)
-    method: GET
-    uri: https://management.azure.com/subscriptions/00000000-0000-0000-0000-000000000000/providers/Microsoft.ContainerService/locations/westus2/operations/ba20ec93-2b80-4158-b092-3c714304c6fb?api-version=2016-03-30
-  response:
-    body:
-      string: "{\n  \"name\": \"93ec20ba-802b-5841-b092-3c714304c6fb\",\n  \"status\":
-        \"InProgress\",\n  \"startTime\": \"2023-04-29T10:17:27.5847475Z\"\n }"
-=======
-      - AZURECLI/2.49.0 azsdk-python-azure-mgmt-containerservice/23.0.0 Python/3.8.16
-        (macOS-13.4-arm64-arm-64bit)
-    method: GET
-    uri: https://management.azure.com/subscriptions/00000000-0000-0000-0000-000000000000/providers/Microsoft.ContainerService/locations/westus2/operations/065c5089-6237-49af-99f7-0b6c96c76dcf?api-version=2016-03-30
-  response:
-    body:
-      string: "{\n  \"name\": \"89505c06-3762-af49-99f7-0b6c96c76dcf\",\n  \"status\"\
-        : \"InProgress\",\n  \"startTime\": \"2023-06-15T16:18:44.5570173Z\"\n }"
->>>>>>> 27d920ec
-    headers:
-      cache-control:
-      - no-cache
-      content-length:
-      - '126'
-      content-type:
-      - application/json
-      date:
-<<<<<<< HEAD
-      - Sat, 29 Apr 2023 10:20:57 GMT
-=======
-      - Thu, 15 Jun 2023 16:19:16 GMT
->>>>>>> 27d920ec
-      expires:
-      - '-1'
-      pragma:
-      - no-cache
-      server:
-      - nginx
-      strict-transport-security:
-      - max-age=31536000; includeSubDomains
-      transfer-encoding:
-      - chunked
-      vary:
-      - Accept-Encoding
-      x-content-type-options:
-      - nosniff
-    status:
-      code: 200
-      message: OK
-- request:
-    body: null
-    headers:
-      Accept:
-      - '*/*'
-      Accept-Encoding:
-      - gzip, deflate
-      CommandName:
-      - aks create
-      Connection:
-      - keep-alive
-      ParameterSetName:
-      - --resource-group --name --enable-managed-identity -a --ssh-key-value -o
-      User-Agent:
-<<<<<<< HEAD
-      - AZURECLI/2.48.1 azsdk-python-azure-mgmt-containerservice/22.1.0 Python/3.8.10
-        (Linux-5.15.0-1033-azure-x86_64-with-glibc2.29)
-    method: GET
-    uri: https://management.azure.com/subscriptions/00000000-0000-0000-0000-000000000000/providers/Microsoft.ContainerService/locations/westus2/operations/ba20ec93-2b80-4158-b092-3c714304c6fb?api-version=2016-03-30
-  response:
-    body:
-      string: "{\n  \"name\": \"93ec20ba-802b-5841-b092-3c714304c6fb\",\n  \"status\":
-        \"InProgress\",\n  \"startTime\": \"2023-04-29T10:17:27.5847475Z\"\n }"
-=======
-      - AZURECLI/2.49.0 azsdk-python-azure-mgmt-containerservice/23.0.0 Python/3.8.16
-        (macOS-13.4-arm64-arm-64bit)
-    method: GET
-    uri: https://management.azure.com/subscriptions/00000000-0000-0000-0000-000000000000/providers/Microsoft.ContainerService/locations/westus2/operations/065c5089-6237-49af-99f7-0b6c96c76dcf?api-version=2016-03-30
-  response:
-    body:
-      string: "{\n  \"name\": \"89505c06-3762-af49-99f7-0b6c96c76dcf\",\n  \"status\"\
-        : \"InProgress\",\n  \"startTime\": \"2023-06-15T16:18:44.5570173Z\"\n }"
->>>>>>> 27d920ec
-    headers:
-      cache-control:
-      - no-cache
-      content-length:
-      - '126'
-      content-type:
-      - application/json
-      date:
-<<<<<<< HEAD
-      - Sat, 29 Apr 2023 10:21:27 GMT
-=======
-      - Thu, 15 Jun 2023 16:19:46 GMT
->>>>>>> 27d920ec
-      expires:
-      - '-1'
-      pragma:
-      - no-cache
-      server:
-      - nginx
-      strict-transport-security:
-      - max-age=31536000; includeSubDomains
-      transfer-encoding:
-      - chunked
-      vary:
-      - Accept-Encoding
-      x-content-type-options:
-      - nosniff
-    status:
-      code: 200
-      message: OK
-- request:
-    body: null
-    headers:
-      Accept:
-      - '*/*'
-      Accept-Encoding:
-      - gzip, deflate
-      CommandName:
-      - aks create
-      Connection:
-      - keep-alive
-      ParameterSetName:
-      - --resource-group --name --enable-managed-identity -a --ssh-key-value -o
-      User-Agent:
-<<<<<<< HEAD
-      - AZURECLI/2.48.1 azsdk-python-azure-mgmt-containerservice/22.1.0 Python/3.8.10
-        (Linux-5.15.0-1033-azure-x86_64-with-glibc2.29)
-    method: GET
-    uri: https://management.azure.com/subscriptions/00000000-0000-0000-0000-000000000000/providers/Microsoft.ContainerService/locations/westus2/operations/ba20ec93-2b80-4158-b092-3c714304c6fb?api-version=2016-03-30
-  response:
-    body:
-      string: "{\n  \"name\": \"93ec20ba-802b-5841-b092-3c714304c6fb\",\n  \"status\":
-        \"InProgress\",\n  \"startTime\": \"2023-04-29T10:17:27.5847475Z\"\n }"
-=======
-      - AZURECLI/2.49.0 azsdk-python-azure-mgmt-containerservice/23.0.0 Python/3.8.16
-        (macOS-13.4-arm64-arm-64bit)
-    method: GET
-    uri: https://management.azure.com/subscriptions/00000000-0000-0000-0000-000000000000/providers/Microsoft.ContainerService/locations/westus2/operations/065c5089-6237-49af-99f7-0b6c96c76dcf?api-version=2016-03-30
-  response:
-    body:
-      string: "{\n  \"name\": \"89505c06-3762-af49-99f7-0b6c96c76dcf\",\n  \"status\"\
-        : \"InProgress\",\n  \"startTime\": \"2023-06-15T16:18:44.5570173Z\"\n }"
->>>>>>> 27d920ec
-    headers:
-      cache-control:
-      - no-cache
-      content-length:
-      - '126'
-      content-type:
-      - application/json
-      date:
-<<<<<<< HEAD
-      - Sat, 29 Apr 2023 10:21:58 GMT
-=======
-      - Thu, 15 Jun 2023 16:20:16 GMT
->>>>>>> 27d920ec
-      expires:
-      - '-1'
-      pragma:
-      - no-cache
-      server:
-      - nginx
-      strict-transport-security:
-      - max-age=31536000; includeSubDomains
-      transfer-encoding:
-      - chunked
-      vary:
-      - Accept-Encoding
-      x-content-type-options:
-      - nosniff
-    status:
-      code: 200
-      message: OK
-- request:
-    body: null
-    headers:
-      Accept:
-      - '*/*'
-      Accept-Encoding:
-      - gzip, deflate
-      CommandName:
-      - aks create
-      Connection:
-      - keep-alive
-      ParameterSetName:
-      - --resource-group --name --enable-managed-identity -a --ssh-key-value -o
-      User-Agent:
-<<<<<<< HEAD
-      - AZURECLI/2.48.1 azsdk-python-azure-mgmt-containerservice/22.1.0 Python/3.8.10
-        (Linux-5.15.0-1033-azure-x86_64-with-glibc2.29)
-    method: GET
-    uri: https://management.azure.com/subscriptions/00000000-0000-0000-0000-000000000000/providers/Microsoft.ContainerService/locations/westus2/operations/ba20ec93-2b80-4158-b092-3c714304c6fb?api-version=2016-03-30
-  response:
-    body:
-      string: "{\n  \"name\": \"93ec20ba-802b-5841-b092-3c714304c6fb\",\n  \"status\":
-        \"InProgress\",\n  \"startTime\": \"2023-04-29T10:17:27.5847475Z\"\n }"
-=======
-      - AZURECLI/2.49.0 azsdk-python-azure-mgmt-containerservice/23.0.0 Python/3.8.16
-        (macOS-13.4-arm64-arm-64bit)
-    method: GET
-    uri: https://management.azure.com/subscriptions/00000000-0000-0000-0000-000000000000/providers/Microsoft.ContainerService/locations/westus2/operations/065c5089-6237-49af-99f7-0b6c96c76dcf?api-version=2016-03-30
-  response:
-    body:
-      string: "{\n  \"name\": \"89505c06-3762-af49-99f7-0b6c96c76dcf\",\n  \"status\"\
-        : \"InProgress\",\n  \"startTime\": \"2023-06-15T16:18:44.5570173Z\"\n }"
->>>>>>> 27d920ec
-    headers:
-      cache-control:
-      - no-cache
-      content-length:
-      - '126'
-      content-type:
-      - application/json
-      date:
-<<<<<<< HEAD
-      - Sat, 29 Apr 2023 10:22:28 GMT
-=======
-      - Thu, 15 Jun 2023 16:20:47 GMT
->>>>>>> 27d920ec
-      expires:
-      - '-1'
-      pragma:
-      - no-cache
-      server:
-      - nginx
-      strict-transport-security:
-      - max-age=31536000; includeSubDomains
-      transfer-encoding:
-      - chunked
-      vary:
-      - Accept-Encoding
-      x-content-type-options:
-      - nosniff
-    status:
-      code: 200
-      message: OK
-- request:
-    body: null
-    headers:
-      Accept:
-      - '*/*'
-      Accept-Encoding:
-      - gzip, deflate
-      CommandName:
-      - aks create
-      Connection:
-      - keep-alive
-      ParameterSetName:
-      - --resource-group --name --enable-managed-identity -a --ssh-key-value -o
-      User-Agent:
-<<<<<<< HEAD
-      - AZURECLI/2.48.1 azsdk-python-azure-mgmt-containerservice/22.1.0 Python/3.8.10
-        (Linux-5.15.0-1033-azure-x86_64-with-glibc2.29)
-    method: GET
-    uri: https://management.azure.com/subscriptions/00000000-0000-0000-0000-000000000000/providers/Microsoft.ContainerService/locations/westus2/operations/ba20ec93-2b80-4158-b092-3c714304c6fb?api-version=2016-03-30
-  response:
-    body:
-      string: "{\n  \"name\": \"93ec20ba-802b-5841-b092-3c714304c6fb\",\n  \"status\":
-        \"InProgress\",\n  \"startTime\": \"2023-04-29T10:17:27.5847475Z\"\n }"
-=======
-      - AZURECLI/2.49.0 azsdk-python-azure-mgmt-containerservice/23.0.0 Python/3.8.16
-        (macOS-13.4-arm64-arm-64bit)
-    method: GET
-    uri: https://management.azure.com/subscriptions/00000000-0000-0000-0000-000000000000/providers/Microsoft.ContainerService/locations/westus2/operations/065c5089-6237-49af-99f7-0b6c96c76dcf?api-version=2016-03-30
-  response:
-    body:
-      string: "{\n  \"name\": \"89505c06-3762-af49-99f7-0b6c96c76dcf\",\n  \"status\"\
-        : \"InProgress\",\n  \"startTime\": \"2023-06-15T16:18:44.5570173Z\"\n }"
->>>>>>> 27d920ec
-    headers:
-      cache-control:
-      - no-cache
-      content-length:
-      - '126'
-      content-type:
-      - application/json
-      date:
-<<<<<<< HEAD
-      - Sat, 29 Apr 2023 10:22:58 GMT
-=======
       - Thu, 15 Jun 2023 16:21:17 GMT
->>>>>>> 27d920ec
-      expires:
-      - '-1'
-      pragma:
-      - no-cache
-      server:
-      - nginx
-      strict-transport-security:
-      - max-age=31536000; includeSubDomains
-      transfer-encoding:
-      - chunked
-      vary:
-      - Accept-Encoding
-      x-content-type-options:
-      - nosniff
-    status:
-      code: 200
-      message: OK
-- request:
-    body: null
-    headers:
-      Accept:
-      - '*/*'
-      Accept-Encoding:
-      - gzip, deflate
-      CommandName:
-      - aks create
-      Connection:
-      - keep-alive
-      ParameterSetName:
-      - --resource-group --name --enable-managed-identity -a --ssh-key-value -o
-      User-Agent:
-<<<<<<< HEAD
-      - AZURECLI/2.48.1 azsdk-python-azure-mgmt-containerservice/22.1.0 Python/3.8.10
-        (Linux-5.15.0-1033-azure-x86_64-with-glibc2.29)
-    method: GET
-    uri: https://management.azure.com/subscriptions/00000000-0000-0000-0000-000000000000/providers/Microsoft.ContainerService/locations/westus2/operations/ba20ec93-2b80-4158-b092-3c714304c6fb?api-version=2016-03-30
-  response:
-    body:
-      string: "{\n  \"name\": \"93ec20ba-802b-5841-b092-3c714304c6fb\",\n  \"status\":
-        \"Succeeded\",\n  \"startTime\": \"2023-04-29T10:17:27.5847475Z\",\n  \"endTime\":
-        \"2023-04-29T10:23:00.733793Z\"\n }"
-=======
+      expires:
+      - '-1'
+      pragma:
+      - no-cache
+      server:
+      - nginx
+      strict-transport-security:
+      - max-age=31536000; includeSubDomains
+      transfer-encoding:
+      - chunked
+      vary:
+      - Accept-Encoding
+      x-content-type-options:
+      - nosniff
+    status:
+      code: 200
+      message: OK
+- request:
+    body: null
+    headers:
+      Accept:
+      - '*/*'
+      Accept-Encoding:
+      - gzip, deflate
+      CommandName:
+      - aks create
+      Connection:
+      - keep-alive
+      ParameterSetName:
+      - --resource-group --name --enable-managed-identity -a --ssh-key-value -o
+      User-Agent:
       - AZURECLI/2.49.0 azsdk-python-azure-mgmt-containerservice/23.0.0 Python/3.8.16
         (macOS-13.4-arm64-arm-64bit)
     method: GET
@@ -1084,7 +597,6 @@
       string: "{\n  \"name\": \"89505c06-3762-af49-99f7-0b6c96c76dcf\",\n  \"status\"\
         : \"Succeeded\",\n  \"startTime\": \"2023-06-15T16:18:44.5570173Z\",\n  \"\
         endTime\": \"2023-06-15T16:22:26.3885754Z\"\n }"
->>>>>>> 27d920ec
     headers:
       cache-control:
       - no-cache
@@ -1093,99 +605,44 @@
       content-type:
       - application/json
       date:
-<<<<<<< HEAD
-      - Sat, 29 Apr 2023 10:23:28 GMT
-=======
       - Thu, 15 Jun 2023 16:22:47 GMT
->>>>>>> 27d920ec
-      expires:
-      - '-1'
-      pragma:
-      - no-cache
-      server:
-      - nginx
-      strict-transport-security:
-      - max-age=31536000; includeSubDomains
-      transfer-encoding:
-      - chunked
-      vary:
-      - Accept-Encoding
-      x-content-type-options:
-      - nosniff
-    status:
-      code: 200
-      message: OK
-- request:
-    body: null
-    headers:
-      Accept:
-      - '*/*'
-      Accept-Encoding:
-      - gzip, deflate
-      CommandName:
-      - aks create
-      Connection:
-      - keep-alive
-      ParameterSetName:
-      - --resource-group --name --enable-managed-identity -a --ssh-key-value -o
-      User-Agent:
-<<<<<<< HEAD
-      - AZURECLI/2.48.1 azsdk-python-azure-mgmt-containerservice/22.1.0 Python/3.8.10
-        (Linux-5.15.0-1033-azure-x86_64-with-glibc2.29)
-=======
-      - AZURECLI/2.49.0 azsdk-python-azure-mgmt-containerservice/23.0.0 Python/3.8.16
-        (macOS-13.4-arm64-arm-64bit)
->>>>>>> 27d920ec
+      expires:
+      - '-1'
+      pragma:
+      - no-cache
+      server:
+      - nginx
+      strict-transport-security:
+      - max-age=31536000; includeSubDomains
+      transfer-encoding:
+      - chunked
+      vary:
+      - Accept-Encoding
+      x-content-type-options:
+      - nosniff
+    status:
+      code: 200
+      message: OK
+- request:
+    body: null
+    headers:
+      Accept:
+      - '*/*'
+      Accept-Encoding:
+      - gzip, deflate
+      CommandName:
+      - aks create
+      Connection:
+      - keep-alive
+      ParameterSetName:
+      - --resource-group --name --enable-managed-identity -a --ssh-key-value -o
+      User-Agent:
+      - AZURECLI/2.49.0 azsdk-python-azure-mgmt-containerservice/23.0.0 Python/3.8.16
+        (macOS-13.4-arm64-arm-64bit)
     method: GET
     uri: https://management.azure.com/subscriptions/00000000-0000-0000-0000-000000000000/resourceGroups/clitest000001/providers/Microsoft.ContainerService/managedClusters/cliakstest000002?api-version=2023-05-01
   response:
     body:
-<<<<<<< HEAD
-      string: "{\n  \"id\": \"/subscriptions/00000000-0000-0000-0000-000000000000/resourcegroups/clitest000001/providers/Microsoft.ContainerService/managedClusters/cliakstest000002\",\n
-        \ \"location\": \"westus2\",\n  \"name\": \"cliakstest000002\",\n  \"type\":
-        \"Microsoft.ContainerService/ManagedClusters\",\n  \"properties\": {\n   \"provisioningState\":
-        \"Succeeded\",\n   \"powerState\": {\n    \"code\": \"Running\"\n   },\n   \"kubernetesVersion\":
-        \"1.25.6\",\n   \"currentKubernetesVersion\": \"1.25.6\",\n   \"dnsPrefix\":
-        \"cliakstest-clitestjy56r3xlf-79a739\",\n   \"fqdn\": \"cliakstest-clitestjy56r3xlf-79a739-tnqgh0ez.hcp.westus2.azmk8s.io\",\n
-        \  \"azurePortalFQDN\": \"cliakstest-clitestjy56r3xlf-79a739-tnqgh0ez.portal.hcp.westus2.azmk8s.io\",\n
-        \  \"agentPoolProfiles\": [\n    {\n     \"name\": \"nodepool1\",\n     \"count\":
-        3,\n     \"vmSize\": \"Standard_DS2_v2\",\n     \"osDiskSizeGB\": 128,\n     \"osDiskType\":
-        \"Managed\",\n     \"kubeletDiskType\": \"OS\",\n     \"maxPods\": 110,\n
-        \    \"type\": \"VirtualMachineScaleSets\",\n     \"enableAutoScaling\": false,\n
-        \    \"provisioningState\": \"Succeeded\",\n     \"powerState\": {\n      \"code\":
-        \"Running\"\n     },\n     \"orchestratorVersion\": \"1.25.6\",\n     \"currentOrchestratorVersion\":
-        \"1.25.6\",\n     \"enableNodePublicIP\": false,\n     \"mode\": \"System\",\n
-        \    \"enableEncryptionAtHost\": false,\n     \"enableUltraSSD\": false,\n
-        \    \"osType\": \"Linux\",\n     \"osSKU\": \"Ubuntu\",\n     \"nodeImageVersion\":
-        \"AKSUbuntu-2204gen2containerd-202304.10.0\",\n     \"upgradeSettings\": {},\n
-        \    \"enableFIPS\": false\n    }\n   ],\n   \"linuxProfile\": {\n    \"adminUsername\":
-        \"azureuser\",\n    \"ssh\": {\n     \"publicKeys\": [\n      {\n       \"keyData\":
-        \"ssh-rsa AAAAB3NzaC1yc2EAAAADAQABAAABAQCvBk9v4/Qo7XJWIY7AItmm8ohKhV9Y2z/SA5RKWk4BUCpK4ElHu8ia+QREfb7nmO5LtydRi7glVKNjUWUeaSC1PTmk2Z421whqvLRgF6XquFUcEC+VZG54EiS7j6hc2G3Af76vCZQQIQ7fKB8gngJXVb4QjbKVkoORamBKaSQ5MoAPF9GeSPfDesETM/jcE60BguHKjSTXhfsvgs6/iuUSPQ7duXwFtlpQy8WwA6ymGj4ehF0y8NXP6fjEajHDhPjPDkyuKBFTScflrLRryURmRyyICLt40vd+gaiyYCmREJxZNT/7J1pKmlpLNJejqDgXJ97xeyv4flTL7XRSgWV5
-        azcli_aks_live_test@example.com\\n\"\n      }\n     ]\n    }\n   },\n   \"servicePrincipalProfile\":
-        {\n    \"clientId\":\"00000000-0000-0000-0000-000000000001\"\n   },\n   \"addonProfiles\":
-        {\n    \"openServiceMesh\": {\n     \"enabled\": true,\n     \"config\": null\n
-        \   }\n   },\n   \"nodeResourceGroup\": \"MC_clitest000001_cliakstest000002_westus2\",\n
-        \  \"enableRBAC\": true,\n   \"enableLTS\": \"KubernetesOfficial\",\n   \"networkProfile\":
-        {\n    \"networkPlugin\": \"kubenet\",\n    \"loadBalancerSku\": \"Standard\",\n
-        \   \"loadBalancerProfile\": {\n     \"managedOutboundIPs\": {\n      \"count\":
-        1\n     },\n     \"effectiveOutboundIPs\": [\n      {\n       \"id\": \"/subscriptions/00000000-0000-0000-0000-000000000000/resourceGroups/MC_clitest000001_cliakstest000002_westus2/providers/Microsoft.Network/publicIPAddresses/5eb48cf6-b0a1-4525-ac1e-878a6617ddbe\"\n
-        \     }\n     ]\n    },\n    \"podCidr\": \"10.244.0.0/16\",\n    \"serviceCidr\":
-        \"10.0.0.0/16\",\n    \"dnsServiceIP\": \"10.0.0.10\",\n    \"dockerBridgeCidr\":
-        \"172.17.0.1/16\",\n    \"outboundType\": \"loadBalancer\",\n    \"podCidrs\":
-        [\n     \"10.244.0.0/16\"\n    ],\n    \"serviceCidrs\": [\n     \"10.0.0.0/16\"\n
-        \   ],\n    \"ipFamilies\": [\n     \"IPv4\"\n    ]\n   },\n   \"maxAgentPools\":
-        100,\n   \"identityProfile\": {\n    \"kubeletidentity\": {\n     \"resourceId\":
-        \"/subscriptions/00000000-0000-0000-0000-000000000000/resourcegroups/MC_clitest000001_cliakstest000002_westus2/providers/Microsoft.ManagedIdentity/userAssignedIdentities/cliakstest000002-agentpool\",\n
-        \    \"clientId\":\"00000000-0000-0000-0000-000000000001\",\n     \"objectId\":\"00000000-0000-0000-0000-000000000001\"\n
-        \   }\n   },\n   \"disableLocalAccounts\": false,\n   \"securityProfile\":
-        {},\n   \"storageProfile\": {\n    \"diskCSIDriver\": {\n     \"enabled\":
-        true\n    },\n    \"fileCSIDriver\": {\n     \"enabled\": true\n    },\n    \"snapshotController\":
-        {\n     \"enabled\": true\n    }\n   },\n   \"oidcIssuerProfile\": {\n    \"enabled\":
-        false\n   },\n   \"workloadAutoScalerProfile\": {}\n  },\n  \"identity\":
-        {\n   \"type\": \"SystemAssigned\",\n   \"principalId\":\"00000000-0000-0000-0000-000000000001\",\n
-        \  \"tenantId\": \"72f988bf-86f1-41af-91ab-2d7cd011db47\"\n  },\n  \"sku\":
-        {\n   \"name\": \"Base\",\n   \"tier\": \"Free\"\n  }\n }"
-=======
       string: "{\n  \"id\": \"/subscriptions/00000000-0000-0000-0000-000000000000/resourcegroups/clitest000001/providers/Microsoft.ContainerService/managedClusters/cliakstest000002\"\
         ,\n  \"location\": \"westus2\",\n  \"name\": \"cliakstest000002\",\n  \"type\"\
         : \"Microsoft.ContainerService/ManagedClusters\",\n  \"properties\": {\n \
@@ -1232,24 +689,15 @@
         : \"SystemAssigned\",\n   \"principalId\":\"00000000-0000-0000-0000-000000000001\"\
         ,\n   \"tenantId\": \"72f988bf-86f1-41af-91ab-2d7cd011db47\"\n  },\n  \"sku\"\
         : {\n   \"name\": \"Base\",\n   \"tier\": \"Free\"\n  }\n }"
->>>>>>> 27d920ec
-    headers:
-      cache-control:
-      - no-cache
-      content-length:
-<<<<<<< HEAD
-      - '4060'
-      content-type:
-      - application/json
-      date:
-      - Sat, 29 Apr 2023 10:23:29 GMT
-=======
+    headers:
+      cache-control:
+      - no-cache
+      content-length:
       - '4350'
       content-type:
       - application/json
       date:
       - Thu, 15 Jun 2023 16:22:47 GMT
->>>>>>> 27d920ec
       expires:
       - '-1'
       pragma:
