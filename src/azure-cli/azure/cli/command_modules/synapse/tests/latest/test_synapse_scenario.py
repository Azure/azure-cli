--- conflicted
+++ resolved
@@ -3153,19 +3153,11 @@
             ])
 
         self.cmd('az synapse workspace update --name {workspace} --resource-group {rg} '
-<<<<<<< HEAD
-                 '--uami-action Remove --uami-id "{uami_id2}"', checks=[
-            self.check('name', self.kwargs['workspace']),
-            self.check('type', 'Microsoft.Synapse/workspaces'),
-            self.check('provisioningState', 'Succeeded'),
-            self.not_exists('identity.userAssignedIdentities[1]')
-=======
                  '--uami-action Remove --uami-id "{uami_id2}" "{uami_id1}"', checks=[
             self.check('name', self.kwargs['workspace']),
             self.check('type', 'Microsoft.Synapse/workspaces'),
             self.check('provisioningState', 'Succeeded'),
             self.check('identity.userAssignedIdentities', None)
->>>>>>> 13d0ab0a
         ])
 
         self.cmd('az synapse workspace update --name {workspace} --resource-group {rg} '
@@ -3173,11 +3165,7 @@
             self.check('name', self.kwargs['workspace']),
             self.check('type', 'Microsoft.Synapse/workspaces'),
             self.check('provisioningState', 'Succeeded'),
-<<<<<<< HEAD
-            self.check('keys(identity.userAssignedIdentities)[1]', '{uami_id2}')
-=======
             self.check('keys(identity.userAssignedIdentities)[0]', '{uami_id2}')
->>>>>>> 13d0ab0a
         ])
 
         self.cmd('az synapse workspace update --name {workspace} --resource-group {rg} '
