--- conflicted
+++ resolved
@@ -874,15 +874,12 @@
         - name: Create a load balancer on a specific virtual network and subnet.
           text: >
             az network lb create -g MyResourceGroup -n MyLb --vnet-name MyVnet --subnet MySubnet
-<<<<<<< HEAD
         - name: create a zone flavored public facing load balancer through provisiong a zonal public ip
           text: >
             az network lb create -g MyResourceGroup -n myLB --public-ip-zone 2
         - name: create a zone flavored internal facing load balancer through provisioning a zonal frontend ip configuration
           text: >
             az network lb create -g MyResourceGroup -n myLB --frontend-ip-zone 1 -vnet-name MyVnet --subnet MySubnet
-=======
->>>>>>> db283fe5
 """
 
 helps['network lb delete'] = """
@@ -1392,18 +1389,10 @@
             az network public-ip create -g MyResourceGroup -n MyIp
         - name: Create a static public IP resource for a DNS name label.
           text: >
-<<<<<<< HEAD
-            az network public-ip create
-            -g MyResourceGroup
-            -n MyIp
-            --dns-name MyLabel
-            --allocation-method Static
+            az network public-ip create -g MyResourceGroup -n MyIp --dns-name MyLabel --allocation-method Static
         - name: Create a public IP resource in an availability zone in the current resource group's region.
           text: >
             az network public-ip create -g MyResourceGroup -n MyIp --zone 2
-=======
-            az network public-ip create -g MyResourceGroup -n MyIp --dns-name MyLabel --allocation-method Static
->>>>>>> db283fe5
 """
 
 helps['network public-ip delete'] = """
@@ -1804,17 +1793,12 @@
 
 helps['network vnet peering show'] = """
     type: command
-<<<<<<< HEAD
     short-summary: Show details of a peering.
     examples:
         - name: Show all details of the specified virtual network peering.
           text: >
              az network vnet peering show --name myVnet1toMyVnet2 --resource-group myResourceGroup --vnet-name myVnet1
   """
-=======
-    short-summary: Get the details of a peering.
-"""
->>>>>>> db283fe5
 
 helps['network vnet peering update'] = """
     type: command
