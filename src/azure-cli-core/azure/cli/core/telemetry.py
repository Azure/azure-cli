--- conflicted
+++ resolved
@@ -72,11 +72,8 @@
         self.poll_end_time = None
         self.allow_broker = None
         self.msal_telemetry = None
-<<<<<<< HEAD
+        self.secrets_detected = None
         self.user_agent = None
-=======
-        self.secrets_detected = None
->>>>>>> 0cf6ea21
 
     def add_event(self, name, properties):
         for key in self.instrumentation_key:
@@ -477,14 +474,14 @@
 
 
 @decorators.suppress_all_exceptions()
-<<<<<<< HEAD
 def set_user_agent(user_agent):
     if user_agent:
         _session.user_agent = user_agent
-=======
+
+
+@decorators.suppress_all_exceptions()
 def set_secrets_detected(secrets_detected):
     _session.secrets_detected = secrets_detected
->>>>>>> 0cf6ea21
 
 
 @decorators.suppress_all_exceptions()
