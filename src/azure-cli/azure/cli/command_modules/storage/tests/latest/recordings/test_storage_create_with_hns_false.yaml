interactions:
- request:
    body: null
    headers:
      Accept:
      - application/json
      Accept-Encoding:
      - gzip, deflate
      CommandName:
      - storage account create
      Connection:
      - keep-alive
      ParameterSetName:
      - -n -g --kind --hns
      User-Agent:
<<<<<<< HEAD
      - AZURECLI/2.50.0 (PIP) azsdk-python-azure-mgmt-resource/23.1.0b2 Python/3.9.6
        (Windows-10-10.0.19045-SP0)
=======
      - AZURECLI/2.54.0 azsdk-python-azure-mgmt-resource/23.1.0b2 Python/3.10.13 (Linux-5.15.0-1051-azure-x86_64-with-glibc2.31)
        VSTS_7b238909-6802-4b65-b90d-184bca47f458_build_220_0
>>>>>>> da1007ab
    method: GET
    uri: https://management.azure.com/subscriptions/00000000-0000-0000-0000-000000000000/resourcegroups/cli_storage_account_hns000001?api-version=2022-09-01
  response:
    body:
<<<<<<< HEAD
      string: '{"id":"/subscriptions/00000000-0000-0000-0000-000000000000/resourceGroups/cli_storage_account_hns000001","name":"cli_storage_account_hns000001","type":"Microsoft.Resources/resourceGroups","location":"southcentralus","tags":{"product":"azurecli","cause":"automation","test":"test_storage_create_with_hns_false","date":"2023-07-06T03:28:09Z","module":"storage"},"properties":{"provisioningState":"Succeeded"}}'
=======
      string: '{"id":"/subscriptions/00000000-0000-0000-0000-000000000000/resourceGroups/cli_storage_account_hns000001","name":"cli_storage_account_hns000001","type":"Microsoft.Resources/resourceGroups","location":"southcentralus","tags":{"product":"azurecli","cause":"automation","test":"test_storage_create_with_hns_false","date":"2023-11-24T09:45:28Z","module":"storage"},"properties":{"provisioningState":"Succeeded"}}'
>>>>>>> da1007ab
    headers:
      cache-control:
      - no-cache
      content-length:
      - '407'
      content-type:
      - application/json; charset=utf-8
      date:
<<<<<<< HEAD
      - Thu, 06 Jul 2023 03:28:12 GMT
=======
      - Fri, 24 Nov 2023 09:45:29 GMT
>>>>>>> da1007ab
      expires:
      - '-1'
      pragma:
      - no-cache
      strict-transport-security:
      - max-age=31536000; includeSubDomains
      vary:
      - Accept-Encoding
      x-content-type-options:
      - nosniff
    status:
      code: 200
      message: OK
- request:
    body: '{"name": "cli000002", "type": "Microsoft.Storage/storageAccounts"}'
    headers:
      Accept:
      - application/json
      Accept-Encoding:
      - gzip, deflate
      CommandName:
      - storage account create
      Connection:
      - keep-alive
      Content-Length:
      - '66'
      Content-Type:
      - application/json
      ParameterSetName:
      - -n -g --kind --hns
      User-Agent:
<<<<<<< HEAD
      - AZURECLI/2.50.0 (PIP) azsdk-python-azure-mgmt-storage/0.1.0 Python/3.9.6 (Windows-10-10.0.19045-SP0)
    method: PUT
    uri: https://management.azure.com/subscriptions/00000000-0000-0000-0000-000000000000/resourceGroups/cli_storage_account_hns000001/providers/Microsoft.Storage/storageAccounts/cli000002?api-version=2023-01-01
  response:
    body:
      string: ''
    headers:
      cache-control:
      - no-cache
      content-length:
      - '0'
      content-type:
      - text/plain; charset=utf-8
      date:
      - Thu, 06 Jul 2023 03:28:17 GMT
      expires:
      - '-1'
      location:
      - https://management.azure.com/subscriptions/00000000-0000-0000-0000-000000000000/providers/Microsoft.Storage/locations/southcentralus/asyncoperations/be79b463-b60f-476e-85cb-146f65d48aef?monitor=true&api-version=2023-01-01
      pragma:
      - no-cache
      server:
      - Microsoft-Azure-Storage-Resource-Provider/1.0,Microsoft-HTTPAPI/2.0 Microsoft-HTTPAPI/2.0
      strict-transport-security:
      - max-age=31536000; includeSubDomains
      x-content-type-options:
      - nosniff
      x-ms-ratelimit-remaining-subscription-writes:
      - '1156'
    status:
      code: 202
      message: Accepted
- request:
    body: null
    headers:
      Accept:
      - '*/*'
      Accept-Encoding:
      - gzip, deflate
      CommandName:
      - storage account create
      Connection:
      - keep-alive
      ParameterSetName:
      - -n -g --kind --hns
      User-Agent:
      - AZURECLI/2.50.0 (PIP) azsdk-python-azure-mgmt-storage/0.1.0 Python/3.9.6 (Windows-10-10.0.19045-SP0)
    method: GET
    uri: https://management.azure.com/subscriptions/00000000-0000-0000-0000-000000000000/providers/Microsoft.Storage/locations/southcentralus/asyncoperations/be79b463-b60f-476e-85cb-146f65d48aef?monitor=true&api-version=2023-01-01
  response:
    body:
      string: ''
    headers:
      cache-control:
      - no-cache
      content-length:
      - '0'
      content-type:
      - text/plain; charset=utf-8
      date:
      - Thu, 06 Jul 2023 03:28:17 GMT
      expires:
      - '-1'
      location:
      - https://management.azure.com/subscriptions/00000000-0000-0000-0000-000000000000/providers/Microsoft.Storage/locations/southcentralus/asyncoperations/be79b463-b60f-476e-85cb-146f65d48aef?monitor=true&api-version=2023-01-01
      pragma:
      - no-cache
      server:
      - Microsoft-Azure-Storage-Resource-Provider/1.0,Microsoft-HTTPAPI/2.0 Microsoft-HTTPAPI/2.0
      strict-transport-security:
      - max-age=31536000; includeSubDomains
      x-content-type-options:
      - nosniff
    status:
      code: 202
      message: Accepted
- request:
    body: null
    headers:
      Accept:
      - '*/*'
      Accept-Encoding:
      - gzip, deflate
      CommandName:
      - storage account create
      Connection:
      - keep-alive
      ParameterSetName:
      - -n -g --kind --hns
      User-Agent:
      - AZURECLI/2.50.0 (PIP) azsdk-python-azure-mgmt-storage/0.1.0 Python/3.9.6 (Windows-10-10.0.19045-SP0)
    method: GET
    uri: https://management.azure.com/subscriptions/00000000-0000-0000-0000-000000000000/providers/Microsoft.Storage/locations/southcentralus/asyncoperations/be79b463-b60f-476e-85cb-146f65d48aef?monitor=true&api-version=2023-01-01
  response:
    body:
      string: '{"sku":{"name":"Standard_RAGRS","tier":"Standard"},"kind":"StorageV2","id":"/subscriptions/00000000-0000-0000-0000-000000000000/resourceGroups/cli_storage_account_hns000001/providers/Microsoft.Storage/storageAccounts/cli000002","name":"cli000002","type":"Microsoft.Storage/storageAccounts","location":"southcentralus","tags":{},"properties":{"keyCreationTime":{"key1":"2023-07-06T03:28:14.2734162Z","key2":"2023-07-06T03:28:14.2734162Z"},"allowCrossTenantReplication":false,"privateEndpointConnections":[],"minimumTlsVersion":"TLS1_0","allowBlobPublicAccess":true,"isHnsEnabled":false,"networkAcls":{"ipv6Rules":[],"bypass":"AzureServices","virtualNetworkRules":[],"ipRules":[],"defaultAction":"Allow"},"supportsHttpsTrafficOnly":true,"encryption":{"services":{"file":{"keyType":"Account","enabled":true,"lastEnabledTime":"2023-07-06T03:28:14.4453437Z"},"blob":{"keyType":"Account","enabled":true,"lastEnabledTime":"2023-07-06T03:28:14.4453437Z"}},"keySource":"Microsoft.Storage"},"accessTier":"Hot","provisioningState":"Succeeded","creationTime":"2023-07-06T03:28:14.1641164Z","primaryEndpoints":{"dfs":"https://cli000002.dfs.core.windows.net/","web":"https://cli000002.z21.web.core.windows.net/","blob":"https://cli000002.blob.core.windows.net/","queue":"https://cli000002.queue.core.windows.net/","table":"https://cli000002.table.core.windows.net/","file":"https://cli000002.file.core.windows.net/"},"primaryLocation":"southcentralus","statusOfPrimary":"available","secondaryLocation":"northcentralus","statusOfSecondary":"available","secondaryEndpoints":{"dfs":"https://cli000002-secondary.dfs.core.windows.net/","web":"https://cli000002-secondary.z21.web.core.windows.net/","blob":"https://cli000002-secondary.blob.core.windows.net/","queue":"https://cli000002-secondary.queue.core.windows.net/","table":"https://cli000002-secondary.table.core.windows.net/"}}}'
=======
      - AZURECLI/2.54.0 azsdk-python-azure-mgmt-storage/21.1.0 Python/3.10.13 (Linux-5.15.0-1051-azure-x86_64-with-glibc2.31)
        VSTS_7b238909-6802-4b65-b90d-184bca47f458_build_220_0
    method: POST
    uri: https://management.azure.com/subscriptions/00000000-0000-0000-0000-000000000000/providers/Microsoft.Storage/checkNameAvailability?api-version=2023-01-01
  response:
    body:
      string: '{"nameAvailable":true}'
    headers:
      cache-control:
      - no-cache
      content-length:
      - '22'
      content-type:
      - application/json
      date:
      - Fri, 24 Nov 2023 09:45:29 GMT
      expires:
      - '-1'
      pragma:
      - no-cache
      server:
      - Microsoft-Azure-Storage-Resource-Provider/1.0,Microsoft-HTTPAPI/2.0 Microsoft-HTTPAPI/2.0
      strict-transport-security:
      - max-age=31536000; includeSubDomains
      x-content-type-options:
      - nosniff
    status:
      code: 200
      message: OK
- request:
    body: '{"sku": {"name": "Standard_RAGRS"}, "kind": "StorageV2", "location": "southcentralus",
      "properties": {"encryption": {"services": {"blob": {}}, "keySource": "Microsoft.Storage"},
      "isHnsEnabled": false}}'
    headers:
      Accept:
      - application/json
      Accept-Encoding:
      - gzip, deflate
      CommandName:
      - storage account create
      Connection:
      - keep-alive
      Content-Length:
      - '201'
      Content-Type:
      - application/json
      ParameterSetName:
      - -n -g --kind --hns
      User-Agent:
      - AZURECLI/2.54.0 azsdk-python-azure-mgmt-storage/21.1.0 Python/3.10.13 (Linux-5.15.0-1051-azure-x86_64-with-glibc2.31)
        VSTS_7b238909-6802-4b65-b90d-184bca47f458_build_220_0
    method: PUT
    uri: https://management.azure.com/subscriptions/00000000-0000-0000-0000-000000000000/resourceGroups/cli_storage_account_hns000001/providers/Microsoft.Storage/storageAccounts/cli000002?api-version=2023-01-01
  response:
    body:
      string: ''
    headers:
      cache-control:
      - no-cache
      content-length:
      - '0'
      content-type:
      - text/plain; charset=utf-8
      date:
      - Fri, 24 Nov 2023 09:45:32 GMT
      expires:
      - '-1'
      location:
      - https://management.azure.com/subscriptions/00000000-0000-0000-0000-000000000000/providers/Microsoft.Storage/locations/southcentralus/asyncoperations/c1a704d7-b174-4dc6-b29a-6e3effb87143?monitor=true&api-version=2023-01-01&t=638364159334877405&c=MIIHHjCCBgagAwIBAgITOgI8r7Mf_biwA5ZedQAEAjyvszANBgkqhkiG9w0BAQsFADBEMRMwEQYKCZImiZPyLGQBGRYDR0JMMRMwEQYKCZImiZPyLGQBGRYDQU1FMRgwFgYDVQQDEw9BTUUgSU5GUkEgQ0EgMDEwHhcNMjMxMTAxMDk0NjIyWhcNMjQxMDI2MDk0NjIyWjBAMT4wPAYDVQQDEzVhc3luY29wZXJhdGlvbnNpZ25pbmdjZXJ0aWZpY2F0ZS5tYW5hZ2VtZW50LmF6dXJlLmNvbTCCASIwDQYJKoZIhvcNAQEBBQADggEPADCCAQoCggEBAMAibMEzENtdXD_9bnRFedXnHGYU2WVoSNV1T8o5EJpU1WPqMGp0-Te7u-pOZ18zukWdKhar_J0Q8cPTu3ERTvdGhQijltdB6E_J0wNDTwsi6NNDvaxwn4ZT8b2mCQybEZh8xYvc5QKAxQZxZUwJ7z2I6NhYBAwKOnexT6W3RpOHjR0DOunQlnnJBRaXTzoMRu9y_MMSS14WLxt9jMq2FxivtpAP4tYZNqSyp6tbuYoN1O-5fyph6Tbm3YEnesFPQdchCZcuvlSKfwrlNSNNioLx0atlHNVRkvgMQ_eJNVF3com1NrZ34BY9K_A-e0yc19LrOgBOup-IPk3J5HeNPPECAwEAAaOCBAswggQHMCcGCSsGAQQBgjcVCgQaMBgwCgYIKwYBBQUHAwEwCgYIKwYBBQUHAwIwPQYJKwYBBAGCNxUHBDAwLgYmKwYBBAGCNxUIhpDjDYTVtHiE8Ys-hZvdFs6dEoFggvX2K4Py0SACAWQCAQowggHaBggrBgEFBQcBAQSCAcwwggHIMGYGCCsGAQUFBzAChlpodHRwOi8vY3JsLm1pY3Jvc29mdC5jb20vcGtpaW5mcmEvQ2VydHMvQlkyUEtJSU5UQ0EwMS5BTUUuR0JMX0FNRSUyMElORlJBJTIwQ0ElMjAwMSg0KS5jcnQwVgYIKwYBBQUHMAKGSmh0dHA6Ly9jcmwxLmFtZS5nYmwvYWlhL0JZMlBLSUlOVENBMDEuQU1FLkdCTF9BTUUlMjBJTkZSQSUyMENBJTIwMDEoNCkuY3J0MFYGCCsGAQUFBzAChkpodHRwOi8vY3JsMi5hbWUuZ2JsL2FpYS9CWTJQS0lJTlRDQTAxLkFNRS5HQkxfQU1FJTIwSU5GUkElMjBDQSUyMDAxKDQpLmNydDBWBggrBgEFBQcwAoZKaHR0cDovL2NybDMuYW1lLmdibC9haWEvQlkyUEtJSU5UQ0EwMS5BTUUuR0JMX0FNRSUyMElORlJBJTIwQ0ElMjAwMSg0KS5jcnQwVgYIKwYBBQUHMAKGSmh0dHA6Ly9jcmw0LmFtZS5nYmwvYWlhL0JZMlBLSUlOVENBMDEuQU1FLkdCTF9BTUUlMjBJTkZSQSUyMENBJTIwMDEoNCkuY3J0MB0GA1UdDgQWBBTS1aFccpK8162ob3hFc-fJo76DmDAOBgNVHQ8BAf8EBAMCBaAwggE1BgNVHR8EggEsMIIBKDCCASSgggEgoIIBHIZCaHR0cDovL2NybC5taWNyb3NvZnQuY29tL3BraWluZnJhL0NSTC9BTUUlMjBJTkZSQSUyMENBJTIwMDEoNCkuY3JshjRodHRwOi8vY3JsMS5hbWUuZ2JsL2NybC9BTUUlMjBJTkZSQSUyMENBJTIwMDEoNCkuY3JshjRodHRwOi8vY3JsMi5hbWUuZ2JsL2NybC9BTUUlMjBJTkZSQSUyMENBJTIwMDEoNCkuY3JshjRodHRwOi8vY3JsMy5hbWUuZ2JsL2NybC9BTUUlMjBJTkZSQSUyMENBJTIwMDEoNCkuY3JshjRodHRwOi8vY3JsNC5hbWUuZ2JsL2NybC9BTUUlMjBJTkZSQSUyMENBJTIwMDEoNCkuY3JsMBcGA1UdIAQQMA4wDAYKKwYBBAGCN3sBATAfBgNVHSMEGDAWgBTl2Ztn_PjsurvwwKidileIud8-YzAdBgNVHSUEFjAUBggrBgEFBQcDAQYIKwYBBQUHAwIwDQYJKoZIhvcNAQELBQADggEBALszOCwOHYrcy035-scPtqcAdZCMfIz4dO7xVe3eBVGYgiK-GRi4yks9l8jjYRWIyK-0r4Ta4DZJNEWNwDPuS9lEb7gryEmzYpKkEN1GVpkZkIUpSbalDFucJDXz2ZHvczBlfLFKipvWHWkRSUYgu-rf-3_VpAbFQbRE_ZxpQSTp1GHDD2nrbXEzpU3O58ESJfL99UlgYO12XqeHlPy6k5_7ILX9UrUyuJwliRI56FbKhM-wCXSlPbwt-7U8FvsYyWiovfAU1KqfaDlNtt4u9ZYoKcVyjJjRkUm3ZpTfNoY9qTWSM0iEcRya-U2MImx3c0qvgUsWji-plEv_LL9WkKc&s=sWDmA8vQEtTpTdqlKfcdl0OhtyjgLHLMMJ8M3IOK5zTKSmN97iuQqHh8dB9FWcGP9pLJpHSSX5AyQNlYM_BlY2GBIPWLqaGvcLn8-_VkthaNgJCIaC5pxK3xdJP9fvxX4shUdb2JNG0kwOpHATKPcMyDHnMJJ_7Zle3uu9p7aIhuVej0P7_cM6a8eBUb3J0t3CfuochxGdxcvkR1tRgwViXTldmIuqVBx10UXawOEUVcILDXK-nhkEReow1UXUfDVAldDRNPgHpbQPZQEGaAra3p_rUJNgiwcEjiwQEXCEpBwoCx-AOOihGMMNmipNDLfS4YYlOUXDNzIA1Fb2Odgw&h=qCbQ0CdejE-3JMLxywje-cNU2NDnAd2-QzaOb_MISFk
      pragma:
      - no-cache
      server:
      - Microsoft-Azure-Storage-Resource-Provider/1.0,Microsoft-HTTPAPI/2.0 Microsoft-HTTPAPI/2.0
      strict-transport-security:
      - max-age=31536000; includeSubDomains
      x-content-type-options:
      - nosniff
      x-ms-ratelimit-remaining-subscription-writes:
      - '1196'
    status:
      code: 202
      message: Accepted
- request:
    body: null
    headers:
      Accept:
      - '*/*'
      Accept-Encoding:
      - gzip, deflate
      CommandName:
      - storage account create
      Connection:
      - keep-alive
      ParameterSetName:
      - -n -g --kind --hns
      User-Agent:
      - AZURECLI/2.54.0 azsdk-python-azure-mgmt-storage/21.1.0 Python/3.10.13 (Linux-5.15.0-1051-azure-x86_64-with-glibc2.31)
        VSTS_7b238909-6802-4b65-b90d-184bca47f458_build_220_0
    method: GET
    uri: https://management.azure.com/subscriptions/00000000-0000-0000-0000-000000000000/providers/Microsoft.Storage/locations/southcentralus/asyncoperations/c1a704d7-b174-4dc6-b29a-6e3effb87143?monitor=true&api-version=2023-01-01&t=638364159334877405&c=MIIHHjCCBgagAwIBAgITOgI8r7Mf_biwA5ZedQAEAjyvszANBgkqhkiG9w0BAQsFADBEMRMwEQYKCZImiZPyLGQBGRYDR0JMMRMwEQYKCZImiZPyLGQBGRYDQU1FMRgwFgYDVQQDEw9BTUUgSU5GUkEgQ0EgMDEwHhcNMjMxMTAxMDk0NjIyWhcNMjQxMDI2MDk0NjIyWjBAMT4wPAYDVQQDEzVhc3luY29wZXJhdGlvbnNpZ25pbmdjZXJ0aWZpY2F0ZS5tYW5hZ2VtZW50LmF6dXJlLmNvbTCCASIwDQYJKoZIhvcNAQEBBQADggEPADCCAQoCggEBAMAibMEzENtdXD_9bnRFedXnHGYU2WVoSNV1T8o5EJpU1WPqMGp0-Te7u-pOZ18zukWdKhar_J0Q8cPTu3ERTvdGhQijltdB6E_J0wNDTwsi6NNDvaxwn4ZT8b2mCQybEZh8xYvc5QKAxQZxZUwJ7z2I6NhYBAwKOnexT6W3RpOHjR0DOunQlnnJBRaXTzoMRu9y_MMSS14WLxt9jMq2FxivtpAP4tYZNqSyp6tbuYoN1O-5fyph6Tbm3YEnesFPQdchCZcuvlSKfwrlNSNNioLx0atlHNVRkvgMQ_eJNVF3com1NrZ34BY9K_A-e0yc19LrOgBOup-IPk3J5HeNPPECAwEAAaOCBAswggQHMCcGCSsGAQQBgjcVCgQaMBgwCgYIKwYBBQUHAwEwCgYIKwYBBQUHAwIwPQYJKwYBBAGCNxUHBDAwLgYmKwYBBAGCNxUIhpDjDYTVtHiE8Ys-hZvdFs6dEoFggvX2K4Py0SACAWQCAQowggHaBggrBgEFBQcBAQSCAcwwggHIMGYGCCsGAQUFBzAChlpodHRwOi8vY3JsLm1pY3Jvc29mdC5jb20vcGtpaW5mcmEvQ2VydHMvQlkyUEtJSU5UQ0EwMS5BTUUuR0JMX0FNRSUyMElORlJBJTIwQ0ElMjAwMSg0KS5jcnQwVgYIKwYBBQUHMAKGSmh0dHA6Ly9jcmwxLmFtZS5nYmwvYWlhL0JZMlBLSUlOVENBMDEuQU1FLkdCTF9BTUUlMjBJTkZSQSUyMENBJTIwMDEoNCkuY3J0MFYGCCsGAQUFBzAChkpodHRwOi8vY3JsMi5hbWUuZ2JsL2FpYS9CWTJQS0lJTlRDQTAxLkFNRS5HQkxfQU1FJTIwSU5GUkElMjBDQSUyMDAxKDQpLmNydDBWBggrBgEFBQcwAoZKaHR0cDovL2NybDMuYW1lLmdibC9haWEvQlkyUEtJSU5UQ0EwMS5BTUUuR0JMX0FNRSUyMElORlJBJTIwQ0ElMjAwMSg0KS5jcnQwVgYIKwYBBQUHMAKGSmh0dHA6Ly9jcmw0LmFtZS5nYmwvYWlhL0JZMlBLSUlOVENBMDEuQU1FLkdCTF9BTUUlMjBJTkZSQSUyMENBJTIwMDEoNCkuY3J0MB0GA1UdDgQWBBTS1aFccpK8162ob3hFc-fJo76DmDAOBgNVHQ8BAf8EBAMCBaAwggE1BgNVHR8EggEsMIIBKDCCASSgggEgoIIBHIZCaHR0cDovL2NybC5taWNyb3NvZnQuY29tL3BraWluZnJhL0NSTC9BTUUlMjBJTkZSQSUyMENBJTIwMDEoNCkuY3JshjRodHRwOi8vY3JsMS5hbWUuZ2JsL2NybC9BTUUlMjBJTkZSQSUyMENBJTIwMDEoNCkuY3JshjRodHRwOi8vY3JsMi5hbWUuZ2JsL2NybC9BTUUlMjBJTkZSQSUyMENBJTIwMDEoNCkuY3JshjRodHRwOi8vY3JsMy5hbWUuZ2JsL2NybC9BTUUlMjBJTkZSQSUyMENBJTIwMDEoNCkuY3JshjRodHRwOi8vY3JsNC5hbWUuZ2JsL2NybC9BTUUlMjBJTkZSQSUyMENBJTIwMDEoNCkuY3JsMBcGA1UdIAQQMA4wDAYKKwYBBAGCN3sBATAfBgNVHSMEGDAWgBTl2Ztn_PjsurvwwKidileIud8-YzAdBgNVHSUEFjAUBggrBgEFBQcDAQYIKwYBBQUHAwIwDQYJKoZIhvcNAQELBQADggEBALszOCwOHYrcy035-scPtqcAdZCMfIz4dO7xVe3eBVGYgiK-GRi4yks9l8jjYRWIyK-0r4Ta4DZJNEWNwDPuS9lEb7gryEmzYpKkEN1GVpkZkIUpSbalDFucJDXz2ZHvczBlfLFKipvWHWkRSUYgu-rf-3_VpAbFQbRE_ZxpQSTp1GHDD2nrbXEzpU3O58ESJfL99UlgYO12XqeHlPy6k5_7ILX9UrUyuJwliRI56FbKhM-wCXSlPbwt-7U8FvsYyWiovfAU1KqfaDlNtt4u9ZYoKcVyjJjRkUm3ZpTfNoY9qTWSM0iEcRya-U2MImx3c0qvgUsWji-plEv_LL9WkKc&s=sWDmA8vQEtTpTdqlKfcdl0OhtyjgLHLMMJ8M3IOK5zTKSmN97iuQqHh8dB9FWcGP9pLJpHSSX5AyQNlYM_BlY2GBIPWLqaGvcLn8-_VkthaNgJCIaC5pxK3xdJP9fvxX4shUdb2JNG0kwOpHATKPcMyDHnMJJ_7Zle3uu9p7aIhuVej0P7_cM6a8eBUb3J0t3CfuochxGdxcvkR1tRgwViXTldmIuqVBx10UXawOEUVcILDXK-nhkEReow1UXUfDVAldDRNPgHpbQPZQEGaAra3p_rUJNgiwcEjiwQEXCEpBwoCx-AOOihGMMNmipNDLfS4YYlOUXDNzIA1Fb2Odgw&h=qCbQ0CdejE-3JMLxywje-cNU2NDnAd2-QzaOb_MISFk
  response:
    body:
      string: ''
    headers:
      cache-control:
      - no-cache
      content-length:
      - '0'
      content-type:
      - text/plain; charset=utf-8
      date:
      - Fri, 24 Nov 2023 09:45:33 GMT
      expires:
      - '-1'
      location:
      - https://management.azure.com/subscriptions/00000000-0000-0000-0000-000000000000/providers/Microsoft.Storage/locations/southcentralus/asyncoperations/c1a704d7-b174-4dc6-b29a-6e3effb87143?monitor=true&api-version=2023-01-01&t=638364159335658689&c=MIIHHjCCBgagAwIBAgITOgI8r7Mf_biwA5ZedQAEAjyvszANBgkqhkiG9w0BAQsFADBEMRMwEQYKCZImiZPyLGQBGRYDR0JMMRMwEQYKCZImiZPyLGQBGRYDQU1FMRgwFgYDVQQDEw9BTUUgSU5GUkEgQ0EgMDEwHhcNMjMxMTAxMDk0NjIyWhcNMjQxMDI2MDk0NjIyWjBAMT4wPAYDVQQDEzVhc3luY29wZXJhdGlvbnNpZ25pbmdjZXJ0aWZpY2F0ZS5tYW5hZ2VtZW50LmF6dXJlLmNvbTCCASIwDQYJKoZIhvcNAQEBBQADggEPADCCAQoCggEBAMAibMEzENtdXD_9bnRFedXnHGYU2WVoSNV1T8o5EJpU1WPqMGp0-Te7u-pOZ18zukWdKhar_J0Q8cPTu3ERTvdGhQijltdB6E_J0wNDTwsi6NNDvaxwn4ZT8b2mCQybEZh8xYvc5QKAxQZxZUwJ7z2I6NhYBAwKOnexT6W3RpOHjR0DOunQlnnJBRaXTzoMRu9y_MMSS14WLxt9jMq2FxivtpAP4tYZNqSyp6tbuYoN1O-5fyph6Tbm3YEnesFPQdchCZcuvlSKfwrlNSNNioLx0atlHNVRkvgMQ_eJNVF3com1NrZ34BY9K_A-e0yc19LrOgBOup-IPk3J5HeNPPECAwEAAaOCBAswggQHMCcGCSsGAQQBgjcVCgQaMBgwCgYIKwYBBQUHAwEwCgYIKwYBBQUHAwIwPQYJKwYBBAGCNxUHBDAwLgYmKwYBBAGCNxUIhpDjDYTVtHiE8Ys-hZvdFs6dEoFggvX2K4Py0SACAWQCAQowggHaBggrBgEFBQcBAQSCAcwwggHIMGYGCCsGAQUFBzAChlpodHRwOi8vY3JsLm1pY3Jvc29mdC5jb20vcGtpaW5mcmEvQ2VydHMvQlkyUEtJSU5UQ0EwMS5BTUUuR0JMX0FNRSUyMElORlJBJTIwQ0ElMjAwMSg0KS5jcnQwVgYIKwYBBQUHMAKGSmh0dHA6Ly9jcmwxLmFtZS5nYmwvYWlhL0JZMlBLSUlOVENBMDEuQU1FLkdCTF9BTUUlMjBJTkZSQSUyMENBJTIwMDEoNCkuY3J0MFYGCCsGAQUFBzAChkpodHRwOi8vY3JsMi5hbWUuZ2JsL2FpYS9CWTJQS0lJTlRDQTAxLkFNRS5HQkxfQU1FJTIwSU5GUkElMjBDQSUyMDAxKDQpLmNydDBWBggrBgEFBQcwAoZKaHR0cDovL2NybDMuYW1lLmdibC9haWEvQlkyUEtJSU5UQ0EwMS5BTUUuR0JMX0FNRSUyMElORlJBJTIwQ0ElMjAwMSg0KS5jcnQwVgYIKwYBBQUHMAKGSmh0dHA6Ly9jcmw0LmFtZS5nYmwvYWlhL0JZMlBLSUlOVENBMDEuQU1FLkdCTF9BTUUlMjBJTkZSQSUyMENBJTIwMDEoNCkuY3J0MB0GA1UdDgQWBBTS1aFccpK8162ob3hFc-fJo76DmDAOBgNVHQ8BAf8EBAMCBaAwggE1BgNVHR8EggEsMIIBKDCCASSgggEgoIIBHIZCaHR0cDovL2NybC5taWNyb3NvZnQuY29tL3BraWluZnJhL0NSTC9BTUUlMjBJTkZSQSUyMENBJTIwMDEoNCkuY3JshjRodHRwOi8vY3JsMS5hbWUuZ2JsL2NybC9BTUUlMjBJTkZSQSUyMENBJTIwMDEoNCkuY3JshjRodHRwOi8vY3JsMi5hbWUuZ2JsL2NybC9BTUUlMjBJTkZSQSUyMENBJTIwMDEoNCkuY3JshjRodHRwOi8vY3JsMy5hbWUuZ2JsL2NybC9BTUUlMjBJTkZSQSUyMENBJTIwMDEoNCkuY3JshjRodHRwOi8vY3JsNC5hbWUuZ2JsL2NybC9BTUUlMjBJTkZSQSUyMENBJTIwMDEoNCkuY3JsMBcGA1UdIAQQMA4wDAYKKwYBBAGCN3sBATAfBgNVHSMEGDAWgBTl2Ztn_PjsurvwwKidileIud8-YzAdBgNVHSUEFjAUBggrBgEFBQcDAQYIKwYBBQUHAwIwDQYJKoZIhvcNAQELBQADggEBALszOCwOHYrcy035-scPtqcAdZCMfIz4dO7xVe3eBVGYgiK-GRi4yks9l8jjYRWIyK-0r4Ta4DZJNEWNwDPuS9lEb7gryEmzYpKkEN1GVpkZkIUpSbalDFucJDXz2ZHvczBlfLFKipvWHWkRSUYgu-rf-3_VpAbFQbRE_ZxpQSTp1GHDD2nrbXEzpU3O58ESJfL99UlgYO12XqeHlPy6k5_7ILX9UrUyuJwliRI56FbKhM-wCXSlPbwt-7U8FvsYyWiovfAU1KqfaDlNtt4u9ZYoKcVyjJjRkUm3ZpTfNoY9qTWSM0iEcRya-U2MImx3c0qvgUsWji-plEv_LL9WkKc&s=Rfv6kAXeu89Dru1uDeaR1MuZ9xNouZuUXNa6KHPV3yr6NYRzKvg1qxUTufol6-f-B87DEJ54AWnxvpELBmXL2Vdbtqjx4qMEqW4wwTZZ72FgsV3tl-79n8MduSFJgN2jPCb2gNDeHoq_vmEU2-ZQQRA3eOjyFHm-FYbx5j1hzsgfnUY68aG-LfAWx_UDDguDHvCKEWYhWzS9COEkft1bQpBtL37-YkjF5KF7BkRQ7PBliuIq9jQdUQulqz01_gVcmlISoXMK27m2By92lDtQn2g3OFrkLWBp-iB5xv-WcZYQpjGz8XmzqMwpq3rKkoUyo5wlVfpZR4J1hnoW-De27Q&h=QaCZU9m7SBI53PVoCfgmDrFELcHFZWeSyYe_AXhuolk
      pragma:
      - no-cache
      server:
      - Microsoft-Azure-Storage-Resource-Provider/1.0,Microsoft-HTTPAPI/2.0 Microsoft-HTTPAPI/2.0
      strict-transport-security:
      - max-age=31536000; includeSubDomains
      x-content-type-options:
      - nosniff
    status:
      code: 202
      message: Accepted
- request:
    body: null
    headers:
      Accept:
      - '*/*'
      Accept-Encoding:
      - gzip, deflate
      CommandName:
      - storage account create
      Connection:
      - keep-alive
      ParameterSetName:
      - -n -g --kind --hns
      User-Agent:
      - AZURECLI/2.54.0 azsdk-python-azure-mgmt-storage/21.1.0 Python/3.10.13 (Linux-5.15.0-1051-azure-x86_64-with-glibc2.31)
        VSTS_7b238909-6802-4b65-b90d-184bca47f458_build_220_0
    method: GET
    uri: https://management.azure.com/subscriptions/00000000-0000-0000-0000-000000000000/providers/Microsoft.Storage/locations/southcentralus/asyncoperations/c1a704d7-b174-4dc6-b29a-6e3effb87143?monitor=true&api-version=2023-01-01&t=638364159335658689&c=MIIHHjCCBgagAwIBAgITOgI8r7Mf_biwA5ZedQAEAjyvszANBgkqhkiG9w0BAQsFADBEMRMwEQYKCZImiZPyLGQBGRYDR0JMMRMwEQYKCZImiZPyLGQBGRYDQU1FMRgwFgYDVQQDEw9BTUUgSU5GUkEgQ0EgMDEwHhcNMjMxMTAxMDk0NjIyWhcNMjQxMDI2MDk0NjIyWjBAMT4wPAYDVQQDEzVhc3luY29wZXJhdGlvbnNpZ25pbmdjZXJ0aWZpY2F0ZS5tYW5hZ2VtZW50LmF6dXJlLmNvbTCCASIwDQYJKoZIhvcNAQEBBQADggEPADCCAQoCggEBAMAibMEzENtdXD_9bnRFedXnHGYU2WVoSNV1T8o5EJpU1WPqMGp0-Te7u-pOZ18zukWdKhar_J0Q8cPTu3ERTvdGhQijltdB6E_J0wNDTwsi6NNDvaxwn4ZT8b2mCQybEZh8xYvc5QKAxQZxZUwJ7z2I6NhYBAwKOnexT6W3RpOHjR0DOunQlnnJBRaXTzoMRu9y_MMSS14WLxt9jMq2FxivtpAP4tYZNqSyp6tbuYoN1O-5fyph6Tbm3YEnesFPQdchCZcuvlSKfwrlNSNNioLx0atlHNVRkvgMQ_eJNVF3com1NrZ34BY9K_A-e0yc19LrOgBOup-IPk3J5HeNPPECAwEAAaOCBAswggQHMCcGCSsGAQQBgjcVCgQaMBgwCgYIKwYBBQUHAwEwCgYIKwYBBQUHAwIwPQYJKwYBBAGCNxUHBDAwLgYmKwYBBAGCNxUIhpDjDYTVtHiE8Ys-hZvdFs6dEoFggvX2K4Py0SACAWQCAQowggHaBggrBgEFBQcBAQSCAcwwggHIMGYGCCsGAQUFBzAChlpodHRwOi8vY3JsLm1pY3Jvc29mdC5jb20vcGtpaW5mcmEvQ2VydHMvQlkyUEtJSU5UQ0EwMS5BTUUuR0JMX0FNRSUyMElORlJBJTIwQ0ElMjAwMSg0KS5jcnQwVgYIKwYBBQUHMAKGSmh0dHA6Ly9jcmwxLmFtZS5nYmwvYWlhL0JZMlBLSUlOVENBMDEuQU1FLkdCTF9BTUUlMjBJTkZSQSUyMENBJTIwMDEoNCkuY3J0MFYGCCsGAQUFBzAChkpodHRwOi8vY3JsMi5hbWUuZ2JsL2FpYS9CWTJQS0lJTlRDQTAxLkFNRS5HQkxfQU1FJTIwSU5GUkElMjBDQSUyMDAxKDQpLmNydDBWBggrBgEFBQcwAoZKaHR0cDovL2NybDMuYW1lLmdibC9haWEvQlkyUEtJSU5UQ0EwMS5BTUUuR0JMX0FNRSUyMElORlJBJTIwQ0ElMjAwMSg0KS5jcnQwVgYIKwYBBQUHMAKGSmh0dHA6Ly9jcmw0LmFtZS5nYmwvYWlhL0JZMlBLSUlOVENBMDEuQU1FLkdCTF9BTUUlMjBJTkZSQSUyMENBJTIwMDEoNCkuY3J0MB0GA1UdDgQWBBTS1aFccpK8162ob3hFc-fJo76DmDAOBgNVHQ8BAf8EBAMCBaAwggE1BgNVHR8EggEsMIIBKDCCASSgggEgoIIBHIZCaHR0cDovL2NybC5taWNyb3NvZnQuY29tL3BraWluZnJhL0NSTC9BTUUlMjBJTkZSQSUyMENBJTIwMDEoNCkuY3JshjRodHRwOi8vY3JsMS5hbWUuZ2JsL2NybC9BTUUlMjBJTkZSQSUyMENBJTIwMDEoNCkuY3JshjRodHRwOi8vY3JsMi5hbWUuZ2JsL2NybC9BTUUlMjBJTkZSQSUyMENBJTIwMDEoNCkuY3JshjRodHRwOi8vY3JsMy5hbWUuZ2JsL2NybC9BTUUlMjBJTkZSQSUyMENBJTIwMDEoNCkuY3JshjRodHRwOi8vY3JsNC5hbWUuZ2JsL2NybC9BTUUlMjBJTkZSQSUyMENBJTIwMDEoNCkuY3JsMBcGA1UdIAQQMA4wDAYKKwYBBAGCN3sBATAfBgNVHSMEGDAWgBTl2Ztn_PjsurvwwKidileIud8-YzAdBgNVHSUEFjAUBggrBgEFBQcDAQYIKwYBBQUHAwIwDQYJKoZIhvcNAQELBQADggEBALszOCwOHYrcy035-scPtqcAdZCMfIz4dO7xVe3eBVGYgiK-GRi4yks9l8jjYRWIyK-0r4Ta4DZJNEWNwDPuS9lEb7gryEmzYpKkEN1GVpkZkIUpSbalDFucJDXz2ZHvczBlfLFKipvWHWkRSUYgu-rf-3_VpAbFQbRE_ZxpQSTp1GHDD2nrbXEzpU3O58ESJfL99UlgYO12XqeHlPy6k5_7ILX9UrUyuJwliRI56FbKhM-wCXSlPbwt-7U8FvsYyWiovfAU1KqfaDlNtt4u9ZYoKcVyjJjRkUm3ZpTfNoY9qTWSM0iEcRya-U2MImx3c0qvgUsWji-plEv_LL9WkKc&s=Rfv6kAXeu89Dru1uDeaR1MuZ9xNouZuUXNa6KHPV3yr6NYRzKvg1qxUTufol6-f-B87DEJ54AWnxvpELBmXL2Vdbtqjx4qMEqW4wwTZZ72FgsV3tl-79n8MduSFJgN2jPCb2gNDeHoq_vmEU2-ZQQRA3eOjyFHm-FYbx5j1hzsgfnUY68aG-LfAWx_UDDguDHvCKEWYhWzS9COEkft1bQpBtL37-YkjF5KF7BkRQ7PBliuIq9jQdUQulqz01_gVcmlISoXMK27m2By92lDtQn2g3OFrkLWBp-iB5xv-WcZYQpjGz8XmzqMwpq3rKkoUyo5wlVfpZR4J1hnoW-De27Q&h=QaCZU9m7SBI53PVoCfgmDrFELcHFZWeSyYe_AXhuolk
  response:
    body:
      string: '{"sku":{"name":"Standard_RAGRS","tier":"Standard"},"kind":"StorageV2","id":"/subscriptions/00000000-0000-0000-0000-000000000000/resourceGroups/cli_storage_account_hns000001/providers/Microsoft.Storage/storageAccounts/cli000002","name":"cli000002","type":"Microsoft.Storage/storageAccounts","location":"southcentralus","tags":{},"properties":{"keyCreationTime":{"key1":"2023-11-24T09:45:31.2326726Z","key2":"2023-11-24T09:45:31.2326726Z"},"privateEndpointConnections":[],"minimumTlsVersion":"TLS1_0","allowBlobPublicAccess":false,"isHnsEnabled":false,"networkAcls":{"ipv6Rules":[],"bypass":"AzureServices","virtualNetworkRules":[],"ipRules":[],"defaultAction":"Allow"},"supportsHttpsTrafficOnly":true,"encryption":{"services":{"file":{"keyType":"Account","enabled":true,"lastEnabledTime":"2023-11-24T09:45:31.4202047Z"},"blob":{"keyType":"Account","enabled":true,"lastEnabledTime":"2023-11-24T09:45:31.4202047Z"}},"keySource":"Microsoft.Storage"},"accessTier":"Hot","provisioningState":"Succeeded","creationTime":"2023-11-24T09:45:31.1545567Z","primaryEndpoints":{"dfs":"https://cli000002.dfs.core.windows.net/","web":"https://cli000002.z21.web.core.windows.net/","blob":"https://cli000002.blob.core.windows.net/","queue":"https://cli000002.queue.core.windows.net/","table":"https://cli000002.table.core.windows.net/","file":"https://cli000002.file.core.windows.net/"},"primaryLocation":"southcentralus","statusOfPrimary":"available","secondaryLocation":"northcentralus","statusOfSecondary":"available","secondaryEndpoints":{"dfs":"https://cli000002-secondary.dfs.core.windows.net/","web":"https://cli000002-secondary.z21.web.core.windows.net/","blob":"https://cli000002-secondary.blob.core.windows.net/","queue":"https://cli000002-secondary.queue.core.windows.net/","table":"https://cli000002-secondary.table.core.windows.net/"}}}'
>>>>>>> da1007ab
    headers:
      cache-control:
      - no-cache
      content-length:
<<<<<<< HEAD
      - '1865'
      content-type:
      - application/json
      date:
      - Thu, 06 Jul 2023 03:28:35 GMT
=======
      - '1830'
      content-type:
      - application/json
      date:
      - Fri, 24 Nov 2023 09:45:50 GMT
>>>>>>> da1007ab
      expires:
      - '-1'
      pragma:
      - no-cache
      server:
      - Microsoft-Azure-Storage-Resource-Provider/1.0,Microsoft-HTTPAPI/2.0 Microsoft-HTTPAPI/2.0
      strict-transport-security:
      - max-age=31536000; includeSubDomains
      x-content-type-options:
      - nosniff
    status:
      code: 200
      message: OK
version: 1<|MERGE_RESOLUTION|>--- conflicted
+++ resolved
@@ -13,22 +13,13 @@
       ParameterSetName:
       - -n -g --kind --hns
       User-Agent:
-<<<<<<< HEAD
-      - AZURECLI/2.50.0 (PIP) azsdk-python-azure-mgmt-resource/23.1.0b2 Python/3.9.6
-        (Windows-10-10.0.19045-SP0)
-=======
       - AZURECLI/2.54.0 azsdk-python-azure-mgmt-resource/23.1.0b2 Python/3.10.13 (Linux-5.15.0-1051-azure-x86_64-with-glibc2.31)
         VSTS_7b238909-6802-4b65-b90d-184bca47f458_build_220_0
->>>>>>> da1007ab
     method: GET
     uri: https://management.azure.com/subscriptions/00000000-0000-0000-0000-000000000000/resourcegroups/cli_storage_account_hns000001?api-version=2022-09-01
   response:
     body:
-<<<<<<< HEAD
-      string: '{"id":"/subscriptions/00000000-0000-0000-0000-000000000000/resourceGroups/cli_storage_account_hns000001","name":"cli_storage_account_hns000001","type":"Microsoft.Resources/resourceGroups","location":"southcentralus","tags":{"product":"azurecli","cause":"automation","test":"test_storage_create_with_hns_false","date":"2023-07-06T03:28:09Z","module":"storage"},"properties":{"provisioningState":"Succeeded"}}'
-=======
       string: '{"id":"/subscriptions/00000000-0000-0000-0000-000000000000/resourceGroups/cli_storage_account_hns000001","name":"cli_storage_account_hns000001","type":"Microsoft.Resources/resourceGroups","location":"southcentralus","tags":{"product":"azurecli","cause":"automation","test":"test_storage_create_with_hns_false","date":"2023-11-24T09:45:28Z","module":"storage"},"properties":{"provisioningState":"Succeeded"}}'
->>>>>>> da1007ab
     headers:
       cache-control:
       - no-cache
@@ -37,11 +28,7 @@
       content-type:
       - application/json; charset=utf-8
       date:
-<<<<<<< HEAD
-      - Thu, 06 Jul 2023 03:28:12 GMT
-=======
       - Fri, 24 Nov 2023 09:45:29 GMT
->>>>>>> da1007ab
       expires:
       - '-1'
       pragma:
@@ -73,104 +60,6 @@
       ParameterSetName:
       - -n -g --kind --hns
       User-Agent:
-<<<<<<< HEAD
-      - AZURECLI/2.50.0 (PIP) azsdk-python-azure-mgmt-storage/0.1.0 Python/3.9.6 (Windows-10-10.0.19045-SP0)
-    method: PUT
-    uri: https://management.azure.com/subscriptions/00000000-0000-0000-0000-000000000000/resourceGroups/cli_storage_account_hns000001/providers/Microsoft.Storage/storageAccounts/cli000002?api-version=2023-01-01
-  response:
-    body:
-      string: ''
-    headers:
-      cache-control:
-      - no-cache
-      content-length:
-      - '0'
-      content-type:
-      - text/plain; charset=utf-8
-      date:
-      - Thu, 06 Jul 2023 03:28:17 GMT
-      expires:
-      - '-1'
-      location:
-      - https://management.azure.com/subscriptions/00000000-0000-0000-0000-000000000000/providers/Microsoft.Storage/locations/southcentralus/asyncoperations/be79b463-b60f-476e-85cb-146f65d48aef?monitor=true&api-version=2023-01-01
-      pragma:
-      - no-cache
-      server:
-      - Microsoft-Azure-Storage-Resource-Provider/1.0,Microsoft-HTTPAPI/2.0 Microsoft-HTTPAPI/2.0
-      strict-transport-security:
-      - max-age=31536000; includeSubDomains
-      x-content-type-options:
-      - nosniff
-      x-ms-ratelimit-remaining-subscription-writes:
-      - '1156'
-    status:
-      code: 202
-      message: Accepted
-- request:
-    body: null
-    headers:
-      Accept:
-      - '*/*'
-      Accept-Encoding:
-      - gzip, deflate
-      CommandName:
-      - storage account create
-      Connection:
-      - keep-alive
-      ParameterSetName:
-      - -n -g --kind --hns
-      User-Agent:
-      - AZURECLI/2.50.0 (PIP) azsdk-python-azure-mgmt-storage/0.1.0 Python/3.9.6 (Windows-10-10.0.19045-SP0)
-    method: GET
-    uri: https://management.azure.com/subscriptions/00000000-0000-0000-0000-000000000000/providers/Microsoft.Storage/locations/southcentralus/asyncoperations/be79b463-b60f-476e-85cb-146f65d48aef?monitor=true&api-version=2023-01-01
-  response:
-    body:
-      string: ''
-    headers:
-      cache-control:
-      - no-cache
-      content-length:
-      - '0'
-      content-type:
-      - text/plain; charset=utf-8
-      date:
-      - Thu, 06 Jul 2023 03:28:17 GMT
-      expires:
-      - '-1'
-      location:
-      - https://management.azure.com/subscriptions/00000000-0000-0000-0000-000000000000/providers/Microsoft.Storage/locations/southcentralus/asyncoperations/be79b463-b60f-476e-85cb-146f65d48aef?monitor=true&api-version=2023-01-01
-      pragma:
-      - no-cache
-      server:
-      - Microsoft-Azure-Storage-Resource-Provider/1.0,Microsoft-HTTPAPI/2.0 Microsoft-HTTPAPI/2.0
-      strict-transport-security:
-      - max-age=31536000; includeSubDomains
-      x-content-type-options:
-      - nosniff
-    status:
-      code: 202
-      message: Accepted
-- request:
-    body: null
-    headers:
-      Accept:
-      - '*/*'
-      Accept-Encoding:
-      - gzip, deflate
-      CommandName:
-      - storage account create
-      Connection:
-      - keep-alive
-      ParameterSetName:
-      - -n -g --kind --hns
-      User-Agent:
-      - AZURECLI/2.50.0 (PIP) azsdk-python-azure-mgmt-storage/0.1.0 Python/3.9.6 (Windows-10-10.0.19045-SP0)
-    method: GET
-    uri: https://management.azure.com/subscriptions/00000000-0000-0000-0000-000000000000/providers/Microsoft.Storage/locations/southcentralus/asyncoperations/be79b463-b60f-476e-85cb-146f65d48aef?monitor=true&api-version=2023-01-01
-  response:
-    body:
-      string: '{"sku":{"name":"Standard_RAGRS","tier":"Standard"},"kind":"StorageV2","id":"/subscriptions/00000000-0000-0000-0000-000000000000/resourceGroups/cli_storage_account_hns000001/providers/Microsoft.Storage/storageAccounts/cli000002","name":"cli000002","type":"Microsoft.Storage/storageAccounts","location":"southcentralus","tags":{},"properties":{"keyCreationTime":{"key1":"2023-07-06T03:28:14.2734162Z","key2":"2023-07-06T03:28:14.2734162Z"},"allowCrossTenantReplication":false,"privateEndpointConnections":[],"minimumTlsVersion":"TLS1_0","allowBlobPublicAccess":true,"isHnsEnabled":false,"networkAcls":{"ipv6Rules":[],"bypass":"AzureServices","virtualNetworkRules":[],"ipRules":[],"defaultAction":"Allow"},"supportsHttpsTrafficOnly":true,"encryption":{"services":{"file":{"keyType":"Account","enabled":true,"lastEnabledTime":"2023-07-06T03:28:14.4453437Z"},"blob":{"keyType":"Account","enabled":true,"lastEnabledTime":"2023-07-06T03:28:14.4453437Z"}},"keySource":"Microsoft.Storage"},"accessTier":"Hot","provisioningState":"Succeeded","creationTime":"2023-07-06T03:28:14.1641164Z","primaryEndpoints":{"dfs":"https://cli000002.dfs.core.windows.net/","web":"https://cli000002.z21.web.core.windows.net/","blob":"https://cli000002.blob.core.windows.net/","queue":"https://cli000002.queue.core.windows.net/","table":"https://cli000002.table.core.windows.net/","file":"https://cli000002.file.core.windows.net/"},"primaryLocation":"southcentralus","statusOfPrimary":"available","secondaryLocation":"northcentralus","statusOfSecondary":"available","secondaryEndpoints":{"dfs":"https://cli000002-secondary.dfs.core.windows.net/","web":"https://cli000002-secondary.z21.web.core.windows.net/","blob":"https://cli000002-secondary.blob.core.windows.net/","queue":"https://cli000002-secondary.queue.core.windows.net/","table":"https://cli000002-secondary.table.core.windows.net/"}}}'
-=======
       - AZURECLI/2.54.0 azsdk-python-azure-mgmt-storage/21.1.0 Python/3.10.13 (Linux-5.15.0-1051-azure-x86_64-with-glibc2.31)
         VSTS_7b238909-6802-4b65-b90d-184bca47f458_build_220_0
     method: POST
@@ -319,24 +208,15 @@
   response:
     body:
       string: '{"sku":{"name":"Standard_RAGRS","tier":"Standard"},"kind":"StorageV2","id":"/subscriptions/00000000-0000-0000-0000-000000000000/resourceGroups/cli_storage_account_hns000001/providers/Microsoft.Storage/storageAccounts/cli000002","name":"cli000002","type":"Microsoft.Storage/storageAccounts","location":"southcentralus","tags":{},"properties":{"keyCreationTime":{"key1":"2023-11-24T09:45:31.2326726Z","key2":"2023-11-24T09:45:31.2326726Z"},"privateEndpointConnections":[],"minimumTlsVersion":"TLS1_0","allowBlobPublicAccess":false,"isHnsEnabled":false,"networkAcls":{"ipv6Rules":[],"bypass":"AzureServices","virtualNetworkRules":[],"ipRules":[],"defaultAction":"Allow"},"supportsHttpsTrafficOnly":true,"encryption":{"services":{"file":{"keyType":"Account","enabled":true,"lastEnabledTime":"2023-11-24T09:45:31.4202047Z"},"blob":{"keyType":"Account","enabled":true,"lastEnabledTime":"2023-11-24T09:45:31.4202047Z"}},"keySource":"Microsoft.Storage"},"accessTier":"Hot","provisioningState":"Succeeded","creationTime":"2023-11-24T09:45:31.1545567Z","primaryEndpoints":{"dfs":"https://cli000002.dfs.core.windows.net/","web":"https://cli000002.z21.web.core.windows.net/","blob":"https://cli000002.blob.core.windows.net/","queue":"https://cli000002.queue.core.windows.net/","table":"https://cli000002.table.core.windows.net/","file":"https://cli000002.file.core.windows.net/"},"primaryLocation":"southcentralus","statusOfPrimary":"available","secondaryLocation":"northcentralus","statusOfSecondary":"available","secondaryEndpoints":{"dfs":"https://cli000002-secondary.dfs.core.windows.net/","web":"https://cli000002-secondary.z21.web.core.windows.net/","blob":"https://cli000002-secondary.blob.core.windows.net/","queue":"https://cli000002-secondary.queue.core.windows.net/","table":"https://cli000002-secondary.table.core.windows.net/"}}}'
->>>>>>> da1007ab
-    headers:
-      cache-control:
-      - no-cache
-      content-length:
-<<<<<<< HEAD
-      - '1865'
-      content-type:
-      - application/json
-      date:
-      - Thu, 06 Jul 2023 03:28:35 GMT
-=======
+    headers:
+      cache-control:
+      - no-cache
+      content-length:
       - '1830'
       content-type:
       - application/json
       date:
       - Fri, 24 Nov 2023 09:45:50 GMT
->>>>>>> da1007ab
       expires:
       - '-1'
       pragma:
