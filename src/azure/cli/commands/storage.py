--- conflicted
+++ resolved
@@ -1,13 +1,7 @@
-<<<<<<< HEAD
-﻿from ..commands import command, description, option
-from ._command_creation import get_service_client
-=======
-﻿from msrest import Serializer
-from azure.storage.blob import PublicAccess
+﻿from azure.storage.blob import PublicAccess
 from ..commands import command, description, option
 from ._command_creation import get_mgmt_service_client, get_data_service_client
 from .._argparse import IncorrectUsageError
->>>>>>> c553f164
 from .._logging  import logger
 from .._locale import L
 
@@ -28,12 +22,7 @@
     else:
         accounts = smc.storage_accounts.list()
 
-<<<<<<< HEAD
     return list(accounts)
-=======
-    serializable = Serializer().serialize_data(accounts, '[StorageAccount]')
-    return serializable
->>>>>>> c553f164
 
 @command('storage account check')
 @option('--account-name -an <name>')
@@ -98,7 +87,7 @@
                                                  args.get('account-key'))
 
     blobs = block_blob_service.list_blobs(args.get('container'))
-    return Serializer().serialize_data(blobs.items, '[Blob]')
+    return blobs.items
 
 @command('storage file create')
 @option('--account-name -an <name>', required=True)
