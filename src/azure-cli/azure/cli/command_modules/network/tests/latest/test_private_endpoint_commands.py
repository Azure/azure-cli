--- conflicted
+++ resolved
@@ -2003,7 +2003,6 @@
 
         _test_private_endpoint(self, approve=False, rejected=False)
 
-<<<<<<< HEAD
     @ResourceGroupPreparer(name_prefix="test_private_endpoint_connection_web")
     def test_private_endpoint_connection_web(self, resource_group):
 
@@ -2026,7 +2025,8 @@
         self.cmd('network vnet create -g {rg} -n {web_vnet} --address-prefixes 10.1.0.0/16 '
                  '--subnet-name {web_subnet} --subnet-prefixes 10.1.0.0/24')
 
-=======
+        _test_private_endpoint(self, approve=False, rejected=False)
+
     @ResourceGroupPreparer(name_prefix="test_private_endpoint_connection_service_bus")
     def test_private_endpoint_connection_service_bus(self, resource_group):
         self.kwargs.update({
@@ -2037,7 +2037,6 @@
             'extra_create': '-l eastus --sku Premium'
         })
 
->>>>>>> 5b538cdd
         _test_private_endpoint(self, approve=False, rejected=False)
 
 
