--- conflicted
+++ resolved
@@ -13,172 +13,167 @@
       Content-Length:
       - '22'
       Content-Type:
-      - application/json; charset=utf-8
+      - application/json
       If-None-Match:
       - '*'
       ParameterSetName:
       - -g -n
       User-Agent:
-      - python/3.7.4 (Linux-4.15.0-99-generic-x86_64-with-debian-buster-sid) msrest/0.6.16
-        msrest_azure/0.6.3 azure-mgmt-privatedns/0.1.0 Azure-SDK-For-Python AZURECLI/2.7.0
+      - AZURECLI/2.22.1 azsdk-python-mgmt-privatedns/1.0.0 Python/3.8.9 (Windows-10-10.0.19041-SP0)
+    method: PUT
+    uri: https://management.azure.com/subscriptions/00000000-0000-0000-0000-000000000000/resourceGroups/clitest_privatedns000001/providers/Microsoft.Network/privateDnsZones/clitest.privatedns.com000002?api-version=2018-09-01
+  response:
+    body:
+      string: '{}'
+    headers:
+      azure-asyncoperation:
+      - https://management.azure.com:443/subscriptions/00000000-0000-0000-0000-000000000000/resourceGroups/clitest_privatedns000001/providers/Microsoft.Network/privateDnsOperationStatuses/RnJvbnRFbmRBc3luY09wZXJhdGlvbjtVcHNlcnRQcml2YXRlRG5zWm9uZTs4MTVhZjY3OS0xOTI3LTQ3YjYtYTk2ZC1kY2U5NThhY2NkNWU=?api-version=2018-09-01
+      cache-control:
+      - private
+      content-length:
+      - '2'
+      content-type:
+      - application/json; charset=utf-8
+      date:
+      - Mon, 26 Apr 2021 09:37:00 GMT
+      location:
+      - https://management.azure.com/subscriptions/00000000-0000-0000-0000-000000000000/resourceGroups/clitest_privatedns000001/providers/Microsoft.Network/privateDnsOperationResults/RnJvbnRFbmRBc3luY09wZXJhdGlvbjtVcHNlcnRQcml2YXRlRG5zWm9uZTs4MTVhZjY3OS0xOTI3LTQ3YjYtYTk2ZC1kY2U5NThhY2NkNWU=?api-version=2018-09-01
+      server:
+      - Microsoft-IIS/10.0
+      strict-transport-security:
+      - max-age=31536000; includeSubDomains
+      x-aspnet-version:
+      - 4.0.30319
+      x-content-type-options:
+      - nosniff
+      x-ms-ratelimit-remaining-subscription-resource-requests:
+      - '11996'
+      x-powered-by:
+      - ASP.NET
+    status:
+      code: 202
+      message: Accepted
+- request:
+    body: null
+    headers:
+      Accept:
+      - '*/*'
+      Accept-Encoding:
+      - gzip, deflate
+      CommandName:
+      - network private-dns zone create
+      Connection:
+      - keep-alive
+      ParameterSetName:
+      - -g -n
+      User-Agent:
+      - AZURECLI/2.22.1 azsdk-python-mgmt-privatedns/1.0.0 Python/3.8.9 (Windows-10-10.0.19041-SP0)
+    method: GET
+    uri: https://management.azure.com/subscriptions/00000000-0000-0000-0000-000000000000/resourceGroups/clitest_privatedns000001/providers/Microsoft.Network/privateDnsOperationStatuses/RnJvbnRFbmRBc3luY09wZXJhdGlvbjtVcHNlcnRQcml2YXRlRG5zWm9uZTs4MTVhZjY3OS0xOTI3LTQ3YjYtYTk2ZC1kY2U5NThhY2NkNWU=?api-version=2018-09-01
+  response:
+    body:
+      string: '{"status":"Succeeded"}'
+    headers:
+      cache-control:
+      - private
+      content-length:
+      - '22'
+      content-type:
+      - application/json; charset=utf-8
+      date:
+      - Mon, 26 Apr 2021 09:37:30 GMT
+      server:
+      - Microsoft-IIS/10.0
+      strict-transport-security:
+      - max-age=31536000; includeSubDomains
+      transfer-encoding:
+      - chunked
+      vary:
+      - Accept-Encoding
+      x-aspnet-version:
+      - 4.0.30319
+      x-content-type-options:
+      - nosniff
+      x-ms-ratelimit-remaining-subscription-resource-requests:
+      - '497'
+      x-powered-by:
+      - ASP.NET
+    status:
+      code: 200
+      message: OK
+- request:
+    body: null
+    headers:
+      Accept:
+      - '*/*'
+      Accept-Encoding:
+      - gzip, deflate
+      CommandName:
+      - network private-dns zone create
+      Connection:
+      - keep-alive
+      ParameterSetName:
+      - -g -n
+      User-Agent:
+      - AZURECLI/2.22.1 azsdk-python-mgmt-privatedns/1.0.0 Python/3.8.9 (Windows-10-10.0.19041-SP0)
+    method: GET
+    uri: https://management.azure.com/subscriptions/00000000-0000-0000-0000-000000000000/resourceGroups/clitest_privatedns000001/providers/Microsoft.Network/privateDnsZones/clitest.privatedns.com000002?api-version=2018-09-01
+  response:
+    body:
+      string: '{"id":"\/subscriptions\/00000000-0000-0000-0000-000000000000\/resourceGroups\/clitest_privatedns000001\/providers\/Microsoft.Network\/privateDnsZones\/clitest.privatedns.com000002","name":"clitest.privatedns.com000002","type":"Microsoft.Network\/privateDnsZones","etag":"8cde6f89-7b58-4fbe-9527-a8f6136760ed","location":"global","properties":{"maxNumberOfRecordSets":25000,"maxNumberOfVirtualNetworkLinks":1000,"maxNumberOfVirtualNetworkLinksWithRegistration":100,"numberOfRecordSets":1,"numberOfVirtualNetworkLinks":0,"numberOfVirtualNetworkLinksWithRegistration":0,"provisioningState":"Succeeded"}}'
+    headers:
+      cache-control:
+      - private
+      content-length:
+      - '665'
+      content-type:
+      - application/json; charset=utf-8
+      date:
+      - Mon, 26 Apr 2021 09:37:30 GMT
+      etag:
+      - 8cde6f89-7b58-4fbe-9527-a8f6136760ed
+      server:
+      - Microsoft-IIS/10.0
+      strict-transport-security:
+      - max-age=31536000; includeSubDomains
+      transfer-encoding:
+      - chunked
+      vary:
+      - Accept-Encoding
+      x-aspnet-version:
+      - 4.0.30319
+      x-content-type-options:
+      - nosniff
+      x-ms-ratelimit-remaining-subscription-resource-requests:
+      - '497'
+      x-powered-by:
+      - ASP.NET
+    status:
+      code: 200
+      message: OK
+- request:
+    body: null
+    headers:
+      Accept:
+      - application/json
+      Accept-Encoding:
+      - gzip, deflate
+      CommandName:
+      - network vnet create
+      Connection:
+      - keep-alive
+      ParameterSetName:
+      - -g -n
+      User-Agent:
+      - python/3.8.9 (Windows-10-10.0.19041-SP0) msrest/0.6.21 msrest_azure/0.6.3
+        azure-mgmt-resource/12.1.0 Azure-SDK-For-Python AZURECLI/2.22.1
       accept-language:
       - en-US
-    method: PUT
-    uri: https://management.azure.com/subscriptions/00000000-0000-0000-0000-000000000000/resourceGroups/clitest_privatedns000001/providers/Microsoft.Network/privateDnsZones/clitest.privatedns.com000002?api-version=2018-09-01
-  response:
-    body:
-      string: '{}'
-    headers:
-      azure-asyncoperation:
-      - https://management.azure.com:443/subscriptions/00000000-0000-0000-0000-000000000000/resourceGroups/clitest_privatedns000001/providers/Microsoft.Network/privateDnsOperationStatuses/RnJvbnRFbmRBc3luY09wZXJhdGlvbjtVcHNlcnRQcml2YXRlRG5zWm9uZTswYzc5YWYyMi03NTkyLTQyMjMtODYyYy0wNjdmZThkZWZkOTM=?api-version=2018-09-01
-      cache-control:
-      - private
-      content-length:
-      - '2'
-      content-type:
-      - application/json; charset=utf-8
-      date:
-      - Tue, 16 Jun 2020 09:22:43 GMT
-      location:
-      - https://management.azure.com/subscriptions/00000000-0000-0000-0000-000000000000/resourceGroups/clitest_privatedns000001/providers/Microsoft.Network/privateDnsOperationResults/RnJvbnRFbmRBc3luY09wZXJhdGlvbjtVcHNlcnRQcml2YXRlRG5zWm9uZTswYzc5YWYyMi03NTkyLTQyMjMtODYyYy0wNjdmZThkZWZkOTM=?api-version=2018-09-01
-      server:
-      - Microsoft-IIS/10.0
-      strict-transport-security:
-      - max-age=31536000; includeSubDomains
-      x-aspnet-version:
-      - 4.0.30319
-      x-content-type-options:
-      - nosniff
-      x-ms-ratelimit-remaining-subscription-resource-requests:
-      - '11999'
-      x-powered-by:
-      - ASP.NET
-    status:
-      code: 202
-      message: Accepted
-- request:
-    body: null
-    headers:
-      Accept:
-      - application/json
-      Accept-Encoding:
-      - gzip, deflate
-      CommandName:
-      - network private-dns zone create
-      Connection:
-      - keep-alive
-      ParameterSetName:
-      - -g -n
-      User-Agent:
-      - python/3.7.4 (Linux-4.15.0-99-generic-x86_64-with-debian-buster-sid) msrest/0.6.16
-        msrest_azure/0.6.3 azure-mgmt-privatedns/0.1.0 Azure-SDK-For-Python AZURECLI/2.7.0
-    method: GET
-    uri: https://management.azure.com/subscriptions/00000000-0000-0000-0000-000000000000/resourceGroups/clitest_privatedns000001/providers/Microsoft.Network/privateDnsOperationStatuses/RnJvbnRFbmRBc3luY09wZXJhdGlvbjtVcHNlcnRQcml2YXRlRG5zWm9uZTswYzc5YWYyMi03NTkyLTQyMjMtODYyYy0wNjdmZThkZWZkOTM=?api-version=2018-09-01
-  response:
-    body:
-      string: '{"status":"Succeeded"}'
-    headers:
-      cache-control:
-      - private
-      content-length:
-      - '22'
-      content-type:
-      - application/json; charset=utf-8
-      date:
-      - Tue, 16 Jun 2020 09:23:14 GMT
-      server:
-      - Microsoft-IIS/10.0
-      strict-transport-security:
-      - max-age=31536000; includeSubDomains
-      transfer-encoding:
-      - chunked
-      vary:
-      - Accept-Encoding
-      x-aspnet-version:
-      - 4.0.30319
-      x-content-type-options:
-      - nosniff
-      x-ms-ratelimit-remaining-subscription-resource-requests:
-      - '498'
-      x-powered-by:
-      - ASP.NET
-    status:
-      code: 200
-      message: OK
-- request:
-    body: null
-    headers:
-      Accept:
-      - application/json
-      Accept-Encoding:
-      - gzip, deflate
-      CommandName:
-      - network private-dns zone create
-      Connection:
-      - keep-alive
-      ParameterSetName:
-      - -g -n
-      User-Agent:
-      - python/3.7.4 (Linux-4.15.0-99-generic-x86_64-with-debian-buster-sid) msrest/0.6.16
-        msrest_azure/0.6.3 azure-mgmt-privatedns/0.1.0 Azure-SDK-For-Python AZURECLI/2.7.0
-    method: GET
-    uri: https://management.azure.com/subscriptions/00000000-0000-0000-0000-000000000000/resourceGroups/clitest_privatedns000001/providers/Microsoft.Network/privateDnsZones/clitest.privatedns.com000002?api-version=2018-09-01
-  response:
-    body:
-      string: '{"id":"\/subscriptions\/0b1f6471-1bf0-4dda-aec3-cb9272f09590\/resourceGroups\/clitest_privatedns000001\/providers\/Microsoft.Network\/privateDnsZones\/clitest.privatedns.com000002","name":"clitest.privatedns.com000002","type":"Microsoft.Network\/privateDnsZones","etag":"6f6dd906-a02a-4a65-8ecd-4f4ce263f257","location":"global","properties":{"maxNumberOfRecordSets":25000,"maxNumberOfVirtualNetworkLinks":1000,"maxNumberOfVirtualNetworkLinksWithRegistration":100,"numberOfRecordSets":1,"numberOfVirtualNetworkLinks":0,"numberOfVirtualNetworkLinksWithRegistration":0,"provisioningState":"Succeeded"}}'
-    headers:
-      cache-control:
-      - private
-      content-length:
-      - '665'
-      content-type:
-      - application/json; charset=utf-8
-      date:
-      - Tue, 16 Jun 2020 09:23:14 GMT
-      etag:
-      - 6f6dd906-a02a-4a65-8ecd-4f4ce263f257
-      server:
-      - Microsoft-IIS/10.0
-      strict-transport-security:
-      - max-age=31536000; includeSubDomains
-      transfer-encoding:
-      - chunked
-      vary:
-      - Accept-Encoding
-      x-aspnet-version:
-      - 4.0.30319
-      x-content-type-options:
-      - nosniff
-      x-ms-ratelimit-remaining-subscription-resource-requests:
-      - '499'
-      x-powered-by:
-      - ASP.NET
-    status:
-      code: 200
-      message: OK
-- request:
-    body: null
-    headers:
-      Accept:
-      - application/json
-      Accept-Encoding:
-      - gzip, deflate
-      CommandName:
-      - network vnet create
-      Connection:
-      - keep-alive
-      ParameterSetName:
-      - -g -n
-      User-Agent:
-      - python/3.7.4 (Linux-4.15.0-99-generic-x86_64-with-debian-buster-sid) msrest/0.6.16
-        msrest_azure/0.6.3 azure-mgmt-resource/9.0.0 Azure-SDK-For-Python AZURECLI/2.7.0
-      accept-language:
-      - en-US
-    method: GET
-    uri: https://management.azure.com/subscriptions/00000000-0000-0000-0000-000000000000/resourcegroups/clitest_privatedns000001?api-version=2019-07-01
-  response:
-    body:
-      string: '{"id":"/subscriptions/00000000-0000-0000-0000-000000000000/resourceGroups/clitest_privatedns000001","name":"clitest_privatedns000001","type":"Microsoft.Resources/resourceGroups","location":"westus","tags":{"product":"azurecli","cause":"automation","date":"2020-06-16T09:22:32Z"},"properties":{"provisioningState":"Succeeded"}}'
+    method: GET
+    uri: https://management.azure.com/subscriptions/00000000-0000-0000-0000-000000000000/resourcegroups/clitest_privatedns000001?api-version=2020-10-01
+  response:
+    body:
+      string: '{"id":"/subscriptions/00000000-0000-0000-0000-000000000000/resourceGroups/clitest_privatedns000001","name":"clitest_privatedns000001","type":"Microsoft.Resources/resourceGroups","location":"westus","tags":{"product":"azurecli","cause":"automation","date":"2021-04-26T09:36:51Z"},"properties":{"provisioningState":"Succeeded"}}'
     headers:
       cache-control:
       - no-cache
@@ -187,7 +182,7 @@
       content-type:
       - application/json; charset=utf-8
       date:
-      - Tue, 16 Jun 2020 09:23:15 GMT
+      - Mon, 26 Apr 2021 09:37:32 GMT
       expires:
       - '-1'
       pragma:
@@ -216,49 +211,37 @@
       Content-Length:
       - '123'
       Content-Type:
-      - application/json; charset=utf-8
+      - application/json
       ParameterSetName:
       - -g -n
       User-Agent:
-      - python/3.7.4 (Linux-4.15.0-99-generic-x86_64-with-debian-buster-sid) msrest/0.6.16
-        msrest_azure/0.6.3 azure-mgmt-network/10.2.0 Azure-SDK-For-Python AZURECLI/2.7.0
-      accept-language:
-      - en-US
+      - AZURECLI/2.22.1 azsdk-python-azure-mgmt-network/18.0.0 Python/3.8.9 (Windows-10-10.0.19041-SP0)
     method: PUT
-<<<<<<< HEAD
-    uri: https://management.azure.com/subscriptions/00000000-0000-0000-0000-000000000000/resourceGroups/clitest_privatedns000001/providers/Microsoft.Network/virtualNetworks/clitestprivatednsvnet000003?api-version=2020-05-01
-=======
     uri: https://management.azure.com/subscriptions/00000000-0000-0000-0000-000000000000/resourceGroups/clitest_privatedns000001/providers/Microsoft.Network/virtualNetworks/clitestprivatednsvnet000003?api-version=2021-02-01
->>>>>>> 6ad1929a
-  response:
-    body:
-      string: "{\r\n  \"name\": \"clitestprivatednsvnet000003\",\r\n  \"id\": \"/subscriptions/00000000-0000-0000-0000-000000000000/resourceGroups/clitest_privatedns000001/providers/Microsoft.Network/virtualNetworks/clitestprivatednsvnet000003\"\
-        ,\r\n  \"etag\": \"W/\\\"1d9f761c-57ed-4ba0-93d3-521a1dc12367\\\"\",\r\n \
-        \ \"type\": \"Microsoft.Network/virtualNetworks\",\r\n  \"location\": \"westus\"\
-        ,\r\n  \"tags\": {},\r\n  \"properties\": {\r\n    \"provisioningState\":\
-        \ \"Updating\",\r\n    \"resourceGuid\": \"90318ad1-f530-49dc-a6cf-8cc445c22b2d\"\
-        ,\r\n    \"addressSpace\": {\r\n      \"addressPrefixes\": [\r\n        \"\
-        10.0.0.0/16\"\r\n      ]\r\n    },\r\n    \"dhcpOptions\": {\r\n      \"dnsServers\"\
-        : []\r\n    },\r\n    \"subnets\": [],\r\n    \"virtualNetworkPeerings\":\
-        \ [],\r\n    \"enableDdosProtection\": false,\r\n    \"enableVmProtection\"\
-        : false\r\n  }\r\n}"
+  response:
+    body:
+      string: "{\r\n  \"name\": \"clitestprivatednsvnet000003\",\r\n  \"id\": \"/subscriptions/00000000-0000-0000-0000-000000000000/resourceGroups/clitest_privatedns000001/providers/Microsoft.Network/virtualNetworks/clitestprivatednsvnet000003\",\r\n
+        \ \"etag\": \"W/\\\"be0a9e88-6e9a-4f93-ac35-1bc3c72f4e88\\\"\",\r\n  \"type\":
+        \"Microsoft.Network/virtualNetworks\",\r\n  \"location\": \"westus\",\r\n
+        \ \"tags\": {},\r\n  \"properties\": {\r\n    \"provisioningState\": \"Updating\",\r\n
+        \   \"resourceGuid\": \"71b3de0a-204a-4f68-99e0-170b775c959f\",\r\n    \"addressSpace\":
+        {\r\n      \"addressPrefixes\": [\r\n        \"10.0.0.0/16\"\r\n      ]\r\n
+        \   },\r\n    \"dhcpOptions\": {\r\n      \"dnsServers\": []\r\n    },\r\n
+        \   \"subnets\": [],\r\n    \"virtualNetworkPeerings\": [],\r\n    \"enableDdosProtection\":
+        false\r\n  }\r\n}"
     headers:
       azure-asyncnotification:
       - Enabled
       azure-asyncoperation:
-<<<<<<< HEAD
-      - https://management.azure.com/subscriptions/00000000-0000-0000-0000-000000000000/providers/Microsoft.Network/locations/westus/operations/d163c3e4-7695-4db1-a491-4742f1b60ba2?api-version=2020-05-01
-=======
       - https://management.azure.com/subscriptions/00000000-0000-0000-0000-000000000000/providers/Microsoft.Network/locations/westus/operations/38c5e879-d32e-488d-b21d-321c612275ca?api-version=2021-02-01
->>>>>>> 6ad1929a
       cache-control:
       - no-cache
       content-length:
-      - '826'
-      content-type:
-      - application/json; charset=utf-8
-      date:
-      - Tue, 16 Jun 2020 09:23:19 GMT
+      - '792'
+      content-type:
+      - application/json; charset=utf-8
+      date:
+      - Mon, 26 Apr 2021 09:37:36 GMT
       expires:
       - '-1'
       pragma:
@@ -271,9 +254,9 @@
       x-content-type-options:
       - nosniff
       x-ms-arm-service-request-id:
-      - 77a1ca30-f842-4a8a-8bab-548448f48066
+      - 2bb789db-511b-4639-a962-672cb591def8
       x-ms-ratelimit-remaining-subscription-writes:
-      - '1199'
+      - '1193'
     status:
       code: 201
       message: Created
@@ -281,7 +264,7 @@
     body: null
     headers:
       Accept:
-      - application/json
+      - '*/*'
       Accept-Encoding:
       - gzip, deflate
       CommandName:
@@ -291,14 +274,9 @@
       ParameterSetName:
       - -g -n
       User-Agent:
-      - python/3.7.4 (Linux-4.15.0-99-generic-x86_64-with-debian-buster-sid) msrest/0.6.16
-        msrest_azure/0.6.3 azure-mgmt-network/10.2.0 Azure-SDK-For-Python AZURECLI/2.7.0
-    method: GET
-<<<<<<< HEAD
-    uri: https://management.azure.com/subscriptions/00000000-0000-0000-0000-000000000000/providers/Microsoft.Network/locations/westus/operations/d163c3e4-7695-4db1-a491-4742f1b60ba2?api-version=2020-05-01
-=======
+      - AZURECLI/2.22.1 azsdk-python-azure-mgmt-network/18.0.0 Python/3.8.9 (Windows-10-10.0.19041-SP0)
+    method: GET
     uri: https://management.azure.com/subscriptions/00000000-0000-0000-0000-000000000000/providers/Microsoft.Network/locations/westus/operations/38c5e879-d32e-488d-b21d-321c612275ca?api-version=2021-02-01
->>>>>>> 6ad1929a
   response:
     body:
       string: "{\r\n  \"status\": \"Succeeded\"\r\n}"
@@ -310,7 +288,7 @@
       content-type:
       - application/json; charset=utf-8
       date:
-      - Tue, 16 Jun 2020 09:23:24 GMT
+      - Mon, 26 Apr 2021 09:37:39 GMT
       expires:
       - '-1'
       pragma:
@@ -327,15 +305,15 @@
       x-content-type-options:
       - nosniff
       x-ms-arm-service-request-id:
-      - 159be4ef-d1ec-4384-a5aa-8a2a69d12105
-    status:
-      code: 200
-      message: OK
-- request:
-    body: null
-    headers:
-      Accept:
-      - application/json
+      - 49363daf-405c-44bf-8f23-1bd5b4105c2e
+    status:
+      code: 200
+      message: OK
+- request:
+    body: null
+    headers:
+      Accept:
+      - '*/*'
       Accept-Encoding:
       - gzip, deflate
       CommandName:
@@ -345,37 +323,31 @@
       ParameterSetName:
       - -g -n
       User-Agent:
-      - python/3.7.4 (Linux-4.15.0-99-generic-x86_64-with-debian-buster-sid) msrest/0.6.16
-        msrest_azure/0.6.3 azure-mgmt-network/10.2.0 Azure-SDK-For-Python AZURECLI/2.7.0
-    method: GET
-<<<<<<< HEAD
-    uri: https://management.azure.com/subscriptions/00000000-0000-0000-0000-000000000000/resourceGroups/clitest_privatedns000001/providers/Microsoft.Network/virtualNetworks/clitestprivatednsvnet000003?api-version=2020-05-01
-=======
+      - AZURECLI/2.22.1 azsdk-python-azure-mgmt-network/18.0.0 Python/3.8.9 (Windows-10-10.0.19041-SP0)
+    method: GET
     uri: https://management.azure.com/subscriptions/00000000-0000-0000-0000-000000000000/resourceGroups/clitest_privatedns000001/providers/Microsoft.Network/virtualNetworks/clitestprivatednsvnet000003?api-version=2021-02-01
->>>>>>> 6ad1929a
-  response:
-    body:
-      string: "{\r\n  \"name\": \"clitestprivatednsvnet000003\",\r\n  \"id\": \"/subscriptions/00000000-0000-0000-0000-000000000000/resourceGroups/clitest_privatedns000001/providers/Microsoft.Network/virtualNetworks/clitestprivatednsvnet000003\"\
-        ,\r\n  \"etag\": \"W/\\\"2418e9ca-e696-4c3e-b694-5546c9027281\\\"\",\r\n \
-        \ \"type\": \"Microsoft.Network/virtualNetworks\",\r\n  \"location\": \"westus\"\
-        ,\r\n  \"tags\": {},\r\n  \"properties\": {\r\n    \"provisioningState\":\
-        \ \"Succeeded\",\r\n    \"resourceGuid\": \"90318ad1-f530-49dc-a6cf-8cc445c22b2d\"\
-        ,\r\n    \"addressSpace\": {\r\n      \"addressPrefixes\": [\r\n        \"\
-        10.0.0.0/16\"\r\n      ]\r\n    },\r\n    \"dhcpOptions\": {\r\n      \"dnsServers\"\
-        : []\r\n    },\r\n    \"subnets\": [],\r\n    \"virtualNetworkPeerings\":\
-        \ [],\r\n    \"enableDdosProtection\": false,\r\n    \"enableVmProtection\"\
-        : false\r\n  }\r\n}"
+  response:
+    body:
+      string: "{\r\n  \"name\": \"clitestprivatednsvnet000003\",\r\n  \"id\": \"/subscriptions/00000000-0000-0000-0000-000000000000/resourceGroups/clitest_privatedns000001/providers/Microsoft.Network/virtualNetworks/clitestprivatednsvnet000003\",\r\n
+        \ \"etag\": \"W/\\\"7806a67d-6a92-42ca-a8e5-5ba44f651561\\\"\",\r\n  \"type\":
+        \"Microsoft.Network/virtualNetworks\",\r\n  \"location\": \"westus\",\r\n
+        \ \"tags\": {},\r\n  \"properties\": {\r\n    \"provisioningState\": \"Succeeded\",\r\n
+        \   \"resourceGuid\": \"71b3de0a-204a-4f68-99e0-170b775c959f\",\r\n    \"addressSpace\":
+        {\r\n      \"addressPrefixes\": [\r\n        \"10.0.0.0/16\"\r\n      ]\r\n
+        \   },\r\n    \"dhcpOptions\": {\r\n      \"dnsServers\": []\r\n    },\r\n
+        \   \"subnets\": [],\r\n    \"virtualNetworkPeerings\": [],\r\n    \"enableDdosProtection\":
+        false\r\n  }\r\n}"
     headers:
       cache-control:
       - no-cache
       content-length:
-      - '827'
-      content-type:
-      - application/json; charset=utf-8
-      date:
-      - Tue, 16 Jun 2020 09:23:24 GMT
+      - '793'
+      content-type:
+      - application/json; charset=utf-8
+      date:
+      - Mon, 26 Apr 2021 09:37:40 GMT
       etag:
-      - W/"2418e9ca-e696-4c3e-b694-5546c9027281"
+      - W/"7806a67d-6a92-42ca-a8e5-5ba44f651561"
       expires:
       - '-1'
       pragma:
@@ -392,13 +364,13 @@
       x-content-type-options:
       - nosniff
       x-ms-arm-service-request-id:
-      - 7394e161-14e3-4c37-b792-caca25a0bf8f
-    status:
-      code: 200
-      message: OK
-- request:
-    body: 'b''{"location": "global", "properties": {"virtualNetwork": {"id": "/subscriptions/00000000-0000-0000-0000-000000000000/resourceGroups/clitest_privatedns000001/providers/Microsoft.Network/virtualNetworks/clitestprivatednsvnet000003"},
-      "registrationEnabled": true}}'''
+      - d988998e-cfcc-415f-bf0b-70d9e71b2b43
+    status:
+      code: 200
+      message: OK
+- request:
+    body: '{"location": "global", "properties": {"virtualNetwork": {"id": "/subscriptions/00000000-0000-0000-0000-000000000000/resourceGroups/clitest_privatedns000001/providers/Microsoft.Network/virtualNetworks/clitestprivatednsvnet000003"},
+      "registrationEnabled": true}}'
     headers:
       Accept:
       - application/json
@@ -411,16 +383,13 @@
       Content-Length:
       - '319'
       Content-Type:
-      - application/json; charset=utf-8
+      - application/json
       If-None-Match:
       - '*'
       ParameterSetName:
       - -g -n -z -v -e
       User-Agent:
-      - python/3.7.4 (Linux-4.15.0-99-generic-x86_64-with-debian-buster-sid) msrest/0.6.16
-        msrest_azure/0.6.3 azure-mgmt-privatedns/0.1.0 Azure-SDK-For-Python AZURECLI/2.7.0
-      accept-language:
-      - en-US
+      - AZURECLI/2.22.1 azsdk-python-mgmt-privatedns/1.0.0 Python/3.8.9 (Windows-10-10.0.19041-SP0)
     method: PUT
     uri: https://management.azure.com/subscriptions/00000000-0000-0000-0000-000000000000/resourceGroups/clitest_privatedns000001/providers/Microsoft.Network/privateDnsZones/clitest.privatedns.com000002/virtualNetworkLinks/clitestprivatednslink000004?api-version=2018-09-01
   response:
@@ -428,7 +397,7 @@
       string: '{}'
     headers:
       azure-asyncoperation:
-      - https://management.azure.com:443/subscriptions/00000000-0000-0000-0000-000000000000/resourceGroups/clitest_privatedns000001/providers/Microsoft.Network/privateDnsOperationStatuses/RnJvbnRFbmRBc3luY09wZXJhdGlvbjtVcHNlcnRWaXJ0dWFsTmV0d29ya0xpbms7Nzk4MGMxYTQtOWNjNy00Y2E0LTg0MDQtOWE1NTM1MTA0YTZj?api-version=2018-09-01
+      - https://management.azure.com:443/subscriptions/00000000-0000-0000-0000-000000000000/resourceGroups/clitest_privatedns000001/providers/Microsoft.Network/privateDnsOperationStatuses/RnJvbnRFbmRBc3luY09wZXJhdGlvbjtVcHNlcnRWaXJ0dWFsTmV0d29ya0xpbms7ZjQ3OThmMWMtZWU4Mi00NTY5LTk2MjktZjY4NGNlY2ZiNjU4?api-version=2018-09-01
       cache-control:
       - private
       content-length:
@@ -436,9 +405,9 @@
       content-type:
       - application/json; charset=utf-8
       date:
-      - Tue, 16 Jun 2020 09:23:30 GMT
+      - Mon, 26 Apr 2021 09:37:49 GMT
       location:
-      - https://management.azure.com/subscriptions/00000000-0000-0000-0000-000000000000/resourceGroups/clitest_privatedns000001/providers/Microsoft.Network/privateDnsOperationResults/RnJvbnRFbmRBc3luY09wZXJhdGlvbjtVcHNlcnRWaXJ0dWFsTmV0d29ya0xpbms7Nzk4MGMxYTQtOWNjNy00Y2E0LTg0MDQtOWE1NTM1MTA0YTZj?api-version=2018-09-01
+      - https://management.azure.com/subscriptions/00000000-0000-0000-0000-000000000000/resourceGroups/clitest_privatedns000001/providers/Microsoft.Network/privateDnsOperationResults/RnJvbnRFbmRBc3luY09wZXJhdGlvbjtVcHNlcnRWaXJ0dWFsTmV0d29ya0xpbms7ZjQ3OThmMWMtZWU4Mi00NTY5LTk2MjktZjY4NGNlY2ZiNjU4?api-version=2018-09-01
       server:
       - Microsoft-IIS/10.0
       strict-transport-security:
@@ -458,7 +427,7 @@
     body: null
     headers:
       Accept:
-      - application/json
+      - '*/*'
       Accept-Encoding:
       - gzip, deflate
       CommandName:
@@ -468,30 +437,79 @@
       ParameterSetName:
       - -g -n -z -v -e
       User-Agent:
-      - python/3.7.4 (Linux-4.15.0-99-generic-x86_64-with-debian-buster-sid) msrest/0.6.16
-        msrest_azure/0.6.3 azure-mgmt-privatedns/0.1.0 Azure-SDK-For-Python AZURECLI/2.7.0
-    method: GET
-    uri: https://management.azure.com/subscriptions/00000000-0000-0000-0000-000000000000/resourceGroups/clitest_privatedns000001/providers/Microsoft.Network/privateDnsOperationStatuses/RnJvbnRFbmRBc3luY09wZXJhdGlvbjtVcHNlcnRWaXJ0dWFsTmV0d29ya0xpbms7Nzk4MGMxYTQtOWNjNy00Y2E0LTg0MDQtOWE1NTM1MTA0YTZj?api-version=2018-09-01
-  response:
-    body:
-      string: '{"status":"InProgress"}'
-    headers:
-      azure-asyncoperation:
-      - https://management.azure.com:443/subscriptions/00000000-0000-0000-0000-000000000000/resourceGroups/clitest_privatedns000001/providers/Microsoft.Network/privateDnsOperationStatuses/RnJvbnRFbmRBc3luY09wZXJhdGlvbjtVcHNlcnRWaXJ0dWFsTmV0d29ya0xpbms7Nzk4MGMxYTQtOWNjNy00Y2E0LTg0MDQtOWE1NTM1MTA0YTZj?api-version=2018-09-01
-      cache-control:
-      - private
-      content-length:
-      - '23'
-      content-type:
-      - application/json; charset=utf-8
-      date:
-      - Tue, 16 Jun 2020 09:24:01 GMT
-      location:
-      - https://management.azure.com/subscriptions/00000000-0000-0000-0000-000000000000/resourceGroups/clitest_privatedns000001/providers/Microsoft.Network/privateDnsOperationResults/RnJvbnRFbmRBc3luY09wZXJhdGlvbjtVcHNlcnRWaXJ0dWFsTmV0d29ya0xpbms7Nzk4MGMxYTQtOWNjNy00Y2E0LTg0MDQtOWE1NTM1MTA0YTZj?api-version=2018-09-01
-      server:
-      - Microsoft-IIS/10.0
-      strict-transport-security:
-      - max-age=31536000; includeSubDomains
+      - AZURECLI/2.22.1 azsdk-python-mgmt-privatedns/1.0.0 Python/3.8.9 (Windows-10-10.0.19041-SP0)
+    method: GET
+    uri: https://management.azure.com/subscriptions/00000000-0000-0000-0000-000000000000/resourceGroups/clitest_privatedns000001/providers/Microsoft.Network/privateDnsOperationStatuses/RnJvbnRFbmRBc3luY09wZXJhdGlvbjtVcHNlcnRWaXJ0dWFsTmV0d29ya0xpbms7ZjQ3OThmMWMtZWU4Mi00NTY5LTk2MjktZjY4NGNlY2ZiNjU4?api-version=2018-09-01
+  response:
+    body:
+      string: '{"status":"Succeeded"}'
+    headers:
+      cache-control:
+      - private
+      content-length:
+      - '22'
+      content-type:
+      - application/json; charset=utf-8
+      date:
+      - Mon, 26 Apr 2021 09:38:19 GMT
+      server:
+      - Microsoft-IIS/10.0
+      strict-transport-security:
+      - max-age=31536000; includeSubDomains
+      transfer-encoding:
+      - chunked
+      vary:
+      - Accept-Encoding
+      x-aspnet-version:
+      - 4.0.30319
+      x-content-type-options:
+      - nosniff
+      x-ms-ratelimit-remaining-subscription-resource-requests:
+      - '494'
+      x-powered-by:
+      - ASP.NET
+    status:
+      code: 200
+      message: OK
+- request:
+    body: null
+    headers:
+      Accept:
+      - '*/*'
+      Accept-Encoding:
+      - gzip, deflate
+      CommandName:
+      - network private-dns link vnet create
+      Connection:
+      - keep-alive
+      ParameterSetName:
+      - -g -n -z -v -e
+      User-Agent:
+      - AZURECLI/2.22.1 azsdk-python-mgmt-privatedns/1.0.0 Python/3.8.9 (Windows-10-10.0.19041-SP0)
+    method: GET
+    uri: https://management.azure.com/subscriptions/00000000-0000-0000-0000-000000000000/resourceGroups/clitest_privatedns000001/providers/Microsoft.Network/privateDnsZones/clitest.privatedns.com000002/virtualNetworkLinks/clitestprivatednslink000004?api-version=2018-09-01
+  response:
+    body:
+      string: '{"id":"\/subscriptions\/00000000-0000-0000-0000-000000000000\/resourceGroups\/clitest_privatedns000001\/providers\/Microsoft.Network\/privateDnsZones\/clitest.privatedns.com000002\/virtualNetworkLinks\/clitestprivatednslink000004","name":"clitestprivatednslink000004","type":"Microsoft.Network\/privateDnsZones\/virtualNetworkLinks","etag":"\"3900c45e-0000-0100-0000-60868a060000\"","location":"global","properties":{"provisioningState":"Succeeded","registrationEnabled":true,"virtualNetwork":{"id":"\/subscriptions\/00000000-0000-0000-0000-000000000000\/resourceGroups\/clitest_privatedns000001\/providers\/Microsoft.Network\/virtualNetworks\/clitestprivatednsvnet000003"},"virtualNetworkLinkState":"InProgress"}}'
+    headers:
+      cache-control:
+      - private
+      content-length:
+      - '847'
+      content-type:
+      - application/json; charset=utf-8
+      date:
+      - Mon, 26 Apr 2021 09:38:20 GMT
+      etag:
+      - '"3900c45e-0000-0100-0000-60868a060000"'
+      server:
+      - Microsoft-IIS/10.0
+      strict-transport-security:
+      - max-age=31536000; includeSubDomains
+      transfer-encoding:
+      - chunked
+      vary:
+      - Accept-Encoding
       x-aspnet-version:
       - 4.0.30319
       x-content-type-options:
@@ -501,165 +519,62 @@
       x-powered-by:
       - ASP.NET
     status:
-      code: 202
-      message: Accepted
-- request:
-    body: null
-    headers:
-      Accept:
-      - application/json
-      Accept-Encoding:
-      - gzip, deflate
-      CommandName:
-      - network private-dns link vnet create
-      Connection:
-      - keep-alive
-      ParameterSetName:
-      - -g -n -z -v -e
-      User-Agent:
-      - python/3.7.4 (Linux-4.15.0-99-generic-x86_64-with-debian-buster-sid) msrest/0.6.16
-        msrest_azure/0.6.3 azure-mgmt-privatedns/0.1.0 Azure-SDK-For-Python AZURECLI/2.7.0
-    method: GET
-    uri: https://management.azure.com/subscriptions/00000000-0000-0000-0000-000000000000/resourceGroups/clitest_privatedns000001/providers/Microsoft.Network/privateDnsOperationStatuses/RnJvbnRFbmRBc3luY09wZXJhdGlvbjtVcHNlcnRWaXJ0dWFsTmV0d29ya0xpbms7Nzk4MGMxYTQtOWNjNy00Y2E0LTg0MDQtOWE1NTM1MTA0YTZj?api-version=2018-09-01
-  response:
-    body:
-      string: '{"status":"Succeeded"}'
-    headers:
-      cache-control:
-      - private
-      content-length:
-      - '22'
-      content-type:
-      - application/json; charset=utf-8
-      date:
-      - Tue, 16 Jun 2020 09:24:32 GMT
-      server:
-      - Microsoft-IIS/10.0
-      strict-transport-security:
-      - max-age=31536000; includeSubDomains
-      transfer-encoding:
-      - chunked
-      vary:
-      - Accept-Encoding
-      x-aspnet-version:
-      - 4.0.30319
-      x-content-type-options:
-      - nosniff
-      x-ms-ratelimit-remaining-subscription-resource-requests:
-      - '499'
-      x-powered-by:
-      - ASP.NET
-    status:
-      code: 200
-      message: OK
-- request:
-    body: null
-    headers:
-      Accept:
-      - application/json
-      Accept-Encoding:
-      - gzip, deflate
-      CommandName:
-      - network private-dns link vnet create
-      Connection:
-      - keep-alive
-      ParameterSetName:
-      - -g -n -z -v -e
-      User-Agent:
-      - python/3.7.4 (Linux-4.15.0-99-generic-x86_64-with-debian-buster-sid) msrest/0.6.16
-        msrest_azure/0.6.3 azure-mgmt-privatedns/0.1.0 Azure-SDK-For-Python AZURECLI/2.7.0
+      code: 200
+      message: OK
+- request:
+    body: null
+    headers:
+      Accept:
+      - application/json
+      Accept-Encoding:
+      - gzip, deflate
+      CommandName:
+      - network private-dns link vnet update
+      Connection:
+      - keep-alive
+      ParameterSetName:
+      - -g -n -z -e
+      User-Agent:
+      - AZURECLI/2.22.1 azsdk-python-mgmt-privatedns/1.0.0 Python/3.8.9 (Windows-10-10.0.19041-SP0)
     method: GET
     uri: https://management.azure.com/subscriptions/00000000-0000-0000-0000-000000000000/resourceGroups/clitest_privatedns000001/providers/Microsoft.Network/privateDnsZones/clitest.privatedns.com000002/virtualNetworkLinks/clitestprivatednslink000004?api-version=2018-09-01
   response:
     body:
-      string: '{"id":"\/subscriptions\/0b1f6471-1bf0-4dda-aec3-cb9272f09590\/resourceGroups\/clitest_privatedns000001\/providers\/Microsoft.Network\/privateDnsZones\/clitest.privatedns.com000002\/virtualNetworkLinks\/clitestprivatednslink000004","name":"clitestprivatednslink000004","type":"Microsoft.Network\/privateDnsZones\/virtualNetworkLinks","etag":"\"25005159-0000-0100-0000-5ee88fc80000\"","location":"global","properties":{"provisioningState":"Succeeded","registrationEnabled":true,"virtualNetwork":{"id":"\/subscriptions\/0b1f6471-1bf0-4dda-aec3-cb9272f09590\/resourceGroups\/clitest_privatedns000001\/providers\/Microsoft.Network\/virtualNetworks\/clitestprivatednsvnet000003"},"virtualNetworkLinkState":"Completed"}}'
-    headers:
-      cache-control:
-      - private
-      content-length:
-      - '846'
-      content-type:
-      - application/json; charset=utf-8
-      date:
-      - Tue, 16 Jun 2020 09:24:31 GMT
+      string: '{"id":"\/subscriptions\/00000000-0000-0000-0000-000000000000\/resourceGroups\/clitest_privatedns000001\/providers\/Microsoft.Network\/privateDnsZones\/clitest.privatedns.com000002\/virtualNetworkLinks\/clitestprivatednslink000004","name":"clitestprivatednslink000004","type":"Microsoft.Network\/privateDnsZones\/virtualNetworkLinks","etag":"\"3900c45e-0000-0100-0000-60868a060000\"","location":"global","properties":{"provisioningState":"Succeeded","registrationEnabled":true,"virtualNetwork":{"id":"\/subscriptions\/00000000-0000-0000-0000-000000000000\/resourceGroups\/clitest_privatedns000001\/providers\/Microsoft.Network\/virtualNetworks\/clitestprivatednsvnet000003"},"virtualNetworkLinkState":"InProgress"}}'
+    headers:
+      cache-control:
+      - private
+      content-length:
+      - '847'
+      content-type:
+      - application/json; charset=utf-8
+      date:
+      - Mon, 26 Apr 2021 09:38:20 GMT
       etag:
-      - '"25005159-0000-0100-0000-5ee88fc80000"'
-      server:
-      - Microsoft-IIS/10.0
-      strict-transport-security:
-      - max-age=31536000; includeSubDomains
-      transfer-encoding:
-      - chunked
-      vary:
-      - Accept-Encoding
-      x-aspnet-version:
-      - 4.0.30319
-      x-content-type-options:
-      - nosniff
-      x-ms-ratelimit-remaining-subscription-resource-requests:
-      - '498'
-      x-powered-by:
-      - ASP.NET
-    status:
-      code: 200
-      message: OK
-- request:
-    body: null
-    headers:
-      Accept:
-      - application/json
-      Accept-Encoding:
-      - gzip, deflate
-      CommandName:
-      - network private-dns link vnet update
-      Connection:
-      - keep-alive
-      ParameterSetName:
-      - -g -n -z -e
-      User-Agent:
-      - python/3.7.4 (Linux-4.15.0-99-generic-x86_64-with-debian-buster-sid) msrest/0.6.16
-        msrest_azure/0.6.3 azure-mgmt-privatedns/0.1.0 Azure-SDK-For-Python AZURECLI/2.7.0
-      accept-language:
-      - en-US
-    method: GET
-    uri: https://management.azure.com/subscriptions/00000000-0000-0000-0000-000000000000/resourceGroups/clitest_privatedns000001/providers/Microsoft.Network/privateDnsZones/clitest.privatedns.com000002/virtualNetworkLinks/clitestprivatednslink000004?api-version=2018-09-01
-  response:
-    body:
-      string: '{"id":"\/subscriptions\/0b1f6471-1bf0-4dda-aec3-cb9272f09590\/resourceGroups\/clitest_privatedns000001\/providers\/Microsoft.Network\/privateDnsZones\/clitest.privatedns.com000002\/virtualNetworkLinks\/clitestprivatednslink000004","name":"clitestprivatednslink000004","type":"Microsoft.Network\/privateDnsZones\/virtualNetworkLinks","etag":"\"25005159-0000-0100-0000-5ee88fc80000\"","location":"global","properties":{"provisioningState":"Succeeded","registrationEnabled":true,"virtualNetwork":{"id":"\/subscriptions\/0b1f6471-1bf0-4dda-aec3-cb9272f09590\/resourceGroups\/clitest_privatedns000001\/providers\/Microsoft.Network\/virtualNetworks\/clitestprivatednsvnet000003"},"virtualNetworkLinkState":"Completed"}}'
-    headers:
-      cache-control:
-      - private
-      content-length:
-      - '846'
-      content-type:
-      - application/json; charset=utf-8
-      date:
-      - Tue, 16 Jun 2020 09:24:32 GMT
-      etag:
-      - '"25005159-0000-0100-0000-5ee88fc80000"'
-      server:
-      - Microsoft-IIS/10.0
-      strict-transport-security:
-      - max-age=31536000; includeSubDomains
-      transfer-encoding:
-      - chunked
-      vary:
-      - Accept-Encoding
-      x-aspnet-version:
-      - 4.0.30319
-      x-content-type-options:
-      - nosniff
-      x-ms-ratelimit-remaining-subscription-resource-requests:
-      - '498'
-      x-powered-by:
-      - ASP.NET
-    status:
-      code: 200
-      message: OK
-- request:
-    body: 'b''{"location": "global", "etag": "\\"25005159-0000-0100-0000-5ee88fc80000\\"",
+      - '"3900c45e-0000-0100-0000-60868a060000"'
+      server:
+      - Microsoft-IIS/10.0
+      strict-transport-security:
+      - max-age=31536000; includeSubDomains
+      transfer-encoding:
+      - chunked
+      vary:
+      - Accept-Encoding
+      x-aspnet-version:
+      - 4.0.30319
+      x-content-type-options:
+      - nosniff
+      x-ms-ratelimit-remaining-subscription-resource-requests:
+      - '494'
+      x-powered-by:
+      - ASP.NET
+    status:
+      code: 200
+      message: OK
+- request:
+    body: '{"location": "global", "etag": "\"3900c45e-0000-0100-0000-60868a060000\"",
       "properties": {"virtualNetwork": {"id": "/subscriptions/00000000-0000-0000-0000-000000000000/resourceGroups/clitest_privatedns000001/providers/Microsoft.Network/virtualNetworks/clitestprivatednsvnet000003"},
-      "registrationEnabled": false}}'''
+      "registrationEnabled": false}}'
     headers:
       Accept:
       - application/json
@@ -672,14 +587,11 @@
       Content-Length:
       - '372'
       Content-Type:
-      - application/json; charset=utf-8
+      - application/json
       ParameterSetName:
       - -g -n -z -e
       User-Agent:
-      - python/3.7.4 (Linux-4.15.0-99-generic-x86_64-with-debian-buster-sid) msrest/0.6.16
-        msrest_azure/0.6.3 azure-mgmt-privatedns/0.1.0 Azure-SDK-For-Python AZURECLI/2.7.0
-      accept-language:
-      - en-US
+      - AZURECLI/2.22.1 azsdk-python-mgmt-privatedns/1.0.0 Python/3.8.9 (Windows-10-10.0.19041-SP0)
     method: PATCH
     uri: https://management.azure.com/subscriptions/00000000-0000-0000-0000-000000000000/resourceGroups/clitest_privatedns000001/providers/Microsoft.Network/privateDnsZones/clitest.privatedns.com000002/virtualNetworkLinks/clitestprivatednslink000004?api-version=2018-09-01
   response:
@@ -687,7 +599,7 @@
       string: '{}'
     headers:
       azure-asyncoperation:
-      - https://management.azure.com:443/subscriptions/00000000-0000-0000-0000-000000000000/resourceGroups/clitest_privatedns000001/providers/Microsoft.Network/privateDnsOperationStatuses/RnJvbnRFbmRBc3luY09wZXJhdGlvbjtVcHNlcnRWaXJ0dWFsTmV0d29ya0xpbms7NDdjNmQ3MmEtNzVkOS00NzZkLThiOTQtNTAzYmFhNDZlNTdj?api-version=2018-09-01
+      - https://management.azure.com:443/subscriptions/00000000-0000-0000-0000-000000000000/resourceGroups/clitest_privatedns000001/providers/Microsoft.Network/privateDnsOperationStatuses/RnJvbnRFbmRBc3luY09wZXJhdGlvbjtVcHNlcnRWaXJ0dWFsTmV0d29ya0xpbms7NGU4Y2JkOWItZTZiMy00NGZlLTgyNDYtYzJlZmRmY2M2YjEw?api-version=2018-09-01
       cache-control:
       - private
       content-length:
@@ -695,9 +607,9 @@
       content-type:
       - application/json; charset=utf-8
       date:
-      - Tue, 16 Jun 2020 09:24:36 GMT
+      - Mon, 26 Apr 2021 09:38:22 GMT
       location:
-      - https://management.azure.com/subscriptions/00000000-0000-0000-0000-000000000000/resourceGroups/clitest_privatedns000001/providers/Microsoft.Network/privateDnsOperationResults/RnJvbnRFbmRBc3luY09wZXJhdGlvbjtVcHNlcnRWaXJ0dWFsTmV0d29ya0xpbms7NDdjNmQ3MmEtNzVkOS00NzZkLThiOTQtNTAzYmFhNDZlNTdj?api-version=2018-09-01
+      - https://management.azure.com/subscriptions/00000000-0000-0000-0000-000000000000/resourceGroups/clitest_privatedns000001/providers/Microsoft.Network/privateDnsOperationResults/RnJvbnRFbmRBc3luY09wZXJhdGlvbjtVcHNlcnRWaXJ0dWFsTmV0d29ya0xpbms7NGU4Y2JkOWItZTZiMy00NGZlLTgyNDYtYzJlZmRmY2M2YjEw?api-version=2018-09-01
       server:
       - Microsoft-IIS/10.0
       strict-transport-security:
@@ -717,7 +629,7 @@
     body: null
     headers:
       Accept:
-      - application/json
+      - '*/*'
       Accept-Encoding:
       - gzip, deflate
       CommandName:
@@ -727,30 +639,79 @@
       ParameterSetName:
       - -g -n -z -e
       User-Agent:
-      - python/3.7.4 (Linux-4.15.0-99-generic-x86_64-with-debian-buster-sid) msrest/0.6.16
-        msrest_azure/0.6.3 azure-mgmt-privatedns/0.1.0 Azure-SDK-For-Python AZURECLI/2.7.0
-    method: GET
-    uri: https://management.azure.com/subscriptions/00000000-0000-0000-0000-000000000000/resourceGroups/clitest_privatedns000001/providers/Microsoft.Network/privateDnsOperationStatuses/RnJvbnRFbmRBc3luY09wZXJhdGlvbjtVcHNlcnRWaXJ0dWFsTmV0d29ya0xpbms7NDdjNmQ3MmEtNzVkOS00NzZkLThiOTQtNTAzYmFhNDZlNTdj?api-version=2018-09-01
-  response:
-    body:
-      string: '{"status":"InProgress"}'
-    headers:
-      azure-asyncoperation:
-      - https://management.azure.com:443/subscriptions/00000000-0000-0000-0000-000000000000/resourceGroups/clitest_privatedns000001/providers/Microsoft.Network/privateDnsOperationStatuses/RnJvbnRFbmRBc3luY09wZXJhdGlvbjtVcHNlcnRWaXJ0dWFsTmV0d29ya0xpbms7NDdjNmQ3MmEtNzVkOS00NzZkLThiOTQtNTAzYmFhNDZlNTdj?api-version=2018-09-01
-      cache-control:
-      - private
-      content-length:
-      - '23'
-      content-type:
-      - application/json; charset=utf-8
-      date:
-      - Tue, 16 Jun 2020 09:25:06 GMT
-      location:
-      - https://management.azure.com/subscriptions/00000000-0000-0000-0000-000000000000/resourceGroups/clitest_privatedns000001/providers/Microsoft.Network/privateDnsOperationResults/RnJvbnRFbmRBc3luY09wZXJhdGlvbjtVcHNlcnRWaXJ0dWFsTmV0d29ya0xpbms7NDdjNmQ3MmEtNzVkOS00NzZkLThiOTQtNTAzYmFhNDZlNTdj?api-version=2018-09-01
-      server:
-      - Microsoft-IIS/10.0
-      strict-transport-security:
-      - max-age=31536000; includeSubDomains
+      - AZURECLI/2.22.1 azsdk-python-mgmt-privatedns/1.0.0 Python/3.8.9 (Windows-10-10.0.19041-SP0)
+    method: GET
+    uri: https://management.azure.com/subscriptions/00000000-0000-0000-0000-000000000000/resourceGroups/clitest_privatedns000001/providers/Microsoft.Network/privateDnsOperationStatuses/RnJvbnRFbmRBc3luY09wZXJhdGlvbjtVcHNlcnRWaXJ0dWFsTmV0d29ya0xpbms7NGU4Y2JkOWItZTZiMy00NGZlLTgyNDYtYzJlZmRmY2M2YjEw?api-version=2018-09-01
+  response:
+    body:
+      string: '{"status":"Succeeded"}'
+    headers:
+      cache-control:
+      - private
+      content-length:
+      - '22'
+      content-type:
+      - application/json; charset=utf-8
+      date:
+      - Mon, 26 Apr 2021 09:38:52 GMT
+      server:
+      - Microsoft-IIS/10.0
+      strict-transport-security:
+      - max-age=31536000; includeSubDomains
+      transfer-encoding:
+      - chunked
+      vary:
+      - Accept-Encoding
+      x-aspnet-version:
+      - 4.0.30319
+      x-content-type-options:
+      - nosniff
+      x-ms-ratelimit-remaining-subscription-resource-requests:
+      - '493'
+      x-powered-by:
+      - ASP.NET
+    status:
+      code: 200
+      message: OK
+- request:
+    body: null
+    headers:
+      Accept:
+      - '*/*'
+      Accept-Encoding:
+      - gzip, deflate
+      CommandName:
+      - network private-dns link vnet update
+      Connection:
+      - keep-alive
+      ParameterSetName:
+      - -g -n -z -e
+      User-Agent:
+      - AZURECLI/2.22.1 azsdk-python-mgmt-privatedns/1.0.0 Python/3.8.9 (Windows-10-10.0.19041-SP0)
+    method: GET
+    uri: https://management.azure.com/subscriptions/00000000-0000-0000-0000-000000000000/resourceGroups/clitest_privatedns000001/providers/Microsoft.Network/privateDnsZones/clitest.privatedns.com000002/virtualNetworkLinks/clitestprivatednslink000004?api-version=2018-09-01
+  response:
+    body:
+      string: '{"id":"\/subscriptions\/00000000-0000-0000-0000-000000000000\/resourceGroups\/clitest_privatedns000001\/providers\/Microsoft.Network\/privateDnsZones\/clitest.privatedns.com000002\/virtualNetworkLinks\/clitestprivatednslink000004","name":"clitestprivatednslink000004","type":"Microsoft.Network\/privateDnsZones\/virtualNetworkLinks","etag":"\"39005b61-0000-0100-0000-60868a220000\"","location":"global","properties":{"provisioningState":"Succeeded","registrationEnabled":false,"virtualNetwork":{"id":"\/subscriptions\/00000000-0000-0000-0000-000000000000\/resourceGroups\/clitest_privatedns000001\/providers\/Microsoft.Network\/virtualNetworks\/clitestprivatednsvnet000003"},"virtualNetworkLinkState":"Completed"}}'
+    headers:
+      cache-control:
+      - private
+      content-length:
+      - '847'
+      content-type:
+      - application/json; charset=utf-8
+      date:
+      - Mon, 26 Apr 2021 09:38:53 GMT
+      etag:
+      - '"39005b61-0000-0100-0000-60868a220000"'
+      server:
+      - Microsoft-IIS/10.0
+      strict-transport-security:
+      - max-age=31536000; includeSubDomains
+      transfer-encoding:
+      - chunked
+      vary:
+      - Accept-Encoding
       x-aspnet-version:
       - 4.0.30319
       x-content-type-options:
@@ -760,106 +721,6 @@
       x-powered-by:
       - ASP.NET
     status:
-      code: 202
-      message: Accepted
-- request:
-    body: null
-    headers:
-      Accept:
-      - application/json
-      Accept-Encoding:
-      - gzip, deflate
-      CommandName:
-      - network private-dns link vnet update
-      Connection:
-      - keep-alive
-      ParameterSetName:
-      - -g -n -z -e
-      User-Agent:
-      - python/3.7.4 (Linux-4.15.0-99-generic-x86_64-with-debian-buster-sid) msrest/0.6.16
-        msrest_azure/0.6.3 azure-mgmt-privatedns/0.1.0 Azure-SDK-For-Python AZURECLI/2.7.0
-    method: GET
-    uri: https://management.azure.com/subscriptions/00000000-0000-0000-0000-000000000000/resourceGroups/clitest_privatedns000001/providers/Microsoft.Network/privateDnsOperationStatuses/RnJvbnRFbmRBc3luY09wZXJhdGlvbjtVcHNlcnRWaXJ0dWFsTmV0d29ya0xpbms7NDdjNmQ3MmEtNzVkOS00NzZkLThiOTQtNTAzYmFhNDZlNTdj?api-version=2018-09-01
-  response:
-    body:
-      string: '{"status":"Succeeded"}'
-    headers:
-      cache-control:
-      - private
-      content-length:
-      - '22'
-      content-type:
-      - application/json; charset=utf-8
-      date:
-      - Tue, 16 Jun 2020 09:25:37 GMT
-      server:
-      - Microsoft-IIS/10.0
-      strict-transport-security:
-      - max-age=31536000; includeSubDomains
-      transfer-encoding:
-      - chunked
-      vary:
-      - Accept-Encoding
-      x-aspnet-version:
-      - 4.0.30319
-      x-content-type-options:
-      - nosniff
-      x-ms-ratelimit-remaining-subscription-resource-requests:
-      - '498'
-      x-powered-by:
-      - ASP.NET
-    status:
-      code: 200
-      message: OK
-- request:
-    body: null
-    headers:
-      Accept:
-      - application/json
-      Accept-Encoding:
-      - gzip, deflate
-      CommandName:
-      - network private-dns link vnet update
-      Connection:
-      - keep-alive
-      ParameterSetName:
-      - -g -n -z -e
-      User-Agent:
-      - python/3.7.4 (Linux-4.15.0-99-generic-x86_64-with-debian-buster-sid) msrest/0.6.16
-        msrest_azure/0.6.3 azure-mgmt-privatedns/0.1.0 Azure-SDK-For-Python AZURECLI/2.7.0
-    method: GET
-    uri: https://management.azure.com/subscriptions/00000000-0000-0000-0000-000000000000/resourceGroups/clitest_privatedns000001/providers/Microsoft.Network/privateDnsZones/clitest.privatedns.com000002/virtualNetworkLinks/clitestprivatednslink000004?api-version=2018-09-01
-  response:
-    body:
-      string: '{"id":"\/subscriptions\/0b1f6471-1bf0-4dda-aec3-cb9272f09590\/resourceGroups\/clitest_privatedns000001\/providers\/Microsoft.Network\/privateDnsZones\/clitest.privatedns.com000002\/virtualNetworkLinks\/clitestprivatednslink000004","name":"clitestprivatednslink000004","type":"Microsoft.Network\/privateDnsZones\/virtualNetworkLinks","etag":"\"25007e5a-0000-0100-0000-5ee88ff60000\"","location":"global","properties":{"provisioningState":"Succeeded","registrationEnabled":false,"virtualNetwork":{"id":"\/subscriptions\/0b1f6471-1bf0-4dda-aec3-cb9272f09590\/resourceGroups\/clitest_privatedns000001\/providers\/Microsoft.Network\/virtualNetworks\/clitestprivatednsvnet000003"},"virtualNetworkLinkState":"Completed"}}'
-    headers:
-      cache-control:
-      - private
-      content-length:
-      - '847'
-      content-type:
-      - application/json; charset=utf-8
-      date:
-      - Tue, 16 Jun 2020 09:25:37 GMT
-      etag:
-      - '"25007e5a-0000-0100-0000-5ee88ff60000"'
-      server:
-      - Microsoft-IIS/10.0
-      strict-transport-security:
-      - max-age=31536000; includeSubDomains
-      transfer-encoding:
-      - chunked
-      vary:
-      - Accept-Encoding
-      x-aspnet-version:
-      - 4.0.30319
-      x-content-type-options:
-      - nosniff
-      x-ms-ratelimit-remaining-subscription-resource-requests:
-      - '497'
-      x-powered-by:
-      - ASP.NET
-    status:
       code: 200
       message: OK
 version: 1