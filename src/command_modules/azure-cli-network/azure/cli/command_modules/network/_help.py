--- conflicted
+++ resolved
@@ -470,14 +470,9 @@
 
     helps['network dns record-set {} remove-record'.format(record)] = """
         type: command
-<<<<<<< HEAD
-        short-summary: Remove {} record from the record set.
-=======
         short-summary: Remove {} record from its record set.
         long-summary: >
-            By default, if the last record in a set is removed, the record set is deleted. To
-            retain the empty record set, include --keep-empty-record-set.
->>>>>>> b4ecdb63
+            By default, if the last record in a set is removed, the record set is deleted. To retain the empty record set, include --keep-empty-record-set.
     """.format(record.upper())
 
     helps['network dns record-set {} create'.format(record)] = """
