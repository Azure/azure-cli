--- conflicted
+++ resolved
@@ -220,11 +220,7 @@
         ResourceType.MGMT_EVENTHUB: None,
         ResourceType.MGMT_MONITOR: None,
         ResourceType.MGMT_MSI: '2023-01-31',
-<<<<<<< HEAD
-        ResourceType.MGMT_APPSERVICE: '2024-04-01',
-=======
         ResourceType.MGMT_APPSERVICE: '2024-11-01',
->>>>>>> efa4945f
         ResourceType.MGMT_IOTHUB: '2023-06-30-preview',
         ResourceType.MGMT_IOTDPS: '2021-10-15',
         ResourceType.MGMT_IOTCENTRAL: '2021-11-01-preview',
