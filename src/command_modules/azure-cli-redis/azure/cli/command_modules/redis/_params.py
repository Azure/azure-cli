# --------------------------------------------------------------------------------------------
# Copyright (c) Microsoft Corporation. All rights reserved.
# Licensed under the MIT License. See License.txt in the project root for license information.
# --------------------------------------------------------------------------------------------

import azure.cli.command_modules.redis._help  # pylint: disable=unused-import


def load_arguments(self, _):
    from azure.mgmt.redis.models import RebootType, RedisKeyType, SkuName
    from azure.cli.command_modules.redis._validators import JsonString, ScheduleEntryList
    from azure.cli.core.commands.parameters import get_enum_type  # TODO: Move this into Knack
    from azure.cli.core.commands.parameters import get_resource_name_completion_list, name_type, tags_type

    with self.argument_context('redis') as c:
        c.argument('name', options_list=['--name', '-n'], help='Name of the Redis cache.', id_part='name',
                   completer=get_resource_name_completion_list('Microsoft.Cache/redis'))
        c.argument('redis_configuration', help='JSON encoded configuration settings. Use @{file} to load from a file.',
                   type=JsonString)
        c.argument('reboot_type', arg_type=get_enum_type(RebootType))
        c.argument('key_type', arg_type=get_enum_type(RedisKeyType))
        c.argument('shard_id', type=int)
        c.argument('sku', help='Type of Redis cache.', arg_type=get_enum_type(SkuName))
        c.argument('vm_size', help='Size of Redis cache to deploy. Example : values for C family (C0, C1, C2, C3, C4, '
                                   'C5, C6). For P family (P1, P2, P3, P4)')
        c.argument('enable_non_ssl_port', action='store_true')
        c.argument('shard_count', type=int)
<<<<<<< HEAD
        c.argument('files', help='SAS url for blobs that needs to be imported', nargs='+')
        c.argument('format', options_list=['--file-format'], help='Format of the blob (Example: rdb)')
        c.argument('file-format', help='Format of the blob (Example: rdb)')
        c.argument('container', help='SAS url for container where data needs to be exported to')
        c.argument('prefix', help='Prefix to use for exported files')
        c.argument('schedule_entries', help="List of Patch schedule entries. Example Value:[{\"dayOfWeek\":\"Monday\",\"startHourUtc\":\"00\",\"maintenanceWindow\":\"PT5H\"}]", type=ScheduleEntryList)
        c.argument('tenant_settings', type=JsonString)
        c.argument('linked_server_name', help='Name of the linked redis cache')
        c.argument('secondary_cache', help='Resource Id of the redis cache to be linked as Secondary')
        c.argument('primary_cache', help='Resource Id of the Primary redis cache')

    with self.argument_context('redis firewall-rules') as c:
        c.argument('rule-name', options_list=['--name','-n'], help='Name of the firewall rule')
=======
        c.argument('tags', tags_type)

    for scope in ['redis import-method', 'redis import']:
        with self.argument_context(scope) as c:
            c.argument('files', nargs='+', help='Space-separated list of files to import.')
            c.argument('file_format', help='File format to import.')

    with self.argument_context('redis patch-schedule set') as c:
        c.argument('schedule_entries', type=ScheduleEntryList)

    with self.argument_context('redis create') as c:
        c.argument('name', arg_type=name_type, completer=None)
        c.argument('tenant_settings', type=JsonString)

    with self.argument_context('redis export') as c:
        c.argument('container', help='Container name to export to.')
        c.argument('prefix', help='Prefix to use for exported files.')
        c.argument('file_format', help='File format to export.')
>>>>>>> b57f945a
<|MERGE_RESOLUTION|>--- conflicted
+++ resolved
@@ -25,7 +25,6 @@
                                    'C5, C6). For P family (P1, P2, P3, P4)')
         c.argument('enable_non_ssl_port', action='store_true')
         c.argument('shard_count', type=int)
-<<<<<<< HEAD
         c.argument('files', help='SAS url for blobs that needs to be imported', nargs='+')
         c.argument('format', options_list=['--file-format'], help='Format of the blob (Example: rdb)')
         c.argument('file-format', help='Format of the blob (Example: rdb)')
@@ -39,23 +38,3 @@
 
     with self.argument_context('redis firewall-rules') as c:
         c.argument('rule-name', options_list=['--name','-n'], help='Name of the firewall rule')
-=======
-        c.argument('tags', tags_type)
-
-    for scope in ['redis import-method', 'redis import']:
-        with self.argument_context(scope) as c:
-            c.argument('files', nargs='+', help='Space-separated list of files to import.')
-            c.argument('file_format', help='File format to import.')
-
-    with self.argument_context('redis patch-schedule set') as c:
-        c.argument('schedule_entries', type=ScheduleEntryList)
-
-    with self.argument_context('redis create') as c:
-        c.argument('name', arg_type=name_type, completer=None)
-        c.argument('tenant_settings', type=JsonString)
-
-    with self.argument_context('redis export') as c:
-        c.argument('container', help='Container name to export to.')
-        c.argument('prefix', help='Prefix to use for exported files.')
-        c.argument('file_format', help='File format to export.')
->>>>>>> b57f945a
