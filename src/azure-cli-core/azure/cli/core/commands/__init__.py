# --------------------------------------------------------------------------------------------
# Copyright (c) Microsoft Corporation. All rights reserved.
# Licensed under the MIT License. See License.txt in the project root for license information.
# --------------------------------------------------------------------------------------------

from __future__ import print_function

import datetime
import json
import logging as logs
import sys
import time
from importlib import import_module
import six

from knack.arguments import CLICommandArgument, ignore_type, ArgumentsContext
from knack.commands import CLICommand, CommandGroup
from knack.invocation import CommandInvoker
from knack.log import get_logger
from knack.parser import ARGPARSE_SUPPORTED_KWARGS
from knack.util import CLIError

from azure.cli.core import EXCLUDED_PARAMS
from azure.cli.core.extension import get_extension
import azure.cli.core.telemetry as telemetry

logger = get_logger(__name__)

CLI_COMMON_KWARGS = ['min_api', 'max_api', 'resource_type', 'operation_group',
                     'custom_command_type', 'command_type']

CLI_COMMAND_KWARGS = ['transform', 'table_transformer', 'confirmation', 'exception_handler',
                      'client_factory', 'operations_tmpl', 'no_wait_param', 'supports_no_wait', 'validator',
                      'client_arg_name', 'doc_string_source', 'deprecate_info'] + CLI_COMMON_KWARGS
CLI_PARAM_KWARGS = \
    ['id_part', 'completer', 'validator', 'options_list', 'configured_default', 'arg_group', 'arg_type'] \
    + CLI_COMMON_KWARGS + ARGPARSE_SUPPORTED_KWARGS

CONFIRM_PARAM_NAME = 'yes'

# 1 hour in milliseconds
DEFAULT_QUERY_TIME_RANGE = 3600000

BLACKLISTED_MODS = ['context', 'shell', 'documentdb', 'component']


def _explode_list_args(args):
    '''Iterate through each attribute member of args and create a copy with
    the IterateValues 'flattened' to only contain a single value

    Ex.
        { a1:'x', a2:IterateValue(['y', 'z']) } => [{ a1:'x', a2:'y'),{ a1:'x', a2:'z'}]
    '''
    from azure.cli.core.commands.validators import IterateValue
    import argparse
    list_args = {argname: argvalue for argname, argvalue in vars(args).items()
                 if isinstance(argvalue, IterateValue)}
    if not list_args:
        yield args
    else:
        values = list(zip(*list_args.values()))
        for key in list_args:
            delattr(args, key)

        for value in values:
            new_ns = argparse.Namespace(**vars(args))
            for key_index, key in enumerate(list_args.keys()):
                setattr(new_ns, key, value[key_index])
            yield new_ns


def _expand_file_prefixed_files(args):
    def _load_file(path):
        from azure.cli.core.util import read_file_content
        if path == '-':
            content = sys.stdin.read()
        else:
            import os
            content = read_file_content(os.path.expanduser(path), allow_binary=True)

        return content[0:-1] if content and content[-1] == '\n' else content

    def _maybe_load_file(arg):
        ix = arg.find('@')
        if ix == -1:  # no @ found
            return arg

        poss_file = arg[ix + 1:]
        if not poss_file:  # if nothing after @ then it can't be a file
            return arg
        elif ix == 0:
            return _load_file(poss_file)

        # if @ not at the start it can't be a file
        return arg

    def _expand_file_prefix(arg):
        arg_split = arg.split('=', 1)
        try:
            return '='.join([arg_split[0], _maybe_load_file(arg_split[1])])
        except IndexError:
            return _maybe_load_file(arg_split[0])

    return list([_expand_file_prefix(arg) for arg in args])


def _pre_command_table_create(cli_ctx, args):
    cli_ctx.refresh_request_id()
    return _expand_file_prefixed_files(args)


class AzCliCommand(CLICommand):

    def __init__(self, loader, name, handler, description=None, table_transformer=None,
                 arguments_loader=None, description_loader=None,
                 formatter_class=None, deprecate_info=None, validator=None, **kwargs):
        super(AzCliCommand, self).__init__(loader.cli_ctx, name, handler, description=description,
                                           table_transformer=table_transformer, arguments_loader=arguments_loader,
                                           description_loader=description_loader, formatter_class=formatter_class,
                                           deprecate_info=deprecate_info, validator=validator, **kwargs)
        self.loader = loader
        self.command_source = None
        self.no_wait_param = kwargs.get('no_wait_param', None)
        self.supports_no_wait = kwargs.get('supports_no_wait', False)
        self.exception_handler = kwargs.get('exception_handler', None)
        self.confirmation = kwargs.get('confirmation', False)
        self.command_kwargs = kwargs

    def _resolve_default_value_from_cfg_file(self, arg, overrides):
        from azure.cli.core._config import DEFAULTS_SECTION

        if not hasattr(arg.type, 'required_tooling'):
            required = arg.type.settings.get('required', False)
            setattr(arg.type, 'required_tooling', required)
        if 'configured_default' in overrides.settings:
            def_config = overrides.settings.pop('configured_default', None)
            setattr(arg.type, 'default_name_tooling', def_config)
            # same blunt mechanism like we handled id-parts, for create command, no name default
            if self.name.split()[-1] == 'create' and overrides.settings.get('metavar', None) == 'NAME':
                return
            setattr(arg.type, 'configured_default_applied', True)
            config_value = self.cli_ctx.config.get(DEFAULTS_SECTION, def_config, None)
            if config_value:
                logger.info("Configured default '%s' for arg %s", config_value, arg.name)
                overrides.settings['default'] = config_value
                overrides.settings['required'] = False

    def load_arguments(self):
        super(AzCliCommand, self).load_arguments()
        if self.arguments_loader:
            cmd_args = self.arguments_loader()
            if self.supports_no_wait or self.no_wait_param:
                if self.supports_no_wait:
                    no_wait_param_dest = 'no_wait'
                elif self.no_wait_param:
                    no_wait_param_dest = self.no_wait_param
                cmd_args.append(
                    (no_wait_param_dest,
                     CLICommandArgument(no_wait_param_dest, options_list=['--no-wait'], action='store_true',
                                        help='Do not wait for the long-running operation to finish.')))
            self.arguments.update(cmd_args)

    def update_argument(self, param_name, argtype):
        from azure.cli.core.commands.validators import DefaultStr, DefaultInt
        arg = self.arguments[param_name]
        self._resolve_default_value_from_cfg_file(arg, argtype)
        arg.type.update(other=argtype)
        arg_default = arg.type.settings.get('default', None)
        if isinstance(arg_default, str):
            arg_default = DefaultStr(arg_default)
        elif isinstance(arg_default, int):
            arg_default = DefaultInt(arg_default)
        if arg_default:
            arg.type.settings['default'] = arg_default

    def __call__(self, *args, **kwargs):
        if self.command_source and isinstance(self.command_source, ExtensionCommandSource) and \
                self.command_source.overrides_command:
            logger.warning(self.command_source.get_command_warn_msg())
        return super(AzCliCommand, self).__call__(*args, **kwargs)

    def _merge_kwargs(self, kwargs, base_kwargs=None):
        base = base_kwargs if base_kwargs is not None else getattr(self, 'command_kwargs')
        return _merge_kwargs(kwargs, base)

    def get_api_version(self, resource_type=None, operation_group=None):
        resource_type = resource_type or self.command_kwargs.get('resource_type', None)
        return self.loader.get_api_version(resource_type=resource_type, operation_group=operation_group)

    def supported_api_version(self, resource_type=None, min_api=None, max_api=None, operation_group=None):
        resource_type = resource_type or self.command_kwargs.get('resource_type', None)
        return self.loader.supported_api_version(resource_type=resource_type, min_api=min_api, max_api=max_api,
                                                 operation_group=operation_group)

    def get_models(self, *attr_args, **kwargs):
        resource_type = kwargs.get('resource_type', self.command_kwargs.get('resource_type', None))
        operation_group = kwargs.get('operation_group', self.command_kwargs.get('operation_group', None))
        return self.loader.get_sdk(*attr_args, resource_type=resource_type, mod='models',
                                   operation_group=operation_group)


# pylint: disable=too-few-public-methods
class AzCliCommandInvoker(CommandInvoker):

    # pylint: disable=too-many-statements,too-many-locals,too-many-branches
    def execute(self, args):
        from knack.events import (EVENT_INVOKER_PRE_CMD_TBL_CREATE, EVENT_INVOKER_POST_CMD_TBL_CREATE,
                                  EVENT_INVOKER_CMD_TBL_LOADED, EVENT_INVOKER_PRE_PARSE_ARGS,
                                  EVENT_INVOKER_POST_PARSE_ARGS, EVENT_INVOKER_TRANSFORM_RESULT,
                                  EVENT_INVOKER_FILTER_RESULT)
        from knack.util import CommandResultItem, todict
        from azure.cli.core.commands.events import EVENT_INVOKER_PRE_CMD_TBL_TRUNCATE

        # TODO: Can't simply be invoked as an event because args are transformed
        args = _pre_command_table_create(self.cli_ctx, args)

        self.cli_ctx.raise_event(EVENT_INVOKER_PRE_CMD_TBL_CREATE, args=args)
        self.commands_loader.load_command_table(args)
        self.cli_ctx.raise_event(EVENT_INVOKER_PRE_CMD_TBL_TRUNCATE,
                                 load_cmd_tbl_func=self.commands_loader.load_command_table, args=args)
        command = self._rudimentary_get_command(args)
        telemetry.set_raw_command_name(command)

        try:
            self.commands_loader.command_table = {command: self.commands_loader.command_table[command]}
        except KeyError:
            # Trim down the command table to reduce the number of subparsers required to optimize the performance.
            #
            # When given a command table like this:
            #
            # network application-gateway create
            # network application-gateway delete
            # network list-usages
            # storage account create
            # storage account list
            #
            # input:  az
            # output: network application-gateway create
            #         storage account create
            #
            # input:  az network
            # output: network application-gateway create
            #         network list-usages

            cmd_table = {}
            group_names = set()
            for cmd_name, cmd in self.commands_loader.command_table.items():
                if command and not cmd_name.startswith(command):
                    continue

                cmd_stub = cmd_name[len(command):].strip()
                group_name = cmd_stub.split(' ', 1)[0]
                if group_name not in group_names:
                    cmd_table[cmd_name] = cmd
                    group_names.add(group_name)
                self.commands_loader.command_table = cmd_table

        self.commands_loader.command_table = self.commands_loader.command_table  # update with the truncated table
        self.commands_loader.command_name = command
        self.commands_loader.load_arguments(command)
        self.cli_ctx.raise_event(EVENT_INVOKER_POST_CMD_TBL_CREATE, cmd_tbl=self.commands_loader.command_table)
        self.parser.cli_ctx = self.cli_ctx
        self.parser.load_command_table(self.commands_loader.command_table)

        self.cli_ctx.raise_event(EVENT_INVOKER_CMD_TBL_LOADED, cmd_tbl=self.commands_loader.command_table,
                                 parser=self.parser)

        if not args:
            self.cli_ctx.completion.enable_autocomplete(self.parser)
            subparser = self.parser.subparsers[tuple()]
            self.help.show_welcome(subparser)

            # TODO: No event in base with which to target
            telemetry.set_command_details('az')
            telemetry.set_success(summary='welcome')
            return None

        if args[0].lower() == 'help':
            args[0] = '--help'

        self.cli_ctx.completion.enable_autocomplete(self.parser)

        self.cli_ctx.raise_event(EVENT_INVOKER_PRE_PARSE_ARGS, args=args)
        parsed_args = self.parser.parse_args(args)
        self.cli_ctx.raise_event(EVENT_INVOKER_POST_PARSE_ARGS, command=parsed_args.command, args=parsed_args)

        # TODO: This fundamentally alters the way Knack.invocation works here. Cannot be customized
        # with an event. Would need to be customized via inheritance.
        results = []
        for expanded_arg in _explode_list_args(parsed_args):
            cmd = expanded_arg.func
            if hasattr(expanded_arg, 'cmd'):
                expanded_arg.cmd = cmd

            self.cli_ctx.data['command'] = expanded_arg.command

            self._validation(expanded_arg)

            params = self._filter_params(expanded_arg)

            command_source = self.commands_loader.command_table[command].command_source

            extension_version = None
            try:
                if command_source:
                    extension_version = get_extension(command_source.extension_name).version
            except Exception:  # pylint: disable=broad-except
                pass

            telemetry.set_command_details(self.cli_ctx.data['command'], self.data['output'],
                                          [(p.split('=', 1)[0] if p.startswith('--') else p[:2]) for p in args if
                                           (p.startswith('-') and len(p) > 1)],
                                          extension_name=command_source.extension_name if command_source else None,
                                          extension_version=extension_version)
            if command_source:
                self.data['command_extension_name'] = command_source.extension_name

            try:
                result = cmd(params)
                if cmd.supports_no_wait and getattr(expanded_arg, 'no_wait', False):
                    result = None
                elif cmd.no_wait_param and getattr(expanded_arg, cmd.no_wait_param, False):
                    result = None

                # TODO: Not sure how to make this actually work with the TRANSFORM event...
                transform_op = cmd.command_kwargs.get('transform', None)
                if transform_op:
                    result = transform_op(result)

                if _is_poller(result):
                    result = LongRunningOperation(self.cli_ctx, 'Starting {}'.format(cmd.name))(result)
                elif _is_paged(result):
                    result = list(result)

                result = todict(result)
                event_data = {'result': result}
                self.cli_ctx.raise_event(EVENT_INVOKER_TRANSFORM_RESULT, event_data=event_data)
                self.cli_ctx.raise_event(EVENT_INVOKER_FILTER_RESULT, event_data=event_data)
                result = event_data['result']
                results.append(result)

            except Exception as ex:  # pylint: disable=broad-except
                if cmd.exception_handler:
                    cmd.exception_handler(ex)
                    return None
                else:
                    six.reraise(*sys.exc_info())

        if results and len(results) == 1:
            results = results[0]

        return CommandResultItem(
            results,
            table_transformer=self.commands_loader.command_table[parsed_args.command].table_transformer,
            is_query_active=self.data['query_active'])

    def _build_kwargs(self, func, ns):  # pylint: disable=no-self-use
        from azure.cli.core.util import get_arg_list
        arg_list = get_arg_list(func)
        kwargs = {}
        if 'cmd' in arg_list:
            kwargs['cmd'] = ns._cmd  # pylint: disable=protected-access
        if 'namespace' in arg_list:
            kwargs['namespace'] = ns
        if 'ns' in arg_list:
            kwargs['ns'] = ns
        return kwargs

    def _validate_cmd_level(self, ns, cmd_validator):  # pylint: disable=no-self-use
        #print('_validate_cmd_level')
        if cmd_validator:
            cmd_validator(**self._build_kwargs(cmd_validator, ns))
        try:
            delattr(ns, '_command_validator')
        except AttributeError:
            pass

    def _validate_arg_level(self, ns, **_):  # pylint: disable=no-self-use
<<<<<<< HEAD
        #print('_validate_arg_level')
=======
        from msrest.exceptions import ValidationError
>>>>>>> 5f1a9c62
        for validator in getattr(ns, '_argument_validators', []):
            try:
                validator(**self._build_kwargs(validator, ns))
            except ValidationError:
                logger.debug('Validation error in %s.', str(validator))
                raise
        try:
            delattr(ns, '_argument_validators')
        except AttributeError:
            pass


class LongRunningOperation(object):  # pylint: disable=too-few-public-methods
    def __init__(self, cli_ctx, start_msg='', finish_msg='', poller_done_interval_ms=1000.0):

        self.cli_ctx = cli_ctx
        self.start_msg = start_msg
        self.finish_msg = finish_msg
        self.poller_done_interval_ms = poller_done_interval_ms
        self.deploy_dict = {}
        self.last_progress_report = datetime.datetime.now()

    def _delay(self):
        time.sleep(self.poller_done_interval_ms / 1000.0)

    def _generate_template_progress(self, correlation_id):  # pylint: disable=no-self-use
        """ gets the progress for template deployments """
        from azure.cli.core.commands.client_factory import get_mgmt_service_client
        from azure.mgmt.monitor import MonitorManagementClient

        if correlation_id is not None:  # pylint: disable=too-many-nested-blocks
            formatter = "eventTimestamp ge {}"

            end_time = datetime.datetime.utcnow()
            start_time = end_time - datetime.timedelta(seconds=DEFAULT_QUERY_TIME_RANGE)
            odata_filters = formatter.format(start_time.strftime('%Y-%m-%dT%H:%M:%SZ'))

            odata_filters = "{} and {} eq '{}'".format(odata_filters, 'correlationId', correlation_id)

            activity_log = get_mgmt_service_client(
                self.cli_ctx, MonitorManagementClient).activity_logs.list(filter=odata_filters)

            results = []
            max_events = 50  # default max value for events in list_activity_log
            for index, item in enumerate(activity_log):
                if index < max_events:
                    results.append(item)
                else:
                    break

            if results:
                for event in results:
                    update = False
                    long_name = event.resource_id.split('/')[-1]
                    if long_name not in self.deploy_dict:
                        self.deploy_dict[long_name] = {}
                        update = True
                    deploy_values = self.deploy_dict[long_name]

                    checked_values = {
                        str(event.resource_type.value): 'type',
                        str(event.status.value): 'status value',
                        str(event.event_name.value): 'request',
                    }
                    try:
                        checked_values[str(event.properties.get('statusCode', ''))] = 'status'
                    except AttributeError:
                        pass

                    if deploy_values.get('timestamp', None) is None or \
                            event.event_timestamp > deploy_values.get('timestamp'):
                        for value in checked_values:
                            if deploy_values.get(checked_values[value], None) != value:
                                update = True
                            deploy_values[checked_values[value]] = value
                        deploy_values['timestamp'] = event.event_timestamp

                        # don't want to show the timestamp
                        json_val = deploy_values.copy()
                        json_val.pop('timestamp', None)
                        status_val = deploy_values.get('status value', None)
                        if status_val and status_val != 'Started':
                            result = deploy_values['status value'] + ': ' + long_name
                            result += ' (' + deploy_values.get('type', '') + ')'

                            if update:
                                logger.info(result)

    def __call__(self, poller):
        import colorama
        from msrest.exceptions import ClientException

        # https://github.com/azure/azure-cli/issues/3555
        colorama.init()

        correlation_message = ''
        self.cli_ctx.get_progress_controller().begin()
        correlation_id = None

        cli_logger = get_logger()  # get CLI logger which has the level set through command lines
        is_verbose = any(handler.level <= logs.INFO for handler in cli_logger.handlers)

        while not poller.done():
            self.cli_ctx.get_progress_controller().add(message='Running')
            try:
                # pylint: disable=protected-access
                correlation_id = json.loads(
                    poller._response.__dict__['_content'].decode())['properties']['correlationId']

                correlation_message = 'Correlation ID: {}'.format(correlation_id)
            except:  # pylint: disable=bare-except
                pass

            current_time = datetime.datetime.now()
            if is_verbose and current_time - self.last_progress_report >= datetime.timedelta(seconds=10):
                self.last_progress_report = current_time
                try:
                    self._generate_template_progress(correlation_id)
                except Exception as ex:  # pylint: disable=broad-except
                    logger.warning('%s during progress reporting: %s', getattr(type(ex), '__name__', type(ex)), ex)
            try:
                self._delay()
            except KeyboardInterrupt:
                self.cli_ctx.get_progress_controller().stop()
                logger.error('Long-running operation wait cancelled.  %s', correlation_message)
                raise

        try:
            result = poller.result()
        except ClientException as client_exception:
            from azure.cli.core.commands.arm import handle_long_running_operation_exception
            self.cli_ctx.get_progress_controller().stop()
            handle_long_running_operation_exception(client_exception)

        self.cli_ctx.get_progress_controller().end()
        colorama.deinit()

        return result


# pylint: disable=too-few-public-methods
class DeploymentOutputLongRunningOperation(LongRunningOperation):
    def __call__(self, result):
        from msrest.pipeline import ClientRawResponse
        from azure.cli.core.util import poller_classes

        if isinstance(result, poller_classes()):
            # most deployment operations return a poller
            result = super(DeploymentOutputLongRunningOperation, self).__call__(result)
            outputs = result.properties.outputs
            return {key: val['value'] for key, val in outputs.items()} if outputs else {}
        elif isinstance(result, ClientRawResponse):
            # --no-wait returns a ClientRawResponse
            return None

        # --validate returns a 'normal' response
        return result


def _load_command_loader(loader, args, name, prefix):
    module = import_module(prefix + name)
    loader_cls = getattr(module, 'COMMAND_LOADER_CLS', None)
    command_table = {}

    if loader_cls:
        command_loader = loader_cls(cli_ctx=loader.cli_ctx)
        loader.loaders.append(command_loader)  # This will be used by interactive
        if command_loader.supported_api_version():
            command_table = command_loader.load_command_table(args)
            if command_table:
                for cmd in list(command_table.keys()):
                    # TODO: If desired to for extension to patch module, this can be uncommented
                    # if loader.cmd_to_loader_map.get(cmd):
                    #    loader.cmd_to_loader_map[cmd].append(command_loader)
                    # else:
                    loader.cmd_to_loader_map[cmd] = [command_loader]
    else:
        logger.debug("Module '%s' is missing `COMMAND_LOADER_CLS` entry.", name)
    return command_table


def _load_extension_command_loader(loader, args, ext):
    return _load_command_loader(loader, args, ext, '')


def _load_module_command_loader(loader, args, mod):
    return _load_command_loader(loader, args, mod, 'azure.cli.command_modules.')


class ExtensionCommandSource(object):
    """ Class for commands contributed by an extension """

    def __init__(self, overrides_command=False, extension_name=None, preview=False):
        super(ExtensionCommandSource, self).__init__()
        # True if the command overrides a CLI command
        self.overrides_command = overrides_command
        self.extension_name = extension_name
        self.preview = preview

    def get_command_warn_msg(self):
        if self.overrides_command:
            if self.extension_name:
                return "The behavior of this command has been altered by the following extension: " \
                       "{}".format(self.extension_name)
            return "The behavior of this command has been altered by an extension."
        else:
            if self.extension_name:
                return "This command is from the following extension: {}".format(self.extension_name)
            return "This command is from an extension."

    def get_preview_warn_msg(self):
        if self.preview:
            return "The extension is in preview"
        return None


def _load_client_exception_class():
    # Since loading msrest is expensive, we avoid it until we have to
    from msrest.exceptions import ClientException
    return ClientException


def _load_validation_error_class():
    # Since loading msrest is expensive, we avoid it until we have to
    from msrest.exceptions import ValidationError
    return ValidationError


def _load_azure_exception_class():
    # Since loading msrest is expensive, we avoid it until we have to
    from azure.common import AzureException
    return AzureException


def _is_paged(obj):
    # Since loading msrest is expensive, we avoid it until we have to
    import collections
    if isinstance(obj, collections.Iterable) \
            and not isinstance(obj, list) \
            and not isinstance(obj, dict):
        from msrest.paging import Paged
        return isinstance(obj, Paged)
    return False


def _is_poller(obj):
    # Since loading msrest is expensive, we avoid it until we have to
    if obj.__class__.__name__ in ['AzureOperationPoller', 'LROPoller']:
        from azure.cli.core.util import poller_classes
        return isinstance(obj, poller_classes())
    return False


def _merge_kwargs(patch_kwargs, base_kwargs, supported_kwargs=None):
    merged_kwargs = base_kwargs.copy()
    merged_kwargs.update(patch_kwargs)
    unrecognized_kwargs = [x for x in merged_kwargs if x not in (supported_kwargs or CLI_COMMON_KWARGS)]
    if unrecognized_kwargs:
        raise TypeError('unrecognized kwargs: {}'.format(unrecognized_kwargs))
    return merged_kwargs


# pylint: disable=too-few-public-methods
class CliCommandType(object):

    def __init__(self, overrides=None, **kwargs):
        if isinstance(overrides, str):
            raise ValueError("Overrides has to be a {} (cannot be a string)".format(CliCommandType.__name__))
        self.settings = {}
        self.update(overrides, **kwargs)

    def __repr__(self):
        return str(vars(self))

    def update(self, other=None, **kwargs):
        if other:
            self.settings.update(**other.settings)
        self.settings.update(**kwargs)


class AzCommandGroup(CommandGroup):

    def __init__(self, command_loader, group_name, **kwargs):
        merged_kwargs = self._merge_kwargs(kwargs, base_kwargs=command_loader.module_kwargs)
        operations_tmpl = merged_kwargs.pop('operations_tmpl', None)
        super(AzCommandGroup, self).__init__(command_loader, group_name,
                                             operations_tmpl, **merged_kwargs)
        self.group_kwargs = merged_kwargs
        if operations_tmpl:
            self.group_kwargs['operations_tmpl'] = operations_tmpl
        self.is_stale = False

    def __enter__(self):
        return self

    def __exit__(self, exc_type, exc_val, exc_tb):
        self.is_stale = True

    def _check_stale(self):
        if self.is_stale:
            message = "command authoring error: command group '{}' is stale! " \
                      "Check that the subsequent block for has a corresponding `as` statement.".format(self.group_name)
            logger.error(message)
            raise CLIError(message)

    def _merge_kwargs(self, kwargs, base_kwargs=None):
        base = base_kwargs if base_kwargs is not None else getattr(self, 'group_kwargs')
        return _merge_kwargs(kwargs, base, CLI_COMMAND_KWARGS)

    def _flatten_kwargs(self, kwargs, default_source_name):
        merged_kwargs = self._merge_kwargs(kwargs)
        default_source = merged_kwargs.get(default_source_name, None)
        if default_source:
            arg_source_copy = default_source.settings.copy()
            arg_source_copy.update(merged_kwargs)
            return arg_source_copy
        return merged_kwargs

    # pylint: disable=arguments-differ
    def command(self, name, method_name=None, **kwargs):
        """
        Register a CLI command
        :param name: Name of the command as it will be called on the command line
        :type name: str
        :param method_name: Name of the method the command maps to
        :type method_name: str
        :param kwargs: Keyword arguments. Supported keyword arguments include:
            - client_factory: Callable which returns a client needed to access the underlying command method. (function)
            - confirmation: Prompt prior to the action being executed. This is useful if the action
                            would cause a loss of data. (bool)
            - exception_handler: Exception handler for handling non-standard exceptions (function)
            - supports_no_wait: The command supports no wait. (bool)
            - no_wait_param: [deprecated] The name of a boolean parameter that will be exposed as `--no-wait`
              to skip long-running operation polling. (string)
            - transform: Transform function for transforming the output of the command (function)
            - table_transformer: Transform function or JMESPath query to be applied to table output to create a
                                 better output format for tables. (function or string)
            - resource_type: The ResourceType enum value to use with min or max API. (ResourceType)
            - min_api: Minimum API version required for commands within the group (string)
            - max_api: Maximum API version required for commands within the group (string)
        :rtype: None
        """
        self._check_stale()
        merged_kwargs = self._flatten_kwargs(kwargs, 'command_type')
        operations_tmpl = merged_kwargs['operations_tmpl']
        command_name = '{} {}'.format(self.group_name, name) if self.group_name else name
        operation = operations_tmpl.format(method_name) if operations_tmpl else None
        self.command_loader._cli_command(command_name, operation, **merged_kwargs)  # pylint: disable=protected-access

        return command_name

    def custom_command(self, name, method_name, **kwargs):
        """
        Register a custom CLI command.
        :param name: Name of the command as it will be called on the command line
        :type name: str
        :param method_name: Name of the method the command maps to
        :type method_name: str
        :param kwargs: Keyword arguments. Supported keyword arguments include:
            - client_factory: Callable which returns a client needed to access the underlying command method. (function)
            - confirmation: Prompt prior to the action being executed. This is useful if the action
                            would cause a loss of data. (bool)
            - exception_handler: Exception handler for handling non-standard exceptions (function)
            - supports_no_wait: The command supports no wait. (bool)
            - no_wait_param: [deprecated] The name of a boolean parameter that will be exposed as `--no-wait`
              to skip long running operation polling. (string)
            - transform: Transform function for transforming the output of the command (function)
            - table_transformer: Transform function or JMESPath query to be applied to table output to create a
                                 better output format for tables. (function or string)
            - resource_type: The ResourceType enum value to use with min or max API. (ResourceType)
            - min_api: Minimum API version required for commands within the group (string)
            - max_api: Maximum API version required for commands within the group (string)
        :rtype: None
        """
        self._check_stale()
        merged_kwargs = self._flatten_kwargs(kwargs, 'custom_command_type')
        operations_tmpl = merged_kwargs['operations_tmpl']
        command_name = '{} {}'.format(self.group_name, name) if self.group_name else name
        self.command_loader._cli_command(command_name,  # pylint: disable=protected-access
                                         operation=operations_tmpl.format(method_name),
                                         **merged_kwargs)

        return command_name

    # pylint: disable=no-self-use
    def _resolve_operation(self, kwargs, name, command_type=None, source_kwarg='command_type'):

        allowed_source_kwargs = ['command_type', 'custom_command_type']
        if source_kwarg not in allowed_source_kwargs:
            raise ValueError("command authoring error: 'source_kwarg' value '{}'. Allowed values: {}".format(
                source_kwarg, ' '.join(allowed_source_kwargs)))

        operations_tmpl = None
        if command_type:
            # Top priority: specified command_type for the parameter
            operations_tmpl = command_type.settings.get('operations_tmpl', None)

        if not operations_tmpl:
            # Second source: general operations_tmpl set for the command kwargs
            operations_tmpl = kwargs.get('operations_tmpl', None)

        if not operations_tmpl:
            # Final source: retrieve the operations_tmpl from the relevant 'command_type' or 'custom_command_type'
            command_type = kwargs.get(source_kwarg, None)
            operations_tmpl = command_type.settings.get('operations_tmpl', None)

        if not operations_tmpl:
            raise ValueError("command authoring error: unable to resolve 'operations_tmpl'")

        return operations_tmpl.format(name)

    def generic_update_command(self, name,
                               getter_name='get', getter_type=None,
                               setter_name='create_or_update', setter_type=None, setter_arg_name='parameters',
                               child_collection_prop_name=None, child_collection_key='name', child_arg_name='item_name',
                               custom_func_name=None, custom_func_type=None, **kwargs):
        from azure.cli.core.commands.arm import _cli_generic_update_command

        self._check_stale()
        merged_kwargs = _merge_kwargs(kwargs, self.group_kwargs, CLI_COMMAND_KWARGS)

        getter_op = self._resolve_operation(merged_kwargs, getter_name, getter_type)
        setter_op = self._resolve_operation(merged_kwargs, setter_name, setter_type)
        custom_func_op = self._resolve_operation(merged_kwargs, custom_func_name, custom_func_type,
                                                 source_kwarg='custom_command_type') if custom_func_name else None

        _cli_generic_update_command(
            self.command_loader,
            '{} {}'.format(self.group_name, name),
            getter_op=getter_op,
            setter_op=setter_op,
            setter_arg_name=setter_arg_name,
            custom_function_op=custom_func_op,
            child_collection_prop_name=child_collection_prop_name,
            child_collection_key=child_collection_key,
            child_arg_name=child_arg_name,
            **merged_kwargs)

    def generic_wait_command(self, name, getter_name='get', getter_type=None, **kwargs):
        from azure.cli.core.commands.arm import _cli_generic_update_command, _cli_generic_wait_command
        self._check_stale()
        merged_kwargs = _merge_kwargs(kwargs, self.group_kwargs, CLI_COMMAND_KWARGS)
        if getter_type:
            merged_kwargs = _merge_kwargs(getter_type.settings, merged_kwargs, CLI_COMMAND_KWARGS)
        getter_op = self._resolve_operation(merged_kwargs, getter_name, getter_type)
        _cli_generic_wait_command(
            self.command_loader,
            '{} {}'.format(self.group_name, name),
            getter_op=getter_op,
            **merged_kwargs)


# PARAMETERS UTILITIES

def patch_arg_make_required(argument):
    argument.settings['required'] = True


def patch_arg_make_optional(argument):
    argument.settings['required'] = False


def patch_arg_update_description(description):
    def _patch_action(argument):
        argument.settings['help'] = description

    return _patch_action


class AzArgumentContext(ArgumentsContext):

    def __init__(self, command_loader, scope, **kwargs):
        super(AzArgumentContext, self).__init__(command_loader, scope)
        self.scope = scope  # this is called "command" in knack, but that is not an accurate name
        self.group_kwargs = _merge_kwargs(kwargs, command_loader.module_kwargs, CLI_PARAM_KWARGS)
        self.is_stale = False

    def __enter__(self):
        return self

    def __exit__(self, exc_type, exc_val, exc_tb):
        self.is_stale = True

    def _applicable(self):
        if self.command_loader.skip_applicability:
            return True
        command_name = self.command_loader.command_name
        scope = self.scope
        return command_name.startswith(scope)

    def _check_stale(self):
        if self.is_stale:
            message = "command authoring error: argument context '{}' is stale! " \
                      "Check that the subsequent block for has a corresponding `as` statement.".format(self.scope)
            logger.error(message)
            raise CLIError(message)

    def _flatten_kwargs(self, kwargs, arg_type):
        merged_kwargs = self._merge_kwargs(kwargs)
        if arg_type:
            arg_type_copy = arg_type.settings.copy()
            arg_type_copy.update(merged_kwargs)
            return arg_type_copy
        return merged_kwargs

    def _merge_kwargs(self, kwargs, base_kwargs=None):
        base = base_kwargs if base_kwargs is not None else getattr(self, 'group_kwargs')
        return _merge_kwargs(kwargs, base, CLI_PARAM_KWARGS)

    # pylint: disable=arguments-differ
    def argument(self, dest, arg_type=None, **kwargs):
        self._check_stale()
        if not self._applicable():
            return

        merged_kwargs = self._flatten_kwargs(kwargs, arg_type)
        resource_type = merged_kwargs.get('resource_type', None)
        min_api = merged_kwargs.get('min_api', None)
        max_api = merged_kwargs.get('max_api', None)
        operation_group = merged_kwargs.get('operation_group', None)
        if self.command_loader.supported_api_version(resource_type=resource_type,
                                                     min_api=min_api,
                                                     max_api=max_api,
                                                     operation_group=operation_group):
            super(AzArgumentContext, self).argument(dest, **merged_kwargs)
        else:
            super(AzArgumentContext, self).argument(dest, arg_type=ignore_type)

    def expand(self, dest, model_type, group_name=None, patches=None, prepatches=None):
        # TODO:
        # two privates symbols are imported here. they should be made public or this utility class
        # should be moved into azure.cli.core
        from knack.introspection import extract_args_from_signature, option_descriptions

        self._check_stale()
        if not self._applicable():
            return

        if not patches:
            patches = dict()

        if not prepatches:
            prepatches = dict()

        # fetch the documentation for model parameters first. for models, which are the classes
        # derive from msrest.serialization.Model and used in the SDK API to carry parameters, the
        # document of their properties are attached to the classes instead of constructors.
        parameter_docs = option_descriptions(model_type)

        def get_complex_argument_processor(expanded_arguments, assigned_arg, model_type):
            """
            Return a validator which will aggregate multiple arguments to one complex argument.
            """

            def _expansion_validator_impl(namespace):
                """
                The validator create a argument of a given type from a specific set of arguments from CLI
                command.
                :param namespace: The argparse namespace represents the CLI arguments.
                :return: The argument of specific type.
                """
                ns = vars(namespace)
                kwargs = dict((k, ns[k]) for k in ns if k in set(expanded_arguments))

                setattr(namespace, assigned_arg, model_type(**kwargs))

            return _expansion_validator_impl

        expanded_arguments = []
        for name, arg in extract_args_from_signature(model_type.__init__, excluded_params=EXCLUDED_PARAMS):
            if name in prepatches:
                print('prepatching ', name)
                prepatches[name](arg)

            arg = arg.type # <-- WHY???
            if name in parameter_docs:
                arg.settings['help'] = parameter_docs[name]

            if group_name:
                arg.settings['arg_group'] = group_name

            if name in patches:
                patches[name](arg)

            self.extra(name, arg_type=arg)
            expanded_arguments.append(name)

        dest_option = ['--__{}'.format(dest.upper())]
        self.argument(dest,
                      arg_type=ignore_type,
                      options_list=dest_option,
                      validator=get_complex_argument_processor(expanded_arguments, dest, model_type))

    def ignore(self, *args):
        self._check_stale()
        if not self._applicable():
            return

        for arg in args:
            super(AzArgumentContext, self).ignore(arg)

    def extra(self, dest, arg_type=None, **kwargs):
        self._check_stale()
        if not self._applicable():
            return

        if self.scope not in self.command_loader.command_table:
            raise ValueError("command authoring error: extra argument '{}' cannot be registered to a group-level "
                             "scope '{}'. It must be registered to a specific command.".format(dest, self.scope))

        merged_kwargs = self._flatten_kwargs(kwargs, arg_type)
        resource_type = merged_kwargs.get('resource_type', None)
        min_api = merged_kwargs.get('min_api', None)
        max_api = merged_kwargs.get('max_api', None)
        operation_group = merged_kwargs.get('operation_group', None)
        if self.command_loader.supported_api_version(resource_type=resource_type,
                                                     min_api=min_api,
                                                     max_api=max_api,
                                                     operation_group=operation_group):
            merged_kwargs.pop('dest', None)
            super(AzArgumentContext, self).extra(argument_dest=dest, **merged_kwargs)<|MERGE_RESOLUTION|>--- conflicted
+++ resolved
@@ -376,11 +376,7 @@
             pass
 
     def _validate_arg_level(self, ns, **_):  # pylint: disable=no-self-use
-<<<<<<< HEAD
-        #print('_validate_arg_level')
-=======
         from msrest.exceptions import ValidationError
->>>>>>> 5f1a9c62
         for validator in getattr(ns, '_argument_validators', []):
             try:
                 validator(**self._build_kwargs(validator, ns))
