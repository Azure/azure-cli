--- conflicted
+++ resolved
@@ -15,21 +15,13 @@
       ParameterSetName:
       - -n -g --query -o
       User-Agent:
-<<<<<<< HEAD
-      - AZURECLI/2.50.0 (PIP) azsdk-python-azure-mgmt-storage/0.1.0 Python/3.9.6 (Windows-10-10.0.19045-SP0)
-=======
       - AZURECLI/2.53.0 azsdk-python-azure-mgmt-storage/21.1.0 Python/3.10.13 (Linux-5.15.0-1047-azure-x86_64-with-glibc2.31)
         VSTS_7b238909-6802-4b65-b90d-184bca47f458_build_220_0
->>>>>>> da1007ab
     method: POST
     uri: https://management.azure.com/subscriptions/00000000-0000-0000-0000-000000000000/resourceGroups/clitest000001/providers/Microsoft.Storage/storageAccounts/queue000002/listKeys?api-version=2023-01-01&$expand=kerb
   response:
     body:
-<<<<<<< HEAD
-      string: '{"keys":[{"creationTime":"2023-07-06T03:53:08.4395485Z","keyName":"key1","value":"veryFakedStorageAccountKey==","permissions":"FULL"},{"creationTime":"2023-07-06T03:53:08.4395485Z","keyName":"key2","value":"veryFakedStorageAccountKey==","permissions":"FULL"}]}'
-=======
       string: '{"keys":[{"creationTime":"2023-10-19T09:52:18.5007919Z","keyName":"key1","value":"veryFakedStorageAccountKey==","permissions":"FULL"},{"creationTime":"2023-10-19T09:52:18.5007919Z","keyName":"key2","value":"veryFakedStorageAccountKey==","permissions":"FULL"}]}'
->>>>>>> da1007ab
     headers:
       cache-control:
       - no-cache
@@ -38,11 +30,7 @@
       content-type:
       - application/json
       date:
-<<<<<<< HEAD
-      - Thu, 06 Jul 2023 03:53:30 GMT
-=======
       - Thu, 19 Oct 2023 09:52:37 GMT
->>>>>>> da1007ab
       expires:
       - '-1'
       pragma:
@@ -58,11 +46,7 @@
       x-content-type-options:
       - nosniff
       x-ms-ratelimit-remaining-subscription-resource-requests:
-<<<<<<< HEAD
-      - '11970'
-=======
       - '11992'
->>>>>>> da1007ab
     status:
       code: 200
       message: OK
@@ -82,21 +66,13 @@
       ParameterSetName:
       - -n -g --query -o
       User-Agent:
-<<<<<<< HEAD
-      - AZURECLI/2.50.0 (PIP) azsdk-python-azure-mgmt-storage/0.1.0 Python/3.9.6 (Windows-10-10.0.19045-SP0)
-=======
       - AZURECLI/2.53.0 azsdk-python-azure-mgmt-storage/21.1.0 Python/3.10.13 (Linux-5.15.0-1047-azure-x86_64-with-glibc2.31)
         VSTS_7b238909-6802-4b65-b90d-184bca47f458_build_220_0
->>>>>>> da1007ab
     method: POST
     uri: https://management.azure.com/subscriptions/00000000-0000-0000-0000-000000000000/resourceGroups/clitest000001/providers/Microsoft.Storage/storageAccounts/queue000002/listKeys?api-version=2023-01-01&$expand=kerb
   response:
     body:
-<<<<<<< HEAD
-      string: '{"keys":[{"creationTime":"2023-07-06T03:53:08.4395485Z","keyName":"key1","value":"veryFakedStorageAccountKey==","permissions":"FULL"},{"creationTime":"2023-07-06T03:53:08.4395485Z","keyName":"key2","value":"veryFakedStorageAccountKey==","permissions":"FULL"}]}'
-=======
       string: '{"keys":[{"creationTime":"2023-10-19T09:52:18.5007919Z","keyName":"key1","value":"veryFakedStorageAccountKey==","permissions":"FULL"},{"creationTime":"2023-10-19T09:52:18.5007919Z","keyName":"key2","value":"veryFakedStorageAccountKey==","permissions":"FULL"}]}'
->>>>>>> da1007ab
     headers:
       cache-control:
       - no-cache
@@ -105,11 +81,7 @@
       content-type:
       - application/json
       date:
-<<<<<<< HEAD
-      - Thu, 06 Jul 2023 03:53:32 GMT
-=======
-      - Thu, 19 Oct 2023 09:52:38 GMT
->>>>>>> da1007ab
+      - Thu, 19 Oct 2023 09:52:38 GMT
       expires:
       - '-1'
       pragma:
@@ -125,11 +97,7 @@
       x-content-type-options:
       - nosniff
       x-ms-ratelimit-remaining-subscription-resource-requests:
-<<<<<<< HEAD
-      - '11984'
-=======
       - '11997'
->>>>>>> da1007ab
     status:
       code: 200
       message: OK
@@ -147,38 +115,22 @@
       ParameterSetName:
       - -n -g --query -o
       User-Agent:
-<<<<<<< HEAD
-      - AZURECLI/2.50.0 (PIP) azsdk-python-azure-mgmt-storage/0.1.0 Python/3.9.6 (Windows-10-10.0.19045-SP0)
-=======
       - AZURECLI/2.53.0 azsdk-python-azure-mgmt-storage/21.1.0 Python/3.10.13 (Linux-5.15.0-1047-azure-x86_64-with-glibc2.31)
         VSTS_7b238909-6802-4b65-b90d-184bca47f458_build_220_0
->>>>>>> da1007ab
     method: GET
     uri: https://management.azure.com/subscriptions/00000000-0000-0000-0000-000000000000/resourceGroups/clitest000001/providers/Microsoft.Storage/storageAccounts/queue000002?api-version=2023-01-01
   response:
     body:
-<<<<<<< HEAD
-      string: '{"sku":{"name":"Standard_RAGRS","tier":"Standard"},"kind":"StorageV2","id":"/subscriptions/00000000-0000-0000-0000-000000000000/resourceGroups/clitest000001/providers/Microsoft.Storage/storageAccounts/queue000002","name":"queue000002","type":"Microsoft.Storage/storageAccounts","location":"eastus2","tags":{},"properties":{"keyCreationTime":{"key1":"2023-07-06T03:53:08.4395485Z","key2":"2023-07-06T03:53:08.4395485Z"},"allowCrossTenantReplication":false,"privateEndpointConnections":[],"minimumTlsVersion":"TLS1_0","allowBlobPublicAccess":false,"networkAcls":{"ipv6Rules":[],"bypass":"AzureServices","virtualNetworkRules":[],"ipRules":[],"defaultAction":"Allow"},"supportsHttpsTrafficOnly":true,"encryption":{"services":{"file":{"keyType":"Account","enabled":true,"lastEnabledTime":"2023-07-06T03:53:08.6270846Z"},"blob":{"keyType":"Account","enabled":true,"lastEnabledTime":"2023-07-06T03:53:08.6270846Z"}},"keySource":"Microsoft.Storage"},"accessTier":"Hot","provisioningState":"Succeeded","creationTime":"2023-07-06T03:53:08.2989173Z","primaryEndpoints":{"dfs":"https://queue000002.dfs.core.windows.net/","web":"https://queue000002.z20.web.core.windows.net/","blob":"https://queue000002.blob.core.windows.net/","queue":"https://queue000002.queue.core.windows.net/","table":"https://queue000002.table.core.windows.net/","file":"https://queue000002.file.core.windows.net/"},"primaryLocation":"eastus2","statusOfPrimary":"available","secondaryLocation":"centralus","statusOfSecondary":"available","secondaryEndpoints":{"dfs":"https://queue000002-secondary.dfs.core.windows.net/","web":"https://queue000002-secondary.z20.web.core.windows.net/","blob":"https://queue000002-secondary.blob.core.windows.net/","queue":"https://queue000002-secondary.queue.core.windows.net/","table":"https://queue000002-secondary.table.core.windows.net/"}}}'
-=======
       string: '{"sku":{"name":"Standard_RAGRS","tier":"Standard"},"kind":"StorageV2","id":"/subscriptions/00000000-0000-0000-0000-000000000000/resourceGroups/clitest000001/providers/Microsoft.Storage/storageAccounts/queue000002","name":"queue000002","type":"Microsoft.Storage/storageAccounts","location":"eastus2","tags":{},"properties":{"keyCreationTime":{"key1":"2023-10-19T09:52:18.5007919Z","key2":"2023-10-19T09:52:18.5007919Z"},"privateEndpointConnections":[],"minimumTlsVersion":"TLS1_0","allowBlobPublicAccess":false,"networkAcls":{"ipv6Rules":[],"bypass":"AzureServices","virtualNetworkRules":[],"ipRules":[],"defaultAction":"Allow"},"supportsHttpsTrafficOnly":true,"encryption":{"services":{"file":{"keyType":"Account","enabled":true,"lastEnabledTime":"2023-10-19T09:52:18.6571179Z"},"blob":{"keyType":"Account","enabled":true,"lastEnabledTime":"2023-10-19T09:52:18.6571179Z"}},"keySource":"Microsoft.Storage"},"accessTier":"Hot","provisioningState":"Succeeded","creationTime":"2023-10-19T09:52:18.3447008Z","primaryEndpoints":{"dfs":"https://queue000002.dfs.core.windows.net/","web":"https://queue000002.z20.web.core.windows.net/","blob":"https://queue000002.blob.core.windows.net/","queue":"https://queue000002.queue.core.windows.net/","table":"https://queue000002.table.core.windows.net/","file":"https://queue000002.file.core.windows.net/"},"primaryLocation":"eastus2","statusOfPrimary":"available","secondaryLocation":"centralus","statusOfSecondary":"available","secondaryEndpoints":{"dfs":"https://queue000002-secondary.dfs.core.windows.net/","web":"https://queue000002-secondary.z20.web.core.windows.net/","blob":"https://queue000002-secondary.blob.core.windows.net/","queue":"https://queue000002-secondary.queue.core.windows.net/","table":"https://queue000002-secondary.table.core.windows.net/"}}}'
->>>>>>> da1007ab
-    headers:
-      cache-control:
-      - no-cache
-      content-length:
-<<<<<<< HEAD
-      - '1836'
+    headers:
+      cache-control:
+      - no-cache
+      content-length:
+      - '1800'
       content-type:
       - application/json
       date:
-      - Thu, 06 Jul 2023 03:53:32 GMT
-=======
-      - '1800'
-      content-type:
-      - application/json
-      date:
-      - Thu, 19 Oct 2023 09:52:38 GMT
->>>>>>> da1007ab
+      - Thu, 19 Oct 2023 09:52:38 GMT
       expires:
       - '-1'
       pragma:
@@ -212,16 +164,10 @@
       ParameterSetName:
       - -n --fail-on-exist --metadata
       User-Agent:
-<<<<<<< HEAD
-      - AZURECLI/2.50.0 (PIP) azsdk-python-storage-queue/12.3.0 Python/3.9.6 (Windows-10-10.0.19045-SP0)
-      x-ms-date:
-      - Thu, 06 Jul 2023 03:53:32 GMT
-=======
-      - AZURECLI/2.53.0 azsdk-python-storage-queue/12.3.0 Python/3.10.13 (Linux-5.15.0-1047-azure-x86_64-with-glibc2.31)
-        VSTS_7b238909-6802-4b65-b90d-184bca47f458_build_220_0
-      x-ms-date:
-      - Thu, 19 Oct 2023 09:52:38 GMT
->>>>>>> da1007ab
+      - AZURECLI/2.53.0 azsdk-python-storage-queue/12.3.0 Python/3.10.13 (Linux-5.15.0-1047-azure-x86_64-with-glibc2.31)
+        VSTS_7b238909-6802-4b65-b90d-184bca47f458_build_220_0
+      x-ms-date:
+      - Thu, 19 Oct 2023 09:52:38 GMT
       x-ms-meta:
       - '{''a'': ''b'', ''c'': ''d''}'
       x-ms-meta-a:
@@ -239,11 +185,7 @@
       content-length:
       - '0'
       date:
-<<<<<<< HEAD
-      - Thu, 06 Jul 2023 03:53:33 GMT
-=======
-      - Thu, 19 Oct 2023 09:52:38 GMT
->>>>>>> da1007ab
+      - Thu, 19 Oct 2023 09:52:38 GMT
       server:
       - Windows-Azure-Queue/1.0 Microsoft-HTTPAPI/2.0
       x-ms-version:
@@ -267,16 +209,10 @@
       ParameterSetName:
       - -n --fail-on-exist --connection-string
       User-Agent:
-<<<<<<< HEAD
-      - AZURECLI/2.50.0 (PIP) azsdk-python-storage-queue/12.3.0 Python/3.9.6 (Windows-10-10.0.19045-SP0)
-      x-ms-date:
-      - Thu, 06 Jul 2023 03:53:34 GMT
-=======
-      - AZURECLI/2.53.0 azsdk-python-storage-queue/12.3.0 Python/3.10.13 (Linux-5.15.0-1047-azure-x86_64-with-glibc2.31)
-        VSTS_7b238909-6802-4b65-b90d-184bca47f458_build_220_0
-      x-ms-date:
-      - Thu, 19 Oct 2023 09:52:38 GMT
->>>>>>> da1007ab
+      - AZURECLI/2.53.0 azsdk-python-storage-queue/12.3.0 Python/3.10.13 (Linux-5.15.0-1047-azure-x86_64-with-glibc2.31)
+        VSTS_7b238909-6802-4b65-b90d-184bca47f458_build_220_0
+      x-ms-date:
+      - Thu, 19 Oct 2023 09:52:38 GMT
       x-ms-version:
       - '2021-02-12'
     method: PUT
@@ -284,22 +220,14 @@
   response:
     body:
       string: "\uFEFF<?xml version=\"1.0\" encoding=\"utf-8\"?><Error><Code>QueueAlreadyExists</Code><Message>The
-<<<<<<< HEAD
-        specified queue already exists.\nRequestId:142ca0d0-3003-0023-17bd-afd9ca000000\nTime:2023-07-06T03:53:35.4249613Z</Message></Error>"
-=======
         specified queue already exists.\nRequestId:d9a3f2be-0003-0114-5a71-02a398000000\nTime:2023-10-19T09:52:38.9272385Z</Message></Error>"
->>>>>>> da1007ab
     headers:
       content-length:
       - '220'
       content-type:
       - application/xml
       date:
-<<<<<<< HEAD
-      - Thu, 06 Jul 2023 03:53:34 GMT
-=======
-      - Thu, 19 Oct 2023 09:52:38 GMT
->>>>>>> da1007ab
+      - Thu, 19 Oct 2023 09:52:38 GMT
       server:
       - Windows-Azure-Queue/1.0 Microsoft-HTTPAPI/2.0
       x-ms-error-code:
@@ -323,16 +251,10 @@
       ParameterSetName:
       - -n
       User-Agent:
-<<<<<<< HEAD
-      - AZURECLI/2.50.0 (PIP) azsdk-python-storage-queue/12.3.0 Python/3.9.6 (Windows-10-10.0.19045-SP0)
-      x-ms-date:
-      - Thu, 06 Jul 2023 03:53:35 GMT
-=======
-      - AZURECLI/2.53.0 azsdk-python-storage-queue/12.3.0 Python/3.10.13 (Linux-5.15.0-1047-azure-x86_64-with-glibc2.31)
-        VSTS_7b238909-6802-4b65-b90d-184bca47f458_build_220_0
-      x-ms-date:
-      - Thu, 19 Oct 2023 09:52:39 GMT
->>>>>>> da1007ab
+      - AZURECLI/2.53.0 azsdk-python-storage-queue/12.3.0 Python/3.10.13 (Linux-5.15.0-1047-azure-x86_64-with-glibc2.31)
+        VSTS_7b238909-6802-4b65-b90d-184bca47f458_build_220_0
+      x-ms-date:
+      - Thu, 19 Oct 2023 09:52:39 GMT
       x-ms-version:
       - '2021-02-12'
     method: GET
@@ -346,11 +268,7 @@
       content-length:
       - '0'
       date:
-<<<<<<< HEAD
-      - Thu, 06 Jul 2023 03:53:36 GMT
-=======
-      - Thu, 19 Oct 2023 09:52:38 GMT
->>>>>>> da1007ab
+      - Thu, 19 Oct 2023 09:52:38 GMT
       server:
       - Windows-Azure-Queue/1.0 Microsoft-HTTPAPI/2.0
       x-ms-approximate-messages-count:
@@ -376,16 +294,10 @@
       Connection:
       - keep-alive
       User-Agent:
-<<<<<<< HEAD
-      - AZURECLI/2.50.0 (PIP) azsdk-python-storage-queue/12.3.0 Python/3.9.6 (Windows-10-10.0.19045-SP0)
-      x-ms-date:
-      - Thu, 06 Jul 2023 03:53:36 GMT
-=======
-      - AZURECLI/2.53.0 azsdk-python-storage-queue/12.3.0 Python/3.10.13 (Linux-5.15.0-1047-azure-x86_64-with-glibc2.31)
-        VSTS_7b238909-6802-4b65-b90d-184bca47f458_build_220_0
-      x-ms-date:
-      - Thu, 19 Oct 2023 09:52:39 GMT
->>>>>>> da1007ab
+      - AZURECLI/2.53.0 azsdk-python-storage-queue/12.3.0 Python/3.10.13 (Linux-5.15.0-1047-azure-x86_64-with-glibc2.31)
+        VSTS_7b238909-6802-4b65-b90d-184bca47f458_build_220_0
+      x-ms-date:
+      - Thu, 19 Oct 2023 09:52:39 GMT
       x-ms-version:
       - '2021-02-12'
     method: GET
@@ -401,11 +313,7 @@
       content-type:
       - application/xml
       date:
-<<<<<<< HEAD
-      - Thu, 06 Jul 2023 03:53:37 GMT
-=======
-      - Thu, 19 Oct 2023 09:52:38 GMT
->>>>>>> da1007ab
+      - Thu, 19 Oct 2023 09:52:38 GMT
       server:
       - Windows-Azure-Queue/1.0 Microsoft-HTTPAPI/2.0
       transfer-encoding:
@@ -429,16 +337,10 @@
       ParameterSetName:
       - --connection-string
       User-Agent:
-<<<<<<< HEAD
-      - AZURECLI/2.50.0 (PIP) azsdk-python-storage-queue/12.3.0 Python/3.9.6 (Windows-10-10.0.19045-SP0)
-      x-ms-date:
-      - Thu, 06 Jul 2023 03:53:38 GMT
-=======
-      - AZURECLI/2.53.0 azsdk-python-storage-queue/12.3.0 Python/3.10.13 (Linux-5.15.0-1047-azure-x86_64-with-glibc2.31)
-        VSTS_7b238909-6802-4b65-b90d-184bca47f458_build_220_0
-      x-ms-date:
-      - Thu, 19 Oct 2023 09:52:39 GMT
->>>>>>> da1007ab
+      - AZURECLI/2.53.0 azsdk-python-storage-queue/12.3.0 Python/3.10.13 (Linux-5.15.0-1047-azure-x86_64-with-glibc2.31)
+        VSTS_7b238909-6802-4b65-b90d-184bca47f458_build_220_0
+      x-ms-date:
+      - Thu, 19 Oct 2023 09:52:39 GMT
       x-ms-version:
       - '2021-02-12'
     method: GET
@@ -454,11 +356,7 @@
       content-type:
       - application/xml
       date:
-<<<<<<< HEAD
-      - Thu, 06 Jul 2023 03:53:38 GMT
-=======
-      - Thu, 19 Oct 2023 09:52:39 GMT
->>>>>>> da1007ab
+      - Thu, 19 Oct 2023 09:52:39 GMT
       server:
       - Windows-Azure-Queue/1.0 Microsoft-HTTPAPI/2.0
       transfer-encoding:
@@ -484,16 +382,10 @@
       ParameterSetName:
       - -n --connection-string
       User-Agent:
-<<<<<<< HEAD
-      - AZURECLI/2.50.0 (PIP) azsdk-python-storage-queue/12.3.0 Python/3.9.6 (Windows-10-10.0.19045-SP0)
-      x-ms-date:
-      - Thu, 06 Jul 2023 03:53:40 GMT
-=======
-      - AZURECLI/2.53.0 azsdk-python-storage-queue/12.3.0 Python/3.10.13 (Linux-5.15.0-1047-azure-x86_64-with-glibc2.31)
-        VSTS_7b238909-6802-4b65-b90d-184bca47f458_build_220_0
-      x-ms-date:
-      - Thu, 19 Oct 2023 09:52:39 GMT
->>>>>>> da1007ab
+      - AZURECLI/2.53.0 azsdk-python-storage-queue/12.3.0 Python/3.10.13 (Linux-5.15.0-1047-azure-x86_64-with-glibc2.31)
+        VSTS_7b238909-6802-4b65-b90d-184bca47f458_build_220_0
+      x-ms-date:
+      - Thu, 19 Oct 2023 09:52:39 GMT
       x-ms-version:
       - '2021-02-12'
     method: DELETE
@@ -505,11 +397,7 @@
       content-length:
       - '0'
       date:
-<<<<<<< HEAD
-      - Thu, 06 Jul 2023 03:53:40 GMT
-=======
-      - Thu, 19 Oct 2023 09:52:39 GMT
->>>>>>> da1007ab
+      - Thu, 19 Oct 2023 09:52:39 GMT
       server:
       - Windows-Azure-Queue/1.0 Microsoft-HTTPAPI/2.0
       x-ms-version:
@@ -531,16 +419,10 @@
       ParameterSetName:
       - -n --connection-string
       User-Agent:
-<<<<<<< HEAD
-      - AZURECLI/2.50.0 (PIP) azsdk-python-storage-queue/12.3.0 Python/3.9.6 (Windows-10-10.0.19045-SP0)
-      x-ms-date:
-      - Thu, 06 Jul 2023 03:53:41 GMT
-=======
-      - AZURECLI/2.53.0 azsdk-python-storage-queue/12.3.0 Python/3.10.13 (Linux-5.15.0-1047-azure-x86_64-with-glibc2.31)
-        VSTS_7b238909-6802-4b65-b90d-184bca47f458_build_220_0
-      x-ms-date:
-      - Thu, 19 Oct 2023 09:52:39 GMT
->>>>>>> da1007ab
+      - AZURECLI/2.53.0 azsdk-python-storage-queue/12.3.0 Python/3.10.13 (Linux-5.15.0-1047-azure-x86_64-with-glibc2.31)
+        VSTS_7b238909-6802-4b65-b90d-184bca47f458_build_220_0
+      x-ms-date:
+      - Thu, 19 Oct 2023 09:52:39 GMT
       x-ms-version:
       - '2021-02-12'
     method: GET
@@ -548,22 +430,14 @@
   response:
     body:
       string: "\uFEFF<?xml version=\"1.0\" encoding=\"utf-8\"?><Error><Code>QueueNotFound</Code><Message>The
-<<<<<<< HEAD
-        specified queue does not exist.\nRequestId:caa3c2a2-9003-003a-25bd-af5971000000\nTime:2023-07-06T03:53:42.5225470Z</Message></Error>"
-=======
         specified queue does not exist.\nRequestId:3d6d57e7-2003-00d7-3f71-0244cf000000\nTime:2023-10-19T09:52:39.9190161Z</Message></Error>"
->>>>>>> da1007ab
     headers:
       content-length:
       - '215'
       content-type:
       - application/xml
       date:
-<<<<<<< HEAD
-      - Thu, 06 Jul 2023 03:53:42 GMT
-=======
-      - Thu, 19 Oct 2023 09:52:39 GMT
->>>>>>> da1007ab
+      - Thu, 19 Oct 2023 09:52:39 GMT
       server:
       - Windows-Azure-Queue/1.0 Microsoft-HTTPAPI/2.0
       x-ms-error-code:
@@ -589,16 +463,10 @@
       ParameterSetName:
       - -n --fail-not-exist
       User-Agent:
-<<<<<<< HEAD
-      - AZURECLI/2.50.0 (PIP) azsdk-python-storage-queue/12.3.0 Python/3.9.6 (Windows-10-10.0.19045-SP0)
-      x-ms-date:
-      - Thu, 06 Jul 2023 03:53:42 GMT
-=======
       - AZURECLI/2.53.0 azsdk-python-storage-queue/12.3.0 Python/3.10.13 (Linux-5.15.0-1047-azure-x86_64-with-glibc2.31)
         VSTS_7b238909-6802-4b65-b90d-184bca47f458_build_220_0
       x-ms-date:
       - Thu, 19 Oct 2023 09:52:40 GMT
->>>>>>> da1007ab
       x-ms-version:
       - '2021-02-12'
     method: DELETE
@@ -606,22 +474,14 @@
   response:
     body:
       string: "\uFEFF<?xml version=\"1.0\" encoding=\"utf-8\"?><Error><Code>QueueNotFound</Code><Message>The
-<<<<<<< HEAD
-        specified queue does not exist.\nRequestId:ef2a8ed0-e003-000f-6ebd-af3565000000\nTime:2023-07-06T03:53:43.8071118Z</Message></Error>"
-=======
         specified queue does not exist.\nRequestId:0de33c49-5003-00af-0471-02e737000000\nTime:2023-10-19T09:52:40.0446077Z</Message></Error>"
->>>>>>> da1007ab
     headers:
       content-length:
       - '215'
       content-type:
       - application/xml
       date:
-<<<<<<< HEAD
-      - Thu, 06 Jul 2023 03:53:42 GMT
-=======
-      - Thu, 19 Oct 2023 09:52:39 GMT
->>>>>>> da1007ab
+      - Thu, 19 Oct 2023 09:52:39 GMT
       server:
       - Windows-Azure-Queue/1.0 Microsoft-HTTPAPI/2.0
       x-ms-error-code:
@@ -643,35 +503,24 @@
       Connection:
       - keep-alive
       User-Agent:
-<<<<<<< HEAD
-      - AZURECLI/2.50.0 (PIP) azsdk-python-storage-queue/12.3.0 Python/3.9.6 (Windows-10-10.0.19045-SP0)
-      x-ms-date:
-      - Thu, 06 Jul 2023 03:53:44 GMT
-=======
       - AZURECLI/2.53.0 azsdk-python-storage-queue/12.3.0 Python/3.10.13 (Linux-5.15.0-1047-azure-x86_64-with-glibc2.31)
         VSTS_7b238909-6802-4b65-b90d-184bca47f458_build_220_0
       x-ms-date:
       - Thu, 19 Oct 2023 09:52:40 GMT
->>>>>>> da1007ab
       x-ms-version:
       - '2021-02-12'
     method: GET
     uri: https://queue000002-secondary.queue.core.windows.net/?restype=service&comp=stats
   response:
     body:
-      string: "\uFEFF<?xml version=\"1.0\" encoding=\"utf-8\"?><StorageServiceStats><GeoReplication><Status>live</Status><LastSyncTime>Thu,
-        06 Jul 2023 03:51:38 GMT</LastSyncTime></GeoReplication></StorageServiceStats>"
-    headers:
-      cache-control:
-      - no-cache
-      content-type:
-      - application/xml
-      date:
-<<<<<<< HEAD
-      - Thu, 06 Jul 2023 03:53:45 GMT
-=======
-      - Thu, 19 Oct 2023 09:52:39 GMT
->>>>>>> da1007ab
+      string: "\uFEFF<?xml version=\"1.0\" encoding=\"utf-8\"?><StorageServiceStats><GeoReplication><Status>unavailable</Status><LastSyncTime></LastSyncTime></GeoReplication></StorageServiceStats>"
+    headers:
+      cache-control:
+      - no-cache
+      content-type:
+      - application/xml
+      date:
+      - Thu, 19 Oct 2023 09:52:39 GMT
       server:
       - Windows-Azure-Queue/1.0 Microsoft-HTTPAPI/2.0
       transfer-encoding:
@@ -695,35 +544,24 @@
       ParameterSetName:
       - --connection-string
       User-Agent:
-<<<<<<< HEAD
-      - AZURECLI/2.50.0 (PIP) azsdk-python-storage-queue/12.3.0 Python/3.9.6 (Windows-10-10.0.19045-SP0)
-      x-ms-date:
-      - Thu, 06 Jul 2023 03:53:45 GMT
-=======
       - AZURECLI/2.53.0 azsdk-python-storage-queue/12.3.0 Python/3.10.13 (Linux-5.15.0-1047-azure-x86_64-with-glibc2.31)
         VSTS_7b238909-6802-4b65-b90d-184bca47f458_build_220_0
       x-ms-date:
       - Thu, 19 Oct 2023 09:52:40 GMT
->>>>>>> da1007ab
       x-ms-version:
       - '2021-02-12'
     method: GET
     uri: https://queue000002-secondary.queue.core.windows.net/?restype=service&comp=stats
   response:
     body:
-      string: "\uFEFF<?xml version=\"1.0\" encoding=\"utf-8\"?><StorageServiceStats><GeoReplication><Status>live</Status><LastSyncTime>Thu,
-        06 Jul 2023 03:51:38 GMT</LastSyncTime></GeoReplication></StorageServiceStats>"
-    headers:
-      cache-control:
-      - no-cache
-      content-type:
-      - application/xml
-      date:
-<<<<<<< HEAD
-      - Thu, 06 Jul 2023 03:53:45 GMT
-=======
+      string: "\uFEFF<?xml version=\"1.0\" encoding=\"utf-8\"?><StorageServiceStats><GeoReplication><Status>unavailable</Status><LastSyncTime></LastSyncTime></GeoReplication></StorageServiceStats>"
+    headers:
+      cache-control:
+      - no-cache
+      content-type:
+      - application/xml
+      date:
       - Thu, 19 Oct 2023 09:52:40 GMT
->>>>>>> da1007ab
       server:
       - Windows-Azure-Queue/1.0 Microsoft-HTTPAPI/2.0
       transfer-encoding:
