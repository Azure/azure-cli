# --------------------------------------------------------------------------------------------
# Copyright (c) Microsoft Corporation. All rights reserved.
# Licensed under the MIT License. See License.txt in the project root for license information.
# --------------------------------------------------------------------------------------------

from knack.util import CLIError
from azure.cli.core.commands.validators import validate_tags, get_default_location_from_resource_group


def process_autoscale_create_namespace(cmd, namespace):
    from msrestazure.tools import parse_resource_id

    validate_tags(namespace)
    get_target_resource_validator('resource', required=True, preserve_resource_group_parameter=True)(cmd, namespace)
    if not namespace.resource_group_name:
        namespace.resource_group_name = parse_resource_id(namespace.resource).get('resource_group', None)
    get_default_location_from_resource_group(cmd, namespace)


def validate_autoscale_recurrence(namespace):
    from azure.mgmt.monitor.models import Recurrence, RecurrentSchedule, RecurrenceFrequency

    def _validate_weekly_recurrence(namespace):
        # Construct days
        valid_days = ['Sunday', 'Monday', 'Tuesday', 'Wednesday', 'Thursday', 'Friday', 'Saturday']
        days = []
        for partial in namespace.recurrence[1:]:
            if len(partial) < 2:
                raise CLIError('specifying fewer than 2 characters for day is ambiguous.')
            try:
                match = next(x for x in valid_days if x.lower().startswith(partial.lower()))
            except StopIteration:
                raise CLIError("No match for day '{}'.".format(partial))
            days.append(match)
            valid_days.remove(match)

        # validate, but don't process start and end time
        recurrence_obj = Recurrence(
            frequency=RecurrenceFrequency.week,
            schedule=RecurrentSchedule(
                time_zone=namespace.timezone,
                days=days,
                hours=[],  # will be filled in during custom command
                minutes=[]  # will be filled in during custom command
            )
        )
        return recurrence_obj

    valid_recurrence = {
        'week': {
            'usage': '-r week [DAY DAY ...]',
            'validator': _validate_weekly_recurrence
        }
    }
    if namespace.recurrence:
        raw_values = namespace.recurrence
        try:
            delimiter = raw_values[0].lower()
            usage = valid_recurrence[delimiter]['usage']
            try:
                namespace.recurrence = valid_recurrence[delimiter]['validator'](namespace)
            except CLIError as ex:
                raise CLIError('{} invalid usage: {}'.format(ex, usage))
        except KeyError:
            raise CLIError('invalid usage: -r {{{}}} [ARG ARG ...]'.format(','.join(valid_recurrence)))


def validate_autoscale_timegrain(namespace):
    from azure.mgmt.monitor.models import MetricTrigger
    from azure.cli.command_modules.monitor.actions import get_period_type
    from azure.cli.command_modules.monitor.util import get_autoscale_statistic_map

    values = namespace.timegrain
    if len(values) == 1:
        # workaround because CMD.exe eats > character... Allows condition to be
        # specified as a quoted expression
        values = values[0].split(' ')
    name_offset = 0
    try:
        time_grain = get_period_type()(values[1])
        name_offset += 1
    except ValueError:
        time_grain = get_period_type()('1m')
    try:
        statistic = get_autoscale_statistic_map()[values[0]]
        name_offset += 1
    except KeyError:
        statistic = get_autoscale_statistic_map()['avg']
    timegrain = MetricTrigger(
        metric_name=None,
        metric_resource_uri=None,
        time_grain=time_grain,
        statistic=statistic,
        time_window=None,
        time_aggregation=None,
        operator=None,
        threshold=None
    )
    namespace.timegrain = timegrain


def get_target_resource_validator(dest, required, preserve_resource_group_parameter=False, alias='resource'):
    def _validator(cmd, namespace):
        from msrestazure.tools import is_valid_resource_id
        name_or_id = getattr(namespace, dest)
        rg = namespace.resource_group_name
        res_ns = namespace.namespace
        parent = namespace.parent
        res_type = namespace.resource_type

        usage_error = CLIError('usage error: --{0} ID | --{0} NAME --resource-group NAME '
                               '--{0}-type TYPE [--{0}-parent PARENT] '
                               '[--{0}-namespace NAMESPACE]'.format(alias))
        if not name_or_id and required:
            raise usage_error
        if name_or_id:
            if is_valid_resource_id(name_or_id) and any((res_ns, parent, res_type)):
                raise usage_error
            if not is_valid_resource_id(name_or_id):
                from azure.cli.core.commands.client_factory import get_subscription_id
                if res_type and '/' in res_type:
                    res_ns = res_ns or res_type.rsplit('/', 1)[0]
                    res_type = res_type.rsplit('/', 1)[1]
                if not all((rg, res_ns, res_type, name_or_id)):
                    raise usage_error

                setattr(namespace, dest,
                        '/subscriptions/{}/resourceGroups/{}/providers/{}/{}{}/{}'.format(
                            get_subscription_id(cmd.cli_ctx), rg, res_ns, parent + '/' if parent else '',
                            res_type, name_or_id))

        del namespace.namespace
        del namespace.parent
        del namespace.resource_type
        if not preserve_resource_group_parameter:
            del namespace.resource_group_name

    return _validator


def validate_diagnostic_settings(cmd, namespace):
    from azure.cli.core.commands.client_factory import get_subscription_id
    from msrestazure.tools import is_valid_resource_id, resource_id, parse_resource_id

    get_target_resource_validator('resource_uri', required=True, preserve_resource_group_parameter=True)(cmd, namespace)
    if not namespace.resource_group_name:
        namespace.resource_group_name = parse_resource_id(namespace.resource_uri)['resource_group']

    if namespace.storage_account and not is_valid_resource_id(namespace.storage_account):
        namespace.storage_account = resource_id(subscription=get_subscription_id(cmd.cli_ctx),
                                                resource_group=namespace.resource_group_name,
                                                namespace='microsoft.Storage',
                                                type='storageAccounts',
                                                name=namespace.storage_account)

    if namespace.workspace and not is_valid_resource_id(namespace.workspace):
        namespace.workspace = resource_id(subscription=get_subscription_id(cmd.cli_ctx),
                                          resource_group=namespace.resource_group_name,
                                          namespace='microsoft.OperationalInsights',
                                          type='workspaces',
                                          name=namespace.workspace)

    if namespace.event_hub and is_valid_resource_id(namespace.event_hub):
        namespace.event_hub = parse_resource_id(namespace.event_hub)['name']

    if namespace.event_hub_rule:
        if not is_valid_resource_id(namespace.event_hub_rule):
            if not namespace.event_hub:
                raise CLIError('usage error: --event-hub-rule ID | --event-hub-rule NAME --event-hub NAME')
            # use value from --event-hub if the rule is a name
            namespace.event_hub_rule = resource_id(
                subscription=get_subscription_id(cmd.cli_ctx),
                resource_group=namespace.resource_group_name,
                namespace='Microsoft.EventHub',
                type='namespaces',
                name=namespace.event_hub,
                child_type_1='AuthorizationRules',
                child_name_1=namespace.event_hub_rule)
        elif not namespace.event_hub:
            # extract the event hub name from `--event-hub-rule` if provided as an ID
            namespace.event_hub = parse_resource_id(namespace.event_hub_rule)['name']

    if not any([namespace.storage_account, namespace.workspace, namespace.event_hub]):
        raise CLIError(
            'usage error - expected one or more:  --storage-account NAME_OR_ID | --workspace NAME_OR_ID '
            '| --event-hub NAME_OR_ID | --event-hub-rule ID')

    try:
        del namespace.resource_group_name
    except AttributeError:
        pass


def _validate_tags(namespace):
    """ Extracts multiple space-separated tags in key[=value] format """
    if isinstance(namespace.tags, list):
        tags_dict = {}
        for item in namespace.tags:
            tags_dict.update(_validate_tag(item))
        namespace.tags = tags_dict


def _validate_tag(string):
    """ Extracts a single tag in key[=value] format """
    result = {}
    if string:
        comps = string.split('=', 1)
        result = {comps[0]: comps[1]} if len(comps) > 1 else {string: ''}
    return result


def process_action_group_detail_for_creation(namespace):
    from azure.mgmt.monitor.models import ActionGroupResource, EmailReceiver, SmsReceiver, WebhookReceiver, \
        ArmRoleReceiver, AzureAppPushReceiver, ItsmReceiver, AutomationRunbookReceiver, \
        VoiceReceiver, LogicAppReceiver, AzureFunctionReceiver

    _validate_tags(namespace)

    ns = vars(namespace)
    name = ns['action_group_name']
    receivers = ns.pop('receivers') or []
    action_group_resource_properties = {
        'location': 'global',  # as of now, 'global' is the only available location for action group
        'group_short_name': ns.pop('short_name') or name[:12],  # '12' is the short name length limitation
        'email_receivers': [r for r in receivers if isinstance(r, EmailReceiver)],
        'sms_receivers': [r for r in receivers if isinstance(r, SmsReceiver)],
        'webhook_receivers': [r for r in receivers if isinstance(r, WebhookReceiver)],
        'arm_role_receivers': [r for r in receivers if isinstance(r, ArmRoleReceiver)],
        'itsm_receivers': [r for r in receivers if isinstance(r, ItsmReceiver)],
        'azure_app_push_receivers': [r for r in receivers if isinstance(r, AzureAppPushReceiver)],
        'automation_runbook_receivers': [r for r in receivers if isinstance(r, AutomationRunbookReceiver)],
        'voice_receivers': [r for r in receivers if isinstance(r, VoiceReceiver)],
        'logic_app_receivers': [r for r in receivers if isinstance(r, LogicAppReceiver)],
        'azure_function_receivers': [r for r in receivers if isinstance(r, AzureFunctionReceiver)],
        'tags': ns.get('tags') or None
    }

    ns['action_group'] = ActionGroupResource(**action_group_resource_properties)


def validate_metric_dimension(namespace):

    if not namespace.dimension:
        return

    if namespace.filters:
        raise CLIError('usage: --dimension and --filter parameters are mutually exclusive.')

    namespace.filters = ' and '.join("{} eq '*'".format(d) for d in namespace.dimension)


def process_webhook_prop(namespace):
    if not isinstance(namespace.webhook_properties, list):
        return

    result = {}
    for each in namespace.webhook_properties:
        if each:
            if '=' in each:
                key, value = each.split('=', 1)
            else:
                key, value = each, ''
            result[key] = value

    namespace.webhook_properties = result


def get_action_group_validator(dest):
    def validate_action_groups(cmd, namespace):
        action_groups = getattr(namespace, dest, None)

        if not action_groups:
            return

        from msrestazure.tools import is_valid_resource_id, resource_id
        from azure.cli.core.commands.client_factory import get_subscription_id

        subscription = get_subscription_id(cmd.cli_ctx)
        resource_group = namespace.resource_group_name
        for group in action_groups:
            if not is_valid_resource_id(group.action_group_id):
                group.action_group_id = resource_id(
                    subscription=subscription,
                    resource_group=resource_group,
                    namespace='microsoft.insights',
                    type='actionGroups',
                    name=group.action_group_id
                )
    return validate_action_groups


def get_action_group_id_validator(dest):
    def validate_action_group_ids(cmd, namespace):
        action_groups = getattr(namespace, dest, None)

        if not action_groups:
            return

        from msrestazure.tools import is_valid_resource_id, resource_id
        from azure.cli.core.commands.client_factory import get_subscription_id

        action_group_ids = []
        subscription = get_subscription_id(cmd.cli_ctx)
        resource_group = namespace.resource_group_name
        for group in action_groups:
            if not is_valid_resource_id(group):
                group = resource_id(
                    subscription=subscription,
                    resource_group=resource_group,
                    namespace='microsoft.insights',
                    type='actionGroups',
                    name=group
                )
            action_group_ids.append(group.lower())
        setattr(namespace, dest, action_group_ids)
    return validate_action_group_ids


def validate_private_endpoint_connection_id(namespace):
    if namespace.connection_id:
        from azure.cli.core.util import parse_proxy_resource_id
        result = parse_proxy_resource_id(namespace.connection_id)
        namespace.resource_group_name = result['resource_group']
        namespace.scope_name = result['name']
        namespace.private_endpoint_connection_name = result['child_name_1']

    if not all([namespace.scope_name, namespace.resource_group_name, namespace.private_endpoint_connection_name]):
        raise CLIError('incorrect usage. Please provide [--id ID] or [--name NAME --scope-name NAME -g NAME]')

    del namespace.connection_id


def validate_storage_accounts_name_or_id(cmd, namespace):
    if namespace.storage_account_ids:
        from msrestazure.tools import is_valid_resource_id, resource_id
        from azure.cli.core.commands.client_factory import get_subscription_id
        for index, storage_account_id in enumerate(namespace.storage_account_ids):
            if not is_valid_resource_id(storage_account_id):
                namespace.storage_account_ids[index] = resource_id(
                    subscription=get_subscription_id(cmd.cli_ctx),
                    resource_group=namespace.resource_group_name,
                    namespace='Microsoft.Storage',
                    type='storageAccounts',
                    name=storage_account_id
                )


def process_subscription_id(cmd, namespace):
    from azure.cli.core.commands.client_factory import get_subscription_id
    namespace.subscription_id = get_subscription_id(cmd.cli_ctx)


def process_workspace_data_export_destination(namespace):
    if namespace.destination:
        from azure.mgmt.core.tools import is_valid_resource_id, resource_id, parse_resource_id
        if not is_valid_resource_id(namespace.destination):
            raise CLIError('usage error: --destination should be a storage account or an event hub resource id.')
        result = parse_resource_id(namespace.destination)
        if result['namespace'].lower() == 'microsoft.storage' and result['type'].lower() == 'storageaccounts':
            namespace.data_export_type = 'StorageAccount'
<<<<<<< HEAD
        elif result['namespace'].lower() == 'microsoft.eventhub' \
                and 'child_type_1' in result \
                and result['child_type_1'].lower() == 'eventhubs':
=======
        elif result['namespace'].lower() == 'microsoft.eventhub' and result['type'].lower() == 'namespaces':
>>>>>>> c9e1b504
            namespace.data_export_type = 'EventHub'
            namespace.destination = resource_id(
                subscription=result['subscription'],
                resource_group=result['resource_group'],
                namespace=result['namespace'],
                type=result['type'],
                name=result['name']
            )
<<<<<<< HEAD
            namespace.event_hub_name = result['child_name_1']
=======
            if 'child_type_1' in result and result['child_type_1'].lower() == 'eventhubs':
                namespace.event_hub_name = result['child_name_1']
>>>>>>> c9e1b504
        else:
            raise CLIError('usage error: --destination should be a storage account or an event hub resource id.')<|MERGE_RESOLUTION|>--- conflicted
+++ resolved
@@ -358,13 +358,7 @@
         result = parse_resource_id(namespace.destination)
         if result['namespace'].lower() == 'microsoft.storage' and result['type'].lower() == 'storageaccounts':
             namespace.data_export_type = 'StorageAccount'
-<<<<<<< HEAD
-        elif result['namespace'].lower() == 'microsoft.eventhub' \
-                and 'child_type_1' in result \
-                and result['child_type_1'].lower() == 'eventhubs':
-=======
         elif result['namespace'].lower() == 'microsoft.eventhub' and result['type'].lower() == 'namespaces':
->>>>>>> c9e1b504
             namespace.data_export_type = 'EventHub'
             namespace.destination = resource_id(
                 subscription=result['subscription'],
@@ -373,11 +367,7 @@
                 type=result['type'],
                 name=result['name']
             )
-<<<<<<< HEAD
-            namespace.event_hub_name = result['child_name_1']
-=======
             if 'child_type_1' in result and result['child_type_1'].lower() == 'eventhubs':
                 namespace.event_hub_name = result['child_name_1']
->>>>>>> c9e1b504
         else:
             raise CLIError('usage error: --destination should be a storage account or an event hub resource id.')