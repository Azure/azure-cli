--- conflicted
+++ resolved
@@ -276,11 +276,7 @@
                          self.check('properties.enablePurgeProtection', True)])
 
         # test '--enable-rbac-authorization'
-<<<<<<< HEAD
-        # Abandon the test due to: Message: Error at property "enableRbacAuthorization": RBAC authorization is not supported for subscription 0b1f6471-1bf0-4dda-aec3-cb9272f09590
-=======
         # temporarily disable this since our test subscription doesn't support RBAC authorization
->>>>>>> 6aab4641
         """
         self.kwargs.update({
             'kv': self.create_random_name('cli-test-keyvault-', 24),
@@ -301,7 +297,6 @@
         self.cmd('keyvault update -n {kv} --enable-rbac-authorization true',
                  checks=self.check('properties.enableRbacAuthorization', True))
         """
-<<<<<<< HEAD
 
 
 class KeyVaultHSMRoleScenarioTest(ScenarioTest):
@@ -469,8 +464,6 @@
 
         # check final result
         self.cmd('keyvault role assignment list --hsm-name {hsm}', checks=self.check('length(@)', 1))
-=======
->>>>>>> 6aab4641
 
 
 class KeyVaultKeyScenarioTest(ScenarioTest):
