interactions:
- request:
    body: null
    headers:
      Accept:
      - application/json
      Accept-Encoding:
      - gzip, deflate
      CommandName:
      - vmss create
      Connection:
      - keep-alive
      ParameterSetName:
      - -g -n --admin-username --admin-password --image --single-placement-group
      User-Agent:
      - AZURECLI/2.55.0 azsdk-python-azure-mgmt-resource/23.1.0b2 Python/3.9.5 (Windows-10-10.0.22631-SP0)
    method: GET
    uri: https://management.azure.com/subscriptions/00000000-0000-0000-0000-000000000000/resourcegroups/clitest.rg000001?api-version=2022-09-01
  response:
    body:
      string: '{"id":"/subscriptions/00000000-0000-0000-0000-000000000000/resourceGroups/clitest.rg000001","name":"clitest.rg000001","type":"Microsoft.Resources/resourceGroups","location":"westus","tags":{"product":"azurecli","cause":"automation","test":"test_vmss_single_placement_group_default_to_std_lb","date":"2023-12-19T03:06:29Z","module":"vm"},"properties":{"provisioningState":"Succeeded"}}'
    headers:
      cache-control:
      - no-cache
      content-length:
      - '384'
      content-type:
      - application/json; charset=utf-8
      date:
      - Tue, 19 Dec 2023 03:06:35 GMT
      expires:
      - '-1'
      pragma:
      - no-cache
      strict-transport-security:
      - max-age=31536000; includeSubDomains
      vary:
      - Accept-Encoding
      x-content-type-options:
      - nosniff
    status:
      code: 200
      message: OK
- request:
    body: null
    headers:
      Accept:
      - application/json
      Accept-Encoding:
      - gzip, deflate
      CommandName:
      - vmss create
      Connection:
      - keep-alive
      ParameterSetName:
      - -g -n --admin-username --admin-password --image --single-placement-group
      User-Agent:
      - AZURECLI/2.55.0 azsdk-python-azure-mgmt-compute/30.3.0 Python/3.9.5 (Windows-10-10.0.22631-SP0)
    method: GET
    uri: https://management.azure.com/subscriptions/00000000-0000-0000-0000-000000000000/providers/Microsoft.Compute/locations/westus/publishers/Debian/artifacttypes/vmimage/offers/debian-10/skus/10/versions?$top=1&$orderby=name%20desc&api-version=2023-09-01
  response:
    body:
      string: "[\r\n  {\r\n    \"location\": \"westus\",\r\n    \"name\": \"0.20230802.1460\",\r\n
        \   \"id\": \"/Subscriptions/00000000-0000-0000-0000-000000000000/Providers/Microsoft.Compute/Locations/westus/Publishers/Debian/ArtifactTypes/VMImage/Offers/debian-10/Skus/10/Versions/0.20230802.1460\"\r\n
        \ }\r\n]"
    headers:
      cache-control:
      - no-cache
      content-length:
      - '273'
      content-type:
      - application/json; charset=utf-8
      date:
      - Tue, 19 Dec 2023 03:06:35 GMT
      expires:
      - '-1'
      pragma:
      - no-cache
      server:
      - Microsoft-HTTPAPI/2.0
      - Microsoft-HTTPAPI/2.0
      strict-transport-security:
      - max-age=31536000; includeSubDomains
      transfer-encoding:
      - chunked
      vary:
      - Accept-Encoding
      x-content-type-options:
      - nosniff
      x-ms-ratelimit-remaining-resource:
      - Microsoft.Compute/ListVMImagesVersionsFromLocation3Min;15999,Microsoft.Compute/ListVMImagesVersionsFromLocation30Min;43999
    status:
      code: 200
      message: OK
- request:
    body: null
    headers:
      Accept:
      - application/json
      Accept-Encoding:
      - gzip, deflate
      CommandName:
      - vmss create
      Connection:
      - keep-alive
      ParameterSetName:
      - -g -n --admin-username --admin-password --image --single-placement-group
      User-Agent:
      - AZURECLI/2.55.0 azsdk-python-azure-mgmt-compute/30.3.0 Python/3.9.5 (Windows-10-10.0.22631-SP0)
    method: GET
<<<<<<< HEAD
    uri: https://management.azure.com/subscriptions/00000000-0000-0000-0000-000000000000/providers/Microsoft.Compute/locations/westus/publishers/Debian/artifacttypes/vmimage/offers/debian-10/skus/10/versions/0.20230802.1460?api-version=2022-11-01
=======
    uri: https://management.azure.com/subscriptions/00000000-0000-0000-0000-000000000000/providers/Microsoft.Compute/locations/westus/publishers/Debian/artifacttypes/vmimage/offers/debian-10/skus/10/versions/0.20230222.1299?api-version=2023-09-01
>>>>>>> b7962e27
  response:
    body:
      string: "{\r\n  \"properties\": {\r\n    \"hyperVGeneration\": \"V1\",\r\n    \"architecture\":
        \"x64\",\r\n    \"replicaType\": \"Unmanaged\",\r\n    \"disallowed\": {\r\n
        \     \"vmDiskType\": \"None\"\r\n    },\r\n    \"automaticOSUpgradeProperties\":
        {\r\n      \"automaticOSUpgradeSupported\": false\r\n    },\r\n    \"imageDeprecationStatus\":
        {\r\n      \"imageState\": \"Active\"\r\n    },\r\n    \"features\": [\r\n
        \     {\r\n        \"name\": \"IsAcceleratedNetworkSupported\",\r\n        \"value\":
        \"True\"\r\n      },\r\n      {\r\n        \"name\": \"DiskControllerTypes\",\r\n
        \       \"value\": \"SCSI\"\r\n      },\r\n      {\r\n        \"name\": \"IsHibernateSupported\",\r\n
        \       \"value\": \"False\"\r\n      }\r\n    ],\r\n    \"osDiskImage\":
        {\r\n      \"operatingSystem\": \"Linux\",\r\n      \"sizeInBytes\": 32212255232\r\n
        \   },\r\n    \"dataDiskImages\": []\r\n  },\r\n  \"location\": \"westus\",\r\n
        \ \"name\": \"0.20230802.1460\",\r\n  \"id\": \"/Subscriptions/00000000-0000-0000-0000-000000000000/Providers/Microsoft.Compute/Locations/westus/Publishers/Debian/ArtifactTypes/VMImage/Offers/debian-10/Skus/10/Versions/0.20230802.1460\"\r\n}"
    headers:
      cache-control:
      - no-cache
      content-length:
      - '1008'
      content-type:
      - application/json; charset=utf-8
      date:
      - Tue, 19 Dec 2023 03:06:36 GMT
      expires:
      - '-1'
      pragma:
      - no-cache
      server:
      - Microsoft-HTTPAPI/2.0
      - Microsoft-HTTPAPI/2.0
      strict-transport-security:
      - max-age=31536000; includeSubDomains
      transfer-encoding:
      - chunked
      vary:
      - Accept-Encoding
      x-content-type-options:
      - nosniff
      x-ms-ratelimit-remaining-resource:
      - Microsoft.Compute/GetVMImageFromLocation3Min;12999,Microsoft.Compute/GetVMImageFromLocation30Min;73999
    status:
      code: 200
      message: OK
- request:
    body: null
    headers:
      Accept:
      - application/json
      Accept-Encoding:
      - gzip, deflate
      CommandName:
      - vmss create
      Connection:
      - keep-alive
      ParameterSetName:
      - -g -n --admin-username --admin-password --image --single-placement-group
      User-Agent:
      - AZURECLI/2.55.0 (AAZ) azsdk-python-core/1.28.0 Python/3.9.5 (Windows-10-10.0.22631-SP0)
    method: GET
    uri: https://management.azure.com/subscriptions/00000000-0000-0000-0000-000000000000/resourceGroups/clitest.rg000001/providers/Microsoft.Network/virtualNetworks?api-version=2022-01-01
  response:
    body:
      string: '{"value":[]}'
    headers:
      cache-control:
      - no-cache
      content-length:
      - '12'
      content-type:
      - application/json; charset=utf-8
      date:
      - Tue, 19 Dec 2023 03:06:38 GMT
      expires:
      - '-1'
      pragma:
      - no-cache
      strict-transport-security:
      - max-age=31536000; includeSubDomains
      vary:
      - Accept-Encoding
      x-content-type-options:
      - nosniff
    status:
      code: 200
      message: OK
- request:
<<<<<<< HEAD
=======
    body: null
    headers:
      Accept:
      - application/json
      Accept-Encoding:
      - gzip, deflate
      CommandName:
      - vmss create
      Connection:
      - keep-alive
      ParameterSetName:
      - -g -n --admin-username --admin-password --image --single-placement-group
      User-Agent:
      - AZURECLI/2.47.0 azsdk-python-azure-mgmt-compute/29.1.0 Python/3.10.11 (Linux-5.15.0-1036-azure-x86_64-with-glibc2.31)
        VSTS_7b238909-6802-4b65-b90d-184bca47f458_build_220_0
    method: GET
    uri: https://management.azure.com/subscriptions/00000000-0000-0000-0000-000000000000/providers/Microsoft.Compute/locations/westus/publishers/Debian/artifacttypes/vmimage/offers/debian-10/skus/10/versions?$top=1&$orderby=name%20desc&api-version=2023-09-01
  response:
    body:
      string: "[\r\n  {\r\n    \"location\": \"westus\",\r\n    \"name\": \"0.20230222.1299\",\r\n
        \   \"id\": \"/Subscriptions/00000000-0000-0000-0000-000000000000/Providers/Microsoft.Compute/Locations/westus/Publishers/Debian/ArtifactTypes/VMImage/Offers/debian-10/Skus/10/Versions/0.20230222.1299\"\r\n
        \ }\r\n]"
    headers:
      cache-control:
      - no-cache
      content-length:
      - '273'
      content-type:
      - application/json; charset=utf-8
      date:
      - Thu, 25 May 2023 14:59:22 GMT
      expires:
      - '-1'
      pragma:
      - no-cache
      server:
      - Microsoft-HTTPAPI/2.0
      - Microsoft-HTTPAPI/2.0
      strict-transport-security:
      - max-age=31536000; includeSubDomains
      transfer-encoding:
      - chunked
      vary:
      - Accept-Encoding
      x-content-type-options:
      - nosniff
      x-ms-ratelimit-remaining-resource:
      - Microsoft.Compute/ListVMImagesVersionsFromLocation3Min;15998,Microsoft.Compute/ListVMImagesVersionsFromLocation30Min;43998
    status:
      code: 200
      message: OK
- request:
    body: null
    headers:
      Accept:
      - application/json
      Accept-Encoding:
      - gzip, deflate
      CommandName:
      - vmss create
      Connection:
      - keep-alive
      ParameterSetName:
      - -g -n --admin-username --admin-password --image --single-placement-group
      User-Agent:
      - AZURECLI/2.47.0 azsdk-python-azure-mgmt-compute/29.1.0 Python/3.10.11 (Linux-5.15.0-1036-azure-x86_64-with-glibc2.31)
        VSTS_7b238909-6802-4b65-b90d-184bca47f458_build_220_0
    method: GET
    uri: https://management.azure.com/subscriptions/00000000-0000-0000-0000-000000000000/providers/Microsoft.Compute/locations/westus/publishers/Debian/artifacttypes/vmimage/offers/debian-10/skus/10/versions/0.20230222.1299?api-version=2023-09-01
  response:
    body:
      string: "{\r\n  \"properties\": {\r\n    \"hyperVGeneration\": \"V1\",\r\n    \"architecture\":
        \"x64\",\r\n    \"replicaType\": \"Unmanaged\",\r\n    \"disallowed\": {\r\n
        \     \"vmDiskType\": \"None\"\r\n    },\r\n    \"automaticOSUpgradeProperties\":
        {\r\n      \"automaticOSUpgradeSupported\": false\r\n    },\r\n    \"imageDeprecationStatus\":
        {\r\n      \"imageState\": \"Active\"\r\n    },\r\n    \"features\": [\r\n
        \     {\r\n        \"name\": \"IsAcceleratedNetworkSupported\",\r\n        \"value\":
        \"True\"\r\n      },\r\n      {\r\n        \"name\": \"DiskControllerTypes\",\r\n
        \       \"value\": \"SCSI\"\r\n      },\r\n      {\r\n        \"name\": \"IsHibernateSupported\",\r\n
        \       \"value\": \"False\"\r\n      }\r\n    ],\r\n    \"osDiskImage\":
        {\r\n      \"operatingSystem\": \"Linux\",\r\n      \"sizeInGb\": 30,\r\n
        \     \"sizeInBytes\": 32212255232\r\n    },\r\n    \"dataDiskImages\": []\r\n
        \ },\r\n  \"location\": \"westus\",\r\n  \"name\": \"0.20230222.1299\",\r\n
        \ \"id\": \"/Subscriptions/00000000-0000-0000-0000-000000000000/Providers/Microsoft.Compute/Locations/westus/Publishers/Debian/ArtifactTypes/VMImage/Offers/debian-10/Skus/10/Versions/0.20230222.1299\"\r\n}"
    headers:
      cache-control:
      - no-cache
      content-length:
      - '1031'
      content-type:
      - application/json; charset=utf-8
      date:
      - Thu, 25 May 2023 14:59:22 GMT
      expires:
      - '-1'
      pragma:
      - no-cache
      server:
      - Microsoft-HTTPAPI/2.0
      - Microsoft-HTTPAPI/2.0
      strict-transport-security:
      - max-age=31536000; includeSubDomains
      transfer-encoding:
      - chunked
      vary:
      - Accept-Encoding
      x-content-type-options:
      - nosniff
      x-ms-ratelimit-remaining-resource:
      - Microsoft.Compute/GetVMImageFromLocation3Min;12998,Microsoft.Compute/GetVMImageFromLocation30Min;73997
    status:
      code: 200
      message: OK
- request:
    body: null
    headers:
      Accept:
      - application/json
      Accept-Encoding:
      - gzip, deflate
      CommandName:
      - vmss create
      Connection:
      - keep-alive
      ParameterSetName:
      - -g -n --admin-username --admin-password --image --single-placement-group
      User-Agent:
      - AZURECLI/2.47.0 azsdk-python-azure-mgmt-compute/29.1.0 Python/3.10.11 (Linux-5.15.0-1036-azure-x86_64-with-glibc2.31)
        VSTS_7b238909-6802-4b65-b90d-184bca47f458_build_220_0
    method: GET
    uri: https://management.azure.com/subscriptions/00000000-0000-0000-0000-000000000000/providers/Microsoft.Compute/locations/westus/publishers/Debian/artifacttypes/vmimage/offers/debian-10/skus/10/versions?$top=1&$orderby=name%20desc&api-version=2023-09-01
  response:
    body:
      string: "[\r\n  {\r\n    \"location\": \"westus\",\r\n    \"name\": \"0.20230222.1299\",\r\n
        \   \"id\": \"/Subscriptions/00000000-0000-0000-0000-000000000000/Providers/Microsoft.Compute/Locations/westus/Publishers/Debian/ArtifactTypes/VMImage/Offers/debian-10/Skus/10/Versions/0.20230222.1299\"\r\n
        \ }\r\n]"
    headers:
      cache-control:
      - no-cache
      content-length:
      - '273'
      content-type:
      - application/json; charset=utf-8
      date:
      - Thu, 25 May 2023 14:59:22 GMT
      expires:
      - '-1'
      pragma:
      - no-cache
      server:
      - Microsoft-HTTPAPI/2.0
      - Microsoft-HTTPAPI/2.0
      strict-transport-security:
      - max-age=31536000; includeSubDomains
      transfer-encoding:
      - chunked
      vary:
      - Accept-Encoding
      x-content-type-options:
      - nosniff
      x-ms-ratelimit-remaining-resource:
      - Microsoft.Compute/ListVMImagesVersionsFromLocation3Min;15997,Microsoft.Compute/ListVMImagesVersionsFromLocation30Min;43997
    status:
      code: 200
      message: OK
- request:
    body: null
    headers:
      Accept:
      - application/json
      Accept-Encoding:
      - gzip, deflate
      CommandName:
      - vmss create
      Connection:
      - keep-alive
      ParameterSetName:
      - -g -n --admin-username --admin-password --image --single-placement-group
      User-Agent:
      - AZURECLI/2.47.0 azsdk-python-azure-mgmt-compute/29.1.0 Python/3.10.11 (Linux-5.15.0-1036-azure-x86_64-with-glibc2.31)
        VSTS_7b238909-6802-4b65-b90d-184bca47f458_build_220_0
    method: GET
    uri: https://management.azure.com/subscriptions/00000000-0000-0000-0000-000000000000/providers/Microsoft.Compute/locations/westus/publishers/Debian/artifacttypes/vmimage/offers/debian-10/skus/10/versions/0.20230222.1299?api-version=2023-09-01
  response:
    body:
      string: "{\r\n  \"properties\": {\r\n    \"hyperVGeneration\": \"V1\",\r\n    \"architecture\":
        \"x64\",\r\n    \"replicaType\": \"Unmanaged\",\r\n    \"disallowed\": {\r\n
        \     \"vmDiskType\": \"None\"\r\n    },\r\n    \"automaticOSUpgradeProperties\":
        {\r\n      \"automaticOSUpgradeSupported\": false\r\n    },\r\n    \"imageDeprecationStatus\":
        {\r\n      \"imageState\": \"Active\"\r\n    },\r\n    \"features\": [\r\n
        \     {\r\n        \"name\": \"IsAcceleratedNetworkSupported\",\r\n        \"value\":
        \"True\"\r\n      },\r\n      {\r\n        \"name\": \"DiskControllerTypes\",\r\n
        \       \"value\": \"SCSI\"\r\n      },\r\n      {\r\n        \"name\": \"IsHibernateSupported\",\r\n
        \       \"value\": \"False\"\r\n      }\r\n    ],\r\n    \"osDiskImage\":
        {\r\n      \"operatingSystem\": \"Linux\",\r\n      \"sizeInGb\": 30,\r\n
        \     \"sizeInBytes\": 32212255232\r\n    },\r\n    \"dataDiskImages\": []\r\n
        \ },\r\n  \"location\": \"westus\",\r\n  \"name\": \"0.20230222.1299\",\r\n
        \ \"id\": \"/Subscriptions/00000000-0000-0000-0000-000000000000/Providers/Microsoft.Compute/Locations/westus/Publishers/Debian/ArtifactTypes/VMImage/Offers/debian-10/Skus/10/Versions/0.20230222.1299\"\r\n}"
    headers:
      cache-control:
      - no-cache
      content-length:
      - '1031'
      content-type:
      - application/json; charset=utf-8
      date:
      - Thu, 25 May 2023 14:59:22 GMT
      expires:
      - '-1'
      pragma:
      - no-cache
      server:
      - Microsoft-HTTPAPI/2.0
      - Microsoft-HTTPAPI/2.0
      strict-transport-security:
      - max-age=31536000; includeSubDomains
      transfer-encoding:
      - chunked
      vary:
      - Accept-Encoding
      x-content-type-options:
      - nosniff
      x-ms-ratelimit-remaining-resource:
      - Microsoft.Compute/GetVMImageFromLocation3Min;12997,Microsoft.Compute/GetVMImageFromLocation30Min;73996
    status:
      code: 200
      message: OK
- request:
>>>>>>> b7962e27
    body: '{"properties": {"template": {"$schema": "https://schema.management.azure.com/schemas/2015-01-01/deploymentTemplate.json#",
      "contentVersion": "1.0.0.0", "parameters": {"adminPassword": {"type": "securestring",
      "metadata": {"description": "Secure adminPassword"}}}, "variables": {}, "resources":
      [{"name": "vmss123VNET", "type": "Microsoft.Network/virtualNetworks", "location":
      "westus", "apiVersion": "2015-06-15", "dependsOn": [], "tags": {}, "properties":
      {"addressSpace": {"addressPrefixes": ["10.0.0.0/16"]}, "subnets": [{"name":
      "vmss123Subnet", "properties": {"addressPrefix": "10.0.0.0/24"}}]}}, {"apiVersion":
      "2022-01-01", "type": "Microsoft.Network/publicIPAddresses", "name": "vmss123LBPublicIP",
      "location": "westus", "tags": {}, "dependsOn": [], "properties": {"publicIPAllocationMethod":
      "Static"}, "sku": {"name": "Standard"}}, {"type": "Microsoft.Network/loadBalancers",
      "name": "vmss123LB", "location": "westus", "tags": {}, "apiVersion": "2022-01-01",
      "dependsOn": ["Microsoft.Network/virtualNetworks/vmss123VNET", "Microsoft.Network/publicIpAddresses/vmss123LBPublicIP"],
      "properties": {"backendAddressPools": [{"name": "vmss123LBBEPool"}], "frontendIPConfigurations":
      [{"name": "loadBalancerFrontEnd", "properties": {"publicIPAddress": {"id": "/subscriptions/00000000-0000-0000-0000-000000000000/resourceGroups/clitest.rg000001/providers/Microsoft.Network/publicIPAddresses/vmss123LBPublicIP"}}}],
      "loadBalancingRules": [{"name": "LBRule", "properties": {"frontendIPConfiguration":
      {"id": "[concat(resourceId(''Microsoft.Network/loadBalancers'', ''vmss123LB''),
      ''/frontendIPConfigurations/'', ''loadBalancerFrontEnd'')]"}, "backendAddressPool":
      {"id": "[concat(resourceId(''Microsoft.Network/loadBalancers'', ''vmss123LB''),
      ''/backendAddressPools/'', ''vmss123LBBEPool'')]"}, "protocol": "tcp", "frontendPort":
      80, "backendPort": 80, "enableFloatingIP": false, "idleTimeoutInMinutes": 5}}]},
      "sku": {"name": "Standard"}}, {"type": "Microsoft.Network/networkSecurityGroups",
      "name": "vmss123NSG", "apiVersion": "2015-06-15", "location": "westus", "tags":
      {}, "dependsOn": [], "properties": {"securityRules": [{"name": "default-allow-ssh",
      "properties": {"protocol": "Tcp", "sourcePortRange": "*", "destinationPortRange":
      "22", "sourceAddressPrefix": "*", "destinationAddressPrefix": "*", "access":
      "Allow", "priority": 1000, "direction": "Inbound"}}]}}, {"type": "Microsoft.Network/loadBalancers/inboundNatRules",
      "apiVersion": "2022-01-01", "name": "vmss123LB/NatRule", "location": "westus",
      "properties": {"frontendIPConfiguration": {"id": "[concat(resourceId(''Microsoft.Network/loadBalancers'',
      ''vmss123LB''), ''/frontendIPConfigurations/'', ''loadBalancerFrontEnd'')]"},
      "backendAddressPool": {"id": "[concat(resourceId(''Microsoft.Network/loadBalancers'',
      ''vmss123LB''), ''/backendAddressPools/'', ''vmss123LBBEPool'')]"}, "backendPort":
      22, "frontendPortRangeStart": "50000", "frontendPortRangeEnd": "50119", "protocol":
      "tcp", "idleTimeoutInMinutes": 5}, "dependsOn": ["[concat(''Microsoft.Network/loadBalancers/'',
      ''vmss123LB'')]"]}, {"type": "Microsoft.Compute/virtualMachineScaleSets", "name":
<<<<<<< HEAD
      "vmss123", "location": "westus", "tags": {}, "apiVersion": "2023-07-01", "dependsOn":
=======
      "vmss123", "location": "westus", "tags": {}, "apiVersion": "2023-09-01", "dependsOn":
>>>>>>> b7962e27
      ["Microsoft.Network/virtualNetworks/vmss123VNET", "Microsoft.Network/loadBalancers/vmss123LB",
      "Microsoft.Network/networkSecurityGroups/vmss123NSG"], "properties": {"singlePlacementGroup":
      false, "platformFaultDomainCount": 1, "virtualMachineProfile": {"storageProfile":
      {"osDisk": {"createOption": "FromImage", "caching": "ReadWrite", "managedDisk":
      {"storageAccountType": null}}, "imageReference": {"publisher": "Debian", "offer":
      "debian-10", "sku": "10", "version": "latest"}}, "osProfile": {"computerNamePrefix":
      "vmss123", "adminUsername": "clitester", "adminPassword": "[parameters(''adminPassword'')]"},
      "networkProfile": {"networkInterfaceConfigurations": [{"name": "vmss1816eNic",
      "properties": {"ipConfigurations": [{"name": "vmss1816eIPConfig", "properties":
      {"subnet": {"id": "/subscriptions/00000000-0000-0000-0000-000000000000/resourceGroups/clitest.rg000001/providers/Microsoft.Network/virtualNetworks/vmss123VNET/subnets/vmss123Subnet"},
      "loadBalancerBackendAddressPools": [{"id": "/subscriptions/00000000-0000-0000-0000-000000000000/resourceGroups/clitest.rg000001/providers/Microsoft.Network/loadBalancers/vmss123LB/backendAddressPools/vmss123LBBEPool"}]}}],
      "networkSecurityGroup": {"id": "[resourceId(''Microsoft.Network/networkSecurityGroups'',
      ''vmss123NSG'')]"}, "primary": "true"}}], "networkApiVersion": "2020-11-01"}},
      "orchestrationMode": "Flexible"}, "sku": {"name": "Standard_DS1_v2", "capacity":
      2}}], "outputs": {"VMSS": {"type": "object", "value": "[reference(resourceId(''Microsoft.Compute/virtualMachineScaleSets'',
      ''vmss123''),providers(''Microsoft.Compute'', ''virtualMachineScaleSets'').apiVersions[0])]"}}},
      "parameters": {"adminPassword": {"value": "PasswordPassword1!"}}, "mode": "incremental"}}'
    headers:
      Accept:
      - application/json
      Accept-Encoding:
      - gzip, deflate
      CommandName:
      - vmss create
      Connection:
      - keep-alive
      Content-Length:
      - '4901'
      Content-Type:
      - application/json
      ParameterSetName:
      - -g -n --admin-username --admin-password --image --single-placement-group
      User-Agent:
      - AZURECLI/2.55.0 azsdk-python-azure-mgmt-resource/23.1.0b2 Python/3.9.5 (Windows-10-10.0.22631-SP0)
    method: PUT
    uri: https://management.azure.com/subscriptions/00000000-0000-0000-0000-000000000000/resourcegroups/clitest.rg000001/providers/Microsoft.Resources/deployments/mock-deployment?api-version=2022-09-01
  response:
    body:
      string: '{"id":"/subscriptions/00000000-0000-0000-0000-000000000000/resourceGroups/clitest.rg000001/providers/Microsoft.Resources/deployments/vmss_deploy_hcRX2xwhXPJI5qdCcNuhLJIEbDafw3xL","name":"vmss_deploy_hcRX2xwhXPJI5qdCcNuhLJIEbDafw3xL","type":"Microsoft.Resources/deployments","properties":{"templateHash":"5451826205311792817","parameters":{"adminPassword":{"type":"SecureString"}},"mode":"Incremental","provisioningState":"Accepted","timestamp":"2023-12-19T03:06:46.9256514Z","duration":"PT0.0006717S","correlationId":"849d5dc3-56a2-4d84-8f8f-229fb79dbfe6","providers":[{"namespace":"Microsoft.Network","resourceTypes":[{"resourceType":"virtualNetworks","locations":["westus"]},{"resourceType":"publicIPAddresses","locations":["westus"]},{"resourceType":"loadBalancers","locations":["westus"]},{"resourceType":"networkSecurityGroups","locations":["westus"]},{"resourceType":"loadBalancers/inboundNatRules","locations":["westus"]}]},{"namespace":"Microsoft.Compute","resourceTypes":[{"resourceType":"virtualMachineScaleSets","locations":["westus"]}]}],"dependencies":[{"dependsOn":[{"id":"/subscriptions/00000000-0000-0000-0000-000000000000/resourceGroups/clitest.rg000001/providers/Microsoft.Network/virtualNetworks/vmss123VNET","resourceType":"Microsoft.Network/virtualNetworks","resourceName":"vmss123VNET"},{"id":"/subscriptions/00000000-0000-0000-0000-000000000000/resourceGroups/clitest.rg000001/providers/Microsoft.Network/publicIPAddresses/vmss123LBPublicIP","resourceType":"Microsoft.Network/publicIPAddresses","resourceName":"vmss123LBPublicIP"}],"id":"/subscriptions/00000000-0000-0000-0000-000000000000/resourceGroups/clitest.rg000001/providers/Microsoft.Network/loadBalancers/vmss123LB","resourceType":"Microsoft.Network/loadBalancers","resourceName":"vmss123LB"},{"dependsOn":[{"id":"/subscriptions/00000000-0000-0000-0000-000000000000/resourceGroups/clitest.rg000001/providers/Microsoft.Network/loadBalancers/vmss123LB","resourceType":"Microsoft.Network/loadBalancers","resourceName":"vmss123LB"}],"id":"/subscriptions/00000000-0000-0000-0000-000000000000/resourceGroups/clitest.rg000001/providers/Microsoft.Network/loadBalancers/vmss123LB/inboundNatRules/NatRule","resourceType":"Microsoft.Network/loadBalancers/inboundNatRules","resourceName":"vmss123LB/NatRule"},{"dependsOn":[{"id":"/subscriptions/00000000-0000-0000-0000-000000000000/resourceGroups/clitest.rg000001/providers/Microsoft.Network/virtualNetworks/vmss123VNET","resourceType":"Microsoft.Network/virtualNetworks","resourceName":"vmss123VNET"},{"id":"/subscriptions/00000000-0000-0000-0000-000000000000/resourceGroups/clitest.rg000001/providers/Microsoft.Network/loadBalancers/vmss123LB","resourceType":"Microsoft.Network/loadBalancers","resourceName":"vmss123LB"},{"id":"/subscriptions/00000000-0000-0000-0000-000000000000/resourceGroups/clitest.rg000001/providers/Microsoft.Network/networkSecurityGroups/vmss123NSG","resourceType":"Microsoft.Network/networkSecurityGroups","resourceName":"vmss123NSG"}],"id":"/subscriptions/00000000-0000-0000-0000-000000000000/resourceGroups/clitest.rg000001/providers/Microsoft.Compute/virtualMachineScaleSets/vmss123","resourceType":"Microsoft.Compute/virtualMachineScaleSets","resourceName":"vmss123"}]}}'
    headers:
      azure-asyncoperation:
      - https://management.azure.com/subscriptions/00000000-0000-0000-0000-000000000000/resourcegroups/clitest.rg000001/providers/Microsoft.Resources/deployments/vmss_deploy_hcRX2xwhXPJI5qdCcNuhLJIEbDafw3xL/operationStatuses/08584986516812658991?api-version=2022-09-01
      cache-control:
      - no-cache
      content-length:
      - '3221'
      content-type:
      - application/json; charset=utf-8
      date:
      - Tue, 19 Dec 2023 03:06:48 GMT
      expires:
      - '-1'
      pragma:
      - no-cache
      strict-transport-security:
      - max-age=31536000; includeSubDomains
      x-content-type-options:
      - nosniff
      x-ms-ratelimit-remaining-subscription-writes:
      - '1199'
    status:
      code: 201
      message: Created
- request:
    body: null
    headers:
      Accept:
      - '*/*'
      Accept-Encoding:
      - gzip, deflate
      CommandName:
      - vmss create
      Connection:
      - keep-alive
      ParameterSetName:
      - -g -n --admin-username --admin-password --image --single-placement-group
      User-Agent:
      - AZURECLI/2.55.0 azsdk-python-azure-mgmt-resource/23.1.0b2 Python/3.9.5 (Windows-10-10.0.22631-SP0)
    method: GET
    uri: https://management.azure.com/subscriptions/00000000-0000-0000-0000-000000000000/resourcegroups/clitest.rg000001/providers/Microsoft.Resources/deployments/mock-deployment/operationStatuses/08584986516812658991?api-version=2022-09-01
  response:
    body:
      string: '{"status":"Accepted"}'
    headers:
      cache-control:
      - no-cache
      content-length:
      - '21'
      content-type:
      - application/json; charset=utf-8
      date:
      - Tue, 19 Dec 2023 03:06:49 GMT
      expires:
      - '-1'
      pragma:
      - no-cache
      strict-transport-security:
      - max-age=31536000; includeSubDomains
      vary:
      - Accept-Encoding
      x-content-type-options:
      - nosniff
    status:
      code: 200
      message: OK
- request:
    body: null
    headers:
      Accept:
      - '*/*'
      Accept-Encoding:
      - gzip, deflate
      CommandName:
      - vmss create
      Connection:
      - keep-alive
      ParameterSetName:
      - -g -n --admin-username --admin-password --image --single-placement-group
      User-Agent:
      - AZURECLI/2.55.0 azsdk-python-azure-mgmt-resource/23.1.0b2 Python/3.9.5 (Windows-10-10.0.22631-SP0)
    method: GET
    uri: https://management.azure.com/subscriptions/00000000-0000-0000-0000-000000000000/resourcegroups/clitest.rg000001/providers/Microsoft.Resources/deployments/mock-deployment/operationStatuses/08584986516812658991?api-version=2022-09-01
  response:
    body:
      string: '{"status":"Running"}'
    headers:
      cache-control:
      - no-cache
      content-length:
      - '20'
      content-type:
      - application/json; charset=utf-8
      date:
      - Tue, 19 Dec 2023 03:07:19 GMT
      expires:
      - '-1'
      pragma:
      - no-cache
      strict-transport-security:
      - max-age=31536000; includeSubDomains
      vary:
      - Accept-Encoding
      x-content-type-options:
      - nosniff
    status:
      code: 200
      message: OK
- request:
    body: null
    headers:
      Accept:
      - '*/*'
      Accept-Encoding:
      - gzip, deflate
      CommandName:
      - vmss create
      Connection:
      - keep-alive
      ParameterSetName:
      - -g -n --admin-username --admin-password --image --single-placement-group
      User-Agent:
      - AZURECLI/2.55.0 azsdk-python-azure-mgmt-resource/23.1.0b2 Python/3.9.5 (Windows-10-10.0.22631-SP0)
    method: GET
    uri: https://management.azure.com/subscriptions/00000000-0000-0000-0000-000000000000/resourcegroups/clitest.rg000001/providers/Microsoft.Resources/deployments/mock-deployment/operationStatuses/08584986516812658991?api-version=2022-09-01
  response:
    body:
      string: '{"status":"Succeeded"}'
    headers:
      cache-control:
      - no-cache
      content-length:
      - '22'
      content-type:
      - application/json; charset=utf-8
      date:
      - Tue, 19 Dec 2023 03:07:50 GMT
      expires:
      - '-1'
      pragma:
      - no-cache
      strict-transport-security:
      - max-age=31536000; includeSubDomains
      vary:
      - Accept-Encoding
      x-content-type-options:
      - nosniff
    status:
      code: 200
      message: OK
- request:
    body: null
    headers:
      Accept:
      - '*/*'
      Accept-Encoding:
      - gzip, deflate
      CommandName:
      - vmss create
      Connection:
      - keep-alive
      ParameterSetName:
      - -g -n --admin-username --admin-password --image --single-placement-group
      User-Agent:
      - AZURECLI/2.55.0 azsdk-python-azure-mgmt-resource/23.1.0b2 Python/3.9.5 (Windows-10-10.0.22631-SP0)
    method: GET
    uri: https://management.azure.com/subscriptions/00000000-0000-0000-0000-000000000000/resourcegroups/clitest.rg000001/providers/Microsoft.Resources/deployments/mock-deployment?api-version=2022-09-01
  response:
    body:
      string: '{"id":"/subscriptions/00000000-0000-0000-0000-000000000000/resourceGroups/clitest.rg000001/providers/Microsoft.Resources/deployments/vmss_deploy_hcRX2xwhXPJI5qdCcNuhLJIEbDafw3xL","name":"vmss_deploy_hcRX2xwhXPJI5qdCcNuhLJIEbDafw3xL","type":"Microsoft.Resources/deployments","properties":{"templateHash":"5451826205311792817","parameters":{"adminPassword":{"type":"SecureString"}},"mode":"Incremental","provisioningState":"Succeeded","timestamp":"2023-12-19T03:07:43.8548203Z","duration":"PT56.9298406S","correlationId":"849d5dc3-56a2-4d84-8f8f-229fb79dbfe6","providers":[{"namespace":"Microsoft.Network","resourceTypes":[{"resourceType":"virtualNetworks","locations":["westus"]},{"resourceType":"publicIPAddresses","locations":["westus"]},{"resourceType":"loadBalancers","locations":["westus"]},{"resourceType":"networkSecurityGroups","locations":["westus"]},{"resourceType":"loadBalancers/inboundNatRules","locations":["westus"]}]},{"namespace":"Microsoft.Compute","resourceTypes":[{"resourceType":"virtualMachineScaleSets","locations":["westus"]}]}],"dependencies":[{"dependsOn":[{"id":"/subscriptions/00000000-0000-0000-0000-000000000000/resourceGroups/clitest.rg000001/providers/Microsoft.Network/virtualNetworks/vmss123VNET","resourceType":"Microsoft.Network/virtualNetworks","resourceName":"vmss123VNET"},{"id":"/subscriptions/00000000-0000-0000-0000-000000000000/resourceGroups/clitest.rg000001/providers/Microsoft.Network/publicIPAddresses/vmss123LBPublicIP","resourceType":"Microsoft.Network/publicIPAddresses","resourceName":"vmss123LBPublicIP"}],"id":"/subscriptions/00000000-0000-0000-0000-000000000000/resourceGroups/clitest.rg000001/providers/Microsoft.Network/loadBalancers/vmss123LB","resourceType":"Microsoft.Network/loadBalancers","resourceName":"vmss123LB"},{"dependsOn":[{"id":"/subscriptions/00000000-0000-0000-0000-000000000000/resourceGroups/clitest.rg000001/providers/Microsoft.Network/loadBalancers/vmss123LB","resourceType":"Microsoft.Network/loadBalancers","resourceName":"vmss123LB"}],"id":"/subscriptions/00000000-0000-0000-0000-000000000000/resourceGroups/clitest.rg000001/providers/Microsoft.Network/loadBalancers/vmss123LB/inboundNatRules/NatRule","resourceType":"Microsoft.Network/loadBalancers/inboundNatRules","resourceName":"vmss123LB/NatRule"},{"dependsOn":[{"id":"/subscriptions/00000000-0000-0000-0000-000000000000/resourceGroups/clitest.rg000001/providers/Microsoft.Network/virtualNetworks/vmss123VNET","resourceType":"Microsoft.Network/virtualNetworks","resourceName":"vmss123VNET"},{"id":"/subscriptions/00000000-0000-0000-0000-000000000000/resourceGroups/clitest.rg000001/providers/Microsoft.Network/loadBalancers/vmss123LB","resourceType":"Microsoft.Network/loadBalancers","resourceName":"vmss123LB"},{"id":"/subscriptions/00000000-0000-0000-0000-000000000000/resourceGroups/clitest.rg000001/providers/Microsoft.Network/networkSecurityGroups/vmss123NSG","resourceType":"Microsoft.Network/networkSecurityGroups","resourceName":"vmss123NSG"}],"id":"/subscriptions/00000000-0000-0000-0000-000000000000/resourceGroups/clitest.rg000001/providers/Microsoft.Compute/virtualMachineScaleSets/vmss123","resourceType":"Microsoft.Compute/virtualMachineScaleSets","resourceName":"vmss123"}],"outputs":{"vmss":{"type":"Object","value":{"singlePlacementGroup":false,"orchestrationMode":"Flexible","upgradePolicy":{"mode":"Manual"},"virtualMachineProfile":{"osProfile":{"computerNamePrefix":"vmss123","adminUsername":"clitester","linuxConfiguration":{"disablePasswordAuthentication":false,"provisionVMAgent":true,"patchSettings":{"patchMode":"ImageDefault","assessmentMode":"ImageDefault"},"enableVMAgentPlatformUpdates":false},"secrets":[],"allowExtensionOperations":true,"requireGuestProvisionSignal":true},"storageProfile":{"osDisk":{"osType":"Linux","createOption":"FromImage","caching":"ReadWrite","managedDisk":{"storageAccountType":"Premium_LRS"},"deleteOption":"Delete","diskSizeGB":30},"imageReference":{"publisher":"Debian","offer":"debian-10","sku":"10","version":"latest"}},"networkProfile":{"networkApiVersion":"2020-11-01","networkInterfaceConfigurations":[{"name":"vmss1816eNic","properties":{"primary":true,"disableTcpStateTracking":false,"enableIPForwarding":false,"auxiliaryMode":"None","auxiliarySku":"None","deleteOption":"Delete","ipConfigurations":[{"name":"vmss1816eIPConfig","properties":{"privateIPAddressVersion":"IPv4","subnet":{"id":"/subscriptions/00000000-0000-0000-0000-000000000000/resourceGroups/clitest.rg000001/providers/Microsoft.Network/virtualNetworks/vmss123VNET/subnets/vmss123Subnet"},"applicationSecurityGroups":[],"loadBalancerBackendAddressPools":[{"id":"/subscriptions/00000000-0000-0000-0000-000000000000/resourceGroups/clitest.rg000001/providers/Microsoft.Network/loadBalancers/vmss123LB/backendAddressPools/vmss123LBBEPool"}],"applicationGatewayBackendAddressPools":[]}}],"networkSecurityGroup":{"id":"/subscriptions/00000000-0000-0000-0000-000000000000/resourceGroups/clitest.rg000001/providers/Microsoft.Network/networkSecurityGroups/vmss123NSG"},"dnsSettings":{"dnsServers":[]}}}]},"timeCreated":"2023-12-19T03:07:00.3888673+00:00"},"provisioningState":"Succeeded","uniqueId":"3a570788-cb15-4bea-8506-0117a7aac592","platformFaultDomainCount":1,"constrainedMaximumCapacity":false,"timeCreated":"2023-12-19T03:07:00.3888673+00:00"}}},"outputResources":[{"id":"/subscriptions/00000000-0000-0000-0000-000000000000/resourceGroups/clitest.rg000001/providers/Microsoft.Compute/virtualMachineScaleSets/vmss123"},{"id":"/subscriptions/00000000-0000-0000-0000-000000000000/resourceGroups/clitest.rg000001/providers/Microsoft.Network/loadBalancers/vmss123LB"},{"id":"/subscriptions/00000000-0000-0000-0000-000000000000/resourceGroups/clitest.rg000001/providers/Microsoft.Network/loadBalancers/vmss123LB/inboundNatRules/NatRule"},{"id":"/subscriptions/00000000-0000-0000-0000-000000000000/resourceGroups/clitest.rg000001/providers/Microsoft.Network/networkSecurityGroups/vmss123NSG"},{"id":"/subscriptions/00000000-0000-0000-0000-000000000000/resourceGroups/clitest.rg000001/providers/Microsoft.Network/publicIPAddresses/vmss123LBPublicIP"},{"id":"/subscriptions/00000000-0000-0000-0000-000000000000/resourceGroups/clitest.rg000001/providers/Microsoft.Network/virtualNetworks/vmss123VNET"}]}}'
    headers:
      cache-control:
      - no-cache
      content-length:
      - '6259'
      content-type:
      - application/json; charset=utf-8
      date:
      - Tue, 19 Dec 2023 03:07:50 GMT
      expires:
      - '-1'
      pragma:
      - no-cache
      strict-transport-security:
      - max-age=31536000; includeSubDomains
      vary:
      - Accept-Encoding
      x-content-type-options:
      - nosniff
    status:
      code: 200
      message: OK
- request:
    body: null
    headers:
      Accept:
      - application/json
      Accept-Encoding:
      - gzip, deflate
      CommandName:
      - vmss show
      Connection:
      - keep-alive
      ParameterSetName:
      - -g -n
      User-Agent:
      - AZURECLI/2.55.0 azsdk-python-azure-mgmt-compute/30.3.0 Python/3.9.5 (Windows-10-10.0.22631-SP0)
    method: GET
    uri: https://management.azure.com/subscriptions/00000000-0000-0000-0000-000000000000/resourceGroups/clitest.rg000001/providers/Microsoft.Compute/virtualMachineScaleSets/vmss123?api-version=2023-09-01
  response:
    body:
      string: "{\r\n  \"name\": \"vmss123\",\r\n  \"id\": \"/subscriptions/00000000-0000-0000-0000-000000000000/resourceGroups/clitest.rg000001/providers/Microsoft.Compute/virtualMachineScaleSets/vmss123\",\r\n
        \ \"type\": \"Microsoft.Compute/virtualMachineScaleSets\",\r\n  \"location\":
        \"westus\",\r\n  \"tags\": {},\r\n  \"sku\": {\r\n    \"name\": \"Standard_DS1_v2\",\r\n
        \   \"tier\": \"Standard\",\r\n    \"capacity\": 2\r\n  },\r\n  \"properties\":
        {\r\n    \"singlePlacementGroup\": false,\r\n    \"orchestrationMode\": \"Flexible\",\r\n
        \   \"upgradePolicy\": {\r\n      \"mode\": \"Manual\"\r\n    },\r\n    \"virtualMachineProfile\":
        {\r\n      \"osProfile\": {\r\n        \"computerNamePrefix\": \"vmss123\",\r\n
        \       \"adminUsername\": \"clitester\",\r\n        \"linuxConfiguration\":
        {\r\n          \"disablePasswordAuthentication\": false,\r\n          \"provisionVMAgent\":
        true,\r\n          \"patchSettings\": {\r\n            \"patchMode\": \"ImageDefault\",\r\n
        \           \"assessmentMode\": \"ImageDefault\"\r\n          },\r\n          \"enableVMAgentPlatformUpdates\":
        false\r\n        },\r\n        \"secrets\": [],\r\n        \"allowExtensionOperations\":
        true,\r\n        \"requireGuestProvisionSignal\": true\r\n      },\r\n      \"storageProfile\":
        {\r\n        \"osDisk\": {\r\n          \"osType\": \"Linux\",\r\n          \"createOption\":
        \"FromImage\",\r\n          \"caching\": \"ReadWrite\",\r\n          \"managedDisk\":
        {\r\n            \"storageAccountType\": \"Premium_LRS\"\r\n          },\r\n
        \         \"deleteOption\": \"Delete\",\r\n          \"diskSizeGB\": 30\r\n
        \       },\r\n        \"imageReference\": {\r\n          \"publisher\": \"Debian\",\r\n
        \         \"offer\": \"debian-10\",\r\n          \"sku\": \"10\",\r\n          \"version\":
        \"latest\"\r\n        }\r\n      },\r\n      \"networkProfile\": {\"networkApiVersion\":\"2020-11-01\",\"networkInterfaceConfigurations\":[{\"name\":\"vmss1816eNic\",\"properties\":{\"primary\":true,\"disableTcpStateTracking\":false,\"enableIPForwarding\":false,\"auxiliaryMode\":\"None\",\"auxiliarySku\":\"None\",\"deleteOption\":\"Delete\",\"ipConfigurations\":[{\"name\":\"vmss1816eIPConfig\",\"properties\":{\"privateIPAddressVersion\":\"IPv4\",\"subnet\":{\"id\":\"/subscriptions/00000000-0000-0000-0000-000000000000/resourceGroups/clitest.rg000001/providers/Microsoft.Network/virtualNetworks/vmss123VNET/subnets/vmss123Subnet\"},\"applicationSecurityGroups\":[],\"loadBalancerBackendAddressPools\":[{\"id\":\"/subscriptions/00000000-0000-0000-0000-000000000000/resourceGroups/clitest.rg000001/providers/Microsoft.Network/loadBalancers/vmss123LB/backendAddressPools/vmss123LBBEPool\"}],\"applicationGatewayBackendAddressPools\":[]}}],\"networkSecurityGroup\":{\"id\":\"/subscriptions/00000000-0000-0000-0000-000000000000/resourceGroups/clitest.rg000001/providers/Microsoft.Network/networkSecurityGroups/vmss123NSG\"},\"dnsSettings\":{\"dnsServers\":[]}}}]}\r\n
        \   },\r\n    \"provisioningState\": \"Succeeded\",\r\n    \"uniqueId\": \"3a570788-cb15-4bea-8506-0117a7aac592\",\r\n
        \   \"platformFaultDomainCount\": 1,\r\n    \"constrainedMaximumCapacity\":
        false,\r\n    \"timeCreated\": \"2023-12-19T03:07:00.3888673+00:00\"\r\n  }\r\n}"
    headers:
      cache-control:
      - no-cache
      content-length:
      - '2883'
      content-type:
      - application/json; charset=utf-8
      date:
      - Tue, 19 Dec 2023 03:07:51 GMT
      expires:
      - '-1'
      pragma:
      - no-cache
      server:
      - Microsoft-HTTPAPI/2.0
      - Microsoft-HTTPAPI/2.0
      strict-transport-security:
      - max-age=31536000; includeSubDomains
      transfer-encoding:
      - chunked
      vary:
      - Accept-Encoding
      x-content-type-options:
      - nosniff
      x-ms-ratelimit-remaining-resource:
      - Microsoft.Compute/GetVMScaleSetSubscriptionMaximum;2395,Microsoft.Compute/GetVMScaleSetResource;31
    status:
      code: 200
      message: ''
- request:
    body: null
    headers:
      Accept:
      - application/json
      Accept-Encoding:
      - gzip, deflate
      CommandName:
      - network lb list
      Connection:
      - keep-alive
      ParameterSetName:
      - -g
      User-Agent:
      - AZURECLI/2.55.0 (AAZ) azsdk-python-core/1.28.0 Python/3.9.5 (Windows-10-10.0.22631-SP0)
    method: GET
    uri: https://management.azure.com/subscriptions/00000000-0000-0000-0000-000000000000/resourceGroups/clitest.rg000001/providers/Microsoft.Network/loadBalancers?api-version=2023-04-01
  response:
    body:
      string: '{"value":[{"name":"vmss123LB","id":"/subscriptions/00000000-0000-0000-0000-000000000000/resourceGroups/clitest.rg000001/providers/Microsoft.Network/loadBalancers/vmss123LB","etag":"W/\"d9f3974a-e3bb-4e00-a088-2e9b60033285\"","type":"Microsoft.Network/loadBalancers","location":"westus","tags":{},"properties":{"provisioningState":"Succeeded","resourceGuid":"77f1aced-7dc0-46cc-b919-e6ef2912461e","frontendIPConfigurations":[{"name":"loadBalancerFrontEnd","id":"/subscriptions/00000000-0000-0000-0000-000000000000/resourceGroups/clitest.rg000001/providers/Microsoft.Network/loadBalancers/vmss123LB/frontendIPConfigurations/loadBalancerFrontEnd","etag":"W/\"d9f3974a-e3bb-4e00-a088-2e9b60033285\"","type":"Microsoft.Network/loadBalancers/frontendIPConfigurations","properties":{"provisioningState":"Succeeded","privateIPAllocationMethod":"Dynamic","publicIPAddress":{"id":"/subscriptions/00000000-0000-0000-0000-000000000000/resourceGroups/clitest.rg000001/providers/Microsoft.Network/publicIPAddresses/vmss123LBPublicIP"},"loadBalancingRules":[{"id":"/subscriptions/00000000-0000-0000-0000-000000000000/resourceGroups/clitest.rg000001/providers/Microsoft.Network/loadBalancers/vmss123LB/loadBalancingRules/LBRule"}],"inboundNatRules":[{"id":"/subscriptions/00000000-0000-0000-0000-000000000000/resourceGroups/clitest.rg000001/providers/Microsoft.Network/loadBalancers/vmss123LB/inboundNatRules/NatRule"}]}}],"backendAddressPools":[{"name":"vmss123LBBEPool","id":"/subscriptions/00000000-0000-0000-0000-000000000000/resourceGroups/clitest.rg000001/providers/Microsoft.Network/loadBalancers/vmss123LB/backendAddressPools/vmss123LBBEPool","etag":"W/\"d9f3974a-e3bb-4e00-a088-2e9b60033285\"","properties":{"provisioningState":"Succeeded","loadBalancerBackendAddresses":[{"name":"655adca3-bd89-414e-8e9a-37297d6217a0","id":"/subscriptions/00000000-0000-0000-0000-000000000000/resourceGroups/clitest.rg000001/providers/Microsoft.Network/loadBalancers/vmss123LB/backendAddressPools/vmss123LBBEPool/loadBalancerBackendAddresses/655adca3-bd89-414e-8e9a-37297d6217a0","etag":"W/\"d9f3974a-e3bb-4e00-a088-2e9b60033285\"","properties":{"provisioningState":"Succeeded","networkInterfaceIPConfiguration":{"id":"/subscriptions/00000000-0000-0000-0000-000000000000/resourceGroups/clitest.rg000001/providers/Microsoft.Network/networkInterfaces/vmss1816eNic-32c1a55a/ipConfigurations/vmss1816eIPConfig"},"inboundNatRulesPortMapping":[{"inboundNatRuleName":"NatRule","frontendPort":50000,"backendPort":22}]},"type":"Microsoft.Network/loadBalancers/backendAddressPools/loadBalancerBackendAddresses"},{"name":"4a027c45-4ad4-42a0-958f-80a49d5bae2e","id":"/subscriptions/00000000-0000-0000-0000-000000000000/resourceGroups/clitest.rg000001/providers/Microsoft.Network/loadBalancers/vmss123LB/backendAddressPools/vmss123LBBEPool/loadBalancerBackendAddresses/4a027c45-4ad4-42a0-958f-80a49d5bae2e","etag":"W/\"d9f3974a-e3bb-4e00-a088-2e9b60033285\"","properties":{"provisioningState":"Succeeded","networkInterfaceIPConfiguration":{"id":"/subscriptions/00000000-0000-0000-0000-000000000000/resourceGroups/clitest.rg000001/providers/Microsoft.Network/networkInterfaces/vmss1816eNic-d426eee1/ipConfigurations/vmss1816eIPConfig"},"inboundNatRulesPortMapping":[{"inboundNatRuleName":"NatRule","frontendPort":50001,"backendPort":22}]},"type":"Microsoft.Network/loadBalancers/backendAddressPools/loadBalancerBackendAddresses"}],"backendIPConfigurations":[{"id":"/subscriptions/00000000-0000-0000-0000-000000000000/resourceGroups/clitest.rg000001/providers/Microsoft.Network/networkInterfaces/vmss1816eNic-32c1a55a/ipConfigurations/vmss1816eIPConfig"},{"id":"/subscriptions/00000000-0000-0000-0000-000000000000/resourceGroups/clitest.rg000001/providers/Microsoft.Network/networkInterfaces/vmss1816eNic-d426eee1/ipConfigurations/vmss1816eIPConfig"}],"loadBalancingRules":[{"id":"/subscriptions/00000000-0000-0000-0000-000000000000/resourceGroups/clitest.rg000001/providers/Microsoft.Network/loadBalancers/vmss123LB/loadBalancingRules/LBRule"}],"inboundNatRules":[{"id":"/subscriptions/00000000-0000-0000-0000-000000000000/resourceGroups/clitest.rg000001/providers/Microsoft.Network/loadBalancers/vmss123LB/inboundNatRules/NatRule"}]},"type":"Microsoft.Network/loadBalancers/backendAddressPools"}],"loadBalancingRules":[{"name":"LBRule","id":"/subscriptions/00000000-0000-0000-0000-000000000000/resourceGroups/clitest.rg000001/providers/Microsoft.Network/loadBalancers/vmss123LB/loadBalancingRules/LBRule","etag":"W/\"d9f3974a-e3bb-4e00-a088-2e9b60033285\"","type":"Microsoft.Network/loadBalancers/loadBalancingRules","properties":{"provisioningState":"Succeeded","frontendIPConfiguration":{"id":"/subscriptions/00000000-0000-0000-0000-000000000000/resourceGroups/clitest.rg000001/providers/Microsoft.Network/loadBalancers/vmss123LB/frontendIPConfigurations/loadBalancerFrontEnd"},"frontendPort":80,"backendPort":80,"enableFloatingIP":false,"idleTimeoutInMinutes":5,"protocol":"Tcp","enableDestinationServiceEndpoint":false,"enableTcpReset":false,"allowBackendPortConflict":false,"loadDistribution":"Default","disableOutboundSnat":false,"backendAddressPool":{"id":"/subscriptions/00000000-0000-0000-0000-000000000000/resourceGroups/clitest.rg000001/providers/Microsoft.Network/loadBalancers/vmss123LB/backendAddressPools/vmss123LBBEPool"},"backendAddressPools":[{"id":"/subscriptions/00000000-0000-0000-0000-000000000000/resourceGroups/clitest.rg000001/providers/Microsoft.Network/loadBalancers/vmss123LB/backendAddressPools/vmss123LBBEPool"}]}}],"probes":[],"inboundNatRules":[{"name":"NatRule","id":"/subscriptions/00000000-0000-0000-0000-000000000000/resourceGroups/clitest.rg000001/providers/Microsoft.Network/loadBalancers/vmss123LB/inboundNatRules/NatRule","etag":"W/\"d9f3974a-e3bb-4e00-a088-2e9b60033285\"","type":"Microsoft.Network/loadBalancers/inboundNatRules","properties":{"provisioningState":"Succeeded","frontendIPConfiguration":{"id":"/subscriptions/00000000-0000-0000-0000-000000000000/resourceGroups/clitest.rg000001/providers/Microsoft.Network/loadBalancers/vmss123LB/frontendIPConfigurations/loadBalancerFrontEnd"},"frontendPort":0,"backendPort":22,"enableFloatingIP":false,"idleTimeoutInMinutes":5,"protocol":"Tcp","enableDestinationServiceEndpoint":false,"enableTcpReset":false,"allowBackendPortConflict":false,"frontendPortRangeStart":50000,"frontendPortRangeEnd":50119,"backendAddressPool":{"id":"/subscriptions/00000000-0000-0000-0000-000000000000/resourceGroups/clitest.rg000001/providers/Microsoft.Network/loadBalancers/vmss123LB/backendAddressPools/vmss123LBBEPool"}}}],"outboundRules":[],"inboundNatPools":[]},"sku":{"name":"Standard","tier":"Regional"}}]}'
    headers:
      cache-control:
      - no-cache
      content-length:
      - '6648'
      content-type:
      - application/json; charset=utf-8
      date:
      - Tue, 19 Dec 2023 03:07:55 GMT
      expires:
      - '-1'
      pragma:
      - no-cache
      server:
      - Microsoft-HTTPAPI/2.0
      - Microsoft-HTTPAPI/2.0
      strict-transport-security:
      - max-age=31536000; includeSubDomains
      transfer-encoding:
      - chunked
      vary:
      - Accept-Encoding
      x-content-type-options:
      - nosniff
      x-ms-arm-service-request-id:
      - 0b12ee7a-9eca-44fb-ad00-6f1aa90181f6
    status:
      code: 200
      message: OK
- request:
    body: null
    headers:
      Accept:
      - application/json
      Accept-Encoding:
      - gzip, deflate
      CommandName:
      - network public-ip list
      Connection:
      - keep-alive
      ParameterSetName:
      - -g
      User-Agent:
      - AZURECLI/2.55.0 (AAZ) azsdk-python-core/1.28.0 Python/3.9.5 (Windows-10-10.0.22631-SP0)
    method: GET
    uri: https://management.azure.com/subscriptions/00000000-0000-0000-0000-000000000000/resourceGroups/clitest.rg000001/providers/Microsoft.Network/publicIPAddresses?api-version=2022-11-01
  response:
    body:
      string: '{"value":[{"name":"vmss123LBPublicIP","id":"/subscriptions/00000000-0000-0000-0000-000000000000/resourceGroups/clitest.rg000001/providers/Microsoft.Network/publicIPAddresses/vmss123LBPublicIP","etag":"W/\"03513888-9f35-402b-a608-6980126fe488\"","location":"westus","tags":{},"properties":{"provisioningState":"Succeeded","resourceGuid":"f83565e1-6a96-4c4e-bf23-6ce1482f63d9","ipAddress":"20.66.108.128","publicIPAddressVersion":"IPv4","publicIPAllocationMethod":"Static","idleTimeoutInMinutes":4,"ipTags":[],"ipConfiguration":{"id":"/subscriptions/00000000-0000-0000-0000-000000000000/resourceGroups/clitest.rg000001/providers/Microsoft.Network/loadBalancers/vmss123LB/frontendIPConfigurations/loadBalancerFrontEnd"}},"type":"Microsoft.Network/publicIPAddresses","sku":{"name":"Standard","tier":"Regional"}}]}'
    headers:
      cache-control:
      - no-cache
      content-length:
      - '809'
      content-type:
      - application/json; charset=utf-8
      date:
      - Tue, 19 Dec 2023 03:07:57 GMT
      expires:
      - '-1'
      pragma:
      - no-cache
      server:
      - Microsoft-HTTPAPI/2.0
      - Microsoft-HTTPAPI/2.0
      strict-transport-security:
      - max-age=31536000; includeSubDomains
      transfer-encoding:
      - chunked
      vary:
      - Accept-Encoding
      x-content-type-options:
      - nosniff
      x-ms-arm-service-request-id:
      - 72cd310f-64aa-479e-9fc5-e1d2fe52d660
    status:
      code: 200
      message: OK
version: 1<|MERGE_RESOLUTION|>--- conflicted
+++ resolved
@@ -13,194 +13,36 @@
       ParameterSetName:
       - -g -n --admin-username --admin-password --image --single-placement-group
       User-Agent:
-      - AZURECLI/2.55.0 azsdk-python-azure-mgmt-resource/23.1.0b2 Python/3.9.5 (Windows-10-10.0.22631-SP0)
+      - AZURECLI/2.47.0 azsdk-python-azure-mgmt-resource/22.0.0 Python/3.10.11 (Linux-5.15.0-1036-azure-x86_64-with-glibc2.31)
+        VSTS_7b238909-6802-4b65-b90d-184bca47f458_build_220_0
     method: GET
     uri: https://management.azure.com/subscriptions/00000000-0000-0000-0000-000000000000/resourcegroups/clitest.rg000001?api-version=2022-09-01
   response:
     body:
-      string: '{"id":"/subscriptions/00000000-0000-0000-0000-000000000000/resourceGroups/clitest.rg000001","name":"clitest.rg000001","type":"Microsoft.Resources/resourceGroups","location":"westus","tags":{"product":"azurecli","cause":"automation","test":"test_vmss_single_placement_group_default_to_std_lb","date":"2023-12-19T03:06:29Z","module":"vm"},"properties":{"provisioningState":"Succeeded"}}'
-    headers:
-      cache-control:
-      - no-cache
-      content-length:
-      - '384'
-      content-type:
-      - application/json; charset=utf-8
-      date:
-      - Tue, 19 Dec 2023 03:06:35 GMT
-      expires:
-      - '-1'
-      pragma:
-      - no-cache
-      strict-transport-security:
-      - max-age=31536000; includeSubDomains
-      vary:
-      - Accept-Encoding
-      x-content-type-options:
-      - nosniff
-    status:
-      code: 200
-      message: OK
-- request:
-    body: null
-    headers:
-      Accept:
-      - application/json
-      Accept-Encoding:
-      - gzip, deflate
-      CommandName:
-      - vmss create
-      Connection:
-      - keep-alive
-      ParameterSetName:
-      - -g -n --admin-username --admin-password --image --single-placement-group
-      User-Agent:
-      - AZURECLI/2.55.0 azsdk-python-azure-mgmt-compute/30.3.0 Python/3.9.5 (Windows-10-10.0.22631-SP0)
-    method: GET
-    uri: https://management.azure.com/subscriptions/00000000-0000-0000-0000-000000000000/providers/Microsoft.Compute/locations/westus/publishers/Debian/artifacttypes/vmimage/offers/debian-10/skus/10/versions?$top=1&$orderby=name%20desc&api-version=2023-09-01
-  response:
-    body:
-      string: "[\r\n  {\r\n    \"location\": \"westus\",\r\n    \"name\": \"0.20230802.1460\",\r\n
-        \   \"id\": \"/Subscriptions/00000000-0000-0000-0000-000000000000/Providers/Microsoft.Compute/Locations/westus/Publishers/Debian/ArtifactTypes/VMImage/Offers/debian-10/Skus/10/Versions/0.20230802.1460\"\r\n
-        \ }\r\n]"
-    headers:
-      cache-control:
-      - no-cache
-      content-length:
-      - '273'
-      content-type:
-      - application/json; charset=utf-8
-      date:
-      - Tue, 19 Dec 2023 03:06:35 GMT
-      expires:
-      - '-1'
-      pragma:
-      - no-cache
-      server:
-      - Microsoft-HTTPAPI/2.0
-      - Microsoft-HTTPAPI/2.0
-      strict-transport-security:
-      - max-age=31536000; includeSubDomains
-      transfer-encoding:
-      - chunked
-      vary:
-      - Accept-Encoding
-      x-content-type-options:
-      - nosniff
-      x-ms-ratelimit-remaining-resource:
-      - Microsoft.Compute/ListVMImagesVersionsFromLocation3Min;15999,Microsoft.Compute/ListVMImagesVersionsFromLocation30Min;43999
-    status:
-      code: 200
-      message: OK
-- request:
-    body: null
-    headers:
-      Accept:
-      - application/json
-      Accept-Encoding:
-      - gzip, deflate
-      CommandName:
-      - vmss create
-      Connection:
-      - keep-alive
-      ParameterSetName:
-      - -g -n --admin-username --admin-password --image --single-placement-group
-      User-Agent:
-      - AZURECLI/2.55.0 azsdk-python-azure-mgmt-compute/30.3.0 Python/3.9.5 (Windows-10-10.0.22631-SP0)
-    method: GET
-<<<<<<< HEAD
-    uri: https://management.azure.com/subscriptions/00000000-0000-0000-0000-000000000000/providers/Microsoft.Compute/locations/westus/publishers/Debian/artifacttypes/vmimage/offers/debian-10/skus/10/versions/0.20230802.1460?api-version=2022-11-01
-=======
-    uri: https://management.azure.com/subscriptions/00000000-0000-0000-0000-000000000000/providers/Microsoft.Compute/locations/westus/publishers/Debian/artifacttypes/vmimage/offers/debian-10/skus/10/versions/0.20230222.1299?api-version=2023-09-01
->>>>>>> b7962e27
-  response:
-    body:
-      string: "{\r\n  \"properties\": {\r\n    \"hyperVGeneration\": \"V1\",\r\n    \"architecture\":
-        \"x64\",\r\n    \"replicaType\": \"Unmanaged\",\r\n    \"disallowed\": {\r\n
-        \     \"vmDiskType\": \"None\"\r\n    },\r\n    \"automaticOSUpgradeProperties\":
-        {\r\n      \"automaticOSUpgradeSupported\": false\r\n    },\r\n    \"imageDeprecationStatus\":
-        {\r\n      \"imageState\": \"Active\"\r\n    },\r\n    \"features\": [\r\n
-        \     {\r\n        \"name\": \"IsAcceleratedNetworkSupported\",\r\n        \"value\":
-        \"True\"\r\n      },\r\n      {\r\n        \"name\": \"DiskControllerTypes\",\r\n
-        \       \"value\": \"SCSI\"\r\n      },\r\n      {\r\n        \"name\": \"IsHibernateSupported\",\r\n
-        \       \"value\": \"False\"\r\n      }\r\n    ],\r\n    \"osDiskImage\":
-        {\r\n      \"operatingSystem\": \"Linux\",\r\n      \"sizeInBytes\": 32212255232\r\n
-        \   },\r\n    \"dataDiskImages\": []\r\n  },\r\n  \"location\": \"westus\",\r\n
-        \ \"name\": \"0.20230802.1460\",\r\n  \"id\": \"/Subscriptions/00000000-0000-0000-0000-000000000000/Providers/Microsoft.Compute/Locations/westus/Publishers/Debian/ArtifactTypes/VMImage/Offers/debian-10/Skus/10/Versions/0.20230802.1460\"\r\n}"
-    headers:
-      cache-control:
-      - no-cache
-      content-length:
-      - '1008'
-      content-type:
-      - application/json; charset=utf-8
-      date:
-      - Tue, 19 Dec 2023 03:06:36 GMT
-      expires:
-      - '-1'
-      pragma:
-      - no-cache
-      server:
-      - Microsoft-HTTPAPI/2.0
-      - Microsoft-HTTPAPI/2.0
-      strict-transport-security:
-      - max-age=31536000; includeSubDomains
-      transfer-encoding:
-      - chunked
-      vary:
-      - Accept-Encoding
-      x-content-type-options:
-      - nosniff
-      x-ms-ratelimit-remaining-resource:
-      - Microsoft.Compute/GetVMImageFromLocation3Min;12999,Microsoft.Compute/GetVMImageFromLocation30Min;73999
-    status:
-      code: 200
-      message: OK
-- request:
-    body: null
-    headers:
-      Accept:
-      - application/json
-      Accept-Encoding:
-      - gzip, deflate
-      CommandName:
-      - vmss create
-      Connection:
-      - keep-alive
-      ParameterSetName:
-      - -g -n --admin-username --admin-password --image --single-placement-group
-      User-Agent:
-      - AZURECLI/2.55.0 (AAZ) azsdk-python-core/1.28.0 Python/3.9.5 (Windows-10-10.0.22631-SP0)
-    method: GET
-    uri: https://management.azure.com/subscriptions/00000000-0000-0000-0000-000000000000/resourceGroups/clitest.rg000001/providers/Microsoft.Network/virtualNetworks?api-version=2022-01-01
-  response:
-    body:
-      string: '{"value":[]}'
-    headers:
-      cache-control:
-      - no-cache
-      content-length:
-      - '12'
-      content-type:
-      - application/json; charset=utf-8
-      date:
-      - Tue, 19 Dec 2023 03:06:38 GMT
-      expires:
-      - '-1'
-      pragma:
-      - no-cache
-      strict-transport-security:
-      - max-age=31536000; includeSubDomains
-      vary:
-      - Accept-Encoding
-      x-content-type-options:
-      - nosniff
-    status:
-      code: 200
-      message: OK
-- request:
-<<<<<<< HEAD
-=======
+      string: '{"id":"/subscriptions/00000000-0000-0000-0000-000000000000/resourceGroups/clitest.rg000001","name":"clitest.rg000001","type":"Microsoft.Resources/resourceGroups","location":"westus","tags":{"product":"azurecli","cause":"automation","date":"2023-05-25T14:59:20Z"},"properties":{"provisioningState":"Succeeded"}}'
+    headers:
+      cache-control:
+      - no-cache
+      content-length:
+      - '310'
+      content-type:
+      - application/json; charset=utf-8
+      date:
+      - Thu, 25 May 2023 14:59:21 GMT
+      expires:
+      - '-1'
+      pragma:
+      - no-cache
+      strict-transport-security:
+      - max-age=31536000; includeSubDomains
+      vary:
+      - Accept-Encoding
+      x-content-type-options:
+      - nosniff
+    status:
+      code: 200
+      message: OK
+- request:
     body: null
     headers:
       Accept:
@@ -231,7 +73,7 @@
       content-type:
       - application/json; charset=utf-8
       date:
-      - Thu, 25 May 2023 14:59:22 GMT
+      - Thu, 25 May 2023 14:59:21 GMT
       expires:
       - '-1'
       pragma:
@@ -248,7 +90,7 @@
       x-content-type-options:
       - nosniff
       x-ms-ratelimit-remaining-resource:
-      - Microsoft.Compute/ListVMImagesVersionsFromLocation3Min;15998,Microsoft.Compute/ListVMImagesVersionsFromLocation30Min;43998
+      - Microsoft.Compute/ListVMImagesVersionsFromLocation3Min;15999,Microsoft.Compute/ListVMImagesVersionsFromLocation30Min;43999
     status:
       code: 200
       message: OK
@@ -310,7 +152,50 @@
       x-content-type-options:
       - nosniff
       x-ms-ratelimit-remaining-resource:
-      - Microsoft.Compute/GetVMImageFromLocation3Min;12998,Microsoft.Compute/GetVMImageFromLocation30Min;73997
+      - Microsoft.Compute/GetVMImageFromLocation3Min;12999,Microsoft.Compute/GetVMImageFromLocation30Min;73998
+    status:
+      code: 200
+      message: OK
+- request:
+    body: null
+    headers:
+      Accept:
+      - application/json
+      Accept-Encoding:
+      - gzip, deflate
+      CommandName:
+      - vmss create
+      Connection:
+      - keep-alive
+      ParameterSetName:
+      - -g -n --admin-username --admin-password --image --single-placement-group
+      User-Agent:
+      - AZURECLI/2.47.0 (AAZ) azsdk-python-core/1.24.0 Python/3.10.11 (Linux-5.15.0-1036-azure-x86_64-with-glibc2.31)
+        VSTS_7b238909-6802-4b65-b90d-184bca47f458_build_220_0
+    method: GET
+    uri: https://management.azure.com/subscriptions/00000000-0000-0000-0000-000000000000/resourceGroups/clitest.rg000001/providers/Microsoft.Network/virtualNetworks?api-version=2022-01-01
+  response:
+    body:
+      string: '{"value":[]}'
+    headers:
+      cache-control:
+      - no-cache
+      content-length:
+      - '12'
+      content-type:
+      - application/json; charset=utf-8
+      date:
+      - Thu, 25 May 2023 14:59:22 GMT
+      expires:
+      - '-1'
+      pragma:
+      - no-cache
+      strict-transport-security:
+      - max-age=31536000; includeSubDomains
+      vary:
+      - Accept-Encoding
+      x-content-type-options:
+      - nosniff
     status:
       code: 200
       message: OK
@@ -362,7 +247,7 @@
       x-content-type-options:
       - nosniff
       x-ms-ratelimit-remaining-resource:
-      - Microsoft.Compute/ListVMImagesVersionsFromLocation3Min;15997,Microsoft.Compute/ListVMImagesVersionsFromLocation30Min;43997
+      - Microsoft.Compute/ListVMImagesVersionsFromLocation3Min;15998,Microsoft.Compute/ListVMImagesVersionsFromLocation30Min;43998
     status:
       code: 200
       message: OK
@@ -424,12 +309,125 @@
       x-content-type-options:
       - nosniff
       x-ms-ratelimit-remaining-resource:
+      - Microsoft.Compute/GetVMImageFromLocation3Min;12998,Microsoft.Compute/GetVMImageFromLocation30Min;73997
+    status:
+      code: 200
+      message: OK
+- request:
+    body: null
+    headers:
+      Accept:
+      - application/json
+      Accept-Encoding:
+      - gzip, deflate
+      CommandName:
+      - vmss create
+      Connection:
+      - keep-alive
+      ParameterSetName:
+      - -g -n --admin-username --admin-password --image --single-placement-group
+      User-Agent:
+      - AZURECLI/2.47.0 azsdk-python-azure-mgmt-compute/29.1.0 Python/3.10.11 (Linux-5.15.0-1036-azure-x86_64-with-glibc2.31)
+        VSTS_7b238909-6802-4b65-b90d-184bca47f458_build_220_0
+    method: GET
+    uri: https://management.azure.com/subscriptions/00000000-0000-0000-0000-000000000000/providers/Microsoft.Compute/locations/westus/publishers/Debian/artifacttypes/vmimage/offers/debian-10/skus/10/versions?$top=1&$orderby=name%20desc&api-version=2023-09-01
+  response:
+    body:
+      string: "[\r\n  {\r\n    \"location\": \"westus\",\r\n    \"name\": \"0.20230222.1299\",\r\n
+        \   \"id\": \"/Subscriptions/00000000-0000-0000-0000-000000000000/Providers/Microsoft.Compute/Locations/westus/Publishers/Debian/ArtifactTypes/VMImage/Offers/debian-10/Skus/10/Versions/0.20230222.1299\"\r\n
+        \ }\r\n]"
+    headers:
+      cache-control:
+      - no-cache
+      content-length:
+      - '273'
+      content-type:
+      - application/json; charset=utf-8
+      date:
+      - Thu, 25 May 2023 14:59:22 GMT
+      expires:
+      - '-1'
+      pragma:
+      - no-cache
+      server:
+      - Microsoft-HTTPAPI/2.0
+      - Microsoft-HTTPAPI/2.0
+      strict-transport-security:
+      - max-age=31536000; includeSubDomains
+      transfer-encoding:
+      - chunked
+      vary:
+      - Accept-Encoding
+      x-content-type-options:
+      - nosniff
+      x-ms-ratelimit-remaining-resource:
+      - Microsoft.Compute/ListVMImagesVersionsFromLocation3Min;15997,Microsoft.Compute/ListVMImagesVersionsFromLocation30Min;43997
+    status:
+      code: 200
+      message: OK
+- request:
+    body: null
+    headers:
+      Accept:
+      - application/json
+      Accept-Encoding:
+      - gzip, deflate
+      CommandName:
+      - vmss create
+      Connection:
+      - keep-alive
+      ParameterSetName:
+      - -g -n --admin-username --admin-password --image --single-placement-group
+      User-Agent:
+      - AZURECLI/2.47.0 azsdk-python-azure-mgmt-compute/29.1.0 Python/3.10.11 (Linux-5.15.0-1036-azure-x86_64-with-glibc2.31)
+        VSTS_7b238909-6802-4b65-b90d-184bca47f458_build_220_0
+    method: GET
+    uri: https://management.azure.com/subscriptions/00000000-0000-0000-0000-000000000000/providers/Microsoft.Compute/locations/westus/publishers/Debian/artifacttypes/vmimage/offers/debian-10/skus/10/versions/0.20230222.1299?api-version=2023-09-01
+  response:
+    body:
+      string: "{\r\n  \"properties\": {\r\n    \"hyperVGeneration\": \"V1\",\r\n    \"architecture\":
+        \"x64\",\r\n    \"replicaType\": \"Unmanaged\",\r\n    \"disallowed\": {\r\n
+        \     \"vmDiskType\": \"None\"\r\n    },\r\n    \"automaticOSUpgradeProperties\":
+        {\r\n      \"automaticOSUpgradeSupported\": false\r\n    },\r\n    \"imageDeprecationStatus\":
+        {\r\n      \"imageState\": \"Active\"\r\n    },\r\n    \"features\": [\r\n
+        \     {\r\n        \"name\": \"IsAcceleratedNetworkSupported\",\r\n        \"value\":
+        \"True\"\r\n      },\r\n      {\r\n        \"name\": \"DiskControllerTypes\",\r\n
+        \       \"value\": \"SCSI\"\r\n      },\r\n      {\r\n        \"name\": \"IsHibernateSupported\",\r\n
+        \       \"value\": \"False\"\r\n      }\r\n    ],\r\n    \"osDiskImage\":
+        {\r\n      \"operatingSystem\": \"Linux\",\r\n      \"sizeInGb\": 30,\r\n
+        \     \"sizeInBytes\": 32212255232\r\n    },\r\n    \"dataDiskImages\": []\r\n
+        \ },\r\n  \"location\": \"westus\",\r\n  \"name\": \"0.20230222.1299\",\r\n
+        \ \"id\": \"/Subscriptions/00000000-0000-0000-0000-000000000000/Providers/Microsoft.Compute/Locations/westus/Publishers/Debian/ArtifactTypes/VMImage/Offers/debian-10/Skus/10/Versions/0.20230222.1299\"\r\n}"
+    headers:
+      cache-control:
+      - no-cache
+      content-length:
+      - '1031'
+      content-type:
+      - application/json; charset=utf-8
+      date:
+      - Thu, 25 May 2023 14:59:22 GMT
+      expires:
+      - '-1'
+      pragma:
+      - no-cache
+      server:
+      - Microsoft-HTTPAPI/2.0
+      - Microsoft-HTTPAPI/2.0
+      strict-transport-security:
+      - max-age=31536000; includeSubDomains
+      transfer-encoding:
+      - chunked
+      vary:
+      - Accept-Encoding
+      x-content-type-options:
+      - nosniff
+      x-ms-ratelimit-remaining-resource:
       - Microsoft.Compute/GetVMImageFromLocation3Min;12997,Microsoft.Compute/GetVMImageFromLocation30Min;73996
     status:
       code: 200
       message: OK
 - request:
->>>>>>> b7962e27
     body: '{"properties": {"template": {"$schema": "https://schema.management.azure.com/schemas/2015-01-01/deploymentTemplate.json#",
       "contentVersion": "1.0.0.0", "parameters": {"adminPassword": {"type": "securestring",
       "metadata": {"description": "Secure adminPassword"}}}, "variables": {}, "resources":
@@ -464,26 +462,22 @@
       22, "frontendPortRangeStart": "50000", "frontendPortRangeEnd": "50119", "protocol":
       "tcp", "idleTimeoutInMinutes": 5}, "dependsOn": ["[concat(''Microsoft.Network/loadBalancers/'',
       ''vmss123LB'')]"]}, {"type": "Microsoft.Compute/virtualMachineScaleSets", "name":
-<<<<<<< HEAD
-      "vmss123", "location": "westus", "tags": {}, "apiVersion": "2023-07-01", "dependsOn":
-=======
       "vmss123", "location": "westus", "tags": {}, "apiVersion": "2023-09-01", "dependsOn":
->>>>>>> b7962e27
       ["Microsoft.Network/virtualNetworks/vmss123VNET", "Microsoft.Network/loadBalancers/vmss123LB",
-      "Microsoft.Network/networkSecurityGroups/vmss123NSG"], "properties": {"singlePlacementGroup":
-      false, "platformFaultDomainCount": 1, "virtualMachineProfile": {"storageProfile":
-      {"osDisk": {"createOption": "FromImage", "caching": "ReadWrite", "managedDisk":
-      {"storageAccountType": null}}, "imageReference": {"publisher": "Debian", "offer":
-      "debian-10", "sku": "10", "version": "latest"}}, "osProfile": {"computerNamePrefix":
-      "vmss123", "adminUsername": "clitester", "adminPassword": "[parameters(''adminPassword'')]"},
-      "networkProfile": {"networkInterfaceConfigurations": [{"name": "vmss1816eNic",
-      "properties": {"ipConfigurations": [{"name": "vmss1816eIPConfig", "properties":
-      {"subnet": {"id": "/subscriptions/00000000-0000-0000-0000-000000000000/resourceGroups/clitest.rg000001/providers/Microsoft.Network/virtualNetworks/vmss123VNET/subnets/vmss123Subnet"},
+      "Microsoft.Network/networkSecurityGroups/vmss123NSG"], "properties": {"overprovision":
+      true, "upgradePolicy": {"mode": "manual", "rollingUpgradePolicy": {}}, "singlePlacementGroup":
+      false, "virtualMachineProfile": {"storageProfile": {"osDisk": {"createOption":
+      "FromImage", "caching": "ReadWrite", "managedDisk": {"storageAccountType": null}},
+      "imageReference": {"publisher": "Debian", "offer": "debian-10", "sku": "10",
+      "version": "latest"}}, "osProfile": {"computerNamePrefix": "vmss14691", "adminUsername":
+      "clitester", "adminPassword": "[parameters(''adminPassword'')]"}, "networkProfile":
+      {"networkInterfaceConfigurations": [{"name": "vmss14691Nic", "properties": {"ipConfigurations":
+      [{"name": "vmss14691IPConfig", "properties": {"subnet": {"id": "/subscriptions/00000000-0000-0000-0000-000000000000/resourceGroups/clitest.rg000001/providers/Microsoft.Network/virtualNetworks/vmss123VNET/subnets/vmss123Subnet"},
       "loadBalancerBackendAddressPools": [{"id": "/subscriptions/00000000-0000-0000-0000-000000000000/resourceGroups/clitest.rg000001/providers/Microsoft.Network/loadBalancers/vmss123LB/backendAddressPools/vmss123LBBEPool"}]}}],
       "networkSecurityGroup": {"id": "[resourceId(''Microsoft.Network/networkSecurityGroups'',
-      ''vmss123NSG'')]"}, "primary": "true"}}], "networkApiVersion": "2020-11-01"}},
-      "orchestrationMode": "Flexible"}, "sku": {"name": "Standard_DS1_v2", "capacity":
-      2}}], "outputs": {"VMSS": {"type": "object", "value": "[reference(resourceId(''Microsoft.Compute/virtualMachineScaleSets'',
+      ''vmss123NSG'')]"}, "primary": "true"}}]}}, "orchestrationMode": "Uniform"},
+      "sku": {"name": "Standard_DS1_v2", "capacity": 2}}], "outputs": {"VMSS": {"type":
+      "object", "value": "[reference(resourceId(''Microsoft.Compute/virtualMachineScaleSets'',
       ''vmss123''),providers(''Microsoft.Compute'', ''virtualMachineScaleSets'').apiVersions[0])]"}}},
       "parameters": {"adminPassword": {"value": "PasswordPassword1!"}}, "mode": "incremental"}}'
     headers:
@@ -496,29 +490,30 @@
       Connection:
       - keep-alive
       Content-Length:
-      - '4901'
+      - '4924'
       Content-Type:
       - application/json
       ParameterSetName:
       - -g -n --admin-username --admin-password --image --single-placement-group
       User-Agent:
-      - AZURECLI/2.55.0 azsdk-python-azure-mgmt-resource/23.1.0b2 Python/3.9.5 (Windows-10-10.0.22631-SP0)
+      - AZURECLI/2.47.0 azsdk-python-azure-mgmt-resource/22.0.0 Python/3.10.11 (Linux-5.15.0-1036-azure-x86_64-with-glibc2.31)
+        VSTS_7b238909-6802-4b65-b90d-184bca47f458_build_220_0
     method: PUT
     uri: https://management.azure.com/subscriptions/00000000-0000-0000-0000-000000000000/resourcegroups/clitest.rg000001/providers/Microsoft.Resources/deployments/mock-deployment?api-version=2022-09-01
   response:
     body:
-      string: '{"id":"/subscriptions/00000000-0000-0000-0000-000000000000/resourceGroups/clitest.rg000001/providers/Microsoft.Resources/deployments/vmss_deploy_hcRX2xwhXPJI5qdCcNuhLJIEbDafw3xL","name":"vmss_deploy_hcRX2xwhXPJI5qdCcNuhLJIEbDafw3xL","type":"Microsoft.Resources/deployments","properties":{"templateHash":"5451826205311792817","parameters":{"adminPassword":{"type":"SecureString"}},"mode":"Incremental","provisioningState":"Accepted","timestamp":"2023-12-19T03:06:46.9256514Z","duration":"PT0.0006717S","correlationId":"849d5dc3-56a2-4d84-8f8f-229fb79dbfe6","providers":[{"namespace":"Microsoft.Network","resourceTypes":[{"resourceType":"virtualNetworks","locations":["westus"]},{"resourceType":"publicIPAddresses","locations":["westus"]},{"resourceType":"loadBalancers","locations":["westus"]},{"resourceType":"networkSecurityGroups","locations":["westus"]},{"resourceType":"loadBalancers/inboundNatRules","locations":["westus"]}]},{"namespace":"Microsoft.Compute","resourceTypes":[{"resourceType":"virtualMachineScaleSets","locations":["westus"]}]}],"dependencies":[{"dependsOn":[{"id":"/subscriptions/00000000-0000-0000-0000-000000000000/resourceGroups/clitest.rg000001/providers/Microsoft.Network/virtualNetworks/vmss123VNET","resourceType":"Microsoft.Network/virtualNetworks","resourceName":"vmss123VNET"},{"id":"/subscriptions/00000000-0000-0000-0000-000000000000/resourceGroups/clitest.rg000001/providers/Microsoft.Network/publicIPAddresses/vmss123LBPublicIP","resourceType":"Microsoft.Network/publicIPAddresses","resourceName":"vmss123LBPublicIP"}],"id":"/subscriptions/00000000-0000-0000-0000-000000000000/resourceGroups/clitest.rg000001/providers/Microsoft.Network/loadBalancers/vmss123LB","resourceType":"Microsoft.Network/loadBalancers","resourceName":"vmss123LB"},{"dependsOn":[{"id":"/subscriptions/00000000-0000-0000-0000-000000000000/resourceGroups/clitest.rg000001/providers/Microsoft.Network/loadBalancers/vmss123LB","resourceType":"Microsoft.Network/loadBalancers","resourceName":"vmss123LB"}],"id":"/subscriptions/00000000-0000-0000-0000-000000000000/resourceGroups/clitest.rg000001/providers/Microsoft.Network/loadBalancers/vmss123LB/inboundNatRules/NatRule","resourceType":"Microsoft.Network/loadBalancers/inboundNatRules","resourceName":"vmss123LB/NatRule"},{"dependsOn":[{"id":"/subscriptions/00000000-0000-0000-0000-000000000000/resourceGroups/clitest.rg000001/providers/Microsoft.Network/virtualNetworks/vmss123VNET","resourceType":"Microsoft.Network/virtualNetworks","resourceName":"vmss123VNET"},{"id":"/subscriptions/00000000-0000-0000-0000-000000000000/resourceGroups/clitest.rg000001/providers/Microsoft.Network/loadBalancers/vmss123LB","resourceType":"Microsoft.Network/loadBalancers","resourceName":"vmss123LB"},{"id":"/subscriptions/00000000-0000-0000-0000-000000000000/resourceGroups/clitest.rg000001/providers/Microsoft.Network/networkSecurityGroups/vmss123NSG","resourceType":"Microsoft.Network/networkSecurityGroups","resourceName":"vmss123NSG"}],"id":"/subscriptions/00000000-0000-0000-0000-000000000000/resourceGroups/clitest.rg000001/providers/Microsoft.Compute/virtualMachineScaleSets/vmss123","resourceType":"Microsoft.Compute/virtualMachineScaleSets","resourceName":"vmss123"}]}}'
+      string: '{"id":"/subscriptions/00000000-0000-0000-0000-000000000000/resourceGroups/clitest.rg000001/providers/Microsoft.Resources/deployments/vmss_deploy_FHPonZ739FK1r4FFcvxDlBoo8xPwuoK9","name":"vmss_deploy_FHPonZ739FK1r4FFcvxDlBoo8xPwuoK9","type":"Microsoft.Resources/deployments","properties":{"templateHash":"10428269640764794709","parameters":{"adminPassword":{"type":"SecureString"}},"mode":"Incremental","provisioningState":"Accepted","timestamp":"2023-05-25T14:59:28.6337497Z","duration":"PT0.0003232S","correlationId":"e36e30b8-bd64-4dc4-8a99-6bfc2e218a74","providers":[{"namespace":"Microsoft.Network","resourceTypes":[{"resourceType":"virtualNetworks","locations":["westus"]},{"resourceType":"publicIPAddresses","locations":["westus"]},{"resourceType":"loadBalancers","locations":["westus"]},{"resourceType":"networkSecurityGroups","locations":["westus"]},{"resourceType":"loadBalancers/inboundNatRules","locations":["westus"]}]},{"namespace":"Microsoft.Compute","resourceTypes":[{"resourceType":"virtualMachineScaleSets","locations":["westus"]}]}],"dependencies":[{"dependsOn":[{"id":"/subscriptions/00000000-0000-0000-0000-000000000000/resourceGroups/clitest.rg000001/providers/Microsoft.Network/virtualNetworks/vmss123VNET","resourceType":"Microsoft.Network/virtualNetworks","resourceName":"vmss123VNET"},{"id":"/subscriptions/00000000-0000-0000-0000-000000000000/resourceGroups/clitest.rg000001/providers/Microsoft.Network/publicIPAddresses/vmss123LBPublicIP","resourceType":"Microsoft.Network/publicIPAddresses","resourceName":"vmss123LBPublicIP"}],"id":"/subscriptions/00000000-0000-0000-0000-000000000000/resourceGroups/clitest.rg000001/providers/Microsoft.Network/loadBalancers/vmss123LB","resourceType":"Microsoft.Network/loadBalancers","resourceName":"vmss123LB"},{"dependsOn":[{"id":"/subscriptions/00000000-0000-0000-0000-000000000000/resourceGroups/clitest.rg000001/providers/Microsoft.Network/loadBalancers/vmss123LB","resourceType":"Microsoft.Network/loadBalancers","resourceName":"vmss123LB"}],"id":"/subscriptions/00000000-0000-0000-0000-000000000000/resourceGroups/clitest.rg000001/providers/Microsoft.Network/loadBalancers/vmss123LB/inboundNatRules/NatRule","resourceType":"Microsoft.Network/loadBalancers/inboundNatRules","resourceName":"vmss123LB/NatRule"},{"dependsOn":[{"id":"/subscriptions/00000000-0000-0000-0000-000000000000/resourceGroups/clitest.rg000001/providers/Microsoft.Network/virtualNetworks/vmss123VNET","resourceType":"Microsoft.Network/virtualNetworks","resourceName":"vmss123VNET"},{"id":"/subscriptions/00000000-0000-0000-0000-000000000000/resourceGroups/clitest.rg000001/providers/Microsoft.Network/loadBalancers/vmss123LB","resourceType":"Microsoft.Network/loadBalancers","resourceName":"vmss123LB"},{"id":"/subscriptions/00000000-0000-0000-0000-000000000000/resourceGroups/clitest.rg000001/providers/Microsoft.Network/networkSecurityGroups/vmss123NSG","resourceType":"Microsoft.Network/networkSecurityGroups","resourceName":"vmss123NSG"}],"id":"/subscriptions/00000000-0000-0000-0000-000000000000/resourceGroups/clitest.rg000001/providers/Microsoft.Compute/virtualMachineScaleSets/vmss123","resourceType":"Microsoft.Compute/virtualMachineScaleSets","resourceName":"vmss123"}]}}'
     headers:
       azure-asyncoperation:
-      - https://management.azure.com/subscriptions/00000000-0000-0000-0000-000000000000/resourcegroups/clitest.rg000001/providers/Microsoft.Resources/deployments/vmss_deploy_hcRX2xwhXPJI5qdCcNuhLJIEbDafw3xL/operationStatuses/08584986516812658991?api-version=2022-09-01
-      cache-control:
-      - no-cache
-      content-length:
-      - '3221'
-      content-type:
-      - application/json; charset=utf-8
-      date:
-      - Tue, 19 Dec 2023 03:06:48 GMT
+      - https://management.azure.com/subscriptions/00000000-0000-0000-0000-000000000000/resourcegroups/clitest.rg000001/providers/Microsoft.Resources/deployments/vmss_deploy_FHPonZ739FK1r4FFcvxDlBoo8xPwuoK9/operationStatuses/08585165801180756453?api-version=2022-09-01
+      cache-control:
+      - no-cache
+      content-length:
+      - '3222'
+      content-type:
+      - application/json; charset=utf-8
+      date:
+      - Thu, 25 May 2023 14:59:29 GMT
       expires:
       - '-1'
       pragma:
@@ -546,21 +541,22 @@
       ParameterSetName:
       - -g -n --admin-username --admin-password --image --single-placement-group
       User-Agent:
-      - AZURECLI/2.55.0 azsdk-python-azure-mgmt-resource/23.1.0b2 Python/3.9.5 (Windows-10-10.0.22631-SP0)
-    method: GET
-    uri: https://management.azure.com/subscriptions/00000000-0000-0000-0000-000000000000/resourcegroups/clitest.rg000001/providers/Microsoft.Resources/deployments/mock-deployment/operationStatuses/08584986516812658991?api-version=2022-09-01
-  response:
-    body:
-      string: '{"status":"Accepted"}'
-    headers:
-      cache-control:
-      - no-cache
-      content-length:
-      - '21'
-      content-type:
-      - application/json; charset=utf-8
-      date:
-      - Tue, 19 Dec 2023 03:06:49 GMT
+      - AZURECLI/2.47.0 azsdk-python-azure-mgmt-resource/22.0.0 Python/3.10.11 (Linux-5.15.0-1036-azure-x86_64-with-glibc2.31)
+        VSTS_7b238909-6802-4b65-b90d-184bca47f458_build_220_0
+    method: GET
+    uri: https://management.azure.com/subscriptions/00000000-0000-0000-0000-000000000000/resourcegroups/clitest.rg000001/providers/Microsoft.Resources/deployments/mock-deployment/operationStatuses/08585165801180756453?api-version=2022-09-01
+  response:
+    body:
+      string: '{"status":"Running"}'
+    headers:
+      cache-control:
+      - no-cache
+      content-length:
+      - '20'
+      content-type:
+      - application/json; charset=utf-8
+      date:
+      - Thu, 25 May 2023 14:59:59 GMT
       expires:
       - '-1'
       pragma:
@@ -588,9 +584,10 @@
       ParameterSetName:
       - -g -n --admin-username --admin-password --image --single-placement-group
       User-Agent:
-      - AZURECLI/2.55.0 azsdk-python-azure-mgmt-resource/23.1.0b2 Python/3.9.5 (Windows-10-10.0.22631-SP0)
-    method: GET
-    uri: https://management.azure.com/subscriptions/00000000-0000-0000-0000-000000000000/resourcegroups/clitest.rg000001/providers/Microsoft.Resources/deployments/mock-deployment/operationStatuses/08584986516812658991?api-version=2022-09-01
+      - AZURECLI/2.47.0 azsdk-python-azure-mgmt-resource/22.0.0 Python/3.10.11 (Linux-5.15.0-1036-azure-x86_64-with-glibc2.31)
+        VSTS_7b238909-6802-4b65-b90d-184bca47f458_build_220_0
+    method: GET
+    uri: https://management.azure.com/subscriptions/00000000-0000-0000-0000-000000000000/resourcegroups/clitest.rg000001/providers/Microsoft.Resources/deployments/mock-deployment/operationStatuses/08585165801180756453?api-version=2022-09-01
   response:
     body:
       string: '{"status":"Running"}'
@@ -602,7 +599,7 @@
       content-type:
       - application/json; charset=utf-8
       date:
-      - Tue, 19 Dec 2023 03:07:19 GMT
+      - Thu, 25 May 2023 15:00:29 GMT
       expires:
       - '-1'
       pragma:
@@ -630,9 +627,10 @@
       ParameterSetName:
       - -g -n --admin-username --admin-password --image --single-placement-group
       User-Agent:
-      - AZURECLI/2.55.0 azsdk-python-azure-mgmt-resource/23.1.0b2 Python/3.9.5 (Windows-10-10.0.22631-SP0)
-    method: GET
-    uri: https://management.azure.com/subscriptions/00000000-0000-0000-0000-000000000000/resourcegroups/clitest.rg000001/providers/Microsoft.Resources/deployments/mock-deployment/operationStatuses/08584986516812658991?api-version=2022-09-01
+      - AZURECLI/2.47.0 azsdk-python-azure-mgmt-resource/22.0.0 Python/3.10.11 (Linux-5.15.0-1036-azure-x86_64-with-glibc2.31)
+        VSTS_7b238909-6802-4b65-b90d-184bca47f458_build_220_0
+    method: GET
+    uri: https://management.azure.com/subscriptions/00000000-0000-0000-0000-000000000000/resourcegroups/clitest.rg000001/providers/Microsoft.Resources/deployments/mock-deployment/operationStatuses/08585165801180756453?api-version=2022-09-01
   response:
     body:
       string: '{"status":"Succeeded"}'
@@ -644,7 +642,7 @@
       content-type:
       - application/json; charset=utf-8
       date:
-      - Tue, 19 Dec 2023 03:07:50 GMT
+      - Thu, 25 May 2023 15:00:59 GMT
       expires:
       - '-1'
       pragma:
@@ -672,21 +670,22 @@
       ParameterSetName:
       - -g -n --admin-username --admin-password --image --single-placement-group
       User-Agent:
-      - AZURECLI/2.55.0 azsdk-python-azure-mgmt-resource/23.1.0b2 Python/3.9.5 (Windows-10-10.0.22631-SP0)
+      - AZURECLI/2.47.0 azsdk-python-azure-mgmt-resource/22.0.0 Python/3.10.11 (Linux-5.15.0-1036-azure-x86_64-with-glibc2.31)
+        VSTS_7b238909-6802-4b65-b90d-184bca47f458_build_220_0
     method: GET
     uri: https://management.azure.com/subscriptions/00000000-0000-0000-0000-000000000000/resourcegroups/clitest.rg000001/providers/Microsoft.Resources/deployments/mock-deployment?api-version=2022-09-01
   response:
     body:
-      string: '{"id":"/subscriptions/00000000-0000-0000-0000-000000000000/resourceGroups/clitest.rg000001/providers/Microsoft.Resources/deployments/vmss_deploy_hcRX2xwhXPJI5qdCcNuhLJIEbDafw3xL","name":"vmss_deploy_hcRX2xwhXPJI5qdCcNuhLJIEbDafw3xL","type":"Microsoft.Resources/deployments","properties":{"templateHash":"5451826205311792817","parameters":{"adminPassword":{"type":"SecureString"}},"mode":"Incremental","provisioningState":"Succeeded","timestamp":"2023-12-19T03:07:43.8548203Z","duration":"PT56.9298406S","correlationId":"849d5dc3-56a2-4d84-8f8f-229fb79dbfe6","providers":[{"namespace":"Microsoft.Network","resourceTypes":[{"resourceType":"virtualNetworks","locations":["westus"]},{"resourceType":"publicIPAddresses","locations":["westus"]},{"resourceType":"loadBalancers","locations":["westus"]},{"resourceType":"networkSecurityGroups","locations":["westus"]},{"resourceType":"loadBalancers/inboundNatRules","locations":["westus"]}]},{"namespace":"Microsoft.Compute","resourceTypes":[{"resourceType":"virtualMachineScaleSets","locations":["westus"]}]}],"dependencies":[{"dependsOn":[{"id":"/subscriptions/00000000-0000-0000-0000-000000000000/resourceGroups/clitest.rg000001/providers/Microsoft.Network/virtualNetworks/vmss123VNET","resourceType":"Microsoft.Network/virtualNetworks","resourceName":"vmss123VNET"},{"id":"/subscriptions/00000000-0000-0000-0000-000000000000/resourceGroups/clitest.rg000001/providers/Microsoft.Network/publicIPAddresses/vmss123LBPublicIP","resourceType":"Microsoft.Network/publicIPAddresses","resourceName":"vmss123LBPublicIP"}],"id":"/subscriptions/00000000-0000-0000-0000-000000000000/resourceGroups/clitest.rg000001/providers/Microsoft.Network/loadBalancers/vmss123LB","resourceType":"Microsoft.Network/loadBalancers","resourceName":"vmss123LB"},{"dependsOn":[{"id":"/subscriptions/00000000-0000-0000-0000-000000000000/resourceGroups/clitest.rg000001/providers/Microsoft.Network/loadBalancers/vmss123LB","resourceType":"Microsoft.Network/loadBalancers","resourceName":"vmss123LB"}],"id":"/subscriptions/00000000-0000-0000-0000-000000000000/resourceGroups/clitest.rg000001/providers/Microsoft.Network/loadBalancers/vmss123LB/inboundNatRules/NatRule","resourceType":"Microsoft.Network/loadBalancers/inboundNatRules","resourceName":"vmss123LB/NatRule"},{"dependsOn":[{"id":"/subscriptions/00000000-0000-0000-0000-000000000000/resourceGroups/clitest.rg000001/providers/Microsoft.Network/virtualNetworks/vmss123VNET","resourceType":"Microsoft.Network/virtualNetworks","resourceName":"vmss123VNET"},{"id":"/subscriptions/00000000-0000-0000-0000-000000000000/resourceGroups/clitest.rg000001/providers/Microsoft.Network/loadBalancers/vmss123LB","resourceType":"Microsoft.Network/loadBalancers","resourceName":"vmss123LB"},{"id":"/subscriptions/00000000-0000-0000-0000-000000000000/resourceGroups/clitest.rg000001/providers/Microsoft.Network/networkSecurityGroups/vmss123NSG","resourceType":"Microsoft.Network/networkSecurityGroups","resourceName":"vmss123NSG"}],"id":"/subscriptions/00000000-0000-0000-0000-000000000000/resourceGroups/clitest.rg000001/providers/Microsoft.Compute/virtualMachineScaleSets/vmss123","resourceType":"Microsoft.Compute/virtualMachineScaleSets","resourceName":"vmss123"}],"outputs":{"vmss":{"type":"Object","value":{"singlePlacementGroup":false,"orchestrationMode":"Flexible","upgradePolicy":{"mode":"Manual"},"virtualMachineProfile":{"osProfile":{"computerNamePrefix":"vmss123","adminUsername":"clitester","linuxConfiguration":{"disablePasswordAuthentication":false,"provisionVMAgent":true,"patchSettings":{"patchMode":"ImageDefault","assessmentMode":"ImageDefault"},"enableVMAgentPlatformUpdates":false},"secrets":[],"allowExtensionOperations":true,"requireGuestProvisionSignal":true},"storageProfile":{"osDisk":{"osType":"Linux","createOption":"FromImage","caching":"ReadWrite","managedDisk":{"storageAccountType":"Premium_LRS"},"deleteOption":"Delete","diskSizeGB":30},"imageReference":{"publisher":"Debian","offer":"debian-10","sku":"10","version":"latest"}},"networkProfile":{"networkApiVersion":"2020-11-01","networkInterfaceConfigurations":[{"name":"vmss1816eNic","properties":{"primary":true,"disableTcpStateTracking":false,"enableIPForwarding":false,"auxiliaryMode":"None","auxiliarySku":"None","deleteOption":"Delete","ipConfigurations":[{"name":"vmss1816eIPConfig","properties":{"privateIPAddressVersion":"IPv4","subnet":{"id":"/subscriptions/00000000-0000-0000-0000-000000000000/resourceGroups/clitest.rg000001/providers/Microsoft.Network/virtualNetworks/vmss123VNET/subnets/vmss123Subnet"},"applicationSecurityGroups":[],"loadBalancerBackendAddressPools":[{"id":"/subscriptions/00000000-0000-0000-0000-000000000000/resourceGroups/clitest.rg000001/providers/Microsoft.Network/loadBalancers/vmss123LB/backendAddressPools/vmss123LBBEPool"}],"applicationGatewayBackendAddressPools":[]}}],"networkSecurityGroup":{"id":"/subscriptions/00000000-0000-0000-0000-000000000000/resourceGroups/clitest.rg000001/providers/Microsoft.Network/networkSecurityGroups/vmss123NSG"},"dnsSettings":{"dnsServers":[]}}}]},"timeCreated":"2023-12-19T03:07:00.3888673+00:00"},"provisioningState":"Succeeded","uniqueId":"3a570788-cb15-4bea-8506-0117a7aac592","platformFaultDomainCount":1,"constrainedMaximumCapacity":false,"timeCreated":"2023-12-19T03:07:00.3888673+00:00"}}},"outputResources":[{"id":"/subscriptions/00000000-0000-0000-0000-000000000000/resourceGroups/clitest.rg000001/providers/Microsoft.Compute/virtualMachineScaleSets/vmss123"},{"id":"/subscriptions/00000000-0000-0000-0000-000000000000/resourceGroups/clitest.rg000001/providers/Microsoft.Network/loadBalancers/vmss123LB"},{"id":"/subscriptions/00000000-0000-0000-0000-000000000000/resourceGroups/clitest.rg000001/providers/Microsoft.Network/loadBalancers/vmss123LB/inboundNatRules/NatRule"},{"id":"/subscriptions/00000000-0000-0000-0000-000000000000/resourceGroups/clitest.rg000001/providers/Microsoft.Network/networkSecurityGroups/vmss123NSG"},{"id":"/subscriptions/00000000-0000-0000-0000-000000000000/resourceGroups/clitest.rg000001/providers/Microsoft.Network/publicIPAddresses/vmss123LBPublicIP"},{"id":"/subscriptions/00000000-0000-0000-0000-000000000000/resourceGroups/clitest.rg000001/providers/Microsoft.Network/virtualNetworks/vmss123VNET"}]}}'
-    headers:
-      cache-control:
-      - no-cache
-      content-length:
-      - '6259'
-      content-type:
-      - application/json; charset=utf-8
-      date:
-      - Tue, 19 Dec 2023 03:07:50 GMT
+      string: '{"id":"/subscriptions/00000000-0000-0000-0000-000000000000/resourceGroups/clitest.rg000001/providers/Microsoft.Resources/deployments/vmss_deploy_FHPonZ739FK1r4FFcvxDlBoo8xPwuoK9","name":"vmss_deploy_FHPonZ739FK1r4FFcvxDlBoo8xPwuoK9","type":"Microsoft.Resources/deployments","properties":{"templateHash":"10428269640764794709","parameters":{"adminPassword":{"type":"SecureString"}},"mode":"Incremental","provisioningState":"Succeeded","timestamp":"2023-05-25T15:00:37.2205967Z","duration":"PT1M8.5871702S","correlationId":"e36e30b8-bd64-4dc4-8a99-6bfc2e218a74","providers":[{"namespace":"Microsoft.Network","resourceTypes":[{"resourceType":"virtualNetworks","locations":["westus"]},{"resourceType":"publicIPAddresses","locations":["westus"]},{"resourceType":"loadBalancers","locations":["westus"]},{"resourceType":"networkSecurityGroups","locations":["westus"]},{"resourceType":"loadBalancers/inboundNatRules","locations":["westus"]}]},{"namespace":"Microsoft.Compute","resourceTypes":[{"resourceType":"virtualMachineScaleSets","locations":["westus"]}]}],"dependencies":[{"dependsOn":[{"id":"/subscriptions/00000000-0000-0000-0000-000000000000/resourceGroups/clitest.rg000001/providers/Microsoft.Network/virtualNetworks/vmss123VNET","resourceType":"Microsoft.Network/virtualNetworks","resourceName":"vmss123VNET"},{"id":"/subscriptions/00000000-0000-0000-0000-000000000000/resourceGroups/clitest.rg000001/providers/Microsoft.Network/publicIPAddresses/vmss123LBPublicIP","resourceType":"Microsoft.Network/publicIPAddresses","resourceName":"vmss123LBPublicIP"}],"id":"/subscriptions/00000000-0000-0000-0000-000000000000/resourceGroups/clitest.rg000001/providers/Microsoft.Network/loadBalancers/vmss123LB","resourceType":"Microsoft.Network/loadBalancers","resourceName":"vmss123LB"},{"dependsOn":[{"id":"/subscriptions/00000000-0000-0000-0000-000000000000/resourceGroups/clitest.rg000001/providers/Microsoft.Network/loadBalancers/vmss123LB","resourceType":"Microsoft.Network/loadBalancers","resourceName":"vmss123LB"}],"id":"/subscriptions/00000000-0000-0000-0000-000000000000/resourceGroups/clitest.rg000001/providers/Microsoft.Network/loadBalancers/vmss123LB/inboundNatRules/NatRule","resourceType":"Microsoft.Network/loadBalancers/inboundNatRules","resourceName":"vmss123LB/NatRule"},{"dependsOn":[{"id":"/subscriptions/00000000-0000-0000-0000-000000000000/resourceGroups/clitest.rg000001/providers/Microsoft.Network/virtualNetworks/vmss123VNET","resourceType":"Microsoft.Network/virtualNetworks","resourceName":"vmss123VNET"},{"id":"/subscriptions/00000000-0000-0000-0000-000000000000/resourceGroups/clitest.rg000001/providers/Microsoft.Network/loadBalancers/vmss123LB","resourceType":"Microsoft.Network/loadBalancers","resourceName":"vmss123LB"},{"id":"/subscriptions/00000000-0000-0000-0000-000000000000/resourceGroups/clitest.rg000001/providers/Microsoft.Network/networkSecurityGroups/vmss123NSG","resourceType":"Microsoft.Network/networkSecurityGroups","resourceName":"vmss123NSG"}],"id":"/subscriptions/00000000-0000-0000-0000-000000000000/resourceGroups/clitest.rg000001/providers/Microsoft.Compute/virtualMachineScaleSets/vmss123","resourceType":"Microsoft.Compute/virtualMachineScaleSets","resourceName":"vmss123"}],"outputs":{"vmss":{"type":"Object","value":{"singlePlacementGroup":false,"orchestrationMode":"Uniform","upgradePolicy":{"mode":"Manual","rollingUpgradePolicy":{"maxBatchInstancePercent":20,"maxUnhealthyInstancePercent":20,"maxUnhealthyUpgradedInstancePercent":20,"pauseTimeBetweenBatches":"PT0S","maxSurge":false,"rollbackFailedInstancesOnPolicyBreach":false}},"virtualMachineProfile":{"osProfile":{"computerNamePrefix":"vmss14691","adminUsername":"clitester","linuxConfiguration":{"disablePasswordAuthentication":false,"provisionVMAgent":true,"enableVMAgentPlatformUpdates":false},"secrets":[],"allowExtensionOperations":true,"requireGuestProvisionSignal":true},"storageProfile":{"osDisk":{"osType":"Linux","createOption":"FromImage","caching":"ReadWrite","managedDisk":{"storageAccountType":"Premium_LRS"},"diskSizeGB":30},"imageReference":{"publisher":"Debian","offer":"debian-10","sku":"10","version":"latest"}},"networkProfile":{"networkInterfaceConfigurations":[{"name":"vmss14691Nic","properties":{"primary":true,"disableTcpStateTracking":false,"networkSecurityGroup":{"id":"/subscriptions/00000000-0000-0000-0000-000000000000/resourceGroups/clitest.rg000001/providers/Microsoft.Network/networkSecurityGroups/vmss123NSG"},"dnsSettings":{"dnsServers":[]},"enableIPForwarding":false,"ipConfigurations":[{"name":"vmss14691IPConfig","properties":{"subnet":{"id":"/subscriptions/00000000-0000-0000-0000-000000000000/resourceGroups/clitest.rg000001/providers/Microsoft.Network/virtualNetworks/vmss123VNET/subnets/vmss123Subnet"},"privateIPAddressVersion":"IPv4","loadBalancerBackendAddressPools":[{"id":"/subscriptions/00000000-0000-0000-0000-000000000000/resourceGroups/clitest.rg000001/providers/Microsoft.Network/loadBalancers/vmss123LB/backendAddressPools/vmss123LBBEPool"}]}}]}}]}},"provisioningState":"Succeeded","overprovision":true,"doNotRunExtensionsOnOverprovisionedVMs":false,"uniqueId":"92288e78-117c-4384-896e-a9007b7ddeab","timeCreated":"2023-05-25T14:59:36.1239145+00:00"}}},"outputResources":[{"id":"/subscriptions/00000000-0000-0000-0000-000000000000/resourceGroups/clitest.rg000001/providers/Microsoft.Compute/virtualMachineScaleSets/vmss123"},{"id":"/subscriptions/00000000-0000-0000-0000-000000000000/resourceGroups/clitest.rg000001/providers/Microsoft.Network/loadBalancers/vmss123LB"},{"id":"/subscriptions/00000000-0000-0000-0000-000000000000/resourceGroups/clitest.rg000001/providers/Microsoft.Network/loadBalancers/vmss123LB/inboundNatRules/NatRule"},{"id":"/subscriptions/00000000-0000-0000-0000-000000000000/resourceGroups/clitest.rg000001/providers/Microsoft.Network/networkSecurityGroups/vmss123NSG"},{"id":"/subscriptions/00000000-0000-0000-0000-000000000000/resourceGroups/clitest.rg000001/providers/Microsoft.Network/publicIPAddresses/vmss123LBPublicIP"},{"id":"/subscriptions/00000000-0000-0000-0000-000000000000/resourceGroups/clitest.rg000001/providers/Microsoft.Network/virtualNetworks/vmss123VNET"}]}}'
+    headers:
+      cache-control:
+      - no-cache
+      content-length:
+      - '6163'
+      content-type:
+      - application/json; charset=utf-8
+      date:
+      - Thu, 25 May 2023 15:00:59 GMT
       expires:
       - '-1'
       pragma:
@@ -714,7 +713,8 @@
       ParameterSetName:
       - -g -n
       User-Agent:
-      - AZURECLI/2.55.0 azsdk-python-azure-mgmt-compute/30.3.0 Python/3.9.5 (Windows-10-10.0.22631-SP0)
+      - AZURECLI/2.47.0 azsdk-python-azure-mgmt-compute/29.1.0 Python/3.10.11 (Linux-5.15.0-1036-azure-x86_64-with-glibc2.31)
+        VSTS_7b238909-6802-4b65-b90d-184bca47f458_build_220_0
     method: GET
     uri: https://management.azure.com/subscriptions/00000000-0000-0000-0000-000000000000/resourceGroups/clitest.rg000001/providers/Microsoft.Compute/virtualMachineScaleSets/vmss123?api-version=2023-09-01
   response:
@@ -723,34 +723,193 @@
         \ \"type\": \"Microsoft.Compute/virtualMachineScaleSets\",\r\n  \"location\":
         \"westus\",\r\n  \"tags\": {},\r\n  \"sku\": {\r\n    \"name\": \"Standard_DS1_v2\",\r\n
         \   \"tier\": \"Standard\",\r\n    \"capacity\": 2\r\n  },\r\n  \"properties\":
-        {\r\n    \"singlePlacementGroup\": false,\r\n    \"orchestrationMode\": \"Flexible\",\r\n
-        \   \"upgradePolicy\": {\r\n      \"mode\": \"Manual\"\r\n    },\r\n    \"virtualMachineProfile\":
-        {\r\n      \"osProfile\": {\r\n        \"computerNamePrefix\": \"vmss123\",\r\n
-        \       \"adminUsername\": \"clitester\",\r\n        \"linuxConfiguration\":
-        {\r\n          \"disablePasswordAuthentication\": false,\r\n          \"provisionVMAgent\":
-        true,\r\n          \"patchSettings\": {\r\n            \"patchMode\": \"ImageDefault\",\r\n
-        \           \"assessmentMode\": \"ImageDefault\"\r\n          },\r\n          \"enableVMAgentPlatformUpdates\":
+        {\r\n    \"singlePlacementGroup\": false,\r\n    \"orchestrationMode\": \"Uniform\",\r\n
+        \   \"upgradePolicy\": {\r\n      \"mode\": \"Manual\",\r\n      \"rollingUpgradePolicy\":
+        {\r\n        \"maxBatchInstancePercent\": 20,\r\n        \"maxUnhealthyInstancePercent\":
+        20,\r\n        \"maxUnhealthyUpgradedInstancePercent\": 20,\r\n        \"pauseTimeBetweenBatches\":
+        \"PT0S\",\r\n        \"maxSurge\": false,\r\n        \"rollbackFailedInstancesOnPolicyBreach\":
+        false\r\n      }\r\n    },\r\n    \"virtualMachineProfile\": {\r\n      \"osProfile\":
+        {\r\n        \"computerNamePrefix\": \"vmss14691\",\r\n        \"adminUsername\":
+        \"clitester\",\r\n        \"linuxConfiguration\": {\r\n          \"disablePasswordAuthentication\":
+        false,\r\n          \"provisionVMAgent\": true,\r\n          \"enableVMAgentPlatformUpdates\":
         false\r\n        },\r\n        \"secrets\": [],\r\n        \"allowExtensionOperations\":
         true,\r\n        \"requireGuestProvisionSignal\": true\r\n      },\r\n      \"storageProfile\":
         {\r\n        \"osDisk\": {\r\n          \"osType\": \"Linux\",\r\n          \"createOption\":
         \"FromImage\",\r\n          \"caching\": \"ReadWrite\",\r\n          \"managedDisk\":
         {\r\n            \"storageAccountType\": \"Premium_LRS\"\r\n          },\r\n
-        \         \"deleteOption\": \"Delete\",\r\n          \"diskSizeGB\": 30\r\n
-        \       },\r\n        \"imageReference\": {\r\n          \"publisher\": \"Debian\",\r\n
-        \         \"offer\": \"debian-10\",\r\n          \"sku\": \"10\",\r\n          \"version\":
-        \"latest\"\r\n        }\r\n      },\r\n      \"networkProfile\": {\"networkApiVersion\":\"2020-11-01\",\"networkInterfaceConfigurations\":[{\"name\":\"vmss1816eNic\",\"properties\":{\"primary\":true,\"disableTcpStateTracking\":false,\"enableIPForwarding\":false,\"auxiliaryMode\":\"None\",\"auxiliarySku\":\"None\",\"deleteOption\":\"Delete\",\"ipConfigurations\":[{\"name\":\"vmss1816eIPConfig\",\"properties\":{\"privateIPAddressVersion\":\"IPv4\",\"subnet\":{\"id\":\"/subscriptions/00000000-0000-0000-0000-000000000000/resourceGroups/clitest.rg000001/providers/Microsoft.Network/virtualNetworks/vmss123VNET/subnets/vmss123Subnet\"},\"applicationSecurityGroups\":[],\"loadBalancerBackendAddressPools\":[{\"id\":\"/subscriptions/00000000-0000-0000-0000-000000000000/resourceGroups/clitest.rg000001/providers/Microsoft.Network/loadBalancers/vmss123LB/backendAddressPools/vmss123LBBEPool\"}],\"applicationGatewayBackendAddressPools\":[]}}],\"networkSecurityGroup\":{\"id\":\"/subscriptions/00000000-0000-0000-0000-000000000000/resourceGroups/clitest.rg000001/providers/Microsoft.Network/networkSecurityGroups/vmss123NSG\"},\"dnsSettings\":{\"dnsServers\":[]}}}]}\r\n
-        \   },\r\n    \"provisioningState\": \"Succeeded\",\r\n    \"uniqueId\": \"3a570788-cb15-4bea-8506-0117a7aac592\",\r\n
-        \   \"platformFaultDomainCount\": 1,\r\n    \"constrainedMaximumCapacity\":
-        false,\r\n    \"timeCreated\": \"2023-12-19T03:07:00.3888673+00:00\"\r\n  }\r\n}"
-    headers:
-      cache-control:
-      - no-cache
-      content-length:
-      - '2883'
-      content-type:
-      - application/json; charset=utf-8
-      date:
-      - Tue, 19 Dec 2023 03:07:51 GMT
+        \         \"diskSizeGB\": 30\r\n        },\r\n        \"imageReference\":
+        {\r\n          \"publisher\": \"Debian\",\r\n          \"offer\": \"debian-10\",\r\n
+        \         \"sku\": \"10\",\r\n          \"version\": \"latest\"\r\n        }\r\n
+        \     },\r\n      \"networkProfile\": {\"networkInterfaceConfigurations\":[{\"name\":\"vmss14691Nic\",\"properties\":{\"primary\":true,\"disableTcpStateTracking\":false,\"networkSecurityGroup\":{\"id\":\"/subscriptions/00000000-0000-0000-0000-000000000000/resourceGroups/clitest.rg000001/providers/Microsoft.Network/networkSecurityGroups/vmss123NSG\"},\"dnsSettings\":{\"dnsServers\":[]},\"enableIPForwarding\":false,\"ipConfigurations\":[{\"name\":\"vmss14691IPConfig\",\"properties\":{\"subnet\":{\"id\":\"/subscriptions/00000000-0000-0000-0000-000000000000/resourceGroups/clitest.rg000001/providers/Microsoft.Network/virtualNetworks/vmss123VNET/subnets/vmss123Subnet\"},\"privateIPAddressVersion\":\"IPv4\",\"loadBalancerBackendAddressPools\":[{\"id\":\"/subscriptions/00000000-0000-0000-0000-000000000000/resourceGroups/clitest.rg000001/providers/Microsoft.Network/loadBalancers/vmss123LB/backendAddressPools/vmss123LBBEPool\"}]}}]}}]}\r\n
+        \   },\r\n    \"provisioningState\": \"Succeeded\",\r\n    \"overprovision\":
+        true,\r\n    \"doNotRunExtensionsOnOverprovisionedVMs\": false,\r\n    \"uniqueId\":
+        \"92288e78-117c-4384-896e-a9007b7ddeab\",\r\n    \"timeCreated\": \"2023-05-25T14:59:36.1239145+00:00\"\r\n
+        \ }\r\n}"
+    headers:
+      cache-control:
+      - no-cache
+      content-length:
+      - '2850'
+      content-type:
+      - application/json; charset=utf-8
+      date:
+      - Thu, 25 May 2023 15:01:00 GMT
+      expires:
+      - '-1'
+      pragma:
+      - no-cache
+      server:
+      - Microsoft-HTTPAPI/2.0
+      - Microsoft-HTTPAPI/2.0
+      strict-transport-security:
+      - max-age=31536000; includeSubDomains
+      x-content-type-options:
+      - nosniff
+      x-ms-ratelimit-remaining-resource:
+      - Microsoft.Compute/GetVMScaleSet3Min;372,Microsoft.Compute/GetVMScaleSet30Min;2521
+    status:
+      code: 200
+      message: OK
+- request:
+    body: null
+    headers:
+      Accept:
+      - application/json
+      Accept-Encoding:
+      - gzip, deflate
+      CommandName:
+      - network lb list
+      Connection:
+      - keep-alive
+      ParameterSetName:
+      - -g
+      User-Agent:
+      - AZURECLI/2.47.0 (AAZ) azsdk-python-core/1.24.0 Python/3.10.11 (Linux-5.15.0-1036-azure-x86_64-with-glibc2.31)
+        VSTS_7b238909-6802-4b65-b90d-184bca47f458_build_220_0
+    method: GET
+    uri: https://management.azure.com/subscriptions/00000000-0000-0000-0000-000000000000/resourceGroups/clitest.rg000001/providers/Microsoft.Network/loadBalancers?api-version=2022-05-01
+  response:
+    body:
+      string: "{\r\n  \"value\": [\r\n    {\r\n      \"name\": \"vmss123LB\",\r\n
+        \     \"id\": \"/subscriptions/00000000-0000-0000-0000-000000000000/resourceGroups/clitest.rg000001/providers/Microsoft.Network/loadBalancers/vmss123LB\",\r\n
+        \     \"etag\": \"W/\\\"77986078-5241-4ac6-97f1-4c3ea61015b7\\\"\",\r\n      \"type\":
+        \"Microsoft.Network/loadBalancers\",\r\n      \"location\": \"westus\",\r\n
+        \     \"tags\": {},\r\n      \"properties\": {\r\n        \"provisioningState\":
+        \"Succeeded\",\r\n        \"resourceGuid\": \"e0f8b83c-a012-418a-af82-7f14e7fd0c1d\",\r\n
+        \       \"frontendIPConfigurations\": [\r\n          {\r\n            \"name\":
+        \"loadBalancerFrontEnd\",\r\n            \"id\": \"/subscriptions/00000000-0000-0000-0000-000000000000/resourceGroups/clitest.rg000001/providers/Microsoft.Network/loadBalancers/vmss123LB/frontendIPConfigurations/loadBalancerFrontEnd\",\r\n
+        \           \"etag\": \"W/\\\"77986078-5241-4ac6-97f1-4c3ea61015b7\\\"\",\r\n
+        \           \"type\": \"Microsoft.Network/loadBalancers/frontendIPConfigurations\",\r\n
+        \           \"properties\": {\r\n              \"provisioningState\": \"Succeeded\",\r\n
+        \             \"privateIPAllocationMethod\": \"Dynamic\",\r\n              \"publicIPAddress\":
+        {\r\n                \"id\": \"/subscriptions/00000000-0000-0000-0000-000000000000/resourceGroups/clitest.rg000001/providers/Microsoft.Network/publicIPAddresses/vmss123LBPublicIP\"\r\n
+        \             },\r\n              \"loadBalancingRules\": [\r\n                {\r\n
+        \                 \"id\": \"/subscriptions/00000000-0000-0000-0000-000000000000/resourceGroups/clitest.rg000001/providers/Microsoft.Network/loadBalancers/vmss123LB/loadBalancingRules/LBRule\"\r\n
+        \               }\r\n              ],\r\n              \"inboundNatRules\":
+        [\r\n                {\r\n                  \"id\": \"/subscriptions/00000000-0000-0000-0000-000000000000/resourceGroups/clitest.rg000001/providers/Microsoft.Network/loadBalancers/vmss123LB/inboundNatRules/NatRule\"\r\n
+        \               }\r\n              ]\r\n            }\r\n          }\r\n        ],\r\n
+        \       \"backendAddressPools\": [\r\n          {\r\n            \"name\":
+        \"vmss123LBBEPool\",\r\n            \"id\": \"/subscriptions/00000000-0000-0000-0000-000000000000/resourceGroups/clitest.rg000001/providers/Microsoft.Network/loadBalancers/vmss123LB/backendAddressPools/vmss123LBBEPool\",\r\n
+        \           \"etag\": \"W/\\\"77986078-5241-4ac6-97f1-4c3ea61015b7\\\"\",\r\n
+        \           \"properties\": {\r\n              \"provisioningState\": \"Succeeded\",\r\n
+        \             \"loadBalancerBackendAddresses\": [\r\n                {\r\n
+        \                 \"name\": \"dff78061-3035-49ce-a34d-e7ccf97353d0\",\r\n
+        \                 \"id\": \"/subscriptions/00000000-0000-0000-0000-000000000000/resourceGroups/clitest.rg000001/providers/Microsoft.Network/loadBalancers/vmss123LB/backendAddressPools/vmss123LBBEPool/loadBalancerBackendAddresses/dff78061-3035-49ce-a34d-e7ccf97353d0\",\r\n
+        \                 \"etag\": \"W/\\\"77986078-5241-4ac6-97f1-4c3ea61015b7\\\"\",\r\n
+        \                 \"properties\": {\r\n                    \"provisioningState\":
+        \"Succeeded\",\r\n                    \"networkInterfaceIPConfiguration\":
+        {\r\n                      \"id\": \"/subscriptions/00000000-0000-0000-0000-000000000000/resourceGroups/clitest.rg000001/providers/Microsoft.Compute/virtualMachineScaleSets/vmss123/virtualMachines/0/networkInterfaces/vmss14691Nic/ipConfigurations/vmss14691IPConfig\"\r\n
+        \                   },\r\n                    \"inboundNatRulesPortMapping\":
+        [\r\n                      {\r\n                        \"inboundNatRuleName\":
+        \"NatRule\",\r\n                        \"frontendPort\": 50000,\r\n                        \"backendPort\":
+        22\r\n                      }\r\n                    ]\r\n                  },\r\n
+        \                 \"type\": \"Microsoft.Network/loadBalancers/backendAddressPools/loadBalancerBackendAddresses\"\r\n
+        \               },\r\n                {\r\n                  \"name\": \"839409f7-831e-43df-8846-95af70c02aca\",\r\n
+        \                 \"id\": \"/subscriptions/00000000-0000-0000-0000-000000000000/resourceGroups/clitest.rg000001/providers/Microsoft.Network/loadBalancers/vmss123LB/backendAddressPools/vmss123LBBEPool/loadBalancerBackendAddresses/839409f7-831e-43df-8846-95af70c02aca\",\r\n
+        \                 \"etag\": \"W/\\\"77986078-5241-4ac6-97f1-4c3ea61015b7\\\"\",\r\n
+        \                 \"properties\": {\r\n                    \"provisioningState\":
+        \"Succeeded\",\r\n                    \"networkInterfaceIPConfiguration\":
+        {\r\n                      \"id\": \"/subscriptions/00000000-0000-0000-0000-000000000000/resourceGroups/clitest.rg000001/providers/Microsoft.Compute/virtualMachineScaleSets/vmss123/virtualMachines/1/networkInterfaces/vmss14691Nic/ipConfigurations/vmss14691IPConfig\"\r\n
+        \                   },\r\n                    \"inboundNatRulesPortMapping\":
+        [\r\n                      {\r\n                        \"inboundNatRuleName\":
+        \"NatRule\",\r\n                        \"frontendPort\": 50001,\r\n                        \"backendPort\":
+        22\r\n                      }\r\n                    ]\r\n                  },\r\n
+        \                 \"type\": \"Microsoft.Network/loadBalancers/backendAddressPools/loadBalancerBackendAddresses\"\r\n
+        \               },\r\n                {\r\n                  \"name\": \"3f70c397-7e3d-430f-a67c-0f3ecc9a0fe7\",\r\n
+        \                 \"id\": \"/subscriptions/00000000-0000-0000-0000-000000000000/resourceGroups/clitest.rg000001/providers/Microsoft.Network/loadBalancers/vmss123LB/backendAddressPools/vmss123LBBEPool/loadBalancerBackendAddresses/3f70c397-7e3d-430f-a67c-0f3ecc9a0fe7\",\r\n
+        \                 \"etag\": \"W/\\\"77986078-5241-4ac6-97f1-4c3ea61015b7\\\"\",\r\n
+        \                 \"properties\": {\r\n                    \"provisioningState\":
+        \"Succeeded\",\r\n                    \"networkInterfaceIPConfiguration\":
+        {\r\n                      \"id\": \"/subscriptions/00000000-0000-0000-0000-000000000000/resourceGroups/clitest.rg000001/providers/Microsoft.Compute/virtualMachineScaleSets/vmss123/virtualMachines/2/networkInterfaces/vmss14691Nic/ipConfigurations/vmss14691IPConfig\"\r\n
+        \                   },\r\n                    \"inboundNatRulesPortMapping\":
+        [\r\n                      {\r\n                        \"inboundNatRuleName\":
+        \"NatRule\",\r\n                        \"frontendPort\": 50002,\r\n                        \"backendPort\":
+        22\r\n                      }\r\n                    ]\r\n                  },\r\n
+        \                 \"type\": \"Microsoft.Network/loadBalancers/backendAddressPools/loadBalancerBackendAddresses\"\r\n
+        \               },\r\n                {\r\n                  \"name\": \"1ec2b448-c2a3-42ad-aaa8-b4b688183081\",\r\n
+        \                 \"id\": \"/subscriptions/00000000-0000-0000-0000-000000000000/resourceGroups/clitest.rg000001/providers/Microsoft.Network/loadBalancers/vmss123LB/backendAddressPools/vmss123LBBEPool/loadBalancerBackendAddresses/1ec2b448-c2a3-42ad-aaa8-b4b688183081\",\r\n
+        \                 \"etag\": \"W/\\\"77986078-5241-4ac6-97f1-4c3ea61015b7\\\"\",\r\n
+        \                 \"properties\": {\r\n                    \"provisioningState\":
+        \"Succeeded\",\r\n                    \"networkInterfaceIPConfiguration\":
+        {\r\n                      \"id\": \"/subscriptions/00000000-0000-0000-0000-000000000000/resourceGroups/clitest.rg000001/providers/Microsoft.Compute/virtualMachineScaleSets/vmss123/virtualMachines/3/networkInterfaces/vmss14691Nic/ipConfigurations/vmss14691IPConfig\"\r\n
+        \                   },\r\n                    \"inboundNatRulesPortMapping\":
+        [\r\n                      {\r\n                        \"inboundNatRuleName\":
+        \"NatRule\",\r\n                        \"frontendPort\": 50003,\r\n                        \"backendPort\":
+        22\r\n                      }\r\n                    ]\r\n                  },\r\n
+        \                 \"type\": \"Microsoft.Network/loadBalancers/backendAddressPools/loadBalancerBackendAddresses\"\r\n
+        \               }\r\n              ],\r\n              \"backendIPConfigurations\":
+        [\r\n                {\r\n                  \"id\": \"/subscriptions/00000000-0000-0000-0000-000000000000/resourceGroups/clitest.rg000001/providers/Microsoft.Compute/virtualMachineScaleSets/vmss123/virtualMachines/0/networkInterfaces/vmss14691Nic/ipConfigurations/vmss14691IPConfig\"\r\n
+        \               },\r\n                {\r\n                  \"id\": \"/subscriptions/00000000-0000-0000-0000-000000000000/resourceGroups/clitest.rg000001/providers/Microsoft.Compute/virtualMachineScaleSets/vmss123/virtualMachines/1/networkInterfaces/vmss14691Nic/ipConfigurations/vmss14691IPConfig\"\r\n
+        \               },\r\n                {\r\n                  \"id\": \"/subscriptions/00000000-0000-0000-0000-000000000000/resourceGroups/clitest.rg000001/providers/Microsoft.Compute/virtualMachineScaleSets/vmss123/virtualMachines/2/networkInterfaces/vmss14691Nic/ipConfigurations/vmss14691IPConfig\"\r\n
+        \               },\r\n                {\r\n                  \"id\": \"/subscriptions/00000000-0000-0000-0000-000000000000/resourceGroups/clitest.rg000001/providers/Microsoft.Compute/virtualMachineScaleSets/vmss123/virtualMachines/3/networkInterfaces/vmss14691Nic/ipConfigurations/vmss14691IPConfig\"\r\n
+        \               }\r\n              ],\r\n              \"loadBalancingRules\":
+        [\r\n                {\r\n                  \"id\": \"/subscriptions/00000000-0000-0000-0000-000000000000/resourceGroups/clitest.rg000001/providers/Microsoft.Network/loadBalancers/vmss123LB/loadBalancingRules/LBRule\"\r\n
+        \               }\r\n              ],\r\n              \"inboundNatRules\":
+        [\r\n                {\r\n                  \"id\": \"/subscriptions/00000000-0000-0000-0000-000000000000/resourceGroups/clitest.rg000001/providers/Microsoft.Network/loadBalancers/vmss123LB/inboundNatRules/NatRule\"\r\n
+        \               }\r\n              ]\r\n            },\r\n            \"type\":
+        \"Microsoft.Network/loadBalancers/backendAddressPools\"\r\n          }\r\n
+        \       ],\r\n        \"loadBalancingRules\": [\r\n          {\r\n            \"name\":
+        \"LBRule\",\r\n            \"id\": \"/subscriptions/00000000-0000-0000-0000-000000000000/resourceGroups/clitest.rg000001/providers/Microsoft.Network/loadBalancers/vmss123LB/loadBalancingRules/LBRule\",\r\n
+        \           \"etag\": \"W/\\\"77986078-5241-4ac6-97f1-4c3ea61015b7\\\"\",\r\n
+        \           \"type\": \"Microsoft.Network/loadBalancers/loadBalancingRules\",\r\n
+        \           \"properties\": {\r\n              \"provisioningState\": \"Succeeded\",\r\n
+        \             \"frontendIPConfiguration\": {\r\n                \"id\": \"/subscriptions/00000000-0000-0000-0000-000000000000/resourceGroups/clitest.rg000001/providers/Microsoft.Network/loadBalancers/vmss123LB/frontendIPConfigurations/loadBalancerFrontEnd\"\r\n
+        \             },\r\n              \"frontendPort\": 80,\r\n              \"backendPort\":
+        80,\r\n              \"enableFloatingIP\": false,\r\n              \"idleTimeoutInMinutes\":
+        5,\r\n              \"protocol\": \"Tcp\",\r\n              \"enableDestinationServiceEndpoint\":
+        false,\r\n              \"enableTcpReset\": false,\r\n              \"allowBackendPortConflict\":
+        false,\r\n              \"loadDistribution\": \"Default\",\r\n              \"disableOutboundSnat\":
+        false,\r\n              \"backendAddressPool\": {\r\n                \"id\":
+        \"/subscriptions/00000000-0000-0000-0000-000000000000/resourceGroups/clitest.rg000001/providers/Microsoft.Network/loadBalancers/vmss123LB/backendAddressPools/vmss123LBBEPool\"\r\n
+        \             },\r\n              \"backendAddressPools\": [\r\n                {\r\n
+        \                 \"id\": \"/subscriptions/00000000-0000-0000-0000-000000000000/resourceGroups/clitest.rg000001/providers/Microsoft.Network/loadBalancers/vmss123LB/backendAddressPools/vmss123LBBEPool\"\r\n
+        \               }\r\n              ]\r\n            }\r\n          }\r\n        ],\r\n
+        \       \"probes\": [],\r\n        \"inboundNatRules\": [\r\n          {\r\n
+        \           \"name\": \"NatRule\",\r\n            \"id\": \"/subscriptions/00000000-0000-0000-0000-000000000000/resourceGroups/clitest.rg000001/providers/Microsoft.Network/loadBalancers/vmss123LB/inboundNatRules/NatRule\",\r\n
+        \           \"etag\": \"W/\\\"77986078-5241-4ac6-97f1-4c3ea61015b7\\\"\",\r\n
+        \           \"type\": \"Microsoft.Network/loadBalancers/inboundNatRules\",\r\n
+        \           \"properties\": {\r\n              \"provisioningState\": \"Succeeded\",\r\n
+        \             \"frontendIPConfiguration\": {\r\n                \"id\": \"/subscriptions/00000000-0000-0000-0000-000000000000/resourceGroups/clitest.rg000001/providers/Microsoft.Network/loadBalancers/vmss123LB/frontendIPConfigurations/loadBalancerFrontEnd\"\r\n
+        \             },\r\n              \"frontendPort\": 0,\r\n              \"backendPort\":
+        22,\r\n              \"enableFloatingIP\": false,\r\n              \"idleTimeoutInMinutes\":
+        5,\r\n              \"protocol\": \"Tcp\",\r\n              \"enableDestinationServiceEndpoint\":
+        false,\r\n              \"enableTcpReset\": false,\r\n              \"allowBackendPortConflict\":
+        false,\r\n              \"frontendPortRangeStart\": 50000,\r\n              \"frontendPortRangeEnd\":
+        50119,\r\n              \"backendAddressPool\": {\r\n                \"id\":
+        \"/subscriptions/00000000-0000-0000-0000-000000000000/resourceGroups/clitest.rg000001/providers/Microsoft.Network/loadBalancers/vmss123LB/backendAddressPools/vmss123LBBEPool\"\r\n
+        \             }\r\n            }\r\n          }\r\n        ],\r\n        \"outboundRules\":
+        [],\r\n        \"inboundNatPools\": []\r\n      },\r\n      \"sku\": {\r\n
+        \       \"name\": \"Standard\",\r\n        \"tier\": \"Regional\"\r\n      }\r\n
+        \   }\r\n  ]\r\n}"
+    headers:
+      cache-control:
+      - no-cache
+      content-length:
+      - '12861'
+      content-type:
+      - application/json; charset=utf-8
+      date:
+      - Thu, 25 May 2023 15:01:01 GMT
       expires:
       - '-1'
       pragma:
@@ -766,8 +925,8 @@
       - Accept-Encoding
       x-content-type-options:
       - nosniff
-      x-ms-ratelimit-remaining-resource:
-      - Microsoft.Compute/GetVMScaleSetSubscriptionMaximum;2395,Microsoft.Compute/GetVMScaleSetResource;31
+      x-ms-arm-service-request-id:
+      - 5180ce6e-c065-474f-8f52-7159e2447230
     status:
       code: 200
       message: ''
@@ -779,27 +938,39 @@
       Accept-Encoding:
       - gzip, deflate
       CommandName:
-      - network lb list
+      - network public-ip list
       Connection:
       - keep-alive
       ParameterSetName:
       - -g
       User-Agent:
-      - AZURECLI/2.55.0 (AAZ) azsdk-python-core/1.28.0 Python/3.9.5 (Windows-10-10.0.22631-SP0)
-    method: GET
-    uri: https://management.azure.com/subscriptions/00000000-0000-0000-0000-000000000000/resourceGroups/clitest.rg000001/providers/Microsoft.Network/loadBalancers?api-version=2023-04-01
-  response:
-    body:
-      string: '{"value":[{"name":"vmss123LB","id":"/subscriptions/00000000-0000-0000-0000-000000000000/resourceGroups/clitest.rg000001/providers/Microsoft.Network/loadBalancers/vmss123LB","etag":"W/\"d9f3974a-e3bb-4e00-a088-2e9b60033285\"","type":"Microsoft.Network/loadBalancers","location":"westus","tags":{},"properties":{"provisioningState":"Succeeded","resourceGuid":"77f1aced-7dc0-46cc-b919-e6ef2912461e","frontendIPConfigurations":[{"name":"loadBalancerFrontEnd","id":"/subscriptions/00000000-0000-0000-0000-000000000000/resourceGroups/clitest.rg000001/providers/Microsoft.Network/loadBalancers/vmss123LB/frontendIPConfigurations/loadBalancerFrontEnd","etag":"W/\"d9f3974a-e3bb-4e00-a088-2e9b60033285\"","type":"Microsoft.Network/loadBalancers/frontendIPConfigurations","properties":{"provisioningState":"Succeeded","privateIPAllocationMethod":"Dynamic","publicIPAddress":{"id":"/subscriptions/00000000-0000-0000-0000-000000000000/resourceGroups/clitest.rg000001/providers/Microsoft.Network/publicIPAddresses/vmss123LBPublicIP"},"loadBalancingRules":[{"id":"/subscriptions/00000000-0000-0000-0000-000000000000/resourceGroups/clitest.rg000001/providers/Microsoft.Network/loadBalancers/vmss123LB/loadBalancingRules/LBRule"}],"inboundNatRules":[{"id":"/subscriptions/00000000-0000-0000-0000-000000000000/resourceGroups/clitest.rg000001/providers/Microsoft.Network/loadBalancers/vmss123LB/inboundNatRules/NatRule"}]}}],"backendAddressPools":[{"name":"vmss123LBBEPool","id":"/subscriptions/00000000-0000-0000-0000-000000000000/resourceGroups/clitest.rg000001/providers/Microsoft.Network/loadBalancers/vmss123LB/backendAddressPools/vmss123LBBEPool","etag":"W/\"d9f3974a-e3bb-4e00-a088-2e9b60033285\"","properties":{"provisioningState":"Succeeded","loadBalancerBackendAddresses":[{"name":"655adca3-bd89-414e-8e9a-37297d6217a0","id":"/subscriptions/00000000-0000-0000-0000-000000000000/resourceGroups/clitest.rg000001/providers/Microsoft.Network/loadBalancers/vmss123LB/backendAddressPools/vmss123LBBEPool/loadBalancerBackendAddresses/655adca3-bd89-414e-8e9a-37297d6217a0","etag":"W/\"d9f3974a-e3bb-4e00-a088-2e9b60033285\"","properties":{"provisioningState":"Succeeded","networkInterfaceIPConfiguration":{"id":"/subscriptions/00000000-0000-0000-0000-000000000000/resourceGroups/clitest.rg000001/providers/Microsoft.Network/networkInterfaces/vmss1816eNic-32c1a55a/ipConfigurations/vmss1816eIPConfig"},"inboundNatRulesPortMapping":[{"inboundNatRuleName":"NatRule","frontendPort":50000,"backendPort":22}]},"type":"Microsoft.Network/loadBalancers/backendAddressPools/loadBalancerBackendAddresses"},{"name":"4a027c45-4ad4-42a0-958f-80a49d5bae2e","id":"/subscriptions/00000000-0000-0000-0000-000000000000/resourceGroups/clitest.rg000001/providers/Microsoft.Network/loadBalancers/vmss123LB/backendAddressPools/vmss123LBBEPool/loadBalancerBackendAddresses/4a027c45-4ad4-42a0-958f-80a49d5bae2e","etag":"W/\"d9f3974a-e3bb-4e00-a088-2e9b60033285\"","properties":{"provisioningState":"Succeeded","networkInterfaceIPConfiguration":{"id":"/subscriptions/00000000-0000-0000-0000-000000000000/resourceGroups/clitest.rg000001/providers/Microsoft.Network/networkInterfaces/vmss1816eNic-d426eee1/ipConfigurations/vmss1816eIPConfig"},"inboundNatRulesPortMapping":[{"inboundNatRuleName":"NatRule","frontendPort":50001,"backendPort":22}]},"type":"Microsoft.Network/loadBalancers/backendAddressPools/loadBalancerBackendAddresses"}],"backendIPConfigurations":[{"id":"/subscriptions/00000000-0000-0000-0000-000000000000/resourceGroups/clitest.rg000001/providers/Microsoft.Network/networkInterfaces/vmss1816eNic-32c1a55a/ipConfigurations/vmss1816eIPConfig"},{"id":"/subscriptions/00000000-0000-0000-0000-000000000000/resourceGroups/clitest.rg000001/providers/Microsoft.Network/networkInterfaces/vmss1816eNic-d426eee1/ipConfigurations/vmss1816eIPConfig"}],"loadBalancingRules":[{"id":"/subscriptions/00000000-0000-0000-0000-000000000000/resourceGroups/clitest.rg000001/providers/Microsoft.Network/loadBalancers/vmss123LB/loadBalancingRules/LBRule"}],"inboundNatRules":[{"id":"/subscriptions/00000000-0000-0000-0000-000000000000/resourceGroups/clitest.rg000001/providers/Microsoft.Network/loadBalancers/vmss123LB/inboundNatRules/NatRule"}]},"type":"Microsoft.Network/loadBalancers/backendAddressPools"}],"loadBalancingRules":[{"name":"LBRule","id":"/subscriptions/00000000-0000-0000-0000-000000000000/resourceGroups/clitest.rg000001/providers/Microsoft.Network/loadBalancers/vmss123LB/loadBalancingRules/LBRule","etag":"W/\"d9f3974a-e3bb-4e00-a088-2e9b60033285\"","type":"Microsoft.Network/loadBalancers/loadBalancingRules","properties":{"provisioningState":"Succeeded","frontendIPConfiguration":{"id":"/subscriptions/00000000-0000-0000-0000-000000000000/resourceGroups/clitest.rg000001/providers/Microsoft.Network/loadBalancers/vmss123LB/frontendIPConfigurations/loadBalancerFrontEnd"},"frontendPort":80,"backendPort":80,"enableFloatingIP":false,"idleTimeoutInMinutes":5,"protocol":"Tcp","enableDestinationServiceEndpoint":false,"enableTcpReset":false,"allowBackendPortConflict":false,"loadDistribution":"Default","disableOutboundSnat":false,"backendAddressPool":{"id":"/subscriptions/00000000-0000-0000-0000-000000000000/resourceGroups/clitest.rg000001/providers/Microsoft.Network/loadBalancers/vmss123LB/backendAddressPools/vmss123LBBEPool"},"backendAddressPools":[{"id":"/subscriptions/00000000-0000-0000-0000-000000000000/resourceGroups/clitest.rg000001/providers/Microsoft.Network/loadBalancers/vmss123LB/backendAddressPools/vmss123LBBEPool"}]}}],"probes":[],"inboundNatRules":[{"name":"NatRule","id":"/subscriptions/00000000-0000-0000-0000-000000000000/resourceGroups/clitest.rg000001/providers/Microsoft.Network/loadBalancers/vmss123LB/inboundNatRules/NatRule","etag":"W/\"d9f3974a-e3bb-4e00-a088-2e9b60033285\"","type":"Microsoft.Network/loadBalancers/inboundNatRules","properties":{"provisioningState":"Succeeded","frontendIPConfiguration":{"id":"/subscriptions/00000000-0000-0000-0000-000000000000/resourceGroups/clitest.rg000001/providers/Microsoft.Network/loadBalancers/vmss123LB/frontendIPConfigurations/loadBalancerFrontEnd"},"frontendPort":0,"backendPort":22,"enableFloatingIP":false,"idleTimeoutInMinutes":5,"protocol":"Tcp","enableDestinationServiceEndpoint":false,"enableTcpReset":false,"allowBackendPortConflict":false,"frontendPortRangeStart":50000,"frontendPortRangeEnd":50119,"backendAddressPool":{"id":"/subscriptions/00000000-0000-0000-0000-000000000000/resourceGroups/clitest.rg000001/providers/Microsoft.Network/loadBalancers/vmss123LB/backendAddressPools/vmss123LBBEPool"}}}],"outboundRules":[],"inboundNatPools":[]},"sku":{"name":"Standard","tier":"Regional"}}]}'
-    headers:
-      cache-control:
-      - no-cache
-      content-length:
-      - '6648'
-      content-type:
-      - application/json; charset=utf-8
-      date:
-      - Tue, 19 Dec 2023 03:07:55 GMT
+      - AZURECLI/2.47.0 (AAZ) azsdk-python-core/1.24.0 Python/3.10.11 (Linux-5.15.0-1036-azure-x86_64-with-glibc2.31)
+        VSTS_7b238909-6802-4b65-b90d-184bca47f458_build_220_0
+    method: GET
+    uri: https://management.azure.com/subscriptions/00000000-0000-0000-0000-000000000000/resourceGroups/clitest.rg000001/providers/Microsoft.Network/publicIPAddresses?api-version=2022-11-01
+  response:
+    body:
+      string: "{\r\n  \"value\": [\r\n    {\r\n      \"name\": \"vmss123LBPublicIP\",\r\n
+        \     \"id\": \"/subscriptions/00000000-0000-0000-0000-000000000000/resourceGroups/clitest.rg000001/providers/Microsoft.Network/publicIPAddresses/vmss123LBPublicIP\",\r\n
+        \     \"etag\": \"W/\\\"bc029376-8b8e-44b4-bd04-29a7cc078e2a\\\"\",\r\n      \"location\":
+        \"westus\",\r\n      \"tags\": {},\r\n      \"properties\": {\r\n        \"provisioningState\":
+        \"Succeeded\",\r\n        \"resourceGuid\": \"8278b621-911f-4556-a699-d737be94a7f6\",\r\n
+        \       \"ipAddress\": \"104.45.218.219\",\r\n        \"publicIPAddressVersion\":
+        \"IPv4\",\r\n        \"publicIPAllocationMethod\": \"Static\",\r\n        \"idleTimeoutInMinutes\":
+        4,\r\n        \"ipTags\": [],\r\n        \"ipConfiguration\": {\r\n          \"id\":
+        \"/subscriptions/00000000-0000-0000-0000-000000000000/resourceGroups/clitest.rg000001/providers/Microsoft.Network/loadBalancers/vmss123LB/frontendIPConfigurations/loadBalancerFrontEnd\"\r\n
+        \       }\r\n      },\r\n      \"type\": \"Microsoft.Network/publicIPAddresses\",\r\n
+        \     \"sku\": {\r\n        \"name\": \"Standard\",\r\n        \"tier\": \"Regional\"\r\n
+        \     }\r\n    }\r\n  ]\r\n}"
+    headers:
+      cache-control:
+      - no-cache
+      content-length:
+      - '1054'
+      content-type:
+      - application/json; charset=utf-8
+      date:
+      - Thu, 25 May 2023 15:01:02 GMT
       expires:
       - '-1'
       pragma:
@@ -809,64 +980,11 @@
       - Microsoft-HTTPAPI/2.0
       strict-transport-security:
       - max-age=31536000; includeSubDomains
-      transfer-encoding:
-      - chunked
-      vary:
-      - Accept-Encoding
       x-content-type-options:
       - nosniff
       x-ms-arm-service-request-id:
-      - 0b12ee7a-9eca-44fb-ad00-6f1aa90181f6
-    status:
-      code: 200
-      message: OK
-- request:
-    body: null
-    headers:
-      Accept:
-      - application/json
-      Accept-Encoding:
-      - gzip, deflate
-      CommandName:
-      - network public-ip list
-      Connection:
-      - keep-alive
-      ParameterSetName:
-      - -g
-      User-Agent:
-      - AZURECLI/2.55.0 (AAZ) azsdk-python-core/1.28.0 Python/3.9.5 (Windows-10-10.0.22631-SP0)
-    method: GET
-    uri: https://management.azure.com/subscriptions/00000000-0000-0000-0000-000000000000/resourceGroups/clitest.rg000001/providers/Microsoft.Network/publicIPAddresses?api-version=2022-11-01
-  response:
-    body:
-      string: '{"value":[{"name":"vmss123LBPublicIP","id":"/subscriptions/00000000-0000-0000-0000-000000000000/resourceGroups/clitest.rg000001/providers/Microsoft.Network/publicIPAddresses/vmss123LBPublicIP","etag":"W/\"03513888-9f35-402b-a608-6980126fe488\"","location":"westus","tags":{},"properties":{"provisioningState":"Succeeded","resourceGuid":"f83565e1-6a96-4c4e-bf23-6ce1482f63d9","ipAddress":"20.66.108.128","publicIPAddressVersion":"IPv4","publicIPAllocationMethod":"Static","idleTimeoutInMinutes":4,"ipTags":[],"ipConfiguration":{"id":"/subscriptions/00000000-0000-0000-0000-000000000000/resourceGroups/clitest.rg000001/providers/Microsoft.Network/loadBalancers/vmss123LB/frontendIPConfigurations/loadBalancerFrontEnd"}},"type":"Microsoft.Network/publicIPAddresses","sku":{"name":"Standard","tier":"Regional"}}]}'
-    headers:
-      cache-control:
-      - no-cache
-      content-length:
-      - '809'
-      content-type:
-      - application/json; charset=utf-8
-      date:
-      - Tue, 19 Dec 2023 03:07:57 GMT
-      expires:
-      - '-1'
-      pragma:
-      - no-cache
-      server:
-      - Microsoft-HTTPAPI/2.0
-      - Microsoft-HTTPAPI/2.0
-      strict-transport-security:
-      - max-age=31536000; includeSubDomains
-      transfer-encoding:
-      - chunked
-      vary:
-      - Accept-Encoding
-      x-content-type-options:
-      - nosniff
-      x-ms-arm-service-request-id:
-      - 72cd310f-64aa-479e-9fc5-e1d2fe52d660
-    status:
-      code: 200
-      message: OK
+      - e51451c8-9c6d-4b62-be88-1f0fc5d95dfa
+    status:
+      code: 200
+      message: ''
 version: 1