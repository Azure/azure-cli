interactions:
- request:
    body: null
    headers:
      Accept:
      - application/json
      Accept-Encoding:
      - gzip, deflate
      CommandName:
      - network application-gateway create
      Connection:
      - keep-alive
      ParameterSetName:
      - -g -n --no-wait
      User-Agent:
      - python/3.7.4 (Windows-10-10.0.18362-SP0) msrest/0.6.10 msrest_azure/0.6.2
        azure-mgmt-resource/4.0.0 Azure-SDK-For-Python AZURECLI/2.0.75
      accept-language:
      - en-US
    method: GET
    uri: https://management.azure.com/subscriptions/00000000-0000-0000-0000-000000000000/resourcegroups/cli_test_ag_auth_cert000001?api-version=2019-07-01
  response:
    body:
      string: '{"id":"/subscriptions/00000000-0000-0000-0000-000000000000/resourceGroups/cli_test_ag_auth_cert000001","name":"cli_test_ag_auth_cert000001","type":"Microsoft.Resources/resourceGroups","location":"westus","tags":{"product":"azurecli","cause":"automation","date":"2019-10-24T07:04:52Z"},"properties":{"provisioningState":"Succeeded"}}'
    headers:
      cache-control:
      - no-cache
      content-length:
      - '428'
      content-type:
      - application/json; charset=utf-8
      date:
      - Thu, 24 Oct 2019 07:04:56 GMT
      expires:
      - '-1'
      pragma:
      - no-cache
      strict-transport-security:
      - max-age=31536000; includeSubDomains
      vary:
      - Accept-Encoding
      x-content-type-options:
      - nosniff
    status:
      code: 200
      message: OK
- request:
    body: null
    headers:
      Accept:
      - application/json
      Accept-Encoding:
      - gzip, deflate
      CommandName:
      - network application-gateway create
      Connection:
      - keep-alive
      ParameterSetName:
      - -g -n --no-wait
      User-Agent:
      - python/3.7.4 (Windows-10-10.0.18362-SP0) msrest/0.6.10 msrest_azure/0.6.2
        azure-mgmt-resource/4.0.0 Azure-SDK-For-Python AZURECLI/2.0.75
      accept-language:
      - en-US
    method: GET
    uri: https://management.azure.com/subscriptions/00000000-0000-0000-0000-000000000000/resources?$filter=resourceGroup%20eq%20%27cli_test_ag_auth_cert000001%27%20and%20name%20eq%20%27None%27%20and%20resourceType%20eq%20%27Microsoft.Network%2FvirtualNetworks%27&api-version=2019-07-01
  response:
    body:
      string: '{"value":[]}'
    headers:
      cache-control:
      - no-cache
      content-length:
      - '12'
      content-type:
      - application/json; charset=utf-8
      date:
      - Thu, 24 Oct 2019 07:04:56 GMT
      expires:
      - '-1'
      pragma:
      - no-cache
      strict-transport-security:
      - max-age=31536000; includeSubDomains
      vary:
      - Accept-Encoding
      x-content-type-options:
      - nosniff
    status:
      code: 200
      message: OK
- request:
    body: 'b''{"properties": {"template": {"$schema": "https://schema.management.azure.com/schemas/2015-01-01/deploymentTemplate.json#",
      "contentVersion": "1.0.0.0", "parameters": {}, "variables": {"appGwID": "[resourceId(\''Microsoft.Network/applicationGateways\'',
      \''ag1\'')]"}, "resources": [{"name": "ag1Vnet", "type": "Microsoft.Network/virtualNetworks",
      "location": "westus", "apiVersion": "2015-06-15", "dependsOn": [], "tags": {},
      "properties": {"addressSpace": {"addressPrefixes": ["10.0.0.0/16"]}, "subnets":
      [{"name": "default", "properties": {"addressPrefix": "10.0.0.0/24"}}]}}, {"type":
      "Microsoft.Network/applicationGateways", "name": "ag1", "location": "westus",
      "tags": {}, "apiVersion": "2019-09-01", "dependsOn": ["Microsoft.Network/virtualNetworks/ag1Vnet"],
      "properties": {"backendAddressPools": [{"name": "appGatewayBackendPool"}], "backendHttpSettingsCollection":
      [{"name": "appGatewayBackendHttpSettings", "properties": {"Port": 80, "Protocol":
      "Http", "CookieBasedAffinity": "disabled", "connectionDraining": {"enabled":
      false, "drainTimeoutInSec": 1}}}], "frontendIPConfigurations": [{"name": "appGatewayFrontendIP",
      "properties": {"privateIPAllocationMethod": "Dynamic", "privateIPAddress": "",
      "subnet": {"id": "/subscriptions/00000000-0000-0000-0000-000000000000/resourceGroups/cli_test_ag_auth_cert000001/providers/Microsoft.Network/virtualNetworks/ag1Vnet/subnets/default"}}}],
      "frontendPorts": [{"name": "appGatewayFrontendPort", "properties": {"Port":
      80}}], "gatewayIPConfigurations": [{"name": "appGatewayFrontendIP", "properties":
      {"subnet": {"id": "/subscriptions/00000000-0000-0000-0000-000000000000/resourceGroups/cli_test_ag_auth_cert000001/providers/Microsoft.Network/virtualNetworks/ag1Vnet/subnets/default"}}}],
      "httpListeners": [{"name": "appGatewayHttpListener", "properties": {"FrontendIpConfiguration":
      {"Id": "[concat(variables(\''appGwID\''), \''/frontendIPConfigurations/appGatewayFrontendIP\'')]"},
      "FrontendPort": {"Id": "[concat(variables(\''appGwID\''), \''/frontendPorts/appGatewayFrontendPort\'')]"},
      "Protocol": "http", "SslCertificate": null}}], "sku": {"name": "Standard_Medium",
      "tier": "Standard", "capacity": 2}, "requestRoutingRules": [{"Name": "rule1",
      "properties": {"RuleType": "Basic", "httpListener": {"id": "[concat(variables(\''appGwID\''),
      \''/httpListeners/appGatewayHttpListener\'')]"}, "backendAddressPool": {"id":
      "[concat(variables(\''appGwID\''), \''/backendAddressPools/appGatewayBackendPool\'')]"},
      "backendHttpSettings": {"id": "[concat(variables(\''appGwID\''), \''/backendHttpSettingsCollection/appGatewayBackendHttpSettings\'')]"}}}]},
      "zones": null}], "outputs": {"applicationGateway": {"type": "object", "value":
      "[reference(\''ag1\'')]"}}}, "parameters": {}, "mode": "Incremental"}}'''
    headers:
      Accept:
      - application/json
      Accept-Encoding:
      - gzip, deflate
      CommandName:
      - network application-gateway create
      Connection:
      - keep-alive
      Content-Length:
      - '2799'
      Content-Type:
      - application/json; charset=utf-8
      ParameterSetName:
      - -g -n --no-wait
      User-Agent:
      - python/3.7.4 (Windows-10-10.0.18362-SP0) msrest/0.6.10 msrest_azure/0.6.2
        azure-mgmt-resource/4.0.0 Azure-SDK-For-Python AZURECLI/2.0.75
      accept-language:
      - en-US
    method: PUT
    uri: https://management.azure.com/subscriptions/00000000-0000-0000-0000-000000000000/resourcegroups/cli_test_ag_auth_cert000001/providers/Microsoft.Resources/deployments/mock-deployment?api-version=2019-07-01
  response:
    body:
      string: '{"id":"/subscriptions/00000000-0000-0000-0000-000000000000/resourceGroups/cli_test_ag_auth_cert000001/providers/Microsoft.Resources/deployments/ag_deploy_gJeQtBLWUJitzuAhNTOmtY87fGZIj1wY","name":"ag_deploy_gJeQtBLWUJitzuAhNTOmtY87fGZIj1wY","type":"Microsoft.Resources/deployments","properties":{"templateHash":"15238451235194016516","parameters":{},"mode":"Incremental","provisioningState":"Accepted","timestamp":"2019-10-24T07:05:00.3878484Z","duration":"PT2.3046019S","correlationId":"60e70992-3227-4e6b-ae6a-4d6ea8e1ad9e","providers":[{"namespace":"Microsoft.Network","resourceTypes":[{"resourceType":"virtualNetworks","locations":["westus"]},{"resourceType":"applicationGateways","locations":["westus"]}]}],"dependencies":[{"dependsOn":[{"id":"/subscriptions/00000000-0000-0000-0000-000000000000/resourceGroups/cli_test_ag_auth_cert000001/providers/Microsoft.Network/virtualNetworks/ag1Vnet","resourceType":"Microsoft.Network/virtualNetworks","resourceName":"ag1Vnet"}],"id":"/subscriptions/00000000-0000-0000-0000-000000000000/resourceGroups/cli_test_ag_auth_cert000001/providers/Microsoft.Network/applicationGateways/ag1","resourceType":"Microsoft.Network/applicationGateways","resourceName":"ag1"}]}}'
    headers:
      azure-asyncoperation:
      - https://management.azure.com/subscriptions/00000000-0000-0000-0000-000000000000/resourcegroups/cli_test_ag_auth_cert000001/providers/Microsoft.Resources/deployments/ag_deploy_gJeQtBLWUJitzuAhNTOmtY87fGZIj1wY/operationStatuses/08586297061873943754?api-version=2019-07-01
      cache-control:
      - no-cache
      content-length:
<<<<<<< HEAD
      - '1349'
=======
      - '1351'
>>>>>>> 807faccc
      content-type:
      - application/json; charset=utf-8
      date:
      - Thu, 24 Oct 2019 07:05:00 GMT
      expires:
      - '-1'
      pragma:
      - no-cache
      strict-transport-security:
      - max-age=31536000; includeSubDomains
      x-content-type-options:
      - nosniff
      x-ms-ratelimit-remaining-subscription-writes:
      - '1194'
    status:
      code: 201
      message: Created
- request:
    body: null
    headers:
      Accept:
      - application/json
      Accept-Encoding:
      - gzip, deflate
      CommandName:
      - network application-gateway wait
      Connection:
      - keep-alive
      ParameterSetName:
      - -g -n --exists
      User-Agent:
      - python/3.7.4 (Windows-10-10.0.18362-SP0) msrest/0.6.10 msrest_azure/0.6.2
        azure-mgmt-network/7.0.0 Azure-SDK-For-Python AZURECLI/2.0.75
      accept-language:
      - en-US
    method: GET
    uri: https://management.azure.com/subscriptions/00000000-0000-0000-0000-000000000000/resourceGroups/cli_test_ag_auth_cert000001/providers/Microsoft.Network/applicationGateways/ag1?api-version=2019-09-01
  response:
    body:
      string: '{"error":{"code":"ResourceNotFound","message":"The Resource ''Microsoft.Network/applicationGateways/ag1''
        under resource group ''cli_test_ag_auth_cert000001'' was not found."}}'
    headers:
      cache-control:
      - no-cache
      content-length:
      - '220'
      content-type:
      - application/json; charset=utf-8
      date:
      - Thu, 24 Oct 2019 07:05:02 GMT
      expires:
      - '-1'
      pragma:
      - no-cache
      strict-transport-security:
      - max-age=31536000; includeSubDomains
      x-content-type-options:
      - nosniff
      x-ms-failure-cause:
      - gateway
    status:
      code: 404
      message: Not Found
- request:
    body: null
    headers:
      Accept:
      - application/json
      Accept-Encoding:
      - gzip, deflate
      CommandName:
      - network application-gateway wait
      Connection:
      - keep-alive
      ParameterSetName:
      - -g -n --exists
      User-Agent:
      - python/3.7.4 (Windows-10-10.0.18362-SP0) msrest/0.6.10 msrest_azure/0.6.2
        azure-mgmt-network/7.0.0 Azure-SDK-For-Python AZURECLI/2.0.75
      accept-language:
      - en-US
    method: GET
    uri: https://management.azure.com/subscriptions/00000000-0000-0000-0000-000000000000/resourceGroups/cli_test_ag_auth_cert000001/providers/Microsoft.Network/applicationGateways/ag1?api-version=2019-09-01
  response:
    body:
      string: '{"error":{"code":"ResourceNotFound","message":"The Resource ''Microsoft.Network/applicationGateways/ag1''
        under resource group ''cli_test_ag_auth_cert000001'' was not found."}}'
    headers:
      cache-control:
      - no-cache
      content-length:
      - '220'
      content-type:
      - application/json; charset=utf-8
      date:
      - Thu, 24 Oct 2019 07:05:32 GMT
      expires:
      - '-1'
      pragma:
      - no-cache
      strict-transport-security:
      - max-age=31536000; includeSubDomains
      x-content-type-options:
      - nosniff
      x-ms-failure-cause:
      - gateway
    status:
      code: 404
      message: Not Found
- request:
    body: null
    headers:
      Accept:
      - application/json
      Accept-Encoding:
      - gzip, deflate
      CommandName:
      - network application-gateway wait
      Connection:
      - keep-alive
      ParameterSetName:
      - -g -n --exists
      User-Agent:
      - python/3.7.4 (Windows-10-10.0.18362-SP0) msrest/0.6.10 msrest_azure/0.6.2
        azure-mgmt-network/7.0.0 Azure-SDK-For-Python AZURECLI/2.0.75
      accept-language:
      - en-US
    method: GET
    uri: https://management.azure.com/subscriptions/00000000-0000-0000-0000-000000000000/resourceGroups/cli_test_ag_auth_cert000001/providers/Microsoft.Network/applicationGateways/ag1?api-version=2019-09-01
  response:
    body:
      string: '{"error":{"code":"ResourceNotFound","message":"The Resource ''Microsoft.Network/applicationGateways/ag1''
        under resource group ''cli_test_ag_auth_cert000001'' was not found."}}'
    headers:
      cache-control:
      - no-cache
      content-length:
      - '220'
      content-type:
      - application/json; charset=utf-8
      date:
      - Thu, 24 Oct 2019 07:06:02 GMT
      expires:
      - '-1'
      pragma:
      - no-cache
      strict-transport-security:
      - max-age=31536000; includeSubDomains
      x-content-type-options:
      - nosniff
      x-ms-failure-cause:
      - gateway
    status:
      code: 404
      message: Not Found
- request:
    body: null
    headers:
      Accept:
      - application/json
      Accept-Encoding:
      - gzip, deflate
      CommandName:
      - network application-gateway wait
      Connection:
      - keep-alive
      ParameterSetName:
      - -g -n --exists
      User-Agent:
      - python/3.7.4 (Windows-10-10.0.18362-SP0) msrest/0.6.10 msrest_azure/0.6.2
        azure-mgmt-network/7.0.0 Azure-SDK-For-Python AZURECLI/2.0.75
      accept-language:
      - en-US
    method: GET
    uri: https://management.azure.com/subscriptions/00000000-0000-0000-0000-000000000000/resourceGroups/cli_test_ag_auth_cert000001/providers/Microsoft.Network/applicationGateways/ag1?api-version=2019-09-01
  response:
    body:
      string: "{\r\n  \"error\": {\r\n    \"code\": \"NotFound\",\r\n    \"message\":
        \"Resource /subscriptions/00000000-0000-0000-0000-000000000000/resourceGroups/cli_test_ag_auth_cert000001/providers/Microsoft.Network/applicationGateways/ag1
        not found.\",\r\n    \"details\": []\r\n  }\r\n}"
    headers:
      cache-control:
      - no-cache
      content-length:
      - '301'
      content-type:
      - application/json; charset=utf-8
      date:
      - Thu, 24 Oct 2019 07:06:33 GMT
      expires:
      - '-1'
      pragma:
      - no-cache
      server:
      - Microsoft-HTTPAPI/2.0
      - Microsoft-HTTPAPI/2.0
      strict-transport-security:
      - max-age=31536000; includeSubDomains
      x-content-type-options:
      - nosniff
      x-ms-arm-service-request-id:
      - 7826aae6-f6bb-40d7-a424-b822fb8faaa2
    status:
      code: 404
      message: Not Found
- request:
    body: null
    headers:
      Accept:
      - application/json
      Accept-Encoding:
      - gzip, deflate
      CommandName:
      - network application-gateway wait
      Connection:
      - keep-alive
      ParameterSetName:
      - -g -n --exists
      User-Agent:
      - python/3.7.4 (Windows-10-10.0.18362-SP0) msrest/0.6.10 msrest_azure/0.6.2
        azure-mgmt-network/7.0.0 Azure-SDK-For-Python AZURECLI/2.0.75
      accept-language:
      - en-US
    method: GET
    uri: https://management.azure.com/subscriptions/00000000-0000-0000-0000-000000000000/resourceGroups/cli_test_ag_auth_cert000001/providers/Microsoft.Network/applicationGateways/ag1?api-version=2019-09-01
  response:
    body:
      string: "{\r\n  \"name\": \"ag1\",\r\n  \"id\": \"/subscriptions/00000000-0000-0000-0000-000000000000/resourceGroups/cli_test_ag_auth_cert000001/providers/Microsoft.Network/applicationGateways/ag1\",\r\n
        \ \"etag\": \"W/\\\"3e6b3f5c-fbfe-4f6f-bf3c-68bc7fcd0085\\\"\",\r\n  \"type\":
        \"Microsoft.Network/applicationGateways\",\r\n  \"location\": \"westus\",\r\n
        \ \"tags\": {},\r\n  \"properties\": {\r\n    \"provisioningState\": \"Updating\",\r\n
        \   \"resourceGuid\": \"9559f985-b06c-4cbc-a4b1-3774d81acaed\",\r\n    \"sku\":
        {\r\n      \"name\": \"Standard_Medium\",\r\n      \"tier\": \"Standard\",\r\n
        \     \"capacity\": 2\r\n    },\r\n    \"operationalState\": \"Stopped\",\r\n
        \   \"gatewayIPConfigurations\": [\r\n      {\r\n        \"name\": \"appGatewayFrontendIP\",\r\n
        \       \"id\": \"/subscriptions/00000000-0000-0000-0000-000000000000/resourceGroups/cli_test_ag_auth_cert000001/providers/Microsoft.Network/applicationGateways/ag1/gatewayIPConfigurations/appGatewayFrontendIP\",\r\n
        \       \"etag\": \"W/\\\"3e6b3f5c-fbfe-4f6f-bf3c-68bc7fcd0085\\\"\",\r\n
        \       \"properties\": {\r\n          \"provisioningState\": \"Updating\",\r\n
        \         \"subnet\": {\r\n            \"id\": \"/subscriptions/00000000-0000-0000-0000-000000000000/resourceGroups/cli_test_ag_auth_cert000001/providers/Microsoft.Network/virtualNetworks/ag1Vnet/subnets/default\"\r\n
        \         }\r\n        },\r\n        \"type\": \"Microsoft.Network/applicationGateways/gatewayIPConfigurations\"\r\n
        \     }\r\n    ],\r\n    \"sslCertificates\": [],\r\n    \"authenticationCertificates\":
        [],\r\n    \"frontendIPConfigurations\": [\r\n      {\r\n        \"name\":
        \"appGatewayFrontendIP\",\r\n        \"id\": \"/subscriptions/00000000-0000-0000-0000-000000000000/resourceGroups/cli_test_ag_auth_cert000001/providers/Microsoft.Network/applicationGateways/ag1/frontendIPConfigurations/appGatewayFrontendIP\",\r\n
        \       \"etag\": \"W/\\\"3e6b3f5c-fbfe-4f6f-bf3c-68bc7fcd0085\\\"\",\r\n
        \       \"type\": \"Microsoft.Network/applicationGateways/frontendIPConfigurations\",\r\n
        \       \"properties\": {\r\n          \"provisioningState\": \"Updating\",\r\n
        \         \"privateIPAllocationMethod\": \"Dynamic\",\r\n          \"subnet\":
        {\r\n            \"id\": \"/subscriptions/00000000-0000-0000-0000-000000000000/resourceGroups/cli_test_ag_auth_cert000001/providers/Microsoft.Network/virtualNetworks/ag1Vnet/subnets/default\"\r\n
        \         },\r\n          \"httpListeners\": [\r\n            {\r\n              \"id\":
        \"/subscriptions/00000000-0000-0000-0000-000000000000/resourceGroups/cli_test_ag_auth_cert000001/providers/Microsoft.Network/applicationGateways/ag1/httpListeners/appGatewayHttpListener\"\r\n
        \           }\r\n          ]\r\n        }\r\n      }\r\n    ],\r\n    \"frontendPorts\":
        [\r\n      {\r\n        \"name\": \"appGatewayFrontendPort\",\r\n        \"id\":
        \"/subscriptions/00000000-0000-0000-0000-000000000000/resourceGroups/cli_test_ag_auth_cert000001/providers/Microsoft.Network/applicationGateways/ag1/frontendPorts/appGatewayFrontendPort\",\r\n
        \       \"etag\": \"W/\\\"3e6b3f5c-fbfe-4f6f-bf3c-68bc7fcd0085\\\"\",\r\n
        \       \"properties\": {\r\n          \"provisioningState\": \"Updating\",\r\n
        \         \"port\": 80,\r\n          \"httpListeners\": [\r\n            {\r\n
        \             \"id\": \"/subscriptions/00000000-0000-0000-0000-000000000000/resourceGroups/cli_test_ag_auth_cert000001/providers/Microsoft.Network/applicationGateways/ag1/httpListeners/appGatewayHttpListener\"\r\n
        \           }\r\n          ]\r\n        },\r\n        \"type\": \"Microsoft.Network/applicationGateways/frontendPorts\"\r\n
        \     }\r\n    ],\r\n    \"backendAddressPools\": [\r\n      {\r\n        \"name\":
        \"appGatewayBackendPool\",\r\n        \"id\": \"/subscriptions/00000000-0000-0000-0000-000000000000/resourceGroups/cli_test_ag_auth_cert000001/providers/Microsoft.Network/applicationGateways/ag1/backendAddressPools/appGatewayBackendPool\",\r\n
        \       \"etag\": \"W/\\\"3e6b3f5c-fbfe-4f6f-bf3c-68bc7fcd0085\\\"\",\r\n
        \       \"properties\": {\r\n          \"provisioningState\": \"Updating\",\r\n
        \         \"backendAddresses\": [],\r\n          \"requestRoutingRules\":
        [\r\n            {\r\n              \"id\": \"/subscriptions/00000000-0000-0000-0000-000000000000/resourceGroups/cli_test_ag_auth_cert000001/providers/Microsoft.Network/applicationGateways/ag1/requestRoutingRules/rule1\"\r\n
        \           }\r\n          ]\r\n        },\r\n        \"type\": \"Microsoft.Network/applicationGateways/backendAddressPools\"\r\n
        \     }\r\n    ],\r\n    \"backendHttpSettingsCollection\": [\r\n      {\r\n
        \       \"name\": \"appGatewayBackendHttpSettings\",\r\n        \"id\": \"/subscriptions/00000000-0000-0000-0000-000000000000/resourceGroups/cli_test_ag_auth_cert000001/providers/Microsoft.Network/applicationGateways/ag1/backendHttpSettingsCollection/appGatewayBackendHttpSettings\",\r\n
        \       \"etag\": \"W/\\\"3e6b3f5c-fbfe-4f6f-bf3c-68bc7fcd0085\\\"\",\r\n
        \       \"properties\": {\r\n          \"provisioningState\": \"Updating\",\r\n
        \         \"port\": 80,\r\n          \"protocol\": \"Http\",\r\n          \"cookieBasedAffinity\":
        \"Disabled\",\r\n          \"connectionDraining\": {\r\n            \"enabled\":
        false,\r\n            \"drainTimeoutInSec\": 1\r\n          },\r\n          \"pickHostNameFromBackendAddress\":
        false,\r\n          \"requestTimeout\": 30,\r\n          \"requestRoutingRules\":
        [\r\n            {\r\n              \"id\": \"/subscriptions/00000000-0000-0000-0000-000000000000/resourceGroups/cli_test_ag_auth_cert000001/providers/Microsoft.Network/applicationGateways/ag1/requestRoutingRules/rule1\"\r\n
        \           }\r\n          ]\r\n        },\r\n        \"type\": \"Microsoft.Network/applicationGateways/backendHttpSettingsCollection\"\r\n
        \     }\r\n    ],\r\n    \"httpListeners\": [\r\n      {\r\n        \"name\":
        \"appGatewayHttpListener\",\r\n        \"id\": \"/subscriptions/00000000-0000-0000-0000-000000000000/resourceGroups/cli_test_ag_auth_cert000001/providers/Microsoft.Network/applicationGateways/ag1/httpListeners/appGatewayHttpListener\",\r\n
        \       \"etag\": \"W/\\\"3e6b3f5c-fbfe-4f6f-bf3c-68bc7fcd0085\\\"\",\r\n
        \       \"properties\": {\r\n          \"provisioningState\": \"Updating\",\r\n
        \         \"frontendIPConfiguration\": {\r\n            \"id\": \"/subscriptions/00000000-0000-0000-0000-000000000000/resourceGroups/cli_test_ag_auth_cert000001/providers/Microsoft.Network/applicationGateways/ag1/frontendIPConfigurations/appGatewayFrontendIP\"\r\n
        \         },\r\n          \"frontendPort\": {\r\n            \"id\": \"/subscriptions/00000000-0000-0000-0000-000000000000/resourceGroups/cli_test_ag_auth_cert000001/providers/Microsoft.Network/applicationGateways/ag1/frontendPorts/appGatewayFrontendPort\"\r\n
        \         },\r\n          \"protocol\": \"Http\",\r\n          \"hostNames\":
        [],\r\n          \"requireServerNameIndication\": false,\r\n          \"requestRoutingRules\":
        [\r\n            {\r\n              \"id\": \"/subscriptions/00000000-0000-0000-0000-000000000000/resourceGroups/cli_test_ag_auth_cert000001/providers/Microsoft.Network/applicationGateways/ag1/requestRoutingRules/rule1\"\r\n
        \           }\r\n          ]\r\n        },\r\n        \"type\": \"Microsoft.Network/applicationGateways/httpListeners\"\r\n
        \     }\r\n    ],\r\n    \"urlPathMaps\": [],\r\n    \"requestRoutingRules\":
        [\r\n      {\r\n        \"name\": \"rule1\",\r\n        \"id\": \"/subscriptions/00000000-0000-0000-0000-000000000000/resourceGroups/cli_test_ag_auth_cert000001/providers/Microsoft.Network/applicationGateways/ag1/requestRoutingRules/rule1\",\r\n
        \       \"etag\": \"W/\\\"3e6b3f5c-fbfe-4f6f-bf3c-68bc7fcd0085\\\"\",\r\n
        \       \"properties\": {\r\n          \"provisioningState\": \"Updating\",\r\n
        \         \"ruleType\": \"Basic\",\r\n          \"httpListener\": {\r\n            \"id\":
        \"/subscriptions/00000000-0000-0000-0000-000000000000/resourceGroups/cli_test_ag_auth_cert000001/providers/Microsoft.Network/applicationGateways/ag1/httpListeners/appGatewayHttpListener\"\r\n
        \         },\r\n          \"backendAddressPool\": {\r\n            \"id\":
        \"/subscriptions/00000000-0000-0000-0000-000000000000/resourceGroups/cli_test_ag_auth_cert000001/providers/Microsoft.Network/applicationGateways/ag1/backendAddressPools/appGatewayBackendPool\"\r\n
        \         },\r\n          \"backendHttpSettings\": {\r\n            \"id\":
        \"/subscriptions/00000000-0000-0000-0000-000000000000/resourceGroups/cli_test_ag_auth_cert000001/providers/Microsoft.Network/applicationGateways/ag1/backendHttpSettingsCollection/appGatewayBackendHttpSettings\"\r\n
        \         }\r\n        },\r\n        \"type\": \"Microsoft.Network/applicationGateways/requestRoutingRules\"\r\n
        \     }\r\n    ],\r\n    \"probes\": [],\r\n    \"rewriteRuleSets\": [],\r\n
        \   \"redirectConfigurations\": []\r\n  }\r\n}"
    headers:
      cache-control:
      - no-cache
      content-length:
      - '9088'
      content-type:
      - application/json; charset=utf-8
      date:
      - Thu, 24 Oct 2019 07:07:03 GMT
      etag:
      - W/"3e6b3f5c-fbfe-4f6f-bf3c-68bc7fcd0085"
      expires:
      - '-1'
      pragma:
      - no-cache
      server:
      - Microsoft-HTTPAPI/2.0
      - Microsoft-HTTPAPI/2.0
      strict-transport-security:
      - max-age=31536000; includeSubDomains
      transfer-encoding:
      - chunked
      vary:
      - Accept-Encoding
      x-content-type-options:
      - nosniff
      x-ms-arm-service-request-id:
      - 9e320970-8146-40f5-a683-3b39dbf44148
    status:
      code: 200
      message: OK
- request:
    body: null
    headers:
      Accept:
      - application/json
      Accept-Encoding:
      - gzip, deflate
      CommandName:
      - network application-gateway auth-cert create
      Connection:
      - keep-alive
      ParameterSetName:
      - -g --gateway-name -n --cert-file --no-wait
      User-Agent:
      - python/3.7.4 (Windows-10-10.0.18362-SP0) msrest/0.6.10 msrest_azure/0.6.2
        azure-mgmt-network/7.0.0 Azure-SDK-For-Python AZURECLI/2.0.75
      accept-language:
      - en-US
    method: GET
    uri: https://management.azure.com/subscriptions/00000000-0000-0000-0000-000000000000/resourceGroups/cli_test_ag_auth_cert000001/providers/Microsoft.Network/applicationGateways/ag1?api-version=2019-09-01
  response:
    body:
      string: "{\r\n  \"name\": \"ag1\",\r\n  \"id\": \"/subscriptions/00000000-0000-0000-0000-000000000000/resourceGroups/cli_test_ag_auth_cert000001/providers/Microsoft.Network/applicationGateways/ag1\",\r\n
        \ \"etag\": \"W/\\\"3e6b3f5c-fbfe-4f6f-bf3c-68bc7fcd0085\\\"\",\r\n  \"type\":
        \"Microsoft.Network/applicationGateways\",\r\n  \"location\": \"westus\",\r\n
        \ \"tags\": {},\r\n  \"properties\": {\r\n    \"provisioningState\": \"Updating\",\r\n
        \   \"resourceGuid\": \"9559f985-b06c-4cbc-a4b1-3774d81acaed\",\r\n    \"sku\":
        {\r\n      \"name\": \"Standard_Medium\",\r\n      \"tier\": \"Standard\",\r\n
        \     \"capacity\": 2\r\n    },\r\n    \"operationalState\": \"Stopped\",\r\n
        \   \"gatewayIPConfigurations\": [\r\n      {\r\n        \"name\": \"appGatewayFrontendIP\",\r\n
        \       \"id\": \"/subscriptions/00000000-0000-0000-0000-000000000000/resourceGroups/cli_test_ag_auth_cert000001/providers/Microsoft.Network/applicationGateways/ag1/gatewayIPConfigurations/appGatewayFrontendIP\",\r\n
        \       \"etag\": \"W/\\\"3e6b3f5c-fbfe-4f6f-bf3c-68bc7fcd0085\\\"\",\r\n
        \       \"properties\": {\r\n          \"provisioningState\": \"Updating\",\r\n
        \         \"subnet\": {\r\n            \"id\": \"/subscriptions/00000000-0000-0000-0000-000000000000/resourceGroups/cli_test_ag_auth_cert000001/providers/Microsoft.Network/virtualNetworks/ag1Vnet/subnets/default\"\r\n
        \         }\r\n        },\r\n        \"type\": \"Microsoft.Network/applicationGateways/gatewayIPConfigurations\"\r\n
        \     }\r\n    ],\r\n    \"sslCertificates\": [],\r\n    \"authenticationCertificates\":
        [],\r\n    \"frontendIPConfigurations\": [\r\n      {\r\n        \"name\":
        \"appGatewayFrontendIP\",\r\n        \"id\": \"/subscriptions/00000000-0000-0000-0000-000000000000/resourceGroups/cli_test_ag_auth_cert000001/providers/Microsoft.Network/applicationGateways/ag1/frontendIPConfigurations/appGatewayFrontendIP\",\r\n
        \       \"etag\": \"W/\\\"3e6b3f5c-fbfe-4f6f-bf3c-68bc7fcd0085\\\"\",\r\n
        \       \"type\": \"Microsoft.Network/applicationGateways/frontendIPConfigurations\",\r\n
        \       \"properties\": {\r\n          \"provisioningState\": \"Updating\",\r\n
        \         \"privateIPAllocationMethod\": \"Dynamic\",\r\n          \"subnet\":
        {\r\n            \"id\": \"/subscriptions/00000000-0000-0000-0000-000000000000/resourceGroups/cli_test_ag_auth_cert000001/providers/Microsoft.Network/virtualNetworks/ag1Vnet/subnets/default\"\r\n
        \         },\r\n          \"httpListeners\": [\r\n            {\r\n              \"id\":
        \"/subscriptions/00000000-0000-0000-0000-000000000000/resourceGroups/cli_test_ag_auth_cert000001/providers/Microsoft.Network/applicationGateways/ag1/httpListeners/appGatewayHttpListener\"\r\n
        \           }\r\n          ]\r\n        }\r\n      }\r\n    ],\r\n    \"frontendPorts\":
        [\r\n      {\r\n        \"name\": \"appGatewayFrontendPort\",\r\n        \"id\":
        \"/subscriptions/00000000-0000-0000-0000-000000000000/resourceGroups/cli_test_ag_auth_cert000001/providers/Microsoft.Network/applicationGateways/ag1/frontendPorts/appGatewayFrontendPort\",\r\n
        \       \"etag\": \"W/\\\"3e6b3f5c-fbfe-4f6f-bf3c-68bc7fcd0085\\\"\",\r\n
        \       \"properties\": {\r\n          \"provisioningState\": \"Updating\",\r\n
        \         \"port\": 80,\r\n          \"httpListeners\": [\r\n            {\r\n
        \             \"id\": \"/subscriptions/00000000-0000-0000-0000-000000000000/resourceGroups/cli_test_ag_auth_cert000001/providers/Microsoft.Network/applicationGateways/ag1/httpListeners/appGatewayHttpListener\"\r\n
        \           }\r\n          ]\r\n        },\r\n        \"type\": \"Microsoft.Network/applicationGateways/frontendPorts\"\r\n
        \     }\r\n    ],\r\n    \"backendAddressPools\": [\r\n      {\r\n        \"name\":
        \"appGatewayBackendPool\",\r\n        \"id\": \"/subscriptions/00000000-0000-0000-0000-000000000000/resourceGroups/cli_test_ag_auth_cert000001/providers/Microsoft.Network/applicationGateways/ag1/backendAddressPools/appGatewayBackendPool\",\r\n
        \       \"etag\": \"W/\\\"3e6b3f5c-fbfe-4f6f-bf3c-68bc7fcd0085\\\"\",\r\n
        \       \"properties\": {\r\n          \"provisioningState\": \"Updating\",\r\n
        \         \"backendAddresses\": [],\r\n          \"requestRoutingRules\":
        [\r\n            {\r\n              \"id\": \"/subscriptions/00000000-0000-0000-0000-000000000000/resourceGroups/cli_test_ag_auth_cert000001/providers/Microsoft.Network/applicationGateways/ag1/requestRoutingRules/rule1\"\r\n
        \           }\r\n          ]\r\n        },\r\n        \"type\": \"Microsoft.Network/applicationGateways/backendAddressPools\"\r\n
        \     }\r\n    ],\r\n    \"backendHttpSettingsCollection\": [\r\n      {\r\n
        \       \"name\": \"appGatewayBackendHttpSettings\",\r\n        \"id\": \"/subscriptions/00000000-0000-0000-0000-000000000000/resourceGroups/cli_test_ag_auth_cert000001/providers/Microsoft.Network/applicationGateways/ag1/backendHttpSettingsCollection/appGatewayBackendHttpSettings\",\r\n
        \       \"etag\": \"W/\\\"3e6b3f5c-fbfe-4f6f-bf3c-68bc7fcd0085\\\"\",\r\n
        \       \"properties\": {\r\n          \"provisioningState\": \"Updating\",\r\n
        \         \"port\": 80,\r\n          \"protocol\": \"Http\",\r\n          \"cookieBasedAffinity\":
        \"Disabled\",\r\n          \"connectionDraining\": {\r\n            \"enabled\":
        false,\r\n            \"drainTimeoutInSec\": 1\r\n          },\r\n          \"pickHostNameFromBackendAddress\":
        false,\r\n          \"requestTimeout\": 30,\r\n          \"requestRoutingRules\":
        [\r\n            {\r\n              \"id\": \"/subscriptions/00000000-0000-0000-0000-000000000000/resourceGroups/cli_test_ag_auth_cert000001/providers/Microsoft.Network/applicationGateways/ag1/requestRoutingRules/rule1\"\r\n
        \           }\r\n          ]\r\n        },\r\n        \"type\": \"Microsoft.Network/applicationGateways/backendHttpSettingsCollection\"\r\n
        \     }\r\n    ],\r\n    \"httpListeners\": [\r\n      {\r\n        \"name\":
        \"appGatewayHttpListener\",\r\n        \"id\": \"/subscriptions/00000000-0000-0000-0000-000000000000/resourceGroups/cli_test_ag_auth_cert000001/providers/Microsoft.Network/applicationGateways/ag1/httpListeners/appGatewayHttpListener\",\r\n
        \       \"etag\": \"W/\\\"3e6b3f5c-fbfe-4f6f-bf3c-68bc7fcd0085\\\"\",\r\n
        \       \"properties\": {\r\n          \"provisioningState\": \"Updating\",\r\n
        \         \"frontendIPConfiguration\": {\r\n            \"id\": \"/subscriptions/00000000-0000-0000-0000-000000000000/resourceGroups/cli_test_ag_auth_cert000001/providers/Microsoft.Network/applicationGateways/ag1/frontendIPConfigurations/appGatewayFrontendIP\"\r\n
        \         },\r\n          \"frontendPort\": {\r\n            \"id\": \"/subscriptions/00000000-0000-0000-0000-000000000000/resourceGroups/cli_test_ag_auth_cert000001/providers/Microsoft.Network/applicationGateways/ag1/frontendPorts/appGatewayFrontendPort\"\r\n
        \         },\r\n          \"protocol\": \"Http\",\r\n          \"hostNames\":
        [],\r\n          \"requireServerNameIndication\": false,\r\n          \"requestRoutingRules\":
        [\r\n            {\r\n              \"id\": \"/subscriptions/00000000-0000-0000-0000-000000000000/resourceGroups/cli_test_ag_auth_cert000001/providers/Microsoft.Network/applicationGateways/ag1/requestRoutingRules/rule1\"\r\n
        \           }\r\n          ]\r\n        },\r\n        \"type\": \"Microsoft.Network/applicationGateways/httpListeners\"\r\n
        \     }\r\n    ],\r\n    \"urlPathMaps\": [],\r\n    \"requestRoutingRules\":
        [\r\n      {\r\n        \"name\": \"rule1\",\r\n        \"id\": \"/subscriptions/00000000-0000-0000-0000-000000000000/resourceGroups/cli_test_ag_auth_cert000001/providers/Microsoft.Network/applicationGateways/ag1/requestRoutingRules/rule1\",\r\n
        \       \"etag\": \"W/\\\"3e6b3f5c-fbfe-4f6f-bf3c-68bc7fcd0085\\\"\",\r\n
        \       \"properties\": {\r\n          \"provisioningState\": \"Updating\",\r\n
        \         \"ruleType\": \"Basic\",\r\n          \"httpListener\": {\r\n            \"id\":
        \"/subscriptions/00000000-0000-0000-0000-000000000000/resourceGroups/cli_test_ag_auth_cert000001/providers/Microsoft.Network/applicationGateways/ag1/httpListeners/appGatewayHttpListener\"\r\n
        \         },\r\n          \"backendAddressPool\": {\r\n            \"id\":
        \"/subscriptions/00000000-0000-0000-0000-000000000000/resourceGroups/cli_test_ag_auth_cert000001/providers/Microsoft.Network/applicationGateways/ag1/backendAddressPools/appGatewayBackendPool\"\r\n
        \         },\r\n          \"backendHttpSettings\": {\r\n            \"id\":
        \"/subscriptions/00000000-0000-0000-0000-000000000000/resourceGroups/cli_test_ag_auth_cert000001/providers/Microsoft.Network/applicationGateways/ag1/backendHttpSettingsCollection/appGatewayBackendHttpSettings\"\r\n
        \         }\r\n        },\r\n        \"type\": \"Microsoft.Network/applicationGateways/requestRoutingRules\"\r\n
        \     }\r\n    ],\r\n    \"probes\": [],\r\n    \"rewriteRuleSets\": [],\r\n
        \   \"redirectConfigurations\": []\r\n  }\r\n}"
    headers:
      cache-control:
      - no-cache
      content-length:
      - '9088'
      content-type:
      - application/json; charset=utf-8
      date:
      - Thu, 24 Oct 2019 07:07:04 GMT
      etag:
      - W/"3e6b3f5c-fbfe-4f6f-bf3c-68bc7fcd0085"
      expires:
      - '-1'
      pragma:
      - no-cache
      server:
      - Microsoft-HTTPAPI/2.0
      - Microsoft-HTTPAPI/2.0
      strict-transport-security:
      - max-age=31536000; includeSubDomains
      transfer-encoding:
      - chunked
      vary:
      - Accept-Encoding
      x-content-type-options:
      - nosniff
      x-ms-arm-service-request-id:
      - 2ab54abd-86e5-4042-bc45-7df55a42aa80
    status:
      code: 200
      message: OK
- request:
    body: 'b''{"id": "/subscriptions/00000000-0000-0000-0000-000000000000/resourceGroups/cli_test_ag_auth_cert000001/providers/Microsoft.Network/applicationGateways/ag1",
      "location": "westus", "tags": {}, "properties": {"sku": {"name": "Standard_Medium",
      "tier": "Standard", "capacity": 2}, "gatewayIPConfigurations": [{"id": "/subscriptions/00000000-0000-0000-0000-000000000000/resourceGroups/cli_test_ag_auth_cert000001/providers/Microsoft.Network/applicationGateways/ag1/gatewayIPConfigurations/appGatewayFrontendIP",
      "properties": {"subnet": {"id": "/subscriptions/00000000-0000-0000-0000-000000000000/resourceGroups/cli_test_ag_auth_cert000001/providers/Microsoft.Network/virtualNetworks/ag1Vnet/subnets/default"}},
      "name": "appGatewayFrontendIP"}], "authenticationCertificates": [{"properties":
      {"data": "MIIBvzCCAW2gAwIBAgIQmJtabFWZYp1NjoMbcjRvajAJBgUrDgMCHQUAMBYxFDASBgNVBAMTC1Jvb3QgQWdlbmN5MB4XDTE2MDgyMzEzMjMyNFoXDTM5MTIzMTIzNTk1OVowIjEgMB4GA1UEAxMXSm9lJ3MtU29mdHdhcmUtRW1wb3JpdW0wgZ8wDQYJKoZIhvcNAQEBBQADgY0AMIGJAoGBAKH7RFdzRTwt8QPGQwBlLQox9ZvEjCIKzrB17IkWcAyRHpJMm+b00Ik8Sjm5UXwZY/DkXfkOBQ+RA9eaP5I1Aj043QQREs3MTFX7JppINYUk3gJzKPCHFHDb9qchy4qJjJAO/+PlWTP1M0T63Ln1fSIy3bjlPMfXoZK9+B+RJpIDAgMBAAGjSzBJMEcGA1UdAQRAMD6AEBLkCS0GHR1PAI1hIdwWZGOhGDAWMRQwEgYDVQQDEwtSb290IEFnZW5jeYIQBjdsAKoAZIoRz7jUqlw19DAJBgUrDgMCHQUAA0EAREgh2h7BQW5LImUO9dasVyKcQ+Y30iJ96P+/XQour7g/uAwxj/19JjE7i3Jt4tG5Ljc3o79G6QUspkP+QehBnA=="},
      "name": "cert1"}], "sslCertificates": [], "frontendIPConfigurations": [{"id":
      "/subscriptions/00000000-0000-0000-0000-000000000000/resourceGroups/cli_test_ag_auth_cert000001/providers/Microsoft.Network/applicationGateways/ag1/frontendIPConfigurations/appGatewayFrontendIP",
      "properties": {"privateIPAllocationMethod": "Dynamic", "subnet": {"id": "/subscriptions/00000000-0000-0000-0000-000000000000/resourceGroups/cli_test_ag_auth_cert000001/providers/Microsoft.Network/virtualNetworks/ag1Vnet/subnets/default"}},
      "name": "appGatewayFrontendIP"}], "frontendPorts": [{"id": "/subscriptions/00000000-0000-0000-0000-000000000000/resourceGroups/cli_test_ag_auth_cert000001/providers/Microsoft.Network/applicationGateways/ag1/frontendPorts/appGatewayFrontendPort",
      "properties": {"port": 80}, "name": "appGatewayFrontendPort"}], "probes": [],
      "backendAddressPools": [{"id": "/subscriptions/00000000-0000-0000-0000-000000000000/resourceGroups/cli_test_ag_auth_cert000001/providers/Microsoft.Network/applicationGateways/ag1/backendAddressPools/appGatewayBackendPool",
      "properties": {"backendAddresses": []}, "name": "appGatewayBackendPool"}], "backendHttpSettingsCollection":
      [{"id": "/subscriptions/00000000-0000-0000-0000-000000000000/resourceGroups/cli_test_ag_auth_cert000001/providers/Microsoft.Network/applicationGateways/ag1/backendHttpSettingsCollection/appGatewayBackendHttpSettings",
      "properties": {"port": 80, "protocol": "Http", "cookieBasedAffinity": "Disabled",
      "requestTimeout": 30, "connectionDraining": {"enabled": false, "drainTimeoutInSec":
      1}, "pickHostNameFromBackendAddress": false}, "name": "appGatewayBackendHttpSettings"}],
      "httpListeners": [{"id": "/subscriptions/00000000-0000-0000-0000-000000000000/resourceGroups/cli_test_ag_auth_cert000001/providers/Microsoft.Network/applicationGateways/ag1/httpListeners/appGatewayHttpListener",
      "properties": {"frontendIPConfiguration": {"id": "/subscriptions/00000000-0000-0000-0000-000000000000/resourceGroups/cli_test_ag_auth_cert000001/providers/Microsoft.Network/applicationGateways/ag1/frontendIPConfigurations/appGatewayFrontendIP"},
      "frontendPort": {"id": "/subscriptions/00000000-0000-0000-0000-000000000000/resourceGroups/cli_test_ag_auth_cert000001/providers/Microsoft.Network/applicationGateways/ag1/frontendPorts/appGatewayFrontendPort"},
      "protocol": "Http", "requireServerNameIndication": false}, "name": "appGatewayHttpListener"}],
      "urlPathMaps": [], "requestRoutingRules": [{"id": "/subscriptions/00000000-0000-0000-0000-000000000000/resourceGroups/cli_test_ag_auth_cert000001/providers/Microsoft.Network/applicationGateways/ag1/requestRoutingRules/rule1",
      "properties": {"ruleType": "Basic", "backendAddressPool": {"id": "/subscriptions/00000000-0000-0000-0000-000000000000/resourceGroups/cli_test_ag_auth_cert000001/providers/Microsoft.Network/applicationGateways/ag1/backendAddressPools/appGatewayBackendPool"},
      "backendHttpSettings": {"id": "/subscriptions/00000000-0000-0000-0000-000000000000/resourceGroups/cli_test_ag_auth_cert000001/providers/Microsoft.Network/applicationGateways/ag1/backendHttpSettingsCollection/appGatewayBackendHttpSettings"},
      "httpListener": {"id": "/subscriptions/00000000-0000-0000-0000-000000000000/resourceGroups/cli_test_ag_auth_cert000001/providers/Microsoft.Network/applicationGateways/ag1/httpListeners/appGatewayHttpListener"}},
      "name": "rule1"}], "rewriteRuleSets": [], "redirectConfigurations": []}}'''
    headers:
      Accept:
      - application/json
      Accept-Encoding:
      - gzip, deflate
      CommandName:
      - network application-gateway auth-cert create
      Connection:
      - keep-alive
      Content-Length:
      - '5540'
      Content-Type:
      - application/json; charset=utf-8
      ParameterSetName:
      - -g --gateway-name -n --cert-file --no-wait
      User-Agent:
      - python/3.7.4 (Windows-10-10.0.18362-SP0) msrest/0.6.10 msrest_azure/0.6.2
        azure-mgmt-network/7.0.0 Azure-SDK-For-Python AZURECLI/2.0.75
      accept-language:
      - en-US
    method: PUT
    uri: https://management.azure.com/subscriptions/00000000-0000-0000-0000-000000000000/resourceGroups/cli_test_ag_auth_cert000001/providers/Microsoft.Network/applicationGateways/ag1?api-version=2019-09-01
  response:
    body:
      string: "{\r\n  \"name\": \"ag1\",\r\n  \"id\": \"/subscriptions/00000000-0000-0000-0000-000000000000/resourceGroups/cli_test_ag_auth_cert000001/providers/Microsoft.Network/applicationGateways/ag1\",\r\n
        \ \"etag\": \"W/\\\"1ce1a29d-f919-415d-b3db-cd406fee66f3\\\"\",\r\n  \"type\":
        \"Microsoft.Network/applicationGateways\",\r\n  \"location\": \"westus\",\r\n
        \ \"tags\": {},\r\n  \"properties\": {\r\n    \"provisioningState\": \"Updating\",\r\n
        \   \"resourceGuid\": \"9559f985-b06c-4cbc-a4b1-3774d81acaed\",\r\n    \"sku\":
        {\r\n      \"name\": \"Standard_Medium\",\r\n      \"tier\": \"Standard\",\r\n
        \     \"capacity\": 2\r\n    },\r\n    \"operationalState\": \"Stopped\",\r\n
        \   \"gatewayIPConfigurations\": [\r\n      {\r\n        \"name\": \"appGatewayFrontendIP\",\r\n
        \       \"id\": \"/subscriptions/00000000-0000-0000-0000-000000000000/resourceGroups/cli_test_ag_auth_cert000001/providers/Microsoft.Network/applicationGateways/ag1/gatewayIPConfigurations/appGatewayFrontendIP\",\r\n
        \       \"etag\": \"W/\\\"1ce1a29d-f919-415d-b3db-cd406fee66f3\\\"\",\r\n
        \       \"properties\": {\r\n          \"provisioningState\": \"Updating\",\r\n
        \         \"subnet\": {\r\n            \"id\": \"/subscriptions/00000000-0000-0000-0000-000000000000/resourceGroups/cli_test_ag_auth_cert000001/providers/Microsoft.Network/virtualNetworks/ag1Vnet/subnets/default\"\r\n
        \         }\r\n        },\r\n        \"type\": \"Microsoft.Network/applicationGateways/gatewayIPConfigurations\"\r\n
        \     }\r\n    ],\r\n    \"sslCertificates\": [],\r\n    \"authenticationCertificates\":
        [\r\n      {\r\n        \"name\": \"cert1\",\r\n        \"id\": \"/subscriptions/00000000-0000-0000-0000-000000000000/resourceGroups/cli_test_ag_auth_cert000001/providers/Microsoft.Network/applicationGateways/ag1/authenticationCertificates/cert1\",\r\n
        \       \"etag\": \"W/\\\"1ce1a29d-f919-415d-b3db-cd406fee66f3\\\"\",\r\n
        \       \"properties\": {\r\n          \"provisioningState\": \"Updating\",\r\n
        \         \"data\": \"MIIBvzCCAW2gAwIBAgIQmJtabFWZYp1NjoMbcjRvajAJBgUrDgMCHQUAMBYxFDASBgNVBAMTC1Jvb3QgQWdlbmN5MB4XDTE2MDgyMzEzMjMyNFoXDTM5MTIzMTIzNTk1OVowIjEgMB4GA1UEAxMXSm9lJ3MtU29mdHdhcmUtRW1wb3JpdW0wgZ8wDQYJKoZIhvcNAQEBBQADgY0AMIGJAoGBAKH7RFdzRTwt8QPGQwBlLQox9ZvEjCIKzrB17IkWcAyRHpJMm+b00Ik8Sjm5UXwZY/DkXfkOBQ+RA9eaP5I1Aj043QQREs3MTFX7JppINYUk3gJzKPCHFHDb9qchy4qJjJAO/+PlWTP1M0T63Ln1fSIy3bjlPMfXoZK9+B+RJpIDAgMBAAGjSzBJMEcGA1UdAQRAMD6AEBLkCS0GHR1PAI1hIdwWZGOhGDAWMRQwEgYDVQQDEwtSb290IEFnZW5jeYIQBjdsAKoAZIoRz7jUqlw19DAJBgUrDgMCHQUAA0EAREgh2h7BQW5LImUO9dasVyKcQ+Y30iJ96P+/XQour7g/uAwxj/19JjE7i3Jt4tG5Ljc3o79G6QUspkP+QehBnA==\"\r\n
        \       },\r\n        \"type\": \"Microsoft.Network/applicationGateways/authenticationCertificates\"\r\n
        \     }\r\n    ],\r\n    \"frontendIPConfigurations\": [\r\n      {\r\n        \"name\":
        \"appGatewayFrontendIP\",\r\n        \"id\": \"/subscriptions/00000000-0000-0000-0000-000000000000/resourceGroups/cli_test_ag_auth_cert000001/providers/Microsoft.Network/applicationGateways/ag1/frontendIPConfigurations/appGatewayFrontendIP\",\r\n
        \       \"etag\": \"W/\\\"1ce1a29d-f919-415d-b3db-cd406fee66f3\\\"\",\r\n
        \       \"type\": \"Microsoft.Network/applicationGateways/frontendIPConfigurations\",\r\n
        \       \"properties\": {\r\n          \"provisioningState\": \"Updating\",\r\n
        \         \"privateIPAllocationMethod\": \"Dynamic\",\r\n          \"subnet\":
        {\r\n            \"id\": \"/subscriptions/00000000-0000-0000-0000-000000000000/resourceGroups/cli_test_ag_auth_cert000001/providers/Microsoft.Network/virtualNetworks/ag1Vnet/subnets/default\"\r\n
        \         },\r\n          \"httpListeners\": [\r\n            {\r\n              \"id\":
        \"/subscriptions/00000000-0000-0000-0000-000000000000/resourceGroups/cli_test_ag_auth_cert000001/providers/Microsoft.Network/applicationGateways/ag1/httpListeners/appGatewayHttpListener\"\r\n
        \           }\r\n          ]\r\n        }\r\n      }\r\n    ],\r\n    \"frontendPorts\":
        [\r\n      {\r\n        \"name\": \"appGatewayFrontendPort\",\r\n        \"id\":
        \"/subscriptions/00000000-0000-0000-0000-000000000000/resourceGroups/cli_test_ag_auth_cert000001/providers/Microsoft.Network/applicationGateways/ag1/frontendPorts/appGatewayFrontendPort\",\r\n
        \       \"etag\": \"W/\\\"1ce1a29d-f919-415d-b3db-cd406fee66f3\\\"\",\r\n
        \       \"properties\": {\r\n          \"provisioningState\": \"Updating\",\r\n
        \         \"port\": 80,\r\n          \"httpListeners\": [\r\n            {\r\n
        \             \"id\": \"/subscriptions/00000000-0000-0000-0000-000000000000/resourceGroups/cli_test_ag_auth_cert000001/providers/Microsoft.Network/applicationGateways/ag1/httpListeners/appGatewayHttpListener\"\r\n
        \           }\r\n          ]\r\n        },\r\n        \"type\": \"Microsoft.Network/applicationGateways/frontendPorts\"\r\n
        \     }\r\n    ],\r\n    \"backendAddressPools\": [\r\n      {\r\n        \"name\":
        \"appGatewayBackendPool\",\r\n        \"id\": \"/subscriptions/00000000-0000-0000-0000-000000000000/resourceGroups/cli_test_ag_auth_cert000001/providers/Microsoft.Network/applicationGateways/ag1/backendAddressPools/appGatewayBackendPool\",\r\n
        \       \"etag\": \"W/\\\"1ce1a29d-f919-415d-b3db-cd406fee66f3\\\"\",\r\n
        \       \"properties\": {\r\n          \"provisioningState\": \"Updating\",\r\n
        \         \"backendAddresses\": [],\r\n          \"requestRoutingRules\":
        [\r\n            {\r\n              \"id\": \"/subscriptions/00000000-0000-0000-0000-000000000000/resourceGroups/cli_test_ag_auth_cert000001/providers/Microsoft.Network/applicationGateways/ag1/requestRoutingRules/rule1\"\r\n
        \           }\r\n          ]\r\n        },\r\n        \"type\": \"Microsoft.Network/applicationGateways/backendAddressPools\"\r\n
        \     }\r\n    ],\r\n    \"backendHttpSettingsCollection\": [\r\n      {\r\n
        \       \"name\": \"appGatewayBackendHttpSettings\",\r\n        \"id\": \"/subscriptions/00000000-0000-0000-0000-000000000000/resourceGroups/cli_test_ag_auth_cert000001/providers/Microsoft.Network/applicationGateways/ag1/backendHttpSettingsCollection/appGatewayBackendHttpSettings\",\r\n
        \       \"etag\": \"W/\\\"1ce1a29d-f919-415d-b3db-cd406fee66f3\\\"\",\r\n
        \       \"properties\": {\r\n          \"provisioningState\": \"Updating\",\r\n
        \         \"port\": 80,\r\n          \"protocol\": \"Http\",\r\n          \"cookieBasedAffinity\":
        \"Disabled\",\r\n          \"connectionDraining\": {\r\n            \"enabled\":
        false,\r\n            \"drainTimeoutInSec\": 1\r\n          },\r\n          \"pickHostNameFromBackendAddress\":
        false,\r\n          \"requestTimeout\": 30,\r\n          \"requestRoutingRules\":
        [\r\n            {\r\n              \"id\": \"/subscriptions/00000000-0000-0000-0000-000000000000/resourceGroups/cli_test_ag_auth_cert000001/providers/Microsoft.Network/applicationGateways/ag1/requestRoutingRules/rule1\"\r\n
        \           }\r\n          ]\r\n        },\r\n        \"type\": \"Microsoft.Network/applicationGateways/backendHttpSettingsCollection\"\r\n
        \     }\r\n    ],\r\n    \"httpListeners\": [\r\n      {\r\n        \"name\":
        \"appGatewayHttpListener\",\r\n        \"id\": \"/subscriptions/00000000-0000-0000-0000-000000000000/resourceGroups/cli_test_ag_auth_cert000001/providers/Microsoft.Network/applicationGateways/ag1/httpListeners/appGatewayHttpListener\",\r\n
        \       \"etag\": \"W/\\\"1ce1a29d-f919-415d-b3db-cd406fee66f3\\\"\",\r\n
        \       \"properties\": {\r\n          \"provisioningState\": \"Updating\",\r\n
        \         \"frontendIPConfiguration\": {\r\n            \"id\": \"/subscriptions/00000000-0000-0000-0000-000000000000/resourceGroups/cli_test_ag_auth_cert000001/providers/Microsoft.Network/applicationGateways/ag1/frontendIPConfigurations/appGatewayFrontendIP\"\r\n
        \         },\r\n          \"frontendPort\": {\r\n            \"id\": \"/subscriptions/00000000-0000-0000-0000-000000000000/resourceGroups/cli_test_ag_auth_cert000001/providers/Microsoft.Network/applicationGateways/ag1/frontendPorts/appGatewayFrontendPort\"\r\n
        \         },\r\n          \"protocol\": \"Http\",\r\n          \"hostNames\":
        [],\r\n          \"requireServerNameIndication\": false,\r\n          \"requestRoutingRules\":
        [\r\n            {\r\n              \"id\": \"/subscriptions/00000000-0000-0000-0000-000000000000/resourceGroups/cli_test_ag_auth_cert000001/providers/Microsoft.Network/applicationGateways/ag1/requestRoutingRules/rule1\"\r\n
        \           }\r\n          ]\r\n        },\r\n        \"type\": \"Microsoft.Network/applicationGateways/httpListeners\"\r\n
        \     }\r\n    ],\r\n    \"urlPathMaps\": [],\r\n    \"requestRoutingRules\":
        [\r\n      {\r\n        \"name\": \"rule1\",\r\n        \"id\": \"/subscriptions/00000000-0000-0000-0000-000000000000/resourceGroups/cli_test_ag_auth_cert000001/providers/Microsoft.Network/applicationGateways/ag1/requestRoutingRules/rule1\",\r\n
        \       \"etag\": \"W/\\\"1ce1a29d-f919-415d-b3db-cd406fee66f3\\\"\",\r\n
        \       \"properties\": {\r\n          \"provisioningState\": \"Updating\",\r\n
        \         \"ruleType\": \"Basic\",\r\n          \"httpListener\": {\r\n            \"id\":
        \"/subscriptions/00000000-0000-0000-0000-000000000000/resourceGroups/cli_test_ag_auth_cert000001/providers/Microsoft.Network/applicationGateways/ag1/httpListeners/appGatewayHttpListener\"\r\n
        \         },\r\n          \"backendAddressPool\": {\r\n            \"id\":
        \"/subscriptions/00000000-0000-0000-0000-000000000000/resourceGroups/cli_test_ag_auth_cert000001/providers/Microsoft.Network/applicationGateways/ag1/backendAddressPools/appGatewayBackendPool\"\r\n
        \         },\r\n          \"backendHttpSettings\": {\r\n            \"id\":
        \"/subscriptions/00000000-0000-0000-0000-000000000000/resourceGroups/cli_test_ag_auth_cert000001/providers/Microsoft.Network/applicationGateways/ag1/backendHttpSettingsCollection/appGatewayBackendHttpSettings\"\r\n
        \         }\r\n        },\r\n        \"type\": \"Microsoft.Network/applicationGateways/requestRoutingRules\"\r\n
        \     }\r\n    ],\r\n    \"probes\": [],\r\n    \"rewriteRuleSets\": [],\r\n
        \   \"redirectConfigurations\": []\r\n  }\r\n}"
    headers:
      azure-asyncoperation:
      - https://management.azure.com/subscriptions/00000000-0000-0000-0000-000000000000/providers/Microsoft.Network/locations/westus/operations/9c7d70cd-1ada-43af-8339-bb55081aa21a?api-version=2019-09-01
      cache-control:
      - no-cache
      content-length:
      - '10238'
      content-type:
      - application/json; charset=utf-8
      date:
      - Thu, 24 Oct 2019 07:07:05 GMT
      expires:
      - '-1'
      pragma:
      - no-cache
      server:
      - Microsoft-HTTPAPI/2.0
      - Microsoft-HTTPAPI/2.0
      strict-transport-security:
      - max-age=31536000; includeSubDomains
      transfer-encoding:
      - chunked
      vary:
      - Accept-Encoding
      x-content-type-options:
      - nosniff
      x-ms-arm-service-request-id:
      - ab5b7028-2592-46a0-98dd-d76faf913d81
      x-ms-ratelimit-remaining-subscription-writes:
      - '1192'
    status:
      code: 200
      message: OK
- request:
    body: null
    headers:
      Accept:
      - application/json
      Accept-Encoding:
      - gzip, deflate
      CommandName:
      - network application-gateway auth-cert create
      Connection:
      - keep-alive
      ParameterSetName:
      - -g --gateway-name -n --cert-file --no-wait
      User-Agent:
      - python/3.7.4 (Windows-10-10.0.18362-SP0) msrest/0.6.10 msrest_azure/0.6.2
        azure-mgmt-network/7.0.0 Azure-SDK-For-Python AZURECLI/2.0.75
      accept-language:
      - en-US
    method: GET
    uri: https://management.azure.com/subscriptions/00000000-0000-0000-0000-000000000000/resourceGroups/cli_test_ag_auth_cert000001/providers/Microsoft.Network/applicationGateways/ag1?api-version=2019-09-01
  response:
    body:
      string: "{\r\n  \"name\": \"ag1\",\r\n  \"id\": \"/subscriptions/00000000-0000-0000-0000-000000000000/resourceGroups/cli_test_ag_auth_cert000001/providers/Microsoft.Network/applicationGateways/ag1\",\r\n
        \ \"etag\": \"W/\\\"033bc1ac-24ba-440e-9136-07c67c609694\\\"\",\r\n  \"type\":
        \"Microsoft.Network/applicationGateways\",\r\n  \"location\": \"westus\",\r\n
        \ \"tags\": {},\r\n  \"properties\": {\r\n    \"provisioningState\": \"Updating\",\r\n
        \   \"resourceGuid\": \"9559f985-b06c-4cbc-a4b1-3774d81acaed\",\r\n    \"sku\":
        {\r\n      \"name\": \"Standard_Medium\",\r\n      \"tier\": \"Standard\",\r\n
        \     \"capacity\": 2\r\n    },\r\n    \"operationalState\": \"Stopped\",\r\n
        \   \"gatewayIPConfigurations\": [\r\n      {\r\n        \"name\": \"appGatewayFrontendIP\",\r\n
        \       \"id\": \"/subscriptions/00000000-0000-0000-0000-000000000000/resourceGroups/cli_test_ag_auth_cert000001/providers/Microsoft.Network/applicationGateways/ag1/gatewayIPConfigurations/appGatewayFrontendIP\",\r\n
        \       \"etag\": \"W/\\\"033bc1ac-24ba-440e-9136-07c67c609694\\\"\",\r\n
        \       \"properties\": {\r\n          \"provisioningState\": \"Updating\",\r\n
        \         \"subnet\": {\r\n            \"id\": \"/subscriptions/00000000-0000-0000-0000-000000000000/resourceGroups/cli_test_ag_auth_cert000001/providers/Microsoft.Network/virtualNetworks/ag1Vnet/subnets/default\"\r\n
        \         }\r\n        },\r\n        \"type\": \"Microsoft.Network/applicationGateways/gatewayIPConfigurations\"\r\n
        \     }\r\n    ],\r\n    \"sslCertificates\": [],\r\n    \"authenticationCertificates\":
        [\r\n      {\r\n        \"name\": \"cert1\",\r\n        \"id\": \"/subscriptions/00000000-0000-0000-0000-000000000000/resourceGroups/cli_test_ag_auth_cert000001/providers/Microsoft.Network/applicationGateways/ag1/authenticationCertificates/cert1\",\r\n
        \       \"etag\": \"W/\\\"033bc1ac-24ba-440e-9136-07c67c609694\\\"\",\r\n
        \       \"properties\": {\r\n          \"provisioningState\": \"Updating\",\r\n
        \         \"data\": \"MIIBvzCCAW2gAwIBAgIQmJtabFWZYp1NjoMbcjRvajAJBgUrDgMCHQUAMBYxFDASBgNVBAMTC1Jvb3QgQWdlbmN5MB4XDTE2MDgyMzEzMjMyNFoXDTM5MTIzMTIzNTk1OVowIjEgMB4GA1UEAxMXSm9lJ3MtU29mdHdhcmUtRW1wb3JpdW0wgZ8wDQYJKoZIhvcNAQEBBQADgY0AMIGJAoGBAKH7RFdzRTwt8QPGQwBlLQox9ZvEjCIKzrB17IkWcAyRHpJMm+b00Ik8Sjm5UXwZY/DkXfkOBQ+RA9eaP5I1Aj043QQREs3MTFX7JppINYUk3gJzKPCHFHDb9qchy4qJjJAO/+PlWTP1M0T63Ln1fSIy3bjlPMfXoZK9+B+RJpIDAgMBAAGjSzBJMEcGA1UdAQRAMD6AEBLkCS0GHR1PAI1hIdwWZGOhGDAWMRQwEgYDVQQDEwtSb290IEFnZW5jeYIQBjdsAKoAZIoRz7jUqlw19DAJBgUrDgMCHQUAA0EAREgh2h7BQW5LImUO9dasVyKcQ+Y30iJ96P+/XQour7g/uAwxj/19JjE7i3Jt4tG5Ljc3o79G6QUspkP+QehBnA==\"\r\n
        \       },\r\n        \"type\": \"Microsoft.Network/applicationGateways/authenticationCertificates\"\r\n
        \     }\r\n    ],\r\n    \"frontendIPConfigurations\": [\r\n      {\r\n        \"name\":
        \"appGatewayFrontendIP\",\r\n        \"id\": \"/subscriptions/00000000-0000-0000-0000-000000000000/resourceGroups/cli_test_ag_auth_cert000001/providers/Microsoft.Network/applicationGateways/ag1/frontendIPConfigurations/appGatewayFrontendIP\",\r\n
        \       \"etag\": \"W/\\\"033bc1ac-24ba-440e-9136-07c67c609694\\\"\",\r\n
        \       \"type\": \"Microsoft.Network/applicationGateways/frontendIPConfigurations\",\r\n
        \       \"properties\": {\r\n          \"provisioningState\": \"Updating\",\r\n
        \         \"privateIPAllocationMethod\": \"Dynamic\",\r\n          \"subnet\":
        {\r\n            \"id\": \"/subscriptions/00000000-0000-0000-0000-000000000000/resourceGroups/cli_test_ag_auth_cert000001/providers/Microsoft.Network/virtualNetworks/ag1Vnet/subnets/default\"\r\n
        \         },\r\n          \"httpListeners\": [\r\n            {\r\n              \"id\":
        \"/subscriptions/00000000-0000-0000-0000-000000000000/resourceGroups/cli_test_ag_auth_cert000001/providers/Microsoft.Network/applicationGateways/ag1/httpListeners/appGatewayHttpListener\"\r\n
        \           }\r\n          ]\r\n        }\r\n      }\r\n    ],\r\n    \"frontendPorts\":
        [\r\n      {\r\n        \"name\": \"appGatewayFrontendPort\",\r\n        \"id\":
        \"/subscriptions/00000000-0000-0000-0000-000000000000/resourceGroups/cli_test_ag_auth_cert000001/providers/Microsoft.Network/applicationGateways/ag1/frontendPorts/appGatewayFrontendPort\",\r\n
        \       \"etag\": \"W/\\\"033bc1ac-24ba-440e-9136-07c67c609694\\\"\",\r\n
        \       \"properties\": {\r\n          \"provisioningState\": \"Updating\",\r\n
        \         \"port\": 80,\r\n          \"httpListeners\": [\r\n            {\r\n
        \             \"id\": \"/subscriptions/00000000-0000-0000-0000-000000000000/resourceGroups/cli_test_ag_auth_cert000001/providers/Microsoft.Network/applicationGateways/ag1/httpListeners/appGatewayHttpListener\"\r\n
        \           }\r\n          ]\r\n        },\r\n        \"type\": \"Microsoft.Network/applicationGateways/frontendPorts\"\r\n
        \     }\r\n    ],\r\n    \"backendAddressPools\": [\r\n      {\r\n        \"name\":
        \"appGatewayBackendPool\",\r\n        \"id\": \"/subscriptions/00000000-0000-0000-0000-000000000000/resourceGroups/cli_test_ag_auth_cert000001/providers/Microsoft.Network/applicationGateways/ag1/backendAddressPools/appGatewayBackendPool\",\r\n
        \       \"etag\": \"W/\\\"033bc1ac-24ba-440e-9136-07c67c609694\\\"\",\r\n
        \       \"properties\": {\r\n          \"provisioningState\": \"Updating\",\r\n
        \         \"backendAddresses\": [],\r\n          \"requestRoutingRules\":
        [\r\n            {\r\n              \"id\": \"/subscriptions/00000000-0000-0000-0000-000000000000/resourceGroups/cli_test_ag_auth_cert000001/providers/Microsoft.Network/applicationGateways/ag1/requestRoutingRules/rule1\"\r\n
        \           }\r\n          ]\r\n        },\r\n        \"type\": \"Microsoft.Network/applicationGateways/backendAddressPools\"\r\n
        \     }\r\n    ],\r\n    \"backendHttpSettingsCollection\": [\r\n      {\r\n
        \       \"name\": \"appGatewayBackendHttpSettings\",\r\n        \"id\": \"/subscriptions/00000000-0000-0000-0000-000000000000/resourceGroups/cli_test_ag_auth_cert000001/providers/Microsoft.Network/applicationGateways/ag1/backendHttpSettingsCollection/appGatewayBackendHttpSettings\",\r\n
        \       \"etag\": \"W/\\\"033bc1ac-24ba-440e-9136-07c67c609694\\\"\",\r\n
        \       \"properties\": {\r\n          \"provisioningState\": \"Updating\",\r\n
        \         \"port\": 80,\r\n          \"protocol\": \"Http\",\r\n          \"cookieBasedAffinity\":
        \"Disabled\",\r\n          \"connectionDraining\": {\r\n            \"enabled\":
        false,\r\n            \"drainTimeoutInSec\": 1\r\n          },\r\n          \"pickHostNameFromBackendAddress\":
        false,\r\n          \"requestTimeout\": 30,\r\n          \"requestRoutingRules\":
        [\r\n            {\r\n              \"id\": \"/subscriptions/00000000-0000-0000-0000-000000000000/resourceGroups/cli_test_ag_auth_cert000001/providers/Microsoft.Network/applicationGateways/ag1/requestRoutingRules/rule1\"\r\n
        \           }\r\n          ]\r\n        },\r\n        \"type\": \"Microsoft.Network/applicationGateways/backendHttpSettingsCollection\"\r\n
        \     }\r\n    ],\r\n    \"httpListeners\": [\r\n      {\r\n        \"name\":
        \"appGatewayHttpListener\",\r\n        \"id\": \"/subscriptions/00000000-0000-0000-0000-000000000000/resourceGroups/cli_test_ag_auth_cert000001/providers/Microsoft.Network/applicationGateways/ag1/httpListeners/appGatewayHttpListener\",\r\n
        \       \"etag\": \"W/\\\"033bc1ac-24ba-440e-9136-07c67c609694\\\"\",\r\n
        \       \"properties\": {\r\n          \"provisioningState\": \"Updating\",\r\n
        \         \"frontendIPConfiguration\": {\r\n            \"id\": \"/subscriptions/00000000-0000-0000-0000-000000000000/resourceGroups/cli_test_ag_auth_cert000001/providers/Microsoft.Network/applicationGateways/ag1/frontendIPConfigurations/appGatewayFrontendIP\"\r\n
        \         },\r\n          \"frontendPort\": {\r\n            \"id\": \"/subscriptions/00000000-0000-0000-0000-000000000000/resourceGroups/cli_test_ag_auth_cert000001/providers/Microsoft.Network/applicationGateways/ag1/frontendPorts/appGatewayFrontendPort\"\r\n
        \         },\r\n          \"protocol\": \"Http\",\r\n          \"hostNames\":
        [],\r\n          \"requireServerNameIndication\": false,\r\n          \"requestRoutingRules\":
        [\r\n            {\r\n              \"id\": \"/subscriptions/00000000-0000-0000-0000-000000000000/resourceGroups/cli_test_ag_auth_cert000001/providers/Microsoft.Network/applicationGateways/ag1/requestRoutingRules/rule1\"\r\n
        \           }\r\n          ]\r\n        },\r\n        \"type\": \"Microsoft.Network/applicationGateways/httpListeners\"\r\n
        \     }\r\n    ],\r\n    \"urlPathMaps\": [],\r\n    \"requestRoutingRules\":
        [\r\n      {\r\n        \"name\": \"rule1\",\r\n        \"id\": \"/subscriptions/00000000-0000-0000-0000-000000000000/resourceGroups/cli_test_ag_auth_cert000001/providers/Microsoft.Network/applicationGateways/ag1/requestRoutingRules/rule1\",\r\n
        \       \"etag\": \"W/\\\"033bc1ac-24ba-440e-9136-07c67c609694\\\"\",\r\n
        \       \"properties\": {\r\n          \"provisioningState\": \"Updating\",\r\n
        \         \"ruleType\": \"Basic\",\r\n          \"httpListener\": {\r\n            \"id\":
        \"/subscriptions/00000000-0000-0000-0000-000000000000/resourceGroups/cli_test_ag_auth_cert000001/providers/Microsoft.Network/applicationGateways/ag1/httpListeners/appGatewayHttpListener\"\r\n
        \         },\r\n          \"backendAddressPool\": {\r\n            \"id\":
        \"/subscriptions/00000000-0000-0000-0000-000000000000/resourceGroups/cli_test_ag_auth_cert000001/providers/Microsoft.Network/applicationGateways/ag1/backendAddressPools/appGatewayBackendPool\"\r\n
        \         },\r\n          \"backendHttpSettings\": {\r\n            \"id\":
        \"/subscriptions/00000000-0000-0000-0000-000000000000/resourceGroups/cli_test_ag_auth_cert000001/providers/Microsoft.Network/applicationGateways/ag1/backendHttpSettingsCollection/appGatewayBackendHttpSettings\"\r\n
        \         }\r\n        },\r\n        \"type\": \"Microsoft.Network/applicationGateways/requestRoutingRules\"\r\n
        \     }\r\n    ],\r\n    \"probes\": [],\r\n    \"rewriteRuleSets\": [],\r\n
        \   \"redirectConfigurations\": []\r\n  }\r\n}"
    headers:
      cache-control:
      - no-cache
      content-length:
      - '10238'
      content-type:
      - application/json; charset=utf-8
      date:
      - Thu, 24 Oct 2019 07:07:06 GMT
      etag:
      - W/"033bc1ac-24ba-440e-9136-07c67c609694"
      expires:
      - '-1'
      pragma:
      - no-cache
      server:
      - Microsoft-HTTPAPI/2.0
      - Microsoft-HTTPAPI/2.0
      strict-transport-security:
      - max-age=31536000; includeSubDomains
      transfer-encoding:
      - chunked
      vary:
      - Accept-Encoding
      x-content-type-options:
      - nosniff
      x-ms-arm-service-request-id:
      - 8d173628-0c65-4c11-b9c1-c540a2e6b80c
    status:
      code: 200
      message: OK
- request:
    body: 'b''{"id": "/subscriptions/00000000-0000-0000-0000-000000000000/resourceGroups/cli_test_ag_auth_cert000001/providers/Microsoft.Network/applicationGateways/ag1",
      "location": "westus", "tags": {}, "properties": {"sku": {"name": "Standard_Medium",
      "tier": "Standard", "capacity": 2}, "gatewayIPConfigurations": [{"id": "/subscriptions/00000000-0000-0000-0000-000000000000/resourceGroups/cli_test_ag_auth_cert000001/providers/Microsoft.Network/applicationGateways/ag1/gatewayIPConfigurations/appGatewayFrontendIP",
      "properties": {"subnet": {"id": "/subscriptions/00000000-0000-0000-0000-000000000000/resourceGroups/cli_test_ag_auth_cert000001/providers/Microsoft.Network/virtualNetworks/ag1Vnet/subnets/default"}},
      "name": "appGatewayFrontendIP"}], "authenticationCertificates": [{"id": "/subscriptions/00000000-0000-0000-0000-000000000000/resourceGroups/cli_test_ag_auth_cert000001/providers/Microsoft.Network/applicationGateways/ag1/authenticationCertificates/cert1",
      "properties": {"data": "MIIBvzCCAW2gAwIBAgIQmJtabFWZYp1NjoMbcjRvajAJBgUrDgMCHQUAMBYxFDASBgNVBAMTC1Jvb3QgQWdlbmN5MB4XDTE2MDgyMzEzMjMyNFoXDTM5MTIzMTIzNTk1OVowIjEgMB4GA1UEAxMXSm9lJ3MtU29mdHdhcmUtRW1wb3JpdW0wgZ8wDQYJKoZIhvcNAQEBBQADgY0AMIGJAoGBAKH7RFdzRTwt8QPGQwBlLQox9ZvEjCIKzrB17IkWcAyRHpJMm+b00Ik8Sjm5UXwZY/DkXfkOBQ+RA9eaP5I1Aj043QQREs3MTFX7JppINYUk3gJzKPCHFHDb9qchy4qJjJAO/+PlWTP1M0T63Ln1fSIy3bjlPMfXoZK9+B+RJpIDAgMBAAGjSzBJMEcGA1UdAQRAMD6AEBLkCS0GHR1PAI1hIdwWZGOhGDAWMRQwEgYDVQQDEwtSb290IEFnZW5jeYIQBjdsAKoAZIoRz7jUqlw19DAJBgUrDgMCHQUAA0EAREgh2h7BQW5LImUO9dasVyKcQ+Y30iJ96P+/XQour7g/uAwxj/19JjE7i3Jt4tG5Ljc3o79G6QUspkP+QehBnA=="},
      "name": "cert1"}, {"properties": {"data": "MIIBvzCCAW2gAwIBAgIQdxrzWOg4waxNCWLqZDjNpjAJBgUrDgMCHQUAMBYxFDASBgNVBAMTC1Jvb3QgQWdlbmN5MB4XDTE2MDgyMzEzMzIzNloXDTM5MTIzMTIzNTk1OVowIjEgMB4GA1UEAxMXSm9lJ3MtU29mdHdhcmUtRW1wb3JpdW0wgZ8wDQYJKoZIhvcNAQEBBQADgY0AMIGJAoGBAKH7RFdzRTwt8QPGQwBlLQox9ZvEjCIKzrB17IkWcAyRHpJMm+b00Ik8Sjm5UXwZY/DkXfkOBQ+RA9eaP5I1Aj043QQREs3MTFX7JppINYUk3gJzKPCHFHDb9qchy4qJjJAO/+PlWTP1M0T63Ln1fSIy3bjlPMfXoZK9+B+RJpIDAgMBAAGjSzBJMEcGA1UdAQRAMD6AEBLkCS0GHR1PAI1hIdwWZGOhGDAWMRQwEgYDVQQDEwtSb290IEFnZW5jeYIQBjdsAKoAZIoRz7jUqlw19DAJBgUrDgMCHQUAA0EAY8c6yN4viFBfeW1aPIfW04IgqXz4nwUlGcKYr4Kdq887PgevaqZdsEcy6okZ7qjFZw4EtafD12cBQ1/Djl5j6Q=="},
      "name": "cert2"}], "sslCertificates": [], "frontendIPConfigurations": [{"id":
      "/subscriptions/00000000-0000-0000-0000-000000000000/resourceGroups/cli_test_ag_auth_cert000001/providers/Microsoft.Network/applicationGateways/ag1/frontendIPConfigurations/appGatewayFrontendIP",
      "properties": {"privateIPAllocationMethod": "Dynamic", "subnet": {"id": "/subscriptions/00000000-0000-0000-0000-000000000000/resourceGroups/cli_test_ag_auth_cert000001/providers/Microsoft.Network/virtualNetworks/ag1Vnet/subnets/default"}},
      "name": "appGatewayFrontendIP"}], "frontendPorts": [{"id": "/subscriptions/00000000-0000-0000-0000-000000000000/resourceGroups/cli_test_ag_auth_cert000001/providers/Microsoft.Network/applicationGateways/ag1/frontendPorts/appGatewayFrontendPort",
      "properties": {"port": 80}, "name": "appGatewayFrontendPort"}], "probes": [],
      "backendAddressPools": [{"id": "/subscriptions/00000000-0000-0000-0000-000000000000/resourceGroups/cli_test_ag_auth_cert000001/providers/Microsoft.Network/applicationGateways/ag1/backendAddressPools/appGatewayBackendPool",
      "properties": {"backendAddresses": []}, "name": "appGatewayBackendPool"}], "backendHttpSettingsCollection":
      [{"id": "/subscriptions/00000000-0000-0000-0000-000000000000/resourceGroups/cli_test_ag_auth_cert000001/providers/Microsoft.Network/applicationGateways/ag1/backendHttpSettingsCollection/appGatewayBackendHttpSettings",
      "properties": {"port": 80, "protocol": "Http", "cookieBasedAffinity": "Disabled",
      "requestTimeout": 30, "connectionDraining": {"enabled": false, "drainTimeoutInSec":
      1}, "pickHostNameFromBackendAddress": false}, "name": "appGatewayBackendHttpSettings"}],
      "httpListeners": [{"id": "/subscriptions/00000000-0000-0000-0000-000000000000/resourceGroups/cli_test_ag_auth_cert000001/providers/Microsoft.Network/applicationGateways/ag1/httpListeners/appGatewayHttpListener",
      "properties": {"frontendIPConfiguration": {"id": "/subscriptions/00000000-0000-0000-0000-000000000000/resourceGroups/cli_test_ag_auth_cert000001/providers/Microsoft.Network/applicationGateways/ag1/frontendIPConfigurations/appGatewayFrontendIP"},
      "frontendPort": {"id": "/subscriptions/00000000-0000-0000-0000-000000000000/resourceGroups/cli_test_ag_auth_cert000001/providers/Microsoft.Network/applicationGateways/ag1/frontendPorts/appGatewayFrontendPort"},
      "protocol": "Http", "requireServerNameIndication": false}, "name": "appGatewayHttpListener"}],
      "urlPathMaps": [], "requestRoutingRules": [{"id": "/subscriptions/00000000-0000-0000-0000-000000000000/resourceGroups/cli_test_ag_auth_cert000001/providers/Microsoft.Network/applicationGateways/ag1/requestRoutingRules/rule1",
      "properties": {"ruleType": "Basic", "backendAddressPool": {"id": "/subscriptions/00000000-0000-0000-0000-000000000000/resourceGroups/cli_test_ag_auth_cert000001/providers/Microsoft.Network/applicationGateways/ag1/backendAddressPools/appGatewayBackendPool"},
      "backendHttpSettings": {"id": "/subscriptions/00000000-0000-0000-0000-000000000000/resourceGroups/cli_test_ag_auth_cert000001/providers/Microsoft.Network/applicationGateways/ag1/backendHttpSettingsCollection/appGatewayBackendHttpSettings"},
      "httpListener": {"id": "/subscriptions/00000000-0000-0000-0000-000000000000/resourceGroups/cli_test_ag_auth_cert000001/providers/Microsoft.Network/applicationGateways/ag1/httpListeners/appGatewayHttpListener"}},
      "name": "rule1"}], "rewriteRuleSets": [], "redirectConfigurations": []}}'''
    headers:
      Accept:
      - application/json
      Accept-Encoding:
      - gzip, deflate
      CommandName:
      - network application-gateway auth-cert create
      Connection:
      - keep-alive
      Content-Length:
      - '6428'
      Content-Type:
      - application/json; charset=utf-8
      ParameterSetName:
      - -g --gateway-name -n --cert-file --no-wait
      User-Agent:
      - python/3.7.4 (Windows-10-10.0.18362-SP0) msrest/0.6.10 msrest_azure/0.6.2
        azure-mgmt-network/7.0.0 Azure-SDK-For-Python AZURECLI/2.0.75
      accept-language:
      - en-US
    method: PUT
    uri: https://management.azure.com/subscriptions/00000000-0000-0000-0000-000000000000/resourceGroups/cli_test_ag_auth_cert000001/providers/Microsoft.Network/applicationGateways/ag1?api-version=2019-09-01
  response:
    body:
      string: "{\r\n  \"name\": \"ag1\",\r\n  \"id\": \"/subscriptions/00000000-0000-0000-0000-000000000000/resourceGroups/cli_test_ag_auth_cert000001/providers/Microsoft.Network/applicationGateways/ag1\",\r\n
        \ \"etag\": \"W/\\\"0503bbf8-fa36-4749-8d3d-41df59a67839\\\"\",\r\n  \"type\":
        \"Microsoft.Network/applicationGateways\",\r\n  \"location\": \"westus\",\r\n
        \ \"tags\": {},\r\n  \"properties\": {\r\n    \"provisioningState\": \"Updating\",\r\n
        \   \"resourceGuid\": \"9559f985-b06c-4cbc-a4b1-3774d81acaed\",\r\n    \"sku\":
        {\r\n      \"name\": \"Standard_Medium\",\r\n      \"tier\": \"Standard\",\r\n
        \     \"capacity\": 2\r\n    },\r\n    \"operationalState\": \"Stopped\",\r\n
        \   \"gatewayIPConfigurations\": [\r\n      {\r\n        \"name\": \"appGatewayFrontendIP\",\r\n
        \       \"id\": \"/subscriptions/00000000-0000-0000-0000-000000000000/resourceGroups/cli_test_ag_auth_cert000001/providers/Microsoft.Network/applicationGateways/ag1/gatewayIPConfigurations/appGatewayFrontendIP\",\r\n
        \       \"etag\": \"W/\\\"0503bbf8-fa36-4749-8d3d-41df59a67839\\\"\",\r\n
        \       \"properties\": {\r\n          \"provisioningState\": \"Updating\",\r\n
        \         \"subnet\": {\r\n            \"id\": \"/subscriptions/00000000-0000-0000-0000-000000000000/resourceGroups/cli_test_ag_auth_cert000001/providers/Microsoft.Network/virtualNetworks/ag1Vnet/subnets/default\"\r\n
        \         }\r\n        },\r\n        \"type\": \"Microsoft.Network/applicationGateways/gatewayIPConfigurations\"\r\n
        \     }\r\n    ],\r\n    \"sslCertificates\": [],\r\n    \"authenticationCertificates\":
        [\r\n      {\r\n        \"name\": \"cert1\",\r\n        \"id\": \"/subscriptions/00000000-0000-0000-0000-000000000000/resourceGroups/cli_test_ag_auth_cert000001/providers/Microsoft.Network/applicationGateways/ag1/authenticationCertificates/cert1\",\r\n
        \       \"etag\": \"W/\\\"0503bbf8-fa36-4749-8d3d-41df59a67839\\\"\",\r\n
        \       \"properties\": {\r\n          \"provisioningState\": \"Updating\",\r\n
        \         \"data\": \"MIIBvzCCAW2gAwIBAgIQmJtabFWZYp1NjoMbcjRvajAJBgUrDgMCHQUAMBYxFDASBgNVBAMTC1Jvb3QgQWdlbmN5MB4XDTE2MDgyMzEzMjMyNFoXDTM5MTIzMTIzNTk1OVowIjEgMB4GA1UEAxMXSm9lJ3MtU29mdHdhcmUtRW1wb3JpdW0wgZ8wDQYJKoZIhvcNAQEBBQADgY0AMIGJAoGBAKH7RFdzRTwt8QPGQwBlLQox9ZvEjCIKzrB17IkWcAyRHpJMm+b00Ik8Sjm5UXwZY/DkXfkOBQ+RA9eaP5I1Aj043QQREs3MTFX7JppINYUk3gJzKPCHFHDb9qchy4qJjJAO/+PlWTP1M0T63Ln1fSIy3bjlPMfXoZK9+B+RJpIDAgMBAAGjSzBJMEcGA1UdAQRAMD6AEBLkCS0GHR1PAI1hIdwWZGOhGDAWMRQwEgYDVQQDEwtSb290IEFnZW5jeYIQBjdsAKoAZIoRz7jUqlw19DAJBgUrDgMCHQUAA0EAREgh2h7BQW5LImUO9dasVyKcQ+Y30iJ96P+/XQour7g/uAwxj/19JjE7i3Jt4tG5Ljc3o79G6QUspkP+QehBnA==\"\r\n
        \       },\r\n        \"type\": \"Microsoft.Network/applicationGateways/authenticationCertificates\"\r\n
        \     },\r\n      {\r\n        \"name\": \"cert2\",\r\n        \"id\": \"/subscriptions/00000000-0000-0000-0000-000000000000/resourceGroups/cli_test_ag_auth_cert000001/providers/Microsoft.Network/applicationGateways/ag1/authenticationCertificates/cert2\",\r\n
        \       \"etag\": \"W/\\\"0503bbf8-fa36-4749-8d3d-41df59a67839\\\"\",\r\n
        \       \"properties\": {\r\n          \"provisioningState\": \"Updating\",\r\n
        \         \"data\": \"MIIBvzCCAW2gAwIBAgIQdxrzWOg4waxNCWLqZDjNpjAJBgUrDgMCHQUAMBYxFDASBgNVBAMTC1Jvb3QgQWdlbmN5MB4XDTE2MDgyMzEzMzIzNloXDTM5MTIzMTIzNTk1OVowIjEgMB4GA1UEAxMXSm9lJ3MtU29mdHdhcmUtRW1wb3JpdW0wgZ8wDQYJKoZIhvcNAQEBBQADgY0AMIGJAoGBAKH7RFdzRTwt8QPGQwBlLQox9ZvEjCIKzrB17IkWcAyRHpJMm+b00Ik8Sjm5UXwZY/DkXfkOBQ+RA9eaP5I1Aj043QQREs3MTFX7JppINYUk3gJzKPCHFHDb9qchy4qJjJAO/+PlWTP1M0T63Ln1fSIy3bjlPMfXoZK9+B+RJpIDAgMBAAGjSzBJMEcGA1UdAQRAMD6AEBLkCS0GHR1PAI1hIdwWZGOhGDAWMRQwEgYDVQQDEwtSb290IEFnZW5jeYIQBjdsAKoAZIoRz7jUqlw19DAJBgUrDgMCHQUAA0EAY8c6yN4viFBfeW1aPIfW04IgqXz4nwUlGcKYr4Kdq887PgevaqZdsEcy6okZ7qjFZw4EtafD12cBQ1/Djl5j6Q==\"\r\n
        \       },\r\n        \"type\": \"Microsoft.Network/applicationGateways/authenticationCertificates\"\r\n
        \     }\r\n    ],\r\n    \"frontendIPConfigurations\": [\r\n      {\r\n        \"name\":
        \"appGatewayFrontendIP\",\r\n        \"id\": \"/subscriptions/00000000-0000-0000-0000-000000000000/resourceGroups/cli_test_ag_auth_cert000001/providers/Microsoft.Network/applicationGateways/ag1/frontendIPConfigurations/appGatewayFrontendIP\",\r\n
        \       \"etag\": \"W/\\\"0503bbf8-fa36-4749-8d3d-41df59a67839\\\"\",\r\n
        \       \"type\": \"Microsoft.Network/applicationGateways/frontendIPConfigurations\",\r\n
        \       \"properties\": {\r\n          \"provisioningState\": \"Updating\",\r\n
        \         \"privateIPAllocationMethod\": \"Dynamic\",\r\n          \"subnet\":
        {\r\n            \"id\": \"/subscriptions/00000000-0000-0000-0000-000000000000/resourceGroups/cli_test_ag_auth_cert000001/providers/Microsoft.Network/virtualNetworks/ag1Vnet/subnets/default\"\r\n
        \         },\r\n          \"httpListeners\": [\r\n            {\r\n              \"id\":
        \"/subscriptions/00000000-0000-0000-0000-000000000000/resourceGroups/cli_test_ag_auth_cert000001/providers/Microsoft.Network/applicationGateways/ag1/httpListeners/appGatewayHttpListener\"\r\n
        \           }\r\n          ]\r\n        }\r\n      }\r\n    ],\r\n    \"frontendPorts\":
        [\r\n      {\r\n        \"name\": \"appGatewayFrontendPort\",\r\n        \"id\":
        \"/subscriptions/00000000-0000-0000-0000-000000000000/resourceGroups/cli_test_ag_auth_cert000001/providers/Microsoft.Network/applicationGateways/ag1/frontendPorts/appGatewayFrontendPort\",\r\n
        \       \"etag\": \"W/\\\"0503bbf8-fa36-4749-8d3d-41df59a67839\\\"\",\r\n
        \       \"properties\": {\r\n          \"provisioningState\": \"Updating\",\r\n
        \         \"port\": 80,\r\n          \"httpListeners\": [\r\n            {\r\n
        \             \"id\": \"/subscriptions/00000000-0000-0000-0000-000000000000/resourceGroups/cli_test_ag_auth_cert000001/providers/Microsoft.Network/applicationGateways/ag1/httpListeners/appGatewayHttpListener\"\r\n
        \           }\r\n          ]\r\n        },\r\n        \"type\": \"Microsoft.Network/applicationGateways/frontendPorts\"\r\n
        \     }\r\n    ],\r\n    \"backendAddressPools\": [\r\n      {\r\n        \"name\":
        \"appGatewayBackendPool\",\r\n        \"id\": \"/subscriptions/00000000-0000-0000-0000-000000000000/resourceGroups/cli_test_ag_auth_cert000001/providers/Microsoft.Network/applicationGateways/ag1/backendAddressPools/appGatewayBackendPool\",\r\n
        \       \"etag\": \"W/\\\"0503bbf8-fa36-4749-8d3d-41df59a67839\\\"\",\r\n
        \       \"properties\": {\r\n          \"provisioningState\": \"Updating\",\r\n
        \         \"backendAddresses\": [],\r\n          \"requestRoutingRules\":
        [\r\n            {\r\n              \"id\": \"/subscriptions/00000000-0000-0000-0000-000000000000/resourceGroups/cli_test_ag_auth_cert000001/providers/Microsoft.Network/applicationGateways/ag1/requestRoutingRules/rule1\"\r\n
        \           }\r\n          ]\r\n        },\r\n        \"type\": \"Microsoft.Network/applicationGateways/backendAddressPools\"\r\n
        \     }\r\n    ],\r\n    \"backendHttpSettingsCollection\": [\r\n      {\r\n
        \       \"name\": \"appGatewayBackendHttpSettings\",\r\n        \"id\": \"/subscriptions/00000000-0000-0000-0000-000000000000/resourceGroups/cli_test_ag_auth_cert000001/providers/Microsoft.Network/applicationGateways/ag1/backendHttpSettingsCollection/appGatewayBackendHttpSettings\",\r\n
        \       \"etag\": \"W/\\\"0503bbf8-fa36-4749-8d3d-41df59a67839\\\"\",\r\n
        \       \"properties\": {\r\n          \"provisioningState\": \"Updating\",\r\n
        \         \"port\": 80,\r\n          \"protocol\": \"Http\",\r\n          \"cookieBasedAffinity\":
        \"Disabled\",\r\n          \"connectionDraining\": {\r\n            \"enabled\":
        false,\r\n            \"drainTimeoutInSec\": 1\r\n          },\r\n          \"pickHostNameFromBackendAddress\":
        false,\r\n          \"requestTimeout\": 30,\r\n          \"requestRoutingRules\":
        [\r\n            {\r\n              \"id\": \"/subscriptions/00000000-0000-0000-0000-000000000000/resourceGroups/cli_test_ag_auth_cert000001/providers/Microsoft.Network/applicationGateways/ag1/requestRoutingRules/rule1\"\r\n
        \           }\r\n          ]\r\n        },\r\n        \"type\": \"Microsoft.Network/applicationGateways/backendHttpSettingsCollection\"\r\n
        \     }\r\n    ],\r\n    \"httpListeners\": [\r\n      {\r\n        \"name\":
        \"appGatewayHttpListener\",\r\n        \"id\": \"/subscriptions/00000000-0000-0000-0000-000000000000/resourceGroups/cli_test_ag_auth_cert000001/providers/Microsoft.Network/applicationGateways/ag1/httpListeners/appGatewayHttpListener\",\r\n
        \       \"etag\": \"W/\\\"0503bbf8-fa36-4749-8d3d-41df59a67839\\\"\",\r\n
        \       \"properties\": {\r\n          \"provisioningState\": \"Updating\",\r\n
        \         \"frontendIPConfiguration\": {\r\n            \"id\": \"/subscriptions/00000000-0000-0000-0000-000000000000/resourceGroups/cli_test_ag_auth_cert000001/providers/Microsoft.Network/applicationGateways/ag1/frontendIPConfigurations/appGatewayFrontendIP\"\r\n
        \         },\r\n          \"frontendPort\": {\r\n            \"id\": \"/subscriptions/00000000-0000-0000-0000-000000000000/resourceGroups/cli_test_ag_auth_cert000001/providers/Microsoft.Network/applicationGateways/ag1/frontendPorts/appGatewayFrontendPort\"\r\n
        \         },\r\n          \"protocol\": \"Http\",\r\n          \"hostNames\":
        [],\r\n          \"requireServerNameIndication\": false,\r\n          \"requestRoutingRules\":
        [\r\n            {\r\n              \"id\": \"/subscriptions/00000000-0000-0000-0000-000000000000/resourceGroups/cli_test_ag_auth_cert000001/providers/Microsoft.Network/applicationGateways/ag1/requestRoutingRules/rule1\"\r\n
        \           }\r\n          ]\r\n        },\r\n        \"type\": \"Microsoft.Network/applicationGateways/httpListeners\"\r\n
        \     }\r\n    ],\r\n    \"urlPathMaps\": [],\r\n    \"requestRoutingRules\":
        [\r\n      {\r\n        \"name\": \"rule1\",\r\n        \"id\": \"/subscriptions/00000000-0000-0000-0000-000000000000/resourceGroups/cli_test_ag_auth_cert000001/providers/Microsoft.Network/applicationGateways/ag1/requestRoutingRules/rule1\",\r\n
        \       \"etag\": \"W/\\\"0503bbf8-fa36-4749-8d3d-41df59a67839\\\"\",\r\n
        \       \"properties\": {\r\n          \"provisioningState\": \"Updating\",\r\n
        \         \"ruleType\": \"Basic\",\r\n          \"httpListener\": {\r\n            \"id\":
        \"/subscriptions/00000000-0000-0000-0000-000000000000/resourceGroups/cli_test_ag_auth_cert000001/providers/Microsoft.Network/applicationGateways/ag1/httpListeners/appGatewayHttpListener\"\r\n
        \         },\r\n          \"backendAddressPool\": {\r\n            \"id\":
        \"/subscriptions/00000000-0000-0000-0000-000000000000/resourceGroups/cli_test_ag_auth_cert000001/providers/Microsoft.Network/applicationGateways/ag1/backendAddressPools/appGatewayBackendPool\"\r\n
        \         },\r\n          \"backendHttpSettings\": {\r\n            \"id\":
        \"/subscriptions/00000000-0000-0000-0000-000000000000/resourceGroups/cli_test_ag_auth_cert000001/providers/Microsoft.Network/applicationGateways/ag1/backendHttpSettingsCollection/appGatewayBackendHttpSettings\"\r\n
        \         }\r\n        },\r\n        \"type\": \"Microsoft.Network/applicationGateways/requestRoutingRules\"\r\n
        \     }\r\n    ],\r\n    \"probes\": [],\r\n    \"rewriteRuleSets\": [],\r\n
        \   \"redirectConfigurations\": []\r\n  }\r\n}"
    headers:
      azure-asyncoperation:
      - https://management.azure.com/subscriptions/00000000-0000-0000-0000-000000000000/providers/Microsoft.Network/locations/westus/operations/1ce0a988-29ca-43fe-812b-6a5643f5879c?api-version=2019-09-01
      cache-control:
      - no-cache
      content-length:
      - '11383'
      content-type:
      - application/json; charset=utf-8
      date:
      - Thu, 24 Oct 2019 07:07:07 GMT
      expires:
      - '-1'
      pragma:
      - no-cache
      server:
      - Microsoft-HTTPAPI/2.0
      - Microsoft-HTTPAPI/2.0
      strict-transport-security:
      - max-age=31536000; includeSubDomains
      transfer-encoding:
      - chunked
      vary:
      - Accept-Encoding
      x-content-type-options:
      - nosniff
      x-ms-arm-service-request-id:
      - 6727a60a-1e63-4496-a009-aef3139de302
      x-ms-ratelimit-remaining-subscription-writes:
      - '1196'
    status:
      code: 200
      message: OK
- request:
    body: null
    headers:
      Accept:
      - application/json
      Accept-Encoding:
      - gzip, deflate
      CommandName:
      - network application-gateway http-settings create
      Connection:
      - keep-alive
      ParameterSetName:
      - -g --gateway-name -n --auth-certs --no-wait --port --protocol
      User-Agent:
      - python/3.7.4 (Windows-10-10.0.18362-SP0) msrest/0.6.10 msrest_azure/0.6.2
        azure-mgmt-network/7.0.0 Azure-SDK-For-Python AZURECLI/2.0.75
      accept-language:
      - en-US
    method: GET
    uri: https://management.azure.com/subscriptions/00000000-0000-0000-0000-000000000000/resourceGroups/cli_test_ag_auth_cert000001/providers/Microsoft.Network/applicationGateways/ag1?api-version=2019-09-01
  response:
    body:
      string: "{\r\n  \"name\": \"ag1\",\r\n  \"id\": \"/subscriptions/00000000-0000-0000-0000-000000000000/resourceGroups/cli_test_ag_auth_cert000001/providers/Microsoft.Network/applicationGateways/ag1\",\r\n
        \ \"etag\": \"W/\\\"2fe02193-a667-4120-a5ae-bcda8cc5f2b0\\\"\",\r\n  \"type\":
        \"Microsoft.Network/applicationGateways\",\r\n  \"location\": \"westus\",\r\n
        \ \"tags\": {},\r\n  \"properties\": {\r\n    \"provisioningState\": \"Updating\",\r\n
        \   \"resourceGuid\": \"9559f985-b06c-4cbc-a4b1-3774d81acaed\",\r\n    \"sku\":
        {\r\n      \"name\": \"Standard_Medium\",\r\n      \"tier\": \"Standard\",\r\n
        \     \"capacity\": 2\r\n    },\r\n    \"operationalState\": \"Stopped\",\r\n
        \   \"gatewayIPConfigurations\": [\r\n      {\r\n        \"name\": \"appGatewayFrontendIP\",\r\n
        \       \"id\": \"/subscriptions/00000000-0000-0000-0000-000000000000/resourceGroups/cli_test_ag_auth_cert000001/providers/Microsoft.Network/applicationGateways/ag1/gatewayIPConfigurations/appGatewayFrontendIP\",\r\n
        \       \"etag\": \"W/\\\"2fe02193-a667-4120-a5ae-bcda8cc5f2b0\\\"\",\r\n
        \       \"properties\": {\r\n          \"provisioningState\": \"Updating\",\r\n
        \         \"subnet\": {\r\n            \"id\": \"/subscriptions/00000000-0000-0000-0000-000000000000/resourceGroups/cli_test_ag_auth_cert000001/providers/Microsoft.Network/virtualNetworks/ag1Vnet/subnets/default\"\r\n
        \         }\r\n        },\r\n        \"type\": \"Microsoft.Network/applicationGateways/gatewayIPConfigurations\"\r\n
        \     }\r\n    ],\r\n    \"sslCertificates\": [],\r\n    \"authenticationCertificates\":
        [\r\n      {\r\n        \"name\": \"cert1\",\r\n        \"id\": \"/subscriptions/00000000-0000-0000-0000-000000000000/resourceGroups/cli_test_ag_auth_cert000001/providers/Microsoft.Network/applicationGateways/ag1/authenticationCertificates/cert1\",\r\n
        \       \"etag\": \"W/\\\"2fe02193-a667-4120-a5ae-bcda8cc5f2b0\\\"\",\r\n
        \       \"properties\": {\r\n          \"provisioningState\": \"Updating\",\r\n
        \         \"data\": \"MIIBvzCCAW2gAwIBAgIQmJtabFWZYp1NjoMbcjRvajAJBgUrDgMCHQUAMBYxFDASBgNVBAMTC1Jvb3QgQWdlbmN5MB4XDTE2MDgyMzEzMjMyNFoXDTM5MTIzMTIzNTk1OVowIjEgMB4GA1UEAxMXSm9lJ3MtU29mdHdhcmUtRW1wb3JpdW0wgZ8wDQYJKoZIhvcNAQEBBQADgY0AMIGJAoGBAKH7RFdzRTwt8QPGQwBlLQox9ZvEjCIKzrB17IkWcAyRHpJMm+b00Ik8Sjm5UXwZY/DkXfkOBQ+RA9eaP5I1Aj043QQREs3MTFX7JppINYUk3gJzKPCHFHDb9qchy4qJjJAO/+PlWTP1M0T63Ln1fSIy3bjlPMfXoZK9+B+RJpIDAgMBAAGjSzBJMEcGA1UdAQRAMD6AEBLkCS0GHR1PAI1hIdwWZGOhGDAWMRQwEgYDVQQDEwtSb290IEFnZW5jeYIQBjdsAKoAZIoRz7jUqlw19DAJBgUrDgMCHQUAA0EAREgh2h7BQW5LImUO9dasVyKcQ+Y30iJ96P+/XQour7g/uAwxj/19JjE7i3Jt4tG5Ljc3o79G6QUspkP+QehBnA==\"\r\n
        \       },\r\n        \"type\": \"Microsoft.Network/applicationGateways/authenticationCertificates\"\r\n
        \     },\r\n      {\r\n        \"name\": \"cert2\",\r\n        \"id\": \"/subscriptions/00000000-0000-0000-0000-000000000000/resourceGroups/cli_test_ag_auth_cert000001/providers/Microsoft.Network/applicationGateways/ag1/authenticationCertificates/cert2\",\r\n
        \       \"etag\": \"W/\\\"2fe02193-a667-4120-a5ae-bcda8cc5f2b0\\\"\",\r\n
        \       \"properties\": {\r\n          \"provisioningState\": \"Updating\",\r\n
        \         \"data\": \"MIIBvzCCAW2gAwIBAgIQdxrzWOg4waxNCWLqZDjNpjAJBgUrDgMCHQUAMBYxFDASBgNVBAMTC1Jvb3QgQWdlbmN5MB4XDTE2MDgyMzEzMzIzNloXDTM5MTIzMTIzNTk1OVowIjEgMB4GA1UEAxMXSm9lJ3MtU29mdHdhcmUtRW1wb3JpdW0wgZ8wDQYJKoZIhvcNAQEBBQADgY0AMIGJAoGBAKH7RFdzRTwt8QPGQwBlLQox9ZvEjCIKzrB17IkWcAyRHpJMm+b00Ik8Sjm5UXwZY/DkXfkOBQ+RA9eaP5I1Aj043QQREs3MTFX7JppINYUk3gJzKPCHFHDb9qchy4qJjJAO/+PlWTP1M0T63Ln1fSIy3bjlPMfXoZK9+B+RJpIDAgMBAAGjSzBJMEcGA1UdAQRAMD6AEBLkCS0GHR1PAI1hIdwWZGOhGDAWMRQwEgYDVQQDEwtSb290IEFnZW5jeYIQBjdsAKoAZIoRz7jUqlw19DAJBgUrDgMCHQUAA0EAY8c6yN4viFBfeW1aPIfW04IgqXz4nwUlGcKYr4Kdq887PgevaqZdsEcy6okZ7qjFZw4EtafD12cBQ1/Djl5j6Q==\"\r\n
        \       },\r\n        \"type\": \"Microsoft.Network/applicationGateways/authenticationCertificates\"\r\n
        \     }\r\n    ],\r\n    \"frontendIPConfigurations\": [\r\n      {\r\n        \"name\":
        \"appGatewayFrontendIP\",\r\n        \"id\": \"/subscriptions/00000000-0000-0000-0000-000000000000/resourceGroups/cli_test_ag_auth_cert000001/providers/Microsoft.Network/applicationGateways/ag1/frontendIPConfigurations/appGatewayFrontendIP\",\r\n
        \       \"etag\": \"W/\\\"2fe02193-a667-4120-a5ae-bcda8cc5f2b0\\\"\",\r\n
        \       \"type\": \"Microsoft.Network/applicationGateways/frontendIPConfigurations\",\r\n
        \       \"properties\": {\r\n          \"provisioningState\": \"Updating\",\r\n
        \         \"privateIPAllocationMethod\": \"Dynamic\",\r\n          \"subnet\":
        {\r\n            \"id\": \"/subscriptions/00000000-0000-0000-0000-000000000000/resourceGroups/cli_test_ag_auth_cert000001/providers/Microsoft.Network/virtualNetworks/ag1Vnet/subnets/default\"\r\n
        \         },\r\n          \"httpListeners\": [\r\n            {\r\n              \"id\":
        \"/subscriptions/00000000-0000-0000-0000-000000000000/resourceGroups/cli_test_ag_auth_cert000001/providers/Microsoft.Network/applicationGateways/ag1/httpListeners/appGatewayHttpListener\"\r\n
        \           }\r\n          ]\r\n        }\r\n      }\r\n    ],\r\n    \"frontendPorts\":
        [\r\n      {\r\n        \"name\": \"appGatewayFrontendPort\",\r\n        \"id\":
        \"/subscriptions/00000000-0000-0000-0000-000000000000/resourceGroups/cli_test_ag_auth_cert000001/providers/Microsoft.Network/applicationGateways/ag1/frontendPorts/appGatewayFrontendPort\",\r\n
        \       \"etag\": \"W/\\\"2fe02193-a667-4120-a5ae-bcda8cc5f2b0\\\"\",\r\n
        \       \"properties\": {\r\n          \"provisioningState\": \"Updating\",\r\n
        \         \"port\": 80,\r\n          \"httpListeners\": [\r\n            {\r\n
        \             \"id\": \"/subscriptions/00000000-0000-0000-0000-000000000000/resourceGroups/cli_test_ag_auth_cert000001/providers/Microsoft.Network/applicationGateways/ag1/httpListeners/appGatewayHttpListener\"\r\n
        \           }\r\n          ]\r\n        },\r\n        \"type\": \"Microsoft.Network/applicationGateways/frontendPorts\"\r\n
        \     }\r\n    ],\r\n    \"backendAddressPools\": [\r\n      {\r\n        \"name\":
        \"appGatewayBackendPool\",\r\n        \"id\": \"/subscriptions/00000000-0000-0000-0000-000000000000/resourceGroups/cli_test_ag_auth_cert000001/providers/Microsoft.Network/applicationGateways/ag1/backendAddressPools/appGatewayBackendPool\",\r\n
        \       \"etag\": \"W/\\\"2fe02193-a667-4120-a5ae-bcda8cc5f2b0\\\"\",\r\n
        \       \"properties\": {\r\n          \"provisioningState\": \"Updating\",\r\n
        \         \"backendAddresses\": [],\r\n          \"requestRoutingRules\":
        [\r\n            {\r\n              \"id\": \"/subscriptions/00000000-0000-0000-0000-000000000000/resourceGroups/cli_test_ag_auth_cert000001/providers/Microsoft.Network/applicationGateways/ag1/requestRoutingRules/rule1\"\r\n
        \           }\r\n          ]\r\n        },\r\n        \"type\": \"Microsoft.Network/applicationGateways/backendAddressPools\"\r\n
        \     }\r\n    ],\r\n    \"backendHttpSettingsCollection\": [\r\n      {\r\n
        \       \"name\": \"appGatewayBackendHttpSettings\",\r\n        \"id\": \"/subscriptions/00000000-0000-0000-0000-000000000000/resourceGroups/cli_test_ag_auth_cert000001/providers/Microsoft.Network/applicationGateways/ag1/backendHttpSettingsCollection/appGatewayBackendHttpSettings\",\r\n
        \       \"etag\": \"W/\\\"2fe02193-a667-4120-a5ae-bcda8cc5f2b0\\\"\",\r\n
        \       \"properties\": {\r\n          \"provisioningState\": \"Updating\",\r\n
        \         \"port\": 80,\r\n          \"protocol\": \"Http\",\r\n          \"cookieBasedAffinity\":
        \"Disabled\",\r\n          \"connectionDraining\": {\r\n            \"enabled\":
        false,\r\n            \"drainTimeoutInSec\": 1\r\n          },\r\n          \"pickHostNameFromBackendAddress\":
        false,\r\n          \"requestTimeout\": 30,\r\n          \"requestRoutingRules\":
        [\r\n            {\r\n              \"id\": \"/subscriptions/00000000-0000-0000-0000-000000000000/resourceGroups/cli_test_ag_auth_cert000001/providers/Microsoft.Network/applicationGateways/ag1/requestRoutingRules/rule1\"\r\n
        \           }\r\n          ]\r\n        },\r\n        \"type\": \"Microsoft.Network/applicationGateways/backendHttpSettingsCollection\"\r\n
        \     }\r\n    ],\r\n    \"httpListeners\": [\r\n      {\r\n        \"name\":
        \"appGatewayHttpListener\",\r\n        \"id\": \"/subscriptions/00000000-0000-0000-0000-000000000000/resourceGroups/cli_test_ag_auth_cert000001/providers/Microsoft.Network/applicationGateways/ag1/httpListeners/appGatewayHttpListener\",\r\n
        \       \"etag\": \"W/\\\"2fe02193-a667-4120-a5ae-bcda8cc5f2b0\\\"\",\r\n
        \       \"properties\": {\r\n          \"provisioningState\": \"Updating\",\r\n
        \         \"frontendIPConfiguration\": {\r\n            \"id\": \"/subscriptions/00000000-0000-0000-0000-000000000000/resourceGroups/cli_test_ag_auth_cert000001/providers/Microsoft.Network/applicationGateways/ag1/frontendIPConfigurations/appGatewayFrontendIP\"\r\n
        \         },\r\n          \"frontendPort\": {\r\n            \"id\": \"/subscriptions/00000000-0000-0000-0000-000000000000/resourceGroups/cli_test_ag_auth_cert000001/providers/Microsoft.Network/applicationGateways/ag1/frontendPorts/appGatewayFrontendPort\"\r\n
        \         },\r\n          \"protocol\": \"Http\",\r\n          \"hostNames\":
        [],\r\n          \"requireServerNameIndication\": false,\r\n          \"requestRoutingRules\":
        [\r\n            {\r\n              \"id\": \"/subscriptions/00000000-0000-0000-0000-000000000000/resourceGroups/cli_test_ag_auth_cert000001/providers/Microsoft.Network/applicationGateways/ag1/requestRoutingRules/rule1\"\r\n
        \           }\r\n          ]\r\n        },\r\n        \"type\": \"Microsoft.Network/applicationGateways/httpListeners\"\r\n
        \     }\r\n    ],\r\n    \"urlPathMaps\": [],\r\n    \"requestRoutingRules\":
        [\r\n      {\r\n        \"name\": \"rule1\",\r\n        \"id\": \"/subscriptions/00000000-0000-0000-0000-000000000000/resourceGroups/cli_test_ag_auth_cert000001/providers/Microsoft.Network/applicationGateways/ag1/requestRoutingRules/rule1\",\r\n
        \       \"etag\": \"W/\\\"2fe02193-a667-4120-a5ae-bcda8cc5f2b0\\\"\",\r\n
        \       \"properties\": {\r\n          \"provisioningState\": \"Updating\",\r\n
        \         \"ruleType\": \"Basic\",\r\n          \"httpListener\": {\r\n            \"id\":
        \"/subscriptions/00000000-0000-0000-0000-000000000000/resourceGroups/cli_test_ag_auth_cert000001/providers/Microsoft.Network/applicationGateways/ag1/httpListeners/appGatewayHttpListener\"\r\n
        \         },\r\n          \"backendAddressPool\": {\r\n            \"id\":
        \"/subscriptions/00000000-0000-0000-0000-000000000000/resourceGroups/cli_test_ag_auth_cert000001/providers/Microsoft.Network/applicationGateways/ag1/backendAddressPools/appGatewayBackendPool\"\r\n
        \         },\r\n          \"backendHttpSettings\": {\r\n            \"id\":
        \"/subscriptions/00000000-0000-0000-0000-000000000000/resourceGroups/cli_test_ag_auth_cert000001/providers/Microsoft.Network/applicationGateways/ag1/backendHttpSettingsCollection/appGatewayBackendHttpSettings\"\r\n
        \         }\r\n        },\r\n        \"type\": \"Microsoft.Network/applicationGateways/requestRoutingRules\"\r\n
        \     }\r\n    ],\r\n    \"probes\": [],\r\n    \"rewriteRuleSets\": [],\r\n
        \   \"redirectConfigurations\": []\r\n  }\r\n}"
    headers:
      cache-control:
      - no-cache
      content-length:
      - '11383'
      content-type:
      - application/json; charset=utf-8
      date:
      - Thu, 24 Oct 2019 07:07:08 GMT
      etag:
      - W/"2fe02193-a667-4120-a5ae-bcda8cc5f2b0"
      expires:
      - '-1'
      pragma:
      - no-cache
      server:
      - Microsoft-HTTPAPI/2.0
      - Microsoft-HTTPAPI/2.0
      strict-transport-security:
      - max-age=31536000; includeSubDomains
      transfer-encoding:
      - chunked
      vary:
      - Accept-Encoding
      x-content-type-options:
      - nosniff
      x-ms-arm-service-request-id:
      - 1fc726d9-393c-4e9a-9a21-09c74ee7ea15
    status:
      code: 200
      message: OK
- request:
    body: 'b''{"id": "/subscriptions/00000000-0000-0000-0000-000000000000/resourceGroups/cli_test_ag_auth_cert000001/providers/Microsoft.Network/applicationGateways/ag1",
      "location": "westus", "tags": {}, "properties": {"sku": {"name": "Standard_Medium",
      "tier": "Standard", "capacity": 2}, "gatewayIPConfigurations": [{"id": "/subscriptions/00000000-0000-0000-0000-000000000000/resourceGroups/cli_test_ag_auth_cert000001/providers/Microsoft.Network/applicationGateways/ag1/gatewayIPConfigurations/appGatewayFrontendIP",
      "properties": {"subnet": {"id": "/subscriptions/00000000-0000-0000-0000-000000000000/resourceGroups/cli_test_ag_auth_cert000001/providers/Microsoft.Network/virtualNetworks/ag1Vnet/subnets/default"}},
      "name": "appGatewayFrontendIP"}], "authenticationCertificates": [{"id": "/subscriptions/00000000-0000-0000-0000-000000000000/resourceGroups/cli_test_ag_auth_cert000001/providers/Microsoft.Network/applicationGateways/ag1/authenticationCertificates/cert1",
      "properties": {"data": "MIIBvzCCAW2gAwIBAgIQmJtabFWZYp1NjoMbcjRvajAJBgUrDgMCHQUAMBYxFDASBgNVBAMTC1Jvb3QgQWdlbmN5MB4XDTE2MDgyMzEzMjMyNFoXDTM5MTIzMTIzNTk1OVowIjEgMB4GA1UEAxMXSm9lJ3MtU29mdHdhcmUtRW1wb3JpdW0wgZ8wDQYJKoZIhvcNAQEBBQADgY0AMIGJAoGBAKH7RFdzRTwt8QPGQwBlLQox9ZvEjCIKzrB17IkWcAyRHpJMm+b00Ik8Sjm5UXwZY/DkXfkOBQ+RA9eaP5I1Aj043QQREs3MTFX7JppINYUk3gJzKPCHFHDb9qchy4qJjJAO/+PlWTP1M0T63Ln1fSIy3bjlPMfXoZK9+B+RJpIDAgMBAAGjSzBJMEcGA1UdAQRAMD6AEBLkCS0GHR1PAI1hIdwWZGOhGDAWMRQwEgYDVQQDEwtSb290IEFnZW5jeYIQBjdsAKoAZIoRz7jUqlw19DAJBgUrDgMCHQUAA0EAREgh2h7BQW5LImUO9dasVyKcQ+Y30iJ96P+/XQour7g/uAwxj/19JjE7i3Jt4tG5Ljc3o79G6QUspkP+QehBnA=="},
      "name": "cert1"}, {"id": "/subscriptions/00000000-0000-0000-0000-000000000000/resourceGroups/cli_test_ag_auth_cert000001/providers/Microsoft.Network/applicationGateways/ag1/authenticationCertificates/cert2",
      "properties": {"data": "MIIBvzCCAW2gAwIBAgIQdxrzWOg4waxNCWLqZDjNpjAJBgUrDgMCHQUAMBYxFDASBgNVBAMTC1Jvb3QgQWdlbmN5MB4XDTE2MDgyMzEzMzIzNloXDTM5MTIzMTIzNTk1OVowIjEgMB4GA1UEAxMXSm9lJ3MtU29mdHdhcmUtRW1wb3JpdW0wgZ8wDQYJKoZIhvcNAQEBBQADgY0AMIGJAoGBAKH7RFdzRTwt8QPGQwBlLQox9ZvEjCIKzrB17IkWcAyRHpJMm+b00Ik8Sjm5UXwZY/DkXfkOBQ+RA9eaP5I1Aj043QQREs3MTFX7JppINYUk3gJzKPCHFHDb9qchy4qJjJAO/+PlWTP1M0T63Ln1fSIy3bjlPMfXoZK9+B+RJpIDAgMBAAGjSzBJMEcGA1UdAQRAMD6AEBLkCS0GHR1PAI1hIdwWZGOhGDAWMRQwEgYDVQQDEwtSb290IEFnZW5jeYIQBjdsAKoAZIoRz7jUqlw19DAJBgUrDgMCHQUAA0EAY8c6yN4viFBfeW1aPIfW04IgqXz4nwUlGcKYr4Kdq887PgevaqZdsEcy6okZ7qjFZw4EtafD12cBQ1/Djl5j6Q=="},
      "name": "cert2"}], "sslCertificates": [], "frontendIPConfigurations": [{"id":
      "/subscriptions/00000000-0000-0000-0000-000000000000/resourceGroups/cli_test_ag_auth_cert000001/providers/Microsoft.Network/applicationGateways/ag1/frontendIPConfigurations/appGatewayFrontendIP",
      "properties": {"privateIPAllocationMethod": "Dynamic", "subnet": {"id": "/subscriptions/00000000-0000-0000-0000-000000000000/resourceGroups/cli_test_ag_auth_cert000001/providers/Microsoft.Network/virtualNetworks/ag1Vnet/subnets/default"}},
      "name": "appGatewayFrontendIP"}], "frontendPorts": [{"id": "/subscriptions/00000000-0000-0000-0000-000000000000/resourceGroups/cli_test_ag_auth_cert000001/providers/Microsoft.Network/applicationGateways/ag1/frontendPorts/appGatewayFrontendPort",
      "properties": {"port": 80}, "name": "appGatewayFrontendPort"}], "probes": [],
      "backendAddressPools": [{"id": "/subscriptions/00000000-0000-0000-0000-000000000000/resourceGroups/cli_test_ag_auth_cert000001/providers/Microsoft.Network/applicationGateways/ag1/backendAddressPools/appGatewayBackendPool",
      "properties": {"backendAddresses": []}, "name": "appGatewayBackendPool"}], "backendHttpSettingsCollection":
      [{"id": "/subscriptions/00000000-0000-0000-0000-000000000000/resourceGroups/cli_test_ag_auth_cert000001/providers/Microsoft.Network/applicationGateways/ag1/backendHttpSettingsCollection/appGatewayBackendHttpSettings",
      "properties": {"port": 80, "protocol": "Http", "cookieBasedAffinity": "Disabled",
      "requestTimeout": 30, "connectionDraining": {"enabled": false, "drainTimeoutInSec":
      1}, "pickHostNameFromBackendAddress": false}, "name": "appGatewayBackendHttpSettings"},
      {"properties": {"port": 443, "protocol": "Https", "cookieBasedAffinity": "Disabled",
      "authenticationCertificates": [{"id": "/subscriptions/00000000-0000-0000-0000-000000000000/resourceGroups/cli_test_ag_auth_cert000001/providers/Microsoft.Network/applicationGateways/ag1/authenticationCertificates/cert1"},
      {"id": "/subscriptions/00000000-0000-0000-0000-000000000000/resourceGroups/cli_test_ag_auth_cert000001/providers/Microsoft.Network/applicationGateways/ag1/authenticationCertificates/cert2"}],
      "trustedRootCertificates": [], "connectionDraining": {"enabled": false, "drainTimeoutInSec":
      1}}, "name": "https_settings"}], "httpListeners": [{"id": "/subscriptions/00000000-0000-0000-0000-000000000000/resourceGroups/cli_test_ag_auth_cert000001/providers/Microsoft.Network/applicationGateways/ag1/httpListeners/appGatewayHttpListener",
      "properties": {"frontendIPConfiguration": {"id": "/subscriptions/00000000-0000-0000-0000-000000000000/resourceGroups/cli_test_ag_auth_cert000001/providers/Microsoft.Network/applicationGateways/ag1/frontendIPConfigurations/appGatewayFrontendIP"},
      "frontendPort": {"id": "/subscriptions/00000000-0000-0000-0000-000000000000/resourceGroups/cli_test_ag_auth_cert000001/providers/Microsoft.Network/applicationGateways/ag1/frontendPorts/appGatewayFrontendPort"},
      "protocol": "Http", "requireServerNameIndication": false}, "name": "appGatewayHttpListener"}],
      "urlPathMaps": [], "requestRoutingRules": [{"id": "/subscriptions/00000000-0000-0000-0000-000000000000/resourceGroups/cli_test_ag_auth_cert000001/providers/Microsoft.Network/applicationGateways/ag1/requestRoutingRules/rule1",
      "properties": {"ruleType": "Basic", "backendAddressPool": {"id": "/subscriptions/00000000-0000-0000-0000-000000000000/resourceGroups/cli_test_ag_auth_cert000001/providers/Microsoft.Network/applicationGateways/ag1/backendAddressPools/appGatewayBackendPool"},
      "backendHttpSettings": {"id": "/subscriptions/00000000-0000-0000-0000-000000000000/resourceGroups/cli_test_ag_auth_cert000001/providers/Microsoft.Network/applicationGateways/ag1/backendHttpSettingsCollection/appGatewayBackendHttpSettings"},
      "httpListener": {"id": "/subscriptions/00000000-0000-0000-0000-000000000000/resourceGroups/cli_test_ag_auth_cert000001/providers/Microsoft.Network/applicationGateways/ag1/httpListeners/appGatewayHttpListener"}},
      "name": "rule1"}], "rewriteRuleSets": [], "redirectConfigurations": []}}'''
    headers:
      Accept:
      - application/json
      Accept-Encoding:
      - gzip, deflate
      CommandName:
      - network application-gateway http-settings create
      Connection:
      - keep-alive
      Content-Length:
      - '7385'
      Content-Type:
      - application/json; charset=utf-8
      ParameterSetName:
      - -g --gateway-name -n --auth-certs --no-wait --port --protocol
      User-Agent:
      - python/3.7.4 (Windows-10-10.0.18362-SP0) msrest/0.6.10 msrest_azure/0.6.2
        azure-mgmt-network/7.0.0 Azure-SDK-For-Python AZURECLI/2.0.75
      accept-language:
      - en-US
    method: PUT
    uri: https://management.azure.com/subscriptions/00000000-0000-0000-0000-000000000000/resourceGroups/cli_test_ag_auth_cert000001/providers/Microsoft.Network/applicationGateways/ag1?api-version=2019-09-01
  response:
    body:
      string: "{\r\n  \"name\": \"ag1\",\r\n  \"id\": \"/subscriptions/00000000-0000-0000-0000-000000000000/resourceGroups/cli_test_ag_auth_cert000001/providers/Microsoft.Network/applicationGateways/ag1\",\r\n
        \ \"etag\": \"W/\\\"6b15d116-aaee-4329-89ac-b0c8ec7a5da0\\\"\",\r\n  \"type\":
        \"Microsoft.Network/applicationGateways\",\r\n  \"location\": \"westus\",\r\n
        \ \"tags\": {},\r\n  \"properties\": {\r\n    \"provisioningState\": \"Updating\",\r\n
        \   \"resourceGuid\": \"9559f985-b06c-4cbc-a4b1-3774d81acaed\",\r\n    \"sku\":
        {\r\n      \"name\": \"Standard_Medium\",\r\n      \"tier\": \"Standard\",\r\n
        \     \"capacity\": 2\r\n    },\r\n    \"operationalState\": \"Stopped\",\r\n
        \   \"gatewayIPConfigurations\": [\r\n      {\r\n        \"name\": \"appGatewayFrontendIP\",\r\n
        \       \"id\": \"/subscriptions/00000000-0000-0000-0000-000000000000/resourceGroups/cli_test_ag_auth_cert000001/providers/Microsoft.Network/applicationGateways/ag1/gatewayIPConfigurations/appGatewayFrontendIP\",\r\n
        \       \"etag\": \"W/\\\"6b15d116-aaee-4329-89ac-b0c8ec7a5da0\\\"\",\r\n
        \       \"properties\": {\r\n          \"provisioningState\": \"Updating\",\r\n
        \         \"subnet\": {\r\n            \"id\": \"/subscriptions/00000000-0000-0000-0000-000000000000/resourceGroups/cli_test_ag_auth_cert000001/providers/Microsoft.Network/virtualNetworks/ag1Vnet/subnets/default\"\r\n
        \         }\r\n        },\r\n        \"type\": \"Microsoft.Network/applicationGateways/gatewayIPConfigurations\"\r\n
        \     }\r\n    ],\r\n    \"sslCertificates\": [],\r\n    \"authenticationCertificates\":
        [\r\n      {\r\n        \"name\": \"cert1\",\r\n        \"id\": \"/subscriptions/00000000-0000-0000-0000-000000000000/resourceGroups/cli_test_ag_auth_cert000001/providers/Microsoft.Network/applicationGateways/ag1/authenticationCertificates/cert1\",\r\n
        \       \"etag\": \"W/\\\"6b15d116-aaee-4329-89ac-b0c8ec7a5da0\\\"\",\r\n
        \       \"properties\": {\r\n          \"provisioningState\": \"Updating\",\r\n
        \         \"data\": \"MIIBvzCCAW2gAwIBAgIQmJtabFWZYp1NjoMbcjRvajAJBgUrDgMCHQUAMBYxFDASBgNVBAMTC1Jvb3QgQWdlbmN5MB4XDTE2MDgyMzEzMjMyNFoXDTM5MTIzMTIzNTk1OVowIjEgMB4GA1UEAxMXSm9lJ3MtU29mdHdhcmUtRW1wb3JpdW0wgZ8wDQYJKoZIhvcNAQEBBQADgY0AMIGJAoGBAKH7RFdzRTwt8QPGQwBlLQox9ZvEjCIKzrB17IkWcAyRHpJMm+b00Ik8Sjm5UXwZY/DkXfkOBQ+RA9eaP5I1Aj043QQREs3MTFX7JppINYUk3gJzKPCHFHDb9qchy4qJjJAO/+PlWTP1M0T63Ln1fSIy3bjlPMfXoZK9+B+RJpIDAgMBAAGjSzBJMEcGA1UdAQRAMD6AEBLkCS0GHR1PAI1hIdwWZGOhGDAWMRQwEgYDVQQDEwtSb290IEFnZW5jeYIQBjdsAKoAZIoRz7jUqlw19DAJBgUrDgMCHQUAA0EAREgh2h7BQW5LImUO9dasVyKcQ+Y30iJ96P+/XQour7g/uAwxj/19JjE7i3Jt4tG5Ljc3o79G6QUspkP+QehBnA==\",\r\n
        \         \"backendHttpSettings\": [\r\n            {\r\n              \"id\":
        \"/subscriptions/00000000-0000-0000-0000-000000000000/resourceGroups/cli_test_ag_auth_cert000001/providers/Microsoft.Network/applicationGateways/ag1/backendHttpSettingsCollection/https_settings\"\r\n
        \           }\r\n          ]\r\n        },\r\n        \"type\": \"Microsoft.Network/applicationGateways/authenticationCertificates\"\r\n
        \     },\r\n      {\r\n        \"name\": \"cert2\",\r\n        \"id\": \"/subscriptions/00000000-0000-0000-0000-000000000000/resourceGroups/cli_test_ag_auth_cert000001/providers/Microsoft.Network/applicationGateways/ag1/authenticationCertificates/cert2\",\r\n
        \       \"etag\": \"W/\\\"6b15d116-aaee-4329-89ac-b0c8ec7a5da0\\\"\",\r\n
        \       \"properties\": {\r\n          \"provisioningState\": \"Updating\",\r\n
        \         \"data\": \"MIIBvzCCAW2gAwIBAgIQdxrzWOg4waxNCWLqZDjNpjAJBgUrDgMCHQUAMBYxFDASBgNVBAMTC1Jvb3QgQWdlbmN5MB4XDTE2MDgyMzEzMzIzNloXDTM5MTIzMTIzNTk1OVowIjEgMB4GA1UEAxMXSm9lJ3MtU29mdHdhcmUtRW1wb3JpdW0wgZ8wDQYJKoZIhvcNAQEBBQADgY0AMIGJAoGBAKH7RFdzRTwt8QPGQwBlLQox9ZvEjCIKzrB17IkWcAyRHpJMm+b00Ik8Sjm5UXwZY/DkXfkOBQ+RA9eaP5I1Aj043QQREs3MTFX7JppINYUk3gJzKPCHFHDb9qchy4qJjJAO/+PlWTP1M0T63Ln1fSIy3bjlPMfXoZK9+B+RJpIDAgMBAAGjSzBJMEcGA1UdAQRAMD6AEBLkCS0GHR1PAI1hIdwWZGOhGDAWMRQwEgYDVQQDEwtSb290IEFnZW5jeYIQBjdsAKoAZIoRz7jUqlw19DAJBgUrDgMCHQUAA0EAY8c6yN4viFBfeW1aPIfW04IgqXz4nwUlGcKYr4Kdq887PgevaqZdsEcy6okZ7qjFZw4EtafD12cBQ1/Djl5j6Q==\",\r\n
        \         \"backendHttpSettings\": [\r\n            {\r\n              \"id\":
        \"/subscriptions/00000000-0000-0000-0000-000000000000/resourceGroups/cli_test_ag_auth_cert000001/providers/Microsoft.Network/applicationGateways/ag1/backendHttpSettingsCollection/https_settings\"\r\n
        \           }\r\n          ]\r\n        },\r\n        \"type\": \"Microsoft.Network/applicationGateways/authenticationCertificates\"\r\n
        \     }\r\n    ],\r\n    \"frontendIPConfigurations\": [\r\n      {\r\n        \"name\":
        \"appGatewayFrontendIP\",\r\n        \"id\": \"/subscriptions/00000000-0000-0000-0000-000000000000/resourceGroups/cli_test_ag_auth_cert000001/providers/Microsoft.Network/applicationGateways/ag1/frontendIPConfigurations/appGatewayFrontendIP\",\r\n
        \       \"etag\": \"W/\\\"6b15d116-aaee-4329-89ac-b0c8ec7a5da0\\\"\",\r\n
        \       \"type\": \"Microsoft.Network/applicationGateways/frontendIPConfigurations\",\r\n
        \       \"properties\": {\r\n          \"provisioningState\": \"Updating\",\r\n
        \         \"privateIPAllocationMethod\": \"Dynamic\",\r\n          \"subnet\":
        {\r\n            \"id\": \"/subscriptions/00000000-0000-0000-0000-000000000000/resourceGroups/cli_test_ag_auth_cert000001/providers/Microsoft.Network/virtualNetworks/ag1Vnet/subnets/default\"\r\n
        \         },\r\n          \"httpListeners\": [\r\n            {\r\n              \"id\":
        \"/subscriptions/00000000-0000-0000-0000-000000000000/resourceGroups/cli_test_ag_auth_cert000001/providers/Microsoft.Network/applicationGateways/ag1/httpListeners/appGatewayHttpListener\"\r\n
        \           }\r\n          ]\r\n        }\r\n      }\r\n    ],\r\n    \"frontendPorts\":
        [\r\n      {\r\n        \"name\": \"appGatewayFrontendPort\",\r\n        \"id\":
        \"/subscriptions/00000000-0000-0000-0000-000000000000/resourceGroups/cli_test_ag_auth_cert000001/providers/Microsoft.Network/applicationGateways/ag1/frontendPorts/appGatewayFrontendPort\",\r\n
        \       \"etag\": \"W/\\\"6b15d116-aaee-4329-89ac-b0c8ec7a5da0\\\"\",\r\n
        \       \"properties\": {\r\n          \"provisioningState\": \"Updating\",\r\n
        \         \"port\": 80,\r\n          \"httpListeners\": [\r\n            {\r\n
        \             \"id\": \"/subscriptions/00000000-0000-0000-0000-000000000000/resourceGroups/cli_test_ag_auth_cert000001/providers/Microsoft.Network/applicationGateways/ag1/httpListeners/appGatewayHttpListener\"\r\n
        \           }\r\n          ]\r\n        },\r\n        \"type\": \"Microsoft.Network/applicationGateways/frontendPorts\"\r\n
        \     }\r\n    ],\r\n    \"backendAddressPools\": [\r\n      {\r\n        \"name\":
        \"appGatewayBackendPool\",\r\n        \"id\": \"/subscriptions/00000000-0000-0000-0000-000000000000/resourceGroups/cli_test_ag_auth_cert000001/providers/Microsoft.Network/applicationGateways/ag1/backendAddressPools/appGatewayBackendPool\",\r\n
        \       \"etag\": \"W/\\\"6b15d116-aaee-4329-89ac-b0c8ec7a5da0\\\"\",\r\n
        \       \"properties\": {\r\n          \"provisioningState\": \"Updating\",\r\n
        \         \"backendAddresses\": [],\r\n          \"requestRoutingRules\":
        [\r\n            {\r\n              \"id\": \"/subscriptions/00000000-0000-0000-0000-000000000000/resourceGroups/cli_test_ag_auth_cert000001/providers/Microsoft.Network/applicationGateways/ag1/requestRoutingRules/rule1\"\r\n
        \           }\r\n          ]\r\n        },\r\n        \"type\": \"Microsoft.Network/applicationGateways/backendAddressPools\"\r\n
        \     }\r\n    ],\r\n    \"backendHttpSettingsCollection\": [\r\n      {\r\n
        \       \"name\": \"appGatewayBackendHttpSettings\",\r\n        \"id\": \"/subscriptions/00000000-0000-0000-0000-000000000000/resourceGroups/cli_test_ag_auth_cert000001/providers/Microsoft.Network/applicationGateways/ag1/backendHttpSettingsCollection/appGatewayBackendHttpSettings\",\r\n
        \       \"etag\": \"W/\\\"6b15d116-aaee-4329-89ac-b0c8ec7a5da0\\\"\",\r\n
        \       \"properties\": {\r\n          \"provisioningState\": \"Updating\",\r\n
        \         \"port\": 80,\r\n          \"protocol\": \"Http\",\r\n          \"cookieBasedAffinity\":
        \"Disabled\",\r\n          \"connectionDraining\": {\r\n            \"enabled\":
        false,\r\n            \"drainTimeoutInSec\": 1\r\n          },\r\n          \"pickHostNameFromBackendAddress\":
        false,\r\n          \"requestTimeout\": 30,\r\n          \"requestRoutingRules\":
        [\r\n            {\r\n              \"id\": \"/subscriptions/00000000-0000-0000-0000-000000000000/resourceGroups/cli_test_ag_auth_cert000001/providers/Microsoft.Network/applicationGateways/ag1/requestRoutingRules/rule1\"\r\n
        \           }\r\n          ]\r\n        },\r\n        \"type\": \"Microsoft.Network/applicationGateways/backendHttpSettingsCollection\"\r\n
        \     },\r\n      {\r\n        \"name\": \"https_settings\",\r\n        \"id\":
        \"/subscriptions/00000000-0000-0000-0000-000000000000/resourceGroups/cli_test_ag_auth_cert000001/providers/Microsoft.Network/applicationGateways/ag1/backendHttpSettingsCollection/https_settings\",\r\n
        \       \"etag\": \"W/\\\"6b15d116-aaee-4329-89ac-b0c8ec7a5da0\\\"\",\r\n
        \       \"properties\": {\r\n          \"provisioningState\": \"Updating\",\r\n
        \         \"port\": 443,\r\n          \"protocol\": \"Https\",\r\n          \"cookieBasedAffinity\":
        \"Disabled\",\r\n          \"connectionDraining\": {\r\n            \"enabled\":
        false,\r\n            \"drainTimeoutInSec\": 1\r\n          },\r\n          \"pickHostNameFromBackendAddress\":
        false,\r\n          \"requestTimeout\": 30,\r\n          \"authenticationCertificates\":
        [\r\n            {\r\n              \"id\": \"/subscriptions/00000000-0000-0000-0000-000000000000/resourceGroups/cli_test_ag_auth_cert000001/providers/Microsoft.Network/applicationGateways/ag1/authenticationCertificates/cert1\"\r\n
        \           },\r\n            {\r\n              \"id\": \"/subscriptions/00000000-0000-0000-0000-000000000000/resourceGroups/cli_test_ag_auth_cert000001/providers/Microsoft.Network/applicationGateways/ag1/authenticationCertificates/cert2\"\r\n
        \           }\r\n          ]\r\n        },\r\n        \"type\": \"Microsoft.Network/applicationGateways/backendHttpSettingsCollection\"\r\n
        \     }\r\n    ],\r\n    \"httpListeners\": [\r\n      {\r\n        \"name\":
        \"appGatewayHttpListener\",\r\n        \"id\": \"/subscriptions/00000000-0000-0000-0000-000000000000/resourceGroups/cli_test_ag_auth_cert000001/providers/Microsoft.Network/applicationGateways/ag1/httpListeners/appGatewayHttpListener\",\r\n
        \       \"etag\": \"W/\\\"6b15d116-aaee-4329-89ac-b0c8ec7a5da0\\\"\",\r\n
        \       \"properties\": {\r\n          \"provisioningState\": \"Updating\",\r\n
        \         \"frontendIPConfiguration\": {\r\n            \"id\": \"/subscriptions/00000000-0000-0000-0000-000000000000/resourceGroups/cli_test_ag_auth_cert000001/providers/Microsoft.Network/applicationGateways/ag1/frontendIPConfigurations/appGatewayFrontendIP\"\r\n
        \         },\r\n          \"frontendPort\": {\r\n            \"id\": \"/subscriptions/00000000-0000-0000-0000-000000000000/resourceGroups/cli_test_ag_auth_cert000001/providers/Microsoft.Network/applicationGateways/ag1/frontendPorts/appGatewayFrontendPort\"\r\n
        \         },\r\n          \"protocol\": \"Http\",\r\n          \"hostNames\":
        [],\r\n          \"requireServerNameIndication\": false,\r\n          \"requestRoutingRules\":
        [\r\n            {\r\n              \"id\": \"/subscriptions/00000000-0000-0000-0000-000000000000/resourceGroups/cli_test_ag_auth_cert000001/providers/Microsoft.Network/applicationGateways/ag1/requestRoutingRules/rule1\"\r\n
        \           }\r\n          ]\r\n        },\r\n        \"type\": \"Microsoft.Network/applicationGateways/httpListeners\"\r\n
        \     }\r\n    ],\r\n    \"urlPathMaps\": [],\r\n    \"requestRoutingRules\":
        [\r\n      {\r\n        \"name\": \"rule1\",\r\n        \"id\": \"/subscriptions/00000000-0000-0000-0000-000000000000/resourceGroups/cli_test_ag_auth_cert000001/providers/Microsoft.Network/applicationGateways/ag1/requestRoutingRules/rule1\",\r\n
        \       \"etag\": \"W/\\\"6b15d116-aaee-4329-89ac-b0c8ec7a5da0\\\"\",\r\n
        \       \"properties\": {\r\n          \"provisioningState\": \"Updating\",\r\n
        \         \"ruleType\": \"Basic\",\r\n          \"httpListener\": {\r\n            \"id\":
        \"/subscriptions/00000000-0000-0000-0000-000000000000/resourceGroups/cli_test_ag_auth_cert000001/providers/Microsoft.Network/applicationGateways/ag1/httpListeners/appGatewayHttpListener\"\r\n
        \         },\r\n          \"backendAddressPool\": {\r\n            \"id\":
        \"/subscriptions/00000000-0000-0000-0000-000000000000/resourceGroups/cli_test_ag_auth_cert000001/providers/Microsoft.Network/applicationGateways/ag1/backendAddressPools/appGatewayBackendPool\"\r\n
        \         },\r\n          \"backendHttpSettings\": {\r\n            \"id\":
        \"/subscriptions/00000000-0000-0000-0000-000000000000/resourceGroups/cli_test_ag_auth_cert000001/providers/Microsoft.Network/applicationGateways/ag1/backendHttpSettingsCollection/appGatewayBackendHttpSettings\"\r\n
        \         }\r\n        },\r\n        \"type\": \"Microsoft.Network/applicationGateways/requestRoutingRules\"\r\n
        \     }\r\n    ],\r\n    \"probes\": [],\r\n    \"rewriteRuleSets\": [],\r\n
        \   \"redirectConfigurations\": []\r\n  }\r\n}"
    headers:
      azure-asyncoperation:
      - https://management.azure.com/subscriptions/00000000-0000-0000-0000-000000000000/providers/Microsoft.Network/locations/westus/operations/57fe370f-b92b-4d48-a133-b80e43e76e17?api-version=2019-09-01
      cache-control:
      - no-cache
      content-length:
      - '13534'
      content-type:
      - application/json; charset=utf-8
      date:
      - Thu, 24 Oct 2019 07:07:08 GMT
      expires:
      - '-1'
      pragma:
      - no-cache
      server:
      - Microsoft-HTTPAPI/2.0
      - Microsoft-HTTPAPI/2.0
      strict-transport-security:
      - max-age=31536000; includeSubDomains
      transfer-encoding:
      - chunked
      vary:
      - Accept-Encoding
      x-content-type-options:
      - nosniff
      x-ms-arm-service-request-id:
      - d69ed6b7-4308-407b-b3a3-1f96115495fb
      x-ms-ratelimit-remaining-subscription-writes:
      - '1196'
    status:
      code: 200
      message: OK
- request:
    body: null
    headers:
      Accept:
      - application/json
      Accept-Encoding:
      - gzip, deflate
      CommandName:
      - network application-gateway http-settings update
      Connection:
      - keep-alive
      ParameterSetName:
      - -g --gateway-name -n --auth-certs --no-wait
      User-Agent:
      - python/3.7.4 (Windows-10-10.0.18362-SP0) msrest/0.6.10 msrest_azure/0.6.2
        azure-mgmt-network/7.0.0 Azure-SDK-For-Python AZURECLI/2.0.75
      accept-language:
      - en-US
    method: GET
    uri: https://management.azure.com/subscriptions/00000000-0000-0000-0000-000000000000/resourceGroups/cli_test_ag_auth_cert000001/providers/Microsoft.Network/applicationGateways/ag1?api-version=2019-09-01
  response:
    body:
      string: "{\r\n  \"name\": \"ag1\",\r\n  \"id\": \"/subscriptions/00000000-0000-0000-0000-000000000000/resourceGroups/cli_test_ag_auth_cert000001/providers/Microsoft.Network/applicationGateways/ag1\",\r\n
        \ \"etag\": \"W/\\\"539af1cc-8474-4a76-8b31-16ac0c2400eb\\\"\",\r\n  \"type\":
        \"Microsoft.Network/applicationGateways\",\r\n  \"location\": \"westus\",\r\n
        \ \"tags\": {},\r\n  \"properties\": {\r\n    \"provisioningState\": \"Updating\",\r\n
        \   \"resourceGuid\": \"9559f985-b06c-4cbc-a4b1-3774d81acaed\",\r\n    \"sku\":
        {\r\n      \"name\": \"Standard_Medium\",\r\n      \"tier\": \"Standard\",\r\n
        \     \"capacity\": 2\r\n    },\r\n    \"operationalState\": \"Stopped\",\r\n
        \   \"gatewayIPConfigurations\": [\r\n      {\r\n        \"name\": \"appGatewayFrontendIP\",\r\n
        \       \"id\": \"/subscriptions/00000000-0000-0000-0000-000000000000/resourceGroups/cli_test_ag_auth_cert000001/providers/Microsoft.Network/applicationGateways/ag1/gatewayIPConfigurations/appGatewayFrontendIP\",\r\n
        \       \"etag\": \"W/\\\"539af1cc-8474-4a76-8b31-16ac0c2400eb\\\"\",\r\n
        \       \"properties\": {\r\n          \"provisioningState\": \"Updating\",\r\n
        \         \"subnet\": {\r\n            \"id\": \"/subscriptions/00000000-0000-0000-0000-000000000000/resourceGroups/cli_test_ag_auth_cert000001/providers/Microsoft.Network/virtualNetworks/ag1Vnet/subnets/default\"\r\n
        \         }\r\n        },\r\n        \"type\": \"Microsoft.Network/applicationGateways/gatewayIPConfigurations\"\r\n
        \     }\r\n    ],\r\n    \"sslCertificates\": [],\r\n    \"authenticationCertificates\":
        [\r\n      {\r\n        \"name\": \"cert1\",\r\n        \"id\": \"/subscriptions/00000000-0000-0000-0000-000000000000/resourceGroups/cli_test_ag_auth_cert000001/providers/Microsoft.Network/applicationGateways/ag1/authenticationCertificates/cert1\",\r\n
        \       \"etag\": \"W/\\\"539af1cc-8474-4a76-8b31-16ac0c2400eb\\\"\",\r\n
        \       \"properties\": {\r\n          \"provisioningState\": \"Updating\",\r\n
        \         \"data\": \"MIIBvzCCAW2gAwIBAgIQmJtabFWZYp1NjoMbcjRvajAJBgUrDgMCHQUAMBYxFDASBgNVBAMTC1Jvb3QgQWdlbmN5MB4XDTE2MDgyMzEzMjMyNFoXDTM5MTIzMTIzNTk1OVowIjEgMB4GA1UEAxMXSm9lJ3MtU29mdHdhcmUtRW1wb3JpdW0wgZ8wDQYJKoZIhvcNAQEBBQADgY0AMIGJAoGBAKH7RFdzRTwt8QPGQwBlLQox9ZvEjCIKzrB17IkWcAyRHpJMm+b00Ik8Sjm5UXwZY/DkXfkOBQ+RA9eaP5I1Aj043QQREs3MTFX7JppINYUk3gJzKPCHFHDb9qchy4qJjJAO/+PlWTP1M0T63Ln1fSIy3bjlPMfXoZK9+B+RJpIDAgMBAAGjSzBJMEcGA1UdAQRAMD6AEBLkCS0GHR1PAI1hIdwWZGOhGDAWMRQwEgYDVQQDEwtSb290IEFnZW5jeYIQBjdsAKoAZIoRz7jUqlw19DAJBgUrDgMCHQUAA0EAREgh2h7BQW5LImUO9dasVyKcQ+Y30iJ96P+/XQour7g/uAwxj/19JjE7i3Jt4tG5Ljc3o79G6QUspkP+QehBnA==\",\r\n
        \         \"backendHttpSettings\": [\r\n            {\r\n              \"id\":
        \"/subscriptions/00000000-0000-0000-0000-000000000000/resourceGroups/cli_test_ag_auth_cert000001/providers/Microsoft.Network/applicationGateways/ag1/backendHttpSettingsCollection/https_settings\"\r\n
        \           }\r\n          ]\r\n        },\r\n        \"type\": \"Microsoft.Network/applicationGateways/authenticationCertificates\"\r\n
        \     },\r\n      {\r\n        \"name\": \"cert2\",\r\n        \"id\": \"/subscriptions/00000000-0000-0000-0000-000000000000/resourceGroups/cli_test_ag_auth_cert000001/providers/Microsoft.Network/applicationGateways/ag1/authenticationCertificates/cert2\",\r\n
        \       \"etag\": \"W/\\\"539af1cc-8474-4a76-8b31-16ac0c2400eb\\\"\",\r\n
        \       \"properties\": {\r\n          \"provisioningState\": \"Updating\",\r\n
        \         \"data\": \"MIIBvzCCAW2gAwIBAgIQdxrzWOg4waxNCWLqZDjNpjAJBgUrDgMCHQUAMBYxFDASBgNVBAMTC1Jvb3QgQWdlbmN5MB4XDTE2MDgyMzEzMzIzNloXDTM5MTIzMTIzNTk1OVowIjEgMB4GA1UEAxMXSm9lJ3MtU29mdHdhcmUtRW1wb3JpdW0wgZ8wDQYJKoZIhvcNAQEBBQADgY0AMIGJAoGBAKH7RFdzRTwt8QPGQwBlLQox9ZvEjCIKzrB17IkWcAyRHpJMm+b00Ik8Sjm5UXwZY/DkXfkOBQ+RA9eaP5I1Aj043QQREs3MTFX7JppINYUk3gJzKPCHFHDb9qchy4qJjJAO/+PlWTP1M0T63Ln1fSIy3bjlPMfXoZK9+B+RJpIDAgMBAAGjSzBJMEcGA1UdAQRAMD6AEBLkCS0GHR1PAI1hIdwWZGOhGDAWMRQwEgYDVQQDEwtSb290IEFnZW5jeYIQBjdsAKoAZIoRz7jUqlw19DAJBgUrDgMCHQUAA0EAY8c6yN4viFBfeW1aPIfW04IgqXz4nwUlGcKYr4Kdq887PgevaqZdsEcy6okZ7qjFZw4EtafD12cBQ1/Djl5j6Q==\",\r\n
        \         \"backendHttpSettings\": [\r\n            {\r\n              \"id\":
        \"/subscriptions/00000000-0000-0000-0000-000000000000/resourceGroups/cli_test_ag_auth_cert000001/providers/Microsoft.Network/applicationGateways/ag1/backendHttpSettingsCollection/https_settings\"\r\n
        \           }\r\n          ]\r\n        },\r\n        \"type\": \"Microsoft.Network/applicationGateways/authenticationCertificates\"\r\n
        \     }\r\n    ],\r\n    \"frontendIPConfigurations\": [\r\n      {\r\n        \"name\":
        \"appGatewayFrontendIP\",\r\n        \"id\": \"/subscriptions/00000000-0000-0000-0000-000000000000/resourceGroups/cli_test_ag_auth_cert000001/providers/Microsoft.Network/applicationGateways/ag1/frontendIPConfigurations/appGatewayFrontendIP\",\r\n
        \       \"etag\": \"W/\\\"539af1cc-8474-4a76-8b31-16ac0c2400eb\\\"\",\r\n
        \       \"type\": \"Microsoft.Network/applicationGateways/frontendIPConfigurations\",\r\n
        \       \"properties\": {\r\n          \"provisioningState\": \"Updating\",\r\n
        \         \"privateIPAllocationMethod\": \"Dynamic\",\r\n          \"subnet\":
        {\r\n            \"id\": \"/subscriptions/00000000-0000-0000-0000-000000000000/resourceGroups/cli_test_ag_auth_cert000001/providers/Microsoft.Network/virtualNetworks/ag1Vnet/subnets/default\"\r\n
        \         },\r\n          \"httpListeners\": [\r\n            {\r\n              \"id\":
        \"/subscriptions/00000000-0000-0000-0000-000000000000/resourceGroups/cli_test_ag_auth_cert000001/providers/Microsoft.Network/applicationGateways/ag1/httpListeners/appGatewayHttpListener\"\r\n
        \           }\r\n          ]\r\n        }\r\n      }\r\n    ],\r\n    \"frontendPorts\":
        [\r\n      {\r\n        \"name\": \"appGatewayFrontendPort\",\r\n        \"id\":
        \"/subscriptions/00000000-0000-0000-0000-000000000000/resourceGroups/cli_test_ag_auth_cert000001/providers/Microsoft.Network/applicationGateways/ag1/frontendPorts/appGatewayFrontendPort\",\r\n
        \       \"etag\": \"W/\\\"539af1cc-8474-4a76-8b31-16ac0c2400eb\\\"\",\r\n
        \       \"properties\": {\r\n          \"provisioningState\": \"Updating\",\r\n
        \         \"port\": 80,\r\n          \"httpListeners\": [\r\n            {\r\n
        \             \"id\": \"/subscriptions/00000000-0000-0000-0000-000000000000/resourceGroups/cli_test_ag_auth_cert000001/providers/Microsoft.Network/applicationGateways/ag1/httpListeners/appGatewayHttpListener\"\r\n
        \           }\r\n          ]\r\n        },\r\n        \"type\": \"Microsoft.Network/applicationGateways/frontendPorts\"\r\n
        \     }\r\n    ],\r\n    \"backendAddressPools\": [\r\n      {\r\n        \"name\":
        \"appGatewayBackendPool\",\r\n        \"id\": \"/subscriptions/00000000-0000-0000-0000-000000000000/resourceGroups/cli_test_ag_auth_cert000001/providers/Microsoft.Network/applicationGateways/ag1/backendAddressPools/appGatewayBackendPool\",\r\n
        \       \"etag\": \"W/\\\"539af1cc-8474-4a76-8b31-16ac0c2400eb\\\"\",\r\n
        \       \"properties\": {\r\n          \"provisioningState\": \"Updating\",\r\n
        \         \"backendAddresses\": [],\r\n          \"requestRoutingRules\":
        [\r\n            {\r\n              \"id\": \"/subscriptions/00000000-0000-0000-0000-000000000000/resourceGroups/cli_test_ag_auth_cert000001/providers/Microsoft.Network/applicationGateways/ag1/requestRoutingRules/rule1\"\r\n
        \           }\r\n          ]\r\n        },\r\n        \"type\": \"Microsoft.Network/applicationGateways/backendAddressPools\"\r\n
        \     }\r\n    ],\r\n    \"backendHttpSettingsCollection\": [\r\n      {\r\n
        \       \"name\": \"appGatewayBackendHttpSettings\",\r\n        \"id\": \"/subscriptions/00000000-0000-0000-0000-000000000000/resourceGroups/cli_test_ag_auth_cert000001/providers/Microsoft.Network/applicationGateways/ag1/backendHttpSettingsCollection/appGatewayBackendHttpSettings\",\r\n
        \       \"etag\": \"W/\\\"539af1cc-8474-4a76-8b31-16ac0c2400eb\\\"\",\r\n
        \       \"properties\": {\r\n          \"provisioningState\": \"Updating\",\r\n
        \         \"port\": 80,\r\n          \"protocol\": \"Http\",\r\n          \"cookieBasedAffinity\":
        \"Disabled\",\r\n          \"connectionDraining\": {\r\n            \"enabled\":
        false,\r\n            \"drainTimeoutInSec\": 1\r\n          },\r\n          \"pickHostNameFromBackendAddress\":
        false,\r\n          \"requestTimeout\": 30,\r\n          \"requestRoutingRules\":
        [\r\n            {\r\n              \"id\": \"/subscriptions/00000000-0000-0000-0000-000000000000/resourceGroups/cli_test_ag_auth_cert000001/providers/Microsoft.Network/applicationGateways/ag1/requestRoutingRules/rule1\"\r\n
        \           }\r\n          ]\r\n        },\r\n        \"type\": \"Microsoft.Network/applicationGateways/backendHttpSettingsCollection\"\r\n
        \     },\r\n      {\r\n        \"name\": \"https_settings\",\r\n        \"id\":
        \"/subscriptions/00000000-0000-0000-0000-000000000000/resourceGroups/cli_test_ag_auth_cert000001/providers/Microsoft.Network/applicationGateways/ag1/backendHttpSettingsCollection/https_settings\",\r\n
        \       \"etag\": \"W/\\\"539af1cc-8474-4a76-8b31-16ac0c2400eb\\\"\",\r\n
        \       \"properties\": {\r\n          \"provisioningState\": \"Updating\",\r\n
        \         \"port\": 443,\r\n          \"protocol\": \"Https\",\r\n          \"cookieBasedAffinity\":
        \"Disabled\",\r\n          \"connectionDraining\": {\r\n            \"enabled\":
        false,\r\n            \"drainTimeoutInSec\": 1\r\n          },\r\n          \"pickHostNameFromBackendAddress\":
        false,\r\n          \"requestTimeout\": 30,\r\n          \"authenticationCertificates\":
        [\r\n            {\r\n              \"id\": \"/subscriptions/00000000-0000-0000-0000-000000000000/resourceGroups/cli_test_ag_auth_cert000001/providers/Microsoft.Network/applicationGateways/ag1/authenticationCertificates/cert1\"\r\n
        \           },\r\n            {\r\n              \"id\": \"/subscriptions/00000000-0000-0000-0000-000000000000/resourceGroups/cli_test_ag_auth_cert000001/providers/Microsoft.Network/applicationGateways/ag1/authenticationCertificates/cert2\"\r\n
        \           }\r\n          ]\r\n        },\r\n        \"type\": \"Microsoft.Network/applicationGateways/backendHttpSettingsCollection\"\r\n
        \     }\r\n    ],\r\n    \"httpListeners\": [\r\n      {\r\n        \"name\":
        \"appGatewayHttpListener\",\r\n        \"id\": \"/subscriptions/00000000-0000-0000-0000-000000000000/resourceGroups/cli_test_ag_auth_cert000001/providers/Microsoft.Network/applicationGateways/ag1/httpListeners/appGatewayHttpListener\",\r\n
        \       \"etag\": \"W/\\\"539af1cc-8474-4a76-8b31-16ac0c2400eb\\\"\",\r\n
        \       \"properties\": {\r\n          \"provisioningState\": \"Updating\",\r\n
        \         \"frontendIPConfiguration\": {\r\n            \"id\": \"/subscriptions/00000000-0000-0000-0000-000000000000/resourceGroups/cli_test_ag_auth_cert000001/providers/Microsoft.Network/applicationGateways/ag1/frontendIPConfigurations/appGatewayFrontendIP\"\r\n
        \         },\r\n          \"frontendPort\": {\r\n            \"id\": \"/subscriptions/00000000-0000-0000-0000-000000000000/resourceGroups/cli_test_ag_auth_cert000001/providers/Microsoft.Network/applicationGateways/ag1/frontendPorts/appGatewayFrontendPort\"\r\n
        \         },\r\n          \"protocol\": \"Http\",\r\n          \"hostNames\":
        [],\r\n          \"requireServerNameIndication\": false,\r\n          \"requestRoutingRules\":
        [\r\n            {\r\n              \"id\": \"/subscriptions/00000000-0000-0000-0000-000000000000/resourceGroups/cli_test_ag_auth_cert000001/providers/Microsoft.Network/applicationGateways/ag1/requestRoutingRules/rule1\"\r\n
        \           }\r\n          ]\r\n        },\r\n        \"type\": \"Microsoft.Network/applicationGateways/httpListeners\"\r\n
        \     }\r\n    ],\r\n    \"urlPathMaps\": [],\r\n    \"requestRoutingRules\":
        [\r\n      {\r\n        \"name\": \"rule1\",\r\n        \"id\": \"/subscriptions/00000000-0000-0000-0000-000000000000/resourceGroups/cli_test_ag_auth_cert000001/providers/Microsoft.Network/applicationGateways/ag1/requestRoutingRules/rule1\",\r\n
        \       \"etag\": \"W/\\\"539af1cc-8474-4a76-8b31-16ac0c2400eb\\\"\",\r\n
        \       \"properties\": {\r\n          \"provisioningState\": \"Updating\",\r\n
        \         \"ruleType\": \"Basic\",\r\n          \"httpListener\": {\r\n            \"id\":
        \"/subscriptions/00000000-0000-0000-0000-000000000000/resourceGroups/cli_test_ag_auth_cert000001/providers/Microsoft.Network/applicationGateways/ag1/httpListeners/appGatewayHttpListener\"\r\n
        \         },\r\n          \"backendAddressPool\": {\r\n            \"id\":
        \"/subscriptions/00000000-0000-0000-0000-000000000000/resourceGroups/cli_test_ag_auth_cert000001/providers/Microsoft.Network/applicationGateways/ag1/backendAddressPools/appGatewayBackendPool\"\r\n
        \         },\r\n          \"backendHttpSettings\": {\r\n            \"id\":
        \"/subscriptions/00000000-0000-0000-0000-000000000000/resourceGroups/cli_test_ag_auth_cert000001/providers/Microsoft.Network/applicationGateways/ag1/backendHttpSettingsCollection/appGatewayBackendHttpSettings\"\r\n
        \         }\r\n        },\r\n        \"type\": \"Microsoft.Network/applicationGateways/requestRoutingRules\"\r\n
        \     }\r\n    ],\r\n    \"probes\": [],\r\n    \"rewriteRuleSets\": [],\r\n
        \   \"redirectConfigurations\": []\r\n  }\r\n}"
    headers:
      cache-control:
      - no-cache
      content-length:
      - '13534'
      content-type:
      - application/json; charset=utf-8
      date:
      - Thu, 24 Oct 2019 07:07:09 GMT
      etag:
      - W/"539af1cc-8474-4a76-8b31-16ac0c2400eb"
      expires:
      - '-1'
      pragma:
      - no-cache
      server:
      - Microsoft-HTTPAPI/2.0
      - Microsoft-HTTPAPI/2.0
      strict-transport-security:
      - max-age=31536000; includeSubDomains
      transfer-encoding:
      - chunked
      vary:
      - Accept-Encoding
      x-content-type-options:
      - nosniff
      x-ms-arm-service-request-id:
      - f2d91cf7-d803-4388-ab6a-a97f3184c3b6
    status:
      code: 200
      message: OK
- request:
    body: 'b''{"id": "/subscriptions/00000000-0000-0000-0000-000000000000/resourceGroups/cli_test_ag_auth_cert000001/providers/Microsoft.Network/applicationGateways/ag1",
      "location": "westus", "tags": {}, "properties": {"sku": {"name": "Standard_Medium",
      "tier": "Standard", "capacity": 2}, "gatewayIPConfigurations": [{"id": "/subscriptions/00000000-0000-0000-0000-000000000000/resourceGroups/cli_test_ag_auth_cert000001/providers/Microsoft.Network/applicationGateways/ag1/gatewayIPConfigurations/appGatewayFrontendIP",
      "properties": {"subnet": {"id": "/subscriptions/00000000-0000-0000-0000-000000000000/resourceGroups/cli_test_ag_auth_cert000001/providers/Microsoft.Network/virtualNetworks/ag1Vnet/subnets/default"}},
      "name": "appGatewayFrontendIP"}], "authenticationCertificates": [{"id": "/subscriptions/00000000-0000-0000-0000-000000000000/resourceGroups/cli_test_ag_auth_cert000001/providers/Microsoft.Network/applicationGateways/ag1/authenticationCertificates/cert1",
      "properties": {"data": "MIIBvzCCAW2gAwIBAgIQmJtabFWZYp1NjoMbcjRvajAJBgUrDgMCHQUAMBYxFDASBgNVBAMTC1Jvb3QgQWdlbmN5MB4XDTE2MDgyMzEzMjMyNFoXDTM5MTIzMTIzNTk1OVowIjEgMB4GA1UEAxMXSm9lJ3MtU29mdHdhcmUtRW1wb3JpdW0wgZ8wDQYJKoZIhvcNAQEBBQADgY0AMIGJAoGBAKH7RFdzRTwt8QPGQwBlLQox9ZvEjCIKzrB17IkWcAyRHpJMm+b00Ik8Sjm5UXwZY/DkXfkOBQ+RA9eaP5I1Aj043QQREs3MTFX7JppINYUk3gJzKPCHFHDb9qchy4qJjJAO/+PlWTP1M0T63Ln1fSIy3bjlPMfXoZK9+B+RJpIDAgMBAAGjSzBJMEcGA1UdAQRAMD6AEBLkCS0GHR1PAI1hIdwWZGOhGDAWMRQwEgYDVQQDEwtSb290IEFnZW5jeYIQBjdsAKoAZIoRz7jUqlw19DAJBgUrDgMCHQUAA0EAREgh2h7BQW5LImUO9dasVyKcQ+Y30iJ96P+/XQour7g/uAwxj/19JjE7i3Jt4tG5Ljc3o79G6QUspkP+QehBnA=="},
      "name": "cert1"}, {"id": "/subscriptions/00000000-0000-0000-0000-000000000000/resourceGroups/cli_test_ag_auth_cert000001/providers/Microsoft.Network/applicationGateways/ag1/authenticationCertificates/cert2",
      "properties": {"data": "MIIBvzCCAW2gAwIBAgIQdxrzWOg4waxNCWLqZDjNpjAJBgUrDgMCHQUAMBYxFDASBgNVBAMTC1Jvb3QgQWdlbmN5MB4XDTE2MDgyMzEzMzIzNloXDTM5MTIzMTIzNTk1OVowIjEgMB4GA1UEAxMXSm9lJ3MtU29mdHdhcmUtRW1wb3JpdW0wgZ8wDQYJKoZIhvcNAQEBBQADgY0AMIGJAoGBAKH7RFdzRTwt8QPGQwBlLQox9ZvEjCIKzrB17IkWcAyRHpJMm+b00Ik8Sjm5UXwZY/DkXfkOBQ+RA9eaP5I1Aj043QQREs3MTFX7JppINYUk3gJzKPCHFHDb9qchy4qJjJAO/+PlWTP1M0T63Ln1fSIy3bjlPMfXoZK9+B+RJpIDAgMBAAGjSzBJMEcGA1UdAQRAMD6AEBLkCS0GHR1PAI1hIdwWZGOhGDAWMRQwEgYDVQQDEwtSb290IEFnZW5jeYIQBjdsAKoAZIoRz7jUqlw19DAJBgUrDgMCHQUAA0EAY8c6yN4viFBfeW1aPIfW04IgqXz4nwUlGcKYr4Kdq887PgevaqZdsEcy6okZ7qjFZw4EtafD12cBQ1/Djl5j6Q=="},
      "name": "cert2"}], "sslCertificates": [], "frontendIPConfigurations": [{"id":
      "/subscriptions/00000000-0000-0000-0000-000000000000/resourceGroups/cli_test_ag_auth_cert000001/providers/Microsoft.Network/applicationGateways/ag1/frontendIPConfigurations/appGatewayFrontendIP",
      "properties": {"privateIPAllocationMethod": "Dynamic", "subnet": {"id": "/subscriptions/00000000-0000-0000-0000-000000000000/resourceGroups/cli_test_ag_auth_cert000001/providers/Microsoft.Network/virtualNetworks/ag1Vnet/subnets/default"}},
      "name": "appGatewayFrontendIP"}], "frontendPorts": [{"id": "/subscriptions/00000000-0000-0000-0000-000000000000/resourceGroups/cli_test_ag_auth_cert000001/providers/Microsoft.Network/applicationGateways/ag1/frontendPorts/appGatewayFrontendPort",
      "properties": {"port": 80}, "name": "appGatewayFrontendPort"}], "probes": [],
      "backendAddressPools": [{"id": "/subscriptions/00000000-0000-0000-0000-000000000000/resourceGroups/cli_test_ag_auth_cert000001/providers/Microsoft.Network/applicationGateways/ag1/backendAddressPools/appGatewayBackendPool",
      "properties": {"backendAddresses": []}, "name": "appGatewayBackendPool"}], "backendHttpSettingsCollection":
      [{"id": "/subscriptions/00000000-0000-0000-0000-000000000000/resourceGroups/cli_test_ag_auth_cert000001/providers/Microsoft.Network/applicationGateways/ag1/backendHttpSettingsCollection/appGatewayBackendHttpSettings",
      "properties": {"port": 80, "protocol": "Http", "cookieBasedAffinity": "Disabled",
      "requestTimeout": 30, "connectionDraining": {"enabled": false, "drainTimeoutInSec":
      1}, "pickHostNameFromBackendAddress": false}, "name": "appGatewayBackendHttpSettings"},
      {"id": "/subscriptions/00000000-0000-0000-0000-000000000000/resourceGroups/cli_test_ag_auth_cert000001/providers/Microsoft.Network/applicationGateways/ag1/backendHttpSettingsCollection/https_settings",
      "properties": {"port": 443, "protocol": "Https", "cookieBasedAffinity": "Disabled",
      "requestTimeout": 30, "authenticationCertificates": [{"id": "/subscriptions/00000000-0000-0000-0000-000000000000/resourceGroups/cli_test_ag_auth_cert000001/providers/Microsoft.Network/applicationGateways/ag1/authenticationCertificates/cert2"},
      {"id": "/subscriptions/00000000-0000-0000-0000-000000000000/resourceGroups/cli_test_ag_auth_cert000001/providers/Microsoft.Network/applicationGateways/ag1/authenticationCertificates/cert1"}],
      "connectionDraining": {"enabled": false, "drainTimeoutInSec": 1}, "pickHostNameFromBackendAddress":
      false}, "name": "https_settings"}], "httpListeners": [{"id": "/subscriptions/00000000-0000-0000-0000-000000000000/resourceGroups/cli_test_ag_auth_cert000001/providers/Microsoft.Network/applicationGateways/ag1/httpListeners/appGatewayHttpListener",
      "properties": {"frontendIPConfiguration": {"id": "/subscriptions/00000000-0000-0000-0000-000000000000/resourceGroups/cli_test_ag_auth_cert000001/providers/Microsoft.Network/applicationGateways/ag1/frontendIPConfigurations/appGatewayFrontendIP"},
      "frontendPort": {"id": "/subscriptions/00000000-0000-0000-0000-000000000000/resourceGroups/cli_test_ag_auth_cert000001/providers/Microsoft.Network/applicationGateways/ag1/frontendPorts/appGatewayFrontendPort"},
      "protocol": "Http", "requireServerNameIndication": false}, "name": "appGatewayHttpListener"}],
      "urlPathMaps": [], "requestRoutingRules": [{"id": "/subscriptions/00000000-0000-0000-0000-000000000000/resourceGroups/cli_test_ag_auth_cert000001/providers/Microsoft.Network/applicationGateways/ag1/requestRoutingRules/rule1",
      "properties": {"ruleType": "Basic", "backendAddressPool": {"id": "/subscriptions/00000000-0000-0000-0000-000000000000/resourceGroups/cli_test_ag_auth_cert000001/providers/Microsoft.Network/applicationGateways/ag1/backendAddressPools/appGatewayBackendPool"},
      "backendHttpSettings": {"id": "/subscriptions/00000000-0000-0000-0000-000000000000/resourceGroups/cli_test_ag_auth_cert000001/providers/Microsoft.Network/applicationGateways/ag1/backendHttpSettingsCollection/appGatewayBackendHttpSettings"},
      "httpListener": {"id": "/subscriptions/00000000-0000-0000-0000-000000000000/resourceGroups/cli_test_ag_auth_cert000001/providers/Microsoft.Network/applicationGateways/ag1/httpListeners/appGatewayHttpListener"}},
      "name": "rule1"}], "rewriteRuleSets": [], "redirectConfigurations": []}}'''
    headers:
      Accept:
      - application/json
      Accept-Encoding:
      - gzip, deflate
      CommandName:
      - network application-gateway http-settings update
      Connection:
      - keep-alive
      Content-Length:
      - '7666'
      Content-Type:
      - application/json; charset=utf-8
      ParameterSetName:
      - -g --gateway-name -n --auth-certs --no-wait
      User-Agent:
      - python/3.7.4 (Windows-10-10.0.18362-SP0) msrest/0.6.10 msrest_azure/0.6.2
        azure-mgmt-network/7.0.0 Azure-SDK-For-Python AZURECLI/2.0.75
      accept-language:
      - en-US
    method: PUT
    uri: https://management.azure.com/subscriptions/00000000-0000-0000-0000-000000000000/resourceGroups/cli_test_ag_auth_cert000001/providers/Microsoft.Network/applicationGateways/ag1?api-version=2019-09-01
  response:
    body:
      string: "{\r\n  \"name\": \"ag1\",\r\n  \"id\": \"/subscriptions/00000000-0000-0000-0000-000000000000/resourceGroups/cli_test_ag_auth_cert000001/providers/Microsoft.Network/applicationGateways/ag1\",\r\n
        \ \"etag\": \"W/\\\"0bbdd999-5dcd-44b4-8d66-3b1762db83bf\\\"\",\r\n  \"type\":
        \"Microsoft.Network/applicationGateways\",\r\n  \"location\": \"westus\",\r\n
        \ \"tags\": {},\r\n  \"properties\": {\r\n    \"provisioningState\": \"Updating\",\r\n
        \   \"resourceGuid\": \"9559f985-b06c-4cbc-a4b1-3774d81acaed\",\r\n    \"sku\":
        {\r\n      \"name\": \"Standard_Medium\",\r\n      \"tier\": \"Standard\",\r\n
        \     \"capacity\": 2\r\n    },\r\n    \"operationalState\": \"Stopped\",\r\n
        \   \"gatewayIPConfigurations\": [\r\n      {\r\n        \"name\": \"appGatewayFrontendIP\",\r\n
        \       \"id\": \"/subscriptions/00000000-0000-0000-0000-000000000000/resourceGroups/cli_test_ag_auth_cert000001/providers/Microsoft.Network/applicationGateways/ag1/gatewayIPConfigurations/appGatewayFrontendIP\",\r\n
        \       \"etag\": \"W/\\\"0bbdd999-5dcd-44b4-8d66-3b1762db83bf\\\"\",\r\n
        \       \"properties\": {\r\n          \"provisioningState\": \"Updating\",\r\n
        \         \"subnet\": {\r\n            \"id\": \"/subscriptions/00000000-0000-0000-0000-000000000000/resourceGroups/cli_test_ag_auth_cert000001/providers/Microsoft.Network/virtualNetworks/ag1Vnet/subnets/default\"\r\n
        \         }\r\n        },\r\n        \"type\": \"Microsoft.Network/applicationGateways/gatewayIPConfigurations\"\r\n
        \     }\r\n    ],\r\n    \"sslCertificates\": [],\r\n    \"authenticationCertificates\":
        [\r\n      {\r\n        \"name\": \"cert1\",\r\n        \"id\": \"/subscriptions/00000000-0000-0000-0000-000000000000/resourceGroups/cli_test_ag_auth_cert000001/providers/Microsoft.Network/applicationGateways/ag1/authenticationCertificates/cert1\",\r\n
        \       \"etag\": \"W/\\\"0bbdd999-5dcd-44b4-8d66-3b1762db83bf\\\"\",\r\n
        \       \"properties\": {\r\n          \"provisioningState\": \"Updating\",\r\n
        \         \"data\": \"MIIBvzCCAW2gAwIBAgIQmJtabFWZYp1NjoMbcjRvajAJBgUrDgMCHQUAMBYxFDASBgNVBAMTC1Jvb3QgQWdlbmN5MB4XDTE2MDgyMzEzMjMyNFoXDTM5MTIzMTIzNTk1OVowIjEgMB4GA1UEAxMXSm9lJ3MtU29mdHdhcmUtRW1wb3JpdW0wgZ8wDQYJKoZIhvcNAQEBBQADgY0AMIGJAoGBAKH7RFdzRTwt8QPGQwBlLQox9ZvEjCIKzrB17IkWcAyRHpJMm+b00Ik8Sjm5UXwZY/DkXfkOBQ+RA9eaP5I1Aj043QQREs3MTFX7JppINYUk3gJzKPCHFHDb9qchy4qJjJAO/+PlWTP1M0T63Ln1fSIy3bjlPMfXoZK9+B+RJpIDAgMBAAGjSzBJMEcGA1UdAQRAMD6AEBLkCS0GHR1PAI1hIdwWZGOhGDAWMRQwEgYDVQQDEwtSb290IEFnZW5jeYIQBjdsAKoAZIoRz7jUqlw19DAJBgUrDgMCHQUAA0EAREgh2h7BQW5LImUO9dasVyKcQ+Y30iJ96P+/XQour7g/uAwxj/19JjE7i3Jt4tG5Ljc3o79G6QUspkP+QehBnA==\",\r\n
        \         \"backendHttpSettings\": [\r\n            {\r\n              \"id\":
        \"/subscriptions/00000000-0000-0000-0000-000000000000/resourceGroups/cli_test_ag_auth_cert000001/providers/Microsoft.Network/applicationGateways/ag1/backendHttpSettingsCollection/https_settings\"\r\n
        \           }\r\n          ]\r\n        },\r\n        \"type\": \"Microsoft.Network/applicationGateways/authenticationCertificates\"\r\n
        \     },\r\n      {\r\n        \"name\": \"cert2\",\r\n        \"id\": \"/subscriptions/00000000-0000-0000-0000-000000000000/resourceGroups/cli_test_ag_auth_cert000001/providers/Microsoft.Network/applicationGateways/ag1/authenticationCertificates/cert2\",\r\n
        \       \"etag\": \"W/\\\"0bbdd999-5dcd-44b4-8d66-3b1762db83bf\\\"\",\r\n
        \       \"properties\": {\r\n          \"provisioningState\": \"Updating\",\r\n
        \         \"data\": \"MIIBvzCCAW2gAwIBAgIQdxrzWOg4waxNCWLqZDjNpjAJBgUrDgMCHQUAMBYxFDASBgNVBAMTC1Jvb3QgQWdlbmN5MB4XDTE2MDgyMzEzMzIzNloXDTM5MTIzMTIzNTk1OVowIjEgMB4GA1UEAxMXSm9lJ3MtU29mdHdhcmUtRW1wb3JpdW0wgZ8wDQYJKoZIhvcNAQEBBQADgY0AMIGJAoGBAKH7RFdzRTwt8QPGQwBlLQox9ZvEjCIKzrB17IkWcAyRHpJMm+b00Ik8Sjm5UXwZY/DkXfkOBQ+RA9eaP5I1Aj043QQREs3MTFX7JppINYUk3gJzKPCHFHDb9qchy4qJjJAO/+PlWTP1M0T63Ln1fSIy3bjlPMfXoZK9+B+RJpIDAgMBAAGjSzBJMEcGA1UdAQRAMD6AEBLkCS0GHR1PAI1hIdwWZGOhGDAWMRQwEgYDVQQDEwtSb290IEFnZW5jeYIQBjdsAKoAZIoRz7jUqlw19DAJBgUrDgMCHQUAA0EAY8c6yN4viFBfeW1aPIfW04IgqXz4nwUlGcKYr4Kdq887PgevaqZdsEcy6okZ7qjFZw4EtafD12cBQ1/Djl5j6Q==\",\r\n
        \         \"backendHttpSettings\": [\r\n            {\r\n              \"id\":
        \"/subscriptions/00000000-0000-0000-0000-000000000000/resourceGroups/cli_test_ag_auth_cert000001/providers/Microsoft.Network/applicationGateways/ag1/backendHttpSettingsCollection/https_settings\"\r\n
        \           }\r\n          ]\r\n        },\r\n        \"type\": \"Microsoft.Network/applicationGateways/authenticationCertificates\"\r\n
        \     }\r\n    ],\r\n    \"frontendIPConfigurations\": [\r\n      {\r\n        \"name\":
        \"appGatewayFrontendIP\",\r\n        \"id\": \"/subscriptions/00000000-0000-0000-0000-000000000000/resourceGroups/cli_test_ag_auth_cert000001/providers/Microsoft.Network/applicationGateways/ag1/frontendIPConfigurations/appGatewayFrontendIP\",\r\n
        \       \"etag\": \"W/\\\"0bbdd999-5dcd-44b4-8d66-3b1762db83bf\\\"\",\r\n
        \       \"type\": \"Microsoft.Network/applicationGateways/frontendIPConfigurations\",\r\n
        \       \"properties\": {\r\n          \"provisioningState\": \"Updating\",\r\n
        \         \"privateIPAllocationMethod\": \"Dynamic\",\r\n          \"subnet\":
        {\r\n            \"id\": \"/subscriptions/00000000-0000-0000-0000-000000000000/resourceGroups/cli_test_ag_auth_cert000001/providers/Microsoft.Network/virtualNetworks/ag1Vnet/subnets/default\"\r\n
        \         },\r\n          \"httpListeners\": [\r\n            {\r\n              \"id\":
        \"/subscriptions/00000000-0000-0000-0000-000000000000/resourceGroups/cli_test_ag_auth_cert000001/providers/Microsoft.Network/applicationGateways/ag1/httpListeners/appGatewayHttpListener\"\r\n
        \           }\r\n          ]\r\n        }\r\n      }\r\n    ],\r\n    \"frontendPorts\":
        [\r\n      {\r\n        \"name\": \"appGatewayFrontendPort\",\r\n        \"id\":
        \"/subscriptions/00000000-0000-0000-0000-000000000000/resourceGroups/cli_test_ag_auth_cert000001/providers/Microsoft.Network/applicationGateways/ag1/frontendPorts/appGatewayFrontendPort\",\r\n
        \       \"etag\": \"W/\\\"0bbdd999-5dcd-44b4-8d66-3b1762db83bf\\\"\",\r\n
        \       \"properties\": {\r\n          \"provisioningState\": \"Updating\",\r\n
        \         \"port\": 80,\r\n          \"httpListeners\": [\r\n            {\r\n
        \             \"id\": \"/subscriptions/00000000-0000-0000-0000-000000000000/resourceGroups/cli_test_ag_auth_cert000001/providers/Microsoft.Network/applicationGateways/ag1/httpListeners/appGatewayHttpListener\"\r\n
        \           }\r\n          ]\r\n        },\r\n        \"type\": \"Microsoft.Network/applicationGateways/frontendPorts\"\r\n
        \     }\r\n    ],\r\n    \"backendAddressPools\": [\r\n      {\r\n        \"name\":
        \"appGatewayBackendPool\",\r\n        \"id\": \"/subscriptions/00000000-0000-0000-0000-000000000000/resourceGroups/cli_test_ag_auth_cert000001/providers/Microsoft.Network/applicationGateways/ag1/backendAddressPools/appGatewayBackendPool\",\r\n
        \       \"etag\": \"W/\\\"0bbdd999-5dcd-44b4-8d66-3b1762db83bf\\\"\",\r\n
        \       \"properties\": {\r\n          \"provisioningState\": \"Updating\",\r\n
        \         \"backendAddresses\": [],\r\n          \"requestRoutingRules\":
        [\r\n            {\r\n              \"id\": \"/subscriptions/00000000-0000-0000-0000-000000000000/resourceGroups/cli_test_ag_auth_cert000001/providers/Microsoft.Network/applicationGateways/ag1/requestRoutingRules/rule1\"\r\n
        \           }\r\n          ]\r\n        },\r\n        \"type\": \"Microsoft.Network/applicationGateways/backendAddressPools\"\r\n
        \     }\r\n    ],\r\n    \"backendHttpSettingsCollection\": [\r\n      {\r\n
        \       \"name\": \"appGatewayBackendHttpSettings\",\r\n        \"id\": \"/subscriptions/00000000-0000-0000-0000-000000000000/resourceGroups/cli_test_ag_auth_cert000001/providers/Microsoft.Network/applicationGateways/ag1/backendHttpSettingsCollection/appGatewayBackendHttpSettings\",\r\n
        \       \"etag\": \"W/\\\"0bbdd999-5dcd-44b4-8d66-3b1762db83bf\\\"\",\r\n
        \       \"properties\": {\r\n          \"provisioningState\": \"Updating\",\r\n
        \         \"port\": 80,\r\n          \"protocol\": \"Http\",\r\n          \"cookieBasedAffinity\":
        \"Disabled\",\r\n          \"connectionDraining\": {\r\n            \"enabled\":
        false,\r\n            \"drainTimeoutInSec\": 1\r\n          },\r\n          \"pickHostNameFromBackendAddress\":
        false,\r\n          \"requestTimeout\": 30,\r\n          \"requestRoutingRules\":
        [\r\n            {\r\n              \"id\": \"/subscriptions/00000000-0000-0000-0000-000000000000/resourceGroups/cli_test_ag_auth_cert000001/providers/Microsoft.Network/applicationGateways/ag1/requestRoutingRules/rule1\"\r\n
        \           }\r\n          ]\r\n        },\r\n        \"type\": \"Microsoft.Network/applicationGateways/backendHttpSettingsCollection\"\r\n
        \     },\r\n      {\r\n        \"name\": \"https_settings\",\r\n        \"id\":
        \"/subscriptions/00000000-0000-0000-0000-000000000000/resourceGroups/cli_test_ag_auth_cert000001/providers/Microsoft.Network/applicationGateways/ag1/backendHttpSettingsCollection/https_settings\",\r\n
        \       \"etag\": \"W/\\\"0bbdd999-5dcd-44b4-8d66-3b1762db83bf\\\"\",\r\n
        \       \"properties\": {\r\n          \"provisioningState\": \"Updating\",\r\n
        \         \"port\": 443,\r\n          \"protocol\": \"Https\",\r\n          \"cookieBasedAffinity\":
        \"Disabled\",\r\n          \"connectionDraining\": {\r\n            \"enabled\":
        false,\r\n            \"drainTimeoutInSec\": 1\r\n          },\r\n          \"pickHostNameFromBackendAddress\":
        false,\r\n          \"requestTimeout\": 30,\r\n          \"authenticationCertificates\":
        [\r\n            {\r\n              \"id\": \"/subscriptions/00000000-0000-0000-0000-000000000000/resourceGroups/cli_test_ag_auth_cert000001/providers/Microsoft.Network/applicationGateways/ag1/authenticationCertificates/cert2\"\r\n
        \           },\r\n            {\r\n              \"id\": \"/subscriptions/00000000-0000-0000-0000-000000000000/resourceGroups/cli_test_ag_auth_cert000001/providers/Microsoft.Network/applicationGateways/ag1/authenticationCertificates/cert1\"\r\n
        \           }\r\n          ]\r\n        },\r\n        \"type\": \"Microsoft.Network/applicationGateways/backendHttpSettingsCollection\"\r\n
        \     }\r\n    ],\r\n    \"httpListeners\": [\r\n      {\r\n        \"name\":
        \"appGatewayHttpListener\",\r\n        \"id\": \"/subscriptions/00000000-0000-0000-0000-000000000000/resourceGroups/cli_test_ag_auth_cert000001/providers/Microsoft.Network/applicationGateways/ag1/httpListeners/appGatewayHttpListener\",\r\n
        \       \"etag\": \"W/\\\"0bbdd999-5dcd-44b4-8d66-3b1762db83bf\\\"\",\r\n
        \       \"properties\": {\r\n          \"provisioningState\": \"Updating\",\r\n
        \         \"frontendIPConfiguration\": {\r\n            \"id\": \"/subscriptions/00000000-0000-0000-0000-000000000000/resourceGroups/cli_test_ag_auth_cert000001/providers/Microsoft.Network/applicationGateways/ag1/frontendIPConfigurations/appGatewayFrontendIP\"\r\n
        \         },\r\n          \"frontendPort\": {\r\n            \"id\": \"/subscriptions/00000000-0000-0000-0000-000000000000/resourceGroups/cli_test_ag_auth_cert000001/providers/Microsoft.Network/applicationGateways/ag1/frontendPorts/appGatewayFrontendPort\"\r\n
        \         },\r\n          \"protocol\": \"Http\",\r\n          \"hostNames\":
        [],\r\n          \"requireServerNameIndication\": false,\r\n          \"requestRoutingRules\":
        [\r\n            {\r\n              \"id\": \"/subscriptions/00000000-0000-0000-0000-000000000000/resourceGroups/cli_test_ag_auth_cert000001/providers/Microsoft.Network/applicationGateways/ag1/requestRoutingRules/rule1\"\r\n
        \           }\r\n          ]\r\n        },\r\n        \"type\": \"Microsoft.Network/applicationGateways/httpListeners\"\r\n
        \     }\r\n    ],\r\n    \"urlPathMaps\": [],\r\n    \"requestRoutingRules\":
        [\r\n      {\r\n        \"name\": \"rule1\",\r\n        \"id\": \"/subscriptions/00000000-0000-0000-0000-000000000000/resourceGroups/cli_test_ag_auth_cert000001/providers/Microsoft.Network/applicationGateways/ag1/requestRoutingRules/rule1\",\r\n
        \       \"etag\": \"W/\\\"0bbdd999-5dcd-44b4-8d66-3b1762db83bf\\\"\",\r\n
        \       \"properties\": {\r\n          \"provisioningState\": \"Updating\",\r\n
        \         \"ruleType\": \"Basic\",\r\n          \"httpListener\": {\r\n            \"id\":
        \"/subscriptions/00000000-0000-0000-0000-000000000000/resourceGroups/cli_test_ag_auth_cert000001/providers/Microsoft.Network/applicationGateways/ag1/httpListeners/appGatewayHttpListener\"\r\n
        \         },\r\n          \"backendAddressPool\": {\r\n            \"id\":
        \"/subscriptions/00000000-0000-0000-0000-000000000000/resourceGroups/cli_test_ag_auth_cert000001/providers/Microsoft.Network/applicationGateways/ag1/backendAddressPools/appGatewayBackendPool\"\r\n
        \         },\r\n          \"backendHttpSettings\": {\r\n            \"id\":
        \"/subscriptions/00000000-0000-0000-0000-000000000000/resourceGroups/cli_test_ag_auth_cert000001/providers/Microsoft.Network/applicationGateways/ag1/backendHttpSettingsCollection/appGatewayBackendHttpSettings\"\r\n
        \         }\r\n        },\r\n        \"type\": \"Microsoft.Network/applicationGateways/requestRoutingRules\"\r\n
        \     }\r\n    ],\r\n    \"probes\": [],\r\n    \"rewriteRuleSets\": [],\r\n
        \   \"redirectConfigurations\": []\r\n  }\r\n}"
    headers:
      azure-asyncoperation:
      - https://management.azure.com/subscriptions/00000000-0000-0000-0000-000000000000/providers/Microsoft.Network/locations/westus/operations/e78109ef-e916-4e5c-8cc6-3621c402b3b4?api-version=2019-09-01
      cache-control:
      - no-cache
      content-length:
      - '13534'
      content-type:
      - application/json; charset=utf-8
      date:
      - Thu, 24 Oct 2019 07:07:10 GMT
      expires:
      - '-1'
      pragma:
      - no-cache
      server:
      - Microsoft-HTTPAPI/2.0
      - Microsoft-HTTPAPI/2.0
      strict-transport-security:
      - max-age=31536000; includeSubDomains
      transfer-encoding:
      - chunked
      vary:
      - Accept-Encoding
      x-content-type-options:
      - nosniff
      x-ms-arm-service-request-id:
      - d1d3fec5-a490-47e1-b23d-ce3ebf85bc57
      x-ms-ratelimit-remaining-subscription-writes:
      - '1193'
    status:
      code: 200
      message: OK
- request:
    body: null
    headers:
      Accept:
      - application/json
      Accept-Encoding:
      - gzip, deflate
      CommandName:
      - network application-gateway show
      Connection:
      - keep-alive
      ParameterSetName:
      - -g -n
      User-Agent:
      - python/3.7.4 (Windows-10-10.0.18362-SP0) msrest/0.6.10 msrest_azure/0.6.2
        azure-mgmt-network/7.0.0 Azure-SDK-For-Python AZURECLI/2.0.75
      accept-language:
      - en-US
    method: GET
    uri: https://management.azure.com/subscriptions/00000000-0000-0000-0000-000000000000/resourceGroups/cli_test_ag_auth_cert000001/providers/Microsoft.Network/applicationGateways/ag1?api-version=2019-09-01
  response:
    body:
      string: "{\r\n  \"name\": \"ag1\",\r\n  \"id\": \"/subscriptions/00000000-0000-0000-0000-000000000000/resourceGroups/cli_test_ag_auth_cert000001/providers/Microsoft.Network/applicationGateways/ag1\",\r\n
        \ \"etag\": \"W/\\\"d97225e0-4fd5-47a0-96a3-1ddd74783efe\\\"\",\r\n  \"type\":
        \"Microsoft.Network/applicationGateways\",\r\n  \"location\": \"westus\",\r\n
        \ \"tags\": {},\r\n  \"properties\": {\r\n    \"provisioningState\": \"Updating\",\r\n
        \   \"resourceGuid\": \"9559f985-b06c-4cbc-a4b1-3774d81acaed\",\r\n    \"sku\":
        {\r\n      \"name\": \"Standard_Medium\",\r\n      \"tier\": \"Standard\",\r\n
        \     \"capacity\": 2\r\n    },\r\n    \"operationalState\": \"Stopped\",\r\n
        \   \"gatewayIPConfigurations\": [\r\n      {\r\n        \"name\": \"appGatewayFrontendIP\",\r\n
        \       \"id\": \"/subscriptions/00000000-0000-0000-0000-000000000000/resourceGroups/cli_test_ag_auth_cert000001/providers/Microsoft.Network/applicationGateways/ag1/gatewayIPConfigurations/appGatewayFrontendIP\",\r\n
        \       \"etag\": \"W/\\\"d97225e0-4fd5-47a0-96a3-1ddd74783efe\\\"\",\r\n
        \       \"properties\": {\r\n          \"provisioningState\": \"Updating\",\r\n
        \         \"subnet\": {\r\n            \"id\": \"/subscriptions/00000000-0000-0000-0000-000000000000/resourceGroups/cli_test_ag_auth_cert000001/providers/Microsoft.Network/virtualNetworks/ag1Vnet/subnets/default\"\r\n
        \         }\r\n        },\r\n        \"type\": \"Microsoft.Network/applicationGateways/gatewayIPConfigurations\"\r\n
        \     }\r\n    ],\r\n    \"sslCertificates\": [],\r\n    \"authenticationCertificates\":
        [\r\n      {\r\n        \"name\": \"cert1\",\r\n        \"id\": \"/subscriptions/00000000-0000-0000-0000-000000000000/resourceGroups/cli_test_ag_auth_cert000001/providers/Microsoft.Network/applicationGateways/ag1/authenticationCertificates/cert1\",\r\n
        \       \"etag\": \"W/\\\"d97225e0-4fd5-47a0-96a3-1ddd74783efe\\\"\",\r\n
        \       \"properties\": {\r\n          \"provisioningState\": \"Updating\",\r\n
        \         \"data\": \"MIIBvzCCAW2gAwIBAgIQmJtabFWZYp1NjoMbcjRvajAJBgUrDgMCHQUAMBYxFDASBgNVBAMTC1Jvb3QgQWdlbmN5MB4XDTE2MDgyMzEzMjMyNFoXDTM5MTIzMTIzNTk1OVowIjEgMB4GA1UEAxMXSm9lJ3MtU29mdHdhcmUtRW1wb3JpdW0wgZ8wDQYJKoZIhvcNAQEBBQADgY0AMIGJAoGBAKH7RFdzRTwt8QPGQwBlLQox9ZvEjCIKzrB17IkWcAyRHpJMm+b00Ik8Sjm5UXwZY/DkXfkOBQ+RA9eaP5I1Aj043QQREs3MTFX7JppINYUk3gJzKPCHFHDb9qchy4qJjJAO/+PlWTP1M0T63Ln1fSIy3bjlPMfXoZK9+B+RJpIDAgMBAAGjSzBJMEcGA1UdAQRAMD6AEBLkCS0GHR1PAI1hIdwWZGOhGDAWMRQwEgYDVQQDEwtSb290IEFnZW5jeYIQBjdsAKoAZIoRz7jUqlw19DAJBgUrDgMCHQUAA0EAREgh2h7BQW5LImUO9dasVyKcQ+Y30iJ96P+/XQour7g/uAwxj/19JjE7i3Jt4tG5Ljc3o79G6QUspkP+QehBnA==\",\r\n
        \         \"backendHttpSettings\": [\r\n            {\r\n              \"id\":
        \"/subscriptions/00000000-0000-0000-0000-000000000000/resourceGroups/cli_test_ag_auth_cert000001/providers/Microsoft.Network/applicationGateways/ag1/backendHttpSettingsCollection/https_settings\"\r\n
        \           }\r\n          ]\r\n        },\r\n        \"type\": \"Microsoft.Network/applicationGateways/authenticationCertificates\"\r\n
        \     },\r\n      {\r\n        \"name\": \"cert2\",\r\n        \"id\": \"/subscriptions/00000000-0000-0000-0000-000000000000/resourceGroups/cli_test_ag_auth_cert000001/providers/Microsoft.Network/applicationGateways/ag1/authenticationCertificates/cert2\",\r\n
        \       \"etag\": \"W/\\\"d97225e0-4fd5-47a0-96a3-1ddd74783efe\\\"\",\r\n
        \       \"properties\": {\r\n          \"provisioningState\": \"Updating\",\r\n
        \         \"data\": \"MIIBvzCCAW2gAwIBAgIQdxrzWOg4waxNCWLqZDjNpjAJBgUrDgMCHQUAMBYxFDASBgNVBAMTC1Jvb3QgQWdlbmN5MB4XDTE2MDgyMzEzMzIzNloXDTM5MTIzMTIzNTk1OVowIjEgMB4GA1UEAxMXSm9lJ3MtU29mdHdhcmUtRW1wb3JpdW0wgZ8wDQYJKoZIhvcNAQEBBQADgY0AMIGJAoGBAKH7RFdzRTwt8QPGQwBlLQox9ZvEjCIKzrB17IkWcAyRHpJMm+b00Ik8Sjm5UXwZY/DkXfkOBQ+RA9eaP5I1Aj043QQREs3MTFX7JppINYUk3gJzKPCHFHDb9qchy4qJjJAO/+PlWTP1M0T63Ln1fSIy3bjlPMfXoZK9+B+RJpIDAgMBAAGjSzBJMEcGA1UdAQRAMD6AEBLkCS0GHR1PAI1hIdwWZGOhGDAWMRQwEgYDVQQDEwtSb290IEFnZW5jeYIQBjdsAKoAZIoRz7jUqlw19DAJBgUrDgMCHQUAA0EAY8c6yN4viFBfeW1aPIfW04IgqXz4nwUlGcKYr4Kdq887PgevaqZdsEcy6okZ7qjFZw4EtafD12cBQ1/Djl5j6Q==\",\r\n
        \         \"backendHttpSettings\": [\r\n            {\r\n              \"id\":
        \"/subscriptions/00000000-0000-0000-0000-000000000000/resourceGroups/cli_test_ag_auth_cert000001/providers/Microsoft.Network/applicationGateways/ag1/backendHttpSettingsCollection/https_settings\"\r\n
        \           }\r\n          ]\r\n        },\r\n        \"type\": \"Microsoft.Network/applicationGateways/authenticationCertificates\"\r\n
        \     }\r\n    ],\r\n    \"frontendIPConfigurations\": [\r\n      {\r\n        \"name\":
        \"appGatewayFrontendIP\",\r\n        \"id\": \"/subscriptions/00000000-0000-0000-0000-000000000000/resourceGroups/cli_test_ag_auth_cert000001/providers/Microsoft.Network/applicationGateways/ag1/frontendIPConfigurations/appGatewayFrontendIP\",\r\n
        \       \"etag\": \"W/\\\"d97225e0-4fd5-47a0-96a3-1ddd74783efe\\\"\",\r\n
        \       \"type\": \"Microsoft.Network/applicationGateways/frontendIPConfigurations\",\r\n
        \       \"properties\": {\r\n          \"provisioningState\": \"Updating\",\r\n
        \         \"privateIPAllocationMethod\": \"Dynamic\",\r\n          \"subnet\":
        {\r\n            \"id\": \"/subscriptions/00000000-0000-0000-0000-000000000000/resourceGroups/cli_test_ag_auth_cert000001/providers/Microsoft.Network/virtualNetworks/ag1Vnet/subnets/default\"\r\n
        \         },\r\n          \"httpListeners\": [\r\n            {\r\n              \"id\":
        \"/subscriptions/00000000-0000-0000-0000-000000000000/resourceGroups/cli_test_ag_auth_cert000001/providers/Microsoft.Network/applicationGateways/ag1/httpListeners/appGatewayHttpListener\"\r\n
        \           }\r\n          ]\r\n        }\r\n      }\r\n    ],\r\n    \"frontendPorts\":
        [\r\n      {\r\n        \"name\": \"appGatewayFrontendPort\",\r\n        \"id\":
        \"/subscriptions/00000000-0000-0000-0000-000000000000/resourceGroups/cli_test_ag_auth_cert000001/providers/Microsoft.Network/applicationGateways/ag1/frontendPorts/appGatewayFrontendPort\",\r\n
        \       \"etag\": \"W/\\\"d97225e0-4fd5-47a0-96a3-1ddd74783efe\\\"\",\r\n
        \       \"properties\": {\r\n          \"provisioningState\": \"Updating\",\r\n
        \         \"port\": 80,\r\n          \"httpListeners\": [\r\n            {\r\n
        \             \"id\": \"/subscriptions/00000000-0000-0000-0000-000000000000/resourceGroups/cli_test_ag_auth_cert000001/providers/Microsoft.Network/applicationGateways/ag1/httpListeners/appGatewayHttpListener\"\r\n
        \           }\r\n          ]\r\n        },\r\n        \"type\": \"Microsoft.Network/applicationGateways/frontendPorts\"\r\n
        \     }\r\n    ],\r\n    \"backendAddressPools\": [\r\n      {\r\n        \"name\":
        \"appGatewayBackendPool\",\r\n        \"id\": \"/subscriptions/00000000-0000-0000-0000-000000000000/resourceGroups/cli_test_ag_auth_cert000001/providers/Microsoft.Network/applicationGateways/ag1/backendAddressPools/appGatewayBackendPool\",\r\n
        \       \"etag\": \"W/\\\"d97225e0-4fd5-47a0-96a3-1ddd74783efe\\\"\",\r\n
        \       \"properties\": {\r\n          \"provisioningState\": \"Updating\",\r\n
        \         \"backendAddresses\": [],\r\n          \"requestRoutingRules\":
        [\r\n            {\r\n              \"id\": \"/subscriptions/00000000-0000-0000-0000-000000000000/resourceGroups/cli_test_ag_auth_cert000001/providers/Microsoft.Network/applicationGateways/ag1/requestRoutingRules/rule1\"\r\n
        \           }\r\n          ]\r\n        },\r\n        \"type\": \"Microsoft.Network/applicationGateways/backendAddressPools\"\r\n
        \     }\r\n    ],\r\n    \"backendHttpSettingsCollection\": [\r\n      {\r\n
        \       \"name\": \"appGatewayBackendHttpSettings\",\r\n        \"id\": \"/subscriptions/00000000-0000-0000-0000-000000000000/resourceGroups/cli_test_ag_auth_cert000001/providers/Microsoft.Network/applicationGateways/ag1/backendHttpSettingsCollection/appGatewayBackendHttpSettings\",\r\n
        \       \"etag\": \"W/\\\"d97225e0-4fd5-47a0-96a3-1ddd74783efe\\\"\",\r\n
        \       \"properties\": {\r\n          \"provisioningState\": \"Updating\",\r\n
        \         \"port\": 80,\r\n          \"protocol\": \"Http\",\r\n          \"cookieBasedAffinity\":
        \"Disabled\",\r\n          \"connectionDraining\": {\r\n            \"enabled\":
        false,\r\n            \"drainTimeoutInSec\": 1\r\n          },\r\n          \"pickHostNameFromBackendAddress\":
        false,\r\n          \"requestTimeout\": 30,\r\n          \"requestRoutingRules\":
        [\r\n            {\r\n              \"id\": \"/subscriptions/00000000-0000-0000-0000-000000000000/resourceGroups/cli_test_ag_auth_cert000001/providers/Microsoft.Network/applicationGateways/ag1/requestRoutingRules/rule1\"\r\n
        \           }\r\n          ]\r\n        },\r\n        \"type\": \"Microsoft.Network/applicationGateways/backendHttpSettingsCollection\"\r\n
        \     },\r\n      {\r\n        \"name\": \"https_settings\",\r\n        \"id\":
        \"/subscriptions/00000000-0000-0000-0000-000000000000/resourceGroups/cli_test_ag_auth_cert000001/providers/Microsoft.Network/applicationGateways/ag1/backendHttpSettingsCollection/https_settings\",\r\n
        \       \"etag\": \"W/\\\"d97225e0-4fd5-47a0-96a3-1ddd74783efe\\\"\",\r\n
        \       \"properties\": {\r\n          \"provisioningState\": \"Updating\",\r\n
        \         \"port\": 443,\r\n          \"protocol\": \"Https\",\r\n          \"cookieBasedAffinity\":
        \"Disabled\",\r\n          \"connectionDraining\": {\r\n            \"enabled\":
        false,\r\n            \"drainTimeoutInSec\": 1\r\n          },\r\n          \"pickHostNameFromBackendAddress\":
        false,\r\n          \"requestTimeout\": 30,\r\n          \"authenticationCertificates\":
        [\r\n            {\r\n              \"id\": \"/subscriptions/00000000-0000-0000-0000-000000000000/resourceGroups/cli_test_ag_auth_cert000001/providers/Microsoft.Network/applicationGateways/ag1/authenticationCertificates/cert2\"\r\n
        \           },\r\n            {\r\n              \"id\": \"/subscriptions/00000000-0000-0000-0000-000000000000/resourceGroups/cli_test_ag_auth_cert000001/providers/Microsoft.Network/applicationGateways/ag1/authenticationCertificates/cert1\"\r\n
        \           }\r\n          ]\r\n        },\r\n        \"type\": \"Microsoft.Network/applicationGateways/backendHttpSettingsCollection\"\r\n
        \     }\r\n    ],\r\n    \"httpListeners\": [\r\n      {\r\n        \"name\":
        \"appGatewayHttpListener\",\r\n        \"id\": \"/subscriptions/00000000-0000-0000-0000-000000000000/resourceGroups/cli_test_ag_auth_cert000001/providers/Microsoft.Network/applicationGateways/ag1/httpListeners/appGatewayHttpListener\",\r\n
        \       \"etag\": \"W/\\\"d97225e0-4fd5-47a0-96a3-1ddd74783efe\\\"\",\r\n
        \       \"properties\": {\r\n          \"provisioningState\": \"Updating\",\r\n
        \         \"frontendIPConfiguration\": {\r\n            \"id\": \"/subscriptions/00000000-0000-0000-0000-000000000000/resourceGroups/cli_test_ag_auth_cert000001/providers/Microsoft.Network/applicationGateways/ag1/frontendIPConfigurations/appGatewayFrontendIP\"\r\n
        \         },\r\n          \"frontendPort\": {\r\n            \"id\": \"/subscriptions/00000000-0000-0000-0000-000000000000/resourceGroups/cli_test_ag_auth_cert000001/providers/Microsoft.Network/applicationGateways/ag1/frontendPorts/appGatewayFrontendPort\"\r\n
        \         },\r\n          \"protocol\": \"Http\",\r\n          \"hostNames\":
        [],\r\n          \"requireServerNameIndication\": false,\r\n          \"requestRoutingRules\":
        [\r\n            {\r\n              \"id\": \"/subscriptions/00000000-0000-0000-0000-000000000000/resourceGroups/cli_test_ag_auth_cert000001/providers/Microsoft.Network/applicationGateways/ag1/requestRoutingRules/rule1\"\r\n
        \           }\r\n          ]\r\n        },\r\n        \"type\": \"Microsoft.Network/applicationGateways/httpListeners\"\r\n
        \     }\r\n    ],\r\n    \"urlPathMaps\": [],\r\n    \"requestRoutingRules\":
        [\r\n      {\r\n        \"name\": \"rule1\",\r\n        \"id\": \"/subscriptions/00000000-0000-0000-0000-000000000000/resourceGroups/cli_test_ag_auth_cert000001/providers/Microsoft.Network/applicationGateways/ag1/requestRoutingRules/rule1\",\r\n
        \       \"etag\": \"W/\\\"d97225e0-4fd5-47a0-96a3-1ddd74783efe\\\"\",\r\n
        \       \"properties\": {\r\n          \"provisioningState\": \"Updating\",\r\n
        \         \"ruleType\": \"Basic\",\r\n          \"httpListener\": {\r\n            \"id\":
        \"/subscriptions/00000000-0000-0000-0000-000000000000/resourceGroups/cli_test_ag_auth_cert000001/providers/Microsoft.Network/applicationGateways/ag1/httpListeners/appGatewayHttpListener\"\r\n
        \         },\r\n          \"backendAddressPool\": {\r\n            \"id\":
        \"/subscriptions/00000000-0000-0000-0000-000000000000/resourceGroups/cli_test_ag_auth_cert000001/providers/Microsoft.Network/applicationGateways/ag1/backendAddressPools/appGatewayBackendPool\"\r\n
        \         },\r\n          \"backendHttpSettings\": {\r\n            \"id\":
        \"/subscriptions/00000000-0000-0000-0000-000000000000/resourceGroups/cli_test_ag_auth_cert000001/providers/Microsoft.Network/applicationGateways/ag1/backendHttpSettingsCollection/appGatewayBackendHttpSettings\"\r\n
        \         }\r\n        },\r\n        \"type\": \"Microsoft.Network/applicationGateways/requestRoutingRules\"\r\n
        \     }\r\n    ],\r\n    \"probes\": [],\r\n    \"rewriteRuleSets\": [],\r\n
        \   \"redirectConfigurations\": []\r\n  }\r\n}"
    headers:
      cache-control:
      - no-cache
      content-length:
      - '13534'
      content-type:
      - application/json; charset=utf-8
      date:
      - Thu, 24 Oct 2019 07:07:11 GMT
      etag:
      - W/"d97225e0-4fd5-47a0-96a3-1ddd74783efe"
      expires:
      - '-1'
      pragma:
      - no-cache
      server:
      - Microsoft-HTTPAPI/2.0
      - Microsoft-HTTPAPI/2.0
      strict-transport-security:
      - max-age=31536000; includeSubDomains
      transfer-encoding:
      - chunked
      vary:
      - Accept-Encoding
      x-content-type-options:
      - nosniff
      x-ms-arm-service-request-id:
      - ee3a5ba7-e91d-4795-a3be-520d0721d2bf
    status:
      code: 200
      message: OK
version: 1<|MERGE_RESOLUTION|>--- conflicted
+++ resolved
@@ -149,11 +149,7 @@
       cache-control:
       - no-cache
       content-length:
-<<<<<<< HEAD
-      - '1349'
-=======
       - '1351'
->>>>>>> 807faccc
       content-type:
       - application/json; charset=utf-8
       date:
