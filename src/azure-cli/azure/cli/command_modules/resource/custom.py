--- conflicted
+++ resolved
@@ -299,7 +299,7 @@
 
 
 # pylint: disable=too-many-locals, too-many-statements, too-few-public-methods
-def _deploy_arm_template_unmodified(cli_ctx, resource_group_name, template_file=None,
+def _deploy_arm_template_core_unmodified(cli_ctx, resource_group_name, template_file=None,
                                     template_uri=None, deployment_name=None, parameters=None,
                                     mode=None, rollback_on_error=None, validate_only=False, no_wait=False):
     DeploymentProperties, TemplateLink, OnErrorDeployment = get_sdk(cli_ctx, ResourceType.MGMT_RESOURCE_RESOURCES,
@@ -402,11 +402,12 @@
             http_request.data = partial_request[:-2] + ", template:" + template.template_as_bytes + r"}}"
 
 
-def _deploy_arm_template_subscription_scope_unmodified(cli_ctx,
-                                                       template_file=None, template_uri=None,
-                                                       deployment_name=None, deployment_location=None,
-                                                       parameters=None, mode=None, validate_only=False,
-                                                       no_wait=False):
+def _deploy_arm_template_unmodified(cli_ctx,
+                                    scope_type=None, resource_group_name=None, management_group_id=None,
+                                    template_file=None, template_uri=None,
+                                    deployment_name=None, deployment_location=None,
+                                    parameters=None, mode=None, validate_only=False,
+                                    no_wait=False):
     DeploymentProperties, TemplateLink = get_sdk(cli_ctx, ResourceType.MGMT_RESOURCE_RESOURCES,
                                                  'DeploymentProperties', 'TemplateLink', mod='models')
     template = None
@@ -460,11 +461,18 @@
         sender=PipelineRequestsHTTPSender(RequestsHTTPSender(smc.config))
     )
 
-    if validate_only:
-        return sdk_no_wait(no_wait, smc.deployments.validate_at_subscription_scope,
-                           deployment_name, properties, deployment_location)
-    return sdk_no_wait(no_wait, smc.deployments.create_or_update_at_subscription_scope,
-                       deployment_name, properties, deployment_location)
+    smc = get_mgmt_service_client(cli_ctx, ResourceType.MGMT_RESOURCE_RESOURCES)
+
+    if scope_type == 'Subscription':
+        return _deploy_at_subscription_scope(smc, deployment_name, deployment_location, properties, validate_only, no_wait)
+
+    if scope_type == 'ResourceGroup':
+        return _deploy_at_resource_group(smc, resource_group_name, deployment_name, properties, validate_only, no_wait)
+
+    if scope_type == 'ManagementGroup':
+        return _deploy_at_management_group(smc, management_group_id, deployment_name, deployment_location, properties, validate_only, no_wait)
+
+    return _deploy_at_tenant_scope(smc, deployment_name, deployment_location, properties, validate_only, no_wait)
 
 
 def _deploy_arm_template(cli_ctx,
@@ -496,55 +504,49 @@
     properties = DeploymentProperties(template=template, template_link=template_link,
                                       parameters=parameters, mode=mode)
 
+    smc = get_mgmt_service_client(cli_ctx, ResourceType.MGMT_RESOURCE_RESOURCES)
+
     if scope_type == 'Subscription':
-        return _deploy_at_subscription_scope(cli_ctx, deployment_name, deployment_location, properties, validate_only, no_wait)
+        return _deploy_at_subscription_scope(smc, deployment_name, deployment_location, properties, validate_only, no_wait)
 
     if scope_type == 'ResourceGroup':
-        return _deploy_at_resource_group(cli_ctx, resource_group_name, deployment_name, properties, validate_only, no_wait)
+        return _deploy_at_resource_group(smc, resource_group_name, deployment_name, properties, validate_only, no_wait)
 
     if scope_type == 'ManagementGroup':
-        return _deploy_at_management_group(cli_ctx, management_group_id, deployment_name, deployment_location, properties, validate_only, no_wait)
-
-    return _deploy_at_tenant_scope(cli_ctx, deployment_name, deployment_location, properties, validate_only, no_wait)
-
-
-def _deploy_at_subscription_scope(cli_ctx, deployment_name=None, deployment_location=None, deployment_properties=None, validate_only=False, no_wait=False):
-    smc = get_mgmt_service_client(cli_ctx, ResourceType.MGMT_RESOURCE_RESOURCES)
-
+        return _deploy_at_management_group(smc, management_group_id, deployment_name, deployment_location, properties, validate_only, no_wait)
+
+    return _deploy_at_tenant_scope(smc, deployment_name, deployment_location, properties, validate_only, no_wait)
+
+
+def _deploy_at_subscription_scope(mgmt_client, deployment_name=None, deployment_location=None, deployment_properties=None, validate_only=False, no_wait=False):
     if validate_only:
-        return sdk_no_wait(no_wait, smc.deployments.validate_at_subscription_scope,
+        return sdk_no_wait(no_wait, mgmt_client.deployments.validate_at_subscription_scope,
                            deployment_name, deployment_properties, deployment_location)
-    return sdk_no_wait(no_wait, smc.deployments.create_or_update_at_subscription_scope,
+    return sdk_no_wait(no_wait, mgmt_client.deployments.create_or_update_at_subscription_scope,
                        deployment_name, deployment_properties, deployment_location)
 
 
-def _deploy_at_resource_group(cli_ctx, resource_group_name=None, deployment_name=None, deployment_properties=None, validate_only=False, no_wait=False):
-    smc = get_mgmt_service_client(cli_ctx, ResourceType.MGMT_RESOURCE_RESOURCES)
-
+def _deploy_at_resource_group(mgmt_client, resource_group_name=None, deployment_name=None, deployment_properties=None, validate_only=False, no_wait=False):
     if validate_only:
-        return sdk_no_wait(no_wait, smc.deployments.validate, resource_group_name,
+        return sdk_no_wait(no_wait, mgmt_client.deployments.validate, resource_group_name,
                            deployment_name, deployment_properties)
-    return sdk_no_wait(no_wait, smc.deployments.create_or_update, resource_group_name,
+    return sdk_no_wait(no_wait, mgmt_client.deployments.create_or_update, resource_group_name,
                        deployment_name, deployment_properties)
 
 
-def _deploy_at_management_group(cli_ctx, management_group_id=None, deployment_name=None, deployment_location=None, deployment_properties=None, validate_only=False, no_wait=False):
-    smc = get_mgmt_service_client(cli_ctx, ResourceType.MGMT_RESOURCE_RESOURCES)
-
+def _deploy_at_management_group(mgmt_client, management_group_id=None, deployment_name=None, deployment_location=None, deployment_properties=None, validate_only=False, no_wait=False):
     if validate_only:
-        return sdk_no_wait(no_wait, smc.deployments.validate_at_management_group_scope,
+        return sdk_no_wait(no_wait, mgmt_client.deployments.validate_at_management_group_scope,
                            management_group_id, deployment_name, deployment_properties, deployment_location)
-    return sdk_no_wait(no_wait, smc.deployments.create_or_update_at_management_group_scope,
+    return sdk_no_wait(no_wait, mgmt_client.deployments.create_or_update_at_management_group_scope,
                        management_group_id, deployment_name, deployment_properties, deployment_location)
 
 
-def _deploy_at_tenant_scope(cli_ctx, deployment_name=None, deployment_location=None, deployment_properties=None, validate_only=False, no_wait=False):
-    smc = get_mgmt_service_client(cli_ctx, ResourceType.MGMT_RESOURCE_RESOURCES)
-
+def _deploy_at_tenant_scope(mgmt_client, deployment_name=None, deployment_location=None, deployment_properties=None, validate_only=False, no_wait=False):
     if validate_only:
-        return sdk_no_wait(no_wait, smc.deployments.validate_at_tenant_scope,
+        return sdk_no_wait(no_wait, mgmt_client.deployments.validate_at_tenant_scope,
                            deployment_name, deployment_properties, deployment_location)
-    return sdk_no_wait(no_wait, smc.deployments.create_or_update_at_tenant_scope,
+    return sdk_no_wait(no_wait, mgmt_client.deployments.create_or_update_at_tenant_scope,
                        deployment_name, deployment_properties, deployment_location)
 
 
@@ -1055,38 +1057,31 @@
                         template_file=None, template_uri=None, deployment_name=None,
                         parameters=None, mode=None, rollback_on_error=None, no_wait=False, handle_extended_json_format=False):
     if handle_extended_json_format:
-        return _deploy_arm_template_unmodified(cmd.cli_ctx, resource_group_name, template_file, template_uri,
+        return _deploy_arm_template_core_unmodified(cmd.cli_ctx, resource_group_name, template_file, template_uri,
                                                deployment_name, parameters, mode, rollback_on_error, no_wait=no_wait)
 
     return _deploy_arm_template_core(cmd.cli_ctx, resource_group_name, template_file, template_uri,
                                      deployment_name, parameters, mode, rollback_on_error, no_wait=no_wait)
 
 
-<<<<<<< HEAD
 def deploy_arm_template_at_scope(cmd,
                                  scope_type=None, resource_group_name=None, management_group_id=None,
                                  template_file=None, template_uri=None,
                                  deployment_name=None, deployment_location=None,
-                                 parameters=None, no_wait=False):
+                                 parameters=None, no_wait=False, handle_extended_json_format=None):
+
+    if handle_extended_json_format:
+        _deploy_arm_template_unmodified(cmd.cli_ctx,
+                                        scope_type, resource_group_name, management_group_id,
+                                        template_file, template_uri,
+                                        deployment_name, deployment_location,
+                                        parameters, 'Incremental', no_wait=no_wait)
+
     return _deploy_arm_template(cmd.cli_ctx,
                                 scope_type, resource_group_name, management_group_id,
                                 template_file, template_uri,
                                 deployment_name, deployment_location,
                                 parameters, 'Incremental', no_wait=no_wait)
-=======
-def deploy_arm_template_at_subscription_scope(cmd, template_file=None, template_uri=None,
-                                              deployment_name=None, deployment_location=None,
-                                              parameters=None, no_wait=False, handle_extended_json_format=None):
-    logger.warning(deployment_command_notice)
-    if handle_extended_json_format:
-        return _deploy_arm_template_subscription_scope_unmodified(cmd.cli_ctx, template_file, template_uri,
-                                                                  deployment_name, deployment_location,
-                                                                  parameters, 'Incremental', no_wait=no_wait)
-
-    return _deploy_arm_template_subscription_scope(cmd.cli_ctx, template_file, template_uri,
-                                                   deployment_name, deployment_location,
-                                                   parameters, 'Incremental', no_wait=no_wait)
->>>>>>> ae973a65
 
 
 def validate_arm_template(cmd, resource_group_name, template_file=None, template_uri=None,
