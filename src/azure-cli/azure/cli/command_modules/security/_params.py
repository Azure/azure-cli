--- conflicted
+++ resolved
@@ -54,16 +54,14 @@
 # Sub Assessment
 sub_assessment_assessment_name_arg_type = CLIArgumentType(options_list=('--assessment-name'), metavar='ASSESSMENTNAME', help='Name of the assessment resource')
 
-<<<<<<< HEAD
 # IoT Solution 
 iot_solution_name_arg_type = CLIArgumentType(options_list=('--solution-name'), metavar='SOLUTIONNAME', help='Name of the IoT Security solution')
 iot_solution_display_name_arg_type = CLIArgumentType(options_list=('--display-name'), metavar='DISPLAYNAME', help='Resource display name')
 iot_solution_iot_hubs_arg_type = CLIArgumentType(options_list=('--iot-hubs'), metavar='IOTHUBS', help='IoT Hub resource IDs')
-=======
+
 # Regulatory Compliance
 regulatory_compliance_standard_name = CLIArgumentType(option_list=('--standard-name'), metave='STANDARDNAME', help='The compliance standard name')
 regulatory_compliance_control_name = CLIArgumentType(option_list=('--control-name'), metave='CONTROLNAME', help='The compliance control name')
->>>>>>> 5ecb7b5a
 
 
 def load_arguments(self, _):
@@ -83,16 +81,13 @@
                   'assessment',
                   'assessment-metadata',
                   'sub-assessment',
-<<<<<<< HEAD
                   'iot-solution',
                   'iot-analytics',
                   'iot-alerts',
-                  'iot-recommendations']:
-=======
+                  'iot-recommendations',
                   'regulatory-compliance-standards',
                   'regulatory-compliance-controls',
                   'regulatory-compliance-assessments']:
->>>>>>> 5ecb7b5a
         with self.argument_context('security {}'.format(scope)) as c:
             c.argument(
                 'resource_group_name',
