--- conflicted
+++ resolved
@@ -1041,17 +1041,15 @@
                    help='Generate and assign an Azure Active Directory Identity for this server'
                    'for use with key management services like Azure KeyVault.')
 
-<<<<<<< HEAD
         c.argument('minimal_tls_version',
                    arg_type=get_enum_type(SqlServerMinimalTlsVersionType),
-                   help='The minimal TLS version enforced by the sql server for inbound connections.',
-=======
+                   help='The minimal TLS version enforced by the sql server for inbound connections.')
+
         c.argument('enable_public_network',
                    options_list=['--enable-public-network', '-e'],
                    arg_type=get_three_state_flag(),
                    help='Set whether public network access to server is allowed or not. When false,'
                    'only connections made through Private Links can reach this server.',
->>>>>>> 554f1c96
                    is_preview=True)
 
     with self.argument_context('sql server create') as c:
