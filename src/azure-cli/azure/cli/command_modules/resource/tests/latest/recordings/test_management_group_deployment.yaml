--- conflicted
+++ resolved
@@ -15,11 +15,7 @@
       ParameterSetName:
       - --name
       User-Agent:
-<<<<<<< HEAD
-      - python/3.8.3 (Windows-10-10.0.19041-SP0) msrest/0.6.9 msrest_azure/0.6.3 azure-mgmt-resource/10.1.0
-=======
-      - python/3.8.0 (Windows-10-10.0.19041-SP0) msrest/0.6.9 msrest_azure/0.6.3 azure-mgmt-resource/10.0.0
->>>>>>> 1a8cb860
+      - python/3.8.0 (Windows-10-10.0.19041-SP0) msrest/0.6.9 msrest_azure/0.6.3 azure-mgmt-resource/10.0.0
         Azure-SDK-For-Python AZURECLI/2.9.1
       accept-language:
       - en-US
@@ -36,11 +32,7 @@
       content-type:
       - application/json; charset=utf-8
       date:
-<<<<<<< HEAD
-      - Wed, 22 Jul 2020 17:57:27 GMT
-=======
       - Thu, 23 Jul 2020 03:04:34 GMT
->>>>>>> 1a8cb860
       expires:
       - '-1'
       pragma:
@@ -54,11 +46,7 @@
       x-content-type-options:
       - nosniff
       x-ms-ratelimit-remaining-subscription-writes:
-<<<<<<< HEAD
-      - '1198'
-=======
       - '1197'
->>>>>>> 1a8cb860
     status:
       code: 200
       message: OK
@@ -76,11 +64,7 @@
       ParameterSetName:
       - --name
       User-Agent:
-<<<<<<< HEAD
-      - python/3.8.3 (Windows-10-10.0.19041-SP0) msrest/0.6.9 msrest_azure/0.6.3 azure-mgmt-resource/10.1.0
-=======
-      - python/3.8.0 (Windows-10-10.0.19041-SP0) msrest/0.6.9 msrest_azure/0.6.3 azure-mgmt-resource/10.0.0
->>>>>>> 1a8cb860
+      - python/3.8.0 (Windows-10-10.0.19041-SP0) msrest/0.6.9 msrest_azure/0.6.3 azure-mgmt-resource/10.0.0
         Azure-SDK-For-Python AZURECLI/2.9.1
       accept-language:
       - en-US
@@ -97,11 +81,7 @@
       content-type:
       - application/json; charset=utf-8
       date:
-<<<<<<< HEAD
-      - Wed, 22 Jul 2020 17:57:37 GMT
-=======
       - Thu, 23 Jul 2020 03:04:44 GMT
->>>>>>> 1a8cb860
       expires:
       - '-1'
       pragma:
@@ -136,11 +116,7 @@
       ParameterSetName:
       - --name
       User-Agent:
-<<<<<<< HEAD
-      - python/3.8.3 (Windows-10-10.0.19041-SP0) msrest/0.6.9 msrest_azure/0.6.3 azure-mgmt-managementgroups/0.2.0
-=======
       - python/3.8.0 (Windows-10-10.0.19041-SP0) msrest/0.6.9 msrest_azure/0.6.3 azure-mgmt-managementgroups/0.2.0
->>>>>>> 1a8cb860
         Azure-SDK-For-Python AZURECLI/2.9.1
       accept-language:
       - en-US
@@ -291,46 +267,26 @@
     uri: https://management.azure.com/providers/Microsoft.Management/operationResults/create/managementGroups/azure-cli-management000002?api-version=2018-03-01-preview
   response:
     body:
-<<<<<<< HEAD
-      string: '{"error":{"code":"BadRequest","message":"Permission to write on resources
-        of type ''Microsoft.Management/managementGroups'' is required on the management
-        group or its ancestors.","details":"Management Group ID: ''/providers/Microsoft.Management/managementGroups/azure-cli-management-group3bxh''"}}'
-=======
       string: '{"id":"/providers/Microsoft.Management/managementGroups/azure-cli-management000002","type":"/providers/Microsoft.Management/managementGroups","name":"azure-cli-management000002","status":"Succeeded","properties":{"tenantId":"54826b22-38d6-4fb2-bad9-b7b93a3e9c5a","displayName":"azure-cli-management000002","details":{"version":1,"updatedTime":"2020-07-23T03:04:50.8988181Z","updatedBy":"9ac534f1-d577-4034-a32d-48de400dacbf","parent":{"id":"/providers/Microsoft.Management/managementGroups/54826b22-38d6-4fb2-bad9-b7b93a3e9c5a","name":"54826b22-38d6-4fb2-bad9-b7b93a3e9c5a","displayName":"54826b22-38d6-4fb2-bad9-b7b93a3e9c5a"}}}}'
->>>>>>> 1a8cb860
-    headers:
-      cache-control:
-      - no-cache
-      content-length:
-<<<<<<< HEAD
-      - '293'
-      content-type:
-      - application/json; charset=utf-8
-      date:
-      - Wed, 22 Jul 2020 17:57:39 GMT
-=======
+    headers:
+      cache-control:
+      - no-cache
+      content-length:
       - '642'
       content-type:
       - application/json; charset=utf-8
       date:
       - Thu, 23 Jul 2020 03:05:22 GMT
->>>>>>> 1a8cb860
       expires:
       - '-1'
       pragma:
       - no-cache
       request-id:
-<<<<<<< HEAD
-      - 5d239304-0e50-4fdb-9b8b-6364be977abe
-=======
       - c9c8662a-9664-42b6-b075-6d2362dc3f68
->>>>>>> 1a8cb860
       strict-transport-security:
       - max-age=31536000; includeSubDomains
       x-ba-restapi:
       - 1.0.3.1580
-<<<<<<< HEAD
-=======
       x-content-type-options:
       - nosniff
     status:
@@ -633,16 +589,11 @@
       - no-cache
       strict-transport-security:
       - max-age=31536000; includeSubDomains
->>>>>>> 1a8cb860
       x-content-type-options:
       - nosniff
       x-ms-ratelimit-remaining-tenant-writes:
       - '1198'
     status:
-<<<<<<< HEAD
-      code: 400
-      message: Bad Request
-=======
       code: 201
       message: Created
 - request:
@@ -1547,5 +1498,4 @@
     status:
       code: 200
       message: OK
->>>>>>> 1a8cb860
 version: 1