# --------------------------------------------------------------------------------------------
# Copyright (c) Microsoft Corporation. All rights reserved.
# Licensed under the MIT License. See License.txt in the project root for license information.
# --------------------------------------------------------------------------------------------

# TODO Move this to a package shared by CLI and SDK
from enum import Enum
from functools import total_ordering
from importlib import import_module


class APIVersionException(Exception):
    def __init__(self, type_name, api_profile):
        super(APIVersionException, self).__init__(type_name, api_profile)
        self.type_name = type_name
        self.api_profile = api_profile

    def __str__(self):
        return "Unable to get API version for type '{}' in profile '{}'".format(
            self.type_name, self.api_profile)


# Sentinel value for profile
PROFILE_TYPE = object()


class CustomResourceType:  # pylint: disable=too-few-public-methods
    def __init__(self, import_prefix, client_name):
        self.import_prefix = import_prefix
        self.client_name = client_name


class ResourceType(Enum):  # pylint: disable=too-few-public-methods

    MGMT_APIMANAGEMENT = ('azure.mgmt.apimanagement', 'ApiManagementClient')
    MGMT_KUSTO = ('azure.mgmt.kusto', 'KustoManagementClient')
    MGMT_KEYVAULT = ('azure.mgmt.keyvault', 'KeyVaultManagementClient')
    MGMT_STORAGE = ('azure.mgmt.storage', 'StorageManagementClient')
    MGMT_COMPUTE = ('azure.mgmt.compute', 'ComputeManagementClient')
    MGMT_NETWORK = ('azure.mgmt.network', 'NetworkManagementClient')
    MGMT_NETWORK_DNS = ('azure.mgmt.dns', 'DnsManagementClient')
    MGMT_AUTHORIZATION = ('azure.mgmt.authorization', 'AuthorizationManagementClient')
    MGMT_CONTAINERREGISTRY = ('azure.mgmt.containerregistry', 'ContainerRegistryManagementClient')
    MGMT_RESOURCE_FEATURES = ('azure.mgmt.resource.features', 'FeatureClient')
    MGMT_RESOURCE_LINKS = ('azure.mgmt.resource.links', 'ManagementLinkClient')
    MGMT_RESOURCE_LOCKS = ('azure.mgmt.resource.locks', 'ManagementLockClient')
    MGMT_RESOURCE_POLICY = ('azure.mgmt.resource.policy', 'PolicyClient')
    MGMT_RESOURCE_RESOURCES = ('azure.mgmt.resource.resources', 'ResourceManagementClient')
    MGMT_RESOURCE_SUBSCRIPTIONS = ('azure.mgmt.resource.subscriptions', 'SubscriptionClient')
    MGMT_RESOURCE_DEPLOYMENTSCRIPTS = ('azure.mgmt.resource.deploymentscripts', 'DeploymentScriptsClient')
    MGMT_RESOURCE_TEMPLATESPECS = ('azure.mgmt.resource.templatespecs', 'TemplateSpecsClient')
    MGMT_MONITOR = ('azure.mgmt.monitor', 'MonitorManagementClient')
    DATA_KEYVAULT = ('azure.keyvault', 'KeyVaultClient')
    DATA_PRIVATE_KEYVAULT = ('azure.cli.command_modules.keyvault.vendored_sdks.azure_keyvault_t1', 'KeyVaultClient')
    DATA_KEYVAULT_ADMINISTRATION_BACKUP = ('azure.keyvault.administration', 'KeyVaultBackupClient')
    DATA_KEYVAULT_ADMINISTRATION_ACCESS_CONTROL = ('azure.keyvault.administration', 'KeyVaultAccessControlClient')
    MGMT_EVENTHUB = ('azure.mgmt.eventhub', 'EventHubManagementClient')
    MGMT_APPSERVICE = ('azure.mgmt.web', 'WebSiteManagementClient')
    MGMT_IOTHUB = ('azure.mgmt.iothub', 'IotHubClient')
    MGMT_ARO = ('azure.mgmt.redhatopenshift', 'AzureRedHatOpenShiftClient')
    MGMT_DATABOXEDGE = ('azure.mgmt.databoxedge', 'DataBoxEdgeManagementClient')
<<<<<<< HEAD
    MGMT_CUSTOMLOCATION = ('azure.mgmt.extendedlocation', 'CustomLocations')
=======
    MGMT_CONTAINERSERVICE = ('azure.mgmt.containerservice', 'ContainerServiceClient')
>>>>>>> fed1fc10
    # the "None" below will stay till a command module fills in the type so "get_mgmt_service_client"
    # can be provided with "ResourceType.XXX" to initialize the client object. This usually happens
    # when related commands start to support Multi-API

    DATA_COSMOS_TABLE = ('azure.multiapi.cosmosdb', None)
    MGMT_ADVISOR = ('azure.mgmt.advisor', None)
    MGMT_MEDIA = ('azure.mgmt.media', None)
    MGMT_BACKUP = ('azure.mgmt.recoveryservicesbackup', None)
    MGMT_BATCH = ('azure.mgmt.batch', None)
    MGMT_BATCHAI = ('azure.mgmt.batchai', None)
    MGMT_BILLING = ('azure.mgmt.billing', None)
    MGMT_BOTSERVICE = ('azure.mgmt.botservice', None)
    MGMT_CDN = ('azure.mgmt.cdn', None)
    MGMT_COGNITIVESERVICES = ('azure.mgmt.cognitiveservices', None)
    MGMT_CONSUMPTION = ('azure.mgmt.consumption', None)
    MGMT_CONTAINERINSTANCE = ('azure.mgmt.containerinstance', None)
    MGMT_COSMOSDB = ('azure.mgmt.cosmosdb', None)
    MGMT_DEPLOYMENTMANAGER = ('azure.mgmt.deploymentmanager', None)
    MGMT_DATALAKE_ANALYTICS = ('azure.mgmt.datalake.analytics', None)
    MGMT_DATALAKE_STORE = ('azure.mgmt.datalake.store', None)
    MGMT_DATAMIGRATION = ('azure.mgmt.datamigration', None)
    MGMT_EVENTGRID = ('azure.mgmt.eventgrid', None)
    MGMT_IOTCENTRAL = ('azure.mgmt.iotcentral', None)
    MGMT_DEVTESTLABS = ('azure.mgmt.devtestlabs', None)
    MGMT_MAPS = ('azure.mgmt.maps', None)
    MGMT_POLICYINSIGHTS = ('azure.mgmt.policyinsights', None)
    MGMT_RDBMS = ('azure.mgmt.rdbms', None)
    MGMT_REDIS = ('azure.mgmt.redis', None)
    MGMT_RELAY = ('azure.mgmt.relay', None)
    MGMT_RESERVATIONS = ('azure.mgmt.reservations', None)
    MGMT_SEARCH = ('azure.mgmt.search', None)
    MGMT_SERVICEBUS = ('azure.mgmt.servicebus', None)
    MGMT_SERVICEFABRIC = ('azure.mgmt.servicefabric', None)
    MGMT_SIGNALR = ('azure.mgmt.signalr', None)
    MGMT_SQL = ('azure.mgmt.sql', None)
    MGMT_SQLVM = ('azure.mgmt.sqlvirtualmachine', None)
    MGMT_MANAGEDSERVICES = ('azure.mgmt.managedservices', None)
    MGMT_NETAPPFILES = ('azure.mgmt.netappfiles', None)
    DATA_STORAGE = ('azure.multiapi.storage', None)
    DATA_STORAGE_BLOB = ('azure.multiapi.storagev2.blob', None)
    DATA_STORAGE_FILEDATALAKE = ('azure.multiapi.storagev2.filedatalake', None)
    DATA_STORAGE_FILESHARE = ('azure.multiapi.storagev2.fileshare', None)
    DATA_STORAGE_QUEUE = ('azure.multiapi.storagev2.queue', None)

    def __init__(self, import_prefix, client_name):
        """Constructor.

        :param import_prefix: Path to the (unversioned) module.
        :type import_prefix: str.
        :param client_name: Name the client for this resource type.
        :type client_name: str.
        """
        self.import_prefix = import_prefix
        self.client_name = client_name


class SDKProfile:  # pylint: disable=too-few-public-methods

    def __init__(self, default_api_version, profile=None):
        """Constructor.

        :param str default_api_version: Default API version if not overridden by a profile. Nullable.
        :param profile: A dict operation group name to API version.
        :type profile: dict[str, str]
        """
        self.profile = profile if profile is not None else {}
        self.profile[None] = default_api_version

    @property
    def default_api_version(self):
        return self.profile[None]


AZURE_API_PROFILES = {
    'latest': {
        ResourceType.MGMT_STORAGE: '2021-04-01',
        ResourceType.MGMT_NETWORK: '2021-02-01',
        ResourceType.MGMT_COMPUTE: SDKProfile('2021-03-01', {
            'resource_skus': '2019-04-01',
            'disks': '2020-12-01',
            'disk_encryption_sets': '2020-12-01',
            'disk_accesses': '2020-05-01',
            'snapshots': '2020-12-01',
            'galleries': '2019-12-01',
            'gallery_images': '2020-09-30',
            'gallery_image_versions': '2020-09-30',
            'virtual_machine_scale_sets': '2021-03-01'
        }),
        ResourceType.MGMT_RESOURCE_FEATURES: '2015-12-01',
        ResourceType.MGMT_RESOURCE_LINKS: '2016-09-01',
        ResourceType.MGMT_RESOURCE_LOCKS: '2016-09-01',
        ResourceType.MGMT_RESOURCE_POLICY: '2020-09-01',
        ResourceType.MGMT_RESOURCE_RESOURCES: '2020-10-01',
        ResourceType.MGMT_RESOURCE_SUBSCRIPTIONS: '2019-11-01',
        ResourceType.MGMT_RESOURCE_DEPLOYMENTSCRIPTS: '2020-10-01',
        ResourceType.MGMT_RESOURCE_TEMPLATESPECS: '2021-05-01',
        ResourceType.MGMT_NETWORK_DNS: '2018-05-01',
        ResourceType.MGMT_KEYVAULT: '2021-04-01-preview',
        ResourceType.MGMT_AUTHORIZATION: SDKProfile('2020-04-01-preview', {
            'classic_administrators': '2015-06-01',
            'role_definitions': '2018-01-01-preview',
            'provider_operations_metadata': '2018-01-01-preview'
        }),
        ResourceType.MGMT_CONTAINERREGISTRY: '2020-11-01-preview',
        ResourceType.DATA_KEYVAULT: '7.0',
        ResourceType.DATA_PRIVATE_KEYVAULT: '7.2',
        ResourceType.DATA_KEYVAULT_ADMINISTRATION_BACKUP: '7.2-preview',
        ResourceType.DATA_KEYVAULT_ADMINISTRATION_ACCESS_CONTROL: '7.2-preview',
        ResourceType.DATA_STORAGE: '2018-11-09',
        ResourceType.DATA_STORAGE_BLOB: '2020-04-08',
        ResourceType.DATA_STORAGE_FILEDATALAKE: '2020-02-10',
        ResourceType.DATA_STORAGE_FILESHARE: '2019-07-07',
        ResourceType.DATA_STORAGE_QUEUE: '2018-03-28',
        ResourceType.DATA_COSMOS_TABLE: '2017-04-17',
        ResourceType.MGMT_EVENTHUB: '2018-01-01-preview',
        ResourceType.MGMT_MONITOR: SDKProfile('2019-06-01', {
            'activity_log_alerts': '2017-04-01',
            'activity_logs': '2015-04-01',
            'alert_rule_incidents': '2016-03-01',
            'alert_rules': '2016-03-01',
            'autoscale_settings': '2015-04-01',
            'baseline': '2018-09-01',
            'baselines': '2019-03-01',
            'diagnostic_settings': '2017-05-01-preview',
            'diagnostic_settings_category': '2017-05-01-preview',
            'event_categories': '2015-04-01',
            'guest_diagnostics_settings': '2018-06-01-preview',
            'guest_diagnostics_settings_association': '2018-06-01-preview',
            'log_profiles': '2016-03-01',
            'metric_alerts': '2018-03-01',
            'metric_alerts_status': '2018-03-01',
            'metric_baseline': '2018-09-01',
            'metric_definitions': '2018-01-01',
            'metric_namespaces': '2017-12-01-preview',
            'metrics': '2018-01-01',
            'operations': '2015-04-01',
            'scheduled_query_rules': '2018-04-16',
            'service_diagnostic_settings': '2016-09-01',
            'tenant_activity_logs': '2015-04-01',
            'vm_insights': '2018-11-27-preview',
            'private_link_resources': '2019-10-17-preview',
            'private_link_scoped_resources': '2019-10-17-preview',
            'private_link_scope_operation_status': '2019-10-17-preview',
            'private_link_scopes': '2019-10-17-preview',
            'private_endpoint_connections': '2019-10-17-preview',
            'subscription_diagnostic_settings': '2017-05-01-preview'
        }),
        ResourceType.MGMT_APPSERVICE: '2020-09-01',
        ResourceType.MGMT_IOTHUB: '2021-03-31',
        ResourceType.MGMT_ARO: '2020-04-30',
        ResourceType.MGMT_DATABOXEDGE: '2019-08-01',
<<<<<<< HEAD
        ResourceType.MGMT_CUSTOMLOCATION: '2021-03-15-preview'
=======
        ResourceType.MGMT_CONTAINERSERVICE: SDKProfile('2021-03-01', {
            'container_services': '2017-07-01',
            'open_shift_managed_clusters': '2019-10-27-preview'
        })
>>>>>>> fed1fc10
    },
    '2020-09-01-hybrid': {
        ResourceType.MGMT_STORAGE: '2019-06-01',
        ResourceType.MGMT_NETWORK: '2018-11-01',
        ResourceType.MGMT_COMPUTE: SDKProfile('2020-06-01', {
            'resource_skus': '2019-04-01',
            'disks': '2019-07-01',
            'disk_encryption_sets': '2019-07-01',
            'disk_accesses': '2020-05-01',
            'snapshots': '2019-07-01',
            'galleries': '2019-12-01',
            'gallery_images': '2019-12-01',
            'gallery_image_versions': '2019-12-01',
            'virtual_machine_scale_sets': '2020-06-01'
        }),
        ResourceType.MGMT_KEYVAULT: '2016-10-01',
        ResourceType.MGMT_RESOURCE_FEATURES: '2015-12-01',
        ResourceType.MGMT_RESOURCE_LINKS: '2016-09-01',
        ResourceType.MGMT_RESOURCE_LOCKS: '2016-09-01',
        ResourceType.MGMT_RESOURCE_POLICY: '2016-12-01',
        ResourceType.MGMT_RESOURCE_RESOURCES: '2019-10-01',
        ResourceType.MGMT_RESOURCE_SUBSCRIPTIONS: '2016-06-01',
        ResourceType.MGMT_RESOURCE_TEMPLATESPECS: '2015-01-01',
        ResourceType.MGMT_NETWORK_DNS: '2016-04-01',
        ResourceType.MGMT_AUTHORIZATION: SDKProfile('2016-09-01', {
            'classic_administrators': '2015-06-01',
            'policy_assignments': '2016-12-01',
            'policy_definitions': '2016-12-01'
        }),
        ResourceType.DATA_KEYVAULT: '2016-10-01',
        ResourceType.DATA_STORAGE: '2018-11-09',
        ResourceType.DATA_STORAGE_BLOB: '2019-07-07',
        ResourceType.DATA_STORAGE_FILEDATALAKE: '2019-07-07',
        ResourceType.DATA_STORAGE_FILESHARE: '2019-07-07',
        ResourceType.DATA_STORAGE_QUEUE: '2019-07-07',
        ResourceType.DATA_COSMOS_TABLE: '2017-04-17',
        ResourceType.MGMT_APPSERVICE: '2018-02-01',
        ResourceType.MGMT_EVENTHUB: '2018-01-01-preview',
        ResourceType.MGMT_IOTHUB: '2019-07-01-preview',
        ResourceType.MGMT_DATABOXEDGE: '2019-08-01',
        ResourceType.MGMT_CONTAINERREGISTRY: '2019-05-01',
        ResourceType.MGMT_CONTAINERSERVICE: SDKProfile('2020-11-01', {
            'container_services': '2017-07-01',
            'open_shift_managed_clusters': '2019-10-27-preview'
        })
    },
    '2019-03-01-hybrid': {
        ResourceType.MGMT_STORAGE: '2017-10-01',
        ResourceType.MGMT_NETWORK: '2017-10-01',
        ResourceType.MGMT_COMPUTE: SDKProfile('2017-12-01', {
            'resource_skus': '2017-09-01',
            'disks': '2017-03-30',
            'snapshots': '2017-03-30'
        }),
        ResourceType.MGMT_RESOURCE_LINKS: '2016-09-01',
        ResourceType.MGMT_RESOURCE_LOCKS: '2016-09-01',
        ResourceType.MGMT_RESOURCE_POLICY: '2016-12-01',
        ResourceType.MGMT_RESOURCE_RESOURCES: '2018-05-01',
        ResourceType.MGMT_RESOURCE_SUBSCRIPTIONS: '2016-06-01',
        ResourceType.MGMT_RESOURCE_TEMPLATESPECS: '2015-01-01',
        ResourceType.MGMT_NETWORK_DNS: '2016-04-01',
        ResourceType.MGMT_KEYVAULT: '2016-10-01',
        ResourceType.MGMT_AUTHORIZATION: SDKProfile('2015-07-01', {
            'classic_administrators': '2015-06-01',
            'policy_assignments': '2016-12-01',
            'policy_definitions': '2016-12-01'
        }),
        ResourceType.DATA_KEYVAULT: '2016-10-01',
        ResourceType.DATA_STORAGE: '2017-11-09',
        ResourceType.DATA_STORAGE_BLOB: '2017-11-09',
        ResourceType.DATA_STORAGE_FILEDATALAKE: '2017-11-09',
        ResourceType.DATA_STORAGE_FILESHARE: '2017-11-09',
        ResourceType.DATA_STORAGE_QUEUE: '2017-11-09',
        ResourceType.DATA_COSMOS_TABLE: '2017-04-17',
        # Full MultiAPI support is not done in AppService, the line below is merely
        # to have commands show up in the hybrid profile which happens to have the latest
        # API versions
        ResourceType.MGMT_APPSERVICE: '2018-02-01',
        ResourceType.MGMT_EVENTHUB: '2018-01-01-preview',
        ResourceType.MGMT_IOTHUB: '2019-03-22',
        ResourceType.MGMT_DATABOXEDGE: '2019-08-01'
    },
    '2018-03-01-hybrid': {
        ResourceType.MGMT_STORAGE: '2016-01-01',
        ResourceType.MGMT_NETWORK: '2017-10-01',
        ResourceType.MGMT_COMPUTE: SDKProfile('2017-03-30'),
        ResourceType.MGMT_RESOURCE_LINKS: '2016-09-01',
        ResourceType.MGMT_RESOURCE_LOCKS: '2016-09-01',
        ResourceType.MGMT_RESOURCE_POLICY: '2016-12-01',
        ResourceType.MGMT_RESOURCE_RESOURCES: '2018-02-01',
        ResourceType.MGMT_RESOURCE_SUBSCRIPTIONS: '2016-06-01',
        ResourceType.MGMT_RESOURCE_TEMPLATESPECS: '2015-01-01',
        ResourceType.MGMT_NETWORK_DNS: '2016-04-01',
        ResourceType.MGMT_KEYVAULT: '2016-10-01',
        ResourceType.MGMT_AUTHORIZATION: SDKProfile('2015-07-01', {
            'classic_administrators': '2015-06-01'
        }),
        ResourceType.DATA_KEYVAULT: '2016-10-01',
        ResourceType.DATA_STORAGE: '2017-04-17',
        ResourceType.DATA_STORAGE_BLOB: '2017-04-17',
        ResourceType.DATA_STORAGE_FILEDATALAKE: '2017-04-17',
        ResourceType.DATA_STORAGE_FILESHARE: '2017-04-17',
        ResourceType.DATA_STORAGE_QUEUE: '2017-04-17',
        ResourceType.DATA_COSMOS_TABLE: '2017-04-17'
    },
    '2017-03-09-profile': {
        ResourceType.MGMT_STORAGE: '2016-01-01',
        ResourceType.MGMT_NETWORK: '2015-06-15',
        ResourceType.MGMT_COMPUTE: SDKProfile('2016-03-30'),
        ResourceType.MGMT_RESOURCE_LINKS: '2016-09-01',
        ResourceType.MGMT_RESOURCE_LOCKS: '2015-01-01',
        ResourceType.MGMT_RESOURCE_POLICY: '2015-10-01-preview',
        ResourceType.MGMT_RESOURCE_RESOURCES: '2016-02-01',
        ResourceType.MGMT_RESOURCE_SUBSCRIPTIONS: '2016-06-01',
        ResourceType.MGMT_RESOURCE_TEMPLATESPECS: '2015-01-01',
        ResourceType.MGMT_NETWORK_DNS: '2016-04-01',
        ResourceType.MGMT_KEYVAULT: '2016-10-01',
        ResourceType.MGMT_AUTHORIZATION: SDKProfile('2015-07-01', {
            'classic_administrators': '2015-06-01'
        }),
        ResourceType.DATA_KEYVAULT: '2016-10-01',
        ResourceType.DATA_STORAGE: '2015-04-05',
        ResourceType.DATA_STORAGE_BLOB: '2015-04-05',
        ResourceType.DATA_STORAGE_FILEDATALAKE: '2015-04-05',
        ResourceType.DATA_STORAGE_FILESHARE: '2015-04-05',
        ResourceType.DATA_STORAGE_QUEUE: '2015-04-05'
    }
}


# We should avoid using ad hoc API versions,
# use the version in a profile as much as possible.
AD_HOC_API_VERSIONS = {
    ResourceType.MGMT_NETWORK: {
        'vm_default_target_network': '2018-01-01',
        'nw_connection_monitor': '2019-06-01',
        'container_network': '2018-08-01',
        'appservice_network': '2020-04-01',
        'appservice_ensure_subnet': '2019-02-01'
    }
}


class _ApiVersions:  # pylint: disable=too-few-public-methods
    def __init__(self, client_type, sdk_profile, post_process):
        self._client_type = client_type
        self._sdk_profile = sdk_profile
        self._post_process = post_process
        self._operations_groups_value = None
        self._resolved = False

    def _resolve(self):
        if self._resolved:
            return

        self._operations_groups_value = {}
        for operation_group_name, operation_type in self._client_type.__dict__.items():
            if not isinstance(operation_type, property):
                continue

            value_to_save = self._sdk_profile.profile.get(
                operation_group_name,
                self._sdk_profile.default_api_version
            )
            self._operations_groups_value[operation_group_name] = self._post_process(value_to_save)
        self._resolved = True

    def __getattr__(self, item):
        try:
            self._resolve()
            return self._operations_groups_value[item]
        except KeyError:
            raise AttributeError('Attribute {} does not exist.'.format(item))


def _get_api_version_tuple(resource_type, sdk_profile, post_process=lambda x: x):
    """Return a _ApiVersion instance where key are operation group and value are api version."""
    return _ApiVersions(client_type=get_client_class(resource_type),
                        sdk_profile=sdk_profile,
                        post_process=post_process)


def get_api_version(api_profile, resource_type, as_sdk_profile=False):
    """Get the API version of a resource type given an API profile.

    :param api_profile: The name of the API profile.
    :type api_profile: str.
    :param resource_type: The resource type.
    :type resource_type: ResourceType.
    :returns:  str -- the API version.
    :raises: APIVersionException
    """
    try:
        api_version = AZURE_API_PROFILES[api_profile][resource_type]
        if as_sdk_profile:
            return api_version  # Could be SDKProfile or string
        if isinstance(api_version, SDKProfile):
            api_version = _get_api_version_tuple(resource_type, api_version)
        return api_version
    except KeyError:
        raise APIVersionException(resource_type, api_profile)


@total_ordering
class _SemVerAPIFormat:
    """Basic semver x.y.z API format.
    Supports x, or x.y, or x.y.z
    """

    def __init__(self, api_version_str):
        try:
            parts = api_version_str.split('.')
            parts += [0, 0]  # At worst never read, at best minor/patch
            self.major = int(parts[0])
            self.minor = int(parts[1])
            self.patch = int(parts[2])
        except (ValueError, TypeError):
            raise ValueError('The API version {} is not in a '
                             'semver format'.format(api_version_str))

    def __eq__(self, other):
        return (self.major, self.minor, self.patch) == (other.major, other.minor, other.patch)

    def __lt__(self, other):
        return (self.major, self.minor, self.patch) < (other.major, other.minor, other.patch)


@total_ordering  # pylint: disable=too-few-public-methods
class _DateAPIFormat:
    """ Class to support comparisons for API versions in
        YYYY-MM-DD, YYYY-MM-DD-preview, YYYY-MM-DD-profile, YYYY-MM-DD-profile-preview
        or any string that starts with YYYY-MM-DD format. A special case is made for 'latest'.
    """

    def __init__(self, api_version_str):
        try:
            self.latest = self.preview = False
            self.yyyy = self.mm = self.dd = None
            if api_version_str == 'latest':
                self.latest = True
            else:
                if 'preview' in api_version_str:
                    self.preview = True
                parts = api_version_str.split('-')
                self.yyyy = int(parts[0])
                self.mm = int(parts[1])
                self.dd = int(parts[2])
        except (ValueError, TypeError):
            raise ValueError('The API version {} is not in a '
                             'supported format'.format(api_version_str))

    def __eq__(self, other):
        return self.latest == other.latest and self.yyyy == other.yyyy and self.mm == other.mm and \
            self.dd == other.dd and self.preview == other.preview

    def __lt__(self, other):  # pylint: disable=too-many-return-statements
        if self.latest or other.latest:
            if not self.latest and other.latest:
                return True
            if self.latest and not other.latest:
                return False
            return False
        if self.yyyy < other.yyyy:
            return True
        if self.yyyy == other.yyyy:
            if self.mm < other.mm:
                return True
            if self.mm == other.mm:
                if self.dd < other.dd:
                    return True
                if self.dd == other.dd:
                    if self.preview and not other.preview:
                        return True
        return False


def _parse_api_version(api_version):
    """Will try to parse it as a date, and if not working
    as semver, and if still not working raise.
    """
    try:
        return _DateAPIFormat(api_version)
    except ValueError:
        return _SemVerAPIFormat(api_version)


def _cross_api_format_less_than(api_version, other):
    """LT strategy that supports if types are different.

    For now, let's assume that any Semver is higher than any DateAPI
    This fits KeyVault, if later we have a counter-example we'll update
    """
    api_version = _parse_api_version(api_version)
    other = _parse_api_version(other)

    if type(api_version) is type(other):
        return api_version < other
    return isinstance(api_version, _DateAPIFormat) and isinstance(other, _SemVerAPIFormat)


def _validate_api_version(api_version_str, min_api=None, max_api=None):
    """Validate if api_version is inside the interval min_api/max_api.
    """
    if min_api and _cross_api_format_less_than(api_version_str, min_api):
        return False
    if max_api and _cross_api_format_less_than(max_api, api_version_str):
        return False
    return True


def supported_api_version(api_profile, resource_type, min_api=None, max_api=None, operation_group=None):
    """
    Returns True if current API version for the resource type satisfies min/max range.
    To compare profile versions, set resource type to None.
    Can return a tuple<operation_group, bool> if the resource_type supports SDKProfile.
    note: Currently supports YYYY-MM-DD, YYYY-MM-DD-preview, YYYY-MM-DD-profile
    or YYYY-MM-DD-profile-preview  formatted strings.
    """
    if not isinstance(resource_type, (ResourceType, CustomResourceType)) and resource_type != PROFILE_TYPE:
        raise ValueError("'resource_type' is required.")
    if min_api is None and max_api is None:
        raise ValueError('At least a min or max version must be specified')
    api_version_obj = get_api_version(api_profile, resource_type, as_sdk_profile=True) \
        if isinstance(resource_type, (ResourceType, CustomResourceType)) else api_profile
    if isinstance(api_version_obj, SDKProfile):
        api_version_obj = api_version_obj.profile.get(operation_group or '', api_version_obj.default_api_version)
    return _validate_api_version(api_version_obj, min_api, max_api)


def supported_resource_type(api_profile, resource_type):
    if api_profile == 'latest' or resource_type is None:
        return True
    try:
        return bool(AZURE_API_PROFILES[api_profile][resource_type])
    except KeyError:
        return False


def _get_attr(sdk_path, mod_attr_path, checked=True):
    try:
        attr_mod, attr_path = mod_attr_path.split('#') \
            if '#' in mod_attr_path else (mod_attr_path, '')
        full_mod_path = '{}.{}'.format(sdk_path, attr_mod) if attr_mod else sdk_path
        op = import_module(full_mod_path)
        if attr_path:
            # Only load attributes if needed
            for part in attr_path.split('.'):
                op = getattr(op, part)
        return op
    except (ImportError, AttributeError) as ex:
        if checked:
            return None
        raise ex


def get_client_class(resource_type):
    return _get_attr(resource_type.import_prefix, '#' + resource_type.client_name)


def get_versioned_sdk_path(api_profile, resource_type, operation_group=None):
    """ Patch the unversioned sdk path to include the appropriate API version for the
        resource type in question.
        e.g. Converts azure.mgmt.storage.operations.storage_accounts_operations to
                      azure.mgmt.storage.v2016_12_01.operations.storage_accounts_operations
                      azure.keyvault.v7_0.models.KeyVault
    """
    api_version = get_api_version(api_profile, resource_type)
    if api_version is None:
        return resource_type
    if isinstance(api_version, _ApiVersions):
        if operation_group is None:
            raise ValueError("operation_group is required for resource type '{}'".format(resource_type))
        api_version = getattr(api_version, operation_group)
    return '{}.v{}'.format(resource_type.import_prefix, api_version.replace('-', '_').replace('.', '_'))


def get_versioned_sdk(api_profile, resource_type, *attr_args, **kwargs):
    checked = kwargs.get('checked', True)
    sub_mod_prefix = kwargs.get('mod', None)
    operation_group = kwargs.get('operation_group', None)
    sdk_path = get_versioned_sdk_path(api_profile, resource_type, operation_group)
    if not attr_args:
        # No attributes to load. Return the versioned sdk
        return import_module(sdk_path)
    results = []
    for mod_attr_path in attr_args:
        if sub_mod_prefix and '#' not in mod_attr_path:
            mod_attr_path = '{}#{}'.format(sub_mod_prefix, mod_attr_path)
        loaded_obj = _get_attr(sdk_path, mod_attr_path, checked)
        results.append(loaded_obj)
    return results[0] if len(results) == 1 else results<|MERGE_RESOLUTION|>--- conflicted
+++ resolved
@@ -59,11 +59,8 @@
     MGMT_IOTHUB = ('azure.mgmt.iothub', 'IotHubClient')
     MGMT_ARO = ('azure.mgmt.redhatopenshift', 'AzureRedHatOpenShiftClient')
     MGMT_DATABOXEDGE = ('azure.mgmt.databoxedge', 'DataBoxEdgeManagementClient')
-<<<<<<< HEAD
     MGMT_CUSTOMLOCATION = ('azure.mgmt.extendedlocation', 'CustomLocations')
-=======
     MGMT_CONTAINERSERVICE = ('azure.mgmt.containerservice', 'ContainerServiceClient')
->>>>>>> fed1fc10
     # the "None" below will stay till a command module fills in the type so "get_mgmt_service_client"
     # can be provided with "ResourceType.XXX" to initialize the client object. This usually happens
     # when related commands start to support Multi-API
@@ -215,14 +212,11 @@
         ResourceType.MGMT_IOTHUB: '2021-03-31',
         ResourceType.MGMT_ARO: '2020-04-30',
         ResourceType.MGMT_DATABOXEDGE: '2019-08-01',
-<<<<<<< HEAD
-        ResourceType.MGMT_CUSTOMLOCATION: '2021-03-15-preview'
-=======
+        ResourceType.MGMT_CUSTOMLOCATION: '2021-03-15-preview',
         ResourceType.MGMT_CONTAINERSERVICE: SDKProfile('2021-03-01', {
             'container_services': '2017-07-01',
             'open_shift_managed_clusters': '2019-10-27-preview'
         })
->>>>>>> fed1fc10
     },
     '2020-09-01-hybrid': {
         ResourceType.MGMT_STORAGE: '2019-06-01',
