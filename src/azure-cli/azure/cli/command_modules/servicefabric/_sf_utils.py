# --------------------------------------------------------------------------------------------
# Copyright (c) Microsoft Corporation. All rights reserved.
# Licensed under the MIT License. See License.txt in the project root for license information.
# --------------------------------------------------------------------------------------------

import json
from azure.cli.core.profiles import ResourceType, get_sdk
from azure.mgmt.servicefabric.models import (ErrorModelException)
from knack.log import get_logger
from ._client_factory import (resource_client_factory)

logger = get_logger(__name__)


def _get_resource_group_by_name(cli_ctx, resource_group_name):
    from msrestazure.azure_exceptions import CloudError
    try:
        resource_client = resource_client_factory(cli_ctx).resource_groups
        return resource_client.get(resource_group_name)
<<<<<<< HEAD
    except Exception as ex:  # pylint: disable=broad-except
        azureError = getattr(ex, 'Azure Error', ex)
        if hasattr(azureError, 'error') and hasattr(azureError.error, 'error'):  # pylint: disable=no-member 
            if azureError.error.error == 'ResourceGroupNotFound':  # pylint: disable=no-member 
                return None
=======
    except CloudError as ex:
        if ex.status_code == 404:
            return None
>>>>>>> 45c185ba
        raise


def _create_resource_group_name(cli_ctx, rg_name, location, tags=None):
    progress_indicator = cli_ctx.get_progress_controller()
    progress_indicator.begin(message='Creating Resource group {}'.format(rg_name))

    ResourceGroup = get_sdk(cli_ctx, ResourceType.MGMT_RESOURCE_RESOURCES, 'ResourceGroup', mod='models')
    client = resource_client_factory(cli_ctx).resource_groups
    parameters = ResourceGroup(location=location, tags=tags)
    rg = client.create_or_update(rg_name, parameters)

    progress_indicator.end(message='Resource group {} created.'.format(rg_name))
    return rg


def _log_error_exception(ex: ErrorModelException):
    logger.error("ErrorModelException: %s", ex)
    if ex.response.content:
        response_content = json.loads(ex.response.content)
        if response_content:
            if 'exception' in response_content:
                logger.error("Exception: %s", response_content['exception'])
            else:
                logger.error("Exception response content: %s", ex.response.content)<|MERGE_RESOLUTION|>--- conflicted
+++ resolved
@@ -17,17 +17,9 @@
     try:
         resource_client = resource_client_factory(cli_ctx).resource_groups
         return resource_client.get(resource_group_name)
-<<<<<<< HEAD
-    except Exception as ex:  # pylint: disable=broad-except
-        azureError = getattr(ex, 'Azure Error', ex)
-        if hasattr(azureError, 'error') and hasattr(azureError.error, 'error'):  # pylint: disable=no-member 
-            if azureError.error.error == 'ResourceGroupNotFound':  # pylint: disable=no-member 
-                return None
-=======
     except CloudError as ex:
         if ex.status_code == 404:
             return None
->>>>>>> 45c185ba
         raise
 
 
