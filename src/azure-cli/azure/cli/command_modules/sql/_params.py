--- conflicted
+++ resolved
@@ -296,9 +296,11 @@
                      arg_group=creation_arg_group,
                      arg_type=get_enum_type(CatalogCollationType))
 
-    arg_ctx.argument('sample_name',
-                     arg_group=creation_arg_group,
-                     arg_type=get_enum_type(SampleName))
+    # WideWorldImportersStd and WideWorldImportersFull cannot be successfully created.
+    # AdventureWorksLT is the only sample name that is actually supported.
+        c.argument('sample_name',
+                   arg_group=creation_arg_group,
+                   arg_type=get_enum_type([SampleName.adventure_works_lt]))
 
     arg_ctx.argument('license_type',
                      arg_type=get_enum_type(DatabaseLicenseType))
@@ -498,42 +500,9 @@
                    # Allow --ids command line argument. id_part=child_name_1 is 2nd name in uri
                    id_part='child_name_1')
 
-<<<<<<< HEAD
         # SKU-related params are different from DB versus DW, so we want this configuration to apply here
         # in 'sql db' group but not in 'sql dw' group. If we wanted to apply to both, we would put the
         # configuration into _configure_db_dw_params().
-=======
-        c.argument('max_size_bytes',
-                   arg_type=max_size_bytes_param_type)
-
-        creation_arg_group = 'Creation'
-
-        c.argument('collation',
-                   arg_group=creation_arg_group)
-
-        c.argument('catalog_collation',
-                   arg_group=creation_arg_group,
-                   arg_type=get_enum_type(CatalogCollationType))
-
-        # WideWorldImportersStd and WideWorldImportersFull cannot be successfully created.
-        # AdventureWorksLT is the only sample name that is actually supported.
-        c.argument('sample_name',
-                   arg_group=creation_arg_group,
-                   arg_type=get_enum_type([SampleName.adventure_works_lt]))
-
-        c.argument('license_type',
-                   arg_type=get_enum_type(DatabaseLicenseType))
-
-        c.argument('read_scale',
-                   arg_type=read_scale_param_type)
-
-        c.argument('read_replica_count',
-                   arg_type=read_replicas_param_type)
-
-        c.argument('zone_redundant',
-                   arg_type=zone_redundant_param_type)
-
->>>>>>> 72a7e1f3
         c.argument('tier',
                    arg_type=tier_param_type,
                    help='The edition component of the sku. Allowed values include: Basic, Standard, '
