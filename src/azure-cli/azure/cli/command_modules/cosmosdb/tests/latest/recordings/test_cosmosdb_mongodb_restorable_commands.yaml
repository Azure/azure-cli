interactions:
- request:
    body: null
    headers:
      Accept:
      - application/json
      Accept-Encoding:
      - gzip, deflate
      CommandName:
      - cosmosdb create
      Connection:
      - keep-alive
      ParameterSetName:
      - -n -g --backup-policy-type --locations --kind
      User-Agent:
<<<<<<< HEAD
      - AZURECLI/2.46.0 azsdk-python-azure-mgmt-resource/22.0.0 Python/3.10.10 (Linux-5.15.0-1033-azure-x86_64-with-glibc2.31)
        VSTS_7b238909-6802-4b65-b90d-184bca47f458_build_220_0
=======
      - AZURECLI/2.49.0 azsdk-python-azure-mgmt-resource/22.0.0 Python/3.10.11 (Windows-10-10.0.22621-SP0)
>>>>>>> 5307e359
    method: GET
    uri: https://management.azure.com/subscriptions/00000000-0000-0000-0000-000000000000/resourcegroups/cli_test_cosmosdb_mongodb_restorable_commands000001?api-version=2022-09-01
  response:
    body:
<<<<<<< HEAD
      string: '{"id":"/subscriptions/00000000-0000-0000-0000-000000000000/resourceGroups/cli_test_cosmosdb_mongodb_restorable_commands000001","name":"cli_test_cosmosdb_mongodb_restorable_commands000001","type":"Microsoft.Resources/resourceGroups","location":"westus","tags":{"product":"azurecli","cause":"automation","date":"2023-03-13T13:15:27Z"},"properties":{"provisioningState":"Succeeded"}}'
=======
      string: '{"id":"/subscriptions/00000000-0000-0000-0000-000000000000/resourceGroups/cli_test_cosmosdb_mongodb_restorable_commands000001","name":"cli_test_cosmosdb_mongodb_restorable_commands000001","type":"Microsoft.Resources/resourceGroups","location":"westus","tags":{"product":"azurecli","cause":"automation","test":"test_cosmosdb_mongodb_restorable_commands","date":"2023-06-08T16:32:28Z","module":"cosmosdb"},"properties":{"provisioningState":"Succeeded"}}'
>>>>>>> 5307e359
    headers:
      cache-control:
      - no-cache
      content-length:
<<<<<<< HEAD
      - '380'
      content-type:
      - application/json; charset=utf-8
      date:
      - Mon, 13 Mar 2023 13:15:29 GMT
=======
      - '451'
      content-type:
      - application/json; charset=utf-8
      date:
      - Thu, 08 Jun 2023 16:32:31 GMT
>>>>>>> 5307e359
      expires:
      - '-1'
      pragma:
      - no-cache
      strict-transport-security:
      - max-age=31536000; includeSubDomains
      vary:
      - Accept-Encoding
      x-content-type-options:
      - nosniff
    status:
      code: 200
      message: OK
- request:
    body: '{"location": "westus", "kind": "MongoDB", "properties": {"locations": [{"locationName":
      "westus", "failoverPriority": 0, "isZoneRedundant": false}], "databaseAccountOfferType":
      "Standard", "apiProperties": {}, "createMode": "Default", "backupPolicy": {"type":
      "Continuous"}}}'
    headers:
      Accept:
      - application/json
      Accept-Encoding:
      - gzip, deflate
      CommandName:
      - cosmosdb create
      Connection:
      - keep-alive
      Content-Length:
      - '275'
      Content-Type:
      - application/json
      ParameterSetName:
      - -n -g --backup-policy-type --locations --kind
      User-Agent:
<<<<<<< HEAD
      - AZURECLI/2.46.0 azsdk-python-mgmt-cosmosdb/9.0.0 Python/3.10.10 (Linux-5.15.0-1033-azure-x86_64-with-glibc2.31)
        VSTS_7b238909-6802-4b65-b90d-184bca47f458_build_220_0
=======
      - AZURECLI/2.49.0 azsdk-python-mgmt-cosmosdb/9.2.0 Python/3.10.11 (Windows-10-10.0.22621-SP0)
>>>>>>> 5307e359
    method: PUT
    uri: https://management.azure.com/subscriptions/00000000-0000-0000-0000-000000000000/resourceGroups/cli_test_cosmosdb_mongodb_restorable_commands000001/providers/Microsoft.DocumentDB/databaseAccounts/cli000004?api-version=2022-11-15
  response:
    body:
      string: '{"id":"/subscriptions/00000000-0000-0000-0000-000000000000/resourceGroups/cli_test_cosmosdb_mongodb_restorable_commands000001/providers/Microsoft.DocumentDB/databaseAccounts/cli000004","name":"cli000004","location":"West
<<<<<<< HEAD
        US","type":"Microsoft.DocumentDB/databaseAccounts","kind":"MongoDB","tags":{},"systemData":{"createdAt":"2023-03-13T13:15:33.5825479Z"},"properties":{"provisioningState":"Creating","publicNetworkAccess":"Enabled","enableAutomaticFailover":false,"enableMultipleWriteLocations":false,"enablePartitionKeyMonitor":false,"isVirtualNetworkFilterEnabled":false,"virtualNetworkRules":[],"EnabledApiTypes":"MongoDB","disableKeyBasedMetadataWriteAccess":false,"enableFreeTier":false,"enableAnalyticalStorage":false,"analyticalStorageConfiguration":{"schemaType":"FullFidelity"},"instanceId":"31510036-78ce-49e0-a940-9d101a6d1797","createMode":"Default","databaseAccountOfferType":"Standard","defaultIdentity":"","networkAclBypass":"None","disableLocalAuth":false,"enablePartitionMerge":false,"minimalTlsVersion":"Tls12","consistencyPolicy":{"defaultConsistencyLevel":"Session","maxIntervalInSeconds":5,"maxStalenessPrefix":100},"apiProperties":{"serverVersion":"3.6"},"configurationOverrides":{},"writeLocations":[{"id":"cli000004-westus","locationName":"West
        US","provisioningState":"Creating","failoverPriority":0,"isZoneRedundant":false}],"readLocations":[{"id":"cli000004-westus","locationName":"West
        US","provisioningState":"Creating","failoverPriority":0,"isZoneRedundant":false}],"locations":[{"id":"cli000004-westus","locationName":"West
        US","provisioningState":"Creating","failoverPriority":0,"isZoneRedundant":false}],"failoverPolicies":[{"id":"cli000004-westus","locationName":"West
        US","failoverPriority":0}],"cors":[],"capabilities":[{"name":"EnableMongo"}],"ipRules":[],"backupPolicy":{"type":"Continuous"},"networkAclBypassResourceIds":[],"keysMetadata":{"primaryMasterKey":{"generationTime":"2023-03-13T13:15:33.5825479Z"},"secondaryMasterKey":{"generationTime":"2023-03-13T13:15:33.5825479Z"},"primaryReadonlyMasterKey":{"generationTime":"2023-03-13T13:15:33.5825479Z"},"secondaryReadonlyMasterKey":{"generationTime":"2023-03-13T13:15:33.5825479Z"}}},"identity":{"type":"None"}}'
    headers:
      azure-asyncoperation:
      - https://management.azure.com/subscriptions/00000000-0000-0000-0000-000000000000/providers/Microsoft.DocumentDB/locations/westus/operationsStatus/8b117b3e-8523-4873-8310-61c780894bf4?api-version=2022-11-15
=======
        US","type":"Microsoft.DocumentDB/databaseAccounts","kind":"MongoDB","tags":{},"systemData":{"createdAt":"2023-06-08T16:32:37.6820837Z"},"properties":{"provisioningState":"Creating","publicNetworkAccess":"Enabled","enableAutomaticFailover":false,"enableMultipleWriteLocations":false,"enablePartitionKeyMonitor":false,"isVirtualNetworkFilterEnabled":false,"virtualNetworkRules":[],"EnabledApiTypes":"MongoDB","disableKeyBasedMetadataWriteAccess":false,"enableFreeTier":false,"enableAnalyticalStorage":false,"analyticalStorageConfiguration":{"schemaType":"FullFidelity"},"instanceId":"0cc89d13-32d0-4673-95d3-3cfe1e6d655a","createMode":"Default","databaseAccountOfferType":"Standard","defaultIdentity":"","networkAclBypass":"None","disableLocalAuth":false,"enablePartitionMerge":false,"minimalTlsVersion":"Tls12","consistencyPolicy":{"defaultConsistencyLevel":"Session","maxIntervalInSeconds":5,"maxStalenessPrefix":100},"apiProperties":{"serverVersion":"3.6"},"configurationOverrides":{},"writeLocations":[{"id":"cli000004-westus","locationName":"West
        US","provisioningState":"Creating","failoverPriority":0,"isZoneRedundant":false}],"readLocations":[{"id":"cli000004-westus","locationName":"West
        US","provisioningState":"Creating","failoverPriority":0,"isZoneRedundant":false}],"locations":[{"id":"cli000004-westus","locationName":"West
        US","provisioningState":"Creating","failoverPriority":0,"isZoneRedundant":false}],"failoverPolicies":[{"id":"cli000004-westus","locationName":"West
        US","failoverPriority":0}],"cors":[],"capabilities":[{"name":"EnableMongo"}],"ipRules":[],"backupPolicy":{"type":"Continuous","continuousModeProperties":{"tier":"Continuous30Days"}},"networkAclBypassResourceIds":[],"keysMetadata":{"primaryMasterKey":{"generationTime":"2023-06-08T16:32:37.6820837Z"},"secondaryMasterKey":{"generationTime":"2023-06-08T16:32:37.6820837Z"},"primaryReadonlyMasterKey":{"generationTime":"2023-06-08T16:32:37.6820837Z"},"secondaryReadonlyMasterKey":{"generationTime":"2023-06-08T16:32:37.6820837Z"}}},"identity":{"type":"None"}}'
    headers:
      azure-asyncoperation:
      - https://management.azure.com/subscriptions/00000000-0000-0000-0000-000000000000/providers/Microsoft.DocumentDB/locations/westus/operationsStatus/d9aad8c0-ccce-4c15-ad98-956686460e16?api-version=2023-04-15
>>>>>>> 5307e359
      cache-control:
      - no-store, no-cache
      content-length:
      - '2206'
      content-type:
      - application/json
      date:
<<<<<<< HEAD
      - Mon, 13 Mar 2023 13:15:35 GMT
      location:
      - https://management.azure.com/subscriptions/00000000-0000-0000-0000-000000000000/resourceGroups/cli_test_cosmosdb_mongodb_restorable_commands000001/providers/Microsoft.DocumentDB/databaseAccounts/cli000004/operationResults/8b117b3e-8523-4873-8310-61c780894bf4?api-version=2022-11-15
=======
      - Thu, 08 Jun 2023 16:32:39 GMT
      location:
      - https://management.azure.com/subscriptions/00000000-0000-0000-0000-000000000000/resourceGroups/cli_test_cosmosdb_mongodb_restorable_commands000001/providers/Microsoft.DocumentDB/databaseAccounts/cli000004/operationResults/d9aad8c0-ccce-4c15-ad98-956686460e16?api-version=2023-04-15
>>>>>>> 5307e359
      pragma:
      - no-cache
      server:
      - Microsoft-HTTPAPI/2.0
      strict-transport-security:
      - max-age=31536000; includeSubDomains
      transfer-encoding:
      - chunked
      vary:
      - Accept-Encoding
      x-content-type-options:
      - nosniff
      x-ms-gatewayversion:
      - version=2.14.0
      x-ms-ratelimit-remaining-subscription-writes:
<<<<<<< HEAD
      - '1197'
=======
      - '1199'
>>>>>>> 5307e359
    status:
      code: 200
      message: Ok
- request:
    body: null
    headers:
      Accept:
      - '*/*'
      Accept-Encoding:
      - gzip, deflate
      CommandName:
      - cosmosdb create
      Connection:
      - keep-alive
      ParameterSetName:
      - -n -g --backup-policy-type --locations --kind
      User-Agent:
<<<<<<< HEAD
      - AZURECLI/2.46.0 azsdk-python-mgmt-cosmosdb/9.0.0 Python/3.10.10 (Linux-5.15.0-1033-azure-x86_64-with-glibc2.31)
        VSTS_7b238909-6802-4b65-b90d-184bca47f458_build_220_0
    method: GET
    uri: https://management.azure.com/subscriptions/00000000-0000-0000-0000-000000000000/providers/Microsoft.DocumentDB/locations/westus/operationsStatus/8b117b3e-8523-4873-8310-61c780894bf4?api-version=2022-11-15
  response:
    body:
      string: '{"status":"Dequeued"}'
=======
      - AZURECLI/2.49.0 azsdk-python-mgmt-cosmosdb/9.2.0 Python/3.10.11 (Windows-10-10.0.22621-SP0)
    method: GET
    uri: https://management.azure.com/subscriptions/00000000-0000-0000-0000-000000000000/providers/Microsoft.DocumentDB/locations/westus/operationsStatus/d9aad8c0-ccce-4c15-ad98-956686460e16?api-version=2023-04-15
  response:
    body:
      string: '{"status":"Enqueued"}'
>>>>>>> 5307e359
    headers:
      cache-control:
      - no-store, no-cache
      content-length:
      - '21'
      content-type:
      - application/json
      date:
<<<<<<< HEAD
      - Mon, 13 Mar 2023 13:16:05 GMT
=======
      - Thu, 08 Jun 2023 16:32:39 GMT
>>>>>>> 5307e359
      pragma:
      - no-cache
      server:
      - Microsoft-HTTPAPI/2.0
      strict-transport-security:
      - max-age=31536000; includeSubDomains
      transfer-encoding:
      - chunked
      vary:
      - Accept-Encoding
      x-content-type-options:
      - nosniff
      x-ms-gatewayversion:
      - version=2.14.0
    status:
      code: 200
      message: Ok
- request:
    body: null
    headers:
      Accept:
      - '*/*'
      Accept-Encoding:
      - gzip, deflate
      CommandName:
      - cosmosdb create
      Connection:
      - keep-alive
      ParameterSetName:
      - -n -g --backup-policy-type --locations --kind
      User-Agent:
<<<<<<< HEAD
      - AZURECLI/2.46.0 azsdk-python-mgmt-cosmosdb/9.0.0 Python/3.10.10 (Linux-5.15.0-1033-azure-x86_64-with-glibc2.31)
        VSTS_7b238909-6802-4b65-b90d-184bca47f458_build_220_0
    method: GET
    uri: https://management.azure.com/subscriptions/00000000-0000-0000-0000-000000000000/providers/Microsoft.DocumentDB/locations/westus/operationsStatus/8b117b3e-8523-4873-8310-61c780894bf4?api-version=2022-11-15
=======
      - AZURECLI/2.49.0 azsdk-python-mgmt-cosmosdb/9.2.0 Python/3.10.11 (Windows-10-10.0.22621-SP0)
    method: GET
    uri: https://management.azure.com/subscriptions/00000000-0000-0000-0000-000000000000/providers/Microsoft.DocumentDB/locations/westus/operationsStatus/d9aad8c0-ccce-4c15-ad98-956686460e16?api-version=2023-04-15
>>>>>>> 5307e359
  response:
    body:
      string: '{"status":"Dequeued"}'
    headers:
      cache-control:
      - no-store, no-cache
      content-length:
      - '21'
      content-type:
      - application/json
      date:
<<<<<<< HEAD
      - Mon, 13 Mar 2023 13:16:36 GMT
=======
      - Thu, 08 Jun 2023 16:33:09 GMT
>>>>>>> 5307e359
      pragma:
      - no-cache
      server:
      - Microsoft-HTTPAPI/2.0
      strict-transport-security:
      - max-age=31536000; includeSubDomains
      transfer-encoding:
      - chunked
      vary:
      - Accept-Encoding
      x-content-type-options:
      - nosniff
      x-ms-gatewayversion:
      - version=2.14.0
    status:
      code: 200
      message: Ok
- request:
    body: null
    headers:
      Accept:
      - '*/*'
      Accept-Encoding:
      - gzip, deflate
      CommandName:
      - cosmosdb create
      Connection:
      - keep-alive
      ParameterSetName:
      - -n -g --backup-policy-type --locations --kind
      User-Agent:
<<<<<<< HEAD
      - AZURECLI/2.46.0 azsdk-python-mgmt-cosmosdb/9.0.0 Python/3.10.10 (Linux-5.15.0-1033-azure-x86_64-with-glibc2.31)
        VSTS_7b238909-6802-4b65-b90d-184bca47f458_build_220_0
    method: GET
    uri: https://management.azure.com/subscriptions/00000000-0000-0000-0000-000000000000/providers/Microsoft.DocumentDB/locations/westus/operationsStatus/8b117b3e-8523-4873-8310-61c780894bf4?api-version=2022-11-15
=======
      - AZURECLI/2.49.0 azsdk-python-mgmt-cosmosdb/9.2.0 Python/3.10.11 (Windows-10-10.0.22621-SP0)
    method: GET
    uri: https://management.azure.com/subscriptions/00000000-0000-0000-0000-000000000000/providers/Microsoft.DocumentDB/locations/westus/operationsStatus/d9aad8c0-ccce-4c15-ad98-956686460e16?api-version=2023-04-15
>>>>>>> 5307e359
  response:
    body:
      string: '{"status":"Dequeued"}'
    headers:
      cache-control:
      - no-store, no-cache
      content-length:
      - '21'
      content-type:
      - application/json
      date:
<<<<<<< HEAD
      - Mon, 13 Mar 2023 13:17:06 GMT
=======
      - Thu, 08 Jun 2023 16:33:39 GMT
>>>>>>> 5307e359
      pragma:
      - no-cache
      server:
      - Microsoft-HTTPAPI/2.0
      strict-transport-security:
      - max-age=31536000; includeSubDomains
      transfer-encoding:
      - chunked
      vary:
      - Accept-Encoding
      x-content-type-options:
      - nosniff
      x-ms-gatewayversion:
      - version=2.14.0
    status:
      code: 200
      message: Ok
- request:
    body: null
    headers:
      Accept:
      - '*/*'
      Accept-Encoding:
      - gzip, deflate
      CommandName:
      - cosmosdb create
      Connection:
      - keep-alive
      ParameterSetName:
      - -n -g --backup-policy-type --locations --kind
      User-Agent:
<<<<<<< HEAD
      - AZURECLI/2.46.0 azsdk-python-mgmt-cosmosdb/9.0.0 Python/3.10.10 (Linux-5.15.0-1033-azure-x86_64-with-glibc2.31)
        VSTS_7b238909-6802-4b65-b90d-184bca47f458_build_220_0
    method: GET
    uri: https://management.azure.com/subscriptions/00000000-0000-0000-0000-000000000000/providers/Microsoft.DocumentDB/locations/westus/operationsStatus/8b117b3e-8523-4873-8310-61c780894bf4?api-version=2022-11-15
=======
      - AZURECLI/2.49.0 azsdk-python-mgmt-cosmosdb/9.2.0 Python/3.10.11 (Windows-10-10.0.22621-SP0)
    method: GET
    uri: https://management.azure.com/subscriptions/00000000-0000-0000-0000-000000000000/providers/Microsoft.DocumentDB/locations/westus/operationsStatus/d9aad8c0-ccce-4c15-ad98-956686460e16?api-version=2023-04-15
>>>>>>> 5307e359
  response:
    body:
      string: '{"status":"Dequeued"}'
    headers:
      cache-control:
      - no-store, no-cache
      content-length:
      - '21'
      content-type:
      - application/json
      date:
<<<<<<< HEAD
      - Mon, 13 Mar 2023 13:17:36 GMT
=======
      - Thu, 08 Jun 2023 16:34:09 GMT
>>>>>>> 5307e359
      pragma:
      - no-cache
      server:
      - Microsoft-HTTPAPI/2.0
      strict-transport-security:
      - max-age=31536000; includeSubDomains
      transfer-encoding:
      - chunked
      vary:
      - Accept-Encoding
      x-content-type-options:
      - nosniff
      x-ms-gatewayversion:
      - version=2.14.0
    status:
      code: 200
      message: Ok
- request:
    body: null
    headers:
      Accept:
      - '*/*'
      Accept-Encoding:
      - gzip, deflate
      CommandName:
      - cosmosdb create
      Connection:
      - keep-alive
      ParameterSetName:
      - -n -g --backup-policy-type --locations --kind
      User-Agent:
<<<<<<< HEAD
      - AZURECLI/2.46.0 azsdk-python-mgmt-cosmosdb/9.0.0 Python/3.10.10 (Linux-5.15.0-1033-azure-x86_64-with-glibc2.31)
        VSTS_7b238909-6802-4b65-b90d-184bca47f458_build_220_0
    method: GET
    uri: https://management.azure.com/subscriptions/00000000-0000-0000-0000-000000000000/providers/Microsoft.DocumentDB/locations/westus/operationsStatus/8b117b3e-8523-4873-8310-61c780894bf4?api-version=2022-11-15
=======
      - AZURECLI/2.49.0 azsdk-python-mgmt-cosmosdb/9.2.0 Python/3.10.11 (Windows-10-10.0.22621-SP0)
    method: GET
    uri: https://management.azure.com/subscriptions/00000000-0000-0000-0000-000000000000/providers/Microsoft.DocumentDB/locations/westus/operationsStatus/d9aad8c0-ccce-4c15-ad98-956686460e16?api-version=2023-04-15
>>>>>>> 5307e359
  response:
    body:
      string: '{"status":"Dequeued"}'
    headers:
      cache-control:
      - no-store, no-cache
      content-length:
      - '21'
      content-type:
      - application/json
      date:
<<<<<<< HEAD
      - Mon, 13 Mar 2023 13:18:06 GMT
=======
      - Thu, 08 Jun 2023 16:34:39 GMT
>>>>>>> 5307e359
      pragma:
      - no-cache
      server:
      - Microsoft-HTTPAPI/2.0
      strict-transport-security:
      - max-age=31536000; includeSubDomains
      transfer-encoding:
      - chunked
      vary:
      - Accept-Encoding
      x-content-type-options:
      - nosniff
      x-ms-gatewayversion:
      - version=2.14.0
    status:
      code: 200
      message: Ok
- request:
    body: null
    headers:
      Accept:
      - '*/*'
      Accept-Encoding:
      - gzip, deflate
      CommandName:
      - cosmosdb create
      Connection:
      - keep-alive
      ParameterSetName:
      - -n -g --backup-policy-type --locations --kind
      User-Agent:
<<<<<<< HEAD
      - AZURECLI/2.46.0 azsdk-python-mgmt-cosmosdb/9.0.0 Python/3.10.10 (Linux-5.15.0-1033-azure-x86_64-with-glibc2.31)
        VSTS_7b238909-6802-4b65-b90d-184bca47f458_build_220_0
    method: GET
    uri: https://management.azure.com/subscriptions/00000000-0000-0000-0000-000000000000/providers/Microsoft.DocumentDB/locations/westus/operationsStatus/8b117b3e-8523-4873-8310-61c780894bf4?api-version=2022-11-15
  response:
    body:
      string: '{"status":"Dequeued"}'
    headers:
      cache-control:
      - no-store, no-cache
      content-length:
      - '21'
      content-type:
      - application/json
      date:
      - Mon, 13 Mar 2023 13:18:35 GMT
      pragma:
      - no-cache
      server:
      - Microsoft-HTTPAPI/2.0
      strict-transport-security:
      - max-age=31536000; includeSubDomains
      transfer-encoding:
      - chunked
      vary:
      - Accept-Encoding
      x-content-type-options:
      - nosniff
      x-ms-gatewayversion:
      - version=2.14.0
    status:
      code: 200
      message: Ok
- request:
    body: null
    headers:
      Accept:
      - '*/*'
      Accept-Encoding:
      - gzip, deflate
      CommandName:
      - cosmosdb create
      Connection:
      - keep-alive
      ParameterSetName:
      - -n -g --backup-policy-type --locations --kind
      User-Agent:
      - AZURECLI/2.46.0 azsdk-python-mgmt-cosmosdb/9.0.0 Python/3.10.10 (Linux-5.15.0-1033-azure-x86_64-with-glibc2.31)
        VSTS_7b238909-6802-4b65-b90d-184bca47f458_build_220_0
    method: GET
    uri: https://management.azure.com/subscriptions/00000000-0000-0000-0000-000000000000/providers/Microsoft.DocumentDB/locations/westus/operationsStatus/8b117b3e-8523-4873-8310-61c780894bf4?api-version=2022-11-15
  response:
    body:
      string: '{"status":"Dequeued"}'
    headers:
      cache-control:
      - no-store, no-cache
      content-length:
      - '21'
      content-type:
      - application/json
      date:
      - Mon, 13 Mar 2023 13:19:06 GMT
      pragma:
      - no-cache
      server:
      - Microsoft-HTTPAPI/2.0
      strict-transport-security:
      - max-age=31536000; includeSubDomains
      transfer-encoding:
      - chunked
      vary:
      - Accept-Encoding
      x-content-type-options:
      - nosniff
      x-ms-gatewayversion:
      - version=2.14.0
    status:
      code: 200
      message: Ok
- request:
    body: null
    headers:
      Accept:
      - '*/*'
      Accept-Encoding:
      - gzip, deflate
      CommandName:
      - cosmosdb create
      Connection:
      - keep-alive
      ParameterSetName:
      - -n -g --backup-policy-type --locations --kind
      User-Agent:
      - AZURECLI/2.46.0 azsdk-python-mgmt-cosmosdb/9.0.0 Python/3.10.10 (Linux-5.15.0-1033-azure-x86_64-with-glibc2.31)
        VSTS_7b238909-6802-4b65-b90d-184bca47f458_build_220_0
    method: GET
    uri: https://management.azure.com/subscriptions/00000000-0000-0000-0000-000000000000/providers/Microsoft.DocumentDB/locations/westus/operationsStatus/8b117b3e-8523-4873-8310-61c780894bf4?api-version=2022-11-15
  response:
    body:
      string: '{"status":"Dequeued"}'
    headers:
      cache-control:
      - no-store, no-cache
      content-length:
      - '21'
      content-type:
      - application/json
      date:
      - Mon, 13 Mar 2023 13:19:36 GMT
      pragma:
      - no-cache
      server:
      - Microsoft-HTTPAPI/2.0
      strict-transport-security:
      - max-age=31536000; includeSubDomains
      transfer-encoding:
      - chunked
      vary:
      - Accept-Encoding
      x-content-type-options:
      - nosniff
      x-ms-gatewayversion:
      - version=2.14.0
    status:
      code: 200
      message: Ok
- request:
    body: null
    headers:
      Accept:
      - '*/*'
      Accept-Encoding:
      - gzip, deflate
      CommandName:
      - cosmosdb create
      Connection:
      - keep-alive
      ParameterSetName:
      - -n -g --backup-policy-type --locations --kind
      User-Agent:
      - AZURECLI/2.46.0 azsdk-python-mgmt-cosmosdb/9.0.0 Python/3.10.10 (Linux-5.15.0-1033-azure-x86_64-with-glibc2.31)
        VSTS_7b238909-6802-4b65-b90d-184bca47f458_build_220_0
    method: GET
    uri: https://management.azure.com/subscriptions/00000000-0000-0000-0000-000000000000/providers/Microsoft.DocumentDB/locations/westus/operationsStatus/8b117b3e-8523-4873-8310-61c780894bf4?api-version=2022-11-15
=======
      - AZURECLI/2.49.0 azsdk-python-mgmt-cosmosdb/9.2.0 Python/3.10.11 (Windows-10-10.0.22621-SP0)
    method: GET
    uri: https://management.azure.com/subscriptions/00000000-0000-0000-0000-000000000000/providers/Microsoft.DocumentDB/locations/westus/operationsStatus/d9aad8c0-ccce-4c15-ad98-956686460e16?api-version=2023-04-15
>>>>>>> 5307e359
  response:
    body:
      string: '{"status":"Succeeded"}'
    headers:
      cache-control:
      - no-store, no-cache
      content-length:
      - '22'
      content-type:
      - application/json
      date:
<<<<<<< HEAD
      - Mon, 13 Mar 2023 13:20:06 GMT
=======
      - Thu, 08 Jun 2023 16:35:09 GMT
>>>>>>> 5307e359
      pragma:
      - no-cache
      server:
      - Microsoft-HTTPAPI/2.0
      strict-transport-security:
      - max-age=31536000; includeSubDomains
      transfer-encoding:
      - chunked
      vary:
      - Accept-Encoding
      x-content-type-options:
      - nosniff
      x-ms-gatewayversion:
      - version=2.14.0
    status:
      code: 200
      message: Ok
- request:
    body: null
    headers:
      Accept:
      - '*/*'
      Accept-Encoding:
      - gzip, deflate
      CommandName:
      - cosmosdb create
      Connection:
      - keep-alive
      ParameterSetName:
      - -n -g --backup-policy-type --locations --kind
      User-Agent:
<<<<<<< HEAD
      - AZURECLI/2.46.0 azsdk-python-mgmt-cosmosdb/9.0.0 Python/3.10.10 (Linux-5.15.0-1033-azure-x86_64-with-glibc2.31)
        VSTS_7b238909-6802-4b65-b90d-184bca47f458_build_220_0
=======
      - AZURECLI/2.49.0 azsdk-python-mgmt-cosmosdb/9.2.0 Python/3.10.11 (Windows-10-10.0.22621-SP0)
>>>>>>> 5307e359
    method: GET
    uri: https://management.azure.com/subscriptions/00000000-0000-0000-0000-000000000000/resourceGroups/cli_test_cosmosdb_mongodb_restorable_commands000001/providers/Microsoft.DocumentDB/databaseAccounts/cli000004?api-version=2022-11-15
  response:
    body:
      string: '{"id":"/subscriptions/00000000-0000-0000-0000-000000000000/resourceGroups/cli_test_cosmosdb_mongodb_restorable_commands000001/providers/Microsoft.DocumentDB/databaseAccounts/cli000004","name":"cli000004","location":"West
<<<<<<< HEAD
        US","type":"Microsoft.DocumentDB/databaseAccounts","kind":"MongoDB","tags":{},"systemData":{"createdAt":"2023-03-13T13:19:30.8436026Z"},"properties":{"provisioningState":"Succeeded","documentEndpoint":"https://cli000004.documents.azure.com:443/","sqlEndpoint":"https://cli000004.documents.azure.com:443/","mongoEndpoint":"https://cli000004.mongo.cosmos.azure.com:443/","publicNetworkAccess":"Enabled","enableAutomaticFailover":false,"enableMultipleWriteLocations":false,"enablePartitionKeyMonitor":false,"isVirtualNetworkFilterEnabled":false,"virtualNetworkRules":[],"EnabledApiTypes":"MongoDB","disableKeyBasedMetadataWriteAccess":false,"enableFreeTier":false,"enableAnalyticalStorage":false,"analyticalStorageConfiguration":{"schemaType":"FullFidelity"},"instanceId":"31510036-78ce-49e0-a940-9d101a6d1797","createMode":"Default","databaseAccountOfferType":"Standard","defaultIdentity":"FirstPartyIdentity","networkAclBypass":"None","disableLocalAuth":false,"enablePartitionMerge":false,"minimalTlsVersion":"Tls12","consistencyPolicy":{"defaultConsistencyLevel":"Session","maxIntervalInSeconds":5,"maxStalenessPrefix":100},"apiProperties":{"serverVersion":"3.6"},"configurationOverrides":{"EnableBsonSchema":"True"},"writeLocations":[{"id":"cli000004-westus","locationName":"West
        US","documentEndpoint":"https://cli000004-westus.documents.azure.com:443/","provisioningState":"Succeeded","failoverPriority":0,"isZoneRedundant":false}],"readLocations":[{"id":"cli000004-westus","locationName":"West
        US","documentEndpoint":"https://cli000004-westus.documents.azure.com:443/","provisioningState":"Succeeded","failoverPriority":0,"isZoneRedundant":false}],"locations":[{"id":"cli000004-westus","locationName":"West
        US","documentEndpoint":"https://cli000004-westus.documents.azure.com:443/","provisioningState":"Succeeded","failoverPriority":0,"isZoneRedundant":false}],"failoverPolicies":[{"id":"cli000004-westus","locationName":"West
        US","failoverPriority":0}],"cors":[],"capabilities":[{"name":"EnableMongo"}],"ipRules":[],"backupPolicy":{"type":"Continuous"},"networkAclBypassResourceIds":[],"keysMetadata":{"primaryMasterKey":{"generationTime":"2023-03-13T13:19:30.8436026Z"},"secondaryMasterKey":{"generationTime":"2023-03-13T13:19:30.8436026Z"},"primaryReadonlyMasterKey":{"generationTime":"2023-03-13T13:19:30.8436026Z"},"secondaryReadonlyMasterKey":{"generationTime":"2023-03-13T13:19:30.8436026Z"}}},"identity":{"type":"None"}}'
=======
        US","type":"Microsoft.DocumentDB/databaseAccounts","kind":"MongoDB","tags":{},"systemData":{"createdAt":"2023-06-08T16:34:36.6176693Z"},"properties":{"provisioningState":"Succeeded","documentEndpoint":"https://cli000004.documents.azure.com:443/","sqlEndpoint":"https://cli000004.documents.azure.com:443/","mongoEndpoint":"https://cli000004.mongo.cosmos.azure.com:443/","publicNetworkAccess":"Enabled","enableAutomaticFailover":false,"enableMultipleWriteLocations":false,"enablePartitionKeyMonitor":false,"isVirtualNetworkFilterEnabled":false,"virtualNetworkRules":[],"EnabledApiTypes":"MongoDB","disableKeyBasedMetadataWriteAccess":false,"enableFreeTier":false,"enableAnalyticalStorage":false,"analyticalStorageConfiguration":{"schemaType":"FullFidelity"},"instanceId":"0cc89d13-32d0-4673-95d3-3cfe1e6d655a","createMode":"Default","databaseAccountOfferType":"Standard","defaultIdentity":"FirstPartyIdentity","networkAclBypass":"None","disableLocalAuth":false,"enablePartitionMerge":false,"minimalTlsVersion":"Tls12","consistencyPolicy":{"defaultConsistencyLevel":"Session","maxIntervalInSeconds":5,"maxStalenessPrefix":100},"apiProperties":{"serverVersion":"3.6"},"configurationOverrides":{"EnableBsonSchema":"True"},"writeLocations":[{"id":"cli000004-westus","locationName":"West
        US","documentEndpoint":"https://cli000004-westus.documents.azure.com:443/","provisioningState":"Succeeded","failoverPriority":0,"isZoneRedundant":false}],"readLocations":[{"id":"cli000004-westus","locationName":"West
        US","documentEndpoint":"https://cli000004-westus.documents.azure.com:443/","provisioningState":"Succeeded","failoverPriority":0,"isZoneRedundant":false}],"locations":[{"id":"cli000004-westus","locationName":"West
        US","documentEndpoint":"https://cli000004-westus.documents.azure.com:443/","provisioningState":"Succeeded","failoverPriority":0,"isZoneRedundant":false}],"failoverPolicies":[{"id":"cli000004-westus","locationName":"West
        US","failoverPriority":0}],"cors":[],"capabilities":[{"name":"EnableMongo"}],"ipRules":[],"backupPolicy":{"type":"Continuous","continuousModeProperties":{"tier":"Continuous30Days"}},"networkAclBypassResourceIds":[],"keysMetadata":{"primaryMasterKey":{"generationTime":"2023-06-08T16:34:36.6176693Z"},"secondaryMasterKey":{"generationTime":"2023-06-08T16:34:36.6176693Z"},"primaryReadonlyMasterKey":{"generationTime":"2023-06-08T16:34:36.6176693Z"},"secondaryReadonlyMasterKey":{"generationTime":"2023-06-08T16:34:36.6176693Z"}}},"identity":{"type":"None"}}'
>>>>>>> 5307e359
    headers:
      cache-control:
      - no-store, no-cache
      content-length:
      - '2653'
      content-type:
      - application/json
      date:
<<<<<<< HEAD
      - Mon, 13 Mar 2023 13:20:06 GMT
=======
      - Thu, 08 Jun 2023 16:35:09 GMT
>>>>>>> 5307e359
      pragma:
      - no-cache
      server:
      - Microsoft-HTTPAPI/2.0
      strict-transport-security:
      - max-age=31536000; includeSubDomains
      transfer-encoding:
      - chunked
      vary:
      - Accept-Encoding
      x-content-type-options:
      - nosniff
      x-ms-gatewayversion:
      - version=2.14.0
    status:
      code: 200
      message: Ok
- request:
    body: null
    headers:
      Accept:
      - application/json
      Accept-Encoding:
      - gzip, deflate
      CommandName:
      - cosmosdb create
      Connection:
      - keep-alive
      ParameterSetName:
      - -n -g --backup-policy-type --locations --kind
      User-Agent:
<<<<<<< HEAD
      - AZURECLI/2.46.0 azsdk-python-mgmt-cosmosdb/9.0.0 Python/3.10.10 (Linux-5.15.0-1033-azure-x86_64-with-glibc2.31)
        VSTS_7b238909-6802-4b65-b90d-184bca47f458_build_220_0
=======
      - AZURECLI/2.49.0 azsdk-python-mgmt-cosmosdb/9.2.0 Python/3.10.11 (Windows-10-10.0.22621-SP0)
>>>>>>> 5307e359
    method: GET
    uri: https://management.azure.com/subscriptions/00000000-0000-0000-0000-000000000000/resourceGroups/cli_test_cosmosdb_mongodb_restorable_commands000001/providers/Microsoft.DocumentDB/databaseAccounts/cli000004?api-version=2022-11-15
  response:
    body:
      string: '{"id":"/subscriptions/00000000-0000-0000-0000-000000000000/resourceGroups/cli_test_cosmosdb_mongodb_restorable_commands000001/providers/Microsoft.DocumentDB/databaseAccounts/cli000004","name":"cli000004","location":"West
<<<<<<< HEAD
        US","type":"Microsoft.DocumentDB/databaseAccounts","kind":"MongoDB","tags":{},"systemData":{"createdAt":"2023-03-13T13:19:30.8436026Z"},"properties":{"provisioningState":"Succeeded","documentEndpoint":"https://cli000004.documents.azure.com:443/","sqlEndpoint":"https://cli000004.documents.azure.com:443/","mongoEndpoint":"https://cli000004.mongo.cosmos.azure.com:443/","publicNetworkAccess":"Enabled","enableAutomaticFailover":false,"enableMultipleWriteLocations":false,"enablePartitionKeyMonitor":false,"isVirtualNetworkFilterEnabled":false,"virtualNetworkRules":[],"EnabledApiTypes":"MongoDB","disableKeyBasedMetadataWriteAccess":false,"enableFreeTier":false,"enableAnalyticalStorage":false,"analyticalStorageConfiguration":{"schemaType":"FullFidelity"},"instanceId":"31510036-78ce-49e0-a940-9d101a6d1797","createMode":"Default","databaseAccountOfferType":"Standard","defaultIdentity":"FirstPartyIdentity","networkAclBypass":"None","disableLocalAuth":false,"enablePartitionMerge":false,"minimalTlsVersion":"Tls12","consistencyPolicy":{"defaultConsistencyLevel":"Session","maxIntervalInSeconds":5,"maxStalenessPrefix":100},"apiProperties":{"serverVersion":"3.6"},"configurationOverrides":{"EnableBsonSchema":"True"},"writeLocations":[{"id":"cli000004-westus","locationName":"West
        US","documentEndpoint":"https://cli000004-westus.documents.azure.com:443/","provisioningState":"Succeeded","failoverPriority":0,"isZoneRedundant":false}],"readLocations":[{"id":"cli000004-westus","locationName":"West
        US","documentEndpoint":"https://cli000004-westus.documents.azure.com:443/","provisioningState":"Succeeded","failoverPriority":0,"isZoneRedundant":false}],"locations":[{"id":"cli000004-westus","locationName":"West
        US","documentEndpoint":"https://cli000004-westus.documents.azure.com:443/","provisioningState":"Succeeded","failoverPriority":0,"isZoneRedundant":false}],"failoverPolicies":[{"id":"cli000004-westus","locationName":"West
        US","failoverPriority":0}],"cors":[],"capabilities":[{"name":"EnableMongo"}],"ipRules":[],"backupPolicy":{"type":"Continuous"},"networkAclBypassResourceIds":[],"keysMetadata":{"primaryMasterKey":{"generationTime":"2023-03-13T13:19:30.8436026Z"},"secondaryMasterKey":{"generationTime":"2023-03-13T13:19:30.8436026Z"},"primaryReadonlyMasterKey":{"generationTime":"2023-03-13T13:19:30.8436026Z"},"secondaryReadonlyMasterKey":{"generationTime":"2023-03-13T13:19:30.8436026Z"}}},"identity":{"type":"None"}}'
=======
        US","type":"Microsoft.DocumentDB/databaseAccounts","kind":"MongoDB","tags":{},"systemData":{"createdAt":"2023-06-08T16:34:36.6176693Z"},"properties":{"provisioningState":"Succeeded","documentEndpoint":"https://cli000004.documents.azure.com:443/","sqlEndpoint":"https://cli000004.documents.azure.com:443/","mongoEndpoint":"https://cli000004.mongo.cosmos.azure.com:443/","publicNetworkAccess":"Enabled","enableAutomaticFailover":false,"enableMultipleWriteLocations":false,"enablePartitionKeyMonitor":false,"isVirtualNetworkFilterEnabled":false,"virtualNetworkRules":[],"EnabledApiTypes":"MongoDB","disableKeyBasedMetadataWriteAccess":false,"enableFreeTier":false,"enableAnalyticalStorage":false,"analyticalStorageConfiguration":{"schemaType":"FullFidelity"},"instanceId":"0cc89d13-32d0-4673-95d3-3cfe1e6d655a","createMode":"Default","databaseAccountOfferType":"Standard","defaultIdentity":"FirstPartyIdentity","networkAclBypass":"None","disableLocalAuth":false,"enablePartitionMerge":false,"minimalTlsVersion":"Tls12","consistencyPolicy":{"defaultConsistencyLevel":"Session","maxIntervalInSeconds":5,"maxStalenessPrefix":100},"apiProperties":{"serverVersion":"3.6"},"configurationOverrides":{"EnableBsonSchema":"True"},"writeLocations":[{"id":"cli000004-westus","locationName":"West
        US","documentEndpoint":"https://cli000004-westus.documents.azure.com:443/","provisioningState":"Succeeded","failoverPriority":0,"isZoneRedundant":false}],"readLocations":[{"id":"cli000004-westus","locationName":"West
        US","documentEndpoint":"https://cli000004-westus.documents.azure.com:443/","provisioningState":"Succeeded","failoverPriority":0,"isZoneRedundant":false}],"locations":[{"id":"cli000004-westus","locationName":"West
        US","documentEndpoint":"https://cli000004-westus.documents.azure.com:443/","provisioningState":"Succeeded","failoverPriority":0,"isZoneRedundant":false}],"failoverPolicies":[{"id":"cli000004-westus","locationName":"West
        US","failoverPriority":0}],"cors":[],"capabilities":[{"name":"EnableMongo"}],"ipRules":[],"backupPolicy":{"type":"Continuous","continuousModeProperties":{"tier":"Continuous30Days"}},"networkAclBypassResourceIds":[],"keysMetadata":{"primaryMasterKey":{"generationTime":"2023-06-08T16:34:36.6176693Z"},"secondaryMasterKey":{"generationTime":"2023-06-08T16:34:36.6176693Z"},"primaryReadonlyMasterKey":{"generationTime":"2023-06-08T16:34:36.6176693Z"},"secondaryReadonlyMasterKey":{"generationTime":"2023-06-08T16:34:36.6176693Z"}}},"identity":{"type":"None"}}'
>>>>>>> 5307e359
    headers:
      cache-control:
      - no-store, no-cache
      content-length:
      - '2653'
      content-type:
      - application/json
      date:
<<<<<<< HEAD
      - Mon, 13 Mar 2023 13:20:06 GMT
=======
      - Thu, 08 Jun 2023 16:35:09 GMT
>>>>>>> 5307e359
      pragma:
      - no-cache
      server:
      - Microsoft-HTTPAPI/2.0
      strict-transport-security:
      - max-age=31536000; includeSubDomains
      transfer-encoding:
      - chunked
      vary:
      - Accept-Encoding
      x-content-type-options:
      - nosniff
      x-ms-gatewayversion:
      - version=2.14.0
    status:
      code: 200
      message: Ok
- request:
    body: null
    headers:
      Accept:
      - application/json
      Accept-Encoding:
      - gzip, deflate
      CommandName:
      - cosmosdb show
      Connection:
      - keep-alive
      ParameterSetName:
      - -n -g
      User-Agent:
<<<<<<< HEAD
      - AZURECLI/2.46.0 azsdk-python-mgmt-cosmosdb/9.0.0 Python/3.10.10 (Linux-5.15.0-1033-azure-x86_64-with-glibc2.31)
        VSTS_7b238909-6802-4b65-b90d-184bca47f458_build_220_0
=======
      - AZURECLI/2.49.0 azsdk-python-mgmt-cosmosdb/9.2.0 Python/3.10.11 (Windows-10-10.0.22621-SP0)
>>>>>>> 5307e359
    method: GET
    uri: https://management.azure.com/subscriptions/00000000-0000-0000-0000-000000000000/resourceGroups/cli_test_cosmosdb_mongodb_restorable_commands000001/providers/Microsoft.DocumentDB/databaseAccounts/cli000004?api-version=2022-11-15
  response:
    body:
      string: '{"id":"/subscriptions/00000000-0000-0000-0000-000000000000/resourceGroups/cli_test_cosmosdb_mongodb_restorable_commands000001/providers/Microsoft.DocumentDB/databaseAccounts/cli000004","name":"cli000004","location":"West
<<<<<<< HEAD
        US","type":"Microsoft.DocumentDB/databaseAccounts","kind":"MongoDB","tags":{},"systemData":{"createdAt":"2023-03-13T13:19:30.8436026Z"},"properties":{"provisioningState":"Succeeded","documentEndpoint":"https://cli000004.documents.azure.com:443/","sqlEndpoint":"https://cli000004.documents.azure.com:443/","mongoEndpoint":"https://cli000004.mongo.cosmos.azure.com:443/","publicNetworkAccess":"Enabled","enableAutomaticFailover":false,"enableMultipleWriteLocations":false,"enablePartitionKeyMonitor":false,"isVirtualNetworkFilterEnabled":false,"virtualNetworkRules":[],"EnabledApiTypes":"MongoDB","disableKeyBasedMetadataWriteAccess":false,"enableFreeTier":false,"enableAnalyticalStorage":false,"analyticalStorageConfiguration":{"schemaType":"FullFidelity"},"instanceId":"31510036-78ce-49e0-a940-9d101a6d1797","createMode":"Default","databaseAccountOfferType":"Standard","defaultIdentity":"FirstPartyIdentity","networkAclBypass":"None","disableLocalAuth":false,"enablePartitionMerge":false,"minimalTlsVersion":"Tls12","consistencyPolicy":{"defaultConsistencyLevel":"Session","maxIntervalInSeconds":5,"maxStalenessPrefix":100},"apiProperties":{"serverVersion":"3.6"},"configurationOverrides":{"EnableBsonSchema":"True"},"writeLocations":[{"id":"cli000004-westus","locationName":"West
        US","documentEndpoint":"https://cli000004-westus.documents.azure.com:443/","provisioningState":"Succeeded","failoverPriority":0,"isZoneRedundant":false}],"readLocations":[{"id":"cli000004-westus","locationName":"West
        US","documentEndpoint":"https://cli000004-westus.documents.azure.com:443/","provisioningState":"Succeeded","failoverPriority":0,"isZoneRedundant":false}],"locations":[{"id":"cli000004-westus","locationName":"West
        US","documentEndpoint":"https://cli000004-westus.documents.azure.com:443/","provisioningState":"Succeeded","failoverPriority":0,"isZoneRedundant":false}],"failoverPolicies":[{"id":"cli000004-westus","locationName":"West
        US","failoverPriority":0}],"cors":[],"capabilities":[{"name":"EnableMongo"}],"ipRules":[],"backupPolicy":{"type":"Continuous"},"networkAclBypassResourceIds":[],"keysMetadata":{"primaryMasterKey":{"generationTime":"2023-03-13T13:19:30.8436026Z"},"secondaryMasterKey":{"generationTime":"2023-03-13T13:19:30.8436026Z"},"primaryReadonlyMasterKey":{"generationTime":"2023-03-13T13:19:30.8436026Z"},"secondaryReadonlyMasterKey":{"generationTime":"2023-03-13T13:19:30.8436026Z"}}},"identity":{"type":"None"}}'
=======
        US","type":"Microsoft.DocumentDB/databaseAccounts","kind":"MongoDB","tags":{},"systemData":{"createdAt":"2023-06-08T16:34:36.6176693Z"},"properties":{"provisioningState":"Succeeded","documentEndpoint":"https://cli000004.documents.azure.com:443/","sqlEndpoint":"https://cli000004.documents.azure.com:443/","mongoEndpoint":"https://cli000004.mongo.cosmos.azure.com:443/","publicNetworkAccess":"Enabled","enableAutomaticFailover":false,"enableMultipleWriteLocations":false,"enablePartitionKeyMonitor":false,"isVirtualNetworkFilterEnabled":false,"virtualNetworkRules":[],"EnabledApiTypes":"MongoDB","disableKeyBasedMetadataWriteAccess":false,"enableFreeTier":false,"enableAnalyticalStorage":false,"analyticalStorageConfiguration":{"schemaType":"FullFidelity"},"instanceId":"0cc89d13-32d0-4673-95d3-3cfe1e6d655a","createMode":"Default","databaseAccountOfferType":"Standard","defaultIdentity":"FirstPartyIdentity","networkAclBypass":"None","disableLocalAuth":false,"enablePartitionMerge":false,"minimalTlsVersion":"Tls12","consistencyPolicy":{"defaultConsistencyLevel":"Session","maxIntervalInSeconds":5,"maxStalenessPrefix":100},"apiProperties":{"serverVersion":"3.6"},"configurationOverrides":{"EnableBsonSchema":"True"},"writeLocations":[{"id":"cli000004-westus","locationName":"West
        US","documentEndpoint":"https://cli000004-westus.documents.azure.com:443/","provisioningState":"Succeeded","failoverPriority":0,"isZoneRedundant":false}],"readLocations":[{"id":"cli000004-westus","locationName":"West
        US","documentEndpoint":"https://cli000004-westus.documents.azure.com:443/","provisioningState":"Succeeded","failoverPriority":0,"isZoneRedundant":false}],"locations":[{"id":"cli000004-westus","locationName":"West
        US","documentEndpoint":"https://cli000004-westus.documents.azure.com:443/","provisioningState":"Succeeded","failoverPriority":0,"isZoneRedundant":false}],"failoverPolicies":[{"id":"cli000004-westus","locationName":"West
        US","failoverPriority":0}],"cors":[],"capabilities":[{"name":"EnableMongo"}],"ipRules":[],"backupPolicy":{"type":"Continuous","continuousModeProperties":{"tier":"Continuous30Days"}},"networkAclBypassResourceIds":[],"keysMetadata":{"primaryMasterKey":{"generationTime":"2023-06-08T16:34:36.6176693Z"},"secondaryMasterKey":{"generationTime":"2023-06-08T16:34:36.6176693Z"},"primaryReadonlyMasterKey":{"generationTime":"2023-06-08T16:34:36.6176693Z"},"secondaryReadonlyMasterKey":{"generationTime":"2023-06-08T16:34:36.6176693Z"}}},"identity":{"type":"None"}}'
>>>>>>> 5307e359
    headers:
      cache-control:
      - no-store, no-cache
      content-length:
      - '2653'
      content-type:
      - application/json
      date:
<<<<<<< HEAD
      - Mon, 13 Mar 2023 13:20:07 GMT
=======
      - Thu, 08 Jun 2023 16:35:10 GMT
>>>>>>> 5307e359
      pragma:
      - no-cache
      server:
      - Microsoft-HTTPAPI/2.0
      strict-transport-security:
      - max-age=31536000; includeSubDomains
      transfer-encoding:
      - chunked
      vary:
      - Accept-Encoding
      x-content-type-options:
      - nosniff
      x-ms-gatewayversion:
      - version=2.14.0
    status:
      code: 200
      message: Ok
- request:
    body: '{"properties": {"resource": {"id": "cli000003"}, "options": {}}}'
    headers:
      Accept:
      - application/json
      Accept-Encoding:
      - gzip, deflate
      CommandName:
      - cosmosdb mongodb database create
      Connection:
      - keep-alive
      Content-Length:
      - '64'
      Content-Type:
      - application/json
      ParameterSetName:
      - -g -a -n
      User-Agent:
<<<<<<< HEAD
      - AZURECLI/2.46.0 azsdk-python-mgmt-cosmosdb/9.0.0 Python/3.10.10 (Linux-5.15.0-1033-azure-x86_64-with-glibc2.31)
        VSTS_7b238909-6802-4b65-b90d-184bca47f458_build_220_0
=======
      - AZURECLI/2.49.0 azsdk-python-mgmt-cosmosdb/9.2.0 Python/3.10.11 (Windows-10-10.0.22621-SP0)
>>>>>>> 5307e359
    method: PUT
    uri: https://management.azure.com/subscriptions/00000000-0000-0000-0000-000000000000/resourceGroups/cli_test_cosmosdb_mongodb_restorable_commands000001/providers/Microsoft.DocumentDB/databaseAccounts/cli000004/mongodbDatabases/cli000003?api-version=2022-11-15
  response:
    body:
      string: '{"status":"Enqueued"}'
    headers:
      azure-asyncoperation:
<<<<<<< HEAD
      - https://management.azure.com/subscriptions/00000000-0000-0000-0000-000000000000/providers/Microsoft.DocumentDB/locations/westus/operationsStatus/3dfde9f8-5bd8-4c54-abb9-0730fc673367?api-version=2022-11-15
=======
      - https://management.azure.com/subscriptions/00000000-0000-0000-0000-000000000000/providers/Microsoft.DocumentDB/locations/westus/operationsStatus/7e4021f4-6e7e-48a8-a35b-fc698703abbb?api-version=2023-04-15
>>>>>>> 5307e359
      cache-control:
      - no-store, no-cache
      content-length:
      - '21'
      content-type:
      - application/json
      date:
<<<<<<< HEAD
      - Mon, 13 Mar 2023 13:20:08 GMT
      location:
      - https://management.azure.com/subscriptions/00000000-0000-0000-0000-000000000000/resourceGroups/cli_test_cosmosdb_mongodb_restorable_commands000001/providers/Microsoft.DocumentDB/databaseAccounts/cli000004/mongodbDatabases/cli000003/operationResults/3dfde9f8-5bd8-4c54-abb9-0730fc673367?api-version=2022-11-15
=======
      - Thu, 08 Jun 2023 16:35:11 GMT
      location:
      - https://management.azure.com/subscriptions/00000000-0000-0000-0000-000000000000/resourceGroups/cli_test_cosmosdb_mongodb_restorable_commands000001/providers/Microsoft.DocumentDB/databaseAccounts/cli000004/mongodbDatabases/cli000003/operationResults/7e4021f4-6e7e-48a8-a35b-fc698703abbb?api-version=2023-04-15
>>>>>>> 5307e359
      pragma:
      - no-cache
      server:
      - Microsoft-HTTPAPI/2.0
      strict-transport-security:
      - max-age=31536000; includeSubDomains
      x-content-type-options:
      - nosniff
      x-ms-gatewayversion:
      - version=2.14.0
      x-ms-ratelimit-remaining-subscription-writes:
<<<<<<< HEAD
      - '1195'
=======
      - '1197'
>>>>>>> 5307e359
    status:
      code: 202
      message: Accepted
- request:
    body: null
    headers:
      Accept:
      - '*/*'
      Accept-Encoding:
      - gzip, deflate
      CommandName:
      - cosmosdb mongodb database create
      Connection:
      - keep-alive
      ParameterSetName:
      - -g -a -n
      User-Agent:
<<<<<<< HEAD
      - AZURECLI/2.46.0 azsdk-python-mgmt-cosmosdb/9.0.0 Python/3.10.10 (Linux-5.15.0-1033-azure-x86_64-with-glibc2.31)
        VSTS_7b238909-6802-4b65-b90d-184bca47f458_build_220_0
    method: GET
    uri: https://management.azure.com/subscriptions/00000000-0000-0000-0000-000000000000/providers/Microsoft.DocumentDB/locations/westus/operationsStatus/3dfde9f8-5bd8-4c54-abb9-0730fc673367?api-version=2022-11-15
=======
      - AZURECLI/2.49.0 azsdk-python-mgmt-cosmosdb/9.2.0 Python/3.10.11 (Windows-10-10.0.22621-SP0)
    method: GET
    uri: https://management.azure.com/subscriptions/00000000-0000-0000-0000-000000000000/providers/Microsoft.DocumentDB/locations/westus/operationsStatus/7e4021f4-6e7e-48a8-a35b-fc698703abbb?api-version=2023-04-15
  response:
    body:
      string: '{"status":"Enqueued"}'
    headers:
      cache-control:
      - no-store, no-cache
      content-length:
      - '21'
      content-type:
      - application/json
      date:
      - Thu, 08 Jun 2023 16:35:11 GMT
      pragma:
      - no-cache
      server:
      - Microsoft-HTTPAPI/2.0
      strict-transport-security:
      - max-age=31536000; includeSubDomains
      transfer-encoding:
      - chunked
      vary:
      - Accept-Encoding
      x-content-type-options:
      - nosniff
      x-ms-gatewayversion:
      - version=2.14.0
    status:
      code: 200
      message: Ok
- request:
    body: null
    headers:
      Accept:
      - '*/*'
      Accept-Encoding:
      - gzip, deflate
      CommandName:
      - cosmosdb mongodb database create
      Connection:
      - keep-alive
      ParameterSetName:
      - -g -a -n
      User-Agent:
      - AZURECLI/2.49.0 azsdk-python-mgmt-cosmosdb/9.2.0 Python/3.10.11 (Windows-10-10.0.22621-SP0)
    method: GET
    uri: https://management.azure.com/subscriptions/00000000-0000-0000-0000-000000000000/providers/Microsoft.DocumentDB/locations/westus/operationsStatus/7e4021f4-6e7e-48a8-a35b-fc698703abbb?api-version=2023-04-15
>>>>>>> 5307e359
  response:
    body:
      string: '{"status":"Succeeded"}'
    headers:
      cache-control:
      - no-store, no-cache
      content-length:
      - '22'
      content-type:
      - application/json
      date:
<<<<<<< HEAD
      - Mon, 13 Mar 2023 13:20:38 GMT
=======
      - Thu, 08 Jun 2023 16:35:41 GMT
>>>>>>> 5307e359
      pragma:
      - no-cache
      server:
      - Microsoft-HTTPAPI/2.0
      strict-transport-security:
      - max-age=31536000; includeSubDomains
      transfer-encoding:
      - chunked
      vary:
      - Accept-Encoding
      x-content-type-options:
      - nosniff
      x-ms-gatewayversion:
      - version=2.14.0
    status:
      code: 200
      message: Ok
- request:
    body: null
    headers:
      Accept:
      - '*/*'
      Accept-Encoding:
      - gzip, deflate
      CommandName:
      - cosmosdb mongodb database create
      Connection:
      - keep-alive
      ParameterSetName:
      - -g -a -n
      User-Agent:
<<<<<<< HEAD
      - AZURECLI/2.46.0 azsdk-python-mgmt-cosmosdb/9.0.0 Python/3.10.10 (Linux-5.15.0-1033-azure-x86_64-with-glibc2.31)
        VSTS_7b238909-6802-4b65-b90d-184bca47f458_build_220_0
=======
      - AZURECLI/2.49.0 azsdk-python-mgmt-cosmosdb/9.2.0 Python/3.10.11 (Windows-10-10.0.22621-SP0)
>>>>>>> 5307e359
    method: GET
    uri: https://management.azure.com/subscriptions/00000000-0000-0000-0000-000000000000/resourceGroups/cli_test_cosmosdb_mongodb_restorable_commands000001/providers/Microsoft.DocumentDB/databaseAccounts/cli000004/mongodbDatabases/cli000003?api-version=2022-11-15
  response:
    body:
      string: '{"id":"/subscriptions/00000000-0000-0000-0000-000000000000/resourceGroups/cli_test_cosmosdb_mongodb_restorable_commands000001/providers/Microsoft.DocumentDB/databaseAccounts/cli000004/mongodbDatabases/cli000003","type":"Microsoft.DocumentDB/databaseAccounts/mongodbDatabases","name":"cli000003","properties":{"resource":{"id":"cli000003"}}}'
    headers:
      cache-control:
      - no-store, no-cache
      content-length:
      - '340'
      content-type:
      - application/json
      date:
<<<<<<< HEAD
      - Mon, 13 Mar 2023 13:20:39 GMT
=======
      - Thu, 08 Jun 2023 16:35:42 GMT
>>>>>>> 5307e359
      pragma:
      - no-cache
      server:
      - Microsoft-HTTPAPI/2.0
      strict-transport-security:
      - max-age=31536000; includeSubDomains
      transfer-encoding:
      - chunked
      vary:
      - Accept-Encoding
      x-content-type-options:
      - nosniff
      x-ms-gatewayversion:
      - version=2.14.0
    status:
      code: 200
      message: Ok
- request:
    body: '{"properties": {"resource": {"id": "cli000002", "shardKey": {"theShardKey":
      "Hash"}}, "options": {"throughput": 1000}}}'
    headers:
      Accept:
      - application/json
      Accept-Encoding:
      - gzip, deflate
      CommandName:
      - cosmosdb mongodb collection create
      Connection:
      - keep-alive
      Content-Length:
      - '119'
      Content-Type:
      - application/json
      ParameterSetName:
      - -g -a -d -n --shard --throughput
      User-Agent:
<<<<<<< HEAD
      - AZURECLI/2.46.0 azsdk-python-mgmt-cosmosdb/9.0.0 Python/3.10.10 (Linux-5.15.0-1033-azure-x86_64-with-glibc2.31)
        VSTS_7b238909-6802-4b65-b90d-184bca47f458_build_220_0
=======
      - AZURECLI/2.49.0 azsdk-python-mgmt-cosmosdb/9.2.0 Python/3.10.11 (Windows-10-10.0.22621-SP0)
>>>>>>> 5307e359
    method: PUT
    uri: https://management.azure.com/subscriptions/00000000-0000-0000-0000-000000000000/resourceGroups/cli_test_cosmosdb_mongodb_restorable_commands000001/providers/Microsoft.DocumentDB/databaseAccounts/cli000004/mongodbDatabases/cli000003/collections/cli000002?api-version=2022-11-15
  response:
    body:
      string: '{"status":"Enqueued"}'
    headers:
      azure-asyncoperation:
<<<<<<< HEAD
      - https://management.azure.com/subscriptions/00000000-0000-0000-0000-000000000000/providers/Microsoft.DocumentDB/locations/westus/operationsStatus/67690e81-a41e-40b5-8bc0-a1945cfb90c8?api-version=2022-11-15
=======
      - https://management.azure.com/subscriptions/00000000-0000-0000-0000-000000000000/providers/Microsoft.DocumentDB/locations/westus/operationsStatus/6e50afcf-48b5-4dc2-b4c4-8130b5e176b5?api-version=2023-04-15
>>>>>>> 5307e359
      cache-control:
      - no-store, no-cache
      content-length:
      - '21'
      content-type:
      - application/json
      date:
<<<<<<< HEAD
      - Mon, 13 Mar 2023 13:20:40 GMT
      location:
      - https://management.azure.com/subscriptions/00000000-0000-0000-0000-000000000000/resourceGroups/cli_test_cosmosdb_mongodb_restorable_commands000001/providers/Microsoft.DocumentDB/databaseAccounts/cli000004/mongodbDatabases/cli000003/collections/cli000002/operationResults/67690e81-a41e-40b5-8bc0-a1945cfb90c8?api-version=2022-11-15
=======
      - Thu, 08 Jun 2023 16:35:43 GMT
      location:
      - https://management.azure.com/subscriptions/00000000-0000-0000-0000-000000000000/resourceGroups/cli_test_cosmosdb_mongodb_restorable_commands000001/providers/Microsoft.DocumentDB/databaseAccounts/cli000004/mongodbDatabases/cli000003/collections/cli000002/operationResults/6e50afcf-48b5-4dc2-b4c4-8130b5e176b5?api-version=2023-04-15
>>>>>>> 5307e359
      pragma:
      - no-cache
      server:
      - Microsoft-HTTPAPI/2.0
      strict-transport-security:
      - max-age=31536000; includeSubDomains
      x-content-type-options:
      - nosniff
      x-ms-gatewayversion:
      - version=2.14.0
      x-ms-ratelimit-remaining-subscription-writes:
      - '1196'
    status:
      code: 202
      message: Accepted
- request:
    body: null
    headers:
      Accept:
      - '*/*'
      Accept-Encoding:
      - gzip, deflate
      CommandName:
      - cosmosdb mongodb collection create
      Connection:
      - keep-alive
      ParameterSetName:
      - -g -a -d -n --shard --throughput
      User-Agent:
<<<<<<< HEAD
      - AZURECLI/2.46.0 azsdk-python-mgmt-cosmosdb/9.0.0 Python/3.10.10 (Linux-5.15.0-1033-azure-x86_64-with-glibc2.31)
        VSTS_7b238909-6802-4b65-b90d-184bca47f458_build_220_0
    method: GET
    uri: https://management.azure.com/subscriptions/00000000-0000-0000-0000-000000000000/providers/Microsoft.DocumentDB/locations/westus/operationsStatus/67690e81-a41e-40b5-8bc0-a1945cfb90c8?api-version=2022-11-15
=======
      - AZURECLI/2.49.0 azsdk-python-mgmt-cosmosdb/9.2.0 Python/3.10.11 (Windows-10-10.0.22621-SP0)
    method: GET
    uri: https://management.azure.com/subscriptions/00000000-0000-0000-0000-000000000000/providers/Microsoft.DocumentDB/locations/westus/operationsStatus/6e50afcf-48b5-4dc2-b4c4-8130b5e176b5?api-version=2023-04-15
  response:
    body:
      string: '{"status":"Enqueued"}'
    headers:
      cache-control:
      - no-store, no-cache
      content-length:
      - '21'
      content-type:
      - application/json
      date:
      - Thu, 08 Jun 2023 16:35:43 GMT
      pragma:
      - no-cache
      server:
      - Microsoft-HTTPAPI/2.0
      strict-transport-security:
      - max-age=31536000; includeSubDomains
      transfer-encoding:
      - chunked
      vary:
      - Accept-Encoding
      x-content-type-options:
      - nosniff
      x-ms-gatewayversion:
      - version=2.14.0
    status:
      code: 200
      message: Ok
- request:
    body: null
    headers:
      Accept:
      - '*/*'
      Accept-Encoding:
      - gzip, deflate
      CommandName:
      - cosmosdb mongodb collection create
      Connection:
      - keep-alive
      ParameterSetName:
      - -g -a -d -n --shard --throughput
      User-Agent:
      - AZURECLI/2.49.0 azsdk-python-mgmt-cosmosdb/9.2.0 Python/3.10.11 (Windows-10-10.0.22621-SP0)
    method: GET
    uri: https://management.azure.com/subscriptions/00000000-0000-0000-0000-000000000000/providers/Microsoft.DocumentDB/locations/westus/operationsStatus/6e50afcf-48b5-4dc2-b4c4-8130b5e176b5?api-version=2023-04-15
>>>>>>> 5307e359
  response:
    body:
      string: '{"status":"Succeeded"}'
    headers:
      cache-control:
      - no-store, no-cache
      content-length:
      - '22'
      content-type:
      - application/json
      date:
<<<<<<< HEAD
      - Mon, 13 Mar 2023 13:21:11 GMT
=======
      - Thu, 08 Jun 2023 16:36:13 GMT
>>>>>>> 5307e359
      pragma:
      - no-cache
      server:
      - Microsoft-HTTPAPI/2.0
      strict-transport-security:
      - max-age=31536000; includeSubDomains
      transfer-encoding:
      - chunked
      vary:
      - Accept-Encoding
      x-content-type-options:
      - nosniff
      x-ms-gatewayversion:
      - version=2.14.0
    status:
      code: 200
      message: Ok
- request:
    body: null
    headers:
      Accept:
      - '*/*'
      Accept-Encoding:
      - gzip, deflate
      CommandName:
      - cosmosdb mongodb collection create
      Connection:
      - keep-alive
      ParameterSetName:
      - -g -a -d -n --shard --throughput
      User-Agent:
<<<<<<< HEAD
      - AZURECLI/2.46.0 azsdk-python-mgmt-cosmosdb/9.0.0 Python/3.10.10 (Linux-5.15.0-1033-azure-x86_64-with-glibc2.31)
        VSTS_7b238909-6802-4b65-b90d-184bca47f458_build_220_0
=======
      - AZURECLI/2.49.0 azsdk-python-mgmt-cosmosdb/9.2.0 Python/3.10.11 (Windows-10-10.0.22621-SP0)
>>>>>>> 5307e359
    method: GET
    uri: https://management.azure.com/subscriptions/00000000-0000-0000-0000-000000000000/resourceGroups/cli_test_cosmosdb_mongodb_restorable_commands000001/providers/Microsoft.DocumentDB/databaseAccounts/cli000004/mongodbDatabases/cli000003/collections/cli000002?api-version=2022-11-15
  response:
    body:
      string: '{"id":"/subscriptions/00000000-0000-0000-0000-000000000000/resourceGroups/cli_test_cosmosdb_mongodb_restorable_commands000001/providers/Microsoft.DocumentDB/databaseAccounts/cli000004/mongodbDatabases/cli000003/collections/cli000002","type":"Microsoft.DocumentDB/databaseAccounts/mongodbDatabases/collections","name":"cli000002","properties":{"resource":{"id":"cli000002","shardKey":{"theShardKey":"Hash"},"indexes":[{"key":{"keys":["_id"]}}]}}}'
    headers:
      cache-control:
      - no-store, no-cache
      content-length:
      - '445'
      content-type:
      - application/json
      date:
<<<<<<< HEAD
      - Mon, 13 Mar 2023 13:21:11 GMT
=======
      - Thu, 08 Jun 2023 16:36:14 GMT
>>>>>>> 5307e359
      pragma:
      - no-cache
      server:
      - Microsoft-HTTPAPI/2.0
      strict-transport-security:
      - max-age=31536000; includeSubDomains
      transfer-encoding:
      - chunked
      vary:
      - Accept-Encoding
      x-content-type-options:
      - nosniff
      x-ms-gatewayversion:
      - version=2.14.0
    status:
      code: 200
      message: Ok
- request:
    body: null
    headers:
      Accept:
      - application/json
      Accept-Encoding:
      - gzip, deflate
      CommandName:
      - cosmosdb restorable-database-account show
      Connection:
      - keep-alive
      ParameterSetName:
      - --location --instance-id
      User-Agent:
<<<<<<< HEAD
      - AZURECLI/2.46.0 azsdk-python-mgmt-cosmosdb/9.0.0 Python/3.10.10 (Linux-5.15.0-1033-azure-x86_64-with-glibc2.31)
        VSTS_7b238909-6802-4b65-b90d-184bca47f458_build_220_0
    method: GET
    uri: https://management.azure.com/subscriptions/00000000-0000-0000-0000-000000000000/providers/Microsoft.DocumentDB/locations/westus/restorableDatabaseAccounts/31510036-78ce-49e0-a940-9d101a6d1797?api-version=2022-11-15
  response:
    body:
      string: '{"name":"31510036-78ce-49e0-a940-9d101a6d1797","location":"West US","type":"Microsoft.DocumentDB/locations/restorableDatabaseAccounts","id":"/subscriptions/00000000-0000-0000-0000-000000000000/providers/Microsoft.DocumentDB/locations/westus/restorableDatabaseAccounts/31510036-78ce-49e0-a940-9d101a6d1797","properties":{"accountName":"cli000004","apiType":"MongoDB","creationTime":"2023-03-13T13:19:31Z","restorableLocations":[{"locationName":"West
        US","regionalDatabaseAccountInstanceId":"a02c0452-1676-4c55-93da-eb28776ccde8","creationTime":"2023-03-13T13:19:33Z"}]}}'
=======
      - AZURECLI/2.49.0 azsdk-python-mgmt-cosmosdb/9.2.0 Python/3.10.11 (Windows-10-10.0.22621-SP0)
    method: GET
    uri: https://management.azure.com/subscriptions/00000000-0000-0000-0000-000000000000/providers/Microsoft.DocumentDB/locations/westus/restorableDatabaseAccounts/0cc89d13-32d0-4673-95d3-3cfe1e6d655a?api-version=2023-04-15
  response:
    body:
      string: '{"name":"0cc89d13-32d0-4673-95d3-3cfe1e6d655a","location":"West US","type":"Microsoft.DocumentDB/locations/restorableDatabaseAccounts","id":"/subscriptions/00000000-0000-0000-0000-000000000000/providers/Microsoft.DocumentDB/locations/westus/restorableDatabaseAccounts/0cc89d13-32d0-4673-95d3-3cfe1e6d655a","properties":{"accountName":"cli000004","apiType":"MongoDB","creationTime":"2023-06-08T16:34:37Z","oldestRestorableTime":"2023-06-08T16:34:37Z","restorableLocations":[{"locationName":"West
        US","regionalDatabaseAccountInstanceId":"8cfd74ae-bcea-4455-9f5c-0196142ade1c","creationTime":"2023-06-08T16:34:38Z"}]}}'
>>>>>>> 5307e359
    headers:
      cache-control:
      - no-store, no-cache
      content-length:
      - '569'
      content-type:
      - application/json
      date:
<<<<<<< HEAD
      - Mon, 13 Mar 2023 13:21:12 GMT
=======
      - Thu, 08 Jun 2023 16:36:14 GMT
>>>>>>> 5307e359
      pragma:
      - no-cache
      server:
      - Microsoft-HTTPAPI/2.0
      strict-transport-security:
      - max-age=31536000; includeSubDomains
      transfer-encoding:
      - chunked
      vary:
      - Accept-Encoding
      x-content-type-options:
      - nosniff
      x-ms-gatewayversion:
      - version=2.14.0
    status:
      code: 200
      message: Ok
- request:
    body: null
    headers:
      Accept:
      - application/json
      Accept-Encoding:
      - gzip, deflate
      CommandName:
      - cosmosdb mongodb restorable-database list
      Connection:
      - keep-alive
      ParameterSetName:
      - --location --instance-id
      User-Agent:
<<<<<<< HEAD
      - AZURECLI/2.46.0 azsdk-python-mgmt-cosmosdb/9.0.0 Python/3.10.10 (Linux-5.15.0-1033-azure-x86_64-with-glibc2.31)
        VSTS_7b238909-6802-4b65-b90d-184bca47f458_build_220_0
    method: GET
    uri: https://management.azure.com/subscriptions/00000000-0000-0000-0000-000000000000/providers/Microsoft.DocumentDB/locations/westus/restorableDatabaseAccounts/31510036-78ce-49e0-a940-9d101a6d1797/restorableMongodbDatabases?api-version=2022-11-15
  response:
    body:
      string: '{"value":[{"id":"/subscriptions/00000000-0000-0000-0000-000000000000/providers/Microsoft.DocumentDB/locations/westus/restorableDatabaseAccounts/31510036-78ce-49e0-a940-9d101a6d1797/restorableMongodbDatabases/fa33982e-302c-4aae-a823-6a698358500a","type":"Microsoft.DocumentDB/locations/restorableDatabaseAccounts/restorableMongodbDatabases","name":"fa33982e-302c-4aae-a823-6a698358500a","properties":{"resource":{"_rid":"twwgXAAAAA==","eventTimestamp":"2023-03-13T13:20:14Z","ownerId":"cli000003","ownerResourceId":"+s8WAA==","operationType":"Create"}}}]}'
=======
      - AZURECLI/2.49.0 azsdk-python-mgmt-cosmosdb/9.2.0 Python/3.10.11 (Windows-10-10.0.22621-SP0)
    method: GET
    uri: https://management.azure.com/subscriptions/00000000-0000-0000-0000-000000000000/providers/Microsoft.DocumentDB/locations/westus/restorableDatabaseAccounts/0cc89d13-32d0-4673-95d3-3cfe1e6d655a/restorableMongodbDatabases?api-version=2023-04-15
  response:
    body:
      string: '{"value":[{"id":"/subscriptions/00000000-0000-0000-0000-000000000000/providers/Microsoft.DocumentDB/locations/westus/restorableDatabaseAccounts/0cc89d13-32d0-4673-95d3-3cfe1e6d655a/restorableMongodbDatabases/3444c1b7-f5a8-4302-b1a8-ed0a81226a1c","type":"Microsoft.DocumentDB/locations/restorableDatabaseAccounts/restorableMongodbDatabases","name":"3444c1b7-f5a8-4302-b1a8-ed0a81226a1c","properties":{"resource":{"_rid":"DSnOSgAAAA==","eventTimestamp":"2023-06-08T16:35:16Z","ownerId":"cli000003","ownerResourceId":"xzV1AA==","operationType":"Create","CanUndelete":"invalid"}}}]}'
>>>>>>> 5307e359
    headers:
      cache-control:
      - no-store, no-cache
      content-length:
      - '554'
      content-type:
      - application/json
      date:
<<<<<<< HEAD
      - Mon, 13 Mar 2023 13:21:12 GMT
=======
      - Thu, 08 Jun 2023 16:36:16 GMT
>>>>>>> 5307e359
      pragma:
      - no-cache
      server:
      - Microsoft-HTTPAPI/2.0
      strict-transport-security:
      - max-age=31536000; includeSubDomains
      transfer-encoding:
      - chunked
      vary:
      - Accept-Encoding
      x-content-type-options:
      - nosniff
      x-ms-gatewayversion:
      - version=2.14.0
    status:
      code: 200
      message: Ok
- request:
    body: null
    headers:
      Accept:
      - application/json
      Accept-Encoding:
      - gzip, deflate
      CommandName:
      - cosmosdb mongodb restorable-collection list
      Connection:
      - keep-alive
      ParameterSetName:
      - --location --instance-id --database-rid
      User-Agent:
<<<<<<< HEAD
      - AZURECLI/2.46.0 azsdk-python-mgmt-cosmosdb/9.0.0 Python/3.10.10 (Linux-5.15.0-1033-azure-x86_64-with-glibc2.31)
        VSTS_7b238909-6802-4b65-b90d-184bca47f458_build_220_0
    method: GET
    uri: https://management.azure.com/subscriptions/00000000-0000-0000-0000-000000000000/providers/Microsoft.DocumentDB/locations/westus/restorableDatabaseAccounts/31510036-78ce-49e0-a940-9d101a6d1797/restorableMongodbCollections?api-version=2022-11-15&restorableMongodbDatabaseRid=%2Bs8WAA%3D%3D
  response:
    body:
      string: '{"value":[{"id":"/subscriptions/00000000-0000-0000-0000-000000000000/providers/Microsoft.DocumentDB/locations/westus/restorableDatabaseAccounts/31510036-78ce-49e0-a940-9d101a6d1797/restorableMongodbCollections/b9c86ebf-06b7-43f7-a2d6-ebe94b0ac301","type":"Microsoft.DocumentDB/locations/restorableDatabaseAccounts/restorableMongodbCollections","name":"b9c86ebf-06b7-43f7-a2d6-ebe94b0ac301","properties":{"resource":{"_rid":"skH5RgAAAA==","eventTimestamp":"2023-03-13T13:20:48Z","ownerId":"cli000002","ownerResourceId":"+s8WAPB-f5Y=","operationType":"Create"}}}]}'
=======
      - AZURECLI/2.49.0 azsdk-python-mgmt-cosmosdb/9.2.0 Python/3.10.11 (Windows-10-10.0.22621-SP0)
    method: GET
    uri: https://management.azure.com/subscriptions/00000000-0000-0000-0000-000000000000/providers/Microsoft.DocumentDB/locations/westus/restorableDatabaseAccounts/0cc89d13-32d0-4673-95d3-3cfe1e6d655a/restorableMongodbCollections?api-version=2023-04-15&restorableMongodbDatabaseRid=xzV1AA%3D%3D
  response:
    body:
      string: '{"value":[{"id":"/subscriptions/00000000-0000-0000-0000-000000000000/providers/Microsoft.DocumentDB/locations/westus/restorableDatabaseAccounts/0cc89d13-32d0-4673-95d3-3cfe1e6d655a/restorableMongodbCollections/e02d5968-88ab-4be4-8cd2-c558484bb1da","type":"Microsoft.DocumentDB/locations/restorableDatabaseAccounts/restorableMongodbCollections","name":"e02d5968-88ab-4be4-8cd2-c558484bb1da","properties":{"resource":{"_rid":"HyYEmQAAAA==","eventTimestamp":"2023-06-08T16:35:48Z","ownerId":"cli000002","ownerResourceId":"xzV1AJtDfIg=","operationType":"Create","CanUndelete":"invalid"}}}]}'
>>>>>>> 5307e359
    headers:
      cache-control:
      - no-store, no-cache
      content-length:
      - '562'
      content-type:
      - application/json
      date:
<<<<<<< HEAD
      - Mon, 13 Mar 2023 13:21:13 GMT
=======
      - Thu, 08 Jun 2023 16:36:17 GMT
>>>>>>> 5307e359
      pragma:
      - no-cache
      server:
      - Microsoft-HTTPAPI/2.0
      strict-transport-security:
      - max-age=31536000; includeSubDomains
      transfer-encoding:
      - chunked
      vary:
      - Accept-Encoding
      x-content-type-options:
      - nosniff
      x-ms-gatewayversion:
      - version=2.14.0
    status:
      code: 200
      message: Ok
- request:
    body: null
    headers:
      Accept:
      - application/json
      Accept-Encoding:
      - gzip, deflate
      CommandName:
      - cosmosdb mongodb restorable-resource list
      Connection:
      - keep-alive
      ParameterSetName:
      - --restore-location -l --instance-id --restore-timestamp
      User-Agent:
<<<<<<< HEAD
      - AZURECLI/2.46.0 azsdk-python-mgmt-cosmosdb/9.0.0 Python/3.10.10 (Linux-5.15.0-1033-azure-x86_64-with-glibc2.31)
        VSTS_7b238909-6802-4b65-b90d-184bca47f458_build_220_0
    method: GET
    uri: https://management.azure.com/subscriptions/00000000-0000-0000-0000-000000000000/providers/Microsoft.DocumentDB/locations/westus/restorableDatabaseAccounts/31510036-78ce-49e0-a940-9d101a6d1797/restorableMongodbResources?api-version=2022-11-15&restoreLocation=westus&restoreTimestampInUtc=2023-03-13T13%3A21%3A31%2B00%3A00
  response:
    body:
      string: '{"value":[{"id":"/subscriptions/00000000-0000-0000-0000-000000000000/providers/Microsoft.DocumentDB/locations/westus/restorableDatabaseAccounts/31510036-78ce-49e0-a940-9d101a6d1797/restorableMongodbResources/cli000003","type":"Microsoft.DocumentDB/locations/restorableDatabaseAccounts/restorableMongodbResources","name":"cli000003","databaseName":"cli000003","collectionNames":["cli000002"]}]}'
=======
      - AZURECLI/2.49.0 azsdk-python-mgmt-cosmosdb/9.2.0 Python/3.10.11 (Windows-10-10.0.22621-SP0)
    method: GET
    uri: https://management.azure.com/subscriptions/00000000-0000-0000-0000-000000000000/providers/Microsoft.DocumentDB/locations/westus/restorableDatabaseAccounts/0cc89d13-32d0-4673-95d3-3cfe1e6d655a/restorableMongodbResources?api-version=2023-04-15&restoreLocation=westus&restoreTimestampInUtc=2023-06-08T16%3A36%3A37%2B00%3A00
  response:
    body:
      string: '{"value":[{"id":"/subscriptions/00000000-0000-0000-0000-000000000000/providers/Microsoft.DocumentDB/locations/westus/restorableDatabaseAccounts/0cc89d13-32d0-4673-95d3-3cfe1e6d655a/restorableMongodbResources/cli000003","type":"Microsoft.DocumentDB/locations/restorableDatabaseAccounts/restorableMongodbResources","name":"cli000003","databaseName":"cli000003","collectionNames":["cli000002"]}]}'
>>>>>>> 5307e359
    headers:
      cache-control:
      - no-store, no-cache
      content-length:
      - '393'
      content-type:
      - application/json
      date:
<<<<<<< HEAD
      - Mon, 13 Mar 2023 13:24:34 GMT
=======
      - Thu, 08 Jun 2023 16:39:38 GMT
>>>>>>> 5307e359
      pragma:
      - no-cache
      server:
      - Microsoft-HTTPAPI/2.0
      strict-transport-security:
      - max-age=31536000; includeSubDomains
      transfer-encoding:
      - chunked
      vary:
      - Accept-Encoding
      x-content-type-options:
      - nosniff
      x-ms-gatewayversion:
      - version=2.14.0
    status:
      code: 200
      message: Ok
version: 1<|MERGE_RESOLUTION|>--- conflicted
+++ resolved
@@ -13,38 +13,21 @@
       ParameterSetName:
       - -n -g --backup-policy-type --locations --kind
       User-Agent:
-<<<<<<< HEAD
-      - AZURECLI/2.46.0 azsdk-python-azure-mgmt-resource/22.0.0 Python/3.10.10 (Linux-5.15.0-1033-azure-x86_64-with-glibc2.31)
-        VSTS_7b238909-6802-4b65-b90d-184bca47f458_build_220_0
-=======
       - AZURECLI/2.49.0 azsdk-python-azure-mgmt-resource/22.0.0 Python/3.10.11 (Windows-10-10.0.22621-SP0)
->>>>>>> 5307e359
     method: GET
     uri: https://management.azure.com/subscriptions/00000000-0000-0000-0000-000000000000/resourcegroups/cli_test_cosmosdb_mongodb_restorable_commands000001?api-version=2022-09-01
   response:
     body:
-<<<<<<< HEAD
-      string: '{"id":"/subscriptions/00000000-0000-0000-0000-000000000000/resourceGroups/cli_test_cosmosdb_mongodb_restorable_commands000001","name":"cli_test_cosmosdb_mongodb_restorable_commands000001","type":"Microsoft.Resources/resourceGroups","location":"westus","tags":{"product":"azurecli","cause":"automation","date":"2023-03-13T13:15:27Z"},"properties":{"provisioningState":"Succeeded"}}'
-=======
       string: '{"id":"/subscriptions/00000000-0000-0000-0000-000000000000/resourceGroups/cli_test_cosmosdb_mongodb_restorable_commands000001","name":"cli_test_cosmosdb_mongodb_restorable_commands000001","type":"Microsoft.Resources/resourceGroups","location":"westus","tags":{"product":"azurecli","cause":"automation","test":"test_cosmosdb_mongodb_restorable_commands","date":"2023-06-08T16:32:28Z","module":"cosmosdb"},"properties":{"provisioningState":"Succeeded"}}'
->>>>>>> 5307e359
-    headers:
-      cache-control:
-      - no-cache
-      content-length:
-<<<<<<< HEAD
-      - '380'
+    headers:
+      cache-control:
+      - no-cache
+      content-length:
+      - '451'
       content-type:
       - application/json; charset=utf-8
       date:
-      - Mon, 13 Mar 2023 13:15:29 GMT
-=======
-      - '451'
-      content-type:
-      - application/json; charset=utf-8
-      date:
       - Thu, 08 Jun 2023 16:32:31 GMT
->>>>>>> 5307e359
       expires:
       - '-1'
       pragma:
@@ -62,7 +45,7 @@
     body: '{"location": "westus", "kind": "MongoDB", "properties": {"locations": [{"locationName":
       "westus", "failoverPriority": 0, "isZoneRedundant": false}], "databaseAccountOfferType":
       "Standard", "apiProperties": {}, "createMode": "Default", "backupPolicy": {"type":
-      "Continuous"}}}'
+      "Continuous", "continuousModeProperties": {"tier": "Continuous30Days"}}}}'
     headers:
       Accept:
       - application/json
@@ -73,33 +56,18 @@
       Connection:
       - keep-alive
       Content-Length:
-      - '275'
+      - '333'
       Content-Type:
       - application/json
       ParameterSetName:
       - -n -g --backup-policy-type --locations --kind
       User-Agent:
-<<<<<<< HEAD
-      - AZURECLI/2.46.0 azsdk-python-mgmt-cosmosdb/9.0.0 Python/3.10.10 (Linux-5.15.0-1033-azure-x86_64-with-glibc2.31)
-        VSTS_7b238909-6802-4b65-b90d-184bca47f458_build_220_0
-=======
-      - AZURECLI/2.49.0 azsdk-python-mgmt-cosmosdb/9.2.0 Python/3.10.11 (Windows-10-10.0.22621-SP0)
->>>>>>> 5307e359
+      - AZURECLI/2.49.0 azsdk-python-mgmt-cosmosdb/9.2.0 Python/3.10.11 (Windows-10-10.0.22621-SP0)
     method: PUT
-    uri: https://management.azure.com/subscriptions/00000000-0000-0000-0000-000000000000/resourceGroups/cli_test_cosmosdb_mongodb_restorable_commands000001/providers/Microsoft.DocumentDB/databaseAccounts/cli000004?api-version=2022-11-15
+    uri: https://management.azure.com/subscriptions/00000000-0000-0000-0000-000000000000/resourceGroups/cli_test_cosmosdb_mongodb_restorable_commands000001/providers/Microsoft.DocumentDB/databaseAccounts/cli000004?api-version=2023-04-15
   response:
     body:
       string: '{"id":"/subscriptions/00000000-0000-0000-0000-000000000000/resourceGroups/cli_test_cosmosdb_mongodb_restorable_commands000001/providers/Microsoft.DocumentDB/databaseAccounts/cli000004","name":"cli000004","location":"West
-<<<<<<< HEAD
-        US","type":"Microsoft.DocumentDB/databaseAccounts","kind":"MongoDB","tags":{},"systemData":{"createdAt":"2023-03-13T13:15:33.5825479Z"},"properties":{"provisioningState":"Creating","publicNetworkAccess":"Enabled","enableAutomaticFailover":false,"enableMultipleWriteLocations":false,"enablePartitionKeyMonitor":false,"isVirtualNetworkFilterEnabled":false,"virtualNetworkRules":[],"EnabledApiTypes":"MongoDB","disableKeyBasedMetadataWriteAccess":false,"enableFreeTier":false,"enableAnalyticalStorage":false,"analyticalStorageConfiguration":{"schemaType":"FullFidelity"},"instanceId":"31510036-78ce-49e0-a940-9d101a6d1797","createMode":"Default","databaseAccountOfferType":"Standard","defaultIdentity":"","networkAclBypass":"None","disableLocalAuth":false,"enablePartitionMerge":false,"minimalTlsVersion":"Tls12","consistencyPolicy":{"defaultConsistencyLevel":"Session","maxIntervalInSeconds":5,"maxStalenessPrefix":100},"apiProperties":{"serverVersion":"3.6"},"configurationOverrides":{},"writeLocations":[{"id":"cli000004-westus","locationName":"West
-        US","provisioningState":"Creating","failoverPriority":0,"isZoneRedundant":false}],"readLocations":[{"id":"cli000004-westus","locationName":"West
-        US","provisioningState":"Creating","failoverPriority":0,"isZoneRedundant":false}],"locations":[{"id":"cli000004-westus","locationName":"West
-        US","provisioningState":"Creating","failoverPriority":0,"isZoneRedundant":false}],"failoverPolicies":[{"id":"cli000004-westus","locationName":"West
-        US","failoverPriority":0}],"cors":[],"capabilities":[{"name":"EnableMongo"}],"ipRules":[],"backupPolicy":{"type":"Continuous"},"networkAclBypassResourceIds":[],"keysMetadata":{"primaryMasterKey":{"generationTime":"2023-03-13T13:15:33.5825479Z"},"secondaryMasterKey":{"generationTime":"2023-03-13T13:15:33.5825479Z"},"primaryReadonlyMasterKey":{"generationTime":"2023-03-13T13:15:33.5825479Z"},"secondaryReadonlyMasterKey":{"generationTime":"2023-03-13T13:15:33.5825479Z"}}},"identity":{"type":"None"}}'
-    headers:
-      azure-asyncoperation:
-      - https://management.azure.com/subscriptions/00000000-0000-0000-0000-000000000000/providers/Microsoft.DocumentDB/locations/westus/operationsStatus/8b117b3e-8523-4873-8310-61c780894bf4?api-version=2022-11-15
-=======
         US","type":"Microsoft.DocumentDB/databaseAccounts","kind":"MongoDB","tags":{},"systemData":{"createdAt":"2023-06-08T16:32:37.6820837Z"},"properties":{"provisioningState":"Creating","publicNetworkAccess":"Enabled","enableAutomaticFailover":false,"enableMultipleWriteLocations":false,"enablePartitionKeyMonitor":false,"isVirtualNetworkFilterEnabled":false,"virtualNetworkRules":[],"EnabledApiTypes":"MongoDB","disableKeyBasedMetadataWriteAccess":false,"enableFreeTier":false,"enableAnalyticalStorage":false,"analyticalStorageConfiguration":{"schemaType":"FullFidelity"},"instanceId":"0cc89d13-32d0-4673-95d3-3cfe1e6d655a","createMode":"Default","databaseAccountOfferType":"Standard","defaultIdentity":"","networkAclBypass":"None","disableLocalAuth":false,"enablePartitionMerge":false,"minimalTlsVersion":"Tls12","consistencyPolicy":{"defaultConsistencyLevel":"Session","maxIntervalInSeconds":5,"maxStalenessPrefix":100},"apiProperties":{"serverVersion":"3.6"},"configurationOverrides":{},"writeLocations":[{"id":"cli000004-westus","locationName":"West
         US","provisioningState":"Creating","failoverPriority":0,"isZoneRedundant":false}],"readLocations":[{"id":"cli000004-westus","locationName":"West
         US","provisioningState":"Creating","failoverPriority":0,"isZoneRedundant":false}],"locations":[{"id":"cli000004-westus","locationName":"West
@@ -108,23 +76,16 @@
     headers:
       azure-asyncoperation:
       - https://management.azure.com/subscriptions/00000000-0000-0000-0000-000000000000/providers/Microsoft.DocumentDB/locations/westus/operationsStatus/d9aad8c0-ccce-4c15-ad98-956686460e16?api-version=2023-04-15
->>>>>>> 5307e359
-      cache-control:
-      - no-store, no-cache
-      content-length:
-      - '2206'
-      content-type:
-      - application/json
-      date:
-<<<<<<< HEAD
-      - Mon, 13 Mar 2023 13:15:35 GMT
-      location:
-      - https://management.azure.com/subscriptions/00000000-0000-0000-0000-000000000000/resourceGroups/cli_test_cosmosdb_mongodb_restorable_commands000001/providers/Microsoft.DocumentDB/databaseAccounts/cli000004/operationResults/8b117b3e-8523-4873-8310-61c780894bf4?api-version=2022-11-15
-=======
+      cache-control:
+      - no-store, no-cache
+      content-length:
+      - '2261'
+      content-type:
+      - application/json
+      date:
       - Thu, 08 Jun 2023 16:32:39 GMT
       location:
       - https://management.azure.com/subscriptions/00000000-0000-0000-0000-000000000000/resourceGroups/cli_test_cosmosdb_mongodb_restorable_commands000001/providers/Microsoft.DocumentDB/databaseAccounts/cli000004/operationResults/d9aad8c0-ccce-4c15-ad98-956686460e16?api-version=2023-04-15
->>>>>>> 5307e359
       pragma:
       - no-cache
       server:
@@ -140,11 +101,7 @@
       x-ms-gatewayversion:
       - version=2.14.0
       x-ms-ratelimit-remaining-subscription-writes:
-<<<<<<< HEAD
-      - '1197'
-=======
       - '1199'
->>>>>>> 5307e359
     status:
       code: 200
       message: Ok
@@ -162,22 +119,104 @@
       ParameterSetName:
       - -n -g --backup-policy-type --locations --kind
       User-Agent:
-<<<<<<< HEAD
-      - AZURECLI/2.46.0 azsdk-python-mgmt-cosmosdb/9.0.0 Python/3.10.10 (Linux-5.15.0-1033-azure-x86_64-with-glibc2.31)
-        VSTS_7b238909-6802-4b65-b90d-184bca47f458_build_220_0
-    method: GET
-    uri: https://management.azure.com/subscriptions/00000000-0000-0000-0000-000000000000/providers/Microsoft.DocumentDB/locations/westus/operationsStatus/8b117b3e-8523-4873-8310-61c780894bf4?api-version=2022-11-15
+      - AZURECLI/2.49.0 azsdk-python-mgmt-cosmosdb/9.2.0 Python/3.10.11 (Windows-10-10.0.22621-SP0)
+    method: GET
+    uri: https://management.azure.com/subscriptions/00000000-0000-0000-0000-000000000000/providers/Microsoft.DocumentDB/locations/westus/operationsStatus/d9aad8c0-ccce-4c15-ad98-956686460e16?api-version=2023-04-15
+  response:
+    body:
+      string: '{"status":"Enqueued"}'
+    headers:
+      cache-control:
+      - no-store, no-cache
+      content-length:
+      - '21'
+      content-type:
+      - application/json
+      date:
+      - Thu, 08 Jun 2023 16:32:39 GMT
+      pragma:
+      - no-cache
+      server:
+      - Microsoft-HTTPAPI/2.0
+      strict-transport-security:
+      - max-age=31536000; includeSubDomains
+      transfer-encoding:
+      - chunked
+      vary:
+      - Accept-Encoding
+      x-content-type-options:
+      - nosniff
+      x-ms-gatewayversion:
+      - version=2.14.0
+    status:
+      code: 200
+      message: Ok
+- request:
+    body: null
+    headers:
+      Accept:
+      - '*/*'
+      Accept-Encoding:
+      - gzip, deflate
+      CommandName:
+      - cosmosdb create
+      Connection:
+      - keep-alive
+      ParameterSetName:
+      - -n -g --backup-policy-type --locations --kind
+      User-Agent:
+      - AZURECLI/2.49.0 azsdk-python-mgmt-cosmosdb/9.2.0 Python/3.10.11 (Windows-10-10.0.22621-SP0)
+    method: GET
+    uri: https://management.azure.com/subscriptions/00000000-0000-0000-0000-000000000000/providers/Microsoft.DocumentDB/locations/westus/operationsStatus/d9aad8c0-ccce-4c15-ad98-956686460e16?api-version=2023-04-15
   response:
     body:
       string: '{"status":"Dequeued"}'
-=======
+    headers:
+      cache-control:
+      - no-store, no-cache
+      content-length:
+      - '21'
+      content-type:
+      - application/json
+      date:
+      - Thu, 08 Jun 2023 16:33:09 GMT
+      pragma:
+      - no-cache
+      server:
+      - Microsoft-HTTPAPI/2.0
+      strict-transport-security:
+      - max-age=31536000; includeSubDomains
+      transfer-encoding:
+      - chunked
+      vary:
+      - Accept-Encoding
+      x-content-type-options:
+      - nosniff
+      x-ms-gatewayversion:
+      - version=2.14.0
+    status:
+      code: 200
+      message: Ok
+- request:
+    body: null
+    headers:
+      Accept:
+      - '*/*'
+      Accept-Encoding:
+      - gzip, deflate
+      CommandName:
+      - cosmosdb create
+      Connection:
+      - keep-alive
+      ParameterSetName:
+      - -n -g --backup-policy-type --locations --kind
+      User-Agent:
       - AZURECLI/2.49.0 azsdk-python-mgmt-cosmosdb/9.2.0 Python/3.10.11 (Windows-10-10.0.22621-SP0)
     method: GET
     uri: https://management.azure.com/subscriptions/00000000-0000-0000-0000-000000000000/providers/Microsoft.DocumentDB/locations/westus/operationsStatus/d9aad8c0-ccce-4c15-ad98-956686460e16?api-version=2023-04-15
   response:
     body:
-      string: '{"status":"Enqueued"}'
->>>>>>> 5307e359
+      string: '{"status":"Dequeued"}'
     headers:
       cache-control:
       - no-store, no-cache
@@ -186,11 +225,7 @@
       content-type:
       - application/json
       date:
-<<<<<<< HEAD
-      - Mon, 13 Mar 2023 13:16:05 GMT
-=======
-      - Thu, 08 Jun 2023 16:32:39 GMT
->>>>>>> 5307e359
+      - Thu, 08 Jun 2023 16:33:39 GMT
       pragma:
       - no-cache
       server:
@@ -222,16 +257,9 @@
       ParameterSetName:
       - -n -g --backup-policy-type --locations --kind
       User-Agent:
-<<<<<<< HEAD
-      - AZURECLI/2.46.0 azsdk-python-mgmt-cosmosdb/9.0.0 Python/3.10.10 (Linux-5.15.0-1033-azure-x86_64-with-glibc2.31)
-        VSTS_7b238909-6802-4b65-b90d-184bca47f458_build_220_0
-    method: GET
-    uri: https://management.azure.com/subscriptions/00000000-0000-0000-0000-000000000000/providers/Microsoft.DocumentDB/locations/westus/operationsStatus/8b117b3e-8523-4873-8310-61c780894bf4?api-version=2022-11-15
-=======
       - AZURECLI/2.49.0 azsdk-python-mgmt-cosmosdb/9.2.0 Python/3.10.11 (Windows-10-10.0.22621-SP0)
     method: GET
     uri: https://management.azure.com/subscriptions/00000000-0000-0000-0000-000000000000/providers/Microsoft.DocumentDB/locations/westus/operationsStatus/d9aad8c0-ccce-4c15-ad98-956686460e16?api-version=2023-04-15
->>>>>>> 5307e359
   response:
     body:
       string: '{"status":"Dequeued"}'
@@ -243,11 +271,7 @@
       content-type:
       - application/json
       date:
-<<<<<<< HEAD
-      - Mon, 13 Mar 2023 13:16:36 GMT
-=======
-      - Thu, 08 Jun 2023 16:33:09 GMT
->>>>>>> 5307e359
+      - Thu, 08 Jun 2023 16:34:09 GMT
       pragma:
       - no-cache
       server:
@@ -279,16 +303,9 @@
       ParameterSetName:
       - -n -g --backup-policy-type --locations --kind
       User-Agent:
-<<<<<<< HEAD
-      - AZURECLI/2.46.0 azsdk-python-mgmt-cosmosdb/9.0.0 Python/3.10.10 (Linux-5.15.0-1033-azure-x86_64-with-glibc2.31)
-        VSTS_7b238909-6802-4b65-b90d-184bca47f458_build_220_0
-    method: GET
-    uri: https://management.azure.com/subscriptions/00000000-0000-0000-0000-000000000000/providers/Microsoft.DocumentDB/locations/westus/operationsStatus/8b117b3e-8523-4873-8310-61c780894bf4?api-version=2022-11-15
-=======
       - AZURECLI/2.49.0 azsdk-python-mgmt-cosmosdb/9.2.0 Python/3.10.11 (Windows-10-10.0.22621-SP0)
     method: GET
     uri: https://management.azure.com/subscriptions/00000000-0000-0000-0000-000000000000/providers/Microsoft.DocumentDB/locations/westus/operationsStatus/d9aad8c0-ccce-4c15-ad98-956686460e16?api-version=2023-04-15
->>>>>>> 5307e359
   response:
     body:
       string: '{"status":"Dequeued"}'
@@ -300,11 +317,7 @@
       content-type:
       - application/json
       date:
-<<<<<<< HEAD
-      - Mon, 13 Mar 2023 13:17:06 GMT
-=======
-      - Thu, 08 Jun 2023 16:33:39 GMT
->>>>>>> 5307e359
+      - Thu, 08 Jun 2023 16:34:39 GMT
       pragma:
       - no-cache
       server:
@@ -336,32 +349,21 @@
       ParameterSetName:
       - -n -g --backup-policy-type --locations --kind
       User-Agent:
-<<<<<<< HEAD
-      - AZURECLI/2.46.0 azsdk-python-mgmt-cosmosdb/9.0.0 Python/3.10.10 (Linux-5.15.0-1033-azure-x86_64-with-glibc2.31)
-        VSTS_7b238909-6802-4b65-b90d-184bca47f458_build_220_0
-    method: GET
-    uri: https://management.azure.com/subscriptions/00000000-0000-0000-0000-000000000000/providers/Microsoft.DocumentDB/locations/westus/operationsStatus/8b117b3e-8523-4873-8310-61c780894bf4?api-version=2022-11-15
-=======
       - AZURECLI/2.49.0 azsdk-python-mgmt-cosmosdb/9.2.0 Python/3.10.11 (Windows-10-10.0.22621-SP0)
     method: GET
     uri: https://management.azure.com/subscriptions/00000000-0000-0000-0000-000000000000/providers/Microsoft.DocumentDB/locations/westus/operationsStatus/d9aad8c0-ccce-4c15-ad98-956686460e16?api-version=2023-04-15
->>>>>>> 5307e359
-  response:
-    body:
-      string: '{"status":"Dequeued"}'
-    headers:
-      cache-control:
-      - no-store, no-cache
-      content-length:
-      - '21'
-      content-type:
-      - application/json
-      date:
-<<<<<<< HEAD
-      - Mon, 13 Mar 2023 13:17:36 GMT
-=======
-      - Thu, 08 Jun 2023 16:34:09 GMT
->>>>>>> 5307e359
+  response:
+    body:
+      string: '{"status":"Succeeded"}'
+    headers:
+      cache-control:
+      - no-store, no-cache
+      content-length:
+      - '22'
+      content-type:
+      - application/json
+      date:
+      - Thu, 08 Jun 2023 16:35:09 GMT
       pragma:
       - no-cache
       server:
@@ -393,298 +395,26 @@
       ParameterSetName:
       - -n -g --backup-policy-type --locations --kind
       User-Agent:
-<<<<<<< HEAD
-      - AZURECLI/2.46.0 azsdk-python-mgmt-cosmosdb/9.0.0 Python/3.10.10 (Linux-5.15.0-1033-azure-x86_64-with-glibc2.31)
-        VSTS_7b238909-6802-4b65-b90d-184bca47f458_build_220_0
-    method: GET
-    uri: https://management.azure.com/subscriptions/00000000-0000-0000-0000-000000000000/providers/Microsoft.DocumentDB/locations/westus/operationsStatus/8b117b3e-8523-4873-8310-61c780894bf4?api-version=2022-11-15
-=======
-      - AZURECLI/2.49.0 azsdk-python-mgmt-cosmosdb/9.2.0 Python/3.10.11 (Windows-10-10.0.22621-SP0)
-    method: GET
-    uri: https://management.azure.com/subscriptions/00000000-0000-0000-0000-000000000000/providers/Microsoft.DocumentDB/locations/westus/operationsStatus/d9aad8c0-ccce-4c15-ad98-956686460e16?api-version=2023-04-15
->>>>>>> 5307e359
-  response:
-    body:
-      string: '{"status":"Dequeued"}'
-    headers:
-      cache-control:
-      - no-store, no-cache
-      content-length:
-      - '21'
-      content-type:
-      - application/json
-      date:
-<<<<<<< HEAD
-      - Mon, 13 Mar 2023 13:18:06 GMT
-=======
-      - Thu, 08 Jun 2023 16:34:39 GMT
->>>>>>> 5307e359
-      pragma:
-      - no-cache
-      server:
-      - Microsoft-HTTPAPI/2.0
-      strict-transport-security:
-      - max-age=31536000; includeSubDomains
-      transfer-encoding:
-      - chunked
-      vary:
-      - Accept-Encoding
-      x-content-type-options:
-      - nosniff
-      x-ms-gatewayversion:
-      - version=2.14.0
-    status:
-      code: 200
-      message: Ok
-- request:
-    body: null
-    headers:
-      Accept:
-      - '*/*'
-      Accept-Encoding:
-      - gzip, deflate
-      CommandName:
-      - cosmosdb create
-      Connection:
-      - keep-alive
-      ParameterSetName:
-      - -n -g --backup-policy-type --locations --kind
-      User-Agent:
-<<<<<<< HEAD
-      - AZURECLI/2.46.0 azsdk-python-mgmt-cosmosdb/9.0.0 Python/3.10.10 (Linux-5.15.0-1033-azure-x86_64-with-glibc2.31)
-        VSTS_7b238909-6802-4b65-b90d-184bca47f458_build_220_0
-    method: GET
-    uri: https://management.azure.com/subscriptions/00000000-0000-0000-0000-000000000000/providers/Microsoft.DocumentDB/locations/westus/operationsStatus/8b117b3e-8523-4873-8310-61c780894bf4?api-version=2022-11-15
-  response:
-    body:
-      string: '{"status":"Dequeued"}'
-    headers:
-      cache-control:
-      - no-store, no-cache
-      content-length:
-      - '21'
-      content-type:
-      - application/json
-      date:
-      - Mon, 13 Mar 2023 13:18:35 GMT
-      pragma:
-      - no-cache
-      server:
-      - Microsoft-HTTPAPI/2.0
-      strict-transport-security:
-      - max-age=31536000; includeSubDomains
-      transfer-encoding:
-      - chunked
-      vary:
-      - Accept-Encoding
-      x-content-type-options:
-      - nosniff
-      x-ms-gatewayversion:
-      - version=2.14.0
-    status:
-      code: 200
-      message: Ok
-- request:
-    body: null
-    headers:
-      Accept:
-      - '*/*'
-      Accept-Encoding:
-      - gzip, deflate
-      CommandName:
-      - cosmosdb create
-      Connection:
-      - keep-alive
-      ParameterSetName:
-      - -n -g --backup-policy-type --locations --kind
-      User-Agent:
-      - AZURECLI/2.46.0 azsdk-python-mgmt-cosmosdb/9.0.0 Python/3.10.10 (Linux-5.15.0-1033-azure-x86_64-with-glibc2.31)
-        VSTS_7b238909-6802-4b65-b90d-184bca47f458_build_220_0
-    method: GET
-    uri: https://management.azure.com/subscriptions/00000000-0000-0000-0000-000000000000/providers/Microsoft.DocumentDB/locations/westus/operationsStatus/8b117b3e-8523-4873-8310-61c780894bf4?api-version=2022-11-15
-  response:
-    body:
-      string: '{"status":"Dequeued"}'
-    headers:
-      cache-control:
-      - no-store, no-cache
-      content-length:
-      - '21'
-      content-type:
-      - application/json
-      date:
-      - Mon, 13 Mar 2023 13:19:06 GMT
-      pragma:
-      - no-cache
-      server:
-      - Microsoft-HTTPAPI/2.0
-      strict-transport-security:
-      - max-age=31536000; includeSubDomains
-      transfer-encoding:
-      - chunked
-      vary:
-      - Accept-Encoding
-      x-content-type-options:
-      - nosniff
-      x-ms-gatewayversion:
-      - version=2.14.0
-    status:
-      code: 200
-      message: Ok
-- request:
-    body: null
-    headers:
-      Accept:
-      - '*/*'
-      Accept-Encoding:
-      - gzip, deflate
-      CommandName:
-      - cosmosdb create
-      Connection:
-      - keep-alive
-      ParameterSetName:
-      - -n -g --backup-policy-type --locations --kind
-      User-Agent:
-      - AZURECLI/2.46.0 azsdk-python-mgmt-cosmosdb/9.0.0 Python/3.10.10 (Linux-5.15.0-1033-azure-x86_64-with-glibc2.31)
-        VSTS_7b238909-6802-4b65-b90d-184bca47f458_build_220_0
-    method: GET
-    uri: https://management.azure.com/subscriptions/00000000-0000-0000-0000-000000000000/providers/Microsoft.DocumentDB/locations/westus/operationsStatus/8b117b3e-8523-4873-8310-61c780894bf4?api-version=2022-11-15
-  response:
-    body:
-      string: '{"status":"Dequeued"}'
-    headers:
-      cache-control:
-      - no-store, no-cache
-      content-length:
-      - '21'
-      content-type:
-      - application/json
-      date:
-      - Mon, 13 Mar 2023 13:19:36 GMT
-      pragma:
-      - no-cache
-      server:
-      - Microsoft-HTTPAPI/2.0
-      strict-transport-security:
-      - max-age=31536000; includeSubDomains
-      transfer-encoding:
-      - chunked
-      vary:
-      - Accept-Encoding
-      x-content-type-options:
-      - nosniff
-      x-ms-gatewayversion:
-      - version=2.14.0
-    status:
-      code: 200
-      message: Ok
-- request:
-    body: null
-    headers:
-      Accept:
-      - '*/*'
-      Accept-Encoding:
-      - gzip, deflate
-      CommandName:
-      - cosmosdb create
-      Connection:
-      - keep-alive
-      ParameterSetName:
-      - -n -g --backup-policy-type --locations --kind
-      User-Agent:
-      - AZURECLI/2.46.0 azsdk-python-mgmt-cosmosdb/9.0.0 Python/3.10.10 (Linux-5.15.0-1033-azure-x86_64-with-glibc2.31)
-        VSTS_7b238909-6802-4b65-b90d-184bca47f458_build_220_0
-    method: GET
-    uri: https://management.azure.com/subscriptions/00000000-0000-0000-0000-000000000000/providers/Microsoft.DocumentDB/locations/westus/operationsStatus/8b117b3e-8523-4873-8310-61c780894bf4?api-version=2022-11-15
-=======
-      - AZURECLI/2.49.0 azsdk-python-mgmt-cosmosdb/9.2.0 Python/3.10.11 (Windows-10-10.0.22621-SP0)
-    method: GET
-    uri: https://management.azure.com/subscriptions/00000000-0000-0000-0000-000000000000/providers/Microsoft.DocumentDB/locations/westus/operationsStatus/d9aad8c0-ccce-4c15-ad98-956686460e16?api-version=2023-04-15
->>>>>>> 5307e359
-  response:
-    body:
-      string: '{"status":"Succeeded"}'
-    headers:
-      cache-control:
-      - no-store, no-cache
-      content-length:
-      - '22'
-      content-type:
-      - application/json
-      date:
-<<<<<<< HEAD
-      - Mon, 13 Mar 2023 13:20:06 GMT
-=======
-      - Thu, 08 Jun 2023 16:35:09 GMT
->>>>>>> 5307e359
-      pragma:
-      - no-cache
-      server:
-      - Microsoft-HTTPAPI/2.0
-      strict-transport-security:
-      - max-age=31536000; includeSubDomains
-      transfer-encoding:
-      - chunked
-      vary:
-      - Accept-Encoding
-      x-content-type-options:
-      - nosniff
-      x-ms-gatewayversion:
-      - version=2.14.0
-    status:
-      code: 200
-      message: Ok
-- request:
-    body: null
-    headers:
-      Accept:
-      - '*/*'
-      Accept-Encoding:
-      - gzip, deflate
-      CommandName:
-      - cosmosdb create
-      Connection:
-      - keep-alive
-      ParameterSetName:
-      - -n -g --backup-policy-type --locations --kind
-      User-Agent:
-<<<<<<< HEAD
-      - AZURECLI/2.46.0 azsdk-python-mgmt-cosmosdb/9.0.0 Python/3.10.10 (Linux-5.15.0-1033-azure-x86_64-with-glibc2.31)
-        VSTS_7b238909-6802-4b65-b90d-184bca47f458_build_220_0
-=======
-      - AZURECLI/2.49.0 azsdk-python-mgmt-cosmosdb/9.2.0 Python/3.10.11 (Windows-10-10.0.22621-SP0)
->>>>>>> 5307e359
-    method: GET
-    uri: https://management.azure.com/subscriptions/00000000-0000-0000-0000-000000000000/resourceGroups/cli_test_cosmosdb_mongodb_restorable_commands000001/providers/Microsoft.DocumentDB/databaseAccounts/cli000004?api-version=2022-11-15
+      - AZURECLI/2.49.0 azsdk-python-mgmt-cosmosdb/9.2.0 Python/3.10.11 (Windows-10-10.0.22621-SP0)
+    method: GET
+    uri: https://management.azure.com/subscriptions/00000000-0000-0000-0000-000000000000/resourceGroups/cli_test_cosmosdb_mongodb_restorable_commands000001/providers/Microsoft.DocumentDB/databaseAccounts/cli000004?api-version=2023-04-15
   response:
     body:
       string: '{"id":"/subscriptions/00000000-0000-0000-0000-000000000000/resourceGroups/cli_test_cosmosdb_mongodb_restorable_commands000001/providers/Microsoft.DocumentDB/databaseAccounts/cli000004","name":"cli000004","location":"West
-<<<<<<< HEAD
-        US","type":"Microsoft.DocumentDB/databaseAccounts","kind":"MongoDB","tags":{},"systemData":{"createdAt":"2023-03-13T13:19:30.8436026Z"},"properties":{"provisioningState":"Succeeded","documentEndpoint":"https://cli000004.documents.azure.com:443/","sqlEndpoint":"https://cli000004.documents.azure.com:443/","mongoEndpoint":"https://cli000004.mongo.cosmos.azure.com:443/","publicNetworkAccess":"Enabled","enableAutomaticFailover":false,"enableMultipleWriteLocations":false,"enablePartitionKeyMonitor":false,"isVirtualNetworkFilterEnabled":false,"virtualNetworkRules":[],"EnabledApiTypes":"MongoDB","disableKeyBasedMetadataWriteAccess":false,"enableFreeTier":false,"enableAnalyticalStorage":false,"analyticalStorageConfiguration":{"schemaType":"FullFidelity"},"instanceId":"31510036-78ce-49e0-a940-9d101a6d1797","createMode":"Default","databaseAccountOfferType":"Standard","defaultIdentity":"FirstPartyIdentity","networkAclBypass":"None","disableLocalAuth":false,"enablePartitionMerge":false,"minimalTlsVersion":"Tls12","consistencyPolicy":{"defaultConsistencyLevel":"Session","maxIntervalInSeconds":5,"maxStalenessPrefix":100},"apiProperties":{"serverVersion":"3.6"},"configurationOverrides":{"EnableBsonSchema":"True"},"writeLocations":[{"id":"cli000004-westus","locationName":"West
-        US","documentEndpoint":"https://cli000004-westus.documents.azure.com:443/","provisioningState":"Succeeded","failoverPriority":0,"isZoneRedundant":false}],"readLocations":[{"id":"cli000004-westus","locationName":"West
-        US","documentEndpoint":"https://cli000004-westus.documents.azure.com:443/","provisioningState":"Succeeded","failoverPriority":0,"isZoneRedundant":false}],"locations":[{"id":"cli000004-westus","locationName":"West
-        US","documentEndpoint":"https://cli000004-westus.documents.azure.com:443/","provisioningState":"Succeeded","failoverPriority":0,"isZoneRedundant":false}],"failoverPolicies":[{"id":"cli000004-westus","locationName":"West
-        US","failoverPriority":0}],"cors":[],"capabilities":[{"name":"EnableMongo"}],"ipRules":[],"backupPolicy":{"type":"Continuous"},"networkAclBypassResourceIds":[],"keysMetadata":{"primaryMasterKey":{"generationTime":"2023-03-13T13:19:30.8436026Z"},"secondaryMasterKey":{"generationTime":"2023-03-13T13:19:30.8436026Z"},"primaryReadonlyMasterKey":{"generationTime":"2023-03-13T13:19:30.8436026Z"},"secondaryReadonlyMasterKey":{"generationTime":"2023-03-13T13:19:30.8436026Z"}}},"identity":{"type":"None"}}'
-=======
         US","type":"Microsoft.DocumentDB/databaseAccounts","kind":"MongoDB","tags":{},"systemData":{"createdAt":"2023-06-08T16:34:36.6176693Z"},"properties":{"provisioningState":"Succeeded","documentEndpoint":"https://cli000004.documents.azure.com:443/","sqlEndpoint":"https://cli000004.documents.azure.com:443/","mongoEndpoint":"https://cli000004.mongo.cosmos.azure.com:443/","publicNetworkAccess":"Enabled","enableAutomaticFailover":false,"enableMultipleWriteLocations":false,"enablePartitionKeyMonitor":false,"isVirtualNetworkFilterEnabled":false,"virtualNetworkRules":[],"EnabledApiTypes":"MongoDB","disableKeyBasedMetadataWriteAccess":false,"enableFreeTier":false,"enableAnalyticalStorage":false,"analyticalStorageConfiguration":{"schemaType":"FullFidelity"},"instanceId":"0cc89d13-32d0-4673-95d3-3cfe1e6d655a","createMode":"Default","databaseAccountOfferType":"Standard","defaultIdentity":"FirstPartyIdentity","networkAclBypass":"None","disableLocalAuth":false,"enablePartitionMerge":false,"minimalTlsVersion":"Tls12","consistencyPolicy":{"defaultConsistencyLevel":"Session","maxIntervalInSeconds":5,"maxStalenessPrefix":100},"apiProperties":{"serverVersion":"3.6"},"configurationOverrides":{"EnableBsonSchema":"True"},"writeLocations":[{"id":"cli000004-westus","locationName":"West
         US","documentEndpoint":"https://cli000004-westus.documents.azure.com:443/","provisioningState":"Succeeded","failoverPriority":0,"isZoneRedundant":false}],"readLocations":[{"id":"cli000004-westus","locationName":"West
         US","documentEndpoint":"https://cli000004-westus.documents.azure.com:443/","provisioningState":"Succeeded","failoverPriority":0,"isZoneRedundant":false}],"locations":[{"id":"cli000004-westus","locationName":"West
         US","documentEndpoint":"https://cli000004-westus.documents.azure.com:443/","provisioningState":"Succeeded","failoverPriority":0,"isZoneRedundant":false}],"failoverPolicies":[{"id":"cli000004-westus","locationName":"West
         US","failoverPriority":0}],"cors":[],"capabilities":[{"name":"EnableMongo"}],"ipRules":[],"backupPolicy":{"type":"Continuous","continuousModeProperties":{"tier":"Continuous30Days"}},"networkAclBypassResourceIds":[],"keysMetadata":{"primaryMasterKey":{"generationTime":"2023-06-08T16:34:36.6176693Z"},"secondaryMasterKey":{"generationTime":"2023-06-08T16:34:36.6176693Z"},"primaryReadonlyMasterKey":{"generationTime":"2023-06-08T16:34:36.6176693Z"},"secondaryReadonlyMasterKey":{"generationTime":"2023-06-08T16:34:36.6176693Z"}}},"identity":{"type":"None"}}'
->>>>>>> 5307e359
-    headers:
-      cache-control:
-      - no-store, no-cache
-      content-length:
-      - '2653'
-      content-type:
-      - application/json
-      date:
-<<<<<<< HEAD
-      - Mon, 13 Mar 2023 13:20:06 GMT
-=======
+    headers:
+      cache-control:
+      - no-store, no-cache
+      content-length:
+      - '2708'
+      content-type:
+      - application/json
+      date:
       - Thu, 08 Jun 2023 16:35:09 GMT
->>>>>>> 5307e359
       pragma:
       - no-cache
       server:
@@ -716,43 +446,26 @@
       ParameterSetName:
       - -n -g --backup-policy-type --locations --kind
       User-Agent:
-<<<<<<< HEAD
-      - AZURECLI/2.46.0 azsdk-python-mgmt-cosmosdb/9.0.0 Python/3.10.10 (Linux-5.15.0-1033-azure-x86_64-with-glibc2.31)
-        VSTS_7b238909-6802-4b65-b90d-184bca47f458_build_220_0
-=======
-      - AZURECLI/2.49.0 azsdk-python-mgmt-cosmosdb/9.2.0 Python/3.10.11 (Windows-10-10.0.22621-SP0)
->>>>>>> 5307e359
-    method: GET
-    uri: https://management.azure.com/subscriptions/00000000-0000-0000-0000-000000000000/resourceGroups/cli_test_cosmosdb_mongodb_restorable_commands000001/providers/Microsoft.DocumentDB/databaseAccounts/cli000004?api-version=2022-11-15
+      - AZURECLI/2.49.0 azsdk-python-mgmt-cosmosdb/9.2.0 Python/3.10.11 (Windows-10-10.0.22621-SP0)
+    method: GET
+    uri: https://management.azure.com/subscriptions/00000000-0000-0000-0000-000000000000/resourceGroups/cli_test_cosmosdb_mongodb_restorable_commands000001/providers/Microsoft.DocumentDB/databaseAccounts/cli000004?api-version=2023-04-15
   response:
     body:
       string: '{"id":"/subscriptions/00000000-0000-0000-0000-000000000000/resourceGroups/cli_test_cosmosdb_mongodb_restorable_commands000001/providers/Microsoft.DocumentDB/databaseAccounts/cli000004","name":"cli000004","location":"West
-<<<<<<< HEAD
-        US","type":"Microsoft.DocumentDB/databaseAccounts","kind":"MongoDB","tags":{},"systemData":{"createdAt":"2023-03-13T13:19:30.8436026Z"},"properties":{"provisioningState":"Succeeded","documentEndpoint":"https://cli000004.documents.azure.com:443/","sqlEndpoint":"https://cli000004.documents.azure.com:443/","mongoEndpoint":"https://cli000004.mongo.cosmos.azure.com:443/","publicNetworkAccess":"Enabled","enableAutomaticFailover":false,"enableMultipleWriteLocations":false,"enablePartitionKeyMonitor":false,"isVirtualNetworkFilterEnabled":false,"virtualNetworkRules":[],"EnabledApiTypes":"MongoDB","disableKeyBasedMetadataWriteAccess":false,"enableFreeTier":false,"enableAnalyticalStorage":false,"analyticalStorageConfiguration":{"schemaType":"FullFidelity"},"instanceId":"31510036-78ce-49e0-a940-9d101a6d1797","createMode":"Default","databaseAccountOfferType":"Standard","defaultIdentity":"FirstPartyIdentity","networkAclBypass":"None","disableLocalAuth":false,"enablePartitionMerge":false,"minimalTlsVersion":"Tls12","consistencyPolicy":{"defaultConsistencyLevel":"Session","maxIntervalInSeconds":5,"maxStalenessPrefix":100},"apiProperties":{"serverVersion":"3.6"},"configurationOverrides":{"EnableBsonSchema":"True"},"writeLocations":[{"id":"cli000004-westus","locationName":"West
-        US","documentEndpoint":"https://cli000004-westus.documents.azure.com:443/","provisioningState":"Succeeded","failoverPriority":0,"isZoneRedundant":false}],"readLocations":[{"id":"cli000004-westus","locationName":"West
-        US","documentEndpoint":"https://cli000004-westus.documents.azure.com:443/","provisioningState":"Succeeded","failoverPriority":0,"isZoneRedundant":false}],"locations":[{"id":"cli000004-westus","locationName":"West
-        US","documentEndpoint":"https://cli000004-westus.documents.azure.com:443/","provisioningState":"Succeeded","failoverPriority":0,"isZoneRedundant":false}],"failoverPolicies":[{"id":"cli000004-westus","locationName":"West
-        US","failoverPriority":0}],"cors":[],"capabilities":[{"name":"EnableMongo"}],"ipRules":[],"backupPolicy":{"type":"Continuous"},"networkAclBypassResourceIds":[],"keysMetadata":{"primaryMasterKey":{"generationTime":"2023-03-13T13:19:30.8436026Z"},"secondaryMasterKey":{"generationTime":"2023-03-13T13:19:30.8436026Z"},"primaryReadonlyMasterKey":{"generationTime":"2023-03-13T13:19:30.8436026Z"},"secondaryReadonlyMasterKey":{"generationTime":"2023-03-13T13:19:30.8436026Z"}}},"identity":{"type":"None"}}'
-=======
         US","type":"Microsoft.DocumentDB/databaseAccounts","kind":"MongoDB","tags":{},"systemData":{"createdAt":"2023-06-08T16:34:36.6176693Z"},"properties":{"provisioningState":"Succeeded","documentEndpoint":"https://cli000004.documents.azure.com:443/","sqlEndpoint":"https://cli000004.documents.azure.com:443/","mongoEndpoint":"https://cli000004.mongo.cosmos.azure.com:443/","publicNetworkAccess":"Enabled","enableAutomaticFailover":false,"enableMultipleWriteLocations":false,"enablePartitionKeyMonitor":false,"isVirtualNetworkFilterEnabled":false,"virtualNetworkRules":[],"EnabledApiTypes":"MongoDB","disableKeyBasedMetadataWriteAccess":false,"enableFreeTier":false,"enableAnalyticalStorage":false,"analyticalStorageConfiguration":{"schemaType":"FullFidelity"},"instanceId":"0cc89d13-32d0-4673-95d3-3cfe1e6d655a","createMode":"Default","databaseAccountOfferType":"Standard","defaultIdentity":"FirstPartyIdentity","networkAclBypass":"None","disableLocalAuth":false,"enablePartitionMerge":false,"minimalTlsVersion":"Tls12","consistencyPolicy":{"defaultConsistencyLevel":"Session","maxIntervalInSeconds":5,"maxStalenessPrefix":100},"apiProperties":{"serverVersion":"3.6"},"configurationOverrides":{"EnableBsonSchema":"True"},"writeLocations":[{"id":"cli000004-westus","locationName":"West
         US","documentEndpoint":"https://cli000004-westus.documents.azure.com:443/","provisioningState":"Succeeded","failoverPriority":0,"isZoneRedundant":false}],"readLocations":[{"id":"cli000004-westus","locationName":"West
         US","documentEndpoint":"https://cli000004-westus.documents.azure.com:443/","provisioningState":"Succeeded","failoverPriority":0,"isZoneRedundant":false}],"locations":[{"id":"cli000004-westus","locationName":"West
         US","documentEndpoint":"https://cli000004-westus.documents.azure.com:443/","provisioningState":"Succeeded","failoverPriority":0,"isZoneRedundant":false}],"failoverPolicies":[{"id":"cli000004-westus","locationName":"West
         US","failoverPriority":0}],"cors":[],"capabilities":[{"name":"EnableMongo"}],"ipRules":[],"backupPolicy":{"type":"Continuous","continuousModeProperties":{"tier":"Continuous30Days"}},"networkAclBypassResourceIds":[],"keysMetadata":{"primaryMasterKey":{"generationTime":"2023-06-08T16:34:36.6176693Z"},"secondaryMasterKey":{"generationTime":"2023-06-08T16:34:36.6176693Z"},"primaryReadonlyMasterKey":{"generationTime":"2023-06-08T16:34:36.6176693Z"},"secondaryReadonlyMasterKey":{"generationTime":"2023-06-08T16:34:36.6176693Z"}}},"identity":{"type":"None"}}'
->>>>>>> 5307e359
-    headers:
-      cache-control:
-      - no-store, no-cache
-      content-length:
-      - '2653'
-      content-type:
-      - application/json
-      date:
-<<<<<<< HEAD
-      - Mon, 13 Mar 2023 13:20:06 GMT
-=======
+    headers:
+      cache-control:
+      - no-store, no-cache
+      content-length:
+      - '2708'
+      content-type:
+      - application/json
+      date:
       - Thu, 08 Jun 2023 16:35:09 GMT
->>>>>>> 5307e359
       pragma:
       - no-cache
       server:
@@ -784,43 +497,26 @@
       ParameterSetName:
       - -n -g
       User-Agent:
-<<<<<<< HEAD
-      - AZURECLI/2.46.0 azsdk-python-mgmt-cosmosdb/9.0.0 Python/3.10.10 (Linux-5.15.0-1033-azure-x86_64-with-glibc2.31)
-        VSTS_7b238909-6802-4b65-b90d-184bca47f458_build_220_0
-=======
-      - AZURECLI/2.49.0 azsdk-python-mgmt-cosmosdb/9.2.0 Python/3.10.11 (Windows-10-10.0.22621-SP0)
->>>>>>> 5307e359
-    method: GET
-    uri: https://management.azure.com/subscriptions/00000000-0000-0000-0000-000000000000/resourceGroups/cli_test_cosmosdb_mongodb_restorable_commands000001/providers/Microsoft.DocumentDB/databaseAccounts/cli000004?api-version=2022-11-15
+      - AZURECLI/2.49.0 azsdk-python-mgmt-cosmosdb/9.2.0 Python/3.10.11 (Windows-10-10.0.22621-SP0)
+    method: GET
+    uri: https://management.azure.com/subscriptions/00000000-0000-0000-0000-000000000000/resourceGroups/cli_test_cosmosdb_mongodb_restorable_commands000001/providers/Microsoft.DocumentDB/databaseAccounts/cli000004?api-version=2023-04-15
   response:
     body:
       string: '{"id":"/subscriptions/00000000-0000-0000-0000-000000000000/resourceGroups/cli_test_cosmosdb_mongodb_restorable_commands000001/providers/Microsoft.DocumentDB/databaseAccounts/cli000004","name":"cli000004","location":"West
-<<<<<<< HEAD
-        US","type":"Microsoft.DocumentDB/databaseAccounts","kind":"MongoDB","tags":{},"systemData":{"createdAt":"2023-03-13T13:19:30.8436026Z"},"properties":{"provisioningState":"Succeeded","documentEndpoint":"https://cli000004.documents.azure.com:443/","sqlEndpoint":"https://cli000004.documents.azure.com:443/","mongoEndpoint":"https://cli000004.mongo.cosmos.azure.com:443/","publicNetworkAccess":"Enabled","enableAutomaticFailover":false,"enableMultipleWriteLocations":false,"enablePartitionKeyMonitor":false,"isVirtualNetworkFilterEnabled":false,"virtualNetworkRules":[],"EnabledApiTypes":"MongoDB","disableKeyBasedMetadataWriteAccess":false,"enableFreeTier":false,"enableAnalyticalStorage":false,"analyticalStorageConfiguration":{"schemaType":"FullFidelity"},"instanceId":"31510036-78ce-49e0-a940-9d101a6d1797","createMode":"Default","databaseAccountOfferType":"Standard","defaultIdentity":"FirstPartyIdentity","networkAclBypass":"None","disableLocalAuth":false,"enablePartitionMerge":false,"minimalTlsVersion":"Tls12","consistencyPolicy":{"defaultConsistencyLevel":"Session","maxIntervalInSeconds":5,"maxStalenessPrefix":100},"apiProperties":{"serverVersion":"3.6"},"configurationOverrides":{"EnableBsonSchema":"True"},"writeLocations":[{"id":"cli000004-westus","locationName":"West
-        US","documentEndpoint":"https://cli000004-westus.documents.azure.com:443/","provisioningState":"Succeeded","failoverPriority":0,"isZoneRedundant":false}],"readLocations":[{"id":"cli000004-westus","locationName":"West
-        US","documentEndpoint":"https://cli000004-westus.documents.azure.com:443/","provisioningState":"Succeeded","failoverPriority":0,"isZoneRedundant":false}],"locations":[{"id":"cli000004-westus","locationName":"West
-        US","documentEndpoint":"https://cli000004-westus.documents.azure.com:443/","provisioningState":"Succeeded","failoverPriority":0,"isZoneRedundant":false}],"failoverPolicies":[{"id":"cli000004-westus","locationName":"West
-        US","failoverPriority":0}],"cors":[],"capabilities":[{"name":"EnableMongo"}],"ipRules":[],"backupPolicy":{"type":"Continuous"},"networkAclBypassResourceIds":[],"keysMetadata":{"primaryMasterKey":{"generationTime":"2023-03-13T13:19:30.8436026Z"},"secondaryMasterKey":{"generationTime":"2023-03-13T13:19:30.8436026Z"},"primaryReadonlyMasterKey":{"generationTime":"2023-03-13T13:19:30.8436026Z"},"secondaryReadonlyMasterKey":{"generationTime":"2023-03-13T13:19:30.8436026Z"}}},"identity":{"type":"None"}}'
-=======
         US","type":"Microsoft.DocumentDB/databaseAccounts","kind":"MongoDB","tags":{},"systemData":{"createdAt":"2023-06-08T16:34:36.6176693Z"},"properties":{"provisioningState":"Succeeded","documentEndpoint":"https://cli000004.documents.azure.com:443/","sqlEndpoint":"https://cli000004.documents.azure.com:443/","mongoEndpoint":"https://cli000004.mongo.cosmos.azure.com:443/","publicNetworkAccess":"Enabled","enableAutomaticFailover":false,"enableMultipleWriteLocations":false,"enablePartitionKeyMonitor":false,"isVirtualNetworkFilterEnabled":false,"virtualNetworkRules":[],"EnabledApiTypes":"MongoDB","disableKeyBasedMetadataWriteAccess":false,"enableFreeTier":false,"enableAnalyticalStorage":false,"analyticalStorageConfiguration":{"schemaType":"FullFidelity"},"instanceId":"0cc89d13-32d0-4673-95d3-3cfe1e6d655a","createMode":"Default","databaseAccountOfferType":"Standard","defaultIdentity":"FirstPartyIdentity","networkAclBypass":"None","disableLocalAuth":false,"enablePartitionMerge":false,"minimalTlsVersion":"Tls12","consistencyPolicy":{"defaultConsistencyLevel":"Session","maxIntervalInSeconds":5,"maxStalenessPrefix":100},"apiProperties":{"serverVersion":"3.6"},"configurationOverrides":{"EnableBsonSchema":"True"},"writeLocations":[{"id":"cli000004-westus","locationName":"West
         US","documentEndpoint":"https://cli000004-westus.documents.azure.com:443/","provisioningState":"Succeeded","failoverPriority":0,"isZoneRedundant":false}],"readLocations":[{"id":"cli000004-westus","locationName":"West
         US","documentEndpoint":"https://cli000004-westus.documents.azure.com:443/","provisioningState":"Succeeded","failoverPriority":0,"isZoneRedundant":false}],"locations":[{"id":"cli000004-westus","locationName":"West
         US","documentEndpoint":"https://cli000004-westus.documents.azure.com:443/","provisioningState":"Succeeded","failoverPriority":0,"isZoneRedundant":false}],"failoverPolicies":[{"id":"cli000004-westus","locationName":"West
         US","failoverPriority":0}],"cors":[],"capabilities":[{"name":"EnableMongo"}],"ipRules":[],"backupPolicy":{"type":"Continuous","continuousModeProperties":{"tier":"Continuous30Days"}},"networkAclBypassResourceIds":[],"keysMetadata":{"primaryMasterKey":{"generationTime":"2023-06-08T16:34:36.6176693Z"},"secondaryMasterKey":{"generationTime":"2023-06-08T16:34:36.6176693Z"},"primaryReadonlyMasterKey":{"generationTime":"2023-06-08T16:34:36.6176693Z"},"secondaryReadonlyMasterKey":{"generationTime":"2023-06-08T16:34:36.6176693Z"}}},"identity":{"type":"None"}}'
->>>>>>> 5307e359
-    headers:
-      cache-control:
-      - no-store, no-cache
-      content-length:
-      - '2653'
-      content-type:
-      - application/json
-      date:
-<<<<<<< HEAD
-      - Mon, 13 Mar 2023 13:20:07 GMT
-=======
+    headers:
+      cache-control:
+      - no-store, no-cache
+      content-length:
+      - '2708'
+      content-type:
+      - application/json
+      date:
       - Thu, 08 Jun 2023 16:35:10 GMT
->>>>>>> 5307e359
       pragma:
       - no-cache
       server:
@@ -856,24 +552,15 @@
       ParameterSetName:
       - -g -a -n
       User-Agent:
-<<<<<<< HEAD
-      - AZURECLI/2.46.0 azsdk-python-mgmt-cosmosdb/9.0.0 Python/3.10.10 (Linux-5.15.0-1033-azure-x86_64-with-glibc2.31)
-        VSTS_7b238909-6802-4b65-b90d-184bca47f458_build_220_0
-=======
-      - AZURECLI/2.49.0 azsdk-python-mgmt-cosmosdb/9.2.0 Python/3.10.11 (Windows-10-10.0.22621-SP0)
->>>>>>> 5307e359
+      - AZURECLI/2.49.0 azsdk-python-mgmt-cosmosdb/9.2.0 Python/3.10.11 (Windows-10-10.0.22621-SP0)
     method: PUT
-    uri: https://management.azure.com/subscriptions/00000000-0000-0000-0000-000000000000/resourceGroups/cli_test_cosmosdb_mongodb_restorable_commands000001/providers/Microsoft.DocumentDB/databaseAccounts/cli000004/mongodbDatabases/cli000003?api-version=2022-11-15
+    uri: https://management.azure.com/subscriptions/00000000-0000-0000-0000-000000000000/resourceGroups/cli_test_cosmosdb_mongodb_restorable_commands000001/providers/Microsoft.DocumentDB/databaseAccounts/cli000004/mongodbDatabases/cli000003?api-version=2023-04-15
   response:
     body:
       string: '{"status":"Enqueued"}'
     headers:
       azure-asyncoperation:
-<<<<<<< HEAD
-      - https://management.azure.com/subscriptions/00000000-0000-0000-0000-000000000000/providers/Microsoft.DocumentDB/locations/westus/operationsStatus/3dfde9f8-5bd8-4c54-abb9-0730fc673367?api-version=2022-11-15
-=======
       - https://management.azure.com/subscriptions/00000000-0000-0000-0000-000000000000/providers/Microsoft.DocumentDB/locations/westus/operationsStatus/7e4021f4-6e7e-48a8-a35b-fc698703abbb?api-version=2023-04-15
->>>>>>> 5307e359
       cache-control:
       - no-store, no-cache
       content-length:
@@ -881,15 +568,9 @@
       content-type:
       - application/json
       date:
-<<<<<<< HEAD
-      - Mon, 13 Mar 2023 13:20:08 GMT
-      location:
-      - https://management.azure.com/subscriptions/00000000-0000-0000-0000-000000000000/resourceGroups/cli_test_cosmosdb_mongodb_restorable_commands000001/providers/Microsoft.DocumentDB/databaseAccounts/cli000004/mongodbDatabases/cli000003/operationResults/3dfde9f8-5bd8-4c54-abb9-0730fc673367?api-version=2022-11-15
-=======
       - Thu, 08 Jun 2023 16:35:11 GMT
       location:
       - https://management.azure.com/subscriptions/00000000-0000-0000-0000-000000000000/resourceGroups/cli_test_cosmosdb_mongodb_restorable_commands000001/providers/Microsoft.DocumentDB/databaseAccounts/cli000004/mongodbDatabases/cli000003/operationResults/7e4021f4-6e7e-48a8-a35b-fc698703abbb?api-version=2023-04-15
->>>>>>> 5307e359
       pragma:
       - no-cache
       server:
@@ -901,11 +582,7 @@
       x-ms-gatewayversion:
       - version=2.14.0
       x-ms-ratelimit-remaining-subscription-writes:
-<<<<<<< HEAD
-      - '1195'
-=======
       - '1197'
->>>>>>> 5307e359
     status:
       code: 202
       message: Accepted
@@ -923,12 +600,6 @@
       ParameterSetName:
       - -g -a -n
       User-Agent:
-<<<<<<< HEAD
-      - AZURECLI/2.46.0 azsdk-python-mgmt-cosmosdb/9.0.0 Python/3.10.10 (Linux-5.15.0-1033-azure-x86_64-with-glibc2.31)
-        VSTS_7b238909-6802-4b65-b90d-184bca47f458_build_220_0
-    method: GET
-    uri: https://management.azure.com/subscriptions/00000000-0000-0000-0000-000000000000/providers/Microsoft.DocumentDB/locations/westus/operationsStatus/3dfde9f8-5bd8-4c54-abb9-0730fc673367?api-version=2022-11-15
-=======
       - AZURECLI/2.49.0 azsdk-python-mgmt-cosmosdb/9.2.0 Python/3.10.11 (Windows-10-10.0.22621-SP0)
     method: GET
     uri: https://management.azure.com/subscriptions/00000000-0000-0000-0000-000000000000/providers/Microsoft.DocumentDB/locations/westus/operationsStatus/7e4021f4-6e7e-48a8-a35b-fc698703abbb?api-version=2023-04-15
@@ -978,7 +649,6 @@
       - AZURECLI/2.49.0 azsdk-python-mgmt-cosmosdb/9.2.0 Python/3.10.11 (Windows-10-10.0.22621-SP0)
     method: GET
     uri: https://management.azure.com/subscriptions/00000000-0000-0000-0000-000000000000/providers/Microsoft.DocumentDB/locations/westus/operationsStatus/7e4021f4-6e7e-48a8-a35b-fc698703abbb?api-version=2023-04-15
->>>>>>> 5307e359
   response:
     body:
       string: '{"status":"Succeeded"}'
@@ -990,11 +660,7 @@
       content-type:
       - application/json
       date:
-<<<<<<< HEAD
-      - Mon, 13 Mar 2023 13:20:38 GMT
-=======
       - Thu, 08 Jun 2023 16:35:41 GMT
->>>>>>> 5307e359
       pragma:
       - no-cache
       server:
@@ -1026,14 +692,9 @@
       ParameterSetName:
       - -g -a -n
       User-Agent:
-<<<<<<< HEAD
-      - AZURECLI/2.46.0 azsdk-python-mgmt-cosmosdb/9.0.0 Python/3.10.10 (Linux-5.15.0-1033-azure-x86_64-with-glibc2.31)
-        VSTS_7b238909-6802-4b65-b90d-184bca47f458_build_220_0
-=======
-      - AZURECLI/2.49.0 azsdk-python-mgmt-cosmosdb/9.2.0 Python/3.10.11 (Windows-10-10.0.22621-SP0)
->>>>>>> 5307e359
-    method: GET
-    uri: https://management.azure.com/subscriptions/00000000-0000-0000-0000-000000000000/resourceGroups/cli_test_cosmosdb_mongodb_restorable_commands000001/providers/Microsoft.DocumentDB/databaseAccounts/cli000004/mongodbDatabases/cli000003?api-version=2022-11-15
+      - AZURECLI/2.49.0 azsdk-python-mgmt-cosmosdb/9.2.0 Python/3.10.11 (Windows-10-10.0.22621-SP0)
+    method: GET
+    uri: https://management.azure.com/subscriptions/00000000-0000-0000-0000-000000000000/resourceGroups/cli_test_cosmosdb_mongodb_restorable_commands000001/providers/Microsoft.DocumentDB/databaseAccounts/cli000004/mongodbDatabases/cli000003?api-version=2023-04-15
   response:
     body:
       string: '{"id":"/subscriptions/00000000-0000-0000-0000-000000000000/resourceGroups/cli_test_cosmosdb_mongodb_restorable_commands000001/providers/Microsoft.DocumentDB/databaseAccounts/cli000004/mongodbDatabases/cli000003","type":"Microsoft.DocumentDB/databaseAccounts/mongodbDatabases","name":"cli000003","properties":{"resource":{"id":"cli000003"}}}'
@@ -1045,11 +706,7 @@
       content-type:
       - application/json
       date:
-<<<<<<< HEAD
-      - Mon, 13 Mar 2023 13:20:39 GMT
-=======
       - Thu, 08 Jun 2023 16:35:42 GMT
->>>>>>> 5307e359
       pragma:
       - no-cache
       server:
@@ -1086,24 +743,15 @@
       ParameterSetName:
       - -g -a -d -n --shard --throughput
       User-Agent:
-<<<<<<< HEAD
-      - AZURECLI/2.46.0 azsdk-python-mgmt-cosmosdb/9.0.0 Python/3.10.10 (Linux-5.15.0-1033-azure-x86_64-with-glibc2.31)
-        VSTS_7b238909-6802-4b65-b90d-184bca47f458_build_220_0
-=======
-      - AZURECLI/2.49.0 azsdk-python-mgmt-cosmosdb/9.2.0 Python/3.10.11 (Windows-10-10.0.22621-SP0)
->>>>>>> 5307e359
+      - AZURECLI/2.49.0 azsdk-python-mgmt-cosmosdb/9.2.0 Python/3.10.11 (Windows-10-10.0.22621-SP0)
     method: PUT
-    uri: https://management.azure.com/subscriptions/00000000-0000-0000-0000-000000000000/resourceGroups/cli_test_cosmosdb_mongodb_restorable_commands000001/providers/Microsoft.DocumentDB/databaseAccounts/cli000004/mongodbDatabases/cli000003/collections/cli000002?api-version=2022-11-15
+    uri: https://management.azure.com/subscriptions/00000000-0000-0000-0000-000000000000/resourceGroups/cli_test_cosmosdb_mongodb_restorable_commands000001/providers/Microsoft.DocumentDB/databaseAccounts/cli000004/mongodbDatabases/cli000003/collections/cli000002?api-version=2023-04-15
   response:
     body:
       string: '{"status":"Enqueued"}'
     headers:
       azure-asyncoperation:
-<<<<<<< HEAD
-      - https://management.azure.com/subscriptions/00000000-0000-0000-0000-000000000000/providers/Microsoft.DocumentDB/locations/westus/operationsStatus/67690e81-a41e-40b5-8bc0-a1945cfb90c8?api-version=2022-11-15
-=======
       - https://management.azure.com/subscriptions/00000000-0000-0000-0000-000000000000/providers/Microsoft.DocumentDB/locations/westus/operationsStatus/6e50afcf-48b5-4dc2-b4c4-8130b5e176b5?api-version=2023-04-15
->>>>>>> 5307e359
       cache-control:
       - no-store, no-cache
       content-length:
@@ -1111,15 +759,9 @@
       content-type:
       - application/json
       date:
-<<<<<<< HEAD
-      - Mon, 13 Mar 2023 13:20:40 GMT
-      location:
-      - https://management.azure.com/subscriptions/00000000-0000-0000-0000-000000000000/resourceGroups/cli_test_cosmosdb_mongodb_restorable_commands000001/providers/Microsoft.DocumentDB/databaseAccounts/cli000004/mongodbDatabases/cli000003/collections/cli000002/operationResults/67690e81-a41e-40b5-8bc0-a1945cfb90c8?api-version=2022-11-15
-=======
       - Thu, 08 Jun 2023 16:35:43 GMT
       location:
       - https://management.azure.com/subscriptions/00000000-0000-0000-0000-000000000000/resourceGroups/cli_test_cosmosdb_mongodb_restorable_commands000001/providers/Microsoft.DocumentDB/databaseAccounts/cli000004/mongodbDatabases/cli000003/collections/cli000002/operationResults/6e50afcf-48b5-4dc2-b4c4-8130b5e176b5?api-version=2023-04-15
->>>>>>> 5307e359
       pragma:
       - no-cache
       server:
@@ -1131,7 +773,7 @@
       x-ms-gatewayversion:
       - version=2.14.0
       x-ms-ratelimit-remaining-subscription-writes:
-      - '1196'
+      - '1199'
     status:
       code: 202
       message: Accepted
@@ -1149,12 +791,6 @@
       ParameterSetName:
       - -g -a -d -n --shard --throughput
       User-Agent:
-<<<<<<< HEAD
-      - AZURECLI/2.46.0 azsdk-python-mgmt-cosmosdb/9.0.0 Python/3.10.10 (Linux-5.15.0-1033-azure-x86_64-with-glibc2.31)
-        VSTS_7b238909-6802-4b65-b90d-184bca47f458_build_220_0
-    method: GET
-    uri: https://management.azure.com/subscriptions/00000000-0000-0000-0000-000000000000/providers/Microsoft.DocumentDB/locations/westus/operationsStatus/67690e81-a41e-40b5-8bc0-a1945cfb90c8?api-version=2022-11-15
-=======
       - AZURECLI/2.49.0 azsdk-python-mgmt-cosmosdb/9.2.0 Python/3.10.11 (Windows-10-10.0.22621-SP0)
     method: GET
     uri: https://management.azure.com/subscriptions/00000000-0000-0000-0000-000000000000/providers/Microsoft.DocumentDB/locations/westus/operationsStatus/6e50afcf-48b5-4dc2-b4c4-8130b5e176b5?api-version=2023-04-15
@@ -1204,7 +840,6 @@
       - AZURECLI/2.49.0 azsdk-python-mgmt-cosmosdb/9.2.0 Python/3.10.11 (Windows-10-10.0.22621-SP0)
     method: GET
     uri: https://management.azure.com/subscriptions/00000000-0000-0000-0000-000000000000/providers/Microsoft.DocumentDB/locations/westus/operationsStatus/6e50afcf-48b5-4dc2-b4c4-8130b5e176b5?api-version=2023-04-15
->>>>>>> 5307e359
   response:
     body:
       string: '{"status":"Succeeded"}'
@@ -1216,11 +851,7 @@
       content-type:
       - application/json
       date:
-<<<<<<< HEAD
-      - Mon, 13 Mar 2023 13:21:11 GMT
-=======
       - Thu, 08 Jun 2023 16:36:13 GMT
->>>>>>> 5307e359
       pragma:
       - no-cache
       server:
@@ -1252,14 +883,9 @@
       ParameterSetName:
       - -g -a -d -n --shard --throughput
       User-Agent:
-<<<<<<< HEAD
-      - AZURECLI/2.46.0 azsdk-python-mgmt-cosmosdb/9.0.0 Python/3.10.10 (Linux-5.15.0-1033-azure-x86_64-with-glibc2.31)
-        VSTS_7b238909-6802-4b65-b90d-184bca47f458_build_220_0
-=======
-      - AZURECLI/2.49.0 azsdk-python-mgmt-cosmosdb/9.2.0 Python/3.10.11 (Windows-10-10.0.22621-SP0)
->>>>>>> 5307e359
-    method: GET
-    uri: https://management.azure.com/subscriptions/00000000-0000-0000-0000-000000000000/resourceGroups/cli_test_cosmosdb_mongodb_restorable_commands000001/providers/Microsoft.DocumentDB/databaseAccounts/cli000004/mongodbDatabases/cli000003/collections/cli000002?api-version=2022-11-15
+      - AZURECLI/2.49.0 azsdk-python-mgmt-cosmosdb/9.2.0 Python/3.10.11 (Windows-10-10.0.22621-SP0)
+    method: GET
+    uri: https://management.azure.com/subscriptions/00000000-0000-0000-0000-000000000000/resourceGroups/cli_test_cosmosdb_mongodb_restorable_commands000001/providers/Microsoft.DocumentDB/databaseAccounts/cli000004/mongodbDatabases/cli000003/collections/cli000002?api-version=2023-04-15
   response:
     body:
       string: '{"id":"/subscriptions/00000000-0000-0000-0000-000000000000/resourceGroups/cli_test_cosmosdb_mongodb_restorable_commands000001/providers/Microsoft.DocumentDB/databaseAccounts/cli000004/mongodbDatabases/cli000003/collections/cli000002","type":"Microsoft.DocumentDB/databaseAccounts/mongodbDatabases/collections","name":"cli000002","properties":{"resource":{"id":"cli000002","shardKey":{"theShardKey":"Hash"},"indexes":[{"key":{"keys":["_id"]}}]}}}'
@@ -1271,11 +897,7 @@
       content-type:
       - application/json
       date:
-<<<<<<< HEAD
-      - Mon, 13 Mar 2023 13:21:11 GMT
-=======
       - Thu, 08 Jun 2023 16:36:14 GMT
->>>>>>> 5307e359
       pragma:
       - no-cache
       server:
@@ -1307,16 +929,6 @@
       ParameterSetName:
       - --location --instance-id
       User-Agent:
-<<<<<<< HEAD
-      - AZURECLI/2.46.0 azsdk-python-mgmt-cosmosdb/9.0.0 Python/3.10.10 (Linux-5.15.0-1033-azure-x86_64-with-glibc2.31)
-        VSTS_7b238909-6802-4b65-b90d-184bca47f458_build_220_0
-    method: GET
-    uri: https://management.azure.com/subscriptions/00000000-0000-0000-0000-000000000000/providers/Microsoft.DocumentDB/locations/westus/restorableDatabaseAccounts/31510036-78ce-49e0-a940-9d101a6d1797?api-version=2022-11-15
-  response:
-    body:
-      string: '{"name":"31510036-78ce-49e0-a940-9d101a6d1797","location":"West US","type":"Microsoft.DocumentDB/locations/restorableDatabaseAccounts","id":"/subscriptions/00000000-0000-0000-0000-000000000000/providers/Microsoft.DocumentDB/locations/westus/restorableDatabaseAccounts/31510036-78ce-49e0-a940-9d101a6d1797","properties":{"accountName":"cli000004","apiType":"MongoDB","creationTime":"2023-03-13T13:19:31Z","restorableLocations":[{"locationName":"West
-        US","regionalDatabaseAccountInstanceId":"a02c0452-1676-4c55-93da-eb28776ccde8","creationTime":"2023-03-13T13:19:33Z"}]}}'
-=======
       - AZURECLI/2.49.0 azsdk-python-mgmt-cosmosdb/9.2.0 Python/3.10.11 (Windows-10-10.0.22621-SP0)
     method: GET
     uri: https://management.azure.com/subscriptions/00000000-0000-0000-0000-000000000000/providers/Microsoft.DocumentDB/locations/westus/restorableDatabaseAccounts/0cc89d13-32d0-4673-95d3-3cfe1e6d655a?api-version=2023-04-15
@@ -1324,20 +936,15 @@
     body:
       string: '{"name":"0cc89d13-32d0-4673-95d3-3cfe1e6d655a","location":"West US","type":"Microsoft.DocumentDB/locations/restorableDatabaseAccounts","id":"/subscriptions/00000000-0000-0000-0000-000000000000/providers/Microsoft.DocumentDB/locations/westus/restorableDatabaseAccounts/0cc89d13-32d0-4673-95d3-3cfe1e6d655a","properties":{"accountName":"cli000004","apiType":"MongoDB","creationTime":"2023-06-08T16:34:37Z","oldestRestorableTime":"2023-06-08T16:34:37Z","restorableLocations":[{"locationName":"West
         US","regionalDatabaseAccountInstanceId":"8cfd74ae-bcea-4455-9f5c-0196142ade1c","creationTime":"2023-06-08T16:34:38Z"}]}}'
->>>>>>> 5307e359
-    headers:
-      cache-control:
-      - no-store, no-cache
-      content-length:
-      - '569'
-      content-type:
-      - application/json
-      date:
-<<<<<<< HEAD
-      - Mon, 13 Mar 2023 13:21:12 GMT
-=======
+    headers:
+      cache-control:
+      - no-store, no-cache
+      content-length:
+      - '615'
+      content-type:
+      - application/json
+      date:
       - Thu, 08 Jun 2023 16:36:14 GMT
->>>>>>> 5307e359
       pragma:
       - no-cache
       server:
@@ -1369,35 +976,21 @@
       ParameterSetName:
       - --location --instance-id
       User-Agent:
-<<<<<<< HEAD
-      - AZURECLI/2.46.0 azsdk-python-mgmt-cosmosdb/9.0.0 Python/3.10.10 (Linux-5.15.0-1033-azure-x86_64-with-glibc2.31)
-        VSTS_7b238909-6802-4b65-b90d-184bca47f458_build_220_0
-    method: GET
-    uri: https://management.azure.com/subscriptions/00000000-0000-0000-0000-000000000000/providers/Microsoft.DocumentDB/locations/westus/restorableDatabaseAccounts/31510036-78ce-49e0-a940-9d101a6d1797/restorableMongodbDatabases?api-version=2022-11-15
-  response:
-    body:
-      string: '{"value":[{"id":"/subscriptions/00000000-0000-0000-0000-000000000000/providers/Microsoft.DocumentDB/locations/westus/restorableDatabaseAccounts/31510036-78ce-49e0-a940-9d101a6d1797/restorableMongodbDatabases/fa33982e-302c-4aae-a823-6a698358500a","type":"Microsoft.DocumentDB/locations/restorableDatabaseAccounts/restorableMongodbDatabases","name":"fa33982e-302c-4aae-a823-6a698358500a","properties":{"resource":{"_rid":"twwgXAAAAA==","eventTimestamp":"2023-03-13T13:20:14Z","ownerId":"cli000003","ownerResourceId":"+s8WAA==","operationType":"Create"}}}]}'
-=======
       - AZURECLI/2.49.0 azsdk-python-mgmt-cosmosdb/9.2.0 Python/3.10.11 (Windows-10-10.0.22621-SP0)
     method: GET
     uri: https://management.azure.com/subscriptions/00000000-0000-0000-0000-000000000000/providers/Microsoft.DocumentDB/locations/westus/restorableDatabaseAccounts/0cc89d13-32d0-4673-95d3-3cfe1e6d655a/restorableMongodbDatabases?api-version=2023-04-15
   response:
     body:
       string: '{"value":[{"id":"/subscriptions/00000000-0000-0000-0000-000000000000/providers/Microsoft.DocumentDB/locations/westus/restorableDatabaseAccounts/0cc89d13-32d0-4673-95d3-3cfe1e6d655a/restorableMongodbDatabases/3444c1b7-f5a8-4302-b1a8-ed0a81226a1c","type":"Microsoft.DocumentDB/locations/restorableDatabaseAccounts/restorableMongodbDatabases","name":"3444c1b7-f5a8-4302-b1a8-ed0a81226a1c","properties":{"resource":{"_rid":"DSnOSgAAAA==","eventTimestamp":"2023-06-08T16:35:16Z","ownerId":"cli000003","ownerResourceId":"xzV1AA==","operationType":"Create","CanUndelete":"invalid"}}}]}'
->>>>>>> 5307e359
-    headers:
-      cache-control:
-      - no-store, no-cache
-      content-length:
-      - '554'
-      content-type:
-      - application/json
-      date:
-<<<<<<< HEAD
-      - Mon, 13 Mar 2023 13:21:12 GMT
-=======
+    headers:
+      cache-control:
+      - no-store, no-cache
+      content-length:
+      - '578'
+      content-type:
+      - application/json
+      date:
       - Thu, 08 Jun 2023 16:36:16 GMT
->>>>>>> 5307e359
       pragma:
       - no-cache
       server:
@@ -1429,35 +1022,21 @@
       ParameterSetName:
       - --location --instance-id --database-rid
       User-Agent:
-<<<<<<< HEAD
-      - AZURECLI/2.46.0 azsdk-python-mgmt-cosmosdb/9.0.0 Python/3.10.10 (Linux-5.15.0-1033-azure-x86_64-with-glibc2.31)
-        VSTS_7b238909-6802-4b65-b90d-184bca47f458_build_220_0
-    method: GET
-    uri: https://management.azure.com/subscriptions/00000000-0000-0000-0000-000000000000/providers/Microsoft.DocumentDB/locations/westus/restorableDatabaseAccounts/31510036-78ce-49e0-a940-9d101a6d1797/restorableMongodbCollections?api-version=2022-11-15&restorableMongodbDatabaseRid=%2Bs8WAA%3D%3D
-  response:
-    body:
-      string: '{"value":[{"id":"/subscriptions/00000000-0000-0000-0000-000000000000/providers/Microsoft.DocumentDB/locations/westus/restorableDatabaseAccounts/31510036-78ce-49e0-a940-9d101a6d1797/restorableMongodbCollections/b9c86ebf-06b7-43f7-a2d6-ebe94b0ac301","type":"Microsoft.DocumentDB/locations/restorableDatabaseAccounts/restorableMongodbCollections","name":"b9c86ebf-06b7-43f7-a2d6-ebe94b0ac301","properties":{"resource":{"_rid":"skH5RgAAAA==","eventTimestamp":"2023-03-13T13:20:48Z","ownerId":"cli000002","ownerResourceId":"+s8WAPB-f5Y=","operationType":"Create"}}}]}'
-=======
       - AZURECLI/2.49.0 azsdk-python-mgmt-cosmosdb/9.2.0 Python/3.10.11 (Windows-10-10.0.22621-SP0)
     method: GET
     uri: https://management.azure.com/subscriptions/00000000-0000-0000-0000-000000000000/providers/Microsoft.DocumentDB/locations/westus/restorableDatabaseAccounts/0cc89d13-32d0-4673-95d3-3cfe1e6d655a/restorableMongodbCollections?api-version=2023-04-15&restorableMongodbDatabaseRid=xzV1AA%3D%3D
   response:
     body:
       string: '{"value":[{"id":"/subscriptions/00000000-0000-0000-0000-000000000000/providers/Microsoft.DocumentDB/locations/westus/restorableDatabaseAccounts/0cc89d13-32d0-4673-95d3-3cfe1e6d655a/restorableMongodbCollections/e02d5968-88ab-4be4-8cd2-c558484bb1da","type":"Microsoft.DocumentDB/locations/restorableDatabaseAccounts/restorableMongodbCollections","name":"e02d5968-88ab-4be4-8cd2-c558484bb1da","properties":{"resource":{"_rid":"HyYEmQAAAA==","eventTimestamp":"2023-06-08T16:35:48Z","ownerId":"cli000002","ownerResourceId":"xzV1AJtDfIg=","operationType":"Create","CanUndelete":"invalid"}}}]}'
->>>>>>> 5307e359
-    headers:
-      cache-control:
-      - no-store, no-cache
-      content-length:
-      - '562'
-      content-type:
-      - application/json
-      date:
-<<<<<<< HEAD
-      - Mon, 13 Mar 2023 13:21:13 GMT
-=======
+    headers:
+      cache-control:
+      - no-store, no-cache
+      content-length:
+      - '586'
+      content-type:
+      - application/json
+      date:
       - Thu, 08 Jun 2023 16:36:17 GMT
->>>>>>> 5307e359
       pragma:
       - no-cache
       server:
@@ -1489,22 +1068,12 @@
       ParameterSetName:
       - --restore-location -l --instance-id --restore-timestamp
       User-Agent:
-<<<<<<< HEAD
-      - AZURECLI/2.46.0 azsdk-python-mgmt-cosmosdb/9.0.0 Python/3.10.10 (Linux-5.15.0-1033-azure-x86_64-with-glibc2.31)
-        VSTS_7b238909-6802-4b65-b90d-184bca47f458_build_220_0
-    method: GET
-    uri: https://management.azure.com/subscriptions/00000000-0000-0000-0000-000000000000/providers/Microsoft.DocumentDB/locations/westus/restorableDatabaseAccounts/31510036-78ce-49e0-a940-9d101a6d1797/restorableMongodbResources?api-version=2022-11-15&restoreLocation=westus&restoreTimestampInUtc=2023-03-13T13%3A21%3A31%2B00%3A00
-  response:
-    body:
-      string: '{"value":[{"id":"/subscriptions/00000000-0000-0000-0000-000000000000/providers/Microsoft.DocumentDB/locations/westus/restorableDatabaseAccounts/31510036-78ce-49e0-a940-9d101a6d1797/restorableMongodbResources/cli000003","type":"Microsoft.DocumentDB/locations/restorableDatabaseAccounts/restorableMongodbResources","name":"cli000003","databaseName":"cli000003","collectionNames":["cli000002"]}]}'
-=======
       - AZURECLI/2.49.0 azsdk-python-mgmt-cosmosdb/9.2.0 Python/3.10.11 (Windows-10-10.0.22621-SP0)
     method: GET
     uri: https://management.azure.com/subscriptions/00000000-0000-0000-0000-000000000000/providers/Microsoft.DocumentDB/locations/westus/restorableDatabaseAccounts/0cc89d13-32d0-4673-95d3-3cfe1e6d655a/restorableMongodbResources?api-version=2023-04-15&restoreLocation=westus&restoreTimestampInUtc=2023-06-08T16%3A36%3A37%2B00%3A00
   response:
     body:
       string: '{"value":[{"id":"/subscriptions/00000000-0000-0000-0000-000000000000/providers/Microsoft.DocumentDB/locations/westus/restorableDatabaseAccounts/0cc89d13-32d0-4673-95d3-3cfe1e6d655a/restorableMongodbResources/cli000003","type":"Microsoft.DocumentDB/locations/restorableDatabaseAccounts/restorableMongodbResources","name":"cli000003","databaseName":"cli000003","collectionNames":["cli000002"]}]}'
->>>>>>> 5307e359
     headers:
       cache-control:
       - no-store, no-cache
@@ -1513,11 +1082,7 @@
       content-type:
       - application/json
       date:
-<<<<<<< HEAD
-      - Mon, 13 Mar 2023 13:24:34 GMT
-=======
       - Thu, 08 Jun 2023 16:39:38 GMT
->>>>>>> 5307e359
       pragma:
       - no-cache
       server:
