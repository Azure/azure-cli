# --------------------------------------------------------------------------------------------
# Copyright (c) Microsoft Corporation. All rights reserved.
# Licensed under the MIT License. See License.txt in the project root for license information.
# --------------------------------------------------------------------------------------------

import os

from knack.log import get_logger
from knack.util import CLIError

logger = get_logger(__name__)

UPGRADE_MSG = 'Not able to upgrade automatically. Instructions can be found at https://aka.ms/doc/InstallAzureCli'
SECRET_STORE_DEMO = "secret_store_demo"


def rest_call(cmd, url, method=None, headers=None, uri_parameters=None,
              body=None, skip_authorization_header=False, resource=None, output_file=None):
    from azure.cli.core.commands.transform import unregister_global_transforms
    # No transform should be performed on `az rest`.
    unregister_global_transforms(cmd.cli_ctx)

    from azure.cli.core.util import send_raw_request
    r = send_raw_request(cmd.cli_ctx, method, url, headers, uri_parameters, body,
                         skip_authorization_header, resource, output_file)
    if not output_file and r.content:
        try:
            return r.json()
        except ValueError:
            logger.warning('Not a json response, outputting to stdout. For binary data '
                           'suggest use "--output-file" to write to a file')
            print(r.text)
    return None


def show_version(cmd):  # pylint: disable=unused-argument
    from azure.cli.core.util import get_az_version_json
    versions = get_az_version_json()
    return versions


def upgrade_version(cmd, update_all=None, yes=None):  # pylint: disable=too-many-locals, too-many-statements, too-many-branches, no-member, unused-argument
    import platform
    import sys
    import subprocess
    from azure.cli.core import telemetry
    from azure.cli.core import __version__ as local_version
    from azure.cli.core._environment import _ENV_AZ_INSTALLER
    from azure.cli.core.extension import get_extensions, WheelExtension
    from packaging.version import parse

    update_cli = True
    from azure.cli.core.util import get_latest_from_github
    latest_version = get_latest_from_github()
    if not latest_version:
        logger.warning("Failed to get the latest azure-cli version.")
        update_cli = False
        if not update_all:
            return
    elif parse(latest_version) <= parse(local_version):
        logger.warning("You already have the latest azure-cli version: %s", local_version)
        update_cli = False
        if not update_all:
            return
    exts = [ext.name for ext in get_extensions(ext_type=WheelExtension)] if update_all else []

    exit_code = 0
    installer = os.getenv(_ENV_AZ_INSTALLER) or ''
    installer = installer.upper()
    if update_cli:
        latest_version_msg = 'It will be updated to {}.'.format(latest_version) if yes \
            else 'Latest version available is {}.'.format(latest_version)
        logger.warning("Your current Azure CLI version is %s. %s", local_version, latest_version_msg)
        from knack.prompting import prompt_y_n, NoTTYException
        if not yes:
            logger.warning("Please check the release notes first: https://docs.microsoft.com/"
                           "cli/azure/release-notes-azure-cli")
            try:
                confirmation = prompt_y_n("Do you want to continue?", default='y')
            except NoTTYException:
                from azure.cli.core.azclierror import UnclassifiedUserFault
                raise UnclassifiedUserFault("No tty available.", "Please run command with --yes.")

            if not confirmation:
                telemetry.set_success("Upgrade stopped by user")
                return

        if installer == 'DEB':
            from azure.cli.core.util import in_cloud_console
            if in_cloud_console():
                raise CLIError("az upgrade is not supported in Cloud Shell.")
            apt_update_cmd = 'apt-get update'.split()
            az_update_cmd = 'apt-get install --only-upgrade -y azure-cli'.split()
            if os.geteuid() != 0:  # pylint: disable=no-member
                apt_update_cmd.insert(0, 'sudo')
                az_update_cmd.insert(0, 'sudo')
            exit_code = subprocess.call(apt_update_cmd)
            if exit_code == 0:
                logger.debug("Update azure cli with '%s'", " ".join(az_update_cmd))
                exit_code = subprocess.call(az_update_cmd)
        elif installer == 'RPM':
            from azure.cli.core.util import get_linux_distro
            distname, _ = get_linux_distro()
            if not distname:
                logger.warning(UPGRADE_MSG)
            else:
                distname = distname.lower().strip()
                if any(x in distname for x in ['centos', 'rhel', 'red hat', 'fedora']):
                    update_cmd = 'yum update -y azure-cli'.split()
                    if os.geteuid() != 0:  # pylint: disable=no-member
                        update_cmd.insert(0, 'sudo')
                    logger.debug("Update azure cli with '%s'", " ".join(update_cmd))
                    exit_code = subprocess.call(update_cmd)
                elif any(x in distname for x in ['opensuse', 'suse', 'sles']):
                    zypper_refresh_cmd = ['zypper', 'refresh']
                    az_update_cmd = 'zypper update -y azure-cli'.split()
                    if os.geteuid() != 0:  # pylint: disable=no-member
                        zypper_refresh_cmd.insert(0, 'sudo')
                        az_update_cmd.insert(0, 'sudo')
                    exit_code = subprocess.call(zypper_refresh_cmd)
                    if exit_code == 0:
                        logger.debug("Update azure cli with '%s'", " ".join(az_update_cmd))
                        exit_code = subprocess.call(az_update_cmd)
                else:
                    logger.warning(UPGRADE_MSG)
        elif installer == 'HOMEBREW':
            logger.debug("Update homebrew formulae")
            exit_code = subprocess.call(['brew', 'update'])
            if exit_code == 0:
                update_cmd = ['brew', 'upgrade', 'azure-cli']
                logger.debug("Update azure cli with '%s'", " ".join(update_cmd))
                exit_code = subprocess.call(update_cmd)
        elif installer == 'PIP':
            pip_args = [sys.executable, '-m', 'pip', 'install', '--upgrade', 'azure-cli', '-vv',
                        '--disable-pip-version-check', '--no-cache-dir']
            logger.debug("Update azure cli with '%s'", " ".join(pip_args))
            exit_code = subprocess.call(pip_args, shell=platform.system() == 'Windows')
        elif installer == 'DOCKER':
            logger.warning("Exit the container to pull latest image with 'docker pull mcr.microsoft.com/azure-cli' "
                           "or run 'pip install --upgrade azure-cli' in this container")
        elif installer == 'MSI':
            _upgrade_on_windows()
        else:
            logger.warning(UPGRADE_MSG)
    if exit_code:
        err_msg = "CLI upgrade failed."
        logger.warning(err_msg)
        telemetry.set_failure(err_msg)
        sys.exit(exit_code)

    # Avoid using python modules directly as they may have been changed due to upgrade.
    # If you do need to use them, you may need to reload them and their dependent modules.
    # Otherwise you may have such issue https://github.com/Azure/azure-cli/issues/16952
    import importlib
    import json
    importlib.reload(subprocess)
    importlib.reload(json)

    version_result = subprocess.check_output(['az', 'version', '-o', 'json'], shell=platform.system() == 'Windows')
    version_json = json.loads(version_result)
    new_version = version_json['azure-cli-core']

    if update_cli and new_version == local_version:
        err_msg = "CLI upgrade failed or aborted."
        logger.warning(err_msg)
        telemetry.set_failure(err_msg)
        sys.exit(1)

    if exts:
        logger.warning("Upgrading extensions")
    for ext_name in exts:
        try:
            logger.warning("Checking update for %s", ext_name)
            subprocess.call(['az', 'extension', 'update', '-n', ext_name],
                            shell=platform.system() == 'Windows')
        except Exception as ex:  # pylint: disable=broad-except
            msg = "Extension {} update failed during az upgrade. {}".format(ext_name, str(ex))
            raise CLIError(msg)
    auto_upgrade_msg = "You can enable auto-upgrade with 'az config set auto-upgrade.enable=yes'. " \
        "More details in https://docs.microsoft.com/cli/azure/update-azure-cli#automatic-update"
    logger.warning("Upgrade finished.%s", "" if cmd.cli_ctx.config.getboolean('auto-upgrade', 'enable', False)
                   else auto_upgrade_msg)


def _upgrade_on_windows():
    """Download MSI to a temp folder and install it with msiexec.exe.
    Directly installing from URL may be blocked by policy: https://github.com/Azure/azure-cli/issues/19171
    This also gives the user a chance to manually install the MSI in case of msiexec.exe failure.
    """
<<<<<<< HEAD
    import subprocess
    import sys
    logger.warning("Updating Azure CLI with MSI from https://aka.ms/installazurecliwindows")
    _, msi_path = _download_from_url('https://aka.ms/installazurecliwindows')
=======
    import platform

    if platform.architecture()[0] == '32bit':
        msi_url = 'https://aka.ms/installazurecliwindows'
    else:
        msi_url = 'https://aka.ms/installazurecliwindowsx64'
    logger.warning("Updating Azure CLI with MSI from %s", msi_url)
    tmp_dir, msi_path = _download_from_url(msi_url)

>>>>>>> 18819458
    logger.warning("Installing MSI")
    subprocess.Popen(['msiexec.exe', '/i', msi_path])
    logger.warning("Installation started. Please complete the upgrade in the opened window.\nTo update extensions, "
                   "please run `az upgrade` again after completing the upgrade.")
    sys.exit(0)


def _download_from_url(url):
    import requests
    from azure.cli.core.util import should_disable_connection_verify
    r = requests.get(url, stream=True, verify=(not should_disable_connection_verify()))
    if r.status_code != 200:
        raise CLIError("Request to {} failed with {}".format(url, r.status_code))

    # r.url is the real path of the msi, like'https://azcliprod.blob.core.windows.net/msi/azure-cli-2.27.1.msi'
    file_name = r.url.rsplit('/')[-1]
    import tempfile
    tmp_dir = tempfile.mkdtemp()
    msi_path = os.path.join(tmp_dir, file_name)
    logger.warning("Downloading MSI to %s", msi_path)

    with open(msi_path, 'wb') as f:
        for chunk in r.iter_content(chunk_size=1024):
            f.write(chunk)

    # Return both the temp directory and MSI path, like
    # 'C:\Users\<name>\AppData\Local\Temp\tmpzv4pelsf',
    # 'C:\Users\<name>\AppData\Local\Temp\tmpzv4pelsf\azure-cli-2.27.1.msi'
    return tmp_dir, msi_path


def demo_style(cmd, theme=None):  # pylint: disable=unused-argument
    from azure.cli.core.style import Style, print_styled_text, format_styled_text
    if theme:
        format_styled_text.theme = theme
    print_styled_text("[How to call print_styled_text]")
    # Print an empty line
    print_styled_text()
    # Various methods to print
    print_styled_text("- Print using a str")
    print_styled_text("- Print using multiple", "strs")
    print_styled_text((Style.PRIMARY, "- Print using a tuple"))
    print_styled_text((Style.PRIMARY, "- Print using multiple"), (Style.IMPORTANT, "tuples"))
    print_styled_text([(Style.PRIMARY, "- Print using a "), (Style.IMPORTANT, "list")])
    print_styled_text([(Style.PRIMARY, "- Print using multiple")], [(Style.IMPORTANT, "lists")])
    print_styled_text()

    print_styled_text("[Available styles]\n")
    placeholder = '████ {:8s}: {}\n'
    styled_text = [
        (Style.PRIMARY, placeholder.format("White", "Primary text color")),
        (Style.SECONDARY, placeholder.format("Grey", "Secondary text color")),
        (Style.IMPORTANT, placeholder.format("Magenta", "Important text color")),
        (Style.ACTION, placeholder.format(
            "Blue", "Commands, parameters, and system inputs (White in legacy powershell terminal)")),
        (Style.HYPERLINK, placeholder.format("Cyan", "Hyperlink")),
        (Style.ERROR, placeholder.format("Red", "Error message indicator")),
        (Style.SUCCESS, placeholder.format("Green", "Success message indicator")),
        (Style.WARNING, placeholder.format("Yellow", "Warning message indicator")),
    ]
    print_styled_text(styled_text)

    print_styled_text("[interactive]\n")
    # NOTE! Unicode character ⦾ ⦿ will most likely not be displayed correctly
    styled_text = [
        (Style.ACTION, "?"),
        (Style.PRIMARY, " Select a SKU for your app:\n"),
        (Style.PRIMARY, "⦾ Free            "),
        (Style.SECONDARY, "Dev/Test workloads: 1 GB memory, 60 minutes/day compute\n"),
        (Style.PRIMARY, "⦾ Basic           "),
        (Style.SECONDARY, "Dev/Test workloads: 1.75 GB memory, monthly charges apply\n"),
        (Style.PRIMARY, "⦾ Standard        "),
        (Style.SECONDARY, "Production workloads: 1.75 GB memory, monthly charges apply\n"),
        (Style.ACTION, "⦿ Premium         "),
        (Style.SECONDARY, "Production workloads: 3.5 GB memory, monthly charges apply\n"),
    ]
    print_styled_text(styled_text)

    print_styled_text("[progress report]\n")
    # NOTE! Unicode character ✓ will most likely not be displayed correctly
    styled_text = [
        (Style.SUCCESS, '(✓) Done: '),
        (Style.PRIMARY, "Creating a resource group for myfancyapp\n"),
        (Style.SUCCESS, '(✓) Done: '),
        (Style.PRIMARY, "Creating an App Service Plan for myfancyappplan on a "),
        (Style.IMPORTANT, "premium instance"),
        (Style.PRIMARY, " that has a "),
        (Style.IMPORTANT, "monthly charge"),
        (Style.PRIMARY, "\n"),
        (Style.SUCCESS, '(✓) Done: '),
        (Style.PRIMARY, "Creating a webapp named myfancyapp\n"),
    ]
    print_styled_text(styled_text)

    print_styled_text("[error handing]\n")
    styled_text = [
        (Style.ERROR, "ERROR: Command not found: az storage create\n"),
        (Style.PRIMARY, "TRY\n"),
        (Style.ACTION, "az storage account create --name"),
        (Style.PRIMARY, " mystorageaccount "),
        (Style.ACTION, "--resource-group"),
        (Style.PRIMARY, " MyResourceGroup\n"),
        (Style.SECONDARY, "Create a storage account. For more detail, see "),
        (Style.HYPERLINK, "https://docs.microsoft.com/azure/storage/common/storage-account-create?"
                          "tabs=azure-cli#create-a-storage-account-1"),
        (Style.SECONDARY, "\n"),
    ]
    print_styled_text(styled_text)

    print_styled_text("[post-output hint]\n")
    styled_text = [
        (Style.PRIMARY, "The default subscription is "),
        (Style.IMPORTANT, "AzureSDKTest (0b1f6471-1bf0-4dda-aec3-cb9272f09590)"),
        (Style.PRIMARY, ". To switch to another subscription, run "),
        (Style.ACTION, "az account set --subscription"),
        (Style.PRIMARY, " <subscription ID>\n"),
        (Style.WARNING, "WARNING: The subscription has been disabled!\n")
    ]
    print_styled_text(styled_text)

    print_styled_text("[logs]\n")

    # Print logs
    logger.debug("This is a debug log entry.")
    logger.info("This is a info log entry.")
    logger.warning("This is a warning log entry.")
    logger.error("This is a error log entry.")
    logger.critical("This is a critical log entry.")


def secret_store_save(cmd, key_value):
    data = dict(kv.split('=', 1) for kv in key_value)
    from azure.cli.core.util import get_secret_store
    store = get_secret_store(cmd.cli_ctx, SECRET_STORE_DEMO)
    store.save(data)
    logger.warning("Data written to %s: %s",
                   store._persistence.get_location(), data)  # pylint: disable=protected-access


def secret_store_load(cmd):
    from azure.cli.core.util import get_secret_store
    store = get_secret_store(cmd.cli_ctx, SECRET_STORE_DEMO)
    return store.load()


def byo_access_token(cmd, access_token, subscription_id):
    from azure.cli.core.commands.client_factory import get_mgmt_service_client
    from azure.cli.core.profiles import ResourceType
    credential = AccessTokenCredential(access_token)
    client = get_mgmt_service_client(cmd.cli_ctx, ResourceType.MGMT_RESOURCE_RESOURCES,
                                     subscription_id=subscription_id, credential=credential)
    return client.resource_groups.list()


class AccessTokenCredential:  # pylint: disable=too-few-public-methods
    """Simple access token authentication. Return the access token as-is.
    """
    def __init__(self, access_token):
        self.access_token = access_token

    def get_token(self, *scopes, **kwargs):  # pylint: disable=unused-argument
        import time
        from azure.cli.core.auth.util import AccessToken
        # Assume the access token expires in 1 year / 31536000 seconds
        return AccessToken(self.access_token, int(time.time()) + 31536000)<|MERGE_RESOLUTION|>--- conflicted
+++ resolved
@@ -187,22 +187,17 @@
     Directly installing from URL may be blocked by policy: https://github.com/Azure/azure-cli/issues/19171
     This also gives the user a chance to manually install the MSI in case of msiexec.exe failure.
     """
-<<<<<<< HEAD
+    import platform
     import subprocess
     import sys
-    logger.warning("Updating Azure CLI with MSI from https://aka.ms/installazurecliwindows")
-    _, msi_path = _download_from_url('https://aka.ms/installazurecliwindows')
-=======
-    import platform
 
     if platform.architecture()[0] == '32bit':
         msi_url = 'https://aka.ms/installazurecliwindows'
     else:
         msi_url = 'https://aka.ms/installazurecliwindowsx64'
     logger.warning("Updating Azure CLI with MSI from %s", msi_url)
-    tmp_dir, msi_path = _download_from_url(msi_url)
-
->>>>>>> 18819458
+    _, msi_path = _download_from_url(msi_url)
+
     logger.warning("Installing MSI")
     subprocess.Popen(['msiexec.exe', '/i', msi_path])
     logger.warning("Installation started. Please complete the upgrade in the opened window.\nTo update extensions, "
