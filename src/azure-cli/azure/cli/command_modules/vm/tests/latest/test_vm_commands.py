--- conflicted
+++ resolved
@@ -881,11 +881,7 @@
 
 class VMAvailSetLiveScenarioTest(ScenarioTest):
     @ResourceGroupPreparer(name_prefix='cli_test_availset_live')
-<<<<<<< HEAD
-    @AllowLargeResponse(size_kb=16384)
-=======
     @AllowLargeResponse(size_kb=99999)
->>>>>>> 807faccc
     def test_vm_availset_convert(self, resource_group):
 
         self.kwargs.update({
@@ -1208,11 +1204,7 @@
 
         self.kwargs.update({
             'vm': 'monitorvm',
-<<<<<<< HEAD
-            'workspace': 'vmlogworkspace20191013',
-=======
             'workspace': self.create_random_name('cliworkspace', 20),
->>>>>>> 807faccc
             'rg': resource_group
         })
 
@@ -1650,11 +1642,7 @@
             self.check('storageProfile.dataDisks[3].managedDisk.storageAccountType', 'StandardSSD_LRS'),
         ])
 
-<<<<<<< HEAD
-    @ResourceGroupPreparer(name_prefix='cli-test-stdssdk', location='centralus')
-=======
     @ResourceGroupPreparer(name_prefix='cli-test-stdssdk', location='eastus')
->>>>>>> 807faccc
     def test_vm_ultra_ssd_storage_sku(self, resource_group):
 
         self.kwargs.update({
@@ -1685,7 +1673,7 @@
             self.check('storageProfile.dataDisks[0].managedDisk.storageAccountType', 'UltraSSD_LRS'),
         ])
 
-    @ResourceGroupPreparer(name_prefix='cli-test-ultrassd', location='westus2')
+    @ResourceGroupPreparer(name_prefix='cli-test-ultrassd', location='eastus2')
     def test_vm_ultra_ssd_disk_update(self, resource_group):
         self.kwargs.update({
             'disk1': 'd1'
@@ -2816,11 +2804,7 @@
 class VMZoneScenarioTest(ScenarioTest):
 
     @ResourceGroupPreparer(name_prefix='cli_test_vm_zone', location='eastus2')
-<<<<<<< HEAD
-    @AllowLargeResponse(size_kb=16384)
-=======
     @AllowLargeResponse(size_kb=99999)
->>>>>>> 807faccc
     def test_vm_create_zones(self, resource_group, resource_group_location):
 
         self.kwargs.update({
@@ -2838,11 +2822,7 @@
         self.assertTrue(set([resource_group_location, self.kwargs['zones']]).issubset(table_output))
 
     @ResourceGroupPreparer(name_prefix='cli_test_vm_zone', location='westus')
-<<<<<<< HEAD
-    @AllowLargeResponse(size_kb=16384)
-=======
     @AllowLargeResponse(size_kb=99999)
->>>>>>> 807faccc
     def test_vm_error_on_zone_unavailable(self, resource_group, resource_group_location):
         try:
             self.cmd('vm create -g {rg} -n vm1 --admin-username clitester --admin-password PasswordPassword1! --image debian --zone 1')
@@ -2850,11 +2830,7 @@
             self.assertTrue('availability zone is not yet supported' in str(ex))
 
     @ResourceGroupPreparer(name_prefix='cli_test_vmss_zones', location='eastus2')
-<<<<<<< HEAD
-    @AllowLargeResponse(size_kb=16384)
-=======
     @AllowLargeResponse(size_kb=99999)
->>>>>>> 807faccc
     def test_vmss_create_single_zone(self, resource_group, resource_group_location):
 
         self.kwargs.update({
@@ -2880,11 +2856,7 @@
         ])
 
     @ResourceGroupPreparer(name_prefix='cli_test_vmss_zones', location='eastus2')
-<<<<<<< HEAD
-    @AllowLargeResponse(size_kb=16384)
-=======
     @AllowLargeResponse(size_kb=99999)
->>>>>>> 807faccc
     def test_vmss_create_x_zones(self, resource_group, resource_group_location):
 
         self.kwargs.update({
@@ -2946,11 +2918,7 @@
         self.assertTrue(set([resource_group, resource_group_location, self.kwargs['disk'], self.kwargs['zones']]).issubset(table_output))
 
     @ResourceGroupPreparer(name_prefix='cli_test_vmss_zones', location='eastus2')
-<<<<<<< HEAD
-    @AllowLargeResponse(size_kb=16384)
-=======
     @AllowLargeResponse(size_kb=99999)
->>>>>>> 807faccc
     def test_vmss_create_zonal_with_fd(self, resource_group, resource_group_location):
 
         self.kwargs.update({
