--- conflicted
+++ resolved
@@ -9,11 +9,7 @@
 from codecs import open
 from setuptools import setup
 
-<<<<<<< HEAD
-VERSION = '0.0.1b1+dev'
-=======
 VERSION = '0.0.1b2+dev'
->>>>>>> 242874d1
 
 # The full list of classifiers is available at
 # https://pypi.python.org/pypi?%3Aaction=list_classifiers
