interactions:
- request:
    body: null
    headers:
      Accept:
      - application/json
      Accept-Encoding:
      - gzip, deflate
      CommandName:
      - cosmosdb create
      Connection:
      - keep-alive
      ParameterSetName:
      - -n -g --capabilities
      User-Agent:
<<<<<<< HEAD
      - AZURECLI/2.47.0 azsdk-python-azure-mgmt-resource/22.0.0 Python/3.9.13 (Windows-10-10.0.22621-SP0)
=======
      - AZURECLI/2.48.1 azsdk-python-azure-mgmt-resource/22.0.0 Python/3.10.11 (Windows-10-10.0.22621-SP0)
>>>>>>> 314f72a8
    method: GET
    uri: https://management.azure.com/subscriptions/00000000-0000-0000-0000-000000000000/resourcegroups/cli_test_cosmosdb_table_resource_throughput000001?api-version=2022-09-01
  response:
    body:
<<<<<<< HEAD
      string: '{"id":"/subscriptions/00000000-0000-0000-0000-000000000000/resourceGroups/cli_test_cosmosdb_table_resource_throughput000001","name":"cli_test_cosmosdb_table_resource_throughput000001","type":"Microsoft.Resources/resourceGroups","location":"westus","tags":{"product":"azurecli","cause":"automation","date":"2023-04-21T23:40:07Z"},"properties":{"provisioningState":"Succeeded"}}'
=======
      string: '{"id":"/subscriptions/00000000-0000-0000-0000-000000000000/resourceGroups/cli_test_cosmosdb_table_resource_throughput000001","name":"cli_test_cosmosdb_table_resource_throughput000001","type":"Microsoft.Resources/resourceGroups","location":"westus","tags":{"product":"azurecli","cause":"automation","test":"test_cosmosdb_table_resource_throughput","date":"2023-05-05T02:24:57Z"},"properties":{"provisioningState":"Succeeded"}}'
>>>>>>> 314f72a8
    headers:
      cache-control:
      - no-cache
      content-length:
      - '425'
      content-type:
      - application/json; charset=utf-8
      date:
<<<<<<< HEAD
      - Fri, 21 Apr 2023 23:40:08 GMT
=======
      - Fri, 05 May 2023 02:24:56 GMT
>>>>>>> 314f72a8
      expires:
      - '-1'
      pragma:
      - no-cache
      strict-transport-security:
      - max-age=31536000; includeSubDomains
      vary:
      - Accept-Encoding
      x-content-type-options:
      - nosniff
    status:
      code: 200
      message: OK
- request:
    body: '{"location": "westus", "kind": "GlobalDocumentDB", "properties": {"locations":
      [{"locationName": "westus", "failoverPriority": 0, "isZoneRedundant": false}],
      "databaseAccountOfferType": "Standard", "capabilities": [{"name": "EnableTable"}],
      "apiProperties": {}, "createMode": "Default"}}'
    headers:
      Accept:
      - application/json
      Accept-Encoding:
      - gzip, deflate
      CommandName:
      - cosmosdb create
      Connection:
      - keep-alive
      Content-Length:
      - '287'
      Content-Type:
      - application/json
      ParameterSetName:
      - -n -g --capabilities
      User-Agent:
<<<<<<< HEAD
      - AZURECLI/2.47.0 azsdk-python-mgmt-cosmosdb/9.1.0 Python/3.9.13 (Windows-10-10.0.22621-SP0)
    method: PUT
    uri: https://management.azure.com/subscriptions/00000000-0000-0000-0000-000000000000/resourceGroups/cli_test_cosmosdb_table_resource_throughput000001/providers/Microsoft.DocumentDB/databaseAccounts/cli000002?api-version=2023-03-15
  response:
    body:
      string: '{"id":"/subscriptions/00000000-0000-0000-0000-000000000000/resourceGroups/cli_test_cosmosdb_table_resource_throughput000001/providers/Microsoft.DocumentDB/databaseAccounts/cli000002","name":"cli000002","location":"West
        US","type":"Microsoft.DocumentDB/databaseAccounts","kind":"GlobalDocumentDB","tags":{},"systemData":{"createdAt":"2023-04-21T23:40:13.7748926Z"},"properties":{"provisioningState":"Creating","publicNetworkAccess":"Enabled","enableAutomaticFailover":false,"enableMultipleWriteLocations":false,"enablePartitionKeyMonitor":false,"isVirtualNetworkFilterEnabled":false,"virtualNetworkRules":[],"EnabledApiTypes":"Table,
        Sql","disableKeyBasedMetadataWriteAccess":false,"enableFreeTier":false,"enableAnalyticalStorage":false,"analyticalStorageConfiguration":{"schemaType":"WellDefined"},"instanceId":"6a54eacc-0b8e-463d-b08b-962f3cae4d82","databaseAccountOfferType":"Standard","defaultIdentity":"","networkAclBypass":"None","disableLocalAuth":false,"enablePartitionMerge":false,"minimalTlsVersion":"Tls","consistencyPolicy":{"defaultConsistencyLevel":"BoundedStaleness","maxIntervalInSeconds":86400,"maxStalenessPrefix":1000000},"configurationOverrides":{},"writeLocations":[{"id":"cli000002-westus","locationName":"West
        US","provisioningState":"Creating","failoverPriority":0,"isZoneRedundant":false}],"readLocations":[{"id":"cli000002-westus","locationName":"West
        US","provisioningState":"Creating","failoverPriority":0,"isZoneRedundant":false}],"locations":[{"id":"cli000002-westus","locationName":"West
        US","provisioningState":"Creating","failoverPriority":0,"isZoneRedundant":false}],"failoverPolicies":[{"id":"cli000002-westus","locationName":"West
        US","failoverPriority":0}],"cors":[],"capabilities":[{"name":"EnableTable"}],"ipRules":[],"backupPolicy":{"type":"Periodic","periodicModeProperties":{"backupIntervalInMinutes":240,"backupRetentionIntervalInHours":8,"backupStorageRedundancy":"Invalid"}},"networkAclBypassResourceIds":[],"keysMetadata":{"primaryMasterKey":{"generationTime":"2023-04-21T23:40:13.7748926Z"},"secondaryMasterKey":{"generationTime":"2023-04-21T23:40:13.7748926Z"},"primaryReadonlyMasterKey":{"generationTime":"2023-04-21T23:40:13.7748926Z"},"secondaryReadonlyMasterKey":{"generationTime":"2023-04-21T23:40:13.7748926Z"}}},"identity":{"type":"None"}}'
    headers:
      azure-asyncoperation:
      - https://management.azure.com/subscriptions/00000000-0000-0000-0000-000000000000/providers/Microsoft.DocumentDB/locations/westus/operationsStatus/dadb4b37-8d4c-49f8-8f1b-c5d12d221765?api-version=2023-03-15
=======
      - AZURECLI/2.48.1 azsdk-python-mgmt-cosmosdb/0.7.0 Python/3.10.11 (Windows-10-10.0.22621-SP0)
    method: PUT
    uri: https://management.azure.com/subscriptions/00000000-0000-0000-0000-000000000000/resourceGroups/cli_test_cosmosdb_table_resource_throughput000001/providers/Microsoft.DocumentDB/databaseAccounts/cli000002?api-version=2023-04-15
  response:
    body:
      string: '{"id":"/subscriptions/00000000-0000-0000-0000-000000000000/resourceGroups/cli_test_cosmosdb_table_resource_throughput000001/providers/Microsoft.DocumentDB/databaseAccounts/cli000002","name":"cli000002","location":"West
        US","type":"Microsoft.DocumentDB/databaseAccounts","kind":"GlobalDocumentDB","tags":{},"systemData":{"createdAt":"2023-05-05T02:25:02.6501343Z"},"properties":{"provisioningState":"Creating","publicNetworkAccess":"Enabled","enableAutomaticFailover":false,"enableMultipleWriteLocations":false,"enablePartitionKeyMonitor":false,"isVirtualNetworkFilterEnabled":false,"virtualNetworkRules":[],"EnabledApiTypes":"Table,
        Sql","disableKeyBasedMetadataWriteAccess":false,"enableFreeTier":false,"enableAnalyticalStorage":false,"analyticalStorageConfiguration":{"schemaType":"WellDefined"},"instanceId":"fc883ebb-6327-49ed-a4ba-c3595f632be8","databaseAccountOfferType":"Standard","defaultIdentity":"","networkAclBypass":"None","disableLocalAuth":false,"enablePartitionMerge":false,"minimalTlsVersion":"Tls","consistencyPolicy":{"defaultConsistencyLevel":"BoundedStaleness","maxIntervalInSeconds":86400,"maxStalenessPrefix":1000000},"configurationOverrides":{},"writeLocations":[{"id":"cli000002-westus","locationName":"West
        US","provisioningState":"Creating","failoverPriority":0,"isZoneRedundant":false}],"readLocations":[{"id":"cli000002-westus","locationName":"West
        US","provisioningState":"Creating","failoverPriority":0,"isZoneRedundant":false}],"locations":[{"id":"cli000002-westus","locationName":"West
        US","provisioningState":"Creating","failoverPriority":0,"isZoneRedundant":false}],"failoverPolicies":[{"id":"cli000002-westus","locationName":"West
        US","failoverPriority":0}],"cors":[],"capabilities":[{"name":"EnableTable"}],"ipRules":[],"backupPolicy":{"type":"Periodic","periodicModeProperties":{"backupIntervalInMinutes":240,"backupRetentionIntervalInHours":8,"backupStorageRedundancy":"Invalid"}},"networkAclBypassResourceIds":[],"keysMetadata":{"primaryMasterKey":{"generationTime":"2023-05-05T02:25:02.6501343Z"},"secondaryMasterKey":{"generationTime":"2023-05-05T02:25:02.6501343Z"},"primaryReadonlyMasterKey":{"generationTime":"2023-05-05T02:25:02.6501343Z"},"secondaryReadonlyMasterKey":{"generationTime":"2023-05-05T02:25:02.6501343Z"}}},"identity":{"type":"None"}}'
    headers:
      azure-asyncoperation:
      - https://management.azure.com/subscriptions/00000000-0000-0000-0000-000000000000/providers/Microsoft.DocumentDB/locations/westus/operationsStatus/56d1d870-1ebe-4193-8284-3e6e6b0616d8?api-version=2023-04-15
>>>>>>> 314f72a8
      cache-control:
      - no-store, no-cache
      content-length:
      - '2293'
      content-type:
      - application/json
      date:
<<<<<<< HEAD
      - Fri, 21 Apr 2023 23:40:15 GMT
      location:
      - https://management.azure.com/subscriptions/00000000-0000-0000-0000-000000000000/resourceGroups/cli_test_cosmosdb_table_resource_throughput000001/providers/Microsoft.DocumentDB/databaseAccounts/cli000002/operationResults/dadb4b37-8d4c-49f8-8f1b-c5d12d221765?api-version=2023-03-15
=======
      - Fri, 05 May 2023 02:25:03 GMT
      location:
      - https://management.azure.com/subscriptions/00000000-0000-0000-0000-000000000000/resourceGroups/cli_test_cosmosdb_table_resource_throughput000001/providers/Microsoft.DocumentDB/databaseAccounts/cli000002/operationResults/56d1d870-1ebe-4193-8284-3e6e6b0616d8?api-version=2023-04-15
>>>>>>> 314f72a8
      pragma:
      - no-cache
      server:
      - Microsoft-HTTPAPI/2.0
      strict-transport-security:
      - max-age=31536000; includeSubDomains
      transfer-encoding:
      - chunked
      vary:
      - Accept-Encoding
      x-content-type-options:
      - nosniff
      x-ms-gatewayversion:
      - version=2.14.0
      x-ms-ratelimit-remaining-subscription-writes:
      - '1199'
    status:
      code: 200
      message: Ok
- request:
    body: null
    headers:
      Accept:
      - '*/*'
      Accept-Encoding:
      - gzip, deflate
      CommandName:
      - cosmosdb create
      Connection:
      - keep-alive
      ParameterSetName:
      - -n -g --capabilities
      User-Agent:
<<<<<<< HEAD
      - AZURECLI/2.47.0 azsdk-python-mgmt-cosmosdb/9.1.0 Python/3.9.13 (Windows-10-10.0.22621-SP0)
    method: GET
    uri: https://management.azure.com/subscriptions/00000000-0000-0000-0000-000000000000/providers/Microsoft.DocumentDB/locations/westus/operationsStatus/dadb4b37-8d4c-49f8-8f1b-c5d12d221765?api-version=2023-03-15
=======
      - AZURECLI/2.48.1 azsdk-python-mgmt-cosmosdb/0.7.0 Python/3.10.11 (Windows-10-10.0.22621-SP0)
    method: GET
    uri: https://management.azure.com/subscriptions/00000000-0000-0000-0000-000000000000/providers/Microsoft.DocumentDB/locations/westus/operationsStatus/56d1d870-1ebe-4193-8284-3e6e6b0616d8?api-version=2023-04-15
  response:
    body:
      string: '{"status":"Enqueued"}'
    headers:
      cache-control:
      - no-store, no-cache
      content-length:
      - '21'
      content-type:
      - application/json
      date:
      - Fri, 05 May 2023 02:25:03 GMT
      pragma:
      - no-cache
      server:
      - Microsoft-HTTPAPI/2.0
      strict-transport-security:
      - max-age=31536000; includeSubDomains
      transfer-encoding:
      - chunked
      vary:
      - Accept-Encoding
      x-content-type-options:
      - nosniff
      x-ms-gatewayversion:
      - version=2.14.0
    status:
      code: 200
      message: Ok
- request:
    body: null
    headers:
      Accept:
      - '*/*'
      Accept-Encoding:
      - gzip, deflate
      CommandName:
      - cosmosdb create
      Connection:
      - keep-alive
      ParameterSetName:
      - -n -g --capabilities
      User-Agent:
      - AZURECLI/2.48.1 azsdk-python-mgmt-cosmosdb/0.7.0 Python/3.10.11 (Windows-10-10.0.22621-SP0)
    method: GET
    uri: https://management.azure.com/subscriptions/00000000-0000-0000-0000-000000000000/providers/Microsoft.DocumentDB/locations/westus/operationsStatus/56d1d870-1ebe-4193-8284-3e6e6b0616d8?api-version=2023-04-15
  response:
    body:
      string: '{"status":"Dequeued"}'
    headers:
      cache-control:
      - no-store, no-cache
      content-length:
      - '21'
      content-type:
      - application/json
      date:
      - Fri, 05 May 2023 02:25:33 GMT
      pragma:
      - no-cache
      server:
      - Microsoft-HTTPAPI/2.0
      strict-transport-security:
      - max-age=31536000; includeSubDomains
      transfer-encoding:
      - chunked
      vary:
      - Accept-Encoding
      x-content-type-options:
      - nosniff
      x-ms-gatewayversion:
      - version=2.14.0
    status:
      code: 200
      message: Ok
- request:
    body: null
    headers:
      Accept:
      - '*/*'
      Accept-Encoding:
      - gzip, deflate
      CommandName:
      - cosmosdb create
      Connection:
      - keep-alive
      ParameterSetName:
      - -n -g --capabilities
      User-Agent:
      - AZURECLI/2.48.1 azsdk-python-mgmt-cosmosdb/0.7.0 Python/3.10.11 (Windows-10-10.0.22621-SP0)
    method: GET
    uri: https://management.azure.com/subscriptions/00000000-0000-0000-0000-000000000000/providers/Microsoft.DocumentDB/locations/westus/operationsStatus/56d1d870-1ebe-4193-8284-3e6e6b0616d8?api-version=2023-04-15
  response:
    body:
      string: '{"status":"Dequeued"}'
    headers:
      cache-control:
      - no-store, no-cache
      content-length:
      - '21'
      content-type:
      - application/json
      date:
      - Fri, 05 May 2023 02:26:04 GMT
      pragma:
      - no-cache
      server:
      - Microsoft-HTTPAPI/2.0
      strict-transport-security:
      - max-age=31536000; includeSubDomains
      transfer-encoding:
      - chunked
      vary:
      - Accept-Encoding
      x-content-type-options:
      - nosniff
      x-ms-gatewayversion:
      - version=2.14.0
    status:
      code: 200
      message: Ok
- request:
    body: null
    headers:
      Accept:
      - '*/*'
      Accept-Encoding:
      - gzip, deflate
      CommandName:
      - cosmosdb create
      Connection:
      - keep-alive
      ParameterSetName:
      - -n -g --capabilities
      User-Agent:
      - AZURECLI/2.48.1 azsdk-python-mgmt-cosmosdb/0.7.0 Python/3.10.11 (Windows-10-10.0.22621-SP0)
    method: GET
    uri: https://management.azure.com/subscriptions/00000000-0000-0000-0000-000000000000/providers/Microsoft.DocumentDB/locations/westus/operationsStatus/56d1d870-1ebe-4193-8284-3e6e6b0616d8?api-version=2023-04-15
>>>>>>> 314f72a8
  response:
    body:
      string: '{"status":"Dequeued"}'
    headers:
      cache-control:
      - no-store, no-cache
      content-length:
      - '21'
      content-type:
      - application/json
      date:
<<<<<<< HEAD
      - Fri, 21 Apr 2023 23:40:45 GMT
=======
      - Fri, 05 May 2023 02:26:34 GMT
>>>>>>> 314f72a8
      pragma:
      - no-cache
      server:
      - Microsoft-HTTPAPI/2.0
      strict-transport-security:
      - max-age=31536000; includeSubDomains
      transfer-encoding:
      - chunked
      vary:
      - Accept-Encoding
      x-content-type-options:
      - nosniff
      x-ms-gatewayversion:
      - version=2.14.0
    status:
      code: 200
      message: Ok
- request:
    body: null
    headers:
      Accept:
      - '*/*'
      Accept-Encoding:
      - gzip, deflate
      CommandName:
      - cosmosdb create
      Connection:
      - keep-alive
      ParameterSetName:
      - -n -g --capabilities
      User-Agent:
<<<<<<< HEAD
      - AZURECLI/2.47.0 azsdk-python-mgmt-cosmosdb/9.1.0 Python/3.9.13 (Windows-10-10.0.22621-SP0)
    method: GET
    uri: https://management.azure.com/subscriptions/00000000-0000-0000-0000-000000000000/providers/Microsoft.DocumentDB/locations/westus/operationsStatus/dadb4b37-8d4c-49f8-8f1b-c5d12d221765?api-version=2023-03-15
=======
      - AZURECLI/2.48.1 azsdk-python-mgmt-cosmosdb/0.7.0 Python/3.10.11 (Windows-10-10.0.22621-SP0)
    method: GET
    uri: https://management.azure.com/subscriptions/00000000-0000-0000-0000-000000000000/providers/Microsoft.DocumentDB/locations/westus/operationsStatus/56d1d870-1ebe-4193-8284-3e6e6b0616d8?api-version=2023-04-15
>>>>>>> 314f72a8
  response:
    body:
      string: '{"status":"Dequeued"}'
    headers:
      cache-control:
      - no-store, no-cache
      content-length:
      - '21'
      content-type:
      - application/json
      date:
<<<<<<< HEAD
      - Fri, 21 Apr 2023 23:41:16 GMT
=======
      - Fri, 05 May 2023 02:27:03 GMT
>>>>>>> 314f72a8
      pragma:
      - no-cache
      server:
      - Microsoft-HTTPAPI/2.0
      strict-transport-security:
      - max-age=31536000; includeSubDomains
      transfer-encoding:
      - chunked
      vary:
      - Accept-Encoding
      x-content-type-options:
      - nosniff
      x-ms-gatewayversion:
      - version=2.14.0
    status:
      code: 200
      message: Ok
- request:
    body: null
    headers:
      Accept:
      - '*/*'
      Accept-Encoding:
      - gzip, deflate
      CommandName:
      - cosmosdb create
      Connection:
      - keep-alive
      ParameterSetName:
      - -n -g --capabilities
      User-Agent:
<<<<<<< HEAD
      - AZURECLI/2.47.0 azsdk-python-mgmt-cosmosdb/9.1.0 Python/3.9.13 (Windows-10-10.0.22621-SP0)
    method: GET
    uri: https://management.azure.com/subscriptions/00000000-0000-0000-0000-000000000000/providers/Microsoft.DocumentDB/locations/westus/operationsStatus/dadb4b37-8d4c-49f8-8f1b-c5d12d221765?api-version=2023-03-15
=======
      - AZURECLI/2.48.1 azsdk-python-mgmt-cosmosdb/0.7.0 Python/3.10.11 (Windows-10-10.0.22621-SP0)
    method: GET
    uri: https://management.azure.com/subscriptions/00000000-0000-0000-0000-000000000000/providers/Microsoft.DocumentDB/locations/westus/operationsStatus/56d1d870-1ebe-4193-8284-3e6e6b0616d8?api-version=2023-04-15
>>>>>>> 314f72a8
  response:
    body:
      string: '{"status":"Dequeued"}'
    headers:
      cache-control:
      - no-store, no-cache
      content-length:
      - '21'
      content-type:
      - application/json
      date:
<<<<<<< HEAD
      - Fri, 21 Apr 2023 23:41:46 GMT
=======
      - Fri, 05 May 2023 02:27:33 GMT
>>>>>>> 314f72a8
      pragma:
      - no-cache
      server:
      - Microsoft-HTTPAPI/2.0
      strict-transport-security:
      - max-age=31536000; includeSubDomains
      transfer-encoding:
      - chunked
      vary:
      - Accept-Encoding
      x-content-type-options:
      - nosniff
      x-ms-gatewayversion:
      - version=2.14.0
    status:
      code: 200
      message: Ok
- request:
    body: null
    headers:
      Accept:
      - '*/*'
      Accept-Encoding:
      - gzip, deflate
      CommandName:
      - cosmosdb create
      Connection:
      - keep-alive
      ParameterSetName:
      - -n -g --capabilities
      User-Agent:
<<<<<<< HEAD
      - AZURECLI/2.47.0 azsdk-python-mgmt-cosmosdb/9.1.0 Python/3.9.13 (Windows-10-10.0.22621-SP0)
    method: GET
    uri: https://management.azure.com/subscriptions/00000000-0000-0000-0000-000000000000/providers/Microsoft.DocumentDB/locations/westus/operationsStatus/dadb4b37-8d4c-49f8-8f1b-c5d12d221765?api-version=2023-03-15
=======
      - AZURECLI/2.48.1 azsdk-python-mgmt-cosmosdb/0.7.0 Python/3.10.11 (Windows-10-10.0.22621-SP0)
    method: GET
    uri: https://management.azure.com/subscriptions/00000000-0000-0000-0000-000000000000/providers/Microsoft.DocumentDB/locations/westus/operationsStatus/56d1d870-1ebe-4193-8284-3e6e6b0616d8?api-version=2023-04-15
>>>>>>> 314f72a8
  response:
    body:
      string: '{"status":"Dequeued"}'
    headers:
      cache-control:
      - no-store, no-cache
      content-length:
      - '21'
      content-type:
      - application/json
      date:
<<<<<<< HEAD
      - Fri, 21 Apr 2023 23:42:16 GMT
=======
      - Fri, 05 May 2023 02:28:04 GMT
>>>>>>> 314f72a8
      pragma:
      - no-cache
      server:
      - Microsoft-HTTPAPI/2.0
      strict-transport-security:
      - max-age=31536000; includeSubDomains
      transfer-encoding:
      - chunked
      vary:
      - Accept-Encoding
      x-content-type-options:
      - nosniff
      x-ms-gatewayversion:
      - version=2.14.0
    status:
      code: 200
      message: Ok
- request:
    body: null
    headers:
      Accept:
      - '*/*'
      Accept-Encoding:
      - gzip, deflate
      CommandName:
      - cosmosdb create
      Connection:
      - keep-alive
      ParameterSetName:
      - -n -g --capabilities
      User-Agent:
<<<<<<< HEAD
      - AZURECLI/2.47.0 azsdk-python-mgmt-cosmosdb/9.1.0 Python/3.9.13 (Windows-10-10.0.22621-SP0)
    method: GET
    uri: https://management.azure.com/subscriptions/00000000-0000-0000-0000-000000000000/providers/Microsoft.DocumentDB/locations/westus/operationsStatus/dadb4b37-8d4c-49f8-8f1b-c5d12d221765?api-version=2023-03-15
=======
      - AZURECLI/2.48.1 azsdk-python-mgmt-cosmosdb/0.7.0 Python/3.10.11 (Windows-10-10.0.22621-SP0)
    method: GET
    uri: https://management.azure.com/subscriptions/00000000-0000-0000-0000-000000000000/providers/Microsoft.DocumentDB/locations/westus/operationsStatus/56d1d870-1ebe-4193-8284-3e6e6b0616d8?api-version=2023-04-15
>>>>>>> 314f72a8
  response:
    body:
      string: '{"status":"Dequeued"}'
    headers:
      cache-control:
      - no-store, no-cache
      content-length:
      - '21'
      content-type:
      - application/json
      date:
<<<<<<< HEAD
      - Fri, 21 Apr 2023 23:42:46 GMT
=======
      - Fri, 05 May 2023 02:28:34 GMT
>>>>>>> 314f72a8
      pragma:
      - no-cache
      server:
      - Microsoft-HTTPAPI/2.0
      strict-transport-security:
      - max-age=31536000; includeSubDomains
      transfer-encoding:
      - chunked
      vary:
      - Accept-Encoding
      x-content-type-options:
      - nosniff
      x-ms-gatewayversion:
      - version=2.14.0
    status:
      code: 200
      message: Ok
- request:
    body: null
    headers:
      Accept:
      - '*/*'
      Accept-Encoding:
      - gzip, deflate
      CommandName:
      - cosmosdb create
      Connection:
      - keep-alive
      ParameterSetName:
      - -n -g --capabilities
      User-Agent:
<<<<<<< HEAD
      - AZURECLI/2.47.0 azsdk-python-mgmt-cosmosdb/9.1.0 Python/3.9.13 (Windows-10-10.0.22621-SP0)
    method: GET
    uri: https://management.azure.com/subscriptions/00000000-0000-0000-0000-000000000000/providers/Microsoft.DocumentDB/locations/westus/operationsStatus/dadb4b37-8d4c-49f8-8f1b-c5d12d221765?api-version=2023-03-15
=======
      - AZURECLI/2.48.1 azsdk-python-mgmt-cosmosdb/0.7.0 Python/3.10.11 (Windows-10-10.0.22621-SP0)
    method: GET
    uri: https://management.azure.com/subscriptions/00000000-0000-0000-0000-000000000000/providers/Microsoft.DocumentDB/locations/westus/operationsStatus/56d1d870-1ebe-4193-8284-3e6e6b0616d8?api-version=2023-04-15
>>>>>>> 314f72a8
  response:
    body:
      string: '{"status":"Dequeued"}'
    headers:
      cache-control:
      - no-store, no-cache
      content-length:
      - '21'
      content-type:
      - application/json
      date:
<<<<<<< HEAD
      - Fri, 21 Apr 2023 23:43:16 GMT
=======
      - Fri, 05 May 2023 02:29:04 GMT
>>>>>>> 314f72a8
      pragma:
      - no-cache
      server:
      - Microsoft-HTTPAPI/2.0
      strict-transport-security:
      - max-age=31536000; includeSubDomains
      transfer-encoding:
      - chunked
      vary:
      - Accept-Encoding
      x-content-type-options:
      - nosniff
      x-ms-gatewayversion:
      - version=2.14.0
    status:
      code: 200
      message: Ok
- request:
    body: null
    headers:
      Accept:
      - '*/*'
      Accept-Encoding:
      - gzip, deflate
      CommandName:
      - cosmosdb create
      Connection:
      - keep-alive
      ParameterSetName:
      - -n -g --capabilities
      User-Agent:
<<<<<<< HEAD
      - AZURECLI/2.47.0 azsdk-python-mgmt-cosmosdb/9.1.0 Python/3.9.13 (Windows-10-10.0.22621-SP0)
    method: GET
    uri: https://management.azure.com/subscriptions/00000000-0000-0000-0000-000000000000/providers/Microsoft.DocumentDB/locations/westus/operationsStatus/dadb4b37-8d4c-49f8-8f1b-c5d12d221765?api-version=2023-03-15
=======
      - AZURECLI/2.48.1 azsdk-python-mgmt-cosmosdb/0.7.0 Python/3.10.11 (Windows-10-10.0.22621-SP0)
    method: GET
    uri: https://management.azure.com/subscriptions/00000000-0000-0000-0000-000000000000/providers/Microsoft.DocumentDB/locations/westus/operationsStatus/56d1d870-1ebe-4193-8284-3e6e6b0616d8?api-version=2023-04-15
>>>>>>> 314f72a8
  response:
    body:
      string: '{"status":"Succeeded"}'
    headers:
      cache-control:
      - no-store, no-cache
      content-length:
      - '22'
      content-type:
      - application/json
      date:
<<<<<<< HEAD
      - Fri, 21 Apr 2023 23:43:46 GMT
=======
      - Fri, 05 May 2023 02:29:34 GMT
>>>>>>> 314f72a8
      pragma:
      - no-cache
      server:
      - Microsoft-HTTPAPI/2.0
      strict-transport-security:
      - max-age=31536000; includeSubDomains
      transfer-encoding:
      - chunked
      vary:
      - Accept-Encoding
      x-content-type-options:
      - nosniff
      x-ms-gatewayversion:
      - version=2.14.0
    status:
      code: 200
      message: Ok
- request:
    body: null
    headers:
      Accept:
      - '*/*'
      Accept-Encoding:
      - gzip, deflate
      CommandName:
      - cosmosdb create
      Connection:
      - keep-alive
      ParameterSetName:
      - -n -g --capabilities
      User-Agent:
<<<<<<< HEAD
      - AZURECLI/2.47.0 azsdk-python-mgmt-cosmosdb/9.1.0 Python/3.9.13 (Windows-10-10.0.22621-SP0)
    method: GET
    uri: https://management.azure.com/subscriptions/00000000-0000-0000-0000-000000000000/resourceGroups/cli_test_cosmosdb_table_resource_throughput000001/providers/Microsoft.DocumentDB/databaseAccounts/cli000002?api-version=2023-03-15
  response:
    body:
      string: '{"id":"/subscriptions/00000000-0000-0000-0000-000000000000/resourceGroups/cli_test_cosmosdb_table_resource_throughput000001/providers/Microsoft.DocumentDB/databaseAccounts/cli000002","name":"cli000002","location":"West
        US","type":"Microsoft.DocumentDB/databaseAccounts","kind":"GlobalDocumentDB","tags":{},"systemData":{"createdAt":"2023-04-21T23:42:57.8453744Z"},"properties":{"provisioningState":"Succeeded","documentEndpoint":"https://cli000002.documents.azure.com:443/","tableEndpoint":"https://cli000002.table.cosmos.azure.com:443/","sqlEndpoint":"https://cli000002.documents.azure.com:443/","publicNetworkAccess":"Enabled","enableAutomaticFailover":false,"enableMultipleWriteLocations":false,"enablePartitionKeyMonitor":false,"isVirtualNetworkFilterEnabled":false,"virtualNetworkRules":[],"EnabledApiTypes":"Table,
        Sql","disableKeyBasedMetadataWriteAccess":false,"enableFreeTier":false,"enableAnalyticalStorage":false,"analyticalStorageConfiguration":{"schemaType":"WellDefined"},"instanceId":"6a54eacc-0b8e-463d-b08b-962f3cae4d82","databaseAccountOfferType":"Standard","defaultIdentity":"FirstPartyIdentity","networkAclBypass":"None","disableLocalAuth":false,"enablePartitionMerge":false,"minimalTlsVersion":"Tls","consistencyPolicy":{"defaultConsistencyLevel":"BoundedStaleness","maxIntervalInSeconds":86400,"maxStalenessPrefix":1000000},"configurationOverrides":{},"writeLocations":[{"id":"cli000002-westus","locationName":"West
        US","documentEndpoint":"https://cli000002-westus.documents.azure.com:443/","provisioningState":"Succeeded","failoverPriority":0,"isZoneRedundant":false}],"readLocations":[{"id":"cli000002-westus","locationName":"West
        US","documentEndpoint":"https://cli000002-westus.documents.azure.com:443/","provisioningState":"Succeeded","failoverPriority":0,"isZoneRedundant":false}],"locations":[{"id":"cli000002-westus","locationName":"West
        US","documentEndpoint":"https://cli000002-westus.documents.azure.com:443/","provisioningState":"Succeeded","failoverPriority":0,"isZoneRedundant":false}],"failoverPolicies":[{"id":"cli000002-westus","locationName":"West
        US","failoverPriority":0}],"cors":[],"capabilities":[{"name":"EnableTable"}],"ipRules":[],"backupPolicy":{"type":"Periodic","periodicModeProperties":{"backupIntervalInMinutes":240,"backupRetentionIntervalInHours":8,"backupStorageRedundancy":"Geo"}},"networkAclBypassResourceIds":[],"keysMetadata":{"primaryMasterKey":{"generationTime":"2023-04-21T23:42:57.8453744Z"},"secondaryMasterKey":{"generationTime":"2023-04-21T23:42:57.8453744Z"},"primaryReadonlyMasterKey":{"generationTime":"2023-04-21T23:42:57.8453744Z"},"secondaryReadonlyMasterKey":{"generationTime":"2023-04-21T23:42:57.8453744Z"}}},"identity":{"type":"None"}}'
=======
      - AZURECLI/2.48.1 azsdk-python-mgmt-cosmosdb/0.7.0 Python/3.10.11 (Windows-10-10.0.22621-SP0)
    method: GET
    uri: https://management.azure.com/subscriptions/00000000-0000-0000-0000-000000000000/resourceGroups/cli_test_cosmosdb_table_resource_throughput000001/providers/Microsoft.DocumentDB/databaseAccounts/cli000002?api-version=2023-04-15
  response:
    body:
      string: '{"id":"/subscriptions/00000000-0000-0000-0000-000000000000/resourceGroups/cli_test_cosmosdb_table_resource_throughput000001/providers/Microsoft.DocumentDB/databaseAccounts/cli000002","name":"cli000002","location":"West
        US","type":"Microsoft.DocumentDB/databaseAccounts","kind":"GlobalDocumentDB","tags":{},"systemData":{"createdAt":"2023-05-05T02:28:35.2438085Z"},"properties":{"provisioningState":"Succeeded","documentEndpoint":"https://cli000002.documents.azure.com:443/","tableEndpoint":"https://cli000002.table.cosmos.azure.com:443/","sqlEndpoint":"https://cli000002.documents.azure.com:443/","publicNetworkAccess":"Enabled","enableAutomaticFailover":false,"enableMultipleWriteLocations":false,"enablePartitionKeyMonitor":false,"isVirtualNetworkFilterEnabled":false,"virtualNetworkRules":[],"EnabledApiTypes":"Table,
        Sql","disableKeyBasedMetadataWriteAccess":false,"enableFreeTier":false,"enableAnalyticalStorage":false,"analyticalStorageConfiguration":{"schemaType":"WellDefined"},"instanceId":"fc883ebb-6327-49ed-a4ba-c3595f632be8","databaseAccountOfferType":"Standard","defaultIdentity":"FirstPartyIdentity","networkAclBypass":"None","disableLocalAuth":false,"enablePartitionMerge":false,"minimalTlsVersion":"Tls","consistencyPolicy":{"defaultConsistencyLevel":"BoundedStaleness","maxIntervalInSeconds":86400,"maxStalenessPrefix":1000000},"configurationOverrides":{},"writeLocations":[{"id":"cli000002-westus","locationName":"West
        US","documentEndpoint":"https://cli000002-westus.documents.azure.com:443/","provisioningState":"Succeeded","failoverPriority":0,"isZoneRedundant":false}],"readLocations":[{"id":"cli000002-westus","locationName":"West
        US","documentEndpoint":"https://cli000002-westus.documents.azure.com:443/","provisioningState":"Succeeded","failoverPriority":0,"isZoneRedundant":false}],"locations":[{"id":"cli000002-westus","locationName":"West
        US","documentEndpoint":"https://cli000002-westus.documents.azure.com:443/","provisioningState":"Succeeded","failoverPriority":0,"isZoneRedundant":false}],"failoverPolicies":[{"id":"cli000002-westus","locationName":"West
        US","failoverPriority":0}],"cors":[],"capabilities":[{"name":"EnableTable"}],"ipRules":[],"backupPolicy":{"type":"Periodic","periodicModeProperties":{"backupIntervalInMinutes":240,"backupRetentionIntervalInHours":8,"backupStorageRedundancy":"Geo"}},"networkAclBypassResourceIds":[],"keysMetadata":{"primaryMasterKey":{"generationTime":"2023-05-05T02:28:35.2438085Z"},"secondaryMasterKey":{"generationTime":"2023-05-05T02:28:35.2438085Z"},"primaryReadonlyMasterKey":{"generationTime":"2023-05-05T02:28:35.2438085Z"},"secondaryReadonlyMasterKey":{"generationTime":"2023-05-05T02:28:35.2438085Z"}}},"identity":{"type":"None"}}'
>>>>>>> 314f72a8
    headers:
      cache-control:
      - no-store, no-cache
      content-length:
      - '2711'
      content-type:
      - application/json
      date:
<<<<<<< HEAD
      - Fri, 21 Apr 2023 23:43:46 GMT
=======
      - Fri, 05 May 2023 02:29:34 GMT
>>>>>>> 314f72a8
      pragma:
      - no-cache
      server:
      - Microsoft-HTTPAPI/2.0
      strict-transport-security:
      - max-age=31536000; includeSubDomains
      transfer-encoding:
      - chunked
      vary:
      - Accept-Encoding
      x-content-type-options:
      - nosniff
      x-ms-gatewayversion:
      - version=2.14.0
    status:
      code: 200
      message: Ok
- request:
    body: null
    headers:
      Accept:
      - application/json
      Accept-Encoding:
      - gzip, deflate
      CommandName:
      - cosmosdb create
      Connection:
      - keep-alive
      ParameterSetName:
      - -n -g --capabilities
      User-Agent:
<<<<<<< HEAD
      - AZURECLI/2.47.0 azsdk-python-mgmt-cosmosdb/9.1.0 Python/3.9.13 (Windows-10-10.0.22621-SP0)
    method: GET
    uri: https://management.azure.com/subscriptions/00000000-0000-0000-0000-000000000000/resourceGroups/cli_test_cosmosdb_table_resource_throughput000001/providers/Microsoft.DocumentDB/databaseAccounts/cli000002?api-version=2023-03-15
  response:
    body:
      string: '{"id":"/subscriptions/00000000-0000-0000-0000-000000000000/resourceGroups/cli_test_cosmosdb_table_resource_throughput000001/providers/Microsoft.DocumentDB/databaseAccounts/cli000002","name":"cli000002","location":"West
        US","type":"Microsoft.DocumentDB/databaseAccounts","kind":"GlobalDocumentDB","tags":{},"systemData":{"createdAt":"2023-04-21T23:42:57.8453744Z"},"properties":{"provisioningState":"Succeeded","documentEndpoint":"https://cli000002.documents.azure.com:443/","tableEndpoint":"https://cli000002.table.cosmos.azure.com:443/","sqlEndpoint":"https://cli000002.documents.azure.com:443/","publicNetworkAccess":"Enabled","enableAutomaticFailover":false,"enableMultipleWriteLocations":false,"enablePartitionKeyMonitor":false,"isVirtualNetworkFilterEnabled":false,"virtualNetworkRules":[],"EnabledApiTypes":"Table,
        Sql","disableKeyBasedMetadataWriteAccess":false,"enableFreeTier":false,"enableAnalyticalStorage":false,"analyticalStorageConfiguration":{"schemaType":"WellDefined"},"instanceId":"6a54eacc-0b8e-463d-b08b-962f3cae4d82","databaseAccountOfferType":"Standard","defaultIdentity":"FirstPartyIdentity","networkAclBypass":"None","disableLocalAuth":false,"enablePartitionMerge":false,"minimalTlsVersion":"Tls","consistencyPolicy":{"defaultConsistencyLevel":"BoundedStaleness","maxIntervalInSeconds":86400,"maxStalenessPrefix":1000000},"configurationOverrides":{},"writeLocations":[{"id":"cli000002-westus","locationName":"West
        US","documentEndpoint":"https://cli000002-westus.documents.azure.com:443/","provisioningState":"Succeeded","failoverPriority":0,"isZoneRedundant":false}],"readLocations":[{"id":"cli000002-westus","locationName":"West
        US","documentEndpoint":"https://cli000002-westus.documents.azure.com:443/","provisioningState":"Succeeded","failoverPriority":0,"isZoneRedundant":false}],"locations":[{"id":"cli000002-westus","locationName":"West
        US","documentEndpoint":"https://cli000002-westus.documents.azure.com:443/","provisioningState":"Succeeded","failoverPriority":0,"isZoneRedundant":false}],"failoverPolicies":[{"id":"cli000002-westus","locationName":"West
        US","failoverPriority":0}],"cors":[],"capabilities":[{"name":"EnableTable"}],"ipRules":[],"backupPolicy":{"type":"Periodic","periodicModeProperties":{"backupIntervalInMinutes":240,"backupRetentionIntervalInHours":8,"backupStorageRedundancy":"Geo"}},"networkAclBypassResourceIds":[],"keysMetadata":{"primaryMasterKey":{"generationTime":"2023-04-21T23:42:57.8453744Z"},"secondaryMasterKey":{"generationTime":"2023-04-21T23:42:57.8453744Z"},"primaryReadonlyMasterKey":{"generationTime":"2023-04-21T23:42:57.8453744Z"},"secondaryReadonlyMasterKey":{"generationTime":"2023-04-21T23:42:57.8453744Z"}}},"identity":{"type":"None"}}'
=======
      - AZURECLI/2.48.1 azsdk-python-mgmt-cosmosdb/0.7.0 Python/3.10.11 (Windows-10-10.0.22621-SP0)
    method: GET
    uri: https://management.azure.com/subscriptions/00000000-0000-0000-0000-000000000000/resourceGroups/cli_test_cosmosdb_table_resource_throughput000001/providers/Microsoft.DocumentDB/databaseAccounts/cli000002?api-version=2023-04-15
  response:
    body:
      string: '{"id":"/subscriptions/00000000-0000-0000-0000-000000000000/resourceGroups/cli_test_cosmosdb_table_resource_throughput000001/providers/Microsoft.DocumentDB/databaseAccounts/cli000002","name":"cli000002","location":"West
        US","type":"Microsoft.DocumentDB/databaseAccounts","kind":"GlobalDocumentDB","tags":{},"systemData":{"createdAt":"2023-05-05T02:28:35.2438085Z"},"properties":{"provisioningState":"Succeeded","documentEndpoint":"https://cli000002.documents.azure.com:443/","tableEndpoint":"https://cli000002.table.cosmos.azure.com:443/","sqlEndpoint":"https://cli000002.documents.azure.com:443/","publicNetworkAccess":"Enabled","enableAutomaticFailover":false,"enableMultipleWriteLocations":false,"enablePartitionKeyMonitor":false,"isVirtualNetworkFilterEnabled":false,"virtualNetworkRules":[],"EnabledApiTypes":"Table,
        Sql","disableKeyBasedMetadataWriteAccess":false,"enableFreeTier":false,"enableAnalyticalStorage":false,"analyticalStorageConfiguration":{"schemaType":"WellDefined"},"instanceId":"fc883ebb-6327-49ed-a4ba-c3595f632be8","databaseAccountOfferType":"Standard","defaultIdentity":"FirstPartyIdentity","networkAclBypass":"None","disableLocalAuth":false,"enablePartitionMerge":false,"minimalTlsVersion":"Tls","consistencyPolicy":{"defaultConsistencyLevel":"BoundedStaleness","maxIntervalInSeconds":86400,"maxStalenessPrefix":1000000},"configurationOverrides":{},"writeLocations":[{"id":"cli000002-westus","locationName":"West
        US","documentEndpoint":"https://cli000002-westus.documents.azure.com:443/","provisioningState":"Succeeded","failoverPriority":0,"isZoneRedundant":false}],"readLocations":[{"id":"cli000002-westus","locationName":"West
        US","documentEndpoint":"https://cli000002-westus.documents.azure.com:443/","provisioningState":"Succeeded","failoverPriority":0,"isZoneRedundant":false}],"locations":[{"id":"cli000002-westus","locationName":"West
        US","documentEndpoint":"https://cli000002-westus.documents.azure.com:443/","provisioningState":"Succeeded","failoverPriority":0,"isZoneRedundant":false}],"failoverPolicies":[{"id":"cli000002-westus","locationName":"West
        US","failoverPriority":0}],"cors":[],"capabilities":[{"name":"EnableTable"}],"ipRules":[],"backupPolicy":{"type":"Periodic","periodicModeProperties":{"backupIntervalInMinutes":240,"backupRetentionIntervalInHours":8,"backupStorageRedundancy":"Geo"}},"networkAclBypassResourceIds":[],"keysMetadata":{"primaryMasterKey":{"generationTime":"2023-05-05T02:28:35.2438085Z"},"secondaryMasterKey":{"generationTime":"2023-05-05T02:28:35.2438085Z"},"primaryReadonlyMasterKey":{"generationTime":"2023-05-05T02:28:35.2438085Z"},"secondaryReadonlyMasterKey":{"generationTime":"2023-05-05T02:28:35.2438085Z"}}},"identity":{"type":"None"}}'
>>>>>>> 314f72a8
    headers:
      cache-control:
      - no-store, no-cache
      content-length:
      - '2711'
      content-type:
      - application/json
      date:
<<<<<<< HEAD
      - Fri, 21 Apr 2023 23:43:46 GMT
=======
      - Fri, 05 May 2023 02:29:34 GMT
>>>>>>> 314f72a8
      pragma:
      - no-cache
      server:
      - Microsoft-HTTPAPI/2.0
      strict-transport-security:
      - max-age=31536000; includeSubDomains
      transfer-encoding:
      - chunked
      vary:
      - Accept-Encoding
      x-content-type-options:
      - nosniff
      x-ms-gatewayversion:
      - version=2.14.0
    status:
      code: 200
      message: Ok
- request:
    body: '{"properties": {"resource": {"id": "cli000003"}, "options": {"throughput":
      1000}}}'
    headers:
      Accept:
      - application/json
      Accept-Encoding:
      - gzip, deflate
      CommandName:
      - cosmosdb table create
      Connection:
      - keep-alive
      Content-Length:
      - '82'
      Content-Type:
      - application/json
      ParameterSetName:
      - -g -a -n --throughput
      User-Agent:
<<<<<<< HEAD
      - AZURECLI/2.47.0 azsdk-python-mgmt-cosmosdb/9.1.0 Python/3.9.13 (Windows-10-10.0.22621-SP0)
    method: PUT
    uri: https://management.azure.com/subscriptions/00000000-0000-0000-0000-000000000000/resourceGroups/cli_test_cosmosdb_table_resource_throughput000001/providers/Microsoft.DocumentDB/databaseAccounts/cli000002/tables/cli000003?api-version=2023-03-15
=======
      - AZURECLI/2.48.1 azsdk-python-mgmt-cosmosdb/0.7.0 Python/3.10.11 (Windows-10-10.0.22621-SP0)
    method: PUT
    uri: https://management.azure.com/subscriptions/00000000-0000-0000-0000-000000000000/resourceGroups/cli_test_cosmosdb_table_resource_throughput000001/providers/Microsoft.DocumentDB/databaseAccounts/cli000002/tables/cli000003?api-version=2023-04-15
>>>>>>> 314f72a8
  response:
    body:
      string: '{"status":"Enqueued"}'
    headers:
      azure-asyncoperation:
<<<<<<< HEAD
      - https://management.azure.com/subscriptions/00000000-0000-0000-0000-000000000000/providers/Microsoft.DocumentDB/locations/westus/operationsStatus/ddcb4177-50bc-44ef-83b6-bd9f8affbaa4?api-version=2023-03-15
=======
      - https://management.azure.com/subscriptions/00000000-0000-0000-0000-000000000000/providers/Microsoft.DocumentDB/locations/westus/operationsStatus/4266823d-a37d-4628-9771-47d793bb8f79?api-version=2023-04-15
>>>>>>> 314f72a8
      cache-control:
      - no-store, no-cache
      content-length:
      - '21'
      content-type:
      - application/json
      date:
<<<<<<< HEAD
      - Fri, 21 Apr 2023 23:43:47 GMT
      location:
      - https://management.azure.com/subscriptions/00000000-0000-0000-0000-000000000000/resourceGroups/cli_test_cosmosdb_table_resource_throughput000001/providers/Microsoft.DocumentDB/databaseAccounts/cli000002/tables/cli000003/operationResults/ddcb4177-50bc-44ef-83b6-bd9f8affbaa4?api-version=2023-03-15
=======
      - Fri, 05 May 2023 02:29:35 GMT
      location:
      - https://management.azure.com/subscriptions/00000000-0000-0000-0000-000000000000/resourceGroups/cli_test_cosmosdb_table_resource_throughput000001/providers/Microsoft.DocumentDB/databaseAccounts/cli000002/tables/cli000003/operationResults/4266823d-a37d-4628-9771-47d793bb8f79?api-version=2023-04-15
>>>>>>> 314f72a8
      pragma:
      - no-cache
      server:
      - Microsoft-HTTPAPI/2.0
      strict-transport-security:
      - max-age=31536000; includeSubDomains
      x-content-type-options:
      - nosniff
      x-ms-gatewayversion:
      - version=2.14.0
      x-ms-ratelimit-remaining-subscription-writes:
      - '1199'
    status:
      code: 202
      message: Accepted
- request:
    body: null
    headers:
      Accept:
      - '*/*'
      Accept-Encoding:
      - gzip, deflate
      CommandName:
      - cosmosdb table create
      Connection:
      - keep-alive
      ParameterSetName:
      - -g -a -n --throughput
      User-Agent:
<<<<<<< HEAD
      - AZURECLI/2.47.0 azsdk-python-mgmt-cosmosdb/9.1.0 Python/3.9.13 (Windows-10-10.0.22621-SP0)
    method: GET
    uri: https://management.azure.com/subscriptions/00000000-0000-0000-0000-000000000000/providers/Microsoft.DocumentDB/locations/westus/operationsStatus/ddcb4177-50bc-44ef-83b6-bd9f8affbaa4?api-version=2023-03-15
=======
      - AZURECLI/2.48.1 azsdk-python-mgmt-cosmosdb/0.7.0 Python/3.10.11 (Windows-10-10.0.22621-SP0)
    method: GET
    uri: https://management.azure.com/subscriptions/00000000-0000-0000-0000-000000000000/providers/Microsoft.DocumentDB/locations/westus/operationsStatus/4266823d-a37d-4628-9771-47d793bb8f79?api-version=2023-04-15
  response:
    body:
      string: '{"status":"Enqueued"}'
    headers:
      cache-control:
      - no-store, no-cache
      content-length:
      - '21'
      content-type:
      - application/json
      date:
      - Fri, 05 May 2023 02:29:35 GMT
      pragma:
      - no-cache
      server:
      - Microsoft-HTTPAPI/2.0
      strict-transport-security:
      - max-age=31536000; includeSubDomains
      transfer-encoding:
      - chunked
      vary:
      - Accept-Encoding
      x-content-type-options:
      - nosniff
      x-ms-gatewayversion:
      - version=2.14.0
    status:
      code: 200
      message: Ok
- request:
    body: null
    headers:
      Accept:
      - '*/*'
      Accept-Encoding:
      - gzip, deflate
      CommandName:
      - cosmosdb table create
      Connection:
      - keep-alive
      ParameterSetName:
      - -g -a -n --throughput
      User-Agent:
      - AZURECLI/2.48.1 azsdk-python-mgmt-cosmosdb/0.7.0 Python/3.10.11 (Windows-10-10.0.22621-SP0)
    method: GET
    uri: https://management.azure.com/subscriptions/00000000-0000-0000-0000-000000000000/providers/Microsoft.DocumentDB/locations/westus/operationsStatus/4266823d-a37d-4628-9771-47d793bb8f79?api-version=2023-04-15
>>>>>>> 314f72a8
  response:
    body:
      string: '{"status":"Succeeded"}'
    headers:
      cache-control:
      - no-store, no-cache
      content-length:
      - '22'
      content-type:
      - application/json
      date:
<<<<<<< HEAD
      - Fri, 21 Apr 2023 23:44:18 GMT
=======
      - Fri, 05 May 2023 02:30:05 GMT
>>>>>>> 314f72a8
      pragma:
      - no-cache
      server:
      - Microsoft-HTTPAPI/2.0
      strict-transport-security:
      - max-age=31536000; includeSubDomains
      transfer-encoding:
      - chunked
      vary:
      - Accept-Encoding
      x-content-type-options:
      - nosniff
      x-ms-gatewayversion:
      - version=2.14.0
    status:
      code: 200
      message: Ok
- request:
    body: null
    headers:
      Accept:
      - '*/*'
      Accept-Encoding:
      - gzip, deflate
      CommandName:
      - cosmosdb table create
      Connection:
      - keep-alive
      ParameterSetName:
      - -g -a -n --throughput
      User-Agent:
<<<<<<< HEAD
      - AZURECLI/2.47.0 azsdk-python-mgmt-cosmosdb/9.1.0 Python/3.9.13 (Windows-10-10.0.22621-SP0)
    method: GET
    uri: https://management.azure.com/subscriptions/00000000-0000-0000-0000-000000000000/resourceGroups/cli_test_cosmosdb_table_resource_throughput000001/providers/Microsoft.DocumentDB/databaseAccounts/cli000002/tables/cli000003?api-version=2023-03-15
  response:
    body:
      string: '{"id":"/subscriptions/00000000-0000-0000-0000-000000000000/resourceGroups/cli_test_cosmosdb_table_resource_throughput000001/providers/Microsoft.DocumentDB/databaseAccounts/cli000002/tables/cli000003","type":"Microsoft.DocumentDB/databaseAccounts/tables","name":"cli000003","properties":{"resource":{"id":"cli000003","_rid":"EXxDAOKPk+U=","_etag":"\"00000000-0000-0000-74ab-25b4300701d9\"","_ts":1682120640}}}'
=======
      - AZURECLI/2.48.1 azsdk-python-mgmt-cosmosdb/0.7.0 Python/3.10.11 (Windows-10-10.0.22621-SP0)
    method: GET
    uri: https://management.azure.com/subscriptions/00000000-0000-0000-0000-000000000000/resourceGroups/cli_test_cosmosdb_table_resource_throughput000001/providers/Microsoft.DocumentDB/databaseAccounts/cli000002/tables/cli000003?api-version=2023-04-15
  response:
    body:
      string: '{"id":"/subscriptions/00000000-0000-0000-0000-000000000000/resourceGroups/cli_test_cosmosdb_table_resource_throughput000001/providers/Microsoft.DocumentDB/databaseAccounts/cli000002/tables/cli000003","type":"Microsoft.DocumentDB/databaseAccounts/tables","name":"cli000003","properties":{"resource":{"id":"cli000003","_rid":"dRBYAOAPBu8=","_etag":"\"00000000-0000-0000-7ef9-7478cc0701d9\"","_ts":1683253785}}}'
>>>>>>> 314f72a8
    headers:
      cache-control:
      - no-store, no-cache
      content-length:
      - '408'
      content-type:
      - application/json
      date:
<<<<<<< HEAD
      - Fri, 21 Apr 2023 23:44:18 GMT
=======
      - Fri, 05 May 2023 02:30:05 GMT
>>>>>>> 314f72a8
      pragma:
      - no-cache
      server:
      - Microsoft-HTTPAPI/2.0
      strict-transport-security:
      - max-age=31536000; includeSubDomains
      transfer-encoding:
      - chunked
      vary:
      - Accept-Encoding
      x-content-type-options:
      - nosniff
      x-ms-gatewayversion:
      - version=2.14.0
    status:
      code: 200
      message: Ok
- request:
    body: null
    headers:
      Accept:
      - application/json
      Accept-Encoding:
      - gzip, deflate
      CommandName:
      - cosmosdb table throughput show
      Connection:
      - keep-alive
      ParameterSetName:
      - -g -a -n
      User-Agent:
<<<<<<< HEAD
      - AZURECLI/2.47.0 azsdk-python-mgmt-cosmosdb/9.1.0 Python/3.9.13 (Windows-10-10.0.22621-SP0)
    method: GET
    uri: https://management.azure.com/subscriptions/00000000-0000-0000-0000-000000000000/resourceGroups/cli_test_cosmosdb_table_resource_throughput000001/providers/Microsoft.DocumentDB/databaseAccounts/cli000002/tables/cli000003/throughputSettings/default?api-version=2023-03-15
  response:
    body:
      string: '{"id":"/subscriptions/00000000-0000-0000-0000-000000000000/resourceGroups/cli_test_cosmosdb_table_resource_throughput000001/providers/Microsoft.DocumentDB/databaseAccounts/cli000002/tables/cli000003/throughputSettings/default","type":"Microsoft.DocumentDB/databaseAccounts/tables/throughputSettings","name":"K5dR","properties":{"resource":{"throughput":1000,"minimumThroughput":"400"}}}'
=======
      - AZURECLI/2.48.1 azsdk-python-mgmt-cosmosdb/0.7.0 Python/3.10.11 (Windows-10-10.0.22621-SP0)
    method: GET
    uri: https://management.azure.com/subscriptions/00000000-0000-0000-0000-000000000000/resourceGroups/cli_test_cosmosdb_table_resource_throughput000001/providers/Microsoft.DocumentDB/databaseAccounts/cli000002/tables/cli000003/throughputSettings/default?api-version=2023-04-15
  response:
    body:
      string: '{"id":"/subscriptions/00000000-0000-0000-0000-000000000000/resourceGroups/cli_test_cosmosdb_table_resource_throughput000001/providers/Microsoft.DocumentDB/databaseAccounts/cli000002/tables/cli000003/throughputSettings/default","type":"Microsoft.DocumentDB/databaseAccounts/tables/throughputSettings","name":"vFoT","properties":{"resource":{"throughput":1000,"minimumThroughput":"400","softAllowedMaximumThroughput":"100000"}}}'
>>>>>>> 314f72a8
    headers:
      cache-control:
      - no-store, no-cache
      content-length:
      - '426'
      content-type:
      - application/json
      date:
<<<<<<< HEAD
      - Fri, 21 Apr 2023 23:44:19 GMT
=======
      - Fri, 05 May 2023 02:30:07 GMT
>>>>>>> 314f72a8
      pragma:
      - no-cache
      server:
      - Microsoft-HTTPAPI/2.0
      strict-transport-security:
      - max-age=31536000; includeSubDomains
      transfer-encoding:
      - chunked
      vary:
      - Accept-Encoding
      x-content-type-options:
      - nosniff
      x-ms-gatewayversion:
      - version=2.14.0
    status:
      code: 200
      message: Ok
- request:
    body: '{"properties": {"resource": {"throughput": 2000}}}'
    headers:
      Accept:
      - application/json
      Accept-Encoding:
      - gzip, deflate
      CommandName:
      - cosmosdb table throughput update
      Connection:
      - keep-alive
      Content-Length:
      - '50'
      Content-Type:
      - application/json
      ParameterSetName:
      - -g -a -n --throughput
      User-Agent:
<<<<<<< HEAD
      - AZURECLI/2.47.0 azsdk-python-mgmt-cosmosdb/9.1.0 Python/3.9.13 (Windows-10-10.0.22621-SP0)
    method: PUT
    uri: https://management.azure.com/subscriptions/00000000-0000-0000-0000-000000000000/resourceGroups/cli_test_cosmosdb_table_resource_throughput000001/providers/Microsoft.DocumentDB/databaseAccounts/cli000002/tables/cli000003/throughputSettings/default?api-version=2023-03-15
=======
      - AZURECLI/2.48.1 azsdk-python-mgmt-cosmosdb/0.7.0 Python/3.10.11 (Windows-10-10.0.22621-SP0)
    method: PUT
    uri: https://management.azure.com/subscriptions/00000000-0000-0000-0000-000000000000/resourceGroups/cli_test_cosmosdb_table_resource_throughput000001/providers/Microsoft.DocumentDB/databaseAccounts/cli000002/tables/cli000003/throughputSettings/default?api-version=2023-04-15
>>>>>>> 314f72a8
  response:
    body:
      string: '{"status":"Enqueued"}'
    headers:
      azure-asyncoperation:
<<<<<<< HEAD
      - https://management.azure.com/subscriptions/00000000-0000-0000-0000-000000000000/providers/Microsoft.DocumentDB/locations/westus/operationsStatus/d2670e8d-89c7-4e4f-a83c-a86538a5bbdf?api-version=2023-03-15
=======
      - https://management.azure.com/subscriptions/00000000-0000-0000-0000-000000000000/providers/Microsoft.DocumentDB/locations/westus/operationsStatus/9715298d-3b6e-48bc-bf06-778e6b97703d?api-version=2023-04-15
>>>>>>> 314f72a8
      cache-control:
      - no-store, no-cache
      content-length:
      - '21'
      content-type:
      - application/json
      date:
<<<<<<< HEAD
      - Fri, 21 Apr 2023 23:44:19 GMT
      location:
      - https://management.azure.com/subscriptions/00000000-0000-0000-0000-000000000000/resourceGroups/cli_test_cosmosdb_table_resource_throughput000001/providers/Microsoft.DocumentDB/databaseAccounts/cli000002/tables/cli000003/throughputSettings/default/operationResults/d2670e8d-89c7-4e4f-a83c-a86538a5bbdf?api-version=2023-03-15
=======
      - Fri, 05 May 2023 02:30:07 GMT
      location:
      - https://management.azure.com/subscriptions/00000000-0000-0000-0000-000000000000/resourceGroups/cli_test_cosmosdb_table_resource_throughput000001/providers/Microsoft.DocumentDB/databaseAccounts/cli000002/tables/cli000003/throughputSettings/default/operationResults/9715298d-3b6e-48bc-bf06-778e6b97703d?api-version=2023-04-15
>>>>>>> 314f72a8
      pragma:
      - no-cache
      server:
      - Microsoft-HTTPAPI/2.0
      strict-transport-security:
      - max-age=31536000; includeSubDomains
      x-content-type-options:
      - nosniff
      x-ms-gatewayversion:
      - version=2.14.0
      x-ms-ratelimit-remaining-subscription-writes:
      - '1197'
    status:
      code: 202
      message: Accepted
- request:
    body: null
    headers:
      Accept:
      - '*/*'
      Accept-Encoding:
      - gzip, deflate
      CommandName:
      - cosmosdb table throughput update
      Connection:
      - keep-alive
      ParameterSetName:
      - -g -a -n --throughput
      User-Agent:
<<<<<<< HEAD
      - AZURECLI/2.47.0 azsdk-python-mgmt-cosmosdb/9.1.0 Python/3.9.13 (Windows-10-10.0.22621-SP0)
    method: GET
    uri: https://management.azure.com/subscriptions/00000000-0000-0000-0000-000000000000/providers/Microsoft.DocumentDB/locations/westus/operationsStatus/d2670e8d-89c7-4e4f-a83c-a86538a5bbdf?api-version=2023-03-15
=======
      - AZURECLI/2.48.1 azsdk-python-mgmt-cosmosdb/0.7.0 Python/3.10.11 (Windows-10-10.0.22621-SP0)
    method: GET
    uri: https://management.azure.com/subscriptions/00000000-0000-0000-0000-000000000000/providers/Microsoft.DocumentDB/locations/westus/operationsStatus/9715298d-3b6e-48bc-bf06-778e6b97703d?api-version=2023-04-15
  response:
    body:
      string: '{"status":"Enqueued"}'
    headers:
      cache-control:
      - no-store, no-cache
      content-length:
      - '21'
      content-type:
      - application/json
      date:
      - Fri, 05 May 2023 02:30:07 GMT
      pragma:
      - no-cache
      server:
      - Microsoft-HTTPAPI/2.0
      strict-transport-security:
      - max-age=31536000; includeSubDomains
      transfer-encoding:
      - chunked
      vary:
      - Accept-Encoding
      x-content-type-options:
      - nosniff
      x-ms-gatewayversion:
      - version=2.14.0
    status:
      code: 200
      message: Ok
- request:
    body: null
    headers:
      Accept:
      - '*/*'
      Accept-Encoding:
      - gzip, deflate
      CommandName:
      - cosmosdb table throughput update
      Connection:
      - keep-alive
      ParameterSetName:
      - -g -a -n --throughput
      User-Agent:
      - AZURECLI/2.48.1 azsdk-python-mgmt-cosmosdb/0.7.0 Python/3.10.11 (Windows-10-10.0.22621-SP0)
    method: GET
    uri: https://management.azure.com/subscriptions/00000000-0000-0000-0000-000000000000/providers/Microsoft.DocumentDB/locations/westus/operationsStatus/9715298d-3b6e-48bc-bf06-778e6b97703d?api-version=2023-04-15
>>>>>>> 314f72a8
  response:
    body:
      string: '{"status":"Succeeded"}'
    headers:
      cache-control:
      - no-store, no-cache
      content-length:
      - '22'
      content-type:
      - application/json
      date:
<<<<<<< HEAD
      - Fri, 21 Apr 2023 23:44:49 GMT
=======
      - Fri, 05 May 2023 02:30:38 GMT
>>>>>>> 314f72a8
      pragma:
      - no-cache
      server:
      - Microsoft-HTTPAPI/2.0
      strict-transport-security:
      - max-age=31536000; includeSubDomains
      transfer-encoding:
      - chunked
      vary:
      - Accept-Encoding
      x-content-type-options:
      - nosniff
      x-ms-gatewayversion:
      - version=2.14.0
    status:
      code: 200
      message: Ok
- request:
    body: null
    headers:
      Accept:
      - '*/*'
      Accept-Encoding:
      - gzip, deflate
      CommandName:
      - cosmosdb table throughput update
      Connection:
      - keep-alive
      ParameterSetName:
      - -g -a -n --throughput
      User-Agent:
<<<<<<< HEAD
      - AZURECLI/2.47.0 azsdk-python-mgmt-cosmosdb/9.1.0 Python/3.9.13 (Windows-10-10.0.22621-SP0)
    method: GET
    uri: https://management.azure.com/subscriptions/00000000-0000-0000-0000-000000000000/resourceGroups/cli_test_cosmosdb_table_resource_throughput000001/providers/Microsoft.DocumentDB/databaseAccounts/cli000002/tables/cli000003/throughputSettings/default?api-version=2023-03-15
  response:
    body:
      string: '{"id":"/subscriptions/00000000-0000-0000-0000-000000000000/resourceGroups/cli_test_cosmosdb_table_resource_throughput000001/providers/Microsoft.DocumentDB/databaseAccounts/cli000002/tables/cli000003/throughputSettings/default","type":"Microsoft.DocumentDB/databaseAccounts/tables/throughputSettings","name":"K5dR","properties":{"resource":{"throughput":2000,"minimumThroughput":"400"}}}'
=======
      - AZURECLI/2.48.1 azsdk-python-mgmt-cosmosdb/0.7.0 Python/3.10.11 (Windows-10-10.0.22621-SP0)
    method: GET
    uri: https://management.azure.com/subscriptions/00000000-0000-0000-0000-000000000000/resourceGroups/cli_test_cosmosdb_table_resource_throughput000001/providers/Microsoft.DocumentDB/databaseAccounts/cli000002/tables/cli000003/throughputSettings/default?api-version=2023-04-15
  response:
    body:
      string: '{"id":"/subscriptions/00000000-0000-0000-0000-000000000000/resourceGroups/cli_test_cosmosdb_table_resource_throughput000001/providers/Microsoft.DocumentDB/databaseAccounts/cli000002/tables/cli000003/throughputSettings/default","type":"Microsoft.DocumentDB/databaseAccounts/tables/throughputSettings","name":"vFoT","properties":{"resource":{"throughput":2000,"minimumThroughput":"400","softAllowedMaximumThroughput":"100000"}}}'
>>>>>>> 314f72a8
    headers:
      cache-control:
      - no-store, no-cache
      content-length:
      - '426'
      content-type:
      - application/json
      date:
<<<<<<< HEAD
      - Fri, 21 Apr 2023 23:44:50 GMT
=======
      - Fri, 05 May 2023 02:30:38 GMT
>>>>>>> 314f72a8
      pragma:
      - no-cache
      server:
      - Microsoft-HTTPAPI/2.0
      strict-transport-security:
      - max-age=31536000; includeSubDomains
      transfer-encoding:
      - chunked
      vary:
      - Accept-Encoding
      x-content-type-options:
      - nosniff
      x-ms-gatewayversion:
      - version=2.14.0
    status:
      code: 200
      message: Ok
version: 1<|MERGE_RESOLUTION|>--- conflicted
+++ resolved
@@ -13,20 +13,12 @@
       ParameterSetName:
       - -n -g --capabilities
       User-Agent:
-<<<<<<< HEAD
-      - AZURECLI/2.47.0 azsdk-python-azure-mgmt-resource/22.0.0 Python/3.9.13 (Windows-10-10.0.22621-SP0)
-=======
       - AZURECLI/2.48.1 azsdk-python-azure-mgmt-resource/22.0.0 Python/3.10.11 (Windows-10-10.0.22621-SP0)
->>>>>>> 314f72a8
     method: GET
     uri: https://management.azure.com/subscriptions/00000000-0000-0000-0000-000000000000/resourcegroups/cli_test_cosmosdb_table_resource_throughput000001?api-version=2022-09-01
   response:
     body:
-<<<<<<< HEAD
-      string: '{"id":"/subscriptions/00000000-0000-0000-0000-000000000000/resourceGroups/cli_test_cosmosdb_table_resource_throughput000001","name":"cli_test_cosmosdb_table_resource_throughput000001","type":"Microsoft.Resources/resourceGroups","location":"westus","tags":{"product":"azurecli","cause":"automation","date":"2023-04-21T23:40:07Z"},"properties":{"provisioningState":"Succeeded"}}'
-=======
       string: '{"id":"/subscriptions/00000000-0000-0000-0000-000000000000/resourceGroups/cli_test_cosmosdb_table_resource_throughput000001","name":"cli_test_cosmosdb_table_resource_throughput000001","type":"Microsoft.Resources/resourceGroups","location":"westus","tags":{"product":"azurecli","cause":"automation","test":"test_cosmosdb_table_resource_throughput","date":"2023-05-05T02:24:57Z"},"properties":{"provisioningState":"Succeeded"}}'
->>>>>>> 314f72a8
     headers:
       cache-control:
       - no-cache
@@ -35,11 +27,7 @@
       content-type:
       - application/json; charset=utf-8
       date:
-<<<<<<< HEAD
-      - Fri, 21 Apr 2023 23:40:08 GMT
-=======
       - Fri, 05 May 2023 02:24:56 GMT
->>>>>>> 314f72a8
       expires:
       - '-1'
       pragma:
@@ -74,23 +62,6 @@
       ParameterSetName:
       - -n -g --capabilities
       User-Agent:
-<<<<<<< HEAD
-      - AZURECLI/2.47.0 azsdk-python-mgmt-cosmosdb/9.1.0 Python/3.9.13 (Windows-10-10.0.22621-SP0)
-    method: PUT
-    uri: https://management.azure.com/subscriptions/00000000-0000-0000-0000-000000000000/resourceGroups/cli_test_cosmosdb_table_resource_throughput000001/providers/Microsoft.DocumentDB/databaseAccounts/cli000002?api-version=2023-03-15
-  response:
-    body:
-      string: '{"id":"/subscriptions/00000000-0000-0000-0000-000000000000/resourceGroups/cli_test_cosmosdb_table_resource_throughput000001/providers/Microsoft.DocumentDB/databaseAccounts/cli000002","name":"cli000002","location":"West
-        US","type":"Microsoft.DocumentDB/databaseAccounts","kind":"GlobalDocumentDB","tags":{},"systemData":{"createdAt":"2023-04-21T23:40:13.7748926Z"},"properties":{"provisioningState":"Creating","publicNetworkAccess":"Enabled","enableAutomaticFailover":false,"enableMultipleWriteLocations":false,"enablePartitionKeyMonitor":false,"isVirtualNetworkFilterEnabled":false,"virtualNetworkRules":[],"EnabledApiTypes":"Table,
-        Sql","disableKeyBasedMetadataWriteAccess":false,"enableFreeTier":false,"enableAnalyticalStorage":false,"analyticalStorageConfiguration":{"schemaType":"WellDefined"},"instanceId":"6a54eacc-0b8e-463d-b08b-962f3cae4d82","databaseAccountOfferType":"Standard","defaultIdentity":"","networkAclBypass":"None","disableLocalAuth":false,"enablePartitionMerge":false,"minimalTlsVersion":"Tls","consistencyPolicy":{"defaultConsistencyLevel":"BoundedStaleness","maxIntervalInSeconds":86400,"maxStalenessPrefix":1000000},"configurationOverrides":{},"writeLocations":[{"id":"cli000002-westus","locationName":"West
-        US","provisioningState":"Creating","failoverPriority":0,"isZoneRedundant":false}],"readLocations":[{"id":"cli000002-westus","locationName":"West
-        US","provisioningState":"Creating","failoverPriority":0,"isZoneRedundant":false}],"locations":[{"id":"cli000002-westus","locationName":"West
-        US","provisioningState":"Creating","failoverPriority":0,"isZoneRedundant":false}],"failoverPolicies":[{"id":"cli000002-westus","locationName":"West
-        US","failoverPriority":0}],"cors":[],"capabilities":[{"name":"EnableTable"}],"ipRules":[],"backupPolicy":{"type":"Periodic","periodicModeProperties":{"backupIntervalInMinutes":240,"backupRetentionIntervalInHours":8,"backupStorageRedundancy":"Invalid"}},"networkAclBypassResourceIds":[],"keysMetadata":{"primaryMasterKey":{"generationTime":"2023-04-21T23:40:13.7748926Z"},"secondaryMasterKey":{"generationTime":"2023-04-21T23:40:13.7748926Z"},"primaryReadonlyMasterKey":{"generationTime":"2023-04-21T23:40:13.7748926Z"},"secondaryReadonlyMasterKey":{"generationTime":"2023-04-21T23:40:13.7748926Z"}}},"identity":{"type":"None"}}'
-    headers:
-      azure-asyncoperation:
-      - https://management.azure.com/subscriptions/00000000-0000-0000-0000-000000000000/providers/Microsoft.DocumentDB/locations/westus/operationsStatus/dadb4b37-8d4c-49f8-8f1b-c5d12d221765?api-version=2023-03-15
-=======
       - AZURECLI/2.48.1 azsdk-python-mgmt-cosmosdb/0.7.0 Python/3.10.11 (Windows-10-10.0.22621-SP0)
     method: PUT
     uri: https://management.azure.com/subscriptions/00000000-0000-0000-0000-000000000000/resourceGroups/cli_test_cosmosdb_table_resource_throughput000001/providers/Microsoft.DocumentDB/databaseAccounts/cli000002?api-version=2023-04-15
@@ -106,7 +77,6 @@
     headers:
       azure-asyncoperation:
       - https://management.azure.com/subscriptions/00000000-0000-0000-0000-000000000000/providers/Microsoft.DocumentDB/locations/westus/operationsStatus/56d1d870-1ebe-4193-8284-3e6e6b0616d8?api-version=2023-04-15
->>>>>>> 314f72a8
       cache-control:
       - no-store, no-cache
       content-length:
@@ -114,15 +84,9 @@
       content-type:
       - application/json
       date:
-<<<<<<< HEAD
-      - Fri, 21 Apr 2023 23:40:15 GMT
-      location:
-      - https://management.azure.com/subscriptions/00000000-0000-0000-0000-000000000000/resourceGroups/cli_test_cosmosdb_table_resource_throughput000001/providers/Microsoft.DocumentDB/databaseAccounts/cli000002/operationResults/dadb4b37-8d4c-49f8-8f1b-c5d12d221765?api-version=2023-03-15
-=======
       - Fri, 05 May 2023 02:25:03 GMT
       location:
       - https://management.azure.com/subscriptions/00000000-0000-0000-0000-000000000000/resourceGroups/cli_test_cosmosdb_table_resource_throughput000001/providers/Microsoft.DocumentDB/databaseAccounts/cli000002/operationResults/56d1d870-1ebe-4193-8284-3e6e6b0616d8?api-version=2023-04-15
->>>>>>> 314f72a8
       pragma:
       - no-cache
       server:
@@ -138,29 +102,24 @@
       x-ms-gatewayversion:
       - version=2.14.0
       x-ms-ratelimit-remaining-subscription-writes:
-      - '1199'
-    status:
-      code: 200
-      message: Ok
-- request:
-    body: null
-    headers:
-      Accept:
-      - '*/*'
-      Accept-Encoding:
-      - gzip, deflate
-      CommandName:
-      - cosmosdb create
-      Connection:
-      - keep-alive
-      ParameterSetName:
-      - -n -g --capabilities
-      User-Agent:
-<<<<<<< HEAD
-      - AZURECLI/2.47.0 azsdk-python-mgmt-cosmosdb/9.1.0 Python/3.9.13 (Windows-10-10.0.22621-SP0)
-    method: GET
-    uri: https://management.azure.com/subscriptions/00000000-0000-0000-0000-000000000000/providers/Microsoft.DocumentDB/locations/westus/operationsStatus/dadb4b37-8d4c-49f8-8f1b-c5d12d221765?api-version=2023-03-15
-=======
+      - '1198'
+    status:
+      code: 200
+      message: Ok
+- request:
+    body: null
+    headers:
+      Accept:
+      - '*/*'
+      Accept-Encoding:
+      - gzip, deflate
+      CommandName:
+      - cosmosdb create
+      Connection:
+      - keep-alive
+      ParameterSetName:
+      - -n -g --capabilities
+      User-Agent:
       - AZURECLI/2.48.1 azsdk-python-mgmt-cosmosdb/0.7.0 Python/3.10.11 (Windows-10-10.0.22621-SP0)
     method: GET
     uri: https://management.azure.com/subscriptions/00000000-0000-0000-0000-000000000000/providers/Microsoft.DocumentDB/locations/westus/operationsStatus/56d1d870-1ebe-4193-8284-3e6e6b0616d8?api-version=2023-04-15
@@ -302,7 +261,6 @@
       - AZURECLI/2.48.1 azsdk-python-mgmt-cosmosdb/0.7.0 Python/3.10.11 (Windows-10-10.0.22621-SP0)
     method: GET
     uri: https://management.azure.com/subscriptions/00000000-0000-0000-0000-000000000000/providers/Microsoft.DocumentDB/locations/westus/operationsStatus/56d1d870-1ebe-4193-8284-3e6e6b0616d8?api-version=2023-04-15
->>>>>>> 314f72a8
   response:
     body:
       string: '{"status":"Dequeued"}'
@@ -314,51 +272,41 @@
       content-type:
       - application/json
       date:
-<<<<<<< HEAD
-      - Fri, 21 Apr 2023 23:40:45 GMT
-=======
       - Fri, 05 May 2023 02:26:34 GMT
->>>>>>> 314f72a8
-      pragma:
-      - no-cache
-      server:
-      - Microsoft-HTTPAPI/2.0
-      strict-transport-security:
-      - max-age=31536000; includeSubDomains
-      transfer-encoding:
-      - chunked
-      vary:
-      - Accept-Encoding
-      x-content-type-options:
-      - nosniff
-      x-ms-gatewayversion:
-      - version=2.14.0
-    status:
-      code: 200
-      message: Ok
-- request:
-    body: null
-    headers:
-      Accept:
-      - '*/*'
-      Accept-Encoding:
-      - gzip, deflate
-      CommandName:
-      - cosmosdb create
-      Connection:
-      - keep-alive
-      ParameterSetName:
-      - -n -g --capabilities
-      User-Agent:
-<<<<<<< HEAD
-      - AZURECLI/2.47.0 azsdk-python-mgmt-cosmosdb/9.1.0 Python/3.9.13 (Windows-10-10.0.22621-SP0)
-    method: GET
-    uri: https://management.azure.com/subscriptions/00000000-0000-0000-0000-000000000000/providers/Microsoft.DocumentDB/locations/westus/operationsStatus/dadb4b37-8d4c-49f8-8f1b-c5d12d221765?api-version=2023-03-15
-=======
+      pragma:
+      - no-cache
+      server:
+      - Microsoft-HTTPAPI/2.0
+      strict-transport-security:
+      - max-age=31536000; includeSubDomains
+      transfer-encoding:
+      - chunked
+      vary:
+      - Accept-Encoding
+      x-content-type-options:
+      - nosniff
+      x-ms-gatewayversion:
+      - version=2.14.0
+    status:
+      code: 200
+      message: Ok
+- request:
+    body: null
+    headers:
+      Accept:
+      - '*/*'
+      Accept-Encoding:
+      - gzip, deflate
+      CommandName:
+      - cosmosdb create
+      Connection:
+      - keep-alive
+      ParameterSetName:
+      - -n -g --capabilities
+      User-Agent:
       - AZURECLI/2.48.1 azsdk-python-mgmt-cosmosdb/0.7.0 Python/3.10.11 (Windows-10-10.0.22621-SP0)
     method: GET
     uri: https://management.azure.com/subscriptions/00000000-0000-0000-0000-000000000000/providers/Microsoft.DocumentDB/locations/westus/operationsStatus/56d1d870-1ebe-4193-8284-3e6e6b0616d8?api-version=2023-04-15
->>>>>>> 314f72a8
   response:
     body:
       string: '{"status":"Dequeued"}'
@@ -370,51 +318,41 @@
       content-type:
       - application/json
       date:
-<<<<<<< HEAD
-      - Fri, 21 Apr 2023 23:41:16 GMT
-=======
       - Fri, 05 May 2023 02:27:03 GMT
->>>>>>> 314f72a8
-      pragma:
-      - no-cache
-      server:
-      - Microsoft-HTTPAPI/2.0
-      strict-transport-security:
-      - max-age=31536000; includeSubDomains
-      transfer-encoding:
-      - chunked
-      vary:
-      - Accept-Encoding
-      x-content-type-options:
-      - nosniff
-      x-ms-gatewayversion:
-      - version=2.14.0
-    status:
-      code: 200
-      message: Ok
-- request:
-    body: null
-    headers:
-      Accept:
-      - '*/*'
-      Accept-Encoding:
-      - gzip, deflate
-      CommandName:
-      - cosmosdb create
-      Connection:
-      - keep-alive
-      ParameterSetName:
-      - -n -g --capabilities
-      User-Agent:
-<<<<<<< HEAD
-      - AZURECLI/2.47.0 azsdk-python-mgmt-cosmosdb/9.1.0 Python/3.9.13 (Windows-10-10.0.22621-SP0)
-    method: GET
-    uri: https://management.azure.com/subscriptions/00000000-0000-0000-0000-000000000000/providers/Microsoft.DocumentDB/locations/westus/operationsStatus/dadb4b37-8d4c-49f8-8f1b-c5d12d221765?api-version=2023-03-15
-=======
+      pragma:
+      - no-cache
+      server:
+      - Microsoft-HTTPAPI/2.0
+      strict-transport-security:
+      - max-age=31536000; includeSubDomains
+      transfer-encoding:
+      - chunked
+      vary:
+      - Accept-Encoding
+      x-content-type-options:
+      - nosniff
+      x-ms-gatewayversion:
+      - version=2.14.0
+    status:
+      code: 200
+      message: Ok
+- request:
+    body: null
+    headers:
+      Accept:
+      - '*/*'
+      Accept-Encoding:
+      - gzip, deflate
+      CommandName:
+      - cosmosdb create
+      Connection:
+      - keep-alive
+      ParameterSetName:
+      - -n -g --capabilities
+      User-Agent:
       - AZURECLI/2.48.1 azsdk-python-mgmt-cosmosdb/0.7.0 Python/3.10.11 (Windows-10-10.0.22621-SP0)
     method: GET
     uri: https://management.azure.com/subscriptions/00000000-0000-0000-0000-000000000000/providers/Microsoft.DocumentDB/locations/westus/operationsStatus/56d1d870-1ebe-4193-8284-3e6e6b0616d8?api-version=2023-04-15
->>>>>>> 314f72a8
   response:
     body:
       string: '{"status":"Dequeued"}'
@@ -426,51 +364,41 @@
       content-type:
       - application/json
       date:
-<<<<<<< HEAD
-      - Fri, 21 Apr 2023 23:41:46 GMT
-=======
       - Fri, 05 May 2023 02:27:33 GMT
->>>>>>> 314f72a8
-      pragma:
-      - no-cache
-      server:
-      - Microsoft-HTTPAPI/2.0
-      strict-transport-security:
-      - max-age=31536000; includeSubDomains
-      transfer-encoding:
-      - chunked
-      vary:
-      - Accept-Encoding
-      x-content-type-options:
-      - nosniff
-      x-ms-gatewayversion:
-      - version=2.14.0
-    status:
-      code: 200
-      message: Ok
-- request:
-    body: null
-    headers:
-      Accept:
-      - '*/*'
-      Accept-Encoding:
-      - gzip, deflate
-      CommandName:
-      - cosmosdb create
-      Connection:
-      - keep-alive
-      ParameterSetName:
-      - -n -g --capabilities
-      User-Agent:
-<<<<<<< HEAD
-      - AZURECLI/2.47.0 azsdk-python-mgmt-cosmosdb/9.1.0 Python/3.9.13 (Windows-10-10.0.22621-SP0)
-    method: GET
-    uri: https://management.azure.com/subscriptions/00000000-0000-0000-0000-000000000000/providers/Microsoft.DocumentDB/locations/westus/operationsStatus/dadb4b37-8d4c-49f8-8f1b-c5d12d221765?api-version=2023-03-15
-=======
+      pragma:
+      - no-cache
+      server:
+      - Microsoft-HTTPAPI/2.0
+      strict-transport-security:
+      - max-age=31536000; includeSubDomains
+      transfer-encoding:
+      - chunked
+      vary:
+      - Accept-Encoding
+      x-content-type-options:
+      - nosniff
+      x-ms-gatewayversion:
+      - version=2.14.0
+    status:
+      code: 200
+      message: Ok
+- request:
+    body: null
+    headers:
+      Accept:
+      - '*/*'
+      Accept-Encoding:
+      - gzip, deflate
+      CommandName:
+      - cosmosdb create
+      Connection:
+      - keep-alive
+      ParameterSetName:
+      - -n -g --capabilities
+      User-Agent:
       - AZURECLI/2.48.1 azsdk-python-mgmt-cosmosdb/0.7.0 Python/3.10.11 (Windows-10-10.0.22621-SP0)
     method: GET
     uri: https://management.azure.com/subscriptions/00000000-0000-0000-0000-000000000000/providers/Microsoft.DocumentDB/locations/westus/operationsStatus/56d1d870-1ebe-4193-8284-3e6e6b0616d8?api-version=2023-04-15
->>>>>>> 314f72a8
   response:
     body:
       string: '{"status":"Dequeued"}'
@@ -482,51 +410,41 @@
       content-type:
       - application/json
       date:
-<<<<<<< HEAD
-      - Fri, 21 Apr 2023 23:42:16 GMT
-=======
       - Fri, 05 May 2023 02:28:04 GMT
->>>>>>> 314f72a8
-      pragma:
-      - no-cache
-      server:
-      - Microsoft-HTTPAPI/2.0
-      strict-transport-security:
-      - max-age=31536000; includeSubDomains
-      transfer-encoding:
-      - chunked
-      vary:
-      - Accept-Encoding
-      x-content-type-options:
-      - nosniff
-      x-ms-gatewayversion:
-      - version=2.14.0
-    status:
-      code: 200
-      message: Ok
-- request:
-    body: null
-    headers:
-      Accept:
-      - '*/*'
-      Accept-Encoding:
-      - gzip, deflate
-      CommandName:
-      - cosmosdb create
-      Connection:
-      - keep-alive
-      ParameterSetName:
-      - -n -g --capabilities
-      User-Agent:
-<<<<<<< HEAD
-      - AZURECLI/2.47.0 azsdk-python-mgmt-cosmosdb/9.1.0 Python/3.9.13 (Windows-10-10.0.22621-SP0)
-    method: GET
-    uri: https://management.azure.com/subscriptions/00000000-0000-0000-0000-000000000000/providers/Microsoft.DocumentDB/locations/westus/operationsStatus/dadb4b37-8d4c-49f8-8f1b-c5d12d221765?api-version=2023-03-15
-=======
+      pragma:
+      - no-cache
+      server:
+      - Microsoft-HTTPAPI/2.0
+      strict-transport-security:
+      - max-age=31536000; includeSubDomains
+      transfer-encoding:
+      - chunked
+      vary:
+      - Accept-Encoding
+      x-content-type-options:
+      - nosniff
+      x-ms-gatewayversion:
+      - version=2.14.0
+    status:
+      code: 200
+      message: Ok
+- request:
+    body: null
+    headers:
+      Accept:
+      - '*/*'
+      Accept-Encoding:
+      - gzip, deflate
+      CommandName:
+      - cosmosdb create
+      Connection:
+      - keep-alive
+      ParameterSetName:
+      - -n -g --capabilities
+      User-Agent:
       - AZURECLI/2.48.1 azsdk-python-mgmt-cosmosdb/0.7.0 Python/3.10.11 (Windows-10-10.0.22621-SP0)
     method: GET
     uri: https://management.azure.com/subscriptions/00000000-0000-0000-0000-000000000000/providers/Microsoft.DocumentDB/locations/westus/operationsStatus/56d1d870-1ebe-4193-8284-3e6e6b0616d8?api-version=2023-04-15
->>>>>>> 314f72a8
   response:
     body:
       string: '{"status":"Dequeued"}'
@@ -538,51 +456,41 @@
       content-type:
       - application/json
       date:
-<<<<<<< HEAD
-      - Fri, 21 Apr 2023 23:42:46 GMT
-=======
       - Fri, 05 May 2023 02:28:34 GMT
->>>>>>> 314f72a8
-      pragma:
-      - no-cache
-      server:
-      - Microsoft-HTTPAPI/2.0
-      strict-transport-security:
-      - max-age=31536000; includeSubDomains
-      transfer-encoding:
-      - chunked
-      vary:
-      - Accept-Encoding
-      x-content-type-options:
-      - nosniff
-      x-ms-gatewayversion:
-      - version=2.14.0
-    status:
-      code: 200
-      message: Ok
-- request:
-    body: null
-    headers:
-      Accept:
-      - '*/*'
-      Accept-Encoding:
-      - gzip, deflate
-      CommandName:
-      - cosmosdb create
-      Connection:
-      - keep-alive
-      ParameterSetName:
-      - -n -g --capabilities
-      User-Agent:
-<<<<<<< HEAD
-      - AZURECLI/2.47.0 azsdk-python-mgmt-cosmosdb/9.1.0 Python/3.9.13 (Windows-10-10.0.22621-SP0)
-    method: GET
-    uri: https://management.azure.com/subscriptions/00000000-0000-0000-0000-000000000000/providers/Microsoft.DocumentDB/locations/westus/operationsStatus/dadb4b37-8d4c-49f8-8f1b-c5d12d221765?api-version=2023-03-15
-=======
+      pragma:
+      - no-cache
+      server:
+      - Microsoft-HTTPAPI/2.0
+      strict-transport-security:
+      - max-age=31536000; includeSubDomains
+      transfer-encoding:
+      - chunked
+      vary:
+      - Accept-Encoding
+      x-content-type-options:
+      - nosniff
+      x-ms-gatewayversion:
+      - version=2.14.0
+    status:
+      code: 200
+      message: Ok
+- request:
+    body: null
+    headers:
+      Accept:
+      - '*/*'
+      Accept-Encoding:
+      - gzip, deflate
+      CommandName:
+      - cosmosdb create
+      Connection:
+      - keep-alive
+      ParameterSetName:
+      - -n -g --capabilities
+      User-Agent:
       - AZURECLI/2.48.1 azsdk-python-mgmt-cosmosdb/0.7.0 Python/3.10.11 (Windows-10-10.0.22621-SP0)
     method: GET
     uri: https://management.azure.com/subscriptions/00000000-0000-0000-0000-000000000000/providers/Microsoft.DocumentDB/locations/westus/operationsStatus/56d1d870-1ebe-4193-8284-3e6e6b0616d8?api-version=2023-04-15
->>>>>>> 314f72a8
   response:
     body:
       string: '{"status":"Dequeued"}'
@@ -594,51 +502,41 @@
       content-type:
       - application/json
       date:
-<<<<<<< HEAD
-      - Fri, 21 Apr 2023 23:43:16 GMT
-=======
       - Fri, 05 May 2023 02:29:04 GMT
->>>>>>> 314f72a8
-      pragma:
-      - no-cache
-      server:
-      - Microsoft-HTTPAPI/2.0
-      strict-transport-security:
-      - max-age=31536000; includeSubDomains
-      transfer-encoding:
-      - chunked
-      vary:
-      - Accept-Encoding
-      x-content-type-options:
-      - nosniff
-      x-ms-gatewayversion:
-      - version=2.14.0
-    status:
-      code: 200
-      message: Ok
-- request:
-    body: null
-    headers:
-      Accept:
-      - '*/*'
-      Accept-Encoding:
-      - gzip, deflate
-      CommandName:
-      - cosmosdb create
-      Connection:
-      - keep-alive
-      ParameterSetName:
-      - -n -g --capabilities
-      User-Agent:
-<<<<<<< HEAD
-      - AZURECLI/2.47.0 azsdk-python-mgmt-cosmosdb/9.1.0 Python/3.9.13 (Windows-10-10.0.22621-SP0)
-    method: GET
-    uri: https://management.azure.com/subscriptions/00000000-0000-0000-0000-000000000000/providers/Microsoft.DocumentDB/locations/westus/operationsStatus/dadb4b37-8d4c-49f8-8f1b-c5d12d221765?api-version=2023-03-15
-=======
+      pragma:
+      - no-cache
+      server:
+      - Microsoft-HTTPAPI/2.0
+      strict-transport-security:
+      - max-age=31536000; includeSubDomains
+      transfer-encoding:
+      - chunked
+      vary:
+      - Accept-Encoding
+      x-content-type-options:
+      - nosniff
+      x-ms-gatewayversion:
+      - version=2.14.0
+    status:
+      code: 200
+      message: Ok
+- request:
+    body: null
+    headers:
+      Accept:
+      - '*/*'
+      Accept-Encoding:
+      - gzip, deflate
+      CommandName:
+      - cosmosdb create
+      Connection:
+      - keep-alive
+      ParameterSetName:
+      - -n -g --capabilities
+      User-Agent:
       - AZURECLI/2.48.1 azsdk-python-mgmt-cosmosdb/0.7.0 Python/3.10.11 (Windows-10-10.0.22621-SP0)
     method: GET
     uri: https://management.azure.com/subscriptions/00000000-0000-0000-0000-000000000000/providers/Microsoft.DocumentDB/locations/westus/operationsStatus/56d1d870-1ebe-4193-8284-3e6e6b0616d8?api-version=2023-04-15
->>>>>>> 314f72a8
   response:
     body:
       string: '{"status":"Succeeded"}'
@@ -650,56 +548,38 @@
       content-type:
       - application/json
       date:
-<<<<<<< HEAD
-      - Fri, 21 Apr 2023 23:43:46 GMT
-=======
       - Fri, 05 May 2023 02:29:34 GMT
->>>>>>> 314f72a8
-      pragma:
-      - no-cache
-      server:
-      - Microsoft-HTTPAPI/2.0
-      strict-transport-security:
-      - max-age=31536000; includeSubDomains
-      transfer-encoding:
-      - chunked
-      vary:
-      - Accept-Encoding
-      x-content-type-options:
-      - nosniff
-      x-ms-gatewayversion:
-      - version=2.14.0
-    status:
-      code: 200
-      message: Ok
-- request:
-    body: null
-    headers:
-      Accept:
-      - '*/*'
-      Accept-Encoding:
-      - gzip, deflate
-      CommandName:
-      - cosmosdb create
-      Connection:
-      - keep-alive
-      ParameterSetName:
-      - -n -g --capabilities
-      User-Agent:
-<<<<<<< HEAD
-      - AZURECLI/2.47.0 azsdk-python-mgmt-cosmosdb/9.1.0 Python/3.9.13 (Windows-10-10.0.22621-SP0)
-    method: GET
-    uri: https://management.azure.com/subscriptions/00000000-0000-0000-0000-000000000000/resourceGroups/cli_test_cosmosdb_table_resource_throughput000001/providers/Microsoft.DocumentDB/databaseAccounts/cli000002?api-version=2023-03-15
-  response:
-    body:
-      string: '{"id":"/subscriptions/00000000-0000-0000-0000-000000000000/resourceGroups/cli_test_cosmosdb_table_resource_throughput000001/providers/Microsoft.DocumentDB/databaseAccounts/cli000002","name":"cli000002","location":"West
-        US","type":"Microsoft.DocumentDB/databaseAccounts","kind":"GlobalDocumentDB","tags":{},"systemData":{"createdAt":"2023-04-21T23:42:57.8453744Z"},"properties":{"provisioningState":"Succeeded","documentEndpoint":"https://cli000002.documents.azure.com:443/","tableEndpoint":"https://cli000002.table.cosmos.azure.com:443/","sqlEndpoint":"https://cli000002.documents.azure.com:443/","publicNetworkAccess":"Enabled","enableAutomaticFailover":false,"enableMultipleWriteLocations":false,"enablePartitionKeyMonitor":false,"isVirtualNetworkFilterEnabled":false,"virtualNetworkRules":[],"EnabledApiTypes":"Table,
-        Sql","disableKeyBasedMetadataWriteAccess":false,"enableFreeTier":false,"enableAnalyticalStorage":false,"analyticalStorageConfiguration":{"schemaType":"WellDefined"},"instanceId":"6a54eacc-0b8e-463d-b08b-962f3cae4d82","databaseAccountOfferType":"Standard","defaultIdentity":"FirstPartyIdentity","networkAclBypass":"None","disableLocalAuth":false,"enablePartitionMerge":false,"minimalTlsVersion":"Tls","consistencyPolicy":{"defaultConsistencyLevel":"BoundedStaleness","maxIntervalInSeconds":86400,"maxStalenessPrefix":1000000},"configurationOverrides":{},"writeLocations":[{"id":"cli000002-westus","locationName":"West
-        US","documentEndpoint":"https://cli000002-westus.documents.azure.com:443/","provisioningState":"Succeeded","failoverPriority":0,"isZoneRedundant":false}],"readLocations":[{"id":"cli000002-westus","locationName":"West
-        US","documentEndpoint":"https://cli000002-westus.documents.azure.com:443/","provisioningState":"Succeeded","failoverPriority":0,"isZoneRedundant":false}],"locations":[{"id":"cli000002-westus","locationName":"West
-        US","documentEndpoint":"https://cli000002-westus.documents.azure.com:443/","provisioningState":"Succeeded","failoverPriority":0,"isZoneRedundant":false}],"failoverPolicies":[{"id":"cli000002-westus","locationName":"West
-        US","failoverPriority":0}],"cors":[],"capabilities":[{"name":"EnableTable"}],"ipRules":[],"backupPolicy":{"type":"Periodic","periodicModeProperties":{"backupIntervalInMinutes":240,"backupRetentionIntervalInHours":8,"backupStorageRedundancy":"Geo"}},"networkAclBypassResourceIds":[],"keysMetadata":{"primaryMasterKey":{"generationTime":"2023-04-21T23:42:57.8453744Z"},"secondaryMasterKey":{"generationTime":"2023-04-21T23:42:57.8453744Z"},"primaryReadonlyMasterKey":{"generationTime":"2023-04-21T23:42:57.8453744Z"},"secondaryReadonlyMasterKey":{"generationTime":"2023-04-21T23:42:57.8453744Z"}}},"identity":{"type":"None"}}'
-=======
+      pragma:
+      - no-cache
+      server:
+      - Microsoft-HTTPAPI/2.0
+      strict-transport-security:
+      - max-age=31536000; includeSubDomains
+      transfer-encoding:
+      - chunked
+      vary:
+      - Accept-Encoding
+      x-content-type-options:
+      - nosniff
+      x-ms-gatewayversion:
+      - version=2.14.0
+    status:
+      code: 200
+      message: Ok
+- request:
+    body: null
+    headers:
+      Accept:
+      - '*/*'
+      Accept-Encoding:
+      - gzip, deflate
+      CommandName:
+      - cosmosdb create
+      Connection:
+      - keep-alive
+      ParameterSetName:
+      - -n -g --capabilities
+      User-Agent:
       - AZURECLI/2.48.1 azsdk-python-mgmt-cosmosdb/0.7.0 Python/3.10.11 (Windows-10-10.0.22621-SP0)
     method: GET
     uri: https://management.azure.com/subscriptions/00000000-0000-0000-0000-000000000000/resourceGroups/cli_test_cosmosdb_table_resource_throughput000001/providers/Microsoft.DocumentDB/databaseAccounts/cli000002?api-version=2023-04-15
@@ -712,7 +592,6 @@
         US","documentEndpoint":"https://cli000002-westus.documents.azure.com:443/","provisioningState":"Succeeded","failoverPriority":0,"isZoneRedundant":false}],"locations":[{"id":"cli000002-westus","locationName":"West
         US","documentEndpoint":"https://cli000002-westus.documents.azure.com:443/","provisioningState":"Succeeded","failoverPriority":0,"isZoneRedundant":false}],"failoverPolicies":[{"id":"cli000002-westus","locationName":"West
         US","failoverPriority":0}],"cors":[],"capabilities":[{"name":"EnableTable"}],"ipRules":[],"backupPolicy":{"type":"Periodic","periodicModeProperties":{"backupIntervalInMinutes":240,"backupRetentionIntervalInHours":8,"backupStorageRedundancy":"Geo"}},"networkAclBypassResourceIds":[],"keysMetadata":{"primaryMasterKey":{"generationTime":"2023-05-05T02:28:35.2438085Z"},"secondaryMasterKey":{"generationTime":"2023-05-05T02:28:35.2438085Z"},"primaryReadonlyMasterKey":{"generationTime":"2023-05-05T02:28:35.2438085Z"},"secondaryReadonlyMasterKey":{"generationTime":"2023-05-05T02:28:35.2438085Z"}}},"identity":{"type":"None"}}'
->>>>>>> 314f72a8
     headers:
       cache-control:
       - no-store, no-cache
@@ -721,56 +600,38 @@
       content-type:
       - application/json
       date:
-<<<<<<< HEAD
-      - Fri, 21 Apr 2023 23:43:46 GMT
-=======
       - Fri, 05 May 2023 02:29:34 GMT
->>>>>>> 314f72a8
-      pragma:
-      - no-cache
-      server:
-      - Microsoft-HTTPAPI/2.0
-      strict-transport-security:
-      - max-age=31536000; includeSubDomains
-      transfer-encoding:
-      - chunked
-      vary:
-      - Accept-Encoding
-      x-content-type-options:
-      - nosniff
-      x-ms-gatewayversion:
-      - version=2.14.0
-    status:
-      code: 200
-      message: Ok
-- request:
-    body: null
-    headers:
-      Accept:
-      - application/json
-      Accept-Encoding:
-      - gzip, deflate
-      CommandName:
-      - cosmosdb create
-      Connection:
-      - keep-alive
-      ParameterSetName:
-      - -n -g --capabilities
-      User-Agent:
-<<<<<<< HEAD
-      - AZURECLI/2.47.0 azsdk-python-mgmt-cosmosdb/9.1.0 Python/3.9.13 (Windows-10-10.0.22621-SP0)
-    method: GET
-    uri: https://management.azure.com/subscriptions/00000000-0000-0000-0000-000000000000/resourceGroups/cli_test_cosmosdb_table_resource_throughput000001/providers/Microsoft.DocumentDB/databaseAccounts/cli000002?api-version=2023-03-15
-  response:
-    body:
-      string: '{"id":"/subscriptions/00000000-0000-0000-0000-000000000000/resourceGroups/cli_test_cosmosdb_table_resource_throughput000001/providers/Microsoft.DocumentDB/databaseAccounts/cli000002","name":"cli000002","location":"West
-        US","type":"Microsoft.DocumentDB/databaseAccounts","kind":"GlobalDocumentDB","tags":{},"systemData":{"createdAt":"2023-04-21T23:42:57.8453744Z"},"properties":{"provisioningState":"Succeeded","documentEndpoint":"https://cli000002.documents.azure.com:443/","tableEndpoint":"https://cli000002.table.cosmos.azure.com:443/","sqlEndpoint":"https://cli000002.documents.azure.com:443/","publicNetworkAccess":"Enabled","enableAutomaticFailover":false,"enableMultipleWriteLocations":false,"enablePartitionKeyMonitor":false,"isVirtualNetworkFilterEnabled":false,"virtualNetworkRules":[],"EnabledApiTypes":"Table,
-        Sql","disableKeyBasedMetadataWriteAccess":false,"enableFreeTier":false,"enableAnalyticalStorage":false,"analyticalStorageConfiguration":{"schemaType":"WellDefined"},"instanceId":"6a54eacc-0b8e-463d-b08b-962f3cae4d82","databaseAccountOfferType":"Standard","defaultIdentity":"FirstPartyIdentity","networkAclBypass":"None","disableLocalAuth":false,"enablePartitionMerge":false,"minimalTlsVersion":"Tls","consistencyPolicy":{"defaultConsistencyLevel":"BoundedStaleness","maxIntervalInSeconds":86400,"maxStalenessPrefix":1000000},"configurationOverrides":{},"writeLocations":[{"id":"cli000002-westus","locationName":"West
-        US","documentEndpoint":"https://cli000002-westus.documents.azure.com:443/","provisioningState":"Succeeded","failoverPriority":0,"isZoneRedundant":false}],"readLocations":[{"id":"cli000002-westus","locationName":"West
-        US","documentEndpoint":"https://cli000002-westus.documents.azure.com:443/","provisioningState":"Succeeded","failoverPriority":0,"isZoneRedundant":false}],"locations":[{"id":"cli000002-westus","locationName":"West
-        US","documentEndpoint":"https://cli000002-westus.documents.azure.com:443/","provisioningState":"Succeeded","failoverPriority":0,"isZoneRedundant":false}],"failoverPolicies":[{"id":"cli000002-westus","locationName":"West
-        US","failoverPriority":0}],"cors":[],"capabilities":[{"name":"EnableTable"}],"ipRules":[],"backupPolicy":{"type":"Periodic","periodicModeProperties":{"backupIntervalInMinutes":240,"backupRetentionIntervalInHours":8,"backupStorageRedundancy":"Geo"}},"networkAclBypassResourceIds":[],"keysMetadata":{"primaryMasterKey":{"generationTime":"2023-04-21T23:42:57.8453744Z"},"secondaryMasterKey":{"generationTime":"2023-04-21T23:42:57.8453744Z"},"primaryReadonlyMasterKey":{"generationTime":"2023-04-21T23:42:57.8453744Z"},"secondaryReadonlyMasterKey":{"generationTime":"2023-04-21T23:42:57.8453744Z"}}},"identity":{"type":"None"}}'
-=======
+      pragma:
+      - no-cache
+      server:
+      - Microsoft-HTTPAPI/2.0
+      strict-transport-security:
+      - max-age=31536000; includeSubDomains
+      transfer-encoding:
+      - chunked
+      vary:
+      - Accept-Encoding
+      x-content-type-options:
+      - nosniff
+      x-ms-gatewayversion:
+      - version=2.14.0
+    status:
+      code: 200
+      message: Ok
+- request:
+    body: null
+    headers:
+      Accept:
+      - application/json
+      Accept-Encoding:
+      - gzip, deflate
+      CommandName:
+      - cosmosdb create
+      Connection:
+      - keep-alive
+      ParameterSetName:
+      - -n -g --capabilities
+      User-Agent:
       - AZURECLI/2.48.1 azsdk-python-mgmt-cosmosdb/0.7.0 Python/3.10.11 (Windows-10-10.0.22621-SP0)
     method: GET
     uri: https://management.azure.com/subscriptions/00000000-0000-0000-0000-000000000000/resourceGroups/cli_test_cosmosdb_table_resource_throughput000001/providers/Microsoft.DocumentDB/databaseAccounts/cli000002?api-version=2023-04-15
@@ -783,7 +644,6 @@
         US","documentEndpoint":"https://cli000002-westus.documents.azure.com:443/","provisioningState":"Succeeded","failoverPriority":0,"isZoneRedundant":false}],"locations":[{"id":"cli000002-westus","locationName":"West
         US","documentEndpoint":"https://cli000002-westus.documents.azure.com:443/","provisioningState":"Succeeded","failoverPriority":0,"isZoneRedundant":false}],"failoverPolicies":[{"id":"cli000002-westus","locationName":"West
         US","failoverPriority":0}],"cors":[],"capabilities":[{"name":"EnableTable"}],"ipRules":[],"backupPolicy":{"type":"Periodic","periodicModeProperties":{"backupIntervalInMinutes":240,"backupRetentionIntervalInHours":8,"backupStorageRedundancy":"Geo"}},"networkAclBypassResourceIds":[],"keysMetadata":{"primaryMasterKey":{"generationTime":"2023-05-05T02:28:35.2438085Z"},"secondaryMasterKey":{"generationTime":"2023-05-05T02:28:35.2438085Z"},"primaryReadonlyMasterKey":{"generationTime":"2023-05-05T02:28:35.2438085Z"},"secondaryReadonlyMasterKey":{"generationTime":"2023-05-05T02:28:35.2438085Z"}}},"identity":{"type":"None"}}'
->>>>>>> 314f72a8
     headers:
       cache-control:
       - no-store, no-cache
@@ -792,11 +652,7 @@
       content-type:
       - application/json
       date:
-<<<<<<< HEAD
-      - Fri, 21 Apr 2023 23:43:46 GMT
-=======
       - Fri, 05 May 2023 02:29:34 GMT
->>>>>>> 314f72a8
       pragma:
       - no-cache
       server:
@@ -833,41 +689,25 @@
       ParameterSetName:
       - -g -a -n --throughput
       User-Agent:
-<<<<<<< HEAD
-      - AZURECLI/2.47.0 azsdk-python-mgmt-cosmosdb/9.1.0 Python/3.9.13 (Windows-10-10.0.22621-SP0)
-    method: PUT
-    uri: https://management.azure.com/subscriptions/00000000-0000-0000-0000-000000000000/resourceGroups/cli_test_cosmosdb_table_resource_throughput000001/providers/Microsoft.DocumentDB/databaseAccounts/cli000002/tables/cli000003?api-version=2023-03-15
-=======
       - AZURECLI/2.48.1 azsdk-python-mgmt-cosmosdb/0.7.0 Python/3.10.11 (Windows-10-10.0.22621-SP0)
     method: PUT
     uri: https://management.azure.com/subscriptions/00000000-0000-0000-0000-000000000000/resourceGroups/cli_test_cosmosdb_table_resource_throughput000001/providers/Microsoft.DocumentDB/databaseAccounts/cli000002/tables/cli000003?api-version=2023-04-15
->>>>>>> 314f72a8
   response:
     body:
       string: '{"status":"Enqueued"}'
     headers:
       azure-asyncoperation:
-<<<<<<< HEAD
-      - https://management.azure.com/subscriptions/00000000-0000-0000-0000-000000000000/providers/Microsoft.DocumentDB/locations/westus/operationsStatus/ddcb4177-50bc-44ef-83b6-bd9f8affbaa4?api-version=2023-03-15
-=======
       - https://management.azure.com/subscriptions/00000000-0000-0000-0000-000000000000/providers/Microsoft.DocumentDB/locations/westus/operationsStatus/4266823d-a37d-4628-9771-47d793bb8f79?api-version=2023-04-15
->>>>>>> 314f72a8
-      cache-control:
-      - no-store, no-cache
-      content-length:
-      - '21'
-      content-type:
-      - application/json
-      date:
-<<<<<<< HEAD
-      - Fri, 21 Apr 2023 23:43:47 GMT
-      location:
-      - https://management.azure.com/subscriptions/00000000-0000-0000-0000-000000000000/resourceGroups/cli_test_cosmosdb_table_resource_throughput000001/providers/Microsoft.DocumentDB/databaseAccounts/cli000002/tables/cli000003/operationResults/ddcb4177-50bc-44ef-83b6-bd9f8affbaa4?api-version=2023-03-15
-=======
+      cache-control:
+      - no-store, no-cache
+      content-length:
+      - '21'
+      content-type:
+      - application/json
+      date:
       - Fri, 05 May 2023 02:29:35 GMT
       location:
       - https://management.azure.com/subscriptions/00000000-0000-0000-0000-000000000000/resourceGroups/cli_test_cosmosdb_table_resource_throughput000001/providers/Microsoft.DocumentDB/databaseAccounts/cli000002/tables/cli000003/operationResults/4266823d-a37d-4628-9771-47d793bb8f79?api-version=2023-04-15
->>>>>>> 314f72a8
       pragma:
       - no-cache
       server:
@@ -897,11 +737,6 @@
       ParameterSetName:
       - -g -a -n --throughput
       User-Agent:
-<<<<<<< HEAD
-      - AZURECLI/2.47.0 azsdk-python-mgmt-cosmosdb/9.1.0 Python/3.9.13 (Windows-10-10.0.22621-SP0)
-    method: GET
-    uri: https://management.azure.com/subscriptions/00000000-0000-0000-0000-000000000000/providers/Microsoft.DocumentDB/locations/westus/operationsStatus/ddcb4177-50bc-44ef-83b6-bd9f8affbaa4?api-version=2023-03-15
-=======
       - AZURECLI/2.48.1 azsdk-python-mgmt-cosmosdb/0.7.0 Python/3.10.11 (Windows-10-10.0.22621-SP0)
     method: GET
     uri: https://management.azure.com/subscriptions/00000000-0000-0000-0000-000000000000/providers/Microsoft.DocumentDB/locations/westus/operationsStatus/4266823d-a37d-4628-9771-47d793bb8f79?api-version=2023-04-15
@@ -951,7 +786,6 @@
       - AZURECLI/2.48.1 azsdk-python-mgmt-cosmosdb/0.7.0 Python/3.10.11 (Windows-10-10.0.22621-SP0)
     method: GET
     uri: https://management.azure.com/subscriptions/00000000-0000-0000-0000-000000000000/providers/Microsoft.DocumentDB/locations/westus/operationsStatus/4266823d-a37d-4628-9771-47d793bb8f79?api-version=2023-04-15
->>>>>>> 314f72a8
   response:
     body:
       string: '{"status":"Succeeded"}'
@@ -963,11 +797,7 @@
       content-type:
       - application/json
       date:
-<<<<<<< HEAD
-      - Fri, 21 Apr 2023 23:44:18 GMT
-=======
       - Fri, 05 May 2023 02:30:05 GMT
->>>>>>> 314f72a8
       pragma:
       - no-cache
       server:
@@ -999,21 +829,12 @@
       ParameterSetName:
       - -g -a -n --throughput
       User-Agent:
-<<<<<<< HEAD
-      - AZURECLI/2.47.0 azsdk-python-mgmt-cosmosdb/9.1.0 Python/3.9.13 (Windows-10-10.0.22621-SP0)
-    method: GET
-    uri: https://management.azure.com/subscriptions/00000000-0000-0000-0000-000000000000/resourceGroups/cli_test_cosmosdb_table_resource_throughput000001/providers/Microsoft.DocumentDB/databaseAccounts/cli000002/tables/cli000003?api-version=2023-03-15
-  response:
-    body:
-      string: '{"id":"/subscriptions/00000000-0000-0000-0000-000000000000/resourceGroups/cli_test_cosmosdb_table_resource_throughput000001/providers/Microsoft.DocumentDB/databaseAccounts/cli000002/tables/cli000003","type":"Microsoft.DocumentDB/databaseAccounts/tables","name":"cli000003","properties":{"resource":{"id":"cli000003","_rid":"EXxDAOKPk+U=","_etag":"\"00000000-0000-0000-74ab-25b4300701d9\"","_ts":1682120640}}}'
-=======
       - AZURECLI/2.48.1 azsdk-python-mgmt-cosmosdb/0.7.0 Python/3.10.11 (Windows-10-10.0.22621-SP0)
     method: GET
     uri: https://management.azure.com/subscriptions/00000000-0000-0000-0000-000000000000/resourceGroups/cli_test_cosmosdb_table_resource_throughput000001/providers/Microsoft.DocumentDB/databaseAccounts/cli000002/tables/cli000003?api-version=2023-04-15
   response:
     body:
       string: '{"id":"/subscriptions/00000000-0000-0000-0000-000000000000/resourceGroups/cli_test_cosmosdb_table_resource_throughput000001/providers/Microsoft.DocumentDB/databaseAccounts/cli000002/tables/cli000003","type":"Microsoft.DocumentDB/databaseAccounts/tables","name":"cli000003","properties":{"resource":{"id":"cli000003","_rid":"dRBYAOAPBu8=","_etag":"\"00000000-0000-0000-7ef9-7478cc0701d9\"","_ts":1683253785}}}'
->>>>>>> 314f72a8
     headers:
       cache-control:
       - no-store, no-cache
@@ -1022,11 +843,7 @@
       content-type:
       - application/json
       date:
-<<<<<<< HEAD
-      - Fri, 21 Apr 2023 23:44:18 GMT
-=======
       - Fri, 05 May 2023 02:30:05 GMT
->>>>>>> 314f72a8
       pragma:
       - no-cache
       server:
@@ -1058,21 +875,12 @@
       ParameterSetName:
       - -g -a -n
       User-Agent:
-<<<<<<< HEAD
-      - AZURECLI/2.47.0 azsdk-python-mgmt-cosmosdb/9.1.0 Python/3.9.13 (Windows-10-10.0.22621-SP0)
-    method: GET
-    uri: https://management.azure.com/subscriptions/00000000-0000-0000-0000-000000000000/resourceGroups/cli_test_cosmosdb_table_resource_throughput000001/providers/Microsoft.DocumentDB/databaseAccounts/cli000002/tables/cli000003/throughputSettings/default?api-version=2023-03-15
-  response:
-    body:
-      string: '{"id":"/subscriptions/00000000-0000-0000-0000-000000000000/resourceGroups/cli_test_cosmosdb_table_resource_throughput000001/providers/Microsoft.DocumentDB/databaseAccounts/cli000002/tables/cli000003/throughputSettings/default","type":"Microsoft.DocumentDB/databaseAccounts/tables/throughputSettings","name":"K5dR","properties":{"resource":{"throughput":1000,"minimumThroughput":"400"}}}'
-=======
       - AZURECLI/2.48.1 azsdk-python-mgmt-cosmosdb/0.7.0 Python/3.10.11 (Windows-10-10.0.22621-SP0)
     method: GET
     uri: https://management.azure.com/subscriptions/00000000-0000-0000-0000-000000000000/resourceGroups/cli_test_cosmosdb_table_resource_throughput000001/providers/Microsoft.DocumentDB/databaseAccounts/cli000002/tables/cli000003/throughputSettings/default?api-version=2023-04-15
   response:
     body:
       string: '{"id":"/subscriptions/00000000-0000-0000-0000-000000000000/resourceGroups/cli_test_cosmosdb_table_resource_throughput000001/providers/Microsoft.DocumentDB/databaseAccounts/cli000002/tables/cli000003/throughputSettings/default","type":"Microsoft.DocumentDB/databaseAccounts/tables/throughputSettings","name":"vFoT","properties":{"resource":{"throughput":1000,"minimumThroughput":"400","softAllowedMaximumThroughput":"100000"}}}'
->>>>>>> 314f72a8
     headers:
       cache-control:
       - no-store, no-cache
@@ -1081,11 +889,7 @@
       content-type:
       - application/json
       date:
-<<<<<<< HEAD
-      - Fri, 21 Apr 2023 23:44:19 GMT
-=======
       - Fri, 05 May 2023 02:30:07 GMT
->>>>>>> 314f72a8
       pragma:
       - no-cache
       server:
@@ -1121,41 +925,25 @@
       ParameterSetName:
       - -g -a -n --throughput
       User-Agent:
-<<<<<<< HEAD
-      - AZURECLI/2.47.0 azsdk-python-mgmt-cosmosdb/9.1.0 Python/3.9.13 (Windows-10-10.0.22621-SP0)
-    method: PUT
-    uri: https://management.azure.com/subscriptions/00000000-0000-0000-0000-000000000000/resourceGroups/cli_test_cosmosdb_table_resource_throughput000001/providers/Microsoft.DocumentDB/databaseAccounts/cli000002/tables/cli000003/throughputSettings/default?api-version=2023-03-15
-=======
       - AZURECLI/2.48.1 azsdk-python-mgmt-cosmosdb/0.7.0 Python/3.10.11 (Windows-10-10.0.22621-SP0)
     method: PUT
     uri: https://management.azure.com/subscriptions/00000000-0000-0000-0000-000000000000/resourceGroups/cli_test_cosmosdb_table_resource_throughput000001/providers/Microsoft.DocumentDB/databaseAccounts/cli000002/tables/cli000003/throughputSettings/default?api-version=2023-04-15
->>>>>>> 314f72a8
   response:
     body:
       string: '{"status":"Enqueued"}'
     headers:
       azure-asyncoperation:
-<<<<<<< HEAD
-      - https://management.azure.com/subscriptions/00000000-0000-0000-0000-000000000000/providers/Microsoft.DocumentDB/locations/westus/operationsStatus/d2670e8d-89c7-4e4f-a83c-a86538a5bbdf?api-version=2023-03-15
-=======
       - https://management.azure.com/subscriptions/00000000-0000-0000-0000-000000000000/providers/Microsoft.DocumentDB/locations/westus/operationsStatus/9715298d-3b6e-48bc-bf06-778e6b97703d?api-version=2023-04-15
->>>>>>> 314f72a8
-      cache-control:
-      - no-store, no-cache
-      content-length:
-      - '21'
-      content-type:
-      - application/json
-      date:
-<<<<<<< HEAD
-      - Fri, 21 Apr 2023 23:44:19 GMT
-      location:
-      - https://management.azure.com/subscriptions/00000000-0000-0000-0000-000000000000/resourceGroups/cli_test_cosmosdb_table_resource_throughput000001/providers/Microsoft.DocumentDB/databaseAccounts/cli000002/tables/cli000003/throughputSettings/default/operationResults/d2670e8d-89c7-4e4f-a83c-a86538a5bbdf?api-version=2023-03-15
-=======
+      cache-control:
+      - no-store, no-cache
+      content-length:
+      - '21'
+      content-type:
+      - application/json
+      date:
       - Fri, 05 May 2023 02:30:07 GMT
       location:
       - https://management.azure.com/subscriptions/00000000-0000-0000-0000-000000000000/resourceGroups/cli_test_cosmosdb_table_resource_throughput000001/providers/Microsoft.DocumentDB/databaseAccounts/cli000002/tables/cli000003/throughputSettings/default/operationResults/9715298d-3b6e-48bc-bf06-778e6b97703d?api-version=2023-04-15
->>>>>>> 314f72a8
       pragma:
       - no-cache
       server:
@@ -1185,11 +973,6 @@
       ParameterSetName:
       - -g -a -n --throughput
       User-Agent:
-<<<<<<< HEAD
-      - AZURECLI/2.47.0 azsdk-python-mgmt-cosmosdb/9.1.0 Python/3.9.13 (Windows-10-10.0.22621-SP0)
-    method: GET
-    uri: https://management.azure.com/subscriptions/00000000-0000-0000-0000-000000000000/providers/Microsoft.DocumentDB/locations/westus/operationsStatus/d2670e8d-89c7-4e4f-a83c-a86538a5bbdf?api-version=2023-03-15
-=======
       - AZURECLI/2.48.1 azsdk-python-mgmt-cosmosdb/0.7.0 Python/3.10.11 (Windows-10-10.0.22621-SP0)
     method: GET
     uri: https://management.azure.com/subscriptions/00000000-0000-0000-0000-000000000000/providers/Microsoft.DocumentDB/locations/westus/operationsStatus/9715298d-3b6e-48bc-bf06-778e6b97703d?api-version=2023-04-15
@@ -1239,7 +1022,6 @@
       - AZURECLI/2.48.1 azsdk-python-mgmt-cosmosdb/0.7.0 Python/3.10.11 (Windows-10-10.0.22621-SP0)
     method: GET
     uri: https://management.azure.com/subscriptions/00000000-0000-0000-0000-000000000000/providers/Microsoft.DocumentDB/locations/westus/operationsStatus/9715298d-3b6e-48bc-bf06-778e6b97703d?api-version=2023-04-15
->>>>>>> 314f72a8
   response:
     body:
       string: '{"status":"Succeeded"}'
@@ -1251,11 +1033,7 @@
       content-type:
       - application/json
       date:
-<<<<<<< HEAD
-      - Fri, 21 Apr 2023 23:44:49 GMT
-=======
       - Fri, 05 May 2023 02:30:38 GMT
->>>>>>> 314f72a8
       pragma:
       - no-cache
       server:
@@ -1287,21 +1065,12 @@
       ParameterSetName:
       - -g -a -n --throughput
       User-Agent:
-<<<<<<< HEAD
-      - AZURECLI/2.47.0 azsdk-python-mgmt-cosmosdb/9.1.0 Python/3.9.13 (Windows-10-10.0.22621-SP0)
-    method: GET
-    uri: https://management.azure.com/subscriptions/00000000-0000-0000-0000-000000000000/resourceGroups/cli_test_cosmosdb_table_resource_throughput000001/providers/Microsoft.DocumentDB/databaseAccounts/cli000002/tables/cli000003/throughputSettings/default?api-version=2023-03-15
-  response:
-    body:
-      string: '{"id":"/subscriptions/00000000-0000-0000-0000-000000000000/resourceGroups/cli_test_cosmosdb_table_resource_throughput000001/providers/Microsoft.DocumentDB/databaseAccounts/cli000002/tables/cli000003/throughputSettings/default","type":"Microsoft.DocumentDB/databaseAccounts/tables/throughputSettings","name":"K5dR","properties":{"resource":{"throughput":2000,"minimumThroughput":"400"}}}'
-=======
       - AZURECLI/2.48.1 azsdk-python-mgmt-cosmosdb/0.7.0 Python/3.10.11 (Windows-10-10.0.22621-SP0)
     method: GET
     uri: https://management.azure.com/subscriptions/00000000-0000-0000-0000-000000000000/resourceGroups/cli_test_cosmosdb_table_resource_throughput000001/providers/Microsoft.DocumentDB/databaseAccounts/cli000002/tables/cli000003/throughputSettings/default?api-version=2023-04-15
   response:
     body:
       string: '{"id":"/subscriptions/00000000-0000-0000-0000-000000000000/resourceGroups/cli_test_cosmosdb_table_resource_throughput000001/providers/Microsoft.DocumentDB/databaseAccounts/cli000002/tables/cli000003/throughputSettings/default","type":"Microsoft.DocumentDB/databaseAccounts/tables/throughputSettings","name":"vFoT","properties":{"resource":{"throughput":2000,"minimumThroughput":"400","softAllowedMaximumThroughput":"100000"}}}'
->>>>>>> 314f72a8
     headers:
       cache-control:
       - no-store, no-cache
@@ -1310,11 +1079,7 @@
       content-type:
       - application/json
       date:
-<<<<<<< HEAD
-      - Fri, 21 Apr 2023 23:44:50 GMT
-=======
       - Fri, 05 May 2023 02:30:38 GMT
->>>>>>> 314f72a8
       pragma:
       - no-cache
       server:
