--- conflicted
+++ resolved
@@ -109,10 +109,6 @@
 
         self._management_resource_uri = self.cli_ctx.cloud.endpoints.management
         self._ad_resource_uri = self.cli_ctx.cloud.endpoints.active_directory_resource_id
-<<<<<<< HEAD
-        self._msal_scope = self.cli_ctx.cloud.endpoints.active_directory_resource_id.rstrip('/') + '/.default'
-=======
->>>>>>> 47f98204
         self._ad = self.cli_ctx.cloud.endpoints.active_directory
 
     def login(self,
