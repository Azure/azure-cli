--- conflicted
+++ resolved
@@ -120,11 +120,8 @@
     'azure-mgmt-servicebus~=0.6.0',
     'azure-mgmt-servicefabric~=0.2.0',
     'azure-mgmt-signalr~=0.3.0',
-<<<<<<< HEAD
     'azure-mgmt-sql~=0.13',
-=======
     'azure-mgmt-sql~=0.12.0',
->>>>>>> bc102a52
     'azure-mgmt-sqlvirtualmachine~=0.4.0',
     'azure-mgmt-storage~=4.0',
     'azure-mgmt-trafficmanager~=0.51.0',
