--- conflicted
+++ resolved
@@ -6060,7 +6060,79 @@
                  .format(resource_group, server, db_name),
                  checks=[JMESPathCheck('state', 'Disabled')])
 
-<<<<<<< HEAD
+
+class SqlManagedInstanceEndpointCertificateScenarioTest(ScenarioTest):
+    @AllowLargeResponse()
+    @ManagedInstancePreparer(parameter_name="mi")
+    def test_sql_mi_endpoint_cert_mgmt(self, mi, rg):
+        endpoint_type_dbm = 'DATABASE_MIRRORING'
+        endpoint_type_sb = 'SERVICE_BROKER'
+        self.kwargs.update({
+            'rg': rg,
+            'mi': mi,
+            'endpoint_type_dbm': endpoint_type_dbm,
+            'endpoint_type_sb': endpoint_type_sb,
+        })
+
+        # Create sql managed_instance
+        self.cmd('sql mi show -g {rg} -n {mi}',
+                    checks=[
+                        JMESPathCheck('name', mi),
+                        JMESPathCheck('resourceGroup', rg)]).get_output_in_json()
+
+        #show command DBM endpoint cert
+        dbm_endpoint_cert = self.cmd('sql mi endpoint-cert show -g {rg} --instance-name {mi} --endpoint-type {endpoint_type_dbm}',
+                    checks=[
+                        JMESPathCheck('name', endpoint_type_dbm),
+                        JMESPathCheck('resourceGroup', rg),
+                        JMESPathCheck('type', 'Microsoft.Sql/managedInstances/endpointCertificates'),
+                        ]).get_output_in_json()
+
+        dbm_endpoint_cert_id = dbm_endpoint_cert['id']
+        self.kwargs.update({
+            'dbm_endpoint_cert_id': dbm_endpoint_cert_id
+        })
+
+        dbm_endpoint_cert_public_key = dbm_endpoint_cert['publicBlob']
+        self.assertRegex(dbm_endpoint_cert_public_key, "^[0123456789ABCDEF]+$")
+
+        #show command SB endpoint cert
+        sb_endpoint_cert = self.cmd('sql mi endpoint-cert show -g {rg} --instance-name {mi} --endpoint-type {endpoint_type_sb}',
+                    checks=[
+                        JMESPathCheck('name', endpoint_type_sb),
+                        JMESPathCheck('resourceGroup', rg),
+                        JMESPathCheck('type', 'Microsoft.Sql/managedInstances/endpointCertificates'),
+                        ]).get_output_in_json()
+
+        sb_endpoint_cert_id = sb_endpoint_cert['id']
+        self.kwargs.update({
+            'sb_endpoint_cert_id': sb_endpoint_cert_id
+        })
+
+        sb_endpoint_cert_public_key = sb_endpoint_cert['publicBlob']
+        self.assertRegex(sb_endpoint_cert_public_key, "^[0123456789ABCDEF]+$")
+
+        #show command with --ids parameter
+        self.cmd('sql mi endpoint-cert show --ids {dbm_endpoint_cert_id}',
+                    checks=[
+                        JMESPathCheck('name', endpoint_type_dbm),
+                        JMESPathCheck('resourceGroup', rg),
+                        JMESPathCheck('type', 'Microsoft.Sql/managedInstances/endpointCertificates')])
+        #show command with --ids parameter
+        self.cmd('sql mi endpoint-cert show --ids {sb_endpoint_cert_id}',
+                    checks=[
+                        JMESPathCheck('name', endpoint_type_sb),
+                        JMESPathCheck('resourceGroup', rg),
+                        JMESPathCheck('type', 'Microsoft.Sql/managedInstances/endpointCertificates')])
+
+        #list endpoint certificates
+        self.cmd('sql mi endpoint-cert list -g {rg} --instance-name {mi}',
+                    checks=[
+                        JMESPathCheckExists("[] | [?name == 'DATABASE_MIRRORING']"),
+                        JMESPathCheckExists("[] | [?name == 'SERVICE_BROKER']"),
+                        JMESPathCheck('length(@)', 2)]).get_output_in_json()
+
+
 class SqlManagedInstanceServerTrustCertificateScenarioTest(ScenarioTest):
     @AllowLargeResponse()
     @ManagedInstancePreparer(parameter_name="mi")
@@ -6077,28 +6149,12 @@
         })
         hex_blob = cert_blob[2:]
         hex_thumb = thumbprint[2:]
-=======
-class SqlManagedInstanceEndpointCertificateScenarioTest(ScenarioTest):
-    @AllowLargeResponse()
-    @ManagedInstancePreparer(parameter_name="mi")
-    def test_sql_mi_endpoint_cert_mgmt(self, mi, rg):
-        endpoint_type_dbm = 'DATABASE_MIRRORING'
-        endpoint_type_sb = 'SERVICE_BROKER'
-        self.kwargs.update({
-            'rg': rg,
-            'mi': mi,
-            'endpoint_type_dbm': endpoint_type_dbm,
-            'endpoint_type_sb': endpoint_type_sb,
-        })
-
->>>>>>> f20ef7bd
         # Create sql managed_instance
         self.cmd('sql mi show -g {rg} -n {mi}',
                     checks=[
                         JMESPathCheck('name', mi),
                         JMESPathCheck('resourceGroup', rg)]).get_output_in_json()
 
-<<<<<<< HEAD
         # no partner certificates on the instance
         self.cmd('sql mi partner-cert list -g {rg} --instance-name {mi}',
                     checks=[JMESPathCheck('length(@)', 0)])
@@ -6144,57 +6200,4 @@
 
         # list server trust certificates
         self.cmd('sql mi partner-cert list -g {rg} --instance-name {mi}',
-                    checks=[JMESPathCheck('length(@)', 0)]).get_output_in_json()
-=======
-        #show command DBM endpoint cert
-        dbm_endpoint_cert = self.cmd('sql mi endpoint-cert show -g {rg} --instance-name {mi} --endpoint-type {endpoint_type_dbm}',
-                    checks=[
-                        JMESPathCheck('name', endpoint_type_dbm),
-                        JMESPathCheck('resourceGroup', rg),
-                        JMESPathCheck('type', 'Microsoft.Sql/managedInstances/endpointCertificates'),
-                        ]).get_output_in_json()
-
-        dbm_endpoint_cert_id = dbm_endpoint_cert['id']
-        self.kwargs.update({
-            'dbm_endpoint_cert_id': dbm_endpoint_cert_id
-        })
-
-        dbm_endpoint_cert_public_key = dbm_endpoint_cert['publicBlob']
-        self.assertRegex(dbm_endpoint_cert_public_key, "^[0123456789ABCDEF]+$")
-
-        #show command SB endpoint cert
-        sb_endpoint_cert = self.cmd('sql mi endpoint-cert show -g {rg} --instance-name {mi} --endpoint-type {endpoint_type_sb}',
-                    checks=[
-                        JMESPathCheck('name', endpoint_type_sb),
-                        JMESPathCheck('resourceGroup', rg),
-                        JMESPathCheck('type', 'Microsoft.Sql/managedInstances/endpointCertificates'),
-                        ]).get_output_in_json()
-
-        sb_endpoint_cert_id = sb_endpoint_cert['id']
-        self.kwargs.update({
-            'sb_endpoint_cert_id': sb_endpoint_cert_id
-        })
-
-        sb_endpoint_cert_public_key = sb_endpoint_cert['publicBlob']
-        self.assertRegex(sb_endpoint_cert_public_key, "^[0123456789ABCDEF]+$")
-
-        #show command with --ids parameter
-        self.cmd('sql mi endpoint-cert show --ids {dbm_endpoint_cert_id}',
-                    checks=[
-                        JMESPathCheck('name', endpoint_type_dbm),
-                        JMESPathCheck('resourceGroup', rg),
-                        JMESPathCheck('type', 'Microsoft.Sql/managedInstances/endpointCertificates')])
-        #show command with --ids parameter
-        self.cmd('sql mi endpoint-cert show --ids {sb_endpoint_cert_id}',
-                    checks=[
-                        JMESPathCheck('name', endpoint_type_sb),
-                        JMESPathCheck('resourceGroup', rg),
-                        JMESPathCheck('type', 'Microsoft.Sql/managedInstances/endpointCertificates')])
-
-        #list endpoint certificates
-        self.cmd('sql mi endpoint-cert list -g {rg} --instance-name {mi}',
-                    checks=[
-                        JMESPathCheckExists("[] | [?name == 'DATABASE_MIRRORING']"),
-                        JMESPathCheckExists("[] | [?name == 'SERVICE_BROKER']"),
-                        JMESPathCheck('length(@)', 2)]).get_output_in_json()
->>>>>>> f20ef7bd
+                    checks=[JMESPathCheck('length(@)', 0)]).get_output_in_json()