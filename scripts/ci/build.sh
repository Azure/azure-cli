#!/usr/bin/env bash

# Build wheel packages containing both CLI product and tests. The script doesn't rely on a pre-existing virtual
# environment.

set -e

##############################################
# clean up
mkdir -p ./artifacts
echo `git rev-parse --verify HEAD` > ./artifacts/build.sha

mkdir -p ./artifacts/build
mkdir -p ./artifacts/source
mkdir -p ./artifacts/app
mkdir -p ./artifacts/testsrc

output_dir=$(cd artifacts/build && pwd)
sdist_dir=$(cd artifacts/source && pwd)
testsrc_dir=$(cd artifacts/testsrc && pwd)
app_dir=$(cd artifacts/app && pwd)

##############################################
# Copy app scripts for batch run - To be retired in the future
cp $(cd $(dirname $0); pwd)/app/* $app_dir

##############################################
# Update version strings
if $TRAVIS; then
    $(cd $(dirname $0); pwd)/version.sh $1
fi

##############################################
# build product packages
echo 'Build Azure CLI and its command modules'
for setup_file in $(find src -name 'setup.py'); do
    pushd $(dirname $setup_file)
    echo ""
    echo "Building module at $(pwd) ..."
    python setup.py -q bdist_wheel -d $output_dir
    python setup.py -q sdist -d $sdist_dir
    popd
done

##############################################
# build test packages
echo 'Build Azure CLI tests package'

echo "Copy test source code into $build_src ..."
for test_src in $(find src/command_modules -name tests -type d); do
    rel_path=${test_src##src/command_modules/}
    rel_path=(${rel_path/\// })
    rel_path=${rel_path[1]}

    mkdir -p $testsrc_dir/$rel_path
    cp -R $test_src/* $testsrc_dir/$rel_path
done

for test_src in $(find src -name tests | grep -v command_modules); do
    rel_path=${test_src##src/}
    rel_path=(${rel_path/\// })
    rel_path=${rel_path[1]}

    mkdir -p $testsrc_dir/$rel_path
    cp -R $test_src/* $testsrc_dir/$rel_path
done

cat >$testsrc_dir/setup.py <<EOL
#!/usr/bin/env python

from setuptools import setup

VERSION = "1.0.0.dev$TRAVIS_BUILD_NUMBER"

CLASSIFIERS = [
    'Development Status :: 3 - Alpha',
    'Intended Audience :: Developers',
    'Programming Language :: Python',
    'Programming Language :: Python :: 2',
    'Programming Language :: Python :: 2.7',
    'Programming Language :: Python :: 3',
    'Programming Language :: Python :: 3.4',
    'Programming Language :: Python :: 3.5',
    'Programming Language :: Python :: 3.6',
    'License :: OSI Approved :: MIT License',
]

DEPENDENCIES = [
    'azure-cli',
    'azure-cli-testsdk'
]

setup(
    name='azure-cli-fulltest',
    version=VERSION,
    description='Microsoft Azure Command-Line Tools Full Tests',
    license='MIT',
    author='Microsoft Corporation',
    author_email='azpycli@microsoft.com',
    url='https://github.com/Azure/azure-cli',
    zip_safe=False,
    classifiers=CLASSIFIERS,
    packages=[
        'azure.cli.core.tests',
EOL

for name in $(ls src/command_modules | grep azure-cli-); do
    if [ "$name" == "azure-cli-advisor" ]; then continue; fi
    if [ "$name" == "azure-cli-appservice" ]; then continue; fi
    if [ "$name" == "azure-cli-backup" ]; then continue; fi
    if [ "$name" == "azure-cli-batch" ]; then continue; fi
    if [ "$name" == "azure-cli-batchai" ]; then continue; fi
    if [ "$name" == "azure-cli-cognitiveservices" ]; then continue; fi
    if [ "$name" == "azure-cli-consumption" ]; then continue; fi
    if [ "$name" == "azure-cli-container" ]; then continue; fi
    if [ "$name" == "azure-cli-cosmosdb" ]; then continue; fi
    if [ "$name" == "azure-cli-dla" ]; then continue; fi
    if [ "$name" == "azure-cli-dls" ]; then continue; fi
    if [ "$name" == "azure-cli-eventgrid" ]; then continue; fi
    if [ "$name" == "azure-cli-find" ]; then continue; fi
    if [ "$name" == "azure-cli-interactive" ]; then continue; fi
    if [ "$name" == "azure-cli-iot" ]; then continue; fi
	if [ "$name" == "azure-cli-keyvault" ]; then continue; fi
    if [ "$name" == "azure-cli-lab" ]; then continue; fi
    if [ "$name" == "azure-cli-monitor" ]; then continue; fi
    if [ "$name" == "azure-cli-profile" ]; then continue; fi
    if [ "$name" == "azure-cli-rdbms" ]; then continue; fi
<<<<<<< HEAD
    # if [ "$name" == "azure-cli-redis" ]; then continue; fi
    # if [ "$name" == "azure-cli-resource" ]; then continue; fi
=======
    if [ "$name" == "azure-cli-reservations" ]; then continue; fi
>>>>>>> 33567af0
    if [ "$name" == "azure-cli-role" ]; then continue; fi
    if [ "$name" == "azure-cli-servicefabric" ]; then continue; fi
    if [ "$name" == "azure-cli-sql" ]; then continue; fi
    if [ "$name" == "azure-cli-storage" ]; then continue; fi
    if [ "$name" == "azure-cli-vm" ] ; then continue; fi
    module_name=${name##azure-cli-}
    if [ -d src/command_modules/$name/azure/cli/command_modules/$module_name/tests ]; then
        echo "        'azure.cli.command_modules.$module_name.tests'," >>$testsrc_dir/setup.py
    fi
done


cat >>$testsrc_dir/setup.py <<EOL
    ],
    package_data={'': ['recordings/**/*.yaml',
                       'data/*.zip',
                       'data/*.whl',
                       '*.pem',
                       '*.pfx',
                       '*.txt',
                       '*.json',
                       '*.byok',
                       '*.js',
                       '*.md',
                       '*.bat',
                       '*.txt',
                       '*.cer',
                       '**/*.cer',
                       '**/*.pem',
                       '**/*.pfx',
                       '**/*.txt',
                       '**/*.json',
                       '**/*.byok',
                       '**/*.js',
                       '**/*.md',
                       '**/*.bat',
                       '**/*.txt']},
    install_requires=DEPENDENCIES
)
EOL

pushd $testsrc_dir
python setup.py -q bdist_wheel -d $output_dir
python setup.py -q sdist -d $sdist_dir
popd

##############################################
# clear afterwards
rm -rf $testsrc_dir
git checkout src

##############################################
# summary
echo 'Build result:'
ls -R ./artifacts<|MERGE_RESOLUTION|>--- conflicted
+++ resolved
@@ -120,17 +120,11 @@
     if [ "$name" == "azure-cli-find" ]; then continue; fi
     if [ "$name" == "azure-cli-interactive" ]; then continue; fi
     if [ "$name" == "azure-cli-iot" ]; then continue; fi
-	if [ "$name" == "azure-cli-keyvault" ]; then continue; fi
+	  if [ "$name" == "azure-cli-keyvault" ]; then continue; fi
     if [ "$name" == "azure-cli-lab" ]; then continue; fi
     if [ "$name" == "azure-cli-monitor" ]; then continue; fi
     if [ "$name" == "azure-cli-profile" ]; then continue; fi
     if [ "$name" == "azure-cli-rdbms" ]; then continue; fi
-<<<<<<< HEAD
-    # if [ "$name" == "azure-cli-redis" ]; then continue; fi
-    # if [ "$name" == "azure-cli-resource" ]; then continue; fi
-=======
-    if [ "$name" == "azure-cli-reservations" ]; then continue; fi
->>>>>>> 33567af0
     if [ "$name" == "azure-cli-role" ]; then continue; fi
     if [ "$name" == "azure-cli-servicefabric" ]; then continue; fi
     if [ "$name" == "azure-cli-sql" ]; then continue; fi
