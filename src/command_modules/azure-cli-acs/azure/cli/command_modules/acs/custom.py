# --------------------------------------------------------------------------------------------
# Copyright (c) Microsoft Corporation. All rights reserved.
# Licensed under the MIT License. See License.txt in the project root for license information.
# --------------------------------------------------------------------------------------------

from __future__ import print_function
import binascii
import datetime
import errno
import json
import os
import os.path
import platform
import random
import re
import ssl
import stat
import string
import subprocess
import sys
import tempfile
import threading
import time
import uuid
import webbrowser
from six.moves.urllib.request import urlopen  # pylint: disable=import-error
from six.moves.urllib.error import URLError  # pylint: disable=import-error

import yaml
import dateutil.parser
from dateutil.relativedelta import relativedelta
from knack.log import get_logger
from knack.util import CLIError
from msrestazure.azure_exceptions import CloudError
import requests

from azure.cli.command_modules.acs import acs_client, proxy
from azure.cli.command_modules.acs._params import regions_in_preview, regions_in_prod
from azure.cli.core.api import get_config_dir
from azure.cli.core._profile import Profile
from azure.cli.core.commands.client_factory import get_mgmt_service_client
from azure.cli.core.keys import is_valid_ssh_rsa_public_key
from azure.cli.core.util import in_cloud_console, shell_safe_json_parse, truncate_text, sdk_no_wait
from azure.cli.core.commands import LongRunningOperation
from azure.graphrbac.models import (ApplicationCreateParameters,
                                    ApplicationUpdateParameters,
                                    PasswordCredential,
                                    KeyCredential,
                                    ServicePrincipalCreateParameters,
                                    GetObjectsParameters,
                                    ResourceAccess, RequiredResourceAccess)
from azure.mgmt.containerservice.models import ContainerServiceLinuxProfile
from azure.mgmt.containerservice.models import ContainerServiceNetworkProfile
from azure.mgmt.containerservice.models import ContainerServiceOrchestratorTypes
from azure.mgmt.containerservice.models import ContainerServiceServicePrincipalProfile
from azure.mgmt.containerservice.models import ContainerServiceSshConfiguration
from azure.mgmt.containerservice.models import ContainerServiceSshPublicKey
from azure.mgmt.containerservice.models import ContainerServiceStorageProfileTypes
from azure.mgmt.containerservice.v2018_03_31.models import ManagedCluster
from azure.mgmt.containerservice.v2018_03_31.models import ManagedClusterAADProfile
from azure.mgmt.containerservice.v2018_03_31.models import ManagedClusterAddonProfile
from azure.mgmt.containerservice.v2018_03_31.models import ManagedClusterAgentPoolProfile
from azure.mgmt.containerservice.v2019_04_30.models import OpenShiftManagedClusterAgentPoolProfile
from azure.mgmt.containerservice.v2019_04_30.models import OpenShiftAgentPoolProfileRole
from azure.mgmt.containerservice.v2019_04_30.models import OpenShiftManagedClusterIdentityProvider
from azure.mgmt.containerservice.v2019_04_30.models import OpenShiftManagedClusterAADIdentityProvider
from azure.mgmt.containerservice.v2019_04_30.models import OpenShiftManagedCluster
from azure.mgmt.containerservice.v2019_04_30.models import OpenShiftRouterProfile
from azure.mgmt.containerservice.v2019_04_30.models import OpenShiftManagedClusterAuthProfile
from azure.mgmt.containerservice.v2019_04_30.models import NetworkProfile
from ._client_factory import cf_container_services
from ._client_factory import cf_resource_groups
from ._client_factory import get_auth_management_client
from ._client_factory import get_graph_rbac_management_client
from ._client_factory import cf_resources

logger = get_logger(__name__)


# pylint:disable=too-many-lines,unused-argument


def which(binary):
    path_var = os.getenv('PATH')
    if platform.system() == 'Windows':
        binary = binary + '.exe'
        parts = path_var.split(';')
    else:
        parts = path_var.split(':')

    for part in parts:
        bin_path = os.path.join(part, binary)
        if os.path.exists(bin_path) and os.path.isfile(bin_path) and os.access(bin_path, os.X_OK):
            return bin_path

    return None


def wait_then_open(url):
    """
    Waits for a bit then opens a URL.  Useful for waiting for a proxy to come up, and then open the URL.
    """
    for _ in range(1, 10):
        try:
            urlopen(url, context=_ssl_context())
        except URLError:
            time.sleep(1)
        break
    webbrowser.open_new_tab(url)


def wait_then_open_async(url):
    """
    Spawns a thread that waits for a bit then opens a URL.
    """
    t = threading.Thread(target=wait_then_open, args=({url}))
    t.daemon = True
    t.start()


def acs_browse(cmd, client, resource_group, name, disable_browser=False, ssh_key_file=None):
    """
    Opens a browser to the web interface for the cluster orchestrator

    :param name: Name of the target Azure container service instance.
    :type name: String
    :param resource_group_name:  Name of Azure container service's resource group.
    :type resource_group_name: String
    :param disable_browser: If true, don't launch a web browser after estabilishing the proxy
    :type disable_browser: bool
    :param ssh_key_file: If set a path to an SSH key to use, only applies to DCOS
    :type ssh_key_file: string
    """
    acs_info = _get_acs_info(cmd.cli_ctx, name, resource_group)
    _acs_browse_internal(cmd, client, acs_info, resource_group, name, disable_browser, ssh_key_file)


def _acs_browse_internal(cmd, client, acs_info, resource_group, name, disable_browser, ssh_key_file):
    orchestrator_type = acs_info.orchestrator_profile.orchestrator_type  # pylint: disable=no-member

    if str(orchestrator_type).lower() == 'kubernetes' or \
       orchestrator_type == ContainerServiceOrchestratorTypes.kubernetes or \
       (acs_info.custom_profile and acs_info.custom_profile.orchestrator == 'kubernetes'):  # pylint: disable=no-member
        return k8s_browse(cmd, client, name, resource_group, disable_browser, ssh_key_file=ssh_key_file)
    elif str(orchestrator_type).lower() == 'dcos' or orchestrator_type == ContainerServiceOrchestratorTypes.dcos:
        return _dcos_browse_internal(acs_info, disable_browser, ssh_key_file)
    else:
        raise CLIError('Unsupported orchestrator type {} for browse'.format(orchestrator_type))


def k8s_browse(cmd, client, name, resource_group, disable_browser=False, ssh_key_file=None):
    """
    Launch a proxy and browse the Kubernetes web UI.
    :param disable_browser: If true, don't launch a web browser after estabilishing the proxy
    :type disable_browser: bool
    """
    acs_info = _get_acs_info(cmd.cli_ctx, name, resource_group)
    _k8s_browse_internal(name, acs_info, disable_browser, ssh_key_file)


def _k8s_browse_internal(name, acs_info, disable_browser, ssh_key_file):
    if not which('kubectl'):
        raise CLIError('Can not find kubectl executable in PATH')
    browse_path = os.path.join(get_config_dir(), 'acsBrowseConfig.yaml')
    if os.path.exists(browse_path):
        os.remove(browse_path)

    _k8s_get_credentials_internal(name, acs_info, browse_path, ssh_key_file, False)

    logger.warning('Proxy running on 127.0.0.1:8001/ui')
    logger.warning('Press CTRL+C to close the tunnel...')
    if not disable_browser:
        wait_then_open_async('http://127.0.0.1:8001/ui')
    subprocess.call(["kubectl", "--kubeconfig", browse_path, "proxy"])


def dcos_browse(cmd, client, name, resource_group, disable_browser=False, ssh_key_file=None):
    """
    Creates an SSH tunnel to the Azure container service, and opens the Mesosphere DC/OS dashboard in the browser.

    :param name: name: Name of the target Azure container service instance.
    :type name: String
    :param resource_group_name:  Name of Azure container service's resource group.
    :type resource_group_name: String
    :param disable_browser: If true, don't launch a web browser after estabilishing the proxy
    :type disable_browser: bool
    :param ssh_key_file: Path to the SSH key to use
    :type ssh_key_file: string
    """
    acs_info = _get_acs_info(cmd.cli_ctx, name, resource_group)
    _dcos_browse_internal(acs_info, disable_browser, ssh_key_file)


def _dcos_browse_internal(acs_info, disable_browser, ssh_key_file):
    if not os.path.isfile(ssh_key_file):
        raise CLIError('Private key file {} does not exist'.format(ssh_key_file))

    acs = acs_client.ACSClient()
    if not acs.connect(_get_host_name(acs_info), _get_username(acs_info),
                       key_filename=ssh_key_file):
        raise CLIError('Error connecting to ACS: {}'.format(_get_host_name(acs_info)))

    octarine_bin = '/opt/mesosphere/bin/octarine'
    if not acs.file_exists(octarine_bin):
        raise CLIError('Proxy server ({}) does not exist on the cluster.'.format(octarine_bin))

    proxy_id = _rand_str(16)
    proxy_cmd = '{} {}'.format(octarine_bin, proxy_id)
    acs.run(proxy_cmd, background=True)

    # Parse the output to get the remote PORT
    proxy_client_cmd = '{} --client --port {}'.format(octarine_bin, proxy_id)
    stdout, _ = acs.run(proxy_client_cmd)
    remote_port = int(stdout.read().decode().strip())
    local_port = acs.get_available_local_port()

    # Set the proxy
    proxy.set_http_proxy('127.0.0.1', local_port)
    logger.warning('Proxy running on 127.0.0.1:%s', local_port)
    logger.warning('Press CTRL+C to close the tunnel...')
    if not disable_browser:
        wait_then_open_async('http://127.0.0.1')
    try:
        acs.create_tunnel(
            remote_host='127.0.0.1',
            remote_port=remote_port,
            local_port=local_port)
    finally:
        proxy.disable_http_proxy()

    return


def acs_install_cli(cmd, client, resource_group, name, install_location=None, client_version=None):
    acs_info = _get_acs_info(cmd.cli_ctx, name, resource_group)
    orchestrator_type = acs_info.orchestrator_profile.orchestrator_type  # pylint: disable=no-member
    kwargs = {'install_location': install_location}
    if client_version:
        kwargs['client_version'] = client_version
    if orchestrator_type == 'kubernetes':
        return k8s_install_cli(**kwargs)
    elif orchestrator_type == 'dcos':
        return dcos_install_cli(**kwargs)
    else:
        raise CLIError('Unsupported orchestrator type {} for install-cli'.format(orchestrator_type))


def _ssl_context():
    if sys.version_info < (3, 4) or (in_cloud_console() and platform.system() == 'Windows'):
        try:
            return ssl.SSLContext(ssl.PROTOCOL_TLS)  # added in python 2.7.13 and 3.6
        except AttributeError:
            return ssl.SSLContext(ssl.PROTOCOL_TLSv1)

    return ssl.create_default_context()


def _urlretrieve(url, filename):
    req = urlopen(url, context=_ssl_context())
    with open(filename, "wb") as f:
        f.write(req.read())


def dcos_install_cli(cmd, install_location=None, client_version='1.8'):
    """
    Downloads the dcos command line from Mesosphere
    """
    system = platform.system()

    if not install_location:
        raise CLIError(
            "No install location specified and it could not be determined from the current platform '{}'".format(
                system))
    base_url = 'https://downloads.dcos.io/binaries/cli/{}/x86-64/dcos-{}/{}'
    if system == 'Windows':
        file_url = base_url.format('windows', client_version, 'dcos.exe')
    elif system == 'Linux':
        # TODO Support ARM CPU here
        file_url = base_url.format('linux', client_version, 'dcos')
    elif system == 'Darwin':
        file_url = base_url.format('darwin', client_version, 'dcos')
    else:
        raise CLIError('Proxy server ({}) does not exist on the cluster.'.format(system))

    logger.warning('Downloading client to %s', install_location)
    try:
        _urlretrieve(file_url, install_location)
        os.chmod(install_location,
                 os.stat(install_location).st_mode | stat.S_IXUSR | stat.S_IXGRP | stat.S_IXOTH)
    except IOError as err:
        raise CLIError('Connection error while attempting to download client ({})'.format(err))


def k8s_install_cli(cmd, client_version='latest', install_location=None):
    """Install kubectl, a command-line interface for Kubernetes clusters."""

    source_url = "https://storage.googleapis.com/kubernetes-release/release"
    cloud_name = cmd.cli_ctx.cloud.name
    if cloud_name.lower() == 'azurechinacloud':
        source_url = 'https://mirror.azure.cn/kubernetes/kubectl'

    if client_version == 'latest':
        context = _ssl_context()
        version = urlopen(source_url + '/stable.txt', context=context).read()
        client_version = version.decode('UTF-8').strip()
    else:
        client_version = "v%s" % client_version

    file_url = ''
    system = platform.system()
    base_url = source_url + '/{}/bin/{}/amd64/{}'

    # ensure installation directory exists
    install_dir, cli = os.path.dirname(install_location), os.path.basename(install_location)
    if not os.path.exists(install_dir):
        os.makedirs(install_dir)

    if system == 'Windows':
        file_url = base_url.format(client_version, 'windows', 'kubectl.exe')
    elif system == 'Linux':
        # TODO: Support ARM CPU here
        file_url = base_url.format(client_version, 'linux', 'kubectl')
    elif system == 'Darwin':
        file_url = base_url.format(client_version, 'darwin', 'kubectl')
    else:
        raise CLIError('Proxy server ({}) does not exist on the cluster.'.format(system))

    logger.warning('Downloading client to "%s" from "%s"', install_location, file_url)
    try:
        _urlretrieve(file_url, install_location)
        os.chmod(install_location,
                 os.stat(install_location).st_mode | stat.S_IXUSR | stat.S_IXGRP | stat.S_IXOTH)
    except IOError as ex:
        raise CLIError('Connection error while attempting to download client ({})'.format(ex))

    if system == 'Windows':  # be verbose, as the install_location likely not in Windows's search PATHs
        env_paths = os.environ['PATH'].split(';')
        found = next((x for x in env_paths if x.lower().rstrip('\\') == install_dir.lower()), None)
        if not found:
            # pylint: disable=logging-format-interpolation
            logger.warning('Please add "{0}" to your search PATH so the `{1}` can be found. 2 options: \n'
                           '    1. Run "set PATH=%PATH%;{0}" or "$env:path += \'{0}\'" for PowerShell. '
                           'This is good for the current command session.\n'
                           '    2. Update system PATH environment variable by following '
                           '"Control Panel->System->Advanced->Environment Variables", and re-open the command window. '
                           'You only need to do it once'.format(install_dir, cli))
    else:
        logger.warning('Please ensure that %s is in your search PATH, so the `%s` command can be found.',
                       install_dir, cli)


def k8s_install_connector(cmd, client, name, resource_group_name, connector_name='aci-connector',
                          location=None, service_principal=None, client_secret=None,
                          chart_url=None, os_type='Linux', image_tag=None, aci_resource_group=None):
    _k8s_install_or_upgrade_connector("install", cmd, client, name, resource_group_name, connector_name,
                                      location, service_principal, client_secret, chart_url, os_type,
                                      image_tag, aci_resource_group)


def k8s_upgrade_connector(cmd, client, name, resource_group_name, connector_name='aci-connector',
                          location=None, service_principal=None, client_secret=None,
                          chart_url=None, os_type='Linux', image_tag=None, aci_resource_group=None):
    _k8s_install_or_upgrade_connector("upgrade", cmd, client, name, resource_group_name, connector_name,
                                      location, service_principal, client_secret, chart_url, os_type,
                                      image_tag, aci_resource_group)


def _k8s_install_or_upgrade_connector(helm_cmd, cmd, client, name, resource_group_name, connector_name,
                                      location, service_principal, client_secret, chart_url, os_type,
                                      image_tag, aci_resource_group):
    from subprocess import PIPE, Popen
    instance = client.get(resource_group_name, name)
    helm_not_installed = 'Helm not detected, please verify if it is installed.'
    url_chart = chart_url
    if image_tag is None:
        image_tag = 'latest'
    # Check if Helm is installed locally
    try:
        Popen(["helm"], stdout=PIPE, stderr=PIPE)
    except OSError:
        raise CLIError(helm_not_installed)
    # If SPN is specified, the secret should also be specified
    if service_principal is not None and client_secret is None:
        raise CLIError('--client-secret must be specified when --service-principal is specified')
    # Validate if the RG exists
    rg_location = _get_rg_location(cmd.cli_ctx, aci_resource_group or resource_group_name)
    # Auto assign the location
    if location is None:
        location = rg_location
    norm_location = location.replace(' ', '').lower()
    # Validate the location upon the ACI avaiable regions
    _validate_aci_location(norm_location)
    # Get the credentials from a AKS instance
    _, browse_path = tempfile.mkstemp()
    aks_get_credentials(cmd, client, resource_group_name, name, admin=False, path=browse_path)
    subscription_id = _get_subscription_id(cmd.cli_ctx)
    # Get the TenantID
    profile = Profile(cli_ctx=cmd.cli_ctx)
    _, _, tenant_id = profile.get_login_credentials()
    # Check if we want the linux connector
    if os_type.lower() in ['linux', 'both']:
        _helm_install_or_upgrade_aci_connector(helm_cmd, image_tag, url_chart, connector_name, service_principal,
                                               client_secret, subscription_id, tenant_id, aci_resource_group,
                                               norm_location, 'Linux', instance.enable_rbac, instance.fqdn)

    # Check if we want the windows connector
    if os_type.lower() in ['windows', 'both']:
        _helm_install_or_upgrade_aci_connector(helm_cmd, image_tag, url_chart, connector_name, service_principal,
                                               client_secret, subscription_id, tenant_id, aci_resource_group,
                                               norm_location, 'Windows', instance.enable_rbac, instance.fqdn)


def _helm_install_or_upgrade_aci_connector(helm_cmd, image_tag, url_chart, connector_name, service_principal,
                                           client_secret, subscription_id, tenant_id, aci_resource_group,
                                           norm_location, os_type, use_rbac, masterFqdn):
    rbac_install = "true" if use_rbac else "false"
    node_taint = 'azure.com/aci'
    helm_release_name = connector_name.lower() + '-' + os_type.lower() + '-' + norm_location
    node_name = 'virtual-kubelet-' + helm_release_name
    k8s_master = 'https://{}'.format(masterFqdn)
    logger.warning("Deploying the ACI connector for '%s' using Helm", os_type)
    try:
        values = 'env.nodeName={},env.nodeTaint={},env.nodeOsType={},image.tag={},rbac.install={}'.format(
            node_name, node_taint, os_type, image_tag, rbac_install)
        if service_principal:
            values += ",env.azureClientId=" + service_principal
        if client_secret:
            values += ",env.azureClientKey=" + client_secret
        if subscription_id:
            values += ",env.azureSubscriptionId=" + subscription_id
        if tenant_id:
            values += ",env.azureTenantId=" + tenant_id
        if aci_resource_group:
            values += ",env.aciResourceGroup=" + aci_resource_group
        if norm_location:
            values += ",env.aciRegion=" + norm_location
        # Currently, we need to set the master FQDN.
        # This is temporary and we should remove it when possible
        values += ",env.masterUri=" + k8s_master
        if helm_cmd == "install":
            subprocess.call(["helm", "install", url_chart, "--name", helm_release_name, "--set", values])
        elif helm_cmd == "upgrade":
            subprocess.call(["helm", "upgrade", helm_release_name, url_chart, "--set", values])
    except subprocess.CalledProcessError as err:
        raise CLIError('Could not deploy the ACI connector Chart: {}'.format(err))


def k8s_uninstall_connector(cmd, client, name, resource_group_name, connector_name='aci-connector',
                            location=None, graceful=False, os_type='Linux'):
    from subprocess import PIPE, Popen
    helm_not_installed = "Error : Helm not detected, please verify if it is installed."
    # Check if Helm is installed locally
    try:
        Popen(["helm"], stdout=PIPE, stderr=PIPE)
    except OSError:
        raise CLIError(helm_not_installed)
    # Get the credentials from a AKS instance
    _, browse_path = tempfile.mkstemp()
    aks_get_credentials(cmd, client, resource_group_name, name, admin=False, path=browse_path)

    # Validate if the RG exists
    rg_location = _get_rg_location(cmd.cli_ctx, resource_group_name)
    # Auto assign the location
    if location is None:
        location = rg_location
    norm_location = location.replace(' ', '').lower()

    if os_type.lower() in ['linux', 'both']:
        helm_release_name = connector_name.lower() + '-linux-' + norm_location
        node_name = 'virtual-kubelet-' + helm_release_name
        _undeploy_connector(graceful, node_name, helm_release_name)

    if os_type.lower() in ['windows', 'both']:
        helm_release_name = connector_name.lower() + '-windows-' + norm_location
        node_name = 'virtual-kubelet-' + helm_release_name
        _undeploy_connector(graceful, node_name, helm_release_name)


def _undeploy_connector(graceful, node_name, helm_release_name):
    if graceful:
        logger.warning('Graceful option selected, will try to drain the node first')
        from subprocess import PIPE, Popen
        kubectl_not_installed = 'Kubectl not detected, please verify if it is installed.'
        try:
            Popen(["kubectl"], stdout=PIPE, stderr=PIPE)
        except OSError:
            raise CLIError(kubectl_not_installed)

        try:
            drain_node = subprocess.check_output(
                ['kubectl', 'drain', node_name, '--force', '--delete-local-data'],
                universal_newlines=True)

            if not drain_node:
                raise CLIError('Could not find the node, make sure you' +
                               ' are using the correct --os-type')
        except subprocess.CalledProcessError as err:
            raise CLIError('Could not find the node, make sure you are using the correct' +
                           ' --connector-name, --location and --os-type options: {}'.format(err))

    logger.warning("Undeploying the '%s' using Helm", helm_release_name)
    try:
        subprocess.call(['helm', 'del', helm_release_name, '--purge'])
    except subprocess.CalledProcessError as err:
        raise CLIError('Could not undeploy the ACI connector Chart: {}'.format(err))

    try:
        subprocess.check_output(
            ['kubectl', 'delete', 'node', node_name],
            universal_newlines=True)
    except subprocess.CalledProcessError as err:
        raise CLIError('Could not delete the node, make sure you are using the correct' +
                       ' --connector-name, --location and --os-type options: {}'.format(err))


def _build_service_principal(rbac_client, cli_ctx, name, url, client_secret):
    # use get_progress_controller
    hook = cli_ctx.get_progress_controller(True)
    hook.add(messsage='Creating service principal', value=0, total_val=1.0)
    logger.info('Creating service principal')
    # always create application with 5 years expiration
    start_date = datetime.datetime.utcnow()
    end_date = start_date + relativedelta(years=5)
    result = create_application(rbac_client.applications, name, url, [url], password=client_secret,
                                start_date=start_date, end_date=end_date)
    service_principal = result.app_id  # pylint: disable=no-member
    for x in range(0, 10):
        hook.add(message='Creating service principal', value=0.1 * x, total_val=1.0)
        try:
            create_service_principal(cli_ctx, service_principal, rbac_client=rbac_client)
            break
        # TODO figure out what exception AAD throws here sometimes.
        except Exception as ex:  # pylint: disable=broad-except
            logger.info(ex)
            time.sleep(2 + 2 * x)
    else:
        return False
    hook.add(message='Finished service principal creation', value=1.0, total_val=1.0)
    logger.info('Finished service principal creation')
    return service_principal


def _add_role_assignment(cli_ctx, role, service_principal, delay=2, scope=None):
    # AAD can have delays in propagating data, so sleep and retry
    hook = cli_ctx.get_progress_controller(True)
    hook.add(message='Waiting for AAD role to propagate', value=0, total_val=1.0)
    logger.info('Waiting for AAD role to propagate')
    for x in range(0, 10):
        hook.add(message='Waiting for AAD role to propagate', value=0.1 * x, total_val=1.0)
        try:
            # TODO: break this out into a shared utility library
            create_role_assignment(cli_ctx, role, service_principal, scope=scope)
            break
        except CloudError as ex:
            if ex.message == 'The role assignment already exists.':
                break
            logger.info(ex.message)
        except:  # pylint: disable=bare-except
            pass
        time.sleep(delay + delay * x)
    else:
        return False
    hook.add(message='AAD role propagation done', value=1.0, total_val=1.0)
    logger.info('AAD role propagation done')
    return True


def _get_subscription_id(cli_ctx):
    _, sub_id, _ = Profile(cli_ctx=cli_ctx).get_login_credentials(subscription_id=None)
    return sub_id


def _get_default_dns_prefix(name, resource_group_name, subscription_id):
    # Use subscription id to provide uniqueness and prevent DNS name clashes
    name_part = re.sub('[^A-Za-z0-9-]', '', name)[0:10]
    if not name_part[0].isalpha():
        name_part = (str('a') + name_part)[0:10]
    resource_group_part = re.sub('[^A-Za-z0-9-]', '', resource_group_name)[0:16]
    return '{}-{}-{}'.format(name_part, resource_group_part, subscription_id[0:6])


def list_acs_locations(cmd, client):
    return {
        "productionRegions": regions_in_prod,
        "previewRegions": regions_in_preview
    }


def _generate_windows_profile(windows, admin_username, admin_password):
    if windows:
        if not admin_password:
            raise CLIError('--admin-password is required.')
        if len(admin_password) < 6:
            raise CLIError('--admin-password must be at least 6 characters')
        windows_profile = {
            "adminUsername": admin_username,
            "adminPassword": admin_password,
        }
        return windows_profile
    return None


def _generate_master_pool_profile(api_version, master_profile, master_count, dns_name_prefix,
                                  master_vm_size, master_osdisk_size, master_vnet_subnet_id,
                                  master_first_consecutive_static_ip, master_storage_profile):
    master_pool_profile = {}
    default_master_pool_profile = {
        "count": int(master_count),
        "dnsPrefix": dns_name_prefix + 'mgmt',
    }
    if api_version == "2017-07-01":
        default_master_pool_profile = _update_dict(default_master_pool_profile, {
            "count": int(master_count),
            "dnsPrefix": dns_name_prefix + 'mgmt',
            "vmSize": master_vm_size,
            "osDiskSizeGB": int(master_osdisk_size),
            "vnetSubnetID": master_vnet_subnet_id,
            "firstConsecutiveStaticIP": master_first_consecutive_static_ip,
            "storageProfile": master_storage_profile,
        })
    if not master_profile:
        master_pool_profile = default_master_pool_profile
    else:
        master_pool_profile = _update_dict(default_master_pool_profile, master_profile)
    return master_pool_profile


def _generate_agent_pool_profiles(api_version, agent_profiles, agent_count, dns_name_prefix,
                                  agent_vm_size, os_type, agent_osdisk_size, agent_vnet_subnet_id,
                                  agent_ports, agent_storage_profile):
    agent_pool_profiles = []
    default_agent_pool_profile = {
        "count": int(agent_count),
        "vmSize": agent_vm_size,
        "osType": os_type,
        "dnsPrefix": dns_name_prefix + 'agent',
    }
    if api_version == "2017-07-01":
        default_agent_pool_profile = _update_dict(default_agent_pool_profile, {
            "count": int(agent_count),
            "vmSize": agent_vm_size,
            "osDiskSizeGB": int(agent_osdisk_size),
            "osType": os_type,
            "dnsPrefix": dns_name_prefix + 'agent',
            "vnetSubnetID": agent_vnet_subnet_id,
            "ports": agent_ports,
            "storageProfile": agent_storage_profile,
        })
    if agent_profiles is None:
        agent_pool_profiles.append(_update_dict(default_agent_pool_profile, {"name": "agentpool0"}))
    else:
        # override agentPoolProfiles by using the passed in agent_profiles
        for idx, ap in enumerate(agent_profiles):
            # if the user specified dnsPrefix, we honor that
            # otherwise, we use the idx to avoid duplicate dns name
            a = _update_dict({"dnsPrefix": dns_name_prefix + 'agent' + str(idx)}, ap)
            agent_pool_profiles.append(_update_dict(default_agent_pool_profile, a))
    return agent_pool_profiles


def _generate_outputs(name, orchestrator_type, admin_username):
    # define outputs
    outputs = {
        "masterFQDN": {
            "type": "string",
            "value": "[reference(concat('Microsoft.ContainerService/containerServices/', '{}')).masterProfile.fqdn]".format(name)  # pylint: disable=line-too-long
        },
        "sshMaster0": {
            "type": "string",
            "value": "[concat('ssh ', '{0}', '@', reference(concat('Microsoft.ContainerService/containerServices/', '{1}')).masterProfile.fqdn, ' -A -p 22')]".format(admin_username, name)  # pylint: disable=line-too-long
        },
    }
    if orchestrator_type.lower() != "kubernetes":
        outputs["agentFQDN"] = {
            "type": "string",
            "value": "[reference(concat('Microsoft.ContainerService/containerServices/', '{}')).agentPoolProfiles[0].fqdn]".format(name)  # pylint: disable=line-too-long
        }
        # override sshMaster0 for non-kubernetes scenarios
        outputs["sshMaster0"] = {
            "type": "string",
            "value": "[concat('ssh ', '{0}', '@', reference(concat('Microsoft.ContainerService/containerServices/', '{1}')).masterProfile.fqdn, ' -A -p 2200')]".format(admin_username, name)  # pylint: disable=line-too-long
        }
    return outputs


def _generate_properties(api_version, orchestrator_type, orchestrator_version, master_pool_profile,
                         agent_pool_profiles, ssh_key_value, admin_username, windows_profile):
    properties = {
        "orchestratorProfile": {
            "orchestratorType": orchestrator_type,
        },
        "masterProfile": master_pool_profile,
        "agentPoolProfiles": agent_pool_profiles,
        "linuxProfile": {
            "ssh": {
                "publicKeys": [
                    {
                        "keyData": ssh_key_value
                    }
                ]
            },
            "adminUsername": admin_username
        },
    }
    if api_version == "2017-07-01":
        properties["orchestratorProfile"]["orchestratorVersion"] = orchestrator_version

    if windows_profile is not None:
        properties["windowsProfile"] = windows_profile
    return properties


# pylint: disable=too-many-locals
def acs_create(cmd, client, resource_group_name, deployment_name, name, ssh_key_value, dns_name_prefix=None,
               location=None, admin_username="azureuser", api_version=None, master_profile=None,
               master_vm_size="Standard_D2_v2", master_osdisk_size=0, master_count=1, master_vnet_subnet_id="",
               master_first_consecutive_static_ip="10.240.255.5", master_storage_profile="",
               agent_profiles=None, agent_vm_size="Standard_D2_v2", agent_osdisk_size=0,
               agent_count=3, agent_vnet_subnet_id="", agent_ports=None, agent_storage_profile="",
               orchestrator_type="DCOS", orchestrator_version="", service_principal=None, client_secret=None, tags=None,
               windows=False, admin_password="", generate_ssh_keys=False,  # pylint: disable=unused-argument
               validate=False, no_wait=False):
    """Create a new Acs.
    :param resource_group_name: The name of the resource group. The name
     is case insensitive.
    :type resource_group_name: str
    :param deployment_name: The name of the deployment.
    :type deployment_name: str
    :param dns_name_prefix: Sets the Domain name prefix for the cluster.
     The concatenation of the domain name and the regionalized DNS zone
     make up the fully qualified domain name associated with the public
     IP address.
    :type dns_name_prefix: str
    :param name: Resource name for the container service.
    :type name: str
    :param ssh_key_value: Configure all linux machines with the SSH RSA
     public key string.  Your key should include three parts, for example
    'ssh-rsa AAAAB...snip...UcyupgH azureuser@linuxvm
    :type ssh_key_value: str
    :param content_version: If included it must match the ContentVersion
     in the template.
    :type content_version: str
    :param admin_username: User name for the Linux Virtual Machines.
    :type admin_username: str
    :param api_version: ACS API version to use
    :type api_version: str
    :param master_profile: MasterProfile used to describe master pool
    :type master_profile: dict
    :param master_vm_size: The size of master pool Virtual Machine
    :type master_vm_size: str
    :param master_osdisk_size: The osDisk size in GB of master pool Virtual Machine
    :type master_osdisk_size: int
    :param master_count: The number of masters for the cluster.
    :type master_count: int
    :param master_vnet_subnet_id: The vnet subnet id for master pool
    :type master_vnet_subnet_id: str
    :param master_storage_profile: The storage profile used for master pool.
     Possible value could be StorageAccount, ManagedDisk.
    :type master_storage_profile: str
    :param agent_profiles: AgentPoolProfiles used to describe agent pools
    :type agent_profiles: dict
    :param agent_vm_size: The size of the Virtual Machine.
    :type agent_vm_size: str
    :param agent_osdisk_size: The osDisk size in GB of agent pool Virtual Machine
    :type agent_osdisk_size: int
    :param agent_vnet_subnet_id: The vnet subnet id for master pool
    :type agent_vnet_subnet_id: str
    :param agent_ports: the ports exposed on the agent pool
    :type agent_ports: list
    :param agent_storage_profile: The storage profile used for agent pool.
     Possible value could be StorageAccount, ManagedDisk.
    :type agent_storage_profile: str
    :param location: Location for VM resources.
    :type location: str
    :param orchestrator_type: The type of orchestrator used to manage the
     applications on the cluster.
    :type orchestrator_type: str or :class:`orchestratorType
     <Default.models.orchestratorType>`
    :param tags: Tags object.
    :type tags: object
    :param windows: If true, the cluster will be built for running Windows container.
    :type windows: bool
    :param admin_password: The adminstration password for Windows nodes. Only available if --windows=true
    :type admin_password: str
    :param bool raw: returns the direct response alongside the
     deserialized response
    :rtype:
    :class:`AzureOperationPoller<msrestazure.azure_operation.AzureOperationPoller>`
     instance that returns :class:`DeploymentExtended
     <Default.models.DeploymentExtended>`
    :rtype: :class:`ClientRawResponse<msrest.pipeline.ClientRawResponse>`
     if raw=true
    :raises: :class:`CloudError<msrestazure.azure_exceptions.CloudError>`
    """
    if ssh_key_value is not None and not is_valid_ssh_rsa_public_key(ssh_key_value):
        raise CLIError('Provided ssh key ({}) is invalid or non-existent'.format(ssh_key_value))

    subscription_id = _get_subscription_id(cmd.cli_ctx)
    if not dns_name_prefix:
        dns_name_prefix = _get_default_dns_prefix(name, resource_group_name, subscription_id)

    rg_location = _get_rg_location(cmd.cli_ctx, resource_group_name)
    if location is None:
        location = rg_location

    # if api-version is not specified, or specified in a version not supported
    # override based on location
    if api_version is None or api_version not in ["2017-01-31", "2017-07-01"]:
        if location in regions_in_preview:
            api_version = "2017-07-01"  # 2017-07-01 supported in the preview locations
        else:
            api_version = "2017-01-31"  # 2017-01-31 applied to other locations

    if orchestrator_type.lower() == 'kubernetes':
        principal_obj = _ensure_service_principal(cmd.cli_ctx, service_principal, client_secret, subscription_id,
                                                  dns_name_prefix, location, name)
        client_secret = principal_obj.get("client_secret")
        service_principal = principal_obj.get("service_principal")

    elif windows:
        raise CLIError('--windows is only supported for Kubernetes clusters')

    # set location if void
    if not location:
        location = '[resourceGroup().location]'

    # set os_type
    os_type = 'Linux'
    if windows:
        os_type = 'Windows'

    # set agent_ports if void
    if not agent_ports:
        agent_ports = []

    # get windows_profile
    windows_profile = _generate_windows_profile(windows, admin_username, admin_password)

    # The resources.properties fields should match with ContainerServices' api model
    master_pool_profile = _generate_master_pool_profile(api_version, master_profile, master_count, dns_name_prefix,
                                                        master_vm_size, master_osdisk_size, master_vnet_subnet_id,
                                                        master_first_consecutive_static_ip, master_storage_profile)

    agent_pool_profiles = _generate_agent_pool_profiles(api_version, agent_profiles, agent_count, dns_name_prefix,
                                                        agent_vm_size, os_type, agent_osdisk_size, agent_vnet_subnet_id,
                                                        agent_ports, agent_storage_profile)

    outputs = _generate_outputs(name, orchestrator_type, admin_username)

    properties = _generate_properties(api_version, orchestrator_type, orchestrator_version, master_pool_profile,
                                      agent_pool_profiles, ssh_key_value, admin_username, windows_profile)

    resource = {
        "apiVersion": api_version,
        "location": location,
        "type": "Microsoft.ContainerService/containerServices",
        "name": name,
        "tags": tags,
        "properties": properties,
    }
    template = {
        "$schema": "https://schema.management.azure.com/schemas/2015-01-01/deploymentTemplate.json#",
        "contentVersion": "1.0.0.0",
        "resources": [
            resource,
        ],
        "outputs": outputs,
    }
    params = {}
    if service_principal is not None and client_secret is not None:
        properties["servicePrincipalProfile"] = {
            "clientId": service_principal,
            "secret": "[parameters('clientSecret')]",
        }
        template["parameters"] = {
            "clientSecret": {
                "type": "secureString",
                "metadata": {
                    "description": "The client secret for the service principal"
                }
            }
        }
        params = {
            "clientSecret": {
                "value": client_secret
            }
        }

    # Due to SPN replication latency, we do a few retries here
    max_retry = 30
    retry_exception = Exception(None)
    for _ in range(0, max_retry):
        try:
            return _invoke_deployment(cmd.cli_ctx, resource_group_name, deployment_name,
                                      template, params, validate, no_wait)
        except CloudError as ex:
            retry_exception = ex
            if 'is not valid according to the validation procedure' in ex.message or \
               'The credentials in ServicePrincipalProfile were invalid' in ex.message or \
               'not found in Active Directory tenant' in ex.message:
                time.sleep(3)
            else:
                raise ex
    raise retry_exception


def store_acs_service_principal(subscription_id, client_secret, service_principal,
                                file_name='acsServicePrincipal.json'):
    obj = {}
    if client_secret:
        obj['client_secret'] = client_secret
    if service_principal:
        obj['service_principal'] = service_principal

    config_path = os.path.join(get_config_dir(), file_name)
    full_config = load_service_principals(config_path=config_path)
    if not full_config:
        full_config = {}
    full_config[subscription_id] = obj

    with os.fdopen(os.open(config_path, os.O_RDWR | os.O_CREAT | os.O_TRUNC, 0o600),
                   'w+') as spFile:
        json.dump(full_config, spFile)


def load_acs_service_principal(subscription_id, file_name='acsServicePrincipal.json'):
    config_path = os.path.join(get_config_dir(), file_name)
    config = load_service_principals(config_path)
    if not config:
        return None
    return config.get(subscription_id)


def load_service_principals(config_path):
    if not os.path.exists(config_path):
        return None
    fd = os.open(config_path, os.O_RDONLY)
    try:
        with os.fdopen(fd) as f:
            return shell_safe_json_parse(f.read())
    except:  # pylint: disable=bare-except
        return None


def _invoke_deployment(cli_ctx, resource_group_name, deployment_name, template, parameters, validate, no_wait,
                       subscription_id=None):
    from azure.mgmt.resource.resources import ResourceManagementClient
    from azure.mgmt.resource.resources.models import DeploymentProperties

    properties = DeploymentProperties(template=template, parameters=parameters, mode='incremental')
    smc = get_mgmt_service_client(cli_ctx, ResourceManagementClient, subscription_id=subscription_id).deployments
    if validate:
        logger.info('==== BEGIN TEMPLATE ====')
        logger.info(json.dumps(template, indent=2))
        logger.info('==== END TEMPLATE ====')
        return smc.validate(resource_group_name, deployment_name, properties)
    return sdk_no_wait(no_wait, smc.create_or_update, resource_group_name, deployment_name, properties)


def k8s_get_credentials(cmd, client, name, resource_group_name,
                        path=os.path.join(os.path.expanduser('~'), '.kube', 'config'),
                        ssh_key_file=None,
                        overwrite_existing=False):
    """Download and install kubectl credentials from the cluster master
    :param name: The name of the cluster.
    :type name: str
    :param resource_group_name: The name of the resource group.
    :type resource_group_name: str
    :param path: Where to install the kubectl config file
    :type path: str
    :param ssh_key_file: Path to an SSH key file to use
    :type ssh_key_file: str
    """
    acs_info = _get_acs_info(cmd.cli_ctx, name, resource_group_name)
    _k8s_get_credentials_internal(name, acs_info, path, ssh_key_file, overwrite_existing)


def _k8s_get_credentials_internal(name, acs_info, path, ssh_key_file, overwrite_existing):
    if ssh_key_file is not None and not os.path.isfile(ssh_key_file):
        raise CLIError('Private key file {} does not exist'.format(ssh_key_file))

    dns_prefix = acs_info.master_profile.dns_prefix  # pylint: disable=no-member
    location = acs_info.location  # pylint: disable=no-member
    user = acs_info.linux_profile.admin_username  # pylint: disable=no-member
    _mkdir_p(os.path.dirname(path))

    path_candidate = path
    ix = 0
    while os.path.exists(path_candidate):
        ix += 1
        path_candidate = '{}-{}-{}'.format(path, name, ix)

    # TODO: this only works for public cloud, need other casing for national clouds

    acs_client.secure_copy(user, '{}.{}.cloudapp.azure.com'.format(dns_prefix, location),
                           '.kube/config', path_candidate, key_filename=ssh_key_file)

    # merge things
    if path_candidate != path:
        try:
            merge_kubernetes_configurations(path, path_candidate, overwrite_existing)
        except yaml.YAMLError as exc:
            logger.warning('Failed to merge credentials to kube config file: %s', exc)
            logger.warning('The credentials have been saved to %s', path_candidate)


def _handle_merge(existing, addition, key, replace):
    if not addition[key]:
        return
    if existing[key] is None:
        existing[key] = addition[key]
        return

    for i in addition[key]:
        for j in existing[key]:
            if i['name'] == j['name']:
                if replace or i == j:
                    existing[key].remove(j)
                else:
                    from knack.prompting import prompt_y_n, NoTTYException
                    msg = 'A different object named {} already exists in your kubeconfig file.\nOverwrite?'
                    overwrite = False
                    try:
                        overwrite = prompt_y_n(msg.format(i['name']))
                    except NoTTYException:
                        pass
                    if overwrite:
                        existing[key].remove(j)
                    else:
                        msg = 'A different object named {} already exists in {} in your kubeconfig file.'
                        raise CLIError(msg.format(i['name'], key))
        existing[key].append(i)


def load_kubernetes_configuration(filename):
    try:
        with open(filename) as stream:
            return yaml.safe_load(stream)
    except (IOError, OSError) as ex:
        if getattr(ex, 'errno', 0) == errno.ENOENT:
            raise CLIError('{} does not exist'.format(filename))
        else:
            raise
    except (yaml.parser.ParserError, UnicodeDecodeError) as ex:
        raise CLIError('Error parsing {} ({})'.format(filename, str(ex)))


def merge_kubernetes_configurations(existing_file, addition_file, replace):
    existing = load_kubernetes_configuration(existing_file)
    addition = load_kubernetes_configuration(addition_file)

    # rename the admin context so it doesn't overwrite the user context
    for ctx in addition.get('contexts', []):
        try:
            if ctx['context']['user'].startswith('clusterAdmin'):
                admin_name = ctx['name'] + '-admin'
                addition['current-context'] = ctx['name'] = admin_name
                break
        except (KeyError, TypeError):
            continue

    if addition is None:
        raise CLIError('failed to load additional configuration from {}'.format(addition_file))

    if existing is None:
        existing = addition
    else:
        _handle_merge(existing, addition, 'clusters', replace)
        _handle_merge(existing, addition, 'users', replace)
        _handle_merge(existing, addition, 'contexts', replace)
        existing['current-context'] = addition['current-context']

    # check that ~/.kube/config is only read- and writable by its owner
    if platform.system() != 'Windows':
        existing_file_perms = "{:o}".format(stat.S_IMODE(os.lstat(existing_file).st_mode))
        if not existing_file_perms.endswith('600'):
            logger.warning('%s has permissions "%s".\nIt should be readable and writable only by its owner.',
                           existing_file, existing_file_perms)

    with open(existing_file, 'w+') as stream:
        yaml.safe_dump(existing, stream, default_flow_style=False)

    current_context = addition.get('current-context', 'UNKNOWN')
    msg = 'Merged "{}" as current context in {}'.format(current_context, existing_file)
    print(msg)


def _get_host_name(acs_info):
    """
    Gets the FQDN from the acs_info object.

    :param acs_info: ContainerService object from Azure REST API
    :type acs_info: ContainerService
    """
    if acs_info is None:
        raise CLIError('Missing acs_info')
    if acs_info.master_profile is None:
        raise CLIError('Missing master_profile')
    if acs_info.master_profile.fqdn is None:
        raise CLIError('Missing fqdn')
    return acs_info.master_profile.fqdn


def _get_username(acs_info):
    """
    Gets the admin user name from the Linux profile of the ContainerService object.

    :param acs_info: ContainerService object from Azure REST API
    :type acs_info: ContainerService
    """
    if acs_info.linux_profile is not None:
        return acs_info.linux_profile.admin_username
    return None


def _get_acs_info(cli_ctx, name, resource_group_name):
    """
    Gets the ContainerService object from Azure REST API.

    :param name: ACS resource name
    :type name: String
    :param resource_group_name: Resource group name
    :type resource_group_name: String
    """
    container_services = cf_container_services(cli_ctx, None)
    return container_services.get(resource_group_name, name)


def _rand_str(n):
    """
    Gets a random string
    """
    choices = string.ascii_lowercase + string.digits
    return ''.join(random.SystemRandom().choice(choices) for _ in range(n))


def _mkdir_p(path):
    # http://stackoverflow.com/a/600612
    try:
        os.makedirs(path)
    except OSError as exc:  # Python >2.5
        if exc.errno == errno.EEXIST and os.path.isdir(path):
            pass
        else:
            raise


def update_acs(cmd, client, resource_group_name, container_service_name, new_agent_count):
    instance = client.get(resource_group_name, container_service_name)
    instance.agent_pool_profiles[0].count = new_agent_count  # pylint: disable=no-member

    # null out the service principal because otherwise validation complains
    if instance.orchestrator_profile.orchestrator_type == ContainerServiceOrchestratorTypes.kubernetes:
        instance.service_principal_profile = None

    # null out the windows profile so that validation doesn't complain about not having the admin password
    instance.windows_profile = None

    return client.create_or_update(resource_group_name, container_service_name, instance)


def list_container_services(cmd, client, resource_group_name=None):
    ''' List Container Services. '''
    svc_list = client.list_by_resource_group(resource_group_name=resource_group_name) \
        if resource_group_name else client.list()
    return list(svc_list)


def show_service_principal(client, identifier):
    object_id = _resolve_service_principal(client, identifier)
    return client.get(object_id)


def _resolve_service_principal(client, identifier):
    # todo: confirm with graph team that a service principal name must be unique
    result = list(client.list(filter="servicePrincipalNames/any(c:c eq '{}')".format(identifier)))
    if result:
        return result[0].object_id
    try:
        uuid.UUID(identifier)
        return identifier  # assume an object id
    except ValueError:
        raise CLIError("service principal '{}' doesn't exist".format(identifier))


def create_application(client, display_name, homepage, identifier_uris,
                       available_to_other_tenants=False, password=None, reply_urls=None,
                       key_value=None, key_type=None, key_usage=None, start_date=None,
                       end_date=None, required_resource_accesses=None):
    from azure.graphrbac.models import GraphErrorException
    password_creds, key_creds = _build_application_creds(password, key_value, key_type,
                                                         key_usage, start_date, end_date)

    app_create_param = ApplicationCreateParameters(available_to_other_tenants=available_to_other_tenants,
                                                   display_name=display_name,
                                                   identifier_uris=identifier_uris,
                                                   homepage=homepage,
                                                   reply_urls=reply_urls,
                                                   key_credentials=key_creds,
                                                   password_credentials=password_creds,
                                                   required_resource_access=required_resource_accesses)
    try:
        return client.create(app_create_param)
    except GraphErrorException as ex:
        if 'insufficient privileges' in str(ex).lower():
            link = 'https://docs.microsoft.com/en-us/azure/azure-resource-manager/resource-group-create-service-principal-portal'  # pylint: disable=line-too-long
            raise CLIError("Directory permission is needed for the current user to register the application. "
                           "For how to configure, please refer '{}'. Original error: {}".format(link, ex))
        raise


def update_application(client, object_id, display_name, homepage, identifier_uris,
                       available_to_other_tenants=False, password=None, reply_urls=None,
                       key_value=None, key_type=None, key_usage=None, start_date=None,
                       end_date=None, required_resource_accesses=None):
    from azure.graphrbac.models import GraphErrorException
    password_creds, key_creds = _build_application_creds(password, key_value, key_type,
                                                         key_usage, start_date, end_date)
    try:
        if key_creds:
            client.update_key_credentials(object_id, key_creds)
        if password_creds:
            client.update_password_credentials(object_id, password_creds)
        if reply_urls:
            client.patch(object_id, ApplicationUpdateParameters(reply_urls=reply_urls))
        return
    except GraphErrorException as ex:
        if 'insufficient privileges' in str(ex).lower():
            link = 'https://docs.microsoft.com/en-us/azure/azure-resource-manager/resource-group-create-service-principal-portal'  # pylint: disable=line-too-long
            raise CLIError("Directory permission is needed for the current user to register the application. "
                           "For how to configure, please refer '{}'. Original error: {}".format(link, ex))
        raise


def _build_application_creds(password=None, key_value=None, key_type=None,
                             key_usage=None, start_date=None, end_date=None):
    if password and key_value:
        raise CLIError('specify either --password or --key-value, but not both.')

    if not start_date:
        start_date = datetime.datetime.utcnow()
    elif isinstance(start_date, str):
        start_date = dateutil.parser.parse(start_date)

    if not end_date:
        end_date = start_date + relativedelta(years=1)
    elif isinstance(end_date, str):
        end_date = dateutil.parser.parse(end_date)

    key_type = key_type or 'AsymmetricX509Cert'
    key_usage = key_usage or 'Verify'

    password_creds = None
    key_creds = None
    if password:
        password_creds = [PasswordCredential(start_date=start_date, end_date=end_date,
                                             key_id=str(uuid.uuid4()), value=password)]
    elif key_value:
        key_creds = [KeyCredential(start_date=start_date, end_date=end_date, value=key_value,
                                   key_id=str(uuid.uuid4()), usage=key_usage, type=key_type)]

    return (password_creds, key_creds)


def create_service_principal(cli_ctx, identifier, resolve_app=True, rbac_client=None):
    if rbac_client is None:
        rbac_client = get_graph_rbac_management_client(cli_ctx)

    if resolve_app:
        try:
            uuid.UUID(identifier)
            result = list(rbac_client.applications.list(filter="appId eq '{}'".format(identifier)))
        except ValueError:
            result = list(rbac_client.applications.list(
                filter="identifierUris/any(s:s eq '{}')".format(identifier)))

        if not result:  # assume we get an object id
            result = [rbac_client.applications.get(identifier)]
        app_id = result[0].app_id
    else:
        app_id = identifier

    return rbac_client.service_principals.create(ServicePrincipalCreateParameters(app_id=app_id, account_enabled=True))


def create_role_assignment(cli_ctx, role, assignee, resource_group_name=None, scope=None):
    return _create_role_assignment(cli_ctx, role, assignee, resource_group_name, scope)


def _create_role_assignment(cli_ctx, role, assignee, resource_group_name=None, scope=None, resolve_assignee=True):
    from azure.cli.core.profiles import ResourceType, get_sdk
    factory = get_auth_management_client(cli_ctx, scope)
    assignments_client = factory.role_assignments
    definitions_client = factory.role_definitions

    scope = _build_role_scope(resource_group_name, scope, assignments_client.config.subscription_id)

    role_id = _resolve_role_id(role, scope, definitions_client)
    object_id = _resolve_object_id(cli_ctx, assignee) if resolve_assignee else assignee
    RoleAssignmentCreateParameters = get_sdk(cli_ctx, ResourceType.MGMT_AUTHORIZATION,
                                             'RoleAssignmentCreateParameters', mod='models',
                                             operation_group='role_assignments')
    parameters = RoleAssignmentCreateParameters(role_definition_id=role_id, principal_id=object_id)
    assignment_name = uuid.uuid4()
    custom_headers = None
    return assignments_client.create(scope, assignment_name, parameters, custom_headers=custom_headers)


def _build_role_scope(resource_group_name, scope, subscription_id):
    subscription_scope = '/subscriptions/' + subscription_id
    if scope:
        if resource_group_name:
            err = 'Resource group "{}" is redundant because scope is supplied'
            raise CLIError(err.format(resource_group_name))
    elif resource_group_name:
        scope = subscription_scope + '/resourceGroups/' + resource_group_name
    else:
        scope = subscription_scope
    return scope


def _resolve_role_id(role, scope, definitions_client):
    role_id = None
    try:
        uuid.UUID(role)
        role_id = role
    except ValueError:
        pass
    if not role_id:  # retrieve role id
        role_defs = list(definitions_client.list(scope, "roleName eq '{}'".format(role)))
        if not role_defs:
            raise CLIError("Role '{}' doesn't exist.".format(role))
        elif len(role_defs) > 1:
            ids = [r.id for r in role_defs]
            err = "More than one role matches the given name '{}'. Please pick a value from '{}'"
            raise CLIError(err.format(role, ids))
        role_id = role_defs[0].id
    return role_id


def _resolve_object_id(cli_ctx, assignee):
    client = get_graph_rbac_management_client(cli_ctx)
    result = None
    if assignee.find('@') >= 0:  # looks like a user principal name
        result = list(client.users.list(filter="userPrincipalName eq '{}'".format(assignee)))
    if not result:
        result = list(client.service_principals.list(
            filter="servicePrincipalNames/any(c:c eq '{}')".format(assignee)))
    if not result:  # assume an object id, let us verify it
        result = _get_object_stubs(client, [assignee])

    # 2+ matches should never happen, so we only check 'no match' here
    if not result:
        raise CLIError("No matches in graph database for '{}'".format(assignee))

    return result[0].object_id


def _get_object_stubs(graph_client, assignees):
    params = GetObjectsParameters(include_directory_object_references=True,
                                  object_ids=assignees)
    return list(graph_client.objects.get_objects_by_object_ids(params))


def _update_dict(dict1, dict2):
    cp = dict1.copy()
    cp.update(dict2)
    return cp


def subnet_role_assignment_exists(cli_ctx, scope):
    network_contributor_role_id = "4d97b98b-1d4f-4787-a291-c67834d212e7"

    factory = get_auth_management_client(cli_ctx, scope)
    assignments_client = factory.role_assignments

    for i in assignments_client.list_for_scope(scope=scope, filter='atScope()'):
        if i.scope == scope and i.role_definition_id.endswith(network_contributor_role_id):
            return True
    return False


def aks_browse(cmd, client, resource_group_name, name, disable_browser=False,
               listen_address='127.0.0.1', listen_port='8001'):
    if not which('kubectl'):
        raise CLIError('Can not find kubectl executable in PATH')

<<<<<<< HEAD
    # verify the kube-dashboard addon was not disabled
    instance = client.get(resource_group_name, name)
    addon_profiles = instance.addon_profiles or {}
    addon_profile = addon_profiles.get("kubeDashboard", ManagedClusterAddonProfile(enabled=True))
    if not addon_profile.enabled:
        raise CLIError('The kube-dashboard addon was disabled for this managed cluster.\n'
                       'To use "az aks browse" first enable the add-on\n'
                       'by running "az aks enable-addons --addons kube-bashboard".')

    proxy_url = 'http://127.0.0.1:{0}/'.format(listen_port)
=======
    proxy_url = 'http://{0}:{1}/'.format(listen_address, listen_port)
>>>>>>> 1704651e
    _, browse_path = tempfile.mkstemp()
    # TODO: need to add an --admin option?
    aks_get_credentials(cmd, client, resource_group_name, name, admin=False, path=browse_path)
    # find the dashboard pod's name
    try:
        dashboard_pod = subprocess.check_output(
            ["kubectl", "get", "pods", "--kubeconfig", browse_path, "--namespace", "kube-system", "--output", "name",
             "--selector", "k8s-app=kubernetes-dashboard"],
            universal_newlines=True)
    except subprocess.CalledProcessError as err:
        raise CLIError('Could not find dashboard pod: {}'.format(err))
    if dashboard_pod:
        # remove any "pods/" or "pod/" prefix from the name
        dashboard_pod = str(dashboard_pod).split('/')[-1].strip()
    else:
        raise CLIError("Couldn't find the Kubernetes dashboard pod.")
    # launch kubectl port-forward locally to access the remote dashboard
    if in_cloud_console():
        # TODO: better error handling here.
        response = requests.post('http://localhost:8888/openport/{0}'.format(listen_port))
        result = json.loads(response.text)
        term_id = os.environ.get('ACC_TERM_ID')
        if term_id:
            response = requests.post('http://localhost:8888/openLink/{}'.format(term_id),
                                     json={"url": result['url']})
        logger.warning('To view the console, please open %s in a new tab', result['url'])
    else:
        logger.warning('Proxy running on %s', proxy_url)

    logger.warning('Press CTRL+C to close the tunnel...')
    if not disable_browser:
        wait_then_open_async(proxy_url)
    try:
        try:
            subprocess.check_output(["kubectl", "--kubeconfig", browse_path, "--namespace", "kube-system",
                                     "port-forward", "--address", listen_address, dashboard_pod,
                                     "{0}:9090".format(listen_port)], stderr=subprocess.STDOUT)
        except subprocess.CalledProcessError as err:
            if err.output.find(b'unknown flag: --address'):
                if listen_address != '127.0.0.1':
                    logger.warning('"--address" is only supported in kubectl v1.13 and later.')
                    logger.warning('The "--listen-address" argument will be ignored.')
                subprocess.call(["kubectl", "--kubeconfig", browse_path, "--namespace", "kube-system",
                                 "port-forward", dashboard_pod, "{0}:9090".format(listen_port)])
    except KeyboardInterrupt:
        # Let command processing finish gracefully after the user presses [Ctrl+C]
        pass
    finally:
        # TODO: Better error handling here.
        requests.post('http://localhost:8888/closeport/8001')


def _trim_nodepoolname(nodepool_name):
    if not nodepool_name:
        return "nodepool1"
    return nodepool_name[:12]


def _validate_ssh_key(no_ssh_key, ssh_key_value):
    if not no_ssh_key:
        try:
            if not ssh_key_value or not is_valid_ssh_rsa_public_key(ssh_key_value):
                raise ValueError()
        except (TypeError, ValueError):
            shortened_key = truncate_text(ssh_key_value)
            raise CLIError('Provided ssh key ({}) is invalid or non-existent'.format(shortened_key))


# pylint: disable=too-many-statements
def aks_create(cmd, client, resource_group_name, name, ssh_key_value,  # pylint: disable=too-many-locals
               dns_name_prefix=None,
               location=None,
               admin_username="azureuser",
               kubernetes_version='',
               node_vm_size="Standard_DS2_v2",
               node_osdisk_size=0,
               node_count=3,
               nodepool_name="nodepool1",
               service_principal=None, client_secret=None,
               no_ssh_key=False,
               disable_rbac=None,
               enable_rbac=None,
               skip_subnet_role_assignment=False,
               network_plugin=None,
               network_policy=None,
               pod_cidr=None,
               service_cidr=None,
               dns_service_ip=None,
               docker_bridge_address=None,
               enable_addons=None,
               workspace_resource_id=None,
               vnet_subnet_id=None,
               max_pods=0,
               aad_client_app_id=None,
               aad_server_app_id=None,
               aad_server_app_secret=None,
               aad_tenant_id=None,
               tags=None,
               generate_ssh_keys=False,  # pylint: disable=unused-argument
               no_wait=False):
    _validate_ssh_key(no_ssh_key, ssh_key_value)

    subscription_id = _get_subscription_id(cmd.cli_ctx)
    if not dns_name_prefix:
        dns_name_prefix = _get_default_dns_prefix(name, resource_group_name, subscription_id)

    rg_location = _get_rg_location(cmd.cli_ctx, resource_group_name)
    if location is None:
        location = rg_location

    agent_pool_profile = ManagedClusterAgentPoolProfile(
        name=_trim_nodepoolname(nodepool_name),  # Must be 12 chars or less before ACS RP adds to it
        count=int(node_count),
        vm_size=node_vm_size,
        os_type="Linux",
        storage_profile=ContainerServiceStorageProfileTypes.managed_disks,
        vnet_subnet_id=vnet_subnet_id,
        max_pods=int(max_pods) if max_pods else None
    )
    if node_osdisk_size:
        agent_pool_profile.os_disk_size_gb = int(node_osdisk_size)

    linux_profile = None
    # LinuxProfile is just used for SSH access to VMs, so omit it if --no-ssh-key was specified.
    if not no_ssh_key:
        ssh_config = ContainerServiceSshConfiguration(
            public_keys=[ContainerServiceSshPublicKey(key_data=ssh_key_value)])
        linux_profile = ContainerServiceLinuxProfile(admin_username=admin_username, ssh=ssh_config)

    principal_obj = _ensure_aks_service_principal(cmd.cli_ctx,
                                                  service_principal=service_principal, client_secret=client_secret,
                                                  subscription_id=subscription_id, dns_name_prefix=dns_name_prefix,
                                                  location=location, name=name)
    service_principal_profile = ContainerServiceServicePrincipalProfile(
        client_id=principal_obj.get("service_principal"),
        secret=principal_obj.get("client_secret"),
        key_vault_secret_ref=None)

    if (vnet_subnet_id and not skip_subnet_role_assignment and
            not subnet_role_assignment_exists(cmd.cli_ctx, vnet_subnet_id)):
        scope = vnet_subnet_id
        if not _add_role_assignment(cmd.cli_ctx, 'Network Contributor',
                                    service_principal_profile.client_id, scope=scope):
            logger.warning('Could not create a role assignment for subnet. '
                           'Are you an Owner on this subscription?')

    network_profile = None
    if any([network_plugin, pod_cidr, service_cidr, dns_service_ip, docker_bridge_address, network_policy]):
        if not network_plugin:
            raise CLIError('Please explicitly specify the network plugin type')
        if pod_cidr and network_plugin == "azure":
            raise CLIError('Please use kubenet as the network plugin type when pod_cidr is specified')
        network_profile = ContainerServiceNetworkProfile(
            network_plugin=network_plugin,
            pod_cidr=pod_cidr,
            service_cidr=service_cidr,
            dns_service_ip=dns_service_ip,
            docker_bridge_cidr=docker_bridge_address,
            network_policy=network_policy
        )
    addon_profiles = _handle_addons_args(
        cmd,
        enable_addons,
        subscription_id,
        resource_group_name,
        {},
        workspace_resource_id
    )
    monitoring = False
    if 'omsagent' in addon_profiles:
        monitoring = True
        _ensure_container_insights_for_monitoring(cmd, addon_profiles['omsagent'])

    aad_profile = None
    if any([aad_client_app_id, aad_server_app_id, aad_server_app_secret, aad_tenant_id]):
        if aad_tenant_id is None:
            profile = Profile(cli_ctx=cmd.cli_ctx)
            _, _, aad_tenant_id = profile.get_login_credentials()

        aad_profile = ManagedClusterAADProfile(
            client_app_id=aad_client_app_id,
            server_app_id=aad_server_app_id,
            server_app_secret=aad_server_app_secret,
            tenant_id=aad_tenant_id
        )

    # Check that both --disable-rbac and --enable-rbac weren't provided
    if all([disable_rbac, enable_rbac]):
        raise CLIError('specify either "--disable-rbac" or "--enable-rbac", not both.')

    mc = ManagedCluster(
        location=location, tags=tags,
        dns_prefix=dns_name_prefix,
        kubernetes_version=kubernetes_version,
        enable_rbac=False if disable_rbac else True,
        agent_pool_profiles=[agent_pool_profile],
        linux_profile=linux_profile,
        service_principal_profile=service_principal_profile,
        network_profile=network_profile,
        addon_profiles=addon_profiles,
        aad_profile=aad_profile)

    # Due to SPN replication latency, we do a few retries here
    max_retry = 30
    retry_exception = Exception(None)
    for _ in range(0, max_retry):
        try:
            result = sdk_no_wait(no_wait,
                                 client.create_or_update,
                                 resource_group_name=resource_group_name,
                                 resource_name=name, parameters=mc)
            # add cluster spn with Monitoring Metrics Publisher role assignment to the cluster resource
            # mdm metrics supported only in azure public cloud so add the  role assignment only in this cloud
            cloud_name = cmd.cli_ctx.cloud.name
            if cloud_name.lower() == 'azurecloud' and monitoring:
                from msrestazure.tools import resource_id
                cluster_resource_id = resource_id(
                    subscription=subscription_id,
                    resource_group=resource_group_name,
                    namespace='Microsoft.ContainerService', type='managedClusters',
                    name=name
                )
                if not _add_role_assignment(cmd.cli_ctx, 'Monitoring Metrics Publisher',
                                            service_principal_profile.client_id, scope=cluster_resource_id):
                    logger.warning('Could not create a role assignment for monitoring addon. '
                                   'Are you an Owner on this subscription?')
            return result
        except CloudError as ex:
            retry_exception = ex
            if 'not found in Active Directory tenant' in ex.message:
                time.sleep(3)
            else:
                raise ex
    raise retry_exception


def aks_disable_addons(cmd, client, resource_group_name, name, addons, no_wait=False):
    instance = client.get(resource_group_name, name)
    subscription_id = _get_subscription_id(cmd.cli_ctx)

    instance = _update_addons(
        cmd,
        instance,
        subscription_id,
        resource_group_name,
        addons,
        enable=False,
        no_wait=no_wait
    )

    # send the managed cluster representation to update the addon profiles
    return sdk_no_wait(no_wait, client.create_or_update, resource_group_name, name, instance)


def aks_enable_addons(cmd, client, resource_group_name, name, addons, workspace_resource_id=None,
                      subnet_name=None, no_wait=False):
    instance = client.get(resource_group_name, name)
    subscription_id = _get_subscription_id(cmd.cli_ctx)
    service_principal_client_id = instance.service_principal_profile.client_id
    instance = _update_addons(cmd, instance, subscription_id, resource_group_name, addons, enable=True,
                              workspace_resource_id=workspace_resource_id, subnet_name=subnet_name, no_wait=no_wait)

    if 'omsagent' in instance.addon_profiles:
        _ensure_container_insights_for_monitoring(cmd, instance.addon_profiles['omsagent'])
        cloud_name = cmd.cli_ctx.cloud.name
        # mdm metrics supported only in Azure Public cloud so add the role assignment only in this cloud
        if cloud_name.lower() == 'azurecloud':
            from msrestazure.tools import resource_id
            cluster_resource_id = resource_id(
                subscription=subscription_id,
                resource_group=resource_group_name,
                namespace='Microsoft.ContainerService', type='managedClusters',
                name=name
            )
            if not _add_role_assignment(cmd.cli_ctx, 'Monitoring Metrics Publisher',
                                        service_principal_client_id, scope=cluster_resource_id):
                logger.warning('Could not create a role assignment for Monitoring addon. '
                               'Are you an Owner on this subscription?')

    # send the managed cluster representation to update the addon profiles
    return sdk_no_wait(no_wait, client.create_or_update, resource_group_name, name, instance)


def aks_get_versions(cmd, client, location):
    return client.list_orchestrators(location, resource_type='managedClusters')


def aks_get_credentials(cmd, client, resource_group_name, name, admin=False,
                        path=os.path.join(os.path.expanduser('~'), '.kube', 'config'),
                        overwrite_existing=False):
    credentialResults = None
    if admin:
        credentialResults = client.list_cluster_admin_credentials(resource_group_name, name)
    else:
        credentialResults = client.list_cluster_user_credentials(resource_group_name, name)

    if not credentialResults:
        raise CLIError("No Kubernetes credentials found.")
    else:
        try:
            kubeconfig = credentialResults.kubeconfigs[0].value.decode(encoding='UTF-8')
            _print_or_merge_credentials(path, kubeconfig, overwrite_existing)
        except (IndexError, ValueError):
            raise CLIError("Fail to find kubeconfig file.")


ADDONS = {
    'http_application_routing': 'httpApplicationRouting',
    'monitoring': 'omsagent',
    'virtual-node': 'aciConnector',
    'kube-dashboard': 'kubeDashboard'
}


def aks_list(cmd, client, resource_group_name=None):
    if resource_group_name:
        managed_clusters = client.list_by_resource_group(resource_group_name)
    else:
        managed_clusters = client.list()
    return _remove_nulls(list(managed_clusters))


def aks_show(cmd, client, resource_group_name, name):
    mc = client.get(resource_group_name, name)
    return _remove_nulls([mc])[0]


def aks_update_credentials(cmd, client, resource_group_name, name,
                           reset_service_principal=False,
                           reset_aad=False,
                           service_principal=None,
                           client_secret=None,
                           aad_server_app_id=None,
                           aad_server_app_secret=None,
                           aad_client_app_id=None,
                           aad_tenant_id=None,
                           no_wait=False):
    if bool(reset_service_principal) == bool(reset_aad):
        raise CLIError('usage error: --reset-service-principal | --reset-aad-profile')
    if reset_service_principal:
        if service_principal is None or client_secret is None:
            raise CLIError('usage error: --reset-service-principal --service-principal ID --client-secret SECRET')
        return sdk_no_wait(no_wait,
                           client.reset_service_principal_profile,
                           resource_group_name,
                           name, service_principal, client_secret)
    if not all([aad_client_app_id, aad_server_app_id, aad_server_app_secret]):
        raise CLIError('usage error: --reset-aad --aad-client-app-id ID --aad-server-app-id ID '
                       '--aad-server-app-secret SECRET [--aad-tenant-id ID]')
    parameters = {
        'clientAppID': aad_client_app_id,
        'serverAppID': aad_server_app_id,
        'serverAppSecret': aad_server_app_secret,
        'tenantID': aad_tenant_id
    }
    return sdk_no_wait(no_wait,
                       client.reset_aad_profile,
                       resource_group_name,
                       name, parameters)


def aks_scale(cmd, client, resource_group_name, name, node_count, nodepool_name="", no_wait=False):
    instance = client.get(resource_group_name, name)
    # TODO: change this approach when we support multiple agent pools.
    for agent_profile in instance.agent_pool_profiles:
        if agent_profile.name == nodepool_name or (nodepool_name == "" and len(instance.agent_pool_profiles) == 1):
            agent_profile.count = int(node_count)  # pylint: disable=no-member
            # null out the SP and AAD profile because otherwise validation complains
            instance.service_principal_profile = None
            instance.aad_profile = None
            return sdk_no_wait(no_wait, client.create_or_update, resource_group_name, name, instance)
    raise CLIError('The nodepool "{}" was not found.'.format(nodepool_name))


def aks_upgrade(cmd, client, resource_group_name, name, kubernetes_version, no_wait=False, **kwargs):  # pylint: disable=unused-argument
    instance = client.get(resource_group_name, name)

    if instance.kubernetes_version == kubernetes_version:
        if instance.provisioning_state == "Succeeded":
            logger.warning("The cluster is already on version %s and is not in a failed state. No operations "
                           "will occur when upgrading to the same version if the cluster is not in a failed state.",
                           instance.kubernetes_version)
        elif instance.provisioning_state == "Failed":
            logger.warning("Cluster currently in failed state. Proceeding with upgrade to existing version %s to "
                           "attempt resolution of failed cluster state.", instance.kubernetes_version)

    instance.kubernetes_version = kubernetes_version

    # null out the SP and AAD profile because otherwise validation complains
    instance.service_principal_profile = None
    instance.aad_profile = None

    return sdk_no_wait(no_wait, client.create_or_update, resource_group_name, name, instance)


DEV_SPACES_EXTENSION_NAME = 'dev-spaces'
DEV_SPACES_EXTENSION_MODULE = 'azext_dev_spaces.custom'


def aks_use_dev_spaces(cmd, client, name, resource_group_name, update=False, space_name=None, prompt=False):
    """
    Use Azure Dev Spaces with a managed Kubernetes cluster.

    :param name: Name of the managed cluster.
    :type name: String
    :param resource_group_name: Name of resource group. You can configure the default group. \
    Using 'az configure --defaults group=<name>'.
    :type resource_group_name: String
    :param update: Update to the latest Azure Dev Spaces client components.
    :type update: bool
    :param space_name: Name of the new or existing dev space to select. Defaults to an interactive selection experience.
    :type space_name: String
    :param prompt: Do not prompt for confirmation. Requires --space.
    :type prompt: bool
    """

    if _get_or_add_extension(cmd, DEV_SPACES_EXTENSION_NAME, DEV_SPACES_EXTENSION_MODULE, update):
        azext_custom = _get_azext_module(DEV_SPACES_EXTENSION_NAME, DEV_SPACES_EXTENSION_MODULE)
        try:
            azext_custom.ads_use_dev_spaces(name, resource_group_name, update, space_name, prompt)
        except TypeError:
            raise CLIError("Use '--update' option to get the latest Azure Dev Spaces client components.")
        except AttributeError as ae:
            raise CLIError(ae)


def aks_remove_dev_spaces(cmd, client, name, resource_group_name, prompt=False):
    """
    Remove Azure Dev Spaces from a managed Kubernetes cluster.

    :param name: Name of the managed cluster.
    :type name: String
    :param resource_group_name: Name of resource group. You can configure the default group. \
    Using 'az configure --defaults group=<name>'.
    :type resource_group_name: String
    :param prompt: Do not prompt for confirmation.
    :type prompt: bool
    """

    if _get_or_add_extension(cmd, DEV_SPACES_EXTENSION_NAME, DEV_SPACES_EXTENSION_MODULE):
        azext_custom = _get_azext_module(DEV_SPACES_EXTENSION_NAME, DEV_SPACES_EXTENSION_MODULE)
        try:
            azext_custom.ads_remove_dev_spaces(name, resource_group_name, prompt)
        except AttributeError as ae:
            raise CLIError(ae)


def _update_addons(cmd, instance, subscription_id, resource_group_name, addons, enable, workspace_resource_id=None,
                   subnet_name=None, no_wait=False):
    # parse the comma-separated addons argument
    addon_args = addons.split(',')

    addon_profiles = instance.addon_profiles or {}
    if 'kubeDashboard' in addon_args and not 'kubeDashboard' in addon_profiles:
        addon_profiles['kubeDashboard'] = ManagedClusterAddonProfile(enabled=True)

    os_type = 'Linux'

    # for each addons argument
    for addon_arg in addon_args:
        addon = ADDONS[addon_arg]
        if addon == 'aciConnector':
            # only linux is supported for now, in the future this will be a user flag
            addon += os_type
        # addon name is case insensitive
        addon = next((x for x in addon_profiles.keys() if x.lower() == addon.lower()), addon)
        if enable:
            # add new addons or update existing ones and enable them
            addon_profile = addon_profiles.get(addon, ManagedClusterAddonProfile(enabled=False))
            # special config handling for certain addons
            if addon == 'omsagent':
                if addon_profile.enabled:
                    raise CLIError('The monitoring addon is already enabled for this managed cluster.\n'
                                   'To change monitoring configuration, run "az aks disable-addons -a monitoring"'
                                   'before enabling it again.')
                if not workspace_resource_id:
                    workspace_resource_id = _ensure_default_log_analytics_workspace_for_monitoring(
                        cmd,
                        subscription_id,
                        resource_group_name)
                workspace_resource_id = workspace_resource_id.strip()
                if not workspace_resource_id.startswith('/'):
                    workspace_resource_id = '/' + workspace_resource_id
                if workspace_resource_id.endswith('/'):
                    workspace_resource_id = workspace_resource_id.rstrip('/')
                addon_profile.config = {'logAnalyticsWorkspaceResourceID': workspace_resource_id}
            elif addon.lower() == ('aciConnector' + os_type).lower():
                if addon_profile.enabled:
                    raise CLIError('The virtual-node addon is already enabled for this managed cluster.\n'
                                   'To change virtual-node configuration, run '
                                   '"az aks disable-addons -a virtual-node -g {resource_group_name}" '
                                   'before enabling it again.')
                if not subnet_name:
                    raise CLIError('The aci-connector addon requires setting a subnet name.')
                addon_profile.config = {'SubnetName': subnet_name}
            addon_profiles[addon] = addon_profile
        else:
            if addon not in addon_profiles:
                raise CLIError("The addon {} is not installed.".format(addon))
            addon_profiles[addon].config = None
        addon_profiles[addon].enabled = enable

    instance.addon_profiles = addon_profiles

    # null out the SP and AAD profile because otherwise validation complains
    instance.service_principal_profile = None
    instance.aad_profile = None

    return instance


def _get_azext_module(extension_name, module_name):
    try:
        # Adding the installed extension in the path
        from azure.cli.core.extension.operations import add_extension_to_path
        add_extension_to_path(extension_name)
        # Import the extension module
        from importlib import import_module
        azext_custom = import_module(module_name)
        return azext_custom
    except ImportError as ie:
        raise CLIError(ie)


def _handle_addons_args(cmd, addons_str, subscription_id, resource_group_name, addon_profiles=None,
                        workspace_resource_id=None):
    if not addon_profiles:
        addon_profiles = {}
    addons = addons_str.split(',') if addons_str else []
    if 'http_application_routing' in addons:
        addon_profiles['httpApplicationRouting'] = ManagedClusterAddonProfile(enabled=True)
        addons.remove('http_application_routing')
    if 'kube-dashboard' in addons:
        addon_profiles['kubeDashboard'] = ManagedClusterAddonProfile(enabled=True)
        addons.remove('kube-dashboard')
    # TODO: can we help the user find a workspace resource ID?
    if 'monitoring' in addons:
        if not workspace_resource_id:
            # use default workspace if exists else create default workspace
            workspace_resource_id = _ensure_default_log_analytics_workspace_for_monitoring(
                cmd, subscription_id, resource_group_name)

        workspace_resource_id = workspace_resource_id.strip()
        if not workspace_resource_id.startswith('/'):
            workspace_resource_id = '/' + workspace_resource_id
        if workspace_resource_id.endswith('/'):
            workspace_resource_id = workspace_resource_id.rstrip('/')
        addon_profiles['omsagent'] = ManagedClusterAddonProfile(
            enabled=True, config={'logAnalyticsWorkspaceResourceID': workspace_resource_id})
        addons.remove('monitoring')
    # error out if '--enable-addons=monitoring' isn't set but workspace_resource_id is
    elif workspace_resource_id:
        raise CLIError('"--workspace-resource-id" requires "--enable-addons monitoring".')
    # error out if any (unrecognized) addons remain
    if addons:
        raise CLIError('"{}" {} not recognized by the --enable-addons argument.'.format(
            ",".join(addons), "are" if len(addons) > 1 else "is"))
    return addon_profiles


def _install_dev_spaces_extension(cmd, extension_name):
    try:
        from azure.cli.core.extension import operations
        operations.add_extension(cmd=cmd, extension_name=extension_name)
    except Exception:  # nopa pylint: disable=broad-except
        return False
    return True


def _update_dev_spaces_extension(cmd, extension_name, extension_module):
    from azure.cli.core.extension import ExtensionNotInstalledException
    try:
        from azure.cli.core.extension import operations
        operations.update_extension(cmd=cmd, extension_name=extension_name)
        operations.reload_extension(extension_name=extension_name)
    except CLIError as err:
        logger.info(err)
    except ExtensionNotInstalledException as err:
        logger.debug(err)
        return False
    except ModuleNotFoundError as err:
        logger.debug(err)
        logger.error("Error occurred attempting to load the extension module. Use --debug for more information.")
        return False
    return True


def _get_or_add_extension(cmd, extension_name, extension_module, update=False):
    from azure.cli.core.extension import (ExtensionNotInstalledException, get_extension)
    try:
        get_extension(extension_name)
        if update:
            return _update_dev_spaces_extension(cmd, extension_name, extension_module)
    except ExtensionNotInstalledException:
        return _install_dev_spaces_extension(cmd, extension_name)
    return True


def _ensure_default_log_analytics_workspace_for_monitoring(cmd, subscription_id, resource_group_name):
    # mapping for azure public cloud
    # log analytics workspaces cannot be created in WCUS region due to capacity limits
    # so mapped to EUS per discussion with log analytics team
    AzureCloudLocationToOmsRegionCodeMap = {
        "eastus": "EUS",
        "westeurope": "WEU",
        "southeastasia": "SEA",
        "australiasoutheast": "ASE",
        "usgovvirginia": "USGV",
        "westcentralus": "EUS",
        "japaneast": "EJP",
        "uksouth": "SUK",
        "canadacentral": "CCA",
        "centralindia": "CIN",
        "eastus2euap": "EAP"
    }
    AzureCloudRegionToOmsRegionMap = {
        "australiaeast": "australiasoutheast",
        "australiasoutheast": "australiasoutheast",
        "brazilsouth": "eastus",
        "canadacentral": "canadacentral",
        "canadaeast": "canadacentral",
        "centralus": "eastus",
        "eastasia": "southeastasia",
        "eastus": "eastus",
        "eastus2": "eastus",
        "japaneast": "japaneast",
        "japanwest": "japaneast",
        "northcentralus": "eastus",
        "northeurope": "westeurope",
        "southcentralus": "eastus",
        "southeastasia": "southeastasia",
        "uksouth": "uksouth",
        "ukwest": "uksouth",
        "westcentralus": "eastus",
        "westeurope": "westeurope",
        "westus": "eastus",
        "westus2": "eastus",
        "centralindia": "centralindia",
        "southindia": "centralindia",
        "westindia": "centralindia",
        "koreacentral": "southeastasia",
        "koreasouth": "southeastasia",
        "francecentral": "westeurope",
        "francesouth": "westeurope"
    }

    # mapping for azure china cloud
    # currently log analytics supported only China East 2 region
    AzureChinaLocationToOmsRegionCodeMap = {
        "chinaeast": "EAST2",
        "chinaeast2": "EAST2",
        "chinanorth": "EAST2",
        "chinanorth2": "EAST2"
    }
    AzureChinaRegionToOmsRegionMap = {
        "chinaeast": "chinaeast2",
        "chinaeast2": "chinaeast2",
        "chinanorth": "chinaeast2",
        "chinanorth2": "chinaeast2"
    }

    rg_location = _get_rg_location(cmd.cli_ctx, resource_group_name)
    default_region_name = "eastus"
    default_region_code = "EUS"
    workspace_region = default_region_name
    workspace_region_code = default_region_code
    cloud_name = cmd.cli_ctx.cloud.name

    if cloud_name.lower() == 'azurecloud':
        workspace_region = AzureCloudRegionToOmsRegionMap[
            rg_location] if AzureCloudRegionToOmsRegionMap[rg_location] else default_region_name
        workspace_region_code = AzureCloudLocationToOmsRegionCodeMap[
            workspace_region] if AzureCloudLocationToOmsRegionCodeMap[workspace_region] else default_region_code
    elif cloud_name.lower() == 'azurechinacloud':
        default_region_name = "chinaeast2"
        default_region_code = "EAST2"
        workspace_region = AzureChinaRegionToOmsRegionMap[
            rg_location] if AzureChinaRegionToOmsRegionMap[rg_location] else default_region_name
        workspace_region_code = AzureChinaLocationToOmsRegionCodeMap[
            workspace_region] if AzureChinaLocationToOmsRegionCodeMap[workspace_region] else default_region_code
    else:
        logger.error("AKS Monitoring addon not supported in cloud : %s", cloud_name)

    default_workspace_resource_group = 'DefaultResourceGroup-' + workspace_region_code
    default_workspace_name = 'DefaultWorkspace-{0}-{1}'.format(subscription_id, workspace_region_code)
    default_workspace_resource_id = '/subscriptions/{0}/resourceGroups/{1}/providers/Microsoft.OperationalInsights' \
        '/workspaces/{2}'.format(subscription_id, default_workspace_resource_group, default_workspace_name)
    resource_groups = cf_resource_groups(cmd.cli_ctx, subscription_id)
    resources = cf_resources(cmd.cli_ctx, subscription_id)

    # check if default RG exists
    if resource_groups.check_existence(default_workspace_resource_group):
        try:
            resource = resources.get_by_id(default_workspace_resource_id, '2015-11-01-preview')
            return resource.id
        except CloudError as ex:
            if ex.status_code != 404:
                raise ex
    else:
        resource_groups.create_or_update(default_workspace_resource_group, {'location': workspace_region})

    default_workspace_params = {
        'location': workspace_region,
        'properties': {
            'sku': {
                'name': 'standalone'
            }
        }
    }
    async_poller = resources.create_or_update_by_id(default_workspace_resource_id, '2015-11-01-preview',
                                                    default_workspace_params)

    ws_resource_id = ''
    while True:
        result = async_poller.result(15)
        if async_poller.done():
            ws_resource_id = result.id
            break

    return ws_resource_id


def _ensure_container_insights_for_monitoring(cmd, addon):
    # Workaround for this addon key which has been seen lowercased in the wild.
    if 'loganalyticsworkspaceresourceid' in addon.config:
        addon.config['logAnalyticsWorkspaceResourceID'] = addon.config.pop('loganalyticsworkspaceresourceid')

    workspace_resource_id = addon.config['logAnalyticsWorkspaceResourceID']

    workspace_resource_id = workspace_resource_id.strip()

    if not workspace_resource_id.startswith('/'):
        workspace_resource_id = '/' + workspace_resource_id

    if workspace_resource_id.endswith('/'):
        workspace_resource_id = workspace_resource_id.rstrip('/')

    # extract subscription ID and resource group from workspace_resource_id URL
    try:
        subscription_id = workspace_resource_id.split('/')[2]
        resource_group = workspace_resource_id.split('/')[4]
    except IndexError:
        raise CLIError('Could not locate resource group in workspace-resource-id URL.')

    # region of workspace can be different from region of RG so find the location of the workspace_resource_id
    resources = cf_resources(cmd.cli_ctx, subscription_id)
    try:
        resource = resources.get_by_id(workspace_resource_id, '2015-11-01-preview')
        location = resource.location
    except CloudError as ex:
        raise ex

    unix_time_in_millis = int(
        (datetime.datetime.utcnow() - datetime.datetime.utcfromtimestamp(0)).total_seconds() * 1000.0)

    solution_deployment_name = 'ContainerInsights-{}'.format(unix_time_in_millis)

    # pylint: disable=line-too-long
    template = {
        "$schema": "https://schema.management.azure.com/schemas/2015-01-01/deploymentTemplate.json#",
        "contentVersion": "1.0.0.0",
        "parameters": {
            "workspaceResourceId": {
                "type": "string",
                "metadata": {
                    "description": "Azure Monitor Log Analytics Resource ID"
                }
            },
            "workspaceRegion": {
                "type": "string",
                "metadata": {
                    "description": "Azure Monitor Log Analytics workspace region"
                }
            },
            "solutionDeploymentName": {
                "type": "string",
                "metadata": {
                    "description": "Name of the solution deployment"
                }
            }
        },
        "resources": [
            {
                "type": "Microsoft.Resources/deployments",
                "name": "[parameters('solutionDeploymentName')]",
                "apiVersion": "2017-05-10",
                "subscriptionId": "[split(parameters('workspaceResourceId'),'/')[2]]",
                "resourceGroup": "[split(parameters('workspaceResourceId'),'/')[4]]",
                "properties": {
                    "mode": "Incremental",
                    "template": {
                        "$schema": "https://schema.management.azure.com/schemas/2015-01-01/deploymentTemplate.json#",
                        "contentVersion": "1.0.0.0",
                        "parameters": {},
                        "variables": {},
                        "resources": [
                            {
                                "apiVersion": "2015-11-01-preview",
                                "type": "Microsoft.OperationsManagement/solutions",
                                "location": "[parameters('workspaceRegion')]",
                                "name": "[Concat('ContainerInsights', '(', split(parameters('workspaceResourceId'),'/')[8], ')')]",
                                "properties": {
                                    "workspaceResourceId": "[parameters('workspaceResourceId')]"
                                },
                                "plan": {
                                    "name": "[Concat('ContainerInsights', '(', split(parameters('workspaceResourceId'),'/')[8], ')')]",
                                    "product": "[Concat('OMSGallery/', 'ContainerInsights')]",
                                    "promotionCode": "",
                                    "publisher": "Microsoft"
                                }
                            }
                        ]
                    },
                    "parameters": {}
                }
            }
        ]
    }

    params = {
        "workspaceResourceId": {
            "value": workspace_resource_id
        },
        "workspaceRegion": {
            "value": location
        },
        "solutionDeploymentName": {
            "value": solution_deployment_name
        }
    }

    deployment_name = 'aks-monitoring-{}'.format(unix_time_in_millis)
    # publish the Container Insights solution to the Log Analytics workspace
    return _invoke_deployment(cmd.cli_ctx, resource_group, deployment_name, template, params,
                              validate=False, no_wait=False, subscription_id=subscription_id)


def _ensure_aks_service_principal(cli_ctx,
                                  service_principal=None,
                                  client_secret=None,
                                  subscription_id=None,
                                  dns_name_prefix=None,
                                  location=None,
                                  name=None):
    file_name_aks = 'aksServicePrincipal.json'
    # TODO: This really needs to be unit tested.
    rbac_client = get_graph_rbac_management_client(cli_ctx)
    if not service_principal:
        # --service-principal not specified, try to load it from local disk
        principal_obj = load_acs_service_principal(subscription_id, file_name=file_name_aks)
        if principal_obj:
            service_principal = principal_obj.get('service_principal')
            client_secret = principal_obj.get('client_secret')
        else:
            # Nothing to load, make one.
            if not client_secret:
                client_secret = _create_client_secret()
            salt = binascii.b2a_hex(os.urandom(3)).decode('utf-8')
            url = 'https://{}.{}.{}.cloudapp.azure.com'.format(salt, dns_name_prefix, location)

            service_principal = _build_service_principal(rbac_client, cli_ctx, name, url, client_secret)
            if not service_principal:
                raise CLIError('Could not create a service principal with the right permissions. '
                               'Are you an Owner on this project?')
            logger.info('Created a service principal: %s', service_principal)
            # We don't need to add role assignment for this created SPN
    else:
        # --service-principal specfied, validate --client-secret was too
        if not client_secret:
            raise CLIError('--client-secret is required if --service-principal is specified')
    store_acs_service_principal(subscription_id, client_secret, service_principal, file_name=file_name_aks)
    return load_acs_service_principal(subscription_id, file_name=file_name_aks)


def _ensure_osa_aad(cli_ctx,
                    aad_client_app_id=None,
                    aad_client_app_secret=None,
                    aad_tenant_id=None,
                    identifier=None,
                    name=None, create=False,
                    customer_admin_group_id=None):
    rbac_client = get_graph_rbac_management_client(cli_ctx)
    if create:
        # This reply_url is temporary set since Azure need one to create the AAD.
        app_id_name = 'https://{}'.format(name)
        if not aad_client_app_secret:
            aad_client_app_secret = _create_client_secret()

        # Delegate Sign In and Read User Profile permissions on Windows Azure Active Directory API
        resource_access = ResourceAccess(id="311a71cc-e848-46a1-bdf8-97ff7156d8e6",
                                         additional_properties=None, type="Scope")
        # Read directory permissions on Windows Azure Active Directory API
        directory_access = ResourceAccess(id="5778995a-e1bf-45b8-affa-663a9f3f4d04",
                                          additional_properties=None, type="Role")

        required_osa_aad_access = RequiredResourceAccess(resource_access=[resource_access, directory_access],
                                                         additional_properties=None,
                                                         resource_app_id="00000002-0000-0000-c000-000000000000")

        list_aad_filtered = list(rbac_client.applications.list(filter="identifierUris/any(s:s eq '{}')"
                                                               .format(app_id_name)))
        if list_aad_filtered:
            aad_client_app_id = list_aad_filtered[0].app_id
            # Updating reply_url with the correct FQDN information returned by the RP
            reply_url = 'https://{}/oauth2callback/Azure%20AD'.format(identifier)
            update_application(client=rbac_client.applications,
                               object_id=list_aad_filtered[0].object_id,
                               display_name=name,
                               identifier_uris=[app_id_name],
                               reply_urls=[reply_url],
                               homepage=app_id_name,
                               password=aad_client_app_secret,
                               required_resource_accesses=[required_osa_aad_access])
            logger.info('Updated AAD: %s', aad_client_app_id)
        else:
            result = create_application(client=rbac_client.applications,
                                        display_name=name,
                                        identifier_uris=[app_id_name],
                                        homepage=app_id_name,
                                        password=aad_client_app_secret,
                                        required_resource_accesses=[required_osa_aad_access])
            aad_client_app_id = result.app_id
            logger.info('Created an AAD: %s', aad_client_app_id)
        # Get the TenantID
        if aad_tenant_id is None:
            profile = Profile(cli_ctx=cli_ctx)
            _, _, aad_tenant_id = profile.get_login_credentials()
    return OpenShiftManagedClusterAADIdentityProvider(
        client_id=aad_client_app_id,
        secret=aad_client_app_secret,
        tenant_id=aad_tenant_id,
        kind='AADIdentityProvider',
        customer_admin_group_id=customer_admin_group_id)


def _ensure_service_principal(cli_ctx,
                              service_principal=None,
                              client_secret=None,
                              subscription_id=None,
                              dns_name_prefix=None,
                              location=None,
                              name=None):
    # TODO: This really needs to be unit tested.
    rbac_client = get_graph_rbac_management_client(cli_ctx)
    if not service_principal:
        # --service-principal not specified, try to load it from local disk
        principal_obj = load_acs_service_principal(subscription_id)
        if principal_obj:
            service_principal = principal_obj.get('service_principal')
            client_secret = principal_obj.get('client_secret')
        else:
            # Nothing to load, make one.
            if not client_secret:
                client_secret = _create_client_secret()
            salt = binascii.b2a_hex(os.urandom(3)).decode('utf-8')
            url = 'https://{}.{}.{}.cloudapp.azure.com'.format(salt, dns_name_prefix, location)

            service_principal = _build_service_principal(rbac_client, cli_ctx, name, url, client_secret)
            if not service_principal:
                raise CLIError('Could not create a service principal with the right permissions. '
                               'Are you an Owner on this project?')
            logger.info('Created a service principal: %s', service_principal)
            # add role first before save it
            if not _add_role_assignment(cli_ctx, 'Contributor', service_principal):
                logger.warning('Could not create a service principal with the right permissions. '
                               'Are you an Owner on this project?')
    else:
        # --service-principal specfied, validate --client-secret was too
        if not client_secret:
            raise CLIError('--client-secret is required if --service-principal is specified')
    store_acs_service_principal(subscription_id, client_secret, service_principal)
    return load_acs_service_principal(subscription_id)


def _create_client_secret():
    # Add a special character to satsify AAD SP secret requirements
    special_char = '$'
    client_secret = binascii.b2a_hex(os.urandom(10)).decode('utf-8') + special_char
    return client_secret


def _get_rg_location(ctx, resource_group_name, subscription_id=None):
    groups = cf_resource_groups(ctx, subscription_id=subscription_id)
    # Just do the get, we don't need the result, it will error out if the group doesn't exist.
    rg = groups.get(resource_group_name)
    return rg.location


def _print_or_merge_credentials(path, kubeconfig, overwrite_existing):
    """Merge an unencrypted kubeconfig into the file at the specified path, or print it to
    stdout if the path is "-".
    """
    # Special case for printing to stdout
    if path == "-":
        print(kubeconfig)
        return

    # ensure that at least an empty ~/.kube/config exists
    directory = os.path.dirname(path)
    if directory and not os.path.exists(directory):
        try:
            os.makedirs(directory)
        except OSError as ex:
            if ex.errno != errno.EEXIST:
                raise
    if not os.path.exists(path):
        with os.fdopen(os.open(path, os.O_CREAT | os.O_WRONLY, 0o600), 'wt'):
            pass

    # merge the new kubeconfig into the existing one
    fd, temp_path = tempfile.mkstemp()
    additional_file = os.fdopen(fd, 'w+t')
    try:
        additional_file.write(kubeconfig)
        additional_file.flush()
        merge_kubernetes_configurations(path, temp_path, overwrite_existing)
    except yaml.YAMLError as ex:
        logger.warning('Failed to merge credentials to kube config file: %s', ex)
    finally:
        additional_file.close()
        os.remove(temp_path)


def _remove_nulls(managed_clusters):
    """
    Remove some often-empty fields from a list of ManagedClusters, so the JSON representation
    doesn't contain distracting null fields.

    This works around a quirk of the SDK for python behavior. These fields are not sent
    by the server, but get recreated by the CLI's own "to_dict" serialization.
    """
    attrs = ['tags']
    ap_attrs = ['os_disk_size_gb', 'vnet_subnet_id']
    sp_attrs = ['secret']
    for managed_cluster in managed_clusters:
        for attr in attrs:
            if getattr(managed_cluster, attr, None) is None:
                delattr(managed_cluster, attr)
        for ap_profile in managed_cluster.agent_pool_profiles:
            for attr in ap_attrs:
                if getattr(ap_profile, attr, None) is None:
                    delattr(ap_profile, attr)
        for attr in sp_attrs:
            if getattr(managed_cluster.service_principal_profile, attr, None) is None:
                delattr(managed_cluster.service_principal_profile, attr)
    return managed_clusters


def _remove_osa_nulls(managed_clusters):
    """
    Remove some often-empty fields from a list of OpenShift ManagedClusters, so the JSON representation
    doesn't contain distracting null fields.

    This works around a quirk of the SDK for python behavior. These fields are not sent
    by the server, but get recreated by the CLI's own "to_dict" serialization.
    """
    attrs = ['tags', 'plan', 'type', 'id']
    ap_master_attrs = ['name', 'os_type']
    net_attrs = ['peer_vnet_id']
    for managed_cluster in managed_clusters:
        for attr in attrs:
            if getattr(managed_cluster, attr, None) is None:
                delattr(managed_cluster, attr)
        for attr in ap_master_attrs:
            if getattr(managed_cluster.master_pool_profile, attr, None) is None:
                delattr(managed_cluster.master_pool_profile, attr)
        for attr in net_attrs:
            if getattr(managed_cluster.network_profile, attr, None) is None:
                delattr(managed_cluster.network_profile, attr)
    return managed_clusters


def _validate_aci_location(norm_location):
    """
    Validate the Azure Container Instance location
    """
    aci_locations = [
        "australiaeast",
        "canadacentral",
        "centralindia",
        "centralus",
        "eastasia",
        "eastus",
        "eastus2",
        "eastus2euap",
        "japaneast",
        "northcentralus",
        "northeurope",
        "southcentralus",
        "southeastasia",
        "southindia",
        "uksouth",
        "westcentralus",
        "westus",
        "westus2",
        "westeurope"
    ]

    if norm_location not in aci_locations:
        raise CLIError('Azure Container Instance is not available at location "{}".'.format(norm_location) +
                       ' The available locations are "{}"'.format(','.join(aci_locations)))


def osa_list(cmd, client, resource_group_name=None):
    if resource_group_name:
        managed_clusters = client.list_by_resource_group(resource_group_name)
    else:
        managed_clusters = client.list()
    return _remove_osa_nulls(list(managed_clusters))


def openshift_create(cmd, client, resource_group_name, name,  # pylint: disable=too-many-locals
                     location=None,
                     compute_vm_size="Standard_D4s_v3",
                     compute_count=3,
                     aad_client_app_id=None,
                     aad_client_app_secret=None,
                     aad_tenant_id=None,
                     vnet_prefix="10.0.0.0/8",
                     subnet_prefix="10.0.0.0/24",
                     vnet_peer=None,
                     tags=None,
                     no_wait=False,
                     customer_admin_group_id=None):

    if location is None:
        location = _get_rg_location(cmd.cli_ctx, resource_group_name)
    agent_pool_profiles = []
    agent_node_pool_profile = OpenShiftManagedClusterAgentPoolProfile(
        name='compute',  # Must be 12 chars or less before ACS RP adds to it
        count=int(compute_count),
        vm_size=compute_vm_size,
        os_type="Linux",
        role=OpenShiftAgentPoolProfileRole.compute,
        subnet_cidr=subnet_prefix
    )

    agent_infra_pool_profile = OpenShiftManagedClusterAgentPoolProfile(
        name='infra',  # Must be 12 chars or less before ACS RP adds to it
        count=int(3),
        vm_size="Standard_D4s_v3",
        os_type="Linux",
        role=OpenShiftAgentPoolProfileRole.infra,
        subnet_cidr=subnet_prefix
    )

    agent_pool_profiles.append(agent_node_pool_profile)
    agent_pool_profiles.append(agent_infra_pool_profile)

    agent_master_pool_profile = OpenShiftManagedClusterAgentPoolProfile(
        name='master',  # Must be 12 chars or less before ACS RP adds to it
        count=int(3),
        vm_size="Standard_D4s_v3",
        os_type="Linux",
        subnet_cidr=subnet_prefix
    )
    identity_providers = []

    create_aad = False

    # Validating if the cluster is not existing since we are not supporting the AAD rotation on OSA for now
    try:
        client.get(resource_group_name, name)
    except CloudError:
        # Validating if aad_client_app_id aad_client_app_secret aad_tenant_id are set
        if aad_client_app_id is None and aad_client_app_secret is None and aad_tenant_id is None:
            create_aad = True

    osa_aad_identity = _ensure_osa_aad(cmd.cli_ctx,
                                       aad_client_app_id=aad_client_app_id,
                                       aad_client_app_secret=aad_client_app_secret,
                                       aad_tenant_id=aad_tenant_id, identifier=None,
                                       name=name, create=create_aad,
                                       customer_admin_group_id=customer_admin_group_id)
    identity_providers.append(
        OpenShiftManagedClusterIdentityProvider(
            name='Azure AD',
            provider=osa_aad_identity
        )
    )
    auth_profile = OpenShiftManagedClusterAuthProfile(identity_providers=identity_providers)

    default_router_profile = OpenShiftRouterProfile(name='default')

    if vnet_peer is not None:
        from azure.cli.core.commands.client_factory import get_subscription_id
        from msrestazure.tools import is_valid_resource_id, resource_id
        if not is_valid_resource_id(vnet_peer):
            vnet_peer = resource_id(
                subscription=get_subscription_id(cmd.cli_ctx),
                resource_group=resource_group_name,
                namespace='Microsoft.Network', type='virtualNetwork',
                name=vnet_peer
            )

    network_profile = NetworkProfile(vnet_cidr=vnet_prefix, peer_vnet_id=vnet_peer)

    osamc = OpenShiftManagedCluster(
        location=location, tags=tags,
        open_shift_version="v3.11",
        network_profile=network_profile,
        auth_profile=auth_profile,
        agent_pool_profiles=agent_pool_profiles,
        master_pool_profile=agent_master_pool_profile,
        router_profiles=[default_router_profile])

    try:
        # long_running_operation_timeout=300
        result = sdk_no_wait(no_wait, client.create_or_update,
                             resource_group_name=resource_group_name, resource_name=name, parameters=osamc)
        result = LongRunningOperation(cmd.cli_ctx)(result)
        instance = client.get(resource_group_name, name)
        _ensure_osa_aad(cmd.cli_ctx,
                        aad_client_app_id=osa_aad_identity.client_id,
                        aad_client_app_secret=osa_aad_identity.secret,
                        aad_tenant_id=osa_aad_identity.tenant_id, identifier=instance.public_hostname,
                        name=name, create=create_aad)
    except CloudError as ex:
        if "The resource type could not be found in the namespace 'Microsoft.ContainerService" in ex.message:
            raise CLIError('Please make sure your subscription is whitelisted to use this service. https://aka.ms/openshift/managed')  # pylint: disable=line-too-long
        else:
            raise ex


def openshift_show(cmd, client, resource_group_name, name):
    mc = client.get(resource_group_name, name)
    return _remove_osa_nulls([mc])[0]


def openshift_scale(cmd, client, resource_group_name, name, compute_count, no_wait=False):
    instance = client.get(resource_group_name, name)
    # TODO: change this approach when we support multiple agent pools.
    instance.agent_pool_profiles[0].count = int(compute_count)  # pylint: disable=no-member

    # null out the AAD profile and add manually the masterAP name because otherwise validation complains
    instance.master_pool_profile.name = "master"
    instance.auth_profile = None

    return sdk_no_wait(no_wait, client.create_or_update, resource_group_name, name, instance)<|MERGE_RESOLUTION|>--- conflicted
+++ resolved
@@ -1385,7 +1385,6 @@
     if not which('kubectl'):
         raise CLIError('Can not find kubectl executable in PATH')
 
-<<<<<<< HEAD
     # verify the kube-dashboard addon was not disabled
     instance = client.get(resource_group_name, name)
     addon_profiles = instance.addon_profiles or {}
@@ -1395,10 +1394,7 @@
                        'To use "az aks browse" first enable the add-on\n'
                        'by running "az aks enable-addons --addons kube-bashboard".')
 
-    proxy_url = 'http://127.0.0.1:{0}/'.format(listen_port)
-=======
     proxy_url = 'http://{0}:{1}/'.format(listen_address, listen_port)
->>>>>>> 1704651e
     _, browse_path = tempfile.mkstemp()
     # TODO: need to add an --admin option?
     aks_get_credentials(cmd, client, resource_group_name, name, admin=False, path=browse_path)
