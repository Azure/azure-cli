--- conflicted
+++ resolved
@@ -13,38 +13,22 @@
       ParameterSetName:
       - -g -n
       User-Agent:
-<<<<<<< HEAD
-      - AZURECLI/2.50.0 (PIP) azsdk-python-azure-mgmt-storage/0.1.0 Python/3.9.6 (Windows-10-10.0.19045-SP0)
-=======
       - AZURECLI/2.53.0 azsdk-python-azure-mgmt-storage/21.1.0 Python/3.10.13 (Linux-5.15.0-1047-azure-x86_64-with-glibc2.31)
         VSTS_7b238909-6802-4b65-b90d-184bca47f458_build_220_0
->>>>>>> da1007ab
     method: GET
     uri: https://management.azure.com/subscriptions/00000000-0000-0000-0000-000000000000/resourceGroups/clitest.rg000001/providers/Microsoft.Storage/storageAccounts/clitest000002?api-version=2023-01-01
   response:
     body:
-<<<<<<< HEAD
-      string: '{"sku":{"name":"Standard_LRS","tier":"Standard"},"kind":"Storage","id":"/subscriptions/00000000-0000-0000-0000-000000000000/resourceGroups/clitest.rg000001/providers/Microsoft.Storage/storageAccounts/clitest000002","name":"clitest000002","type":"Microsoft.Storage/storageAccounts","location":"westus","tags":{},"properties":{"keyCreationTime":{"key1":"2023-07-06T03:21:47.7741889Z","key2":"2023-07-06T03:21:47.7741889Z"},"allowCrossTenantReplication":false,"privateEndpointConnections":[],"minimumTlsVersion":"TLS1_0","allowBlobPublicAccess":false,"networkAcls":{"ipv6Rules":[],"bypass":"AzureServices","virtualNetworkRules":[],"ipRules":[],"defaultAction":"Allow"},"supportsHttpsTrafficOnly":true,"encryption":{"services":{"file":{"keyType":"Account","enabled":true,"lastEnabledTime":"2023-07-06T03:21:47.7741889Z"},"blob":{"keyType":"Account","enabled":true,"lastEnabledTime":"2023-07-06T03:21:47.7741889Z"}},"keySource":"Microsoft.Storage"},"provisioningState":"Succeeded","creationTime":"2023-07-06T03:21:47.6648681Z","primaryEndpoints":{"blob":"https://clitest000002.blob.core.windows.net/","queue":"https://clitest000002.queue.core.windows.net/","table":"https://clitest000002.table.core.windows.net/","file":"https://clitest000002.file.core.windows.net/"},"primaryLocation":"westus","statusOfPrimary":"available"}}'
-=======
       string: '{"sku":{"name":"Standard_LRS","tier":"Standard"},"kind":"Storage","id":"/subscriptions/00000000-0000-0000-0000-000000000000/resourceGroups/clitest.rg000001/providers/Microsoft.Storage/storageAccounts/clitest000002","name":"clitest000002","type":"Microsoft.Storage/storageAccounts","location":"westus","tags":{},"properties":{"keyCreationTime":{"key1":"2023-10-19T07:32:28.5584505Z","key2":"2023-10-19T07:32:28.5584505Z"},"privateEndpointConnections":[],"minimumTlsVersion":"TLS1_0","allowBlobPublicAccess":false,"networkAcls":{"ipv6Rules":[],"bypass":"AzureServices","virtualNetworkRules":[],"ipRules":[],"defaultAction":"Allow"},"supportsHttpsTrafficOnly":true,"encryption":{"services":{"file":{"keyType":"Account","enabled":true,"lastEnabledTime":"2023-10-19T07:32:29.1365807Z"},"blob":{"keyType":"Account","enabled":true,"lastEnabledTime":"2023-10-19T07:32:29.1365807Z"}},"keySource":"Microsoft.Storage"},"provisioningState":"Succeeded","creationTime":"2023-10-19T07:32:28.4803737Z","primaryEndpoints":{"blob":"https://clitest000002.blob.core.windows.net/","queue":"https://clitest000002.queue.core.windows.net/","table":"https://clitest000002.table.core.windows.net/","file":"https://clitest000002.file.core.windows.net/"},"primaryLocation":"westus","statusOfPrimary":"available"}}'
->>>>>>> da1007ab
     headers:
       cache-control:
       - no-cache
       content-length:
-<<<<<<< HEAD
-      - '1321'
-      content-type:
-      - application/json
-      date:
-      - Thu, 06 Jul 2023 03:22:10 GMT
-=======
       - '1285'
       content-type:
       - application/json
       date:
       - Thu, 19 Oct 2023 07:32:49 GMT
->>>>>>> da1007ab
       expires:
       - '-1'
       pragma:
@@ -76,12 +60,8 @@
       ParameterSetName:
       - -g -n
       User-Agent:
-<<<<<<< HEAD
-      - AZURECLI/2.50.0 (PIP) azsdk-python-azure-mgmt-storage/0.1.0 Python/3.9.6 (Windows-10-10.0.19045-SP0)
-=======
       - AZURECLI/2.53.0 azsdk-python-azure-mgmt-storage/21.1.0 Python/3.10.13 (Linux-5.15.0-1047-azure-x86_64-with-glibc2.31)
         VSTS_7b238909-6802-4b65-b90d-184bca47f458_build_220_0
->>>>>>> da1007ab
     method: GET
     uri: https://management.azure.com/subscriptions/00000000-0000-0000-0000-000000000000/resourceGroups/fake_group/providers/Microsoft.Storage/storageAccounts/clitest000002?api-version=2023-01-01
   response:
@@ -96,11 +76,7 @@
       content-type:
       - application/json; charset=utf-8
       date:
-<<<<<<< HEAD
-      - Thu, 06 Jul 2023 03:22:12 GMT
-=======
       - Thu, 19 Oct 2023 07:32:49 GMT
->>>>>>> da1007ab
       expires:
       - '-1'
       pragma:
@@ -128,12 +104,8 @@
       ParameterSetName:
       - -g -n
       User-Agent:
-<<<<<<< HEAD
-      - AZURECLI/2.50.0 (PIP) azsdk-python-azure-mgmt-storage/0.1.0 Python/3.9.6 (Windows-10-10.0.19045-SP0)
-=======
       - AZURECLI/2.53.0 azsdk-python-azure-mgmt-storage/21.1.0 Python/3.10.13 (Linux-5.15.0-1047-azure-x86_64-with-glibc2.31)
         VSTS_7b238909-6802-4b65-b90d-184bca47f458_build_220_0
->>>>>>> da1007ab
     method: GET
     uri: https://management.azure.com/subscriptions/00000000-0000-0000-0000-000000000000/resourceGroups/clitest.rg000001/providers/Microsoft.Storage/storageAccounts/fake_account?api-version=2023-01-01
   response:
@@ -149,11 +121,7 @@
       content-type:
       - application/json; charset=utf-8
       date:
-<<<<<<< HEAD
-      - Thu, 06 Jul 2023 03:22:14 GMT
-=======
       - Thu, 19 Oct 2023 07:32:50 GMT
->>>>>>> da1007ab
       expires:
       - '-1'
       pragma:
