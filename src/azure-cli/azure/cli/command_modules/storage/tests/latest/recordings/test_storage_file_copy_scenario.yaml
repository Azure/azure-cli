--- conflicted
+++ resolved
@@ -20,11 +20,7 @@
     uri: https://management.azure.com/subscriptions/00000000-0000-0000-0000-000000000000/resourceGroups/clitest.rg000001/providers/Microsoft.Storage/storageAccounts/clitest000002/listKeys?api-version=2021-09-01&$expand=kerb
   response:
     body:
-<<<<<<< HEAD
-      string: '{"keys":[{"creationTime":"2022-06-13T04:05:07.4634931Z","keyName":"key1","value":"veryFakedStorageAccountKey==","permissions":"FULL"},{"creationTime":"2022-06-13T04:05:07.4634931Z","keyName":"key2","value":"veryFakedStorageAccountKey==","permissions":"FULL"}]}'
-=======
       string: '{"keys":[{"creationTime":"2022-06-10T02:39:49.8686849Z","keyName":"key1","value":"veryFakedStorageAccountKey==","permissions":"FULL"},{"creationTime":"2022-06-10T02:39:49.8686849Z","keyName":"key2","value":"veryFakedStorageAccountKey==","permissions":"FULL"}]}'
->>>>>>> 7188f99e
     headers:
       cache-control:
       - no-cache
@@ -33,11 +29,7 @@
       content-type:
       - application/json
       date:
-<<<<<<< HEAD
-      - Mon, 13 Jun 2022 04:05:27 GMT
-=======
       - Fri, 10 Jun 2022 02:40:11 GMT
->>>>>>> 7188f99e
       expires:
       - '-1'
       pragma:
@@ -53,11 +45,7 @@
       x-content-type-options:
       - nosniff
       x-ms-ratelimit-remaining-subscription-resource-requests:
-<<<<<<< HEAD
-      - '11998'
-=======
       - '11996'
->>>>>>> 7188f99e
     status:
       code: 200
       message: OK
@@ -79,11 +67,7 @@
       User-Agent:
       - AZURECLI/2.37.0 azsdk-python-storage-file-share/12.8.0 Python/3.9.6 (Windows-10-10.0.19044-SP0)
       x-ms-date:
-<<<<<<< HEAD
-      - Mon, 13 Jun 2022 04:05:28 GMT
-=======
       - Fri, 10 Jun 2022 02:40:11 GMT
->>>>>>> 7188f99e
       x-ms-version:
       - '2021-06-08'
     method: PUT
@@ -95,19 +79,11 @@
       content-length:
       - '0'
       date:
-<<<<<<< HEAD
-      - Mon, 13 Jun 2022 04:05:29 GMT
-      etag:
-      - '"0x8DA4CF1F47A33E8"'
-      last-modified:
-      - Mon, 13 Jun 2022 04:05:29 GMT
-=======
       - Fri, 10 Jun 2022 02:40:12 GMT
       etag:
       - '"0x8DA4A8A8B722948"'
       last-modified:
       - Fri, 10 Jun 2022 02:40:13 GMT
->>>>>>> 7188f99e
       server:
       - Windows-Azure-File/1.0 Microsoft-HTTPAPI/2.0
       x-ms-version:
@@ -133,11 +109,7 @@
       User-Agent:
       - AZURECLI/2.37.0 azsdk-python-storage-file-share/12.8.0 Python/3.9.6 (Windows-10-10.0.19044-SP0)
       x-ms-date:
-<<<<<<< HEAD
-      - Mon, 13 Jun 2022 04:05:29 GMT
-=======
       - Fri, 10 Jun 2022 02:40:12 GMT
->>>>>>> 7188f99e
       x-ms-version:
       - '2021-06-08'
     method: PUT
@@ -149,19 +121,11 @@
       content-length:
       - '0'
       date:
-<<<<<<< HEAD
-      - Mon, 13 Jun 2022 04:05:30 GMT
-      etag:
-      - '"0x8DA4CF1F522502A"'
-      last-modified:
-      - Mon, 13 Jun 2022 04:05:30 GMT
-=======
       - Fri, 10 Jun 2022 02:40:14 GMT
       etag:
       - '"0x8DA4A8A8C24AF69"'
       last-modified:
       - Fri, 10 Jun 2022 02:40:14 GMT
->>>>>>> 7188f99e
       server:
       - Windows-Azure-File/1.0 Microsoft-HTTPAPI/2.0
       x-ms-version:
@@ -187,11 +151,7 @@
       User-Agent:
       - AZURECLI/2.37.0 azsdk-python-storage-file-share/12.8.0 Python/3.9.6 (Windows-10-10.0.19044-SP0)
       x-ms-date:
-<<<<<<< HEAD
-      - Mon, 13 Jun 2022 04:05:31 GMT
-=======
       - Fri, 10 Jun 2022 02:40:13 GMT
->>>>>>> 7188f99e
       x-ms-file-attributes:
       - none
       x-ms-file-creation-time:
@@ -211,37 +171,16 @@
       content-length:
       - '0'
       date:
-<<<<<<< HEAD
-      - Mon, 13 Jun 2022 04:05:31 GMT
-      etag:
-      - '"0x8DA4CF1F5CFA1AE"'
-      last-modified:
-      - Mon, 13 Jun 2022 04:05:32 GMT
-=======
       - Fri, 10 Jun 2022 02:40:15 GMT
       etag:
       - '"0x8DA4A8A8CD996A6"'
       last-modified:
       - Fri, 10 Jun 2022 02:40:15 GMT
->>>>>>> 7188f99e
       server:
       - Windows-Azure-File/1.0 Microsoft-HTTPAPI/2.0
       x-ms-file-attributes:
       - Directory
       x-ms-file-change-time:
-<<<<<<< HEAD
-      - '2022-06-13T04:05:32.1201070Z'
-      x-ms-file-creation-time:
-      - '2022-06-13T04:05:32.1201070Z'
-      x-ms-file-id:
-      - '13835128424026341376'
-      x-ms-file-last-write-time:
-      - '2022-06-13T04:05:32.1201070Z'
-      x-ms-file-parent-id:
-      - '0'
-      x-ms-file-permission-key:
-      - 4907998999193321081*3226707112335272432
-=======
       - '2022-06-10T02:40:15.5358886Z'
       x-ms-file-creation-time:
       - '2022-06-10T02:40:15.5358886Z'
@@ -253,7 +192,6 @@
       - '0'
       x-ms-file-permission-key:
       - 1292351902652616685*8733743181729060964
->>>>>>> 7188f99e
       x-ms-request-server-encrypted:
       - 'true'
       x-ms-version:
@@ -279,11 +217,7 @@
       User-Agent:
       - AZURECLI/2.37.0 azsdk-python-storage-file-share/12.8.0 Python/3.9.6 (Windows-10-10.0.19044-SP0)
       x-ms-date:
-<<<<<<< HEAD
-      - Mon, 13 Jun 2022 04:05:32 GMT
-=======
       - Fri, 10 Jun 2022 02:40:14 GMT
->>>>>>> 7188f99e
       x-ms-file-attributes:
       - none
       x-ms-file-creation-time:
@@ -303,37 +237,16 @@
       content-length:
       - '0'
       date:
-<<<<<<< HEAD
-      - Mon, 13 Jun 2022 04:05:32 GMT
-      etag:
-      - '"0x8DA4CF1F6769E47"'
-      last-modified:
-      - Mon, 13 Jun 2022 04:05:33 GMT
-=======
       - Fri, 10 Jun 2022 02:40:16 GMT
       etag:
       - '"0x8DA4A8A8D879777"'
       last-modified:
       - Fri, 10 Jun 2022 02:40:16 GMT
->>>>>>> 7188f99e
       server:
       - Windows-Azure-File/1.0 Microsoft-HTTPAPI/2.0
       x-ms-file-attributes:
       - Directory
       x-ms-file-change-time:
-<<<<<<< HEAD
-      - '2022-06-13T04:05:33.2144711Z'
-      x-ms-file-creation-time:
-      - '2022-06-13T04:05:33.2144711Z'
-      x-ms-file-id:
-      - '13835128424026341376'
-      x-ms-file-last-write-time:
-      - '2022-06-13T04:05:33.2144711Z'
-      x-ms-file-parent-id:
-      - '0'
-      x-ms-file-permission-key:
-      - 4907998999193321081*3226707112335272432
-=======
       - '2022-06-10T02:40:16.6762359Z'
       x-ms-file-creation-time:
       - '2022-06-10T02:40:16.6762359Z'
@@ -345,7 +258,6 @@
       - '0'
       x-ms-file-permission-key:
       - 1292351902652616685*8733743181729060964
->>>>>>> 7188f99e
       x-ms-request-server-encrypted:
       - 'true'
       x-ms-version:
@@ -365,11 +277,7 @@
       x-ms-content-length:
       - '524288'
       x-ms-date:
-<<<<<<< HEAD
-      - Mon, 13 Jun 2022 04:05:33 GMT
-=======
       - Fri, 10 Jun 2022 02:40:16 GMT
->>>>>>> 7188f99e
       x-ms-type:
       - file
       x-ms-version:
@@ -383,19 +291,11 @@
       content-length:
       - '0'
       date:
-<<<<<<< HEAD
-      - Mon, 13 Jun 2022 04:05:33 GMT
-      etag:
-      - '"0x8DA4CF1F7467980"'
-      last-modified:
-      - Mon, 13 Jun 2022 04:05:34 GMT
-=======
       - Fri, 10 Jun 2022 02:40:17 GMT
       etag:
       - '"0x8DA4A8A8E5A0AED"'
       last-modified:
       - Fri, 10 Jun 2022 02:40:18 GMT
->>>>>>> 7188f99e
       server:
       - Windows-Azure-File/1.0 Microsoft-HTTPAPI/2.0
       x-ms-request-server-encrypted:
@@ -416,11 +316,7 @@
       User-Agent:
       - Azure-Storage/2.0.0-2.0.1 (Python CPython 3.9.6; Windows 10) AZURECLI/2.37.0
       x-ms-date:
-<<<<<<< HEAD
-      - Mon, 13 Jun 2022 04:05:34 GMT
-=======
       - Fri, 10 Jun 2022 02:40:17 GMT
->>>>>>> 7188f99e
       x-ms-range:
       - bytes=0-524287
       x-ms-version:
@@ -438,19 +334,11 @@
       content-md5:
       - WQcVkAmdId1DmJZZIzi/lQ==
       date:
-<<<<<<< HEAD
-      - Mon, 13 Jun 2022 04:05:35 GMT
-      etag:
-      - '"0x8DA4CF1F81FA22A"'
-      last-modified:
-      - Mon, 13 Jun 2022 04:05:35 GMT
-=======
       - Fri, 10 Jun 2022 02:40:19 GMT
       etag:
       - '"0x8DA4A8A8F31FBCA"'
       last-modified:
       - Fri, 10 Jun 2022 02:40:19 GMT
->>>>>>> 7188f99e
       server:
       - Windows-Azure-File/1.0 Microsoft-HTTPAPI/2.0
       x-ms-request-server-encrypted:
@@ -474,15 +362,9 @@
       ParameterSetName:
       - -p -s --account-name --account-key
       User-Agent:
-<<<<<<< HEAD
-      - Azure-Storage/2.0.0-2.0.1 (Python CPython 3.9.6; Windows 10) AZURECLI/2.37.0
-      x-ms-date:
-      - Mon, 13 Jun 2022 04:05:36 GMT
-=======
       - AZURECLI/2.37.0 azsdk-python-storage-file-share/12.8.0 Python/3.9.6 (Windows-10-10.0.19044-SP0)
       x-ms-date:
       - Fri, 10 Jun 2022 02:40:18 GMT
->>>>>>> 7188f99e
       x-ms-version:
       - '2021-06-08'
     method: HEAD
@@ -496,19 +378,11 @@
       content-type:
       - application/octet-stream
       date:
-<<<<<<< HEAD
-      - Mon, 13 Jun 2022 04:05:36 GMT
-      etag:
-      - '"0x8DA4CF1F81FA22A"'
-      last-modified:
-      - Mon, 13 Jun 2022 04:05:35 GMT
-=======
       - Fri, 10 Jun 2022 02:40:20 GMT
       etag:
       - '"0x8DA4A8A8F31FBCA"'
       last-modified:
       - Fri, 10 Jun 2022 02:40:19 GMT
->>>>>>> 7188f99e
       server:
       - Windows-Azure-File/1.0 Microsoft-HTTPAPI/2.0
       x-ms-file-attributes:
@@ -546,9 +420,6 @@
       Accept-Encoding:
       - gzip, deflate
       CommandName:
-<<<<<<< HEAD
-      - storage file copy start
-=======
       - storage file url
       Connection:
       - keep-alive
@@ -585,49 +456,27 @@
 - request:
     body: null
     headers:
->>>>>>> 7188f99e
-      Connection:
-      - keep-alive
-      Content-Length:
-      - '0'
-      ParameterSetName:
-      - -s -p -u --account-name --account-key
-      User-Agent:
-<<<<<<< HEAD
-      - AZURECLI/2.37.0 azsdk-python-storage-file-share/12.8.0 Python/3.9.6 (Windows-10-10.0.19044-SP0)
-      x-ms-copy-source:
-      - https://clitest2diews2fdxafoyh7f.file.core.windows.net/shareth4oktwzwysascn7twq/dir1/source_file.txt
-      x-ms-date:
-      - Mon, 13 Jun 2022 04:05:37 GMT
-=======
+      Connection:
+      - keep-alive
+      Content-Length:
+      - '0'
+      User-Agent:
       - Azure-Storage/2.0.0-2.0.1 (Python CPython 3.9.6; Windows 10) AZURECLI/2.37.0
       x-ms-copy-source:
       - https://clitestgbx4kvmc3vir4oy5x.file.core.windows.net/share55j3nuaox47heg5iern/dir1/source_file.txt
       x-ms-date:
       - Fri, 10 Jun 2022 02:40:21 GMT
->>>>>>> 7188f99e
-      x-ms-version:
-      - '2021-06-08'
-    method: PUT
-    uri: https://clitest000002.file.core.windows.net/share000004/dir2%5Cdestination_file.txt
-  response:
-    body:
-      string: ''
-    headers:
-      content-length:
-      - '0'
-      date:
-<<<<<<< HEAD
-      - Mon, 13 Jun 2022 04:05:38 GMT
-      etag:
-      - '"0x8DA4CF1F9BA2942"'
-      last-modified:
-      - Mon, 13 Jun 2022 04:05:38 GMT
-      server:
-      - Windows-Azure-File/1.0 Microsoft-HTTPAPI/2.0
-      x-ms-copy-id:
-      - 8f12a323-9415-4f56-b444-90ffa7fb0def
-=======
+      x-ms-version:
+      - '2018-11-09'
+    method: PUT
+    uri: https://clitest000002.file.core.windows.net/share000004/dir2/destination_file.txt
+  response:
+    body:
+      string: ''
+    headers:
+      content-length:
+      - '0'
+      date:
       - Fri, 10 Jun 2022 02:40:23 GMT
       etag:
       - '"0x8DA4A8A916B44C1"'
@@ -637,11 +486,10 @@
       - Windows-Azure-File/1.0 Microsoft-HTTPAPI/2.0
       x-ms-copy-id:
       - 191c1e5e-f29f-4392-81aa-3eb9bb9b1cc6
->>>>>>> 7188f99e
       x-ms-copy-status:
       - success
       x-ms-version:
-      - '2021-06-08'
+      - '2018-11-09'
     status:
       code: 202
       message: Accepted
@@ -659,15 +507,9 @@
       ParameterSetName:
       - --share-name -p --account-name --account-key
       User-Agent:
-<<<<<<< HEAD
-      - Azure-Storage/2.0.0-2.0.1 (Python CPython 3.9.6; Windows 10) AZURECLI/2.37.0
-      x-ms-date:
-      - Mon, 13 Jun 2022 04:05:38 GMT
-=======
       - AZURECLI/2.37.0 azsdk-python-storage-file-share/12.8.0 Python/3.9.6 (Windows-10-10.0.19044-SP0)
       x-ms-date:
       - Fri, 10 Jun 2022 02:40:22 GMT
->>>>>>> 7188f99e
       x-ms-version:
       - '2021-06-08'
     method: HEAD
@@ -681,23 +523,6 @@
       content-type:
       - application/octet-stream
       date:
-<<<<<<< HEAD
-      - Mon, 13 Jun 2022 04:05:39 GMT
-      etag:
-      - '"0x8DA4CF1F9BA2942"'
-      last-modified:
-      - Mon, 13 Jun 2022 04:05:38 GMT
-      server:
-      - Windows-Azure-File/1.0 Microsoft-HTTPAPI/2.0
-      x-ms-copy-completion-time:
-      - Mon, 13 Jun 2022 04:05:38 GMT
-      x-ms-copy-id:
-      - 8f12a323-9415-4f56-b444-90ffa7fb0def
-      x-ms-copy-progress:
-      - 524288/524288
-      x-ms-copy-source:
-      - https://clitest2diews2fdxafoyh7f.file.core.windows.net/shareth4oktwzwysascn7twq/dir1/source_file.txt
-=======
       - Fri, 10 Jun 2022 02:40:23 GMT
       etag:
       - '"0x8DA4A8A916B44C1"'
@@ -713,7 +538,6 @@
       - 524288/524288
       x-ms-copy-source:
       - https://clitestgbx4kvmc3vir4oy5x.file.core.windows.net/share55j3nuaox47heg5iern/dir1/source_file.txt
->>>>>>> 7188f99e
       x-ms-copy-status:
       - success
       x-ms-file-attributes:
@@ -746,54 +570,27 @@
 - request:
     body: null
     headers:
-      Accept:
-      - application/xml
-      Accept-Encoding:
-      - gzip, deflate
-      CommandName:
-      - storage file copy start
-      Connection:
-      - keep-alive
-      Content-Length:
-      - '0'
-      ParameterSetName:
-      - -s -p -u --account-name --account-key
-      User-Agent:
-<<<<<<< HEAD
-      - AZURECLI/2.37.0 azsdk-python-storage-file-share/12.8.0 Python/3.9.6 (Windows-10-10.0.19044-SP0)
-      x-ms-copy-source:
-      - https://clitest2diews2fdxafoyh7f.file.core.windows.net/shareth4oktwzwysascn7twq/dir1/source_file.txt
-      x-ms-date:
-      - Mon, 13 Jun 2022 04:05:39 GMT
-=======
+      Connection:
+      - keep-alive
+      Content-Length:
+      - '0'
+      User-Agent:
       - Azure-Storage/2.0.0-2.0.1 (Python CPython 3.9.6; Windows 10) AZURECLI/2.37.0
       x-ms-copy-source:
       - https://clitestgbx4kvmc3vir4oy5x.file.core.windows.net/share55j3nuaox47heg5iern/dir1/source_file.txt
       x-ms-date:
       - Fri, 10 Jun 2022 02:40:23 GMT
->>>>>>> 7188f99e
-      x-ms-version:
-      - '2021-06-08'
-    method: PUT
-    uri: https://clitest000002.file.core.windows.net/share000004/dir2%5Cdestination_file.txt
-  response:
-    body:
-      string: ''
-    headers:
-      content-length:
-      - '0'
-      date:
-<<<<<<< HEAD
-      - Mon, 13 Jun 2022 04:05:40 GMT
-      etag:
-      - '"0x8DA4CF1FB3434F0"'
-      last-modified:
-      - Mon, 13 Jun 2022 04:05:41 GMT
-      server:
-      - Windows-Azure-File/1.0 Microsoft-HTTPAPI/2.0
-      x-ms-copy-id:
-      - 1ec5b21e-0428-4797-a1bc-5b6970fd3398
-=======
+      x-ms-version:
+      - '2018-11-09'
+    method: PUT
+    uri: https://clitest000002.file.core.windows.net/share000004/dir2/destination_file.txt
+  response:
+    body:
+      string: ''
+    headers:
+      content-length:
+      - '0'
+      date:
       - Fri, 10 Jun 2022 02:40:25 GMT
       etag:
       - '"0x8DA4A8A92F44340"'
@@ -803,11 +600,10 @@
       - Windows-Azure-File/1.0 Microsoft-HTTPAPI/2.0
       x-ms-copy-id:
       - d0d08666-5587-4078-bea9-f217b233214b
->>>>>>> 7188f99e
       x-ms-copy-status:
       - success
       x-ms-version:
-      - '2021-06-08'
+      - '2018-11-09'
     status:
       code: 202
       message: Accepted
@@ -825,15 +621,9 @@
       ParameterSetName:
       - -s -p --account-name --account-key
       User-Agent:
-<<<<<<< HEAD
-      - Azure-Storage/2.0.0-2.0.1 (Python CPython 3.9.6; Windows 10) AZURECLI/2.37.0
-      x-ms-date:
-      - Mon, 13 Jun 2022 04:05:41 GMT
-=======
       - AZURECLI/2.37.0 azsdk-python-storage-file-share/12.8.0 Python/3.9.6 (Windows-10-10.0.19044-SP0)
       x-ms-date:
       - Fri, 10 Jun 2022 02:40:25 GMT
->>>>>>> 7188f99e
       x-ms-version:
       - '2021-06-08'
     method: HEAD
@@ -847,23 +637,6 @@
       content-type:
       - application/octet-stream
       date:
-<<<<<<< HEAD
-      - Mon, 13 Jun 2022 04:05:41 GMT
-      etag:
-      - '"0x8DA4CF1FB3434F0"'
-      last-modified:
-      - Mon, 13 Jun 2022 04:05:41 GMT
-      server:
-      - Windows-Azure-File/1.0 Microsoft-HTTPAPI/2.0
-      x-ms-copy-completion-time:
-      - Mon, 13 Jun 2022 04:05:41 GMT
-      x-ms-copy-id:
-      - 1ec5b21e-0428-4797-a1bc-5b6970fd3398
-      x-ms-copy-progress:
-      - 524288/524288
-      x-ms-copy-source:
-      - https://clitest2diews2fdxafoyh7f.file.core.windows.net/shareth4oktwzwysascn7twq/dir1/source_file.txt
-=======
       - Fri, 10 Jun 2022 02:40:26 GMT
       etag:
       - '"0x8DA4A8A92F44340"'
@@ -879,7 +652,6 @@
       - 524288/524288
       x-ms-copy-source:
       - https://clitestgbx4kvmc3vir4oy5x.file.core.windows.net/share55j3nuaox47heg5iern/dir1/source_file.txt
->>>>>>> 7188f99e
       x-ms-copy-status:
       - success
       x-ms-file-attributes:
@@ -912,54 +684,27 @@
 - request:
     body: null
     headers:
-      Accept:
-      - application/xml
-      Accept-Encoding:
-      - gzip, deflate
-      CommandName:
-      - storage file copy start
-      Connection:
-      - keep-alive
-      Content-Length:
-      - '0'
-      ParameterSetName:
-      - -s -p --source-share --source-path --account-name --account-key
-      User-Agent:
-<<<<<<< HEAD
-      - AZURECLI/2.37.0 azsdk-python-storage-file-share/12.8.0 Python/3.9.6 (Windows-10-10.0.19044-SP0)
-      x-ms-copy-source:
-      - https://clitest2diews2fdxafoyh7f.file.core.windows.net/shareth4oktwzwysascn7twq/dir1%5Csource_file.txt
-      x-ms-date:
-      - Mon, 13 Jun 2022 04:05:42 GMT
-=======
+      Connection:
+      - keep-alive
+      Content-Length:
+      - '0'
+      User-Agent:
       - Azure-Storage/2.0.0-2.0.1 (Python CPython 3.9.6; Windows 10) AZURECLI/2.37.0
       x-ms-copy-source:
       - https://clitestgbx4kvmc3vir4oy5x.file.core.windows.net/share55j3nuaox47heg5iern/dir1%5Csource_file.txt
       x-ms-date:
       - Fri, 10 Jun 2022 02:40:26 GMT
->>>>>>> 7188f99e
-      x-ms-version:
-      - '2021-06-08'
-    method: PUT
-    uri: https://clitest000002.file.core.windows.net/share000004/dir2%5Cdestination_file.txt
-  response:
-    body:
-      string: ''
-    headers:
-      content-length:
-      - '0'
-      date:
-<<<<<<< HEAD
-      - Mon, 13 Jun 2022 04:05:43 GMT
-      etag:
-      - '"0x8DA4CF1FCB2ACBB"'
-      last-modified:
-      - Mon, 13 Jun 2022 04:05:43 GMT
-      server:
-      - Windows-Azure-File/1.0 Microsoft-HTTPAPI/2.0
-      x-ms-copy-id:
-      - 81776536-df97-4d7b-ac65-36380803ae9b
-=======
+      x-ms-version:
+      - '2018-11-09'
+    method: PUT
+    uri: https://clitest000002.file.core.windows.net/share000004/dir2/destination_file.txt
+  response:
+    body:
+      string: ''
+    headers:
+      content-length:
+      - '0'
+      date:
       - Fri, 10 Jun 2022 02:40:27 GMT
       etag:
       - '"0x8DA4A8A9472E308"'
@@ -969,11 +714,10 @@
       - Windows-Azure-File/1.0 Microsoft-HTTPAPI/2.0
       x-ms-copy-id:
       - 5112e92a-f83b-457b-9003-325e84b8513f
->>>>>>> 7188f99e
       x-ms-copy-status:
       - success
       x-ms-version:
-      - '2021-06-08'
+      - '2018-11-09'
     status:
       code: 202
       message: Accepted
