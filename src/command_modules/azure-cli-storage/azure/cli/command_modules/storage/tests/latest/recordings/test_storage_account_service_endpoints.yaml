--- conflicted
+++ resolved
@@ -1,11 +1,7 @@
 interactions:
 - request:
     body: '{"location": "westus", "tags": {"product": "azurecli", "cause": "automation",
-<<<<<<< HEAD
-      "date": "2018-06-29T21:00:17Z"}}'
-=======
       "date": "2018-07-31T22:46:58Z"}}'
->>>>>>> 3e8688ed
     headers:
       Accept: [application/json]
       Accept-Encoding: ['gzip, deflate']
@@ -13,42 +9,24 @@
       Connection: [keep-alive]
       Content-Length: ['110']
       Content-Type: [application/json; charset=utf-8]
-<<<<<<< HEAD
-      User-Agent: [python/3.6.5 (Darwin-17.6.0-x86_64-i386-64bit) requests/2.19.1
-          msrest/0.5.1 msrest_azure/0.4.33 resourcemanagementclient/2.0.0rc2 Azure-SDK-For-Python
-          AZURECLI/2.0.41]
-=======
       User-Agent: [python/3.7.0 (Windows-10-10.0.17134-SP0) requests/2.19.1 msrest/0.5.4
           msrest_azure/0.4.34 resourcemanagementclient/2.0.0 Azure-SDK-For-Python
           AZURECLI/2.0.43]
->>>>>>> 3e8688ed
       accept-language: [en-US]
     method: PUT
     uri: https://management.azure.com/subscriptions/00000000-0000-0000-0000-000000000000/resourcegroups/cli_test_storage_service_endpoints000001?api-version=2018-05-01
   response:
-<<<<<<< HEAD
-    body: {string: '{"id":"/subscriptions/00000000-0000-0000-0000-000000000000/resourceGroups/cli_test_storage_service_endpoints000001","name":"cli_test_storage_service_endpoints000001","location":"westus","tags":{"product":"azurecli","cause":"automation","date":"2018-06-29T21:00:17Z"},"properties":{"provisioningState":"Succeeded"}}'}
-=======
     body: {string: '{"id":"/subscriptions/00000000-0000-0000-0000-000000000000/resourceGroups/cli_test_storage_service_endpoints000001","name":"cli_test_storage_service_endpoints000001","location":"westus","tags":{"product":"azurecli","cause":"automation","date":"2018-07-31T22:46:58Z"},"properties":{"provisioningState":"Succeeded"}}'}
->>>>>>> 3e8688ed
     headers:
       cache-control: [no-cache]
       content-length: ['384']
       content-type: [application/json; charset=utf-8]
-<<<<<<< HEAD
-      date: ['Fri, 29 Jun 2018 21:00:20 GMT']
-=======
       date: ['Tue, 31 Jul 2018 22:46:58 GMT']
->>>>>>> 3e8688ed
-      expires: ['-1']
-      pragma: [no-cache]
-      strict-transport-security: [max-age=31536000; includeSubDomains]
-      x-content-type-options: [nosniff]
-<<<<<<< HEAD
-      x-ms-ratelimit-remaining-subscription-writes: ['1199']
-=======
+      expires: ['-1']
+      pragma: [no-cache]
+      strict-transport-security: [max-age=31536000; includeSubDomains]
+      x-content-type-options: [nosniff]
       x-ms-ratelimit-remaining-subscription-writes: ['1196']
->>>>>>> 3e8688ed
     status: {code: 201, message: Created}
 - request:
     body: '{"sku": {"name": "Standard_LRS"}, "kind": "Storage", "location": "westus",
@@ -60,14 +38,8 @@
       Connection: [keep-alive]
       Content-Length: ['148']
       Content-Type: [application/json; charset=utf-8]
-<<<<<<< HEAD
-      User-Agent: [python/3.6.5 (Darwin-17.6.0-x86_64-i386-64bit) requests/2.19.1
-          msrest/0.5.1 msrest_azure/0.4.33 azure-mgmt-storage/1.5.0 Azure-SDK-For-Python
-          AZURECLI/2.0.41]
-=======
-      User-Agent: [python/3.7.0 (Windows-10-10.0.17134-SP0) requests/2.19.1 msrest/0.5.4
-          msrest_azure/0.4.34 azure-mgmt-storage/2.0.0rc4 Azure-SDK-For-Python AZURECLI/2.0.43]
->>>>>>> 3e8688ed
+      User-Agent: [python/3.7.0 (Windows-10-10.0.17134-SP0) requests/2.19.1 msrest/0.5.4
+          msrest_azure/0.4.34 azure-mgmt-storage/2.0.0rc4 Azure-SDK-For-Python AZURECLI/2.0.43]
       accept-language: [en-US]
     method: PUT
     uri: https://management.azure.com/subscriptions/00000000-0000-0000-0000-000000000000/resourceGroups/cli_test_storage_service_endpoints000001/providers/Microsoft.Storage/storageAccounts/clitest000002?api-version=2018-03-01-preview
@@ -77,25 +49,15 @@
       cache-control: [no-cache]
       content-length: ['0']
       content-type: [text/plain; charset=utf-8]
-<<<<<<< HEAD
-      date: ['Fri, 29 Jun 2018 21:00:22 GMT']
-      expires: ['-1']
-      location: ['https://management.azure.com/subscriptions/00000000-0000-0000-0000-000000000000/providers/Microsoft.Storage/locations/westus/asyncoperations/5497c9bc-cc1d-4ad5-be7b-39fccffc16a0?monitor=true&api-version=2017-10-01']
-=======
       date: ['Tue, 31 Jul 2018 22:46:59 GMT']
       expires: ['-1']
       location: ['https://management.azure.com/subscriptions/00000000-0000-0000-0000-000000000000/providers/Microsoft.Storage/locations/westus/asyncoperations/fd324af3-45ab-4564-8805-54e4d9e638ee?monitor=true&api-version=2018-03-01-preview']
->>>>>>> 3e8688ed
-      pragma: [no-cache]
-      server: ['Microsoft-Azure-Storage-Resource-Provider/1.0,Microsoft-HTTPAPI/2.0
-          Microsoft-HTTPAPI/2.0']
-      strict-transport-security: [max-age=31536000; includeSubDomains]
-      x-content-type-options: [nosniff]
-<<<<<<< HEAD
-      x-ms-ratelimit-remaining-subscription-writes: ['1199']
-=======
+      pragma: [no-cache]
+      server: ['Microsoft-Azure-Storage-Resource-Provider/1.0,Microsoft-HTTPAPI/2.0
+          Microsoft-HTTPAPI/2.0']
+      strict-transport-security: [max-age=31536000; includeSubDomains]
+      x-content-type-options: [nosniff]
       x-ms-ratelimit-remaining-subscription-writes: ['1195']
->>>>>>> 3e8688ed
     status: {code: 202, message: Accepted}
 - request:
     body: null
@@ -104,33 +66,17 @@
       Accept-Encoding: ['gzip, deflate']
       CommandName: [storage account create]
       Connection: [keep-alive]
-<<<<<<< HEAD
-      Content-Type: [application/json; charset=utf-8]
-      User-Agent: [python/3.6.5 (Darwin-17.6.0-x86_64-i386-64bit) requests/2.19.1
-          msrest/0.5.1 msrest_azure/0.4.33 azure-mgmt-storage/1.5.0 Azure-SDK-For-Python
-          AZURECLI/2.0.41]
-      accept-language: [en-US]
-    method: GET
-    uri: https://management.azure.com/subscriptions/00000000-0000-0000-0000-000000000000/providers/Microsoft.Storage/locations/westus/asyncoperations/5497c9bc-cc1d-4ad5-be7b-39fccffc16a0?monitor=true&api-version=2017-10-01
-  response:
-    body: {string: '{"sku":{"name":"Standard_LRS","tier":"Standard"},"kind":"Storage","id":"/subscriptions/00000000-0000-0000-0000-000000000000/resourceGroups/cli_test_storage_service_endpoints000001/providers/Microsoft.Storage/storageAccounts/clitest000002","name":"clitest000002","type":"Microsoft.Storage/storageAccounts","location":"westus","tags":{},"properties":{"networkAcls":{"bypass":"AzureServices","virtualNetworkRules":[],"ipRules":[],"defaultAction":"Allow"},"trustedDirectories":["54826b22-38d6-4fb2-bad9-b7b93a3e9c5a"],"supportsHttpsTrafficOnly":false,"encryption":{"services":{"file":{"enabled":true,"lastEnabledTime":"2018-06-29T21:00:23.1019344Z"},"blob":{"enabled":true,"lastEnabledTime":"2018-06-29T21:00:23.1019344Z"}},"keySource":"Microsoft.Storage"},"provisioningState":"Succeeded","creationTime":"2018-06-29T21:00:22.9769707Z","primaryEndpoints":{"blob":"https://clitest000002.blob.core.windows.net/","queue":"https://clitest000002.queue.core.windows.net/","table":"https://clitest000002.table.core.windows.net/","file":"https://clitest000002.file.core.windows.net/"},"primaryLocation":"westus","statusOfPrimary":"available"}}'}
-=======
       User-Agent: [python/3.7.0 (Windows-10-10.0.17134-SP0) requests/2.19.1 msrest/0.5.4
           msrest_azure/0.4.34 azure-mgmt-storage/2.0.0rc4 Azure-SDK-For-Python AZURECLI/2.0.43]
     method: GET
     uri: https://management.azure.com/subscriptions/00000000-0000-0000-0000-000000000000/providers/Microsoft.Storage/locations/westus/asyncoperations/fd324af3-45ab-4564-8805-54e4d9e638ee?monitor=true&api-version=2018-03-01-preview
   response:
     body: {string: '{"sku":{"name":"Standard_LRS","tier":"Standard"},"kind":"Storage","id":"/subscriptions/00000000-0000-0000-0000-000000000000/resourceGroups/cli_test_storage_service_endpoints000001/providers/Microsoft.Storage/storageAccounts/clitest000002","name":"clitest000002","type":"Microsoft.Storage/storageAccounts","location":"westus","tags":{},"properties":{"isHnsEnabled":false,"networkAcls":{"bypass":"AzureServices","virtualNetworkRules":[],"ipRules":[],"defaultAction":"Allow"},"trustedDirectories":["72f988bf-86f1-41af-91ab-2d7cd011db47"],"supportsHttpsTrafficOnly":false,"encryption":{"services":{"file":{"enabled":true,"lastEnabledTime":"2018-07-31T22:47:00.1784957Z"},"blob":{"enabled":true,"lastEnabledTime":"2018-07-31T22:47:00.1784957Z"}},"keySource":"Microsoft.Storage"},"provisioningState":"Succeeded","creationTime":"2018-07-31T22:47:00.0534857Z","primaryEndpoints":{"blob":"https://clitest000002.blob.core.windows.net/","queue":"https://clitest000002.queue.core.windows.net/","table":"https://clitest000002.table.core.windows.net/","file":"https://clitest000002.file.core.windows.net/"},"primaryLocation":"westus","statusOfPrimary":"available"}}'}
->>>>>>> 3e8688ed
     headers:
       cache-control: [no-cache]
       content-length: ['1252']
       content-type: [application/json]
-<<<<<<< HEAD
-      date: ['Fri, 29 Jun 2018 21:00:40 GMT']
-=======
       date: ['Tue, 31 Jul 2018 22:47:16 GMT']
->>>>>>> 3e8688ed
       expires: ['-1']
       pragma: [no-cache]
       server: ['Microsoft-Azure-Storage-Resource-Provider/1.0,Microsoft-HTTPAPI/2.0
@@ -149,45 +95,27 @@
       Connection: [keep-alive]
       Content-Length: ['0']
       Content-Type: [application/json; charset=utf-8]
-<<<<<<< HEAD
-      User-Agent: [python/3.6.5 (Darwin-17.6.0-x86_64-i386-64bit) requests/2.19.1
-          msrest/0.5.1 msrest_azure/0.4.33 azure-mgmt-storage/1.5.0 Azure-SDK-For-Python
-          AZURECLI/2.0.41]
-=======
-      User-Agent: [python/3.7.0 (Windows-10-10.0.17134-SP0) requests/2.19.1 msrest/0.5.4
-          msrest_azure/0.4.34 azure-mgmt-storage/2.0.0rc4 Azure-SDK-For-Python AZURECLI/2.0.43]
->>>>>>> 3e8688ed
+      User-Agent: [python/3.7.0 (Windows-10-10.0.17134-SP0) requests/2.19.1 msrest/0.5.4
+          msrest_azure/0.4.34 azure-mgmt-storage/2.0.0rc4 Azure-SDK-For-Python AZURECLI/2.0.43]
       accept-language: [en-US]
     method: POST
     uri: https://management.azure.com/subscriptions/00000000-0000-0000-0000-000000000000/resourceGroups/cli_test_storage_service_endpoints000001/providers/Microsoft.Storage/storageAccounts/clitest000002/listKeys?api-version=2018-03-01-preview
   response:
-<<<<<<< HEAD
-    body: {string: '{"keys":[{"keyName":"key1","value":"6nkw6cfwp1pqEn602VFFHuIEFVPxhR43iBG2z+mcXUXBBbv8F9kffRamOdQW87djsZQk0iwe2QNB3gf8dShQNg==","permissions":"FULL"},{"keyName":"key2","value":"upCf02fUvAePXBMjLj7i2tyi8dhhC+qBrEQpj2OpoZJJxPFbFtH5iFckmvByKpNmiDJ2fCIR5ZTVlM2+Sj9sMw==","permissions":"FULL"}]}'}
-=======
     body: {string: '{"keys":[{"keyName":"key1","value":"Y6Hthz28+yGYuR6+77oADyTF6ZXX1QnJ3T9NbwdJAxYU7iHeLNcmhYae7bnw60EKWpbLN+QED+j7K1yLLFOPPA==","permissions":"FULL"},{"keyName":"key2","value":"8rTVqSMmLoqObJyFi3+lrTKVgRuSF8h9UgyYjv8nxf120M0Fbl1jp4utF9PC4SM8WGIak5OYlKzAq9bk/SfyXA==","permissions":"FULL"}]}'}
->>>>>>> 3e8688ed
     headers:
       cache-control: [no-cache]
       content-length: ['288']
       content-type: [application/json]
-<<<<<<< HEAD
-      date: ['Fri, 29 Jun 2018 21:00:42 GMT']
-=======
       date: ['Tue, 31 Jul 2018 22:47:18 GMT']
->>>>>>> 3e8688ed
-      expires: ['-1']
-      pragma: [no-cache]
-      server: ['Microsoft-Azure-Storage-Resource-Provider/1.0,Microsoft-HTTPAPI/2.0
-          Microsoft-HTTPAPI/2.0']
-      strict-transport-security: [max-age=31536000; includeSubDomains]
-      transfer-encoding: [chunked]
-      vary: [Accept-Encoding]
-      x-content-type-options: [nosniff]
-<<<<<<< HEAD
-      x-ms-ratelimit-remaining-subscription-writes: ['1199']
-=======
+      expires: ['-1']
+      pragma: [no-cache]
+      server: ['Microsoft-Azure-Storage-Resource-Provider/1.0,Microsoft-HTTPAPI/2.0
+          Microsoft-HTTPAPI/2.0']
+      strict-transport-security: [max-age=31536000; includeSubDomains]
+      transfer-encoding: [chunked]
+      vary: [Accept-Encoding]
+      x-content-type-options: [nosniff]
       x-ms-ratelimit-remaining-subscription-writes: ['1189']
->>>>>>> 3e8688ed
     status: {code: 200, message: OK}
 - request:
     body: null
@@ -197,41 +125,27 @@
       CommandName: [storage account create]
       Connection: [keep-alive]
       Content-Type: [application/json; charset=utf-8]
-<<<<<<< HEAD
-      User-Agent: [python/3.6.5 (Darwin-17.6.0-x86_64-i386-64bit) requests/2.19.1
-          msrest/0.5.1 msrest_azure/0.4.33 resourcemanagementclient/2.0.0rc2 Azure-SDK-For-Python
-          AZURECLI/2.0.41]
-=======
       User-Agent: [python/3.7.0 (Windows-10-10.0.17134-SP0) requests/2.19.1 msrest/0.5.4
           msrest_azure/0.4.34 resourcemanagementclient/2.0.0 Azure-SDK-For-Python
           AZURECLI/2.0.43]
->>>>>>> 3e8688ed
       accept-language: [en-US]
     method: GET
     uri: https://management.azure.com/subscriptions/00000000-0000-0000-0000-000000000000/resourcegroups/cli_test_storage_service_endpoints000001?api-version=2018-05-01
   response:
-<<<<<<< HEAD
-    body: {string: '{"id":"/subscriptions/00000000-0000-0000-0000-000000000000/resourceGroups/cli_test_storage_service_endpoints000001","name":"cli_test_storage_service_endpoints000001","location":"westus","tags":{"product":"azurecli","cause":"automation","date":"2018-06-29T21:00:17Z"},"properties":{"provisioningState":"Succeeded"}}'}
-=======
     body: {string: '{"id":"/subscriptions/00000000-0000-0000-0000-000000000000/resourceGroups/cli_test_storage_service_endpoints000001","name":"cli_test_storage_service_endpoints000001","location":"westus","tags":{"product":"azurecli","cause":"automation","date":"2018-07-31T22:46:58Z"},"properties":{"provisioningState":"Succeeded"}}'}
->>>>>>> 3e8688ed
     headers:
       cache-control: [no-cache]
       content-length: ['384']
       content-type: [application/json; charset=utf-8]
-<<<<<<< HEAD
-      date: ['Fri, 29 Jun 2018 21:00:41 GMT']
-=======
       date: ['Tue, 31 Jul 2018 22:47:18 GMT']
->>>>>>> 3e8688ed
-      expires: ['-1']
-      pragma: [no-cache]
-      strict-transport-security: [max-age=31536000; includeSubDomains]
-      vary: [Accept-Encoding]
-      x-content-type-options: [nosniff]
-    status: {code: 200, message: OK}
-- request:
-    body: '{"sku": {"name": "Standard_RAGRS"}, "kind": "Storage", "location": "eastus2",
+      expires: ['-1']
+      pragma: [no-cache]
+      strict-transport-security: [max-age=31536000; includeSubDomains]
+      vary: [Accept-Encoding]
+      x-content-type-options: [nosniff]
+    status: {code: 200, message: OK}
+- request:
+    body: '{"sku": {"name": "Standard_RAGRS"}, "kind": "Storage", "location": "westus",
       "properties": {"networkAcls": {"bypass": "Metrics", "defaultAction": "Deny"},
       "supportsHttpsTrafficOnly": false, "isHnsEnabled": false}}'
     headers:
@@ -239,49 +153,29 @@
       Accept-Encoding: ['gzip, deflate']
       CommandName: [storage account create]
       Connection: [keep-alive]
-<<<<<<< HEAD
-      Content-Length: ['191']
-      Content-Type: [application/json; charset=utf-8]
-      User-Agent: [python/3.6.5 (Darwin-17.6.0-x86_64-i386-64bit) requests/2.19.1
-          msrest/0.5.1 msrest_azure/0.4.33 azure-mgmt-storage/1.5.0 Azure-SDK-For-Python
-          AZURECLI/2.0.41]
-=======
       Content-Length: ['213']
       Content-Type: [application/json; charset=utf-8]
       User-Agent: [python/3.7.0 (Windows-10-10.0.17134-SP0) requests/2.19.1 msrest/0.5.4
           msrest_azure/0.4.34 azure-mgmt-storage/2.0.0rc4 Azure-SDK-For-Python AZURECLI/2.0.43]
->>>>>>> 3e8688ed
       accept-language: [en-US]
     method: PUT
     uri: https://management.azure.com/subscriptions/00000000-0000-0000-0000-000000000000/resourceGroups/cli_test_storage_service_endpoints000001/providers/Microsoft.Storage/storageAccounts/clitest000002?api-version=2018-03-01-preview
   response:
-<<<<<<< HEAD
-    body: {string: '{"sku":{"name":"Standard_RAGRS","tier":"Standard"},"kind":"Storage","id":"/subscriptions/00000000-0000-0000-0000-000000000000/resourceGroups/cli_test_storage_service_endpoints000001/providers/Microsoft.Storage/storageAccounts/clitest000002","name":"clitest000002","type":"Microsoft.Storage/storageAccounts","location":"westus","tags":{},"properties":{"networkAcls":{"bypass":"Metrics","virtualNetworkRules":[],"ipRules":[],"defaultAction":"Deny"},"trustedDirectories":["54826b22-38d6-4fb2-bad9-b7b93a3e9c5a"],"supportsHttpsTrafficOnly":false,"encryption":{"services":{"file":{"enabled":true,"lastEnabledTime":"2018-06-29T21:00:23.1019344Z"},"blob":{"enabled":true,"lastEnabledTime":"2018-06-29T21:00:23.1019344Z"}},"keySource":"Microsoft.Storage"},"provisioningState":"Succeeded","creationTime":"2018-06-29T21:00:22.9769707Z","primaryEndpoints":{"blob":"https://clitest000002.blob.core.windows.net/","queue":"https://clitest000002.queue.core.windows.net/","table":"https://clitest000002.table.core.windows.net/","file":"https://clitest000002.file.core.windows.net/"},"primaryLocation":"westus","statusOfPrimary":"available","secondaryEndpoints":{"blob":"https://clitest000002-secondary.blob.core.windows.net/","queue":"https://clitest000002-secondary.queue.core.windows.net/","table":"https://clitest000002-secondary.table.core.windows.net/"}}}'}
-=======
     body: {string: '{"sku":{"name":"Standard_RAGRS","tier":"Standard"},"kind":"Storage","id":"/subscriptions/00000000-0000-0000-0000-000000000000/resourceGroups/cli_test_storage_service_endpoints000001/providers/Microsoft.Storage/storageAccounts/clitest000002","name":"clitest000002","type":"Microsoft.Storage/storageAccounts","location":"westus","tags":{},"properties":{"isHnsEnabled":false,"networkAcls":{"bypass":"Metrics","virtualNetworkRules":[],"ipRules":[],"defaultAction":"Deny"},"trustedDirectories":["72f988bf-86f1-41af-91ab-2d7cd011db47"],"supportsHttpsTrafficOnly":false,"encryption":{"services":{"file":{"enabled":true,"lastEnabledTime":"2018-07-31T22:47:00.1784957Z"},"blob":{"enabled":true,"lastEnabledTime":"2018-07-31T22:47:00.1784957Z"}},"keySource":"Microsoft.Storage"},"provisioningState":"Succeeded","creationTime":"2018-07-31T22:47:00.0534857Z","primaryEndpoints":{"blob":"https://clitest000002.blob.core.windows.net/","queue":"https://clitest000002.queue.core.windows.net/","table":"https://clitest000002.table.core.windows.net/","file":"https://clitest000002.file.core.windows.net/"},"primaryLocation":"westus","statusOfPrimary":"available","secondaryEndpoints":{"blob":"https://clitest000002-secondary.blob.core.windows.net/","queue":"https://clitest000002-secondary.queue.core.windows.net/","table":"https://clitest000002-secondary.table.core.windows.net/"}}}'}
->>>>>>> 3e8688ed
     headers:
       cache-control: [no-cache]
       content-length: ['1499']
       content-type: [application/json]
-<<<<<<< HEAD
-      date: ['Fri, 29 Jun 2018 21:00:43 GMT']
-=======
       date: ['Tue, 31 Jul 2018 22:47:19 GMT']
->>>>>>> 3e8688ed
-      expires: ['-1']
-      pragma: [no-cache]
-      server: ['Microsoft-Azure-Storage-Resource-Provider/1.0,Microsoft-HTTPAPI/2.0
-          Microsoft-HTTPAPI/2.0']
-      strict-transport-security: [max-age=31536000; includeSubDomains]
-      transfer-encoding: [chunked]
-      vary: [Accept-Encoding]
-      x-content-type-options: [nosniff]
-<<<<<<< HEAD
+      expires: ['-1']
+      pragma: [no-cache]
+      server: ['Microsoft-Azure-Storage-Resource-Provider/1.0,Microsoft-HTTPAPI/2.0
+          Microsoft-HTTPAPI/2.0']
+      strict-transport-security: [max-age=31536000; includeSubDomains]
+      transfer-encoding: [chunked]
+      vary: [Accept-Encoding]
+      x-content-type-options: [nosniff]
       x-ms-ratelimit-remaining-subscription-writes: ['1199']
-=======
-      x-ms-ratelimit-remaining-subscription-writes: ['1194']
->>>>>>> 3e8688ed
     status: {code: 200, message: OK}
 - request:
     body: null
@@ -291,32 +185,18 @@
       CommandName: [storage account update]
       Connection: [keep-alive]
       Content-Type: [application/json; charset=utf-8]
-<<<<<<< HEAD
-      User-Agent: [python/3.6.5 (Darwin-17.6.0-x86_64-i386-64bit) requests/2.19.1
-          msrest/0.5.1 msrest_azure/0.4.33 azure-mgmt-storage/1.5.0 Azure-SDK-For-Python
-          AZURECLI/2.0.41]
-=======
-      User-Agent: [python/3.7.0 (Windows-10-10.0.17134-SP0) requests/2.19.1 msrest/0.5.4
-          msrest_azure/0.4.34 azure-mgmt-storage/2.0.0rc4 Azure-SDK-For-Python AZURECLI/2.0.43]
->>>>>>> 3e8688ed
-      accept-language: [en-US]
-    method: GET
-    uri: https://management.azure.com/subscriptions/00000000-0000-0000-0000-000000000000/resourceGroups/cli_test_storage_service_endpoints000001/providers/Microsoft.Storage/storageAccounts/clitest000002?api-version=2018-03-01-preview
-  response:
-<<<<<<< HEAD
-    body: {string: '{"sku":{"name":"Standard_RAGRS","tier":"Standard"},"kind":"Storage","id":"/subscriptions/00000000-0000-0000-0000-000000000000/resourceGroups/cli_test_storage_service_endpoints000001/providers/Microsoft.Storage/storageAccounts/clitest000002","name":"clitest000002","type":"Microsoft.Storage/storageAccounts","location":"westus","tags":{},"properties":{"networkAcls":{"bypass":"Metrics","virtualNetworkRules":[],"ipRules":[],"defaultAction":"Deny"},"trustedDirectories":["54826b22-38d6-4fb2-bad9-b7b93a3e9c5a"],"supportsHttpsTrafficOnly":false,"encryption":{"services":{"file":{"enabled":true,"lastEnabledTime":"2018-06-29T21:00:23.1019344Z"},"blob":{"enabled":true,"lastEnabledTime":"2018-06-29T21:00:23.1019344Z"}},"keySource":"Microsoft.Storage"},"provisioningState":"Succeeded","creationTime":"2018-06-29T21:00:22.9769707Z","primaryEndpoints":{"blob":"https://clitest000002.blob.core.windows.net/","queue":"https://clitest000002.queue.core.windows.net/","table":"https://clitest000002.table.core.windows.net/","file":"https://clitest000002.file.core.windows.net/"},"primaryLocation":"westus","statusOfPrimary":"available","secondaryEndpoints":{"blob":"https://clitest000002-secondary.blob.core.windows.net/","queue":"https://clitest000002-secondary.queue.core.windows.net/","table":"https://clitest000002-secondary.table.core.windows.net/"}}}'}
-=======
+      User-Agent: [python/3.7.0 (Windows-10-10.0.17134-SP0) requests/2.19.1 msrest/0.5.4
+          msrest_azure/0.4.34 azure-mgmt-storage/2.0.0rc4 Azure-SDK-For-Python AZURECLI/2.0.43]
+      accept-language: [en-US]
+    method: GET
+    uri: https://management.azure.com/subscriptions/00000000-0000-0000-0000-000000000000/resourceGroups/cli_test_storage_service_endpoints000001/providers/Microsoft.Storage/storageAccounts/clitest000002?api-version=2018-03-01-preview
+  response:
     body: {string: '{"sku":{"name":"Standard_RAGRS","tier":"Standard"},"kind":"Storage","id":"/subscriptions/00000000-0000-0000-0000-000000000000/resourceGroups/cli_test_storage_service_endpoints000001/providers/Microsoft.Storage/storageAccounts/clitest000002","name":"clitest000002","type":"Microsoft.Storage/storageAccounts","location":"westus","tags":{},"properties":{"isHnsEnabled":false,"networkAcls":{"bypass":"Metrics","virtualNetworkRules":[],"ipRules":[],"defaultAction":"Deny"},"trustedDirectories":["72f988bf-86f1-41af-91ab-2d7cd011db47"],"supportsHttpsTrafficOnly":false,"encryption":{"services":{"file":{"enabled":true,"lastEnabledTime":"2018-07-31T22:47:00.1784957Z"},"blob":{"enabled":true,"lastEnabledTime":"2018-07-31T22:47:00.1784957Z"}},"keySource":"Microsoft.Storage"},"provisioningState":"Succeeded","creationTime":"2018-07-31T22:47:00.0534857Z","primaryEndpoints":{"blob":"https://clitest000002.blob.core.windows.net/","queue":"https://clitest000002.queue.core.windows.net/","table":"https://clitest000002.table.core.windows.net/","file":"https://clitest000002.file.core.windows.net/"},"primaryLocation":"westus","statusOfPrimary":"available","secondaryEndpoints":{"blob":"https://clitest000002-secondary.blob.core.windows.net/","queue":"https://clitest000002-secondary.queue.core.windows.net/","table":"https://clitest000002-secondary.table.core.windows.net/"}}}'}
->>>>>>> 3e8688ed
     headers:
       cache-control: [no-cache]
       content-length: ['1499']
       content-type: [application/json]
-<<<<<<< HEAD
-      date: ['Fri, 29 Jun 2018 21:00:44 GMT']
-=======
       date: ['Tue, 31 Jul 2018 22:47:19 GMT']
->>>>>>> 3e8688ed
       expires: ['-1']
       pragma: [no-cache]
       server: ['Microsoft-Azure-Storage-Resource-Provider/1.0,Microsoft-HTTPAPI/2.0
@@ -338,32 +218,18 @@
       Connection: [keep-alive]
       Content-Length: ['322']
       Content-Type: [application/json; charset=utf-8]
-<<<<<<< HEAD
-      User-Agent: [python/3.6.5 (Darwin-17.6.0-x86_64-i386-64bit) requests/2.19.1
-          msrest/0.5.1 msrest_azure/0.4.33 azure-mgmt-storage/1.5.0 Azure-SDK-For-Python
-          AZURECLI/2.0.41]
-=======
-      User-Agent: [python/3.7.0 (Windows-10-10.0.17134-SP0) requests/2.19.1 msrest/0.5.4
-          msrest_azure/0.4.34 azure-mgmt-storage/2.0.0rc4 Azure-SDK-For-Python AZURECLI/2.0.43]
->>>>>>> 3e8688ed
+      User-Agent: [python/3.7.0 (Windows-10-10.0.17134-SP0) requests/2.19.1 msrest/0.5.4
+          msrest_azure/0.4.34 azure-mgmt-storage/2.0.0rc4 Azure-SDK-For-Python AZURECLI/2.0.43]
       accept-language: [en-US]
     method: PATCH
     uri: https://management.azure.com/subscriptions/00000000-0000-0000-0000-000000000000/resourceGroups/cli_test_storage_service_endpoints000001/providers/Microsoft.Storage/storageAccounts/clitest000002?api-version=2018-03-01-preview
   response:
-<<<<<<< HEAD
-    body: {string: '{"sku":{"name":"Standard_RAGRS","tier":"Standard"},"kind":"Storage","id":"/subscriptions/00000000-0000-0000-0000-000000000000/resourceGroups/cli_test_storage_service_endpoints000001/providers/Microsoft.Storage/storageAccounts/clitest000002","name":"clitest000002","type":"Microsoft.Storage/storageAccounts","location":"westus","tags":{},"properties":{"networkAcls":{"bypass":"Logging","virtualNetworkRules":[],"ipRules":[],"defaultAction":"Allow"},"trustedDirectories":["54826b22-38d6-4fb2-bad9-b7b93a3e9c5a"],"supportsHttpsTrafficOnly":false,"encryption":{"services":{"file":{"enabled":true,"lastEnabledTime":"2018-06-29T21:00:23.1019344Z"},"blob":{"enabled":true,"lastEnabledTime":"2018-06-29T21:00:23.1019344Z"}},"keySource":"Microsoft.Storage"},"provisioningState":"Succeeded","creationTime":"2018-06-29T21:00:22.9769707Z","primaryEndpoints":{"blob":"https://clitest000002.blob.core.windows.net/","queue":"https://clitest000002.queue.core.windows.net/","table":"https://clitest000002.table.core.windows.net/","file":"https://clitest000002.file.core.windows.net/"},"primaryLocation":"westus","statusOfPrimary":"available","secondaryEndpoints":{"blob":"https://clitest000002-secondary.blob.core.windows.net/","queue":"https://clitest000002-secondary.queue.core.windows.net/","table":"https://clitest000002-secondary.table.core.windows.net/"}}}'}
-=======
     body: {string: '{"sku":{"name":"Standard_RAGRS","tier":"Standard"},"kind":"Storage","id":"/subscriptions/00000000-0000-0000-0000-000000000000/resourceGroups/cli_test_storage_service_endpoints000001/providers/Microsoft.Storage/storageAccounts/clitest000002","name":"clitest000002","type":"Microsoft.Storage/storageAccounts","location":"westus","tags":{},"properties":{"isHnsEnabled":false,"networkAcls":{"bypass":"Logging","virtualNetworkRules":[],"ipRules":[],"defaultAction":"Allow"},"trustedDirectories":["72f988bf-86f1-41af-91ab-2d7cd011db47"],"supportsHttpsTrafficOnly":false,"encryption":{"services":{"file":{"enabled":true,"lastEnabledTime":"2018-07-31T22:47:00.1784957Z"},"blob":{"enabled":true,"lastEnabledTime":"2018-07-31T22:47:00.1784957Z"}},"keySource":"Microsoft.Storage"},"provisioningState":"Succeeded","creationTime":"2018-07-31T22:47:00.0534857Z","primaryEndpoints":{"blob":"https://clitest000002.blob.core.windows.net/","queue":"https://clitest000002.queue.core.windows.net/","table":"https://clitest000002.table.core.windows.net/","file":"https://clitest000002.file.core.windows.net/"},"primaryLocation":"westus","statusOfPrimary":"available","secondaryEndpoints":{"blob":"https://clitest000002-secondary.blob.core.windows.net/","queue":"https://clitest000002-secondary.queue.core.windows.net/","table":"https://clitest000002-secondary.table.core.windows.net/"}}}'}
->>>>>>> 3e8688ed
     headers:
       cache-control: [no-cache]
       content-length: ['1500']
       content-type: [application/json]
-<<<<<<< HEAD
-      date: ['Fri, 29 Jun 2018 21:00:47 GMT']
-=======
       date: ['Tue, 31 Jul 2018 22:47:19 GMT']
->>>>>>> 3e8688ed
       expires: ['-1']
       pragma: [no-cache]
       server: ['Microsoft-Azure-Storage-Resource-Provider/1.0,Microsoft-HTTPAPI/2.0
@@ -382,32 +248,18 @@
       CommandName: [storage account update]
       Connection: [keep-alive]
       Content-Type: [application/json; charset=utf-8]
-<<<<<<< HEAD
-      User-Agent: [python/3.6.5 (Darwin-17.6.0-x86_64-i386-64bit) requests/2.19.1
-          msrest/0.5.1 msrest_azure/0.4.33 azure-mgmt-storage/1.5.0 Azure-SDK-For-Python
-          AZURECLI/2.0.41]
-=======
-      User-Agent: [python/3.7.0 (Windows-10-10.0.17134-SP0) requests/2.19.1 msrest/0.5.4
-          msrest_azure/0.4.34 azure-mgmt-storage/2.0.0rc4 Azure-SDK-For-Python AZURECLI/2.0.43]
->>>>>>> 3e8688ed
-      accept-language: [en-US]
-    method: GET
-    uri: https://management.azure.com/subscriptions/00000000-0000-0000-0000-000000000000/resourceGroups/cli_test_storage_service_endpoints000001/providers/Microsoft.Storage/storageAccounts/clitest000002?api-version=2018-03-01-preview
-  response:
-<<<<<<< HEAD
-    body: {string: '{"sku":{"name":"Standard_RAGRS","tier":"Standard"},"kind":"Storage","id":"/subscriptions/00000000-0000-0000-0000-000000000000/resourceGroups/cli_test_storage_service_endpoints000001/providers/Microsoft.Storage/storageAccounts/clitest000002","name":"clitest000002","type":"Microsoft.Storage/storageAccounts","location":"westus","tags":{},"properties":{"networkAcls":{"bypass":"Logging","virtualNetworkRules":[],"ipRules":[],"defaultAction":"Allow"},"trustedDirectories":["54826b22-38d6-4fb2-bad9-b7b93a3e9c5a"],"supportsHttpsTrafficOnly":false,"encryption":{"services":{"file":{"enabled":true,"lastEnabledTime":"2018-06-29T21:00:23.1019344Z"},"blob":{"enabled":true,"lastEnabledTime":"2018-06-29T21:00:23.1019344Z"}},"keySource":"Microsoft.Storage"},"provisioningState":"Succeeded","creationTime":"2018-06-29T21:00:22.9769707Z","primaryEndpoints":{"blob":"https://clitest000002.blob.core.windows.net/","queue":"https://clitest000002.queue.core.windows.net/","table":"https://clitest000002.table.core.windows.net/","file":"https://clitest000002.file.core.windows.net/"},"primaryLocation":"westus","statusOfPrimary":"available","secondaryEndpoints":{"blob":"https://clitest000002-secondary.blob.core.windows.net/","queue":"https://clitest000002-secondary.queue.core.windows.net/","table":"https://clitest000002-secondary.table.core.windows.net/"}}}'}
-=======
+      User-Agent: [python/3.7.0 (Windows-10-10.0.17134-SP0) requests/2.19.1 msrest/0.5.4
+          msrest_azure/0.4.34 azure-mgmt-storage/2.0.0rc4 Azure-SDK-For-Python AZURECLI/2.0.43]
+      accept-language: [en-US]
+    method: GET
+    uri: https://management.azure.com/subscriptions/00000000-0000-0000-0000-000000000000/resourceGroups/cli_test_storage_service_endpoints000001/providers/Microsoft.Storage/storageAccounts/clitest000002?api-version=2018-03-01-preview
+  response:
     body: {string: '{"sku":{"name":"Standard_RAGRS","tier":"Standard"},"kind":"Storage","id":"/subscriptions/00000000-0000-0000-0000-000000000000/resourceGroups/cli_test_storage_service_endpoints000001/providers/Microsoft.Storage/storageAccounts/clitest000002","name":"clitest000002","type":"Microsoft.Storage/storageAccounts","location":"westus","tags":{},"properties":{"isHnsEnabled":false,"networkAcls":{"bypass":"Logging","virtualNetworkRules":[],"ipRules":[],"defaultAction":"Allow"},"trustedDirectories":["72f988bf-86f1-41af-91ab-2d7cd011db47"],"supportsHttpsTrafficOnly":false,"encryption":{"services":{"file":{"enabled":true,"lastEnabledTime":"2018-07-31T22:47:00.1784957Z"},"blob":{"enabled":true,"lastEnabledTime":"2018-07-31T22:47:00.1784957Z"}},"keySource":"Microsoft.Storage"},"provisioningState":"Succeeded","creationTime":"2018-07-31T22:47:00.0534857Z","primaryEndpoints":{"blob":"https://clitest000002.blob.core.windows.net/","queue":"https://clitest000002.queue.core.windows.net/","table":"https://clitest000002.table.core.windows.net/","file":"https://clitest000002.file.core.windows.net/"},"primaryLocation":"westus","statusOfPrimary":"available","secondaryEndpoints":{"blob":"https://clitest000002-secondary.blob.core.windows.net/","queue":"https://clitest000002-secondary.queue.core.windows.net/","table":"https://clitest000002-secondary.table.core.windows.net/"}}}'}
->>>>>>> 3e8688ed
     headers:
       cache-control: [no-cache]
       content-length: ['1500']
       content-type: [application/json]
-<<<<<<< HEAD
-      date: ['Fri, 29 Jun 2018 21:00:47 GMT']
-=======
       date: ['Tue, 31 Jul 2018 22:47:20 GMT']
->>>>>>> 3e8688ed
       expires: ['-1']
       pragma: [no-cache]
       server: ['Microsoft-Azure-Storage-Resource-Provider/1.0,Microsoft-HTTPAPI/2.0
@@ -429,32 +281,18 @@
       Connection: [keep-alive]
       Content-Length: ['321']
       Content-Type: [application/json; charset=utf-8]
-<<<<<<< HEAD
-      User-Agent: [python/3.6.5 (Darwin-17.6.0-x86_64-i386-64bit) requests/2.19.1
-          msrest/0.5.1 msrest_azure/0.4.33 azure-mgmt-storage/1.5.0 Azure-SDK-For-Python
-          AZURECLI/2.0.41]
-=======
-      User-Agent: [python/3.7.0 (Windows-10-10.0.17134-SP0) requests/2.19.1 msrest/0.5.4
-          msrest_azure/0.4.34 azure-mgmt-storage/2.0.0rc4 Azure-SDK-For-Python AZURECLI/2.0.43]
->>>>>>> 3e8688ed
+      User-Agent: [python/3.7.0 (Windows-10-10.0.17134-SP0) requests/2.19.1 msrest/0.5.4
+          msrest_azure/0.4.34 azure-mgmt-storage/2.0.0rc4 Azure-SDK-For-Python AZURECLI/2.0.43]
       accept-language: [en-US]
     method: PATCH
     uri: https://management.azure.com/subscriptions/00000000-0000-0000-0000-000000000000/resourceGroups/cli_test_storage_service_endpoints000001/providers/Microsoft.Storage/storageAccounts/clitest000002?api-version=2018-03-01-preview
   response:
-<<<<<<< HEAD
-    body: {string: '{"sku":{"name":"Standard_RAGRS","tier":"Standard"},"kind":"Storage","id":"/subscriptions/00000000-0000-0000-0000-000000000000/resourceGroups/cli_test_storage_service_endpoints000001/providers/Microsoft.Storage/storageAccounts/clitest000002","name":"clitest000002","type":"Microsoft.Storage/storageAccounts","location":"westus","tags":{},"properties":{"networkAcls":{"bypass":"Logging","virtualNetworkRules":[],"ipRules":[],"defaultAction":"Deny"},"trustedDirectories":["54826b22-38d6-4fb2-bad9-b7b93a3e9c5a"],"supportsHttpsTrafficOnly":false,"encryption":{"services":{"file":{"enabled":true,"lastEnabledTime":"2018-06-29T21:00:23.1019344Z"},"blob":{"enabled":true,"lastEnabledTime":"2018-06-29T21:00:23.1019344Z"}},"keySource":"Microsoft.Storage"},"provisioningState":"Succeeded","creationTime":"2018-06-29T21:00:22.9769707Z","primaryEndpoints":{"blob":"https://clitest000002.blob.core.windows.net/","queue":"https://clitest000002.queue.core.windows.net/","table":"https://clitest000002.table.core.windows.net/","file":"https://clitest000002.file.core.windows.net/"},"primaryLocation":"westus","statusOfPrimary":"available","secondaryEndpoints":{"blob":"https://clitest000002-secondary.blob.core.windows.net/","queue":"https://clitest000002-secondary.queue.core.windows.net/","table":"https://clitest000002-secondary.table.core.windows.net/"}}}'}
-=======
     body: {string: '{"sku":{"name":"Standard_RAGRS","tier":"Standard"},"kind":"Storage","id":"/subscriptions/00000000-0000-0000-0000-000000000000/resourceGroups/cli_test_storage_service_endpoints000001/providers/Microsoft.Storage/storageAccounts/clitest000002","name":"clitest000002","type":"Microsoft.Storage/storageAccounts","location":"westus","tags":{},"properties":{"isHnsEnabled":false,"networkAcls":{"bypass":"Logging","virtualNetworkRules":[],"ipRules":[],"defaultAction":"Deny"},"trustedDirectories":["72f988bf-86f1-41af-91ab-2d7cd011db47"],"supportsHttpsTrafficOnly":false,"encryption":{"services":{"file":{"enabled":true,"lastEnabledTime":"2018-07-31T22:47:00.1784957Z"},"blob":{"enabled":true,"lastEnabledTime":"2018-07-31T22:47:00.1784957Z"}},"keySource":"Microsoft.Storage"},"provisioningState":"Succeeded","creationTime":"2018-07-31T22:47:00.0534857Z","primaryEndpoints":{"blob":"https://clitest000002.blob.core.windows.net/","queue":"https://clitest000002.queue.core.windows.net/","table":"https://clitest000002.table.core.windows.net/","file":"https://clitest000002.file.core.windows.net/"},"primaryLocation":"westus","statusOfPrimary":"available","secondaryEndpoints":{"blob":"https://clitest000002-secondary.blob.core.windows.net/","queue":"https://clitest000002-secondary.queue.core.windows.net/","table":"https://clitest000002-secondary.table.core.windows.net/"}}}'}
->>>>>>> 3e8688ed
     headers:
       cache-control: [no-cache]
       content-length: ['1499']
       content-type: [application/json]
-<<<<<<< HEAD
-      date: ['Fri, 29 Jun 2018 21:00:50 GMT']
-=======
       date: ['Tue, 31 Jul 2018 22:47:21 GMT']
->>>>>>> 3e8688ed
       expires: ['-1']
       pragma: [no-cache]
       server: ['Microsoft-Azure-Storage-Resource-Provider/1.0,Microsoft-HTTPAPI/2.0
@@ -473,33 +311,19 @@
       CommandName: [network vnet create]
       Connection: [keep-alive]
       Content-Type: [application/json; charset=utf-8]
-<<<<<<< HEAD
-      User-Agent: [python/3.6.5 (Darwin-17.6.0-x86_64-i386-64bit) requests/2.19.1
-          msrest/0.5.1 msrest_azure/0.4.33 resourcemanagementclient/2.0.0rc2 Azure-SDK-For-Python
-          AZURECLI/2.0.41]
-=======
       User-Agent: [python/3.7.0 (Windows-10-10.0.17134-SP0) requests/2.19.1 msrest/0.5.4
           msrest_azure/0.4.34 resourcemanagementclient/2.0.0 Azure-SDK-For-Python
           AZURECLI/2.0.43]
->>>>>>> 3e8688ed
       accept-language: [en-US]
     method: GET
     uri: https://management.azure.com/subscriptions/00000000-0000-0000-0000-000000000000/resourcegroups/cli_test_storage_service_endpoints000001?api-version=2018-05-01
   response:
-<<<<<<< HEAD
-    body: {string: '{"id":"/subscriptions/00000000-0000-0000-0000-000000000000/resourceGroups/cli_test_storage_service_endpoints000001","name":"cli_test_storage_service_endpoints000001","location":"westus","tags":{"product":"azurecli","cause":"automation","date":"2018-06-29T21:00:17Z"},"properties":{"provisioningState":"Succeeded"}}'}
-=======
     body: {string: '{"id":"/subscriptions/00000000-0000-0000-0000-000000000000/resourceGroups/cli_test_storage_service_endpoints000001","name":"cli_test_storage_service_endpoints000001","location":"westus","tags":{"product":"azurecli","cause":"automation","date":"2018-07-31T22:46:58Z"},"properties":{"provisioningState":"Succeeded"}}'}
->>>>>>> 3e8688ed
     headers:
       cache-control: [no-cache]
       content-length: ['384']
       content-type: [application/json; charset=utf-8]
-<<<<<<< HEAD
-      date: ['Fri, 29 Jun 2018 21:00:50 GMT']
-=======
       date: ['Tue, 31 Jul 2018 22:47:26 GMT']
->>>>>>> 3e8688ed
       expires: ['-1']
       pragma: [no-cache]
       strict-transport-security: [max-age=31536000; includeSubDomains]
@@ -517,68 +341,39 @@
       Connection: [keep-alive]
       Content-Length: ['205']
       Content-Type: [application/json; charset=utf-8]
-<<<<<<< HEAD
-      User-Agent: [python/3.6.5 (Darwin-17.6.0-x86_64-i386-64bit) requests/2.19.1
-          msrest/0.5.1 msrest_azure/0.4.33 networkmanagementclient/2.0.0rc3 Azure-SDK-For-Python
-          AZURECLI/2.0.41]
-=======
       User-Agent: [python/3.7.0 (Windows-10-10.0.17134-SP0) requests/2.19.1 msrest/0.5.4
           msrest_azure/0.4.34 networkmanagementclient/2.0.0rc3 Azure-SDK-For-Python
           AZURECLI/2.0.43]
->>>>>>> 3e8688ed
       accept-language: [en-US]
     method: PUT
     uri: https://management.azure.com/subscriptions/00000000-0000-0000-0000-000000000000/resourceGroups/cli_test_storage_service_endpoints000001/providers/Microsoft.Network/virtualNetworks/vnet1?api-version=2018-02-01
   response:
     body: {string: "{\r\n  \"name\": \"vnet1\",\r\n  \"id\": \"/subscriptions/00000000-0000-0000-0000-000000000000/resourceGroups/cli_test_storage_service_endpoints000001/providers/Microsoft.Network/virtualNetworks/vnet1\",\r\n
-<<<<<<< HEAD
-        \ \"etag\": \"W/\\\"bbb1b03c-4adf-4d48-80ad-1b769792ae4c\\\"\",\r\n  \"type\":
-        \"Microsoft.Network/virtualNetworks\",\r\n  \"location\": \"westus\",\r\n
-        \ \"tags\": {},\r\n  \"properties\": {\r\n    \"provisioningState\": \"Updating\",\r\n
-        \   \"resourceGuid\": \"cbf3704b-06f6-4272-8bc3-2c4b43c3b7c4\",\r\n    \"addressSpace\":
-=======
         \ \"etag\": \"W/\\\"8cbb7731-fca5-4b04-b255-772cc7d08083\\\"\",\r\n  \"type\":
         \"Microsoft.Network/virtualNetworks\",\r\n  \"location\": \"westus\",\r\n
         \ \"tags\": {},\r\n  \"properties\": {\r\n    \"provisioningState\": \"Updating\",\r\n
         \   \"resourceGuid\": \"aa7c2170-f61f-4661-b442-1672b87bdc51\",\r\n    \"addressSpace\":
->>>>>>> 3e8688ed
         {\r\n      \"addressPrefixes\": [\r\n        \"10.0.0.0/16\"\r\n      ]\r\n
         \   },\r\n    \"dhcpOptions\": {\r\n      \"dnsServers\": []\r\n    },\r\n
         \   \"subnets\": [\r\n      {\r\n        \"name\": \"subnet1\",\r\n        \"id\":
         \"/subscriptions/00000000-0000-0000-0000-000000000000/resourceGroups/cli_test_storage_service_endpoints000001/providers/Microsoft.Network/virtualNetworks/vnet1/subnets/subnet1\",\r\n
-<<<<<<< HEAD
-        \       \"etag\": \"W/\\\"bbb1b03c-4adf-4d48-80ad-1b769792ae4c\\\"\",\r\n
-=======
         \       \"etag\": \"W/\\\"8cbb7731-fca5-4b04-b255-772cc7d08083\\\"\",\r\n
->>>>>>> 3e8688ed
         \       \"properties\": {\r\n          \"provisioningState\": \"Updating\",\r\n
         \         \"addressPrefix\": \"10.0.0.0/24\"\r\n        }\r\n      }\r\n    ],\r\n
         \   \"virtualNetworkPeerings\": [],\r\n    \"enableDdosProtection\": false,\r\n
         \   \"enableVmProtection\": false\r\n  }\r\n}"}
     headers:
-<<<<<<< HEAD
-      azure-asyncoperation: ['https://management.azure.com/subscriptions/00000000-0000-0000-0000-000000000000/providers/Microsoft.Network/locations/westus/operations/0fa62f65-21d9-4a4f-b9ca-f769e3fb2b80?api-version=2018-02-01']
-      cache-control: [no-cache]
-      content-length: ['1230']
-      content-type: [application/json; charset=utf-8]
-      date: ['Fri, 29 Jun 2018 21:00:54 GMT']
-=======
       azure-asyncoperation: ['https://management.azure.com/subscriptions/00000000-0000-0000-0000-000000000000/providers/Microsoft.Network/locations/westus/operations/c15c2fed-71d9-47f8-9588-66628d6352df?api-version=2018-02-01']
       cache-control: [no-cache]
       content-length: ['1230']
       content-type: [application/json; charset=utf-8]
       date: ['Tue, 31 Jul 2018 22:47:27 GMT']
->>>>>>> 3e8688ed
       expires: ['-1']
       pragma: [no-cache]
       server: [Microsoft-HTTPAPI/2.0, Microsoft-HTTPAPI/2.0]
       strict-transport-security: [max-age=31536000; includeSubDomains]
       x-content-type-options: [nosniff]
-<<<<<<< HEAD
-      x-ms-ratelimit-remaining-subscription-writes: ['1199']
-=======
       x-ms-ratelimit-remaining-subscription-writes: ['1198']
->>>>>>> 3e8688ed
     status: {code: 201, message: Created}
 - request:
     body: null
@@ -587,30 +382,18 @@
       Accept-Encoding: ['gzip, deflate']
       CommandName: [network vnet create]
       Connection: [keep-alive]
-<<<<<<< HEAD
-      User-Agent: [python/3.6.5 (Darwin-17.6.0-x86_64-i386-64bit) requests/2.19.1
-          msrest/0.5.1 msrest_azure/0.4.33 networkmanagementclient/2.0.0rc3 Azure-SDK-For-Python
-          AZURECLI/2.0.41]
-    method: GET
-    uri: https://management.azure.com/subscriptions/00000000-0000-0000-0000-000000000000/providers/Microsoft.Network/locations/westus/operations/0fa62f65-21d9-4a4f-b9ca-f769e3fb2b80?api-version=2018-02-01
-=======
       User-Agent: [python/3.7.0 (Windows-10-10.0.17134-SP0) requests/2.19.1 msrest/0.5.4
           msrest_azure/0.4.34 networkmanagementclient/2.0.0rc3 Azure-SDK-For-Python
           AZURECLI/2.0.43]
     method: GET
     uri: https://management.azure.com/subscriptions/00000000-0000-0000-0000-000000000000/providers/Microsoft.Network/locations/westus/operations/c15c2fed-71d9-47f8-9588-66628d6352df?api-version=2018-02-01
->>>>>>> 3e8688ed
   response:
     body: {string: "{\r\n  \"status\": \"InProgress\"\r\n}"}
     headers:
       cache-control: [no-cache]
       content-length: ['30']
       content-type: [application/json; charset=utf-8]
-<<<<<<< HEAD
-      date: ['Fri, 29 Jun 2018 21:00:58 GMT']
-=======
       date: ['Tue, 31 Jul 2018 22:47:31 GMT']
->>>>>>> 3e8688ed
       expires: ['-1']
       pragma: [no-cache]
       server: [Microsoft-HTTPAPI/2.0, Microsoft-HTTPAPI/2.0]
@@ -626,30 +409,18 @@
       Accept-Encoding: ['gzip, deflate']
       CommandName: [network vnet create]
       Connection: [keep-alive]
-<<<<<<< HEAD
-      User-Agent: [python/3.6.5 (Darwin-17.6.0-x86_64-i386-64bit) requests/2.19.1
-          msrest/0.5.1 msrest_azure/0.4.33 networkmanagementclient/2.0.0rc3 Azure-SDK-For-Python
-          AZURECLI/2.0.41]
-    method: GET
-    uri: https://management.azure.com/subscriptions/00000000-0000-0000-0000-000000000000/providers/Microsoft.Network/locations/westus/operations/0fa62f65-21d9-4a4f-b9ca-f769e3fb2b80?api-version=2018-02-01
-=======
       User-Agent: [python/3.7.0 (Windows-10-10.0.17134-SP0) requests/2.19.1 msrest/0.5.4
           msrest_azure/0.4.34 networkmanagementclient/2.0.0rc3 Azure-SDK-For-Python
           AZURECLI/2.0.43]
     method: GET
     uri: https://management.azure.com/subscriptions/00000000-0000-0000-0000-000000000000/providers/Microsoft.Network/locations/westus/operations/c15c2fed-71d9-47f8-9588-66628d6352df?api-version=2018-02-01
->>>>>>> 3e8688ed
   response:
     body: {string: "{\r\n  \"status\": \"Succeeded\"\r\n}"}
     headers:
       cache-control: [no-cache]
       content-length: ['29']
       content-type: [application/json; charset=utf-8]
-<<<<<<< HEAD
-      date: ['Fri, 29 Jun 2018 21:01:09 GMT']
-=======
       date: ['Tue, 31 Jul 2018 22:47:41 GMT']
->>>>>>> 3e8688ed
       expires: ['-1']
       pragma: [no-cache]
       server: [Microsoft-HTTPAPI/2.0, Microsoft-HTTPAPI/2.0]
@@ -665,39 +436,22 @@
       Accept-Encoding: ['gzip, deflate']
       CommandName: [network vnet create]
       Connection: [keep-alive]
-<<<<<<< HEAD
-      User-Agent: [python/3.6.5 (Darwin-17.6.0-x86_64-i386-64bit) requests/2.19.1
-          msrest/0.5.1 msrest_azure/0.4.33 networkmanagementclient/2.0.0rc3 Azure-SDK-For-Python
-          AZURECLI/2.0.41]
-=======
       User-Agent: [python/3.7.0 (Windows-10-10.0.17134-SP0) requests/2.19.1 msrest/0.5.4
           msrest_azure/0.4.34 networkmanagementclient/2.0.0rc3 Azure-SDK-For-Python
           AZURECLI/2.0.43]
->>>>>>> 3e8688ed
     method: GET
     uri: https://management.azure.com/subscriptions/00000000-0000-0000-0000-000000000000/resourceGroups/cli_test_storage_service_endpoints000001/providers/Microsoft.Network/virtualNetworks/vnet1?api-version=2018-02-01
   response:
     body: {string: "{\r\n  \"name\": \"vnet1\",\r\n  \"id\": \"/subscriptions/00000000-0000-0000-0000-000000000000/resourceGroups/cli_test_storage_service_endpoints000001/providers/Microsoft.Network/virtualNetworks/vnet1\",\r\n
-<<<<<<< HEAD
-        \ \"etag\": \"W/\\\"3a6d3a86-17b3-40d5-b7f8-ff863ebbfa04\\\"\",\r\n  \"type\":
-        \"Microsoft.Network/virtualNetworks\",\r\n  \"location\": \"westus\",\r\n
-        \ \"tags\": {},\r\n  \"properties\": {\r\n    \"provisioningState\": \"Succeeded\",\r\n
-        \   \"resourceGuid\": \"cbf3704b-06f6-4272-8bc3-2c4b43c3b7c4\",\r\n    \"addressSpace\":
-=======
         \ \"etag\": \"W/\\\"fd9d597e-9297-4524-bbe6-a4eb39593174\\\"\",\r\n  \"type\":
         \"Microsoft.Network/virtualNetworks\",\r\n  \"location\": \"westus\",\r\n
         \ \"tags\": {},\r\n  \"properties\": {\r\n    \"provisioningState\": \"Succeeded\",\r\n
         \   \"resourceGuid\": \"aa7c2170-f61f-4661-b442-1672b87bdc51\",\r\n    \"addressSpace\":
->>>>>>> 3e8688ed
         {\r\n      \"addressPrefixes\": [\r\n        \"10.0.0.0/16\"\r\n      ]\r\n
         \   },\r\n    \"dhcpOptions\": {\r\n      \"dnsServers\": []\r\n    },\r\n
         \   \"subnets\": [\r\n      {\r\n        \"name\": \"subnet1\",\r\n        \"id\":
         \"/subscriptions/00000000-0000-0000-0000-000000000000/resourceGroups/cli_test_storage_service_endpoints000001/providers/Microsoft.Network/virtualNetworks/vnet1/subnets/subnet1\",\r\n
-<<<<<<< HEAD
-        \       \"etag\": \"W/\\\"3a6d3a86-17b3-40d5-b7f8-ff863ebbfa04\\\"\",\r\n
-=======
         \       \"etag\": \"W/\\\"fd9d597e-9297-4524-bbe6-a4eb39593174\\\"\",\r\n
->>>>>>> 3e8688ed
         \       \"properties\": {\r\n          \"provisioningState\": \"Succeeded\",\r\n
         \         \"addressPrefix\": \"10.0.0.0/24\"\r\n        }\r\n      }\r\n    ],\r\n
         \   \"virtualNetworkPeerings\": [],\r\n    \"enableDdosProtection\": false,\r\n
@@ -706,13 +460,8 @@
       cache-control: [no-cache]
       content-length: ['1232']
       content-type: [application/json; charset=utf-8]
-<<<<<<< HEAD
-      date: ['Fri, 29 Jun 2018 21:01:09 GMT']
-      etag: [W/"3a6d3a86-17b3-40d5-b7f8-ff863ebbfa04"]
-=======
       date: ['Tue, 31 Jul 2018 22:47:42 GMT']
       etag: [W/"fd9d597e-9297-4524-bbe6-a4eb39593174"]
->>>>>>> 3e8688ed
       expires: ['-1']
       pragma: [no-cache]
       server: [Microsoft-HTTPAPI/2.0, Microsoft-HTTPAPI/2.0]
@@ -729,38 +478,23 @@
       CommandName: [network vnet subnet update]
       Connection: [keep-alive]
       Content-Type: [application/json; charset=utf-8]
-<<<<<<< HEAD
-      User-Agent: [python/3.6.5 (Darwin-17.6.0-x86_64-i386-64bit) requests/2.19.1
-          msrest/0.5.1 msrest_azure/0.4.33 networkmanagementclient/2.0.0rc3 Azure-SDK-For-Python
-          AZURECLI/2.0.41]
-=======
       User-Agent: [python/3.7.0 (Windows-10-10.0.17134-SP0) requests/2.19.1 msrest/0.5.4
           msrest_azure/0.4.34 networkmanagementclient/2.0.0rc3 Azure-SDK-For-Python
           AZURECLI/2.0.43]
->>>>>>> 3e8688ed
       accept-language: [en-US]
     method: GET
     uri: https://management.azure.com/subscriptions/00000000-0000-0000-0000-000000000000/resourceGroups/cli_test_storage_service_endpoints000001/providers/Microsoft.Network/virtualNetworks/vnet1/subnets/subnet1?api-version=2018-02-01
   response:
     body: {string: "{\r\n  \"name\": \"subnet1\",\r\n  \"id\": \"/subscriptions/00000000-0000-0000-0000-000000000000/resourceGroups/cli_test_storage_service_endpoints000001/providers/Microsoft.Network/virtualNetworks/vnet1/subnets/subnet1\",\r\n
-<<<<<<< HEAD
-        \ \"etag\": \"W/\\\"3a6d3a86-17b3-40d5-b7f8-ff863ebbfa04\\\"\",\r\n  \"properties\":
-=======
         \ \"etag\": \"W/\\\"fd9d597e-9297-4524-bbe6-a4eb39593174\\\"\",\r\n  \"properties\":
->>>>>>> 3e8688ed
         {\r\n    \"provisioningState\": \"Succeeded\",\r\n    \"addressPrefix\": \"10.0.0.0/24\"\r\n
         \ }\r\n}"}
     headers:
       cache-control: [no-cache]
       content-length: ['403']
       content-type: [application/json; charset=utf-8]
-<<<<<<< HEAD
-      date: ['Fri, 29 Jun 2018 21:01:10 GMT']
-      etag: [W/"3a6d3a86-17b3-40d5-b7f8-ff863ebbfa04"]
-=======
       date: ['Tue, 31 Jul 2018 22:47:42 GMT']
       etag: [W/"fd9d597e-9297-4524-bbe6-a4eb39593174"]
->>>>>>> 3e8688ed
       expires: ['-1']
       pragma: [no-cache]
       server: [Microsoft-HTTPAPI/2.0, Microsoft-HTTPAPI/2.0]
@@ -773,11 +507,7 @@
     body: 'b''{"id": "/subscriptions/00000000-0000-0000-0000-000000000000/resourceGroups/cli_test_storage_service_endpoints000001/providers/Microsoft.Network/virtualNetworks/vnet1/subnets/subnet1",
       "properties": {"addressPrefix": "10.0.0.0/24", "serviceEndpoints": [{"service":
       "Microsoft.Storage"}], "provisioningState": "Succeeded"}, "name": "subnet1",
-<<<<<<< HEAD
-      "etag": "W/\\"3a6d3a86-17b3-40d5-b7f8-ff863ebbfa04\\""}'''
-=======
       "etag": "W/\\"fd9d597e-9297-4524-bbe6-a4eb39593174\\""}'''
->>>>>>> 3e8688ed
     headers:
       Accept: [application/json]
       Accept-Encoding: ['gzip, deflate']
@@ -785,521 +515,32 @@
       Connection: [keep-alive]
       Content-Length: ['429']
       Content-Type: [application/json; charset=utf-8]
-<<<<<<< HEAD
-      User-Agent: [python/3.6.5 (Darwin-17.6.0-x86_64-i386-64bit) requests/2.19.1
-          msrest/0.5.1 msrest_azure/0.4.33 networkmanagementclient/2.0.0rc3 Azure-SDK-For-Python
-          AZURECLI/2.0.41]
-=======
       User-Agent: [python/3.7.0 (Windows-10-10.0.17134-SP0) requests/2.19.1 msrest/0.5.4
           msrest_azure/0.4.34 networkmanagementclient/2.0.0rc3 Azure-SDK-For-Python
           AZURECLI/2.0.43]
->>>>>>> 3e8688ed
       accept-language: [en-US]
     method: PUT
     uri: https://management.azure.com/subscriptions/00000000-0000-0000-0000-000000000000/resourceGroups/cli_test_storage_service_endpoints000001/providers/Microsoft.Network/virtualNetworks/vnet1/subnets/subnet1?api-version=2018-02-01
   response:
     body: {string: "{\r\n  \"name\": \"subnet1\",\r\n  \"id\": \"/subscriptions/00000000-0000-0000-0000-000000000000/resourceGroups/cli_test_storage_service_endpoints000001/providers/Microsoft.Network/virtualNetworks/vnet1/subnets/subnet1\",\r\n
-<<<<<<< HEAD
-        \ \"etag\": \"W/\\\"39679ad1-8951-4a3b-bbac-f88cafcccade\\\"\",\r\n  \"properties\":
-=======
         \ \"etag\": \"W/\\\"c70585f6-fd2b-4f1d-afca-e22aa865ae94\\\"\",\r\n  \"properties\":
->>>>>>> 3e8688ed
         {\r\n    \"provisioningState\": \"Updating\",\r\n    \"addressPrefix\": \"10.0.0.0/24\",\r\n
         \   \"serviceEndpoints\": [\r\n      {\r\n        \"provisioningState\": \"Updating\",\r\n
         \       \"service\": \"Microsoft.Storage\",\r\n        \"locations\": [\r\n
         \         \"westus\",\r\n          \"eastus\"\r\n        ]\r\n      }\r\n
         \   ]\r\n  }\r\n}"}
     headers:
-<<<<<<< HEAD
-      azure-asyncoperation: ['https://management.azure.com/subscriptions/00000000-0000-0000-0000-000000000000/providers/Microsoft.Network/locations/westus/operations/3d8ff999-7836-4763-8515-686abdc42a90?api-version=2018-02-01']
-      cache-control: [no-cache]
-      content-length: ['614']
-      content-type: [application/json; charset=utf-8]
-      date: ['Fri, 29 Jun 2018 21:01:11 GMT']
-      expires: ['-1']
-      pragma: [no-cache]
-      server: [Microsoft-HTTPAPI/2.0, Microsoft-HTTPAPI/2.0]
-      strict-transport-security: [max-age=31536000; includeSubDomains]
-      transfer-encoding: [chunked]
-      vary: [Accept-Encoding]
-      x-content-type-options: [nosniff]
-      x-ms-ratelimit-remaining-subscription-writes: ['1198']
-    status: {code: 200, message: OK}
-- request:
-    body: null
-    headers:
-      Accept: [application/json]
-      Accept-Encoding: ['gzip, deflate']
-      CommandName: [network vnet subnet update]
-      Connection: [keep-alive]
-      User-Agent: [python/3.6.5 (Darwin-17.6.0-x86_64-i386-64bit) requests/2.19.1
-          msrest/0.5.1 msrest_azure/0.4.33 networkmanagementclient/2.0.0rc3 Azure-SDK-For-Python
-          AZURECLI/2.0.41]
-    method: GET
-    uri: https://management.azure.com/subscriptions/00000000-0000-0000-0000-000000000000/providers/Microsoft.Network/locations/westus/operations/3d8ff999-7836-4763-8515-686abdc42a90?api-version=2018-02-01
-  response:
-    body: {string: "{\r\n  \"status\": \"Succeeded\"\r\n}"}
-    headers:
-      cache-control: [no-cache]
-      content-length: ['29']
-      content-type: [application/json; charset=utf-8]
-      date: ['Fri, 29 Jun 2018 21:01:15 GMT']
-      expires: ['-1']
-      pragma: [no-cache]
-      server: [Microsoft-HTTPAPI/2.0, Microsoft-HTTPAPI/2.0]
-      strict-transport-security: [max-age=31536000; includeSubDomains]
-      transfer-encoding: [chunked]
-      vary: [Accept-Encoding]
-      x-content-type-options: [nosniff]
-    status: {code: 200, message: OK}
-- request:
-    body: null
-    headers:
-      Accept: [application/json]
-      Accept-Encoding: ['gzip, deflate']
-      CommandName: [network vnet subnet update]
-      Connection: [keep-alive]
-      User-Agent: [python/3.6.5 (Darwin-17.6.0-x86_64-i386-64bit) requests/2.19.1
-          msrest/0.5.1 msrest_azure/0.4.33 networkmanagementclient/2.0.0rc3 Azure-SDK-For-Python
-          AZURECLI/2.0.41]
-    method: GET
-    uri: https://management.azure.com/subscriptions/00000000-0000-0000-0000-000000000000/resourceGroups/cli_test_storage_service_endpoints000001/providers/Microsoft.Network/virtualNetworks/vnet1/subnets/subnet1?api-version=2018-02-01
-  response:
-    body: {string: "{\r\n  \"name\": \"subnet1\",\r\n  \"id\": \"/subscriptions/00000000-0000-0000-0000-000000000000/resourceGroups/cli_test_storage_service_endpoints000001/providers/Microsoft.Network/virtualNetworks/vnet1/subnets/subnet1\",\r\n
-        \ \"etag\": \"W/\\\"6d26e93e-0a49-4268-b96b-92e4f5f1cfbc\\\"\",\r\n  \"properties\":
-        {\r\n    \"provisioningState\": \"Succeeded\",\r\n    \"addressPrefix\": \"10.0.0.0/24\",\r\n
-        \   \"serviceEndpoints\": [\r\n      {\r\n        \"provisioningState\": \"Succeeded\",\r\n
-        \       \"service\": \"Microsoft.Storage\",\r\n        \"locations\": [\r\n
-        \         \"westus\",\r\n          \"eastus\"\r\n        ]\r\n      }\r\n
-        \   ]\r\n  }\r\n}"}
-    headers:
-      cache-control: [no-cache]
-      content-length: ['616']
-      content-type: [application/json; charset=utf-8]
-      date: ['Fri, 29 Jun 2018 21:01:16 GMT']
-      etag: [W/"6d26e93e-0a49-4268-b96b-92e4f5f1cfbc"]
-=======
       azure-asyncoperation: ['https://management.azure.com/subscriptions/00000000-0000-0000-0000-000000000000/providers/Microsoft.Network/locations/westus/operations/1f96cc9b-29c6-4575-a65a-05ad69b4ee58?api-version=2018-02-01']
       cache-control: [no-cache]
       content-length: ['614']
       content-type: [application/json; charset=utf-8]
       date: ['Tue, 31 Jul 2018 22:47:43 GMT']
->>>>>>> 3e8688ed
       expires: ['-1']
       pragma: [no-cache]
       server: [Microsoft-HTTPAPI/2.0, Microsoft-HTTPAPI/2.0]
       strict-transport-security: [max-age=31536000; includeSubDomains]
       transfer-encoding: [chunked]
       vary: [Accept-Encoding]
-      x-content-type-options: [nosniff]
-    status: {code: 200, message: OK}
-- request:
-    body: null
-    headers:
-      Accept: [application/json]
-      Accept-Encoding: ['gzip, deflate']
-      CommandName: [storage account network-rule add]
-      Connection: [keep-alive]
-      Content-Type: [application/json; charset=utf-8]
-      User-Agent: [python/3.6.5 (Darwin-17.6.0-x86_64-i386-64bit) requests/2.19.1
-          msrest/0.5.1 msrest_azure/0.4.33 azure-mgmt-storage/1.5.0 Azure-SDK-For-Python
-          AZURECLI/2.0.41]
-      accept-language: [en-US]
-    method: GET
-    uri: https://management.azure.com/subscriptions/00000000-0000-0000-0000-000000000000/resourceGroups/cli_test_storage_service_endpoints000001/providers/Microsoft.Storage/storageAccounts/clitest000002?api-version=2017-10-01
-  response:
-    body: {string: '{"sku":{"name":"Standard_RAGRS","tier":"Standard"},"kind":"Storage","id":"/subscriptions/00000000-0000-0000-0000-000000000000/resourceGroups/cli_test_storage_service_endpoints000001/providers/Microsoft.Storage/storageAccounts/clitest000002","name":"clitest000002","type":"Microsoft.Storage/storageAccounts","location":"westus","tags":{},"properties":{"networkAcls":{"bypass":"Logging","virtualNetworkRules":[],"ipRules":[],"defaultAction":"Deny"},"trustedDirectories":["54826b22-38d6-4fb2-bad9-b7b93a3e9c5a"],"supportsHttpsTrafficOnly":false,"encryption":{"services":{"file":{"enabled":true,"lastEnabledTime":"2018-06-29T21:00:23.1019344Z"},"blob":{"enabled":true,"lastEnabledTime":"2018-06-29T21:00:23.1019344Z"}},"keySource":"Microsoft.Storage"},"provisioningState":"Succeeded","creationTime":"2018-06-29T21:00:22.9769707Z","primaryEndpoints":{"blob":"https://clitest000002.blob.core.windows.net/","queue":"https://clitest000002.queue.core.windows.net/","table":"https://clitest000002.table.core.windows.net/","file":"https://clitest000002.file.core.windows.net/"},"primaryLocation":"westus","statusOfPrimary":"available","secondaryEndpoints":{"blob":"https://clitest000002-secondary.blob.core.windows.net/","queue":"https://clitest000002-secondary.queue.core.windows.net/","table":"https://clitest000002-secondary.table.core.windows.net/"}}}'}
-    headers:
-      cache-control: [no-cache]
-      content-length: ['1478']
-      content-type: [application/json]
-      date: ['Fri, 29 Jun 2018 21:01:16 GMT']
-      expires: ['-1']
-      pragma: [no-cache]
-      server: ['Microsoft-Azure-Storage-Resource-Provider/1.0,Microsoft-HTTPAPI/2.0
-          Microsoft-HTTPAPI/2.0']
-      strict-transport-security: [max-age=31536000; includeSubDomains]
-      transfer-encoding: [chunked]
-      vary: [Accept-Encoding]
-      x-content-type-options: [nosniff]
-    status: {code: 200, message: OK}
-- request:
-    body: '{"properties": {"supportsHttpsTrafficOnly": false, "networkAcls": {"bypass":
-      "Logging", "virtualNetworkRules": [], "ipRules": [{"value": "25.1.2.3", "action":
-      "Allow"}], "defaultAction": "Deny"}}}'
-    headers:
-      Accept: [application/json]
-      Accept-Encoding: ['gzip, deflate']
-      CommandName: [storage account network-rule add]
-      Connection: [keep-alive]
-      Content-Length: ['196']
-      Content-Type: [application/json; charset=utf-8]
-      User-Agent: [python/3.6.5 (Darwin-17.6.0-x86_64-i386-64bit) requests/2.19.1
-          msrest/0.5.1 msrest_azure/0.4.33 azure-mgmt-storage/1.5.0 Azure-SDK-For-Python
-          AZURECLI/2.0.41]
-      accept-language: [en-US]
-    method: PATCH
-    uri: https://management.azure.com/subscriptions/00000000-0000-0000-0000-000000000000/resourceGroups/cli_test_storage_service_endpoints000001/providers/Microsoft.Storage/storageAccounts/clitest000002?api-version=2017-10-01
-  response:
-    body: {string: '{"sku":{"name":"Standard_RAGRS","tier":"Standard"},"kind":"Storage","id":"/subscriptions/00000000-0000-0000-0000-000000000000/resourceGroups/cli_test_storage_service_endpoints000001/providers/Microsoft.Storage/storageAccounts/clitest000002","name":"clitest000002","type":"Microsoft.Storage/storageAccounts","location":"westus","tags":{},"properties":{"networkAcls":{"bypass":"Logging","virtualNetworkRules":[],"ipRules":[{"value":"25.1.2.3","action":"Allow"}],"defaultAction":"Deny"},"trustedDirectories":["54826b22-38d6-4fb2-bad9-b7b93a3e9c5a"],"supportsHttpsTrafficOnly":false,"encryption":{"services":{"file":{"enabled":true,"lastEnabledTime":"2018-06-29T21:00:23.1019344Z"},"blob":{"enabled":true,"lastEnabledTime":"2018-06-29T21:00:23.1019344Z"}},"keySource":"Microsoft.Storage"},"provisioningState":"Succeeded","creationTime":"2018-06-29T21:00:22.9769707Z","primaryEndpoints":{"blob":"https://clitest000002.blob.core.windows.net/","queue":"https://clitest000002.queue.core.windows.net/","table":"https://clitest000002.table.core.windows.net/","file":"https://clitest000002.file.core.windows.net/"},"primaryLocation":"westus","statusOfPrimary":"available","secondaryEndpoints":{"blob":"https://clitest000002-secondary.blob.core.windows.net/","queue":"https://clitest000002-secondary.queue.core.windows.net/","table":"https://clitest000002-secondary.table.core.windows.net/"}}}'}
-    headers:
-      cache-control: [no-cache]
-      content-length: ['1515']
-      content-type: [application/json]
-      date: ['Fri, 29 Jun 2018 21:01:16 GMT']
-      expires: ['-1']
-      pragma: [no-cache]
-      server: ['Microsoft-Azure-Storage-Resource-Provider/1.0,Microsoft-HTTPAPI/2.0
-          Microsoft-HTTPAPI/2.0']
-      strict-transport-security: [max-age=31536000; includeSubDomains]
-      transfer-encoding: [chunked]
-      vary: [Accept-Encoding]
-      x-content-type-options: [nosniff]
-      x-ms-ratelimit-remaining-subscription-writes: ['1198']
-    status: {code: 200, message: OK}
-- request:
-    body: null
-    headers:
-      Accept: [application/json]
-      Accept-Encoding: ['gzip, deflate']
-      CommandName: [storage account network-rule add]
-      Connection: [keep-alive]
-      Content-Type: [application/json; charset=utf-8]
-      User-Agent: [python/3.6.5 (Darwin-17.6.0-x86_64-i386-64bit) requests/2.19.1
-          msrest/0.5.1 msrest_azure/0.4.33 azure-mgmt-storage/1.5.0 Azure-SDK-For-Python
-          AZURECLI/2.0.41]
-      accept-language: [en-US]
-    method: GET
-    uri: https://management.azure.com/subscriptions/00000000-0000-0000-0000-000000000000/resourceGroups/cli_test_storage_service_endpoints000001/providers/Microsoft.Storage/storageAccounts/clitest000002?api-version=2017-10-01
-  response:
-    body: {string: '{"sku":{"name":"Standard_RAGRS","tier":"Standard"},"kind":"Storage","id":"/subscriptions/00000000-0000-0000-0000-000000000000/resourceGroups/cli_test_storage_service_endpoints000001/providers/Microsoft.Storage/storageAccounts/clitest000002","name":"clitest000002","type":"Microsoft.Storage/storageAccounts","location":"westus","tags":{},"properties":{"networkAcls":{"bypass":"Logging","virtualNetworkRules":[],"ipRules":[{"value":"25.1.2.3","action":"Allow"}],"defaultAction":"Deny"},"trustedDirectories":["54826b22-38d6-4fb2-bad9-b7b93a3e9c5a"],"supportsHttpsTrafficOnly":false,"encryption":{"services":{"file":{"enabled":true,"lastEnabledTime":"2018-06-29T21:00:23.1019344Z"},"blob":{"enabled":true,"lastEnabledTime":"2018-06-29T21:00:23.1019344Z"}},"keySource":"Microsoft.Storage"},"provisioningState":"Succeeded","creationTime":"2018-06-29T21:00:22.9769707Z","primaryEndpoints":{"blob":"https://clitest000002.blob.core.windows.net/","queue":"https://clitest000002.queue.core.windows.net/","table":"https://clitest000002.table.core.windows.net/","file":"https://clitest000002.file.core.windows.net/"},"primaryLocation":"westus","statusOfPrimary":"available","secondaryEndpoints":{"blob":"https://clitest000002-secondary.blob.core.windows.net/","queue":"https://clitest000002-secondary.queue.core.windows.net/","table":"https://clitest000002-secondary.table.core.windows.net/"}}}'}
-    headers:
-      cache-control: [no-cache]
-      content-length: ['1515']
-      content-type: [application/json]
-      date: ['Fri, 29 Jun 2018 21:01:17 GMT']
-      expires: ['-1']
-      pragma: [no-cache]
-      server: ['Microsoft-Azure-Storage-Resource-Provider/1.0,Microsoft-HTTPAPI/2.0
-          Microsoft-HTTPAPI/2.0']
-      strict-transport-security: [max-age=31536000; includeSubDomains]
-      transfer-encoding: [chunked]
-      vary: [Accept-Encoding]
-      x-content-type-options: [nosniff]
-    status: {code: 200, message: OK}
-- request:
-    body: '{"properties": {"supportsHttpsTrafficOnly": false, "networkAcls": {"bypass":
-      "Logging", "virtualNetworkRules": [], "ipRules": [{"value": "25.1.2.3", "action":
-      "Allow"}, {"value": "25.2.0.0/24", "action": "Allow"}], "defaultAction": "Deny"}}}'
-    headers:
-      Accept: [application/json]
-      Accept-Encoding: ['gzip, deflate']
-      CommandName: [storage account network-rule add]
-      Connection: [keep-alive]
-      Content-Length: ['241']
-      Content-Type: [application/json; charset=utf-8]
-      User-Agent: [python/3.6.5 (Darwin-17.6.0-x86_64-i386-64bit) requests/2.19.1
-          msrest/0.5.1 msrest_azure/0.4.33 azure-mgmt-storage/1.5.0 Azure-SDK-For-Python
-          AZURECLI/2.0.41]
-      accept-language: [en-US]
-    method: PATCH
-    uri: https://management.azure.com/subscriptions/00000000-0000-0000-0000-000000000000/resourceGroups/cli_test_storage_service_endpoints000001/providers/Microsoft.Storage/storageAccounts/clitest000002?api-version=2017-10-01
-  response:
-    body: {string: '{"sku":{"name":"Standard_RAGRS","tier":"Standard"},"kind":"Storage","id":"/subscriptions/00000000-0000-0000-0000-000000000000/resourceGroups/cli_test_storage_service_endpoints000001/providers/Microsoft.Storage/storageAccounts/clitest000002","name":"clitest000002","type":"Microsoft.Storage/storageAccounts","location":"westus","tags":{},"properties":{"networkAcls":{"bypass":"Logging","virtualNetworkRules":[],"ipRules":[{"value":"25.1.2.3","action":"Allow"},{"value":"25.2.0.0/24","action":"Allow"}],"defaultAction":"Deny"},"trustedDirectories":["54826b22-38d6-4fb2-bad9-b7b93a3e9c5a"],"supportsHttpsTrafficOnly":false,"encryption":{"services":{"file":{"enabled":true,"lastEnabledTime":"2018-06-29T21:00:23.1019344Z"},"blob":{"enabled":true,"lastEnabledTime":"2018-06-29T21:00:23.1019344Z"}},"keySource":"Microsoft.Storage"},"provisioningState":"Succeeded","creationTime":"2018-06-29T21:00:22.9769707Z","primaryEndpoints":{"blob":"https://clitest000002.blob.core.windows.net/","queue":"https://clitest000002.queue.core.windows.net/","table":"https://clitest000002.table.core.windows.net/","file":"https://clitest000002.file.core.windows.net/"},"primaryLocation":"westus","statusOfPrimary":"available","secondaryEndpoints":{"blob":"https://clitest000002-secondary.blob.core.windows.net/","queue":"https://clitest000002-secondary.queue.core.windows.net/","table":"https://clitest000002-secondary.table.core.windows.net/"}}}'}
-    headers:
-      cache-control: [no-cache]
-      content-length: ['1556']
-      content-type: [application/json]
-      date: ['Fri, 29 Jun 2018 21:01:18 GMT']
-      expires: ['-1']
-      pragma: [no-cache]
-      server: ['Microsoft-Azure-Storage-Resource-Provider/1.0,Microsoft-HTTPAPI/2.0
-          Microsoft-HTTPAPI/2.0']
-      strict-transport-security: [max-age=31536000; includeSubDomains]
-      transfer-encoding: [chunked]
-      vary: [Accept-Encoding]
-      x-content-type-options: [nosniff]
-      x-ms-ratelimit-remaining-subscription-writes: ['1199']
-    status: {code: 200, message: OK}
-- request:
-    body: null
-    headers:
-      Accept: [application/json]
-      Accept-Encoding: ['gzip, deflate']
-      CommandName: [storage account network-rule add]
-      Connection: [keep-alive]
-      Content-Type: [application/json; charset=utf-8]
-      User-Agent: [python/3.6.5 (Darwin-17.6.0-x86_64-i386-64bit) requests/2.19.1
-          msrest/0.5.1 msrest_azure/0.4.33 azure-mgmt-storage/1.5.0 Azure-SDK-For-Python
-          AZURECLI/2.0.41]
-      accept-language: [en-US]
-    method: GET
-    uri: https://management.azure.com/subscriptions/00000000-0000-0000-0000-000000000000/resourceGroups/cli_test_storage_service_endpoints000001/providers/Microsoft.Storage/storageAccounts/clitest000002?api-version=2017-10-01
-  response:
-    body: {string: '{"sku":{"name":"Standard_RAGRS","tier":"Standard"},"kind":"Storage","id":"/subscriptions/00000000-0000-0000-0000-000000000000/resourceGroups/cli_test_storage_service_endpoints000001/providers/Microsoft.Storage/storageAccounts/clitest000002","name":"clitest000002","type":"Microsoft.Storage/storageAccounts","location":"westus","tags":{},"properties":{"networkAcls":{"bypass":"Logging","virtualNetworkRules":[],"ipRules":[{"value":"25.1.2.3","action":"Allow"},{"value":"25.2.0.0/24","action":"Allow"}],"defaultAction":"Deny"},"trustedDirectories":["54826b22-38d6-4fb2-bad9-b7b93a3e9c5a"],"supportsHttpsTrafficOnly":false,"encryption":{"services":{"file":{"enabled":true,"lastEnabledTime":"2018-06-29T21:00:23.1019344Z"},"blob":{"enabled":true,"lastEnabledTime":"2018-06-29T21:00:23.1019344Z"}},"keySource":"Microsoft.Storage"},"provisioningState":"Succeeded","creationTime":"2018-06-29T21:00:22.9769707Z","primaryEndpoints":{"blob":"https://clitest000002.blob.core.windows.net/","queue":"https://clitest000002.queue.core.windows.net/","table":"https://clitest000002.table.core.windows.net/","file":"https://clitest000002.file.core.windows.net/"},"primaryLocation":"westus","statusOfPrimary":"available","secondaryEndpoints":{"blob":"https://clitest000002-secondary.blob.core.windows.net/","queue":"https://clitest000002-secondary.queue.core.windows.net/","table":"https://clitest000002-secondary.table.core.windows.net/"}}}'}
-    headers:
-      cache-control: [no-cache]
-      content-length: ['1556']
-      content-type: [application/json]
-      date: ['Fri, 29 Jun 2018 21:01:18 GMT']
-      expires: ['-1']
-      pragma: [no-cache]
-      server: ['Microsoft-Azure-Storage-Resource-Provider/1.0,Microsoft-HTTPAPI/2.0
-          Microsoft-HTTPAPI/2.0']
-      strict-transport-security: [max-age=31536000; includeSubDomains]
-      transfer-encoding: [chunked]
-      vary: [Accept-Encoding]
-      x-content-type-options: [nosniff]
-    status: {code: 200, message: OK}
-- request:
-    body: 'b''{"properties": {"supportsHttpsTrafficOnly": false, "networkAcls": {"bypass":
-      "Logging", "virtualNetworkRules": [{"id": "/subscriptions/00000000-0000-0000-0000-000000000000/resourceGroups/cli_test_storage_service_endpoints000001/providers/Microsoft.Network/virtualNetworks/vnet1/subnets/subnet1",
-      "action": "Allow"}], "ipRules": [{"value": "25.1.2.3", "action": "Allow"}, {"value":
-      "25.2.0.0/24", "action": "Allow"}], "defaultAction": "Deny"}}}'''
-    headers:
-      Accept: [application/json]
-      Accept-Encoding: ['gzip, deflate']
-      CommandName: [storage account network-rule add]
-      Connection: [keep-alive]
-      Content-Length: ['478']
-      Content-Type: [application/json; charset=utf-8]
-      User-Agent: [python/3.6.5 (Darwin-17.6.0-x86_64-i386-64bit) requests/2.19.1
-          msrest/0.5.1 msrest_azure/0.4.33 azure-mgmt-storage/1.5.0 Azure-SDK-For-Python
-          AZURECLI/2.0.41]
-      accept-language: [en-US]
-    method: PATCH
-    uri: https://management.azure.com/subscriptions/00000000-0000-0000-0000-000000000000/resourceGroups/cli_test_storage_service_endpoints000001/providers/Microsoft.Storage/storageAccounts/clitest000002?api-version=2017-10-01
-  response:
-    body: {string: '{"sku":{"name":"Standard_RAGRS","tier":"Standard"},"kind":"Storage","id":"/subscriptions/00000000-0000-0000-0000-000000000000/resourceGroups/cli_test_storage_service_endpoints000001/providers/Microsoft.Storage/storageAccounts/clitest000002","name":"clitest000002","type":"Microsoft.Storage/storageAccounts","location":"westus","tags":{},"properties":{"networkAcls":{"bypass":"Logging","virtualNetworkRules":[{"id":"/subscriptions/00000000-0000-0000-0000-000000000000/resourceGroups/cli_test_storage_service_endpoints000001/providers/Microsoft.Network/virtualNetworks/vnet1/subnets/subnet1","action":"Allow","state":"Succeeded"}],"ipRules":[{"value":"25.1.2.3","action":"Allow"},{"value":"25.2.0.0/24","action":"Allow"}],"defaultAction":"Deny"},"trustedDirectories":["54826b22-38d6-4fb2-bad9-b7b93a3e9c5a"],"supportsHttpsTrafficOnly":false,"encryption":{"services":{"file":{"enabled":true,"lastEnabledTime":"2018-06-29T21:00:23.1019344Z"},"blob":{"enabled":true,"lastEnabledTime":"2018-06-29T21:00:23.1019344Z"}},"keySource":"Microsoft.Storage"},"provisioningState":"Succeeded","creationTime":"2018-06-29T21:00:22.9769707Z","primaryEndpoints":{"blob":"https://clitest000002.blob.core.windows.net/","queue":"https://clitest000002.queue.core.windows.net/","table":"https://clitest000002.table.core.windows.net/","file":"https://clitest000002.file.core.windows.net/"},"primaryLocation":"westus","statusOfPrimary":"available","secondaryEndpoints":{"blob":"https://clitest000002-secondary.blob.core.windows.net/","queue":"https://clitest000002-secondary.queue.core.windows.net/","table":"https://clitest000002-secondary.table.core.windows.net/"}}}'}
-    headers:
-      cache-control: [no-cache]
-      content-length: ['1810']
-      content-type: [application/json]
-      date: ['Fri, 29 Jun 2018 21:01:21 GMT']
-      expires: ['-1']
-      pragma: [no-cache]
-      server: ['Microsoft-Azure-Storage-Resource-Provider/1.0,Microsoft-HTTPAPI/2.0
-          Microsoft-HTTPAPI/2.0']
-      strict-transport-security: [max-age=31536000; includeSubDomains]
-      transfer-encoding: [chunked]
-      vary: [Accept-Encoding]
-      x-content-type-options: [nosniff]
-      x-ms-ratelimit-remaining-subscription-writes: ['1198']
-    status: {code: 200, message: OK}
-- request:
-    body: null
-    headers:
-      Accept: [application/json]
-      Accept-Encoding: ['gzip, deflate']
-      CommandName: [storage account network-rule list]
-      Connection: [keep-alive]
-      Content-Type: [application/json; charset=utf-8]
-      User-Agent: [python/3.6.5 (Darwin-17.6.0-x86_64-i386-64bit) requests/2.19.1
-          msrest/0.5.1 msrest_azure/0.4.33 azure-mgmt-storage/1.5.0 Azure-SDK-For-Python
-          AZURECLI/2.0.41]
-      accept-language: [en-US]
-    method: GET
-    uri: https://management.azure.com/subscriptions/00000000-0000-0000-0000-000000000000/resourceGroups/cli_test_storage_service_endpoints000001/providers/Microsoft.Storage/storageAccounts/clitest000002?api-version=2017-10-01
-  response:
-    body: {string: '{"sku":{"name":"Standard_RAGRS","tier":"Standard"},"kind":"Storage","id":"/subscriptions/00000000-0000-0000-0000-000000000000/resourceGroups/cli_test_storage_service_endpoints000001/providers/Microsoft.Storage/storageAccounts/clitest000002","name":"clitest000002","type":"Microsoft.Storage/storageAccounts","location":"westus","tags":{},"properties":{"networkAcls":{"bypass":"Logging","virtualNetworkRules":[{"id":"/subscriptions/00000000-0000-0000-0000-000000000000/resourceGroups/cli_test_storage_service_endpoints000001/providers/Microsoft.Network/virtualNetworks/vnet1/subnets/subnet1","action":"Allow","state":"Succeeded"}],"ipRules":[{"value":"25.1.2.3","action":"Allow"},{"value":"25.2.0.0/24","action":"Allow"}],"defaultAction":"Deny"},"trustedDirectories":["54826b22-38d6-4fb2-bad9-b7b93a3e9c5a"],"supportsHttpsTrafficOnly":false,"encryption":{"services":{"file":{"enabled":true,"lastEnabledTime":"2018-06-29T21:00:23.1019344Z"},"blob":{"enabled":true,"lastEnabledTime":"2018-06-29T21:00:23.1019344Z"}},"keySource":"Microsoft.Storage"},"provisioningState":"Succeeded","creationTime":"2018-06-29T21:00:22.9769707Z","primaryEndpoints":{"blob":"https://clitest000002.blob.core.windows.net/","queue":"https://clitest000002.queue.core.windows.net/","table":"https://clitest000002.table.core.windows.net/","file":"https://clitest000002.file.core.windows.net/"},"primaryLocation":"westus","statusOfPrimary":"available","secondaryEndpoints":{"blob":"https://clitest000002-secondary.blob.core.windows.net/","queue":"https://clitest000002-secondary.queue.core.windows.net/","table":"https://clitest000002-secondary.table.core.windows.net/"}}}'}
-    headers:
-      cache-control: [no-cache]
-      content-length: ['1810']
-      content-type: [application/json]
-      date: ['Fri, 29 Jun 2018 21:01:21 GMT']
-      expires: ['-1']
-      pragma: [no-cache]
-      server: ['Microsoft-Azure-Storage-Resource-Provider/1.0,Microsoft-HTTPAPI/2.0
-          Microsoft-HTTPAPI/2.0']
-      strict-transport-security: [max-age=31536000; includeSubDomains]
-      transfer-encoding: [chunked]
-      vary: [Accept-Encoding]
-      x-content-type-options: [nosniff]
-    status: {code: 200, message: OK}
-- request:
-    body: null
-    headers:
-      Accept: [application/json]
-      Accept-Encoding: ['gzip, deflate']
-      CommandName: [storage account network-rule remove]
-      Connection: [keep-alive]
-      Content-Type: [application/json; charset=utf-8]
-      User-Agent: [python/3.6.5 (Darwin-17.6.0-x86_64-i386-64bit) requests/2.19.1
-          msrest/0.5.1 msrest_azure/0.4.33 azure-mgmt-storage/1.5.0 Azure-SDK-For-Python
-          AZURECLI/2.0.41]
-      accept-language: [en-US]
-    method: GET
-    uri: https://management.azure.com/subscriptions/00000000-0000-0000-0000-000000000000/resourceGroups/cli_test_storage_service_endpoints000001/providers/Microsoft.Storage/storageAccounts/clitest000002?api-version=2017-10-01
-  response:
-    body: {string: '{"sku":{"name":"Standard_RAGRS","tier":"Standard"},"kind":"Storage","id":"/subscriptions/00000000-0000-0000-0000-000000000000/resourceGroups/cli_test_storage_service_endpoints000001/providers/Microsoft.Storage/storageAccounts/clitest000002","name":"clitest000002","type":"Microsoft.Storage/storageAccounts","location":"westus","tags":{},"properties":{"networkAcls":{"bypass":"Logging","virtualNetworkRules":[{"id":"/subscriptions/00000000-0000-0000-0000-000000000000/resourceGroups/cli_test_storage_service_endpoints000001/providers/Microsoft.Network/virtualNetworks/vnet1/subnets/subnet1","action":"Allow","state":"Succeeded"}],"ipRules":[{"value":"25.1.2.3","action":"Allow"},{"value":"25.2.0.0/24","action":"Allow"}],"defaultAction":"Deny"},"trustedDirectories":["54826b22-38d6-4fb2-bad9-b7b93a3e9c5a"],"supportsHttpsTrafficOnly":false,"encryption":{"services":{"file":{"enabled":true,"lastEnabledTime":"2018-06-29T21:00:23.1019344Z"},"blob":{"enabled":true,"lastEnabledTime":"2018-06-29T21:00:23.1019344Z"}},"keySource":"Microsoft.Storage"},"provisioningState":"Succeeded","creationTime":"2018-06-29T21:00:22.9769707Z","primaryEndpoints":{"blob":"https://clitest000002.blob.core.windows.net/","queue":"https://clitest000002.queue.core.windows.net/","table":"https://clitest000002.table.core.windows.net/","file":"https://clitest000002.file.core.windows.net/"},"primaryLocation":"westus","statusOfPrimary":"available","secondaryEndpoints":{"blob":"https://clitest000002-secondary.blob.core.windows.net/","queue":"https://clitest000002-secondary.queue.core.windows.net/","table":"https://clitest000002-secondary.table.core.windows.net/"}}}'}
-    headers:
-      cache-control: [no-cache]
-      content-length: ['1810']
-      content-type: [application/json]
-      date: ['Fri, 29 Jun 2018 21:01:21 GMT']
-      expires: ['-1']
-      pragma: [no-cache]
-      server: ['Microsoft-Azure-Storage-Resource-Provider/1.0,Microsoft-HTTPAPI/2.0
-          Microsoft-HTTPAPI/2.0']
-      strict-transport-security: [max-age=31536000; includeSubDomains]
-      transfer-encoding: [chunked]
-      vary: [Accept-Encoding]
-      x-content-type-options: [nosniff]
-    status: {code: 200, message: OK}
-- request:
-    body: 'b''{"properties": {"supportsHttpsTrafficOnly": false, "networkAcls": {"bypass":
-      "Logging", "virtualNetworkRules": [{"id": "/subscriptions/00000000-0000-0000-0000-000000000000/resourceGroups/cli_test_storage_service_endpoints000001/providers/Microsoft.Network/virtualNetworks/vnet1/subnets/subnet1",
-      "action": "Allow", "state": "succeeded"}], "ipRules": [{"value": "25.2.0.0/24",
-      "action": "Allow"}], "defaultAction": "Deny"}}}'''
-    headers:
-      Accept: [application/json]
-      Accept-Encoding: ['gzip, deflate']
-      CommandName: [storage account network-rule remove]
-      Connection: [keep-alive]
-      Content-Length: ['458']
-      Content-Type: [application/json; charset=utf-8]
-      User-Agent: [python/3.6.5 (Darwin-17.6.0-x86_64-i386-64bit) requests/2.19.1
-          msrest/0.5.1 msrest_azure/0.4.33 azure-mgmt-storage/1.5.0 Azure-SDK-For-Python
-          AZURECLI/2.0.41]
-      accept-language: [en-US]
-    method: PATCH
-    uri: https://management.azure.com/subscriptions/00000000-0000-0000-0000-000000000000/resourceGroups/cli_test_storage_service_endpoints000001/providers/Microsoft.Storage/storageAccounts/clitest000002?api-version=2017-10-01
-  response:
-    body: {string: '{"sku":{"name":"Standard_RAGRS","tier":"Standard"},"kind":"Storage","id":"/subscriptions/00000000-0000-0000-0000-000000000000/resourceGroups/cli_test_storage_service_endpoints000001/providers/Microsoft.Storage/storageAccounts/clitest000002","name":"clitest000002","type":"Microsoft.Storage/storageAccounts","location":"westus","tags":{},"properties":{"networkAcls":{"bypass":"Logging","virtualNetworkRules":[{"id":"/subscriptions/00000000-0000-0000-0000-000000000000/resourceGroups/cli_test_storage_service_endpoints000001/providers/Microsoft.Network/virtualNetworks/vnet1/subnets/subnet1","action":"Allow","state":"Succeeded"}],"ipRules":[{"value":"25.2.0.0/24","action":"Allow"}],"defaultAction":"Deny"},"trustedDirectories":["54826b22-38d6-4fb2-bad9-b7b93a3e9c5a"],"supportsHttpsTrafficOnly":false,"encryption":{"services":{"file":{"enabled":true,"lastEnabledTime":"2018-06-29T21:00:23.1019344Z"},"blob":{"enabled":true,"lastEnabledTime":"2018-06-29T21:00:23.1019344Z"}},"keySource":"Microsoft.Storage"},"provisioningState":"Succeeded","creationTime":"2018-06-29T21:00:22.9769707Z","primaryEndpoints":{"blob":"https://clitest000002.blob.core.windows.net/","queue":"https://clitest000002.queue.core.windows.net/","table":"https://clitest000002.table.core.windows.net/","file":"https://clitest000002.file.core.windows.net/"},"primaryLocation":"westus","statusOfPrimary":"available","secondaryEndpoints":{"blob":"https://clitest000002-secondary.blob.core.windows.net/","queue":"https://clitest000002-secondary.queue.core.windows.net/","table":"https://clitest000002-secondary.table.core.windows.net/"}}}'}
-    headers:
-      cache-control: [no-cache]
-      content-length: ['1772']
-      content-type: [application/json]
-      date: ['Fri, 29 Jun 2018 21:01:22 GMT']
-      expires: ['-1']
-      pragma: [no-cache]
-      server: ['Microsoft-Azure-Storage-Resource-Provider/1.0,Microsoft-HTTPAPI/2.0
-          Microsoft-HTTPAPI/2.0']
-      strict-transport-security: [max-age=31536000; includeSubDomains]
-      transfer-encoding: [chunked]
-      vary: [Accept-Encoding]
-      x-content-type-options: [nosniff]
-      x-ms-ratelimit-remaining-subscription-writes: ['1198']
-    status: {code: 200, message: OK}
-- request:
-    body: null
-    headers:
-      Accept: [application/json]
-      Accept-Encoding: ['gzip, deflate']
-      CommandName: [storage account network-rule remove]
-      Connection: [keep-alive]
-      Content-Type: [application/json; charset=utf-8]
-      User-Agent: [python/3.6.5 (Darwin-17.6.0-x86_64-i386-64bit) requests/2.19.1
-          msrest/0.5.1 msrest_azure/0.4.33 azure-mgmt-storage/1.5.0 Azure-SDK-For-Python
-          AZURECLI/2.0.41]
-      accept-language: [en-US]
-    method: GET
-    uri: https://management.azure.com/subscriptions/00000000-0000-0000-0000-000000000000/resourceGroups/cli_test_storage_service_endpoints000001/providers/Microsoft.Storage/storageAccounts/clitest000002?api-version=2017-10-01
-  response:
-    body: {string: '{"sku":{"name":"Standard_RAGRS","tier":"Standard"},"kind":"Storage","id":"/subscriptions/00000000-0000-0000-0000-000000000000/resourceGroups/cli_test_storage_service_endpoints000001/providers/Microsoft.Storage/storageAccounts/clitest000002","name":"clitest000002","type":"Microsoft.Storage/storageAccounts","location":"westus","tags":{},"properties":{"networkAcls":{"bypass":"Logging","virtualNetworkRules":[{"id":"/subscriptions/00000000-0000-0000-0000-000000000000/resourceGroups/cli_test_storage_service_endpoints000001/providers/Microsoft.Network/virtualNetworks/vnet1/subnets/subnet1","action":"Allow","state":"Succeeded"}],"ipRules":[{"value":"25.2.0.0/24","action":"Allow"}],"defaultAction":"Deny"},"trustedDirectories":["54826b22-38d6-4fb2-bad9-b7b93a3e9c5a"],"supportsHttpsTrafficOnly":false,"encryption":{"services":{"file":{"enabled":true,"lastEnabledTime":"2018-06-29T21:00:23.1019344Z"},"blob":{"enabled":true,"lastEnabledTime":"2018-06-29T21:00:23.1019344Z"}},"keySource":"Microsoft.Storage"},"provisioningState":"Succeeded","creationTime":"2018-06-29T21:00:22.9769707Z","primaryEndpoints":{"blob":"https://clitest000002.blob.core.windows.net/","queue":"https://clitest000002.queue.core.windows.net/","table":"https://clitest000002.table.core.windows.net/","file":"https://clitest000002.file.core.windows.net/"},"primaryLocation":"westus","statusOfPrimary":"available","secondaryEndpoints":{"blob":"https://clitest000002-secondary.blob.core.windows.net/","queue":"https://clitest000002-secondary.queue.core.windows.net/","table":"https://clitest000002-secondary.table.core.windows.net/"}}}'}
-    headers:
-      cache-control: [no-cache]
-      content-length: ['1772']
-      content-type: [application/json]
-      date: ['Fri, 29 Jun 2018 21:01:22 GMT']
-      expires: ['-1']
-      pragma: [no-cache]
-      server: ['Microsoft-Azure-Storage-Resource-Provider/1.0,Microsoft-HTTPAPI/2.0
-          Microsoft-HTTPAPI/2.0']
-      strict-transport-security: [max-age=31536000; includeSubDomains]
-      transfer-encoding: [chunked]
-      vary: [Accept-Encoding]
-      x-content-type-options: [nosniff]
-    status: {code: 200, message: OK}
-- request:
-    body: '{"properties": {"supportsHttpsTrafficOnly": false, "networkAcls": {"bypass":
-      "Logging", "virtualNetworkRules": [], "ipRules": [{"value": "25.2.0.0/24", "action":
-      "Allow"}], "defaultAction": "Deny"}}}'
-    headers:
-      Accept: [application/json]
-      Accept-Encoding: ['gzip, deflate']
-      CommandName: [storage account network-rule remove]
-      Connection: [keep-alive]
-      Content-Length: ['199']
-      Content-Type: [application/json; charset=utf-8]
-      User-Agent: [python/3.6.5 (Darwin-17.6.0-x86_64-i386-64bit) requests/2.19.1
-          msrest/0.5.1 msrest_azure/0.4.33 azure-mgmt-storage/1.5.0 Azure-SDK-For-Python
-          AZURECLI/2.0.41]
-      accept-language: [en-US]
-    method: PATCH
-    uri: https://management.azure.com/subscriptions/00000000-0000-0000-0000-000000000000/resourceGroups/cli_test_storage_service_endpoints000001/providers/Microsoft.Storage/storageAccounts/clitest000002?api-version=2017-10-01
-  response:
-    body: {string: '{"sku":{"name":"Standard_RAGRS","tier":"Standard"},"kind":"Storage","id":"/subscriptions/00000000-0000-0000-0000-000000000000/resourceGroups/cli_test_storage_service_endpoints000001/providers/Microsoft.Storage/storageAccounts/clitest000002","name":"clitest000002","type":"Microsoft.Storage/storageAccounts","location":"westus","tags":{},"properties":{"networkAcls":{"bypass":"Logging","virtualNetworkRules":[],"ipRules":[{"value":"25.2.0.0/24","action":"Allow"}],"defaultAction":"Deny"},"trustedDirectories":["54826b22-38d6-4fb2-bad9-b7b93a3e9c5a"],"supportsHttpsTrafficOnly":false,"encryption":{"services":{"file":{"enabled":true,"lastEnabledTime":"2018-06-29T21:00:23.1019344Z"},"blob":{"enabled":true,"lastEnabledTime":"2018-06-29T21:00:23.1019344Z"}},"keySource":"Microsoft.Storage"},"provisioningState":"Succeeded","creationTime":"2018-06-29T21:00:22.9769707Z","primaryEndpoints":{"blob":"https://clitest000002.blob.core.windows.net/","queue":"https://clitest000002.queue.core.windows.net/","table":"https://clitest000002.table.core.windows.net/","file":"https://clitest000002.file.core.windows.net/"},"primaryLocation":"westus","statusOfPrimary":"available","secondaryEndpoints":{"blob":"https://clitest000002-secondary.blob.core.windows.net/","queue":"https://clitest000002-secondary.queue.core.windows.net/","table":"https://clitest000002-secondary.table.core.windows.net/"}}}'}
-    headers:
-      cache-control: [no-cache]
-      content-length: ['1518']
-      content-type: [application/json]
-      date: ['Fri, 29 Jun 2018 21:01:24 GMT']
-      expires: ['-1']
-      pragma: [no-cache]
-      server: ['Microsoft-Azure-Storage-Resource-Provider/1.0,Microsoft-HTTPAPI/2.0
-          Microsoft-HTTPAPI/2.0']
-      strict-transport-security: [max-age=31536000; includeSubDomains]
-      transfer-encoding: [chunked]
-      vary: [Accept-Encoding]
-      x-content-type-options: [nosniff]
-      x-ms-ratelimit-remaining-subscription-writes: ['1198']
-    status: {code: 200, message: OK}
-- request:
-    body: null
-    headers:
-      Accept: [application/json]
-      Accept-Encoding: ['gzip, deflate']
-      CommandName: [storage account network-rule list]
-      Connection: [keep-alive]
-      Content-Type: [application/json; charset=utf-8]
-      User-Agent: [python/3.6.5 (Darwin-17.6.0-x86_64-i386-64bit) requests/2.19.1
-          msrest/0.5.1 msrest_azure/0.4.33 azure-mgmt-storage/1.5.0 Azure-SDK-For-Python
-          AZURECLI/2.0.41]
-      accept-language: [en-US]
-    method: GET
-    uri: https://management.azure.com/subscriptions/00000000-0000-0000-0000-000000000000/resourceGroups/cli_test_storage_service_endpoints000001/providers/Microsoft.Storage/storageAccounts/clitest000002?api-version=2017-10-01
-  response:
-    body: {string: '{"sku":{"name":"Standard_RAGRS","tier":"Standard"},"kind":"Storage","id":"/subscriptions/00000000-0000-0000-0000-000000000000/resourceGroups/cli_test_storage_service_endpoints000001/providers/Microsoft.Storage/storageAccounts/clitest000002","name":"clitest000002","type":"Microsoft.Storage/storageAccounts","location":"westus","tags":{},"properties":{"networkAcls":{"bypass":"Logging","virtualNetworkRules":[],"ipRules":[{"value":"25.2.0.0/24","action":"Allow"}],"defaultAction":"Deny"},"trustedDirectories":["54826b22-38d6-4fb2-bad9-b7b93a3e9c5a"],"supportsHttpsTrafficOnly":false,"encryption":{"services":{"file":{"enabled":true,"lastEnabledTime":"2018-06-29T21:00:23.1019344Z"},"blob":{"enabled":true,"lastEnabledTime":"2018-06-29T21:00:23.1019344Z"}},"keySource":"Microsoft.Storage"},"provisioningState":"Succeeded","creationTime":"2018-06-29T21:00:22.9769707Z","primaryEndpoints":{"blob":"https://clitest000002.blob.core.windows.net/","queue":"https://clitest000002.queue.core.windows.net/","table":"https://clitest000002.table.core.windows.net/","file":"https://clitest000002.file.core.windows.net/"},"primaryLocation":"westus","statusOfPrimary":"available","secondaryEndpoints":{"blob":"https://clitest000002-secondary.blob.core.windows.net/","queue":"https://clitest000002-secondary.queue.core.windows.net/","table":"https://clitest000002-secondary.table.core.windows.net/"}}}'}
-    headers:
-      cache-control: [no-cache]
-      content-length: ['1518']
-      content-type: [application/json]
-      date: ['Fri, 29 Jun 2018 21:01:24 GMT']
-      expires: ['-1']
-      pragma: [no-cache]
-      server: ['Microsoft-Azure-Storage-Resource-Provider/1.0,Microsoft-HTTPAPI/2.0
-          Microsoft-HTTPAPI/2.0']
-      strict-transport-security: [max-age=31536000; includeSubDomains]
-      transfer-encoding: [chunked]
-      vary: [Accept-Encoding]
-      x-content-type-options: [nosniff]
-    status: {code: 200, message: OK}
-- request:
-    body: null
-    headers:
-      Accept: [application/json]
-      Accept-Encoding: ['gzip, deflate']
-      CommandName: [group delete]
-      Connection: [keep-alive]
-      Content-Length: ['0']
-      Content-Type: [application/json; charset=utf-8]
-      User-Agent: [python/3.6.5 (Darwin-17.6.0-x86_64-i386-64bit) requests/2.19.1
-          msrest/0.5.1 msrest_azure/0.4.33 resourcemanagementclient/2.0.0rc2 Azure-SDK-For-Python
-          AZURECLI/2.0.41]
-      accept-language: [en-US]
-    method: DELETE
-    uri: https://management.azure.com/subscriptions/00000000-0000-0000-0000-000000000000/resourcegroups/cli_test_storage_service_endpoints000001?api-version=2017-05-10
-  response:
-    body: {string: ''}
-    headers:
-      cache-control: [no-cache]
-      content-length: ['0']
-      date: ['Thu, 28 Jun 2018 20:20:17 GMT']
-      expires: ['-1']
-      location: ['https://management.azure.com/subscriptions/00000000-0000-0000-0000-000000000000/operationresults/eyJqb2JJZCI6IlJFU09VUkNFR1JPVVBERUxFVElPTkpPQi1DTEk6NUZURVNUOjVGU1RPUkFHRTo1RlNFUlZJQ0U6NUZFTkRQT0lOVFNZSEVWVHxCQ0E5QjY4Mjg2QjYzNDBFLVdFU1RVUyIsImpvYkxvY2F0aW9uIjoid2VzdHVzIn0?api-version=2017-05-10']
-      pragma: [no-cache]
-      strict-transport-security: [max-age=31536000; includeSubDomains]
       x-content-type-options: [nosniff]
       x-ms-ratelimit-remaining-subscription-writes: ['1197']
     status: {code: 200, message: OK}
@@ -1754,15 +995,9 @@
     headers:
       cache-control: [no-cache]
       content-length: ['0']
-<<<<<<< HEAD
-      date: ['Fri, 29 Jun 2018 21:01:25 GMT']
-      expires: ['-1']
-      location: ['https://management.azure.com/subscriptions/00000000-0000-0000-0000-000000000000/operationresults/eyJqb2JJZCI6IlJFU09VUkNFR1JPVVBERUxFVElPTkpPQi1DTEk6NUZURVNUOjVGU1RPUkFHRTo1RlNFUlZJQ0U6NUZFTkRQT0lOVFNQN0tTNnw0NDU4QzM4NTQyNkI2MkM1LVdFU1RVUyIsImpvYkxvY2F0aW9uIjoid2VzdHVzIn0?api-version=2018-05-01']
-=======
       date: ['Tue, 31 Jul 2018 22:47:57 GMT']
       expires: ['-1']
       location: ['https://management.azure.com/subscriptions/00000000-0000-0000-0000-000000000000/operationresults/eyJqb2JJZCI6IlJFU09VUkNFR1JPVVBERUxFVElPTkpPQi1DTEk6NUZURVNUOjVGU1RPUkFHRTo1RlNFUlZJQ0U6NUZFTkRQT0lOVFMyMzNFVnxFMEY0NDM2RDk3Q0MxRUFGLVdFU1RVUyIsImpvYkxvY2F0aW9uIjoid2VzdHVzIn0?api-version=2018-05-01']
->>>>>>> 3e8688ed
       pragma: [no-cache]
       strict-transport-security: [max-age=31536000; includeSubDomains]
       x-content-type-options: [nosniff]
