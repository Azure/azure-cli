--- conflicted
+++ resolved
@@ -306,14 +306,9 @@
                        help='The password of the administrator. Minimum 8 characters and maximum 128 characters. Password must contain characters from three of the following categories: English uppercase letters, English lowercase letters, numbers, and non-alphanumeric characters.',)
             c.argument('ha_enabled', default='Disabled', options_list=['--high-availability'], arg_type=get_enum_type(['Enabled', 'Disabled']), 
                         help='Enable or disable high availability feature.  Default value is Disabled.')
-<<<<<<< HEAD
-            c.argument('maintenance_window', options_list=['--maintenance-window'],
-                       help='Period of time (UTC) designated for maintenance. Examples: "0:23:30" to schedule on Sunday, 11:30pm UTC. To set back to default pass in "Disabled".')
-=======
             c.argument('maintenance_window', options_list=['--maintenance-window'], validator=maintenance_window_validator,
-                        help='Period of time designated for maintenance. Examples: "0:8:30" to schedule on Monday, 8:30 UTC')
+                       help='Period of time (UTC) designated for maintenance. Examples: "Sun:23:30" to schedule on Sunday, 11:30pm UTC. To set back to default pass in "Disabled".')
             c.argument('tags', tags_type)
->>>>>>> 1f31c621
             if command_group == 'mysql':
                 c.argument('sku_name', default='Standard_B1MS', options_list=['--sku-name'], validator=mysql_sku_name_validator,
                             help='The name of the compute SKU. Follows the convention Standard_{VM name}. Examples: Standard_B1ms, Standard_D4s_v3 ')
