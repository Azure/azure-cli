interactions:
- request:
    body: null
    headers:
      Accept:
      - application/json
      Accept-Encoding:
      - gzip, deflate
      CommandName:
      - network vnet create
      Connection:
      - keep-alive
      ParameterSetName:
      - -g -n --subnet-name
      User-Agent:
<<<<<<< HEAD
      - python/3.6.5 (Windows-10-10.0.17134-SP0) msrest/0.6.10 msrest_azure/0.6.2
=======
      - python/3.7.4 (Windows-10-10.0.18362-SP0) msrest/0.6.10 msrest_azure/0.6.2
>>>>>>> 15b3674b
        azure-mgmt-resource/4.0.0 Azure-SDK-For-Python AZURECLI/2.0.74
      accept-language:
      - en-US
    method: GET
    uri: https://management.azure.com/subscriptions/00000000-0000-0000-0000-000000000000/resourcegroups/cli_test_ag_existing_subnet000001?api-version=2019-07-01
  response:
    body:
<<<<<<< HEAD
      string: '{"id":"/subscriptions/00000000-0000-0000-0000-000000000000/resourceGroups/cli_test_ag_existing_subnet000001","name":"cli_test_ag_existing_subnet000001","type":"Microsoft.Resources/resourceGroups","location":"westus","tags":{"product":"azurecli","cause":"automation","date":"2019-10-13T07:30:53Z"},"properties":{"provisioningState":"Succeeded"}}'
=======
      string: '{"id":"/subscriptions/00000000-0000-0000-0000-000000000000/resourceGroups/cli_test_ag_existing_subnet000001","name":"cli_test_ag_existing_subnet000001","type":"Microsoft.Resources/resourceGroups","location":"westus","tags":{"product":"azurecli","cause":"automation","date":"2019-10-10T10:39:50Z"},"properties":{"provisioningState":"Succeeded"}}'
>>>>>>> 15b3674b
    headers:
      cache-control:
      - no-cache
      content-length:
      - '428'
      content-type:
      - application/json; charset=utf-8
      date:
<<<<<<< HEAD
      - Sun, 13 Oct 2019 07:30:55 GMT
=======
      - Thu, 10 Oct 2019 10:39:54 GMT
>>>>>>> 15b3674b
      expires:
      - '-1'
      pragma:
      - no-cache
      strict-transport-security:
      - max-age=31536000; includeSubDomains
      vary:
      - Accept-Encoding
      x-content-type-options:
      - nosniff
    status:
      code: 200
      message: OK
- request:
    body: '{"location": "westus", "tags": {}, "properties": {"addressSpace": {"addressPrefixes":
      ["10.0.0.0/16"]}, "dhcpOptions": {}, "subnets": [{"properties": {"addressPrefix":
      "10.0.0.0/24"}, "name": "subnet1"}]}}'
    headers:
      Accept:
      - application/json
      Accept-Encoding:
      - gzip, deflate
      CommandName:
      - network vnet create
      Connection:
      - keep-alive
      Content-Length:
      - '205'
      Content-Type:
      - application/json; charset=utf-8
      ParameterSetName:
      - -g -n --subnet-name
      User-Agent:
<<<<<<< HEAD
      - python/3.6.5 (Windows-10-10.0.17134-SP0) msrest/0.6.10 msrest_azure/0.6.2
        azure-mgmt-network/4.0.0 Azure-SDK-For-Python AZURECLI/2.0.74
=======
      - python/3.7.4 (Windows-10-10.0.18362-SP0) msrest/0.6.10 msrest_azure/0.6.2
        azure-mgmt-network/6.0.0 Azure-SDK-For-Python AZURECLI/2.0.74
>>>>>>> 15b3674b
      accept-language:
      - en-US
    method: PUT
    uri: https://management.azure.com/subscriptions/00000000-0000-0000-0000-000000000000/resourceGroups/cli_test_ag_existing_subnet000001/providers/Microsoft.Network/virtualNetworks/vnet2?api-version=2019-08-01
  response:
    body:
      string: "{\r\n  \"name\": \"vnet2\",\r\n  \"id\": \"/subscriptions/00000000-0000-0000-0000-000000000000/resourceGroups/cli_test_ag_existing_subnet000001/providers/Microsoft.Network/virtualNetworks/vnet2\",\r\n
<<<<<<< HEAD
        \ \"etag\": \"W/\\\"612745e1-0642-4ce3-a1a6-6fedd207db29\\\"\",\r\n  \"type\":
        \"Microsoft.Network/virtualNetworks\",\r\n  \"location\": \"westus\",\r\n
        \ \"tags\": {},\r\n  \"properties\": {\r\n    \"provisioningState\": \"Updating\",\r\n
        \   \"resourceGuid\": \"582171a1-a65b-4e2d-ae38-8d2426529ded\",\r\n    \"addressSpace\":
=======
        \ \"etag\": \"W/\\\"06c12224-981a-49b6-8fe2-827a6faba9f6\\\"\",\r\n  \"type\":
        \"Microsoft.Network/virtualNetworks\",\r\n  \"location\": \"westus\",\r\n
        \ \"tags\": {},\r\n  \"properties\": {\r\n    \"provisioningState\": \"Updating\",\r\n
        \   \"resourceGuid\": \"eaddeba3-19f8-4bb9-bfaf-c980dae581db\",\r\n    \"addressSpace\":
>>>>>>> 15b3674b
        {\r\n      \"addressPrefixes\": [\r\n        \"10.0.0.0/16\"\r\n      ]\r\n
        \   },\r\n    \"dhcpOptions\": {\r\n      \"dnsServers\": []\r\n    },\r\n
        \   \"subnets\": [\r\n      {\r\n        \"name\": \"subnet1\",\r\n        \"id\":
        \"/subscriptions/00000000-0000-0000-0000-000000000000/resourceGroups/cli_test_ag_existing_subnet000001/providers/Microsoft.Network/virtualNetworks/vnet2/subnets/subnet1\",\r\n
<<<<<<< HEAD
        \       \"etag\": \"W/\\\"612745e1-0642-4ce3-a1a6-6fedd207db29\\\"\",\r\n
=======
        \       \"etag\": \"W/\\\"06c12224-981a-49b6-8fe2-827a6faba9f6\\\"\",\r\n
>>>>>>> 15b3674b
        \       \"properties\": {\r\n          \"provisioningState\": \"Updating\",\r\n
        \         \"addressPrefix\": \"10.0.0.0/24\",\r\n          \"delegations\":
        [],\r\n          \"privateEndpointNetworkPolicies\": \"Enabled\",\r\n          \"privateLinkServiceNetworkPolicies\":
        \"Enabled\"\r\n        },\r\n        \"type\": \"Microsoft.Network/virtualNetworks/subnets\"\r\n
        \     }\r\n    ],\r\n    \"virtualNetworkPeerings\": [],\r\n    \"enableDdosProtection\":
        false,\r\n    \"enableVmProtection\": false\r\n  }\r\n}"
    headers:
      azure-asyncoperation:
<<<<<<< HEAD
      - https://management.azure.com/subscriptions/00000000-0000-0000-0000-000000000000/providers/Microsoft.Network/locations/westus/operations/12011b23-6e6e-4a93-9958-073d6749c0c2?api-version=2019-04-01
=======
      - https://management.azure.com/subscriptions/00000000-0000-0000-0000-000000000000/providers/Microsoft.Network/locations/westus/operations/1e176ead-2641-43ab-b337-851ca3bb6ef8?api-version=2019-08-01
>>>>>>> 15b3674b
      cache-control:
      - no-cache
      content-length:
      - '1437'
      content-type:
      - application/json; charset=utf-8
      date:
<<<<<<< HEAD
      - Sun, 13 Oct 2019 07:30:57 GMT
=======
      - Thu, 10 Oct 2019 10:39:57 GMT
>>>>>>> 15b3674b
      expires:
      - '-1'
      pragma:
      - no-cache
      server:
      - Microsoft-HTTPAPI/2.0
      - Microsoft-HTTPAPI/2.0
      strict-transport-security:
      - max-age=31536000; includeSubDomains
      x-content-type-options:
      - nosniff
      x-ms-arm-service-request-id:
<<<<<<< HEAD
      - 5fbb3d5d-0a13-4f7f-8946-0cb462693ac7
      x-ms-ratelimit-remaining-subscription-writes:
      - '1196'
=======
      - 1661abe1-3526-448d-ad17-a78068fa2924
      x-ms-ratelimit-remaining-subscription-writes:
      - '1197'
>>>>>>> 15b3674b
    status:
      code: 201
      message: Created
- request:
    body: null
    headers:
      Accept:
      - application/json
      Accept-Encoding:
      - gzip, deflate
      CommandName:
      - network vnet create
      Connection:
      - keep-alive
      ParameterSetName:
      - -g -n --subnet-name
      User-Agent:
<<<<<<< HEAD
      - python/3.6.5 (Windows-10-10.0.17134-SP0) msrest/0.6.10 msrest_azure/0.6.2
        azure-mgmt-network/4.0.0 Azure-SDK-For-Python AZURECLI/2.0.74
    method: GET
    uri: https://management.azure.com/subscriptions/00000000-0000-0000-0000-000000000000/providers/Microsoft.Network/locations/westus/operations/12011b23-6e6e-4a93-9958-073d6749c0c2?api-version=2019-04-01
=======
      - python/3.7.4 (Windows-10-10.0.18362-SP0) msrest/0.6.10 msrest_azure/0.6.2
        azure-mgmt-network/6.0.0 Azure-SDK-For-Python AZURECLI/2.0.74
    method: GET
    uri: https://management.azure.com/subscriptions/00000000-0000-0000-0000-000000000000/providers/Microsoft.Network/locations/westus/operations/1e176ead-2641-43ab-b337-851ca3bb6ef8?api-version=2019-08-01
>>>>>>> 15b3674b
  response:
    body:
      string: "{\r\n  \"status\": \"Succeeded\"\r\n}"
    headers:
      cache-control:
      - no-cache
      content-length:
      - '29'
      content-type:
      - application/json; charset=utf-8
      date:
<<<<<<< HEAD
      - Sun, 13 Oct 2019 07:31:00 GMT
=======
      - Thu, 10 Oct 2019 10:40:00 GMT
>>>>>>> 15b3674b
      expires:
      - '-1'
      pragma:
      - no-cache
      server:
      - Microsoft-HTTPAPI/2.0
      - Microsoft-HTTPAPI/2.0
      strict-transport-security:
      - max-age=31536000; includeSubDomains
      transfer-encoding:
      - chunked
      vary:
      - Accept-Encoding
      x-content-type-options:
      - nosniff
      x-ms-arm-service-request-id:
<<<<<<< HEAD
      - 0ea7ab37-b7fd-4bae-b56c-b1e2857eaba3
=======
      - a22fc43a-6f0b-4c28-9a0d-fd982e6766b2
>>>>>>> 15b3674b
    status:
      code: 200
      message: OK
- request:
    body: null
    headers:
      Accept:
      - application/json
      Accept-Encoding:
      - gzip, deflate
      CommandName:
      - network vnet create
      Connection:
      - keep-alive
      ParameterSetName:
      - -g -n --subnet-name
      User-Agent:
<<<<<<< HEAD
      - python/3.6.5 (Windows-10-10.0.17134-SP0) msrest/0.6.10 msrest_azure/0.6.2
        azure-mgmt-network/4.0.0 Azure-SDK-For-Python AZURECLI/2.0.74
=======
      - python/3.7.4 (Windows-10-10.0.18362-SP0) msrest/0.6.10 msrest_azure/0.6.2
        azure-mgmt-network/6.0.0 Azure-SDK-For-Python AZURECLI/2.0.74
>>>>>>> 15b3674b
    method: GET
    uri: https://management.azure.com/subscriptions/00000000-0000-0000-0000-000000000000/resourceGroups/cli_test_ag_existing_subnet000001/providers/Microsoft.Network/virtualNetworks/vnet2?api-version=2019-08-01
  response:
    body:
      string: "{\r\n  \"name\": \"vnet2\",\r\n  \"id\": \"/subscriptions/00000000-0000-0000-0000-000000000000/resourceGroups/cli_test_ag_existing_subnet000001/providers/Microsoft.Network/virtualNetworks/vnet2\",\r\n
<<<<<<< HEAD
        \ \"etag\": \"W/\\\"70b07c00-6405-4712-b69b-1acde673c93e\\\"\",\r\n  \"type\":
        \"Microsoft.Network/virtualNetworks\",\r\n  \"location\": \"westus\",\r\n
        \ \"tags\": {},\r\n  \"properties\": {\r\n    \"provisioningState\": \"Succeeded\",\r\n
        \   \"resourceGuid\": \"582171a1-a65b-4e2d-ae38-8d2426529ded\",\r\n    \"addressSpace\":
=======
        \ \"etag\": \"W/\\\"87b35641-3242-479c-a6e1-b0bb05ba8880\\\"\",\r\n  \"type\":
        \"Microsoft.Network/virtualNetworks\",\r\n  \"location\": \"westus\",\r\n
        \ \"tags\": {},\r\n  \"properties\": {\r\n    \"provisioningState\": \"Succeeded\",\r\n
        \   \"resourceGuid\": \"eaddeba3-19f8-4bb9-bfaf-c980dae581db\",\r\n    \"addressSpace\":
>>>>>>> 15b3674b
        {\r\n      \"addressPrefixes\": [\r\n        \"10.0.0.0/16\"\r\n      ]\r\n
        \   },\r\n    \"dhcpOptions\": {\r\n      \"dnsServers\": []\r\n    },\r\n
        \   \"subnets\": [\r\n      {\r\n        \"name\": \"subnet1\",\r\n        \"id\":
        \"/subscriptions/00000000-0000-0000-0000-000000000000/resourceGroups/cli_test_ag_existing_subnet000001/providers/Microsoft.Network/virtualNetworks/vnet2/subnets/subnet1\",\r\n
<<<<<<< HEAD
        \       \"etag\": \"W/\\\"70b07c00-6405-4712-b69b-1acde673c93e\\\"\",\r\n
=======
        \       \"etag\": \"W/\\\"87b35641-3242-479c-a6e1-b0bb05ba8880\\\"\",\r\n
>>>>>>> 15b3674b
        \       \"properties\": {\r\n          \"provisioningState\": \"Succeeded\",\r\n
        \         \"addressPrefix\": \"10.0.0.0/24\",\r\n          \"delegations\":
        [],\r\n          \"privateEndpointNetworkPolicies\": \"Enabled\",\r\n          \"privateLinkServiceNetworkPolicies\":
        \"Enabled\"\r\n        },\r\n        \"type\": \"Microsoft.Network/virtualNetworks/subnets\"\r\n
        \     }\r\n    ],\r\n    \"virtualNetworkPeerings\": [],\r\n    \"enableDdosProtection\":
        false,\r\n    \"enableVmProtection\": false\r\n  }\r\n}"
    headers:
      cache-control:
      - no-cache
      content-length:
      - '1439'
      content-type:
      - application/json; charset=utf-8
      date:
<<<<<<< HEAD
      - Sun, 13 Oct 2019 07:31:00 GMT
      etag:
      - W/"70b07c00-6405-4712-b69b-1acde673c93e"
=======
      - Thu, 10 Oct 2019 10:40:01 GMT
      etag:
      - W/"87b35641-3242-479c-a6e1-b0bb05ba8880"
>>>>>>> 15b3674b
      expires:
      - '-1'
      pragma:
      - no-cache
      server:
      - Microsoft-HTTPAPI/2.0
      - Microsoft-HTTPAPI/2.0
      strict-transport-security:
      - max-age=31536000; includeSubDomains
      transfer-encoding:
      - chunked
      vary:
      - Accept-Encoding
      x-content-type-options:
      - nosniff
      x-ms-arm-service-request-id:
<<<<<<< HEAD
      - cfb776f0-620f-4fcf-b8a7-f69dda707155
=======
      - 19dcf75d-283e-4688-897f-ae5f0c9ce4e1
>>>>>>> 15b3674b
    status:
      code: 200
      message: OK
- request:
    body: null
    headers:
      Accept:
      - application/json
      Accept-Encoding:
      - gzip, deflate
      CommandName:
      - network application-gateway create
      Connection:
      - keep-alive
      ParameterSetName:
      - -g -n --subnet --subnet-address-prefix --tags
      User-Agent:
<<<<<<< HEAD
      - python/3.6.5 (Windows-10-10.0.17134-SP0) msrest/0.6.10 msrest_azure/0.6.2
=======
      - python/3.7.4 (Windows-10-10.0.18362-SP0) msrest/0.6.10 msrest_azure/0.6.2
>>>>>>> 15b3674b
        azure-mgmt-resource/4.0.0 Azure-SDK-For-Python AZURECLI/2.0.74
      accept-language:
      - en-US
    method: GET
    uri: https://management.azure.com/subscriptions/00000000-0000-0000-0000-000000000000/resourcegroups/cli_test_ag_existing_subnet000001?api-version=2019-07-01
  response:
    body:
<<<<<<< HEAD
      string: '{"id":"/subscriptions/00000000-0000-0000-0000-000000000000/resourceGroups/cli_test_ag_existing_subnet000001","name":"cli_test_ag_existing_subnet000001","type":"Microsoft.Resources/resourceGroups","location":"westus","tags":{"product":"azurecli","cause":"automation","date":"2019-10-13T07:30:53Z"},"properties":{"provisioningState":"Succeeded"}}'
=======
      string: '{"id":"/subscriptions/00000000-0000-0000-0000-000000000000/resourceGroups/cli_test_ag_existing_subnet000001","name":"cli_test_ag_existing_subnet000001","type":"Microsoft.Resources/resourceGroups","location":"westus","tags":{"product":"azurecli","cause":"automation","date":"2019-10-10T10:39:50Z"},"properties":{"provisioningState":"Succeeded"}}'
>>>>>>> 15b3674b
    headers:
      cache-control:
      - no-cache
      content-length:
      - '428'
      content-type:
      - application/json; charset=utf-8
      date:
<<<<<<< HEAD
      - Sun, 13 Oct 2019 07:31:01 GMT
=======
      - Thu, 10 Oct 2019 10:40:01 GMT
>>>>>>> 15b3674b
      expires:
      - '-1'
      pragma:
      - no-cache
      strict-transport-security:
      - max-age=31536000; includeSubDomains
      vary:
      - Accept-Encoding
      x-content-type-options:
      - nosniff
    status:
      code: 200
      message: OK
- request:
    body: null
    headers:
      Accept:
      - application/json
      Accept-Encoding:
      - gzip, deflate
      CommandName:
      - network application-gateway create
      Connection:
      - keep-alive
      ParameterSetName:
      - -g -n --subnet --subnet-address-prefix --tags
      User-Agent:
<<<<<<< HEAD
      - python/3.6.5 (Windows-10-10.0.17134-SP0) msrest/0.6.10 msrest_azure/0.6.2
=======
      - python/3.7.4 (Windows-10-10.0.18362-SP0) msrest/0.6.10 msrest_azure/0.6.2
>>>>>>> 15b3674b
        azure-mgmt-resource/4.0.0 Azure-SDK-For-Python AZURECLI/2.0.74
      accept-language:
      - en-US
    method: GET
    uri: https://management.azure.com/subscriptions/00000000-0000-0000-0000-000000000000/resources?$filter=resourceGroup%20eq%20%27cli_test_ag_existing_subnet000001%27%20and%20name%20eq%20%27vnet2%27%20and%20resourceType%20eq%20%27Microsoft.Network%2FvirtualNetworks%27&api-version=2019-07-01
  response:
    body:
      string: '{"value":[{"id":"/subscriptions/00000000-0000-0000-0000-000000000000/resourceGroups/cli_test_ag_existing_subnet000001/providers/Microsoft.Network/virtualNetworks/vnet2","name":"vnet2","type":"Microsoft.Network/virtualNetworks","location":"westus","tags":{}}]}'
    headers:
      cache-control:
      - no-cache
      content-length:
      - '301'
      content-type:
      - application/json; charset=utf-8
      date:
<<<<<<< HEAD
      - Sun, 13 Oct 2019 07:31:01 GMT
=======
      - Thu, 10 Oct 2019 10:40:03 GMT
>>>>>>> 15b3674b
      expires:
      - '-1'
      pragma:
      - no-cache
      strict-transport-security:
      - max-age=31536000; includeSubDomains
      vary:
      - Accept-Encoding
      x-content-type-options:
      - nosniff
    status:
      code: 200
      message: OK
- request:
    body: null
    headers:
      Accept:
      - application/json
      Accept-Encoding:
      - gzip, deflate
      CommandName:
      - network application-gateway create
      Connection:
      - keep-alive
      ParameterSetName:
      - -g -n --subnet --servers
      User-Agent:
<<<<<<< HEAD
      - python/3.6.5 (Windows-10-10.0.17134-SP0) msrest/0.6.10 msrest_azure/0.6.2
=======
      - python/3.7.4 (Windows-10-10.0.18362-SP0) msrest/0.6.10 msrest_azure/0.6.2
>>>>>>> 15b3674b
        azure-mgmt-resource/4.0.0 Azure-SDK-For-Python AZURECLI/2.0.74
      accept-language:
      - en-US
    method: GET
    uri: https://management.azure.com/subscriptions/00000000-0000-0000-0000-000000000000/resourcegroups/cli_test_ag_existing_subnet000001?api-version=2019-07-01
  response:
    body:
<<<<<<< HEAD
      string: '{"id":"/subscriptions/00000000-0000-0000-0000-000000000000/resourceGroups/cli_test_ag_existing_subnet000001","name":"cli_test_ag_existing_subnet000001","type":"Microsoft.Resources/resourceGroups","location":"westus","tags":{"product":"azurecli","cause":"automation","date":"2019-10-13T07:30:53Z"},"properties":{"provisioningState":"Succeeded"}}'
=======
      string: '{"id":"/subscriptions/00000000-0000-0000-0000-000000000000/resourceGroups/cli_test_ag_existing_subnet000001","name":"cli_test_ag_existing_subnet000001","type":"Microsoft.Resources/resourceGroups","location":"westus","tags":{"product":"azurecli","cause":"automation","date":"2019-10-10T10:39:50Z"},"properties":{"provisioningState":"Succeeded"}}'
>>>>>>> 15b3674b
    headers:
      cache-control:
      - no-cache
      content-length:
      - '428'
      content-type:
      - application/json; charset=utf-8
      date:
<<<<<<< HEAD
      - Sun, 13 Oct 2019 07:31:01 GMT
=======
      - Thu, 10 Oct 2019 10:40:03 GMT
>>>>>>> 15b3674b
      expires:
      - '-1'
      pragma:
      - no-cache
      strict-transport-security:
      - max-age=31536000; includeSubDomains
      vary:
      - Accept-Encoding
      x-content-type-options:
      - nosniff
    status:
      code: 200
      message: OK
- request:
    body: null
    headers:
      Accept:
      - application/json
      Accept-Encoding:
      - gzip, deflate
      CommandName:
      - network application-gateway create
      Connection:
      - keep-alive
      ParameterSetName:
      - -g -n --subnet --servers
      User-Agent:
<<<<<<< HEAD
      - python/3.6.5 (Windows-10-10.0.17134-SP0) msrest/0.6.10 msrest_azure/0.6.2
=======
      - python/3.7.4 (Windows-10-10.0.18362-SP0) msrest/0.6.10 msrest_azure/0.6.2
>>>>>>> 15b3674b
        azure-mgmt-resource/4.0.0 Azure-SDK-For-Python AZURECLI/2.0.74
      accept-language:
      - en-US
    method: GET
    uri: https://management.azure.com/subscriptions/00000000-0000-0000-0000-000000000000/resources?$filter=resourceGroup%20eq%20%27cli_test_ag_existing_subnet000001%27%20and%20name%20eq%20%27vnet2%27%20and%20resourceType%20eq%20%27Microsoft.Network%2FvirtualNetworks%27&api-version=2019-07-01
  response:
    body:
      string: '{"value":[{"id":"/subscriptions/00000000-0000-0000-0000-000000000000/resourceGroups/cli_test_ag_existing_subnet000001/providers/Microsoft.Network/virtualNetworks/vnet2","name":"vnet2","type":"Microsoft.Network/virtualNetworks","location":"westus","tags":{}}]}'
    headers:
      cache-control:
      - no-cache
      content-length:
      - '301'
      content-type:
      - application/json; charset=utf-8
      date:
<<<<<<< HEAD
      - Sun, 13 Oct 2019 07:31:01 GMT
=======
      - Thu, 10 Oct 2019 10:40:04 GMT
>>>>>>> 15b3674b
      expires:
      - '-1'
      pragma:
      - no-cache
      strict-transport-security:
      - max-age=31536000; includeSubDomains
      vary:
      - Accept-Encoding
      x-content-type-options:
      - nosniff
    status:
      code: 200
      message: OK
- request:
    body: 'b''{"properties": {"template": {"$schema": "https://schema.management.azure.com/schemas/2015-01-01/deploymentTemplate.json#",
      "contentVersion": "1.0.0.0", "parameters": {}, "variables": {"appGwID": "[resourceId(\''Microsoft.Network/applicationGateways\'',
      \''ag2\'')]"}, "resources": [{"type": "Microsoft.Network/applicationGateways",
      "name": "ag2", "location": "westus", "tags": {}, "apiVersion": "2019-08-01",
      "dependsOn": [], "properties": {"backendAddressPools": [{"name": "appGatewayBackendPool",
      "properties": {"BackendAddresses": [{"ipAddress": "172.0.0.1"}, {"fqdn": "www.mydomain.com"}]}}],
      "backendHttpSettingsCollection": [{"name": "appGatewayBackendHttpSettings",
      "properties": {"Port": 80, "Protocol": "Http", "CookieBasedAffinity": "disabled",
      "connectionDraining": {"enabled": false, "drainTimeoutInSec": 1}}}], "frontendIPConfigurations":
      [{"name": "appGatewayFrontendIP", "properties": {"privateIPAllocationMethod":
      "Dynamic", "privateIPAddress": "", "subnet": {"id": "/subscriptions/00000000-0000-0000-0000-000000000000/resourceGroups/cli_test_ag_existing_subnet000001/providers/Microsoft.Network/virtualNetworks/vnet2/subnets/subnet1"}}}],
      "frontendPorts": [{"name": "appGatewayFrontendPort", "properties": {"Port":
      80}}], "gatewayIPConfigurations": [{"name": "appGatewayFrontendIP", "properties":
      {"subnet": {"id": "/subscriptions/00000000-0000-0000-0000-000000000000/resourceGroups/cli_test_ag_existing_subnet000001/providers/Microsoft.Network/virtualNetworks/vnet2/subnets/subnet1"}}}],
      "httpListeners": [{"name": "appGatewayHttpListener", "properties": {"FrontendIpConfiguration":
      {"Id": "[concat(variables(\''appGwID\''), \''/frontendIPConfigurations/appGatewayFrontendIP\'')]"},
      "FrontendPort": {"Id": "[concat(variables(\''appGwID\''), \''/frontendPorts/appGatewayFrontendPort\'')]"},
      "Protocol": "http", "SslCertificate": null}}], "sku": {"name": "Standard_Medium",
      "tier": "Standard", "capacity": 2}, "requestRoutingRules": [{"Name": "rule1",
      "properties": {"RuleType": "Basic", "httpListener": {"id": "[concat(variables(\''appGwID\''),
      \''/httpListeners/appGatewayHttpListener\'')]"}, "backendAddressPool": {"id":
      "[concat(variables(\''appGwID\''), \''/backendAddressPools/appGatewayBackendPool\'')]"},
      "backendHttpSettings": {"id": "[concat(variables(\''appGwID\''), \''/backendHttpSettingsCollection/appGatewayBackendHttpSettings\'')]"}}}]},
      "zones": null}], "outputs": {"applicationGateway": {"type": "object", "value":
      "[reference(\''ag2\'')]"}}}, "parameters": {}, "mode": "Incremental"}}'''
    headers:
      Accept:
      - application/json
      Accept-Encoding:
      - gzip, deflate
      CommandName:
      - network application-gateway create
      Connection:
      - keep-alive
      Content-Length:
      - '2551'
      Content-Type:
      - application/json; charset=utf-8
      ParameterSetName:
      - -g -n --subnet --servers
      User-Agent:
<<<<<<< HEAD
      - python/3.6.5 (Windows-10-10.0.17134-SP0) msrest/0.6.10 msrest_azure/0.6.2
=======
      - python/3.7.4 (Windows-10-10.0.18362-SP0) msrest/0.6.10 msrest_azure/0.6.2
>>>>>>> 15b3674b
        azure-mgmt-resource/4.0.0 Azure-SDK-For-Python AZURECLI/2.0.74
      accept-language:
      - en-US
    method: PUT
    uri: https://management.azure.com/subscriptions/00000000-0000-0000-0000-000000000000/resourcegroups/cli_test_ag_existing_subnet000001/providers/Microsoft.Resources/deployments/mock-deployment?api-version=2019-07-01
  response:
    body:
<<<<<<< HEAD
      string: '{"id":"/subscriptions/00000000-0000-0000-0000-000000000000/resourceGroups/cli_test_ag_existing_subnet000001/providers/Microsoft.Resources/deployments/ag_deploy_RXRnotl3IwxuWgq8v3e6O9TKmwkl6pnx","name":"ag_deploy_RXRnotl3IwxuWgq8v3e6O9TKmwkl6pnx","type":"Microsoft.Resources/deployments","properties":{"templateHash":"16926434302904305543","parameters":{},"mode":"Incremental","provisioningState":"Accepted","timestamp":"2019-10-13T07:31:03.2398161Z","duration":"PT0.2972128S","correlationId":"b24429ee-2e03-4629-af07-3fa209f614e9","providers":[{"namespace":"Microsoft.Network","resourceTypes":[{"resourceType":"applicationGateways","locations":["westus"]}]}],"dependencies":[]}}'
    headers:
      azure-asyncoperation:
      - https://management.azure.com/subscriptions/00000000-0000-0000-0000-000000000000/resourcegroups/cli_test_ag_existing_subnet000001/providers/Microsoft.Resources/deployments/ag_deploy_RXRnotl3IwxuWgq8v3e6O9TKmwkl6pnx/operationStatuses/08586306550225350152?api-version=2019-07-01
      cache-control:
      - no-cache
      content-length:
      - '720'
      content-type:
      - application/json; charset=utf-8
      date:
      - Sun, 13 Oct 2019 07:31:02 GMT
=======
      string: '{"id":"/subscriptions/00000000-0000-0000-0000-000000000000/resourceGroups/cli_test_ag_existing_subnet000001/providers/Microsoft.Resources/deployments/ag_deploy_AdF4JxFK4kbNTjB5QgsCYxFBKZuBDpj4","name":"ag_deploy_AdF4JxFK4kbNTjB5QgsCYxFBKZuBDpj4","type":"Microsoft.Resources/deployments","properties":{"templateHash":"16822658456803932473","parameters":{},"mode":"Incremental","provisioningState":"Accepted","timestamp":"2019-10-10T10:40:07.956634Z","duration":"PT2.300046S","correlationId":"dacdf3d0-0d11-4ed6-9a1a-e15bad62961e","providers":[{"namespace":"Microsoft.Network","resourceTypes":[{"resourceType":"applicationGateways","locations":["westus"]}]}],"dependencies":[]}}'
    headers:
      azure-asyncoperation:
      - https://management.azure.com/subscriptions/00000000-0000-0000-0000-000000000000/resourcegroups/cli_test_ag_existing_subnet000001/providers/Microsoft.Resources/deployments/ag_deploy_AdF4JxFK4kbNTjB5QgsCYxFBKZuBDpj4/operationStatuses/08586309028798210295?api-version=2019-05-10
      cache-control:
      - no-cache
      content-length:
      - '718'
      content-type:
      - application/json; charset=utf-8
      date:
      - Thu, 10 Oct 2019 10:40:08 GMT
>>>>>>> 15b3674b
      expires:
      - '-1'
      pragma:
      - no-cache
      strict-transport-security:
      - max-age=31536000; includeSubDomains
      x-content-type-options:
      - nosniff
      x-ms-ratelimit-remaining-subscription-writes:
      - '1196'
    status:
      code: 201
      message: Created
- request:
    body: null
    headers:
      Accept:
      - application/json
      Accept-Encoding:
      - gzip, deflate
      CommandName:
      - network application-gateway create
      Connection:
      - keep-alive
      ParameterSetName:
      - -g -n --subnet --servers
      User-Agent:
<<<<<<< HEAD
      - python/3.6.5 (Windows-10-10.0.17134-SP0) msrest/0.6.10 msrest_azure/0.6.2
        azure-mgmt-resource/4.0.0 Azure-SDK-For-Python AZURECLI/2.0.74
    method: GET
    uri: https://management.azure.com/subscriptions/00000000-0000-0000-0000-000000000000/resourcegroups/cli_test_ag_existing_subnet000001/providers/Microsoft.Resources/deployments/mock-deployment/operationStatuses/08586306550225350152?api-version=2019-07-01
=======
      - python/3.7.4 (Windows-10-10.0.18362-SP0) msrest/0.6.10 msrest_azure/0.6.2
        azure-mgmt-resource/4.0.0 Azure-SDK-For-Python AZURECLI/2.0.74
    method: GET
    uri: https://management.azure.com/subscriptions/00000000-0000-0000-0000-000000000000/resourcegroups/cli_test_ag_existing_subnet000001/providers/Microsoft.Resources/deployments/mock-deployment/operationStatuses/08586309028798210295?api-version=2019-05-10
>>>>>>> 15b3674b
  response:
    body:
      string: '{"status":"Running"}'
    headers:
      cache-control:
      - no-cache
      content-length:
      - '20'
      content-type:
      - application/json; charset=utf-8
      date:
<<<<<<< HEAD
      - Sun, 13 Oct 2019 07:31:32 GMT
=======
      - Thu, 10 Oct 2019 10:40:39 GMT
>>>>>>> 15b3674b
      expires:
      - '-1'
      pragma:
      - no-cache
      strict-transport-security:
      - max-age=31536000; includeSubDomains
      vary:
      - Accept-Encoding
      x-content-type-options:
      - nosniff
    status:
      code: 200
      message: OK
- request:
    body: null
    headers:
      Accept:
      - application/json
      Accept-Encoding:
      - gzip, deflate
      CommandName:
      - network application-gateway create
      Connection:
      - keep-alive
      ParameterSetName:
      - -g -n --subnet --servers
      User-Agent:
<<<<<<< HEAD
      - python/3.6.5 (Windows-10-10.0.17134-SP0) msrest/0.6.10 msrest_azure/0.6.2
        azure-mgmt-resource/4.0.0 Azure-SDK-For-Python AZURECLI/2.0.74
    method: GET
    uri: https://management.azure.com/subscriptions/00000000-0000-0000-0000-000000000000/resourcegroups/cli_test_ag_existing_subnet000001/providers/Microsoft.Resources/deployments/mock-deployment/operationStatuses/08586306550225350152?api-version=2019-07-01
=======
      - python/3.7.4 (Windows-10-10.0.18362-SP0) msrest/0.6.10 msrest_azure/0.6.2
        azure-mgmt-resource/4.0.0 Azure-SDK-For-Python AZURECLI/2.0.74
    method: GET
    uri: https://management.azure.com/subscriptions/00000000-0000-0000-0000-000000000000/resourcegroups/cli_test_ag_existing_subnet000001/providers/Microsoft.Resources/deployments/mock-deployment/operationStatuses/08586309028798210295?api-version=2019-05-10
>>>>>>> 15b3674b
  response:
    body:
      string: '{"status":"Running"}'
    headers:
      cache-control:
      - no-cache
      content-length:
      - '20'
      content-type:
      - application/json; charset=utf-8
      date:
<<<<<<< HEAD
      - Sun, 13 Oct 2019 07:32:03 GMT
=======
      - Thu, 10 Oct 2019 10:41:10 GMT
>>>>>>> 15b3674b
      expires:
      - '-1'
      pragma:
      - no-cache
      strict-transport-security:
      - max-age=31536000; includeSubDomains
      vary:
      - Accept-Encoding
      x-content-type-options:
      - nosniff
    status:
      code: 200
      message: OK
- request:
    body: null
    headers:
      Accept:
      - application/json
      Accept-Encoding:
      - gzip, deflate
      CommandName:
      - network application-gateway create
      Connection:
      - keep-alive
      ParameterSetName:
      - -g -n --subnet --servers
      User-Agent:
<<<<<<< HEAD
      - python/3.6.5 (Windows-10-10.0.17134-SP0) msrest/0.6.10 msrest_azure/0.6.2
        azure-mgmt-resource/4.0.0 Azure-SDK-For-Python AZURECLI/2.0.74
    method: GET
    uri: https://management.azure.com/subscriptions/00000000-0000-0000-0000-000000000000/resourcegroups/cli_test_ag_existing_subnet000001/providers/Microsoft.Resources/deployments/mock-deployment/operationStatuses/08586306550225350152?api-version=2019-07-01
=======
      - python/3.7.4 (Windows-10-10.0.18362-SP0) msrest/0.6.10 msrest_azure/0.6.2
        azure-mgmt-resource/4.0.0 Azure-SDK-For-Python AZURECLI/2.0.74
    method: GET
    uri: https://management.azure.com/subscriptions/00000000-0000-0000-0000-000000000000/resourcegroups/cli_test_ag_existing_subnet000001/providers/Microsoft.Resources/deployments/mock-deployment/operationStatuses/08586309028798210295?api-version=2019-05-10
>>>>>>> 15b3674b
  response:
    body:
      string: '{"status":"Running"}'
    headers:
      cache-control:
      - no-cache
      content-length:
      - '20'
      content-type:
      - application/json; charset=utf-8
      date:
<<<<<<< HEAD
      - Sun, 13 Oct 2019 07:32:33 GMT
=======
      - Thu, 10 Oct 2019 10:41:40 GMT
>>>>>>> 15b3674b
      expires:
      - '-1'
      pragma:
      - no-cache
      strict-transport-security:
      - max-age=31536000; includeSubDomains
      vary:
      - Accept-Encoding
      x-content-type-options:
      - nosniff
    status:
      code: 200
      message: OK
- request:
    body: null
    headers:
      Accept:
      - application/json
      Accept-Encoding:
      - gzip, deflate
      CommandName:
      - network application-gateway create
      Connection:
      - keep-alive
      ParameterSetName:
      - -g -n --subnet --servers
      User-Agent:
<<<<<<< HEAD
      - python/3.6.5 (Windows-10-10.0.17134-SP0) msrest/0.6.10 msrest_azure/0.6.2
        azure-mgmt-resource/4.0.0 Azure-SDK-For-Python AZURECLI/2.0.74
    method: GET
    uri: https://management.azure.com/subscriptions/00000000-0000-0000-0000-000000000000/resourcegroups/cli_test_ag_existing_subnet000001/providers/Microsoft.Resources/deployments/mock-deployment/operationStatuses/08586306550225350152?api-version=2019-07-01
=======
      - python/3.7.4 (Windows-10-10.0.18362-SP0) msrest/0.6.10 msrest_azure/0.6.2
        azure-mgmt-resource/4.0.0 Azure-SDK-For-Python AZURECLI/2.0.74
    method: GET
    uri: https://management.azure.com/subscriptions/00000000-0000-0000-0000-000000000000/resourcegroups/cli_test_ag_existing_subnet000001/providers/Microsoft.Resources/deployments/mock-deployment/operationStatuses/08586309028798210295?api-version=2019-05-10
>>>>>>> 15b3674b
  response:
    body:
      string: '{"status":"Running"}'
    headers:
      cache-control:
      - no-cache
      content-length:
      - '20'
      content-type:
      - application/json; charset=utf-8
      date:
<<<<<<< HEAD
      - Sun, 13 Oct 2019 07:33:02 GMT
=======
      - Thu, 10 Oct 2019 10:42:11 GMT
>>>>>>> 15b3674b
      expires:
      - '-1'
      pragma:
      - no-cache
      strict-transport-security:
      - max-age=31536000; includeSubDomains
      vary:
      - Accept-Encoding
      x-content-type-options:
      - nosniff
    status:
      code: 200
      message: OK
- request:
    body: null
    headers:
      Accept:
      - application/json
      Accept-Encoding:
      - gzip, deflate
      CommandName:
      - network application-gateway create
      Connection:
      - keep-alive
      ParameterSetName:
      - -g -n --subnet --servers
      User-Agent:
<<<<<<< HEAD
      - python/3.6.5 (Windows-10-10.0.17134-SP0) msrest/0.6.10 msrest_azure/0.6.2
        azure-mgmt-resource/4.0.0 Azure-SDK-For-Python AZURECLI/2.0.74
    method: GET
    uri: https://management.azure.com/subscriptions/00000000-0000-0000-0000-000000000000/resourcegroups/cli_test_ag_existing_subnet000001/providers/Microsoft.Resources/deployments/mock-deployment/operationStatuses/08586306550225350152?api-version=2019-07-01
=======
      - python/3.7.4 (Windows-10-10.0.18362-SP0) msrest/0.6.10 msrest_azure/0.6.2
        azure-mgmt-resource/4.0.0 Azure-SDK-For-Python AZURECLI/2.0.74
    method: GET
    uri: https://management.azure.com/subscriptions/00000000-0000-0000-0000-000000000000/resourcegroups/cli_test_ag_existing_subnet000001/providers/Microsoft.Resources/deployments/mock-deployment/operationStatuses/08586309028798210295?api-version=2019-05-10
>>>>>>> 15b3674b
  response:
    body:
      string: '{"status":"Running"}'
    headers:
      cache-control:
      - no-cache
      content-length:
      - '20'
      content-type:
      - application/json; charset=utf-8
      date:
<<<<<<< HEAD
      - Sun, 13 Oct 2019 07:33:33 GMT
=======
      - Thu, 10 Oct 2019 10:42:41 GMT
>>>>>>> 15b3674b
      expires:
      - '-1'
      pragma:
      - no-cache
      strict-transport-security:
      - max-age=31536000; includeSubDomains
      vary:
      - Accept-Encoding
      x-content-type-options:
      - nosniff
    status:
      code: 200
      message: OK
- request:
    body: null
    headers:
      Accept:
      - application/json
      Accept-Encoding:
      - gzip, deflate
      CommandName:
      - network application-gateway create
      Connection:
      - keep-alive
      ParameterSetName:
      - -g -n --subnet --servers
      User-Agent:
<<<<<<< HEAD
      - python/3.6.5 (Windows-10-10.0.17134-SP0) msrest/0.6.10 msrest_azure/0.6.2
        azure-mgmt-resource/4.0.0 Azure-SDK-For-Python AZURECLI/2.0.74
    method: GET
    uri: https://management.azure.com/subscriptions/00000000-0000-0000-0000-000000000000/resourcegroups/cli_test_ag_existing_subnet000001/providers/Microsoft.Resources/deployments/mock-deployment/operationStatuses/08586306550225350152?api-version=2019-07-01
=======
      - python/3.7.4 (Windows-10-10.0.18362-SP0) msrest/0.6.10 msrest_azure/0.6.2
        azure-mgmt-resource/4.0.0 Azure-SDK-For-Python AZURECLI/2.0.74
    method: GET
    uri: https://management.azure.com/subscriptions/00000000-0000-0000-0000-000000000000/resourcegroups/cli_test_ag_existing_subnet000001/providers/Microsoft.Resources/deployments/mock-deployment/operationStatuses/08586309028798210295?api-version=2019-05-10
>>>>>>> 15b3674b
  response:
    body:
      string: '{"status":"Running"}'
    headers:
      cache-control:
      - no-cache
      content-length:
      - '20'
      content-type:
      - application/json; charset=utf-8
      date:
<<<<<<< HEAD
      - Sun, 13 Oct 2019 07:34:03 GMT
=======
      - Thu, 10 Oct 2019 10:43:11 GMT
>>>>>>> 15b3674b
      expires:
      - '-1'
      pragma:
      - no-cache
      strict-transport-security:
      - max-age=31536000; includeSubDomains
      vary:
      - Accept-Encoding
      x-content-type-options:
      - nosniff
    status:
      code: 200
      message: OK
- request:
    body: null
    headers:
      Accept:
      - application/json
      Accept-Encoding:
      - gzip, deflate
      CommandName:
      - network application-gateway create
      Connection:
      - keep-alive
      ParameterSetName:
      - -g -n --subnet --servers
      User-Agent:
<<<<<<< HEAD
      - python/3.6.5 (Windows-10-10.0.17134-SP0) msrest/0.6.10 msrest_azure/0.6.2
        azure-mgmt-resource/4.0.0 Azure-SDK-For-Python AZURECLI/2.0.74
    method: GET
    uri: https://management.azure.com/subscriptions/00000000-0000-0000-0000-000000000000/resourcegroups/cli_test_ag_existing_subnet000001/providers/Microsoft.Resources/deployments/mock-deployment/operationStatuses/08586306550225350152?api-version=2019-07-01
=======
      - python/3.7.4 (Windows-10-10.0.18362-SP0) msrest/0.6.10 msrest_azure/0.6.2
        azure-mgmt-resource/4.0.0 Azure-SDK-For-Python AZURECLI/2.0.74
    method: GET
    uri: https://management.azure.com/subscriptions/00000000-0000-0000-0000-000000000000/resourcegroups/cli_test_ag_existing_subnet000001/providers/Microsoft.Resources/deployments/mock-deployment/operationStatuses/08586309028798210295?api-version=2019-05-10
>>>>>>> 15b3674b
  response:
    body:
      string: '{"status":"Running"}'
    headers:
      cache-control:
      - no-cache
      content-length:
      - '20'
      content-type:
      - application/json; charset=utf-8
      date:
<<<<<<< HEAD
      - Sun, 13 Oct 2019 07:34:33 GMT
=======
      - Thu, 10 Oct 2019 10:43:42 GMT
>>>>>>> 15b3674b
      expires:
      - '-1'
      pragma:
      - no-cache
      strict-transport-security:
      - max-age=31536000; includeSubDomains
      vary:
      - Accept-Encoding
      x-content-type-options:
      - nosniff
    status:
      code: 200
      message: OK
- request:
    body: null
    headers:
      Accept:
      - application/json
      Accept-Encoding:
      - gzip, deflate
      CommandName:
      - network application-gateway create
      Connection:
      - keep-alive
      ParameterSetName:
      - -g -n --subnet --servers
      User-Agent:
<<<<<<< HEAD
      - python/3.6.5 (Windows-10-10.0.17134-SP0) msrest/0.6.10 msrest_azure/0.6.2
        azure-mgmt-resource/4.0.0 Azure-SDK-For-Python AZURECLI/2.0.74
    method: GET
    uri: https://management.azure.com/subscriptions/00000000-0000-0000-0000-000000000000/resourcegroups/cli_test_ag_existing_subnet000001/providers/Microsoft.Resources/deployments/mock-deployment/operationStatuses/08586306550225350152?api-version=2019-07-01
=======
      - python/3.7.4 (Windows-10-10.0.18362-SP0) msrest/0.6.10 msrest_azure/0.6.2
        azure-mgmt-resource/4.0.0 Azure-SDK-For-Python AZURECLI/2.0.74
    method: GET
    uri: https://management.azure.com/subscriptions/00000000-0000-0000-0000-000000000000/resourcegroups/cli_test_ag_existing_subnet000001/providers/Microsoft.Resources/deployments/mock-deployment/operationStatuses/08586309028798210295?api-version=2019-05-10
>>>>>>> 15b3674b
  response:
    body:
      string: '{"status":"Running"}'
    headers:
      cache-control:
      - no-cache
      content-length:
      - '20'
      content-type:
      - application/json; charset=utf-8
      date:
<<<<<<< HEAD
      - Sun, 13 Oct 2019 07:35:03 GMT
=======
      - Thu, 10 Oct 2019 10:44:12 GMT
>>>>>>> 15b3674b
      expires:
      - '-1'
      pragma:
      - no-cache
      strict-transport-security:
      - max-age=31536000; includeSubDomains
      vary:
      - Accept-Encoding
      x-content-type-options:
      - nosniff
    status:
      code: 200
      message: OK
- request:
    body: null
    headers:
      Accept:
      - application/json
      Accept-Encoding:
      - gzip, deflate
      CommandName:
      - network application-gateway create
      Connection:
      - keep-alive
      ParameterSetName:
      - -g -n --subnet --servers
      User-Agent:
<<<<<<< HEAD
      - python/3.6.5 (Windows-10-10.0.17134-SP0) msrest/0.6.10 msrest_azure/0.6.2
        azure-mgmt-resource/4.0.0 Azure-SDK-For-Python AZURECLI/2.0.74
    method: GET
    uri: https://management.azure.com/subscriptions/00000000-0000-0000-0000-000000000000/resourcegroups/cli_test_ag_existing_subnet000001/providers/Microsoft.Resources/deployments/mock-deployment/operationStatuses/08586306550225350152?api-version=2019-07-01
=======
      - python/3.7.4 (Windows-10-10.0.18362-SP0) msrest/0.6.10 msrest_azure/0.6.2
        azure-mgmt-resource/4.0.0 Azure-SDK-For-Python AZURECLI/2.0.74
    method: GET
    uri: https://management.azure.com/subscriptions/00000000-0000-0000-0000-000000000000/resourcegroups/cli_test_ag_existing_subnet000001/providers/Microsoft.Resources/deployments/mock-deployment/operationStatuses/08586309028798210295?api-version=2019-05-10
>>>>>>> 15b3674b
  response:
    body:
      string: '{"status":"Running"}'
    headers:
      cache-control:
      - no-cache
      content-length:
      - '20'
      content-type:
      - application/json; charset=utf-8
      date:
<<<<<<< HEAD
      - Sun, 13 Oct 2019 07:35:33 GMT
=======
      - Thu, 10 Oct 2019 10:44:42 GMT
>>>>>>> 15b3674b
      expires:
      - '-1'
      pragma:
      - no-cache
      strict-transport-security:
      - max-age=31536000; includeSubDomains
      vary:
      - Accept-Encoding
      x-content-type-options:
      - nosniff
    status:
      code: 200
      message: OK
- request:
    body: null
    headers:
      Accept:
      - application/json
      Accept-Encoding:
      - gzip, deflate
      CommandName:
      - network application-gateway create
      Connection:
      - keep-alive
      ParameterSetName:
      - -g -n --subnet --servers
      User-Agent:
<<<<<<< HEAD
      - python/3.6.5 (Windows-10-10.0.17134-SP0) msrest/0.6.10 msrest_azure/0.6.2
        azure-mgmt-resource/4.0.0 Azure-SDK-For-Python AZURECLI/2.0.74
    method: GET
    uri: https://management.azure.com/subscriptions/00000000-0000-0000-0000-000000000000/resourcegroups/cli_test_ag_existing_subnet000001/providers/Microsoft.Resources/deployments/mock-deployment/operationStatuses/08586306550225350152?api-version=2019-07-01
=======
      - python/3.7.4 (Windows-10-10.0.18362-SP0) msrest/0.6.10 msrest_azure/0.6.2
        azure-mgmt-resource/4.0.0 Azure-SDK-For-Python AZURECLI/2.0.74
    method: GET
    uri: https://management.azure.com/subscriptions/00000000-0000-0000-0000-000000000000/resourcegroups/cli_test_ag_existing_subnet000001/providers/Microsoft.Resources/deployments/mock-deployment/operationStatuses/08586309028798210295?api-version=2019-05-10
>>>>>>> 15b3674b
  response:
    body:
      string: '{"status":"Running"}'
    headers:
      cache-control:
      - no-cache
      content-length:
      - '20'
      content-type:
      - application/json; charset=utf-8
      date:
<<<<<<< HEAD
      - Sun, 13 Oct 2019 07:36:03 GMT
=======
      - Thu, 10 Oct 2019 10:45:14 GMT
>>>>>>> 15b3674b
      expires:
      - '-1'
      pragma:
      - no-cache
      strict-transport-security:
      - max-age=31536000; includeSubDomains
      vary:
      - Accept-Encoding
      x-content-type-options:
      - nosniff
    status:
      code: 200
      message: OK
- request:
    body: null
    headers:
      Accept:
      - application/json
      Accept-Encoding:
      - gzip, deflate
      CommandName:
      - network application-gateway create
      Connection:
      - keep-alive
      ParameterSetName:
      - -g -n --subnet --servers
      User-Agent:
<<<<<<< HEAD
      - python/3.6.5 (Windows-10-10.0.17134-SP0) msrest/0.6.10 msrest_azure/0.6.2
        azure-mgmt-resource/4.0.0 Azure-SDK-For-Python AZURECLI/2.0.74
    method: GET
    uri: https://management.azure.com/subscriptions/00000000-0000-0000-0000-000000000000/resourcegroups/cli_test_ag_existing_subnet000001/providers/Microsoft.Resources/deployments/mock-deployment/operationStatuses/08586306550225350152?api-version=2019-07-01
=======
      - python/3.7.4 (Windows-10-10.0.18362-SP0) msrest/0.6.10 msrest_azure/0.6.2
        azure-mgmt-resource/4.0.0 Azure-SDK-For-Python AZURECLI/2.0.74
    method: GET
    uri: https://management.azure.com/subscriptions/00000000-0000-0000-0000-000000000000/resourcegroups/cli_test_ag_existing_subnet000001/providers/Microsoft.Resources/deployments/mock-deployment/operationStatuses/08586309028798210295?api-version=2019-05-10
>>>>>>> 15b3674b
  response:
    body:
      string: '{"status":"Running"}'
    headers:
      cache-control:
      - no-cache
      content-length:
      - '20'
      content-type:
      - application/json; charset=utf-8
      date:
<<<<<<< HEAD
      - Sun, 13 Oct 2019 07:36:32 GMT
=======
      - Thu, 10 Oct 2019 10:45:44 GMT
>>>>>>> 15b3674b
      expires:
      - '-1'
      pragma:
      - no-cache
      strict-transport-security:
      - max-age=31536000; includeSubDomains
      vary:
      - Accept-Encoding
      x-content-type-options:
      - nosniff
    status:
      code: 200
      message: OK
- request:
    body: null
    headers:
      Accept:
      - application/json
      Accept-Encoding:
      - gzip, deflate
      CommandName:
      - network application-gateway create
      Connection:
      - keep-alive
      ParameterSetName:
      - -g -n --subnet --servers
      User-Agent:
<<<<<<< HEAD
      - python/3.6.5 (Windows-10-10.0.17134-SP0) msrest/0.6.10 msrest_azure/0.6.2
        azure-mgmt-resource/4.0.0 Azure-SDK-For-Python AZURECLI/2.0.74
    method: GET
    uri: https://management.azure.com/subscriptions/00000000-0000-0000-0000-000000000000/resourcegroups/cli_test_ag_existing_subnet000001/providers/Microsoft.Resources/deployments/mock-deployment/operationStatuses/08586306550225350152?api-version=2019-07-01
=======
      - python/3.7.4 (Windows-10-10.0.18362-SP0) msrest/0.6.10 msrest_azure/0.6.2
        azure-mgmt-resource/4.0.0 Azure-SDK-For-Python AZURECLI/2.0.74
    method: GET
    uri: https://management.azure.com/subscriptions/00000000-0000-0000-0000-000000000000/resourcegroups/cli_test_ag_existing_subnet000001/providers/Microsoft.Resources/deployments/mock-deployment/operationStatuses/08586309028798210295?api-version=2019-05-10
>>>>>>> 15b3674b
  response:
    body:
      string: '{"status":"Running"}'
    headers:
      cache-control:
      - no-cache
      content-length:
      - '20'
      content-type:
      - application/json; charset=utf-8
      date:
<<<<<<< HEAD
      - Sun, 13 Oct 2019 07:37:03 GMT
=======
      - Thu, 10 Oct 2019 10:46:14 GMT
>>>>>>> 15b3674b
      expires:
      - '-1'
      pragma:
      - no-cache
      strict-transport-security:
      - max-age=31536000; includeSubDomains
      vary:
      - Accept-Encoding
      x-content-type-options:
      - nosniff
    status:
      code: 200
      message: OK
- request:
    body: null
    headers:
      Accept:
      - application/json
      Accept-Encoding:
      - gzip, deflate
      CommandName:
      - network application-gateway create
      Connection:
      - keep-alive
      ParameterSetName:
      - -g -n --subnet --servers
      User-Agent:
<<<<<<< HEAD
      - python/3.6.5 (Windows-10-10.0.17134-SP0) msrest/0.6.10 msrest_azure/0.6.2
        azure-mgmt-resource/4.0.0 Azure-SDK-For-Python AZURECLI/2.0.74
    method: GET
    uri: https://management.azure.com/subscriptions/00000000-0000-0000-0000-000000000000/resourcegroups/cli_test_ag_existing_subnet000001/providers/Microsoft.Resources/deployments/mock-deployment/operationStatuses/08586306550225350152?api-version=2019-07-01
=======
      - python/3.7.4 (Windows-10-10.0.18362-SP0) msrest/0.6.10 msrest_azure/0.6.2
        azure-mgmt-resource/4.0.0 Azure-SDK-For-Python AZURECLI/2.0.74
    method: GET
    uri: https://management.azure.com/subscriptions/00000000-0000-0000-0000-000000000000/resourcegroups/cli_test_ag_existing_subnet000001/providers/Microsoft.Resources/deployments/mock-deployment/operationStatuses/08586309028798210295?api-version=2019-05-10
>>>>>>> 15b3674b
  response:
    body:
      string: '{"status":"Running"}'
    headers:
      cache-control:
      - no-cache
      content-length:
      - '20'
      content-type:
      - application/json; charset=utf-8
      date:
<<<<<<< HEAD
      - Sun, 13 Oct 2019 07:37:33 GMT
=======
      - Thu, 10 Oct 2019 10:46:44 GMT
>>>>>>> 15b3674b
      expires:
      - '-1'
      pragma:
      - no-cache
      strict-transport-security:
      - max-age=31536000; includeSubDomains
      vary:
      - Accept-Encoding
      x-content-type-options:
      - nosniff
    status:
      code: 200
      message: OK
- request:
    body: null
    headers:
      Accept:
      - application/json
      Accept-Encoding:
      - gzip, deflate
      CommandName:
      - network application-gateway create
      Connection:
      - keep-alive
      ParameterSetName:
      - -g -n --subnet --servers
      User-Agent:
<<<<<<< HEAD
      - python/3.6.5 (Windows-10-10.0.17134-SP0) msrest/0.6.10 msrest_azure/0.6.2
        azure-mgmt-resource/4.0.0 Azure-SDK-For-Python AZURECLI/2.0.74
    method: GET
    uri: https://management.azure.com/subscriptions/00000000-0000-0000-0000-000000000000/resourcegroups/cli_test_ag_existing_subnet000001/providers/Microsoft.Resources/deployments/mock-deployment/operationStatuses/08586306550225350152?api-version=2019-07-01
=======
      - python/3.7.4 (Windows-10-10.0.18362-SP0) msrest/0.6.10 msrest_azure/0.6.2
        azure-mgmt-resource/4.0.0 Azure-SDK-For-Python AZURECLI/2.0.74
    method: GET
    uri: https://management.azure.com/subscriptions/00000000-0000-0000-0000-000000000000/resourcegroups/cli_test_ag_existing_subnet000001/providers/Microsoft.Resources/deployments/mock-deployment/operationStatuses/08586309028798210295?api-version=2019-05-10
>>>>>>> 15b3674b
  response:
    body:
      string: '{"status":"Running"}'
    headers:
      cache-control:
      - no-cache
      content-length:
      - '20'
      content-type:
      - application/json; charset=utf-8
      date:
<<<<<<< HEAD
      - Sun, 13 Oct 2019 07:38:03 GMT
=======
      - Thu, 10 Oct 2019 10:47:15 GMT
>>>>>>> 15b3674b
      expires:
      - '-1'
      pragma:
      - no-cache
      strict-transport-security:
      - max-age=31536000; includeSubDomains
      vary:
      - Accept-Encoding
      x-content-type-options:
      - nosniff
    status:
      code: 200
      message: OK
- request:
    body: null
    headers:
      Accept:
      - application/json
      Accept-Encoding:
      - gzip, deflate
      CommandName:
      - network application-gateway create
      Connection:
      - keep-alive
      ParameterSetName:
      - -g -n --subnet --servers
      User-Agent:
<<<<<<< HEAD
      - python/3.6.5 (Windows-10-10.0.17134-SP0) msrest/0.6.10 msrest_azure/0.6.2
        azure-mgmt-resource/4.0.0 Azure-SDK-For-Python AZURECLI/2.0.74
    method: GET
    uri: https://management.azure.com/subscriptions/00000000-0000-0000-0000-000000000000/resourcegroups/cli_test_ag_existing_subnet000001/providers/Microsoft.Resources/deployments/mock-deployment/operationStatuses/08586306550225350152?api-version=2019-07-01
=======
      - python/3.7.4 (Windows-10-10.0.18362-SP0) msrest/0.6.10 msrest_azure/0.6.2
        azure-mgmt-resource/4.0.0 Azure-SDK-For-Python AZURECLI/2.0.74
    method: GET
    uri: https://management.azure.com/subscriptions/00000000-0000-0000-0000-000000000000/resourcegroups/cli_test_ag_existing_subnet000001/providers/Microsoft.Resources/deployments/mock-deployment/operationStatuses/08586309028798210295?api-version=2019-05-10
>>>>>>> 15b3674b
  response:
    body:
      string: '{"status":"Running"}'
    headers:
      cache-control:
      - no-cache
      content-length:
      - '20'
      content-type:
      - application/json; charset=utf-8
      date:
<<<<<<< HEAD
      - Sun, 13 Oct 2019 07:38:33 GMT
=======
      - Thu, 10 Oct 2019 10:47:46 GMT
>>>>>>> 15b3674b
      expires:
      - '-1'
      pragma:
      - no-cache
      strict-transport-security:
      - max-age=31536000; includeSubDomains
      vary:
      - Accept-Encoding
      x-content-type-options:
      - nosniff
    status:
      code: 200
      message: OK
- request:
    body: null
    headers:
      Accept:
      - application/json
      Accept-Encoding:
      - gzip, deflate
      CommandName:
      - network application-gateway create
      Connection:
      - keep-alive
      ParameterSetName:
      - -g -n --subnet --servers
      User-Agent:
<<<<<<< HEAD
      - python/3.6.5 (Windows-10-10.0.17134-SP0) msrest/0.6.10 msrest_azure/0.6.2
        azure-mgmt-resource/4.0.0 Azure-SDK-For-Python AZURECLI/2.0.74
    method: GET
    uri: https://management.azure.com/subscriptions/00000000-0000-0000-0000-000000000000/resourcegroups/cli_test_ag_existing_subnet000001/providers/Microsoft.Resources/deployments/mock-deployment/operationStatuses/08586306550225350152?api-version=2019-07-01
=======
      - python/3.7.4 (Windows-10-10.0.18362-SP0) msrest/0.6.10 msrest_azure/0.6.2
        azure-mgmt-resource/4.0.0 Azure-SDK-For-Python AZURECLI/2.0.74
    method: GET
    uri: https://management.azure.com/subscriptions/00000000-0000-0000-0000-000000000000/resourcegroups/cli_test_ag_existing_subnet000001/providers/Microsoft.Resources/deployments/mock-deployment/operationStatuses/08586309028798210295?api-version=2019-05-10
>>>>>>> 15b3674b
  response:
    body:
      string: '{"status":"Running"}'
    headers:
      cache-control:
      - no-cache
      content-length:
      - '20'
      content-type:
      - application/json; charset=utf-8
      date:
<<<<<<< HEAD
      - Sun, 13 Oct 2019 07:39:03 GMT
=======
      - Thu, 10 Oct 2019 10:48:16 GMT
>>>>>>> 15b3674b
      expires:
      - '-1'
      pragma:
      - no-cache
      strict-transport-security:
      - max-age=31536000; includeSubDomains
      vary:
      - Accept-Encoding
      x-content-type-options:
      - nosniff
    status:
      code: 200
      message: OK
- request:
    body: null
    headers:
      Accept:
      - application/json
      Accept-Encoding:
      - gzip, deflate
      CommandName:
      - network application-gateway create
      Connection:
      - keep-alive
      ParameterSetName:
      - -g -n --subnet --servers
      User-Agent:
<<<<<<< HEAD
      - python/3.6.5 (Windows-10-10.0.17134-SP0) msrest/0.6.10 msrest_azure/0.6.2
        azure-mgmt-resource/4.0.0 Azure-SDK-For-Python AZURECLI/2.0.74
    method: GET
    uri: https://management.azure.com/subscriptions/00000000-0000-0000-0000-000000000000/resourcegroups/cli_test_ag_existing_subnet000001/providers/Microsoft.Resources/deployments/mock-deployment/operationStatuses/08586306550225350152?api-version=2019-07-01
=======
      - python/3.7.4 (Windows-10-10.0.18362-SP0) msrest/0.6.10 msrest_azure/0.6.2
        azure-mgmt-resource/4.0.0 Azure-SDK-For-Python AZURECLI/2.0.74
    method: GET
    uri: https://management.azure.com/subscriptions/00000000-0000-0000-0000-000000000000/resourcegroups/cli_test_ag_existing_subnet000001/providers/Microsoft.Resources/deployments/mock-deployment/operationStatuses/08586309028798210295?api-version=2019-05-10
>>>>>>> 15b3674b
  response:
    body:
      string: '{"status":"Running"}'
    headers:
      cache-control:
      - no-cache
      content-length:
      - '20'
      content-type:
      - application/json; charset=utf-8
      date:
<<<<<<< HEAD
      - Sun, 13 Oct 2019 07:39:34 GMT
=======
      - Thu, 10 Oct 2019 10:48:47 GMT
>>>>>>> 15b3674b
      expires:
      - '-1'
      pragma:
      - no-cache
      strict-transport-security:
      - max-age=31536000; includeSubDomains
      vary:
      - Accept-Encoding
      x-content-type-options:
      - nosniff
    status:
      code: 200
      message: OK
- request:
    body: null
    headers:
      Accept:
      - application/json
      Accept-Encoding:
      - gzip, deflate
      CommandName:
      - network application-gateway create
      Connection:
      - keep-alive
      ParameterSetName:
      - -g -n --subnet --servers
      User-Agent:
<<<<<<< HEAD
      - python/3.6.5 (Windows-10-10.0.17134-SP0) msrest/0.6.10 msrest_azure/0.6.2
        azure-mgmt-resource/4.0.0 Azure-SDK-For-Python AZURECLI/2.0.74
    method: GET
    uri: https://management.azure.com/subscriptions/00000000-0000-0000-0000-000000000000/resourcegroups/cli_test_ag_existing_subnet000001/providers/Microsoft.Resources/deployments/mock-deployment/operationStatuses/08586306550225350152?api-version=2019-07-01
=======
      - python/3.7.4 (Windows-10-10.0.18362-SP0) msrest/0.6.10 msrest_azure/0.6.2
        azure-mgmt-resource/4.0.0 Azure-SDK-For-Python AZURECLI/2.0.74
    method: GET
    uri: https://management.azure.com/subscriptions/00000000-0000-0000-0000-000000000000/resourcegroups/cli_test_ag_existing_subnet000001/providers/Microsoft.Resources/deployments/mock-deployment/operationStatuses/08586309028798210295?api-version=2019-05-10
>>>>>>> 15b3674b
  response:
    body:
      string: '{"status":"Running"}'
    headers:
      cache-control:
      - no-cache
      content-length:
      - '20'
      content-type:
      - application/json; charset=utf-8
      date:
<<<<<<< HEAD
      - Sun, 13 Oct 2019 07:40:04 GMT
=======
      - Thu, 10 Oct 2019 10:49:17 GMT
>>>>>>> 15b3674b
      expires:
      - '-1'
      pragma:
      - no-cache
      strict-transport-security:
      - max-age=31536000; includeSubDomains
      vary:
      - Accept-Encoding
      x-content-type-options:
      - nosniff
    status:
      code: 200
      message: OK
- request:
    body: null
    headers:
      Accept:
      - application/json
      Accept-Encoding:
      - gzip, deflate
      CommandName:
      - network application-gateway create
      Connection:
      - keep-alive
      ParameterSetName:
      - -g -n --subnet --servers
      User-Agent:
<<<<<<< HEAD
      - python/3.6.5 (Windows-10-10.0.17134-SP0) msrest/0.6.10 msrest_azure/0.6.2
        azure-mgmt-resource/4.0.0 Azure-SDK-For-Python AZURECLI/2.0.74
    method: GET
    uri: https://management.azure.com/subscriptions/00000000-0000-0000-0000-000000000000/resourcegroups/cli_test_ag_existing_subnet000001/providers/Microsoft.Resources/deployments/mock-deployment/operationStatuses/08586306550225350152?api-version=2019-07-01
=======
      - python/3.7.4 (Windows-10-10.0.18362-SP0) msrest/0.6.10 msrest_azure/0.6.2
        azure-mgmt-resource/4.0.0 Azure-SDK-For-Python AZURECLI/2.0.74
    method: GET
    uri: https://management.azure.com/subscriptions/00000000-0000-0000-0000-000000000000/resourcegroups/cli_test_ag_existing_subnet000001/providers/Microsoft.Resources/deployments/mock-deployment/operationStatuses/08586309028798210295?api-version=2019-05-10
>>>>>>> 15b3674b
  response:
    body:
      string: '{"status":"Running"}'
    headers:
      cache-control:
      - no-cache
      content-length:
      - '20'
      content-type:
      - application/json; charset=utf-8
      date:
<<<<<<< HEAD
      - Sun, 13 Oct 2019 07:40:35 GMT
=======
      - Thu, 10 Oct 2019 10:49:48 GMT
>>>>>>> 15b3674b
      expires:
      - '-1'
      pragma:
      - no-cache
      strict-transport-security:
      - max-age=31536000; includeSubDomains
      vary:
      - Accept-Encoding
      x-content-type-options:
      - nosniff
    status:
      code: 200
      message: OK
- request:
    body: null
    headers:
      Accept:
      - application/json
      Accept-Encoding:
      - gzip, deflate
      CommandName:
      - network application-gateway create
      Connection:
      - keep-alive
      ParameterSetName:
      - -g -n --subnet --servers
      User-Agent:
<<<<<<< HEAD
      - python/3.6.5 (Windows-10-10.0.17134-SP0) msrest/0.6.10 msrest_azure/0.6.2
        azure-mgmt-resource/4.0.0 Azure-SDK-For-Python AZURECLI/2.0.74
    method: GET
    uri: https://management.azure.com/subscriptions/00000000-0000-0000-0000-000000000000/resourcegroups/cli_test_ag_existing_subnet000001/providers/Microsoft.Resources/deployments/mock-deployment/operationStatuses/08586306550225350152?api-version=2019-07-01
=======
      - python/3.7.4 (Windows-10-10.0.18362-SP0) msrest/0.6.10 msrest_azure/0.6.2
        azure-mgmt-resource/4.0.0 Azure-SDK-For-Python AZURECLI/2.0.74
    method: GET
    uri: https://management.azure.com/subscriptions/00000000-0000-0000-0000-000000000000/resourcegroups/cli_test_ag_existing_subnet000001/providers/Microsoft.Resources/deployments/mock-deployment/operationStatuses/08586309028798210295?api-version=2019-05-10
>>>>>>> 15b3674b
  response:
    body:
      string: '{"status":"Running"}'
    headers:
      cache-control:
      - no-cache
      content-length:
      - '20'
      content-type:
      - application/json; charset=utf-8
      date:
<<<<<<< HEAD
      - Sun, 13 Oct 2019 07:41:04 GMT
=======
      - Thu, 10 Oct 2019 10:50:19 GMT
>>>>>>> 15b3674b
      expires:
      - '-1'
      pragma:
      - no-cache
      strict-transport-security:
      - max-age=31536000; includeSubDomains
      vary:
      - Accept-Encoding
      x-content-type-options:
      - nosniff
    status:
      code: 200
      message: OK
- request:
    body: null
    headers:
      Accept:
      - application/json
      Accept-Encoding:
      - gzip, deflate
      CommandName:
      - network application-gateway create
      Connection:
      - keep-alive
      ParameterSetName:
      - -g -n --subnet --servers
      User-Agent:
<<<<<<< HEAD
      - python/3.6.5 (Windows-10-10.0.17134-SP0) msrest/0.6.10 msrest_azure/0.6.2
        azure-mgmt-resource/4.0.0 Azure-SDK-For-Python AZURECLI/2.0.74
    method: GET
    uri: https://management.azure.com/subscriptions/00000000-0000-0000-0000-000000000000/resourcegroups/cli_test_ag_existing_subnet000001/providers/Microsoft.Resources/deployments/mock-deployment/operationStatuses/08586306550225350152?api-version=2019-07-01
=======
      - python/3.7.4 (Windows-10-10.0.18362-SP0) msrest/0.6.10 msrest_azure/0.6.2
        azure-mgmt-resource/4.0.0 Azure-SDK-For-Python AZURECLI/2.0.74
    method: GET
    uri: https://management.azure.com/subscriptions/00000000-0000-0000-0000-000000000000/resourcegroups/cli_test_ag_existing_subnet000001/providers/Microsoft.Resources/deployments/mock-deployment/operationStatuses/08586309028798210295?api-version=2019-05-10
>>>>>>> 15b3674b
  response:
    body:
      string: '{"status":"Running"}'
    headers:
      cache-control:
      - no-cache
      content-length:
      - '20'
      content-type:
      - application/json; charset=utf-8
      date:
<<<<<<< HEAD
      - Sun, 13 Oct 2019 07:41:35 GMT
=======
      - Thu, 10 Oct 2019 10:50:49 GMT
>>>>>>> 15b3674b
      expires:
      - '-1'
      pragma:
      - no-cache
      strict-transport-security:
      - max-age=31536000; includeSubDomains
      vary:
      - Accept-Encoding
      x-content-type-options:
      - nosniff
    status:
      code: 200
      message: OK
- request:
    body: null
    headers:
      Accept:
      - application/json
      Accept-Encoding:
      - gzip, deflate
      CommandName:
      - network application-gateway create
      Connection:
      - keep-alive
      ParameterSetName:
      - -g -n --subnet --servers
      User-Agent:
<<<<<<< HEAD
      - python/3.6.5 (Windows-10-10.0.17134-SP0) msrest/0.6.10 msrest_azure/0.6.2
        azure-mgmt-resource/4.0.0 Azure-SDK-For-Python AZURECLI/2.0.74
    method: GET
    uri: https://management.azure.com/subscriptions/00000000-0000-0000-0000-000000000000/resourcegroups/cli_test_ag_existing_subnet000001/providers/Microsoft.Resources/deployments/mock-deployment/operationStatuses/08586306550225350152?api-version=2019-07-01
=======
      - python/3.7.4 (Windows-10-10.0.18362-SP0) msrest/0.6.10 msrest_azure/0.6.2
        azure-mgmt-resource/4.0.0 Azure-SDK-For-Python AZURECLI/2.0.74
    method: GET
    uri: https://management.azure.com/subscriptions/00000000-0000-0000-0000-000000000000/resourcegroups/cli_test_ag_existing_subnet000001/providers/Microsoft.Resources/deployments/mock-deployment/operationStatuses/08586309028798210295?api-version=2019-05-10
>>>>>>> 15b3674b
  response:
    body:
      string: '{"status":"Running"}'
    headers:
      cache-control:
      - no-cache
      content-length:
      - '20'
      content-type:
      - application/json; charset=utf-8
      date:
<<<<<<< HEAD
      - Sun, 13 Oct 2019 07:42:04 GMT
=======
      - Thu, 10 Oct 2019 10:51:19 GMT
>>>>>>> 15b3674b
      expires:
      - '-1'
      pragma:
      - no-cache
      strict-transport-security:
      - max-age=31536000; includeSubDomains
      vary:
      - Accept-Encoding
      x-content-type-options:
      - nosniff
    status:
      code: 200
      message: OK
- request:
    body: null
    headers:
      Accept:
      - application/json
      Accept-Encoding:
      - gzip, deflate
      CommandName:
      - network application-gateway create
      Connection:
      - keep-alive
      ParameterSetName:
      - -g -n --subnet --servers
      User-Agent:
<<<<<<< HEAD
      - python/3.6.5 (Windows-10-10.0.17134-SP0) msrest/0.6.10 msrest_azure/0.6.2
        azure-mgmt-resource/4.0.0 Azure-SDK-For-Python AZURECLI/2.0.74
    method: GET
    uri: https://management.azure.com/subscriptions/00000000-0000-0000-0000-000000000000/resourcegroups/cli_test_ag_existing_subnet000001/providers/Microsoft.Resources/deployments/mock-deployment/operationStatuses/08586306550225350152?api-version=2019-07-01
=======
      - python/3.7.4 (Windows-10-10.0.18362-SP0) msrest/0.6.10 msrest_azure/0.6.2
        azure-mgmt-resource/4.0.0 Azure-SDK-For-Python AZURECLI/2.0.74
    method: GET
    uri: https://management.azure.com/subscriptions/00000000-0000-0000-0000-000000000000/resourcegroups/cli_test_ag_existing_subnet000001/providers/Microsoft.Resources/deployments/mock-deployment/operationStatuses/08586309028798210295?api-version=2019-05-10
>>>>>>> 15b3674b
  response:
    body:
      string: '{"status":"Running"}'
    headers:
      cache-control:
      - no-cache
      content-length:
      - '20'
      content-type:
      - application/json; charset=utf-8
      date:
<<<<<<< HEAD
      - Sun, 13 Oct 2019 07:42:35 GMT
=======
      - Thu, 10 Oct 2019 10:51:50 GMT
>>>>>>> 15b3674b
      expires:
      - '-1'
      pragma:
      - no-cache
      strict-transport-security:
      - max-age=31536000; includeSubDomains
      vary:
      - Accept-Encoding
      x-content-type-options:
      - nosniff
    status:
      code: 200
      message: OK
- request:
    body: null
    headers:
      Accept:
      - application/json
      Accept-Encoding:
      - gzip, deflate
      CommandName:
      - network application-gateway create
      Connection:
      - keep-alive
      ParameterSetName:
      - -g -n --subnet --servers
      User-Agent:
<<<<<<< HEAD
      - python/3.6.5 (Windows-10-10.0.17134-SP0) msrest/0.6.10 msrest_azure/0.6.2
        azure-mgmt-resource/4.0.0 Azure-SDK-For-Python AZURECLI/2.0.74
    method: GET
    uri: https://management.azure.com/subscriptions/00000000-0000-0000-0000-000000000000/resourcegroups/cli_test_ag_existing_subnet000001/providers/Microsoft.Resources/deployments/mock-deployment/operationStatuses/08586306550225350152?api-version=2019-07-01
=======
      - python/3.7.4 (Windows-10-10.0.18362-SP0) msrest/0.6.10 msrest_azure/0.6.2
        azure-mgmt-resource/4.0.0 Azure-SDK-For-Python AZURECLI/2.0.74
    method: GET
    uri: https://management.azure.com/subscriptions/00000000-0000-0000-0000-000000000000/resourcegroups/cli_test_ag_existing_subnet000001/providers/Microsoft.Resources/deployments/mock-deployment/operationStatuses/08586309028798210295?api-version=2019-05-10
>>>>>>> 15b3674b
  response:
    body:
      string: '{"status":"Running"}'
    headers:
      cache-control:
      - no-cache
      content-length:
      - '20'
      content-type:
      - application/json; charset=utf-8
      date:
<<<<<<< HEAD
      - Sun, 13 Oct 2019 07:43:05 GMT
=======
      - Thu, 10 Oct 2019 10:52:20 GMT
>>>>>>> 15b3674b
      expires:
      - '-1'
      pragma:
      - no-cache
      strict-transport-security:
      - max-age=31536000; includeSubDomains
      vary:
      - Accept-Encoding
      x-content-type-options:
      - nosniff
    status:
      code: 200
      message: OK
- request:
    body: null
    headers:
      Accept:
      - application/json
      Accept-Encoding:
      - gzip, deflate
      CommandName:
      - network application-gateway create
      Connection:
      - keep-alive
      ParameterSetName:
      - -g -n --subnet --servers
      User-Agent:
<<<<<<< HEAD
      - python/3.6.5 (Windows-10-10.0.17134-SP0) msrest/0.6.10 msrest_azure/0.6.2
        azure-mgmt-resource/4.0.0 Azure-SDK-For-Python AZURECLI/2.0.74
    method: GET
    uri: https://management.azure.com/subscriptions/00000000-0000-0000-0000-000000000000/resourcegroups/cli_test_ag_existing_subnet000001/providers/Microsoft.Resources/deployments/mock-deployment/operationStatuses/08586306550225350152?api-version=2019-07-01
=======
      - python/3.7.4 (Windows-10-10.0.18362-SP0) msrest/0.6.10 msrest_azure/0.6.2
        azure-mgmt-resource/4.0.0 Azure-SDK-For-Python AZURECLI/2.0.74
    method: GET
    uri: https://management.azure.com/subscriptions/00000000-0000-0000-0000-000000000000/resourcegroups/cli_test_ag_existing_subnet000001/providers/Microsoft.Resources/deployments/mock-deployment/operationStatuses/08586309028798210295?api-version=2019-05-10
>>>>>>> 15b3674b
  response:
    body:
      string: '{"status":"Running"}'
    headers:
      cache-control:
      - no-cache
      content-length:
      - '20'
      content-type:
      - application/json; charset=utf-8
      date:
<<<<<<< HEAD
      - Sun, 13 Oct 2019 07:43:34 GMT
=======
      - Thu, 10 Oct 2019 10:52:51 GMT
>>>>>>> 15b3674b
      expires:
      - '-1'
      pragma:
      - no-cache
      strict-transport-security:
      - max-age=31536000; includeSubDomains
      vary:
      - Accept-Encoding
      x-content-type-options:
      - nosniff
    status:
      code: 200
      message: OK
- request:
    body: null
    headers:
      Accept:
      - application/json
      Accept-Encoding:
      - gzip, deflate
      CommandName:
      - network application-gateway create
      Connection:
      - keep-alive
      ParameterSetName:
      - -g -n --subnet --servers
      User-Agent:
<<<<<<< HEAD
      - python/3.6.5 (Windows-10-10.0.17134-SP0) msrest/0.6.10 msrest_azure/0.6.2
        azure-mgmt-resource/4.0.0 Azure-SDK-For-Python AZURECLI/2.0.74
    method: GET
    uri: https://management.azure.com/subscriptions/00000000-0000-0000-0000-000000000000/resourcegroups/cli_test_ag_existing_subnet000001/providers/Microsoft.Resources/deployments/mock-deployment/operationStatuses/08586306550225350152?api-version=2019-07-01
=======
      - python/3.7.4 (Windows-10-10.0.18362-SP0) msrest/0.6.10 msrest_azure/0.6.2
        azure-mgmt-resource/4.0.0 Azure-SDK-For-Python AZURECLI/2.0.74
    method: GET
    uri: https://management.azure.com/subscriptions/00000000-0000-0000-0000-000000000000/resourcegroups/cli_test_ag_existing_subnet000001/providers/Microsoft.Resources/deployments/mock-deployment/operationStatuses/08586309028798210295?api-version=2019-05-10
>>>>>>> 15b3674b
  response:
    body:
      string: '{"status":"Running"}'
    headers:
      cache-control:
      - no-cache
      content-length:
      - '20'
      content-type:
      - application/json; charset=utf-8
      date:
<<<<<<< HEAD
      - Sun, 13 Oct 2019 07:44:05 GMT
=======
      - Thu, 10 Oct 2019 10:53:22 GMT
>>>>>>> 15b3674b
      expires:
      - '-1'
      pragma:
      - no-cache
      strict-transport-security:
      - max-age=31536000; includeSubDomains
      vary:
      - Accept-Encoding
      x-content-type-options:
      - nosniff
    status:
      code: 200
      message: OK
- request:
    body: null
    headers:
      Accept:
      - application/json
      Accept-Encoding:
      - gzip, deflate
      CommandName:
      - network application-gateway create
      Connection:
      - keep-alive
      ParameterSetName:
      - -g -n --subnet --servers
      User-Agent:
<<<<<<< HEAD
      - python/3.6.5 (Windows-10-10.0.17134-SP0) msrest/0.6.10 msrest_azure/0.6.2
        azure-mgmt-resource/4.0.0 Azure-SDK-For-Python AZURECLI/2.0.74
    method: GET
    uri: https://management.azure.com/subscriptions/00000000-0000-0000-0000-000000000000/resourcegroups/cli_test_ag_existing_subnet000001/providers/Microsoft.Resources/deployments/mock-deployment/operationStatuses/08586306550225350152?api-version=2019-07-01
=======
      - python/3.7.4 (Windows-10-10.0.18362-SP0) msrest/0.6.10 msrest_azure/0.6.2
        azure-mgmt-resource/4.0.0 Azure-SDK-For-Python AZURECLI/2.0.74
    method: GET
    uri: https://management.azure.com/subscriptions/00000000-0000-0000-0000-000000000000/resourcegroups/cli_test_ag_existing_subnet000001/providers/Microsoft.Resources/deployments/mock-deployment/operationStatuses/08586309028798210295?api-version=2019-05-10
>>>>>>> 15b3674b
  response:
    body:
      string: '{"status":"Running"}'
    headers:
      cache-control:
      - no-cache
      content-length:
      - '20'
      content-type:
      - application/json; charset=utf-8
      date:
<<<<<<< HEAD
      - Sun, 13 Oct 2019 07:44:34 GMT
=======
      - Thu, 10 Oct 2019 10:53:52 GMT
>>>>>>> 15b3674b
      expires:
      - '-1'
      pragma:
      - no-cache
      strict-transport-security:
      - max-age=31536000; includeSubDomains
      vary:
      - Accept-Encoding
      x-content-type-options:
      - nosniff
    status:
      code: 200
      message: OK
- request:
    body: null
    headers:
      Accept:
      - application/json
      Accept-Encoding:
      - gzip, deflate
      CommandName:
      - network application-gateway create
      Connection:
      - keep-alive
      ParameterSetName:
      - -g -n --subnet --servers
      User-Agent:
<<<<<<< HEAD
      - python/3.6.5 (Windows-10-10.0.17134-SP0) msrest/0.6.10 msrest_azure/0.6.2
        azure-mgmt-resource/4.0.0 Azure-SDK-For-Python AZURECLI/2.0.74
    method: GET
    uri: https://management.azure.com/subscriptions/00000000-0000-0000-0000-000000000000/resourcegroups/cli_test_ag_existing_subnet000001/providers/Microsoft.Resources/deployments/mock-deployment/operationStatuses/08586306550225350152?api-version=2019-07-01
=======
      - python/3.7.4 (Windows-10-10.0.18362-SP0) msrest/0.6.10 msrest_azure/0.6.2
        azure-mgmt-resource/4.0.0 Azure-SDK-For-Python AZURECLI/2.0.74
    method: GET
    uri: https://management.azure.com/subscriptions/00000000-0000-0000-0000-000000000000/resourcegroups/cli_test_ag_existing_subnet000001/providers/Microsoft.Resources/deployments/mock-deployment/operationStatuses/08586309028798210295?api-version=2019-05-10
>>>>>>> 15b3674b
  response:
    body:
      string: '{"status":"Running"}'
    headers:
      cache-control:
      - no-cache
      content-length:
      - '20'
      content-type:
      - application/json; charset=utf-8
      date:
<<<<<<< HEAD
      - Sun, 13 Oct 2019 07:45:05 GMT
=======
      - Thu, 10 Oct 2019 10:54:22 GMT
>>>>>>> 15b3674b
      expires:
      - '-1'
      pragma:
      - no-cache
      strict-transport-security:
      - max-age=31536000; includeSubDomains
      vary:
      - Accept-Encoding
      x-content-type-options:
      - nosniff
    status:
      code: 200
      message: OK
- request:
    body: null
    headers:
      Accept:
      - application/json
      Accept-Encoding:
      - gzip, deflate
      CommandName:
      - network application-gateway create
      Connection:
      - keep-alive
      ParameterSetName:
      - -g -n --subnet --servers
      User-Agent:
<<<<<<< HEAD
      - python/3.6.5 (Windows-10-10.0.17134-SP0) msrest/0.6.10 msrest_azure/0.6.2
        azure-mgmt-resource/4.0.0 Azure-SDK-For-Python AZURECLI/2.0.74
    method: GET
    uri: https://management.azure.com/subscriptions/00000000-0000-0000-0000-000000000000/resourcegroups/cli_test_ag_existing_subnet000001/providers/Microsoft.Resources/deployments/mock-deployment/operationStatuses/08586306550225350152?api-version=2019-07-01
=======
      - python/3.7.4 (Windows-10-10.0.18362-SP0) msrest/0.6.10 msrest_azure/0.6.2
        azure-mgmt-resource/4.0.0 Azure-SDK-For-Python AZURECLI/2.0.74
    method: GET
    uri: https://management.azure.com/subscriptions/00000000-0000-0000-0000-000000000000/resourcegroups/cli_test_ag_existing_subnet000001/providers/Microsoft.Resources/deployments/mock-deployment/operationStatuses/08586309028798210295?api-version=2019-05-10
>>>>>>> 15b3674b
  response:
    body:
      string: '{"status":"Running"}'
    headers:
      cache-control:
      - no-cache
      content-length:
      - '20'
      content-type:
      - application/json; charset=utf-8
      date:
<<<<<<< HEAD
      - Sun, 13 Oct 2019 07:45:34 GMT
=======
      - Thu, 10 Oct 2019 10:54:52 GMT
>>>>>>> 15b3674b
      expires:
      - '-1'
      pragma:
      - no-cache
      strict-transport-security:
      - max-age=31536000; includeSubDomains
      vary:
      - Accept-Encoding
      x-content-type-options:
      - nosniff
    status:
      code: 200
      message: OK
- request:
    body: null
    headers:
      Accept:
      - application/json
      Accept-Encoding:
      - gzip, deflate
      CommandName:
      - network application-gateway create
      Connection:
      - keep-alive
      ParameterSetName:
      - -g -n --subnet --servers
      User-Agent:
<<<<<<< HEAD
      - python/3.6.5 (Windows-10-10.0.17134-SP0) msrest/0.6.10 msrest_azure/0.6.2
        azure-mgmt-resource/4.0.0 Azure-SDK-For-Python AZURECLI/2.0.74
    method: GET
    uri: https://management.azure.com/subscriptions/00000000-0000-0000-0000-000000000000/resourcegroups/cli_test_ag_existing_subnet000001/providers/Microsoft.Resources/deployments/mock-deployment/operationStatuses/08586306550225350152?api-version=2019-07-01
=======
      - python/3.7.4 (Windows-10-10.0.18362-SP0) msrest/0.6.10 msrest_azure/0.6.2
        azure-mgmt-resource/4.0.0 Azure-SDK-For-Python AZURECLI/2.0.74
    method: GET
    uri: https://management.azure.com/subscriptions/00000000-0000-0000-0000-000000000000/resourcegroups/cli_test_ag_existing_subnet000001/providers/Microsoft.Resources/deployments/mock-deployment/operationStatuses/08586309028798210295?api-version=2019-05-10
  response:
    body:
      string: '{"status":"Running"}'
    headers:
      cache-control:
      - no-cache
      content-length:
      - '20'
      content-type:
      - application/json; charset=utf-8
      date:
      - Thu, 10 Oct 2019 10:55:23 GMT
      expires:
      - '-1'
      pragma:
      - no-cache
      strict-transport-security:
      - max-age=31536000; includeSubDomains
      vary:
      - Accept-Encoding
      x-content-type-options:
      - nosniff
    status:
      code: 200
      message: OK
- request:
    body: null
    headers:
      Accept:
      - application/json
      Accept-Encoding:
      - gzip, deflate
      CommandName:
      - network application-gateway create
      Connection:
      - keep-alive
      ParameterSetName:
      - -g -n --subnet --servers
      User-Agent:
      - python/3.7.4 (Windows-10-10.0.18362-SP0) msrest/0.6.10 msrest_azure/0.6.2
        azure-mgmt-resource/4.0.0 Azure-SDK-For-Python AZURECLI/2.0.74
    method: GET
    uri: https://management.azure.com/subscriptions/00000000-0000-0000-0000-000000000000/resourcegroups/cli_test_ag_existing_subnet000001/providers/Microsoft.Resources/deployments/mock-deployment/operationStatuses/08586309028798210295?api-version=2019-05-10
  response:
    body:
      string: '{"status":"Running"}'
    headers:
      cache-control:
      - no-cache
      content-length:
      - '20'
      content-type:
      - application/json; charset=utf-8
      date:
      - Thu, 10 Oct 2019 10:55:54 GMT
      expires:
      - '-1'
      pragma:
      - no-cache
      strict-transport-security:
      - max-age=31536000; includeSubDomains
      vary:
      - Accept-Encoding
      x-content-type-options:
      - nosniff
    status:
      code: 200
      message: OK
- request:
    body: null
    headers:
      Accept:
      - application/json
      Accept-Encoding:
      - gzip, deflate
      CommandName:
      - network application-gateway create
      Connection:
      - keep-alive
      ParameterSetName:
      - -g -n --subnet --servers
      User-Agent:
      - python/3.7.4 (Windows-10-10.0.18362-SP0) msrest/0.6.10 msrest_azure/0.6.2
        azure-mgmt-resource/4.0.0 Azure-SDK-For-Python AZURECLI/2.0.74
    method: GET
    uri: https://management.azure.com/subscriptions/00000000-0000-0000-0000-000000000000/resourcegroups/cli_test_ag_existing_subnet000001/providers/Microsoft.Resources/deployments/mock-deployment/operationStatuses/08586309028798210295?api-version=2019-05-10
>>>>>>> 15b3674b
  response:
    body:
      string: '{"status":"Succeeded"}'
    headers:
      cache-control:
      - no-cache
      content-length:
      - '22'
      content-type:
      - application/json; charset=utf-8
      date:
<<<<<<< HEAD
      - Sun, 13 Oct 2019 07:46:05 GMT
=======
      - Thu, 10 Oct 2019 10:56:24 GMT
>>>>>>> 15b3674b
      expires:
      - '-1'
      pragma:
      - no-cache
      strict-transport-security:
      - max-age=31536000; includeSubDomains
      vary:
      - Accept-Encoding
      x-content-type-options:
      - nosniff
    status:
      code: 200
      message: OK
- request:
    body: null
    headers:
      Accept:
      - application/json
      Accept-Encoding:
      - gzip, deflate
      CommandName:
      - network application-gateway create
      Connection:
      - keep-alive
      ParameterSetName:
      - -g -n --subnet --servers
      User-Agent:
<<<<<<< HEAD
      - python/3.6.5 (Windows-10-10.0.17134-SP0) msrest/0.6.10 msrest_azure/0.6.2
=======
      - python/3.7.4 (Windows-10-10.0.18362-SP0) msrest/0.6.10 msrest_azure/0.6.2
>>>>>>> 15b3674b
        azure-mgmt-resource/4.0.0 Azure-SDK-For-Python AZURECLI/2.0.74
    method: GET
    uri: https://management.azure.com/subscriptions/00000000-0000-0000-0000-000000000000/resourcegroups/cli_test_ag_existing_subnet000001/providers/Microsoft.Resources/deployments/mock-deployment?api-version=2019-07-01
  response:
    body:
<<<<<<< HEAD
      string: '{"id":"/subscriptions/00000000-0000-0000-0000-000000000000/resourceGroups/cli_test_ag_existing_subnet000001/providers/Microsoft.Resources/deployments/ag_deploy_RXRnotl3IwxuWgq8v3e6O9TKmwkl6pnx","name":"ag_deploy_RXRnotl3IwxuWgq8v3e6O9TKmwkl6pnx","type":"Microsoft.Resources/deployments","properties":{"templateHash":"16926434302904305543","parameters":{},"mode":"Incremental","provisioningState":"Succeeded","timestamp":"2019-10-13T07:45:57.3419445Z","duration":"PT14M54.3993412S","correlationId":"b24429ee-2e03-4629-af07-3fa209f614e9","providers":[{"namespace":"Microsoft.Network","resourceTypes":[{"resourceType":"applicationGateways","locations":["westus"]}]}],"dependencies":[],"outputs":{"applicationGateway":{"type":"Object","value":{"provisioningState":"Succeeded","resourceGuid":"494a2061-803f-43d2-bd8d-e6b6ed095ac9","sku":{"name":"Standard_Medium","tier":"Standard","capacity":2},"operationalState":"Running","gatewayIPConfigurations":[{"name":"appGatewayFrontendIP","id":"/subscriptions/00000000-0000-0000-0000-000000000000/resourceGroups/cli_test_ag_existing_subnet000001/providers/Microsoft.Network/applicationGateways/ag2/gatewayIPConfigurations/appGatewayFrontendIP","etag":"W/\"35406794-35ad-419c-aad6-e970bba5cc67\"","properties":{"provisioningState":"Succeeded","subnet":{"id":"/subscriptions/00000000-0000-0000-0000-000000000000/resourceGroups/cli_test_ag_existing_subnet000001/providers/Microsoft.Network/virtualNetworks/vnet2/subnets/subnet1"}},"type":"Microsoft.Network/applicationGateways/gatewayIPConfigurations"}],"sslCertificates":[],"authenticationCertificates":[],"frontendIPConfigurations":[{"name":"appGatewayFrontendIP","id":"/subscriptions/00000000-0000-0000-0000-000000000000/resourceGroups/cli_test_ag_existing_subnet000001/providers/Microsoft.Network/applicationGateways/ag2/frontendIPConfigurations/appGatewayFrontendIP","etag":"W/\"35406794-35ad-419c-aad6-e970bba5cc67\"","type":"Microsoft.Network/applicationGateways/frontendIPConfigurations","properties":{"provisioningState":"Succeeded","privateIPAddress":"10.0.0.6","privateIPAllocationMethod":"Dynamic","subnet":{"id":"/subscriptions/00000000-0000-0000-0000-000000000000/resourceGroups/cli_test_ag_existing_subnet000001/providers/Microsoft.Network/virtualNetworks/vnet2/subnets/subnet1"},"httpListeners":[{"id":"/subscriptions/00000000-0000-0000-0000-000000000000/resourceGroups/cli_test_ag_existing_subnet000001/providers/Microsoft.Network/applicationGateways/ag2/httpListeners/appGatewayHttpListener"}]}}],"frontendPorts":[{"name":"appGatewayFrontendPort","id":"/subscriptions/00000000-0000-0000-0000-000000000000/resourceGroups/cli_test_ag_existing_subnet000001/providers/Microsoft.Network/applicationGateways/ag2/frontendPorts/appGatewayFrontendPort","etag":"W/\"35406794-35ad-419c-aad6-e970bba5cc67\"","properties":{"provisioningState":"Succeeded","port":80,"httpListeners":[{"id":"/subscriptions/00000000-0000-0000-0000-000000000000/resourceGroups/cli_test_ag_existing_subnet000001/providers/Microsoft.Network/applicationGateways/ag2/httpListeners/appGatewayHttpListener"}]},"type":"Microsoft.Network/applicationGateways/frontendPorts"}],"backendAddressPools":[{"name":"appGatewayBackendPool","id":"/subscriptions/00000000-0000-0000-0000-000000000000/resourceGroups/cli_test_ag_existing_subnet000001/providers/Microsoft.Network/applicationGateways/ag2/backendAddressPools/appGatewayBackendPool","etag":"W/\"35406794-35ad-419c-aad6-e970bba5cc67\"","properties":{"provisioningState":"Succeeded","backendAddresses":[{"ipAddress":"172.0.0.1"},{"fqdn":"www.mydomain.com"}],"requestRoutingRules":[{"id":"/subscriptions/00000000-0000-0000-0000-000000000000/resourceGroups/cli_test_ag_existing_subnet000001/providers/Microsoft.Network/applicationGateways/ag2/requestRoutingRules/rule1"}]},"type":"Microsoft.Network/applicationGateways/backendAddressPools"}],"backendHttpSettingsCollection":[{"name":"appGatewayBackendHttpSettings","id":"/subscriptions/00000000-0000-0000-0000-000000000000/resourceGroups/cli_test_ag_existing_subnet000001/providers/Microsoft.Network/applicationGateways/ag2/backendHttpSettingsCollection/appGatewayBackendHttpSettings","etag":"W/\"35406794-35ad-419c-aad6-e970bba5cc67\"","properties":{"provisioningState":"Succeeded","port":80,"protocol":"Http","cookieBasedAffinity":"Disabled","connectionDraining":{"enabled":false,"drainTimeoutInSec":1},"pickHostNameFromBackendAddress":false,"requestTimeout":30,"requestRoutingRules":[{"id":"/subscriptions/00000000-0000-0000-0000-000000000000/resourceGroups/cli_test_ag_existing_subnet000001/providers/Microsoft.Network/applicationGateways/ag2/requestRoutingRules/rule1"}]},"type":"Microsoft.Network/applicationGateways/backendHttpSettingsCollection"}],"httpListeners":[{"name":"appGatewayHttpListener","id":"/subscriptions/00000000-0000-0000-0000-000000000000/resourceGroups/cli_test_ag_existing_subnet000001/providers/Microsoft.Network/applicationGateways/ag2/httpListeners/appGatewayHttpListener","etag":"W/\"35406794-35ad-419c-aad6-e970bba5cc67\"","properties":{"provisioningState":"Succeeded","frontendIPConfiguration":{"id":"/subscriptions/00000000-0000-0000-0000-000000000000/resourceGroups/cli_test_ag_existing_subnet000001/providers/Microsoft.Network/applicationGateways/ag2/frontendIPConfigurations/appGatewayFrontendIP"},"frontendPort":{"id":"/subscriptions/00000000-0000-0000-0000-000000000000/resourceGroups/cli_test_ag_existing_subnet000001/providers/Microsoft.Network/applicationGateways/ag2/frontendPorts/appGatewayFrontendPort"},"protocol":"Http","requireServerNameIndication":false,"requestRoutingRules":[{"id":"/subscriptions/00000000-0000-0000-0000-000000000000/resourceGroups/cli_test_ag_existing_subnet000001/providers/Microsoft.Network/applicationGateways/ag2/requestRoutingRules/rule1"}]},"type":"Microsoft.Network/applicationGateways/httpListeners"}],"urlPathMaps":[],"requestRoutingRules":[{"name":"rule1","id":"/subscriptions/00000000-0000-0000-0000-000000000000/resourceGroups/cli_test_ag_existing_subnet000001/providers/Microsoft.Network/applicationGateways/ag2/requestRoutingRules/rule1","etag":"W/\"35406794-35ad-419c-aad6-e970bba5cc67\"","properties":{"provisioningState":"Succeeded","ruleType":"Basic","httpListener":{"id":"/subscriptions/00000000-0000-0000-0000-000000000000/resourceGroups/cli_test_ag_existing_subnet000001/providers/Microsoft.Network/applicationGateways/ag2/httpListeners/appGatewayHttpListener"},"backendAddressPool":{"id":"/subscriptions/00000000-0000-0000-0000-000000000000/resourceGroups/cli_test_ag_existing_subnet000001/providers/Microsoft.Network/applicationGateways/ag2/backendAddressPools/appGatewayBackendPool"},"backendHttpSettings":{"id":"/subscriptions/00000000-0000-0000-0000-000000000000/resourceGroups/cli_test_ag_existing_subnet000001/providers/Microsoft.Network/applicationGateways/ag2/backendHttpSettingsCollection/appGatewayBackendHttpSettings"}},"type":"Microsoft.Network/applicationGateways/requestRoutingRules"}],"probes":[],"rewriteRuleSets":[],"redirectConfigurations":[]}}},"outputResources":[{"id":"/subscriptions/00000000-0000-0000-0000-000000000000/resourceGroups/cli_test_ag_existing_subnet000001/providers/Microsoft.Network/applicationGateways/ag2"}]}}'
=======
      string: '{"id":"/subscriptions/00000000-0000-0000-0000-000000000000/resourceGroups/cli_test_ag_existing_subnet000001/providers/Microsoft.Resources/deployments/ag_deploy_AdF4JxFK4kbNTjB5QgsCYxFBKZuBDpj4","name":"ag_deploy_AdF4JxFK4kbNTjB5QgsCYxFBKZuBDpj4","type":"Microsoft.Resources/deployments","properties":{"templateHash":"16822658456803932473","parameters":{},"mode":"Incremental","provisioningState":"Succeeded","timestamp":"2019-10-10T10:56:17.137202Z","duration":"PT16M11.480614S","correlationId":"dacdf3d0-0d11-4ed6-9a1a-e15bad62961e","providers":[{"namespace":"Microsoft.Network","resourceTypes":[{"resourceType":"applicationGateways","locations":["westus"]}]}],"dependencies":[],"outputs":{"applicationGateway":{"type":"Object","value":{"provisioningState":"Succeeded","resourceGuid":"f4605b54-846d-4585-8601-01e67c256159","sku":{"name":"Standard_Medium","tier":"Standard","capacity":2},"operationalState":"Running","gatewayIPConfigurations":[{"name":"appGatewayFrontendIP","id":"/subscriptions/00000000-0000-0000-0000-000000000000/resourceGroups/cli_test_ag_existing_subnet000001/providers/Microsoft.Network/applicationGateways/ag2/gatewayIPConfigurations/appGatewayFrontendIP","etag":"W/\"a20ba2fa-f56d-43d9-9be9-5320dfe36cce\"","properties":{"provisioningState":"Succeeded","subnet":{"id":"/subscriptions/00000000-0000-0000-0000-000000000000/resourceGroups/cli_test_ag_existing_subnet000001/providers/Microsoft.Network/virtualNetworks/vnet2/subnets/subnet1"}},"type":"Microsoft.Network/applicationGateways/gatewayIPConfigurations"}],"sslCertificates":[],"authenticationCertificates":[],"frontendIPConfigurations":[{"name":"appGatewayFrontendIP","id":"/subscriptions/00000000-0000-0000-0000-000000000000/resourceGroups/cli_test_ag_existing_subnet000001/providers/Microsoft.Network/applicationGateways/ag2/frontendIPConfigurations/appGatewayFrontendIP","etag":"W/\"a20ba2fa-f56d-43d9-9be9-5320dfe36cce\"","type":"Microsoft.Network/applicationGateways/frontendIPConfigurations","properties":{"provisioningState":"Succeeded","privateIPAddress":"10.0.0.6","privateIPAllocationMethod":"Dynamic","subnet":{"id":"/subscriptions/00000000-0000-0000-0000-000000000000/resourceGroups/cli_test_ag_existing_subnet000001/providers/Microsoft.Network/virtualNetworks/vnet2/subnets/subnet1"},"httpListeners":[{"id":"/subscriptions/00000000-0000-0000-0000-000000000000/resourceGroups/cli_test_ag_existing_subnet000001/providers/Microsoft.Network/applicationGateways/ag2/httpListeners/appGatewayHttpListener"}]}}],"frontendPorts":[{"name":"appGatewayFrontendPort","id":"/subscriptions/00000000-0000-0000-0000-000000000000/resourceGroups/cli_test_ag_existing_subnet000001/providers/Microsoft.Network/applicationGateways/ag2/frontendPorts/appGatewayFrontendPort","etag":"W/\"a20ba2fa-f56d-43d9-9be9-5320dfe36cce\"","properties":{"provisioningState":"Succeeded","port":80,"httpListeners":[{"id":"/subscriptions/00000000-0000-0000-0000-000000000000/resourceGroups/cli_test_ag_existing_subnet000001/providers/Microsoft.Network/applicationGateways/ag2/httpListeners/appGatewayHttpListener"}]},"type":"Microsoft.Network/applicationGateways/frontendPorts"}],"backendAddressPools":[{"name":"appGatewayBackendPool","id":"/subscriptions/00000000-0000-0000-0000-000000000000/resourceGroups/cli_test_ag_existing_subnet000001/providers/Microsoft.Network/applicationGateways/ag2/backendAddressPools/appGatewayBackendPool","etag":"W/\"a20ba2fa-f56d-43d9-9be9-5320dfe36cce\"","properties":{"provisioningState":"Succeeded","backendAddresses":[{"ipAddress":"172.0.0.1"},{"fqdn":"www.mydomain.com"}],"requestRoutingRules":[{"id":"/subscriptions/00000000-0000-0000-0000-000000000000/resourceGroups/cli_test_ag_existing_subnet000001/providers/Microsoft.Network/applicationGateways/ag2/requestRoutingRules/rule1"}]},"type":"Microsoft.Network/applicationGateways/backendAddressPools"}],"backendHttpSettingsCollection":[{"name":"appGatewayBackendHttpSettings","id":"/subscriptions/00000000-0000-0000-0000-000000000000/resourceGroups/cli_test_ag_existing_subnet000001/providers/Microsoft.Network/applicationGateways/ag2/backendHttpSettingsCollection/appGatewayBackendHttpSettings","etag":"W/\"a20ba2fa-f56d-43d9-9be9-5320dfe36cce\"","properties":{"provisioningState":"Succeeded","port":80,"protocol":"Http","cookieBasedAffinity":"Disabled","connectionDraining":{"enabled":false,"drainTimeoutInSec":1},"pickHostNameFromBackendAddress":false,"requestTimeout":30,"requestRoutingRules":[{"id":"/subscriptions/00000000-0000-0000-0000-000000000000/resourceGroups/cli_test_ag_existing_subnet000001/providers/Microsoft.Network/applicationGateways/ag2/requestRoutingRules/rule1"}]},"type":"Microsoft.Network/applicationGateways/backendHttpSettingsCollection"}],"httpListeners":[{"name":"appGatewayHttpListener","id":"/subscriptions/00000000-0000-0000-0000-000000000000/resourceGroups/cli_test_ag_existing_subnet000001/providers/Microsoft.Network/applicationGateways/ag2/httpListeners/appGatewayHttpListener","etag":"W/\"a20ba2fa-f56d-43d9-9be9-5320dfe36cce\"","properties":{"provisioningState":"Succeeded","frontendIPConfiguration":{"id":"/subscriptions/00000000-0000-0000-0000-000000000000/resourceGroups/cli_test_ag_existing_subnet000001/providers/Microsoft.Network/applicationGateways/ag2/frontendIPConfigurations/appGatewayFrontendIP"},"frontendPort":{"id":"/subscriptions/00000000-0000-0000-0000-000000000000/resourceGroups/cli_test_ag_existing_subnet000001/providers/Microsoft.Network/applicationGateways/ag2/frontendPorts/appGatewayFrontendPort"},"protocol":"Http","requireServerNameIndication":false,"requestRoutingRules":[{"id":"/subscriptions/00000000-0000-0000-0000-000000000000/resourceGroups/cli_test_ag_existing_subnet000001/providers/Microsoft.Network/applicationGateways/ag2/requestRoutingRules/rule1"}]},"type":"Microsoft.Network/applicationGateways/httpListeners"}],"urlPathMaps":[],"requestRoutingRules":[{"name":"rule1","id":"/subscriptions/00000000-0000-0000-0000-000000000000/resourceGroups/cli_test_ag_existing_subnet000001/providers/Microsoft.Network/applicationGateways/ag2/requestRoutingRules/rule1","etag":"W/\"a20ba2fa-f56d-43d9-9be9-5320dfe36cce\"","properties":{"provisioningState":"Succeeded","ruleType":"Basic","httpListener":{"id":"/subscriptions/00000000-0000-0000-0000-000000000000/resourceGroups/cli_test_ag_existing_subnet000001/providers/Microsoft.Network/applicationGateways/ag2/httpListeners/appGatewayHttpListener"},"backendAddressPool":{"id":"/subscriptions/00000000-0000-0000-0000-000000000000/resourceGroups/cli_test_ag_existing_subnet000001/providers/Microsoft.Network/applicationGateways/ag2/backendAddressPools/appGatewayBackendPool"},"backendHttpSettings":{"id":"/subscriptions/00000000-0000-0000-0000-000000000000/resourceGroups/cli_test_ag_existing_subnet000001/providers/Microsoft.Network/applicationGateways/ag2/backendHttpSettingsCollection/appGatewayBackendHttpSettings"}},"type":"Microsoft.Network/applicationGateways/requestRoutingRules"}],"probes":[],"rewriteRuleSets":[],"redirectConfigurations":[]}}},"outputResources":[{"id":"/subscriptions/00000000-0000-0000-0000-000000000000/resourceGroups/cli_test_ag_existing_subnet000001/providers/Microsoft.Network/applicationGateways/ag2"}]}}'
>>>>>>> 15b3674b
    headers:
      cache-control:
      - no-cache
      content-length:
      - '8076'
      content-type:
      - application/json; charset=utf-8
      date:
<<<<<<< HEAD
      - Sun, 13 Oct 2019 07:46:05 GMT
=======
      - Thu, 10 Oct 2019 10:56:24 GMT
>>>>>>> 15b3674b
      expires:
      - '-1'
      pragma:
      - no-cache
      strict-transport-security:
      - max-age=31536000; includeSubDomains
      vary:
      - Accept-Encoding
      x-content-type-options:
      - nosniff
    status:
      code: 200
      message: OK
version: 1<|MERGE_RESOLUTION|>--- conflicted
+++ resolved
@@ -13,11 +13,7 @@
       ParameterSetName:
       - -g -n --subnet-name
       User-Agent:
-<<<<<<< HEAD
-      - python/3.6.5 (Windows-10-10.0.17134-SP0) msrest/0.6.10 msrest_azure/0.6.2
-=======
-      - python/3.7.4 (Windows-10-10.0.18362-SP0) msrest/0.6.10 msrest_azure/0.6.2
->>>>>>> 15b3674b
+      - python/3.7.4 (Windows-10-10.0.18362-SP0) msrest/0.6.10 msrest_azure/0.6.2
         azure-mgmt-resource/4.0.0 Azure-SDK-For-Python AZURECLI/2.0.74
       accept-language:
       - en-US
@@ -25,11 +21,7 @@
     uri: https://management.azure.com/subscriptions/00000000-0000-0000-0000-000000000000/resourcegroups/cli_test_ag_existing_subnet000001?api-version=2019-07-01
   response:
     body:
-<<<<<<< HEAD
-      string: '{"id":"/subscriptions/00000000-0000-0000-0000-000000000000/resourceGroups/cli_test_ag_existing_subnet000001","name":"cli_test_ag_existing_subnet000001","type":"Microsoft.Resources/resourceGroups","location":"westus","tags":{"product":"azurecli","cause":"automation","date":"2019-10-13T07:30:53Z"},"properties":{"provisioningState":"Succeeded"}}'
-=======
       string: '{"id":"/subscriptions/00000000-0000-0000-0000-000000000000/resourceGroups/cli_test_ag_existing_subnet000001","name":"cli_test_ag_existing_subnet000001","type":"Microsoft.Resources/resourceGroups","location":"westus","tags":{"product":"azurecli","cause":"automation","date":"2019-10-10T10:39:50Z"},"properties":{"provisioningState":"Succeeded"}}'
->>>>>>> 15b3674b
     headers:
       cache-control:
       - no-cache
@@ -38,11 +30,7 @@
       content-type:
       - application/json; charset=utf-8
       date:
-<<<<<<< HEAD
-      - Sun, 13 Oct 2019 07:30:55 GMT
-=======
       - Thu, 10 Oct 2019 10:39:54 GMT
->>>>>>> 15b3674b
       expires:
       - '-1'
       pragma:
@@ -76,13 +64,8 @@
       ParameterSetName:
       - -g -n --subnet-name
       User-Agent:
-<<<<<<< HEAD
-      - python/3.6.5 (Windows-10-10.0.17134-SP0) msrest/0.6.10 msrest_azure/0.6.2
-        azure-mgmt-network/4.0.0 Azure-SDK-For-Python AZURECLI/2.0.74
-=======
       - python/3.7.4 (Windows-10-10.0.18362-SP0) msrest/0.6.10 msrest_azure/0.6.2
         azure-mgmt-network/6.0.0 Azure-SDK-For-Python AZURECLI/2.0.74
->>>>>>> 15b3674b
       accept-language:
       - en-US
     method: PUT
@@ -90,26 +73,15 @@
   response:
     body:
       string: "{\r\n  \"name\": \"vnet2\",\r\n  \"id\": \"/subscriptions/00000000-0000-0000-0000-000000000000/resourceGroups/cli_test_ag_existing_subnet000001/providers/Microsoft.Network/virtualNetworks/vnet2\",\r\n
-<<<<<<< HEAD
-        \ \"etag\": \"W/\\\"612745e1-0642-4ce3-a1a6-6fedd207db29\\\"\",\r\n  \"type\":
-        \"Microsoft.Network/virtualNetworks\",\r\n  \"location\": \"westus\",\r\n
-        \ \"tags\": {},\r\n  \"properties\": {\r\n    \"provisioningState\": \"Updating\",\r\n
-        \   \"resourceGuid\": \"582171a1-a65b-4e2d-ae38-8d2426529ded\",\r\n    \"addressSpace\":
-=======
         \ \"etag\": \"W/\\\"06c12224-981a-49b6-8fe2-827a6faba9f6\\\"\",\r\n  \"type\":
         \"Microsoft.Network/virtualNetworks\",\r\n  \"location\": \"westus\",\r\n
         \ \"tags\": {},\r\n  \"properties\": {\r\n    \"provisioningState\": \"Updating\",\r\n
         \   \"resourceGuid\": \"eaddeba3-19f8-4bb9-bfaf-c980dae581db\",\r\n    \"addressSpace\":
->>>>>>> 15b3674b
         {\r\n      \"addressPrefixes\": [\r\n        \"10.0.0.0/16\"\r\n      ]\r\n
         \   },\r\n    \"dhcpOptions\": {\r\n      \"dnsServers\": []\r\n    },\r\n
         \   \"subnets\": [\r\n      {\r\n        \"name\": \"subnet1\",\r\n        \"id\":
         \"/subscriptions/00000000-0000-0000-0000-000000000000/resourceGroups/cli_test_ag_existing_subnet000001/providers/Microsoft.Network/virtualNetworks/vnet2/subnets/subnet1\",\r\n
-<<<<<<< HEAD
-        \       \"etag\": \"W/\\\"612745e1-0642-4ce3-a1a6-6fedd207db29\\\"\",\r\n
-=======
         \       \"etag\": \"W/\\\"06c12224-981a-49b6-8fe2-827a6faba9f6\\\"\",\r\n
->>>>>>> 15b3674b
         \       \"properties\": {\r\n          \"provisioningState\": \"Updating\",\r\n
         \         \"addressPrefix\": \"10.0.0.0/24\",\r\n          \"delegations\":
         [],\r\n          \"privateEndpointNetworkPolicies\": \"Enabled\",\r\n          \"privateLinkServiceNetworkPolicies\":
@@ -118,11 +90,7 @@
         false,\r\n    \"enableVmProtection\": false\r\n  }\r\n}"
     headers:
       azure-asyncoperation:
-<<<<<<< HEAD
-      - https://management.azure.com/subscriptions/00000000-0000-0000-0000-000000000000/providers/Microsoft.Network/locations/westus/operations/12011b23-6e6e-4a93-9958-073d6749c0c2?api-version=2019-04-01
-=======
       - https://management.azure.com/subscriptions/00000000-0000-0000-0000-000000000000/providers/Microsoft.Network/locations/westus/operations/1e176ead-2641-43ab-b337-851ca3bb6ef8?api-version=2019-08-01
->>>>>>> 15b3674b
       cache-control:
       - no-cache
       content-length:
@@ -130,11 +98,7 @@
       content-type:
       - application/json; charset=utf-8
       date:
-<<<<<<< HEAD
-      - Sun, 13 Oct 2019 07:30:57 GMT
-=======
       - Thu, 10 Oct 2019 10:39:57 GMT
->>>>>>> 15b3674b
       expires:
       - '-1'
       pragma:
@@ -147,15 +111,9 @@
       x-content-type-options:
       - nosniff
       x-ms-arm-service-request-id:
-<<<<<<< HEAD
-      - 5fbb3d5d-0a13-4f7f-8946-0cb462693ac7
-      x-ms-ratelimit-remaining-subscription-writes:
-      - '1196'
-=======
       - 1661abe1-3526-448d-ad17-a78068fa2924
       x-ms-ratelimit-remaining-subscription-writes:
       - '1197'
->>>>>>> 15b3674b
     status:
       code: 201
       message: Created
@@ -173,17 +131,10 @@
       ParameterSetName:
       - -g -n --subnet-name
       User-Agent:
-<<<<<<< HEAD
-      - python/3.6.5 (Windows-10-10.0.17134-SP0) msrest/0.6.10 msrest_azure/0.6.2
-        azure-mgmt-network/4.0.0 Azure-SDK-For-Python AZURECLI/2.0.74
-    method: GET
-    uri: https://management.azure.com/subscriptions/00000000-0000-0000-0000-000000000000/providers/Microsoft.Network/locations/westus/operations/12011b23-6e6e-4a93-9958-073d6749c0c2?api-version=2019-04-01
-=======
       - python/3.7.4 (Windows-10-10.0.18362-SP0) msrest/0.6.10 msrest_azure/0.6.2
         azure-mgmt-network/6.0.0 Azure-SDK-For-Python AZURECLI/2.0.74
     method: GET
     uri: https://management.azure.com/subscriptions/00000000-0000-0000-0000-000000000000/providers/Microsoft.Network/locations/westus/operations/1e176ead-2641-43ab-b337-851ca3bb6ef8?api-version=2019-08-01
->>>>>>> 15b3674b
   response:
     body:
       string: "{\r\n  \"status\": \"Succeeded\"\r\n}"
@@ -195,11 +146,7 @@
       content-type:
       - application/json; charset=utf-8
       date:
-<<<<<<< HEAD
-      - Sun, 13 Oct 2019 07:31:00 GMT
-=======
       - Thu, 10 Oct 2019 10:40:00 GMT
->>>>>>> 15b3674b
       expires:
       - '-1'
       pragma:
@@ -216,11 +163,7 @@
       x-content-type-options:
       - nosniff
       x-ms-arm-service-request-id:
-<<<<<<< HEAD
-      - 0ea7ab37-b7fd-4bae-b56c-b1e2857eaba3
-=======
       - a22fc43a-6f0b-4c28-9a0d-fd982e6766b2
->>>>>>> 15b3674b
     status:
       code: 200
       message: OK
@@ -238,38 +181,22 @@
       ParameterSetName:
       - -g -n --subnet-name
       User-Agent:
-<<<<<<< HEAD
-      - python/3.6.5 (Windows-10-10.0.17134-SP0) msrest/0.6.10 msrest_azure/0.6.2
-        azure-mgmt-network/4.0.0 Azure-SDK-For-Python AZURECLI/2.0.74
-=======
       - python/3.7.4 (Windows-10-10.0.18362-SP0) msrest/0.6.10 msrest_azure/0.6.2
         azure-mgmt-network/6.0.0 Azure-SDK-For-Python AZURECLI/2.0.74
->>>>>>> 15b3674b
     method: GET
     uri: https://management.azure.com/subscriptions/00000000-0000-0000-0000-000000000000/resourceGroups/cli_test_ag_existing_subnet000001/providers/Microsoft.Network/virtualNetworks/vnet2?api-version=2019-08-01
   response:
     body:
       string: "{\r\n  \"name\": \"vnet2\",\r\n  \"id\": \"/subscriptions/00000000-0000-0000-0000-000000000000/resourceGroups/cli_test_ag_existing_subnet000001/providers/Microsoft.Network/virtualNetworks/vnet2\",\r\n
-<<<<<<< HEAD
-        \ \"etag\": \"W/\\\"70b07c00-6405-4712-b69b-1acde673c93e\\\"\",\r\n  \"type\":
-        \"Microsoft.Network/virtualNetworks\",\r\n  \"location\": \"westus\",\r\n
-        \ \"tags\": {},\r\n  \"properties\": {\r\n    \"provisioningState\": \"Succeeded\",\r\n
-        \   \"resourceGuid\": \"582171a1-a65b-4e2d-ae38-8d2426529ded\",\r\n    \"addressSpace\":
-=======
         \ \"etag\": \"W/\\\"87b35641-3242-479c-a6e1-b0bb05ba8880\\\"\",\r\n  \"type\":
         \"Microsoft.Network/virtualNetworks\",\r\n  \"location\": \"westus\",\r\n
         \ \"tags\": {},\r\n  \"properties\": {\r\n    \"provisioningState\": \"Succeeded\",\r\n
         \   \"resourceGuid\": \"eaddeba3-19f8-4bb9-bfaf-c980dae581db\",\r\n    \"addressSpace\":
->>>>>>> 15b3674b
         {\r\n      \"addressPrefixes\": [\r\n        \"10.0.0.0/16\"\r\n      ]\r\n
         \   },\r\n    \"dhcpOptions\": {\r\n      \"dnsServers\": []\r\n    },\r\n
         \   \"subnets\": [\r\n      {\r\n        \"name\": \"subnet1\",\r\n        \"id\":
         \"/subscriptions/00000000-0000-0000-0000-000000000000/resourceGroups/cli_test_ag_existing_subnet000001/providers/Microsoft.Network/virtualNetworks/vnet2/subnets/subnet1\",\r\n
-<<<<<<< HEAD
-        \       \"etag\": \"W/\\\"70b07c00-6405-4712-b69b-1acde673c93e\\\"\",\r\n
-=======
         \       \"etag\": \"W/\\\"87b35641-3242-479c-a6e1-b0bb05ba8880\\\"\",\r\n
->>>>>>> 15b3674b
         \       \"properties\": {\r\n          \"provisioningState\": \"Succeeded\",\r\n
         \         \"addressPrefix\": \"10.0.0.0/24\",\r\n          \"delegations\":
         [],\r\n          \"privateEndpointNetworkPolicies\": \"Enabled\",\r\n          \"privateLinkServiceNetworkPolicies\":
@@ -284,15 +211,9 @@
       content-type:
       - application/json; charset=utf-8
       date:
-<<<<<<< HEAD
-      - Sun, 13 Oct 2019 07:31:00 GMT
-      etag:
-      - W/"70b07c00-6405-4712-b69b-1acde673c93e"
-=======
       - Thu, 10 Oct 2019 10:40:01 GMT
       etag:
       - W/"87b35641-3242-479c-a6e1-b0bb05ba8880"
->>>>>>> 15b3674b
       expires:
       - '-1'
       pragma:
@@ -309,11 +230,7 @@
       x-content-type-options:
       - nosniff
       x-ms-arm-service-request-id:
-<<<<<<< HEAD
-      - cfb776f0-620f-4fcf-b8a7-f69dda707155
-=======
       - 19dcf75d-283e-4688-897f-ae5f0c9ce4e1
->>>>>>> 15b3674b
     status:
       code: 200
       message: OK
@@ -331,11 +248,7 @@
       ParameterSetName:
       - -g -n --subnet --subnet-address-prefix --tags
       User-Agent:
-<<<<<<< HEAD
-      - python/3.6.5 (Windows-10-10.0.17134-SP0) msrest/0.6.10 msrest_azure/0.6.2
-=======
-      - python/3.7.4 (Windows-10-10.0.18362-SP0) msrest/0.6.10 msrest_azure/0.6.2
->>>>>>> 15b3674b
+      - python/3.7.4 (Windows-10-10.0.18362-SP0) msrest/0.6.10 msrest_azure/0.6.2
         azure-mgmt-resource/4.0.0 Azure-SDK-For-Python AZURECLI/2.0.74
       accept-language:
       - en-US
@@ -343,11 +256,7 @@
     uri: https://management.azure.com/subscriptions/00000000-0000-0000-0000-000000000000/resourcegroups/cli_test_ag_existing_subnet000001?api-version=2019-07-01
   response:
     body:
-<<<<<<< HEAD
-      string: '{"id":"/subscriptions/00000000-0000-0000-0000-000000000000/resourceGroups/cli_test_ag_existing_subnet000001","name":"cli_test_ag_existing_subnet000001","type":"Microsoft.Resources/resourceGroups","location":"westus","tags":{"product":"azurecli","cause":"automation","date":"2019-10-13T07:30:53Z"},"properties":{"provisioningState":"Succeeded"}}'
-=======
       string: '{"id":"/subscriptions/00000000-0000-0000-0000-000000000000/resourceGroups/cli_test_ag_existing_subnet000001","name":"cli_test_ag_existing_subnet000001","type":"Microsoft.Resources/resourceGroups","location":"westus","tags":{"product":"azurecli","cause":"automation","date":"2019-10-10T10:39:50Z"},"properties":{"provisioningState":"Succeeded"}}'
->>>>>>> 15b3674b
     headers:
       cache-control:
       - no-cache
@@ -356,11 +265,7 @@
       content-type:
       - application/json; charset=utf-8
       date:
-<<<<<<< HEAD
-      - Sun, 13 Oct 2019 07:31:01 GMT
-=======
       - Thu, 10 Oct 2019 10:40:01 GMT
->>>>>>> 15b3674b
       expires:
       - '-1'
       pragma:
@@ -388,11 +293,7 @@
       ParameterSetName:
       - -g -n --subnet --subnet-address-prefix --tags
       User-Agent:
-<<<<<<< HEAD
-      - python/3.6.5 (Windows-10-10.0.17134-SP0) msrest/0.6.10 msrest_azure/0.6.2
-=======
-      - python/3.7.4 (Windows-10-10.0.18362-SP0) msrest/0.6.10 msrest_azure/0.6.2
->>>>>>> 15b3674b
+      - python/3.7.4 (Windows-10-10.0.18362-SP0) msrest/0.6.10 msrest_azure/0.6.2
         azure-mgmt-resource/4.0.0 Azure-SDK-For-Python AZURECLI/2.0.74
       accept-language:
       - en-US
@@ -409,43 +310,35 @@
       content-type:
       - application/json; charset=utf-8
       date:
-<<<<<<< HEAD
-      - Sun, 13 Oct 2019 07:31:01 GMT
-=======
       - Thu, 10 Oct 2019 10:40:03 GMT
->>>>>>> 15b3674b
-      expires:
-      - '-1'
-      pragma:
-      - no-cache
-      strict-transport-security:
-      - max-age=31536000; includeSubDomains
-      vary:
-      - Accept-Encoding
-      x-content-type-options:
-      - nosniff
-    status:
-      code: 200
-      message: OK
-- request:
-    body: null
-    headers:
-      Accept:
-      - application/json
-      Accept-Encoding:
-      - gzip, deflate
-      CommandName:
-      - network application-gateway create
-      Connection:
-      - keep-alive
-      ParameterSetName:
-      - -g -n --subnet --servers
-      User-Agent:
-<<<<<<< HEAD
-      - python/3.6.5 (Windows-10-10.0.17134-SP0) msrest/0.6.10 msrest_azure/0.6.2
-=======
-      - python/3.7.4 (Windows-10-10.0.18362-SP0) msrest/0.6.10 msrest_azure/0.6.2
->>>>>>> 15b3674b
+      expires:
+      - '-1'
+      pragma:
+      - no-cache
+      strict-transport-security:
+      - max-age=31536000; includeSubDomains
+      vary:
+      - Accept-Encoding
+      x-content-type-options:
+      - nosniff
+    status:
+      code: 200
+      message: OK
+- request:
+    body: null
+    headers:
+      Accept:
+      - application/json
+      Accept-Encoding:
+      - gzip, deflate
+      CommandName:
+      - network application-gateway create
+      Connection:
+      - keep-alive
+      ParameterSetName:
+      - -g -n --subnet --servers
+      User-Agent:
+      - python/3.7.4 (Windows-10-10.0.18362-SP0) msrest/0.6.10 msrest_azure/0.6.2
         azure-mgmt-resource/4.0.0 Azure-SDK-For-Python AZURECLI/2.0.74
       accept-language:
       - en-US
@@ -453,11 +346,7 @@
     uri: https://management.azure.com/subscriptions/00000000-0000-0000-0000-000000000000/resourcegroups/cli_test_ag_existing_subnet000001?api-version=2019-07-01
   response:
     body:
-<<<<<<< HEAD
-      string: '{"id":"/subscriptions/00000000-0000-0000-0000-000000000000/resourceGroups/cli_test_ag_existing_subnet000001","name":"cli_test_ag_existing_subnet000001","type":"Microsoft.Resources/resourceGroups","location":"westus","tags":{"product":"azurecli","cause":"automation","date":"2019-10-13T07:30:53Z"},"properties":{"provisioningState":"Succeeded"}}'
-=======
       string: '{"id":"/subscriptions/00000000-0000-0000-0000-000000000000/resourceGroups/cli_test_ag_existing_subnet000001","name":"cli_test_ag_existing_subnet000001","type":"Microsoft.Resources/resourceGroups","location":"westus","tags":{"product":"azurecli","cause":"automation","date":"2019-10-10T10:39:50Z"},"properties":{"provisioningState":"Succeeded"}}'
->>>>>>> 15b3674b
     headers:
       cache-control:
       - no-cache
@@ -466,43 +355,35 @@
       content-type:
       - application/json; charset=utf-8
       date:
-<<<<<<< HEAD
-      - Sun, 13 Oct 2019 07:31:01 GMT
-=======
       - Thu, 10 Oct 2019 10:40:03 GMT
->>>>>>> 15b3674b
-      expires:
-      - '-1'
-      pragma:
-      - no-cache
-      strict-transport-security:
-      - max-age=31536000; includeSubDomains
-      vary:
-      - Accept-Encoding
-      x-content-type-options:
-      - nosniff
-    status:
-      code: 200
-      message: OK
-- request:
-    body: null
-    headers:
-      Accept:
-      - application/json
-      Accept-Encoding:
-      - gzip, deflate
-      CommandName:
-      - network application-gateway create
-      Connection:
-      - keep-alive
-      ParameterSetName:
-      - -g -n --subnet --servers
-      User-Agent:
-<<<<<<< HEAD
-      - python/3.6.5 (Windows-10-10.0.17134-SP0) msrest/0.6.10 msrest_azure/0.6.2
-=======
-      - python/3.7.4 (Windows-10-10.0.18362-SP0) msrest/0.6.10 msrest_azure/0.6.2
->>>>>>> 15b3674b
+      expires:
+      - '-1'
+      pragma:
+      - no-cache
+      strict-transport-security:
+      - max-age=31536000; includeSubDomains
+      vary:
+      - Accept-Encoding
+      x-content-type-options:
+      - nosniff
+    status:
+      code: 200
+      message: OK
+- request:
+    body: null
+    headers:
+      Accept:
+      - application/json
+      Accept-Encoding:
+      - gzip, deflate
+      CommandName:
+      - network application-gateway create
+      Connection:
+      - keep-alive
+      ParameterSetName:
+      - -g -n --subnet --servers
+      User-Agent:
+      - python/3.7.4 (Windows-10-10.0.18362-SP0) msrest/0.6.10 msrest_azure/0.6.2
         azure-mgmt-resource/4.0.0 Azure-SDK-For-Python AZURECLI/2.0.74
       accept-language:
       - en-US
@@ -519,11 +400,7 @@
       content-type:
       - application/json; charset=utf-8
       date:
-<<<<<<< HEAD
-      - Sun, 13 Oct 2019 07:31:01 GMT
-=======
       - Thu, 10 Oct 2019 10:40:04 GMT
->>>>>>> 15b3674b
       expires:
       - '-1'
       pragma:
@@ -579,11 +456,7 @@
       ParameterSetName:
       - -g -n --subnet --servers
       User-Agent:
-<<<<<<< HEAD
-      - python/3.6.5 (Windows-10-10.0.17134-SP0) msrest/0.6.10 msrest_azure/0.6.2
-=======
-      - python/3.7.4 (Windows-10-10.0.18362-SP0) msrest/0.6.10 msrest_azure/0.6.2
->>>>>>> 15b3674b
+      - python/3.7.4 (Windows-10-10.0.18362-SP0) msrest/0.6.10 msrest_azure/0.6.2
         azure-mgmt-resource/4.0.0 Azure-SDK-For-Python AZURECLI/2.0.74
       accept-language:
       - en-US
@@ -591,20 +464,6 @@
     uri: https://management.azure.com/subscriptions/00000000-0000-0000-0000-000000000000/resourcegroups/cli_test_ag_existing_subnet000001/providers/Microsoft.Resources/deployments/mock-deployment?api-version=2019-07-01
   response:
     body:
-<<<<<<< HEAD
-      string: '{"id":"/subscriptions/00000000-0000-0000-0000-000000000000/resourceGroups/cli_test_ag_existing_subnet000001/providers/Microsoft.Resources/deployments/ag_deploy_RXRnotl3IwxuWgq8v3e6O9TKmwkl6pnx","name":"ag_deploy_RXRnotl3IwxuWgq8v3e6O9TKmwkl6pnx","type":"Microsoft.Resources/deployments","properties":{"templateHash":"16926434302904305543","parameters":{},"mode":"Incremental","provisioningState":"Accepted","timestamp":"2019-10-13T07:31:03.2398161Z","duration":"PT0.2972128S","correlationId":"b24429ee-2e03-4629-af07-3fa209f614e9","providers":[{"namespace":"Microsoft.Network","resourceTypes":[{"resourceType":"applicationGateways","locations":["westus"]}]}],"dependencies":[]}}'
-    headers:
-      azure-asyncoperation:
-      - https://management.azure.com/subscriptions/00000000-0000-0000-0000-000000000000/resourcegroups/cli_test_ag_existing_subnet000001/providers/Microsoft.Resources/deployments/ag_deploy_RXRnotl3IwxuWgq8v3e6O9TKmwkl6pnx/operationStatuses/08586306550225350152?api-version=2019-07-01
-      cache-control:
-      - no-cache
-      content-length:
-      - '720'
-      content-type:
-      - application/json; charset=utf-8
-      date:
-      - Sun, 13 Oct 2019 07:31:02 GMT
-=======
       string: '{"id":"/subscriptions/00000000-0000-0000-0000-000000000000/resourceGroups/cli_test_ag_existing_subnet000001/providers/Microsoft.Resources/deployments/ag_deploy_AdF4JxFK4kbNTjB5QgsCYxFBKZuBDpj4","name":"ag_deploy_AdF4JxFK4kbNTjB5QgsCYxFBKZuBDpj4","type":"Microsoft.Resources/deployments","properties":{"templateHash":"16822658456803932473","parameters":{},"mode":"Incremental","provisioningState":"Accepted","timestamp":"2019-10-10T10:40:07.956634Z","duration":"PT2.300046S","correlationId":"dacdf3d0-0d11-4ed6-9a1a-e15bad62961e","providers":[{"namespace":"Microsoft.Network","resourceTypes":[{"resourceType":"applicationGateways","locations":["westus"]}]}],"dependencies":[]}}'
     headers:
       azure-asyncoperation:
@@ -617,7 +476,6 @@
       - application/json; charset=utf-8
       date:
       - Thu, 10 Oct 2019 10:40:08 GMT
->>>>>>> 15b3674b
       expires:
       - '-1'
       pragma:
@@ -645,1578 +503,1253 @@
       ParameterSetName:
       - -g -n --subnet --servers
       User-Agent:
-<<<<<<< HEAD
-      - python/3.6.5 (Windows-10-10.0.17134-SP0) msrest/0.6.10 msrest_azure/0.6.2
-        azure-mgmt-resource/4.0.0 Azure-SDK-For-Python AZURECLI/2.0.74
-    method: GET
-    uri: https://management.azure.com/subscriptions/00000000-0000-0000-0000-000000000000/resourcegroups/cli_test_ag_existing_subnet000001/providers/Microsoft.Resources/deployments/mock-deployment/operationStatuses/08586306550225350152?api-version=2019-07-01
-=======
-      - python/3.7.4 (Windows-10-10.0.18362-SP0) msrest/0.6.10 msrest_azure/0.6.2
-        azure-mgmt-resource/4.0.0 Azure-SDK-For-Python AZURECLI/2.0.74
-    method: GET
-    uri: https://management.azure.com/subscriptions/00000000-0000-0000-0000-000000000000/resourcegroups/cli_test_ag_existing_subnet000001/providers/Microsoft.Resources/deployments/mock-deployment/operationStatuses/08586309028798210295?api-version=2019-05-10
->>>>>>> 15b3674b
-  response:
-    body:
-      string: '{"status":"Running"}'
-    headers:
-      cache-control:
-      - no-cache
-      content-length:
-      - '20'
-      content-type:
-      - application/json; charset=utf-8
-      date:
-<<<<<<< HEAD
-      - Sun, 13 Oct 2019 07:31:32 GMT
-=======
+      - python/3.7.4 (Windows-10-10.0.18362-SP0) msrest/0.6.10 msrest_azure/0.6.2
+        azure-mgmt-resource/4.0.0 Azure-SDK-For-Python AZURECLI/2.0.74
+    method: GET
+    uri: https://management.azure.com/subscriptions/00000000-0000-0000-0000-000000000000/resourcegroups/cli_test_ag_existing_subnet000001/providers/Microsoft.Resources/deployments/mock-deployment/operationStatuses/08586309028798210295?api-version=2019-05-10
+  response:
+    body:
+      string: '{"status":"Running"}'
+    headers:
+      cache-control:
+      - no-cache
+      content-length:
+      - '20'
+      content-type:
+      - application/json; charset=utf-8
+      date:
       - Thu, 10 Oct 2019 10:40:39 GMT
->>>>>>> 15b3674b
-      expires:
-      - '-1'
-      pragma:
-      - no-cache
-      strict-transport-security:
-      - max-age=31536000; includeSubDomains
-      vary:
-      - Accept-Encoding
-      x-content-type-options:
-      - nosniff
-    status:
-      code: 200
-      message: OK
-- request:
-    body: null
-    headers:
-      Accept:
-      - application/json
-      Accept-Encoding:
-      - gzip, deflate
-      CommandName:
-      - network application-gateway create
-      Connection:
-      - keep-alive
-      ParameterSetName:
-      - -g -n --subnet --servers
-      User-Agent:
-<<<<<<< HEAD
-      - python/3.6.5 (Windows-10-10.0.17134-SP0) msrest/0.6.10 msrest_azure/0.6.2
-        azure-mgmt-resource/4.0.0 Azure-SDK-For-Python AZURECLI/2.0.74
-    method: GET
-    uri: https://management.azure.com/subscriptions/00000000-0000-0000-0000-000000000000/resourcegroups/cli_test_ag_existing_subnet000001/providers/Microsoft.Resources/deployments/mock-deployment/operationStatuses/08586306550225350152?api-version=2019-07-01
-=======
-      - python/3.7.4 (Windows-10-10.0.18362-SP0) msrest/0.6.10 msrest_azure/0.6.2
-        azure-mgmt-resource/4.0.0 Azure-SDK-For-Python AZURECLI/2.0.74
-    method: GET
-    uri: https://management.azure.com/subscriptions/00000000-0000-0000-0000-000000000000/resourcegroups/cli_test_ag_existing_subnet000001/providers/Microsoft.Resources/deployments/mock-deployment/operationStatuses/08586309028798210295?api-version=2019-05-10
->>>>>>> 15b3674b
-  response:
-    body:
-      string: '{"status":"Running"}'
-    headers:
-      cache-control:
-      - no-cache
-      content-length:
-      - '20'
-      content-type:
-      - application/json; charset=utf-8
-      date:
-<<<<<<< HEAD
-      - Sun, 13 Oct 2019 07:32:03 GMT
-=======
+      expires:
+      - '-1'
+      pragma:
+      - no-cache
+      strict-transport-security:
+      - max-age=31536000; includeSubDomains
+      vary:
+      - Accept-Encoding
+      x-content-type-options:
+      - nosniff
+    status:
+      code: 200
+      message: OK
+- request:
+    body: null
+    headers:
+      Accept:
+      - application/json
+      Accept-Encoding:
+      - gzip, deflate
+      CommandName:
+      - network application-gateway create
+      Connection:
+      - keep-alive
+      ParameterSetName:
+      - -g -n --subnet --servers
+      User-Agent:
+      - python/3.7.4 (Windows-10-10.0.18362-SP0) msrest/0.6.10 msrest_azure/0.6.2
+        azure-mgmt-resource/4.0.0 Azure-SDK-For-Python AZURECLI/2.0.74
+    method: GET
+    uri: https://management.azure.com/subscriptions/00000000-0000-0000-0000-000000000000/resourcegroups/cli_test_ag_existing_subnet000001/providers/Microsoft.Resources/deployments/mock-deployment/operationStatuses/08586309028798210295?api-version=2019-05-10
+  response:
+    body:
+      string: '{"status":"Running"}'
+    headers:
+      cache-control:
+      - no-cache
+      content-length:
+      - '20'
+      content-type:
+      - application/json; charset=utf-8
+      date:
       - Thu, 10 Oct 2019 10:41:10 GMT
->>>>>>> 15b3674b
-      expires:
-      - '-1'
-      pragma:
-      - no-cache
-      strict-transport-security:
-      - max-age=31536000; includeSubDomains
-      vary:
-      - Accept-Encoding
-      x-content-type-options:
-      - nosniff
-    status:
-      code: 200
-      message: OK
-- request:
-    body: null
-    headers:
-      Accept:
-      - application/json
-      Accept-Encoding:
-      - gzip, deflate
-      CommandName:
-      - network application-gateway create
-      Connection:
-      - keep-alive
-      ParameterSetName:
-      - -g -n --subnet --servers
-      User-Agent:
-<<<<<<< HEAD
-      - python/3.6.5 (Windows-10-10.0.17134-SP0) msrest/0.6.10 msrest_azure/0.6.2
-        azure-mgmt-resource/4.0.0 Azure-SDK-For-Python AZURECLI/2.0.74
-    method: GET
-    uri: https://management.azure.com/subscriptions/00000000-0000-0000-0000-000000000000/resourcegroups/cli_test_ag_existing_subnet000001/providers/Microsoft.Resources/deployments/mock-deployment/operationStatuses/08586306550225350152?api-version=2019-07-01
-=======
-      - python/3.7.4 (Windows-10-10.0.18362-SP0) msrest/0.6.10 msrest_azure/0.6.2
-        azure-mgmt-resource/4.0.0 Azure-SDK-For-Python AZURECLI/2.0.74
-    method: GET
-    uri: https://management.azure.com/subscriptions/00000000-0000-0000-0000-000000000000/resourcegroups/cli_test_ag_existing_subnet000001/providers/Microsoft.Resources/deployments/mock-deployment/operationStatuses/08586309028798210295?api-version=2019-05-10
->>>>>>> 15b3674b
-  response:
-    body:
-      string: '{"status":"Running"}'
-    headers:
-      cache-control:
-      - no-cache
-      content-length:
-      - '20'
-      content-type:
-      - application/json; charset=utf-8
-      date:
-<<<<<<< HEAD
-      - Sun, 13 Oct 2019 07:32:33 GMT
-=======
+      expires:
+      - '-1'
+      pragma:
+      - no-cache
+      strict-transport-security:
+      - max-age=31536000; includeSubDomains
+      vary:
+      - Accept-Encoding
+      x-content-type-options:
+      - nosniff
+    status:
+      code: 200
+      message: OK
+- request:
+    body: null
+    headers:
+      Accept:
+      - application/json
+      Accept-Encoding:
+      - gzip, deflate
+      CommandName:
+      - network application-gateway create
+      Connection:
+      - keep-alive
+      ParameterSetName:
+      - -g -n --subnet --servers
+      User-Agent:
+      - python/3.7.4 (Windows-10-10.0.18362-SP0) msrest/0.6.10 msrest_azure/0.6.2
+        azure-mgmt-resource/4.0.0 Azure-SDK-For-Python AZURECLI/2.0.74
+    method: GET
+    uri: https://management.azure.com/subscriptions/00000000-0000-0000-0000-000000000000/resourcegroups/cli_test_ag_existing_subnet000001/providers/Microsoft.Resources/deployments/mock-deployment/operationStatuses/08586309028798210295?api-version=2019-05-10
+  response:
+    body:
+      string: '{"status":"Running"}'
+    headers:
+      cache-control:
+      - no-cache
+      content-length:
+      - '20'
+      content-type:
+      - application/json; charset=utf-8
+      date:
       - Thu, 10 Oct 2019 10:41:40 GMT
->>>>>>> 15b3674b
-      expires:
-      - '-1'
-      pragma:
-      - no-cache
-      strict-transport-security:
-      - max-age=31536000; includeSubDomains
-      vary:
-      - Accept-Encoding
-      x-content-type-options:
-      - nosniff
-    status:
-      code: 200
-      message: OK
-- request:
-    body: null
-    headers:
-      Accept:
-      - application/json
-      Accept-Encoding:
-      - gzip, deflate
-      CommandName:
-      - network application-gateway create
-      Connection:
-      - keep-alive
-      ParameterSetName:
-      - -g -n --subnet --servers
-      User-Agent:
-<<<<<<< HEAD
-      - python/3.6.5 (Windows-10-10.0.17134-SP0) msrest/0.6.10 msrest_azure/0.6.2
-        azure-mgmt-resource/4.0.0 Azure-SDK-For-Python AZURECLI/2.0.74
-    method: GET
-    uri: https://management.azure.com/subscriptions/00000000-0000-0000-0000-000000000000/resourcegroups/cli_test_ag_existing_subnet000001/providers/Microsoft.Resources/deployments/mock-deployment/operationStatuses/08586306550225350152?api-version=2019-07-01
-=======
-      - python/3.7.4 (Windows-10-10.0.18362-SP0) msrest/0.6.10 msrest_azure/0.6.2
-        azure-mgmt-resource/4.0.0 Azure-SDK-For-Python AZURECLI/2.0.74
-    method: GET
-    uri: https://management.azure.com/subscriptions/00000000-0000-0000-0000-000000000000/resourcegroups/cli_test_ag_existing_subnet000001/providers/Microsoft.Resources/deployments/mock-deployment/operationStatuses/08586309028798210295?api-version=2019-05-10
->>>>>>> 15b3674b
-  response:
-    body:
-      string: '{"status":"Running"}'
-    headers:
-      cache-control:
-      - no-cache
-      content-length:
-      - '20'
-      content-type:
-      - application/json; charset=utf-8
-      date:
-<<<<<<< HEAD
-      - Sun, 13 Oct 2019 07:33:02 GMT
-=======
+      expires:
+      - '-1'
+      pragma:
+      - no-cache
+      strict-transport-security:
+      - max-age=31536000; includeSubDomains
+      vary:
+      - Accept-Encoding
+      x-content-type-options:
+      - nosniff
+    status:
+      code: 200
+      message: OK
+- request:
+    body: null
+    headers:
+      Accept:
+      - application/json
+      Accept-Encoding:
+      - gzip, deflate
+      CommandName:
+      - network application-gateway create
+      Connection:
+      - keep-alive
+      ParameterSetName:
+      - -g -n --subnet --servers
+      User-Agent:
+      - python/3.7.4 (Windows-10-10.0.18362-SP0) msrest/0.6.10 msrest_azure/0.6.2
+        azure-mgmt-resource/4.0.0 Azure-SDK-For-Python AZURECLI/2.0.74
+    method: GET
+    uri: https://management.azure.com/subscriptions/00000000-0000-0000-0000-000000000000/resourcegroups/cli_test_ag_existing_subnet000001/providers/Microsoft.Resources/deployments/mock-deployment/operationStatuses/08586309028798210295?api-version=2019-05-10
+  response:
+    body:
+      string: '{"status":"Running"}'
+    headers:
+      cache-control:
+      - no-cache
+      content-length:
+      - '20'
+      content-type:
+      - application/json; charset=utf-8
+      date:
       - Thu, 10 Oct 2019 10:42:11 GMT
->>>>>>> 15b3674b
-      expires:
-      - '-1'
-      pragma:
-      - no-cache
-      strict-transport-security:
-      - max-age=31536000; includeSubDomains
-      vary:
-      - Accept-Encoding
-      x-content-type-options:
-      - nosniff
-    status:
-      code: 200
-      message: OK
-- request:
-    body: null
-    headers:
-      Accept:
-      - application/json
-      Accept-Encoding:
-      - gzip, deflate
-      CommandName:
-      - network application-gateway create
-      Connection:
-      - keep-alive
-      ParameterSetName:
-      - -g -n --subnet --servers
-      User-Agent:
-<<<<<<< HEAD
-      - python/3.6.5 (Windows-10-10.0.17134-SP0) msrest/0.6.10 msrest_azure/0.6.2
-        azure-mgmt-resource/4.0.0 Azure-SDK-For-Python AZURECLI/2.0.74
-    method: GET
-    uri: https://management.azure.com/subscriptions/00000000-0000-0000-0000-000000000000/resourcegroups/cli_test_ag_existing_subnet000001/providers/Microsoft.Resources/deployments/mock-deployment/operationStatuses/08586306550225350152?api-version=2019-07-01
-=======
-      - python/3.7.4 (Windows-10-10.0.18362-SP0) msrest/0.6.10 msrest_azure/0.6.2
-        azure-mgmt-resource/4.0.0 Azure-SDK-For-Python AZURECLI/2.0.74
-    method: GET
-    uri: https://management.azure.com/subscriptions/00000000-0000-0000-0000-000000000000/resourcegroups/cli_test_ag_existing_subnet000001/providers/Microsoft.Resources/deployments/mock-deployment/operationStatuses/08586309028798210295?api-version=2019-05-10
->>>>>>> 15b3674b
-  response:
-    body:
-      string: '{"status":"Running"}'
-    headers:
-      cache-control:
-      - no-cache
-      content-length:
-      - '20'
-      content-type:
-      - application/json; charset=utf-8
-      date:
-<<<<<<< HEAD
-      - Sun, 13 Oct 2019 07:33:33 GMT
-=======
+      expires:
+      - '-1'
+      pragma:
+      - no-cache
+      strict-transport-security:
+      - max-age=31536000; includeSubDomains
+      vary:
+      - Accept-Encoding
+      x-content-type-options:
+      - nosniff
+    status:
+      code: 200
+      message: OK
+- request:
+    body: null
+    headers:
+      Accept:
+      - application/json
+      Accept-Encoding:
+      - gzip, deflate
+      CommandName:
+      - network application-gateway create
+      Connection:
+      - keep-alive
+      ParameterSetName:
+      - -g -n --subnet --servers
+      User-Agent:
+      - python/3.7.4 (Windows-10-10.0.18362-SP0) msrest/0.6.10 msrest_azure/0.6.2
+        azure-mgmt-resource/4.0.0 Azure-SDK-For-Python AZURECLI/2.0.74
+    method: GET
+    uri: https://management.azure.com/subscriptions/00000000-0000-0000-0000-000000000000/resourcegroups/cli_test_ag_existing_subnet000001/providers/Microsoft.Resources/deployments/mock-deployment/operationStatuses/08586309028798210295?api-version=2019-05-10
+  response:
+    body:
+      string: '{"status":"Running"}'
+    headers:
+      cache-control:
+      - no-cache
+      content-length:
+      - '20'
+      content-type:
+      - application/json; charset=utf-8
+      date:
       - Thu, 10 Oct 2019 10:42:41 GMT
->>>>>>> 15b3674b
-      expires:
-      - '-1'
-      pragma:
-      - no-cache
-      strict-transport-security:
-      - max-age=31536000; includeSubDomains
-      vary:
-      - Accept-Encoding
-      x-content-type-options:
-      - nosniff
-    status:
-      code: 200
-      message: OK
-- request:
-    body: null
-    headers:
-      Accept:
-      - application/json
-      Accept-Encoding:
-      - gzip, deflate
-      CommandName:
-      - network application-gateway create
-      Connection:
-      - keep-alive
-      ParameterSetName:
-      - -g -n --subnet --servers
-      User-Agent:
-<<<<<<< HEAD
-      - python/3.6.5 (Windows-10-10.0.17134-SP0) msrest/0.6.10 msrest_azure/0.6.2
-        azure-mgmt-resource/4.0.0 Azure-SDK-For-Python AZURECLI/2.0.74
-    method: GET
-    uri: https://management.azure.com/subscriptions/00000000-0000-0000-0000-000000000000/resourcegroups/cli_test_ag_existing_subnet000001/providers/Microsoft.Resources/deployments/mock-deployment/operationStatuses/08586306550225350152?api-version=2019-07-01
-=======
-      - python/3.7.4 (Windows-10-10.0.18362-SP0) msrest/0.6.10 msrest_azure/0.6.2
-        azure-mgmt-resource/4.0.0 Azure-SDK-For-Python AZURECLI/2.0.74
-    method: GET
-    uri: https://management.azure.com/subscriptions/00000000-0000-0000-0000-000000000000/resourcegroups/cli_test_ag_existing_subnet000001/providers/Microsoft.Resources/deployments/mock-deployment/operationStatuses/08586309028798210295?api-version=2019-05-10
->>>>>>> 15b3674b
-  response:
-    body:
-      string: '{"status":"Running"}'
-    headers:
-      cache-control:
-      - no-cache
-      content-length:
-      - '20'
-      content-type:
-      - application/json; charset=utf-8
-      date:
-<<<<<<< HEAD
-      - Sun, 13 Oct 2019 07:34:03 GMT
-=======
+      expires:
+      - '-1'
+      pragma:
+      - no-cache
+      strict-transport-security:
+      - max-age=31536000; includeSubDomains
+      vary:
+      - Accept-Encoding
+      x-content-type-options:
+      - nosniff
+    status:
+      code: 200
+      message: OK
+- request:
+    body: null
+    headers:
+      Accept:
+      - application/json
+      Accept-Encoding:
+      - gzip, deflate
+      CommandName:
+      - network application-gateway create
+      Connection:
+      - keep-alive
+      ParameterSetName:
+      - -g -n --subnet --servers
+      User-Agent:
+      - python/3.7.4 (Windows-10-10.0.18362-SP0) msrest/0.6.10 msrest_azure/0.6.2
+        azure-mgmt-resource/4.0.0 Azure-SDK-For-Python AZURECLI/2.0.74
+    method: GET
+    uri: https://management.azure.com/subscriptions/00000000-0000-0000-0000-000000000000/resourcegroups/cli_test_ag_existing_subnet000001/providers/Microsoft.Resources/deployments/mock-deployment/operationStatuses/08586309028798210295?api-version=2019-05-10
+  response:
+    body:
+      string: '{"status":"Running"}'
+    headers:
+      cache-control:
+      - no-cache
+      content-length:
+      - '20'
+      content-type:
+      - application/json; charset=utf-8
+      date:
       - Thu, 10 Oct 2019 10:43:11 GMT
->>>>>>> 15b3674b
-      expires:
-      - '-1'
-      pragma:
-      - no-cache
-      strict-transport-security:
-      - max-age=31536000; includeSubDomains
-      vary:
-      - Accept-Encoding
-      x-content-type-options:
-      - nosniff
-    status:
-      code: 200
-      message: OK
-- request:
-    body: null
-    headers:
-      Accept:
-      - application/json
-      Accept-Encoding:
-      - gzip, deflate
-      CommandName:
-      - network application-gateway create
-      Connection:
-      - keep-alive
-      ParameterSetName:
-      - -g -n --subnet --servers
-      User-Agent:
-<<<<<<< HEAD
-      - python/3.6.5 (Windows-10-10.0.17134-SP0) msrest/0.6.10 msrest_azure/0.6.2
-        azure-mgmt-resource/4.0.0 Azure-SDK-For-Python AZURECLI/2.0.74
-    method: GET
-    uri: https://management.azure.com/subscriptions/00000000-0000-0000-0000-000000000000/resourcegroups/cli_test_ag_existing_subnet000001/providers/Microsoft.Resources/deployments/mock-deployment/operationStatuses/08586306550225350152?api-version=2019-07-01
-=======
-      - python/3.7.4 (Windows-10-10.0.18362-SP0) msrest/0.6.10 msrest_azure/0.6.2
-        azure-mgmt-resource/4.0.0 Azure-SDK-For-Python AZURECLI/2.0.74
-    method: GET
-    uri: https://management.azure.com/subscriptions/00000000-0000-0000-0000-000000000000/resourcegroups/cli_test_ag_existing_subnet000001/providers/Microsoft.Resources/deployments/mock-deployment/operationStatuses/08586309028798210295?api-version=2019-05-10
->>>>>>> 15b3674b
-  response:
-    body:
-      string: '{"status":"Running"}'
-    headers:
-      cache-control:
-      - no-cache
-      content-length:
-      - '20'
-      content-type:
-      - application/json; charset=utf-8
-      date:
-<<<<<<< HEAD
-      - Sun, 13 Oct 2019 07:34:33 GMT
-=======
+      expires:
+      - '-1'
+      pragma:
+      - no-cache
+      strict-transport-security:
+      - max-age=31536000; includeSubDomains
+      vary:
+      - Accept-Encoding
+      x-content-type-options:
+      - nosniff
+    status:
+      code: 200
+      message: OK
+- request:
+    body: null
+    headers:
+      Accept:
+      - application/json
+      Accept-Encoding:
+      - gzip, deflate
+      CommandName:
+      - network application-gateway create
+      Connection:
+      - keep-alive
+      ParameterSetName:
+      - -g -n --subnet --servers
+      User-Agent:
+      - python/3.7.4 (Windows-10-10.0.18362-SP0) msrest/0.6.10 msrest_azure/0.6.2
+        azure-mgmt-resource/4.0.0 Azure-SDK-For-Python AZURECLI/2.0.74
+    method: GET
+    uri: https://management.azure.com/subscriptions/00000000-0000-0000-0000-000000000000/resourcegroups/cli_test_ag_existing_subnet000001/providers/Microsoft.Resources/deployments/mock-deployment/operationStatuses/08586309028798210295?api-version=2019-05-10
+  response:
+    body:
+      string: '{"status":"Running"}'
+    headers:
+      cache-control:
+      - no-cache
+      content-length:
+      - '20'
+      content-type:
+      - application/json; charset=utf-8
+      date:
       - Thu, 10 Oct 2019 10:43:42 GMT
->>>>>>> 15b3674b
-      expires:
-      - '-1'
-      pragma:
-      - no-cache
-      strict-transport-security:
-      - max-age=31536000; includeSubDomains
-      vary:
-      - Accept-Encoding
-      x-content-type-options:
-      - nosniff
-    status:
-      code: 200
-      message: OK
-- request:
-    body: null
-    headers:
-      Accept:
-      - application/json
-      Accept-Encoding:
-      - gzip, deflate
-      CommandName:
-      - network application-gateway create
-      Connection:
-      - keep-alive
-      ParameterSetName:
-      - -g -n --subnet --servers
-      User-Agent:
-<<<<<<< HEAD
-      - python/3.6.5 (Windows-10-10.0.17134-SP0) msrest/0.6.10 msrest_azure/0.6.2
-        azure-mgmt-resource/4.0.0 Azure-SDK-For-Python AZURECLI/2.0.74
-    method: GET
-    uri: https://management.azure.com/subscriptions/00000000-0000-0000-0000-000000000000/resourcegroups/cli_test_ag_existing_subnet000001/providers/Microsoft.Resources/deployments/mock-deployment/operationStatuses/08586306550225350152?api-version=2019-07-01
-=======
-      - python/3.7.4 (Windows-10-10.0.18362-SP0) msrest/0.6.10 msrest_azure/0.6.2
-        azure-mgmt-resource/4.0.0 Azure-SDK-For-Python AZURECLI/2.0.74
-    method: GET
-    uri: https://management.azure.com/subscriptions/00000000-0000-0000-0000-000000000000/resourcegroups/cli_test_ag_existing_subnet000001/providers/Microsoft.Resources/deployments/mock-deployment/operationStatuses/08586309028798210295?api-version=2019-05-10
->>>>>>> 15b3674b
-  response:
-    body:
-      string: '{"status":"Running"}'
-    headers:
-      cache-control:
-      - no-cache
-      content-length:
-      - '20'
-      content-type:
-      - application/json; charset=utf-8
-      date:
-<<<<<<< HEAD
-      - Sun, 13 Oct 2019 07:35:03 GMT
-=======
+      expires:
+      - '-1'
+      pragma:
+      - no-cache
+      strict-transport-security:
+      - max-age=31536000; includeSubDomains
+      vary:
+      - Accept-Encoding
+      x-content-type-options:
+      - nosniff
+    status:
+      code: 200
+      message: OK
+- request:
+    body: null
+    headers:
+      Accept:
+      - application/json
+      Accept-Encoding:
+      - gzip, deflate
+      CommandName:
+      - network application-gateway create
+      Connection:
+      - keep-alive
+      ParameterSetName:
+      - -g -n --subnet --servers
+      User-Agent:
+      - python/3.7.4 (Windows-10-10.0.18362-SP0) msrest/0.6.10 msrest_azure/0.6.2
+        azure-mgmt-resource/4.0.0 Azure-SDK-For-Python AZURECLI/2.0.74
+    method: GET
+    uri: https://management.azure.com/subscriptions/00000000-0000-0000-0000-000000000000/resourcegroups/cli_test_ag_existing_subnet000001/providers/Microsoft.Resources/deployments/mock-deployment/operationStatuses/08586309028798210295?api-version=2019-05-10
+  response:
+    body:
+      string: '{"status":"Running"}'
+    headers:
+      cache-control:
+      - no-cache
+      content-length:
+      - '20'
+      content-type:
+      - application/json; charset=utf-8
+      date:
       - Thu, 10 Oct 2019 10:44:12 GMT
->>>>>>> 15b3674b
-      expires:
-      - '-1'
-      pragma:
-      - no-cache
-      strict-transport-security:
-      - max-age=31536000; includeSubDomains
-      vary:
-      - Accept-Encoding
-      x-content-type-options:
-      - nosniff
-    status:
-      code: 200
-      message: OK
-- request:
-    body: null
-    headers:
-      Accept:
-      - application/json
-      Accept-Encoding:
-      - gzip, deflate
-      CommandName:
-      - network application-gateway create
-      Connection:
-      - keep-alive
-      ParameterSetName:
-      - -g -n --subnet --servers
-      User-Agent:
-<<<<<<< HEAD
-      - python/3.6.5 (Windows-10-10.0.17134-SP0) msrest/0.6.10 msrest_azure/0.6.2
-        azure-mgmt-resource/4.0.0 Azure-SDK-For-Python AZURECLI/2.0.74
-    method: GET
-    uri: https://management.azure.com/subscriptions/00000000-0000-0000-0000-000000000000/resourcegroups/cli_test_ag_existing_subnet000001/providers/Microsoft.Resources/deployments/mock-deployment/operationStatuses/08586306550225350152?api-version=2019-07-01
-=======
-      - python/3.7.4 (Windows-10-10.0.18362-SP0) msrest/0.6.10 msrest_azure/0.6.2
-        azure-mgmt-resource/4.0.0 Azure-SDK-For-Python AZURECLI/2.0.74
-    method: GET
-    uri: https://management.azure.com/subscriptions/00000000-0000-0000-0000-000000000000/resourcegroups/cli_test_ag_existing_subnet000001/providers/Microsoft.Resources/deployments/mock-deployment/operationStatuses/08586309028798210295?api-version=2019-05-10
->>>>>>> 15b3674b
-  response:
-    body:
-      string: '{"status":"Running"}'
-    headers:
-      cache-control:
-      - no-cache
-      content-length:
-      - '20'
-      content-type:
-      - application/json; charset=utf-8
-      date:
-<<<<<<< HEAD
-      - Sun, 13 Oct 2019 07:35:33 GMT
-=======
+      expires:
+      - '-1'
+      pragma:
+      - no-cache
+      strict-transport-security:
+      - max-age=31536000; includeSubDomains
+      vary:
+      - Accept-Encoding
+      x-content-type-options:
+      - nosniff
+    status:
+      code: 200
+      message: OK
+- request:
+    body: null
+    headers:
+      Accept:
+      - application/json
+      Accept-Encoding:
+      - gzip, deflate
+      CommandName:
+      - network application-gateway create
+      Connection:
+      - keep-alive
+      ParameterSetName:
+      - -g -n --subnet --servers
+      User-Agent:
+      - python/3.7.4 (Windows-10-10.0.18362-SP0) msrest/0.6.10 msrest_azure/0.6.2
+        azure-mgmt-resource/4.0.0 Azure-SDK-For-Python AZURECLI/2.0.74
+    method: GET
+    uri: https://management.azure.com/subscriptions/00000000-0000-0000-0000-000000000000/resourcegroups/cli_test_ag_existing_subnet000001/providers/Microsoft.Resources/deployments/mock-deployment/operationStatuses/08586309028798210295?api-version=2019-05-10
+  response:
+    body:
+      string: '{"status":"Running"}'
+    headers:
+      cache-control:
+      - no-cache
+      content-length:
+      - '20'
+      content-type:
+      - application/json; charset=utf-8
+      date:
       - Thu, 10 Oct 2019 10:44:42 GMT
->>>>>>> 15b3674b
-      expires:
-      - '-1'
-      pragma:
-      - no-cache
-      strict-transport-security:
-      - max-age=31536000; includeSubDomains
-      vary:
-      - Accept-Encoding
-      x-content-type-options:
-      - nosniff
-    status:
-      code: 200
-      message: OK
-- request:
-    body: null
-    headers:
-      Accept:
-      - application/json
-      Accept-Encoding:
-      - gzip, deflate
-      CommandName:
-      - network application-gateway create
-      Connection:
-      - keep-alive
-      ParameterSetName:
-      - -g -n --subnet --servers
-      User-Agent:
-<<<<<<< HEAD
-      - python/3.6.5 (Windows-10-10.0.17134-SP0) msrest/0.6.10 msrest_azure/0.6.2
-        azure-mgmt-resource/4.0.0 Azure-SDK-For-Python AZURECLI/2.0.74
-    method: GET
-    uri: https://management.azure.com/subscriptions/00000000-0000-0000-0000-000000000000/resourcegroups/cli_test_ag_existing_subnet000001/providers/Microsoft.Resources/deployments/mock-deployment/operationStatuses/08586306550225350152?api-version=2019-07-01
-=======
-      - python/3.7.4 (Windows-10-10.0.18362-SP0) msrest/0.6.10 msrest_azure/0.6.2
-        azure-mgmt-resource/4.0.0 Azure-SDK-For-Python AZURECLI/2.0.74
-    method: GET
-    uri: https://management.azure.com/subscriptions/00000000-0000-0000-0000-000000000000/resourcegroups/cli_test_ag_existing_subnet000001/providers/Microsoft.Resources/deployments/mock-deployment/operationStatuses/08586309028798210295?api-version=2019-05-10
->>>>>>> 15b3674b
-  response:
-    body:
-      string: '{"status":"Running"}'
-    headers:
-      cache-control:
-      - no-cache
-      content-length:
-      - '20'
-      content-type:
-      - application/json; charset=utf-8
-      date:
-<<<<<<< HEAD
-      - Sun, 13 Oct 2019 07:36:03 GMT
-=======
+      expires:
+      - '-1'
+      pragma:
+      - no-cache
+      strict-transport-security:
+      - max-age=31536000; includeSubDomains
+      vary:
+      - Accept-Encoding
+      x-content-type-options:
+      - nosniff
+    status:
+      code: 200
+      message: OK
+- request:
+    body: null
+    headers:
+      Accept:
+      - application/json
+      Accept-Encoding:
+      - gzip, deflate
+      CommandName:
+      - network application-gateway create
+      Connection:
+      - keep-alive
+      ParameterSetName:
+      - -g -n --subnet --servers
+      User-Agent:
+      - python/3.7.4 (Windows-10-10.0.18362-SP0) msrest/0.6.10 msrest_azure/0.6.2
+        azure-mgmt-resource/4.0.0 Azure-SDK-For-Python AZURECLI/2.0.74
+    method: GET
+    uri: https://management.azure.com/subscriptions/00000000-0000-0000-0000-000000000000/resourcegroups/cli_test_ag_existing_subnet000001/providers/Microsoft.Resources/deployments/mock-deployment/operationStatuses/08586309028798210295?api-version=2019-05-10
+  response:
+    body:
+      string: '{"status":"Running"}'
+    headers:
+      cache-control:
+      - no-cache
+      content-length:
+      - '20'
+      content-type:
+      - application/json; charset=utf-8
+      date:
       - Thu, 10 Oct 2019 10:45:14 GMT
->>>>>>> 15b3674b
-      expires:
-      - '-1'
-      pragma:
-      - no-cache
-      strict-transport-security:
-      - max-age=31536000; includeSubDomains
-      vary:
-      - Accept-Encoding
-      x-content-type-options:
-      - nosniff
-    status:
-      code: 200
-      message: OK
-- request:
-    body: null
-    headers:
-      Accept:
-      - application/json
-      Accept-Encoding:
-      - gzip, deflate
-      CommandName:
-      - network application-gateway create
-      Connection:
-      - keep-alive
-      ParameterSetName:
-      - -g -n --subnet --servers
-      User-Agent:
-<<<<<<< HEAD
-      - python/3.6.5 (Windows-10-10.0.17134-SP0) msrest/0.6.10 msrest_azure/0.6.2
-        azure-mgmt-resource/4.0.0 Azure-SDK-For-Python AZURECLI/2.0.74
-    method: GET
-    uri: https://management.azure.com/subscriptions/00000000-0000-0000-0000-000000000000/resourcegroups/cli_test_ag_existing_subnet000001/providers/Microsoft.Resources/deployments/mock-deployment/operationStatuses/08586306550225350152?api-version=2019-07-01
-=======
-      - python/3.7.4 (Windows-10-10.0.18362-SP0) msrest/0.6.10 msrest_azure/0.6.2
-        azure-mgmt-resource/4.0.0 Azure-SDK-For-Python AZURECLI/2.0.74
-    method: GET
-    uri: https://management.azure.com/subscriptions/00000000-0000-0000-0000-000000000000/resourcegroups/cli_test_ag_existing_subnet000001/providers/Microsoft.Resources/deployments/mock-deployment/operationStatuses/08586309028798210295?api-version=2019-05-10
->>>>>>> 15b3674b
-  response:
-    body:
-      string: '{"status":"Running"}'
-    headers:
-      cache-control:
-      - no-cache
-      content-length:
-      - '20'
-      content-type:
-      - application/json; charset=utf-8
-      date:
-<<<<<<< HEAD
-      - Sun, 13 Oct 2019 07:36:32 GMT
-=======
+      expires:
+      - '-1'
+      pragma:
+      - no-cache
+      strict-transport-security:
+      - max-age=31536000; includeSubDomains
+      vary:
+      - Accept-Encoding
+      x-content-type-options:
+      - nosniff
+    status:
+      code: 200
+      message: OK
+- request:
+    body: null
+    headers:
+      Accept:
+      - application/json
+      Accept-Encoding:
+      - gzip, deflate
+      CommandName:
+      - network application-gateway create
+      Connection:
+      - keep-alive
+      ParameterSetName:
+      - -g -n --subnet --servers
+      User-Agent:
+      - python/3.7.4 (Windows-10-10.0.18362-SP0) msrest/0.6.10 msrest_azure/0.6.2
+        azure-mgmt-resource/4.0.0 Azure-SDK-For-Python AZURECLI/2.0.74
+    method: GET
+    uri: https://management.azure.com/subscriptions/00000000-0000-0000-0000-000000000000/resourcegroups/cli_test_ag_existing_subnet000001/providers/Microsoft.Resources/deployments/mock-deployment/operationStatuses/08586309028798210295?api-version=2019-05-10
+  response:
+    body:
+      string: '{"status":"Running"}'
+    headers:
+      cache-control:
+      - no-cache
+      content-length:
+      - '20'
+      content-type:
+      - application/json; charset=utf-8
+      date:
       - Thu, 10 Oct 2019 10:45:44 GMT
->>>>>>> 15b3674b
-      expires:
-      - '-1'
-      pragma:
-      - no-cache
-      strict-transport-security:
-      - max-age=31536000; includeSubDomains
-      vary:
-      - Accept-Encoding
-      x-content-type-options:
-      - nosniff
-    status:
-      code: 200
-      message: OK
-- request:
-    body: null
-    headers:
-      Accept:
-      - application/json
-      Accept-Encoding:
-      - gzip, deflate
-      CommandName:
-      - network application-gateway create
-      Connection:
-      - keep-alive
-      ParameterSetName:
-      - -g -n --subnet --servers
-      User-Agent:
-<<<<<<< HEAD
-      - python/3.6.5 (Windows-10-10.0.17134-SP0) msrest/0.6.10 msrest_azure/0.6.2
-        azure-mgmt-resource/4.0.0 Azure-SDK-For-Python AZURECLI/2.0.74
-    method: GET
-    uri: https://management.azure.com/subscriptions/00000000-0000-0000-0000-000000000000/resourcegroups/cli_test_ag_existing_subnet000001/providers/Microsoft.Resources/deployments/mock-deployment/operationStatuses/08586306550225350152?api-version=2019-07-01
-=======
-      - python/3.7.4 (Windows-10-10.0.18362-SP0) msrest/0.6.10 msrest_azure/0.6.2
-        azure-mgmt-resource/4.0.0 Azure-SDK-For-Python AZURECLI/2.0.74
-    method: GET
-    uri: https://management.azure.com/subscriptions/00000000-0000-0000-0000-000000000000/resourcegroups/cli_test_ag_existing_subnet000001/providers/Microsoft.Resources/deployments/mock-deployment/operationStatuses/08586309028798210295?api-version=2019-05-10
->>>>>>> 15b3674b
-  response:
-    body:
-      string: '{"status":"Running"}'
-    headers:
-      cache-control:
-      - no-cache
-      content-length:
-      - '20'
-      content-type:
-      - application/json; charset=utf-8
-      date:
-<<<<<<< HEAD
-      - Sun, 13 Oct 2019 07:37:03 GMT
-=======
+      expires:
+      - '-1'
+      pragma:
+      - no-cache
+      strict-transport-security:
+      - max-age=31536000; includeSubDomains
+      vary:
+      - Accept-Encoding
+      x-content-type-options:
+      - nosniff
+    status:
+      code: 200
+      message: OK
+- request:
+    body: null
+    headers:
+      Accept:
+      - application/json
+      Accept-Encoding:
+      - gzip, deflate
+      CommandName:
+      - network application-gateway create
+      Connection:
+      - keep-alive
+      ParameterSetName:
+      - -g -n --subnet --servers
+      User-Agent:
+      - python/3.7.4 (Windows-10-10.0.18362-SP0) msrest/0.6.10 msrest_azure/0.6.2
+        azure-mgmt-resource/4.0.0 Azure-SDK-For-Python AZURECLI/2.0.74
+    method: GET
+    uri: https://management.azure.com/subscriptions/00000000-0000-0000-0000-000000000000/resourcegroups/cli_test_ag_existing_subnet000001/providers/Microsoft.Resources/deployments/mock-deployment/operationStatuses/08586309028798210295?api-version=2019-05-10
+  response:
+    body:
+      string: '{"status":"Running"}'
+    headers:
+      cache-control:
+      - no-cache
+      content-length:
+      - '20'
+      content-type:
+      - application/json; charset=utf-8
+      date:
       - Thu, 10 Oct 2019 10:46:14 GMT
->>>>>>> 15b3674b
-      expires:
-      - '-1'
-      pragma:
-      - no-cache
-      strict-transport-security:
-      - max-age=31536000; includeSubDomains
-      vary:
-      - Accept-Encoding
-      x-content-type-options:
-      - nosniff
-    status:
-      code: 200
-      message: OK
-- request:
-    body: null
-    headers:
-      Accept:
-      - application/json
-      Accept-Encoding:
-      - gzip, deflate
-      CommandName:
-      - network application-gateway create
-      Connection:
-      - keep-alive
-      ParameterSetName:
-      - -g -n --subnet --servers
-      User-Agent:
-<<<<<<< HEAD
-      - python/3.6.5 (Windows-10-10.0.17134-SP0) msrest/0.6.10 msrest_azure/0.6.2
-        azure-mgmt-resource/4.0.0 Azure-SDK-For-Python AZURECLI/2.0.74
-    method: GET
-    uri: https://management.azure.com/subscriptions/00000000-0000-0000-0000-000000000000/resourcegroups/cli_test_ag_existing_subnet000001/providers/Microsoft.Resources/deployments/mock-deployment/operationStatuses/08586306550225350152?api-version=2019-07-01
-=======
-      - python/3.7.4 (Windows-10-10.0.18362-SP0) msrest/0.6.10 msrest_azure/0.6.2
-        azure-mgmt-resource/4.0.0 Azure-SDK-For-Python AZURECLI/2.0.74
-    method: GET
-    uri: https://management.azure.com/subscriptions/00000000-0000-0000-0000-000000000000/resourcegroups/cli_test_ag_existing_subnet000001/providers/Microsoft.Resources/deployments/mock-deployment/operationStatuses/08586309028798210295?api-version=2019-05-10
->>>>>>> 15b3674b
-  response:
-    body:
-      string: '{"status":"Running"}'
-    headers:
-      cache-control:
-      - no-cache
-      content-length:
-      - '20'
-      content-type:
-      - application/json; charset=utf-8
-      date:
-<<<<<<< HEAD
-      - Sun, 13 Oct 2019 07:37:33 GMT
-=======
+      expires:
+      - '-1'
+      pragma:
+      - no-cache
+      strict-transport-security:
+      - max-age=31536000; includeSubDomains
+      vary:
+      - Accept-Encoding
+      x-content-type-options:
+      - nosniff
+    status:
+      code: 200
+      message: OK
+- request:
+    body: null
+    headers:
+      Accept:
+      - application/json
+      Accept-Encoding:
+      - gzip, deflate
+      CommandName:
+      - network application-gateway create
+      Connection:
+      - keep-alive
+      ParameterSetName:
+      - -g -n --subnet --servers
+      User-Agent:
+      - python/3.7.4 (Windows-10-10.0.18362-SP0) msrest/0.6.10 msrest_azure/0.6.2
+        azure-mgmt-resource/4.0.0 Azure-SDK-For-Python AZURECLI/2.0.74
+    method: GET
+    uri: https://management.azure.com/subscriptions/00000000-0000-0000-0000-000000000000/resourcegroups/cli_test_ag_existing_subnet000001/providers/Microsoft.Resources/deployments/mock-deployment/operationStatuses/08586309028798210295?api-version=2019-05-10
+  response:
+    body:
+      string: '{"status":"Running"}'
+    headers:
+      cache-control:
+      - no-cache
+      content-length:
+      - '20'
+      content-type:
+      - application/json; charset=utf-8
+      date:
       - Thu, 10 Oct 2019 10:46:44 GMT
->>>>>>> 15b3674b
-      expires:
-      - '-1'
-      pragma:
-      - no-cache
-      strict-transport-security:
-      - max-age=31536000; includeSubDomains
-      vary:
-      - Accept-Encoding
-      x-content-type-options:
-      - nosniff
-    status:
-      code: 200
-      message: OK
-- request:
-    body: null
-    headers:
-      Accept:
-      - application/json
-      Accept-Encoding:
-      - gzip, deflate
-      CommandName:
-      - network application-gateway create
-      Connection:
-      - keep-alive
-      ParameterSetName:
-      - -g -n --subnet --servers
-      User-Agent:
-<<<<<<< HEAD
-      - python/3.6.5 (Windows-10-10.0.17134-SP0) msrest/0.6.10 msrest_azure/0.6.2
-        azure-mgmt-resource/4.0.0 Azure-SDK-For-Python AZURECLI/2.0.74
-    method: GET
-    uri: https://management.azure.com/subscriptions/00000000-0000-0000-0000-000000000000/resourcegroups/cli_test_ag_existing_subnet000001/providers/Microsoft.Resources/deployments/mock-deployment/operationStatuses/08586306550225350152?api-version=2019-07-01
-=======
-      - python/3.7.4 (Windows-10-10.0.18362-SP0) msrest/0.6.10 msrest_azure/0.6.2
-        azure-mgmt-resource/4.0.0 Azure-SDK-For-Python AZURECLI/2.0.74
-    method: GET
-    uri: https://management.azure.com/subscriptions/00000000-0000-0000-0000-000000000000/resourcegroups/cli_test_ag_existing_subnet000001/providers/Microsoft.Resources/deployments/mock-deployment/operationStatuses/08586309028798210295?api-version=2019-05-10
->>>>>>> 15b3674b
-  response:
-    body:
-      string: '{"status":"Running"}'
-    headers:
-      cache-control:
-      - no-cache
-      content-length:
-      - '20'
-      content-type:
-      - application/json; charset=utf-8
-      date:
-<<<<<<< HEAD
-      - Sun, 13 Oct 2019 07:38:03 GMT
-=======
+      expires:
+      - '-1'
+      pragma:
+      - no-cache
+      strict-transport-security:
+      - max-age=31536000; includeSubDomains
+      vary:
+      - Accept-Encoding
+      x-content-type-options:
+      - nosniff
+    status:
+      code: 200
+      message: OK
+- request:
+    body: null
+    headers:
+      Accept:
+      - application/json
+      Accept-Encoding:
+      - gzip, deflate
+      CommandName:
+      - network application-gateway create
+      Connection:
+      - keep-alive
+      ParameterSetName:
+      - -g -n --subnet --servers
+      User-Agent:
+      - python/3.7.4 (Windows-10-10.0.18362-SP0) msrest/0.6.10 msrest_azure/0.6.2
+        azure-mgmt-resource/4.0.0 Azure-SDK-For-Python AZURECLI/2.0.74
+    method: GET
+    uri: https://management.azure.com/subscriptions/00000000-0000-0000-0000-000000000000/resourcegroups/cli_test_ag_existing_subnet000001/providers/Microsoft.Resources/deployments/mock-deployment/operationStatuses/08586309028798210295?api-version=2019-05-10
+  response:
+    body:
+      string: '{"status":"Running"}'
+    headers:
+      cache-control:
+      - no-cache
+      content-length:
+      - '20'
+      content-type:
+      - application/json; charset=utf-8
+      date:
       - Thu, 10 Oct 2019 10:47:15 GMT
->>>>>>> 15b3674b
-      expires:
-      - '-1'
-      pragma:
-      - no-cache
-      strict-transport-security:
-      - max-age=31536000; includeSubDomains
-      vary:
-      - Accept-Encoding
-      x-content-type-options:
-      - nosniff
-    status:
-      code: 200
-      message: OK
-- request:
-    body: null
-    headers:
-      Accept:
-      - application/json
-      Accept-Encoding:
-      - gzip, deflate
-      CommandName:
-      - network application-gateway create
-      Connection:
-      - keep-alive
-      ParameterSetName:
-      - -g -n --subnet --servers
-      User-Agent:
-<<<<<<< HEAD
-      - python/3.6.5 (Windows-10-10.0.17134-SP0) msrest/0.6.10 msrest_azure/0.6.2
-        azure-mgmt-resource/4.0.0 Azure-SDK-For-Python AZURECLI/2.0.74
-    method: GET
-    uri: https://management.azure.com/subscriptions/00000000-0000-0000-0000-000000000000/resourcegroups/cli_test_ag_existing_subnet000001/providers/Microsoft.Resources/deployments/mock-deployment/operationStatuses/08586306550225350152?api-version=2019-07-01
-=======
-      - python/3.7.4 (Windows-10-10.0.18362-SP0) msrest/0.6.10 msrest_azure/0.6.2
-        azure-mgmt-resource/4.0.0 Azure-SDK-For-Python AZURECLI/2.0.74
-    method: GET
-    uri: https://management.azure.com/subscriptions/00000000-0000-0000-0000-000000000000/resourcegroups/cli_test_ag_existing_subnet000001/providers/Microsoft.Resources/deployments/mock-deployment/operationStatuses/08586309028798210295?api-version=2019-05-10
->>>>>>> 15b3674b
-  response:
-    body:
-      string: '{"status":"Running"}'
-    headers:
-      cache-control:
-      - no-cache
-      content-length:
-      - '20'
-      content-type:
-      - application/json; charset=utf-8
-      date:
-<<<<<<< HEAD
-      - Sun, 13 Oct 2019 07:38:33 GMT
-=======
+      expires:
+      - '-1'
+      pragma:
+      - no-cache
+      strict-transport-security:
+      - max-age=31536000; includeSubDomains
+      vary:
+      - Accept-Encoding
+      x-content-type-options:
+      - nosniff
+    status:
+      code: 200
+      message: OK
+- request:
+    body: null
+    headers:
+      Accept:
+      - application/json
+      Accept-Encoding:
+      - gzip, deflate
+      CommandName:
+      - network application-gateway create
+      Connection:
+      - keep-alive
+      ParameterSetName:
+      - -g -n --subnet --servers
+      User-Agent:
+      - python/3.7.4 (Windows-10-10.0.18362-SP0) msrest/0.6.10 msrest_azure/0.6.2
+        azure-mgmt-resource/4.0.0 Azure-SDK-For-Python AZURECLI/2.0.74
+    method: GET
+    uri: https://management.azure.com/subscriptions/00000000-0000-0000-0000-000000000000/resourcegroups/cli_test_ag_existing_subnet000001/providers/Microsoft.Resources/deployments/mock-deployment/operationStatuses/08586309028798210295?api-version=2019-05-10
+  response:
+    body:
+      string: '{"status":"Running"}'
+    headers:
+      cache-control:
+      - no-cache
+      content-length:
+      - '20'
+      content-type:
+      - application/json; charset=utf-8
+      date:
       - Thu, 10 Oct 2019 10:47:46 GMT
->>>>>>> 15b3674b
-      expires:
-      - '-1'
-      pragma:
-      - no-cache
-      strict-transport-security:
-      - max-age=31536000; includeSubDomains
-      vary:
-      - Accept-Encoding
-      x-content-type-options:
-      - nosniff
-    status:
-      code: 200
-      message: OK
-- request:
-    body: null
-    headers:
-      Accept:
-      - application/json
-      Accept-Encoding:
-      - gzip, deflate
-      CommandName:
-      - network application-gateway create
-      Connection:
-      - keep-alive
-      ParameterSetName:
-      - -g -n --subnet --servers
-      User-Agent:
-<<<<<<< HEAD
-      - python/3.6.5 (Windows-10-10.0.17134-SP0) msrest/0.6.10 msrest_azure/0.6.2
-        azure-mgmt-resource/4.0.0 Azure-SDK-For-Python AZURECLI/2.0.74
-    method: GET
-    uri: https://management.azure.com/subscriptions/00000000-0000-0000-0000-000000000000/resourcegroups/cli_test_ag_existing_subnet000001/providers/Microsoft.Resources/deployments/mock-deployment/operationStatuses/08586306550225350152?api-version=2019-07-01
-=======
-      - python/3.7.4 (Windows-10-10.0.18362-SP0) msrest/0.6.10 msrest_azure/0.6.2
-        azure-mgmt-resource/4.0.0 Azure-SDK-For-Python AZURECLI/2.0.74
-    method: GET
-    uri: https://management.azure.com/subscriptions/00000000-0000-0000-0000-000000000000/resourcegroups/cli_test_ag_existing_subnet000001/providers/Microsoft.Resources/deployments/mock-deployment/operationStatuses/08586309028798210295?api-version=2019-05-10
->>>>>>> 15b3674b
-  response:
-    body:
-      string: '{"status":"Running"}'
-    headers:
-      cache-control:
-      - no-cache
-      content-length:
-      - '20'
-      content-type:
-      - application/json; charset=utf-8
-      date:
-<<<<<<< HEAD
-      - Sun, 13 Oct 2019 07:39:03 GMT
-=======
+      expires:
+      - '-1'
+      pragma:
+      - no-cache
+      strict-transport-security:
+      - max-age=31536000; includeSubDomains
+      vary:
+      - Accept-Encoding
+      x-content-type-options:
+      - nosniff
+    status:
+      code: 200
+      message: OK
+- request:
+    body: null
+    headers:
+      Accept:
+      - application/json
+      Accept-Encoding:
+      - gzip, deflate
+      CommandName:
+      - network application-gateway create
+      Connection:
+      - keep-alive
+      ParameterSetName:
+      - -g -n --subnet --servers
+      User-Agent:
+      - python/3.7.4 (Windows-10-10.0.18362-SP0) msrest/0.6.10 msrest_azure/0.6.2
+        azure-mgmt-resource/4.0.0 Azure-SDK-For-Python AZURECLI/2.0.74
+    method: GET
+    uri: https://management.azure.com/subscriptions/00000000-0000-0000-0000-000000000000/resourcegroups/cli_test_ag_existing_subnet000001/providers/Microsoft.Resources/deployments/mock-deployment/operationStatuses/08586309028798210295?api-version=2019-05-10
+  response:
+    body:
+      string: '{"status":"Running"}'
+    headers:
+      cache-control:
+      - no-cache
+      content-length:
+      - '20'
+      content-type:
+      - application/json; charset=utf-8
+      date:
       - Thu, 10 Oct 2019 10:48:16 GMT
->>>>>>> 15b3674b
-      expires:
-      - '-1'
-      pragma:
-      - no-cache
-      strict-transport-security:
-      - max-age=31536000; includeSubDomains
-      vary:
-      - Accept-Encoding
-      x-content-type-options:
-      - nosniff
-    status:
-      code: 200
-      message: OK
-- request:
-    body: null
-    headers:
-      Accept:
-      - application/json
-      Accept-Encoding:
-      - gzip, deflate
-      CommandName:
-      - network application-gateway create
-      Connection:
-      - keep-alive
-      ParameterSetName:
-      - -g -n --subnet --servers
-      User-Agent:
-<<<<<<< HEAD
-      - python/3.6.5 (Windows-10-10.0.17134-SP0) msrest/0.6.10 msrest_azure/0.6.2
-        azure-mgmt-resource/4.0.0 Azure-SDK-For-Python AZURECLI/2.0.74
-    method: GET
-    uri: https://management.azure.com/subscriptions/00000000-0000-0000-0000-000000000000/resourcegroups/cli_test_ag_existing_subnet000001/providers/Microsoft.Resources/deployments/mock-deployment/operationStatuses/08586306550225350152?api-version=2019-07-01
-=======
-      - python/3.7.4 (Windows-10-10.0.18362-SP0) msrest/0.6.10 msrest_azure/0.6.2
-        azure-mgmt-resource/4.0.0 Azure-SDK-For-Python AZURECLI/2.0.74
-    method: GET
-    uri: https://management.azure.com/subscriptions/00000000-0000-0000-0000-000000000000/resourcegroups/cli_test_ag_existing_subnet000001/providers/Microsoft.Resources/deployments/mock-deployment/operationStatuses/08586309028798210295?api-version=2019-05-10
->>>>>>> 15b3674b
-  response:
-    body:
-      string: '{"status":"Running"}'
-    headers:
-      cache-control:
-      - no-cache
-      content-length:
-      - '20'
-      content-type:
-      - application/json; charset=utf-8
-      date:
-<<<<<<< HEAD
-      - Sun, 13 Oct 2019 07:39:34 GMT
-=======
+      expires:
+      - '-1'
+      pragma:
+      - no-cache
+      strict-transport-security:
+      - max-age=31536000; includeSubDomains
+      vary:
+      - Accept-Encoding
+      x-content-type-options:
+      - nosniff
+    status:
+      code: 200
+      message: OK
+- request:
+    body: null
+    headers:
+      Accept:
+      - application/json
+      Accept-Encoding:
+      - gzip, deflate
+      CommandName:
+      - network application-gateway create
+      Connection:
+      - keep-alive
+      ParameterSetName:
+      - -g -n --subnet --servers
+      User-Agent:
+      - python/3.7.4 (Windows-10-10.0.18362-SP0) msrest/0.6.10 msrest_azure/0.6.2
+        azure-mgmt-resource/4.0.0 Azure-SDK-For-Python AZURECLI/2.0.74
+    method: GET
+    uri: https://management.azure.com/subscriptions/00000000-0000-0000-0000-000000000000/resourcegroups/cli_test_ag_existing_subnet000001/providers/Microsoft.Resources/deployments/mock-deployment/operationStatuses/08586309028798210295?api-version=2019-05-10
+  response:
+    body:
+      string: '{"status":"Running"}'
+    headers:
+      cache-control:
+      - no-cache
+      content-length:
+      - '20'
+      content-type:
+      - application/json; charset=utf-8
+      date:
       - Thu, 10 Oct 2019 10:48:47 GMT
->>>>>>> 15b3674b
-      expires:
-      - '-1'
-      pragma:
-      - no-cache
-      strict-transport-security:
-      - max-age=31536000; includeSubDomains
-      vary:
-      - Accept-Encoding
-      x-content-type-options:
-      - nosniff
-    status:
-      code: 200
-      message: OK
-- request:
-    body: null
-    headers:
-      Accept:
-      - application/json
-      Accept-Encoding:
-      - gzip, deflate
-      CommandName:
-      - network application-gateway create
-      Connection:
-      - keep-alive
-      ParameterSetName:
-      - -g -n --subnet --servers
-      User-Agent:
-<<<<<<< HEAD
-      - python/3.6.5 (Windows-10-10.0.17134-SP0) msrest/0.6.10 msrest_azure/0.6.2
-        azure-mgmt-resource/4.0.0 Azure-SDK-For-Python AZURECLI/2.0.74
-    method: GET
-    uri: https://management.azure.com/subscriptions/00000000-0000-0000-0000-000000000000/resourcegroups/cli_test_ag_existing_subnet000001/providers/Microsoft.Resources/deployments/mock-deployment/operationStatuses/08586306550225350152?api-version=2019-07-01
-=======
-      - python/3.7.4 (Windows-10-10.0.18362-SP0) msrest/0.6.10 msrest_azure/0.6.2
-        azure-mgmt-resource/4.0.0 Azure-SDK-For-Python AZURECLI/2.0.74
-    method: GET
-    uri: https://management.azure.com/subscriptions/00000000-0000-0000-0000-000000000000/resourcegroups/cli_test_ag_existing_subnet000001/providers/Microsoft.Resources/deployments/mock-deployment/operationStatuses/08586309028798210295?api-version=2019-05-10
->>>>>>> 15b3674b
-  response:
-    body:
-      string: '{"status":"Running"}'
-    headers:
-      cache-control:
-      - no-cache
-      content-length:
-      - '20'
-      content-type:
-      - application/json; charset=utf-8
-      date:
-<<<<<<< HEAD
-      - Sun, 13 Oct 2019 07:40:04 GMT
-=======
+      expires:
+      - '-1'
+      pragma:
+      - no-cache
+      strict-transport-security:
+      - max-age=31536000; includeSubDomains
+      vary:
+      - Accept-Encoding
+      x-content-type-options:
+      - nosniff
+    status:
+      code: 200
+      message: OK
+- request:
+    body: null
+    headers:
+      Accept:
+      - application/json
+      Accept-Encoding:
+      - gzip, deflate
+      CommandName:
+      - network application-gateway create
+      Connection:
+      - keep-alive
+      ParameterSetName:
+      - -g -n --subnet --servers
+      User-Agent:
+      - python/3.7.4 (Windows-10-10.0.18362-SP0) msrest/0.6.10 msrest_azure/0.6.2
+        azure-mgmt-resource/4.0.0 Azure-SDK-For-Python AZURECLI/2.0.74
+    method: GET
+    uri: https://management.azure.com/subscriptions/00000000-0000-0000-0000-000000000000/resourcegroups/cli_test_ag_existing_subnet000001/providers/Microsoft.Resources/deployments/mock-deployment/operationStatuses/08586309028798210295?api-version=2019-05-10
+  response:
+    body:
+      string: '{"status":"Running"}'
+    headers:
+      cache-control:
+      - no-cache
+      content-length:
+      - '20'
+      content-type:
+      - application/json; charset=utf-8
+      date:
       - Thu, 10 Oct 2019 10:49:17 GMT
->>>>>>> 15b3674b
-      expires:
-      - '-1'
-      pragma:
-      - no-cache
-      strict-transport-security:
-      - max-age=31536000; includeSubDomains
-      vary:
-      - Accept-Encoding
-      x-content-type-options:
-      - nosniff
-    status:
-      code: 200
-      message: OK
-- request:
-    body: null
-    headers:
-      Accept:
-      - application/json
-      Accept-Encoding:
-      - gzip, deflate
-      CommandName:
-      - network application-gateway create
-      Connection:
-      - keep-alive
-      ParameterSetName:
-      - -g -n --subnet --servers
-      User-Agent:
-<<<<<<< HEAD
-      - python/3.6.5 (Windows-10-10.0.17134-SP0) msrest/0.6.10 msrest_azure/0.6.2
-        azure-mgmt-resource/4.0.0 Azure-SDK-For-Python AZURECLI/2.0.74
-    method: GET
-    uri: https://management.azure.com/subscriptions/00000000-0000-0000-0000-000000000000/resourcegroups/cli_test_ag_existing_subnet000001/providers/Microsoft.Resources/deployments/mock-deployment/operationStatuses/08586306550225350152?api-version=2019-07-01
-=======
-      - python/3.7.4 (Windows-10-10.0.18362-SP0) msrest/0.6.10 msrest_azure/0.6.2
-        azure-mgmt-resource/4.0.0 Azure-SDK-For-Python AZURECLI/2.0.74
-    method: GET
-    uri: https://management.azure.com/subscriptions/00000000-0000-0000-0000-000000000000/resourcegroups/cli_test_ag_existing_subnet000001/providers/Microsoft.Resources/deployments/mock-deployment/operationStatuses/08586309028798210295?api-version=2019-05-10
->>>>>>> 15b3674b
-  response:
-    body:
-      string: '{"status":"Running"}'
-    headers:
-      cache-control:
-      - no-cache
-      content-length:
-      - '20'
-      content-type:
-      - application/json; charset=utf-8
-      date:
-<<<<<<< HEAD
-      - Sun, 13 Oct 2019 07:40:35 GMT
-=======
+      expires:
+      - '-1'
+      pragma:
+      - no-cache
+      strict-transport-security:
+      - max-age=31536000; includeSubDomains
+      vary:
+      - Accept-Encoding
+      x-content-type-options:
+      - nosniff
+    status:
+      code: 200
+      message: OK
+- request:
+    body: null
+    headers:
+      Accept:
+      - application/json
+      Accept-Encoding:
+      - gzip, deflate
+      CommandName:
+      - network application-gateway create
+      Connection:
+      - keep-alive
+      ParameterSetName:
+      - -g -n --subnet --servers
+      User-Agent:
+      - python/3.7.4 (Windows-10-10.0.18362-SP0) msrest/0.6.10 msrest_azure/0.6.2
+        azure-mgmt-resource/4.0.0 Azure-SDK-For-Python AZURECLI/2.0.74
+    method: GET
+    uri: https://management.azure.com/subscriptions/00000000-0000-0000-0000-000000000000/resourcegroups/cli_test_ag_existing_subnet000001/providers/Microsoft.Resources/deployments/mock-deployment/operationStatuses/08586309028798210295?api-version=2019-05-10
+  response:
+    body:
+      string: '{"status":"Running"}'
+    headers:
+      cache-control:
+      - no-cache
+      content-length:
+      - '20'
+      content-type:
+      - application/json; charset=utf-8
+      date:
       - Thu, 10 Oct 2019 10:49:48 GMT
->>>>>>> 15b3674b
-      expires:
-      - '-1'
-      pragma:
-      - no-cache
-      strict-transport-security:
-      - max-age=31536000; includeSubDomains
-      vary:
-      - Accept-Encoding
-      x-content-type-options:
-      - nosniff
-    status:
-      code: 200
-      message: OK
-- request:
-    body: null
-    headers:
-      Accept:
-      - application/json
-      Accept-Encoding:
-      - gzip, deflate
-      CommandName:
-      - network application-gateway create
-      Connection:
-      - keep-alive
-      ParameterSetName:
-      - -g -n --subnet --servers
-      User-Agent:
-<<<<<<< HEAD
-      - python/3.6.5 (Windows-10-10.0.17134-SP0) msrest/0.6.10 msrest_azure/0.6.2
-        azure-mgmt-resource/4.0.0 Azure-SDK-For-Python AZURECLI/2.0.74
-    method: GET
-    uri: https://management.azure.com/subscriptions/00000000-0000-0000-0000-000000000000/resourcegroups/cli_test_ag_existing_subnet000001/providers/Microsoft.Resources/deployments/mock-deployment/operationStatuses/08586306550225350152?api-version=2019-07-01
-=======
-      - python/3.7.4 (Windows-10-10.0.18362-SP0) msrest/0.6.10 msrest_azure/0.6.2
-        azure-mgmt-resource/4.0.0 Azure-SDK-For-Python AZURECLI/2.0.74
-    method: GET
-    uri: https://management.azure.com/subscriptions/00000000-0000-0000-0000-000000000000/resourcegroups/cli_test_ag_existing_subnet000001/providers/Microsoft.Resources/deployments/mock-deployment/operationStatuses/08586309028798210295?api-version=2019-05-10
->>>>>>> 15b3674b
-  response:
-    body:
-      string: '{"status":"Running"}'
-    headers:
-      cache-control:
-      - no-cache
-      content-length:
-      - '20'
-      content-type:
-      - application/json; charset=utf-8
-      date:
-<<<<<<< HEAD
-      - Sun, 13 Oct 2019 07:41:04 GMT
-=======
+      expires:
+      - '-1'
+      pragma:
+      - no-cache
+      strict-transport-security:
+      - max-age=31536000; includeSubDomains
+      vary:
+      - Accept-Encoding
+      x-content-type-options:
+      - nosniff
+    status:
+      code: 200
+      message: OK
+- request:
+    body: null
+    headers:
+      Accept:
+      - application/json
+      Accept-Encoding:
+      - gzip, deflate
+      CommandName:
+      - network application-gateway create
+      Connection:
+      - keep-alive
+      ParameterSetName:
+      - -g -n --subnet --servers
+      User-Agent:
+      - python/3.7.4 (Windows-10-10.0.18362-SP0) msrest/0.6.10 msrest_azure/0.6.2
+        azure-mgmt-resource/4.0.0 Azure-SDK-For-Python AZURECLI/2.0.74
+    method: GET
+    uri: https://management.azure.com/subscriptions/00000000-0000-0000-0000-000000000000/resourcegroups/cli_test_ag_existing_subnet000001/providers/Microsoft.Resources/deployments/mock-deployment/operationStatuses/08586309028798210295?api-version=2019-05-10
+  response:
+    body:
+      string: '{"status":"Running"}'
+    headers:
+      cache-control:
+      - no-cache
+      content-length:
+      - '20'
+      content-type:
+      - application/json; charset=utf-8
+      date:
       - Thu, 10 Oct 2019 10:50:19 GMT
->>>>>>> 15b3674b
-      expires:
-      - '-1'
-      pragma:
-      - no-cache
-      strict-transport-security:
-      - max-age=31536000; includeSubDomains
-      vary:
-      - Accept-Encoding
-      x-content-type-options:
-      - nosniff
-    status:
-      code: 200
-      message: OK
-- request:
-    body: null
-    headers:
-      Accept:
-      - application/json
-      Accept-Encoding:
-      - gzip, deflate
-      CommandName:
-      - network application-gateway create
-      Connection:
-      - keep-alive
-      ParameterSetName:
-      - -g -n --subnet --servers
-      User-Agent:
-<<<<<<< HEAD
-      - python/3.6.5 (Windows-10-10.0.17134-SP0) msrest/0.6.10 msrest_azure/0.6.2
-        azure-mgmt-resource/4.0.0 Azure-SDK-For-Python AZURECLI/2.0.74
-    method: GET
-    uri: https://management.azure.com/subscriptions/00000000-0000-0000-0000-000000000000/resourcegroups/cli_test_ag_existing_subnet000001/providers/Microsoft.Resources/deployments/mock-deployment/operationStatuses/08586306550225350152?api-version=2019-07-01
-=======
-      - python/3.7.4 (Windows-10-10.0.18362-SP0) msrest/0.6.10 msrest_azure/0.6.2
-        azure-mgmt-resource/4.0.0 Azure-SDK-For-Python AZURECLI/2.0.74
-    method: GET
-    uri: https://management.azure.com/subscriptions/00000000-0000-0000-0000-000000000000/resourcegroups/cli_test_ag_existing_subnet000001/providers/Microsoft.Resources/deployments/mock-deployment/operationStatuses/08586309028798210295?api-version=2019-05-10
->>>>>>> 15b3674b
-  response:
-    body:
-      string: '{"status":"Running"}'
-    headers:
-      cache-control:
-      - no-cache
-      content-length:
-      - '20'
-      content-type:
-      - application/json; charset=utf-8
-      date:
-<<<<<<< HEAD
-      - Sun, 13 Oct 2019 07:41:35 GMT
-=======
+      expires:
+      - '-1'
+      pragma:
+      - no-cache
+      strict-transport-security:
+      - max-age=31536000; includeSubDomains
+      vary:
+      - Accept-Encoding
+      x-content-type-options:
+      - nosniff
+    status:
+      code: 200
+      message: OK
+- request:
+    body: null
+    headers:
+      Accept:
+      - application/json
+      Accept-Encoding:
+      - gzip, deflate
+      CommandName:
+      - network application-gateway create
+      Connection:
+      - keep-alive
+      ParameterSetName:
+      - -g -n --subnet --servers
+      User-Agent:
+      - python/3.7.4 (Windows-10-10.0.18362-SP0) msrest/0.6.10 msrest_azure/0.6.2
+        azure-mgmt-resource/4.0.0 Azure-SDK-For-Python AZURECLI/2.0.74
+    method: GET
+    uri: https://management.azure.com/subscriptions/00000000-0000-0000-0000-000000000000/resourcegroups/cli_test_ag_existing_subnet000001/providers/Microsoft.Resources/deployments/mock-deployment/operationStatuses/08586309028798210295?api-version=2019-05-10
+  response:
+    body:
+      string: '{"status":"Running"}'
+    headers:
+      cache-control:
+      - no-cache
+      content-length:
+      - '20'
+      content-type:
+      - application/json; charset=utf-8
+      date:
       - Thu, 10 Oct 2019 10:50:49 GMT
->>>>>>> 15b3674b
-      expires:
-      - '-1'
-      pragma:
-      - no-cache
-      strict-transport-security:
-      - max-age=31536000; includeSubDomains
-      vary:
-      - Accept-Encoding
-      x-content-type-options:
-      - nosniff
-    status:
-      code: 200
-      message: OK
-- request:
-    body: null
-    headers:
-      Accept:
-      - application/json
-      Accept-Encoding:
-      - gzip, deflate
-      CommandName:
-      - network application-gateway create
-      Connection:
-      - keep-alive
-      ParameterSetName:
-      - -g -n --subnet --servers
-      User-Agent:
-<<<<<<< HEAD
-      - python/3.6.5 (Windows-10-10.0.17134-SP0) msrest/0.6.10 msrest_azure/0.6.2
-        azure-mgmt-resource/4.0.0 Azure-SDK-For-Python AZURECLI/2.0.74
-    method: GET
-    uri: https://management.azure.com/subscriptions/00000000-0000-0000-0000-000000000000/resourcegroups/cli_test_ag_existing_subnet000001/providers/Microsoft.Resources/deployments/mock-deployment/operationStatuses/08586306550225350152?api-version=2019-07-01
-=======
-      - python/3.7.4 (Windows-10-10.0.18362-SP0) msrest/0.6.10 msrest_azure/0.6.2
-        azure-mgmt-resource/4.0.0 Azure-SDK-For-Python AZURECLI/2.0.74
-    method: GET
-    uri: https://management.azure.com/subscriptions/00000000-0000-0000-0000-000000000000/resourcegroups/cli_test_ag_existing_subnet000001/providers/Microsoft.Resources/deployments/mock-deployment/operationStatuses/08586309028798210295?api-version=2019-05-10
->>>>>>> 15b3674b
-  response:
-    body:
-      string: '{"status":"Running"}'
-    headers:
-      cache-control:
-      - no-cache
-      content-length:
-      - '20'
-      content-type:
-      - application/json; charset=utf-8
-      date:
-<<<<<<< HEAD
-      - Sun, 13 Oct 2019 07:42:04 GMT
-=======
+      expires:
+      - '-1'
+      pragma:
+      - no-cache
+      strict-transport-security:
+      - max-age=31536000; includeSubDomains
+      vary:
+      - Accept-Encoding
+      x-content-type-options:
+      - nosniff
+    status:
+      code: 200
+      message: OK
+- request:
+    body: null
+    headers:
+      Accept:
+      - application/json
+      Accept-Encoding:
+      - gzip, deflate
+      CommandName:
+      - network application-gateway create
+      Connection:
+      - keep-alive
+      ParameterSetName:
+      - -g -n --subnet --servers
+      User-Agent:
+      - python/3.7.4 (Windows-10-10.0.18362-SP0) msrest/0.6.10 msrest_azure/0.6.2
+        azure-mgmt-resource/4.0.0 Azure-SDK-For-Python AZURECLI/2.0.74
+    method: GET
+    uri: https://management.azure.com/subscriptions/00000000-0000-0000-0000-000000000000/resourcegroups/cli_test_ag_existing_subnet000001/providers/Microsoft.Resources/deployments/mock-deployment/operationStatuses/08586309028798210295?api-version=2019-05-10
+  response:
+    body:
+      string: '{"status":"Running"}'
+    headers:
+      cache-control:
+      - no-cache
+      content-length:
+      - '20'
+      content-type:
+      - application/json; charset=utf-8
+      date:
       - Thu, 10 Oct 2019 10:51:19 GMT
->>>>>>> 15b3674b
-      expires:
-      - '-1'
-      pragma:
-      - no-cache
-      strict-transport-security:
-      - max-age=31536000; includeSubDomains
-      vary:
-      - Accept-Encoding
-      x-content-type-options:
-      - nosniff
-    status:
-      code: 200
-      message: OK
-- request:
-    body: null
-    headers:
-      Accept:
-      - application/json
-      Accept-Encoding:
-      - gzip, deflate
-      CommandName:
-      - network application-gateway create
-      Connection:
-      - keep-alive
-      ParameterSetName:
-      - -g -n --subnet --servers
-      User-Agent:
-<<<<<<< HEAD
-      - python/3.6.5 (Windows-10-10.0.17134-SP0) msrest/0.6.10 msrest_azure/0.6.2
-        azure-mgmt-resource/4.0.0 Azure-SDK-For-Python AZURECLI/2.0.74
-    method: GET
-    uri: https://management.azure.com/subscriptions/00000000-0000-0000-0000-000000000000/resourcegroups/cli_test_ag_existing_subnet000001/providers/Microsoft.Resources/deployments/mock-deployment/operationStatuses/08586306550225350152?api-version=2019-07-01
-=======
-      - python/3.7.4 (Windows-10-10.0.18362-SP0) msrest/0.6.10 msrest_azure/0.6.2
-        azure-mgmt-resource/4.0.0 Azure-SDK-For-Python AZURECLI/2.0.74
-    method: GET
-    uri: https://management.azure.com/subscriptions/00000000-0000-0000-0000-000000000000/resourcegroups/cli_test_ag_existing_subnet000001/providers/Microsoft.Resources/deployments/mock-deployment/operationStatuses/08586309028798210295?api-version=2019-05-10
->>>>>>> 15b3674b
-  response:
-    body:
-      string: '{"status":"Running"}'
-    headers:
-      cache-control:
-      - no-cache
-      content-length:
-      - '20'
-      content-type:
-      - application/json; charset=utf-8
-      date:
-<<<<<<< HEAD
-      - Sun, 13 Oct 2019 07:42:35 GMT
-=======
+      expires:
+      - '-1'
+      pragma:
+      - no-cache
+      strict-transport-security:
+      - max-age=31536000; includeSubDomains
+      vary:
+      - Accept-Encoding
+      x-content-type-options:
+      - nosniff
+    status:
+      code: 200
+      message: OK
+- request:
+    body: null
+    headers:
+      Accept:
+      - application/json
+      Accept-Encoding:
+      - gzip, deflate
+      CommandName:
+      - network application-gateway create
+      Connection:
+      - keep-alive
+      ParameterSetName:
+      - -g -n --subnet --servers
+      User-Agent:
+      - python/3.7.4 (Windows-10-10.0.18362-SP0) msrest/0.6.10 msrest_azure/0.6.2
+        azure-mgmt-resource/4.0.0 Azure-SDK-For-Python AZURECLI/2.0.74
+    method: GET
+    uri: https://management.azure.com/subscriptions/00000000-0000-0000-0000-000000000000/resourcegroups/cli_test_ag_existing_subnet000001/providers/Microsoft.Resources/deployments/mock-deployment/operationStatuses/08586309028798210295?api-version=2019-05-10
+  response:
+    body:
+      string: '{"status":"Running"}'
+    headers:
+      cache-control:
+      - no-cache
+      content-length:
+      - '20'
+      content-type:
+      - application/json; charset=utf-8
+      date:
       - Thu, 10 Oct 2019 10:51:50 GMT
->>>>>>> 15b3674b
-      expires:
-      - '-1'
-      pragma:
-      - no-cache
-      strict-transport-security:
-      - max-age=31536000; includeSubDomains
-      vary:
-      - Accept-Encoding
-      x-content-type-options:
-      - nosniff
-    status:
-      code: 200
-      message: OK
-- request:
-    body: null
-    headers:
-      Accept:
-      - application/json
-      Accept-Encoding:
-      - gzip, deflate
-      CommandName:
-      - network application-gateway create
-      Connection:
-      - keep-alive
-      ParameterSetName:
-      - -g -n --subnet --servers
-      User-Agent:
-<<<<<<< HEAD
-      - python/3.6.5 (Windows-10-10.0.17134-SP0) msrest/0.6.10 msrest_azure/0.6.2
-        azure-mgmt-resource/4.0.0 Azure-SDK-For-Python AZURECLI/2.0.74
-    method: GET
-    uri: https://management.azure.com/subscriptions/00000000-0000-0000-0000-000000000000/resourcegroups/cli_test_ag_existing_subnet000001/providers/Microsoft.Resources/deployments/mock-deployment/operationStatuses/08586306550225350152?api-version=2019-07-01
-=======
-      - python/3.7.4 (Windows-10-10.0.18362-SP0) msrest/0.6.10 msrest_azure/0.6.2
-        azure-mgmt-resource/4.0.0 Azure-SDK-For-Python AZURECLI/2.0.74
-    method: GET
-    uri: https://management.azure.com/subscriptions/00000000-0000-0000-0000-000000000000/resourcegroups/cli_test_ag_existing_subnet000001/providers/Microsoft.Resources/deployments/mock-deployment/operationStatuses/08586309028798210295?api-version=2019-05-10
->>>>>>> 15b3674b
-  response:
-    body:
-      string: '{"status":"Running"}'
-    headers:
-      cache-control:
-      - no-cache
-      content-length:
-      - '20'
-      content-type:
-      - application/json; charset=utf-8
-      date:
-<<<<<<< HEAD
-      - Sun, 13 Oct 2019 07:43:05 GMT
-=======
+      expires:
+      - '-1'
+      pragma:
+      - no-cache
+      strict-transport-security:
+      - max-age=31536000; includeSubDomains
+      vary:
+      - Accept-Encoding
+      x-content-type-options:
+      - nosniff
+    status:
+      code: 200
+      message: OK
+- request:
+    body: null
+    headers:
+      Accept:
+      - application/json
+      Accept-Encoding:
+      - gzip, deflate
+      CommandName:
+      - network application-gateway create
+      Connection:
+      - keep-alive
+      ParameterSetName:
+      - -g -n --subnet --servers
+      User-Agent:
+      - python/3.7.4 (Windows-10-10.0.18362-SP0) msrest/0.6.10 msrest_azure/0.6.2
+        azure-mgmt-resource/4.0.0 Azure-SDK-For-Python AZURECLI/2.0.74
+    method: GET
+    uri: https://management.azure.com/subscriptions/00000000-0000-0000-0000-000000000000/resourcegroups/cli_test_ag_existing_subnet000001/providers/Microsoft.Resources/deployments/mock-deployment/operationStatuses/08586309028798210295?api-version=2019-05-10
+  response:
+    body:
+      string: '{"status":"Running"}'
+    headers:
+      cache-control:
+      - no-cache
+      content-length:
+      - '20'
+      content-type:
+      - application/json; charset=utf-8
+      date:
       - Thu, 10 Oct 2019 10:52:20 GMT
->>>>>>> 15b3674b
-      expires:
-      - '-1'
-      pragma:
-      - no-cache
-      strict-transport-security:
-      - max-age=31536000; includeSubDomains
-      vary:
-      - Accept-Encoding
-      x-content-type-options:
-      - nosniff
-    status:
-      code: 200
-      message: OK
-- request:
-    body: null
-    headers:
-      Accept:
-      - application/json
-      Accept-Encoding:
-      - gzip, deflate
-      CommandName:
-      - network application-gateway create
-      Connection:
-      - keep-alive
-      ParameterSetName:
-      - -g -n --subnet --servers
-      User-Agent:
-<<<<<<< HEAD
-      - python/3.6.5 (Windows-10-10.0.17134-SP0) msrest/0.6.10 msrest_azure/0.6.2
-        azure-mgmt-resource/4.0.0 Azure-SDK-For-Python AZURECLI/2.0.74
-    method: GET
-    uri: https://management.azure.com/subscriptions/00000000-0000-0000-0000-000000000000/resourcegroups/cli_test_ag_existing_subnet000001/providers/Microsoft.Resources/deployments/mock-deployment/operationStatuses/08586306550225350152?api-version=2019-07-01
-=======
-      - python/3.7.4 (Windows-10-10.0.18362-SP0) msrest/0.6.10 msrest_azure/0.6.2
-        azure-mgmt-resource/4.0.0 Azure-SDK-For-Python AZURECLI/2.0.74
-    method: GET
-    uri: https://management.azure.com/subscriptions/00000000-0000-0000-0000-000000000000/resourcegroups/cli_test_ag_existing_subnet000001/providers/Microsoft.Resources/deployments/mock-deployment/operationStatuses/08586309028798210295?api-version=2019-05-10
->>>>>>> 15b3674b
-  response:
-    body:
-      string: '{"status":"Running"}'
-    headers:
-      cache-control:
-      - no-cache
-      content-length:
-      - '20'
-      content-type:
-      - application/json; charset=utf-8
-      date:
-<<<<<<< HEAD
-      - Sun, 13 Oct 2019 07:43:34 GMT
-=======
+      expires:
+      - '-1'
+      pragma:
+      - no-cache
+      strict-transport-security:
+      - max-age=31536000; includeSubDomains
+      vary:
+      - Accept-Encoding
+      x-content-type-options:
+      - nosniff
+    status:
+      code: 200
+      message: OK
+- request:
+    body: null
+    headers:
+      Accept:
+      - application/json
+      Accept-Encoding:
+      - gzip, deflate
+      CommandName:
+      - network application-gateway create
+      Connection:
+      - keep-alive
+      ParameterSetName:
+      - -g -n --subnet --servers
+      User-Agent:
+      - python/3.7.4 (Windows-10-10.0.18362-SP0) msrest/0.6.10 msrest_azure/0.6.2
+        azure-mgmt-resource/4.0.0 Azure-SDK-For-Python AZURECLI/2.0.74
+    method: GET
+    uri: https://management.azure.com/subscriptions/00000000-0000-0000-0000-000000000000/resourcegroups/cli_test_ag_existing_subnet000001/providers/Microsoft.Resources/deployments/mock-deployment/operationStatuses/08586309028798210295?api-version=2019-05-10
+  response:
+    body:
+      string: '{"status":"Running"}'
+    headers:
+      cache-control:
+      - no-cache
+      content-length:
+      - '20'
+      content-type:
+      - application/json; charset=utf-8
+      date:
       - Thu, 10 Oct 2019 10:52:51 GMT
->>>>>>> 15b3674b
-      expires:
-      - '-1'
-      pragma:
-      - no-cache
-      strict-transport-security:
-      - max-age=31536000; includeSubDomains
-      vary:
-      - Accept-Encoding
-      x-content-type-options:
-      - nosniff
-    status:
-      code: 200
-      message: OK
-- request:
-    body: null
-    headers:
-      Accept:
-      - application/json
-      Accept-Encoding:
-      - gzip, deflate
-      CommandName:
-      - network application-gateway create
-      Connection:
-      - keep-alive
-      ParameterSetName:
-      - -g -n --subnet --servers
-      User-Agent:
-<<<<<<< HEAD
-      - python/3.6.5 (Windows-10-10.0.17134-SP0) msrest/0.6.10 msrest_azure/0.6.2
-        azure-mgmt-resource/4.0.0 Azure-SDK-For-Python AZURECLI/2.0.74
-    method: GET
-    uri: https://management.azure.com/subscriptions/00000000-0000-0000-0000-000000000000/resourcegroups/cli_test_ag_existing_subnet000001/providers/Microsoft.Resources/deployments/mock-deployment/operationStatuses/08586306550225350152?api-version=2019-07-01
-=======
-      - python/3.7.4 (Windows-10-10.0.18362-SP0) msrest/0.6.10 msrest_azure/0.6.2
-        azure-mgmt-resource/4.0.0 Azure-SDK-For-Python AZURECLI/2.0.74
-    method: GET
-    uri: https://management.azure.com/subscriptions/00000000-0000-0000-0000-000000000000/resourcegroups/cli_test_ag_existing_subnet000001/providers/Microsoft.Resources/deployments/mock-deployment/operationStatuses/08586309028798210295?api-version=2019-05-10
->>>>>>> 15b3674b
-  response:
-    body:
-      string: '{"status":"Running"}'
-    headers:
-      cache-control:
-      - no-cache
-      content-length:
-      - '20'
-      content-type:
-      - application/json; charset=utf-8
-      date:
-<<<<<<< HEAD
-      - Sun, 13 Oct 2019 07:44:05 GMT
-=======
+      expires:
+      - '-1'
+      pragma:
+      - no-cache
+      strict-transport-security:
+      - max-age=31536000; includeSubDomains
+      vary:
+      - Accept-Encoding
+      x-content-type-options:
+      - nosniff
+    status:
+      code: 200
+      message: OK
+- request:
+    body: null
+    headers:
+      Accept:
+      - application/json
+      Accept-Encoding:
+      - gzip, deflate
+      CommandName:
+      - network application-gateway create
+      Connection:
+      - keep-alive
+      ParameterSetName:
+      - -g -n --subnet --servers
+      User-Agent:
+      - python/3.7.4 (Windows-10-10.0.18362-SP0) msrest/0.6.10 msrest_azure/0.6.2
+        azure-mgmt-resource/4.0.0 Azure-SDK-For-Python AZURECLI/2.0.74
+    method: GET
+    uri: https://management.azure.com/subscriptions/00000000-0000-0000-0000-000000000000/resourcegroups/cli_test_ag_existing_subnet000001/providers/Microsoft.Resources/deployments/mock-deployment/operationStatuses/08586309028798210295?api-version=2019-05-10
+  response:
+    body:
+      string: '{"status":"Running"}'
+    headers:
+      cache-control:
+      - no-cache
+      content-length:
+      - '20'
+      content-type:
+      - application/json; charset=utf-8
+      date:
       - Thu, 10 Oct 2019 10:53:22 GMT
->>>>>>> 15b3674b
-      expires:
-      - '-1'
-      pragma:
-      - no-cache
-      strict-transport-security:
-      - max-age=31536000; includeSubDomains
-      vary:
-      - Accept-Encoding
-      x-content-type-options:
-      - nosniff
-    status:
-      code: 200
-      message: OK
-- request:
-    body: null
-    headers:
-      Accept:
-      - application/json
-      Accept-Encoding:
-      - gzip, deflate
-      CommandName:
-      - network application-gateway create
-      Connection:
-      - keep-alive
-      ParameterSetName:
-      - -g -n --subnet --servers
-      User-Agent:
-<<<<<<< HEAD
-      - python/3.6.5 (Windows-10-10.0.17134-SP0) msrest/0.6.10 msrest_azure/0.6.2
-        azure-mgmt-resource/4.0.0 Azure-SDK-For-Python AZURECLI/2.0.74
-    method: GET
-    uri: https://management.azure.com/subscriptions/00000000-0000-0000-0000-000000000000/resourcegroups/cli_test_ag_existing_subnet000001/providers/Microsoft.Resources/deployments/mock-deployment/operationStatuses/08586306550225350152?api-version=2019-07-01
-=======
-      - python/3.7.4 (Windows-10-10.0.18362-SP0) msrest/0.6.10 msrest_azure/0.6.2
-        azure-mgmt-resource/4.0.0 Azure-SDK-For-Python AZURECLI/2.0.74
-    method: GET
-    uri: https://management.azure.com/subscriptions/00000000-0000-0000-0000-000000000000/resourcegroups/cli_test_ag_existing_subnet000001/providers/Microsoft.Resources/deployments/mock-deployment/operationStatuses/08586309028798210295?api-version=2019-05-10
->>>>>>> 15b3674b
-  response:
-    body:
-      string: '{"status":"Running"}'
-    headers:
-      cache-control:
-      - no-cache
-      content-length:
-      - '20'
-      content-type:
-      - application/json; charset=utf-8
-      date:
-<<<<<<< HEAD
-      - Sun, 13 Oct 2019 07:44:34 GMT
-=======
+      expires:
+      - '-1'
+      pragma:
+      - no-cache
+      strict-transport-security:
+      - max-age=31536000; includeSubDomains
+      vary:
+      - Accept-Encoding
+      x-content-type-options:
+      - nosniff
+    status:
+      code: 200
+      message: OK
+- request:
+    body: null
+    headers:
+      Accept:
+      - application/json
+      Accept-Encoding:
+      - gzip, deflate
+      CommandName:
+      - network application-gateway create
+      Connection:
+      - keep-alive
+      ParameterSetName:
+      - -g -n --subnet --servers
+      User-Agent:
+      - python/3.7.4 (Windows-10-10.0.18362-SP0) msrest/0.6.10 msrest_azure/0.6.2
+        azure-mgmt-resource/4.0.0 Azure-SDK-For-Python AZURECLI/2.0.74
+    method: GET
+    uri: https://management.azure.com/subscriptions/00000000-0000-0000-0000-000000000000/resourcegroups/cli_test_ag_existing_subnet000001/providers/Microsoft.Resources/deployments/mock-deployment/operationStatuses/08586309028798210295?api-version=2019-05-10
+  response:
+    body:
+      string: '{"status":"Running"}'
+    headers:
+      cache-control:
+      - no-cache
+      content-length:
+      - '20'
+      content-type:
+      - application/json; charset=utf-8
+      date:
       - Thu, 10 Oct 2019 10:53:52 GMT
->>>>>>> 15b3674b
-      expires:
-      - '-1'
-      pragma:
-      - no-cache
-      strict-transport-security:
-      - max-age=31536000; includeSubDomains
-      vary:
-      - Accept-Encoding
-      x-content-type-options:
-      - nosniff
-    status:
-      code: 200
-      message: OK
-- request:
-    body: null
-    headers:
-      Accept:
-      - application/json
-      Accept-Encoding:
-      - gzip, deflate
-      CommandName:
-      - network application-gateway create
-      Connection:
-      - keep-alive
-      ParameterSetName:
-      - -g -n --subnet --servers
-      User-Agent:
-<<<<<<< HEAD
-      - python/3.6.5 (Windows-10-10.0.17134-SP0) msrest/0.6.10 msrest_azure/0.6.2
-        azure-mgmt-resource/4.0.0 Azure-SDK-For-Python AZURECLI/2.0.74
-    method: GET
-    uri: https://management.azure.com/subscriptions/00000000-0000-0000-0000-000000000000/resourcegroups/cli_test_ag_existing_subnet000001/providers/Microsoft.Resources/deployments/mock-deployment/operationStatuses/08586306550225350152?api-version=2019-07-01
-=======
-      - python/3.7.4 (Windows-10-10.0.18362-SP0) msrest/0.6.10 msrest_azure/0.6.2
-        azure-mgmt-resource/4.0.0 Azure-SDK-For-Python AZURECLI/2.0.74
-    method: GET
-    uri: https://management.azure.com/subscriptions/00000000-0000-0000-0000-000000000000/resourcegroups/cli_test_ag_existing_subnet000001/providers/Microsoft.Resources/deployments/mock-deployment/operationStatuses/08586309028798210295?api-version=2019-05-10
->>>>>>> 15b3674b
-  response:
-    body:
-      string: '{"status":"Running"}'
-    headers:
-      cache-control:
-      - no-cache
-      content-length:
-      - '20'
-      content-type:
-      - application/json; charset=utf-8
-      date:
-<<<<<<< HEAD
-      - Sun, 13 Oct 2019 07:45:05 GMT
-=======
+      expires:
+      - '-1'
+      pragma:
+      - no-cache
+      strict-transport-security:
+      - max-age=31536000; includeSubDomains
+      vary:
+      - Accept-Encoding
+      x-content-type-options:
+      - nosniff
+    status:
+      code: 200
+      message: OK
+- request:
+    body: null
+    headers:
+      Accept:
+      - application/json
+      Accept-Encoding:
+      - gzip, deflate
+      CommandName:
+      - network application-gateway create
+      Connection:
+      - keep-alive
+      ParameterSetName:
+      - -g -n --subnet --servers
+      User-Agent:
+      - python/3.7.4 (Windows-10-10.0.18362-SP0) msrest/0.6.10 msrest_azure/0.6.2
+        azure-mgmt-resource/4.0.0 Azure-SDK-For-Python AZURECLI/2.0.74
+    method: GET
+    uri: https://management.azure.com/subscriptions/00000000-0000-0000-0000-000000000000/resourcegroups/cli_test_ag_existing_subnet000001/providers/Microsoft.Resources/deployments/mock-deployment/operationStatuses/08586309028798210295?api-version=2019-05-10
+  response:
+    body:
+      string: '{"status":"Running"}'
+    headers:
+      cache-control:
+      - no-cache
+      content-length:
+      - '20'
+      content-type:
+      - application/json; charset=utf-8
+      date:
       - Thu, 10 Oct 2019 10:54:22 GMT
->>>>>>> 15b3674b
-      expires:
-      - '-1'
-      pragma:
-      - no-cache
-      strict-transport-security:
-      - max-age=31536000; includeSubDomains
-      vary:
-      - Accept-Encoding
-      x-content-type-options:
-      - nosniff
-    status:
-      code: 200
-      message: OK
-- request:
-    body: null
-    headers:
-      Accept:
-      - application/json
-      Accept-Encoding:
-      - gzip, deflate
-      CommandName:
-      - network application-gateway create
-      Connection:
-      - keep-alive
-      ParameterSetName:
-      - -g -n --subnet --servers
-      User-Agent:
-<<<<<<< HEAD
-      - python/3.6.5 (Windows-10-10.0.17134-SP0) msrest/0.6.10 msrest_azure/0.6.2
-        azure-mgmt-resource/4.0.0 Azure-SDK-For-Python AZURECLI/2.0.74
-    method: GET
-    uri: https://management.azure.com/subscriptions/00000000-0000-0000-0000-000000000000/resourcegroups/cli_test_ag_existing_subnet000001/providers/Microsoft.Resources/deployments/mock-deployment/operationStatuses/08586306550225350152?api-version=2019-07-01
-=======
-      - python/3.7.4 (Windows-10-10.0.18362-SP0) msrest/0.6.10 msrest_azure/0.6.2
-        azure-mgmt-resource/4.0.0 Azure-SDK-For-Python AZURECLI/2.0.74
-    method: GET
-    uri: https://management.azure.com/subscriptions/00000000-0000-0000-0000-000000000000/resourcegroups/cli_test_ag_existing_subnet000001/providers/Microsoft.Resources/deployments/mock-deployment/operationStatuses/08586309028798210295?api-version=2019-05-10
->>>>>>> 15b3674b
-  response:
-    body:
-      string: '{"status":"Running"}'
-    headers:
-      cache-control:
-      - no-cache
-      content-length:
-      - '20'
-      content-type:
-      - application/json; charset=utf-8
-      date:
-<<<<<<< HEAD
-      - Sun, 13 Oct 2019 07:45:34 GMT
-=======
+      expires:
+      - '-1'
+      pragma:
+      - no-cache
+      strict-transport-security:
+      - max-age=31536000; includeSubDomains
+      vary:
+      - Accept-Encoding
+      x-content-type-options:
+      - nosniff
+    status:
+      code: 200
+      message: OK
+- request:
+    body: null
+    headers:
+      Accept:
+      - application/json
+      Accept-Encoding:
+      - gzip, deflate
+      CommandName:
+      - network application-gateway create
+      Connection:
+      - keep-alive
+      ParameterSetName:
+      - -g -n --subnet --servers
+      User-Agent:
+      - python/3.7.4 (Windows-10-10.0.18362-SP0) msrest/0.6.10 msrest_azure/0.6.2
+        azure-mgmt-resource/4.0.0 Azure-SDK-For-Python AZURECLI/2.0.74
+    method: GET
+    uri: https://management.azure.com/subscriptions/00000000-0000-0000-0000-000000000000/resourcegroups/cli_test_ag_existing_subnet000001/providers/Microsoft.Resources/deployments/mock-deployment/operationStatuses/08586309028798210295?api-version=2019-05-10
+  response:
+    body:
+      string: '{"status":"Running"}'
+    headers:
+      cache-control:
+      - no-cache
+      content-length:
+      - '20'
+      content-type:
+      - application/json; charset=utf-8
+      date:
       - Thu, 10 Oct 2019 10:54:52 GMT
->>>>>>> 15b3674b
-      expires:
-      - '-1'
-      pragma:
-      - no-cache
-      strict-transport-security:
-      - max-age=31536000; includeSubDomains
-      vary:
-      - Accept-Encoding
-      x-content-type-options:
-      - nosniff
-    status:
-      code: 200
-      message: OK
-- request:
-    body: null
-    headers:
-      Accept:
-      - application/json
-      Accept-Encoding:
-      - gzip, deflate
-      CommandName:
-      - network application-gateway create
-      Connection:
-      - keep-alive
-      ParameterSetName:
-      - -g -n --subnet --servers
-      User-Agent:
-<<<<<<< HEAD
-      - python/3.6.5 (Windows-10-10.0.17134-SP0) msrest/0.6.10 msrest_azure/0.6.2
-        azure-mgmt-resource/4.0.0 Azure-SDK-For-Python AZURECLI/2.0.74
-    method: GET
-    uri: https://management.azure.com/subscriptions/00000000-0000-0000-0000-000000000000/resourcegroups/cli_test_ag_existing_subnet000001/providers/Microsoft.Resources/deployments/mock-deployment/operationStatuses/08586306550225350152?api-version=2019-07-01
-=======
+      expires:
+      - '-1'
+      pragma:
+      - no-cache
+      strict-transport-security:
+      - max-age=31536000; includeSubDomains
+      vary:
+      - Accept-Encoding
+      x-content-type-options:
+      - nosniff
+    status:
+      code: 200
+      message: OK
+- request:
+    body: null
+    headers:
+      Accept:
+      - application/json
+      Accept-Encoding:
+      - gzip, deflate
+      CommandName:
+      - network application-gateway create
+      Connection:
+      - keep-alive
+      ParameterSetName:
+      - -g -n --subnet --servers
+      User-Agent:
       - python/3.7.4 (Windows-10-10.0.18362-SP0) msrest/0.6.10 msrest_azure/0.6.2
         azure-mgmt-resource/4.0.0 Azure-SDK-For-Python AZURECLI/2.0.74
     method: GET
@@ -2307,7 +1840,6 @@
         azure-mgmt-resource/4.0.0 Azure-SDK-For-Python AZURECLI/2.0.74
     method: GET
     uri: https://management.azure.com/subscriptions/00000000-0000-0000-0000-000000000000/resourcegroups/cli_test_ag_existing_subnet000001/providers/Microsoft.Resources/deployments/mock-deployment/operationStatuses/08586309028798210295?api-version=2019-05-10
->>>>>>> 15b3674b
   response:
     body:
       string: '{"status":"Succeeded"}'
@@ -2319,53 +1851,41 @@
       content-type:
       - application/json; charset=utf-8
       date:
-<<<<<<< HEAD
-      - Sun, 13 Oct 2019 07:46:05 GMT
-=======
       - Thu, 10 Oct 2019 10:56:24 GMT
->>>>>>> 15b3674b
-      expires:
-      - '-1'
-      pragma:
-      - no-cache
-      strict-transport-security:
-      - max-age=31536000; includeSubDomains
-      vary:
-      - Accept-Encoding
-      x-content-type-options:
-      - nosniff
-    status:
-      code: 200
-      message: OK
-- request:
-    body: null
-    headers:
-      Accept:
-      - application/json
-      Accept-Encoding:
-      - gzip, deflate
-      CommandName:
-      - network application-gateway create
-      Connection:
-      - keep-alive
-      ParameterSetName:
-      - -g -n --subnet --servers
-      User-Agent:
-<<<<<<< HEAD
-      - python/3.6.5 (Windows-10-10.0.17134-SP0) msrest/0.6.10 msrest_azure/0.6.2
-=======
-      - python/3.7.4 (Windows-10-10.0.18362-SP0) msrest/0.6.10 msrest_azure/0.6.2
->>>>>>> 15b3674b
+      expires:
+      - '-1'
+      pragma:
+      - no-cache
+      strict-transport-security:
+      - max-age=31536000; includeSubDomains
+      vary:
+      - Accept-Encoding
+      x-content-type-options:
+      - nosniff
+    status:
+      code: 200
+      message: OK
+- request:
+    body: null
+    headers:
+      Accept:
+      - application/json
+      Accept-Encoding:
+      - gzip, deflate
+      CommandName:
+      - network application-gateway create
+      Connection:
+      - keep-alive
+      ParameterSetName:
+      - -g -n --subnet --servers
+      User-Agent:
+      - python/3.7.4 (Windows-10-10.0.18362-SP0) msrest/0.6.10 msrest_azure/0.6.2
         azure-mgmt-resource/4.0.0 Azure-SDK-For-Python AZURECLI/2.0.74
     method: GET
     uri: https://management.azure.com/subscriptions/00000000-0000-0000-0000-000000000000/resourcegroups/cli_test_ag_existing_subnet000001/providers/Microsoft.Resources/deployments/mock-deployment?api-version=2019-07-01
   response:
     body:
-<<<<<<< HEAD
-      string: '{"id":"/subscriptions/00000000-0000-0000-0000-000000000000/resourceGroups/cli_test_ag_existing_subnet000001/providers/Microsoft.Resources/deployments/ag_deploy_RXRnotl3IwxuWgq8v3e6O9TKmwkl6pnx","name":"ag_deploy_RXRnotl3IwxuWgq8v3e6O9TKmwkl6pnx","type":"Microsoft.Resources/deployments","properties":{"templateHash":"16926434302904305543","parameters":{},"mode":"Incremental","provisioningState":"Succeeded","timestamp":"2019-10-13T07:45:57.3419445Z","duration":"PT14M54.3993412S","correlationId":"b24429ee-2e03-4629-af07-3fa209f614e9","providers":[{"namespace":"Microsoft.Network","resourceTypes":[{"resourceType":"applicationGateways","locations":["westus"]}]}],"dependencies":[],"outputs":{"applicationGateway":{"type":"Object","value":{"provisioningState":"Succeeded","resourceGuid":"494a2061-803f-43d2-bd8d-e6b6ed095ac9","sku":{"name":"Standard_Medium","tier":"Standard","capacity":2},"operationalState":"Running","gatewayIPConfigurations":[{"name":"appGatewayFrontendIP","id":"/subscriptions/00000000-0000-0000-0000-000000000000/resourceGroups/cli_test_ag_existing_subnet000001/providers/Microsoft.Network/applicationGateways/ag2/gatewayIPConfigurations/appGatewayFrontendIP","etag":"W/\"35406794-35ad-419c-aad6-e970bba5cc67\"","properties":{"provisioningState":"Succeeded","subnet":{"id":"/subscriptions/00000000-0000-0000-0000-000000000000/resourceGroups/cli_test_ag_existing_subnet000001/providers/Microsoft.Network/virtualNetworks/vnet2/subnets/subnet1"}},"type":"Microsoft.Network/applicationGateways/gatewayIPConfigurations"}],"sslCertificates":[],"authenticationCertificates":[],"frontendIPConfigurations":[{"name":"appGatewayFrontendIP","id":"/subscriptions/00000000-0000-0000-0000-000000000000/resourceGroups/cli_test_ag_existing_subnet000001/providers/Microsoft.Network/applicationGateways/ag2/frontendIPConfigurations/appGatewayFrontendIP","etag":"W/\"35406794-35ad-419c-aad6-e970bba5cc67\"","type":"Microsoft.Network/applicationGateways/frontendIPConfigurations","properties":{"provisioningState":"Succeeded","privateIPAddress":"10.0.0.6","privateIPAllocationMethod":"Dynamic","subnet":{"id":"/subscriptions/00000000-0000-0000-0000-000000000000/resourceGroups/cli_test_ag_existing_subnet000001/providers/Microsoft.Network/virtualNetworks/vnet2/subnets/subnet1"},"httpListeners":[{"id":"/subscriptions/00000000-0000-0000-0000-000000000000/resourceGroups/cli_test_ag_existing_subnet000001/providers/Microsoft.Network/applicationGateways/ag2/httpListeners/appGatewayHttpListener"}]}}],"frontendPorts":[{"name":"appGatewayFrontendPort","id":"/subscriptions/00000000-0000-0000-0000-000000000000/resourceGroups/cli_test_ag_existing_subnet000001/providers/Microsoft.Network/applicationGateways/ag2/frontendPorts/appGatewayFrontendPort","etag":"W/\"35406794-35ad-419c-aad6-e970bba5cc67\"","properties":{"provisioningState":"Succeeded","port":80,"httpListeners":[{"id":"/subscriptions/00000000-0000-0000-0000-000000000000/resourceGroups/cli_test_ag_existing_subnet000001/providers/Microsoft.Network/applicationGateways/ag2/httpListeners/appGatewayHttpListener"}]},"type":"Microsoft.Network/applicationGateways/frontendPorts"}],"backendAddressPools":[{"name":"appGatewayBackendPool","id":"/subscriptions/00000000-0000-0000-0000-000000000000/resourceGroups/cli_test_ag_existing_subnet000001/providers/Microsoft.Network/applicationGateways/ag2/backendAddressPools/appGatewayBackendPool","etag":"W/\"35406794-35ad-419c-aad6-e970bba5cc67\"","properties":{"provisioningState":"Succeeded","backendAddresses":[{"ipAddress":"172.0.0.1"},{"fqdn":"www.mydomain.com"}],"requestRoutingRules":[{"id":"/subscriptions/00000000-0000-0000-0000-000000000000/resourceGroups/cli_test_ag_existing_subnet000001/providers/Microsoft.Network/applicationGateways/ag2/requestRoutingRules/rule1"}]},"type":"Microsoft.Network/applicationGateways/backendAddressPools"}],"backendHttpSettingsCollection":[{"name":"appGatewayBackendHttpSettings","id":"/subscriptions/00000000-0000-0000-0000-000000000000/resourceGroups/cli_test_ag_existing_subnet000001/providers/Microsoft.Network/applicationGateways/ag2/backendHttpSettingsCollection/appGatewayBackendHttpSettings","etag":"W/\"35406794-35ad-419c-aad6-e970bba5cc67\"","properties":{"provisioningState":"Succeeded","port":80,"protocol":"Http","cookieBasedAffinity":"Disabled","connectionDraining":{"enabled":false,"drainTimeoutInSec":1},"pickHostNameFromBackendAddress":false,"requestTimeout":30,"requestRoutingRules":[{"id":"/subscriptions/00000000-0000-0000-0000-000000000000/resourceGroups/cli_test_ag_existing_subnet000001/providers/Microsoft.Network/applicationGateways/ag2/requestRoutingRules/rule1"}]},"type":"Microsoft.Network/applicationGateways/backendHttpSettingsCollection"}],"httpListeners":[{"name":"appGatewayHttpListener","id":"/subscriptions/00000000-0000-0000-0000-000000000000/resourceGroups/cli_test_ag_existing_subnet000001/providers/Microsoft.Network/applicationGateways/ag2/httpListeners/appGatewayHttpListener","etag":"W/\"35406794-35ad-419c-aad6-e970bba5cc67\"","properties":{"provisioningState":"Succeeded","frontendIPConfiguration":{"id":"/subscriptions/00000000-0000-0000-0000-000000000000/resourceGroups/cli_test_ag_existing_subnet000001/providers/Microsoft.Network/applicationGateways/ag2/frontendIPConfigurations/appGatewayFrontendIP"},"frontendPort":{"id":"/subscriptions/00000000-0000-0000-0000-000000000000/resourceGroups/cli_test_ag_existing_subnet000001/providers/Microsoft.Network/applicationGateways/ag2/frontendPorts/appGatewayFrontendPort"},"protocol":"Http","requireServerNameIndication":false,"requestRoutingRules":[{"id":"/subscriptions/00000000-0000-0000-0000-000000000000/resourceGroups/cli_test_ag_existing_subnet000001/providers/Microsoft.Network/applicationGateways/ag2/requestRoutingRules/rule1"}]},"type":"Microsoft.Network/applicationGateways/httpListeners"}],"urlPathMaps":[],"requestRoutingRules":[{"name":"rule1","id":"/subscriptions/00000000-0000-0000-0000-000000000000/resourceGroups/cli_test_ag_existing_subnet000001/providers/Microsoft.Network/applicationGateways/ag2/requestRoutingRules/rule1","etag":"W/\"35406794-35ad-419c-aad6-e970bba5cc67\"","properties":{"provisioningState":"Succeeded","ruleType":"Basic","httpListener":{"id":"/subscriptions/00000000-0000-0000-0000-000000000000/resourceGroups/cli_test_ag_existing_subnet000001/providers/Microsoft.Network/applicationGateways/ag2/httpListeners/appGatewayHttpListener"},"backendAddressPool":{"id":"/subscriptions/00000000-0000-0000-0000-000000000000/resourceGroups/cli_test_ag_existing_subnet000001/providers/Microsoft.Network/applicationGateways/ag2/backendAddressPools/appGatewayBackendPool"},"backendHttpSettings":{"id":"/subscriptions/00000000-0000-0000-0000-000000000000/resourceGroups/cli_test_ag_existing_subnet000001/providers/Microsoft.Network/applicationGateways/ag2/backendHttpSettingsCollection/appGatewayBackendHttpSettings"}},"type":"Microsoft.Network/applicationGateways/requestRoutingRules"}],"probes":[],"rewriteRuleSets":[],"redirectConfigurations":[]}}},"outputResources":[{"id":"/subscriptions/00000000-0000-0000-0000-000000000000/resourceGroups/cli_test_ag_existing_subnet000001/providers/Microsoft.Network/applicationGateways/ag2"}]}}'
-=======
       string: '{"id":"/subscriptions/00000000-0000-0000-0000-000000000000/resourceGroups/cli_test_ag_existing_subnet000001/providers/Microsoft.Resources/deployments/ag_deploy_AdF4JxFK4kbNTjB5QgsCYxFBKZuBDpj4","name":"ag_deploy_AdF4JxFK4kbNTjB5QgsCYxFBKZuBDpj4","type":"Microsoft.Resources/deployments","properties":{"templateHash":"16822658456803932473","parameters":{},"mode":"Incremental","provisioningState":"Succeeded","timestamp":"2019-10-10T10:56:17.137202Z","duration":"PT16M11.480614S","correlationId":"dacdf3d0-0d11-4ed6-9a1a-e15bad62961e","providers":[{"namespace":"Microsoft.Network","resourceTypes":[{"resourceType":"applicationGateways","locations":["westus"]}]}],"dependencies":[],"outputs":{"applicationGateway":{"type":"Object","value":{"provisioningState":"Succeeded","resourceGuid":"f4605b54-846d-4585-8601-01e67c256159","sku":{"name":"Standard_Medium","tier":"Standard","capacity":2},"operationalState":"Running","gatewayIPConfigurations":[{"name":"appGatewayFrontendIP","id":"/subscriptions/00000000-0000-0000-0000-000000000000/resourceGroups/cli_test_ag_existing_subnet000001/providers/Microsoft.Network/applicationGateways/ag2/gatewayIPConfigurations/appGatewayFrontendIP","etag":"W/\"a20ba2fa-f56d-43d9-9be9-5320dfe36cce\"","properties":{"provisioningState":"Succeeded","subnet":{"id":"/subscriptions/00000000-0000-0000-0000-000000000000/resourceGroups/cli_test_ag_existing_subnet000001/providers/Microsoft.Network/virtualNetworks/vnet2/subnets/subnet1"}},"type":"Microsoft.Network/applicationGateways/gatewayIPConfigurations"}],"sslCertificates":[],"authenticationCertificates":[],"frontendIPConfigurations":[{"name":"appGatewayFrontendIP","id":"/subscriptions/00000000-0000-0000-0000-000000000000/resourceGroups/cli_test_ag_existing_subnet000001/providers/Microsoft.Network/applicationGateways/ag2/frontendIPConfigurations/appGatewayFrontendIP","etag":"W/\"a20ba2fa-f56d-43d9-9be9-5320dfe36cce\"","type":"Microsoft.Network/applicationGateways/frontendIPConfigurations","properties":{"provisioningState":"Succeeded","privateIPAddress":"10.0.0.6","privateIPAllocationMethod":"Dynamic","subnet":{"id":"/subscriptions/00000000-0000-0000-0000-000000000000/resourceGroups/cli_test_ag_existing_subnet000001/providers/Microsoft.Network/virtualNetworks/vnet2/subnets/subnet1"},"httpListeners":[{"id":"/subscriptions/00000000-0000-0000-0000-000000000000/resourceGroups/cli_test_ag_existing_subnet000001/providers/Microsoft.Network/applicationGateways/ag2/httpListeners/appGatewayHttpListener"}]}}],"frontendPorts":[{"name":"appGatewayFrontendPort","id":"/subscriptions/00000000-0000-0000-0000-000000000000/resourceGroups/cli_test_ag_existing_subnet000001/providers/Microsoft.Network/applicationGateways/ag2/frontendPorts/appGatewayFrontendPort","etag":"W/\"a20ba2fa-f56d-43d9-9be9-5320dfe36cce\"","properties":{"provisioningState":"Succeeded","port":80,"httpListeners":[{"id":"/subscriptions/00000000-0000-0000-0000-000000000000/resourceGroups/cli_test_ag_existing_subnet000001/providers/Microsoft.Network/applicationGateways/ag2/httpListeners/appGatewayHttpListener"}]},"type":"Microsoft.Network/applicationGateways/frontendPorts"}],"backendAddressPools":[{"name":"appGatewayBackendPool","id":"/subscriptions/00000000-0000-0000-0000-000000000000/resourceGroups/cli_test_ag_existing_subnet000001/providers/Microsoft.Network/applicationGateways/ag2/backendAddressPools/appGatewayBackendPool","etag":"W/\"a20ba2fa-f56d-43d9-9be9-5320dfe36cce\"","properties":{"provisioningState":"Succeeded","backendAddresses":[{"ipAddress":"172.0.0.1"},{"fqdn":"www.mydomain.com"}],"requestRoutingRules":[{"id":"/subscriptions/00000000-0000-0000-0000-000000000000/resourceGroups/cli_test_ag_existing_subnet000001/providers/Microsoft.Network/applicationGateways/ag2/requestRoutingRules/rule1"}]},"type":"Microsoft.Network/applicationGateways/backendAddressPools"}],"backendHttpSettingsCollection":[{"name":"appGatewayBackendHttpSettings","id":"/subscriptions/00000000-0000-0000-0000-000000000000/resourceGroups/cli_test_ag_existing_subnet000001/providers/Microsoft.Network/applicationGateways/ag2/backendHttpSettingsCollection/appGatewayBackendHttpSettings","etag":"W/\"a20ba2fa-f56d-43d9-9be9-5320dfe36cce\"","properties":{"provisioningState":"Succeeded","port":80,"protocol":"Http","cookieBasedAffinity":"Disabled","connectionDraining":{"enabled":false,"drainTimeoutInSec":1},"pickHostNameFromBackendAddress":false,"requestTimeout":30,"requestRoutingRules":[{"id":"/subscriptions/00000000-0000-0000-0000-000000000000/resourceGroups/cli_test_ag_existing_subnet000001/providers/Microsoft.Network/applicationGateways/ag2/requestRoutingRules/rule1"}]},"type":"Microsoft.Network/applicationGateways/backendHttpSettingsCollection"}],"httpListeners":[{"name":"appGatewayHttpListener","id":"/subscriptions/00000000-0000-0000-0000-000000000000/resourceGroups/cli_test_ag_existing_subnet000001/providers/Microsoft.Network/applicationGateways/ag2/httpListeners/appGatewayHttpListener","etag":"W/\"a20ba2fa-f56d-43d9-9be9-5320dfe36cce\"","properties":{"provisioningState":"Succeeded","frontendIPConfiguration":{"id":"/subscriptions/00000000-0000-0000-0000-000000000000/resourceGroups/cli_test_ag_existing_subnet000001/providers/Microsoft.Network/applicationGateways/ag2/frontendIPConfigurations/appGatewayFrontendIP"},"frontendPort":{"id":"/subscriptions/00000000-0000-0000-0000-000000000000/resourceGroups/cli_test_ag_existing_subnet000001/providers/Microsoft.Network/applicationGateways/ag2/frontendPorts/appGatewayFrontendPort"},"protocol":"Http","requireServerNameIndication":false,"requestRoutingRules":[{"id":"/subscriptions/00000000-0000-0000-0000-000000000000/resourceGroups/cli_test_ag_existing_subnet000001/providers/Microsoft.Network/applicationGateways/ag2/requestRoutingRules/rule1"}]},"type":"Microsoft.Network/applicationGateways/httpListeners"}],"urlPathMaps":[],"requestRoutingRules":[{"name":"rule1","id":"/subscriptions/00000000-0000-0000-0000-000000000000/resourceGroups/cli_test_ag_existing_subnet000001/providers/Microsoft.Network/applicationGateways/ag2/requestRoutingRules/rule1","etag":"W/\"a20ba2fa-f56d-43d9-9be9-5320dfe36cce\"","properties":{"provisioningState":"Succeeded","ruleType":"Basic","httpListener":{"id":"/subscriptions/00000000-0000-0000-0000-000000000000/resourceGroups/cli_test_ag_existing_subnet000001/providers/Microsoft.Network/applicationGateways/ag2/httpListeners/appGatewayHttpListener"},"backendAddressPool":{"id":"/subscriptions/00000000-0000-0000-0000-000000000000/resourceGroups/cli_test_ag_existing_subnet000001/providers/Microsoft.Network/applicationGateways/ag2/backendAddressPools/appGatewayBackendPool"},"backendHttpSettings":{"id":"/subscriptions/00000000-0000-0000-0000-000000000000/resourceGroups/cli_test_ag_existing_subnet000001/providers/Microsoft.Network/applicationGateways/ag2/backendHttpSettingsCollection/appGatewayBackendHttpSettings"}},"type":"Microsoft.Network/applicationGateways/requestRoutingRules"}],"probes":[],"rewriteRuleSets":[],"redirectConfigurations":[]}}},"outputResources":[{"id":"/subscriptions/00000000-0000-0000-0000-000000000000/resourceGroups/cli_test_ag_existing_subnet000001/providers/Microsoft.Network/applicationGateways/ag2"}]}}'
->>>>>>> 15b3674b
     headers:
       cache-control:
       - no-cache
@@ -2374,11 +1894,7 @@
       content-type:
       - application/json; charset=utf-8
       date:
-<<<<<<< HEAD
-      - Sun, 13 Oct 2019 07:46:05 GMT
-=======
       - Thu, 10 Oct 2019 10:56:24 GMT
->>>>>>> 15b3674b
       expires:
       - '-1'
       pragma:
