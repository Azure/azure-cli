# --------------------------------------------------------------------------------------------
# Copyright (c) Microsoft Corporation. All rights reserved.
# Licensed under the MIT License. See License.txt in the project root for license information.
# --------------------------------------------------------------------------------------------

# pylint: disable=line-too-long
from argcomplete.completers import FilesCompleter

from knack.arguments import CLIArgumentType

from azure.cli.core.profiles import ResourceType
from azure.cli.core.util import get_default_admin_username
from azure.cli.core.commands.validators import (
    get_default_location_from_resource_group, validate_file_or_dict)
from azure.cli.core.commands.parameters import (
    get_location_type, get_resource_name_completion_list, tags_type, get_three_state_flag,
    file_type, get_enum_type, zone_type, zones_type)
from azure.cli.command_modules.vm._actions import _resource_not_exists
from azure.cli.command_modules.vm._completers import (
    get_urn_aliases_completion_list, get_vm_size_completion_list, get_vm_run_command_completion_list)
from azure.cli.command_modules.vm._validators import (
    validate_nsg_name, validate_vm_nics, validate_vm_nic, validate_vm_disk, validate_vmss_disk,
    validate_asg_names_or_ids, validate_keyvault, _validate_proximity_placement_group,
    process_gallery_image_version_namespace)

from azure.cli.command_modules.vm._vm_utils import MSI_LOCAL_ID
from azure.cli.command_modules.vm._image_builder import ScriptType


# pylint: disable=too-many-statements, too-many-branches, too-many-locals
def load_arguments(self, _):
    # Model imports
    StorageAccountTypes = self.get_models('StorageAccountTypes')
    DiskStorageAccountTypes = self.get_models('DiskStorageAccountTypes,', operation_group='disks')
    SnapshotStorageAccountTypes = self.get_models('SnapshotStorageAccountTypes', operation_group='snapshots')
    UpgradeMode, CachingTypes, OperatingSystemTypes = self.get_models('UpgradeMode', 'CachingTypes', 'OperatingSystemTypes')
    HyperVGenerationTypes, HyperVGeneration = self.get_models('HyperVGenerationTypes', 'HyperVGeneration')
    DedicatedHostLicenseTypes = self.get_models('DedicatedHostLicenseTypes')

    # REUSABLE ARGUMENT DEFINITIONS
    name_arg_type = CLIArgumentType(options_list=['--name', '-n'], metavar='NAME')
    multi_ids_type = CLIArgumentType(nargs='+')
    existing_vm_name = CLIArgumentType(overrides=name_arg_type,
                                       configured_default='vm',
                                       help="The name of the Virtual Machine. You can configure the default using `az configure --defaults vm=<name>`",
                                       completer=get_resource_name_completion_list('Microsoft.Compute/virtualMachines'), id_part='name')
    existing_disk_name = CLIArgumentType(overrides=name_arg_type, help='The name of the managed disk', completer=get_resource_name_completion_list('Microsoft.Compute/disks'), id_part='name')
    existing_snapshot_name = CLIArgumentType(overrides=name_arg_type, help='The name of the snapshot', completer=get_resource_name_completion_list('Microsoft.Compute/snapshots'), id_part='name')
    vmss_name_type = CLIArgumentType(name_arg_type,
                                     configured_default='vmss',
                                     completer=get_resource_name_completion_list('Microsoft.Compute/virtualMachineScaleSets'),
                                     help="Scale set name. You can configure the default using `az configure --defaults vmss=<name>`",
                                     id_part='name')

    extension_instance_name_type = CLIArgumentType(help="Name of the vm's instance of the extension. Default: name of the extension.")
    image_template_name_type = CLIArgumentType(overrides=name_arg_type, id_part='name')

    # StorageAccountTypes renamed to DiskStorageAccountTypes in 2018_06_01 of azure-mgmt-compute
    DiskStorageAccountTypes = DiskStorageAccountTypes or StorageAccountTypes

    if DiskStorageAccountTypes:
        disk_sku = CLIArgumentType(arg_type=get_enum_type(DiskStorageAccountTypes))
    else:
        # StorageAccountTypes introduced in api version 2016_04_30_preview of Resource.MGMT.Compute package..
        # However, 2017-03-09-profile targets version 2016-03-30 of compute package.
        disk_sku = CLIArgumentType(arg_type=get_enum_type(['Premium_LRS', 'Standard_LRS']))

    if SnapshotStorageAccountTypes:
        snapshot_sku = CLIArgumentType(arg_type=get_enum_type(SnapshotStorageAccountTypes))
    else:
        # SnapshotStorageAccountTypes introduced in api version 2018_04_01 of Resource.MGMT.Compute package..
        # However, 2017-03-09-profile targets version 2016-03-30 of compute package.
        snapshot_sku = CLIArgumentType(arg_type=get_enum_type(['Premium_LRS', 'Standard_LRS']))

    # special case for `network nic scale-set list` command alias
    with self.argument_context('network nic scale-set list') as c:
        c.argument('virtual_machine_scale_set_name', options_list=['--vmss-name'], completer=get_resource_name_completion_list('Microsoft.Compute/virtualMachineScaleSets'), id_part='name')

    HyperVGenerationTypes = HyperVGenerationTypes or HyperVGeneration
    if HyperVGenerationTypes:
        hyper_v_gen_sku = CLIArgumentType(arg_type=get_enum_type(HyperVGenerationTypes, default="V1"))
    else:
        hyper_v_gen_sku = CLIArgumentType(arg_type=get_enum_type(["V1", "V2"], default="V1"))

    # region MixedScopes
    for scope in ['vm', 'disk', 'snapshot', 'image', 'sig']:
        with self.argument_context(scope) as c:
            c.argument('tags', tags_type)

    for scope in ['disk', 'snapshot']:
        with self.argument_context(scope) as c:
            c.ignore('source_blob_uri', 'source_disk', 'source_snapshot')
            c.argument('source_storage_account_id', help='used when source blob is in a different subscription')
            c.argument('size_gb', options_list=['--size-gb', '-z'], help='size in GB. Max size: 4095 GB (certain preview disks can be larger).', type=int)
            c.argument('duration_in_seconds', help='Time duration in seconds until the SAS access expires', type=int)
            if self.supported_api_version(min_api='2018-09-30', operation_group='disks'):
                c.argument('access_level', arg_type=get_enum_type(['Read', 'Write']), default='Read', help='access level')
                c.argument('for_upload', arg_type=get_three_state_flag(),
                           help='Create the {0} for uploading blobs later on through storage commands. Run "az {0} grant-access --access-level Write" to retrieve the {0}\'s SAS token.'.format(scope))
                c.argument('hyper_v_generation', arg_type=hyper_v_gen_sku, help='The hypervisor generation of the Virtual Machine. Applicable to OS disks only.')
            else:
                c.ignore('access_level', 'for_upload', 'hyper_v_generation')

    for scope in ['disk create', 'snapshot create']:
        with self.argument_context(scope) as c:
            c.argument('source', help='source to create the disk/snapshot from, including unmanaged blob uri, managed disk id or name, or snapshot id or name')
    # endregion

    # region Disks
    with self.argument_context('disk') as c:
        c.argument('zone', zone_type, min_api='2017-03-30', options_list=['--zone'])  # TODO: --size-gb currently has claimed -z. We can do a breaking change later if we want to.
        c.argument('disk_name', existing_disk_name, completer=get_resource_name_completion_list('Microsoft.Compute/disks'))
        c.argument('name', arg_type=name_arg_type)
        c.argument('sku', arg_type=disk_sku, help='Underlying storage SKU')
        c.argument('os_type', arg_type=get_enum_type(OperatingSystemTypes), help='The Operating System type of the Disk.')
        c.argument('disk_iops_read_write', type=int, min_api='2018-06-01', help='The number of IOPS allowed for this disk. Only settable for UltraSSD disks. One operation can transfer between 4k and 256k bytes')
        c.argument('disk_mbps_read_write', type=int, min_api='2018-06-01', help="The bandwidth allowed for this disk. Only settable for UltraSSD disks. MBps means millions of bytes per second with ISO notation of powers of 10")
        c.argument('upload_size_bytes', type=int, min_api='2019-03-01',
                   help='The size (in bytes) of the contents of the upload including the VHD footer. Min value: 20972032. Max value: 35183298347520')
    # endregion

    # region Snapshots
    with self.argument_context('snapshot', resource_type=ResourceType.MGMT_COMPUTE, operation_group='snapshots') as c:
        c.argument('snapshot_name', existing_snapshot_name, id_part='name', completer=get_resource_name_completion_list('Microsoft.Compute/snapshots'))
        c.argument('name', arg_type=name_arg_type)
        c.argument('sku', arg_type=snapshot_sku)
        c.argument('incremental', arg_type=get_three_state_flag(), min_api='2019-03-01',
                   help='Whether a snapshot is incremental. Incremental snapshots on the same disk occupy less space than full snapshots and can be diffed')
    # endregion

    # region Images
    with self.argument_context('image') as c:
        c.argument('os_type', arg_type=get_enum_type(['Windows', 'Linux']))
        c.argument('image_name', arg_type=name_arg_type, id_part='name', completer=get_resource_name_completion_list('Microsoft.Compute/images'))
        c.argument('tags', tags_type)

    with self.argument_context('image create') as c:
        # here we collpase all difference image sources to under 2 common arguments --os-disk-source --data-disk-sources
        c.argument('name', arg_type=name_arg_type, help='new image name')
        c.argument('source', help='OS disk source from the same region, including a virtual machine ID or name, OS disk blob URI, managed OS disk ID or name, or OS snapshot ID or name')
        c.argument('data_disk_sources', nargs='+', help='Space-separated list of data disk sources, including unmanaged blob URI, managed disk ID or name, or snapshot ID or name')
        c.argument('zone_resilient', min_api='2017-12-01', arg_type=get_three_state_flag(), help='Specifies whether an image is zone resilient or not. '
                   'Default is false. Zone resilient images can be created only in regions that provide Zone Redundant Storage')
        c.argument('storage_sku', arg_type=disk_sku, help='The SKU of the storage account with which to create the VM image. Unused if source VM is specified.')
        c.argument('os_disk_caching', arg_type=get_enum_type(CachingTypes), help="Storage caching type for the image's OS disk.")
        c.argument('hyper_v_generation', arg_type=hyper_v_gen_sku, min_api="2019-03-01", help='The hypervisor generation of the Virtual Machine created from the image.')
        c.ignore('source_virtual_machine', 'os_blob_uri', 'os_disk', 'os_snapshot', 'data_blob_uris', 'data_disks', 'data_snapshots')
    # endregion

    # region Image Templates
    with self.argument_context('image template') as c:
        ib_output_name_help = "Name of the image builder run output."

        c.argument('location', get_location_type(self.cli_ctx))
        c.argument('scripts', nargs='+', help="Space-separated list of shell or powershell scripts to customize the image with. Each script must be a publicly accessible URL."
                                              " Infers type of script from file extension ('.sh' or'.ps1') or from source type. More more customizer options and flexibility, see: 'az image template customizer add'")
        c.argument('source', options_list=["--image-source", "-i"], help="The base image to customize. Must be a valid platform image URN, platform image alias, Red Hat ISO image URI, managed image name/ID, or shared image version ID.")
        c.argument('image_template_name', image_template_name_type, help="The name of the image template.")
        c.argument('checksum', help="The SHA256 checksum of the Red Hat ISO image")
        c.argument('managed_image_destinations', nargs='+', help='Managed image output distributor information. Space-separated list of key-value pairs. E.g "image_1=westus2 image_2=westus". Each key is the name or resource ID of the managed image to be created. Each value is the location of the image.')
        c.argument('shared_image_destinations', nargs='+', help='Shared image gallery (sig) output distributor information. Space-separated list of key-value pairs. E.g "my_gallery_1/image_def_1=eastus,westus  my_gallery_2/image_def_2=uksouth,canadaeast,francesouth." '
                                                                'Each key is the sig image definition ID or sig gallery name and sig image definition delimited by a "/". Each value is a comma-delimited list of replica locations.')
        c.argument('output_name', help=ib_output_name_help)
        c.ignore('destinations_lists', 'scripts_list', 'source_dict')

    with self.argument_context('image template create') as c:
        ib_source_type = CLIArgumentType(arg_group="Image Source")
        ib_customizer_type = CLIArgumentType(arg_group="Customizer")
        ib_cutput_type = CLIArgumentType(arg_group="Output")

        c.argument('build_timeout', type=int, help="The Maximum duration to wait while building the image template, in minutes. Default is 60.")

        # Image Source Arguments
        c.argument('source', arg_type=ib_source_type)
        c.argument('checksum', arg_type=ib_source_type)
        c.argument('', arg_type=ib_source_type)

        # Image Customizer Arguments
        c.argument('scripts', arg_type=ib_customizer_type)
        c.argument('', arg_type=ib_customizer_type)
        c.argument('', arg_type=ib_customizer_type)

        # Image Output Arguments
        c.argument('managed_image_destinations', arg_type=ib_cutput_type)
        c.argument('shared_image_destinations', arg_type=ib_cutput_type)
        c.argument('output_name', arg_type=ib_cutput_type)

    with self.argument_context('image template output') as c:
        ib_sig_regions_help = "Space-separated list of regions to replicate the image version into."
        ib_img_location_help = "Location where the customized image will be created."

        c.argument('gallery_image_definition', arg_group="Shared Image Gallery", help="Name or ID of the existing SIG image definition to create the customized image version with.")
        c.argument('gallery_name', arg_group="Shared Image Gallery", help="Shared image gallery name, if image definition name and not ID was provided.")
        c.argument('gallery_replication_regions', arg_group="Shared Image Gallery", nargs='+', help=ib_sig_regions_help)
        c.argument('managed_image', arg_group="Managed Image", help="Name or ID of the customized managed image to be created.")
        c.argument('managed_image_location', arg_group="Managed Image", help=ib_img_location_help)

    with self.argument_context('image template output add') as c:
        ib_artifact_tags_help = "Tags that will be applied to the output artifact once it has been created by the distributor. " + tags_type.settings['help']
        ib_artifact_tags_type = CLIArgumentType(overrides=tags_type, help=ib_artifact_tags_help, options_list=["--artifact-tags"])
        ib_default_loc_help = " Defaults to resource group's location."

        c.argument('output_name', help=ib_output_name_help + " Defaults to the name of the managed image or sig image definition.")
        c.argument('gallery_replication_regions', arg_group="Shared Image Gallery", nargs='+', help=ib_sig_regions_help + ib_default_loc_help)
        c.argument('managed_image_location', arg_group="Managed Image", help=ib_img_location_help + ib_default_loc_help)
        c.argument('is_vhd', arg_group="VHD", help="The output is a VHD distributor.", action='store_true')
        c.argument('tags', arg_type=ib_artifact_tags_type)
        c.ignore('location')

    with self.argument_context('image template customizer') as c:
        ib_win_restart_type = CLIArgumentType(arg_group="Windows Restart")
        ib_script_type = CLIArgumentType(arg_group="Shell and Powershell")
        ib_powershell_type = CLIArgumentType(arg_group="Powershell")
        ib_file_customizer_type = CLIArgumentType(arg_group="File")

        c.argument('customizer_name', help="Name of the customizer.")
        c.argument('customizer_type', options_list=['--type', '-t'], help="Type of customizer to be added to the image template.", arg_type=get_enum_type(ScriptType))

        # Script Args
        c.argument('script_url', arg_type=ib_script_type, help="URL of script to customize the image with. The URL must be publicly accessible.")
        c.argument('inline_script', arg_type=ib_script_type, nargs='+', help="Space-separated list of inline script lines to customize the image with.")

        # Powershell Specific Args
        c.argument('valid_exit_codes', options_list=['--exit-codes', '-e'], arg_type=ib_powershell_type, nargs='+', help="Space-separated list of valid exit codes, as integers")

        # Windows Restart Specific Args
        c.argument('restart_command', arg_type=ib_win_restart_type, help="Command to execute the restart operation.")
        c.argument('restart_check_command', arg_type=ib_win_restart_type, help="Command to verify that restart succeeded.")
        c.argument('restart_timeout', arg_type=ib_win_restart_type, help="Restart timeout specified as a string consisting of a magnitude and unit, e.g. '5m' (5 minutes) or '2h' (2 hours)", default="5m")

        # File Args
        c.argument('file_source', arg_type=ib_file_customizer_type, help="The URI of the file to be downloaded into the image. It can be a github link, SAS URI for Azure Storage, etc.")
        c.argument('dest_path', arg_type=ib_file_customizer_type, help="The absolute destination path where the file specified in --file-source will be downloaded to in the image")

    # endregion

    # region AvailabilitySets
    with self.argument_context('vm availability-set') as c:
        c.argument('availability_set_name', name_arg_type, id_part='name', completer=get_resource_name_completion_list('Microsoft.Compute/availabilitySets'), help='Name of the availability set')

    with self.argument_context('vm availability-set create') as c:
        c.argument('availability_set_name', name_arg_type, validator=get_default_location_from_resource_group, help='Name of the availability set')
        c.argument('platform_update_domain_count', type=int, help='Update Domain count. If unspecified, the server will pick the most optimal number like 5.')
        c.argument('platform_fault_domain_count', type=int, help='Fault Domain count.')
        c.argument('validate', help='Generate and validate the ARM template without creating any resources.', action='store_true')
        c.argument('unmanaged', action='store_true', min_api='2016-04-30-preview', help='contained VMs should use unmanaged disks')

    with self.argument_context('vm availability-set update') as c:
        if self.supported_api_version(max_api='2016-04-30-preview', operation_group='virtual_machines'):
            c.argument('name', name_arg_type, id_part='name', completer=get_resource_name_completion_list('Microsoft.Compute/availabilitySets'), help='Name of the availability set')
            c.argument('availability_set_name', options_list=['--availability-set-name'])
    # endregion

    # region VirtualMachines
    with self.argument_context('vm') as c:
        c.argument('vm_name', existing_vm_name)
        c.argument('size', completer=get_vm_size_completion_list)
        c.argument('name', arg_type=name_arg_type)
        c.argument('zone', zone_type, min_api='2017-03-30')
        c.argument('caching', help='Disk caching policy', arg_type=get_enum_type(CachingTypes))
        c.argument('nsg', help='The name to use when creating a new Network Security Group (default) or referencing an existing one. Can also reference an existing NSG by ID or specify "" for none.', arg_group='Network')
        c.argument('nsg_rule', help='NSG rule to create when creating a new NSG. Defaults to open ports for allowing RDP on Windows and allowing SSH on Linux.', arg_group='Network', arg_type=get_enum_type(['RDP', 'SSH']))
        c.argument('application_security_groups', min_api='2017-09-01', nargs='+', options_list=['--asgs'], help='Space-separated list of existing application security groups to associate with the VM.', arg_group='Network')

    with self.argument_context('vm capture') as c:
        c.argument('overwrite', action='store_true')

    with self.argument_context('vm update') as c:
        c.argument('os_disk', min_api='2017-12-01', help="Managed OS disk ID or name to swap to")
        c.argument('write_accelerator', nargs='*', min_api='2017-12-01',
                   help="enable/disable disk write accelerator. Use singular value 'true/false' to apply across, or specify individual disks, e.g.'os=true 1=true 2=true' for os disk and data disks with lun of 1 & 2")
        c.argument('disk_caching', nargs='*', help="Use singular value to apply across, or specify individual disks, e.g. 'os=ReadWrite 0=None 1=ReadOnly' should enable update os disk and 2 data disks")

    with self.argument_context('vm create') as c:
        c.argument('name', name_arg_type, validator=_resource_not_exists(self.cli_ctx, 'Microsoft.Compute/virtualMachines'))
        c.argument('vm_name', name_arg_type, id_part=None, help='Name of the virtual machine.', completer=None)
        c.argument('os_disk_size_gb', type=int, help='the size of the os disk in GB', arg_group='Storage')
        c.argument('availability_set', help='Name or ID of an existing availability set to add the VM to. None by default.')
        c.argument('nsg', help='The name to use when creating a new Network Security Group (default) or referencing an existing one. Can also reference an existing NSG by ID or specify "" for none.', arg_group='Network')
        c.argument('nsg_rule', help='NSG rule to create when creating a new NSG. Defaults to open ports for allowing RDP on Windows and allowing SSH on Linux.', arg_group='Network', arg_type=get_enum_type(['RDP', 'SSH']))
        c.argument('application_security_groups', resource_type=ResourceType.MGMT_NETWORK, min_api='2017-09-01', nargs='+', options_list=['--asgs'], help='Space-separated list of existing application security groups to associate with the VM.', arg_group='Network', validator=validate_asg_names_or_ids)
        c.argument('boot_diagnostics_storage',
                   help='pre-existing storage account name or its blob uri to capture boot diagnostics. Its sku should be one of Standard_GRS, Standard_LRS and Standard_RAGRS')
        c.argument('accelerated_networking', resource_type=ResourceType.MGMT_NETWORK, min_api='2016-09-01', arg_type=get_three_state_flag(), arg_group='Network',
                   help="enable accelerated networking. Unless specified, CLI will enable it based on machine image and size")
<<<<<<< HEAD
        c.argument('provision_vm_agent', help='Indicates whether virtual machine agent should be provisioned on the virtual machine. This will ensure that VM Agent is installed on the VM so that extensions can be added to the VM later')
=======
        if self.supported_api_version(min_api='2019-03-01', resource_type=ResourceType.MGMT_COMPUTE):
            VMPriorityTypes = self.get_models('VirtualMachinePriorityTypes', resource_type=ResourceType.MGMT_COMPUTE)
            VirtualMachineEvictionPolicyTypes = self.get_models('VirtualMachineEvictionPolicyTypes', resource_type=ResourceType.MGMT_COMPUTE)
            c.argument('priority', resource_type=ResourceType.MGMT_COMPUTE, min_api='2019-03-01',
                       arg_type=get_enum_type(VMPriorityTypes, default=None),
                       help="Priority. Use 'Low' to run short-lived workloads in a cost-effective way")
            c.argument('eviction_policy', resource_type=ResourceType.MGMT_COMPUTE, min_api='2019-03-01',
                       arg_type=get_enum_type(VirtualMachineEvictionPolicyTypes, default=None),
                       help="The eviction policy for the low priority virtual machine.")
>>>>>>> cff93c9b

    with self.argument_context('vm create', arg_group='Storage') as c:
        c.argument('attach_os_disk', help='Attach an existing OS disk to the VM. Can use the name or ID of a managed disk or the URI to an unmanaged disk VHD.')
        c.argument('attach_data_disks', nargs='+', help='Attach existing data disks to the VM. Can use the name or ID of a managed disk or the URI to an unmanaged disk VHD.')

    with self.argument_context('vm create', arg_group='Dedicated Host', min_api='2019-03-01') as c:
        c.argument('dedicated_host_group', options_list=['--host-group'], is_preview=True, help="Name of the dedicated host group containing the dedicated host this VM will reside in.")
        c.argument('dedicated_host', options_list=['--host'], is_preview=True, help="Name or ID of the dedicated host this VM will reside in. If a name is specified, a host group must be specified via `--host-group`.")

    with self.argument_context('vm open-port') as c:
        c.argument('vm_name', name_arg_type, help='The name of the virtual machine to open inbound traffic on.')
        c.argument('network_security_group_name', options_list=('--nsg-name',), help='The name of the network security group to create if one does not exist. Ignored if an NSG already exists.', validator=validate_nsg_name)
        c.argument('apply_to_subnet', help='Allow inbound traffic on the subnet instead of the NIC', action='store_true')
        c.argument('port', help="The port or port range (ex: 80-100) to open inbound traffic to. Use '*' to allow traffic to all ports.")
        c.argument('priority', help='Rule priority, between 100 (highest priority) and 4096 (lowest priority). Must be unique for each rule in the collection.', type=int)

    for scope in ['vm show', 'vm list']:
        with self.argument_context(scope) as c:
            c.argument('show_details', action='store_true', options_list=['--show-details', '-d'], help='show public ip address, FQDN, and power states. command will run slow')

    with self.argument_context('vm diagnostics') as c:
        c.argument('vm_name', arg_type=existing_vm_name, options_list=['--vm-name'])

    with self.argument_context('vm diagnostics set') as c:
        c.argument('storage_account', completer=get_resource_name_completion_list('Microsoft.Storage/storageAccounts'))

    with self.argument_context('vm disk') as c:
        c.argument('vm_name', options_list=['--vm-name'], id_part=None, completer=get_resource_name_completion_list('Microsoft.Compute/virtualMachines'))
        c.argument('new', action='store_true', help='create a new disk')
        c.argument('sku', arg_type=disk_sku, help='Underlying storage SKU')
        c.argument('size_gb', options_list=['--size-gb', '-z'], help='size in GB. Max size: 4095 GB (certain preview disks can be larger).', type=int)
        c.argument('lun', type=int, help='0-based logical unit number (LUN). Max value depends on the Virtual Machine size.')

    with self.argument_context('vm disk attach') as c:
        c.argument('enable_write_accelerator', min_api='2017-12-01', action='store_true', help='enable write accelerator')
        c.argument('disk', options_list=['--name', '-n', c.deprecate(target='--disk', redirect='--name', hide=True)],
                   help="The name or ID of the managed disk", validator=validate_vm_disk, id_part='name',
                   completer=get_resource_name_completion_list('Microsoft.Compute/disks'))

    with self.argument_context('vm disk detach') as c:
        c.argument('disk_name', arg_type=name_arg_type, help='The data disk name.')

    with self.argument_context('vm encryption enable') as c:
        c.argument('encrypt_format_all', action='store_true', help='Encrypts-formats data disks instead of encrypting them. Encrypt-formatting is a lot faster than in-place encryption but wipes out the partition getting encrypt-formatted.')
        # Place aad arguments in their own group
        aad_arguments = 'Azure Active Directory'
        c.argument('aad_client_id', arg_group=aad_arguments)
        c.argument('aad_client_secret', arg_group=aad_arguments)
        c.argument('aad_client_cert_thumbprint', arg_group=aad_arguments)

    with self.argument_context('vm extension') as c:
        c.argument('vm_extension_name', name_arg_type, completer=get_resource_name_completion_list('Microsoft.Compute/virtualMachines/extensions'), help='Name of the extension.', id_part='child_name_1')
        c.argument('vm_name', arg_type=existing_vm_name, options_list=['--vm-name'], id_part='name')
        c.argument('expand', deprecate_info=c.deprecate(expiration='2.1.0', hide=True))

    with self.argument_context('vm extension list') as c:
        c.argument('vm_name', arg_type=existing_vm_name, options_list=['--vm-name'], id_part=None)

    with self.argument_context('vm secret') as c:
        c.argument('secrets', multi_ids_type, options_list=['--secrets', '-s'], help='Space-separated list of key vault secret URIs. Perhaps, produced by \'az keyvault secret list-versions --vault-name vaultname -n cert1 --query "[?attributes.enabled].id" -o tsv\'')
        c.argument('keyvault', help='Name or ID of the key vault.', validator=validate_keyvault)
        c.argument('certificate', help='key vault certificate name or its full secret URL')
        c.argument('certificate_store', help='Windows certificate store names. Default: My')

    with self.argument_context('vm secret list') as c:
        c.argument('vm_name', arg_type=existing_vm_name, id_part=None)

    with self.argument_context('vm image') as c:
        c.argument('publisher_name', options_list=['--publisher', '-p'])
        c.argument('publisher', options_list=['--publisher', '-p'], help='image publisher')
        c.argument('offer', options_list=['--offer', '-f'], help='image offer')
        c.argument('plan', help='image billing plan')
        c.argument('sku', options_list=['--sku', '-s'], help='image sku')
        c.argument('version', help="image sku's version")
        c.argument('urn', help="URN, in format of 'publisher:offer:sku:version'. If specified, other argument values can be omitted")

    with self.argument_context('vm image list') as c:
        c.argument('image_location', get_location_type(self.cli_ctx))

    with self.argument_context('vm image show') as c:
        c.argument('skus', options_list=['--sku', '-s'])

    with self.argument_context('vm nic') as c:
        c.argument('vm_name', existing_vm_name, options_list=['--vm-name'], id_part=None)
        c.argument('nics', nargs='+', help='Names or IDs of NICs.', validator=validate_vm_nics)
        c.argument('primary_nic', help='Name or ID of the primary NIC. If missing, the first NIC in the list will be the primary.')

    with self.argument_context('vm nic show') as c:
        c.argument('nic', help='NIC name or ID.', validator=validate_vm_nic)

    with self.argument_context('vm unmanaged-disk') as c:
        c.argument('new', action='store_true', help='Create a new disk.')
        c.argument('lun', type=int, help='0-based logical unit number (LUN). Max value depends on the Virtual Machine size.')
        c.argument('vhd_uri', help="Virtual hard disk URI. For example: https://mystorage.blob.core.windows.net/vhds/d1.vhd")

    with self.argument_context('vm unmanaged-disk attach') as c:
        c.argument('disk_name', options_list=['--name', '-n'], help='The data disk name.')
        c.argument('size_gb', options_list=['--size-gb', '-z'], help='size in GB. Max size: 4095 GB (certain preview disks can be larger).', type=int)

    with self.argument_context('vm unmanaged-disk detach') as c:
        c.argument('disk_name', options_list=['--name', '-n'], help='The data disk name.')

    for scope in ['vm unmanaged-disk attach', 'vm unmanaged-disk detach']:
        with self.argument_context(scope) as c:
            c.argument('vm_name', arg_type=existing_vm_name, options_list=['--vm-name'], id_part=None)

    with self.argument_context('vm unmanaged-disk list') as c:
        c.argument('vm_name', options_list=['--vm-name', '--name', '-n'], arg_type=existing_vm_name, id_part=None)

    with self.argument_context('vm user') as c:
        c.argument('username', options_list=['--username', '-u'], help='The user name')
        c.argument('password', options_list=['--password', '-p'], help='The user password')

    with self.argument_context('vm list-skus') as c:
        c.argument('size', options_list=['--size', '-s'], help="size name, partial name is accepted")
        c.argument('zone', options_list=['--zone', '-z'], arg_type=get_three_state_flag(), help="show all vm size supporting availability zones")
        c.argument('show_all', options_list=['--all'], arg_type=get_three_state_flag(),
                   help="show all information including vm sizes not available under the current subscription")
        c.argument('resource_type', options_list=['--resource-type', '-r'], help='resource types e.g. "availabilitySets", "snapshots", "disks", etc')

    with self.argument_context('vm restart') as c:
        c.argument('force', action='store_true', help='Force the VM to restart by redeploying it. Use if the VM is unresponsive.')

    with self.argument_context('vm host') as c:
        c.argument('host_group_name', options_list=['--host-group'], id_part='name', help="Name of the Dedicated Host Group")
        c.argument('host_name', name_arg_type, id_part='child_name_1', help="Name of the Dedicated Host")
        c.ignore('expand')

    with self.argument_context('vm host create') as c:
        c.argument('platform_fault_domain', options_list=['--platform-fault-domain', '-d'], type=int,
                   help="Fault domain of the host within a group. Allowed values: 0, 1, 2")
        c.argument('auto_replace_on_failure', options_list=['--auto-replace'], arg_type=get_three_state_flag(),
                   help="Replace the host automatically if a failure occurs")
        c.argument('license_type', arg_type=get_enum_type(DedicatedHostLicenseTypes),
                   help="The software license type that will be applied to the VMs deployed on the dedicated host.")
        c.argument('sku', arg_type=get_enum_type(['DSv3-Type1', 'ESv3-Type1', 'FSv2-Type2']),
                   help="Sku of the dedicated host.")

    with self.argument_context('vm host list') as c:
        c.argument('host_group_name', id_part=None)

    with self.argument_context('vm host group') as c:
        c.argument('host_group_name', name_arg_type, id_part='name', help="Name of the Dedicated Host Group")

    with self.argument_context('vm host group create') as c:
        c.argument('platform_fault_domain_count', options_list=["--platform-fault-domain-count", "-c"], type=int,
                   help="Number of fault domains that the host group can span. Allowed values: 1, 2, 3")
        c.argument('zones', zone_type)

    for scope in ["vm host", "vm host group"]:
        with self.argument_context("{} create".format(scope)) as c:
            location_type = get_location_type(self.cli_ctx)
            custom_location_msg = " Otherwise, location will default to the resource group's location"
            custom_location_type = CLIArgumentType(overrides=location_type,
                                                   help=location_type.settings["help"] + custom_location_msg)
            c.argument('location', arg_type=custom_location_type)
    # endregion

    # region VMSS
    scaleset_name_aliases = ['vm_scale_set_name', 'virtual_machine_scale_set_name', 'name']

    with self.argument_context('vmss') as c:
        c.argument('zones', zones_type, min_api='2017-03-30')
        c.argument('instance_id', id_part='child_name_1')
        c.argument('instance_ids', multi_ids_type, help='Space-separated list of IDs (ex: 1 2 3 ...) or * for all instances. If not provided, the action will be applied on the scaleset itself')
        c.argument('tags', tags_type)
        c.argument('caching', help='Disk caching policy', arg_type=get_enum_type(CachingTypes))
        for dest in scaleset_name_aliases:
            c.argument(dest, vmss_name_type)

    for scope in ['vmss deallocate', 'vmss delete-instances', 'vmss restart', 'vmss start', 'vmss stop', 'vmss show', 'vmss update-instances']:
        with self.argument_context(scope) as c:
            for dest in scaleset_name_aliases:
                c.argument(dest, vmss_name_type, id_part=None)  # due to instance-ids parameter

    with self.argument_context('vmss create') as c:
        VMPriorityTypes = self.get_models('VirtualMachinePriorityTypes', resource_type=ResourceType.MGMT_COMPUTE)
        VirtualMachineEvictionPolicyTypes = self.get_models('VirtualMachineEvictionPolicyTypes', resource_type=ResourceType.MGMT_COMPUTE)
        c.argument('name', name_arg_type)
        c.argument('nat_backend_port', default=None, help='Backend port to open with NAT rules. Defaults to 22 on Linux and 3389 on Windows.')
        c.argument('single_placement_group', arg_type=get_three_state_flag(), help="Limit the scale set to a single placement group."
                   " See https://docs.microsoft.com/azure/virtual-machine-scale-sets/virtual-machine-scale-sets-placement-groups for details")
        c.argument('platform_fault_domain_count', type=int, help='Fault Domain count for each placement group in the availability zone', min_api='2017-12-01')
        c.argument('vmss_name', name_arg_type, id_part=None, help='Name of the virtual machine scale set.')
        c.argument('instance_count', help='Number of VMs in the scale set.', type=int)
        c.argument('disable_overprovision', help='Overprovision option (see https://azure.microsoft.com/documentation/articles/virtual-machine-scale-sets-overview/ for details).', action='store_true')
        c.argument('upgrade_policy_mode', help=None, arg_type=get_enum_type(UpgradeMode))
        c.argument('health_probe', help='Probe name from the existing load balancer, mainly used for rolling upgrade')
        c.argument('vm_sku', help='Size of VMs in the scale set. Default to "Standard_DS1_v2". See https://azure.microsoft.com/pricing/details/virtual-machines/ for size info.')
        c.argument('nsg', help='Name or ID of an existing Network Security Group.', arg_group='Network')
        c.argument('priority', resource_type=ResourceType.MGMT_COMPUTE, min_api='2017-12-01', arg_type=get_enum_type(VMPriorityTypes, default=None),
                   help="Priority. Use 'Low' to run short-lived workloads in a cost-effective way")
        c.argument('eviction_policy', resource_type=ResourceType.MGMT_COMPUTE, min_api='2017-12-01', arg_type=get_enum_type(VirtualMachineEvictionPolicyTypes, default=None),
                   help="The eviction policy for virtual machines in a low priority scale set.", is_preview=True)
        c.argument('application_security_groups', resource_type=ResourceType.MGMT_COMPUTE, min_api='2018-06-01', nargs='+', options_list=['--asgs'], help='Space-separated list of existing application security groups to associate with the VM.', arg_group='Network', validator=validate_asg_names_or_ids)
        c.argument('computer_name_prefix', help='Computer name prefix for all of the virtual machines in the scale set. Computer name prefixes must be 1 to 15 characters long')

    with self.argument_context('vmss create', arg_group='Network Balancer') as c:
        LoadBalancerSkuName = self.get_models('LoadBalancerSkuName', resource_type=ResourceType.MGMT_NETWORK)
        c.argument('application_gateway', help='Name to use when creating a new application gateway (default) or referencing an existing one. Can also reference an existing application gateway by ID or specify "" for none.', options_list=['--app-gateway'])
        c.argument('app_gateway_capacity', help='The number of instances to use when creating a new application gateway.')
        c.argument('app_gateway_sku', help='SKU when creating a new application gateway.')
        c.argument('app_gateway_subnet_address_prefix', help='The subnet IP address prefix to use when creating a new application gateway in CIDR format.')
        c.argument('backend_pool_name', help='Name to use for the backend pool when creating a new load balancer or application gateway.')
        c.argument('backend_port', help='When creating a new load balancer, backend port to open with NAT rules (Defaults to 22 on Linux and 3389 on Windows). When creating an application gateway, the backend port to use for the backend HTTP settings.', type=int)
        c.argument('load_balancer', help='Name to use when creating a new load balancer (default) or referencing an existing one. Can also reference an existing load balancer by ID or specify "" for none.', options_list=['--load-balancer', '--lb'])
        c.argument('load_balancer_sku', resource_type=ResourceType.MGMT_NETWORK, min_api='2017-08-01', options_list=['--lb-sku'], arg_type=get_enum_type(LoadBalancerSkuName),
                   help="Sku of the Load Balancer to create. Default to 'Standard' when single placement group is turned off; otherwise, default to 'Basic'")
        c.argument('nat_pool_name', help='Name to use for the NAT pool when creating a new load balancer.', options_list=['--lb-nat-pool-name', '--nat-pool-name'])

    with self.argument_context('vmss create', min_api='2017-03-30', arg_group='Network') as c:
        c.argument('public_ip_per_vm', action='store_true', help="Each VM instance will have a public ip. For security, you can use '--nsg' to apply appropriate rules")
        c.argument('vm_domain_name', help="domain name of VM instances, once configured, the FQDN is 'vm<vm-index>.<vm-domain-name>.<..rest..>'")
        c.argument('dns_servers', nargs='+', help="space-separated IP addresses of DNS servers, e.g. 10.0.0.5 10.0.0.6")
        c.argument('accelerated_networking', arg_type=get_three_state_flag(),
                   help="enable accelerated networking. Unless specified, CLI will enable it based on machine image and size")

    with self.argument_context('vmss update') as c:
        protection_policy_type = CLIArgumentType(overrides=get_three_state_flag(), arg_group="Protection Policy", min_api='2019-03-01')

        c.argument('protect_from_scale_in', arg_type=protection_policy_type, help="Protect the VM instance from scale-in operations.")
        c.argument('protect_from_scale_set_actions', arg_type=protection_policy_type, help="Protect the VM instance from scale set actions (including scale-in).")
        c.argument('enable_terminate_notification', min_api='2019-03-01', arg_type=get_three_state_flag(),
                   help='Enable terminate notification')

    for scope in ['vmss create', 'vmss update']:
        with self.argument_context(scope) as c:
            c.argument('terminate_notification_time', min_api='2019-03-01',
                       help='Length of time (in minutes, between 5 and 15) a notification to be sent to the VM on the instance metadata server till the VM gets deleted')

    for scope, help_prefix in [('vmss update', 'Update the'), ('vmss wait', 'Wait on the')]:
        with self.argument_context(scope) as c:
            c.argument('instance_id', id_part='child_name_1', help="{0} VM instance with this ID. If missing, {0} VMSS.".format(help_prefix))

    for scope in ['vmss update-instances', 'vmss delete-instances']:
        with self.argument_context(scope) as c:
            c.argument('instance_ids', multi_ids_type, help='Space-separated list of IDs (ex: 1 2 3 ...) or * for all instances.')

    with self.argument_context('vmss diagnostics') as c:
        c.argument('vmss_name', id_part=None, help='Scale set name')

    with self.argument_context('vmss disk') as c:
        options_list = ['--vmss-name'] + [c.deprecate(target=opt, redirect='--vmss-name', hide=True)for opt in name_arg_type.settings['options_list']]
        new_vmss_name_type = CLIArgumentType(overrides=vmss_name_type, options_list=options_list)

        c.argument('lun', type=int, help='0-based logical unit number (LUN). Max value depends on the Virtual Machine instance size.')
        c.argument('size_gb', options_list=['--size-gb', '-z'], help='size in GB. Max size: 4095 GB (certain preview disks can be larger).', type=int)
        c.argument('vmss_name', new_vmss_name_type, completer=get_resource_name_completion_list('Microsoft.Compute/virtualMachineScaleSets'))
        c.argument('disk', validator=validate_vmss_disk, help='existing disk name or ID to attach or detach from VM instances',
                   min_api='2017-12-01', completer=get_resource_name_completion_list('Microsoft.Compute/disks'))
        c.argument('instance_id', help='Scale set VM instance id', min_api='2017-12-01')
        c.argument('sku', arg_type=disk_sku, help='Underlying storage SKU')

    with self.argument_context('vmss encryption') as c:
        c.argument('vmss_name', vmss_name_type, completer=get_resource_name_completion_list('Microsoft.Compute/virtualMachineScaleSets'))

    with self.argument_context('vmss extension') as c:
        c.argument('extension_name', name_arg_type, help='Name of the extension.')
        c.argument('vmss_name', vmss_name_type, options_list=['--vmss-name'], id_part=None)

    with self.argument_context('vmss nic') as c:
        c.argument('virtual_machine_scale_set_name', options_list=['--vmss-name'], help='Scale set name.', completer=get_resource_name_completion_list('Microsoft.Compute/virtualMachineScaleSets'), id_part='name')
        c.argument('virtualmachine_index', options_list=['--instance-id'], id_part='child_name_1')
        c.argument('network_interface_name', options_list=['--name', '-n'], metavar='NIC_NAME', help='The network interface (NIC).', completer=get_resource_name_completion_list('Microsoft.Network/networkInterfaces'), id_part='child_name_2')

    with self.argument_context('vmss nic list') as c:
        c.argument('virtual_machine_scale_set_name', arg_type=vmss_name_type, options_list=['--vmss-name'], id_part=None)
    # endregion

    # region VM & VMSS Shared
    for scope in ['vm', 'vmss']:
        with self.argument_context(scope) as c:
            c.argument('no_auto_upgrade', arg_type=get_three_state_flag(), help='If set, the extension service will not automatically pick or upgrade to the latest minor version, even if the extension is redeployed.')

        with self.argument_context('{} run-command'.format(scope)) as c:
            c.argument('command_id', completer=get_vm_run_command_completion_list, help="The command id. Use 'az {} run-command list' to get the list".format(scope))
            if scope == 'vmss':
                c.argument('vmss_name', vmss_name_type)

        with self.argument_context('{} run-command invoke'.format(scope)) as c:
            c.argument('parameters', nargs='+', help="space-separated parameters in the format of '[name=]value'")
            c.argument('scripts', nargs='+', help="Space-separated script lines. Use @{file} to load script from a file")

        with self.argument_context('{} stop'.format(scope)) as c:
            c.argument('skip_shutdown', action='store_true', help='Skip shutdown and power-off immediately.', min_api='2019-03-01')

    for scope in ['vm identity assign', 'vmss identity assign']:
        with self.argument_context(scope) as c:
            c.argument('assign_identity', options_list=['--identities'], nargs='*', help="Space-separated identities to assign. Use '{0}' to refer to the system assigned identity. Default: '{0}'".format(MSI_LOCAL_ID))
            c.argument('vm_name', existing_vm_name)
            c.argument('vmss_name', vmss_name_type)

    for scope in ['vm identity remove', 'vmss identity remove']:
        with self.argument_context(scope) as c:
            c.argument('identities', nargs='+', help="Space-separated identities to remove. Use '{0}' to refer to the system assigned identity. Default: '{0}'".format(MSI_LOCAL_ID))
            c.argument('vm_name', existing_vm_name)
            c.argument('vmss_name', vmss_name_type)

    for scope in ['vm identity show', 'vmss identity show']:
        with self.argument_context(scope) as c:
            c.argument('vm_name', existing_vm_name)
            c.argument('vmss_name', vmss_name_type)

    for scope in ['vm create', 'vmss create']:
        with self.argument_context(scope) as c:
            c.argument('location', get_location_type(self.cli_ctx), help='Location in which to create VM and related resources. If default location is not configured, will default to the resource group\'s location')
            c.argument('tags', tags_type)
            c.argument('no_wait', help='Do not wait for the long-running operation to finish.')
            c.argument('validate', options_list=['--validate'], help='Generate and validate the ARM template without creating any resources.', action='store_true')
            c.argument('size', help='The VM size to be created. See https://azure.microsoft.com/pricing/details/virtual-machines/ for size info.')
            c.argument('image', completer=get_urn_aliases_completion_list)
            c.argument('custom_data', help='Custom init script file or text (cloud-init, cloud-config, etc..)', completer=FilesCompleter(), type=file_type)
            c.argument('secrets', multi_ids_type, help='One or many Key Vault secrets as JSON strings or files via `@{path}` containing `[{ "sourceVault": { "id": "value" }, "vaultCertificates": [{ "certificateUrl": "value", "certificateStore": "cert store name (only on windows)"}] }]`', type=file_type, completer=FilesCompleter())
            c.argument('assign_identity', nargs='*', arg_group='Managed Service Identity', help="accept system or user assigned identities separated by spaces. Use '[system]' to refer system assigned identity, or a resource id to refer user assigned identity. Check out help for more examples")
            c.ignore('aux_subscriptions')
            max_billing_help = 'The maximum price (in US Dollars) you are willing to pay for a low priority VM/VMSS. -1 indicates that the low priority VM/VMSS should not be evicted for price reasons'
            c.argument('max_billing', help=max_billing_help, min_api='2019-03-01', type=float)

        with self.argument_context(scope, arg_group='Authentication') as c:
            c.argument('generate_ssh_keys', action='store_true', help='Generate SSH public and private key files if missing. The keys will be stored in the ~/.ssh directory')
            c.argument('admin_username', help='Username for the VM.', default=get_default_admin_username())
            c.argument('admin_password', help="Password for the VM if authentication type is 'Password'.")
            c.argument('ssh_key_value', options_list=['--ssh-key-values'], completer=FilesCompleter(), type=file_type, nargs='+')
            c.argument('ssh_dest_key_path', help='Destination file path on the VM for the SSH key. If the file already exists, the specified key(s) are appended to the file.')
            c.argument('authentication_type', help='Type of authentication to use with the VM. Defaults to password for Windows and SSH public key for Linux. "all" enables both ssh and password authentication. ', arg_type=get_enum_type(['ssh', 'password', 'all']))

        with self.argument_context(scope, arg_group='Storage') as c:
            if DiskStorageAccountTypes:
                allowed_values = ", ".join([sku.value for sku in DiskStorageAccountTypes])
            else:
                allowed_values = ", ".join(['Premium_LRS', 'Standard_LRS'])

            usage = 'Usage: [--storage-sku SKU | --storage-sku ID=SKU ID=SKU ID=SKU...], where each ID is "os" or a 0-indexed lun.'
            allowed_values = 'Allowed values: {}.'.format(allowed_values)
            storage_sku_help = 'The SKU of the storage account with which to persist VM. Use a singular sku that would be applied across all disks, ' \
                               'or specify individual disks. {} {}'.format(usage, allowed_values)

            c.argument('os_disk_name', help='The name of the new VM OS disk.')
            c.argument('os_type', help='Type of OS installed on a custom VHD. Do not use when specifying an URN or URN alias.', arg_type=get_enum_type(['windows', 'linux']))
            c.argument('storage_account', help="Only applicable when used with `--use-unmanaged-disk`. The name to use when creating a new storage account or referencing an existing one. If omitted, an appropriate storage account in the same resource group and location will be used, or a new one will be created.")
            c.argument('storage_sku', nargs='+', help=storage_sku_help)
            c.argument('storage_container_name', help="Only applicable when used with `--use-unmanaged-disk`. Name of the storage container for the VM OS disk. Default: vhds")
            c.ignore('os_publisher', 'os_offer', 'os_sku', 'os_version', 'storage_profile')
            c.argument('use_unmanaged_disk', action='store_true', help='Do not use managed disk to persist VM')
            c.argument('data_disk_sizes_gb', nargs='+', type=int, help='space-separated empty managed data disk sizes in GB to create')
            c.ignore('disk_info', 'storage_account_type', 'public_ip_address_type', 'nsg_type', 'nic_type', 'vnet_type', 'load_balancer_type', 'app_gateway_type')
            c.argument('os_caching', options_list=[self.deprecate(target='--storage-caching', redirect='--os-disk-caching', hide=True), '--os-disk-caching'], help='Storage caching type for the VM OS disk. Default: ReadWrite', arg_type=get_enum_type(CachingTypes))
            c.argument('data_caching', options_list=['--data-disk-caching'], nargs='+',
                       help="storage caching type for data disk(s), including 'None', 'ReadOnly', 'ReadWrite', etc. Use a singular value to apply on all disks, or use '<lun>=<vaule1> <lun>=<value2>' to configure individual disk")
            c.argument('ultra_ssd_enabled', arg_type=get_three_state_flag(), min_api='2018-06-01',
                       help='Enables or disables the capability to have 1 or more managed data disks with UltraSSD_LRS storage account', is_preview=True)
            c.argument('ephemeral_os_disk', arg_type=get_three_state_flag(), min_api='2018-06-01',
                       help='Allows you to create an OS disk directly on the host node, providing local disk performance and faster VM/VMSS reimage time.', is_preview=True)

        with self.argument_context(scope, arg_group='Network') as c:
            c.argument('vnet_name', help='Name of the virtual network when creating a new one or referencing an existing one.')
            c.argument('vnet_address_prefix', help='The IP address prefix to use when creating a new VNet in CIDR format.')
            c.argument('subnet', help='The name of the subnet when creating a new VNet or referencing an existing one. Can also reference an existing subnet by ID. If omitted, an appropriate VNet and subnet will be selected automatically, or a new one will be created.')
            c.argument('subnet_address_prefix', help='The subnet IP address prefix to use when creating a new VNet in CIDR format.')
            c.argument('nics', nargs='+', help='Names or IDs of existing NICs to attach to the VM. The first NIC will be designated as primary. If omitted, a new NIC will be created. If an existing NIC is specified, do not specify subnet, VNet, public IP or NSG.')
            c.argument('private_ip_address', help='Static private IP address (e.g. 10.0.0.5).')
            c.argument('public_ip_address', help='Name of the public IP address when creating one (default) or referencing an existing one. Can also reference an existing public IP by ID or specify "" for None.')
            c.argument('public_ip_address_allocation', help=None, default=None, arg_type=get_enum_type(['dynamic', 'static']))
            c.argument('public_ip_address_dns_name', help='Globally unique DNS name for a newly created public IP.')
            if self.supported_api_version(min_api='2017-08-01', resource_type=ResourceType.MGMT_NETWORK):
                PublicIPAddressSkuName = self.get_models('PublicIPAddressSkuName', resource_type=ResourceType.MGMT_NETWORK)
                c.argument('public_ip_sku', help='Sku', default=None, arg_type=get_enum_type(PublicIPAddressSkuName))

        with self.argument_context(scope, arg_group='Marketplace Image Plan') as c:
            c.argument('plan_name', help='plan name')
            c.argument('plan_product', help='plan product')
            c.argument('plan_publisher', help='plan publisher')
            c.argument('plan_promotion_code', help='plan promotion code')

    for scope in ['vm create', 'vmss create', 'vm identity assign', 'vmss identity assign']:
        with self.argument_context(scope) as c:
            arg_group = 'Managed Service Identity' if scope.split()[-1] == 'create' else None
            c.argument('identity_scope', options_list=['--scope'], arg_group=arg_group, help="Scope that the system assigned identity can access")
            c.argument('identity_role', options_list=['--role'], arg_group=arg_group, help="Role name or id the system assigned identity will have")
            c.ignore('identity_role_id')

    for scope in ['vm diagnostics', 'vmss diagnostics']:
        with self.argument_context(scope) as c:
            c.argument('version', help='version of the diagnostics extension. Will use the latest if not specfied')
            c.argument('settings', help='json string or a file path, which defines data to be collected.', type=validate_file_or_dict, completer=FilesCompleter())
            c.argument('protected_settings', help='json string or a file path containing private configurations such as storage account keys, etc.', type=validate_file_or_dict, completer=FilesCompleter())
            c.argument('is_windows_os', action='store_true', help='for Windows VMs')

    for scope in ['vm encryption', 'vmss encryption']:
        with self.argument_context(scope) as c:
            c.argument('volume_type', help='Type of volume that the encryption operation is performed on', arg_type=get_enum_type(['DATA', 'OS', 'ALL']))
            c.argument('force', action='store_true', help='continue by ignoring client side validation errors')
            c.argument('disk_encryption_keyvault', help='Name or ID of the key vault where the generated encryption key will be placed.')
            c.argument('key_encryption_key', help='Key vault key name or URL used to encrypt the disk encryption key.')
            c.argument('key_encryption_keyvault', help='Name or ID of the key vault containing the key encryption key used to encrypt the disk encryption key. If missing, CLI will use `--disk-encryption-keyvault`.')

    for scope in ['vm extension', 'vmss extension']:
        with self.argument_context(scope) as c:
            c.argument('publisher', help='The name of the extension publisher.')
            c.argument('settings', type=validate_file_or_dict, help='Extension settings in JSON format. A JSON file path is also accepted.')
            c.argument('protected_settings', type=validate_file_or_dict, help='Protected settings in JSON format for sensitive information like credentials. A JSON file path is also accepted.')
            c.argument('version', help='The version of the extension')

    with self.argument_context('vm extension set') as c:
        c.argument('force_update', action='store_true', help='force to update even if the extension configuration has not changed.')
        c.argument('extension_instance_name', extension_instance_name_type, arg_group='Resource Id')

    with self.argument_context('vmss extension set', min_api='2017-12-01') as c:
        c.argument('force_update', action='store_true', help='force to update even if the extension configuration has not changed.')
        c.argument('extension_instance_name', extension_instance_name_type)
        c.argument('provision_after_extensions', nargs='+', help='Space-separated list of extension names after which this extension should be provisioned. These extensions must already be set on the vm.')

    for scope in ['vm extension image', 'vmss extension image']:
        with self.argument_context(scope) as c:
            c.argument('image_location', options_list=['--location', '-l'], help='Image location.')
            c.argument('name', help='Image name', id_part=None)
            c.argument('publisher_name', options_list=['--publisher', '-p'], help='Image publisher name')
            c.argument('type', options_list=['--name', '-n'], help='Name of the extension')
            c.argument('latest', action='store_true', help='Show the latest version only.')
            c.argument('version', help='Extension version')
            c.argument('orderby', help="the $orderby odata query option")
            c.argument('top', help='the $top odata query option')

    for scope in ['vm create', 'vm update', 'vmss create', 'vmss update']:
        with self.argument_context(scope) as c:
            license_msg = "Specifies that the Windows image or disk was licensed on-premises. " \
                          "To enable Azure Hybrid Benefit for Windows Server, use 'Windows_Server'. " \
                          "To enable Multitenant Hosting Rights for Windows 10, use 'Windows_Client'. " \
                          "For more information see the Azure Windows VM online docs."
            c.argument('license_type', help=license_msg, arg_type=get_enum_type(['Windows_Server', 'Windows_Client', 'None']))

    with self.argument_context('sig') as c:
        c.argument('gallery_name', options_list=['--gallery-name', '-r'], help='gallery name')
        c.argument('gallery_image_name', options_list=['--gallery-image-definition', '-i'], help='gallery image definition')
        c.argument('gallery_image_version', options_list=['--gallery-image-version', '-e'], help='gallery image version')

    for scope in ['sig show', 'sig image-definition show', 'sig image-definition delete']:
        with self.argument_context(scope) as c:
            c.argument('gallery_name', options_list=['--gallery-name', '-r'], id_part='name', help='gallery name')
            c.argument('gallery_image_name', options_list=['--gallery-image-definition', '-i'], id_part='child_name_1', help='gallery image definition')

    with self.argument_context('sig image-definition create') as c:
        c.argument('offer', options_list=['--offer', '-f'], help='image offer')
        c.argument('sku', options_list=['--sku', '-s'], help='image sku')
        c.argument('publisher', options_list=['--publisher', '-p'], help='image publisher')
        c.argument('os_type', arg_type=get_enum_type(['Windows', 'Linux']), help='the type of the OS that is included in the disk if creating a VM from user-image or a specialized VHD')
        c.ignore('os_state')  # service is not ready
        c.argument('minimum_cpu_core', type=int, arg_group='Recommendation', help='minimum cpu cores')
        c.argument('maximum_cpu_core', type=int, arg_group='Recommendation', help='maximum cpu cores')
        c.argument('minimum_memory', type=int, arg_group='Recommendation', help='minimum memory in MB')
        c.argument('maximum_memory', type=int, arg_group='Recommendation', help='maximum memory in MB')

        c.argument('plan_publisher', help='plan publisher', arg_group='Purchase plan')
        c.argument('plan_name', help='plan name', arg_group='Purchase plan')
        c.argument('plan_product', help='plan product', arg_group='Purchase plan')

        c.argument('eula', help='The Eula agreement for the gallery image')
        c.argument('privacy_statement_uri', help='The privacy statement uri')
        c.argument('release_note_uri', help='The release note uri')
        c.argument('end_of_life_date', help="the end of life date, e.g. '2020-12-31'")
        c.argument('disallowed_disk_types', nargs='*', help='disk types which would not work with the image, e.g., Standard_LRS')

    with self.argument_context('sig create') as c:
        c.argument('description', help='the description of the gallery')
    with self.argument_context('sig update') as c:
        c.ignore('gallery')
    with self.argument_context('sig image-definition create') as c:
        c.argument('description', help='the description of the gallery image definition')
    with self.argument_context('sig image-definition update') as c:
        c.ignore('gallery_image')

    with self.argument_context('sig image-version') as c:
        deprecated_option = c.deprecate(target='--gallery-image-version-name', redirect='--gallery-image-version', hide=True, expiration="2.1.0")
        c.argument('gallery_image_version_name', options_list=['--gallery-image-version', '-e', deprecated_option], )

    with self.argument_context('sig image-version create') as c:
        c.argument('gallery_image_version', options_list=['--gallery-image-version', '-e'],
                   help='Gallery image version in semantic version pattern. The allowed characters are digit and period. Digits must be within the range of a 32-bit integer, e.g. <MajorVersion>.<MinorVersion>.<Patch>')
        c.argument('description', help='the description of the gallery image version')
        c.argument('managed_image', help='image name(if in the same resource group) or resource id')
        c.argument('exclude_from_latest', arg_type=get_three_state_flag(), help='The flag means that if it is set to true, people deploying VMs with version omitted will not use this version.')
        c.argument('version', help='image version')
        c.argument('end_of_life_date', help="the end of life date, e.g. '2020-12-31'")
        c.argument('storage_account_type', help="The default storage account type to be used per region. To set regional storage account types, use --target-regions",
                   arg_type=get_enum_type(["Standard_LRS", "Standard_ZRS"]), min_api='2019-03-01')

    with self.argument_context('sig image-version show') as c:
        c.argument('expand', help="The expand expression to apply on the operation, e.g. 'ReplicationStatus'")

    for scope in ['sig image-version create', 'sig image-version update']:
        with self.argument_context(scope) as c:
            c.argument('target_regions', nargs='*', validator=process_gallery_image_version_namespace,
                       help='Space-separated list of regions and their replica counts. Use "<region>[=<replica count>][=<storage account type>]" to optionally set the replica count and/or storage account type for each region. '
                            'If a replica count is not specified, the default replica count will be used. If a storage account type is not specified, the default storage account type will be used')
            c.argument('replica_count', help='The default number of replicas to be created per region. To set regional replication counts, use --target-regions', type=int)
    # endregion

    # region Proximity Placement Group
    with self.argument_context('ppg', min_api='2018-04-01') as c:
        c.argument('proximity_placement_group_name', arg_type=name_arg_type, help="The name of the proximity placement group.")

    with self.argument_context('ppg create', min_api='2018-04-01') as c:
        c.argument('ppg_type', options_list=['--type', '-t'], help="The type of the proximity placement group. Allowed values: Standard.")
        c.argument('tags', tags_type)

    for scope, item in [('vm create', 'VM'), ('vmss create', 'VMSS'), ('vm availability-set create', 'availability set')]:
        with self.argument_context(scope, min_api='2018-04-01') as c:
            c.argument('proximity_placement_group', options_list=['--ppg'], help="The name or ID of the proximity placement group the {} should be associated with.".format(item),
                       validator=_validate_proximity_placement_group)    # only availability set does not have a command level validator, so this should be added.
    # endregion<|MERGE_RESOLUTION|>--- conflicted
+++ resolved
@@ -283,9 +283,6 @@
                    help='pre-existing storage account name or its blob uri to capture boot diagnostics. Its sku should be one of Standard_GRS, Standard_LRS and Standard_RAGRS')
         c.argument('accelerated_networking', resource_type=ResourceType.MGMT_NETWORK, min_api='2016-09-01', arg_type=get_three_state_flag(), arg_group='Network',
                    help="enable accelerated networking. Unless specified, CLI will enable it based on machine image and size")
-<<<<<<< HEAD
-        c.argument('provision_vm_agent', help='Indicates whether virtual machine agent should be provisioned on the virtual machine. This will ensure that VM Agent is installed on the VM so that extensions can be added to the VM later')
-=======
         if self.supported_api_version(min_api='2019-03-01', resource_type=ResourceType.MGMT_COMPUTE):
             VMPriorityTypes = self.get_models('VirtualMachinePriorityTypes', resource_type=ResourceType.MGMT_COMPUTE)
             VirtualMachineEvictionPolicyTypes = self.get_models('VirtualMachineEvictionPolicyTypes', resource_type=ResourceType.MGMT_COMPUTE)
@@ -295,7 +292,7 @@
             c.argument('eviction_policy', resource_type=ResourceType.MGMT_COMPUTE, min_api='2019-03-01',
                        arg_type=get_enum_type(VirtualMachineEvictionPolicyTypes, default=None),
                        help="The eviction policy for the low priority virtual machine.")
->>>>>>> cff93c9b
+        c.argument('provision_vm_agent', help='Indicates whether virtual machine agent should be provisioned on the virtual machine. This will ensure that VM Agent is installed on the VM so that extensions can be added to the VM later')
 
     with self.argument_context('vm create', arg_group='Storage') as c:
         c.argument('attach_os_disk', help='Attach an existing OS disk to the VM. Can use the name or ID of a managed disk or the URI to an unmanaged disk VHD.')
