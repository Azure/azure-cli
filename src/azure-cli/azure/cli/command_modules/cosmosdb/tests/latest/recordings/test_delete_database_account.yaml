interactions:
- request:
    body: null
    headers:
      Accept:
      - application/json
      Accept-Encoding:
      - gzip, deflate
      CommandName:
      - cosmosdb create
      Connection:
      - keep-alive
      ParameterSetName:
      - -n -g
      User-Agent:
<<<<<<< HEAD
      - AZURECLI/2.45.0 azsdk-python-azure-mgmt-resource/21.1.0b1 Python/3.8.10 (Windows-10-10.0.22621-SP0)
=======
      - AZURECLI/2.45.0 azsdk-python-azure-mgmt-resource/21.1.0b1 Python/3.10.10 (Windows-10-10.0.22621-SP0)
>>>>>>> 81f8e181
    method: GET
    uri: https://management.azure.com/subscriptions/00000000-0000-0000-0000-000000000000/resourcegroups/cli_test_cosmosdb_account000001?api-version=2021-04-01
  response:
    body:
<<<<<<< HEAD
      string: '{"id":"/subscriptions/00000000-0000-0000-0000-000000000000/resourceGroups/cli_test_cosmosdb_account000001","name":"cli_test_cosmosdb_account000001","type":"Microsoft.Resources/resourceGroups","location":"westus","tags":{"product":"azurecli","cause":"automation","date":"2023-02-23T07:59:35Z"},"properties":{"provisioningState":"Succeeded"}}'
=======
      string: '{"id":"/subscriptions/00000000-0000-0000-0000-000000000000/resourceGroups/cli_test_cosmosdb_account000001","name":"cli_test_cosmosdb_account000001","type":"Microsoft.Resources/resourceGroups","location":"westus","tags":{"product":"azurecli","cause":"automation","date":"2023-02-28T23:04:41Z"},"properties":{"provisioningState":"Succeeded"}}'
>>>>>>> 81f8e181
    headers:
      cache-control:
      - no-cache
      content-length:
      - '340'
      content-type:
      - application/json; charset=utf-8
      date:
<<<<<<< HEAD
      - Thu, 23 Feb 2023 07:59:39 GMT
=======
      - Tue, 28 Feb 2023 23:04:43 GMT
>>>>>>> 81f8e181
      expires:
      - '-1'
      pragma:
      - no-cache
      strict-transport-security:
      - max-age=31536000; includeSubDomains
      vary:
      - Accept-Encoding
      x-content-type-options:
      - nosniff
    status:
      code: 200
      message: OK
- request:
    body: '{"location": "westus", "kind": "GlobalDocumentDB", "properties": {"locations":
      [{"locationName": "westus", "failoverPriority": 0, "isZoneRedundant": false}],
      "databaseAccountOfferType": "Standard", "apiProperties": {}, "createMode": "Default"}}'
    headers:
      Accept:
      - application/json
      Accept-Encoding:
      - gzip, deflate
      CommandName:
      - cosmosdb create
      Connection:
      - keep-alive
      Content-Length:
      - '244'
      Content-Type:
      - application/json
      ParameterSetName:
      - -n -g
      User-Agent:
<<<<<<< HEAD
      - AZURECLI/2.45.0 azsdk-python-mgmt-cosmosdb/9.0.0 Python/3.8.10 (Windows-10-10.0.22621-SP0)
=======
      - AZURECLI/2.45.0 azsdk-python-mgmt-cosmosdb/9.0.0 Python/3.10.10 (Windows-10-10.0.22621-SP0)
>>>>>>> 81f8e181
    method: PUT
    uri: https://management.azure.com/subscriptions/00000000-0000-0000-0000-000000000000/resourceGroups/cli_test_cosmosdb_account000001/providers/Microsoft.DocumentDB/databaseAccounts/cli000002?api-version=2022-11-15
  response:
    body:
      string: '{"id":"/subscriptions/00000000-0000-0000-0000-000000000000/resourceGroups/cli_test_cosmosdb_account000001/providers/Microsoft.DocumentDB/databaseAccounts/cli000002","name":"cli000002","location":"West
<<<<<<< HEAD
        US","type":"Microsoft.DocumentDB/databaseAccounts","kind":"GlobalDocumentDB","tags":{},"systemData":{"createdAt":"2023-02-23T07:59:47.48584Z"},"properties":{"provisioningState":"Creating","publicNetworkAccess":"Enabled","enableAutomaticFailover":false,"enableMultipleWriteLocations":false,"enablePartitionKeyMonitor":false,"isVirtualNetworkFilterEnabled":false,"virtualNetworkRules":[],"EnabledApiTypes":"Sql","disableKeyBasedMetadataWriteAccess":false,"enableFreeTier":false,"enableAnalyticalStorage":false,"analyticalStorageConfiguration":{"schemaType":"WellDefined"},"instanceId":"b967a7a3-1e7d-480c-902c-8adcc0731f5f","databaseAccountOfferType":"Standard","enableFullFidelityChangeFeed":false,"defaultIdentity":"","networkAclBypass":"None","disableLocalAuth":false,"enablePartitionMerge":false,"minimalTlsVersion":"Tls","consistencyPolicy":{"defaultConsistencyLevel":"Session","maxIntervalInSeconds":5,"maxStalenessPrefix":100},"configurationOverrides":{},"writeLocations":[{"id":"cli000002-westus","locationName":"West
        US","provisioningState":"Creating","failoverPriority":0,"isZoneRedundant":false}],"readLocations":[{"id":"cli000002-westus","locationName":"West
        US","provisioningState":"Creating","failoverPriority":0,"isZoneRedundant":false}],"locations":[{"id":"cli000002-westus","locationName":"West
        US","provisioningState":"Creating","failoverPriority":0,"isZoneRedundant":false}],"failoverPolicies":[{"id":"cli000002-westus","locationName":"West
        US","failoverPriority":0}],"cors":[],"capabilities":[],"ipRules":[],"backupPolicy":{"type":"Periodic","periodicModeProperties":{"backupIntervalInMinutes":240,"backupRetentionIntervalInHours":8,"backupStorageRedundancy":"Invalid"}},"networkAclBypassResourceIds":[],"keysMetadata":{"primaryMasterKey":{"generationTime":"2023-02-23T07:59:47.48584Z"},"secondaryMasterKey":{"generationTime":"2023-02-23T07:59:47.48584Z"},"primaryReadonlyMasterKey":{"generationTime":"2023-02-23T07:59:47.48584Z"},"secondaryReadonlyMasterKey":{"generationTime":"2023-02-23T07:59:47.48584Z"}}},"identity":{"type":"None"}}'
    headers:
      azure-asyncoperation:
      - https://management.azure.com/subscriptions/00000000-0000-0000-0000-000000000000/providers/Microsoft.DocumentDB/locations/westus/operationsStatus/2e7dd9e1-1f71-4235-8697-ad7db7a28e33?api-version=2022-11-15
      cache-control:
      - no-store, no-cache
      content-length:
      - '2256'
      content-type:
      - application/json
      date:
      - Thu, 23 Feb 2023 07:59:50 GMT
      location:
      - https://management.azure.com/subscriptions/00000000-0000-0000-0000-000000000000/resourceGroups/cli_test_cosmosdb_account000001/providers/Microsoft.DocumentDB/databaseAccounts/cli000002/operationResults/2e7dd9e1-1f71-4235-8697-ad7db7a28e33?api-version=2022-11-15
=======
        US","type":"Microsoft.DocumentDB/databaseAccounts","kind":"GlobalDocumentDB","tags":{},"systemData":{"createdAt":"2023-02-28T23:04:48.7956046Z"},"properties":{"provisioningState":"Creating","publicNetworkAccess":"Enabled","enableAutomaticFailover":false,"enableMultipleWriteLocations":false,"enablePartitionKeyMonitor":false,"isVirtualNetworkFilterEnabled":false,"virtualNetworkRules":[],"EnabledApiTypes":"Sql","disableKeyBasedMetadataWriteAccess":false,"enableFreeTier":false,"enableAnalyticalStorage":false,"analyticalStorageConfiguration":{"schemaType":"WellDefined"},"instanceId":"45137de2-ceed-4f37-8148-43b70e6bf60a","databaseAccountOfferType":"Standard","defaultIdentity":"","networkAclBypass":"None","disableLocalAuth":false,"enablePartitionMerge":false,"minimalTlsVersion":"Tls","consistencyPolicy":{"defaultConsistencyLevel":"Session","maxIntervalInSeconds":5,"maxStalenessPrefix":100},"configurationOverrides":{},"writeLocations":[{"id":"cli000002-westus","locationName":"West
        US","provisioningState":"Creating","failoverPriority":0,"isZoneRedundant":false}],"readLocations":[{"id":"cli000002-westus","locationName":"West
        US","provisioningState":"Creating","failoverPriority":0,"isZoneRedundant":false}],"locations":[{"id":"cli000002-westus","locationName":"West
        US","provisioningState":"Creating","failoverPriority":0,"isZoneRedundant":false}],"failoverPolicies":[{"id":"cli000002-westus","locationName":"West
        US","failoverPriority":0}],"cors":[],"capabilities":[],"ipRules":[],"backupPolicy":{"type":"Periodic","periodicModeProperties":{"backupIntervalInMinutes":240,"backupRetentionIntervalInHours":8,"backupStorageRedundancy":"Invalid"}},"networkAclBypassResourceIds":[],"keysMetadata":{"primaryMasterKey":{"generationTime":"2023-02-28T23:04:48.7956046Z"},"secondaryMasterKey":{"generationTime":"2023-02-28T23:04:48.7956046Z"},"primaryReadonlyMasterKey":{"generationTime":"2023-02-28T23:04:48.7956046Z"},"secondaryReadonlyMasterKey":{"generationTime":"2023-02-28T23:04:48.7956046Z"}}},"identity":{"type":"None"}}'
    headers:
      azure-asyncoperation:
      - https://management.azure.com/subscriptions/00000000-0000-0000-0000-000000000000/providers/Microsoft.DocumentDB/locations/westus/operationsStatus/93a07c7d-2826-4f78-8127-b38ec17a7ef5?api-version=2022-11-15
      cache-control:
      - no-store, no-cache
      content-length:
      - '2229'
      content-type:
      - application/json
      date:
      - Tue, 28 Feb 2023 23:04:51 GMT
      location:
      - https://management.azure.com/subscriptions/00000000-0000-0000-0000-000000000000/resourceGroups/cli_test_cosmosdb_account000001/providers/Microsoft.DocumentDB/databaseAccounts/cli000002/operationResults/93a07c7d-2826-4f78-8127-b38ec17a7ef5?api-version=2022-11-15
>>>>>>> 81f8e181
      pragma:
      - no-cache
      server:
      - Microsoft-HTTPAPI/2.0
      strict-transport-security:
      - max-age=31536000; includeSubDomains
      transfer-encoding:
      - chunked
      vary:
      - Accept-Encoding
      x-content-type-options:
      - nosniff
      x-ms-gatewayversion:
      - version=2.14.0
      x-ms-ratelimit-remaining-subscription-writes:
<<<<<<< HEAD
      - '1194'
=======
      - '1199'
>>>>>>> 81f8e181
    status:
      code: 200
      message: Ok
- request:
    body: null
    headers:
      Accept:
      - '*/*'
      Accept-Encoding:
      - gzip, deflate
      CommandName:
      - cosmosdb create
      Connection:
      - keep-alive
      ParameterSetName:
      - -n -g
      User-Agent:
<<<<<<< HEAD
      - AZURECLI/2.45.0 azsdk-python-mgmt-cosmosdb/9.0.0 Python/3.8.10 (Windows-10-10.0.22621-SP0)
    method: GET
    uri: https://management.azure.com/subscriptions/00000000-0000-0000-0000-000000000000/providers/Microsoft.DocumentDB/locations/westus/operationsStatus/2e7dd9e1-1f71-4235-8697-ad7db7a28e33?api-version=2022-11-15
=======
      - AZURECLI/2.45.0 azsdk-python-mgmt-cosmosdb/9.0.0 Python/3.10.10 (Windows-10-10.0.22621-SP0)
    method: GET
    uri: https://management.azure.com/subscriptions/00000000-0000-0000-0000-000000000000/providers/Microsoft.DocumentDB/locations/westus/operationsStatus/93a07c7d-2826-4f78-8127-b38ec17a7ef5?api-version=2022-11-15
>>>>>>> 81f8e181
  response:
    body:
      string: '{"status":"Dequeued"}'
    headers:
      cache-control:
      - no-store, no-cache
      content-length:
      - '21'
      content-type:
      - application/json
      date:
<<<<<<< HEAD
      - Thu, 23 Feb 2023 08:00:20 GMT
=======
      - Tue, 28 Feb 2023 23:05:21 GMT
>>>>>>> 81f8e181
      pragma:
      - no-cache
      server:
      - Microsoft-HTTPAPI/2.0
      strict-transport-security:
      - max-age=31536000; includeSubDomains
      transfer-encoding:
      - chunked
      vary:
      - Accept-Encoding
      x-content-type-options:
      - nosniff
      x-ms-gatewayversion:
      - version=2.14.0
    status:
      code: 200
      message: Ok
- request:
    body: null
    headers:
      Accept:
      - '*/*'
      Accept-Encoding:
      - gzip, deflate
      CommandName:
      - cosmosdb create
      Connection:
      - keep-alive
      ParameterSetName:
      - -n -g
      User-Agent:
<<<<<<< HEAD
      - AZURECLI/2.45.0 azsdk-python-mgmt-cosmosdb/9.0.0 Python/3.8.10 (Windows-10-10.0.22621-SP0)
    method: GET
    uri: https://management.azure.com/subscriptions/00000000-0000-0000-0000-000000000000/providers/Microsoft.DocumentDB/locations/westus/operationsStatus/2e7dd9e1-1f71-4235-8697-ad7db7a28e33?api-version=2022-11-15
=======
      - AZURECLI/2.45.0 azsdk-python-mgmt-cosmosdb/9.0.0 Python/3.10.10 (Windows-10-10.0.22621-SP0)
    method: GET
    uri: https://management.azure.com/subscriptions/00000000-0000-0000-0000-000000000000/providers/Microsoft.DocumentDB/locations/westus/operationsStatus/93a07c7d-2826-4f78-8127-b38ec17a7ef5?api-version=2022-11-15
>>>>>>> 81f8e181
  response:
    body:
      string: '{"status":"Dequeued"}'
    headers:
      cache-control:
      - no-store, no-cache
      content-length:
      - '21'
      content-type:
      - application/json
      date:
<<<<<<< HEAD
      - Thu, 23 Feb 2023 08:00:50 GMT
=======
      - Tue, 28 Feb 2023 23:05:51 GMT
>>>>>>> 81f8e181
      pragma:
      - no-cache
      server:
      - Microsoft-HTTPAPI/2.0
      strict-transport-security:
      - max-age=31536000; includeSubDomains
      transfer-encoding:
      - chunked
      vary:
      - Accept-Encoding
      x-content-type-options:
      - nosniff
      x-ms-gatewayversion:
      - version=2.14.0
    status:
      code: 200
      message: Ok
- request:
    body: null
    headers:
      Accept:
      - '*/*'
      Accept-Encoding:
      - gzip, deflate
      CommandName:
      - cosmosdb create
      Connection:
      - keep-alive
      ParameterSetName:
      - -n -g
      User-Agent:
<<<<<<< HEAD
      - AZURECLI/2.45.0 azsdk-python-mgmt-cosmosdb/9.0.0 Python/3.8.10 (Windows-10-10.0.22621-SP0)
    method: GET
    uri: https://management.azure.com/subscriptions/00000000-0000-0000-0000-000000000000/providers/Microsoft.DocumentDB/locations/westus/operationsStatus/2e7dd9e1-1f71-4235-8697-ad7db7a28e33?api-version=2022-11-15
=======
      - AZURECLI/2.45.0 azsdk-python-mgmt-cosmosdb/9.0.0 Python/3.10.10 (Windows-10-10.0.22621-SP0)
    method: GET
    uri: https://management.azure.com/subscriptions/00000000-0000-0000-0000-000000000000/providers/Microsoft.DocumentDB/locations/westus/operationsStatus/93a07c7d-2826-4f78-8127-b38ec17a7ef5?api-version=2022-11-15
>>>>>>> 81f8e181
  response:
    body:
      string: '{"status":"Dequeued"}'
    headers:
      cache-control:
      - no-store, no-cache
      content-length:
      - '21'
      content-type:
      - application/json
      date:
<<<<<<< HEAD
      - Thu, 23 Feb 2023 08:01:21 GMT
=======
      - Tue, 28 Feb 2023 23:06:21 GMT
>>>>>>> 81f8e181
      pragma:
      - no-cache
      server:
      - Microsoft-HTTPAPI/2.0
      strict-transport-security:
      - max-age=31536000; includeSubDomains
      transfer-encoding:
      - chunked
      vary:
      - Accept-Encoding
      x-content-type-options:
      - nosniff
      x-ms-gatewayversion:
      - version=2.14.0
    status:
      code: 200
      message: Ok
- request:
    body: null
    headers:
      Accept:
      - '*/*'
      Accept-Encoding:
      - gzip, deflate
      CommandName:
      - cosmosdb create
      Connection:
      - keep-alive
      ParameterSetName:
      - -n -g
      User-Agent:
<<<<<<< HEAD
      - AZURECLI/2.45.0 azsdk-python-mgmt-cosmosdb/9.0.0 Python/3.8.10 (Windows-10-10.0.22621-SP0)
    method: GET
    uri: https://management.azure.com/subscriptions/00000000-0000-0000-0000-000000000000/providers/Microsoft.DocumentDB/locations/westus/operationsStatus/2e7dd9e1-1f71-4235-8697-ad7db7a28e33?api-version=2022-11-15
=======
      - AZURECLI/2.45.0 azsdk-python-mgmt-cosmosdb/9.0.0 Python/3.10.10 (Windows-10-10.0.22621-SP0)
    method: GET
    uri: https://management.azure.com/subscriptions/00000000-0000-0000-0000-000000000000/providers/Microsoft.DocumentDB/locations/westus/operationsStatus/93a07c7d-2826-4f78-8127-b38ec17a7ef5?api-version=2022-11-15
>>>>>>> 81f8e181
  response:
    body:
      string: '{"status":"Succeeded"}'
    headers:
      cache-control:
      - no-store, no-cache
      content-length:
      - '22'
      content-type:
      - application/json
      date:
<<<<<<< HEAD
      - Thu, 23 Feb 2023 08:01:51 GMT
=======
      - Tue, 28 Feb 2023 23:06:51 GMT
>>>>>>> 81f8e181
      pragma:
      - no-cache
      server:
      - Microsoft-HTTPAPI/2.0
      strict-transport-security:
      - max-age=31536000; includeSubDomains
      transfer-encoding:
      - chunked
      vary:
      - Accept-Encoding
      x-content-type-options:
      - nosniff
      x-ms-gatewayversion:
      - version=2.14.0
    status:
      code: 200
      message: Ok
- request:
    body: null
    headers:
      Accept:
      - '*/*'
      Accept-Encoding:
      - gzip, deflate
      CommandName:
      - cosmosdb create
      Connection:
      - keep-alive
      ParameterSetName:
      - -n -g
      User-Agent:
<<<<<<< HEAD
      - AZURECLI/2.45.0 azsdk-python-mgmt-cosmosdb/9.0.0 Python/3.8.10 (Windows-10-10.0.22621-SP0)
=======
      - AZURECLI/2.45.0 azsdk-python-mgmt-cosmosdb/9.0.0 Python/3.10.10 (Windows-10-10.0.22621-SP0)
>>>>>>> 81f8e181
    method: GET
    uri: https://management.azure.com/subscriptions/00000000-0000-0000-0000-000000000000/resourceGroups/cli_test_cosmosdb_account000001/providers/Microsoft.DocumentDB/databaseAccounts/cli000002?api-version=2022-11-15
  response:
    body:
      string: '{"id":"/subscriptions/00000000-0000-0000-0000-000000000000/resourceGroups/cli_test_cosmosdb_account000001/providers/Microsoft.DocumentDB/databaseAccounts/cli000002","name":"cli000002","location":"West
<<<<<<< HEAD
        US","type":"Microsoft.DocumentDB/databaseAccounts","kind":"GlobalDocumentDB","tags":{},"systemData":{"createdAt":"2023-02-23T08:01:09.4157825Z"},"properties":{"provisioningState":"Succeeded","documentEndpoint":"https://cli000002.documents.azure.com:443/","sqlEndpoint":"https://cli000002.documents.azure.com:443/","publicNetworkAccess":"Enabled","enableAutomaticFailover":false,"enableMultipleWriteLocations":false,"enablePartitionKeyMonitor":false,"isVirtualNetworkFilterEnabled":false,"virtualNetworkRules":[],"EnabledApiTypes":"Sql","disableKeyBasedMetadataWriteAccess":false,"enableFreeTier":false,"enableAnalyticalStorage":false,"analyticalStorageConfiguration":{"schemaType":"WellDefined"},"instanceId":"b967a7a3-1e7d-480c-902c-8adcc0731f5f","databaseAccountOfferType":"Standard","enableFullFidelityChangeFeed":false,"defaultIdentity":"FirstPartyIdentity","networkAclBypass":"None","disableLocalAuth":false,"enablePartitionMerge":false,"minimalTlsVersion":"Tls","consistencyPolicy":{"defaultConsistencyLevel":"Session","maxIntervalInSeconds":5,"maxStalenessPrefix":100},"configurationOverrides":{},"writeLocations":[{"id":"cli000002-westus","locationName":"West
        US","documentEndpoint":"https://cli000002-westus.documents.azure.com:443/","provisioningState":"Succeeded","failoverPriority":0,"isZoneRedundant":false}],"readLocations":[{"id":"cli000002-westus","locationName":"West
        US","documentEndpoint":"https://cli000002-westus.documents.azure.com:443/","provisioningState":"Succeeded","failoverPriority":0,"isZoneRedundant":false}],"locations":[{"id":"cli000002-westus","locationName":"West
        US","documentEndpoint":"https://cli000002-westus.documents.azure.com:443/","provisioningState":"Succeeded","failoverPriority":0,"isZoneRedundant":false}],"failoverPolicies":[{"id":"cli000002-westus","locationName":"West
        US","failoverPriority":0}],"cors":[],"capabilities":[],"ipRules":[],"backupPolicy":{"type":"Periodic","periodicModeProperties":{"backupIntervalInMinutes":240,"backupRetentionIntervalInHours":8,"backupStorageRedundancy":"Geo"}},"networkAclBypassResourceIds":[],"keysMetadata":{"primaryMasterKey":{"generationTime":"2023-02-23T08:01:09.4157825Z"},"secondaryMasterKey":{"generationTime":"2023-02-23T08:01:09.4157825Z"},"primaryReadonlyMasterKey":{"generationTime":"2023-02-23T08:01:09.4157825Z"},"secondaryReadonlyMasterKey":{"generationTime":"2023-02-23T08:01:09.4157825Z"}}},"identity":{"type":"None"}}'
=======
        US","type":"Microsoft.DocumentDB/databaseAccounts","kind":"GlobalDocumentDB","tags":{},"systemData":{"createdAt":"2023-02-28T23:06:12.3604787Z"},"properties":{"provisioningState":"Succeeded","documentEndpoint":"https://cli000002.documents.azure.com:443/","sqlEndpoint":"https://cli000002.documents.azure.com:443/","publicNetworkAccess":"Enabled","enableAutomaticFailover":false,"enableMultipleWriteLocations":false,"enablePartitionKeyMonitor":false,"isVirtualNetworkFilterEnabled":false,"virtualNetworkRules":[],"EnabledApiTypes":"Sql","disableKeyBasedMetadataWriteAccess":false,"enableFreeTier":false,"enableAnalyticalStorage":false,"analyticalStorageConfiguration":{"schemaType":"WellDefined"},"instanceId":"45137de2-ceed-4f37-8148-43b70e6bf60a","databaseAccountOfferType":"Standard","defaultIdentity":"FirstPartyIdentity","networkAclBypass":"None","disableLocalAuth":false,"enablePartitionMerge":false,"minimalTlsVersion":"Tls","consistencyPolicy":{"defaultConsistencyLevel":"Session","maxIntervalInSeconds":5,"maxStalenessPrefix":100},"configurationOverrides":{},"writeLocations":[{"id":"cli000002-westus","locationName":"West
        US","documentEndpoint":"https://cli000002-westus.documents.azure.com:443/","provisioningState":"Succeeded","failoverPriority":0,"isZoneRedundant":false}],"readLocations":[{"id":"cli000002-westus","locationName":"West
        US","documentEndpoint":"https://cli000002-westus.documents.azure.com:443/","provisioningState":"Succeeded","failoverPriority":0,"isZoneRedundant":false}],"locations":[{"id":"cli000002-westus","locationName":"West
        US","documentEndpoint":"https://cli000002-westus.documents.azure.com:443/","provisioningState":"Succeeded","failoverPriority":0,"isZoneRedundant":false}],"failoverPolicies":[{"id":"cli000002-westus","locationName":"West
        US","failoverPriority":0}],"cors":[],"capabilities":[],"ipRules":[],"backupPolicy":{"type":"Periodic","periodicModeProperties":{"backupIntervalInMinutes":240,"backupRetentionIntervalInHours":8,"backupStorageRedundancy":"Geo"}},"networkAclBypassResourceIds":[],"keysMetadata":{"primaryMasterKey":{"generationTime":"2023-02-28T23:06:12.3604787Z"},"secondaryMasterKey":{"generationTime":"2023-02-28T23:06:12.3604787Z"},"primaryReadonlyMasterKey":{"generationTime":"2023-02-28T23:06:12.3604787Z"},"secondaryReadonlyMasterKey":{"generationTime":"2023-02-28T23:06:12.3604787Z"}}},"identity":{"type":"None"}}'
>>>>>>> 81f8e181
    headers:
      cache-control:
      - no-store, no-cache
      content-length:
<<<<<<< HEAD
      - '2620'
      content-type:
      - application/json
      date:
      - Thu, 23 Feb 2023 08:01:52 GMT
=======
      - '2583'
      content-type:
      - application/json
      date:
      - Tue, 28 Feb 2023 23:06:51 GMT
>>>>>>> 81f8e181
      pragma:
      - no-cache
      server:
      - Microsoft-HTTPAPI/2.0
      strict-transport-security:
      - max-age=31536000; includeSubDomains
      transfer-encoding:
      - chunked
      vary:
      - Accept-Encoding
      x-content-type-options:
      - nosniff
      x-ms-gatewayversion:
      - version=2.14.0
    status:
      code: 200
      message: Ok
- request:
    body: null
    headers:
      Accept:
      - application/json
      Accept-Encoding:
      - gzip, deflate
      CommandName:
      - cosmosdb create
      Connection:
      - keep-alive
      ParameterSetName:
      - -n -g
      User-Agent:
<<<<<<< HEAD
      - AZURECLI/2.45.0 azsdk-python-mgmt-cosmosdb/9.0.0 Python/3.8.10 (Windows-10-10.0.22621-SP0)
=======
      - AZURECLI/2.45.0 azsdk-python-mgmt-cosmosdb/9.0.0 Python/3.10.10 (Windows-10-10.0.22621-SP0)
>>>>>>> 81f8e181
    method: GET
    uri: https://management.azure.com/subscriptions/00000000-0000-0000-0000-000000000000/resourceGroups/cli_test_cosmosdb_account000001/providers/Microsoft.DocumentDB/databaseAccounts/cli000002?api-version=2022-11-15
  response:
    body:
      string: '{"id":"/subscriptions/00000000-0000-0000-0000-000000000000/resourceGroups/cli_test_cosmosdb_account000001/providers/Microsoft.DocumentDB/databaseAccounts/cli000002","name":"cli000002","location":"West
<<<<<<< HEAD
        US","type":"Microsoft.DocumentDB/databaseAccounts","kind":"GlobalDocumentDB","tags":{},"systemData":{"createdAt":"2023-02-23T08:01:09.4157825Z"},"properties":{"provisioningState":"Succeeded","documentEndpoint":"https://cli000002.documents.azure.com:443/","sqlEndpoint":"https://cli000002.documents.azure.com:443/","publicNetworkAccess":"Enabled","enableAutomaticFailover":false,"enableMultipleWriteLocations":false,"enablePartitionKeyMonitor":false,"isVirtualNetworkFilterEnabled":false,"virtualNetworkRules":[],"EnabledApiTypes":"Sql","disableKeyBasedMetadataWriteAccess":false,"enableFreeTier":false,"enableAnalyticalStorage":false,"analyticalStorageConfiguration":{"schemaType":"WellDefined"},"instanceId":"b967a7a3-1e7d-480c-902c-8adcc0731f5f","databaseAccountOfferType":"Standard","enableFullFidelityChangeFeed":false,"defaultIdentity":"FirstPartyIdentity","networkAclBypass":"None","disableLocalAuth":false,"enablePartitionMerge":false,"minimalTlsVersion":"Tls","consistencyPolicy":{"defaultConsistencyLevel":"Session","maxIntervalInSeconds":5,"maxStalenessPrefix":100},"configurationOverrides":{},"writeLocations":[{"id":"cli000002-westus","locationName":"West
        US","documentEndpoint":"https://cli000002-westus.documents.azure.com:443/","provisioningState":"Succeeded","failoverPriority":0,"isZoneRedundant":false}],"readLocations":[{"id":"cli000002-westus","locationName":"West
        US","documentEndpoint":"https://cli000002-westus.documents.azure.com:443/","provisioningState":"Succeeded","failoverPriority":0,"isZoneRedundant":false}],"locations":[{"id":"cli000002-westus","locationName":"West
        US","documentEndpoint":"https://cli000002-westus.documents.azure.com:443/","provisioningState":"Succeeded","failoverPriority":0,"isZoneRedundant":false}],"failoverPolicies":[{"id":"cli000002-westus","locationName":"West
        US","failoverPriority":0}],"cors":[],"capabilities":[],"ipRules":[],"backupPolicy":{"type":"Periodic","periodicModeProperties":{"backupIntervalInMinutes":240,"backupRetentionIntervalInHours":8,"backupStorageRedundancy":"Geo"}},"networkAclBypassResourceIds":[],"keysMetadata":{"primaryMasterKey":{"generationTime":"2023-02-23T08:01:09.4157825Z"},"secondaryMasterKey":{"generationTime":"2023-02-23T08:01:09.4157825Z"},"primaryReadonlyMasterKey":{"generationTime":"2023-02-23T08:01:09.4157825Z"},"secondaryReadonlyMasterKey":{"generationTime":"2023-02-23T08:01:09.4157825Z"}}},"identity":{"type":"None"}}'
=======
        US","type":"Microsoft.DocumentDB/databaseAccounts","kind":"GlobalDocumentDB","tags":{},"systemData":{"createdAt":"2023-02-28T23:06:12.3604787Z"},"properties":{"provisioningState":"Succeeded","documentEndpoint":"https://cli000002.documents.azure.com:443/","sqlEndpoint":"https://cli000002.documents.azure.com:443/","publicNetworkAccess":"Enabled","enableAutomaticFailover":false,"enableMultipleWriteLocations":false,"enablePartitionKeyMonitor":false,"isVirtualNetworkFilterEnabled":false,"virtualNetworkRules":[],"EnabledApiTypes":"Sql","disableKeyBasedMetadataWriteAccess":false,"enableFreeTier":false,"enableAnalyticalStorage":false,"analyticalStorageConfiguration":{"schemaType":"WellDefined"},"instanceId":"45137de2-ceed-4f37-8148-43b70e6bf60a","databaseAccountOfferType":"Standard","defaultIdentity":"FirstPartyIdentity","networkAclBypass":"None","disableLocalAuth":false,"enablePartitionMerge":false,"minimalTlsVersion":"Tls","consistencyPolicy":{"defaultConsistencyLevel":"Session","maxIntervalInSeconds":5,"maxStalenessPrefix":100},"configurationOverrides":{},"writeLocations":[{"id":"cli000002-westus","locationName":"West
        US","documentEndpoint":"https://cli000002-westus.documents.azure.com:443/","provisioningState":"Succeeded","failoverPriority":0,"isZoneRedundant":false}],"readLocations":[{"id":"cli000002-westus","locationName":"West
        US","documentEndpoint":"https://cli000002-westus.documents.azure.com:443/","provisioningState":"Succeeded","failoverPriority":0,"isZoneRedundant":false}],"locations":[{"id":"cli000002-westus","locationName":"West
        US","documentEndpoint":"https://cli000002-westus.documents.azure.com:443/","provisioningState":"Succeeded","failoverPriority":0,"isZoneRedundant":false}],"failoverPolicies":[{"id":"cli000002-westus","locationName":"West
        US","failoverPriority":0}],"cors":[],"capabilities":[],"ipRules":[],"backupPolicy":{"type":"Periodic","periodicModeProperties":{"backupIntervalInMinutes":240,"backupRetentionIntervalInHours":8,"backupStorageRedundancy":"Geo"}},"networkAclBypassResourceIds":[],"keysMetadata":{"primaryMasterKey":{"generationTime":"2023-02-28T23:06:12.3604787Z"},"secondaryMasterKey":{"generationTime":"2023-02-28T23:06:12.3604787Z"},"primaryReadonlyMasterKey":{"generationTime":"2023-02-28T23:06:12.3604787Z"},"secondaryReadonlyMasterKey":{"generationTime":"2023-02-28T23:06:12.3604787Z"}}},"identity":{"type":"None"}}'
>>>>>>> 81f8e181
    headers:
      cache-control:
      - no-store, no-cache
      content-length:
<<<<<<< HEAD
      - '2620'
      content-type:
      - application/json
      date:
      - Thu, 23 Feb 2023 08:01:53 GMT
=======
      - '2583'
      content-type:
      - application/json
      date:
      - Tue, 28 Feb 2023 23:06:52 GMT
>>>>>>> 81f8e181
      pragma:
      - no-cache
      server:
      - Microsoft-HTTPAPI/2.0
      strict-transport-security:
      - max-age=31536000; includeSubDomains
      transfer-encoding:
      - chunked
      vary:
      - Accept-Encoding
      x-content-type-options:
      - nosniff
      x-ms-gatewayversion:
      - version=2.14.0
    status:
      code: 200
      message: Ok
- request:
    body: null
    headers:
      Accept:
      - '*/*'
      Accept-Encoding:
      - gzip, deflate
      CommandName:
      - cosmosdb delete
      Connection:
      - keep-alive
      Content-Length:
      - '0'
      ParameterSetName:
      - -n -g --yes
      User-Agent:
<<<<<<< HEAD
      - AZURECLI/2.45.0 azsdk-python-mgmt-cosmosdb/9.0.0 Python/3.8.10 (Windows-10-10.0.22621-SP0)
=======
      - AZURECLI/2.45.0 azsdk-python-mgmt-cosmosdb/9.0.0 Python/3.10.10 (Windows-10-10.0.22621-SP0)
>>>>>>> 81f8e181
    method: DELETE
    uri: https://management.azure.com/subscriptions/00000000-0000-0000-0000-000000000000/resourceGroups/cli_test_cosmosdb_account000001/providers/Microsoft.DocumentDB/databaseAccounts/cli000002?api-version=2022-11-15
  response:
    body:
      string: '{"status":"Enqueued"}'
    headers:
      azure-asyncoperation:
<<<<<<< HEAD
      - https://management.azure.com/subscriptions/00000000-0000-0000-0000-000000000000/providers/Microsoft.DocumentDB/locations/westus/operationsStatus/b82f59a2-8cb9-45b1-8418-f0d8033cf085?api-version=2022-11-15
=======
      - https://management.azure.com/subscriptions/00000000-0000-0000-0000-000000000000/providers/Microsoft.DocumentDB/locations/westus/operationsStatus/9933e836-cfe3-4d12-8405-93de32b92185?api-version=2022-11-15
>>>>>>> 81f8e181
      cache-control:
      - no-store, no-cache
      content-length:
      - '21'
      content-type:
      - application/json
      date:
<<<<<<< HEAD
      - Thu, 23 Feb 2023 08:01:56 GMT
      location:
      - https://management.azure.com/subscriptions/00000000-0000-0000-0000-000000000000/providers/Microsoft.DocumentDB/locations/westus/operationResults/b82f59a2-8cb9-45b1-8418-f0d8033cf085?api-version=2022-11-15
=======
      - Tue, 28 Feb 2023 23:06:53 GMT
      location:
      - https://management.azure.com/subscriptions/00000000-0000-0000-0000-000000000000/providers/Microsoft.DocumentDB/locations/westus/operationResults/9933e836-cfe3-4d12-8405-93de32b92185?api-version=2022-11-15
>>>>>>> 81f8e181
      pragma:
      - no-cache
      server:
      - Microsoft-HTTPAPI/2.0
      strict-transport-security:
      - max-age=31536000; includeSubDomains
      x-content-type-options:
      - nosniff
      x-ms-gatewayversion:
      - version=2.14.0
      x-ms-ratelimit-remaining-subscription-deletes:
      - '14999'
    status:
      code: 202
      message: Accepted
- request:
    body: null
    headers:
      Accept:
      - '*/*'
      Accept-Encoding:
      - gzip, deflate
      CommandName:
      - cosmosdb delete
      Connection:
      - keep-alive
      ParameterSetName:
      - -n -g --yes
      User-Agent:
<<<<<<< HEAD
      - AZURECLI/2.45.0 azsdk-python-mgmt-cosmosdb/9.0.0 Python/3.8.10 (Windows-10-10.0.22621-SP0)
    method: GET
    uri: https://management.azure.com/subscriptions/00000000-0000-0000-0000-000000000000/providers/Microsoft.DocumentDB/locations/westus/operationsStatus/b82f59a2-8cb9-45b1-8418-f0d8033cf085?api-version=2022-11-15
=======
      - AZURECLI/2.45.0 azsdk-python-mgmt-cosmosdb/9.0.0 Python/3.10.10 (Windows-10-10.0.22621-SP0)
    method: GET
    uri: https://management.azure.com/subscriptions/00000000-0000-0000-0000-000000000000/providers/Microsoft.DocumentDB/locations/westus/operationsStatus/9933e836-cfe3-4d12-8405-93de32b92185?api-version=2022-11-15
  response:
    body:
      string: '{"status":"Dequeued"}'
    headers:
      cache-control:
      - no-store, no-cache
      content-length:
      - '21'
      content-type:
      - application/json
      date:
      - Tue, 28 Feb 2023 23:07:23 GMT
      pragma:
      - no-cache
      server:
      - Microsoft-HTTPAPI/2.0
      strict-transport-security:
      - max-age=31536000; includeSubDomains
      transfer-encoding:
      - chunked
      vary:
      - Accept-Encoding
      x-content-type-options:
      - nosniff
      x-ms-gatewayversion:
      - version=2.14.0
    status:
      code: 200
      message: Ok
- request:
    body: null
    headers:
      Accept:
      - '*/*'
      Accept-Encoding:
      - gzip, deflate
      CommandName:
      - cosmosdb delete
      Connection:
      - keep-alive
      ParameterSetName:
      - -n -g --yes
      User-Agent:
      - AZURECLI/2.45.0 azsdk-python-mgmt-cosmosdb/9.0.0 Python/3.10.10 (Windows-10-10.0.22621-SP0)
    method: GET
    uri: https://management.azure.com/subscriptions/00000000-0000-0000-0000-000000000000/providers/Microsoft.DocumentDB/locations/westus/operationsStatus/9933e836-cfe3-4d12-8405-93de32b92185?api-version=2022-11-15
>>>>>>> 81f8e181
  response:
    body:
      string: '{"status":"Dequeued"}'
    headers:
      cache-control:
      - no-store, no-cache
      content-length:
      - '21'
      content-type:
      - application/json
      date:
<<<<<<< HEAD
      - Thu, 23 Feb 2023 08:02:27 GMT
=======
      - Tue, 28 Feb 2023 23:07:53 GMT
>>>>>>> 81f8e181
      pragma:
      - no-cache
      server:
      - Microsoft-HTTPAPI/2.0
      strict-transport-security:
      - max-age=31536000; includeSubDomains
      transfer-encoding:
      - chunked
      vary:
      - Accept-Encoding
      x-content-type-options:
      - nosniff
      x-ms-gatewayversion:
      - version=2.14.0
    status:
      code: 200
      message: Ok
- request:
    body: null
    headers:
      Accept:
      - '*/*'
      Accept-Encoding:
      - gzip, deflate
      CommandName:
      - cosmosdb delete
      Connection:
      - keep-alive
      ParameterSetName:
      - -n -g --yes
      User-Agent:
<<<<<<< HEAD
      - AZURECLI/2.45.0 azsdk-python-mgmt-cosmosdb/9.0.0 Python/3.8.10 (Windows-10-10.0.22621-SP0)
    method: GET
    uri: https://management.azure.com/subscriptions/00000000-0000-0000-0000-000000000000/providers/Microsoft.DocumentDB/locations/westus/operationsStatus/b82f59a2-8cb9-45b1-8418-f0d8033cf085?api-version=2022-11-15
=======
      - AZURECLI/2.45.0 azsdk-python-mgmt-cosmosdb/9.0.0 Python/3.10.10 (Windows-10-10.0.22621-SP0)
    method: GET
    uri: https://management.azure.com/subscriptions/00000000-0000-0000-0000-000000000000/providers/Microsoft.DocumentDB/locations/westus/operationsStatus/9933e836-cfe3-4d12-8405-93de32b92185?api-version=2022-11-15
>>>>>>> 81f8e181
  response:
    body:
      string: '{"status":"Dequeued"}'
    headers:
      cache-control:
      - no-store, no-cache
      content-length:
      - '21'
      content-type:
      - application/json
      date:
<<<<<<< HEAD
      - Thu, 23 Feb 2023 08:02:58 GMT
=======
      - Tue, 28 Feb 2023 23:08:24 GMT
>>>>>>> 81f8e181
      pragma:
      - no-cache
      server:
      - Microsoft-HTTPAPI/2.0
      strict-transport-security:
      - max-age=31536000; includeSubDomains
      transfer-encoding:
      - chunked
      vary:
      - Accept-Encoding
      x-content-type-options:
      - nosniff
      x-ms-gatewayversion:
      - version=2.14.0
    status:
      code: 200
      message: Ok
- request:
    body: null
    headers:
      Accept:
      - '*/*'
      Accept-Encoding:
      - gzip, deflate
      CommandName:
      - cosmosdb delete
      Connection:
      - keep-alive
      ParameterSetName:
      - -n -g --yes
      User-Agent:
<<<<<<< HEAD
      - AZURECLI/2.45.0 azsdk-python-mgmt-cosmosdb/9.0.0 Python/3.8.10 (Windows-10-10.0.22621-SP0)
    method: GET
    uri: https://management.azure.com/subscriptions/00000000-0000-0000-0000-000000000000/providers/Microsoft.DocumentDB/locations/westus/operationsStatus/b82f59a2-8cb9-45b1-8418-f0d8033cf085?api-version=2022-11-15
=======
      - AZURECLI/2.45.0 azsdk-python-mgmt-cosmosdb/9.0.0 Python/3.10.10 (Windows-10-10.0.22621-SP0)
    method: GET
    uri: https://management.azure.com/subscriptions/00000000-0000-0000-0000-000000000000/providers/Microsoft.DocumentDB/locations/westus/operationsStatus/9933e836-cfe3-4d12-8405-93de32b92185?api-version=2022-11-15
>>>>>>> 81f8e181
  response:
    body:
      string: '{"status":"Dequeued"}'
    headers:
      cache-control:
      - no-store, no-cache
      content-length:
      - '21'
      content-type:
      - application/json
      date:
<<<<<<< HEAD
      - Thu, 23 Feb 2023 08:03:27 GMT
=======
      - Tue, 28 Feb 2023 23:08:54 GMT
>>>>>>> 81f8e181
      pragma:
      - no-cache
      server:
      - Microsoft-HTTPAPI/2.0
      strict-transport-security:
      - max-age=31536000; includeSubDomains
      transfer-encoding:
      - chunked
      vary:
      - Accept-Encoding
      x-content-type-options:
      - nosniff
      x-ms-gatewayversion:
      - version=2.14.0
    status:
      code: 200
      message: Ok
- request:
    body: null
    headers:
      Accept:
      - '*/*'
      Accept-Encoding:
      - gzip, deflate
      CommandName:
      - cosmosdb delete
      Connection:
      - keep-alive
      ParameterSetName:
      - -n -g --yes
      User-Agent:
<<<<<<< HEAD
      - AZURECLI/2.45.0 azsdk-python-mgmt-cosmosdb/9.0.0 Python/3.8.10 (Windows-10-10.0.22621-SP0)
    method: GET
    uri: https://management.azure.com/subscriptions/00000000-0000-0000-0000-000000000000/providers/Microsoft.DocumentDB/locations/westus/operationsStatus/b82f59a2-8cb9-45b1-8418-f0d8033cf085?api-version=2022-11-15
=======
      - AZURECLI/2.45.0 azsdk-python-mgmt-cosmosdb/9.0.0 Python/3.10.10 (Windows-10-10.0.22621-SP0)
    method: GET
    uri: https://management.azure.com/subscriptions/00000000-0000-0000-0000-000000000000/providers/Microsoft.DocumentDB/locations/westus/operationsStatus/9933e836-cfe3-4d12-8405-93de32b92185?api-version=2022-11-15
>>>>>>> 81f8e181
  response:
    body:
      string: '{"status":"Dequeued"}'
    headers:
      cache-control:
      - no-store, no-cache
      content-length:
      - '21'
      content-type:
      - application/json
      date:
<<<<<<< HEAD
      - Thu, 23 Feb 2023 08:03:58 GMT
=======
      - Tue, 28 Feb 2023 23:09:23 GMT
>>>>>>> 81f8e181
      pragma:
      - no-cache
      server:
      - Microsoft-HTTPAPI/2.0
      strict-transport-security:
      - max-age=31536000; includeSubDomains
      transfer-encoding:
      - chunked
      vary:
      - Accept-Encoding
      x-content-type-options:
      - nosniff
      x-ms-gatewayversion:
      - version=2.14.0
    status:
      code: 200
      message: Ok
- request:
    body: null
    headers:
      Accept:
      - '*/*'
      Accept-Encoding:
      - gzip, deflate
      CommandName:
      - cosmosdb delete
      Connection:
      - keep-alive
      ParameterSetName:
      - -n -g --yes
      User-Agent:
<<<<<<< HEAD
      - AZURECLI/2.45.0 azsdk-python-mgmt-cosmosdb/9.0.0 Python/3.8.10 (Windows-10-10.0.22621-SP0)
    method: GET
    uri: https://management.azure.com/subscriptions/00000000-0000-0000-0000-000000000000/providers/Microsoft.DocumentDB/locations/westus/operationsStatus/b82f59a2-8cb9-45b1-8418-f0d8033cf085?api-version=2022-11-15
=======
      - AZURECLI/2.45.0 azsdk-python-mgmt-cosmosdb/9.0.0 Python/3.10.10 (Windows-10-10.0.22621-SP0)
    method: GET
    uri: https://management.azure.com/subscriptions/00000000-0000-0000-0000-000000000000/providers/Microsoft.DocumentDB/locations/westus/operationsStatus/9933e836-cfe3-4d12-8405-93de32b92185?api-version=2022-11-15
>>>>>>> 81f8e181
  response:
    body:
      string: '{"status":"Dequeued"}'
    headers:
      cache-control:
      - no-store, no-cache
      content-length:
      - '21'
      content-type:
      - application/json
      date:
<<<<<<< HEAD
      - Thu, 23 Feb 2023 08:04:28 GMT
=======
      - Tue, 28 Feb 2023 23:09:53 GMT
>>>>>>> 81f8e181
      pragma:
      - no-cache
      server:
      - Microsoft-HTTPAPI/2.0
      strict-transport-security:
      - max-age=31536000; includeSubDomains
      transfer-encoding:
      - chunked
      vary:
      - Accept-Encoding
      x-content-type-options:
      - nosniff
      x-ms-gatewayversion:
      - version=2.14.0
    status:
      code: 200
      message: Ok
- request:
    body: null
    headers:
      Accept:
      - '*/*'
      Accept-Encoding:
      - gzip, deflate
      CommandName:
      - cosmosdb delete
      Connection:
      - keep-alive
      ParameterSetName:
      - -n -g --yes
      User-Agent:
<<<<<<< HEAD
      - AZURECLI/2.45.0 azsdk-python-mgmt-cosmosdb/9.0.0 Python/3.8.10 (Windows-10-10.0.22621-SP0)
    method: GET
    uri: https://management.azure.com/subscriptions/00000000-0000-0000-0000-000000000000/providers/Microsoft.DocumentDB/locations/westus/operationsStatus/b82f59a2-8cb9-45b1-8418-f0d8033cf085?api-version=2022-11-15
=======
      - AZURECLI/2.45.0 azsdk-python-mgmt-cosmosdb/9.0.0 Python/3.10.10 (Windows-10-10.0.22621-SP0)
    method: GET
    uri: https://management.azure.com/subscriptions/00000000-0000-0000-0000-000000000000/providers/Microsoft.DocumentDB/locations/westus/operationsStatus/9933e836-cfe3-4d12-8405-93de32b92185?api-version=2022-11-15
>>>>>>> 81f8e181
  response:
    body:
      string: '{"status":"Dequeued"}'
    headers:
      cache-control:
      - no-store, no-cache
      content-length:
      - '21'
      content-type:
      - application/json
      date:
<<<<<<< HEAD
      - Thu, 23 Feb 2023 08:04:59 GMT
=======
      - Tue, 28 Feb 2023 23:10:23 GMT
>>>>>>> 81f8e181
      pragma:
      - no-cache
      server:
      - Microsoft-HTTPAPI/2.0
      strict-transport-security:
      - max-age=31536000; includeSubDomains
      transfer-encoding:
      - chunked
      vary:
      - Accept-Encoding
      x-content-type-options:
      - nosniff
      x-ms-gatewayversion:
      - version=2.14.0
    status:
      code: 200
      message: Ok
- request:
    body: null
    headers:
      Accept:
      - '*/*'
      Accept-Encoding:
      - gzip, deflate
      CommandName:
      - cosmosdb delete
      Connection:
      - keep-alive
      ParameterSetName:
      - -n -g --yes
      User-Agent:
<<<<<<< HEAD
      - AZURECLI/2.45.0 azsdk-python-mgmt-cosmosdb/9.0.0 Python/3.8.10 (Windows-10-10.0.22621-SP0)
    method: GET
    uri: https://management.azure.com/subscriptions/00000000-0000-0000-0000-000000000000/providers/Microsoft.DocumentDB/locations/westus/operationsStatus/b82f59a2-8cb9-45b1-8418-f0d8033cf085?api-version=2022-11-15
=======
      - AZURECLI/2.45.0 azsdk-python-mgmt-cosmosdb/9.0.0 Python/3.10.10 (Windows-10-10.0.22621-SP0)
    method: GET
    uri: https://management.azure.com/subscriptions/00000000-0000-0000-0000-000000000000/providers/Microsoft.DocumentDB/locations/westus/operationsStatus/9933e836-cfe3-4d12-8405-93de32b92185?api-version=2022-11-15
>>>>>>> 81f8e181
  response:
    body:
      string: '{"status":"Dequeued"}'
    headers:
      cache-control:
      - no-store, no-cache
      content-length:
      - '21'
      content-type:
      - application/json
      date:
<<<<<<< HEAD
      - Thu, 23 Feb 2023 08:05:29 GMT
=======
      - Tue, 28 Feb 2023 23:10:54 GMT
>>>>>>> 81f8e181
      pragma:
      - no-cache
      server:
      - Microsoft-HTTPAPI/2.0
      strict-transport-security:
      - max-age=31536000; includeSubDomains
      transfer-encoding:
      - chunked
      vary:
      - Accept-Encoding
      x-content-type-options:
      - nosniff
      x-ms-gatewayversion:
      - version=2.14.0
    status:
      code: 200
      message: Ok
- request:
    body: null
    headers:
      Accept:
      - '*/*'
      Accept-Encoding:
      - gzip, deflate
      CommandName:
      - cosmosdb delete
      Connection:
      - keep-alive
      ParameterSetName:
      - -n -g --yes
      User-Agent:
<<<<<<< HEAD
      - AZURECLI/2.45.0 azsdk-python-mgmt-cosmosdb/9.0.0 Python/3.8.10 (Windows-10-10.0.22621-SP0)
    method: GET
    uri: https://management.azure.com/subscriptions/00000000-0000-0000-0000-000000000000/providers/Microsoft.DocumentDB/locations/westus/operationsStatus/b82f59a2-8cb9-45b1-8418-f0d8033cf085?api-version=2022-11-15
=======
      - AZURECLI/2.45.0 azsdk-python-mgmt-cosmosdb/9.0.0 Python/3.10.10 (Windows-10-10.0.22621-SP0)
    method: GET
    uri: https://management.azure.com/subscriptions/00000000-0000-0000-0000-000000000000/providers/Microsoft.DocumentDB/locations/westus/operationsStatus/9933e836-cfe3-4d12-8405-93de32b92185?api-version=2022-11-15
>>>>>>> 81f8e181
  response:
    body:
      string: '{"status":"Dequeued"}'
    headers:
      cache-control:
      - no-store, no-cache
      content-length:
      - '21'
      content-type:
      - application/json
      date:
<<<<<<< HEAD
      - Thu, 23 Feb 2023 08:05:59 GMT
=======
      - Tue, 28 Feb 2023 23:11:24 GMT
>>>>>>> 81f8e181
      pragma:
      - no-cache
      server:
      - Microsoft-HTTPAPI/2.0
      strict-transport-security:
      - max-age=31536000; includeSubDomains
      transfer-encoding:
      - chunked
      vary:
      - Accept-Encoding
      x-content-type-options:
      - nosniff
      x-ms-gatewayversion:
      - version=2.14.0
    status:
      code: 200
      message: Ok
- request:
    body: null
    headers:
      Accept:
      - '*/*'
      Accept-Encoding:
      - gzip, deflate
      CommandName:
      - cosmosdb delete
      Connection:
      - keep-alive
      ParameterSetName:
      - -n -g --yes
      User-Agent:
<<<<<<< HEAD
      - AZURECLI/2.45.0 azsdk-python-mgmt-cosmosdb/9.0.0 Python/3.8.10 (Windows-10-10.0.22621-SP0)
    method: GET
    uri: https://management.azure.com/subscriptions/00000000-0000-0000-0000-000000000000/providers/Microsoft.DocumentDB/locations/westus/operationsStatus/b82f59a2-8cb9-45b1-8418-f0d8033cf085?api-version=2022-11-15
=======
      - AZURECLI/2.45.0 azsdk-python-mgmt-cosmosdb/9.0.0 Python/3.10.10 (Windows-10-10.0.22621-SP0)
    method: GET
    uri: https://management.azure.com/subscriptions/00000000-0000-0000-0000-000000000000/providers/Microsoft.DocumentDB/locations/westus/operationsStatus/9933e836-cfe3-4d12-8405-93de32b92185?api-version=2022-11-15
>>>>>>> 81f8e181
  response:
    body:
      string: '{"status":"Dequeued"}'
    headers:
      cache-control:
      - no-store, no-cache
      content-length:
      - '21'
      content-type:
      - application/json
      date:
<<<<<<< HEAD
      - Thu, 23 Feb 2023 08:06:30 GMT
=======
      - Tue, 28 Feb 2023 23:11:54 GMT
>>>>>>> 81f8e181
      pragma:
      - no-cache
      server:
      - Microsoft-HTTPAPI/2.0
      strict-transport-security:
      - max-age=31536000; includeSubDomains
      transfer-encoding:
      - chunked
      vary:
      - Accept-Encoding
      x-content-type-options:
      - nosniff
      x-ms-gatewayversion:
      - version=2.14.0
    status:
      code: 200
      message: Ok
- request:
    body: null
    headers:
      Accept:
      - '*/*'
      Accept-Encoding:
      - gzip, deflate
      CommandName:
      - cosmosdb delete
      Connection:
      - keep-alive
      ParameterSetName:
      - -n -g --yes
      User-Agent:
<<<<<<< HEAD
      - AZURECLI/2.45.0 azsdk-python-mgmt-cosmosdb/9.0.0 Python/3.8.10 (Windows-10-10.0.22621-SP0)
    method: GET
    uri: https://management.azure.com/subscriptions/00000000-0000-0000-0000-000000000000/providers/Microsoft.DocumentDB/locations/westus/operationsStatus/b82f59a2-8cb9-45b1-8418-f0d8033cf085?api-version=2022-11-15
=======
      - AZURECLI/2.45.0 azsdk-python-mgmt-cosmosdb/9.0.0 Python/3.10.10 (Windows-10-10.0.22621-SP0)
    method: GET
    uri: https://management.azure.com/subscriptions/00000000-0000-0000-0000-000000000000/providers/Microsoft.DocumentDB/locations/westus/operationsStatus/9933e836-cfe3-4d12-8405-93de32b92185?api-version=2022-11-15
>>>>>>> 81f8e181
  response:
    body:
      string: '{"status":"Dequeued"}'
    headers:
      cache-control:
      - no-store, no-cache
      content-length:
      - '21'
      content-type:
      - application/json
      date:
<<<<<<< HEAD
      - Thu, 23 Feb 2023 08:06:59 GMT
=======
      - Tue, 28 Feb 2023 23:12:24 GMT
>>>>>>> 81f8e181
      pragma:
      - no-cache
      server:
      - Microsoft-HTTPAPI/2.0
      strict-transport-security:
      - max-age=31536000; includeSubDomains
      transfer-encoding:
      - chunked
      vary:
      - Accept-Encoding
      x-content-type-options:
      - nosniff
      x-ms-gatewayversion:
      - version=2.14.0
    status:
      code: 200
      message: Ok
- request:
    body: null
    headers:
      Accept:
      - '*/*'
      Accept-Encoding:
      - gzip, deflate
      CommandName:
      - cosmosdb delete
      Connection:
      - keep-alive
      ParameterSetName:
      - -n -g --yes
      User-Agent:
<<<<<<< HEAD
      - AZURECLI/2.45.0 azsdk-python-mgmt-cosmosdb/9.0.0 Python/3.8.10 (Windows-10-10.0.22621-SP0)
    method: GET
    uri: https://management.azure.com/subscriptions/00000000-0000-0000-0000-000000000000/providers/Microsoft.DocumentDB/locations/westus/operationsStatus/b82f59a2-8cb9-45b1-8418-f0d8033cf085?api-version=2022-11-15
=======
      - AZURECLI/2.45.0 azsdk-python-mgmt-cosmosdb/9.0.0 Python/3.10.10 (Windows-10-10.0.22621-SP0)
    method: GET
    uri: https://management.azure.com/subscriptions/00000000-0000-0000-0000-000000000000/providers/Microsoft.DocumentDB/locations/westus/operationsStatus/9933e836-cfe3-4d12-8405-93de32b92185?api-version=2022-11-15
>>>>>>> 81f8e181
  response:
    body:
      string: '{"status":"Dequeued"}'
    headers:
      cache-control:
      - no-store, no-cache
      content-length:
      - '21'
      content-type:
      - application/json
      date:
<<<<<<< HEAD
      - Thu, 23 Feb 2023 08:07:30 GMT
=======
      - Tue, 28 Feb 2023 23:12:55 GMT
>>>>>>> 81f8e181
      pragma:
      - no-cache
      server:
      - Microsoft-HTTPAPI/2.0
      strict-transport-security:
      - max-age=31536000; includeSubDomains
      transfer-encoding:
      - chunked
      vary:
      - Accept-Encoding
      x-content-type-options:
      - nosniff
      x-ms-gatewayversion:
      - version=2.14.0
    status:
      code: 200
      message: Ok
- request:
    body: null
    headers:
      Accept:
      - '*/*'
      Accept-Encoding:
      - gzip, deflate
      CommandName:
      - cosmosdb delete
      Connection:
      - keep-alive
      ParameterSetName:
      - -n -g --yes
      User-Agent:
<<<<<<< HEAD
      - AZURECLI/2.45.0 azsdk-python-mgmt-cosmosdb/9.0.0 Python/3.8.10 (Windows-10-10.0.22621-SP0)
    method: GET
    uri: https://management.azure.com/subscriptions/00000000-0000-0000-0000-000000000000/providers/Microsoft.DocumentDB/locations/westus/operationsStatus/b82f59a2-8cb9-45b1-8418-f0d8033cf085?api-version=2022-11-15
=======
      - AZURECLI/2.45.0 azsdk-python-mgmt-cosmosdb/9.0.0 Python/3.10.10 (Windows-10-10.0.22621-SP0)
    method: GET
    uri: https://management.azure.com/subscriptions/00000000-0000-0000-0000-000000000000/providers/Microsoft.DocumentDB/locations/westus/operationsStatus/9933e836-cfe3-4d12-8405-93de32b92185?api-version=2022-11-15
>>>>>>> 81f8e181
  response:
    body:
      string: '{"status":"Dequeued"}'
    headers:
      cache-control:
      - no-store, no-cache
      content-length:
      - '21'
      content-type:
      - application/json
      date:
<<<<<<< HEAD
      - Thu, 23 Feb 2023 08:08:01 GMT
=======
      - Tue, 28 Feb 2023 23:13:25 GMT
>>>>>>> 81f8e181
      pragma:
      - no-cache
      server:
      - Microsoft-HTTPAPI/2.0
      strict-transport-security:
      - max-age=31536000; includeSubDomains
      transfer-encoding:
      - chunked
      vary:
      - Accept-Encoding
      x-content-type-options:
      - nosniff
      x-ms-gatewayversion:
      - version=2.14.0
    status:
      code: 200
      message: Ok
- request:
    body: null
    headers:
      Accept:
      - '*/*'
      Accept-Encoding:
      - gzip, deflate
      CommandName:
      - cosmosdb delete
      Connection:
      - keep-alive
      ParameterSetName:
      - -n -g --yes
      User-Agent:
<<<<<<< HEAD
      - AZURECLI/2.45.0 azsdk-python-mgmt-cosmosdb/9.0.0 Python/3.8.10 (Windows-10-10.0.22621-SP0)
    method: GET
    uri: https://management.azure.com/subscriptions/00000000-0000-0000-0000-000000000000/providers/Microsoft.DocumentDB/locations/westus/operationsStatus/b82f59a2-8cb9-45b1-8418-f0d8033cf085?api-version=2022-11-15
=======
      - AZURECLI/2.45.0 azsdk-python-mgmt-cosmosdb/9.0.0 Python/3.10.10 (Windows-10-10.0.22621-SP0)
    method: GET
    uri: https://management.azure.com/subscriptions/00000000-0000-0000-0000-000000000000/providers/Microsoft.DocumentDB/locations/westus/operationsStatus/9933e836-cfe3-4d12-8405-93de32b92185?api-version=2022-11-15
>>>>>>> 81f8e181
  response:
    body:
      string: '{"status":"Dequeued"}'
    headers:
      cache-control:
      - no-store, no-cache
      content-length:
      - '21'
      content-type:
      - application/json
      date:
<<<<<<< HEAD
      - Thu, 23 Feb 2023 08:08:31 GMT
=======
      - Tue, 28 Feb 2023 23:13:55 GMT
>>>>>>> 81f8e181
      pragma:
      - no-cache
      server:
      - Microsoft-HTTPAPI/2.0
      strict-transport-security:
      - max-age=31536000; includeSubDomains
      transfer-encoding:
      - chunked
      vary:
      - Accept-Encoding
      x-content-type-options:
      - nosniff
      x-ms-gatewayversion:
      - version=2.14.0
    status:
      code: 200
      message: Ok
- request:
    body: null
    headers:
      Accept:
      - '*/*'
      Accept-Encoding:
      - gzip, deflate
      CommandName:
      - cosmosdb delete
      Connection:
      - keep-alive
      ParameterSetName:
      - -n -g --yes
      User-Agent:
<<<<<<< HEAD
      - AZURECLI/2.45.0 azsdk-python-mgmt-cosmosdb/9.0.0 Python/3.8.10 (Windows-10-10.0.22621-SP0)
    method: GET
    uri: https://management.azure.com/subscriptions/00000000-0000-0000-0000-000000000000/providers/Microsoft.DocumentDB/locations/westus/operationsStatus/b82f59a2-8cb9-45b1-8418-f0d8033cf085?api-version=2022-11-15
=======
      - AZURECLI/2.45.0 azsdk-python-mgmt-cosmosdb/9.0.0 Python/3.10.10 (Windows-10-10.0.22621-SP0)
    method: GET
    uri: https://management.azure.com/subscriptions/00000000-0000-0000-0000-000000000000/providers/Microsoft.DocumentDB/locations/westus/operationsStatus/9933e836-cfe3-4d12-8405-93de32b92185?api-version=2022-11-15
>>>>>>> 81f8e181
  response:
    body:
      string: '{"status":"Succeeded"}'
    headers:
      cache-control:
      - no-store, no-cache
      content-length:
      - '22'
      content-type:
      - application/json
      date:
<<<<<<< HEAD
      - Thu, 23 Feb 2023 08:09:02 GMT
=======
      - Tue, 28 Feb 2023 23:14:25 GMT
>>>>>>> 81f8e181
      pragma:
      - no-cache
      server:
      - Microsoft-HTTPAPI/2.0
      strict-transport-security:
      - max-age=31536000; includeSubDomains
      transfer-encoding:
      - chunked
      vary:
      - Accept-Encoding
      x-content-type-options:
      - nosniff
      x-ms-gatewayversion:
      - version=2.14.0
    status:
      code: 200
      message: Ok
version: 1<|MERGE_RESOLUTION|>--- conflicted
+++ resolved
@@ -13,20 +13,12 @@
       ParameterSetName:
       - -n -g
       User-Agent:
-<<<<<<< HEAD
-      - AZURECLI/2.45.0 azsdk-python-azure-mgmt-resource/21.1.0b1 Python/3.8.10 (Windows-10-10.0.22621-SP0)
-=======
       - AZURECLI/2.45.0 azsdk-python-azure-mgmt-resource/21.1.0b1 Python/3.10.10 (Windows-10-10.0.22621-SP0)
->>>>>>> 81f8e181
     method: GET
     uri: https://management.azure.com/subscriptions/00000000-0000-0000-0000-000000000000/resourcegroups/cli_test_cosmosdb_account000001?api-version=2021-04-01
   response:
     body:
-<<<<<<< HEAD
-      string: '{"id":"/subscriptions/00000000-0000-0000-0000-000000000000/resourceGroups/cli_test_cosmosdb_account000001","name":"cli_test_cosmosdb_account000001","type":"Microsoft.Resources/resourceGroups","location":"westus","tags":{"product":"azurecli","cause":"automation","date":"2023-02-23T07:59:35Z"},"properties":{"provisioningState":"Succeeded"}}'
-=======
       string: '{"id":"/subscriptions/00000000-0000-0000-0000-000000000000/resourceGroups/cli_test_cosmosdb_account000001","name":"cli_test_cosmosdb_account000001","type":"Microsoft.Resources/resourceGroups","location":"westus","tags":{"product":"azurecli","cause":"automation","date":"2023-02-28T23:04:41Z"},"properties":{"provisioningState":"Succeeded"}}'
->>>>>>> 81f8e181
     headers:
       cache-control:
       - no-cache
@@ -35,11 +27,7 @@
       content-type:
       - application/json; charset=utf-8
       date:
-<<<<<<< HEAD
-      - Thu, 23 Feb 2023 07:59:39 GMT
-=======
       - Tue, 28 Feb 2023 23:04:43 GMT
->>>>>>> 81f8e181
       expires:
       - '-1'
       pragma:
@@ -73,36 +61,12 @@
       ParameterSetName:
       - -n -g
       User-Agent:
-<<<<<<< HEAD
-      - AZURECLI/2.45.0 azsdk-python-mgmt-cosmosdb/9.0.0 Python/3.8.10 (Windows-10-10.0.22621-SP0)
-=======
-      - AZURECLI/2.45.0 azsdk-python-mgmt-cosmosdb/9.0.0 Python/3.10.10 (Windows-10-10.0.22621-SP0)
->>>>>>> 81f8e181
+      - AZURECLI/2.45.0 azsdk-python-mgmt-cosmosdb/9.0.0 Python/3.10.10 (Windows-10-10.0.22621-SP0)
     method: PUT
     uri: https://management.azure.com/subscriptions/00000000-0000-0000-0000-000000000000/resourceGroups/cli_test_cosmosdb_account000001/providers/Microsoft.DocumentDB/databaseAccounts/cli000002?api-version=2022-11-15
   response:
     body:
       string: '{"id":"/subscriptions/00000000-0000-0000-0000-000000000000/resourceGroups/cli_test_cosmosdb_account000001/providers/Microsoft.DocumentDB/databaseAccounts/cli000002","name":"cli000002","location":"West
-<<<<<<< HEAD
-        US","type":"Microsoft.DocumentDB/databaseAccounts","kind":"GlobalDocumentDB","tags":{},"systemData":{"createdAt":"2023-02-23T07:59:47.48584Z"},"properties":{"provisioningState":"Creating","publicNetworkAccess":"Enabled","enableAutomaticFailover":false,"enableMultipleWriteLocations":false,"enablePartitionKeyMonitor":false,"isVirtualNetworkFilterEnabled":false,"virtualNetworkRules":[],"EnabledApiTypes":"Sql","disableKeyBasedMetadataWriteAccess":false,"enableFreeTier":false,"enableAnalyticalStorage":false,"analyticalStorageConfiguration":{"schemaType":"WellDefined"},"instanceId":"b967a7a3-1e7d-480c-902c-8adcc0731f5f","databaseAccountOfferType":"Standard","enableFullFidelityChangeFeed":false,"defaultIdentity":"","networkAclBypass":"None","disableLocalAuth":false,"enablePartitionMerge":false,"minimalTlsVersion":"Tls","consistencyPolicy":{"defaultConsistencyLevel":"Session","maxIntervalInSeconds":5,"maxStalenessPrefix":100},"configurationOverrides":{},"writeLocations":[{"id":"cli000002-westus","locationName":"West
-        US","provisioningState":"Creating","failoverPriority":0,"isZoneRedundant":false}],"readLocations":[{"id":"cli000002-westus","locationName":"West
-        US","provisioningState":"Creating","failoverPriority":0,"isZoneRedundant":false}],"locations":[{"id":"cli000002-westus","locationName":"West
-        US","provisioningState":"Creating","failoverPriority":0,"isZoneRedundant":false}],"failoverPolicies":[{"id":"cli000002-westus","locationName":"West
-        US","failoverPriority":0}],"cors":[],"capabilities":[],"ipRules":[],"backupPolicy":{"type":"Periodic","periodicModeProperties":{"backupIntervalInMinutes":240,"backupRetentionIntervalInHours":8,"backupStorageRedundancy":"Invalid"}},"networkAclBypassResourceIds":[],"keysMetadata":{"primaryMasterKey":{"generationTime":"2023-02-23T07:59:47.48584Z"},"secondaryMasterKey":{"generationTime":"2023-02-23T07:59:47.48584Z"},"primaryReadonlyMasterKey":{"generationTime":"2023-02-23T07:59:47.48584Z"},"secondaryReadonlyMasterKey":{"generationTime":"2023-02-23T07:59:47.48584Z"}}},"identity":{"type":"None"}}'
-    headers:
-      azure-asyncoperation:
-      - https://management.azure.com/subscriptions/00000000-0000-0000-0000-000000000000/providers/Microsoft.DocumentDB/locations/westus/operationsStatus/2e7dd9e1-1f71-4235-8697-ad7db7a28e33?api-version=2022-11-15
-      cache-control:
-      - no-store, no-cache
-      content-length:
-      - '2256'
-      content-type:
-      - application/json
-      date:
-      - Thu, 23 Feb 2023 07:59:50 GMT
-      location:
-      - https://management.azure.com/subscriptions/00000000-0000-0000-0000-000000000000/resourceGroups/cli_test_cosmosdb_account000001/providers/Microsoft.DocumentDB/databaseAccounts/cli000002/operationResults/2e7dd9e1-1f71-4235-8697-ad7db7a28e33?api-version=2022-11-15
-=======
         US","type":"Microsoft.DocumentDB/databaseAccounts","kind":"GlobalDocumentDB","tags":{},"systemData":{"createdAt":"2023-02-28T23:04:48.7956046Z"},"properties":{"provisioningState":"Creating","publicNetworkAccess":"Enabled","enableAutomaticFailover":false,"enableMultipleWriteLocations":false,"enablePartitionKeyMonitor":false,"isVirtualNetworkFilterEnabled":false,"virtualNetworkRules":[],"EnabledApiTypes":"Sql","disableKeyBasedMetadataWriteAccess":false,"enableFreeTier":false,"enableAnalyticalStorage":false,"analyticalStorageConfiguration":{"schemaType":"WellDefined"},"instanceId":"45137de2-ceed-4f37-8148-43b70e6bf60a","databaseAccountOfferType":"Standard","defaultIdentity":"","networkAclBypass":"None","disableLocalAuth":false,"enablePartitionMerge":false,"minimalTlsVersion":"Tls","consistencyPolicy":{"defaultConsistencyLevel":"Session","maxIntervalInSeconds":5,"maxStalenessPrefix":100},"configurationOverrides":{},"writeLocations":[{"id":"cli000002-westus","locationName":"West
         US","provisioningState":"Creating","failoverPriority":0,"isZoneRedundant":false}],"readLocations":[{"id":"cli000002-westus","locationName":"West
         US","provisioningState":"Creating","failoverPriority":0,"isZoneRedundant":false}],"locations":[{"id":"cli000002-westus","locationName":"West
@@ -121,7 +85,6 @@
       - Tue, 28 Feb 2023 23:04:51 GMT
       location:
       - https://management.azure.com/subscriptions/00000000-0000-0000-0000-000000000000/resourceGroups/cli_test_cosmosdb_account000001/providers/Microsoft.DocumentDB/databaseAccounts/cli000002/operationResults/93a07c7d-2826-4f78-8127-b38ec17a7ef5?api-version=2022-11-15
->>>>>>> 81f8e181
       pragma:
       - no-cache
       server:
@@ -137,11 +100,7 @@
       x-ms-gatewayversion:
       - version=2.14.0
       x-ms-ratelimit-remaining-subscription-writes:
-<<<<<<< HEAD
-      - '1194'
-=======
       - '1199'
->>>>>>> 81f8e181
     status:
       code: 200
       message: Ok
@@ -159,31 +118,21 @@
       ParameterSetName:
       - -n -g
       User-Agent:
-<<<<<<< HEAD
-      - AZURECLI/2.45.0 azsdk-python-mgmt-cosmosdb/9.0.0 Python/3.8.10 (Windows-10-10.0.22621-SP0)
-    method: GET
-    uri: https://management.azure.com/subscriptions/00000000-0000-0000-0000-000000000000/providers/Microsoft.DocumentDB/locations/westus/operationsStatus/2e7dd9e1-1f71-4235-8697-ad7db7a28e33?api-version=2022-11-15
-=======
       - AZURECLI/2.45.0 azsdk-python-mgmt-cosmosdb/9.0.0 Python/3.10.10 (Windows-10-10.0.22621-SP0)
     method: GET
     uri: https://management.azure.com/subscriptions/00000000-0000-0000-0000-000000000000/providers/Microsoft.DocumentDB/locations/westus/operationsStatus/93a07c7d-2826-4f78-8127-b38ec17a7ef5?api-version=2022-11-15
->>>>>>> 81f8e181
-  response:
-    body:
-      string: '{"status":"Dequeued"}'
-    headers:
-      cache-control:
-      - no-store, no-cache
-      content-length:
-      - '21'
-      content-type:
-      - application/json
-      date:
-<<<<<<< HEAD
-      - Thu, 23 Feb 2023 08:00:20 GMT
-=======
+  response:
+    body:
+      string: '{"status":"Dequeued"}'
+    headers:
+      cache-control:
+      - no-store, no-cache
+      content-length:
+      - '21'
+      content-type:
+      - application/json
+      date:
       - Tue, 28 Feb 2023 23:05:21 GMT
->>>>>>> 81f8e181
       pragma:
       - no-cache
       server:
@@ -215,31 +164,21 @@
       ParameterSetName:
       - -n -g
       User-Agent:
-<<<<<<< HEAD
-      - AZURECLI/2.45.0 azsdk-python-mgmt-cosmosdb/9.0.0 Python/3.8.10 (Windows-10-10.0.22621-SP0)
-    method: GET
-    uri: https://management.azure.com/subscriptions/00000000-0000-0000-0000-000000000000/providers/Microsoft.DocumentDB/locations/westus/operationsStatus/2e7dd9e1-1f71-4235-8697-ad7db7a28e33?api-version=2022-11-15
-=======
       - AZURECLI/2.45.0 azsdk-python-mgmt-cosmosdb/9.0.0 Python/3.10.10 (Windows-10-10.0.22621-SP0)
     method: GET
     uri: https://management.azure.com/subscriptions/00000000-0000-0000-0000-000000000000/providers/Microsoft.DocumentDB/locations/westus/operationsStatus/93a07c7d-2826-4f78-8127-b38ec17a7ef5?api-version=2022-11-15
->>>>>>> 81f8e181
-  response:
-    body:
-      string: '{"status":"Dequeued"}'
-    headers:
-      cache-control:
-      - no-store, no-cache
-      content-length:
-      - '21'
-      content-type:
-      - application/json
-      date:
-<<<<<<< HEAD
-      - Thu, 23 Feb 2023 08:00:50 GMT
-=======
+  response:
+    body:
+      string: '{"status":"Dequeued"}'
+    headers:
+      cache-control:
+      - no-store, no-cache
+      content-length:
+      - '21'
+      content-type:
+      - application/json
+      date:
       - Tue, 28 Feb 2023 23:05:51 GMT
->>>>>>> 81f8e181
       pragma:
       - no-cache
       server:
@@ -271,31 +210,21 @@
       ParameterSetName:
       - -n -g
       User-Agent:
-<<<<<<< HEAD
-      - AZURECLI/2.45.0 azsdk-python-mgmt-cosmosdb/9.0.0 Python/3.8.10 (Windows-10-10.0.22621-SP0)
-    method: GET
-    uri: https://management.azure.com/subscriptions/00000000-0000-0000-0000-000000000000/providers/Microsoft.DocumentDB/locations/westus/operationsStatus/2e7dd9e1-1f71-4235-8697-ad7db7a28e33?api-version=2022-11-15
-=======
       - AZURECLI/2.45.0 azsdk-python-mgmt-cosmosdb/9.0.0 Python/3.10.10 (Windows-10-10.0.22621-SP0)
     method: GET
     uri: https://management.azure.com/subscriptions/00000000-0000-0000-0000-000000000000/providers/Microsoft.DocumentDB/locations/westus/operationsStatus/93a07c7d-2826-4f78-8127-b38ec17a7ef5?api-version=2022-11-15
->>>>>>> 81f8e181
-  response:
-    body:
-      string: '{"status":"Dequeued"}'
-    headers:
-      cache-control:
-      - no-store, no-cache
-      content-length:
-      - '21'
-      content-type:
-      - application/json
-      date:
-<<<<<<< HEAD
-      - Thu, 23 Feb 2023 08:01:21 GMT
-=======
+  response:
+    body:
+      string: '{"status":"Dequeued"}'
+    headers:
+      cache-control:
+      - no-store, no-cache
+      content-length:
+      - '21'
+      content-type:
+      - application/json
+      date:
       - Tue, 28 Feb 2023 23:06:21 GMT
->>>>>>> 81f8e181
       pragma:
       - no-cache
       server:
@@ -327,15 +256,9 @@
       ParameterSetName:
       - -n -g
       User-Agent:
-<<<<<<< HEAD
-      - AZURECLI/2.45.0 azsdk-python-mgmt-cosmosdb/9.0.0 Python/3.8.10 (Windows-10-10.0.22621-SP0)
-    method: GET
-    uri: https://management.azure.com/subscriptions/00000000-0000-0000-0000-000000000000/providers/Microsoft.DocumentDB/locations/westus/operationsStatus/2e7dd9e1-1f71-4235-8697-ad7db7a28e33?api-version=2022-11-15
-=======
       - AZURECLI/2.45.0 azsdk-python-mgmt-cosmosdb/9.0.0 Python/3.10.10 (Windows-10-10.0.22621-SP0)
     method: GET
     uri: https://management.azure.com/subscriptions/00000000-0000-0000-0000-000000000000/providers/Microsoft.DocumentDB/locations/westus/operationsStatus/93a07c7d-2826-4f78-8127-b38ec17a7ef5?api-version=2022-11-15
->>>>>>> 81f8e181
   response:
     body:
       string: '{"status":"Succeeded"}'
@@ -347,11 +270,7 @@
       content-type:
       - application/json
       date:
-<<<<<<< HEAD
-      - Thu, 23 Feb 2023 08:01:51 GMT
-=======
       - Tue, 28 Feb 2023 23:06:51 GMT
->>>>>>> 81f8e181
       pragma:
       - no-cache
       server:
@@ -383,46 +302,26 @@
       ParameterSetName:
       - -n -g
       User-Agent:
-<<<<<<< HEAD
-      - AZURECLI/2.45.0 azsdk-python-mgmt-cosmosdb/9.0.0 Python/3.8.10 (Windows-10-10.0.22621-SP0)
-=======
-      - AZURECLI/2.45.0 azsdk-python-mgmt-cosmosdb/9.0.0 Python/3.10.10 (Windows-10-10.0.22621-SP0)
->>>>>>> 81f8e181
+      - AZURECLI/2.45.0 azsdk-python-mgmt-cosmosdb/9.0.0 Python/3.10.10 (Windows-10-10.0.22621-SP0)
     method: GET
     uri: https://management.azure.com/subscriptions/00000000-0000-0000-0000-000000000000/resourceGroups/cli_test_cosmosdb_account000001/providers/Microsoft.DocumentDB/databaseAccounts/cli000002?api-version=2022-11-15
   response:
     body:
       string: '{"id":"/subscriptions/00000000-0000-0000-0000-000000000000/resourceGroups/cli_test_cosmosdb_account000001/providers/Microsoft.DocumentDB/databaseAccounts/cli000002","name":"cli000002","location":"West
-<<<<<<< HEAD
-        US","type":"Microsoft.DocumentDB/databaseAccounts","kind":"GlobalDocumentDB","tags":{},"systemData":{"createdAt":"2023-02-23T08:01:09.4157825Z"},"properties":{"provisioningState":"Succeeded","documentEndpoint":"https://cli000002.documents.azure.com:443/","sqlEndpoint":"https://cli000002.documents.azure.com:443/","publicNetworkAccess":"Enabled","enableAutomaticFailover":false,"enableMultipleWriteLocations":false,"enablePartitionKeyMonitor":false,"isVirtualNetworkFilterEnabled":false,"virtualNetworkRules":[],"EnabledApiTypes":"Sql","disableKeyBasedMetadataWriteAccess":false,"enableFreeTier":false,"enableAnalyticalStorage":false,"analyticalStorageConfiguration":{"schemaType":"WellDefined"},"instanceId":"b967a7a3-1e7d-480c-902c-8adcc0731f5f","databaseAccountOfferType":"Standard","enableFullFidelityChangeFeed":false,"defaultIdentity":"FirstPartyIdentity","networkAclBypass":"None","disableLocalAuth":false,"enablePartitionMerge":false,"minimalTlsVersion":"Tls","consistencyPolicy":{"defaultConsistencyLevel":"Session","maxIntervalInSeconds":5,"maxStalenessPrefix":100},"configurationOverrides":{},"writeLocations":[{"id":"cli000002-westus","locationName":"West
-        US","documentEndpoint":"https://cli000002-westus.documents.azure.com:443/","provisioningState":"Succeeded","failoverPriority":0,"isZoneRedundant":false}],"readLocations":[{"id":"cli000002-westus","locationName":"West
-        US","documentEndpoint":"https://cli000002-westus.documents.azure.com:443/","provisioningState":"Succeeded","failoverPriority":0,"isZoneRedundant":false}],"locations":[{"id":"cli000002-westus","locationName":"West
-        US","documentEndpoint":"https://cli000002-westus.documents.azure.com:443/","provisioningState":"Succeeded","failoverPriority":0,"isZoneRedundant":false}],"failoverPolicies":[{"id":"cli000002-westus","locationName":"West
-        US","failoverPriority":0}],"cors":[],"capabilities":[],"ipRules":[],"backupPolicy":{"type":"Periodic","periodicModeProperties":{"backupIntervalInMinutes":240,"backupRetentionIntervalInHours":8,"backupStorageRedundancy":"Geo"}},"networkAclBypassResourceIds":[],"keysMetadata":{"primaryMasterKey":{"generationTime":"2023-02-23T08:01:09.4157825Z"},"secondaryMasterKey":{"generationTime":"2023-02-23T08:01:09.4157825Z"},"primaryReadonlyMasterKey":{"generationTime":"2023-02-23T08:01:09.4157825Z"},"secondaryReadonlyMasterKey":{"generationTime":"2023-02-23T08:01:09.4157825Z"}}},"identity":{"type":"None"}}'
-=======
         US","type":"Microsoft.DocumentDB/databaseAccounts","kind":"GlobalDocumentDB","tags":{},"systemData":{"createdAt":"2023-02-28T23:06:12.3604787Z"},"properties":{"provisioningState":"Succeeded","documentEndpoint":"https://cli000002.documents.azure.com:443/","sqlEndpoint":"https://cli000002.documents.azure.com:443/","publicNetworkAccess":"Enabled","enableAutomaticFailover":false,"enableMultipleWriteLocations":false,"enablePartitionKeyMonitor":false,"isVirtualNetworkFilterEnabled":false,"virtualNetworkRules":[],"EnabledApiTypes":"Sql","disableKeyBasedMetadataWriteAccess":false,"enableFreeTier":false,"enableAnalyticalStorage":false,"analyticalStorageConfiguration":{"schemaType":"WellDefined"},"instanceId":"45137de2-ceed-4f37-8148-43b70e6bf60a","databaseAccountOfferType":"Standard","defaultIdentity":"FirstPartyIdentity","networkAclBypass":"None","disableLocalAuth":false,"enablePartitionMerge":false,"minimalTlsVersion":"Tls","consistencyPolicy":{"defaultConsistencyLevel":"Session","maxIntervalInSeconds":5,"maxStalenessPrefix":100},"configurationOverrides":{},"writeLocations":[{"id":"cli000002-westus","locationName":"West
         US","documentEndpoint":"https://cli000002-westus.documents.azure.com:443/","provisioningState":"Succeeded","failoverPriority":0,"isZoneRedundant":false}],"readLocations":[{"id":"cli000002-westus","locationName":"West
         US","documentEndpoint":"https://cli000002-westus.documents.azure.com:443/","provisioningState":"Succeeded","failoverPriority":0,"isZoneRedundant":false}],"locations":[{"id":"cli000002-westus","locationName":"West
         US","documentEndpoint":"https://cli000002-westus.documents.azure.com:443/","provisioningState":"Succeeded","failoverPriority":0,"isZoneRedundant":false}],"failoverPolicies":[{"id":"cli000002-westus","locationName":"West
         US","failoverPriority":0}],"cors":[],"capabilities":[],"ipRules":[],"backupPolicy":{"type":"Periodic","periodicModeProperties":{"backupIntervalInMinutes":240,"backupRetentionIntervalInHours":8,"backupStorageRedundancy":"Geo"}},"networkAclBypassResourceIds":[],"keysMetadata":{"primaryMasterKey":{"generationTime":"2023-02-28T23:06:12.3604787Z"},"secondaryMasterKey":{"generationTime":"2023-02-28T23:06:12.3604787Z"},"primaryReadonlyMasterKey":{"generationTime":"2023-02-28T23:06:12.3604787Z"},"secondaryReadonlyMasterKey":{"generationTime":"2023-02-28T23:06:12.3604787Z"}}},"identity":{"type":"None"}}'
->>>>>>> 81f8e181
-    headers:
-      cache-control:
-      - no-store, no-cache
-      content-length:
-<<<<<<< HEAD
-      - '2620'
-      content-type:
-      - application/json
-      date:
-      - Thu, 23 Feb 2023 08:01:52 GMT
-=======
+    headers:
+      cache-control:
+      - no-store, no-cache
+      content-length:
       - '2583'
       content-type:
       - application/json
       date:
       - Tue, 28 Feb 2023 23:06:51 GMT
->>>>>>> 81f8e181
       pragma:
       - no-cache
       server:
@@ -454,46 +353,26 @@
       ParameterSetName:
       - -n -g
       User-Agent:
-<<<<<<< HEAD
-      - AZURECLI/2.45.0 azsdk-python-mgmt-cosmosdb/9.0.0 Python/3.8.10 (Windows-10-10.0.22621-SP0)
-=======
-      - AZURECLI/2.45.0 azsdk-python-mgmt-cosmosdb/9.0.0 Python/3.10.10 (Windows-10-10.0.22621-SP0)
->>>>>>> 81f8e181
+      - AZURECLI/2.45.0 azsdk-python-mgmt-cosmosdb/9.0.0 Python/3.10.10 (Windows-10-10.0.22621-SP0)
     method: GET
     uri: https://management.azure.com/subscriptions/00000000-0000-0000-0000-000000000000/resourceGroups/cli_test_cosmosdb_account000001/providers/Microsoft.DocumentDB/databaseAccounts/cli000002?api-version=2022-11-15
   response:
     body:
       string: '{"id":"/subscriptions/00000000-0000-0000-0000-000000000000/resourceGroups/cli_test_cosmosdb_account000001/providers/Microsoft.DocumentDB/databaseAccounts/cli000002","name":"cli000002","location":"West
-<<<<<<< HEAD
-        US","type":"Microsoft.DocumentDB/databaseAccounts","kind":"GlobalDocumentDB","tags":{},"systemData":{"createdAt":"2023-02-23T08:01:09.4157825Z"},"properties":{"provisioningState":"Succeeded","documentEndpoint":"https://cli000002.documents.azure.com:443/","sqlEndpoint":"https://cli000002.documents.azure.com:443/","publicNetworkAccess":"Enabled","enableAutomaticFailover":false,"enableMultipleWriteLocations":false,"enablePartitionKeyMonitor":false,"isVirtualNetworkFilterEnabled":false,"virtualNetworkRules":[],"EnabledApiTypes":"Sql","disableKeyBasedMetadataWriteAccess":false,"enableFreeTier":false,"enableAnalyticalStorage":false,"analyticalStorageConfiguration":{"schemaType":"WellDefined"},"instanceId":"b967a7a3-1e7d-480c-902c-8adcc0731f5f","databaseAccountOfferType":"Standard","enableFullFidelityChangeFeed":false,"defaultIdentity":"FirstPartyIdentity","networkAclBypass":"None","disableLocalAuth":false,"enablePartitionMerge":false,"minimalTlsVersion":"Tls","consistencyPolicy":{"defaultConsistencyLevel":"Session","maxIntervalInSeconds":5,"maxStalenessPrefix":100},"configurationOverrides":{},"writeLocations":[{"id":"cli000002-westus","locationName":"West
-        US","documentEndpoint":"https://cli000002-westus.documents.azure.com:443/","provisioningState":"Succeeded","failoverPriority":0,"isZoneRedundant":false}],"readLocations":[{"id":"cli000002-westus","locationName":"West
-        US","documentEndpoint":"https://cli000002-westus.documents.azure.com:443/","provisioningState":"Succeeded","failoverPriority":0,"isZoneRedundant":false}],"locations":[{"id":"cli000002-westus","locationName":"West
-        US","documentEndpoint":"https://cli000002-westus.documents.azure.com:443/","provisioningState":"Succeeded","failoverPriority":0,"isZoneRedundant":false}],"failoverPolicies":[{"id":"cli000002-westus","locationName":"West
-        US","failoverPriority":0}],"cors":[],"capabilities":[],"ipRules":[],"backupPolicy":{"type":"Periodic","periodicModeProperties":{"backupIntervalInMinutes":240,"backupRetentionIntervalInHours":8,"backupStorageRedundancy":"Geo"}},"networkAclBypassResourceIds":[],"keysMetadata":{"primaryMasterKey":{"generationTime":"2023-02-23T08:01:09.4157825Z"},"secondaryMasterKey":{"generationTime":"2023-02-23T08:01:09.4157825Z"},"primaryReadonlyMasterKey":{"generationTime":"2023-02-23T08:01:09.4157825Z"},"secondaryReadonlyMasterKey":{"generationTime":"2023-02-23T08:01:09.4157825Z"}}},"identity":{"type":"None"}}'
-=======
         US","type":"Microsoft.DocumentDB/databaseAccounts","kind":"GlobalDocumentDB","tags":{},"systemData":{"createdAt":"2023-02-28T23:06:12.3604787Z"},"properties":{"provisioningState":"Succeeded","documentEndpoint":"https://cli000002.documents.azure.com:443/","sqlEndpoint":"https://cli000002.documents.azure.com:443/","publicNetworkAccess":"Enabled","enableAutomaticFailover":false,"enableMultipleWriteLocations":false,"enablePartitionKeyMonitor":false,"isVirtualNetworkFilterEnabled":false,"virtualNetworkRules":[],"EnabledApiTypes":"Sql","disableKeyBasedMetadataWriteAccess":false,"enableFreeTier":false,"enableAnalyticalStorage":false,"analyticalStorageConfiguration":{"schemaType":"WellDefined"},"instanceId":"45137de2-ceed-4f37-8148-43b70e6bf60a","databaseAccountOfferType":"Standard","defaultIdentity":"FirstPartyIdentity","networkAclBypass":"None","disableLocalAuth":false,"enablePartitionMerge":false,"minimalTlsVersion":"Tls","consistencyPolicy":{"defaultConsistencyLevel":"Session","maxIntervalInSeconds":5,"maxStalenessPrefix":100},"configurationOverrides":{},"writeLocations":[{"id":"cli000002-westus","locationName":"West
         US","documentEndpoint":"https://cli000002-westus.documents.azure.com:443/","provisioningState":"Succeeded","failoverPriority":0,"isZoneRedundant":false}],"readLocations":[{"id":"cli000002-westus","locationName":"West
         US","documentEndpoint":"https://cli000002-westus.documents.azure.com:443/","provisioningState":"Succeeded","failoverPriority":0,"isZoneRedundant":false}],"locations":[{"id":"cli000002-westus","locationName":"West
         US","documentEndpoint":"https://cli000002-westus.documents.azure.com:443/","provisioningState":"Succeeded","failoverPriority":0,"isZoneRedundant":false}],"failoverPolicies":[{"id":"cli000002-westus","locationName":"West
         US","failoverPriority":0}],"cors":[],"capabilities":[],"ipRules":[],"backupPolicy":{"type":"Periodic","periodicModeProperties":{"backupIntervalInMinutes":240,"backupRetentionIntervalInHours":8,"backupStorageRedundancy":"Geo"}},"networkAclBypassResourceIds":[],"keysMetadata":{"primaryMasterKey":{"generationTime":"2023-02-28T23:06:12.3604787Z"},"secondaryMasterKey":{"generationTime":"2023-02-28T23:06:12.3604787Z"},"primaryReadonlyMasterKey":{"generationTime":"2023-02-28T23:06:12.3604787Z"},"secondaryReadonlyMasterKey":{"generationTime":"2023-02-28T23:06:12.3604787Z"}}},"identity":{"type":"None"}}'
->>>>>>> 81f8e181
-    headers:
-      cache-control:
-      - no-store, no-cache
-      content-length:
-<<<<<<< HEAD
-      - '2620'
-      content-type:
-      - application/json
-      date:
-      - Thu, 23 Feb 2023 08:01:53 GMT
-=======
+    headers:
+      cache-control:
+      - no-store, no-cache
+      content-length:
       - '2583'
       content-type:
       - application/json
       date:
       - Tue, 28 Feb 2023 23:06:52 GMT
->>>>>>> 81f8e181
       pragma:
       - no-cache
       server:
@@ -527,11 +406,7 @@
       ParameterSetName:
       - -n -g --yes
       User-Agent:
-<<<<<<< HEAD
-      - AZURECLI/2.45.0 azsdk-python-mgmt-cosmosdb/9.0.0 Python/3.8.10 (Windows-10-10.0.22621-SP0)
-=======
-      - AZURECLI/2.45.0 azsdk-python-mgmt-cosmosdb/9.0.0 Python/3.10.10 (Windows-10-10.0.22621-SP0)
->>>>>>> 81f8e181
+      - AZURECLI/2.45.0 azsdk-python-mgmt-cosmosdb/9.0.0 Python/3.10.10 (Windows-10-10.0.22621-SP0)
     method: DELETE
     uri: https://management.azure.com/subscriptions/00000000-0000-0000-0000-000000000000/resourceGroups/cli_test_cosmosdb_account000001/providers/Microsoft.DocumentDB/databaseAccounts/cli000002?api-version=2022-11-15
   response:
@@ -539,27 +414,17 @@
       string: '{"status":"Enqueued"}'
     headers:
       azure-asyncoperation:
-<<<<<<< HEAD
-      - https://management.azure.com/subscriptions/00000000-0000-0000-0000-000000000000/providers/Microsoft.DocumentDB/locations/westus/operationsStatus/b82f59a2-8cb9-45b1-8418-f0d8033cf085?api-version=2022-11-15
-=======
       - https://management.azure.com/subscriptions/00000000-0000-0000-0000-000000000000/providers/Microsoft.DocumentDB/locations/westus/operationsStatus/9933e836-cfe3-4d12-8405-93de32b92185?api-version=2022-11-15
->>>>>>> 81f8e181
-      cache-control:
-      - no-store, no-cache
-      content-length:
-      - '21'
-      content-type:
-      - application/json
-      date:
-<<<<<<< HEAD
-      - Thu, 23 Feb 2023 08:01:56 GMT
-      location:
-      - https://management.azure.com/subscriptions/00000000-0000-0000-0000-000000000000/providers/Microsoft.DocumentDB/locations/westus/operationResults/b82f59a2-8cb9-45b1-8418-f0d8033cf085?api-version=2022-11-15
-=======
+      cache-control:
+      - no-store, no-cache
+      content-length:
+      - '21'
+      content-type:
+      - application/json
+      date:
       - Tue, 28 Feb 2023 23:06:53 GMT
       location:
       - https://management.azure.com/subscriptions/00000000-0000-0000-0000-000000000000/providers/Microsoft.DocumentDB/locations/westus/operationResults/9933e836-cfe3-4d12-8405-93de32b92185?api-version=2022-11-15
->>>>>>> 81f8e181
       pragma:
       - no-cache
       server:
@@ -589,11 +454,6 @@
       ParameterSetName:
       - -n -g --yes
       User-Agent:
-<<<<<<< HEAD
-      - AZURECLI/2.45.0 azsdk-python-mgmt-cosmosdb/9.0.0 Python/3.8.10 (Windows-10-10.0.22621-SP0)
-    method: GET
-    uri: https://management.azure.com/subscriptions/00000000-0000-0000-0000-000000000000/providers/Microsoft.DocumentDB/locations/westus/operationsStatus/b82f59a2-8cb9-45b1-8418-f0d8033cf085?api-version=2022-11-15
-=======
       - AZURECLI/2.45.0 azsdk-python-mgmt-cosmosdb/9.0.0 Python/3.10.10 (Windows-10-10.0.22621-SP0)
     method: GET
     uri: https://management.azure.com/subscriptions/00000000-0000-0000-0000-000000000000/providers/Microsoft.DocumentDB/locations/westus/operationsStatus/9933e836-cfe3-4d12-8405-93de32b92185?api-version=2022-11-15
@@ -643,735 +503,604 @@
       - AZURECLI/2.45.0 azsdk-python-mgmt-cosmosdb/9.0.0 Python/3.10.10 (Windows-10-10.0.22621-SP0)
     method: GET
     uri: https://management.azure.com/subscriptions/00000000-0000-0000-0000-000000000000/providers/Microsoft.DocumentDB/locations/westus/operationsStatus/9933e836-cfe3-4d12-8405-93de32b92185?api-version=2022-11-15
->>>>>>> 81f8e181
-  response:
-    body:
-      string: '{"status":"Dequeued"}'
-    headers:
-      cache-control:
-      - no-store, no-cache
-      content-length:
-      - '21'
-      content-type:
-      - application/json
-      date:
-<<<<<<< HEAD
-      - Thu, 23 Feb 2023 08:02:27 GMT
-=======
+  response:
+    body:
+      string: '{"status":"Dequeued"}'
+    headers:
+      cache-control:
+      - no-store, no-cache
+      content-length:
+      - '21'
+      content-type:
+      - application/json
+      date:
       - Tue, 28 Feb 2023 23:07:53 GMT
->>>>>>> 81f8e181
-      pragma:
-      - no-cache
-      server:
-      - Microsoft-HTTPAPI/2.0
-      strict-transport-security:
-      - max-age=31536000; includeSubDomains
-      transfer-encoding:
-      - chunked
-      vary:
-      - Accept-Encoding
-      x-content-type-options:
-      - nosniff
-      x-ms-gatewayversion:
-      - version=2.14.0
-    status:
-      code: 200
-      message: Ok
-- request:
-    body: null
-    headers:
-      Accept:
-      - '*/*'
-      Accept-Encoding:
-      - gzip, deflate
-      CommandName:
-      - cosmosdb delete
-      Connection:
-      - keep-alive
-      ParameterSetName:
-      - -n -g --yes
-      User-Agent:
-<<<<<<< HEAD
-      - AZURECLI/2.45.0 azsdk-python-mgmt-cosmosdb/9.0.0 Python/3.8.10 (Windows-10-10.0.22621-SP0)
-    method: GET
-    uri: https://management.azure.com/subscriptions/00000000-0000-0000-0000-000000000000/providers/Microsoft.DocumentDB/locations/westus/operationsStatus/b82f59a2-8cb9-45b1-8418-f0d8033cf085?api-version=2022-11-15
-=======
-      - AZURECLI/2.45.0 azsdk-python-mgmt-cosmosdb/9.0.0 Python/3.10.10 (Windows-10-10.0.22621-SP0)
-    method: GET
-    uri: https://management.azure.com/subscriptions/00000000-0000-0000-0000-000000000000/providers/Microsoft.DocumentDB/locations/westus/operationsStatus/9933e836-cfe3-4d12-8405-93de32b92185?api-version=2022-11-15
->>>>>>> 81f8e181
-  response:
-    body:
-      string: '{"status":"Dequeued"}'
-    headers:
-      cache-control:
-      - no-store, no-cache
-      content-length:
-      - '21'
-      content-type:
-      - application/json
-      date:
-<<<<<<< HEAD
-      - Thu, 23 Feb 2023 08:02:58 GMT
-=======
+      pragma:
+      - no-cache
+      server:
+      - Microsoft-HTTPAPI/2.0
+      strict-transport-security:
+      - max-age=31536000; includeSubDomains
+      transfer-encoding:
+      - chunked
+      vary:
+      - Accept-Encoding
+      x-content-type-options:
+      - nosniff
+      x-ms-gatewayversion:
+      - version=2.14.0
+    status:
+      code: 200
+      message: Ok
+- request:
+    body: null
+    headers:
+      Accept:
+      - '*/*'
+      Accept-Encoding:
+      - gzip, deflate
+      CommandName:
+      - cosmosdb delete
+      Connection:
+      - keep-alive
+      ParameterSetName:
+      - -n -g --yes
+      User-Agent:
+      - AZURECLI/2.45.0 azsdk-python-mgmt-cosmosdb/9.0.0 Python/3.10.10 (Windows-10-10.0.22621-SP0)
+    method: GET
+    uri: https://management.azure.com/subscriptions/00000000-0000-0000-0000-000000000000/providers/Microsoft.DocumentDB/locations/westus/operationsStatus/9933e836-cfe3-4d12-8405-93de32b92185?api-version=2022-11-15
+  response:
+    body:
+      string: '{"status":"Dequeued"}'
+    headers:
+      cache-control:
+      - no-store, no-cache
+      content-length:
+      - '21'
+      content-type:
+      - application/json
+      date:
       - Tue, 28 Feb 2023 23:08:24 GMT
->>>>>>> 81f8e181
-      pragma:
-      - no-cache
-      server:
-      - Microsoft-HTTPAPI/2.0
-      strict-transport-security:
-      - max-age=31536000; includeSubDomains
-      transfer-encoding:
-      - chunked
-      vary:
-      - Accept-Encoding
-      x-content-type-options:
-      - nosniff
-      x-ms-gatewayversion:
-      - version=2.14.0
-    status:
-      code: 200
-      message: Ok
-- request:
-    body: null
-    headers:
-      Accept:
-      - '*/*'
-      Accept-Encoding:
-      - gzip, deflate
-      CommandName:
-      - cosmosdb delete
-      Connection:
-      - keep-alive
-      ParameterSetName:
-      - -n -g --yes
-      User-Agent:
-<<<<<<< HEAD
-      - AZURECLI/2.45.0 azsdk-python-mgmt-cosmosdb/9.0.0 Python/3.8.10 (Windows-10-10.0.22621-SP0)
-    method: GET
-    uri: https://management.azure.com/subscriptions/00000000-0000-0000-0000-000000000000/providers/Microsoft.DocumentDB/locations/westus/operationsStatus/b82f59a2-8cb9-45b1-8418-f0d8033cf085?api-version=2022-11-15
-=======
-      - AZURECLI/2.45.0 azsdk-python-mgmt-cosmosdb/9.0.0 Python/3.10.10 (Windows-10-10.0.22621-SP0)
-    method: GET
-    uri: https://management.azure.com/subscriptions/00000000-0000-0000-0000-000000000000/providers/Microsoft.DocumentDB/locations/westus/operationsStatus/9933e836-cfe3-4d12-8405-93de32b92185?api-version=2022-11-15
->>>>>>> 81f8e181
-  response:
-    body:
-      string: '{"status":"Dequeued"}'
-    headers:
-      cache-control:
-      - no-store, no-cache
-      content-length:
-      - '21'
-      content-type:
-      - application/json
-      date:
-<<<<<<< HEAD
-      - Thu, 23 Feb 2023 08:03:27 GMT
-=======
+      pragma:
+      - no-cache
+      server:
+      - Microsoft-HTTPAPI/2.0
+      strict-transport-security:
+      - max-age=31536000; includeSubDomains
+      transfer-encoding:
+      - chunked
+      vary:
+      - Accept-Encoding
+      x-content-type-options:
+      - nosniff
+      x-ms-gatewayversion:
+      - version=2.14.0
+    status:
+      code: 200
+      message: Ok
+- request:
+    body: null
+    headers:
+      Accept:
+      - '*/*'
+      Accept-Encoding:
+      - gzip, deflate
+      CommandName:
+      - cosmosdb delete
+      Connection:
+      - keep-alive
+      ParameterSetName:
+      - -n -g --yes
+      User-Agent:
+      - AZURECLI/2.45.0 azsdk-python-mgmt-cosmosdb/9.0.0 Python/3.10.10 (Windows-10-10.0.22621-SP0)
+    method: GET
+    uri: https://management.azure.com/subscriptions/00000000-0000-0000-0000-000000000000/providers/Microsoft.DocumentDB/locations/westus/operationsStatus/9933e836-cfe3-4d12-8405-93de32b92185?api-version=2022-11-15
+  response:
+    body:
+      string: '{"status":"Dequeued"}'
+    headers:
+      cache-control:
+      - no-store, no-cache
+      content-length:
+      - '21'
+      content-type:
+      - application/json
+      date:
       - Tue, 28 Feb 2023 23:08:54 GMT
->>>>>>> 81f8e181
-      pragma:
-      - no-cache
-      server:
-      - Microsoft-HTTPAPI/2.0
-      strict-transport-security:
-      - max-age=31536000; includeSubDomains
-      transfer-encoding:
-      - chunked
-      vary:
-      - Accept-Encoding
-      x-content-type-options:
-      - nosniff
-      x-ms-gatewayversion:
-      - version=2.14.0
-    status:
-      code: 200
-      message: Ok
-- request:
-    body: null
-    headers:
-      Accept:
-      - '*/*'
-      Accept-Encoding:
-      - gzip, deflate
-      CommandName:
-      - cosmosdb delete
-      Connection:
-      - keep-alive
-      ParameterSetName:
-      - -n -g --yes
-      User-Agent:
-<<<<<<< HEAD
-      - AZURECLI/2.45.0 azsdk-python-mgmt-cosmosdb/9.0.0 Python/3.8.10 (Windows-10-10.0.22621-SP0)
-    method: GET
-    uri: https://management.azure.com/subscriptions/00000000-0000-0000-0000-000000000000/providers/Microsoft.DocumentDB/locations/westus/operationsStatus/b82f59a2-8cb9-45b1-8418-f0d8033cf085?api-version=2022-11-15
-=======
-      - AZURECLI/2.45.0 azsdk-python-mgmt-cosmosdb/9.0.0 Python/3.10.10 (Windows-10-10.0.22621-SP0)
-    method: GET
-    uri: https://management.azure.com/subscriptions/00000000-0000-0000-0000-000000000000/providers/Microsoft.DocumentDB/locations/westus/operationsStatus/9933e836-cfe3-4d12-8405-93de32b92185?api-version=2022-11-15
->>>>>>> 81f8e181
-  response:
-    body:
-      string: '{"status":"Dequeued"}'
-    headers:
-      cache-control:
-      - no-store, no-cache
-      content-length:
-      - '21'
-      content-type:
-      - application/json
-      date:
-<<<<<<< HEAD
-      - Thu, 23 Feb 2023 08:03:58 GMT
-=======
+      pragma:
+      - no-cache
+      server:
+      - Microsoft-HTTPAPI/2.0
+      strict-transport-security:
+      - max-age=31536000; includeSubDomains
+      transfer-encoding:
+      - chunked
+      vary:
+      - Accept-Encoding
+      x-content-type-options:
+      - nosniff
+      x-ms-gatewayversion:
+      - version=2.14.0
+    status:
+      code: 200
+      message: Ok
+- request:
+    body: null
+    headers:
+      Accept:
+      - '*/*'
+      Accept-Encoding:
+      - gzip, deflate
+      CommandName:
+      - cosmosdb delete
+      Connection:
+      - keep-alive
+      ParameterSetName:
+      - -n -g --yes
+      User-Agent:
+      - AZURECLI/2.45.0 azsdk-python-mgmt-cosmosdb/9.0.0 Python/3.10.10 (Windows-10-10.0.22621-SP0)
+    method: GET
+    uri: https://management.azure.com/subscriptions/00000000-0000-0000-0000-000000000000/providers/Microsoft.DocumentDB/locations/westus/operationsStatus/9933e836-cfe3-4d12-8405-93de32b92185?api-version=2022-11-15
+  response:
+    body:
+      string: '{"status":"Dequeued"}'
+    headers:
+      cache-control:
+      - no-store, no-cache
+      content-length:
+      - '21'
+      content-type:
+      - application/json
+      date:
       - Tue, 28 Feb 2023 23:09:23 GMT
->>>>>>> 81f8e181
-      pragma:
-      - no-cache
-      server:
-      - Microsoft-HTTPAPI/2.0
-      strict-transport-security:
-      - max-age=31536000; includeSubDomains
-      transfer-encoding:
-      - chunked
-      vary:
-      - Accept-Encoding
-      x-content-type-options:
-      - nosniff
-      x-ms-gatewayversion:
-      - version=2.14.0
-    status:
-      code: 200
-      message: Ok
-- request:
-    body: null
-    headers:
-      Accept:
-      - '*/*'
-      Accept-Encoding:
-      - gzip, deflate
-      CommandName:
-      - cosmosdb delete
-      Connection:
-      - keep-alive
-      ParameterSetName:
-      - -n -g --yes
-      User-Agent:
-<<<<<<< HEAD
-      - AZURECLI/2.45.0 azsdk-python-mgmt-cosmosdb/9.0.0 Python/3.8.10 (Windows-10-10.0.22621-SP0)
-    method: GET
-    uri: https://management.azure.com/subscriptions/00000000-0000-0000-0000-000000000000/providers/Microsoft.DocumentDB/locations/westus/operationsStatus/b82f59a2-8cb9-45b1-8418-f0d8033cf085?api-version=2022-11-15
-=======
-      - AZURECLI/2.45.0 azsdk-python-mgmt-cosmosdb/9.0.0 Python/3.10.10 (Windows-10-10.0.22621-SP0)
-    method: GET
-    uri: https://management.azure.com/subscriptions/00000000-0000-0000-0000-000000000000/providers/Microsoft.DocumentDB/locations/westus/operationsStatus/9933e836-cfe3-4d12-8405-93de32b92185?api-version=2022-11-15
->>>>>>> 81f8e181
-  response:
-    body:
-      string: '{"status":"Dequeued"}'
-    headers:
-      cache-control:
-      - no-store, no-cache
-      content-length:
-      - '21'
-      content-type:
-      - application/json
-      date:
-<<<<<<< HEAD
-      - Thu, 23 Feb 2023 08:04:28 GMT
-=======
+      pragma:
+      - no-cache
+      server:
+      - Microsoft-HTTPAPI/2.0
+      strict-transport-security:
+      - max-age=31536000; includeSubDomains
+      transfer-encoding:
+      - chunked
+      vary:
+      - Accept-Encoding
+      x-content-type-options:
+      - nosniff
+      x-ms-gatewayversion:
+      - version=2.14.0
+    status:
+      code: 200
+      message: Ok
+- request:
+    body: null
+    headers:
+      Accept:
+      - '*/*'
+      Accept-Encoding:
+      - gzip, deflate
+      CommandName:
+      - cosmosdb delete
+      Connection:
+      - keep-alive
+      ParameterSetName:
+      - -n -g --yes
+      User-Agent:
+      - AZURECLI/2.45.0 azsdk-python-mgmt-cosmosdb/9.0.0 Python/3.10.10 (Windows-10-10.0.22621-SP0)
+    method: GET
+    uri: https://management.azure.com/subscriptions/00000000-0000-0000-0000-000000000000/providers/Microsoft.DocumentDB/locations/westus/operationsStatus/9933e836-cfe3-4d12-8405-93de32b92185?api-version=2022-11-15
+  response:
+    body:
+      string: '{"status":"Dequeued"}'
+    headers:
+      cache-control:
+      - no-store, no-cache
+      content-length:
+      - '21'
+      content-type:
+      - application/json
+      date:
       - Tue, 28 Feb 2023 23:09:53 GMT
->>>>>>> 81f8e181
-      pragma:
-      - no-cache
-      server:
-      - Microsoft-HTTPAPI/2.0
-      strict-transport-security:
-      - max-age=31536000; includeSubDomains
-      transfer-encoding:
-      - chunked
-      vary:
-      - Accept-Encoding
-      x-content-type-options:
-      - nosniff
-      x-ms-gatewayversion:
-      - version=2.14.0
-    status:
-      code: 200
-      message: Ok
-- request:
-    body: null
-    headers:
-      Accept:
-      - '*/*'
-      Accept-Encoding:
-      - gzip, deflate
-      CommandName:
-      - cosmosdb delete
-      Connection:
-      - keep-alive
-      ParameterSetName:
-      - -n -g --yes
-      User-Agent:
-<<<<<<< HEAD
-      - AZURECLI/2.45.0 azsdk-python-mgmt-cosmosdb/9.0.0 Python/3.8.10 (Windows-10-10.0.22621-SP0)
-    method: GET
-    uri: https://management.azure.com/subscriptions/00000000-0000-0000-0000-000000000000/providers/Microsoft.DocumentDB/locations/westus/operationsStatus/b82f59a2-8cb9-45b1-8418-f0d8033cf085?api-version=2022-11-15
-=======
-      - AZURECLI/2.45.0 azsdk-python-mgmt-cosmosdb/9.0.0 Python/3.10.10 (Windows-10-10.0.22621-SP0)
-    method: GET
-    uri: https://management.azure.com/subscriptions/00000000-0000-0000-0000-000000000000/providers/Microsoft.DocumentDB/locations/westus/operationsStatus/9933e836-cfe3-4d12-8405-93de32b92185?api-version=2022-11-15
->>>>>>> 81f8e181
-  response:
-    body:
-      string: '{"status":"Dequeued"}'
-    headers:
-      cache-control:
-      - no-store, no-cache
-      content-length:
-      - '21'
-      content-type:
-      - application/json
-      date:
-<<<<<<< HEAD
-      - Thu, 23 Feb 2023 08:04:59 GMT
-=======
+      pragma:
+      - no-cache
+      server:
+      - Microsoft-HTTPAPI/2.0
+      strict-transport-security:
+      - max-age=31536000; includeSubDomains
+      transfer-encoding:
+      - chunked
+      vary:
+      - Accept-Encoding
+      x-content-type-options:
+      - nosniff
+      x-ms-gatewayversion:
+      - version=2.14.0
+    status:
+      code: 200
+      message: Ok
+- request:
+    body: null
+    headers:
+      Accept:
+      - '*/*'
+      Accept-Encoding:
+      - gzip, deflate
+      CommandName:
+      - cosmosdb delete
+      Connection:
+      - keep-alive
+      ParameterSetName:
+      - -n -g --yes
+      User-Agent:
+      - AZURECLI/2.45.0 azsdk-python-mgmt-cosmosdb/9.0.0 Python/3.10.10 (Windows-10-10.0.22621-SP0)
+    method: GET
+    uri: https://management.azure.com/subscriptions/00000000-0000-0000-0000-000000000000/providers/Microsoft.DocumentDB/locations/westus/operationsStatus/9933e836-cfe3-4d12-8405-93de32b92185?api-version=2022-11-15
+  response:
+    body:
+      string: '{"status":"Dequeued"}'
+    headers:
+      cache-control:
+      - no-store, no-cache
+      content-length:
+      - '21'
+      content-type:
+      - application/json
+      date:
       - Tue, 28 Feb 2023 23:10:23 GMT
->>>>>>> 81f8e181
-      pragma:
-      - no-cache
-      server:
-      - Microsoft-HTTPAPI/2.0
-      strict-transport-security:
-      - max-age=31536000; includeSubDomains
-      transfer-encoding:
-      - chunked
-      vary:
-      - Accept-Encoding
-      x-content-type-options:
-      - nosniff
-      x-ms-gatewayversion:
-      - version=2.14.0
-    status:
-      code: 200
-      message: Ok
-- request:
-    body: null
-    headers:
-      Accept:
-      - '*/*'
-      Accept-Encoding:
-      - gzip, deflate
-      CommandName:
-      - cosmosdb delete
-      Connection:
-      - keep-alive
-      ParameterSetName:
-      - -n -g --yes
-      User-Agent:
-<<<<<<< HEAD
-      - AZURECLI/2.45.0 azsdk-python-mgmt-cosmosdb/9.0.0 Python/3.8.10 (Windows-10-10.0.22621-SP0)
-    method: GET
-    uri: https://management.azure.com/subscriptions/00000000-0000-0000-0000-000000000000/providers/Microsoft.DocumentDB/locations/westus/operationsStatus/b82f59a2-8cb9-45b1-8418-f0d8033cf085?api-version=2022-11-15
-=======
-      - AZURECLI/2.45.0 azsdk-python-mgmt-cosmosdb/9.0.0 Python/3.10.10 (Windows-10-10.0.22621-SP0)
-    method: GET
-    uri: https://management.azure.com/subscriptions/00000000-0000-0000-0000-000000000000/providers/Microsoft.DocumentDB/locations/westus/operationsStatus/9933e836-cfe3-4d12-8405-93de32b92185?api-version=2022-11-15
->>>>>>> 81f8e181
-  response:
-    body:
-      string: '{"status":"Dequeued"}'
-    headers:
-      cache-control:
-      - no-store, no-cache
-      content-length:
-      - '21'
-      content-type:
-      - application/json
-      date:
-<<<<<<< HEAD
-      - Thu, 23 Feb 2023 08:05:29 GMT
-=======
+      pragma:
+      - no-cache
+      server:
+      - Microsoft-HTTPAPI/2.0
+      strict-transport-security:
+      - max-age=31536000; includeSubDomains
+      transfer-encoding:
+      - chunked
+      vary:
+      - Accept-Encoding
+      x-content-type-options:
+      - nosniff
+      x-ms-gatewayversion:
+      - version=2.14.0
+    status:
+      code: 200
+      message: Ok
+- request:
+    body: null
+    headers:
+      Accept:
+      - '*/*'
+      Accept-Encoding:
+      - gzip, deflate
+      CommandName:
+      - cosmosdb delete
+      Connection:
+      - keep-alive
+      ParameterSetName:
+      - -n -g --yes
+      User-Agent:
+      - AZURECLI/2.45.0 azsdk-python-mgmt-cosmosdb/9.0.0 Python/3.10.10 (Windows-10-10.0.22621-SP0)
+    method: GET
+    uri: https://management.azure.com/subscriptions/00000000-0000-0000-0000-000000000000/providers/Microsoft.DocumentDB/locations/westus/operationsStatus/9933e836-cfe3-4d12-8405-93de32b92185?api-version=2022-11-15
+  response:
+    body:
+      string: '{"status":"Dequeued"}'
+    headers:
+      cache-control:
+      - no-store, no-cache
+      content-length:
+      - '21'
+      content-type:
+      - application/json
+      date:
       - Tue, 28 Feb 2023 23:10:54 GMT
->>>>>>> 81f8e181
-      pragma:
-      - no-cache
-      server:
-      - Microsoft-HTTPAPI/2.0
-      strict-transport-security:
-      - max-age=31536000; includeSubDomains
-      transfer-encoding:
-      - chunked
-      vary:
-      - Accept-Encoding
-      x-content-type-options:
-      - nosniff
-      x-ms-gatewayversion:
-      - version=2.14.0
-    status:
-      code: 200
-      message: Ok
-- request:
-    body: null
-    headers:
-      Accept:
-      - '*/*'
-      Accept-Encoding:
-      - gzip, deflate
-      CommandName:
-      - cosmosdb delete
-      Connection:
-      - keep-alive
-      ParameterSetName:
-      - -n -g --yes
-      User-Agent:
-<<<<<<< HEAD
-      - AZURECLI/2.45.0 azsdk-python-mgmt-cosmosdb/9.0.0 Python/3.8.10 (Windows-10-10.0.22621-SP0)
-    method: GET
-    uri: https://management.azure.com/subscriptions/00000000-0000-0000-0000-000000000000/providers/Microsoft.DocumentDB/locations/westus/operationsStatus/b82f59a2-8cb9-45b1-8418-f0d8033cf085?api-version=2022-11-15
-=======
-      - AZURECLI/2.45.0 azsdk-python-mgmt-cosmosdb/9.0.0 Python/3.10.10 (Windows-10-10.0.22621-SP0)
-    method: GET
-    uri: https://management.azure.com/subscriptions/00000000-0000-0000-0000-000000000000/providers/Microsoft.DocumentDB/locations/westus/operationsStatus/9933e836-cfe3-4d12-8405-93de32b92185?api-version=2022-11-15
->>>>>>> 81f8e181
-  response:
-    body:
-      string: '{"status":"Dequeued"}'
-    headers:
-      cache-control:
-      - no-store, no-cache
-      content-length:
-      - '21'
-      content-type:
-      - application/json
-      date:
-<<<<<<< HEAD
-      - Thu, 23 Feb 2023 08:05:59 GMT
-=======
+      pragma:
+      - no-cache
+      server:
+      - Microsoft-HTTPAPI/2.0
+      strict-transport-security:
+      - max-age=31536000; includeSubDomains
+      transfer-encoding:
+      - chunked
+      vary:
+      - Accept-Encoding
+      x-content-type-options:
+      - nosniff
+      x-ms-gatewayversion:
+      - version=2.14.0
+    status:
+      code: 200
+      message: Ok
+- request:
+    body: null
+    headers:
+      Accept:
+      - '*/*'
+      Accept-Encoding:
+      - gzip, deflate
+      CommandName:
+      - cosmosdb delete
+      Connection:
+      - keep-alive
+      ParameterSetName:
+      - -n -g --yes
+      User-Agent:
+      - AZURECLI/2.45.0 azsdk-python-mgmt-cosmosdb/9.0.0 Python/3.10.10 (Windows-10-10.0.22621-SP0)
+    method: GET
+    uri: https://management.azure.com/subscriptions/00000000-0000-0000-0000-000000000000/providers/Microsoft.DocumentDB/locations/westus/operationsStatus/9933e836-cfe3-4d12-8405-93de32b92185?api-version=2022-11-15
+  response:
+    body:
+      string: '{"status":"Dequeued"}'
+    headers:
+      cache-control:
+      - no-store, no-cache
+      content-length:
+      - '21'
+      content-type:
+      - application/json
+      date:
       - Tue, 28 Feb 2023 23:11:24 GMT
->>>>>>> 81f8e181
-      pragma:
-      - no-cache
-      server:
-      - Microsoft-HTTPAPI/2.0
-      strict-transport-security:
-      - max-age=31536000; includeSubDomains
-      transfer-encoding:
-      - chunked
-      vary:
-      - Accept-Encoding
-      x-content-type-options:
-      - nosniff
-      x-ms-gatewayversion:
-      - version=2.14.0
-    status:
-      code: 200
-      message: Ok
-- request:
-    body: null
-    headers:
-      Accept:
-      - '*/*'
-      Accept-Encoding:
-      - gzip, deflate
-      CommandName:
-      - cosmosdb delete
-      Connection:
-      - keep-alive
-      ParameterSetName:
-      - -n -g --yes
-      User-Agent:
-<<<<<<< HEAD
-      - AZURECLI/2.45.0 azsdk-python-mgmt-cosmosdb/9.0.0 Python/3.8.10 (Windows-10-10.0.22621-SP0)
-    method: GET
-    uri: https://management.azure.com/subscriptions/00000000-0000-0000-0000-000000000000/providers/Microsoft.DocumentDB/locations/westus/operationsStatus/b82f59a2-8cb9-45b1-8418-f0d8033cf085?api-version=2022-11-15
-=======
-      - AZURECLI/2.45.0 azsdk-python-mgmt-cosmosdb/9.0.0 Python/3.10.10 (Windows-10-10.0.22621-SP0)
-    method: GET
-    uri: https://management.azure.com/subscriptions/00000000-0000-0000-0000-000000000000/providers/Microsoft.DocumentDB/locations/westus/operationsStatus/9933e836-cfe3-4d12-8405-93de32b92185?api-version=2022-11-15
->>>>>>> 81f8e181
-  response:
-    body:
-      string: '{"status":"Dequeued"}'
-    headers:
-      cache-control:
-      - no-store, no-cache
-      content-length:
-      - '21'
-      content-type:
-      - application/json
-      date:
-<<<<<<< HEAD
-      - Thu, 23 Feb 2023 08:06:30 GMT
-=======
+      pragma:
+      - no-cache
+      server:
+      - Microsoft-HTTPAPI/2.0
+      strict-transport-security:
+      - max-age=31536000; includeSubDomains
+      transfer-encoding:
+      - chunked
+      vary:
+      - Accept-Encoding
+      x-content-type-options:
+      - nosniff
+      x-ms-gatewayversion:
+      - version=2.14.0
+    status:
+      code: 200
+      message: Ok
+- request:
+    body: null
+    headers:
+      Accept:
+      - '*/*'
+      Accept-Encoding:
+      - gzip, deflate
+      CommandName:
+      - cosmosdb delete
+      Connection:
+      - keep-alive
+      ParameterSetName:
+      - -n -g --yes
+      User-Agent:
+      - AZURECLI/2.45.0 azsdk-python-mgmt-cosmosdb/9.0.0 Python/3.10.10 (Windows-10-10.0.22621-SP0)
+    method: GET
+    uri: https://management.azure.com/subscriptions/00000000-0000-0000-0000-000000000000/providers/Microsoft.DocumentDB/locations/westus/operationsStatus/9933e836-cfe3-4d12-8405-93de32b92185?api-version=2022-11-15
+  response:
+    body:
+      string: '{"status":"Dequeued"}'
+    headers:
+      cache-control:
+      - no-store, no-cache
+      content-length:
+      - '21'
+      content-type:
+      - application/json
+      date:
       - Tue, 28 Feb 2023 23:11:54 GMT
->>>>>>> 81f8e181
-      pragma:
-      - no-cache
-      server:
-      - Microsoft-HTTPAPI/2.0
-      strict-transport-security:
-      - max-age=31536000; includeSubDomains
-      transfer-encoding:
-      - chunked
-      vary:
-      - Accept-Encoding
-      x-content-type-options:
-      - nosniff
-      x-ms-gatewayversion:
-      - version=2.14.0
-    status:
-      code: 200
-      message: Ok
-- request:
-    body: null
-    headers:
-      Accept:
-      - '*/*'
-      Accept-Encoding:
-      - gzip, deflate
-      CommandName:
-      - cosmosdb delete
-      Connection:
-      - keep-alive
-      ParameterSetName:
-      - -n -g --yes
-      User-Agent:
-<<<<<<< HEAD
-      - AZURECLI/2.45.0 azsdk-python-mgmt-cosmosdb/9.0.0 Python/3.8.10 (Windows-10-10.0.22621-SP0)
-    method: GET
-    uri: https://management.azure.com/subscriptions/00000000-0000-0000-0000-000000000000/providers/Microsoft.DocumentDB/locations/westus/operationsStatus/b82f59a2-8cb9-45b1-8418-f0d8033cf085?api-version=2022-11-15
-=======
-      - AZURECLI/2.45.0 azsdk-python-mgmt-cosmosdb/9.0.0 Python/3.10.10 (Windows-10-10.0.22621-SP0)
-    method: GET
-    uri: https://management.azure.com/subscriptions/00000000-0000-0000-0000-000000000000/providers/Microsoft.DocumentDB/locations/westus/operationsStatus/9933e836-cfe3-4d12-8405-93de32b92185?api-version=2022-11-15
->>>>>>> 81f8e181
-  response:
-    body:
-      string: '{"status":"Dequeued"}'
-    headers:
-      cache-control:
-      - no-store, no-cache
-      content-length:
-      - '21'
-      content-type:
-      - application/json
-      date:
-<<<<<<< HEAD
-      - Thu, 23 Feb 2023 08:06:59 GMT
-=======
+      pragma:
+      - no-cache
+      server:
+      - Microsoft-HTTPAPI/2.0
+      strict-transport-security:
+      - max-age=31536000; includeSubDomains
+      transfer-encoding:
+      - chunked
+      vary:
+      - Accept-Encoding
+      x-content-type-options:
+      - nosniff
+      x-ms-gatewayversion:
+      - version=2.14.0
+    status:
+      code: 200
+      message: Ok
+- request:
+    body: null
+    headers:
+      Accept:
+      - '*/*'
+      Accept-Encoding:
+      - gzip, deflate
+      CommandName:
+      - cosmosdb delete
+      Connection:
+      - keep-alive
+      ParameterSetName:
+      - -n -g --yes
+      User-Agent:
+      - AZURECLI/2.45.0 azsdk-python-mgmt-cosmosdb/9.0.0 Python/3.10.10 (Windows-10-10.0.22621-SP0)
+    method: GET
+    uri: https://management.azure.com/subscriptions/00000000-0000-0000-0000-000000000000/providers/Microsoft.DocumentDB/locations/westus/operationsStatus/9933e836-cfe3-4d12-8405-93de32b92185?api-version=2022-11-15
+  response:
+    body:
+      string: '{"status":"Dequeued"}'
+    headers:
+      cache-control:
+      - no-store, no-cache
+      content-length:
+      - '21'
+      content-type:
+      - application/json
+      date:
       - Tue, 28 Feb 2023 23:12:24 GMT
->>>>>>> 81f8e181
-      pragma:
-      - no-cache
-      server:
-      - Microsoft-HTTPAPI/2.0
-      strict-transport-security:
-      - max-age=31536000; includeSubDomains
-      transfer-encoding:
-      - chunked
-      vary:
-      - Accept-Encoding
-      x-content-type-options:
-      - nosniff
-      x-ms-gatewayversion:
-      - version=2.14.0
-    status:
-      code: 200
-      message: Ok
-- request:
-    body: null
-    headers:
-      Accept:
-      - '*/*'
-      Accept-Encoding:
-      - gzip, deflate
-      CommandName:
-      - cosmosdb delete
-      Connection:
-      - keep-alive
-      ParameterSetName:
-      - -n -g --yes
-      User-Agent:
-<<<<<<< HEAD
-      - AZURECLI/2.45.0 azsdk-python-mgmt-cosmosdb/9.0.0 Python/3.8.10 (Windows-10-10.0.22621-SP0)
-    method: GET
-    uri: https://management.azure.com/subscriptions/00000000-0000-0000-0000-000000000000/providers/Microsoft.DocumentDB/locations/westus/operationsStatus/b82f59a2-8cb9-45b1-8418-f0d8033cf085?api-version=2022-11-15
-=======
-      - AZURECLI/2.45.0 azsdk-python-mgmt-cosmosdb/9.0.0 Python/3.10.10 (Windows-10-10.0.22621-SP0)
-    method: GET
-    uri: https://management.azure.com/subscriptions/00000000-0000-0000-0000-000000000000/providers/Microsoft.DocumentDB/locations/westus/operationsStatus/9933e836-cfe3-4d12-8405-93de32b92185?api-version=2022-11-15
->>>>>>> 81f8e181
-  response:
-    body:
-      string: '{"status":"Dequeued"}'
-    headers:
-      cache-control:
-      - no-store, no-cache
-      content-length:
-      - '21'
-      content-type:
-      - application/json
-      date:
-<<<<<<< HEAD
-      - Thu, 23 Feb 2023 08:07:30 GMT
-=======
+      pragma:
+      - no-cache
+      server:
+      - Microsoft-HTTPAPI/2.0
+      strict-transport-security:
+      - max-age=31536000; includeSubDomains
+      transfer-encoding:
+      - chunked
+      vary:
+      - Accept-Encoding
+      x-content-type-options:
+      - nosniff
+      x-ms-gatewayversion:
+      - version=2.14.0
+    status:
+      code: 200
+      message: Ok
+- request:
+    body: null
+    headers:
+      Accept:
+      - '*/*'
+      Accept-Encoding:
+      - gzip, deflate
+      CommandName:
+      - cosmosdb delete
+      Connection:
+      - keep-alive
+      ParameterSetName:
+      - -n -g --yes
+      User-Agent:
+      - AZURECLI/2.45.0 azsdk-python-mgmt-cosmosdb/9.0.0 Python/3.10.10 (Windows-10-10.0.22621-SP0)
+    method: GET
+    uri: https://management.azure.com/subscriptions/00000000-0000-0000-0000-000000000000/providers/Microsoft.DocumentDB/locations/westus/operationsStatus/9933e836-cfe3-4d12-8405-93de32b92185?api-version=2022-11-15
+  response:
+    body:
+      string: '{"status":"Dequeued"}'
+    headers:
+      cache-control:
+      - no-store, no-cache
+      content-length:
+      - '21'
+      content-type:
+      - application/json
+      date:
       - Tue, 28 Feb 2023 23:12:55 GMT
->>>>>>> 81f8e181
-      pragma:
-      - no-cache
-      server:
-      - Microsoft-HTTPAPI/2.0
-      strict-transport-security:
-      - max-age=31536000; includeSubDomains
-      transfer-encoding:
-      - chunked
-      vary:
-      - Accept-Encoding
-      x-content-type-options:
-      - nosniff
-      x-ms-gatewayversion:
-      - version=2.14.0
-    status:
-      code: 200
-      message: Ok
-- request:
-    body: null
-    headers:
-      Accept:
-      - '*/*'
-      Accept-Encoding:
-      - gzip, deflate
-      CommandName:
-      - cosmosdb delete
-      Connection:
-      - keep-alive
-      ParameterSetName:
-      - -n -g --yes
-      User-Agent:
-<<<<<<< HEAD
-      - AZURECLI/2.45.0 azsdk-python-mgmt-cosmosdb/9.0.0 Python/3.8.10 (Windows-10-10.0.22621-SP0)
-    method: GET
-    uri: https://management.azure.com/subscriptions/00000000-0000-0000-0000-000000000000/providers/Microsoft.DocumentDB/locations/westus/operationsStatus/b82f59a2-8cb9-45b1-8418-f0d8033cf085?api-version=2022-11-15
-=======
-      - AZURECLI/2.45.0 azsdk-python-mgmt-cosmosdb/9.0.0 Python/3.10.10 (Windows-10-10.0.22621-SP0)
-    method: GET
-    uri: https://management.azure.com/subscriptions/00000000-0000-0000-0000-000000000000/providers/Microsoft.DocumentDB/locations/westus/operationsStatus/9933e836-cfe3-4d12-8405-93de32b92185?api-version=2022-11-15
->>>>>>> 81f8e181
-  response:
-    body:
-      string: '{"status":"Dequeued"}'
-    headers:
-      cache-control:
-      - no-store, no-cache
-      content-length:
-      - '21'
-      content-type:
-      - application/json
-      date:
-<<<<<<< HEAD
-      - Thu, 23 Feb 2023 08:08:01 GMT
-=======
+      pragma:
+      - no-cache
+      server:
+      - Microsoft-HTTPAPI/2.0
+      strict-transport-security:
+      - max-age=31536000; includeSubDomains
+      transfer-encoding:
+      - chunked
+      vary:
+      - Accept-Encoding
+      x-content-type-options:
+      - nosniff
+      x-ms-gatewayversion:
+      - version=2.14.0
+    status:
+      code: 200
+      message: Ok
+- request:
+    body: null
+    headers:
+      Accept:
+      - '*/*'
+      Accept-Encoding:
+      - gzip, deflate
+      CommandName:
+      - cosmosdb delete
+      Connection:
+      - keep-alive
+      ParameterSetName:
+      - -n -g --yes
+      User-Agent:
+      - AZURECLI/2.45.0 azsdk-python-mgmt-cosmosdb/9.0.0 Python/3.10.10 (Windows-10-10.0.22621-SP0)
+    method: GET
+    uri: https://management.azure.com/subscriptions/00000000-0000-0000-0000-000000000000/providers/Microsoft.DocumentDB/locations/westus/operationsStatus/9933e836-cfe3-4d12-8405-93de32b92185?api-version=2022-11-15
+  response:
+    body:
+      string: '{"status":"Dequeued"}'
+    headers:
+      cache-control:
+      - no-store, no-cache
+      content-length:
+      - '21'
+      content-type:
+      - application/json
+      date:
       - Tue, 28 Feb 2023 23:13:25 GMT
->>>>>>> 81f8e181
-      pragma:
-      - no-cache
-      server:
-      - Microsoft-HTTPAPI/2.0
-      strict-transport-security:
-      - max-age=31536000; includeSubDomains
-      transfer-encoding:
-      - chunked
-      vary:
-      - Accept-Encoding
-      x-content-type-options:
-      - nosniff
-      x-ms-gatewayversion:
-      - version=2.14.0
-    status:
-      code: 200
-      message: Ok
-- request:
-    body: null
-    headers:
-      Accept:
-      - '*/*'
-      Accept-Encoding:
-      - gzip, deflate
-      CommandName:
-      - cosmosdb delete
-      Connection:
-      - keep-alive
-      ParameterSetName:
-      - -n -g --yes
-      User-Agent:
-<<<<<<< HEAD
-      - AZURECLI/2.45.0 azsdk-python-mgmt-cosmosdb/9.0.0 Python/3.8.10 (Windows-10-10.0.22621-SP0)
-    method: GET
-    uri: https://management.azure.com/subscriptions/00000000-0000-0000-0000-000000000000/providers/Microsoft.DocumentDB/locations/westus/operationsStatus/b82f59a2-8cb9-45b1-8418-f0d8033cf085?api-version=2022-11-15
-=======
-      - AZURECLI/2.45.0 azsdk-python-mgmt-cosmosdb/9.0.0 Python/3.10.10 (Windows-10-10.0.22621-SP0)
-    method: GET
-    uri: https://management.azure.com/subscriptions/00000000-0000-0000-0000-000000000000/providers/Microsoft.DocumentDB/locations/westus/operationsStatus/9933e836-cfe3-4d12-8405-93de32b92185?api-version=2022-11-15
->>>>>>> 81f8e181
-  response:
-    body:
-      string: '{"status":"Dequeued"}'
-    headers:
-      cache-control:
-      - no-store, no-cache
-      content-length:
-      - '21'
-      content-type:
-      - application/json
-      date:
-<<<<<<< HEAD
-      - Thu, 23 Feb 2023 08:08:31 GMT
-=======
+      pragma:
+      - no-cache
+      server:
+      - Microsoft-HTTPAPI/2.0
+      strict-transport-security:
+      - max-age=31536000; includeSubDomains
+      transfer-encoding:
+      - chunked
+      vary:
+      - Accept-Encoding
+      x-content-type-options:
+      - nosniff
+      x-ms-gatewayversion:
+      - version=2.14.0
+    status:
+      code: 200
+      message: Ok
+- request:
+    body: null
+    headers:
+      Accept:
+      - '*/*'
+      Accept-Encoding:
+      - gzip, deflate
+      CommandName:
+      - cosmosdb delete
+      Connection:
+      - keep-alive
+      ParameterSetName:
+      - -n -g --yes
+      User-Agent:
+      - AZURECLI/2.45.0 azsdk-python-mgmt-cosmosdb/9.0.0 Python/3.10.10 (Windows-10-10.0.22621-SP0)
+    method: GET
+    uri: https://management.azure.com/subscriptions/00000000-0000-0000-0000-000000000000/providers/Microsoft.DocumentDB/locations/westus/operationsStatus/9933e836-cfe3-4d12-8405-93de32b92185?api-version=2022-11-15
+  response:
+    body:
+      string: '{"status":"Dequeued"}'
+    headers:
+      cache-control:
+      - no-store, no-cache
+      content-length:
+      - '21'
+      content-type:
+      - application/json
+      date:
       - Tue, 28 Feb 2023 23:13:55 GMT
->>>>>>> 81f8e181
-      pragma:
-      - no-cache
-      server:
-      - Microsoft-HTTPAPI/2.0
-      strict-transport-security:
-      - max-age=31536000; includeSubDomains
-      transfer-encoding:
-      - chunked
-      vary:
-      - Accept-Encoding
-      x-content-type-options:
-      - nosniff
-      x-ms-gatewayversion:
-      - version=2.14.0
-    status:
-      code: 200
-      message: Ok
-- request:
-    body: null
-    headers:
-      Accept:
-      - '*/*'
-      Accept-Encoding:
-      - gzip, deflate
-      CommandName:
-      - cosmosdb delete
-      Connection:
-      - keep-alive
-      ParameterSetName:
-      - -n -g --yes
-      User-Agent:
-<<<<<<< HEAD
-      - AZURECLI/2.45.0 azsdk-python-mgmt-cosmosdb/9.0.0 Python/3.8.10 (Windows-10-10.0.22621-SP0)
-    method: GET
-    uri: https://management.azure.com/subscriptions/00000000-0000-0000-0000-000000000000/providers/Microsoft.DocumentDB/locations/westus/operationsStatus/b82f59a2-8cb9-45b1-8418-f0d8033cf085?api-version=2022-11-15
-=======
-      - AZURECLI/2.45.0 azsdk-python-mgmt-cosmosdb/9.0.0 Python/3.10.10 (Windows-10-10.0.22621-SP0)
-    method: GET
-    uri: https://management.azure.com/subscriptions/00000000-0000-0000-0000-000000000000/providers/Microsoft.DocumentDB/locations/westus/operationsStatus/9933e836-cfe3-4d12-8405-93de32b92185?api-version=2022-11-15
->>>>>>> 81f8e181
+      pragma:
+      - no-cache
+      server:
+      - Microsoft-HTTPAPI/2.0
+      strict-transport-security:
+      - max-age=31536000; includeSubDomains
+      transfer-encoding:
+      - chunked
+      vary:
+      - Accept-Encoding
+      x-content-type-options:
+      - nosniff
+      x-ms-gatewayversion:
+      - version=2.14.0
+    status:
+      code: 200
+      message: Ok
+- request:
+    body: null
+    headers:
+      Accept:
+      - '*/*'
+      Accept-Encoding:
+      - gzip, deflate
+      CommandName:
+      - cosmosdb delete
+      Connection:
+      - keep-alive
+      ParameterSetName:
+      - -n -g --yes
+      User-Agent:
+      - AZURECLI/2.45.0 azsdk-python-mgmt-cosmosdb/9.0.0 Python/3.10.10 (Windows-10-10.0.22621-SP0)
+    method: GET
+    uri: https://management.azure.com/subscriptions/00000000-0000-0000-0000-000000000000/providers/Microsoft.DocumentDB/locations/westus/operationsStatus/9933e836-cfe3-4d12-8405-93de32b92185?api-version=2022-11-15
   response:
     body:
       string: '{"status":"Succeeded"}'
@@ -1383,11 +1112,7 @@
       content-type:
       - application/json
       date:
-<<<<<<< HEAD
-      - Thu, 23 Feb 2023 08:09:02 GMT
-=======
       - Tue, 28 Feb 2023 23:14:25 GMT
->>>>>>> 81f8e181
       pragma:
       - no-cache
       server:
