--- conflicted
+++ resolved
@@ -38,13 +38,8 @@
 from .aaz.latest.network.express_route.port import Create as _ExpressRoutePortCreate
 from .aaz.latest.network.express_route.port.identity import Assign as _ExpressRoutePortIdentityAssign
 from .aaz.latest.network.express_route.port.link import Update as _ExpressRoutePortLinkUpdate
-<<<<<<< HEAD
-from .aaz.latest.network.private_endpoint import Create as _PrivateEndpointCreate, Update as _PrivateEndpointUpdate
-from .aaz.latest.network.private_endpoint.dns_zone_group import Create as _PrivateEndpointPrivateDnsZoneGroupCreate
-=======
 from .aaz.latest.network.nsg import Create as _NSGCreate
 from .aaz.latest.network.nsg.rule import Create as _NSGRuleCreate, Update as _NSGRuleUpdate
->>>>>>> f3910c30
 from .aaz.latest.network.public_ip.prefix import Create as _PublicIpPrefixCreate
 from .aaz.latest.network.vnet import Create as _VNetCreate, Update as _VNetUpdate
 from .aaz.latest.network.vnet.peering import Create as _VNetPeeringCreate
@@ -3442,43 +3437,6 @@
 
 
 # region PrivateEndpoint
-class PrivateEndpointCreate(_PrivateEndpointCreate):
-
-    @classmethod
-    def _build_arguments_schema(cls, *args, **kwargs):
-        from azure.cli.core.aaz import AAZBoolArg, AAZStrArg
-        args_schema = super()._build_arguments_schema(*args, **kwargs)
-        args_schema.private_connection_resource_id = AAZStrArg(
-            options=['--private-connection-resource-id'],
-            help="The resource id of the private endpoint to connect to.")
-        args_schema.group_id = AAZStrArg(
-            options=['--group-id'],
-            help="The ID of the group obtained from the remote resource that this private endpoint should connect to. "
-                 "You can use \"az network private-link-resource list\" to obtain the supported group ids. "
-                 "You must provide this except for PrivateLinkService.")
-        args_schema.request_message = AAZStrArg(
-            options=['--request-message'],
-            help="A message passed to the owner of the remote resource with this connection request. Restricted to 140 chars.")
-        args_schema.connection_name = AAZStrArg(
-            options=['--connection-name'],
-            help="Name of the private link service connection.")
-        args_schema.manual_request = AAZBoolArg(
-            options=['--manual-request'],
-            help="Use manual request to establish the connection. Configure it as 'true' when you don't have access to the subscription of private link service. Allowed values: false, true.")
-
-        return args_schema
-
-    def pre_operations(self):
-        args = self.ctx.args
-        pls_connection = {'name': args.connection_name,
-                          'group_ids': [args.group_id],
-                          'request_message': args.request_message,
-                          'private_link_service_id': args.private_link_service_id}
-        if args.manual_request:
-            args.manual_private_link_service_connections = [pls_connection]
-        else:
-            args.private_link_service_connections = [pls_connection]
-
 def create_private_endpoint(cmd, resource_group_name, private_endpoint_name, subnet,
                             private_connection_resource_id, connection_name, group_ids=None,
                             virtual_network_name=None, tags=None, location=None,
@@ -3529,25 +3487,6 @@
     return client.begin_create_or_update(resource_group_name, private_endpoint_name, private_endpoint)
 
 
-class PrivateEndpointUpdate(_PrivateEndpointUpdate):
-    @classmethod
-    def _build_arguments_schema(cls, *args, **kwargs):
-        from azure.cli.core.aaz import AAZStrArg
-        args_schema = super()._build_arguments_schema(*args, **kwargs)
-        args_schema.request_message = AAZStrArg(
-            options=['--request-message'],
-            help="A message passed to the owner of the remote resource with this connection request. Restricted to 140 chars.")
-
-        return args_schema
-
-    def pre_instance_update(self, instance):
-        args = self.ctx.args
-        if has_value(instance.properties.privateLinkServiceConnections):
-            instance.properties.privateLinkServiceConnections[0].properties.requestMessage = args.request_message
-        else:
-            instance.properties.manualPrivateLinkServiceConnections[0].properties.requestMessage = args.request_message
-
-
 def update_private_endpoint(instance, cmd, tags=None, request_message=None):
     with cmd.update_context(instance) as c:
         c.set_param('tags', tags)
@@ -3580,28 +3519,6 @@
                                          private_endpoint_name=private_endpoint_name,
                                          private_dns_zone_group_name=private_dns_zone_group_name,
                                          parameters=private_dns_zone_group)
-
-
-class PrivateEndpointPrivateDnsZoneGroupCreate(_PrivateEndpointPrivateDnsZoneGroupCreate):
-
-    @classmethod
-    def _build_arguments_schema(cls, *args, **kwargs):
-        from azure.cli.core.aaz import AAZStrArg, AAZResourceIdArg, AAZResourceIdArgFormat
-        args_schema = super()._build_arguments_schema(*args, **kwargs)
-        args_schema.private_dns_zone = AAZResourceIdArg(
-            options=['--private-dns-zone'],
-            help="Name or ID of the private dns zone.",
-            fmt=AAZResourceIdArgFormat(
-                template="/subscriptions/{subscription}/resourceGroups/{resource_group}/providers/Microsoft.Network/privateDnsZones/{}"
-            )
-        )
-        args_schema.zone_name = AAZStrArg(options=['--zone-name'], help="Name of the private dns zone.")
-
-        return args_schema
-
-    def pre_operations(self):
-        args = self.ctx.args
-        args.private_dns_zone_configs = [{'name': args.zone_name, 'private_dns_zone_id': args.private_dns_zone}]
 
 
 def add_private_endpoint_private_dns_zone(cmd, resource_group_name, private_endpoint_name,
