#!/usr/bin/env python

# --------------------------------------------------------------------------------------------
# Copyright (c) Microsoft Corporation. All rights reserved.
# Licensed under the MIT License. See License.txt in the project root for license information.
# --------------------------------------------------------------------------------------------

from codecs import open
from setuptools import setup
try:
    from azure_bdist_wheel import cmdclass
except ImportError:
    from distutils import log as logger
    logger.warn("Wheel is not available, disabling bdist_wheel hook")
    cmdclass = {}

VERSION = "2.0.13+dev"
CLASSIFIERS = [
    'Development Status :: 5 - Production/Stable',
    'Intended Audience :: Developers',
    'Intended Audience :: System Administrators',
    'Programming Language :: Python',
    'Programming Language :: Python :: 2',
    'Programming Language :: Python :: 2.7',
    'Programming Language :: Python :: 3',
    'Programming Language :: Python :: 3.4',
    'Programming Language :: Python :: 3.5',
    'Programming Language :: Python :: 3.6',
    'License :: OSI Approved :: MIT License',
]

DEPENDENCIES = [
<<<<<<< HEAD
    'azure-mgmt-network==1.9999.0',
=======
    'azure-mgmt-network==1.4.0',
>>>>>>> cf8852e3
    'azure-mgmt-trafficmanager==0.30.0',
    'azure-mgmt-dns==1.0.1',
    'azure-mgmt-resource==1.1.0',
    'azure-cli-core'
]

with open('README.rst', 'r', encoding='utf-8') as f:
    README = f.read()
with open('HISTORY.rst', 'r', encoding='utf-8') as f:
    HISTORY = f.read()

setup(
    name='azure-cli-network',
    version=VERSION,
    description='Microsoft Azure Command-Line Tools Network Command Module',
    long_description=README + '\n\n' + HISTORY,
    license='MIT',
    author='Microsoft Corporation',
    author_email='azpycli@microsoft.com',
    url='https://github.com/Azure/azure-cli',
    classifiers=CLASSIFIERS,
    packages=[
        'azure',
        'azure.cli',
        'azure.cli.command_modules',
        'azure.cli.command_modules.network',
        'azure.cli.command_modules.network.zone_file'
    ],
    install_requires=DEPENDENCIES,
    cmdclass=cmdclass
)<|MERGE_RESOLUTION|>--- conflicted
+++ resolved
@@ -30,11 +30,7 @@
 ]
 
 DEPENDENCIES = [
-<<<<<<< HEAD
-    'azure-mgmt-network==1.9999.0',
-=======
-    'azure-mgmt-network==1.4.0',
->>>>>>> cf8852e3
+    'azure-mgmt-network==1.5.0a1',
     'azure-mgmt-trafficmanager==0.30.0',
     'azure-mgmt-dns==1.0.1',
     'azure-mgmt-resource==1.1.0',
