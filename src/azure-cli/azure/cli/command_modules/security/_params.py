# --------------------------------------------------------------------------------------------
# Copyright (c) Microsoft Corporation. All rights reserved.
# Licensed under the MIT License. See License.txt in the project root for license information.
# --------------------------------------------------------------------------------------------

# pylint: disable=line-too-long
# pylint: disable=too-many-statements

from azure.cli.core.commands.parameters import (get_three_state_flag,
                                                resource_group_name_type)
from knack.arguments import CLIArgumentType
from ._validators import (validate_alert_status,
                          validate_auto_provisioning_toggle,
                          validate_pricing_tier,
                          validate_assessment_status_code)

name_arg_type = CLIArgumentType(options_list=('--name', '-n'), metavar='NAME', help='name of the resource to be fetched')
home_region_arg_type = CLIArgumentType(options_list=('--home-region', '-hr'), metavar='HOMEREGION', help='home region that was selected for the subscription')
location_arg_type = CLIArgumentType(options_list=('--location', '-l'), metavar='LOCATION', help='location of the resource')

# Alerts
alert_status_arg_type = CLIArgumentType(options_list=('--status'), metavar='STATUS', help='target status of the alert. possible values are "dismiss" and "activate"')

# Atp
storage_account_arg_type = CLIArgumentType(options_list=('--storage-account'), metavar='NAME', help='Name of an existing storage account.')

# Auto Provisioning
auto_provisioning_auto_provision_arg_type = CLIArgumentType(options_list=('--auto-provision'), metavar='AUTOPROVISION', help='Automatic provisioning toggle. possible values are "On" or "Off"')

# Contacts
contact_email_arg_type = CLIArgumentType(options_list=('--email'), metavar='EMAIL', help='E-mail of the security contact')
contact_phone_arg_type = CLIArgumentType(options_list=('--phone'), metavar='PHONE', help='Phone of the security contact')
contact_alert_notifications_arg_type = CLIArgumentType(options_list=('--alert-notifications'), metavar='ALERTNOTIFICATIONS', help='Whether to send mail notifications to the security contacts')
contact_alerts_admins_arg_type = CLIArgumentType(options_list=('--alerts-admins'), metavar='ALERTADMINS', help='Whether to send mail notifications to the subscription administrators')

# Pricing
pricing_tier_arg_type = CLIArgumentType(options_list=('--tier'), metavar='TIER', help='pricing tier type')

# Workspace settings
workspace_setting_target_workspace_arg_type = CLIArgumentType(options_list=('--target-workspace'), metavar='TARGETWORKSPACE', help='An ID of the workspace resource that will hold the security data')

# Assessments
assessment_assessed_resource_id_arg_type = CLIArgumentType(options_list=('--assessed-resource-id'), metavar='ASSESSEDRESOURCEID', help='The target resource for this assessment')
assessment_additional_data_arg_type = CLIArgumentType(options_list=('--additional-data'), metavar='ADDITIONALDATA', help='Data that is attached to the assessment result for better investigations or status clarity')
assessment_status_code_arg_type = CLIArgumentType(options_list=('--status-code'), metavar='STATUSCODE', help='Progremmatic code for the result of the assessment. can be "Healthy", "Unhealthy" or "NotApplicable"')
assessment_status_cause_arg_type = CLIArgumentType(options_list=('--status-cause'), metavar='STATUSCAUSE', help='Progremmatic code for the cause of the assessment result')
assessment_status_description_arg_type = CLIArgumentType(options_list=('--status-description'), metavar='STATUSDESCRIPTION', help='Human readable description of the cause of the assessment result')

# Assessment metadata
assessment_metadata_display_name_arg_type = CLIArgumentType(options_list=('--display-name'), metavar='DISPLAYNAME', help='Human readable title for this object')
assessment_metadata_remediation_description_arg_type = CLIArgumentType(options_list=('--remediation-description'), metavar='REMEDIATIONDESCRIPTION', help='Detailed string that will help users to understand the different ways to mitigate or fix the security issue')
assessment_metadata_description_arg_type = CLIArgumentType(options_list=('--description'), metavar='DESCRIPTION', help='Detailed string that will help users to understand the assessment and how it is calculated')
assessment_metadata_severity_arg_type = CLIArgumentType(options_list=('--severity'), metavar='SEVERITY', help='Indicates the importance of the security risk if the assessment is unhealthy')

# Sub Assessment
sub_assessment_assessment_name_arg_type = CLIArgumentType(options_list=('--assessment-name'), metavar='ASSESSMENTNAME', help='Name of the assessment resource')

# IoT Solution
iot_solution_name_arg_type = CLIArgumentType(options_list=('--solution-name'), metavar='SOLUTIONNAME', help='Name of the IoT Security solution')
iot_solution_display_name_arg_type = CLIArgumentType(options_list=('--display-name'), metavar='DISPLAYNAME', help='Resource display name')
iot_solution_iot_hubs_arg_type = CLIArgumentType(options_list=('--iot-hubs'), metavar='IOTHUBS', help='IoT Hub resource IDs')

# Regulatory Compliance
regulatory_compliance_standard_name = CLIArgumentType(option_list=('--standard-name'), metave='STANDARDNAME', help='The compliance standard name')
regulatory_compliance_control_name = CLIArgumentType(option_list=('--control-name'), metave='CONTROLNAME', help='The compliance control name')

# Adaptive Network hardenings
adaptive_network_hardenings_resource_namespace = CLIArgumentType(option_list=('--resource_namespace'), metave='RESOURCENAMESPACE', help='The Namespace of the resource')
adaptive_network_hardenings_resource_resource_type = CLIArgumentType(option_list=('--resource_type'), metave='RESOURCETYPE', help='The type of the resource')
adaptive_network_hardenings_resource_resource_name = CLIArgumentType(option_list=('--resource_name'), metave='RESOURCENAME', help='Name of the resource')
adaptive_network_hardenings_resource_adaptive_network_hardenings_resource_name = CLIArgumentType(option_list=('--adaptive_network_hardenings_resource_name'), metave='ADAPTIVENETWORKHARDENINGSRESOURCENAME', help='Adaptive Network Hardening resource name')


def load_arguments(self, _):
    for scope in ['alert',
                  'atp',
                  'task',
                  'setting',
                  'contact',
                  'auto-provisioning-setting',
                  'discovered-security-solution',
                  'external-security-solution',
                  'jit-policy',
                  'location',
                  'pricing',
                  'topology',
                  'workspace-setting',
                  'assessment',
                  'assessment-metadata',
                  'sub-assessment',
                  'iot-solution',
                  'iot-analytics',
                  'iot-alerts',
                  'iot-recommendations',
                  'regulatory-compliance-standards',
                  'regulatory-compliance-controls',
                  'regulatory-compliance-assessments',
                  'adaptive_network_hardenings']:
        with self.argument_context('security {}'.format(scope)) as c:
            c.argument(
                'resource_group_name',
                options_list=['--resource-group', '-g'],
                arg_type=resource_group_name_type)
            c.argument(
                'resource_name',
                arg_type=name_arg_type)
            c.argument(
                'location',
                arg_type=location_arg_type)
            c.argument(
                'storage_account_name',
                arg_type=storage_account_arg_type)

    for scope in ['regulatory-compliance-controls']:
        with self.argument_context('security {}'.format(scope)) as c:
            c.argument(
                'standard_name',
                arg_type=regulatory_compliance_standard_name)

    for scope in ['regulatory-compliance-assessments']:
        with self.argument_context('security {}'.format(scope)) as c:
            c.argument(
                'standard_name',
                arg_type=regulatory_compliance_standard_name)
            c.argument(
                'control_name',
                arg_type=regulatory_compliance_control_name)

    for scope in ['alert update']:
        with self.argument_context('security {}'.format(scope)) as c:
            c.argument(
                'status',
                validator=validate_alert_status,
                arg_type=alert_status_arg_type)

    for scope in ['auto-provisioning-setting update']:
        with self.argument_context('security {}'.format(scope)) as c:
            c.argument(
                'auto_provision',
                validator=validate_auto_provisioning_toggle,
                arg_type=auto_provisioning_auto_provision_arg_type)

    for scope in ['atp storage update']:
        with self.argument_context('security {}'.format(scope)) as c:
            c.argument('is_enabled', help='Enable or disable Advanced Threat Protection for a received storage account.', arg_type=get_three_state_flag())

    for scope in ['contact create']:
        with self.argument_context('security {}'.format(scope)) as c:
            c.argument(
                'email',
                arg_type=contact_email_arg_type)
            c.argument(
                'phone',
                arg_type=contact_phone_arg_type)
            c.argument(
                'alert_notifications',
                arg_type=contact_alert_notifications_arg_type)
            c.argument(
                'alerts_admins',
                arg_type=contact_alerts_admins_arg_type)

    for scope in ['pricing create']:
        with self.argument_context('security {}'.format(scope)) as c:
            c.argument(
                'tier',
                validator=validate_pricing_tier,
                arg_type=pricing_tier_arg_type)

    for scope in ['workspace-setting create']:
        with self.argument_context('security {}'.format(scope)) as c:
            c.argument(
                'target_workspace',
                arg_type=workspace_setting_target_workspace_arg_type)

    for scope in ['assessment']:
        with self.argument_context('security {}'.format(scope)) as c:
            c.argument(
                'assessed_resource_id',
                arg_type=assessment_assessed_resource_id_arg_type)

    for scope in ['assessment create']:
        with self.argument_context('security {}'.format(scope)) as c:
            c.argument(
                'additional_data',
                arg_type=assessment_additional_data_arg_type)
            c.argument(
                'status_code',
                validator=validate_assessment_status_code,
                arg_type=assessment_status_code_arg_type)
            c.argument(
                'status_cause',
                arg_type=assessment_status_cause_arg_type)
            c.argument(
                'status_description',
                arg_type=assessment_status_description_arg_type)

    for scope in ['assessment-metadata create']:
        with self.argument_context('security {}'.format(scope)) as c:
            c.argument(
                'display_name',
                arg_type=assessment_metadata_display_name_arg_type)
            c.argument(
                'remediation_description',
                arg_type=assessment_metadata_remediation_description_arg_type)
            c.argument(
                'description',
                arg_type=assessment_metadata_description_arg_type)
            c.argument(
                'severity',
                arg_type=assessment_metadata_severity_arg_type)

    for scope in ['sub-assessment']:
        with self.argument_context('security {}'.format(scope)) as c:
            c.argument(
                'assessed_resource_id',
                arg_type=assessment_assessed_resource_id_arg_type)
            c.argument(
                'assessment_name',
                arg_type=sub_assessment_assessment_name_arg_type)

<<<<<<< HEAD
    for scope in ['adaptive_network_hardenings']:
        with self.argument_context('security {}'.format(scope)) as c:
            c.argument(
                'resource_namespace',
                arg_type=adaptive_network_hardenings_resource_namespace)
            c.argument(
                'resource_type',
                arg_type=adaptive_network_hardenings_resource_resource_type)
            c.argument(
                'resource_name',
                arg_type=adaptive_network_hardenings_resource_resource_name)
            c.argument(
                'adaptive_network_hardenings_resource_name',
                arg_type=adaptive_network_hardenings_resource_adaptive_network_hardenings_resource_name)
=======
    for scope in ['iot-solution']:
        with self.argument_context('security {}'.format(scope)) as c:
            c.argument(
                'iot_solution_name',
                arg_type=iot_solution_name_arg_type)
            c.argument(
                'iot_solution_display_name',
                arg_type=iot_solution_display_name_arg_type)
            c.argument(
                'iot_solution_iot_hubs',
                arg_type=iot_solution_iot_hubs_arg_type)

    for scope in ['iot-analytics']:
        with self.argument_context('security {}'.format(scope)) as c:
            c.argument(
                'iot_solution_name',
                arg_type=iot_solution_name_arg_type)

    for scope in ['iot-alerts']:
        with self.argument_context('security {}'.format(scope)) as c:
            c.argument(
                'iot_solution_name',
                arg_type=iot_solution_name_arg_type)

    for scope in ['iot-recommendations']:
        with self.argument_context('security {}'.format(scope)) as c:
            c.argument(
                'iot_solution_name',
                arg_type=iot_solution_name_arg_type)
>>>>>>> ff371b70
<|MERGE_RESOLUTION|>--- conflicted
+++ resolved
@@ -218,7 +218,7 @@
                 'assessment_name',
                 arg_type=sub_assessment_assessment_name_arg_type)
 
-<<<<<<< HEAD
+
     for scope in ['adaptive_network_hardenings']:
         with self.argument_context('security {}'.format(scope)) as c:
             c.argument(
@@ -233,7 +233,7 @@
             c.argument(
                 'adaptive_network_hardenings_resource_name',
                 arg_type=adaptive_network_hardenings_resource_adaptive_network_hardenings_resource_name)
-=======
+            
     for scope in ['iot-solution']:
         with self.argument_context('security {}'.format(scope)) as c:
             c.argument(
@@ -262,5 +262,4 @@
         with self.argument_context('security {}'.format(scope)) as c:
             c.argument(
                 'iot_solution_name',
-                arg_type=iot_solution_name_arg_type)
->>>>>>> ff371b70
+                arg_type=iot_solution_name_arg_type)