interactions:
- request:
    body: '{"location": "eastus2", "properties": {"administratorLogin": "admin123",
      "administratorLoginPassword": "SecretPassword123", "administrators": {}}}'
    headers:
      Accept:
      - application/json
      Accept-Encoding:
      - gzip, deflate
      CommandName:
      - sql server create
      Connection:
      - keep-alive
      Content-Length:
      - '146'
      Content-Type:
      - application/json
      ParameterSetName:
      - -l -g -n -u -p
      User-Agent:
      - AZURECLI/2.25.0 azsdk-python-mgmt-sql/3.0.0 Python/3.8.10 (macOS-10.16-x86_64-i386-64bit)
    method: PUT
    uri: https://management.azure.com/subscriptions/00000000-0000-0000-0000-000000000000/resourceGroups/clitest.rg000001/providers/Microsoft.Sql/servers/clitestserver000002?api-version=2021-02-01-preview
  response:
    body:
<<<<<<< HEAD
      string: '{"operation":"UpsertLogicalServer","startTime":"2021-06-28T21:10:46.993Z"}'
    headers:
      azure-asyncoperation:
      - https://management.azure.com/subscriptions/00000000-0000-0000-0000-000000000000/resourceGroups/clitest.rg000001/providers/Microsoft.Sql/locations/eastus2/serverAzureAsyncOperation/2f9a80d9-6e68-401f-af32-19ccd92a534d?api-version=2021-02-01-preview
=======
      string: '{"operation":"UpsertLogicalServer","startTime":"2021-07-08T23:29:28.033Z"}'
    headers:
      azure-asyncoperation:
      - https://management.azure.com/subscriptions/00000000-0000-0000-0000-000000000000/resourceGroups/clitest.rg000001/providers/Microsoft.Sql/locations/eastus2/serverAzureAsyncOperation/9b7275bf-5273-4e12-9daf-a28029a68b1f?api-version=2021-02-01-preview
>>>>>>> 574cacd3
      cache-control:
      - no-cache
      content-length:
      - '74'
      content-type:
      - application/json; charset=utf-8
      date:
<<<<<<< HEAD
      - Mon, 28 Jun 2021 21:10:46 GMT
      expires:
      - '-1'
      location:
      - https://management.azure.com/subscriptions/00000000-0000-0000-0000-000000000000/resourceGroups/clitest.rg000001/providers/Microsoft.Sql/locations/eastus2/serverOperationResults/2f9a80d9-6e68-401f-af32-19ccd92a534d?api-version=2021-02-01-preview
=======
      - Thu, 08 Jul 2021 23:29:27 GMT
      expires:
      - '-1'
      location:
      - https://management.azure.com/subscriptions/00000000-0000-0000-0000-000000000000/resourceGroups/clitest.rg000001/providers/Microsoft.Sql/locations/eastus2/serverOperationResults/9b7275bf-5273-4e12-9daf-a28029a68b1f?api-version=2021-02-01-preview
>>>>>>> 574cacd3
      pragma:
      - no-cache
      server:
      - Microsoft-HTTPAPI/2.0
      strict-transport-security:
      - max-age=31536000; includeSubDomains
      x-content-type-options:
      - nosniff
      x-ms-ratelimit-remaining-subscription-writes:
      - '1199'
    status:
      code: 202
      message: Accepted
- request:
    body: null
    headers:
      Accept:
      - '*/*'
      Accept-Encoding:
      - gzip, deflate
      CommandName:
      - sql server create
      Connection:
      - keep-alive
      ParameterSetName:
      - -l -g -n -u -p
      User-Agent:
      - AZURECLI/2.25.0 azsdk-python-mgmt-sql/3.0.0 Python/3.8.10 (macOS-10.16-x86_64-i386-64bit)
    method: GET
<<<<<<< HEAD
    uri: https://management.azure.com/subscriptions/00000000-0000-0000-0000-000000000000/resourceGroups/clitest.rg000001/providers/Microsoft.Sql/locations/eastus2/serverAzureAsyncOperation/2f9a80d9-6e68-401f-af32-19ccd92a534d?api-version=2021-02-01-preview
  response:
    body:
      string: '{"name":"2f9a80d9-6e68-401f-af32-19ccd92a534d","status":"InProgress","startTime":"2021-06-28T21:10:46.993Z"}'
=======
    uri: https://management.azure.com/subscriptions/00000000-0000-0000-0000-000000000000/resourceGroups/clitest.rg000001/providers/Microsoft.Sql/locations/eastus2/serverAzureAsyncOperation/9b7275bf-5273-4e12-9daf-a28029a68b1f?api-version=2021-02-01-preview
  response:
    body:
      string: '{"name":"9b7275bf-5273-4e12-9daf-a28029a68b1f","status":"InProgress","startTime":"2021-07-08T23:29:28.033Z"}'
>>>>>>> 574cacd3
    headers:
      cache-control:
      - no-cache
      content-length:
      - '108'
      content-type:
      - application/json; charset=utf-8
      date:
<<<<<<< HEAD
      - Mon, 28 Jun 2021 21:10:47 GMT
=======
      - Thu, 08 Jul 2021 23:29:29 GMT
>>>>>>> 574cacd3
      expires:
      - '-1'
      pragma:
      - no-cache
      server:
      - Microsoft-HTTPAPI/2.0
      strict-transport-security:
      - max-age=31536000; includeSubDomains
      transfer-encoding:
      - chunked
      vary:
      - Accept-Encoding
      x-content-type-options:
      - nosniff
    status:
      code: 200
      message: OK
- request:
    body: null
    headers:
      Accept:
      - '*/*'
      Accept-Encoding:
      - gzip, deflate
      CommandName:
      - sql server create
      Connection:
      - keep-alive
      ParameterSetName:
      - -l -g -n -u -p
      User-Agent:
      - AZURECLI/2.25.0 azsdk-python-mgmt-sql/3.0.0 Python/3.8.10 (macOS-10.16-x86_64-i386-64bit)
    method: GET
<<<<<<< HEAD
    uri: https://management.azure.com/subscriptions/00000000-0000-0000-0000-000000000000/resourceGroups/clitest.rg000001/providers/Microsoft.Sql/locations/eastus2/serverAzureAsyncOperation/2f9a80d9-6e68-401f-af32-19ccd92a534d?api-version=2021-02-01-preview
  response:
    body:
      string: '{"name":"2f9a80d9-6e68-401f-af32-19ccd92a534d","status":"InProgress","startTime":"2021-06-28T21:10:46.993Z"}'
=======
    uri: https://management.azure.com/subscriptions/00000000-0000-0000-0000-000000000000/resourceGroups/clitest.rg000001/providers/Microsoft.Sql/locations/eastus2/serverAzureAsyncOperation/9b7275bf-5273-4e12-9daf-a28029a68b1f?api-version=2021-02-01-preview
  response:
    body:
      string: '{"name":"9b7275bf-5273-4e12-9daf-a28029a68b1f","status":"InProgress","startTime":"2021-07-08T23:29:28.033Z"}'
>>>>>>> 574cacd3
    headers:
      cache-control:
      - no-cache
      content-length:
      - '108'
      content-type:
      - application/json; charset=utf-8
      date:
<<<<<<< HEAD
      - Mon, 28 Jun 2021 21:10:48 GMT
=======
      - Thu, 08 Jul 2021 23:29:30 GMT
>>>>>>> 574cacd3
      expires:
      - '-1'
      pragma:
      - no-cache
      server:
      - Microsoft-HTTPAPI/2.0
      strict-transport-security:
      - max-age=31536000; includeSubDomains
      transfer-encoding:
      - chunked
      vary:
      - Accept-Encoding
      x-content-type-options:
      - nosniff
    status:
      code: 200
      message: OK
- request:
    body: null
    headers:
      Accept:
      - '*/*'
      Accept-Encoding:
      - gzip, deflate
      CommandName:
      - sql server create
      Connection:
      - keep-alive
      ParameterSetName:
      - -l -g -n -u -p
      User-Agent:
      - AZURECLI/2.25.0 azsdk-python-mgmt-sql/3.0.0 Python/3.8.10 (macOS-10.16-x86_64-i386-64bit)
    method: GET
<<<<<<< HEAD
    uri: https://management.azure.com/subscriptions/00000000-0000-0000-0000-000000000000/resourceGroups/clitest.rg000001/providers/Microsoft.Sql/locations/eastus2/serverAzureAsyncOperation/2f9a80d9-6e68-401f-af32-19ccd92a534d?api-version=2021-02-01-preview
  response:
    body:
      string: '{"name":"2f9a80d9-6e68-401f-af32-19ccd92a534d","status":"InProgress","startTime":"2021-06-28T21:10:46.993Z"}'
=======
    uri: https://management.azure.com/subscriptions/00000000-0000-0000-0000-000000000000/resourceGroups/clitest.rg000001/providers/Microsoft.Sql/locations/eastus2/serverAzureAsyncOperation/9b7275bf-5273-4e12-9daf-a28029a68b1f?api-version=2021-02-01-preview
  response:
    body:
      string: '{"name":"9b7275bf-5273-4e12-9daf-a28029a68b1f","status":"InProgress","startTime":"2021-07-08T23:29:28.033Z"}'
>>>>>>> 574cacd3
    headers:
      cache-control:
      - no-cache
      content-length:
      - '108'
      content-type:
      - application/json; charset=utf-8
      date:
<<<<<<< HEAD
      - Mon, 28 Jun 2021 21:10:50 GMT
=======
      - Thu, 08 Jul 2021 23:29:31 GMT
>>>>>>> 574cacd3
      expires:
      - '-1'
      pragma:
      - no-cache
      server:
      - Microsoft-HTTPAPI/2.0
      strict-transport-security:
      - max-age=31536000; includeSubDomains
      transfer-encoding:
      - chunked
      vary:
      - Accept-Encoding
      x-content-type-options:
      - nosniff
    status:
      code: 200
      message: OK
- request:
    body: null
    headers:
      Accept:
      - '*/*'
      Accept-Encoding:
      - gzip, deflate
      CommandName:
      - sql server create
      Connection:
      - keep-alive
      ParameterSetName:
      - -l -g -n -u -p
      User-Agent:
      - AZURECLI/2.25.0 azsdk-python-mgmt-sql/3.0.0 Python/3.8.10 (macOS-10.16-x86_64-i386-64bit)
    method: GET
<<<<<<< HEAD
    uri: https://management.azure.com/subscriptions/00000000-0000-0000-0000-000000000000/resourceGroups/clitest.rg000001/providers/Microsoft.Sql/locations/eastus2/serverAzureAsyncOperation/2f9a80d9-6e68-401f-af32-19ccd92a534d?api-version=2021-02-01-preview
  response:
    body:
      string: '{"name":"2f9a80d9-6e68-401f-af32-19ccd92a534d","status":"InProgress","startTime":"2021-06-28T21:10:46.993Z"}'
=======
    uri: https://management.azure.com/subscriptions/00000000-0000-0000-0000-000000000000/resourceGroups/clitest.rg000001/providers/Microsoft.Sql/locations/eastus2/serverAzureAsyncOperation/9b7275bf-5273-4e12-9daf-a28029a68b1f?api-version=2021-02-01-preview
  response:
    body:
      string: '{"name":"9b7275bf-5273-4e12-9daf-a28029a68b1f","status":"InProgress","startTime":"2021-07-08T23:29:28.033Z"}'
>>>>>>> 574cacd3
    headers:
      cache-control:
      - no-cache
      content-length:
      - '108'
      content-type:
      - application/json; charset=utf-8
      date:
<<<<<<< HEAD
      - Mon, 28 Jun 2021 21:10:51 GMT
=======
      - Thu, 08 Jul 2021 23:29:32 GMT
>>>>>>> 574cacd3
      expires:
      - '-1'
      pragma:
      - no-cache
      server:
      - Microsoft-HTTPAPI/2.0
      strict-transport-security:
      - max-age=31536000; includeSubDomains
      transfer-encoding:
      - chunked
      vary:
      - Accept-Encoding
      x-content-type-options:
      - nosniff
    status:
      code: 200
      message: OK
- request:
    body: null
    headers:
      Accept:
      - '*/*'
      Accept-Encoding:
      - gzip, deflate
      CommandName:
      - sql server create
      Connection:
      - keep-alive
      ParameterSetName:
      - -l -g -n -u -p
      User-Agent:
      - AZURECLI/2.25.0 azsdk-python-mgmt-sql/3.0.0 Python/3.8.10 (macOS-10.16-x86_64-i386-64bit)
    method: GET
<<<<<<< HEAD
    uri: https://management.azure.com/subscriptions/00000000-0000-0000-0000-000000000000/resourceGroups/clitest.rg000001/providers/Microsoft.Sql/locations/eastus2/serverAzureAsyncOperation/2f9a80d9-6e68-401f-af32-19ccd92a534d?api-version=2021-02-01-preview
  response:
    body:
      string: '{"name":"2f9a80d9-6e68-401f-af32-19ccd92a534d","status":"InProgress","startTime":"2021-06-28T21:10:46.993Z"}'
=======
    uri: https://management.azure.com/subscriptions/00000000-0000-0000-0000-000000000000/resourceGroups/clitest.rg000001/providers/Microsoft.Sql/locations/eastus2/serverAzureAsyncOperation/9b7275bf-5273-4e12-9daf-a28029a68b1f?api-version=2021-02-01-preview
  response:
    body:
      string: '{"name":"9b7275bf-5273-4e12-9daf-a28029a68b1f","status":"InProgress","startTime":"2021-07-08T23:29:28.033Z"}'
>>>>>>> 574cacd3
    headers:
      cache-control:
      - no-cache
      content-length:
      - '108'
      content-type:
      - application/json; charset=utf-8
      date:
<<<<<<< HEAD
      - Mon, 28 Jun 2021 21:10:52 GMT
=======
      - Thu, 08 Jul 2021 23:29:52 GMT
>>>>>>> 574cacd3
      expires:
      - '-1'
      pragma:
      - no-cache
      server:
      - Microsoft-HTTPAPI/2.0
      strict-transport-security:
      - max-age=31536000; includeSubDomains
      transfer-encoding:
      - chunked
      vary:
      - Accept-Encoding
      x-content-type-options:
      - nosniff
    status:
      code: 200
      message: OK
- request:
    body: null
    headers:
      Accept:
      - '*/*'
      Accept-Encoding:
      - gzip, deflate
      CommandName:
      - sql server create
      Connection:
      - keep-alive
      ParameterSetName:
      - -l -g -n -u -p
      User-Agent:
      - AZURECLI/2.25.0 azsdk-python-mgmt-sql/3.0.0 Python/3.8.10 (macOS-10.16-x86_64-i386-64bit)
    method: GET
<<<<<<< HEAD
    uri: https://management.azure.com/subscriptions/00000000-0000-0000-0000-000000000000/resourceGroups/clitest.rg000001/providers/Microsoft.Sql/locations/eastus2/serverAzureAsyncOperation/2f9a80d9-6e68-401f-af32-19ccd92a534d?api-version=2021-02-01-preview
  response:
    body:
      string: '{"name":"2f9a80d9-6e68-401f-af32-19ccd92a534d","status":"InProgress","startTime":"2021-06-28T21:10:46.993Z"}'
=======
    uri: https://management.azure.com/subscriptions/00000000-0000-0000-0000-000000000000/resourceGroups/clitest.rg000001/providers/Microsoft.Sql/locations/eastus2/serverAzureAsyncOperation/9b7275bf-5273-4e12-9daf-a28029a68b1f?api-version=2021-02-01-preview
  response:
    body:
      string: '{"name":"9b7275bf-5273-4e12-9daf-a28029a68b1f","status":"InProgress","startTime":"2021-07-08T23:29:28.033Z"}'
>>>>>>> 574cacd3
    headers:
      cache-control:
      - no-cache
      content-length:
      - '108'
      content-type:
      - application/json; charset=utf-8
      date:
<<<<<<< HEAD
      - Mon, 28 Jun 2021 21:11:12 GMT
=======
      - Thu, 08 Jul 2021 23:30:12 GMT
>>>>>>> 574cacd3
      expires:
      - '-1'
      pragma:
      - no-cache
      server:
      - Microsoft-HTTPAPI/2.0
      strict-transport-security:
      - max-age=31536000; includeSubDomains
      transfer-encoding:
      - chunked
      vary:
      - Accept-Encoding
      x-content-type-options:
      - nosniff
    status:
      code: 200
      message: OK
- request:
    body: null
    headers:
      Accept:
      - '*/*'
      Accept-Encoding:
      - gzip, deflate
      CommandName:
      - sql server create
      Connection:
      - keep-alive
      ParameterSetName:
      - -l -g -n -u -p
      User-Agent:
      - AZURECLI/2.25.0 azsdk-python-mgmt-sql/3.0.0 Python/3.8.10 (macOS-10.16-x86_64-i386-64bit)
    method: GET
<<<<<<< HEAD
    uri: https://management.azure.com/subscriptions/00000000-0000-0000-0000-000000000000/resourceGroups/clitest.rg000001/providers/Microsoft.Sql/locations/eastus2/serverAzureAsyncOperation/2f9a80d9-6e68-401f-af32-19ccd92a534d?api-version=2021-02-01-preview
  response:
    body:
      string: '{"name":"2f9a80d9-6e68-401f-af32-19ccd92a534d","status":"InProgress","startTime":"2021-06-28T21:10:46.993Z"}'
=======
    uri: https://management.azure.com/subscriptions/00000000-0000-0000-0000-000000000000/resourceGroups/clitest.rg000001/providers/Microsoft.Sql/locations/eastus2/serverAzureAsyncOperation/9b7275bf-5273-4e12-9daf-a28029a68b1f?api-version=2021-02-01-preview
  response:
    body:
      string: '{"name":"9b7275bf-5273-4e12-9daf-a28029a68b1f","status":"Succeeded","startTime":"2021-07-08T23:29:28.033Z"}'
>>>>>>> 574cacd3
    headers:
      cache-control:
      - no-cache
      content-length:
<<<<<<< HEAD
      - '108'
      content-type:
      - application/json; charset=utf-8
      date:
      - Mon, 28 Jun 2021 21:11:32 GMT
=======
      - '107'
      content-type:
      - application/json; charset=utf-8
      date:
      - Thu, 08 Jul 2021 23:30:32 GMT
>>>>>>> 574cacd3
      expires:
      - '-1'
      pragma:
      - no-cache
      server:
      - Microsoft-HTTPAPI/2.0
      strict-transport-security:
      - max-age=31536000; includeSubDomains
      transfer-encoding:
      - chunked
      vary:
      - Accept-Encoding
      x-content-type-options:
      - nosniff
    status:
      code: 200
      message: OK
- request:
    body: null
    headers:
      Accept:
      - '*/*'
      Accept-Encoding:
      - gzip, deflate
      CommandName:
      - sql server create
      Connection:
      - keep-alive
      ParameterSetName:
      - -l -g -n -u -p
      User-Agent:
      - AZURECLI/2.25.0 azsdk-python-mgmt-sql/3.0.0 Python/3.8.10 (macOS-10.16-x86_64-i386-64bit)
<<<<<<< HEAD
    method: GET
    uri: https://management.azure.com/subscriptions/00000000-0000-0000-0000-000000000000/resourceGroups/clitest.rg000001/providers/Microsoft.Sql/locations/eastus2/serverAzureAsyncOperation/2f9a80d9-6e68-401f-af32-19ccd92a534d?api-version=2021-02-01-preview
  response:
    body:
      string: '{"name":"2f9a80d9-6e68-401f-af32-19ccd92a534d","status":"Succeeded","startTime":"2021-06-28T21:10:46.993Z"}'
=======
    method: GET
    uri: https://management.azure.com/subscriptions/00000000-0000-0000-0000-000000000000/resourceGroups/clitest.rg000001/providers/Microsoft.Sql/servers/clitestserver000002?api-version=2021-02-01-preview
  response:
    body:
      string: '{"kind":"v12.0","properties":{"administratorLogin":"admin123","version":"12.0","state":"Ready","fullyQualifiedDomainName":"clitestserver000002.database.windows.net","privateEndpointConnections":[],"publicNetworkAccess":"Enabled","restrictOutboundNetworkAccess":"Disabled"},"location":"eastus2","id":"/subscriptions/00000000-0000-0000-0000-000000000000/resourceGroups/clitest.rg000001/providers/Microsoft.Sql/servers/clitestserver000002","name":"clitestserver000002","type":"Microsoft.Sql/servers"}'
    headers:
      cache-control:
      - no-cache
      content-length:
      - '685'
      content-type:
      - application/json; charset=utf-8
      date:
      - Thu, 08 Jul 2021 23:30:33 GMT
      expires:
      - '-1'
      pragma:
      - no-cache
      server:
      - Microsoft-HTTPAPI/2.0
      strict-transport-security:
      - max-age=31536000; includeSubDomains
      transfer-encoding:
      - chunked
      vary:
      - Accept-Encoding
      x-content-type-options:
      - nosniff
    status:
      code: 200
      message: OK
- request:
    body: null
    headers:
      Accept:
      - application/json
      Accept-Encoding:
      - gzip, deflate
      CommandName:
      - sql db create
      Connection:
      - keep-alive
      ParameterSetName:
      - -g -s -n --sample-name
      User-Agent:
      - AZURECLI/2.25.0 azsdk-python-mgmt-sql/3.0.0 Python/3.8.10 (macOS-10.16-x86_64-i386-64bit)
    method: GET
    uri: https://management.azure.com/subscriptions/00000000-0000-0000-0000-000000000000/resourceGroups/clitest.rg000001/providers/Microsoft.Sql/servers/clitestserver000002?api-version=2021-02-01-preview
  response:
    body:
      string: '{"kind":"v12.0","properties":{"administratorLogin":"admin123","version":"12.0","state":"Ready","fullyQualifiedDomainName":"clitestserver000002.database.windows.net","privateEndpointConnections":[],"publicNetworkAccess":"Enabled","restrictOutboundNetworkAccess":"Disabled"},"location":"eastus2","id":"/subscriptions/00000000-0000-0000-0000-000000000000/resourceGroups/clitest.rg000001/providers/Microsoft.Sql/servers/clitestserver000002","name":"clitestserver000002","type":"Microsoft.Sql/servers"}'
    headers:
      cache-control:
      - no-cache
      content-length:
      - '685'
      content-type:
      - application/json; charset=utf-8
      date:
      - Thu, 08 Jul 2021 23:30:56 GMT
      expires:
      - '-1'
      pragma:
      - no-cache
      server:
      - Microsoft-HTTPAPI/2.0
      strict-transport-security:
      - max-age=31536000; includeSubDomains
      transfer-encoding:
      - chunked
      vary:
      - Accept-Encoding
      x-content-type-options:
      - nosniff
    status:
      code: 200
      message: OK
- request:
    body: null
    headers:
      Accept:
      - application/json
      Accept-Encoding:
      - gzip, deflate
      CommandName:
      - sql db create
      Connection:
      - keep-alive
      ParameterSetName:
      - -g -s -n --sample-name
      User-Agent:
      - AZURECLI/2.25.0 azsdk-python-mgmt-sql/3.0.0 Python/3.8.10 (macOS-10.16-x86_64-i386-64bit)
    method: GET
    uri: https://management.azure.com/subscriptions/00000000-0000-0000-0000-000000000000/resourceGroups/clitest.rg000001/providers/Microsoft.Sql/servers/clitestserver000002?api-version=2021-02-01-preview
  response:
    body:
      string: '{"kind":"v12.0","properties":{"administratorLogin":"admin123","version":"12.0","state":"Ready","fullyQualifiedDomainName":"clitestserver000002.database.windows.net","privateEndpointConnections":[],"publicNetworkAccess":"Enabled","restrictOutboundNetworkAccess":"Disabled"},"location":"eastus2","id":"/subscriptions/00000000-0000-0000-0000-000000000000/resourceGroups/clitest.rg000001/providers/Microsoft.Sql/servers/clitestserver000002","name":"clitestserver000002","type":"Microsoft.Sql/servers"}'
    headers:
      cache-control:
      - no-cache
      content-length:
      - '685'
      content-type:
      - application/json; charset=utf-8
      date:
      - Thu, 08 Jul 2021 23:30:56 GMT
      expires:
      - '-1'
      pragma:
      - no-cache
      server:
      - Microsoft-HTTPAPI/2.0
      strict-transport-security:
      - max-age=31536000; includeSubDomains
      transfer-encoding:
      - chunked
      vary:
      - Accept-Encoding
      x-content-type-options:
      - nosniff
    status:
      code: 200
      message: OK
- request:
    body: '{"location": "eastus2", "properties": {"sampleName": "AdventureWorksLT"}}'
    headers:
      Accept:
      - application/json
      Accept-Encoding:
      - gzip, deflate
      CommandName:
      - sql db create
      Connection:
      - keep-alive
      Content-Length:
      - '73'
      Content-Type:
      - application/json
      ParameterSetName:
      - -g -s -n --sample-name
      User-Agent:
      - AZURECLI/2.25.0 azsdk-python-mgmt-sql/3.0.0 Python/3.8.10 (macOS-10.16-x86_64-i386-64bit)
    method: PUT
    uri: https://management.azure.com/subscriptions/00000000-0000-0000-0000-000000000000/resourceGroups/clitest.rg000001/providers/Microsoft.Sql/servers/clitestserver000002/databases/sensitivityclassificationsdb01?api-version=2021-02-01-preview
  response:
    body:
      string: '{"operation":"CreateLogicalDatabase","startTime":"2021-07-08T23:30:59.313Z"}'
    headers:
      azure-asyncoperation:
      - https://management.azure.com/subscriptions/00000000-0000-0000-0000-000000000000/resourceGroups/clitest.rg000001/providers/Microsoft.Sql/locations/eastus2/databaseAzureAsyncOperation/22402506-1384-4cfb-bb9b-b0e7e6f03276?api-version=2021-02-01-preview
      cache-control:
      - no-cache
      content-length:
      - '76'
      content-type:
      - application/json; charset=utf-8
      date:
      - Thu, 08 Jul 2021 23:30:59 GMT
      expires:
      - '-1'
      location:
      - https://management.azure.com/subscriptions/00000000-0000-0000-0000-000000000000/resourceGroups/clitest.rg000001/providers/Microsoft.Sql/locations/eastus2/databaseOperationResults/22402506-1384-4cfb-bb9b-b0e7e6f03276?api-version=2021-02-01-preview
      pragma:
      - no-cache
      server:
      - Microsoft-HTTPAPI/2.0
      strict-transport-security:
      - max-age=31536000; includeSubDomains
      x-content-type-options:
      - nosniff
      x-ms-ratelimit-remaining-subscription-writes:
      - '1199'
    status:
      code: 202
      message: Accepted
- request:
    body: null
    headers:
      Accept:
      - '*/*'
      Accept-Encoding:
      - gzip, deflate
      CommandName:
      - sql db create
      Connection:
      - keep-alive
      ParameterSetName:
      - -g -s -n --sample-name
      User-Agent:
      - AZURECLI/2.25.0 azsdk-python-mgmt-sql/3.0.0 Python/3.8.10 (macOS-10.16-x86_64-i386-64bit)
    method: GET
    uri: https://management.azure.com/subscriptions/00000000-0000-0000-0000-000000000000/resourceGroups/clitest.rg000001/providers/Microsoft.Sql/locations/eastus2/databaseAzureAsyncOperation/22402506-1384-4cfb-bb9b-b0e7e6f03276?api-version=2021-02-01-preview
  response:
    body:
      string: '{"name":"22402506-1384-4cfb-bb9b-b0e7e6f03276","status":"InProgress","startTime":"2021-07-08T23:30:59.313Z"}'
    headers:
      cache-control:
      - no-cache
      content-length:
      - '108'
      content-type:
      - application/json; charset=utf-8
      date:
      - Thu, 08 Jul 2021 23:31:14 GMT
      expires:
      - '-1'
      pragma:
      - no-cache
      server:
      - Microsoft-HTTPAPI/2.0
      strict-transport-security:
      - max-age=31536000; includeSubDomains
      transfer-encoding:
      - chunked
      vary:
      - Accept-Encoding
      x-content-type-options:
      - nosniff
    status:
      code: 200
      message: OK
- request:
    body: null
    headers:
      Accept:
      - '*/*'
      Accept-Encoding:
      - gzip, deflate
      CommandName:
      - sql db create
      Connection:
      - keep-alive
      ParameterSetName:
      - -g -s -n --sample-name
      User-Agent:
      - AZURECLI/2.25.0 azsdk-python-mgmt-sql/3.0.0 Python/3.8.10 (macOS-10.16-x86_64-i386-64bit)
    method: GET
    uri: https://management.azure.com/subscriptions/00000000-0000-0000-0000-000000000000/resourceGroups/clitest.rg000001/providers/Microsoft.Sql/locations/eastus2/databaseAzureAsyncOperation/22402506-1384-4cfb-bb9b-b0e7e6f03276?api-version=2021-02-01-preview
  response:
    body:
      string: '{"name":"22402506-1384-4cfb-bb9b-b0e7e6f03276","status":"InProgress","startTime":"2021-07-08T23:30:59.313Z"}'
>>>>>>> 574cacd3
    headers:
      cache-control:
      - no-cache
      content-length:
      - '107'
      content-type:
      - application/json; charset=utf-8
      date:
<<<<<<< HEAD
      - Mon, 28 Jun 2021 21:11:52 GMT
=======
      - Thu, 08 Jul 2021 23:31:29 GMT
>>>>>>> 574cacd3
      expires:
      - '-1'
      pragma:
      - no-cache
      server:
      - Microsoft-HTTPAPI/2.0
      strict-transport-security:
      - max-age=31536000; includeSubDomains
      transfer-encoding:
      - chunked
      vary:
      - Accept-Encoding
      x-content-type-options:
      - nosniff
    status:
      code: 200
      message: OK
- request:
    body: null
    headers:
      Accept:
      - '*/*'
      Accept-Encoding:
      - gzip, deflate
      CommandName:
      - sql server create
      Connection:
      - keep-alive
      ParameterSetName:
<<<<<<< HEAD
      - -l -g -n -u -p
=======
      - -g -s -n --sample-name
      User-Agent:
      - AZURECLI/2.25.0 azsdk-python-mgmt-sql/3.0.0 Python/3.8.10 (macOS-10.16-x86_64-i386-64bit)
    method: GET
    uri: https://management.azure.com/subscriptions/00000000-0000-0000-0000-000000000000/resourceGroups/clitest.rg000001/providers/Microsoft.Sql/locations/eastus2/databaseAzureAsyncOperation/22402506-1384-4cfb-bb9b-b0e7e6f03276?api-version=2021-02-01-preview
  response:
    body:
      string: '{"name":"22402506-1384-4cfb-bb9b-b0e7e6f03276","status":"InProgress","startTime":"2021-07-08T23:30:59.313Z"}'
    headers:
      cache-control:
      - no-cache
      content-length:
      - '108'
      content-type:
      - application/json; charset=utf-8
      date:
      - Thu, 08 Jul 2021 23:31:44 GMT
      expires:
      - '-1'
      pragma:
      - no-cache
      server:
      - Microsoft-HTTPAPI/2.0
      strict-transport-security:
      - max-age=31536000; includeSubDomains
      transfer-encoding:
      - chunked
      vary:
      - Accept-Encoding
      x-content-type-options:
      - nosniff
    status:
      code: 200
      message: OK
- request:
    body: null
    headers:
      Accept:
      - '*/*'
      Accept-Encoding:
      - gzip, deflate
      CommandName:
      - sql db create
      Connection:
      - keep-alive
      ParameterSetName:
      - -g -s -n --sample-name
      User-Agent:
      - AZURECLI/2.25.0 azsdk-python-mgmt-sql/3.0.0 Python/3.8.10 (macOS-10.16-x86_64-i386-64bit)
    method: GET
    uri: https://management.azure.com/subscriptions/00000000-0000-0000-0000-000000000000/resourceGroups/clitest.rg000001/providers/Microsoft.Sql/locations/eastus2/databaseAzureAsyncOperation/22402506-1384-4cfb-bb9b-b0e7e6f03276?api-version=2021-02-01-preview
  response:
    body:
      string: '{"name":"22402506-1384-4cfb-bb9b-b0e7e6f03276","status":"Succeeded","startTime":"2021-07-08T23:30:59.313Z"}'
    headers:
      cache-control:
      - no-cache
      content-length:
      - '107'
      content-type:
      - application/json; charset=utf-8
      date:
      - Thu, 08 Jul 2021 23:31:59 GMT
      expires:
      - '-1'
      pragma:
      - no-cache
      server:
      - Microsoft-HTTPAPI/2.0
      strict-transport-security:
      - max-age=31536000; includeSubDomains
      transfer-encoding:
      - chunked
      vary:
      - Accept-Encoding
      x-content-type-options:
      - nosniff
    status:
      code: 200
      message: OK
- request:
    body: null
    headers:
      Accept:
      - '*/*'
      Accept-Encoding:
      - gzip, deflate
      CommandName:
      - sql db create
      Connection:
      - keep-alive
      ParameterSetName:
      - -g -s -n --sample-name
      User-Agent:
      - AZURECLI/2.25.0 azsdk-python-mgmt-sql/3.0.0 Python/3.8.10 (macOS-10.16-x86_64-i386-64bit)
    method: GET
    uri: https://management.azure.com/subscriptions/00000000-0000-0000-0000-000000000000/resourceGroups/clitest.rg000001/providers/Microsoft.Sql/servers/clitestserver000002/databases/sensitivityclassificationsdb01?api-version=2021-02-01-preview
  response:
    body:
      string: '{"sku":{"name":"GP_Gen5","tier":"GeneralPurpose","family":"Gen5","capacity":2},"kind":"v12.0,user,vcore","properties":{"collation":"SQL_Latin1_General_CP1_CI_AS","maxSizeBytes":34359738368,"status":"Online","databaseId":"be13f4b1-1cec-4a10-ac52-31482f65ef49","creationDate":"2021-07-08T23:31:59.487Z","currentServiceObjectiveName":"GP_Gen5_2","requestedServiceObjectiveName":"GP_Gen5_2","defaultSecondaryLocation":"centralus","catalogCollation":"SQL_Latin1_General_CP1_CI_AS","zoneRedundant":false,"licenseType":"LicenseIncluded","maxLogSizeBytes":68719476736,"readScale":"Disabled","currentSku":{"name":"GP_Gen5","tier":"GeneralPurpose","family":"Gen5","capacity":2},"currentBackupStorageRedundancy":"Geo","requestedBackupStorageRedundancy":"Geo","maintenanceConfigurationId":"/subscriptions/00000000-0000-0000-0000-000000000000/providers/Microsoft.Maintenance/publicMaintenanceConfigurations/SQL_Default","isLedgerOn":false,"isInfraEncryptionEnabled":false},"location":"eastus2","id":"/subscriptions/00000000-0000-0000-0000-000000000000/resourceGroups/clitest.rg000001/providers/Microsoft.Sql/servers/clitestserver000002/databases/sensitivityclassificationsdb01","name":"sensitivityclassificationsdb01","type":"Microsoft.Sql/servers/databases"}'
    headers:
      cache-control:
      - no-cache
      content-length:
      - '1348'
      content-type:
      - application/json; charset=utf-8
      date:
      - Thu, 08 Jul 2021 23:32:00 GMT
      expires:
      - '-1'
      pragma:
      - no-cache
      server:
      - Microsoft-HTTPAPI/2.0
      strict-transport-security:
      - max-age=31536000; includeSubDomains
      transfer-encoding:
      - chunked
      vary:
      - Accept-Encoding
      x-content-type-options:
      - nosniff
    status:
      code: 200
      message: OK
- request:
    body: null
    headers:
      Accept:
      - application/json
      Accept-Encoding:
      - gzip, deflate
      CommandName:
      - sql db classification list
      Connection:
      - keep-alive
      ParameterSetName:
      - -g -s -n
      User-Agent:
      - AZURECLI/2.25.0 azsdk-python-mgmt-sql/3.0.0 Python/3.8.10 (macOS-10.16-x86_64-i386-64bit)
    method: GET
    uri: https://management.azure.com/subscriptions/00000000-0000-0000-0000-000000000000/resourceGroups/clitest.rg000001/providers/Microsoft.Sql/servers/clitestserver000002/databases/sensitivityclassificationsdb01/currentSensitivityLabels?api-version=2020-11-01-preview
  response:
    body:
      string: '{"value":[]}'
    headers:
      cache-control:
      - no-cache
      content-length:
      - '12'
      content-type:
      - application/json; charset=utf-8
      date:
      - Thu, 08 Jul 2021 23:32:01 GMT
      expires:
      - '-1'
      pragma:
      - no-cache
      server:
      - Microsoft-HTTPAPI/2.0
      strict-transport-security:
      - max-age=31536000; includeSubDomains
      transfer-encoding:
      - chunked
      vary:
      - Accept-Encoding
      x-content-type-options:
      - nosniff
    status:
      code: 200
      message: OK
- request:
    body: null
    headers:
      Accept:
      - application/json
      Accept-Encoding:
      - gzip, deflate
      CommandName:
      - storage account show
      Connection:
      - keep-alive
      ParameterSetName:
      - -g -n --query
      User-Agent:
      - AZURECLI/2.25.0 azsdk-python-azure-mgmt-storage/18.0.0 Python/3.8.10 (macOS-10.16-x86_64-i386-64bit)
    method: GET
    uri: https://management.azure.com/subscriptions/00000000-0000-0000-0000-000000000000/resourceGroups/clitest.rg000001/providers/Microsoft.Storage/storageAccounts/clitest000003?api-version=2021-04-01
  response:
    body:
      string: '{"sku":{"name":"Standard_LRS","tier":"Standard"},"kind":"Storage","id":"/subscriptions/00000000-0000-0000-0000-000000000000/resourceGroups/clitest.rg000001/providers/Microsoft.Storage/storageAccounts/clitest000003","name":"clitest000003","type":"Microsoft.Storage/storageAccounts","location":"eastus2","tags":{},"properties":{"keyCreationTime":{"key1":"2021-07-08T23:30:36.9227289Z","key2":"2021-07-08T23:30:36.9227289Z"},"privateEndpointConnections":[],"networkAcls":{"bypass":"AzureServices","virtualNetworkRules":[],"ipRules":[],"defaultAction":"Allow"},"supportsHttpsTrafficOnly":true,"encryption":{"services":{"file":{"keyType":"Account","enabled":true,"lastEnabledTime":"2021-07-08T23:30:36.9227289Z"},"blob":{"keyType":"Account","enabled":true,"lastEnabledTime":"2021-07-08T23:30:36.9227289Z"}},"keySource":"Microsoft.Storage"},"provisioningState":"Succeeded","creationTime":"2021-07-08T23:30:36.8289986Z","primaryEndpoints":{"blob":"https://clitest000003.blob.core.windows.net/","queue":"https://clitest000003.queue.core.windows.net/","table":"https://clitest000003.table.core.windows.net/","file":"https://clitest000003.file.core.windows.net/"},"primaryLocation":"eastus2","statusOfPrimary":"available"}}'
    headers:
      cache-control:
      - no-cache
      content-length:
      - '1338'
      content-type:
      - application/json
      date:
      - Thu, 08 Jul 2021 23:32:01 GMT
      expires:
      - '-1'
      pragma:
      - no-cache
      server:
      - Microsoft-Azure-Storage-Resource-Provider/1.0,Microsoft-HTTPAPI/2.0 Microsoft-HTTPAPI/2.0
      strict-transport-security:
      - max-age=31536000; includeSubDomains
      transfer-encoding:
      - chunked
      vary:
      - Accept-Encoding
      x-content-type-options:
      - nosniff
    status:
      code: 200
      message: OK
- request:
    body: null
    headers:
      Accept:
      - application/json
      Accept-Encoding:
      - gzip, deflate
      CommandName:
      - storage account keys list
      Connection:
      - keep-alive
      Content-Length:
      - '0'
      ParameterSetName:
      - -g -n --query
      User-Agent:
      - AZURECLI/2.25.0 azsdk-python-azure-mgmt-storage/18.0.0 Python/3.8.10 (macOS-10.16-x86_64-i386-64bit)
    method: POST
    uri: https://management.azure.com/subscriptions/00000000-0000-0000-0000-000000000000/resourceGroups/clitest.rg000001/providers/Microsoft.Storage/storageAccounts/clitest000003/listKeys?api-version=2021-04-01&$expand=kerb
  response:
    body:
      string: '{"keys":[{"creationTime":"2021-07-08T23:30:36.9227289Z","keyName":"key1","value":"veryFakedStorageAccountKey==","permissions":"FULL"},{"creationTime":"2021-07-08T23:30:36.9227289Z","keyName":"key2","value":"veryFakedStorageAccountKey==","permissions":"FULL"}]}'
    headers:
      cache-control:
      - no-cache
      content-length:
      - '380'
      content-type:
      - application/json
      date:
      - Thu, 08 Jul 2021 23:32:01 GMT
      expires:
      - '-1'
      pragma:
      - no-cache
      server:
      - Microsoft-Azure-Storage-Resource-Provider/1.0,Microsoft-HTTPAPI/2.0 Microsoft-HTTPAPI/2.0
      strict-transport-security:
      - max-age=31536000; includeSubDomains
      transfer-encoding:
      - chunked
      vary:
      - Accept-Encoding
      x-content-type-options:
      - nosniff
      x-ms-ratelimit-remaining-subscription-resource-requests:
      - '11999'
    status:
      code: 200
      message: OK
- request:
    body: null
    headers:
      Accept:
      - application/json
      Accept-Encoding:
      - gzip, deflate
      CommandName:
      - sql db threat-policy update
      Connection:
      - keep-alive
      ParameterSetName:
      - -g -s -n --security-alert-policy-name --state --storage-key --storage-endpoint
        --retention-days --email-addresses --disabled-alerts --email-account-admins
      User-Agent:
      - AZURECLI/2.25.0 azsdk-python-mgmt-sql/3.0.0 Python/3.8.10 (macOS-10.16-x86_64-i386-64bit)
    method: GET
    uri: https://management.azure.com/subscriptions/00000000-0000-0000-0000-000000000000/resourceGroups/clitest.rg000001/providers/Microsoft.Sql/servers/clitestserver000002/databases/sensitivityclassificationsdb01/securityAlertPolicies/default?api-version=2020-11-01-preview
  response:
    body:
      string: '{"properties":{"state":"Disabled","disabledAlerts":[""],"emailAddresses":[""],"emailAccountAdmins":false,"storageEndpoint":"","storageAccountAccessKey":"","retentionDays":0,"creationTime":"0001-01-01T00:00:00Z"},"id":"/subscriptions/00000000-0000-0000-0000-000000000000/resourceGroups/clitest.rg000001/providers/Microsoft.Sql/servers/clitestserver000002/databases/sensitivityclassificationsdb01/securityAlertPolicies/Default","name":"Default","type":"Microsoft.Sql/servers/databases/securityAlertPolicies"}'
    headers:
      cache-control:
      - no-cache
      content-length:
      - '608'
      content-type:
      - application/json; charset=utf-8
      date:
      - Thu, 08 Jul 2021 23:32:02 GMT
      expires:
      - '-1'
      pragma:
      - no-cache
      server:
      - Microsoft-HTTPAPI/2.0
      strict-transport-security:
      - max-age=31536000; includeSubDomains
      transfer-encoding:
      - chunked
      vary:
      - Accept-Encoding
      x-content-type-options:
      - nosniff
    status:
      code: 200
      message: OK
- request:
    body: '{"properties": {"state": "Enabled", "disabledAlerts": ["Sql_Injection_Vulnerability",
      "Access_Anomaly"], "emailAddresses": ["test1@example.com", "test2@example.com"],
      "emailAccountAdmins": true, "storageEndpoint": "https://clitest000003.blob.core.windows.net/",
      "storageAccountAccessKey": "veryFakedStorageAccountKey==", "retentionDays":
      30}}'
    headers:
      Accept:
      - application/json
      Accept-Encoding:
      - gzip, deflate
      CommandName:
      - sql db threat-policy update
      Connection:
      - keep-alive
      Content-Length:
      - '413'
      Content-Type:
      - application/json
      ParameterSetName:
      - -g -s -n --security-alert-policy-name --state --storage-key --storage-endpoint
        --retention-days --email-addresses --disabled-alerts --email-account-admins
      User-Agent:
      - AZURECLI/2.25.0 azsdk-python-mgmt-sql/3.0.0 Python/3.8.10 (macOS-10.16-x86_64-i386-64bit)
    method: PUT
    uri: https://management.azure.com/subscriptions/00000000-0000-0000-0000-000000000000/resourceGroups/clitest.rg000001/providers/Microsoft.Sql/servers/clitestserver000002/databases/sensitivityclassificationsdb01/securityAlertPolicies/default?api-version=2020-11-01-preview
  response:
    body:
      string: '{"properties":{"state":"Enabled","disabledAlerts":["Sql_Injection_Vulnerability","Access_Anomaly"],"emailAddresses":["test1@example.com","test2@example.com"],"emailAccountAdmins":true,"storageEndpoint":"https://clitest000003.blob.core.windows.net/","storageAccountAccessKey":"","retentionDays":30,"creationTime":"0001-01-01T00:00:00Z"},"id":"/subscriptions/00000000-0000-0000-0000-000000000000/resourceGroups/clitest.rg000001/providers/Microsoft.Sql/servers/clitestserver000002/databases/sensitivityclassificationsdb01/securityAlertPolicies/Default","name":"Default","type":"Microsoft.Sql/servers/databases/securityAlertPolicies"}'
    headers:
      cache-control:
      - no-cache
      content-length:
      - '743'
      content-type:
      - application/json; charset=utf-8
      date:
      - Thu, 08 Jul 2021 23:32:04 GMT
      expires:
      - '-1'
      pragma:
      - no-cache
      server:
      - Microsoft-HTTPAPI/2.0
      strict-transport-security:
      - max-age=31536000; includeSubDomains
      transfer-encoding:
      - chunked
      vary:
      - Accept-Encoding
      x-content-type-options:
      - nosniff
      x-ms-ratelimit-remaining-subscription-writes:
      - '1198'
    status:
      code: 200
      message: OK
- request:
    body: null
    headers:
      Accept:
      - application/json
      Accept-Encoding:
      - gzip, deflate
      CommandName:
      - sql db classification recommendation list
      Connection:
      - keep-alive
      ParameterSetName:
      - -g -s -n
      User-Agent:
      - AZURECLI/2.25.0 azsdk-python-mgmt-sql/3.0.0 Python/3.8.10 (macOS-10.16-x86_64-i386-64bit)
    method: GET
    uri: https://management.azure.com/subscriptions/00000000-0000-0000-0000-000000000000/resourceGroups/clitest.rg000001/providers/Microsoft.Sql/servers/clitestserver000002/databases/sensitivityclassificationsdb01/recommendedSensitivityLabels?api-version=2020-11-01-preview
  response:
    body:
      string: '{"value":[{"managedBy":"/subscriptions/00000000-0000-0000-0000-000000000000/resourceGroups/clitest.rg000001/providers/Microsoft.Sql/servers/clitestserver000002/databases/sensitivityclassificationsdb01","properties":{"schemaName":"SalesLT","tableName":"Customer","columnName":"FirstName","labelName":"Confidential
        - GDPR","labelId":"bf91e08c-f4f0-478a-b016-25164b2a65ff","informationType":"Name","informationTypeId":"57845286-7598-22f5-9659-15b24aeb125e","isDisabled":false,"rank":"Medium"},"id":"/subscriptions/00000000-0000-0000-0000-000000000000/resourceGroups/clitest.rg000001/providers/Microsoft.Sql/servers/clitestserver000002/databases/sensitivityclassificationsdb01/schemas/SalesLT/tables/Customer/columns/FirstName/sensitivityLabels/recommended","name":"recommended","type":"Microsoft.Sql/servers/databases/sensitivityLabels"},{"managedBy":"/subscriptions/00000000-0000-0000-0000-000000000000/resourceGroups/clitest.rg000001/providers/Microsoft.Sql/servers/clitestserver000002/databases/sensitivityclassificationsdb01","properties":{"schemaName":"SalesLT","tableName":"Customer","columnName":"LastName","labelName":"Confidential
        - GDPR","labelId":"bf91e08c-f4f0-478a-b016-25164b2a65ff","informationType":"Name","informationTypeId":"57845286-7598-22f5-9659-15b24aeb125e","isDisabled":false,"rank":"Medium"},"id":"/subscriptions/00000000-0000-0000-0000-000000000000/resourceGroups/clitest.rg000001/providers/Microsoft.Sql/servers/clitestserver000002/databases/sensitivityclassificationsdb01/schemas/SalesLT/tables/Customer/columns/LastName/sensitivityLabels/recommended","name":"recommended","type":"Microsoft.Sql/servers/databases/sensitivityLabels"},{"managedBy":"/subscriptions/00000000-0000-0000-0000-000000000000/resourceGroups/clitest.rg000001/providers/Microsoft.Sql/servers/clitestserver000002/databases/sensitivityclassificationsdb01","properties":{"schemaName":"SalesLT","tableName":"Customer","columnName":"EmailAddress","labelName":"Confidential","labelId":"05e6eaa1-075a-4fb4-a732-a92215a2444a","informationType":"Contact
        Info","informationTypeId":"5c503e21-22c6-81fa-620b-f369b8ec38d1","isDisabled":false,"rank":"Medium"},"id":"/subscriptions/00000000-0000-0000-0000-000000000000/resourceGroups/clitest.rg000001/providers/Microsoft.Sql/servers/clitestserver000002/databases/sensitivityclassificationsdb01/schemas/SalesLT/tables/Customer/columns/EmailAddress/sensitivityLabels/recommended","name":"recommended","type":"Microsoft.Sql/servers/databases/sensitivityLabels"},{"managedBy":"/subscriptions/00000000-0000-0000-0000-000000000000/resourceGroups/clitest.rg000001/providers/Microsoft.Sql/servers/clitestserver000002/databases/sensitivityclassificationsdb01","properties":{"schemaName":"SalesLT","tableName":"Customer","columnName":"Phone","labelName":"Confidential","labelId":"05e6eaa1-075a-4fb4-a732-a92215a2444a","informationType":"Contact
        Info","informationTypeId":"5c503e21-22c6-81fa-620b-f369b8ec38d1","isDisabled":false,"rank":"Medium"},"id":"/subscriptions/00000000-0000-0000-0000-000000000000/resourceGroups/clitest.rg000001/providers/Microsoft.Sql/servers/clitestserver000002/databases/sensitivityclassificationsdb01/schemas/SalesLT/tables/Customer/columns/Phone/sensitivityLabels/recommended","name":"recommended","type":"Microsoft.Sql/servers/databases/sensitivityLabels"},{"managedBy":"/subscriptions/00000000-0000-0000-0000-000000000000/resourceGroups/clitest.rg000001/providers/Microsoft.Sql/servers/clitestserver000002/databases/sensitivityclassificationsdb01","properties":{"schemaName":"SalesLT","tableName":"Customer","columnName":"PasswordHash","labelName":"Confidential","labelId":"05e6eaa1-075a-4fb4-a732-a92215a2444a","informationType":"Credentials","informationTypeId":"c64aba7b-3a3e-95b6-535d-3bc535da5a59","isDisabled":false,"rank":"Medium"},"id":"/subscriptions/00000000-0000-0000-0000-000000000000/resourceGroups/clitest.rg000001/providers/Microsoft.Sql/servers/clitestserver000002/databases/sensitivityclassificationsdb01/schemas/SalesLT/tables/Customer/columns/PasswordHash/sensitivityLabels/recommended","name":"recommended","type":"Microsoft.Sql/servers/databases/sensitivityLabels"},{"managedBy":"/subscriptions/00000000-0000-0000-0000-000000000000/resourceGroups/clitest.rg000001/providers/Microsoft.Sql/servers/clitestserver000002/databases/sensitivityclassificationsdb01","properties":{"schemaName":"SalesLT","tableName":"Customer","columnName":"PasswordSalt","labelName":"Confidential","labelId":"05e6eaa1-075a-4fb4-a732-a92215a2444a","informationType":"Credentials","informationTypeId":"c64aba7b-3a3e-95b6-535d-3bc535da5a59","isDisabled":false,"rank":"Medium"},"id":"/subscriptions/00000000-0000-0000-0000-000000000000/resourceGroups/clitest.rg000001/providers/Microsoft.Sql/servers/clitestserver000002/databases/sensitivityclassificationsdb01/schemas/SalesLT/tables/Customer/columns/PasswordSalt/sensitivityLabels/recommended","name":"recommended","type":"Microsoft.Sql/servers/databases/sensitivityLabels"},{"managedBy":"/subscriptions/00000000-0000-0000-0000-000000000000/resourceGroups/clitest.rg000001/providers/Microsoft.Sql/servers/clitestserver000002/databases/sensitivityclassificationsdb01","properties":{"schemaName":"dbo","tableName":"ErrorLog","columnName":"UserName","labelName":"Confidential","labelId":"05e6eaa1-075a-4fb4-a732-a92215a2444a","informationType":"Credentials","informationTypeId":"c64aba7b-3a3e-95b6-535d-3bc535da5a59","isDisabled":false,"rank":"Medium"},"id":"/subscriptions/00000000-0000-0000-0000-000000000000/resourceGroups/clitest.rg000001/providers/Microsoft.Sql/servers/clitestserver000002/databases/sensitivityclassificationsdb01/schemas/dbo/tables/ErrorLog/columns/UserName/sensitivityLabels/recommended","name":"recommended","type":"Microsoft.Sql/servers/databases/sensitivityLabels"},{"managedBy":"/subscriptions/00000000-0000-0000-0000-000000000000/resourceGroups/clitest.rg000001/providers/Microsoft.Sql/servers/clitestserver000002/databases/sensitivityclassificationsdb01","properties":{"schemaName":"SalesLT","tableName":"Address","columnName":"AddressLine1","labelName":"Confidential","labelId":"05e6eaa1-075a-4fb4-a732-a92215a2444a","informationType":"Contact
        Info","informationTypeId":"5c503e21-22c6-81fa-620b-f369b8ec38d1","isDisabled":false,"rank":"Medium"},"id":"/subscriptions/00000000-0000-0000-0000-000000000000/resourceGroups/clitest.rg000001/providers/Microsoft.Sql/servers/clitestserver000002/databases/sensitivityclassificationsdb01/schemas/SalesLT/tables/Address/columns/AddressLine1/sensitivityLabels/recommended","name":"recommended","type":"Microsoft.Sql/servers/databases/sensitivityLabels"},{"managedBy":"/subscriptions/00000000-0000-0000-0000-000000000000/resourceGroups/clitest.rg000001/providers/Microsoft.Sql/servers/clitestserver000002/databases/sensitivityclassificationsdb01","properties":{"schemaName":"SalesLT","tableName":"Address","columnName":"AddressLine2","labelName":"Confidential","labelId":"05e6eaa1-075a-4fb4-a732-a92215a2444a","informationType":"Contact
        Info","informationTypeId":"5c503e21-22c6-81fa-620b-f369b8ec38d1","isDisabled":false,"rank":"Medium"},"id":"/subscriptions/00000000-0000-0000-0000-000000000000/resourceGroups/clitest.rg000001/providers/Microsoft.Sql/servers/clitestserver000002/databases/sensitivityclassificationsdb01/schemas/SalesLT/tables/Address/columns/AddressLine2/sensitivityLabels/recommended","name":"recommended","type":"Microsoft.Sql/servers/databases/sensitivityLabels"},{"managedBy":"/subscriptions/00000000-0000-0000-0000-000000000000/resourceGroups/clitest.rg000001/providers/Microsoft.Sql/servers/clitestserver000002/databases/sensitivityclassificationsdb01","properties":{"schemaName":"SalesLT","tableName":"Address","columnName":"City","labelName":"Confidential","labelId":"05e6eaa1-075a-4fb4-a732-a92215a2444a","informationType":"Contact
        Info","informationTypeId":"5c503e21-22c6-81fa-620b-f369b8ec38d1","isDisabled":false,"rank":"Medium"},"id":"/subscriptions/00000000-0000-0000-0000-000000000000/resourceGroups/clitest.rg000001/providers/Microsoft.Sql/servers/clitestserver000002/databases/sensitivityclassificationsdb01/schemas/SalesLT/tables/Address/columns/City/sensitivityLabels/recommended","name":"recommended","type":"Microsoft.Sql/servers/databases/sensitivityLabels"},{"managedBy":"/subscriptions/00000000-0000-0000-0000-000000000000/resourceGroups/clitest.rg000001/providers/Microsoft.Sql/servers/clitestserver000002/databases/sensitivityclassificationsdb01","properties":{"schemaName":"SalesLT","tableName":"Address","columnName":"PostalCode","labelName":"Confidential","labelId":"05e6eaa1-075a-4fb4-a732-a92215a2444a","informationType":"Contact
        Info","informationTypeId":"5c503e21-22c6-81fa-620b-f369b8ec38d1","isDisabled":false,"rank":"Medium"},"id":"/subscriptions/00000000-0000-0000-0000-000000000000/resourceGroups/clitest.rg000001/providers/Microsoft.Sql/servers/clitestserver000002/databases/sensitivityclassificationsdb01/schemas/SalesLT/tables/Address/columns/PostalCode/sensitivityLabels/recommended","name":"recommended","type":"Microsoft.Sql/servers/databases/sensitivityLabels"},{"managedBy":"/subscriptions/00000000-0000-0000-0000-000000000000/resourceGroups/clitest.rg000001/providers/Microsoft.Sql/servers/clitestserver000002/databases/sensitivityclassificationsdb01","properties":{"schemaName":"SalesLT","tableName":"CustomerAddress","columnName":"AddressType","labelName":"Confidential","labelId":"05e6eaa1-075a-4fb4-a732-a92215a2444a","informationType":"Contact
        Info","informationTypeId":"5c503e21-22c6-81fa-620b-f369b8ec38d1","isDisabled":false,"rank":"Medium"},"id":"/subscriptions/00000000-0000-0000-0000-000000000000/resourceGroups/clitest.rg000001/providers/Microsoft.Sql/servers/clitestserver000002/databases/sensitivityclassificationsdb01/schemas/SalesLT/tables/CustomerAddress/columns/AddressType/sensitivityLabels/recommended","name":"recommended","type":"Microsoft.Sql/servers/databases/sensitivityLabels"},{"managedBy":"/subscriptions/00000000-0000-0000-0000-000000000000/resourceGroups/clitest.rg000001/providers/Microsoft.Sql/servers/clitestserver000002/databases/sensitivityclassificationsdb01","properties":{"schemaName":"SalesLT","tableName":"SalesOrderHeader","columnName":"AccountNumber","labelName":"Confidential","labelId":"05e6eaa1-075a-4fb4-a732-a92215a2444a","informationType":"Financial","informationTypeId":"c44193e1-0e58-4b2a-9001-f7d6e7bc1373","isDisabled":false,"rank":"Medium"},"id":"/subscriptions/00000000-0000-0000-0000-000000000000/resourceGroups/clitest.rg000001/providers/Microsoft.Sql/servers/clitestserver000002/databases/sensitivityclassificationsdb01/schemas/SalesLT/tables/SalesOrderHeader/columns/AccountNumber/sensitivityLabels/recommended","name":"recommended","type":"Microsoft.Sql/servers/databases/sensitivityLabels"},{"managedBy":"/subscriptions/00000000-0000-0000-0000-000000000000/resourceGroups/clitest.rg000001/providers/Microsoft.Sql/servers/clitestserver000002/databases/sensitivityclassificationsdb01","properties":{"schemaName":"SalesLT","tableName":"SalesOrderHeader","columnName":"CreditCardApprovalCode","labelName":"Confidential","labelId":"05e6eaa1-075a-4fb4-a732-a92215a2444a","informationType":"Credit
        Card","informationTypeId":"d22fa6e9-5ee4-3bde-4c2b-a409604c4646","isDisabled":false,"rank":"Medium"},"id":"/subscriptions/00000000-0000-0000-0000-000000000000/resourceGroups/clitest.rg000001/providers/Microsoft.Sql/servers/clitestserver000002/databases/sensitivityclassificationsdb01/schemas/SalesLT/tables/SalesOrderHeader/columns/CreditCardApprovalCode/sensitivityLabels/recommended","name":"recommended","type":"Microsoft.Sql/servers/databases/sensitivityLabels"},{"managedBy":"/subscriptions/00000000-0000-0000-0000-000000000000/resourceGroups/clitest.rg000001/providers/Microsoft.Sql/servers/clitestserver000002/databases/sensitivityclassificationsdb01","properties":{"schemaName":"SalesLT","tableName":"SalesOrderHeader","columnName":"TaxAmt","labelName":"Confidential","labelId":"05e6eaa1-075a-4fb4-a732-a92215a2444a","informationType":"Financial","informationTypeId":"c44193e1-0e58-4b2a-9001-f7d6e7bc1373","isDisabled":false,"rank":"Medium"},"id":"/subscriptions/00000000-0000-0000-0000-000000000000/resourceGroups/clitest.rg000001/providers/Microsoft.Sql/servers/clitestserver000002/databases/sensitivityclassificationsdb01/schemas/SalesLT/tables/SalesOrderHeader/columns/TaxAmt/sensitivityLabels/recommended","name":"recommended","type":"Microsoft.Sql/servers/databases/sensitivityLabels"}]}'
    headers:
      cache-control:
      - no-cache
      content-length:
      - '15537'
      content-type:
      - application/json; charset=utf-8
      date:
      - Thu, 08 Jul 2021 23:32:05 GMT
      expires:
      - '-1'
      pragma:
      - no-cache
      server:
      - Microsoft-HTTPAPI/2.0
      strict-transport-security:
      - max-age=31536000; includeSubDomains
      transfer-encoding:
      - chunked
      vary:
      - Accept-Encoding
      x-content-type-options:
      - nosniff
    status:
      code: 200
      message: OK
- request:
    body: null
    headers:
      Accept:
      - '*/*'
      Accept-Encoding:
      - gzip, deflate
      CommandName:
      - sql db classification recommendation disable
      Connection:
      - keep-alive
      Content-Length:
      - '0'
      ParameterSetName:
      - -g -s -n --schema --table --column
      User-Agent:
      - AZURECLI/2.25.0 azsdk-python-mgmt-sql/3.0.0 Python/3.8.10 (macOS-10.16-x86_64-i386-64bit)
    method: POST
    uri: https://management.azure.com/subscriptions/00000000-0000-0000-0000-000000000000/resourceGroups/clitest.rg000001/providers/Microsoft.Sql/servers/clitestserver000002/databases/sensitivityclassificationsdb01/schemas/SalesLT/tables/Customer/columns/FirstName/sensitivityLabels/recommended/disable?api-version=2020-11-01-preview
  response:
    body:
      string: ''
    headers:
      cache-control:
      - no-cache
      content-length:
      - '0'
      date:
      - Thu, 08 Jul 2021 23:32:06 GMT
      expires:
      - '-1'
      pragma:
      - no-cache
      server:
      - Microsoft-HTTPAPI/2.0
      strict-transport-security:
      - max-age=31536000; includeSubDomains
      x-content-type-options:
      - nosniff
      x-ms-ratelimit-remaining-subscription-writes:
      - '1199'
    status:
      code: 200
      message: OK
- request:
    body: null
    headers:
      Accept:
      - application/json
      Accept-Encoding:
      - gzip, deflate
      CommandName:
      - sql db classification recommendation list
      Connection:
      - keep-alive
      ParameterSetName:
      - -g -s -n
      User-Agent:
      - AZURECLI/2.25.0 azsdk-python-mgmt-sql/3.0.0 Python/3.8.10 (macOS-10.16-x86_64-i386-64bit)
    method: GET
    uri: https://management.azure.com/subscriptions/00000000-0000-0000-0000-000000000000/resourceGroups/clitest.rg000001/providers/Microsoft.Sql/servers/clitestserver000002/databases/sensitivityclassificationsdb01/recommendedSensitivityLabels?api-version=2020-11-01-preview
  response:
    body:
      string: '{"value":[{"managedBy":"/subscriptions/00000000-0000-0000-0000-000000000000/resourceGroups/clitest.rg000001/providers/Microsoft.Sql/servers/clitestserver000002/databases/sensitivityclassificationsdb01","properties":{"schemaName":"SalesLT","tableName":"Customer","columnName":"LastName","labelName":"Confidential
        - GDPR","labelId":"bf91e08c-f4f0-478a-b016-25164b2a65ff","informationType":"Name","informationTypeId":"57845286-7598-22f5-9659-15b24aeb125e","isDisabled":false,"rank":"Medium"},"id":"/subscriptions/00000000-0000-0000-0000-000000000000/resourceGroups/clitest.rg000001/providers/Microsoft.Sql/servers/clitestserver000002/databases/sensitivityclassificationsdb01/schemas/SalesLT/tables/Customer/columns/LastName/sensitivityLabels/recommended","name":"recommended","type":"Microsoft.Sql/servers/databases/sensitivityLabels"},{"managedBy":"/subscriptions/00000000-0000-0000-0000-000000000000/resourceGroups/clitest.rg000001/providers/Microsoft.Sql/servers/clitestserver000002/databases/sensitivityclassificationsdb01","properties":{"schemaName":"SalesLT","tableName":"Customer","columnName":"EmailAddress","labelName":"Confidential","labelId":"05e6eaa1-075a-4fb4-a732-a92215a2444a","informationType":"Contact
        Info","informationTypeId":"5c503e21-22c6-81fa-620b-f369b8ec38d1","isDisabled":false,"rank":"Medium"},"id":"/subscriptions/00000000-0000-0000-0000-000000000000/resourceGroups/clitest.rg000001/providers/Microsoft.Sql/servers/clitestserver000002/databases/sensitivityclassificationsdb01/schemas/SalesLT/tables/Customer/columns/EmailAddress/sensitivityLabels/recommended","name":"recommended","type":"Microsoft.Sql/servers/databases/sensitivityLabels"},{"managedBy":"/subscriptions/00000000-0000-0000-0000-000000000000/resourceGroups/clitest.rg000001/providers/Microsoft.Sql/servers/clitestserver000002/databases/sensitivityclassificationsdb01","properties":{"schemaName":"SalesLT","tableName":"Customer","columnName":"Phone","labelName":"Confidential","labelId":"05e6eaa1-075a-4fb4-a732-a92215a2444a","informationType":"Contact
        Info","informationTypeId":"5c503e21-22c6-81fa-620b-f369b8ec38d1","isDisabled":false,"rank":"Medium"},"id":"/subscriptions/00000000-0000-0000-0000-000000000000/resourceGroups/clitest.rg000001/providers/Microsoft.Sql/servers/clitestserver000002/databases/sensitivityclassificationsdb01/schemas/SalesLT/tables/Customer/columns/Phone/sensitivityLabels/recommended","name":"recommended","type":"Microsoft.Sql/servers/databases/sensitivityLabels"},{"managedBy":"/subscriptions/00000000-0000-0000-0000-000000000000/resourceGroups/clitest.rg000001/providers/Microsoft.Sql/servers/clitestserver000002/databases/sensitivityclassificationsdb01","properties":{"schemaName":"SalesLT","tableName":"Customer","columnName":"PasswordHash","labelName":"Confidential","labelId":"05e6eaa1-075a-4fb4-a732-a92215a2444a","informationType":"Credentials","informationTypeId":"c64aba7b-3a3e-95b6-535d-3bc535da5a59","isDisabled":false,"rank":"Medium"},"id":"/subscriptions/00000000-0000-0000-0000-000000000000/resourceGroups/clitest.rg000001/providers/Microsoft.Sql/servers/clitestserver000002/databases/sensitivityclassificationsdb01/schemas/SalesLT/tables/Customer/columns/PasswordHash/sensitivityLabels/recommended","name":"recommended","type":"Microsoft.Sql/servers/databases/sensitivityLabels"},{"managedBy":"/subscriptions/00000000-0000-0000-0000-000000000000/resourceGroups/clitest.rg000001/providers/Microsoft.Sql/servers/clitestserver000002/databases/sensitivityclassificationsdb01","properties":{"schemaName":"SalesLT","tableName":"Customer","columnName":"PasswordSalt","labelName":"Confidential","labelId":"05e6eaa1-075a-4fb4-a732-a92215a2444a","informationType":"Credentials","informationTypeId":"c64aba7b-3a3e-95b6-535d-3bc535da5a59","isDisabled":false,"rank":"Medium"},"id":"/subscriptions/00000000-0000-0000-0000-000000000000/resourceGroups/clitest.rg000001/providers/Microsoft.Sql/servers/clitestserver000002/databases/sensitivityclassificationsdb01/schemas/SalesLT/tables/Customer/columns/PasswordSalt/sensitivityLabels/recommended","name":"recommended","type":"Microsoft.Sql/servers/databases/sensitivityLabels"},{"managedBy":"/subscriptions/00000000-0000-0000-0000-000000000000/resourceGroups/clitest.rg000001/providers/Microsoft.Sql/servers/clitestserver000002/databases/sensitivityclassificationsdb01","properties":{"schemaName":"dbo","tableName":"ErrorLog","columnName":"UserName","labelName":"Confidential","labelId":"05e6eaa1-075a-4fb4-a732-a92215a2444a","informationType":"Credentials","informationTypeId":"c64aba7b-3a3e-95b6-535d-3bc535da5a59","isDisabled":false,"rank":"Medium"},"id":"/subscriptions/00000000-0000-0000-0000-000000000000/resourceGroups/clitest.rg000001/providers/Microsoft.Sql/servers/clitestserver000002/databases/sensitivityclassificationsdb01/schemas/dbo/tables/ErrorLog/columns/UserName/sensitivityLabels/recommended","name":"recommended","type":"Microsoft.Sql/servers/databases/sensitivityLabels"},{"managedBy":"/subscriptions/00000000-0000-0000-0000-000000000000/resourceGroups/clitest.rg000001/providers/Microsoft.Sql/servers/clitestserver000002/databases/sensitivityclassificationsdb01","properties":{"schemaName":"SalesLT","tableName":"Address","columnName":"AddressLine1","labelName":"Confidential","labelId":"05e6eaa1-075a-4fb4-a732-a92215a2444a","informationType":"Contact
        Info","informationTypeId":"5c503e21-22c6-81fa-620b-f369b8ec38d1","isDisabled":false,"rank":"Medium"},"id":"/subscriptions/00000000-0000-0000-0000-000000000000/resourceGroups/clitest.rg000001/providers/Microsoft.Sql/servers/clitestserver000002/databases/sensitivityclassificationsdb01/schemas/SalesLT/tables/Address/columns/AddressLine1/sensitivityLabels/recommended","name":"recommended","type":"Microsoft.Sql/servers/databases/sensitivityLabels"},{"managedBy":"/subscriptions/00000000-0000-0000-0000-000000000000/resourceGroups/clitest.rg000001/providers/Microsoft.Sql/servers/clitestserver000002/databases/sensitivityclassificationsdb01","properties":{"schemaName":"SalesLT","tableName":"Address","columnName":"AddressLine2","labelName":"Confidential","labelId":"05e6eaa1-075a-4fb4-a732-a92215a2444a","informationType":"Contact
        Info","informationTypeId":"5c503e21-22c6-81fa-620b-f369b8ec38d1","isDisabled":false,"rank":"Medium"},"id":"/subscriptions/00000000-0000-0000-0000-000000000000/resourceGroups/clitest.rg000001/providers/Microsoft.Sql/servers/clitestserver000002/databases/sensitivityclassificationsdb01/schemas/SalesLT/tables/Address/columns/AddressLine2/sensitivityLabels/recommended","name":"recommended","type":"Microsoft.Sql/servers/databases/sensitivityLabels"},{"managedBy":"/subscriptions/00000000-0000-0000-0000-000000000000/resourceGroups/clitest.rg000001/providers/Microsoft.Sql/servers/clitestserver000002/databases/sensitivityclassificationsdb01","properties":{"schemaName":"SalesLT","tableName":"Address","columnName":"City","labelName":"Confidential","labelId":"05e6eaa1-075a-4fb4-a732-a92215a2444a","informationType":"Contact
        Info","informationTypeId":"5c503e21-22c6-81fa-620b-f369b8ec38d1","isDisabled":false,"rank":"Medium"},"id":"/subscriptions/00000000-0000-0000-0000-000000000000/resourceGroups/clitest.rg000001/providers/Microsoft.Sql/servers/clitestserver000002/databases/sensitivityclassificationsdb01/schemas/SalesLT/tables/Address/columns/City/sensitivityLabels/recommended","name":"recommended","type":"Microsoft.Sql/servers/databases/sensitivityLabels"},{"managedBy":"/subscriptions/00000000-0000-0000-0000-000000000000/resourceGroups/clitest.rg000001/providers/Microsoft.Sql/servers/clitestserver000002/databases/sensitivityclassificationsdb01","properties":{"schemaName":"SalesLT","tableName":"Address","columnName":"PostalCode","labelName":"Confidential","labelId":"05e6eaa1-075a-4fb4-a732-a92215a2444a","informationType":"Contact
        Info","informationTypeId":"5c503e21-22c6-81fa-620b-f369b8ec38d1","isDisabled":false,"rank":"Medium"},"id":"/subscriptions/00000000-0000-0000-0000-000000000000/resourceGroups/clitest.rg000001/providers/Microsoft.Sql/servers/clitestserver000002/databases/sensitivityclassificationsdb01/schemas/SalesLT/tables/Address/columns/PostalCode/sensitivityLabels/recommended","name":"recommended","type":"Microsoft.Sql/servers/databases/sensitivityLabels"},{"managedBy":"/subscriptions/00000000-0000-0000-0000-000000000000/resourceGroups/clitest.rg000001/providers/Microsoft.Sql/servers/clitestserver000002/databases/sensitivityclassificationsdb01","properties":{"schemaName":"SalesLT","tableName":"CustomerAddress","columnName":"AddressType","labelName":"Confidential","labelId":"05e6eaa1-075a-4fb4-a732-a92215a2444a","informationType":"Contact
        Info","informationTypeId":"5c503e21-22c6-81fa-620b-f369b8ec38d1","isDisabled":false,"rank":"Medium"},"id":"/subscriptions/00000000-0000-0000-0000-000000000000/resourceGroups/clitest.rg000001/providers/Microsoft.Sql/servers/clitestserver000002/databases/sensitivityclassificationsdb01/schemas/SalesLT/tables/CustomerAddress/columns/AddressType/sensitivityLabels/recommended","name":"recommended","type":"Microsoft.Sql/servers/databases/sensitivityLabels"},{"managedBy":"/subscriptions/00000000-0000-0000-0000-000000000000/resourceGroups/clitest.rg000001/providers/Microsoft.Sql/servers/clitestserver000002/databases/sensitivityclassificationsdb01","properties":{"schemaName":"SalesLT","tableName":"SalesOrderHeader","columnName":"AccountNumber","labelName":"Confidential","labelId":"05e6eaa1-075a-4fb4-a732-a92215a2444a","informationType":"Financial","informationTypeId":"c44193e1-0e58-4b2a-9001-f7d6e7bc1373","isDisabled":false,"rank":"Medium"},"id":"/subscriptions/00000000-0000-0000-0000-000000000000/resourceGroups/clitest.rg000001/providers/Microsoft.Sql/servers/clitestserver000002/databases/sensitivityclassificationsdb01/schemas/SalesLT/tables/SalesOrderHeader/columns/AccountNumber/sensitivityLabels/recommended","name":"recommended","type":"Microsoft.Sql/servers/databases/sensitivityLabels"},{"managedBy":"/subscriptions/00000000-0000-0000-0000-000000000000/resourceGroups/clitest.rg000001/providers/Microsoft.Sql/servers/clitestserver000002/databases/sensitivityclassificationsdb01","properties":{"schemaName":"SalesLT","tableName":"SalesOrderHeader","columnName":"CreditCardApprovalCode","labelName":"Confidential","labelId":"05e6eaa1-075a-4fb4-a732-a92215a2444a","informationType":"Credit
        Card","informationTypeId":"d22fa6e9-5ee4-3bde-4c2b-a409604c4646","isDisabled":false,"rank":"Medium"},"id":"/subscriptions/00000000-0000-0000-0000-000000000000/resourceGroups/clitest.rg000001/providers/Microsoft.Sql/servers/clitestserver000002/databases/sensitivityclassificationsdb01/schemas/SalesLT/tables/SalesOrderHeader/columns/CreditCardApprovalCode/sensitivityLabels/recommended","name":"recommended","type":"Microsoft.Sql/servers/databases/sensitivityLabels"},{"managedBy":"/subscriptions/00000000-0000-0000-0000-000000000000/resourceGroups/clitest.rg000001/providers/Microsoft.Sql/servers/clitestserver000002/databases/sensitivityclassificationsdb01","properties":{"schemaName":"SalesLT","tableName":"SalesOrderHeader","columnName":"TaxAmt","labelName":"Confidential","labelId":"05e6eaa1-075a-4fb4-a732-a92215a2444a","informationType":"Financial","informationTypeId":"c44193e1-0e58-4b2a-9001-f7d6e7bc1373","isDisabled":false,"rank":"Medium"},"id":"/subscriptions/00000000-0000-0000-0000-000000000000/resourceGroups/clitest.rg000001/providers/Microsoft.Sql/servers/clitestserver000002/databases/sensitivityclassificationsdb01/schemas/SalesLT/tables/SalesOrderHeader/columns/TaxAmt/sensitivityLabels/recommended","name":"recommended","type":"Microsoft.Sql/servers/databases/sensitivityLabels"}]}'
    headers:
      cache-control:
      - no-cache
      content-length:
      - '14508'
      content-type:
      - application/json; charset=utf-8
      date:
      - Thu, 08 Jul 2021 23:32:07 GMT
      expires:
      - '-1'
      pragma:
      - no-cache
      server:
      - Microsoft-HTTPAPI/2.0
      strict-transport-security:
      - max-age=31536000; includeSubDomains
      transfer-encoding:
      - chunked
      vary:
      - Accept-Encoding
      x-content-type-options:
      - nosniff
    status:
      code: 200
      message: OK
- request:
    body: null
    headers:
      Accept:
      - '*/*'
      Accept-Encoding:
      - gzip, deflate
      CommandName:
      - sql db classification recommendation enable
      Connection:
      - keep-alive
      Content-Length:
      - '0'
      ParameterSetName:
      - -g -s -n --schema --table --column
      User-Agent:
      - AZURECLI/2.25.0 azsdk-python-mgmt-sql/3.0.0 Python/3.8.10 (macOS-10.16-x86_64-i386-64bit)
    method: POST
    uri: https://management.azure.com/subscriptions/00000000-0000-0000-0000-000000000000/resourceGroups/clitest.rg000001/providers/Microsoft.Sql/servers/clitestserver000002/databases/sensitivityclassificationsdb01/schemas/SalesLT/tables/Customer/columns/FirstName/sensitivityLabels/recommended/enable?api-version=2020-11-01-preview
  response:
    body:
      string: ''
    headers:
      cache-control:
      - no-cache
      content-length:
      - '0'
      date:
      - Thu, 08 Jul 2021 23:32:07 GMT
      expires:
      - '-1'
      pragma:
      - no-cache
      server:
      - Microsoft-HTTPAPI/2.0
      strict-transport-security:
      - max-age=31536000; includeSubDomains
      x-content-type-options:
      - nosniff
      x-ms-ratelimit-remaining-subscription-writes:
      - '1199'
    status:
      code: 200
      message: OK
- request:
    body: null
    headers:
      Accept:
      - application/json
      Accept-Encoding:
      - gzip, deflate
      CommandName:
      - sql db classification recommendation list
      Connection:
      - keep-alive
      ParameterSetName:
      - -g -s -n
      User-Agent:
      - AZURECLI/2.25.0 azsdk-python-mgmt-sql/3.0.0 Python/3.8.10 (macOS-10.16-x86_64-i386-64bit)
    method: GET
    uri: https://management.azure.com/subscriptions/00000000-0000-0000-0000-000000000000/resourceGroups/clitest.rg000001/providers/Microsoft.Sql/servers/clitestserver000002/databases/sensitivityclassificationsdb01/recommendedSensitivityLabels?api-version=2020-11-01-preview
  response:
    body:
      string: '{"value":[{"managedBy":"/subscriptions/00000000-0000-0000-0000-000000000000/resourceGroups/clitest.rg000001/providers/Microsoft.Sql/servers/clitestserver000002/databases/sensitivityclassificationsdb01","properties":{"schemaName":"SalesLT","tableName":"Customer","columnName":"FirstName","labelName":"Confidential
        - GDPR","labelId":"bf91e08c-f4f0-478a-b016-25164b2a65ff","informationType":"Name","informationTypeId":"57845286-7598-22f5-9659-15b24aeb125e","isDisabled":false,"rank":"Medium"},"id":"/subscriptions/00000000-0000-0000-0000-000000000000/resourceGroups/clitest.rg000001/providers/Microsoft.Sql/servers/clitestserver000002/databases/sensitivityclassificationsdb01/schemas/SalesLT/tables/Customer/columns/FirstName/sensitivityLabels/recommended","name":"recommended","type":"Microsoft.Sql/servers/databases/sensitivityLabels"},{"managedBy":"/subscriptions/00000000-0000-0000-0000-000000000000/resourceGroups/clitest.rg000001/providers/Microsoft.Sql/servers/clitestserver000002/databases/sensitivityclassificationsdb01","properties":{"schemaName":"SalesLT","tableName":"Customer","columnName":"LastName","labelName":"Confidential
        - GDPR","labelId":"bf91e08c-f4f0-478a-b016-25164b2a65ff","informationType":"Name","informationTypeId":"57845286-7598-22f5-9659-15b24aeb125e","isDisabled":false,"rank":"Medium"},"id":"/subscriptions/00000000-0000-0000-0000-000000000000/resourceGroups/clitest.rg000001/providers/Microsoft.Sql/servers/clitestserver000002/databases/sensitivityclassificationsdb01/schemas/SalesLT/tables/Customer/columns/LastName/sensitivityLabels/recommended","name":"recommended","type":"Microsoft.Sql/servers/databases/sensitivityLabels"},{"managedBy":"/subscriptions/00000000-0000-0000-0000-000000000000/resourceGroups/clitest.rg000001/providers/Microsoft.Sql/servers/clitestserver000002/databases/sensitivityclassificationsdb01","properties":{"schemaName":"SalesLT","tableName":"Customer","columnName":"EmailAddress","labelName":"Confidential","labelId":"05e6eaa1-075a-4fb4-a732-a92215a2444a","informationType":"Contact
        Info","informationTypeId":"5c503e21-22c6-81fa-620b-f369b8ec38d1","isDisabled":false,"rank":"Medium"},"id":"/subscriptions/00000000-0000-0000-0000-000000000000/resourceGroups/clitest.rg000001/providers/Microsoft.Sql/servers/clitestserver000002/databases/sensitivityclassificationsdb01/schemas/SalesLT/tables/Customer/columns/EmailAddress/sensitivityLabels/recommended","name":"recommended","type":"Microsoft.Sql/servers/databases/sensitivityLabels"},{"managedBy":"/subscriptions/00000000-0000-0000-0000-000000000000/resourceGroups/clitest.rg000001/providers/Microsoft.Sql/servers/clitestserver000002/databases/sensitivityclassificationsdb01","properties":{"schemaName":"SalesLT","tableName":"Customer","columnName":"Phone","labelName":"Confidential","labelId":"05e6eaa1-075a-4fb4-a732-a92215a2444a","informationType":"Contact
        Info","informationTypeId":"5c503e21-22c6-81fa-620b-f369b8ec38d1","isDisabled":false,"rank":"Medium"},"id":"/subscriptions/00000000-0000-0000-0000-000000000000/resourceGroups/clitest.rg000001/providers/Microsoft.Sql/servers/clitestserver000002/databases/sensitivityclassificationsdb01/schemas/SalesLT/tables/Customer/columns/Phone/sensitivityLabels/recommended","name":"recommended","type":"Microsoft.Sql/servers/databases/sensitivityLabels"},{"managedBy":"/subscriptions/00000000-0000-0000-0000-000000000000/resourceGroups/clitest.rg000001/providers/Microsoft.Sql/servers/clitestserver000002/databases/sensitivityclassificationsdb01","properties":{"schemaName":"SalesLT","tableName":"Customer","columnName":"PasswordHash","labelName":"Confidential","labelId":"05e6eaa1-075a-4fb4-a732-a92215a2444a","informationType":"Credentials","informationTypeId":"c64aba7b-3a3e-95b6-535d-3bc535da5a59","isDisabled":false,"rank":"Medium"},"id":"/subscriptions/00000000-0000-0000-0000-000000000000/resourceGroups/clitest.rg000001/providers/Microsoft.Sql/servers/clitestserver000002/databases/sensitivityclassificationsdb01/schemas/SalesLT/tables/Customer/columns/PasswordHash/sensitivityLabels/recommended","name":"recommended","type":"Microsoft.Sql/servers/databases/sensitivityLabels"},{"managedBy":"/subscriptions/00000000-0000-0000-0000-000000000000/resourceGroups/clitest.rg000001/providers/Microsoft.Sql/servers/clitestserver000002/databases/sensitivityclassificationsdb01","properties":{"schemaName":"SalesLT","tableName":"Customer","columnName":"PasswordSalt","labelName":"Confidential","labelId":"05e6eaa1-075a-4fb4-a732-a92215a2444a","informationType":"Credentials","informationTypeId":"c64aba7b-3a3e-95b6-535d-3bc535da5a59","isDisabled":false,"rank":"Medium"},"id":"/subscriptions/00000000-0000-0000-0000-000000000000/resourceGroups/clitest.rg000001/providers/Microsoft.Sql/servers/clitestserver000002/databases/sensitivityclassificationsdb01/schemas/SalesLT/tables/Customer/columns/PasswordSalt/sensitivityLabels/recommended","name":"recommended","type":"Microsoft.Sql/servers/databases/sensitivityLabels"},{"managedBy":"/subscriptions/00000000-0000-0000-0000-000000000000/resourceGroups/clitest.rg000001/providers/Microsoft.Sql/servers/clitestserver000002/databases/sensitivityclassificationsdb01","properties":{"schemaName":"dbo","tableName":"ErrorLog","columnName":"UserName","labelName":"Confidential","labelId":"05e6eaa1-075a-4fb4-a732-a92215a2444a","informationType":"Credentials","informationTypeId":"c64aba7b-3a3e-95b6-535d-3bc535da5a59","isDisabled":false,"rank":"Medium"},"id":"/subscriptions/00000000-0000-0000-0000-000000000000/resourceGroups/clitest.rg000001/providers/Microsoft.Sql/servers/clitestserver000002/databases/sensitivityclassificationsdb01/schemas/dbo/tables/ErrorLog/columns/UserName/sensitivityLabels/recommended","name":"recommended","type":"Microsoft.Sql/servers/databases/sensitivityLabels"},{"managedBy":"/subscriptions/00000000-0000-0000-0000-000000000000/resourceGroups/clitest.rg000001/providers/Microsoft.Sql/servers/clitestserver000002/databases/sensitivityclassificationsdb01","properties":{"schemaName":"SalesLT","tableName":"Address","columnName":"AddressLine1","labelName":"Confidential","labelId":"05e6eaa1-075a-4fb4-a732-a92215a2444a","informationType":"Contact
        Info","informationTypeId":"5c503e21-22c6-81fa-620b-f369b8ec38d1","isDisabled":false,"rank":"Medium"},"id":"/subscriptions/00000000-0000-0000-0000-000000000000/resourceGroups/clitest.rg000001/providers/Microsoft.Sql/servers/clitestserver000002/databases/sensitivityclassificationsdb01/schemas/SalesLT/tables/Address/columns/AddressLine1/sensitivityLabels/recommended","name":"recommended","type":"Microsoft.Sql/servers/databases/sensitivityLabels"},{"managedBy":"/subscriptions/00000000-0000-0000-0000-000000000000/resourceGroups/clitest.rg000001/providers/Microsoft.Sql/servers/clitestserver000002/databases/sensitivityclassificationsdb01","properties":{"schemaName":"SalesLT","tableName":"Address","columnName":"AddressLine2","labelName":"Confidential","labelId":"05e6eaa1-075a-4fb4-a732-a92215a2444a","informationType":"Contact
        Info","informationTypeId":"5c503e21-22c6-81fa-620b-f369b8ec38d1","isDisabled":false,"rank":"Medium"},"id":"/subscriptions/00000000-0000-0000-0000-000000000000/resourceGroups/clitest.rg000001/providers/Microsoft.Sql/servers/clitestserver000002/databases/sensitivityclassificationsdb01/schemas/SalesLT/tables/Address/columns/AddressLine2/sensitivityLabels/recommended","name":"recommended","type":"Microsoft.Sql/servers/databases/sensitivityLabels"},{"managedBy":"/subscriptions/00000000-0000-0000-0000-000000000000/resourceGroups/clitest.rg000001/providers/Microsoft.Sql/servers/clitestserver000002/databases/sensitivityclassificationsdb01","properties":{"schemaName":"SalesLT","tableName":"Address","columnName":"City","labelName":"Confidential","labelId":"05e6eaa1-075a-4fb4-a732-a92215a2444a","informationType":"Contact
        Info","informationTypeId":"5c503e21-22c6-81fa-620b-f369b8ec38d1","isDisabled":false,"rank":"Medium"},"id":"/subscriptions/00000000-0000-0000-0000-000000000000/resourceGroups/clitest.rg000001/providers/Microsoft.Sql/servers/clitestserver000002/databases/sensitivityclassificationsdb01/schemas/SalesLT/tables/Address/columns/City/sensitivityLabels/recommended","name":"recommended","type":"Microsoft.Sql/servers/databases/sensitivityLabels"},{"managedBy":"/subscriptions/00000000-0000-0000-0000-000000000000/resourceGroups/clitest.rg000001/providers/Microsoft.Sql/servers/clitestserver000002/databases/sensitivityclassificationsdb01","properties":{"schemaName":"SalesLT","tableName":"Address","columnName":"PostalCode","labelName":"Confidential","labelId":"05e6eaa1-075a-4fb4-a732-a92215a2444a","informationType":"Contact
        Info","informationTypeId":"5c503e21-22c6-81fa-620b-f369b8ec38d1","isDisabled":false,"rank":"Medium"},"id":"/subscriptions/00000000-0000-0000-0000-000000000000/resourceGroups/clitest.rg000001/providers/Microsoft.Sql/servers/clitestserver000002/databases/sensitivityclassificationsdb01/schemas/SalesLT/tables/Address/columns/PostalCode/sensitivityLabels/recommended","name":"recommended","type":"Microsoft.Sql/servers/databases/sensitivityLabels"},{"managedBy":"/subscriptions/00000000-0000-0000-0000-000000000000/resourceGroups/clitest.rg000001/providers/Microsoft.Sql/servers/clitestserver000002/databases/sensitivityclassificationsdb01","properties":{"schemaName":"SalesLT","tableName":"CustomerAddress","columnName":"AddressType","labelName":"Confidential","labelId":"05e6eaa1-075a-4fb4-a732-a92215a2444a","informationType":"Contact
        Info","informationTypeId":"5c503e21-22c6-81fa-620b-f369b8ec38d1","isDisabled":false,"rank":"Medium"},"id":"/subscriptions/00000000-0000-0000-0000-000000000000/resourceGroups/clitest.rg000001/providers/Microsoft.Sql/servers/clitestserver000002/databases/sensitivityclassificationsdb01/schemas/SalesLT/tables/CustomerAddress/columns/AddressType/sensitivityLabels/recommended","name":"recommended","type":"Microsoft.Sql/servers/databases/sensitivityLabels"},{"managedBy":"/subscriptions/00000000-0000-0000-0000-000000000000/resourceGroups/clitest.rg000001/providers/Microsoft.Sql/servers/clitestserver000002/databases/sensitivityclassificationsdb01","properties":{"schemaName":"SalesLT","tableName":"SalesOrderHeader","columnName":"AccountNumber","labelName":"Confidential","labelId":"05e6eaa1-075a-4fb4-a732-a92215a2444a","informationType":"Financial","informationTypeId":"c44193e1-0e58-4b2a-9001-f7d6e7bc1373","isDisabled":false,"rank":"Medium"},"id":"/subscriptions/00000000-0000-0000-0000-000000000000/resourceGroups/clitest.rg000001/providers/Microsoft.Sql/servers/clitestserver000002/databases/sensitivityclassificationsdb01/schemas/SalesLT/tables/SalesOrderHeader/columns/AccountNumber/sensitivityLabels/recommended","name":"recommended","type":"Microsoft.Sql/servers/databases/sensitivityLabels"},{"managedBy":"/subscriptions/00000000-0000-0000-0000-000000000000/resourceGroups/clitest.rg000001/providers/Microsoft.Sql/servers/clitestserver000002/databases/sensitivityclassificationsdb01","properties":{"schemaName":"SalesLT","tableName":"SalesOrderHeader","columnName":"CreditCardApprovalCode","labelName":"Confidential","labelId":"05e6eaa1-075a-4fb4-a732-a92215a2444a","informationType":"Credit
        Card","informationTypeId":"d22fa6e9-5ee4-3bde-4c2b-a409604c4646","isDisabled":false,"rank":"Medium"},"id":"/subscriptions/00000000-0000-0000-0000-000000000000/resourceGroups/clitest.rg000001/providers/Microsoft.Sql/servers/clitestserver000002/databases/sensitivityclassificationsdb01/schemas/SalesLT/tables/SalesOrderHeader/columns/CreditCardApprovalCode/sensitivityLabels/recommended","name":"recommended","type":"Microsoft.Sql/servers/databases/sensitivityLabels"},{"managedBy":"/subscriptions/00000000-0000-0000-0000-000000000000/resourceGroups/clitest.rg000001/providers/Microsoft.Sql/servers/clitestserver000002/databases/sensitivityclassificationsdb01","properties":{"schemaName":"SalesLT","tableName":"SalesOrderHeader","columnName":"TaxAmt","labelName":"Confidential","labelId":"05e6eaa1-075a-4fb4-a732-a92215a2444a","informationType":"Financial","informationTypeId":"c44193e1-0e58-4b2a-9001-f7d6e7bc1373","isDisabled":false,"rank":"Medium"},"id":"/subscriptions/00000000-0000-0000-0000-000000000000/resourceGroups/clitest.rg000001/providers/Microsoft.Sql/servers/clitestserver000002/databases/sensitivityclassificationsdb01/schemas/SalesLT/tables/SalesOrderHeader/columns/TaxAmt/sensitivityLabels/recommended","name":"recommended","type":"Microsoft.Sql/servers/databases/sensitivityLabels"}]}'
    headers:
      cache-control:
      - no-cache
      content-length:
      - '15537'
      content-type:
      - application/json; charset=utf-8
      date:
      - Thu, 08 Jul 2021 23:32:08 GMT
      expires:
      - '-1'
      pragma:
      - no-cache
      server:
      - Microsoft-HTTPAPI/2.0
      strict-transport-security:
      - max-age=31536000; includeSubDomains
      transfer-encoding:
      - chunked
      vary:
      - Accept-Encoding
      x-content-type-options:
      - nosniff
    status:
      code: 200
      message: OK
- request:
    body: null
    headers:
      Accept:
      - application/json
      Accept-Encoding:
      - gzip, deflate
      CommandName:
      - sql db classification update
      Connection:
      - keep-alive
      ParameterSetName:
      - -g -s -n --schema --table --column --information-type --label
      User-Agent:
      - python/3.8.10 (macOS-10.16-x86_64-i386-64bit) msrest/0.6.21 msrest_azure/0.6.3
        azure-mgmt-security/0.6.0 Azure-SDK-For-Python AZURECLI/2.25.0
      accept-language:
      - en-US
    method: GET
    uri: https://management.azure.com/providers/Microsoft.Management/managementGroups/72f988bf-86f1-41af-91ab-2d7cd011db47/providers/Microsoft.Security/informationProtectionPolicies/effective?api-version=2017-08-01-preview
  response:
    body:
      string: "{\"id\":\"/providers/Microsoft.Management/managementGroups/72f988bf-86f1-41af-91ab-2d7cd011db47/providers/Microsoft.Security/informationProtectionPolicies/effective\",\"name\":\"effective\",\"type\":\"Microsoft.Security/InformationProtectionPolicies\",\"properties\":{\"lastModifiedUtc\":\"2018-08-12T09:07:19.9341023Z\",\"version\":\"2.0\",\"labels\":{\"50e58766-ab53-4846-be8a-35e0bb87723e\":{\"displayName\":\"Public\",\"description\":\"\",\"rank\":\"None\",\"order\":100,\"enabled\":true},\"6d21db50-501c-4250-8db3-638960433892\":{\"displayName\":\"General\",\"description\":\"\",\"rank\":\"Low\",\"order\":200,\"enabled\":true},\"05e6eaa1-075a-4fb4-a732-a92215a2444a\":{\"displayName\":\"Confidential\",\"description\":\"\",\"rank\":\"Medium\",\"order\":300,\"enabled\":true},\"bf91e08c-f4f0-478a-b016-25164b2a65ff\":{\"displayName\":\"Confidential
        - GDPR\",\"description\":\"\",\"rank\":\"Medium\",\"order\":400,\"enabled\":true},\"1bf478cb-3e74-414f-b579-2075823b138e\":{\"displayName\":\"Highly
        Confidential\",\"description\":\"\",\"rank\":\"High\",\"order\":500,\"enabled\":true},\"674eabcd-dfb9-4261-8ac2-ac66ce366ab7\":{\"displayName\":\"Highly
        Confidential - GDPR\",\"description\":\"\",\"rank\":\"High\",\"order\":600,\"enabled\":true}},\"informationTypes\":{\"b40ad280-0f6a-6ca8-11ba-2f1a08651fcf\":{\"displayName\":\"Networking\",\"description\":\"Data
        related to the network domain. Example: IP, port, etc.\",\"order\":100,\"recommendedLabelId\":\"05e6eaa1-075a-4fb4-a732-a92215a2444a\",\"enabled\":true,\"keywords\":[{\"pattern\":\"ip\",\"custom\":false,\"canBeNumeric\":false},{\"pattern\":\"%[^h]ip%address%\",\"custom\":false,\"canBeNumeric\":false},{\"pattern\":\"ip%address%\",\"custom\":false,\"canBeNumeric\":false},{\"pattern\":\"%mac%address%\",\"custom\":false,\"canBeNumeric\":false}]},\"5c503e21-22c6-81fa-620b-f369b8ec38d1\":{\"displayName\":\"Contact
        Info\",\"description\":\"Contact data of a person. Example: address, phone,
        etc.\",\"order\":200,\"recommendedLabelId\":\"05e6eaa1-075a-4fb4-a732-a92215a2444a\",\"enabled\":true,\"keywords\":[{\"pattern\":\"%email%\",\"custom\":false,\"canBeNumeric\":false},{\"pattern\":\"%e-mail%\",\"custom\":false,\"canBeNumeric\":false},{\"pattern\":\"%addr%\",\"custom\":false,\"canBeNumeric\":false},{\"pattern\":\"%street%\",\"custom\":false,\"canBeNumeric\":false},{\"pattern\":\"%city%\",\"custom\":false,\"canBeNumeric\":false},{\"pattern\":\"%phone%\",\"custom\":false,\"canBeNumeric\":true},{\"pattern\":\"%mobile%\",\"custom\":false,\"canBeNumeric\":true},{\"pattern\":\"%area%code%\",\"custom\":false,\"canBeNumeric\":true},{\"pattern\":\"%postal%\",\"custom\":false,\"canBeNumeric\":true},{\"pattern\":\"%zip%\",\"custom\":false,\"canBeNumeric\":true}]},\"c64aba7b-3a3e-95b6-535d-3bc535da5a59\":{\"displayName\":\"Credentials\",\"description\":\"Credential
        related data. Example: username, password, etc.\",\"order\":300,\"recommendedLabelId\":\"05e6eaa1-075a-4fb4-a732-a92215a2444a\",\"enabled\":true,\"keywords\":[{\"pattern\":\"%username%\",\"custom\":false,\"canBeNumeric\":true},{\"pattern\":\"%pwd%\",\"custom\":false,\"canBeNumeric\":true},{\"pattern\":\"%password%\",\"custom\":false,\"canBeNumeric\":true},{\"pattern\":\"%reset%code%\",\"custom\":false,\"canBeNumeric\":true},{\"pattern\":\"%pass%\",\"custom\":false,\"canBeNumeric\":true},{\"pattern\":\"%user%acc%\",\"custom\":false,\"canBeNumeric\":true}]},\"d22fa6e9-5ee4-3bde-4c2b-a409604c4646\":{\"displayName\":\"Credit
        Card\",\"description\":\"Credit card related data\",\"order\":700,\"recommendedLabelId\":\"05e6eaa1-075a-4fb4-a732-a92215a2444a\",\"enabled\":true,\"keywords\":[{\"pattern\":\"%credit%\",\"custom\":false,\"canBeNumeric\":true},{\"pattern\":\"%card%\",\"custom\":false,\"canBeNumeric\":true},{\"pattern\":\"%ccn%\",\"custom\":false,\"canBeNumeric\":true},{\"pattern\":\"%debit%\",\"custom\":false,\"canBeNumeric\":true},{\"pattern\":\"%visa%\",\"custom\":false,\"canBeNumeric\":true},{\"pattern\":\"%mastercard%\",\"custom\":false,\"canBeNumeric\":true},{\"pattern\":\"%cvv%\",\"custom\":false,\"canBeNumeric\":true},{\"pattern\":\"%expy%\",\"custom\":false,\"canBeNumeric\":true},{\"pattern\":\"%expm%\",\"custom\":false,\"canBeNumeric\":true},{\"pattern\":\"%atmkaart%\",\"custom\":false,\"canBeNumeric\":true},{\"pattern\":\"%american%express%\",\"custom\":false,\"canBeNumeric\":true},{\"pattern\":\"%americanexpress%\",\"custom\":false,\"canBeNumeric\":true},{\"pattern\":\"%americano%espresso%\",\"custom\":false,\"canBeNumeric\":true},{\"pattern\":\"%amex%\",\"custom\":false,\"canBeNumeric\":true},{\"pattern\":\"%atm%card%\",\"custom\":false,\"canBeNumeric\":true},{\"pattern\":\"%atm%cards%\",\"custom\":false,\"canBeNumeric\":true},{\"pattern\":\"%atm%kaart%\",\"custom\":false,\"canBeNumeric\":true},{\"pattern\":\"%atmcard%\",\"custom\":false,\"canBeNumeric\":true},{\"pattern\":\"%atmcards%\",\"custom\":false,\"canBeNumeric\":true},{\"pattern\":\"%carte%bancaire%\",\"custom\":false,\"canBeNumeric\":true},{\"pattern\":\"%atmkaarten%\",\"custom\":false,\"canBeNumeric\":true},{\"pattern\":\"%bancontact%\",\"custom\":false,\"canBeNumeric\":true},{\"pattern\":\"%bank%card%\",\"custom\":false,\"canBeNumeric\":true},{\"pattern\":\"%bankkaart%\",\"custom\":false,\"canBeNumeric\":true},{\"pattern\":\"%card%holder%\",\"custom\":false,\"canBeNumeric\":true},{\"pattern\":\"%card%num%\",\"custom\":false,\"canBeNumeric\":true},{\"pattern\":\"%card%type%\",\"custom\":false,\"canBeNumeric\":true},{\"pattern\":\"%cardano%numerico%\",\"custom\":false,\"canBeNumeric\":true},{\"pattern\":\"%carta%bianca%\",\"custom\":false,\"canBeNumeric\":true},{\"pattern\":\"%carta%credito%\",\"custom\":false,\"canBeNumeric\":true},{\"pattern\":\"%carta%di%credito%\",\"custom\":false,\"canBeNumeric\":true},{\"pattern\":\"%cartao%de%credito%\",\"custom\":false,\"canBeNumeric\":true},{\"pattern\":\"%cartao%de%cr\xE9dito%\",\"custom\":false,\"canBeNumeric\":true},{\"pattern\":\"%cartao%de%debito%\",\"custom\":false,\"canBeNumeric\":true},{\"pattern\":\"%cartao%de%d\xE9bito%\",\"custom\":false,\"canBeNumeric\":true},{\"pattern\":\"%cirrus%\",\"custom\":false,\"canBeNumeric\":true},{\"pattern\":\"%carte%blanche%\",\"custom\":false,\"canBeNumeric\":true},{\"pattern\":\"%carte%bleue%\",\"custom\":false,\"canBeNumeric\":true},{\"pattern\":\"%carte%de%credit%\",\"custom\":false,\"canBeNumeric\":true},{\"pattern\":\"%carte%de%cr\xE9dit%\",\"custom\":false,\"canBeNumeric\":true},{\"pattern\":\"%carte%di%credito%\",\"custom\":false,\"canBeNumeric\":true},{\"pattern\":\"%carteblanche%\",\"custom\":false,\"canBeNumeric\":true},{\"pattern\":\"%cart\xE3o%de%credito%\",\"custom\":false,\"canBeNumeric\":true},{\"pattern\":\"%cart\xE3o%de%cr\xE9dito%\",\"custom\":false,\"canBeNumeric\":true},{\"pattern\":\"%cart\xE3o%de%debito%\",\"custom\":false,\"canBeNumeric\":true},{\"pattern\":\"%cart\xE3o%de%d\xE9bito%\",\"custom\":false,\"canBeNumeric\":true},{\"pattern\":\"%check%card%\",\"custom\":false,\"canBeNumeric\":true},{\"pattern\":\"%chequekaart%\",\"custom\":false,\"canBeNumeric\":true},{\"pattern\":\"%hoofdkaart%\",\"custom\":false,\"canBeNumeric\":true},{\"pattern\":\"%cirrus-edc-maestro%\",\"custom\":false,\"canBeNumeric\":true},{\"pattern\":\"%controlekaart%\",\"custom\":false,\"canBeNumeric\":true},{\"pattern\":\"%credit%card%\",\"custom\":false,\"canBeNumeric\":true},{\"pattern\":\"%debet%kaart%\",\"custom\":false,\"canBeNumeric\":true},{\"pattern\":\"%debit%card%\",\"custom\":false,\"canBeNumeric\":true},{\"pattern\":\"%debito%automatico%\",\"custom\":false,\"canBeNumeric\":true},{\"pattern\":\"%diners%club%\",\"custom\":false,\"canBeNumeric\":true},{\"pattern\":\"%discover%\",\"custom\":false,\"canBeNumeric\":true},{\"pattern\":\"%discover%card%\",\"custom\":false,\"canBeNumeric\":true},{\"pattern\":\"%d\xE9bito%autom\xE1tico%\",\"custom\":false,\"canBeNumeric\":true},{\"pattern\":\"%eigent\xFCmername%\",\"custom\":false,\"canBeNumeric\":true},{\"pattern\":\"%european%debit%card%\",\"custom\":false,\"canBeNumeric\":true},{\"pattern\":\"%master%card%\",\"custom\":false,\"canBeNumeric\":true},{\"pattern\":\"%hoofdkaarten%\",\"custom\":false,\"canBeNumeric\":true},{\"pattern\":\"%in%viaggio%\",\"custom\":false,\"canBeNumeric\":true},{\"pattern\":\"%japanese%card%bureau%\",\"custom\":false,\"canBeNumeric\":true},{\"pattern\":\"%japanse%kaartdienst%\",\"custom\":false,\"canBeNumeric\":true},{\"pattern\":\"%jcb%\",\"custom\":false,\"canBeNumeric\":true},{\"pattern\":\"%kaart%\",\"custom\":false,\"canBeNumeric\":true},{\"pattern\":\"%kaart%num%\",\"custom\":false,\"canBeNumeric\":true},{\"pattern\":\"%kaartaantal%\",\"custom\":false,\"canBeNumeric\":true},{\"pattern\":\"%kaarthouder%\",\"custom\":false,\"canBeNumeric\":true},{\"pattern\":\"%karte%\",\"custom\":false,\"canBeNumeric\":true},{\"pattern\":\"%karteninhaber%\",\"custom\":false,\"canBeNumeric\":true},{\"pattern\":\"%kartennr%\",\"custom\":false,\"canBeNumeric\":true},{\"pattern\":\"%kartennummer%\",\"custom\":false,\"canBeNumeric\":true},{\"pattern\":\"%kreditkarte%\",\"custom\":false,\"canBeNumeric\":true},{\"pattern\":\"%maestro%\",\"custom\":false,\"canBeNumeric\":true},{\"pattern\":\"%numero%de%carte%\",\"custom\":false,\"canBeNumeric\":true},{\"pattern\":\"mc\",\"custom\":false,\"canBeNumeric\":true},{\"pattern\":\"%mister%cash%\",\"custom\":false,\"canBeNumeric\":true},{\"pattern\":\"%n%carta%\",\"custom\":false,\"canBeNumeric\":true},{\"pattern\":\"%n.%carta%\",\"custom\":false,\"canBeNumeric\":true},{\"pattern\":\"%no%de%tarjeta%\",\"custom\":false,\"canBeNumeric\":true},{\"pattern\":\"%no%do%cartao%\",\"custom\":false,\"canBeNumeric\":true},{\"pattern\":\"%no%do%cart\xE3o%\",\"custom\":false,\"canBeNumeric\":true},{\"pattern\":\"%no.%de%tarjeta%\",\"custom\":false,\"canBeNumeric\":true},{\"pattern\":\"%no.%do%cartao%\",\"custom\":false,\"canBeNumeric\":true},{\"pattern\":\"%no.%do%cart\xE3o%\",\"custom\":false,\"canBeNumeric\":true},{\"pattern\":\"%nr%carta%\",\"custom\":false,\"canBeNumeric\":true},{\"pattern\":\"%nr.%carta%\",\"custom\":false,\"canBeNumeric\":true},{\"pattern\":\"%numeri%di%scheda%\",\"custom\":false,\"canBeNumeric\":true},{\"pattern\":\"%numero%carta%\",\"custom\":false,\"canBeNumeric\":true},{\"pattern\":\"%numero%de%cartao%\",\"custom\":false,\"canBeNumeric\":true},{\"pattern\":\"%n\xFAmero%de%cartao%\",\"custom\":false,\"canBeNumeric\":true},{\"pattern\":\"%numero%de%cart\xE3o%\",\"custom\":false,\"canBeNumeric\":true},{\"pattern\":\"%numero%de%tarjeta%\",\"custom\":false,\"canBeNumeric\":true},{\"pattern\":\"%numero%della%carta%\",\"custom\":false,\"canBeNumeric\":true},{\"pattern\":\"%numero%di%carta%\",\"custom\":false,\"canBeNumeric\":true},{\"pattern\":\"%numero%di%scheda%\",\"custom\":false,\"canBeNumeric\":true},{\"pattern\":\"%numero%do%cartao%\",\"custom\":false,\"canBeNumeric\":true},{\"pattern\":\"%numero%do%cart\xE3o%\",\"custom\":false,\"canBeNumeric\":true},{\"pattern\":\"%num\xE9ro%de%carte%\",\"custom\":false,\"canBeNumeric\":true},{\"pattern\":\"%n\xBA%carta%\",\"custom\":false,\"canBeNumeric\":true},{\"pattern\":\"%n\xBA%de%carte%\",\"custom\":false,\"canBeNumeric\":true},{\"pattern\":\"%n\xBA%de%la%carte%\",\"custom\":false,\"canBeNumeric\":true},{\"pattern\":\"%n\xBA%de%tarjeta%\",\"custom\":false,\"canBeNumeric\":true},{\"pattern\":\"%n\xBA%do%cartao%\",\"custom\":false,\"canBeNumeric\":true},{\"pattern\":\"%n\xBA%do%cart\xE3o%\",\"custom\":false,\"canBeNumeric\":true},{\"pattern\":\"%n\xBA.%do%cart\xE3o%\",\"custom\":false,\"canBeNumeric\":true},{\"pattern\":\"%scoprono%le%schede%\",\"custom\":false,\"canBeNumeric\":true},{\"pattern\":\"%n\xFAmero%de%cart\xE3o%\",\"custom\":false,\"canBeNumeric\":true},{\"pattern\":\"%n\xFAmero%de%tarjeta%\",\"custom\":false,\"canBeNumeric\":true},{\"pattern\":\"%n\xFAmero%do%cartao%\",\"custom\":false,\"canBeNumeric\":true},{\"pattern\":\"%scheda%dell'assegno%\",\"custom\":false,\"canBeNumeric\":true},{\"pattern\":\"%scheda%dell'atmosfera%\",\"custom\":false,\"canBeNumeric\":true},{\"pattern\":\"%scheda%dell'atmosfera%\",\"custom\":false,\"canBeNumeric\":true},{\"pattern\":\"%scheda%della%banca%\",\"custom\":false,\"canBeNumeric\":true},{\"pattern\":\"%scheda%di%controllo%\",\"custom\":false,\"canBeNumeric\":true},{\"pattern\":\"%scheda%di%debito%\",\"custom\":false,\"canBeNumeric\":true},{\"pattern\":\"%scheda%matrice%\",\"custom\":false,\"canBeNumeric\":true},{\"pattern\":\"%schede%dell'atmosfera%\",\"custom\":false,\"canBeNumeric\":true},{\"pattern\":\"%schede%di%controllo%\",\"custom\":false,\"canBeNumeric\":true},{\"pattern\":\"%schede%di%debito%\",\"custom\":false,\"canBeNumeric\":true},{\"pattern\":\"%schede%matrici%\",\"custom\":false,\"canBeNumeric\":true},{\"pattern\":\"%scoprono%la%scheda%\",\"custom\":false,\"canBeNumeric\":true},{\"pattern\":\"%visa%plus%\",\"custom\":false,\"canBeNumeric\":true},{\"pattern\":\"%solo%\",\"custom\":false,\"canBeNumeric\":true},{\"pattern\":\"%supporti%di%scheda%\",\"custom\":false,\"canBeNumeric\":true},{\"pattern\":\"%supporto%di%scheda%\",\"custom\":false,\"canBeNumeric\":true},{\"pattern\":\"%switch%\",\"custom\":false,\"canBeNumeric\":true},{\"pattern\":\"%tarjeta%atm%\",\"custom\":false,\"canBeNumeric\":true},{\"pattern\":\"%tarjeta%credito%\",\"custom\":false,\"canBeNumeric\":true},{\"pattern\":\"%tarjeta%de%atm%\",\"custom\":false,\"canBeNumeric\":true},{\"pattern\":\"%tarjeta%de%credito%\",\"custom\":false,\"canBeNumeric\":true},{\"pattern\":\"%tarjeta%de%debito%\",\"custom\":false,\"canBeNumeric\":true},{\"pattern\":\"%tarjeta%debito%\",\"custom\":false,\"canBeNumeric\":true},{\"pattern\":\"%tarjeta%no%\",\"custom\":false,\"canBeNumeric\":true},{\"pattern\":\"%tarjetahabiente%\",\"custom\":false,\"canBeNumeric\":true},{\"pattern\":\"%tipo%della%scheda%\",\"custom\":false,\"canBeNumeric\":true},{\"pattern\":\"%ufficio%giapponese%della%scheda%\",\"custom\":false,\"canBeNumeric\":true},{\"pattern\":\"%v%pay%\",\"custom\":false,\"canBeNumeric\":true},{\"pattern\":\"%codice%di%verifica%\",\"custom\":false,\"canBeNumeric\":true},{\"pattern\":\"%visa%electron%\",\"custom\":false,\"canBeNumeric\":true},{\"pattern\":\"%visto%\",\"custom\":false,\"canBeNumeric\":true},{\"pattern\":\"%card%identification%number%\",\"custom\":false,\"canBeNumeric\":true},{\"pattern\":\"%card%verification%\",\"custom\":false,\"canBeNumeric\":true},{\"pattern\":\"%cardi%la%verifica%\",\"custom\":false,\"canBeNumeric\":true},{\"pattern\":\"cid\",\"custom\":false,\"canBeNumeric\":true},{\"pattern\":\"%cod%seg%\",\"custom\":false,\"canBeNumeric\":true},{\"pattern\":\"%cod%seguranca%\",\"custom\":false,\"canBeNumeric\":true},{\"pattern\":\"%cod%seguran\xE7a%\",\"custom\":false,\"canBeNumeric\":true},{\"pattern\":\"%cod%sicurezza%\",\"custom\":false,\"canBeNumeric\":true},{\"pattern\":\"%cod.%seg%\",\"custom\":false,\"canBeNumeric\":true},{\"pattern\":\"%cod.%seguranca%\",\"custom\":false,\"canBeNumeric\":true},{\"pattern\":\"%cod.%seguran\xE7a%\",\"custom\":false,\"canBeNumeric\":true},{\"pattern\":\"%cod.%sicurezza%\",\"custom\":false,\"canBeNumeric\":true},{\"pattern\":\"%codice%di%sicurezza%\",\"custom\":false,\"canBeNumeric\":true},{\"pattern\":\"%c\xF3digo%de%seguranca%\",\"custom\":false,\"canBeNumeric\":true},{\"pattern\":\"%codigo%\",\"custom\":false,\"canBeNumeric\":true},{\"pattern\":\"%codigo%de%seguranca%\",\"custom\":false,\"canBeNumeric\":true},{\"pattern\":\"%codigo%de%seguran\xE7a%\",\"custom\":false,\"canBeNumeric\":true},{\"pattern\":\"%crittogramma%\",\"custom\":false,\"canBeNumeric\":true},{\"pattern\":\"%cryptogram%\",\"custom\":false,\"canBeNumeric\":true},{\"pattern\":\"%cryptogramme%\",\"custom\":false,\"canBeNumeric\":true},{\"pattern\":\"%cv2%\",\"custom\":false,\"canBeNumeric\":true},{\"pattern\":\"%cvc%\",\"custom\":false,\"canBeNumeric\":true},{\"pattern\":\"%cvc2%\",\"custom\":false,\"canBeNumeric\":true},{\"pattern\":\"%cvn%\",\"custom\":false,\"canBeNumeric\":true},{\"pattern\":\"%c\xF3d%seguranca%\",\"custom\":false,\"canBeNumeric\":true},{\"pattern\":\"%c\xF3d%seguran\xE7a%\",\"custom\":false,\"canBeNumeric\":true},{\"pattern\":\"%c\xF3d.%seguranca%\",\"custom\":false,\"canBeNumeric\":true},{\"pattern\":\"%c\xF3d.%seguran\xE7a%\",\"custom\":false,\"canBeNumeric\":true},{\"pattern\":\"%c\xF3digo%\",\"custom\":false,\"canBeNumeric\":true},{\"pattern\":\"%numero%di%sicurezza%\",\"custom\":false,\"canBeNumeric\":true},{\"pattern\":\"%c\xF3digo%de%seguran\xE7a%\",\"custom\":false,\"canBeNumeric\":true},{\"pattern\":\"%de%kaart%controle%\",\"custom\":false,\"canBeNumeric\":true},{\"pattern\":\"%geeft%nr%uit%\",\"custom\":false,\"canBeNumeric\":true},{\"pattern\":\"%issue%no%\",\"custom\":false,\"canBeNumeric\":true},{\"pattern\":\"%issue%number%\",\"custom\":false,\"canBeNumeric\":true},{\"pattern\":\"%kaartidentificatienummer%\",\"custom\":false,\"canBeNumeric\":true},{\"pattern\":\"%kreditkartenprufnummer%\",\"custom\":false,\"canBeNumeric\":true},{\"pattern\":\"%kreditkartenpr\xFCfnummer%\",\"custom\":false,\"canBeNumeric\":true},{\"pattern\":\"%kwestieaantal%\",\"custom\":false,\"canBeNumeric\":true},{\"pattern\":\"%no.%dell'edizione%\",\"custom\":false,\"canBeNumeric\":true},{\"pattern\":\"%no.%di%sicurezza%\",\"custom\":false,\"canBeNumeric\":true},{\"pattern\":\"%numero%de%securite%\",\"custom\":false,\"canBeNumeric\":true},{\"pattern\":\"%numero%de%verificacao%\",\"custom\":false,\"canBeNumeric\":true},{\"pattern\":\"%numero%dell'edizione%\",\"custom\":false,\"canBeNumeric\":true},{\"pattern\":\"%numero%di%identificazione%della%scheda%\",\"custom\":false,\"canBeNumeric\":true},{\"pattern\":\"%veiligheid%nr%\",\"custom\":false,\"canBeNumeric\":true},{\"pattern\":\"%numero%van%veiligheid%\",\"custom\":false,\"canBeNumeric\":true},{\"pattern\":\"%num\xE9ro%de%s\xE9curit\xE9%\",\"custom\":false,\"canBeNumeric\":true},{\"pattern\":\"%n\xBA%autorizzazione%\",\"custom\":false,\"canBeNumeric\":true},{\"pattern\":\"%n\xFAmero%de%verifica\xE7\xE3o%\",\"custom\":false,\"canBeNumeric\":true},{\"pattern\":\"%perno%il%blocco%\",\"custom\":false,\"canBeNumeric\":true},{\"pattern\":\"%pin%block%\",\"custom\":false,\"canBeNumeric\":true},{\"pattern\":\"%prufziffer%\",\"custom\":false,\"canBeNumeric\":true},{\"pattern\":\"%pr\xFCfziffer%\",\"custom\":false,\"canBeNumeric\":true},{\"pattern\":\"%security%code%\",\"custom\":false,\"canBeNumeric\":true},{\"pattern\":\"%security%no%\",\"custom\":false,\"canBeNumeric\":true},{\"pattern\":\"%security%number%\",\"custom\":false,\"canBeNumeric\":true},{\"pattern\":\"%sicherheits%kode%\",\"custom\":false,\"canBeNumeric\":true},{\"pattern\":\"%sicherheitscode%\",\"custom\":false,\"canBeNumeric\":true},{\"pattern\":\"%sicherheitsnummer%\",\"custom\":false,\"canBeNumeric\":true},{\"pattern\":\"%speldblok%\",\"custom\":false,\"canBeNumeric\":true},{\"pattern\":\"%datum%van%exp%\",\"custom\":false,\"canBeNumeric\":true},{\"pattern\":\"%veiligheidsaantal%\",\"custom\":false,\"canBeNumeric\":true},{\"pattern\":\"%veiligheidscode%\",\"custom\":false,\"canBeNumeric\":true},{\"pattern\":\"%veiligheidsnummer%\",\"custom\":false,\"canBeNumeric\":true},{\"pattern\":\"%verfalldatum%\",\"custom\":false,\"canBeNumeric\":true},{\"pattern\":\"%ablauf%\",\"custom\":false,\"canBeNumeric\":true},{\"pattern\":\"%data%de%expiracao%\",\"custom\":false,\"canBeNumeric\":true},{\"pattern\":\"%data%de%expira\xE7\xE3o%\",\"custom\":false,\"canBeNumeric\":true},{\"pattern\":\"%data%del%exp%\",\"custom\":false,\"canBeNumeric\":true},{\"pattern\":\"%data%di%exp%\",\"custom\":false,\"canBeNumeric\":true},{\"pattern\":\"%data%di%scadenza%\",\"custom\":false,\"canBeNumeric\":true},{\"pattern\":\"%data%em%que%expira%\",\"custom\":false,\"canBeNumeric\":true},{\"pattern\":\"%data%scad%\",\"custom\":false,\"canBeNumeric\":true},{\"pattern\":\"%data%scadenza%\",\"custom\":false,\"canBeNumeric\":true},{\"pattern\":\"%date%de%validit\xE9%\",\"custom\":false,\"canBeNumeric\":true},{\"pattern\":\"%datum%afloop%\",\"custom\":false,\"canBeNumeric\":true},{\"pattern\":\"%de%afloop%\",\"custom\":false,\"canBeNumeric\":true},{\"pattern\":\"%datum%van%exp%\",\"custom\":false,\"canBeNumeric\":true},{\"pattern\":\"%espira%\",\"custom\":false,\"canBeNumeric\":true},{\"pattern\":\"%espira%\",\"custom\":false,\"canBeNumeric\":true},{\"pattern\":\"%exp%date%\",\"custom\":false,\"canBeNumeric\":true},{\"pattern\":\"%exp%datum%\",\"custom\":false,\"canBeNumeric\":true},{\"pattern\":\"%expiration%\",\"custom\":false,\"canBeNumeric\":true},{\"pattern\":\"%expire%\",\"custom\":false,\"canBeNumeric\":true},{\"pattern\":\"%expires%\",\"custom\":false,\"canBeNumeric\":true},{\"pattern\":\"%expiry%\",\"custom\":false,\"canBeNumeric\":true},{\"pattern\":\"%fecha%de%expiracion%\",\"custom\":false,\"canBeNumeric\":true},{\"pattern\":\"%fecha%de%venc%\",\"custom\":false,\"canBeNumeric\":true},{\"pattern\":\"%gultig%bis%\",\"custom\":false,\"canBeNumeric\":true},{\"pattern\":\"%gultigkeitsdatum%\",\"custom\":false,\"canBeNumeric\":true},{\"pattern\":\"%g\xFCltig%bis%\",\"custom\":false,\"canBeNumeric\":true},{\"pattern\":\"%g\xFCltigkeitsdatum%\",\"custom\":false,\"canBeNumeric\":true},{\"pattern\":\"%scadenza%\",\"custom\":false,\"canBeNumeric\":true},{\"pattern\":\"%valable%\",\"custom\":false,\"canBeNumeric\":true},{\"pattern\":\"%validade%\",\"custom\":false,\"canBeNumeric\":true},{\"pattern\":\"%valido%hasta%\",\"custom\":false,\"canBeNumeric\":true},{\"pattern\":\"%valor%\",\"custom\":false,\"canBeNumeric\":true},{\"pattern\":\"%venc%\",\"custom\":false,\"canBeNumeric\":true},{\"pattern\":\"%vencimento%\",\"custom\":false,\"canBeNumeric\":true},{\"pattern\":\"%vencimiento%\",\"custom\":false,\"canBeNumeric\":true},{\"pattern\":\"%verloopt%\",\"custom\":false,\"canBeNumeric\":true},{\"pattern\":\"%vervaldag%\",\"custom\":false,\"canBeNumeric\":true},{\"pattern\":\"%vervaldatum%\",\"custom\":false,\"canBeNumeric\":true},{\"pattern\":\"%vto%\",\"custom\":false,\"canBeNumeric\":true},{\"pattern\":\"%v\xE1lido%hasta%\",\"custom\":false,\"canBeNumeric\":true},{\"pattern\":\"%tarjeta%cr\xE9dito%\",\"custom\":false,\"canBeNumeric\":true}]},\"8a462631-4130-0a31-9a52-c6a9ca125f92\":{\"displayName\":\"Banking\",\"description\":\"Bank
        related data. Example: debit, swift, etc.\",\"order\":800,\"recommendedLabelId\":\"05e6eaa1-075a-4fb4-a732-a92215a2444a\",\"enabled\":true,\"keywords\":[{\"pattern\":\"%iban%code%\",\"custom\":false,\"canBeNumeric\":false},{\"pattern\":\"%iban%num%\",\"custom\":false,\"canBeNumeric\":false},{\"pattern\":\"%banking%\",\"custom\":false,\"canBeNumeric\":true},{\"pattern\":\"%routing%no%\",\"custom\":false,\"canBeNumeric\":true},{\"pattern\":\"%savings%acc%\",\"custom\":false,\"canBeNumeric\":true},{\"pattern\":\"%debit%acc%\",\"custom\":false,\"canBeNumeric\":true},{\"pattern\":\"iban\",\"custom\":false,\"canBeNumeric\":true},{\"pattern\":\"%routing%number%\",\"custom\":false,\"canBeNumeric\":true},{\"pattern\":\"aba\",\"custom\":false,\"canBeNumeric\":true},{\"pattern\":\"%aba%routing%\",\"custom\":false,\"canBeNumeric\":true},{\"pattern\":\"%bank%routing%\",\"custom\":false,\"canBeNumeric\":true},{\"pattern\":\"%swift%code%\",\"custom\":false,\"canBeNumeric\":true},{\"pattern\":\"%swift%routing%\",\"custom\":false,\"canBeNumeric\":true},{\"pattern\":\"%swift%num%\",\"custom\":false,\"canBeNumeric\":true},{\"pattern\":\"%bic%code%\",\"custom\":false,\"canBeNumeric\":true},{\"pattern\":\"%bic%num%\",\"custom\":false,\"canBeNumeric\":true},{\"pattern\":\"%acct%nbr%\",\"custom\":false,\"canBeNumeric\":true},{\"pattern\":\"%acct%num%\",\"custom\":false,\"canBeNumeric\":true},{\"pattern\":\"%acct%no%\",\"custom\":false,\"canBeNumeric\":true},{\"pattern\":\"%bank%acc%\",\"custom\":false,\"canBeNumeric\":true}]},\"c44193e1-0e58-4b2a-9001-f7d6e7bc1373\":{\"displayName\":\"Financial\",\"description\":\"Finance
        related data. Example: account, payment, etc.\",\"order\":900,\"recommendedLabelId\":\"05e6eaa1-075a-4fb4-a732-a92215a2444a\",\"enabled\":true,\"keywords\":[{\"pattern\":\"%account%\",\"custom\":false,\"canBeNumeric\":true},{\"pattern\":\"%tax%\",\"custom\":false,\"canBeNumeric\":true},{\"pattern\":\"%paypal%\",\"custom\":false,\"canBeNumeric\":true},{\"pattern\":\"%payment%\",\"custom\":false,\"canBeNumeric\":true},{\"pattern\":\"%insurance%\",\"custom\":false,\"canBeNumeric\":true},{\"pattern\":\"%pmt%\",\"custom\":false,\"canBeNumeric\":true},{\"pattern\":\"%amount%\",\"custom\":false,\"canBeNumeric\":true},{\"pattern\":\"%amt%\",\"custom\":false,\"canBeNumeric\":true},{\"pattern\":\"%compensation%\",\"custom\":false,\"canBeNumeric\":true},{\"pattern\":\"%currency%\",\"custom\":false,\"canBeNumeric\":true},{\"pattern\":\"%invoice%\",\"custom\":false,\"canBeNumeric\":true}]},\"9c5b4809-0ccc-0637-6547-91a6f8bb609d\":{\"displayName\":\"Other\",\"description\":\"Any
        other data which doesn\u2019t fall into any of the above info types\",\"order\":1200,\"recommendedLabelId\":\"05e6eaa1-075a-4fb4-a732-a92215a2444a\",\"enabled\":true,\"keywords\":[{\"pattern\":\"%security%\",\"custom\":false,\"canBeNumeric\":true},{\"pattern\":\"%personal%\",\"custom\":false,\"canBeNumeric\":true}]},\"57845286-7598-22f5-9659-15b24aeb125e\":{\"displayName\":\"Name\",\"description\":\"Data
        related to a person\u2019s first and last names\",\"order\":400,\"recommendedLabelId\":\"bf91e08c-f4f0-478a-b016-25164b2a65ff\",\"enabled\":true,\"keywords\":[{\"pattern\":\"%last%name%\",\"custom\":false,\"canBeNumeric\":false},{\"pattern\":\"%first%name%\",\"custom\":false,\"canBeNumeric\":false},{\"pattern\":\"%surname%\",\"custom\":false,\"canBeNumeric\":false},{\"pattern\":\"%maiden%name%\",\"custom\":false,\"canBeNumeric\":false},{\"pattern\":\"%full%name%\",\"custom\":false,\"canBeNumeric\":false}]},\"6f5a11a7-08b1-19c3-59e5-8c89cf4f8444\":{\"displayName\":\"National
        ID\",\"description\":\"Data related to the ID of a person. Example: passport,
        diver, etc.\",\"order\":500,\"recommendedLabelId\":\"bf91e08c-f4f0-478a-b016-25164b2a65ff\",\"enabled\":true,\"keywords\":[{\"pattern\":\"%passport%\",\"custom\":false,\"canBeNumeric\":true},{\"pattern\":\"%Pasaporte%\",\"custom\":false,\"canBeNumeric\":true},{\"pattern\":\"%tax%id%\",\"custom\":false,\"canBeNumeric\":true},{\"pattern\":\"itin\",\"custom\":false,\"canBeNumeric\":true},{\"pattern\":\"%driver%\",\"custom\":false,\"canBeNumeric\":true},{\"pattern\":\"%identification%\",\"custom\":false,\"canBeNumeric\":true},{\"pattern\":\"%Identificaci\xF3n%Fiscal%\",\"custom\":false,\"canBeNumeric\":true},{\"pattern\":\"%identification%\",\"custom\":false,\"canBeNumeric\":true},{\"pattern\":\"%id%number%\",\"custom\":false,\"canBeNumeric\":true},{\"pattern\":\"%national%id%\",\"custom\":false,\"canBeNumeric\":true},{\"pattern\":\"%Fuehrerschein%\",\"custom\":false,\"canBeNumeric\":true},{\"pattern\":\"%F\xFChrerschein%\",\"custom\":false,\"canBeNumeric\":true},{\"pattern\":\"%Fuhrerschein%\",\"custom\":false,\"canBeNumeric\":true},{\"pattern\":\"%Fuehrerschein%\",\"custom\":false,\"canBeNumeric\":true},{\"pattern\":\"%num\xE9ro%identit\xE9%\",\"custom\":false,\"canBeNumeric\":true},{\"pattern\":\"%no%identit\xE9%\",\"custom\":false,\"canBeNumeric\":true},{\"pattern\":\"%no.%identit\xE9%\",\"custom\":false,\"canBeNumeric\":true},{\"pattern\":\"%numero%identite%\",\"custom\":false,\"canBeNumeric\":true},{\"pattern\":\"%no%identite%\",\"custom\":false,\"canBeNumeric\":true},{\"pattern\":\"%no.%identite%\",\"custom\":false,\"canBeNumeric\":true},{\"pattern\":\"%le%num\xE9ro%d'identification%nationale%\",\"custom\":false,\"canBeNumeric\":true},{\"pattern\":\"%identit\xE9%nationale%\",\"custom\":false,\"canBeNumeric\":true},{\"pattern\":\"%reisepass%\",\"custom\":false,\"canBeNumeric\":true},{\"pattern\":\"%passeport%\",\"custom\":false,\"canBeNumeric\":true},{\"pattern\":\"%Personalausweis%\",\"custom\":false,\"canBeNumeric\":true},{\"pattern\":\"%Identifizierungsnummer%\",\"custom\":false,\"canBeNumeric\":true},{\"pattern\":\"%Ausweis%\",\"custom\":false,\"canBeNumeric\":true},{\"pattern\":\"%Identifikation%\",\"custom\":false,\"canBeNumeric\":true},{\"pattern\":\"%patente%di%guida%\",\"custom\":false,\"canBeNumeric\":true}]},\"d936ec2c-04a4-9cf7-44c2-378a96456c61\":{\"displayName\":\"SSN\",\"description\":\"Data
        related to the Social Security Number of a person\",\"order\":600,\"recommendedLabelId\":\"bf91e08c-f4f0-478a-b016-25164b2a65ff\",\"enabled\":true,\"keywords\":[{\"pattern\":\"ssn\",\"custom\":false,\"canBeNumeric\":true},{\"pattern\":\"%ss_num%\",\"custom\":false,\"canBeNumeric\":true},{\"pattern\":\"%ssnum%\",\"custom\":false,\"canBeNumeric\":true},{\"pattern\":\"sin\",\"custom\":false,\"canBeNumeric\":true},{\"pattern\":\"%employeessn%\",\"custom\":false,\"canBeNumeric\":true},{\"pattern\":\"%social%security%\",\"custom\":false,\"canBeNumeric\":true},{\"pattern\":\"%soc%sec%\",\"custom\":false,\"canBeNumeric\":true},{\"pattern\":\"ssid\",\"custom\":false,\"canBeNumeric\":true},{\"pattern\":\"%insee%\",\"custom\":false,\"canBeNumeric\":true},{\"pattern\":\"%securit\xE9%sociale%\",\"custom\":false,\"canBeNumeric\":true},{\"pattern\":\"%securite%sociale%\",\"custom\":false,\"canBeNumeric\":true},{\"pattern\":\"%num\xE9ro%de%s\xE9curit\xE9%sociale%\",\"custom\":false,\"canBeNumeric\":true},{\"pattern\":\"%le%code%de%la%s\xE9curit\xE9%sociale%\",\"custom\":false,\"canBeNumeric\":true},{\"pattern\":\"%num\xE9ro%d'assurance%sociale%\",\"custom\":false,\"canBeNumeric\":true},{\"pattern\":\"%num\xE9ro%de%s\xE9cu%\",\"custom\":false,\"canBeNumeric\":true},{\"pattern\":\"%code%s\xE9cu%\",\"custom\":false,\"canBeNumeric\":true}]},\"6e2c5b18-97cf-3073-27ab-f12f87493da7\":{\"displayName\":\"Health\",\"description\":\"Health
        related data. Example: patient, clinic, etc.\",\"order\":1000,\"recommendedLabelId\":\"bf91e08c-f4f0-478a-b016-25164b2a65ff\",\"enabled\":true,\"keywords\":[{\"pattern\":\"%patient%\",\"custom\":false,\"canBeNumeric\":true},{\"pattern\":\"%clinic%\",\"custom\":false,\"canBeNumeric\":true},{\"pattern\":\"%medical%\",\"custom\":false,\"canBeNumeric\":true},{\"pattern\":\"%treatment%\",\"custom\":false,\"canBeNumeric\":true},{\"pattern\":\"%healthcondition%\",\"custom\":false,\"canBeNumeric\":true},{\"pattern\":\"%medication%\",\"custom\":false,\"canBeNumeric\":true},{\"pattern\":\"%health%\",\"custom\":false,\"canBeNumeric\":true},{\"pattern\":\"%prescription%\",\"custom\":false,\"canBeNumeric\":true}]},\"3de7cc52-710d-4e96-7e20-4d5188d2590c\":{\"displayName\":\"Date
        Of Birth\",\"description\":\"Data related to a person\u2019s date of birth\",\"order\":1100,\"recommendedLabelId\":\"bf91e08c-f4f0-478a-b016-25164b2a65ff\",\"enabled\":true,\"keywords\":[{\"pattern\":\"%birthday%\",\"custom\":false,\"canBeNumeric\":true},{\"pattern\":\"%date%of%birth%\",\"custom\":false,\"canBeNumeric\":true},{\"pattern\":\"%birth%date%\",\"custom\":false,\"canBeNumeric\":true},{\"pattern\":\"dob\",\"custom\":false,\"canBeNumeric\":true}]}}}}"
    headers:
      cache-control:
      - no-cache
      content-length:
      - '27388'
      content-type:
      - application/json; charset=utf-8
      date:
      - Thu, 08 Jul 2021 23:32:09 GMT
      expires:
      - '-1'
      pragma:
      - no-cache
      server:
      - Microsoft-HTTPAPI/2.0
      strict-transport-security:
      - max-age=31536000; includeSubDomains
      transfer-encoding:
      - chunked
      vary:
      - Accept-Encoding
      x-content-type-options:
      - nosniff
      x-ms-ratelimit-remaining-tenant-resource-requests:
      - '749'
    status:
      code: 200
      message: OK
- request:
    body: null
    headers:
      Accept:
      - application/json
      Accept-Encoding:
      - gzip, deflate
      CommandName:
      - sql db classification update
      Connection:
      - keep-alive
      ParameterSetName:
      - -g -s -n --schema --table --column --information-type --label
      User-Agent:
      - AZURECLI/2.25.0 azsdk-python-mgmt-sql/3.0.0 Python/3.8.10 (macOS-10.16-x86_64-i386-64bit)
    method: GET
    uri: https://management.azure.com/subscriptions/00000000-0000-0000-0000-000000000000/resourceGroups/clitest.rg000001/providers/Microsoft.Sql/servers/clitestserver000002/databases/sensitivityclassificationsdb01/schemas/SalesLT/tables/Customer/columns/FirstName/sensitivityLabels/current?api-version=2020-11-01-preview
  response:
    body:
      string: '{"error":{"code":"SensitivityLabelsLabelNotFound","message":"The specified
        sensitivity label could not be found"}}'
    headers:
      cache-control:
      - no-cache
      content-length:
      - '114'
      content-type:
      - application/json; charset=utf-8
      date:
      - Thu, 08 Jul 2021 23:32:10 GMT
      expires:
      - '-1'
      pragma:
      - no-cache
      server:
      - Microsoft-HTTPAPI/2.0
      strict-transport-security:
      - max-age=31536000; includeSubDomains
      x-content-type-options:
      - nosniff
    status:
      code: 404
      message: Not Found
- request:
    body: '{"properties": {"labelName": "Confidential - GDPR", "labelId": "bf91e08c-f4f0-478a-b016-25164b2a65ff",
      "informationType": "Name", "informationTypeId": "57845286-7598-22f5-9659-15b24aeb125e"}}'
    headers:
      Accept:
      - application/json
      Accept-Encoding:
      - gzip, deflate
      CommandName:
      - sql db classification update
      Connection:
      - keep-alive
      Content-Length:
      - '191'
      Content-Type:
      - application/json
      ParameterSetName:
      - -g -s -n --schema --table --column --information-type --label
      User-Agent:
      - AZURECLI/2.25.0 azsdk-python-mgmt-sql/3.0.0 Python/3.8.10 (macOS-10.16-x86_64-i386-64bit)
    method: PUT
    uri: https://management.azure.com/subscriptions/00000000-0000-0000-0000-000000000000/resourceGroups/clitest.rg000001/providers/Microsoft.Sql/servers/clitestserver000002/databases/sensitivityclassificationsdb01/schemas/SalesLT/tables/Customer/columns/FirstName/sensitivityLabels/current?api-version=2020-11-01-preview
  response:
    body:
      string: '{"managedBy":"/subscriptions/00000000-0000-0000-0000-000000000000/resourceGroups/clitest.rg000001/providers/Microsoft.Sql/servers/clitestserver000002/databases/sensitivityclassificationsdb01","properties":{"schemaName":"SalesLT","tableName":"Customer","columnName":"FirstName","labelName":"Confidential
        - GDPR","labelId":"bf91e08c-f4f0-478a-b016-25164b2a65ff","informationType":"Name","informationTypeId":"57845286-7598-22f5-9659-15b24aeb125e"},"id":"/subscriptions/00000000-0000-0000-0000-000000000000/resourceGroups/clitest.rg000001/providers/Microsoft.Sql/servers/clitestserver000002/databases/sensitivityclassificationsdb01/schemas/SalesLT/tables/Customer/columns/FirstName/sensitivityLabels/current","name":"current","type":"Microsoft.Sql/servers/databases/sensitivityLabels"}'
    headers:
      cache-control:
      - no-cache
      content-length:
      - '985'
      content-type:
      - application/json; charset=utf-8
      date:
      - Thu, 08 Jul 2021 23:32:10 GMT
      expires:
      - '-1'
      pragma:
      - no-cache
      server:
      - Microsoft-HTTPAPI/2.0
      strict-transport-security:
      - max-age=31536000; includeSubDomains
      transfer-encoding:
      - chunked
      vary:
      - Accept-Encoding
      x-content-type-options:
      - nosniff
      x-ms-ratelimit-remaining-subscription-writes:
      - '1199'
    status:
      code: 200
      message: OK
- request:
    body: null
    headers:
      Accept:
      - application/json
      Accept-Encoding:
      - gzip, deflate
      CommandName:
      - sql db classification show
      Connection:
      - keep-alive
      ParameterSetName:
      - -g -s -n --schema --table --column
      User-Agent:
      - AZURECLI/2.25.0 azsdk-python-mgmt-sql/3.0.0 Python/3.8.10 (macOS-10.16-x86_64-i386-64bit)
    method: GET
    uri: https://management.azure.com/subscriptions/00000000-0000-0000-0000-000000000000/resourceGroups/clitest.rg000001/providers/Microsoft.Sql/servers/clitestserver000002/databases/sensitivityclassificationsdb01/schemas/SalesLT/tables/Customer/columns/FirstName/sensitivityLabels/current?api-version=2020-11-01-preview
  response:
    body:
      string: '{"managedBy":"/subscriptions/00000000-0000-0000-0000-000000000000/resourceGroups/clitest.rg000001/providers/Microsoft.Sql/servers/clitestserver000002/databases/sensitivityclassificationsdb01","properties":{"schemaName":"SalesLT","tableName":"Customer","columnName":"FirstName","labelName":"Confidential
        - GDPR","labelId":"bf91e08c-f4f0-478a-b016-25164b2a65ff","informationType":"Name","informationTypeId":"57845286-7598-22f5-9659-15b24aeb125e"},"id":"/subscriptions/00000000-0000-0000-0000-000000000000/resourceGroups/clitest.rg000001/providers/Microsoft.Sql/servers/clitestserver000002/databases/sensitivityclassificationsdb01/schemas/SalesLT/tables/Customer/columns/FirstName/sensitivityLabels/current","name":"current","type":"Microsoft.Sql/servers/databases/sensitivityLabels"}'
    headers:
      cache-control:
      - no-cache
      content-length:
      - '985'
      content-type:
      - application/json; charset=utf-8
      date:
      - Thu, 08 Jul 2021 23:32:10 GMT
      expires:
      - '-1'
      pragma:
      - no-cache
      server:
      - Microsoft-HTTPAPI/2.0
      strict-transport-security:
      - max-age=31536000; includeSubDomains
      transfer-encoding:
      - chunked
      vary:
      - Accept-Encoding
      x-content-type-options:
      - nosniff
    status:
      code: 200
      message: OK
- request:
    body: null
    headers:
      Accept:
      - application/json
      Accept-Encoding:
      - gzip, deflate
      CommandName:
      - sql db classification recommendation list
      Connection:
      - keep-alive
      ParameterSetName:
      - -g -s -n
      User-Agent:
      - AZURECLI/2.25.0 azsdk-python-mgmt-sql/3.0.0 Python/3.8.10 (macOS-10.16-x86_64-i386-64bit)
    method: GET
    uri: https://management.azure.com/subscriptions/00000000-0000-0000-0000-000000000000/resourceGroups/clitest.rg000001/providers/Microsoft.Sql/servers/clitestserver000002/databases/sensitivityclassificationsdb01/recommendedSensitivityLabels?api-version=2020-11-01-preview
  response:
    body:
      string: '{"value":[{"managedBy":"/subscriptions/00000000-0000-0000-0000-000000000000/resourceGroups/clitest.rg000001/providers/Microsoft.Sql/servers/clitestserver000002/databases/sensitivityclassificationsdb01","properties":{"schemaName":"SalesLT","tableName":"Customer","columnName":"LastName","labelName":"Confidential
        - GDPR","labelId":"bf91e08c-f4f0-478a-b016-25164b2a65ff","informationType":"Name","informationTypeId":"57845286-7598-22f5-9659-15b24aeb125e","isDisabled":false,"rank":"Medium"},"id":"/subscriptions/00000000-0000-0000-0000-000000000000/resourceGroups/clitest.rg000001/providers/Microsoft.Sql/servers/clitestserver000002/databases/sensitivityclassificationsdb01/schemas/SalesLT/tables/Customer/columns/LastName/sensitivityLabels/recommended","name":"recommended","type":"Microsoft.Sql/servers/databases/sensitivityLabels"},{"managedBy":"/subscriptions/00000000-0000-0000-0000-000000000000/resourceGroups/clitest.rg000001/providers/Microsoft.Sql/servers/clitestserver000002/databases/sensitivityclassificationsdb01","properties":{"schemaName":"SalesLT","tableName":"Customer","columnName":"EmailAddress","labelName":"Confidential","labelId":"05e6eaa1-075a-4fb4-a732-a92215a2444a","informationType":"Contact
        Info","informationTypeId":"5c503e21-22c6-81fa-620b-f369b8ec38d1","isDisabled":false,"rank":"Medium"},"id":"/subscriptions/00000000-0000-0000-0000-000000000000/resourceGroups/clitest.rg000001/providers/Microsoft.Sql/servers/clitestserver000002/databases/sensitivityclassificationsdb01/schemas/SalesLT/tables/Customer/columns/EmailAddress/sensitivityLabels/recommended","name":"recommended","type":"Microsoft.Sql/servers/databases/sensitivityLabels"},{"managedBy":"/subscriptions/00000000-0000-0000-0000-000000000000/resourceGroups/clitest.rg000001/providers/Microsoft.Sql/servers/clitestserver000002/databases/sensitivityclassificationsdb01","properties":{"schemaName":"SalesLT","tableName":"Customer","columnName":"Phone","labelName":"Confidential","labelId":"05e6eaa1-075a-4fb4-a732-a92215a2444a","informationType":"Contact
        Info","informationTypeId":"5c503e21-22c6-81fa-620b-f369b8ec38d1","isDisabled":false,"rank":"Medium"},"id":"/subscriptions/00000000-0000-0000-0000-000000000000/resourceGroups/clitest.rg000001/providers/Microsoft.Sql/servers/clitestserver000002/databases/sensitivityclassificationsdb01/schemas/SalesLT/tables/Customer/columns/Phone/sensitivityLabels/recommended","name":"recommended","type":"Microsoft.Sql/servers/databases/sensitivityLabels"},{"managedBy":"/subscriptions/00000000-0000-0000-0000-000000000000/resourceGroups/clitest.rg000001/providers/Microsoft.Sql/servers/clitestserver000002/databases/sensitivityclassificationsdb01","properties":{"schemaName":"SalesLT","tableName":"Customer","columnName":"PasswordHash","labelName":"Confidential","labelId":"05e6eaa1-075a-4fb4-a732-a92215a2444a","informationType":"Credentials","informationTypeId":"c64aba7b-3a3e-95b6-535d-3bc535da5a59","isDisabled":false,"rank":"Medium"},"id":"/subscriptions/00000000-0000-0000-0000-000000000000/resourceGroups/clitest.rg000001/providers/Microsoft.Sql/servers/clitestserver000002/databases/sensitivityclassificationsdb01/schemas/SalesLT/tables/Customer/columns/PasswordHash/sensitivityLabels/recommended","name":"recommended","type":"Microsoft.Sql/servers/databases/sensitivityLabels"},{"managedBy":"/subscriptions/00000000-0000-0000-0000-000000000000/resourceGroups/clitest.rg000001/providers/Microsoft.Sql/servers/clitestserver000002/databases/sensitivityclassificationsdb01","properties":{"schemaName":"SalesLT","tableName":"Customer","columnName":"PasswordSalt","labelName":"Confidential","labelId":"05e6eaa1-075a-4fb4-a732-a92215a2444a","informationType":"Credentials","informationTypeId":"c64aba7b-3a3e-95b6-535d-3bc535da5a59","isDisabled":false,"rank":"Medium"},"id":"/subscriptions/00000000-0000-0000-0000-000000000000/resourceGroups/clitest.rg000001/providers/Microsoft.Sql/servers/clitestserver000002/databases/sensitivityclassificationsdb01/schemas/SalesLT/tables/Customer/columns/PasswordSalt/sensitivityLabels/recommended","name":"recommended","type":"Microsoft.Sql/servers/databases/sensitivityLabels"},{"managedBy":"/subscriptions/00000000-0000-0000-0000-000000000000/resourceGroups/clitest.rg000001/providers/Microsoft.Sql/servers/clitestserver000002/databases/sensitivityclassificationsdb01","properties":{"schemaName":"dbo","tableName":"ErrorLog","columnName":"UserName","labelName":"Confidential","labelId":"05e6eaa1-075a-4fb4-a732-a92215a2444a","informationType":"Credentials","informationTypeId":"c64aba7b-3a3e-95b6-535d-3bc535da5a59","isDisabled":false,"rank":"Medium"},"id":"/subscriptions/00000000-0000-0000-0000-000000000000/resourceGroups/clitest.rg000001/providers/Microsoft.Sql/servers/clitestserver000002/databases/sensitivityclassificationsdb01/schemas/dbo/tables/ErrorLog/columns/UserName/sensitivityLabels/recommended","name":"recommended","type":"Microsoft.Sql/servers/databases/sensitivityLabels"},{"managedBy":"/subscriptions/00000000-0000-0000-0000-000000000000/resourceGroups/clitest.rg000001/providers/Microsoft.Sql/servers/clitestserver000002/databases/sensitivityclassificationsdb01","properties":{"schemaName":"SalesLT","tableName":"Address","columnName":"AddressLine1","labelName":"Confidential","labelId":"05e6eaa1-075a-4fb4-a732-a92215a2444a","informationType":"Contact
        Info","informationTypeId":"5c503e21-22c6-81fa-620b-f369b8ec38d1","isDisabled":false,"rank":"Medium"},"id":"/subscriptions/00000000-0000-0000-0000-000000000000/resourceGroups/clitest.rg000001/providers/Microsoft.Sql/servers/clitestserver000002/databases/sensitivityclassificationsdb01/schemas/SalesLT/tables/Address/columns/AddressLine1/sensitivityLabels/recommended","name":"recommended","type":"Microsoft.Sql/servers/databases/sensitivityLabels"},{"managedBy":"/subscriptions/00000000-0000-0000-0000-000000000000/resourceGroups/clitest.rg000001/providers/Microsoft.Sql/servers/clitestserver000002/databases/sensitivityclassificationsdb01","properties":{"schemaName":"SalesLT","tableName":"Address","columnName":"AddressLine2","labelName":"Confidential","labelId":"05e6eaa1-075a-4fb4-a732-a92215a2444a","informationType":"Contact
        Info","informationTypeId":"5c503e21-22c6-81fa-620b-f369b8ec38d1","isDisabled":false,"rank":"Medium"},"id":"/subscriptions/00000000-0000-0000-0000-000000000000/resourceGroups/clitest.rg000001/providers/Microsoft.Sql/servers/clitestserver000002/databases/sensitivityclassificationsdb01/schemas/SalesLT/tables/Address/columns/AddressLine2/sensitivityLabels/recommended","name":"recommended","type":"Microsoft.Sql/servers/databases/sensitivityLabels"},{"managedBy":"/subscriptions/00000000-0000-0000-0000-000000000000/resourceGroups/clitest.rg000001/providers/Microsoft.Sql/servers/clitestserver000002/databases/sensitivityclassificationsdb01","properties":{"schemaName":"SalesLT","tableName":"Address","columnName":"City","labelName":"Confidential","labelId":"05e6eaa1-075a-4fb4-a732-a92215a2444a","informationType":"Contact
        Info","informationTypeId":"5c503e21-22c6-81fa-620b-f369b8ec38d1","isDisabled":false,"rank":"Medium"},"id":"/subscriptions/00000000-0000-0000-0000-000000000000/resourceGroups/clitest.rg000001/providers/Microsoft.Sql/servers/clitestserver000002/databases/sensitivityclassificationsdb01/schemas/SalesLT/tables/Address/columns/City/sensitivityLabels/recommended","name":"recommended","type":"Microsoft.Sql/servers/databases/sensitivityLabels"},{"managedBy":"/subscriptions/00000000-0000-0000-0000-000000000000/resourceGroups/clitest.rg000001/providers/Microsoft.Sql/servers/clitestserver000002/databases/sensitivityclassificationsdb01","properties":{"schemaName":"SalesLT","tableName":"Address","columnName":"PostalCode","labelName":"Confidential","labelId":"05e6eaa1-075a-4fb4-a732-a92215a2444a","informationType":"Contact
        Info","informationTypeId":"5c503e21-22c6-81fa-620b-f369b8ec38d1","isDisabled":false,"rank":"Medium"},"id":"/subscriptions/00000000-0000-0000-0000-000000000000/resourceGroups/clitest.rg000001/providers/Microsoft.Sql/servers/clitestserver000002/databases/sensitivityclassificationsdb01/schemas/SalesLT/tables/Address/columns/PostalCode/sensitivityLabels/recommended","name":"recommended","type":"Microsoft.Sql/servers/databases/sensitivityLabels"},{"managedBy":"/subscriptions/00000000-0000-0000-0000-000000000000/resourceGroups/clitest.rg000001/providers/Microsoft.Sql/servers/clitestserver000002/databases/sensitivityclassificationsdb01","properties":{"schemaName":"SalesLT","tableName":"CustomerAddress","columnName":"AddressType","labelName":"Confidential","labelId":"05e6eaa1-075a-4fb4-a732-a92215a2444a","informationType":"Contact
        Info","informationTypeId":"5c503e21-22c6-81fa-620b-f369b8ec38d1","isDisabled":false,"rank":"Medium"},"id":"/subscriptions/00000000-0000-0000-0000-000000000000/resourceGroups/clitest.rg000001/providers/Microsoft.Sql/servers/clitestserver000002/databases/sensitivityclassificationsdb01/schemas/SalesLT/tables/CustomerAddress/columns/AddressType/sensitivityLabels/recommended","name":"recommended","type":"Microsoft.Sql/servers/databases/sensitivityLabels"},{"managedBy":"/subscriptions/00000000-0000-0000-0000-000000000000/resourceGroups/clitest.rg000001/providers/Microsoft.Sql/servers/clitestserver000002/databases/sensitivityclassificationsdb01","properties":{"schemaName":"SalesLT","tableName":"SalesOrderHeader","columnName":"AccountNumber","labelName":"Confidential","labelId":"05e6eaa1-075a-4fb4-a732-a92215a2444a","informationType":"Financial","informationTypeId":"c44193e1-0e58-4b2a-9001-f7d6e7bc1373","isDisabled":false,"rank":"Medium"},"id":"/subscriptions/00000000-0000-0000-0000-000000000000/resourceGroups/clitest.rg000001/providers/Microsoft.Sql/servers/clitestserver000002/databases/sensitivityclassificationsdb01/schemas/SalesLT/tables/SalesOrderHeader/columns/AccountNumber/sensitivityLabels/recommended","name":"recommended","type":"Microsoft.Sql/servers/databases/sensitivityLabels"},{"managedBy":"/subscriptions/00000000-0000-0000-0000-000000000000/resourceGroups/clitest.rg000001/providers/Microsoft.Sql/servers/clitestserver000002/databases/sensitivityclassificationsdb01","properties":{"schemaName":"SalesLT","tableName":"SalesOrderHeader","columnName":"CreditCardApprovalCode","labelName":"Confidential","labelId":"05e6eaa1-075a-4fb4-a732-a92215a2444a","informationType":"Credit
        Card","informationTypeId":"d22fa6e9-5ee4-3bde-4c2b-a409604c4646","isDisabled":false,"rank":"Medium"},"id":"/subscriptions/00000000-0000-0000-0000-000000000000/resourceGroups/clitest.rg000001/providers/Microsoft.Sql/servers/clitestserver000002/databases/sensitivityclassificationsdb01/schemas/SalesLT/tables/SalesOrderHeader/columns/CreditCardApprovalCode/sensitivityLabels/recommended","name":"recommended","type":"Microsoft.Sql/servers/databases/sensitivityLabels"},{"managedBy":"/subscriptions/00000000-0000-0000-0000-000000000000/resourceGroups/clitest.rg000001/providers/Microsoft.Sql/servers/clitestserver000002/databases/sensitivityclassificationsdb01","properties":{"schemaName":"SalesLT","tableName":"SalesOrderHeader","columnName":"TaxAmt","labelName":"Confidential","labelId":"05e6eaa1-075a-4fb4-a732-a92215a2444a","informationType":"Financial","informationTypeId":"c44193e1-0e58-4b2a-9001-f7d6e7bc1373","isDisabled":false,"rank":"Medium"},"id":"/subscriptions/00000000-0000-0000-0000-000000000000/resourceGroups/clitest.rg000001/providers/Microsoft.Sql/servers/clitestserver000002/databases/sensitivityclassificationsdb01/schemas/SalesLT/tables/SalesOrderHeader/columns/TaxAmt/sensitivityLabels/recommended","name":"recommended","type":"Microsoft.Sql/servers/databases/sensitivityLabels"}]}'
    headers:
      cache-control:
      - no-cache
      content-length:
      - '14508'
      content-type:
      - application/json; charset=utf-8
      date:
      - Thu, 08 Jul 2021 23:32:11 GMT
      expires:
      - '-1'
      pragma:
      - no-cache
      server:
      - Microsoft-HTTPAPI/2.0
      strict-transport-security:
      - max-age=31536000; includeSubDomains
      transfer-encoding:
      - chunked
      vary:
      - Accept-Encoding
      x-content-type-options:
      - nosniff
    status:
      code: 200
      message: OK
- request:
    body: null
    headers:
      Accept:
      - application/json
      Accept-Encoding:
      - gzip, deflate
      CommandName:
      - sql db classification list
      Connection:
      - keep-alive
      ParameterSetName:
      - -g -s -n
      User-Agent:
      - AZURECLI/2.25.0 azsdk-python-mgmt-sql/3.0.0 Python/3.8.10 (macOS-10.16-x86_64-i386-64bit)
    method: GET
    uri: https://management.azure.com/subscriptions/00000000-0000-0000-0000-000000000000/resourceGroups/clitest.rg000001/providers/Microsoft.Sql/servers/clitestserver000002/databases/sensitivityclassificationsdb01/currentSensitivityLabels?api-version=2020-11-01-preview
  response:
    body:
      string: '{"value":[{"managedBy":"/subscriptions/00000000-0000-0000-0000-000000000000/resourceGroups/clitest.rg000001/providers/Microsoft.Sql/servers/clitestserver000002/databases/sensitivityclassificationsdb01","properties":{"schemaName":"SalesLT","tableName":"Customer","columnName":"FirstName","labelName":"Confidential
        - GDPR","labelId":"bf91e08c-f4f0-478a-b016-25164b2a65ff","informationType":"Name","informationTypeId":"57845286-7598-22f5-9659-15b24aeb125e"},"id":"/subscriptions/00000000-0000-0000-0000-000000000000/resourceGroups/clitest.rg000001/providers/Microsoft.Sql/servers/clitestserver000002/databases/sensitivityclassificationsdb01/schemas/SalesLT/tables/Customer/columns/FirstName/sensitivityLabels/current","name":"current","type":"Microsoft.Sql/servers/databases/sensitivityLabels"}]}'
    headers:
      cache-control:
      - no-cache
      content-length:
      - '997'
      content-type:
      - application/json; charset=utf-8
      date:
      - Thu, 08 Jul 2021 23:32:11 GMT
      expires:
      - '-1'
      pragma:
      - no-cache
      server:
      - Microsoft-HTTPAPI/2.0
      strict-transport-security:
      - max-age=31536000; includeSubDomains
      transfer-encoding:
      - chunked
      vary:
      - Accept-Encoding
      x-content-type-options:
      - nosniff
    status:
      code: 200
      message: OK
- request:
    body: null
    headers:
      Accept:
      - '*/*'
      Accept-Encoding:
      - gzip, deflate
      CommandName:
      - sql db classification delete
      Connection:
      - keep-alive
      Content-Length:
      - '0'
      ParameterSetName:
      - -g -s -n --schema --table --column
      User-Agent:
      - AZURECLI/2.25.0 azsdk-python-mgmt-sql/3.0.0 Python/3.8.10 (macOS-10.16-x86_64-i386-64bit)
    method: DELETE
    uri: https://management.azure.com/subscriptions/00000000-0000-0000-0000-000000000000/resourceGroups/clitest.rg000001/providers/Microsoft.Sql/servers/clitestserver000002/databases/sensitivityclassificationsdb01/schemas/SalesLT/tables/Customer/columns/FirstName/sensitivityLabels/current?api-version=2020-11-01-preview
  response:
    body:
      string: ''
    headers:
      cache-control:
      - no-cache
      content-length:
      - '0'
      date:
      - Thu, 08 Jul 2021 23:32:12 GMT
      expires:
      - '-1'
      pragma:
      - no-cache
      server:
      - Microsoft-HTTPAPI/2.0
      strict-transport-security:
      - max-age=31536000; includeSubDomains
      x-content-type-options:
      - nosniff
      x-ms-ratelimit-remaining-subscription-deletes:
      - '14999'
    status:
      code: 200
      message: OK
- request:
    body: null
    headers:
      Accept:
      - application/json
      Accept-Encoding:
      - gzip, deflate
      CommandName:
      - sql db classification list
      Connection:
      - keep-alive
      ParameterSetName:
      - -g -s -n
>>>>>>> 574cacd3
      User-Agent:
      - AZURECLI/2.25.0 azsdk-python-mgmt-sql/3.0.0 Python/3.8.10 (macOS-10.16-x86_64-i386-64bit)
    method: GET
    uri: https://management.azure.com/subscriptions/00000000-0000-0000-0000-000000000000/resourceGroups/clitest.rg000001/providers/Microsoft.Sql/servers/clitestserver000002?api-version=2021-02-01-preview
  response:
    body:
      string: '{"kind":"v12.0","properties":{"administratorLogin":"admin123","version":"12.0","state":"Ready","fullyQualifiedDomainName":"clitestserver000002.database.windows.net","privateEndpointConnections":[],"publicNetworkAccess":"Enabled","restrictOutboundNetworkAccess":"Disabled"},"location":"eastus2","id":"/subscriptions/00000000-0000-0000-0000-000000000000/resourceGroups/clitest.rg000001/providers/Microsoft.Sql/servers/clitestserver000002","name":"clitestserver000002","type":"Microsoft.Sql/servers"}'
    headers:
      cache-control:
      - no-cache
      content-length:
      - '685'
      content-type:
      - application/json; charset=utf-8
      date:
<<<<<<< HEAD
      - Mon, 28 Jun 2021 21:11:52 GMT
=======
      - Thu, 08 Jul 2021 23:32:13 GMT
>>>>>>> 574cacd3
      expires:
      - '-1'
      pragma:
      - no-cache
      server:
      - Microsoft-HTTPAPI/2.0
      strict-transport-security:
      - max-age=31536000; includeSubDomains
      transfer-encoding:
      - chunked
      vary:
      - Accept-Encoding
      x-content-type-options:
      - nosniff
    status:
      code: 200
      message: OK
version: 1<|MERGE_RESOLUTION|>--- conflicted
+++ resolved
@@ -23,17 +23,10 @@
     uri: https://management.azure.com/subscriptions/00000000-0000-0000-0000-000000000000/resourceGroups/clitest.rg000001/providers/Microsoft.Sql/servers/clitestserver000002?api-version=2021-02-01-preview
   response:
     body:
-<<<<<<< HEAD
-      string: '{"operation":"UpsertLogicalServer","startTime":"2021-06-28T21:10:46.993Z"}'
-    headers:
-      azure-asyncoperation:
-      - https://management.azure.com/subscriptions/00000000-0000-0000-0000-000000000000/resourceGroups/clitest.rg000001/providers/Microsoft.Sql/locations/eastus2/serverAzureAsyncOperation/2f9a80d9-6e68-401f-af32-19ccd92a534d?api-version=2021-02-01-preview
-=======
       string: '{"operation":"UpsertLogicalServer","startTime":"2021-07-08T23:29:28.033Z"}'
     headers:
       azure-asyncoperation:
       - https://management.azure.com/subscriptions/00000000-0000-0000-0000-000000000000/resourceGroups/clitest.rg000001/providers/Microsoft.Sql/locations/eastus2/serverAzureAsyncOperation/9b7275bf-5273-4e12-9daf-a28029a68b1f?api-version=2021-02-01-preview
->>>>>>> 574cacd3
       cache-control:
       - no-cache
       content-length:
@@ -41,19 +34,11 @@
       content-type:
       - application/json; charset=utf-8
       date:
-<<<<<<< HEAD
-      - Mon, 28 Jun 2021 21:10:46 GMT
-      expires:
-      - '-1'
-      location:
-      - https://management.azure.com/subscriptions/00000000-0000-0000-0000-000000000000/resourceGroups/clitest.rg000001/providers/Microsoft.Sql/locations/eastus2/serverOperationResults/2f9a80d9-6e68-401f-af32-19ccd92a534d?api-version=2021-02-01-preview
-=======
       - Thu, 08 Jul 2021 23:29:27 GMT
       expires:
       - '-1'
       location:
       - https://management.azure.com/subscriptions/00000000-0000-0000-0000-000000000000/resourceGroups/clitest.rg000001/providers/Microsoft.Sql/locations/eastus2/serverOperationResults/9b7275bf-5273-4e12-9daf-a28029a68b1f?api-version=2021-02-01-preview
->>>>>>> 574cacd3
       pragma:
       - no-cache
       server:
@@ -83,17 +68,10 @@
       User-Agent:
       - AZURECLI/2.25.0 azsdk-python-mgmt-sql/3.0.0 Python/3.8.10 (macOS-10.16-x86_64-i386-64bit)
     method: GET
-<<<<<<< HEAD
-    uri: https://management.azure.com/subscriptions/00000000-0000-0000-0000-000000000000/resourceGroups/clitest.rg000001/providers/Microsoft.Sql/locations/eastus2/serverAzureAsyncOperation/2f9a80d9-6e68-401f-af32-19ccd92a534d?api-version=2021-02-01-preview
-  response:
-    body:
-      string: '{"name":"2f9a80d9-6e68-401f-af32-19ccd92a534d","status":"InProgress","startTime":"2021-06-28T21:10:46.993Z"}'
-=======
     uri: https://management.azure.com/subscriptions/00000000-0000-0000-0000-000000000000/resourceGroups/clitest.rg000001/providers/Microsoft.Sql/locations/eastus2/serverAzureAsyncOperation/9b7275bf-5273-4e12-9daf-a28029a68b1f?api-version=2021-02-01-preview
   response:
     body:
       string: '{"name":"9b7275bf-5273-4e12-9daf-a28029a68b1f","status":"InProgress","startTime":"2021-07-08T23:29:28.033Z"}'
->>>>>>> 574cacd3
     headers:
       cache-control:
       - no-cache
@@ -102,11 +80,7 @@
       content-type:
       - application/json; charset=utf-8
       date:
-<<<<<<< HEAD
-      - Mon, 28 Jun 2021 21:10:47 GMT
-=======
       - Thu, 08 Jul 2021 23:29:29 GMT
->>>>>>> 574cacd3
       expires:
       - '-1'
       pragma:
@@ -140,17 +114,10 @@
       User-Agent:
       - AZURECLI/2.25.0 azsdk-python-mgmt-sql/3.0.0 Python/3.8.10 (macOS-10.16-x86_64-i386-64bit)
     method: GET
-<<<<<<< HEAD
-    uri: https://management.azure.com/subscriptions/00000000-0000-0000-0000-000000000000/resourceGroups/clitest.rg000001/providers/Microsoft.Sql/locations/eastus2/serverAzureAsyncOperation/2f9a80d9-6e68-401f-af32-19ccd92a534d?api-version=2021-02-01-preview
-  response:
-    body:
-      string: '{"name":"2f9a80d9-6e68-401f-af32-19ccd92a534d","status":"InProgress","startTime":"2021-06-28T21:10:46.993Z"}'
-=======
     uri: https://management.azure.com/subscriptions/00000000-0000-0000-0000-000000000000/resourceGroups/clitest.rg000001/providers/Microsoft.Sql/locations/eastus2/serverAzureAsyncOperation/9b7275bf-5273-4e12-9daf-a28029a68b1f?api-version=2021-02-01-preview
   response:
     body:
       string: '{"name":"9b7275bf-5273-4e12-9daf-a28029a68b1f","status":"InProgress","startTime":"2021-07-08T23:29:28.033Z"}'
->>>>>>> 574cacd3
     headers:
       cache-control:
       - no-cache
@@ -159,11 +126,7 @@
       content-type:
       - application/json; charset=utf-8
       date:
-<<<<<<< HEAD
-      - Mon, 28 Jun 2021 21:10:48 GMT
-=======
       - Thu, 08 Jul 2021 23:29:30 GMT
->>>>>>> 574cacd3
       expires:
       - '-1'
       pragma:
@@ -197,17 +160,10 @@
       User-Agent:
       - AZURECLI/2.25.0 azsdk-python-mgmt-sql/3.0.0 Python/3.8.10 (macOS-10.16-x86_64-i386-64bit)
     method: GET
-<<<<<<< HEAD
-    uri: https://management.azure.com/subscriptions/00000000-0000-0000-0000-000000000000/resourceGroups/clitest.rg000001/providers/Microsoft.Sql/locations/eastus2/serverAzureAsyncOperation/2f9a80d9-6e68-401f-af32-19ccd92a534d?api-version=2021-02-01-preview
-  response:
-    body:
-      string: '{"name":"2f9a80d9-6e68-401f-af32-19ccd92a534d","status":"InProgress","startTime":"2021-06-28T21:10:46.993Z"}'
-=======
     uri: https://management.azure.com/subscriptions/00000000-0000-0000-0000-000000000000/resourceGroups/clitest.rg000001/providers/Microsoft.Sql/locations/eastus2/serverAzureAsyncOperation/9b7275bf-5273-4e12-9daf-a28029a68b1f?api-version=2021-02-01-preview
   response:
     body:
       string: '{"name":"9b7275bf-5273-4e12-9daf-a28029a68b1f","status":"InProgress","startTime":"2021-07-08T23:29:28.033Z"}'
->>>>>>> 574cacd3
     headers:
       cache-control:
       - no-cache
@@ -216,11 +172,7 @@
       content-type:
       - application/json; charset=utf-8
       date:
-<<<<<<< HEAD
-      - Mon, 28 Jun 2021 21:10:50 GMT
-=======
       - Thu, 08 Jul 2021 23:29:31 GMT
->>>>>>> 574cacd3
       expires:
       - '-1'
       pragma:
@@ -254,17 +206,10 @@
       User-Agent:
       - AZURECLI/2.25.0 azsdk-python-mgmt-sql/3.0.0 Python/3.8.10 (macOS-10.16-x86_64-i386-64bit)
     method: GET
-<<<<<<< HEAD
-    uri: https://management.azure.com/subscriptions/00000000-0000-0000-0000-000000000000/resourceGroups/clitest.rg000001/providers/Microsoft.Sql/locations/eastus2/serverAzureAsyncOperation/2f9a80d9-6e68-401f-af32-19ccd92a534d?api-version=2021-02-01-preview
-  response:
-    body:
-      string: '{"name":"2f9a80d9-6e68-401f-af32-19ccd92a534d","status":"InProgress","startTime":"2021-06-28T21:10:46.993Z"}'
-=======
     uri: https://management.azure.com/subscriptions/00000000-0000-0000-0000-000000000000/resourceGroups/clitest.rg000001/providers/Microsoft.Sql/locations/eastus2/serverAzureAsyncOperation/9b7275bf-5273-4e12-9daf-a28029a68b1f?api-version=2021-02-01-preview
   response:
     body:
       string: '{"name":"9b7275bf-5273-4e12-9daf-a28029a68b1f","status":"InProgress","startTime":"2021-07-08T23:29:28.033Z"}'
->>>>>>> 574cacd3
     headers:
       cache-control:
       - no-cache
@@ -273,11 +218,7 @@
       content-type:
       - application/json; charset=utf-8
       date:
-<<<<<<< HEAD
-      - Mon, 28 Jun 2021 21:10:51 GMT
-=======
       - Thu, 08 Jul 2021 23:29:32 GMT
->>>>>>> 574cacd3
       expires:
       - '-1'
       pragma:
@@ -311,17 +252,10 @@
       User-Agent:
       - AZURECLI/2.25.0 azsdk-python-mgmt-sql/3.0.0 Python/3.8.10 (macOS-10.16-x86_64-i386-64bit)
     method: GET
-<<<<<<< HEAD
-    uri: https://management.azure.com/subscriptions/00000000-0000-0000-0000-000000000000/resourceGroups/clitest.rg000001/providers/Microsoft.Sql/locations/eastus2/serverAzureAsyncOperation/2f9a80d9-6e68-401f-af32-19ccd92a534d?api-version=2021-02-01-preview
-  response:
-    body:
-      string: '{"name":"2f9a80d9-6e68-401f-af32-19ccd92a534d","status":"InProgress","startTime":"2021-06-28T21:10:46.993Z"}'
-=======
     uri: https://management.azure.com/subscriptions/00000000-0000-0000-0000-000000000000/resourceGroups/clitest.rg000001/providers/Microsoft.Sql/locations/eastus2/serverAzureAsyncOperation/9b7275bf-5273-4e12-9daf-a28029a68b1f?api-version=2021-02-01-preview
   response:
     body:
       string: '{"name":"9b7275bf-5273-4e12-9daf-a28029a68b1f","status":"InProgress","startTime":"2021-07-08T23:29:28.033Z"}'
->>>>>>> 574cacd3
     headers:
       cache-control:
       - no-cache
@@ -330,11 +264,7 @@
       content-type:
       - application/json; charset=utf-8
       date:
-<<<<<<< HEAD
-      - Mon, 28 Jun 2021 21:10:52 GMT
-=======
       - Thu, 08 Jul 2021 23:29:52 GMT
->>>>>>> 574cacd3
       expires:
       - '-1'
       pragma:
@@ -368,17 +298,10 @@
       User-Agent:
       - AZURECLI/2.25.0 azsdk-python-mgmt-sql/3.0.0 Python/3.8.10 (macOS-10.16-x86_64-i386-64bit)
     method: GET
-<<<<<<< HEAD
-    uri: https://management.azure.com/subscriptions/00000000-0000-0000-0000-000000000000/resourceGroups/clitest.rg000001/providers/Microsoft.Sql/locations/eastus2/serverAzureAsyncOperation/2f9a80d9-6e68-401f-af32-19ccd92a534d?api-version=2021-02-01-preview
-  response:
-    body:
-      string: '{"name":"2f9a80d9-6e68-401f-af32-19ccd92a534d","status":"InProgress","startTime":"2021-06-28T21:10:46.993Z"}'
-=======
     uri: https://management.azure.com/subscriptions/00000000-0000-0000-0000-000000000000/resourceGroups/clitest.rg000001/providers/Microsoft.Sql/locations/eastus2/serverAzureAsyncOperation/9b7275bf-5273-4e12-9daf-a28029a68b1f?api-version=2021-02-01-preview
   response:
     body:
       string: '{"name":"9b7275bf-5273-4e12-9daf-a28029a68b1f","status":"InProgress","startTime":"2021-07-08T23:29:28.033Z"}'
->>>>>>> 574cacd3
     headers:
       cache-control:
       - no-cache
@@ -387,11 +310,7 @@
       content-type:
       - application/json; charset=utf-8
       date:
-<<<<<<< HEAD
-      - Mon, 28 Jun 2021 21:11:12 GMT
-=======
       - Thu, 08 Jul 2021 23:30:12 GMT
->>>>>>> 574cacd3
       expires:
       - '-1'
       pragma:
@@ -425,34 +344,19 @@
       User-Agent:
       - AZURECLI/2.25.0 azsdk-python-mgmt-sql/3.0.0 Python/3.8.10 (macOS-10.16-x86_64-i386-64bit)
     method: GET
-<<<<<<< HEAD
-    uri: https://management.azure.com/subscriptions/00000000-0000-0000-0000-000000000000/resourceGroups/clitest.rg000001/providers/Microsoft.Sql/locations/eastus2/serverAzureAsyncOperation/2f9a80d9-6e68-401f-af32-19ccd92a534d?api-version=2021-02-01-preview
-  response:
-    body:
-      string: '{"name":"2f9a80d9-6e68-401f-af32-19ccd92a534d","status":"InProgress","startTime":"2021-06-28T21:10:46.993Z"}'
-=======
     uri: https://management.azure.com/subscriptions/00000000-0000-0000-0000-000000000000/resourceGroups/clitest.rg000001/providers/Microsoft.Sql/locations/eastus2/serverAzureAsyncOperation/9b7275bf-5273-4e12-9daf-a28029a68b1f?api-version=2021-02-01-preview
   response:
     body:
       string: '{"name":"9b7275bf-5273-4e12-9daf-a28029a68b1f","status":"Succeeded","startTime":"2021-07-08T23:29:28.033Z"}'
->>>>>>> 574cacd3
-    headers:
-      cache-control:
-      - no-cache
-      content-length:
-<<<<<<< HEAD
-      - '108'
-      content-type:
-      - application/json; charset=utf-8
-      date:
-      - Mon, 28 Jun 2021 21:11:32 GMT
-=======
+    headers:
+      cache-control:
+      - no-cache
+      content-length:
       - '107'
       content-type:
       - application/json; charset=utf-8
       date:
       - Thu, 08 Jul 2021 23:30:32 GMT
->>>>>>> 574cacd3
       expires:
       - '-1'
       pragma:
@@ -485,13 +389,6 @@
       - -l -g -n -u -p
       User-Agent:
       - AZURECLI/2.25.0 azsdk-python-mgmt-sql/3.0.0 Python/3.8.10 (macOS-10.16-x86_64-i386-64bit)
-<<<<<<< HEAD
-    method: GET
-    uri: https://management.azure.com/subscriptions/00000000-0000-0000-0000-000000000000/resourceGroups/clitest.rg000001/providers/Microsoft.Sql/locations/eastus2/serverAzureAsyncOperation/2f9a80d9-6e68-401f-af32-19ccd92a534d?api-version=2021-02-01-preview
-  response:
-    body:
-      string: '{"name":"2f9a80d9-6e68-401f-af32-19ccd92a534d","status":"Succeeded","startTime":"2021-06-28T21:10:46.993Z"}'
-=======
     method: GET
     uri: https://management.azure.com/subscriptions/00000000-0000-0000-0000-000000000000/resourceGroups/clitest.rg000001/providers/Microsoft.Sql/servers/clitestserver000002?api-version=2021-02-01-preview
   response:
@@ -733,20 +630,15 @@
   response:
     body:
       string: '{"name":"22402506-1384-4cfb-bb9b-b0e7e6f03276","status":"InProgress","startTime":"2021-07-08T23:30:59.313Z"}'
->>>>>>> 574cacd3
-    headers:
-      cache-control:
-      - no-cache
-      content-length:
-      - '107'
-      content-type:
-      - application/json; charset=utf-8
-      date:
-<<<<<<< HEAD
-      - Mon, 28 Jun 2021 21:11:52 GMT
-=======
+    headers:
+      cache-control:
+      - no-cache
+      content-length:
+      - '108'
+      content-type:
+      - application/json; charset=utf-8
+      date:
       - Thu, 08 Jul 2021 23:31:29 GMT
->>>>>>> 574cacd3
       expires:
       - '-1'
       pragma:
@@ -772,13 +664,10 @@
       Accept-Encoding:
       - gzip, deflate
       CommandName:
-      - sql server create
-      Connection:
-      - keep-alive
-      ParameterSetName:
-<<<<<<< HEAD
-      - -l -g -n -u -p
-=======
+      - sql db create
+      Connection:
+      - keep-alive
+      ParameterSetName:
       - -g -s -n --sample-name
       User-Agent:
       - AZURECLI/2.25.0 azsdk-python-mgmt-sql/3.0.0 Python/3.8.10 (macOS-10.16-x86_64-i386-64bit)
@@ -1777,27 +1666,22 @@
       - keep-alive
       ParameterSetName:
       - -g -s -n
->>>>>>> 574cacd3
-      User-Agent:
-      - AZURECLI/2.25.0 azsdk-python-mgmt-sql/3.0.0 Python/3.8.10 (macOS-10.16-x86_64-i386-64bit)
-    method: GET
-    uri: https://management.azure.com/subscriptions/00000000-0000-0000-0000-000000000000/resourceGroups/clitest.rg000001/providers/Microsoft.Sql/servers/clitestserver000002?api-version=2021-02-01-preview
-  response:
-    body:
-      string: '{"kind":"v12.0","properties":{"administratorLogin":"admin123","version":"12.0","state":"Ready","fullyQualifiedDomainName":"clitestserver000002.database.windows.net","privateEndpointConnections":[],"publicNetworkAccess":"Enabled","restrictOutboundNetworkAccess":"Disabled"},"location":"eastus2","id":"/subscriptions/00000000-0000-0000-0000-000000000000/resourceGroups/clitest.rg000001/providers/Microsoft.Sql/servers/clitestserver000002","name":"clitestserver000002","type":"Microsoft.Sql/servers"}'
-    headers:
-      cache-control:
-      - no-cache
-      content-length:
-      - '685'
-      content-type:
-      - application/json; charset=utf-8
-      date:
-<<<<<<< HEAD
-      - Mon, 28 Jun 2021 21:11:52 GMT
-=======
+      User-Agent:
+      - AZURECLI/2.25.0 azsdk-python-mgmt-sql/3.0.0 Python/3.8.10 (macOS-10.16-x86_64-i386-64bit)
+    method: GET
+    uri: https://management.azure.com/subscriptions/00000000-0000-0000-0000-000000000000/resourceGroups/clitest.rg000001/providers/Microsoft.Sql/servers/clitestserver000002/databases/sensitivityclassificationsdb01/currentSensitivityLabels?api-version=2020-11-01-preview
+  response:
+    body:
+      string: '{"value":[]}'
+    headers:
+      cache-control:
+      - no-cache
+      content-length:
+      - '12'
+      content-type:
+      - application/json; charset=utf-8
+      date:
       - Thu, 08 Jul 2021 23:32:13 GMT
->>>>>>> 574cacd3
       expires:
       - '-1'
       pragma:
