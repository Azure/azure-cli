#!/usr/bin/env python

#---------------------------------------------------------------------------------------------
# Copyright (c) Microsoft Corporation. All rights reserved.
# Licensed under the MIT License. See License.txt in the project root for license information.
#---------------------------------------------------------------------------------------------


from codecs import open
from setuptools import setup

VERSION = '0.1.0b7'

# The full list of classifiers is available at
# https://pypi.python.org/pypi?%3Aaction=list_classifiers
CLASSIFIERS = [
    'Development Status :: 4 - Beta',
    'Intended Audience :: Developers',
    'Intended Audience :: System Administrators',
    'Programming Language :: Python',
    'Programming Language :: Python :: 2',
    'Programming Language :: Python :: 2.7',
    'Programming Language :: Python :: 3',
    'Programming Language :: Python :: 3.4',
    'Programming Language :: Python :: 3.5',
    'License :: OSI Approved :: MIT License',
]

DEPENDENCIES = [
    'azure-mgmt-keyvault==0.30.0',
    'azure-cli-core',
]

with open('README.rst', 'r', encoding='utf-8') as f:
    README = f.read()

setup(
    name='azure-cli-keyvault',
    version=VERSION,
    description='Microsoft Azure Command-Line Tools Keyvault Command Module',
    long_description=README,
    license='MIT',
    author='Microsoft Corporation',
    author_email='azpycli@microsoft.com',
    url='https://github.com/Azure/azure-cli',
    classifiers=CLASSIFIERS,
    namespace_packages = [
        'azure',
        'azure.cli',
        'azure.cli.command_modules'
    ],
    packages=[
        'azure.cli.command_modules.keyvault',
        'azure.cli.command_modules.keyvault.keyvaultclient',
        'azure.cli.command_modules.keyvault.convenience',
<<<<<<< HEAD
=======
        'azure.cli.command_modules.keyvault.convenience.http_bearer_challenge',
>>>>>>> 03ca1335
        'azure.cli.command_modules.keyvault.keyvaultclient.models'
    ],
    install_requires=DEPENDENCIES,
)<|MERGE_RESOLUTION|>--- conflicted
+++ resolved
@@ -53,10 +53,7 @@
         'azure.cli.command_modules.keyvault',
         'azure.cli.command_modules.keyvault.keyvaultclient',
         'azure.cli.command_modules.keyvault.convenience',
-<<<<<<< HEAD
-=======
-        'azure.cli.command_modules.keyvault.convenience.http_bearer_challenge',
->>>>>>> 03ca1335
+        'azure.cli.command_modules.keyvault.convenience.http_bearer_challenge_cache',
         'azure.cli.command_modules.keyvault.keyvaultclient.models'
     ],
     install_requires=DEPENDENCIES,
