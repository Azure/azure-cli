# --------------------------------------------------------------------------------------------
# Copyright (c) Microsoft Corporation. All rights reserved.
# Licensed under the MIT License. See License.txt in the project root for license information.
# --------------------------------------------------------------------------------------------

from azure.cli.core.commands.parameters import (
    get_enum_type,
    get_location_type,
    get_three_state_flag
)
from azure.cli.core.commands.validators import get_default_location_from_resource_group

from ._validators import (
    validate_params,
    validate_kafka_params,
    validate_local_params,
    get_default_object_id_of_current_user
)
from ._resource_config import (
    AUTH_TYPE,
    RESOURCE,
    SOURCE_RESOURCES_PARAMS,
    SOURCE_RESOURCES_CREATE_PARAMS,
    TARGET_RESOURCES_PARAMS,
    SOURCE_RESOURCES_OPTIONAL_PARAMS,
    TARGET_RESOURCES_CONNECTION_STRING,
    AUTH_TYPE_PARAMS,
    SUPPORTED_AUTH_TYPE,
    SUPPORTED_CLIENT_TYPE,
    TARGET_SUPPORT_SERVICE_ENDPOINT,
    TARGET_SUPPORT_PRIVATE_ENDPOINT,
    LOCAL_CONNECTION_PARAMS,
    OPT_OUT_OPTION
)
from ._addon_factory import AddonFactory
from knack.arguments import CLIArgumentType
from .action import AddCustomizedKeys


def add_source_resource_block(context, source, enable_id=True, validate_source_id=False):
    source_args = SOURCE_RESOURCES_PARAMS.get(source)
    for resource, args in SOURCE_RESOURCES_PARAMS.items():
        if resource != source:
            for arg in args:
                if arg not in source_args:
                    context.ignore(arg)

    required_args = []
    for arg, content in SOURCE_RESOURCES_PARAMS.get(source).items():
        id_arg = '\'--id\'' if enable_id else '\'--source-id\''
        deprecate_info = content.get('deprecate_info')
        context.argument(arg, configured_default=content.get('configured_default'),
                         options_list=content.get('options'), type=str,
                         deprecate_info=context.deprecate() if deprecate_info else None,
                         help='{}. Required if {} is not specified.{}'.format(
                             content.get('help'), id_arg, deprecate_info))
        required_args.append(content.get('options')[0])

    validator_kwargs = {
        'validator': validate_params} if validate_source_id else {}
    if not enable_id:
        context.argument('source_id', options_list=['--source-id'], type=str,
                         help="The resource id of a {source}. Required if {required_args} "
                         "are not specified.".format(
            source=source.value, required_args=str(required_args)),
            **validator_kwargs)
    else:
        required_args.append('--connection')
        context.argument('indentifier', options_list=['--id'], type=str,
                         help="The resource id of the connection. {required_args} are required "
                         "if '--id' is not specified.".format(required_args=str(required_args)))
        context.ignore('source_id')

    # scope parameter
    if source == RESOURCE.KubernetesCluster:
        context.argument('scope', options_list=['--kube-namespace'], type=str, default='default',
                         help="The kubernetes namespace where the connection information "
                         "will be saved into (as kubernetes secret).")
        context.argument('enable_csi', options_list=['--enable-csi'], arg_type=get_three_state_flag(),
                         help="Use keyvault as a secrets store via a CSI volume. "
                         "If specified, AuthType Arguments are not needed.")
    elif source == RESOURCE.ContainerApp:
        for arg, content in SOURCE_RESOURCES_CREATE_PARAMS.get(source).items():
            context.argument(arg, options_list=content.get(
                'options'), type=str, help=content.get('help'))
        context.ignore('enable_csi')
    else:
        context.ignore('scope')
        context.ignore('enable_csi')

    # slot parameter
    for resource, args in SOURCE_RESOURCES_OPTIONAL_PARAMS.items():
        for arg in args:
            if resource == source:
                deprecate_info = args.get(arg).get('deprecate_info')
                context.argument(arg, options_list=args.get(arg).get(
                    'options'), type=str,
                    deprecate_info=context.deprecate() if deprecate_info else None,
                    help=args.get(arg).get('help'))
            else:
                context.ignore(arg)


def add_auth_block(context, source, target):
    support_auth_types = SUPPORTED_AUTH_TYPE.get(
        source, {}).get(target, [])
    for auth_type in AUTH_TYPE_PARAMS:
        if auth_type in support_auth_types:
            validator = None
            if auth_type == AUTH_TYPE.UserAccount:
                validator = get_default_object_id_of_current_user
            for arg, params in AUTH_TYPE_PARAMS.get(auth_type).items():
                context.argument(arg, options_list=params.get('options'), action=params.get('action'), nargs='*',
                                 help=params.get('help'), arg_group='AuthType', validator=validator)
        else:
            for arg in AUTH_TYPE_PARAMS.get(auth_type):
                context.ignore(arg)


def add_local_connection_block(context, show_id=True):
    context.argument('location', arg_type=CLIArgumentType(
        arg_type=get_location_type(context),
        required=False,
        validator=get_default_location_from_resource_group))

    if show_id:
        context.argument('id', options_list=[
            '--id'], type=str, help='The id of connection.', validator=validate_local_params)
        params = LOCAL_CONNECTION_PARAMS.get('connection_name')
        context.argument('connection_name', options_list=params.get('options'), type=params.get('type'),
                         help=params.get('help'), validator=validate_local_params)


def add_target_resource_block(context, target):
    target_args = TARGET_RESOURCES_PARAMS.get(target)
    for resource, args in TARGET_RESOURCES_PARAMS.items():
        if resource != target:
            for arg in args:
                if arg not in target_args:
                    context.ignore(arg)

    required_args = []
    for arg, content in TARGET_RESOURCES_PARAMS.get(target).items():
        context.argument(arg, options_list=content.get('options'), type=str,
                         help='{}. Required if \'--target-id\' is not specified.'.format(content.get('help')))
        required_args.append(content.get('options')[0])

    context.argument('target_id', type=str,
                     help='The resource id of target service. Required if {required_args} '
                     'are not specified.'.format(required_args=str(required_args)))

    if target != RESOURCE.KeyVault:
        context.ignore('enable_csi')


def add_connection_name_argument(context, source):
    context.argument('connection_name', options_list=['--connection'], type=str,
                     help='Name of the {} connection.'.format(source.value), validator=validate_params)


def add_client_type_argument(context, source, target):
    client_types = SUPPORTED_CLIENT_TYPE.get(source).get(target, [])
    client_types = [item.value for item in client_types]
    context.argument('client_type', options_list=['--client-type'], arg_type=get_enum_type(client_types),
                     help='The client type used on the {}'.format(source.value))


def add_customized_keys_argument(context):
    context.argument('customized_keys', options_list=['--customized-keys'], action=AddCustomizedKeys, nargs='*',
                     help='The customized keys used to change default configuration names. Key is the original '
                     'name, value is the customized name.')


def add_target_type_argument(context, source):
    TARGET_TYPES = [
        elem.value for elem in SUPPORTED_AUTH_TYPE.get(source).keys()]
    context.argument('target_resource_type', options_list=['--target-type', '-t'],
                     arg_type=get_enum_type(TARGET_TYPES), help='The target resource type')


def add_new_addon_argument(context, source, target):
    if AddonFactory.get(target, None):
        context.argument('new_addon', options_list=['--new'], arg_type=get_three_state_flag(), default=False,
                         help='Indicates whether to create a new {} when '
                         'creating the {} connection'.format(target.value, source.value))
    else:
        context.ignore('new_addon')


def add_secret_store_argument(context, source=""):
    if source == RESOURCE.KubernetesCluster:
        context.ignore('key_vault_id')
    else:
        context.argument('key_vault_id', options_list=[
            '--vault-id'], help='The id of key vault to store secret value')


def add_configuration_store_argument(context):
    context.argument('app_config_id', options_list=[
        '--appconfig-id'], help='The app configuration id to store configuration')


def add_vnet_block(context, target):
    if target not in TARGET_SUPPORT_SERVICE_ENDPOINT:
        context.ignore('service_endpoint')
    else:
        context.argument('service_endpoint', options_list=['--service-endpoint'], arg_type=get_three_state_flag(),
                         default=None, arg_group='NetworkSolution',
                         help='Connect target service by service endpoint. Source resource must be in the VNet'
                         ' and target SKU must support service endpoint feature.')

    if target not in TARGET_SUPPORT_PRIVATE_ENDPOINT:
        context.ignore('private_endpoint')
    else:
        context.argument('private_endpoint', options_list=['--private-endpoint'], arg_type=get_three_state_flag(),
                         default=None, arg_group='NetworkSolution',
                         help='Connect target service by private endpoint. '
                         'The private endpoint in source virtual network must be created ahead.')


def add_connection_string_argument(context, source, target):
    if source == RESOURCE.WebApp and target in TARGET_RESOURCES_CONNECTION_STRING:
        context.argument('store_in_connection_string', options_list=['--config-connstr'],
                         arg_type=get_three_state_flag(), default=False, is_preview=True,
                         help='Store configuration into connection strings, '
                         'only could be used together with dotnet client_type')
    else:
        context.ignore('store_in_connection_string')


def add_confluent_kafka_argument(context):
    context.argument('bootstrap_server', options_list=[
        '--bootstrap-server'], help='Kafka bootstrap server url')
    context.argument('kafka_key', options_list=[
        '--kafka-key'], help='Kafka API-Key (key)')
    context.argument('kafka_secret', options_list=[
        '--kafka-secret'], help='Kafka API-Key (secret)')
    context.argument('schema_registry', options_list=[
        '--schema-registry'], help='Schema registry url')
    context.argument('schema_key', options_list=[
        '--schema-key'], help='Schema registry API-Key (key)')
    context.argument('schema_secret', options_list=[
        '--schema-secret'], help='Schema registry API-Key (secret)')
    context.argument('connection_name', options_list=['--connection'],
                     help='Name of the connection', validator=validate_kafka_params)


def add_opt_out_argument(context):
    context.argument('opt_out_list', options_list=['--opt-out'],
                     default=None, nargs='+',
                     arg_type=get_enum_type(OPT_OUT_OPTION),
                     help='Whether to disable some configuration steps. '
                     'Use configinfo to disbale configuration information changes on source. '
                     'Use publicnetwork to disable public network access configuration.'
                     )


def load_arguments(self, _):  # pylint: disable=too-many-statements

    for source in SOURCE_RESOURCES_PARAMS:

        with self.argument_context('{} connection list'.format(source.value)) as c:
            add_source_resource_block(
                c, source, enable_id=False, validate_source_id=True)

        with self.argument_context('{} connection show'.format(source.value)) as c:
            add_source_resource_block(c, source)
            add_connection_name_argument(c, source)

        with self.argument_context('{} connection delete'.format(source.value)) as c:
            add_connection_name_argument(c, source)
            add_source_resource_block(c, source)

        with self.argument_context('{} connection list-configuration'.format(source.value)) as c:
            add_connection_name_argument(c, source)
            add_source_resource_block(c, source)
        with self.argument_context('{} connection validate'.format(source.value)) as c:
            add_connection_name_argument(c, source)
            add_source_resource_block(c, source)

        with self.argument_context('{} connection list-support-types'.format(source.value)) as c:
            add_target_type_argument(c, source)

        with self.argument_context('{} connection wait'.format(source.value)) as c:
            add_connection_name_argument(c, source)
            add_source_resource_block(c, source)

        for target in TARGET_RESOURCES_PARAMS:
            with self.argument_context('{} connection create {}'.format(source.value, target.value)) as c:
                add_client_type_argument(c, source, target)
                add_connection_name_argument(c, source)
                add_source_resource_block(c, source, enable_id=False)
                add_target_resource_block(c, target)
                add_auth_block(c, source, target)
                add_new_addon_argument(c, source, target)
<<<<<<< HEAD
                add_secret_store_argument(c)
                add_configuration_store_argument(c)
=======
                add_secret_store_argument(c, source)
>>>>>>> f1853bda
                add_vnet_block(c, target)
                add_connection_string_argument(c, source, target)
                add_customized_keys_argument(c)
                add_opt_out_argument(c)
            with self.argument_context('{} connection update {}'.format(source.value, target.value)) as c:
                add_client_type_argument(c, source, target)
                add_connection_name_argument(c, source)
                add_source_resource_block(c, source)
                add_auth_block(c, source, target)
<<<<<<< HEAD
                add_secret_store_argument(c)
                add_configuration_store_argument(c)
=======
                add_secret_store_argument(c, source)
>>>>>>> f1853bda
                add_vnet_block(c, target)
                add_connection_string_argument(c, source, target)
                add_customized_keys_argument(c)
                add_opt_out_argument(c)

        # special target resource: independent implementation
        target = RESOURCE.ConfluentKafka
        with self.argument_context('{} connection create {}'.format(source.value, target.value)) as c:
            add_client_type_argument(c, source, target)
            add_source_resource_block(c, source, enable_id=False)
            add_confluent_kafka_argument(c)
<<<<<<< HEAD
            add_secret_store_argument(c)
            add_configuration_store_argument(c)
=======
            add_secret_store_argument(c, source)
>>>>>>> f1853bda
            add_customized_keys_argument(c)
            add_opt_out_argument(c)
        with self.argument_context('{} connection update {}'.format(source.value, target.value)) as c:
            add_client_type_argument(c, source, target)
            add_source_resource_block(c, source, enable_id=False)
            add_confluent_kafka_argument(c)
<<<<<<< HEAD
            add_secret_store_argument(c)
            add_configuration_store_argument(c)
=======
            add_secret_store_argument(c, source)
>>>>>>> f1853bda
            add_customized_keys_argument(c)
            add_opt_out_argument(c)

    # local connection
    with self.argument_context('connection list') as c:
        add_local_connection_block(c, show_id=False)

    with self.argument_context('connection show') as c:
        add_local_connection_block(c)

    with self.argument_context('connection delete') as c:
        add_local_connection_block(c)

    with self.argument_context('connection generate-configuration') as c:
        add_local_connection_block(c)

    with self.argument_context('connection validate') as c:
        add_local_connection_block(c)

    with self.argument_context('connection list-support-types') as c:
        add_target_type_argument(c, source)

    with self.argument_context('connection wait') as c:
        add_local_connection_block(c)

    source = RESOURCE.Local
    for target in TARGET_RESOURCES_PARAMS:
        with self.argument_context('connection preview-configuration {}'.format(target.value)) as c:
            add_auth_block(c, source, target)
            add_client_type_argument(c, source, target)

        with self.argument_context('connection create {}'.format(target.value)) as c:
            add_client_type_argument(c, source, target)
            add_target_resource_block(c, target)
            add_auth_block(c, source, target)
            add_new_addon_argument(c, source, target)
<<<<<<< HEAD
            add_secret_store_argument(c)
            add_configuration_store_argument(c)
=======
            add_secret_store_argument(c, source)
>>>>>>> f1853bda
            add_vnet_block(c, target)
            add_local_connection_block(c)
            add_customized_keys_argument(c)
        with self.argument_context('connection update {}'.format(target.value)) as c:
            add_client_type_argument(c, source, target)
            add_auth_block(c, source, target)
<<<<<<< HEAD
            add_secret_store_argument(c)
            add_configuration_store_argument(c)
=======
            add_secret_store_argument(c, source)
>>>>>>> f1853bda
            add_vnet_block(c, target)
            add_local_connection_block(c)
            add_customized_keys_argument(c)

    # special target resource: independent implementation
    target = RESOURCE.ConfluentKafka
    with self.argument_context('connection create {}'.format(target.value)) as c:
        add_client_type_argument(c, source, target)
        add_confluent_kafka_argument(c)
<<<<<<< HEAD
        add_secret_store_argument(c)
        add_configuration_store_argument(c)
=======
        add_secret_store_argument(c, source)
>>>>>>> f1853bda
        add_local_connection_block(c, show_id=False)
        add_customized_keys_argument(c)
    with self.argument_context('connection update {}'.format(target.value)) as c:
        add_client_type_argument(c, source, target)
        add_confluent_kafka_argument(c)
<<<<<<< HEAD
        add_secret_store_argument(c)
        add_configuration_store_argument(c)
=======
        add_secret_store_argument(c, source)
>>>>>>> f1853bda
        add_local_connection_block(c, show_id=False)
        add_customized_keys_argument(c)
    with self.argument_context('connection preview-configuration {}'.format(target.value)) as c:
        add_auth_block(c, source, target)
        add_client_type_argument(c, source, target)<|MERGE_RESOLUTION|>--- conflicted
+++ resolved
@@ -293,12 +293,8 @@
                 add_target_resource_block(c, target)
                 add_auth_block(c, source, target)
                 add_new_addon_argument(c, source, target)
-<<<<<<< HEAD
-                add_secret_store_argument(c)
                 add_configuration_store_argument(c)
-=======
                 add_secret_store_argument(c, source)
->>>>>>> f1853bda
                 add_vnet_block(c, target)
                 add_connection_string_argument(c, source, target)
                 add_customized_keys_argument(c)
@@ -308,12 +304,8 @@
                 add_connection_name_argument(c, source)
                 add_source_resource_block(c, source)
                 add_auth_block(c, source, target)
-<<<<<<< HEAD
-                add_secret_store_argument(c)
                 add_configuration_store_argument(c)
-=======
                 add_secret_store_argument(c, source)
->>>>>>> f1853bda
                 add_vnet_block(c, target)
                 add_connection_string_argument(c, source, target)
                 add_customized_keys_argument(c)
@@ -325,24 +317,16 @@
             add_client_type_argument(c, source, target)
             add_source_resource_block(c, source, enable_id=False)
             add_confluent_kafka_argument(c)
-<<<<<<< HEAD
-            add_secret_store_argument(c)
             add_configuration_store_argument(c)
-=======
             add_secret_store_argument(c, source)
->>>>>>> f1853bda
             add_customized_keys_argument(c)
             add_opt_out_argument(c)
         with self.argument_context('{} connection update {}'.format(source.value, target.value)) as c:
             add_client_type_argument(c, source, target)
             add_source_resource_block(c, source, enable_id=False)
             add_confluent_kafka_argument(c)
-<<<<<<< HEAD
-            add_secret_store_argument(c)
             add_configuration_store_argument(c)
-=======
             add_secret_store_argument(c, source)
->>>>>>> f1853bda
             add_customized_keys_argument(c)
             add_opt_out_argument(c)
 
@@ -379,24 +363,16 @@
             add_target_resource_block(c, target)
             add_auth_block(c, source, target)
             add_new_addon_argument(c, source, target)
-<<<<<<< HEAD
-            add_secret_store_argument(c)
             add_configuration_store_argument(c)
-=======
             add_secret_store_argument(c, source)
->>>>>>> f1853bda
             add_vnet_block(c, target)
             add_local_connection_block(c)
             add_customized_keys_argument(c)
         with self.argument_context('connection update {}'.format(target.value)) as c:
             add_client_type_argument(c, source, target)
             add_auth_block(c, source, target)
-<<<<<<< HEAD
-            add_secret_store_argument(c)
             add_configuration_store_argument(c)
-=======
             add_secret_store_argument(c, source)
->>>>>>> f1853bda
             add_vnet_block(c, target)
             add_local_connection_block(c)
             add_customized_keys_argument(c)
@@ -406,23 +382,15 @@
     with self.argument_context('connection create {}'.format(target.value)) as c:
         add_client_type_argument(c, source, target)
         add_confluent_kafka_argument(c)
-<<<<<<< HEAD
-        add_secret_store_argument(c)
         add_configuration_store_argument(c)
-=======
         add_secret_store_argument(c, source)
->>>>>>> f1853bda
         add_local_connection_block(c, show_id=False)
         add_customized_keys_argument(c)
     with self.argument_context('connection update {}'.format(target.value)) as c:
         add_client_type_argument(c, source, target)
         add_confluent_kafka_argument(c)
-<<<<<<< HEAD
-        add_secret_store_argument(c)
         add_configuration_store_argument(c)
-=======
         add_secret_store_argument(c, source)
->>>>>>> f1853bda
         add_local_connection_block(c, show_id=False)
         add_customized_keys_argument(c)
     with self.argument_context('connection preview-configuration {}'.format(target.value)) as c:
