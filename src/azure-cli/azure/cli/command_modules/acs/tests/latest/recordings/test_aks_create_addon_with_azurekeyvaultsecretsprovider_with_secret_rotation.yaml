--- conflicted
+++ resolved
@@ -14,13 +14,8 @@
       - --resource-group --name -a --enable-secret-rotation --rotation-poll-interval
         --ssh-key-value -o
       User-Agent:
-<<<<<<< HEAD
-      - AZURECLI/2.48.1 azsdk-python-azure-mgmt-containerservice/22.1.0 Python/3.8.10
-        (Linux-5.15.0-1033-azure-x86_64-with-glibc2.29)
-=======
-      - AZURECLI/2.49.0 azsdk-python-azure-mgmt-containerservice/23.0.0 Python/3.8.16
-        (macOS-13.4-arm64-arm-64bit)
->>>>>>> 27d920ec
+      - AZURECLI/2.49.0 azsdk-python-azure-mgmt-containerservice/23.0.0 Python/3.8.16
+        (macOS-13.4-arm64-arm-64bit)
     method: GET
     uri: https://management.azure.com/subscriptions/00000000-0000-0000-0000-000000000000/resourceGroups/clitest000001/providers/Microsoft.ContainerService/managedClusters/cliakstest000002?api-version=2023-05-01
   response:
@@ -36,11 +31,7 @@
       content-type:
       - application/json; charset=utf-8
       date:
-<<<<<<< HEAD
-      - Sat, 29 Apr 2023 09:22:58 GMT
-=======
       - Wed, 14 Jun 2023 18:31:07 GMT
->>>>>>> 27d920ec
       expires:
       - '-1'
       pragma:
@@ -69,37 +60,21 @@
       - --resource-group --name -a --enable-secret-rotation --rotation-poll-interval
         --ssh-key-value -o
       User-Agent:
-<<<<<<< HEAD
-      - AZURECLI/2.48.1 azsdk-python-azure-mgmt-resource/22.0.0 Python/3.8.10 (Linux-5.15.0-1033-azure-x86_64-with-glibc2.29)
-=======
       - AZURECLI/2.49.0 azsdk-python-azure-mgmt-resource/22.0.0 Python/3.8.16 (macOS-13.4-arm64-arm-64bit)
->>>>>>> 27d920ec
     method: GET
     uri: https://management.azure.com/subscriptions/00000000-0000-0000-0000-000000000000/resourcegroups/clitest000001?api-version=2022-09-01
   response:
     body:
-<<<<<<< HEAD
-      string: '{"id":"/subscriptions/00000000-0000-0000-0000-000000000000/resourceGroups/clitest000001","name":"clitest000001","type":"Microsoft.Resources/resourceGroups","location":"westus2","tags":{"product":"azurecli","cause":"automation","test":"test_aks_create_addon_with_azurekeyvaultsecretsprovider_with_secret_rotation","date":"2023-04-29T09:22:59Z"},"properties":{"provisioningState":"Succeeded"}}'
-=======
       string: '{"id":"/subscriptions/00000000-0000-0000-0000-000000000000/resourceGroups/clitest000001","name":"clitest000001","type":"Microsoft.Resources/resourceGroups","location":"westus2","tags":{"product":"azurecli","cause":"automation","test":"test_aks_create_addon_with_azurekeyvaultsecretsprovider_with_secret_rotation","date":"2023-06-14T18:31:04Z","module":"acs"},"properties":{"provisioningState":"Succeeded"}}'
->>>>>>> 27d920ec
-    headers:
-      cache-control:
-      - no-cache
-      content-length:
-<<<<<<< HEAD
-      - '391'
+    headers:
+      cache-control:
+      - no-cache
+      content-length:
+      - '406'
       content-type:
       - application/json; charset=utf-8
       date:
-      - Sat, 29 Apr 2023 09:22:58 GMT
-=======
-      - '406'
-      content-type:
-      - application/json; charset=utf-8
-      date:
       - Wed, 14 Jun 2023 18:31:07 GMT
->>>>>>> 27d920ec
       expires:
       - '-1'
       pragma:
@@ -115,26 +90,13 @@
       message: OK
 - request:
     body: '{"location": "westus2", "identity": {"type": "SystemAssigned"}, "properties":
-<<<<<<< HEAD
-      {"kubernetesVersion": "", "dnsPrefix": "cliakstest-clitesttms4b5l42-79a739",
-=======
       {"kubernetesVersion": "", "dnsPrefix": "cliakstest-clitestkzb6bpji4-8ecadf",
->>>>>>> 27d920ec
       "agentPoolProfiles": [{"count": 3, "vmSize": "Standard_DS2_v2", "osDiskSizeGB":
       0, "osType": "Linux", "enableAutoScaling": false, "type": "VirtualMachineScaleSets",
       "mode": "System", "orchestratorVersion": "", "upgradeSettings": {}, "enableNodePublicIP":
       false, "scaleSetPriority": "Regular", "scaleSetEvictionPolicy": "Delete", "spotMaxPrice":
       -1.0, "nodeTaints": [], "enableEncryptionAtHost": false, "enableUltraSSD": false,
       "enableFIPS": false, "name": "nodepool1"}], "linuxProfile": {"adminUsername":
-<<<<<<< HEAD
-      "azureuser", "ssh": {"publicKeys": [{"keyData": "ssh-rsa AAAAB3NzaC1yc2EAAAADAQABAAABAQCvBk9v4/Qo7XJWIY7AItmm8ohKhV9Y2z/SA5RKWk4BUCpK4ElHu8ia+QREfb7nmO5LtydRi7glVKNjUWUeaSC1PTmk2Z421whqvLRgF6XquFUcEC+VZG54EiS7j6hc2G3Af76vCZQQIQ7fKB8gngJXVb4QjbKVkoORamBKaSQ5MoAPF9GeSPfDesETM/jcE60BguHKjSTXhfsvgs6/iuUSPQ7duXwFtlpQy8WwA6ymGj4ehF0y8NXP6fjEajHDhPjPDkyuKBFTScflrLRryURmRyyICLt40vd+gaiyYCmREJxZNT/7J1pKmlpLNJejqDgXJ97xeyv4flTL7XRSgWV5
-      azcli_aks_live_test@example.com\n"}]}}, "addonProfiles": {"azureKeyvaultSecretsProvider":
-      {"enabled": true, "config": {"enableSecretRotation": "true", "rotationPollInterval":
-      "30m"}}}, "enableRBAC": true, "networkProfile": {"networkPlugin": "kubenet",
-      "podCidr": "10.244.0.0/16", "serviceCidr": "10.0.0.0/16", "dnsServiceIP": "10.0.0.10",
-      "dockerBridgeCidr": "172.17.0.1/16", "outboundType": "loadBalancer", "loadBalancerSku":
-      "standard"}, "disableLocalAccounts": false, "storageProfile": {}}}'
-=======
       "azureuser", "ssh": {"publicKeys": [{"keyData": "ssh-rsa AAAAB3NzaC1yc2EAAAADAQABAAACAQCbIg1guRHbI0lV11wWDt1r2cUdcNd27CJsg+SfgC7miZeubtwUhbsPdhMQsfDyhOWHq1+ZL0M+nJZV63d/1dhmhtgyOqejUwrPlzKhydsbrsdUor+JmNJDdW01v7BXHyuymT8G4s09jCasNOwiufbP/qp72ruu0bIA1nySsvlf9pCQAuFkAnVnf/rFhUlOkhtRpwcq8SUNY2zRHR/EKb/4NWY1JzR4sa3q2fWIJdrrX0DvLoa5g9bIEd4Df79ba7v+yiUBOS0zT2ll+z4g9izHK3EO5d8hL4jYxcjKs+wcslSYRWrascfscLgMlMGh0CdKeNTDjHpGPncaf3Z+FwwwjWeuiNBxv7bJo13/8B/098KlVDl4GZqsoBCEjPyJfV6hO0y/LkRGkk7oHWKgeWAfKtfLItRp00eZ4fcJNK9kCaSMmEugoZWcI7NGbZXzqFWqbpRI7NcDP9+WIQ+i9U5vqWsqd/zng4kbuAJ6UuKqIzB0upYrLShfQE3SAck8oaLhJqqq56VfDuASNpJKidV+zq27HfSBmbXnkR/5AK337dc3MXKJypoK/QPMLKUAP5XLPbs+NddJQV7EZXd29DLgp+fRIg3edpKdO7ZErWhv7d+3Kws+e1Y+ypmR2WIVSwVyBEUfgv2C8Ts9gnTF4pNcEY/S2aBicz5Ew2+jdyGNQQ==
       test@example.com\n"}]}}, "addonProfiles": {"azureKeyvaultSecretsProvider": {"enabled":
       true, "config": {"enableSecretRotation": "true", "rotationPollInterval": "30m"}}},
@@ -142,7 +104,6 @@
       "10.244.0.0/16", "serviceCidr": "10.0.0.0/16", "dnsServiceIP": "10.0.0.10",
       "outboundType": "loadBalancer", "loadBalancerSku": "standard"}, "disableLocalAccounts":
       false, "storageProfile": {}}}'
->>>>>>> 27d920ec
     headers:
       Accept:
       - application/json
@@ -160,71 +121,12 @@
       - --resource-group --name -a --enable-secret-rotation --rotation-poll-interval
         --ssh-key-value -o
       User-Agent:
-<<<<<<< HEAD
-      - AZURECLI/2.48.1 azsdk-python-azure-mgmt-containerservice/22.1.0 Python/3.8.10
-        (Linux-5.15.0-1033-azure-x86_64-with-glibc2.29)
-=======
-      - AZURECLI/2.49.0 azsdk-python-azure-mgmt-containerservice/23.0.0 Python/3.8.16
-        (macOS-13.4-arm64-arm-64bit)
->>>>>>> 27d920ec
+      - AZURECLI/2.49.0 azsdk-python-azure-mgmt-containerservice/23.0.0 Python/3.8.16
+        (macOS-13.4-arm64-arm-64bit)
     method: PUT
     uri: https://management.azure.com/subscriptions/00000000-0000-0000-0000-000000000000/resourceGroups/clitest000001/providers/Microsoft.ContainerService/managedClusters/cliakstest000002?api-version=2023-05-01
   response:
     body:
-<<<<<<< HEAD
-      string: "{\n  \"id\": \"/subscriptions/00000000-0000-0000-0000-000000000000/resourcegroups/clitest000001/providers/Microsoft.ContainerService/managedClusters/cliakstest000002\",\n
-        \ \"location\": \"westus2\",\n  \"name\": \"cliakstest000002\",\n  \"type\":
-        \"Microsoft.ContainerService/ManagedClusters\",\n  \"properties\": {\n   \"provisioningState\":
-        \"Creating\",\n   \"powerState\": {\n    \"code\": \"Running\"\n   },\n   \"kubernetesVersion\":
-        \"1.25.6\",\n   \"currentKubernetesVersion\": \"1.25.6\",\n   \"dnsPrefix\":
-        \"cliakstest-clitesttms4b5l42-79a739\",\n   \"fqdn\": \"cliakstest-clitesttms4b5l42-79a739-kmvry40j.hcp.westus2.azmk8s.io\",\n
-        \  \"azurePortalFQDN\": \"cliakstest-clitesttms4b5l42-79a739-kmvry40j.portal.hcp.westus2.azmk8s.io\",\n
-        \  \"agentPoolProfiles\": [\n    {\n     \"name\": \"nodepool1\",\n     \"count\":
-        3,\n     \"vmSize\": \"Standard_DS2_v2\",\n     \"osDiskSizeGB\": 128,\n     \"osDiskType\":
-        \"Managed\",\n     \"kubeletDiskType\": \"OS\",\n     \"maxPods\": 110,\n
-        \    \"type\": \"VirtualMachineScaleSets\",\n     \"enableAutoScaling\": false,\n
-        \    \"provisioningState\": \"Creating\",\n     \"powerState\": {\n      \"code\":
-        \"Running\"\n     },\n     \"orchestratorVersion\": \"1.25.6\",\n     \"currentOrchestratorVersion\":
-        \"1.25.6\",\n     \"enableNodePublicIP\": false,\n     \"mode\": \"System\",\n
-        \    \"enableEncryptionAtHost\": false,\n     \"enableUltraSSD\": false,\n
-        \    \"osType\": \"Linux\",\n     \"osSKU\": \"Ubuntu\",\n     \"nodeImageVersion\":
-        \"AKSUbuntu-2204gen2containerd-202304.10.0\",\n     \"upgradeSettings\": {},\n
-        \    \"enableFIPS\": false\n    }\n   ],\n   \"linuxProfile\": {\n    \"adminUsername\":
-        \"azureuser\",\n    \"ssh\": {\n     \"publicKeys\": [\n      {\n       \"keyData\":
-        \"ssh-rsa AAAAB3NzaC1yc2EAAAADAQABAAABAQCvBk9v4/Qo7XJWIY7AItmm8ohKhV9Y2z/SA5RKWk4BUCpK4ElHu8ia+QREfb7nmO5LtydRi7glVKNjUWUeaSC1PTmk2Z421whqvLRgF6XquFUcEC+VZG54EiS7j6hc2G3Af76vCZQQIQ7fKB8gngJXVb4QjbKVkoORamBKaSQ5MoAPF9GeSPfDesETM/jcE60BguHKjSTXhfsvgs6/iuUSPQ7duXwFtlpQy8WwA6ymGj4ehF0y8NXP6fjEajHDhPjPDkyuKBFTScflrLRryURmRyyICLt40vd+gaiyYCmREJxZNT/7J1pKmlpLNJejqDgXJ97xeyv4flTL7XRSgWV5
-        azcli_aks_live_test@example.com\\n\"\n      }\n     ]\n    }\n   },\n   \"servicePrincipalProfile\":
-        {\n    \"clientId\":\"00000000-0000-0000-0000-000000000001\"\n   },\n   \"addonProfiles\":
-        {\n    \"azureKeyvaultSecretsProvider\": {\n     \"enabled\": true,\n     \"config\":
-        {\n      \"enableSecretRotation\": \"true\",\n      \"rotationPollInterval\":
-        \"30m\"\n     }\n    }\n   },\n   \"nodeResourceGroup\": \"MC_clitest000001_cliakstest000002_westus2\",\n
-        \  \"enableRBAC\": true,\n   \"enableLTS\": \"KubernetesOfficial\",\n   \"networkProfile\":
-        {\n    \"networkPlugin\": \"kubenet\",\n    \"loadBalancerSku\": \"standard\",\n
-        \   \"loadBalancerProfile\": {\n     \"managedOutboundIPs\": {\n      \"count\":
-        1\n     }\n    },\n    \"podCidr\": \"10.244.0.0/16\",\n    \"serviceCidr\":
-        \"10.0.0.0/16\",\n    \"dnsServiceIP\": \"10.0.0.10\",\n    \"dockerBridgeCidr\":
-        \"172.17.0.1/16\",\n    \"outboundType\": \"loadBalancer\",\n    \"podCidrs\":
-        [\n     \"10.244.0.0/16\"\n    ],\n    \"serviceCidrs\": [\n     \"10.0.0.0/16\"\n
-        \   ],\n    \"ipFamilies\": [\n     \"IPv4\"\n    ]\n   },\n   \"maxAgentPools\":
-        100,\n   \"disableLocalAccounts\": false,\n   \"securityProfile\": {},\n   \"storageProfile\":
-        {\n    \"diskCSIDriver\": {\n     \"enabled\": true\n    },\n    \"fileCSIDriver\":
-        {\n     \"enabled\": true\n    },\n    \"snapshotController\": {\n     \"enabled\":
-        true\n    }\n   },\n   \"oidcIssuerProfile\": {\n    \"enabled\": false\n
-        \  },\n   \"workloadAutoScalerProfile\": {}\n  },\n  \"identity\": {\n   \"type\":
-        \"SystemAssigned\",\n   \"principalId\":\"00000000-0000-0000-0000-000000000001\",\n
-        \  \"tenantId\": \"72f988bf-86f1-41af-91ab-2d7cd011db47\"\n  },\n  \"sku\":
-        {\n   \"name\": \"Base\",\n   \"tier\": \"Free\"\n  }\n }"
-    headers:
-      azure-asyncoperation:
-      - https://management.azure.com/subscriptions/00000000-0000-0000-0000-000000000000/providers/Microsoft.ContainerService/locations/westus2/operations/9c1c1048-cbcb-4bf9-a456-d099d283c1a2?api-version=2016-03-30
-      cache-control:
-      - no-cache
-      content-length:
-      - '3498'
-      content-type:
-      - application/json
-      date:
-      - Sat, 29 Apr 2023 09:23:03 GMT
-=======
       string: "{\n  \"id\": \"/subscriptions/00000000-0000-0000-0000-000000000000/resourcegroups/clitest000001/providers/Microsoft.ContainerService/managedClusters/cliakstest000002\"\
         ,\n  \"location\": \"westus2\",\n  \"name\": \"cliakstest000002\",\n  \"type\"\
         : \"Microsoft.ContainerService/ManagedClusters\",\n  \"properties\": {\n \
@@ -279,7 +181,6 @@
       - application/json
       date:
       - Wed, 14 Jun 2023 18:31:14 GMT
->>>>>>> 27d920ec
       expires:
       - '-1'
       pragma:
@@ -310,15 +211,14 @@
       - --resource-group --name -a --enable-secret-rotation --rotation-poll-interval
         --ssh-key-value -o
       User-Agent:
-<<<<<<< HEAD
-      - AZURECLI/2.48.1 azsdk-python-azure-mgmt-containerservice/22.1.0 Python/3.8.10
-        (Linux-5.15.0-1033-azure-x86_64-with-glibc2.29)
-    method: GET
-    uri: https://management.azure.com/subscriptions/00000000-0000-0000-0000-000000000000/providers/Microsoft.ContainerService/locations/westus2/operations/9c1c1048-cbcb-4bf9-a456-d099d283c1a2?api-version=2016-03-30
-  response:
-    body:
-      string: "{\n  \"name\": \"48101c9c-cbcb-f94b-a456-d099d283c1a2\",\n  \"status\":
-        \"InProgress\",\n  \"startTime\": \"2023-04-29T09:23:03.7613087Z\"\n }"
+      - AZURECLI/2.49.0 azsdk-python-azure-mgmt-containerservice/23.0.0 Python/3.8.16
+        (macOS-13.4-arm64-arm-64bit)
+    method: GET
+    uri: https://management.azure.com/subscriptions/00000000-0000-0000-0000-000000000000/providers/Microsoft.ContainerService/locations/westus2/operations/20459e42-0c42-47fa-8001-aa842490e8ef?api-version=2016-03-30
+  response:
+    body:
+      string: "{\n  \"name\": \"429e4520-420c-fa47-8001-aa842490e8ef\",\n  \"status\"\
+        : \"InProgress\",\n  \"startTime\": \"2023-06-14T18:31:14.5835736Z\"\n }"
     headers:
       cache-control:
       - no-cache
@@ -327,47 +227,47 @@
       content-type:
       - application/json
       date:
-      - Sat, 29 Apr 2023 09:23:03 GMT
-      expires:
-      - '-1'
-      pragma:
-      - no-cache
-      server:
-      - nginx
-      strict-transport-security:
-      - max-age=31536000; includeSubDomains
-      transfer-encoding:
-      - chunked
-      vary:
-      - Accept-Encoding
-      x-content-type-options:
-      - nosniff
-    status:
-      code: 200
-      message: OK
-- request:
-    body: null
-    headers:
-      Accept:
-      - '*/*'
-      Accept-Encoding:
-      - gzip, deflate
-      CommandName:
-      - aks create
-      Connection:
-      - keep-alive
-      ParameterSetName:
-      - --resource-group --name -a --enable-secret-rotation --rotation-poll-interval
-        --ssh-key-value -o
-      User-Agent:
-      - AZURECLI/2.48.1 azsdk-python-azure-mgmt-containerservice/22.1.0 Python/3.8.10
-        (Linux-5.15.0-1033-azure-x86_64-with-glibc2.29)
-    method: GET
-    uri: https://management.azure.com/subscriptions/00000000-0000-0000-0000-000000000000/providers/Microsoft.ContainerService/locations/westus2/operations/9c1c1048-cbcb-4bf9-a456-d099d283c1a2?api-version=2016-03-30
-  response:
-    body:
-      string: "{\n  \"name\": \"48101c9c-cbcb-f94b-a456-d099d283c1a2\",\n  \"status\":
-        \"InProgress\",\n  \"startTime\": \"2023-04-29T09:23:03.7613087Z\"\n }"
+      - Wed, 14 Jun 2023 18:31:15 GMT
+      expires:
+      - '-1'
+      pragma:
+      - no-cache
+      server:
+      - nginx
+      strict-transport-security:
+      - max-age=31536000; includeSubDomains
+      transfer-encoding:
+      - chunked
+      vary:
+      - Accept-Encoding
+      x-content-type-options:
+      - nosniff
+    status:
+      code: 200
+      message: OK
+- request:
+    body: null
+    headers:
+      Accept:
+      - '*/*'
+      Accept-Encoding:
+      - gzip, deflate
+      CommandName:
+      - aks create
+      Connection:
+      - keep-alive
+      ParameterSetName:
+      - --resource-group --name -a --enable-secret-rotation --rotation-poll-interval
+        --ssh-key-value -o
+      User-Agent:
+      - AZURECLI/2.49.0 azsdk-python-azure-mgmt-containerservice/23.0.0 Python/3.8.16
+        (macOS-13.4-arm64-arm-64bit)
+    method: GET
+    uri: https://management.azure.com/subscriptions/00000000-0000-0000-0000-000000000000/providers/Microsoft.ContainerService/locations/westus2/operations/20459e42-0c42-47fa-8001-aa842490e8ef?api-version=2016-03-30
+  response:
+    body:
+      string: "{\n  \"name\": \"429e4520-420c-fa47-8001-aa842490e8ef\",\n  \"status\"\
+        : \"InProgress\",\n  \"startTime\": \"2023-06-14T18:31:14.5835736Z\"\n }"
     headers:
       cache-control:
       - no-cache
@@ -376,47 +276,47 @@
       content-type:
       - application/json
       date:
-      - Sat, 29 Apr 2023 09:23:33 GMT
-      expires:
-      - '-1'
-      pragma:
-      - no-cache
-      server:
-      - nginx
-      strict-transport-security:
-      - max-age=31536000; includeSubDomains
-      transfer-encoding:
-      - chunked
-      vary:
-      - Accept-Encoding
-      x-content-type-options:
-      - nosniff
-    status:
-      code: 200
-      message: OK
-- request:
-    body: null
-    headers:
-      Accept:
-      - '*/*'
-      Accept-Encoding:
-      - gzip, deflate
-      CommandName:
-      - aks create
-      Connection:
-      - keep-alive
-      ParameterSetName:
-      - --resource-group --name -a --enable-secret-rotation --rotation-poll-interval
-        --ssh-key-value -o
-      User-Agent:
-      - AZURECLI/2.48.1 azsdk-python-azure-mgmt-containerservice/22.1.0 Python/3.8.10
-        (Linux-5.15.0-1033-azure-x86_64-with-glibc2.29)
-    method: GET
-    uri: https://management.azure.com/subscriptions/00000000-0000-0000-0000-000000000000/providers/Microsoft.ContainerService/locations/westus2/operations/9c1c1048-cbcb-4bf9-a456-d099d283c1a2?api-version=2016-03-30
-  response:
-    body:
-      string: "{\n  \"name\": \"48101c9c-cbcb-f94b-a456-d099d283c1a2\",\n  \"status\":
-        \"InProgress\",\n  \"startTime\": \"2023-04-29T09:23:03.7613087Z\"\n }"
+      - Wed, 14 Jun 2023 18:31:45 GMT
+      expires:
+      - '-1'
+      pragma:
+      - no-cache
+      server:
+      - nginx
+      strict-transport-security:
+      - max-age=31536000; includeSubDomains
+      transfer-encoding:
+      - chunked
+      vary:
+      - Accept-Encoding
+      x-content-type-options:
+      - nosniff
+    status:
+      code: 200
+      message: OK
+- request:
+    body: null
+    headers:
+      Accept:
+      - '*/*'
+      Accept-Encoding:
+      - gzip, deflate
+      CommandName:
+      - aks create
+      Connection:
+      - keep-alive
+      ParameterSetName:
+      - --resource-group --name -a --enable-secret-rotation --rotation-poll-interval
+        --ssh-key-value -o
+      User-Agent:
+      - AZURECLI/2.49.0 azsdk-python-azure-mgmt-containerservice/23.0.0 Python/3.8.16
+        (macOS-13.4-arm64-arm-64bit)
+    method: GET
+    uri: https://management.azure.com/subscriptions/00000000-0000-0000-0000-000000000000/providers/Microsoft.ContainerService/locations/westus2/operations/20459e42-0c42-47fa-8001-aa842490e8ef?api-version=2016-03-30
+  response:
+    body:
+      string: "{\n  \"name\": \"429e4520-420c-fa47-8001-aa842490e8ef\",\n  \"status\"\
+        : \"InProgress\",\n  \"startTime\": \"2023-06-14T18:31:14.5835736Z\"\n }"
     headers:
       cache-control:
       - no-cache
@@ -425,47 +325,47 @@
       content-type:
       - application/json
       date:
-      - Sat, 29 Apr 2023 09:24:03 GMT
-      expires:
-      - '-1'
-      pragma:
-      - no-cache
-      server:
-      - nginx
-      strict-transport-security:
-      - max-age=31536000; includeSubDomains
-      transfer-encoding:
-      - chunked
-      vary:
-      - Accept-Encoding
-      x-content-type-options:
-      - nosniff
-    status:
-      code: 200
-      message: OK
-- request:
-    body: null
-    headers:
-      Accept:
-      - '*/*'
-      Accept-Encoding:
-      - gzip, deflate
-      CommandName:
-      - aks create
-      Connection:
-      - keep-alive
-      ParameterSetName:
-      - --resource-group --name -a --enable-secret-rotation --rotation-poll-interval
-        --ssh-key-value -o
-      User-Agent:
-      - AZURECLI/2.48.1 azsdk-python-azure-mgmt-containerservice/22.1.0 Python/3.8.10
-        (Linux-5.15.0-1033-azure-x86_64-with-glibc2.29)
-    method: GET
-    uri: https://management.azure.com/subscriptions/00000000-0000-0000-0000-000000000000/providers/Microsoft.ContainerService/locations/westus2/operations/9c1c1048-cbcb-4bf9-a456-d099d283c1a2?api-version=2016-03-30
-  response:
-    body:
-      string: "{\n  \"name\": \"48101c9c-cbcb-f94b-a456-d099d283c1a2\",\n  \"status\":
-        \"InProgress\",\n  \"startTime\": \"2023-04-29T09:23:03.7613087Z\"\n }"
+      - Wed, 14 Jun 2023 18:32:15 GMT
+      expires:
+      - '-1'
+      pragma:
+      - no-cache
+      server:
+      - nginx
+      strict-transport-security:
+      - max-age=31536000; includeSubDomains
+      transfer-encoding:
+      - chunked
+      vary:
+      - Accept-Encoding
+      x-content-type-options:
+      - nosniff
+    status:
+      code: 200
+      message: OK
+- request:
+    body: null
+    headers:
+      Accept:
+      - '*/*'
+      Accept-Encoding:
+      - gzip, deflate
+      CommandName:
+      - aks create
+      Connection:
+      - keep-alive
+      ParameterSetName:
+      - --resource-group --name -a --enable-secret-rotation --rotation-poll-interval
+        --ssh-key-value -o
+      User-Agent:
+      - AZURECLI/2.49.0 azsdk-python-azure-mgmt-containerservice/23.0.0 Python/3.8.16
+        (macOS-13.4-arm64-arm-64bit)
+    method: GET
+    uri: https://management.azure.com/subscriptions/00000000-0000-0000-0000-000000000000/providers/Microsoft.ContainerService/locations/westus2/operations/20459e42-0c42-47fa-8001-aa842490e8ef?api-version=2016-03-30
+  response:
+    body:
+      string: "{\n  \"name\": \"429e4520-420c-fa47-8001-aa842490e8ef\",\n  \"status\"\
+        : \"InProgress\",\n  \"startTime\": \"2023-06-14T18:31:14.5835736Z\"\n }"
     headers:
       cache-control:
       - no-cache
@@ -474,47 +374,47 @@
       content-type:
       - application/json
       date:
-      - Sat, 29 Apr 2023 09:24:34 GMT
-      expires:
-      - '-1'
-      pragma:
-      - no-cache
-      server:
-      - nginx
-      strict-transport-security:
-      - max-age=31536000; includeSubDomains
-      transfer-encoding:
-      - chunked
-      vary:
-      - Accept-Encoding
-      x-content-type-options:
-      - nosniff
-    status:
-      code: 200
-      message: OK
-- request:
-    body: null
-    headers:
-      Accept:
-      - '*/*'
-      Accept-Encoding:
-      - gzip, deflate
-      CommandName:
-      - aks create
-      Connection:
-      - keep-alive
-      ParameterSetName:
-      - --resource-group --name -a --enable-secret-rotation --rotation-poll-interval
-        --ssh-key-value -o
-      User-Agent:
-      - AZURECLI/2.48.1 azsdk-python-azure-mgmt-containerservice/22.1.0 Python/3.8.10
-        (Linux-5.15.0-1033-azure-x86_64-with-glibc2.29)
-    method: GET
-    uri: https://management.azure.com/subscriptions/00000000-0000-0000-0000-000000000000/providers/Microsoft.ContainerService/locations/westus2/operations/9c1c1048-cbcb-4bf9-a456-d099d283c1a2?api-version=2016-03-30
-  response:
-    body:
-      string: "{\n  \"name\": \"48101c9c-cbcb-f94b-a456-d099d283c1a2\",\n  \"status\":
-        \"InProgress\",\n  \"startTime\": \"2023-04-29T09:23:03.7613087Z\"\n }"
+      - Wed, 14 Jun 2023 18:32:45 GMT
+      expires:
+      - '-1'
+      pragma:
+      - no-cache
+      server:
+      - nginx
+      strict-transport-security:
+      - max-age=31536000; includeSubDomains
+      transfer-encoding:
+      - chunked
+      vary:
+      - Accept-Encoding
+      x-content-type-options:
+      - nosniff
+    status:
+      code: 200
+      message: OK
+- request:
+    body: null
+    headers:
+      Accept:
+      - '*/*'
+      Accept-Encoding:
+      - gzip, deflate
+      CommandName:
+      - aks create
+      Connection:
+      - keep-alive
+      ParameterSetName:
+      - --resource-group --name -a --enable-secret-rotation --rotation-poll-interval
+        --ssh-key-value -o
+      User-Agent:
+      - AZURECLI/2.49.0 azsdk-python-azure-mgmt-containerservice/23.0.0 Python/3.8.16
+        (macOS-13.4-arm64-arm-64bit)
+    method: GET
+    uri: https://management.azure.com/subscriptions/00000000-0000-0000-0000-000000000000/providers/Microsoft.ContainerService/locations/westus2/operations/20459e42-0c42-47fa-8001-aa842490e8ef?api-version=2016-03-30
+  response:
+    body:
+      string: "{\n  \"name\": \"429e4520-420c-fa47-8001-aa842490e8ef\",\n  \"status\"\
+        : \"InProgress\",\n  \"startTime\": \"2023-06-14T18:31:14.5835736Z\"\n }"
     headers:
       cache-control:
       - no-cache
@@ -523,48 +423,39 @@
       content-type:
       - application/json
       date:
-      - Sat, 29 Apr 2023 09:25:04 GMT
-      expires:
-      - '-1'
-      pragma:
-      - no-cache
-      server:
-      - nginx
-      strict-transport-security:
-      - max-age=31536000; includeSubDomains
-      transfer-encoding:
-      - chunked
-      vary:
-      - Accept-Encoding
-      x-content-type-options:
-      - nosniff
-    status:
-      code: 200
-      message: OK
-- request:
-    body: null
-    headers:
-      Accept:
-      - '*/*'
-      Accept-Encoding:
-      - gzip, deflate
-      CommandName:
-      - aks create
-      Connection:
-      - keep-alive
-      ParameterSetName:
-      - --resource-group --name -a --enable-secret-rotation --rotation-poll-interval
-        --ssh-key-value -o
-      User-Agent:
-      - AZURECLI/2.48.1 azsdk-python-azure-mgmt-containerservice/22.1.0 Python/3.8.10
-        (Linux-5.15.0-1033-azure-x86_64-with-glibc2.29)
-    method: GET
-    uri: https://management.azure.com/subscriptions/00000000-0000-0000-0000-000000000000/providers/Microsoft.ContainerService/locations/westus2/operations/9c1c1048-cbcb-4bf9-a456-d099d283c1a2?api-version=2016-03-30
-  response:
-    body:
-      string: "{\n  \"name\": \"48101c9c-cbcb-f94b-a456-d099d283c1a2\",\n  \"status\":
-        \"InProgress\",\n  \"startTime\": \"2023-04-29T09:23:03.7613087Z\"\n }"
-=======
+      - Wed, 14 Jun 2023 18:33:15 GMT
+      expires:
+      - '-1'
+      pragma:
+      - no-cache
+      server:
+      - nginx
+      strict-transport-security:
+      - max-age=31536000; includeSubDomains
+      transfer-encoding:
+      - chunked
+      vary:
+      - Accept-Encoding
+      x-content-type-options:
+      - nosniff
+    status:
+      code: 200
+      message: OK
+- request:
+    body: null
+    headers:
+      Accept:
+      - '*/*'
+      Accept-Encoding:
+      - gzip, deflate
+      CommandName:
+      - aks create
+      Connection:
+      - keep-alive
+      ParameterSetName:
+      - --resource-group --name -a --enable-secret-rotation --rotation-poll-interval
+        --ssh-key-value -o
+      User-Agent:
       - AZURECLI/2.49.0 azsdk-python-azure-mgmt-containerservice/23.0.0 Python/3.8.16
         (macOS-13.4-arm64-arm-64bit)
     method: GET
@@ -573,7 +464,6 @@
     body:
       string: "{\n  \"name\": \"429e4520-420c-fa47-8001-aa842490e8ef\",\n  \"status\"\
         : \"InProgress\",\n  \"startTime\": \"2023-06-14T18:31:14.5835736Z\"\n }"
->>>>>>> 27d920ec
     headers:
       cache-control:
       - no-cache
@@ -582,374 +472,39 @@
       content-type:
       - application/json
       date:
-<<<<<<< HEAD
-      - Sat, 29 Apr 2023 09:25:34 GMT
-=======
-      - Wed, 14 Jun 2023 18:31:15 GMT
->>>>>>> 27d920ec
-      expires:
-      - '-1'
-      pragma:
-      - no-cache
-      server:
-      - nginx
-      strict-transport-security:
-      - max-age=31536000; includeSubDomains
-      transfer-encoding:
-      - chunked
-      vary:
-      - Accept-Encoding
-      x-content-type-options:
-      - nosniff
-    status:
-      code: 200
-      message: OK
-- request:
-    body: null
-    headers:
-      Accept:
-      - '*/*'
-      Accept-Encoding:
-      - gzip, deflate
-      CommandName:
-      - aks create
-      Connection:
-      - keep-alive
-      ParameterSetName:
-      - --resource-group --name -a --enable-secret-rotation --rotation-poll-interval
-        --ssh-key-value -o
-      User-Agent:
-<<<<<<< HEAD
-      - AZURECLI/2.48.1 azsdk-python-azure-mgmt-containerservice/22.1.0 Python/3.8.10
-        (Linux-5.15.0-1033-azure-x86_64-with-glibc2.29)
-    method: GET
-    uri: https://management.azure.com/subscriptions/00000000-0000-0000-0000-000000000000/providers/Microsoft.ContainerService/locations/westus2/operations/9c1c1048-cbcb-4bf9-a456-d099d283c1a2?api-version=2016-03-30
-  response:
-    body:
-      string: "{\n  \"name\": \"48101c9c-cbcb-f94b-a456-d099d283c1a2\",\n  \"status\":
-        \"InProgress\",\n  \"startTime\": \"2023-04-29T09:23:03.7613087Z\"\n }"
-=======
-      - AZURECLI/2.49.0 azsdk-python-azure-mgmt-containerservice/23.0.0 Python/3.8.16
-        (macOS-13.4-arm64-arm-64bit)
-    method: GET
-    uri: https://management.azure.com/subscriptions/00000000-0000-0000-0000-000000000000/providers/Microsoft.ContainerService/locations/westus2/operations/20459e42-0c42-47fa-8001-aa842490e8ef?api-version=2016-03-30
-  response:
-    body:
-      string: "{\n  \"name\": \"429e4520-420c-fa47-8001-aa842490e8ef\",\n  \"status\"\
-        : \"InProgress\",\n  \"startTime\": \"2023-06-14T18:31:14.5835736Z\"\n }"
->>>>>>> 27d920ec
-    headers:
-      cache-control:
-      - no-cache
-      content-length:
-      - '126'
-      content-type:
-      - application/json
-      date:
-<<<<<<< HEAD
-      - Sat, 29 Apr 2023 09:26:04 GMT
-=======
-      - Wed, 14 Jun 2023 18:31:45 GMT
->>>>>>> 27d920ec
-      expires:
-      - '-1'
-      pragma:
-      - no-cache
-      server:
-      - nginx
-      strict-transport-security:
-      - max-age=31536000; includeSubDomains
-      transfer-encoding:
-      - chunked
-      vary:
-      - Accept-Encoding
-      x-content-type-options:
-      - nosniff
-    status:
-      code: 200
-      message: OK
-- request:
-    body: null
-    headers:
-      Accept:
-      - '*/*'
-      Accept-Encoding:
-      - gzip, deflate
-      CommandName:
-      - aks create
-      Connection:
-      - keep-alive
-      ParameterSetName:
-      - --resource-group --name -a --enable-secret-rotation --rotation-poll-interval
-        --ssh-key-value -o
-      User-Agent:
-<<<<<<< HEAD
-      - AZURECLI/2.48.1 azsdk-python-azure-mgmt-containerservice/22.1.0 Python/3.8.10
-        (Linux-5.15.0-1033-azure-x86_64-with-glibc2.29)
-    method: GET
-    uri: https://management.azure.com/subscriptions/00000000-0000-0000-0000-000000000000/providers/Microsoft.ContainerService/locations/westus2/operations/9c1c1048-cbcb-4bf9-a456-d099d283c1a2?api-version=2016-03-30
-  response:
-    body:
-      string: "{\n  \"name\": \"48101c9c-cbcb-f94b-a456-d099d283c1a2\",\n  \"status\":
-        \"InProgress\",\n  \"startTime\": \"2023-04-29T09:23:03.7613087Z\"\n }"
-=======
-      - AZURECLI/2.49.0 azsdk-python-azure-mgmt-containerservice/23.0.0 Python/3.8.16
-        (macOS-13.4-arm64-arm-64bit)
-    method: GET
-    uri: https://management.azure.com/subscriptions/00000000-0000-0000-0000-000000000000/providers/Microsoft.ContainerService/locations/westus2/operations/20459e42-0c42-47fa-8001-aa842490e8ef?api-version=2016-03-30
-  response:
-    body:
-      string: "{\n  \"name\": \"429e4520-420c-fa47-8001-aa842490e8ef\",\n  \"status\"\
-        : \"InProgress\",\n  \"startTime\": \"2023-06-14T18:31:14.5835736Z\"\n }"
->>>>>>> 27d920ec
-    headers:
-      cache-control:
-      - no-cache
-      content-length:
-      - '126'
-      content-type:
-      - application/json
-      date:
-<<<<<<< HEAD
-      - Sat, 29 Apr 2023 09:26:34 GMT
-=======
-      - Wed, 14 Jun 2023 18:32:15 GMT
->>>>>>> 27d920ec
-      expires:
-      - '-1'
-      pragma:
-      - no-cache
-      server:
-      - nginx
-      strict-transport-security:
-      - max-age=31536000; includeSubDomains
-      transfer-encoding:
-      - chunked
-      vary:
-      - Accept-Encoding
-      x-content-type-options:
-      - nosniff
-    status:
-      code: 200
-      message: OK
-- request:
-    body: null
-    headers:
-      Accept:
-      - '*/*'
-      Accept-Encoding:
-      - gzip, deflate
-      CommandName:
-      - aks create
-      Connection:
-      - keep-alive
-      ParameterSetName:
-      - --resource-group --name -a --enable-secret-rotation --rotation-poll-interval
-        --ssh-key-value -o
-      User-Agent:
-<<<<<<< HEAD
-      - AZURECLI/2.48.1 azsdk-python-azure-mgmt-containerservice/22.1.0 Python/3.8.10
-        (Linux-5.15.0-1033-azure-x86_64-with-glibc2.29)
-    method: GET
-    uri: https://management.azure.com/subscriptions/00000000-0000-0000-0000-000000000000/providers/Microsoft.ContainerService/locations/westus2/operations/9c1c1048-cbcb-4bf9-a456-d099d283c1a2?api-version=2016-03-30
-  response:
-    body:
-      string: "{\n  \"name\": \"48101c9c-cbcb-f94b-a456-d099d283c1a2\",\n  \"status\":
-        \"InProgress\",\n  \"startTime\": \"2023-04-29T09:23:03.7613087Z\"\n }"
-=======
-      - AZURECLI/2.49.0 azsdk-python-azure-mgmt-containerservice/23.0.0 Python/3.8.16
-        (macOS-13.4-arm64-arm-64bit)
-    method: GET
-    uri: https://management.azure.com/subscriptions/00000000-0000-0000-0000-000000000000/providers/Microsoft.ContainerService/locations/westus2/operations/20459e42-0c42-47fa-8001-aa842490e8ef?api-version=2016-03-30
-  response:
-    body:
-      string: "{\n  \"name\": \"429e4520-420c-fa47-8001-aa842490e8ef\",\n  \"status\"\
-        : \"InProgress\",\n  \"startTime\": \"2023-06-14T18:31:14.5835736Z\"\n }"
->>>>>>> 27d920ec
-    headers:
-      cache-control:
-      - no-cache
-      content-length:
-      - '126'
-      content-type:
-      - application/json
-      date:
-<<<<<<< HEAD
-      - Sat, 29 Apr 2023 09:27:04 GMT
-=======
-      - Wed, 14 Jun 2023 18:32:45 GMT
->>>>>>> 27d920ec
-      expires:
-      - '-1'
-      pragma:
-      - no-cache
-      server:
-      - nginx
-      strict-transport-security:
-      - max-age=31536000; includeSubDomains
-      transfer-encoding:
-      - chunked
-      vary:
-      - Accept-Encoding
-      x-content-type-options:
-      - nosniff
-    status:
-      code: 200
-      message: OK
-- request:
-    body: null
-    headers:
-      Accept:
-      - '*/*'
-      Accept-Encoding:
-      - gzip, deflate
-      CommandName:
-      - aks create
-      Connection:
-      - keep-alive
-      ParameterSetName:
-      - --resource-group --name -a --enable-secret-rotation --rotation-poll-interval
-        --ssh-key-value -o
-      User-Agent:
-<<<<<<< HEAD
-      - AZURECLI/2.48.1 azsdk-python-azure-mgmt-containerservice/22.1.0 Python/3.8.10
-        (Linux-5.15.0-1033-azure-x86_64-with-glibc2.29)
-    method: GET
-    uri: https://management.azure.com/subscriptions/00000000-0000-0000-0000-000000000000/providers/Microsoft.ContainerService/locations/westus2/operations/9c1c1048-cbcb-4bf9-a456-d099d283c1a2?api-version=2016-03-30
-  response:
-    body:
-      string: "{\n  \"name\": \"48101c9c-cbcb-f94b-a456-d099d283c1a2\",\n  \"status\":
-        \"InProgress\",\n  \"startTime\": \"2023-04-29T09:23:03.7613087Z\"\n }"
-=======
-      - AZURECLI/2.49.0 azsdk-python-azure-mgmt-containerservice/23.0.0 Python/3.8.16
-        (macOS-13.4-arm64-arm-64bit)
-    method: GET
-    uri: https://management.azure.com/subscriptions/00000000-0000-0000-0000-000000000000/providers/Microsoft.ContainerService/locations/westus2/operations/20459e42-0c42-47fa-8001-aa842490e8ef?api-version=2016-03-30
-  response:
-    body:
-      string: "{\n  \"name\": \"429e4520-420c-fa47-8001-aa842490e8ef\",\n  \"status\"\
-        : \"InProgress\",\n  \"startTime\": \"2023-06-14T18:31:14.5835736Z\"\n }"
->>>>>>> 27d920ec
-    headers:
-      cache-control:
-      - no-cache
-      content-length:
-      - '126'
-      content-type:
-      - application/json
-      date:
-<<<<<<< HEAD
-      - Sat, 29 Apr 2023 09:27:34 GMT
-=======
-      - Wed, 14 Jun 2023 18:33:15 GMT
->>>>>>> 27d920ec
-      expires:
-      - '-1'
-      pragma:
-      - no-cache
-      server:
-      - nginx
-      strict-transport-security:
-      - max-age=31536000; includeSubDomains
-      transfer-encoding:
-      - chunked
-      vary:
-      - Accept-Encoding
-      x-content-type-options:
-      - nosniff
-    status:
-      code: 200
-      message: OK
-- request:
-    body: null
-    headers:
-      Accept:
-      - '*/*'
-      Accept-Encoding:
-      - gzip, deflate
-      CommandName:
-      - aks create
-      Connection:
-      - keep-alive
-      ParameterSetName:
-      - --resource-group --name -a --enable-secret-rotation --rotation-poll-interval
-        --ssh-key-value -o
-      User-Agent:
-<<<<<<< HEAD
-      - AZURECLI/2.48.1 azsdk-python-azure-mgmt-containerservice/22.1.0 Python/3.8.10
-        (Linux-5.15.0-1033-azure-x86_64-with-glibc2.29)
-    method: GET
-    uri: https://management.azure.com/subscriptions/00000000-0000-0000-0000-000000000000/providers/Microsoft.ContainerService/locations/westus2/operations/9c1c1048-cbcb-4bf9-a456-d099d283c1a2?api-version=2016-03-30
-  response:
-    body:
-      string: "{\n  \"name\": \"48101c9c-cbcb-f94b-a456-d099d283c1a2\",\n  \"status\":
-        \"InProgress\",\n  \"startTime\": \"2023-04-29T09:23:03.7613087Z\"\n }"
-=======
-      - AZURECLI/2.49.0 azsdk-python-azure-mgmt-containerservice/23.0.0 Python/3.8.16
-        (macOS-13.4-arm64-arm-64bit)
-    method: GET
-    uri: https://management.azure.com/subscriptions/00000000-0000-0000-0000-000000000000/providers/Microsoft.ContainerService/locations/westus2/operations/20459e42-0c42-47fa-8001-aa842490e8ef?api-version=2016-03-30
-  response:
-    body:
-      string: "{\n  \"name\": \"429e4520-420c-fa47-8001-aa842490e8ef\",\n  \"status\"\
-        : \"InProgress\",\n  \"startTime\": \"2023-06-14T18:31:14.5835736Z\"\n }"
->>>>>>> 27d920ec
-    headers:
-      cache-control:
-      - no-cache
-      content-length:
-      - '126'
-      content-type:
-      - application/json
-      date:
-<<<<<<< HEAD
-      - Sat, 29 Apr 2023 09:28:04 GMT
-=======
       - Wed, 14 Jun 2023 18:33:46 GMT
->>>>>>> 27d920ec
-      expires:
-      - '-1'
-      pragma:
-      - no-cache
-      server:
-      - nginx
-      strict-transport-security:
-      - max-age=31536000; includeSubDomains
-      transfer-encoding:
-      - chunked
-      vary:
-      - Accept-Encoding
-      x-content-type-options:
-      - nosniff
-    status:
-      code: 200
-      message: OK
-- request:
-    body: null
-    headers:
-      Accept:
-      - '*/*'
-      Accept-Encoding:
-      - gzip, deflate
-      CommandName:
-      - aks create
-      Connection:
-      - keep-alive
-      ParameterSetName:
-      - --resource-group --name -a --enable-secret-rotation --rotation-poll-interval
-        --ssh-key-value -o
-      User-Agent:
-<<<<<<< HEAD
-      - AZURECLI/2.48.1 azsdk-python-azure-mgmt-containerservice/22.1.0 Python/3.8.10
-        (Linux-5.15.0-1033-azure-x86_64-with-glibc2.29)
-    method: GET
-    uri: https://management.azure.com/subscriptions/00000000-0000-0000-0000-000000000000/providers/Microsoft.ContainerService/locations/westus2/operations/9c1c1048-cbcb-4bf9-a456-d099d283c1a2?api-version=2016-03-30
-  response:
-    body:
-      string: "{\n  \"name\": \"48101c9c-cbcb-f94b-a456-d099d283c1a2\",\n  \"status\":
-        \"Succeeded\",\n  \"startTime\": \"2023-04-29T09:23:03.7613087Z\",\n  \"endTime\":
-        \"2023-04-29T09:28:35.2857081Z\"\n }"
-=======
+      expires:
+      - '-1'
+      pragma:
+      - no-cache
+      server:
+      - nginx
+      strict-transport-security:
+      - max-age=31536000; includeSubDomains
+      transfer-encoding:
+      - chunked
+      vary:
+      - Accept-Encoding
+      x-content-type-options:
+      - nosniff
+    status:
+      code: 200
+      message: OK
+- request:
+    body: null
+    headers:
+      Accept:
+      - '*/*'
+      Accept-Encoding:
+      - gzip, deflate
+      CommandName:
+      - aks create
+      Connection:
+      - keep-alive
+      ParameterSetName:
+      - --resource-group --name -a --enable-secret-rotation --rotation-poll-interval
+        --ssh-key-value -o
+      User-Agent:
       - AZURECLI/2.49.0 azsdk-python-azure-mgmt-containerservice/23.0.0 Python/3.8.16
         (macOS-13.4-arm64-arm-64bit)
     method: GET
@@ -1057,7 +612,6 @@
       string: "{\n  \"name\": \"429e4520-420c-fa47-8001-aa842490e8ef\",\n  \"status\"\
         : \"Succeeded\",\n  \"startTime\": \"2023-06-14T18:31:14.5835736Z\",\n  \"\
         endTime\": \"2023-06-14T18:34:54.3751231Z\"\n }"
->>>>>>> 27d920ec
     headers:
       cache-control:
       - no-cache
@@ -1066,103 +620,45 @@
       content-type:
       - application/json
       date:
-<<<<<<< HEAD
-      - Sat, 29 Apr 2023 09:28:34 GMT
-=======
       - Wed, 14 Jun 2023 18:35:16 GMT
->>>>>>> 27d920ec
-      expires:
-      - '-1'
-      pragma:
-      - no-cache
-      server:
-      - nginx
-      strict-transport-security:
-      - max-age=31536000; includeSubDomains
-      transfer-encoding:
-      - chunked
-      vary:
-      - Accept-Encoding
-      x-content-type-options:
-      - nosniff
-    status:
-      code: 200
-      message: OK
-- request:
-    body: null
-    headers:
-      Accept:
-      - '*/*'
-      Accept-Encoding:
-      - gzip, deflate
-      CommandName:
-      - aks create
-      Connection:
-      - keep-alive
-      ParameterSetName:
-      - --resource-group --name -a --enable-secret-rotation --rotation-poll-interval
-        --ssh-key-value -o
-      User-Agent:
-<<<<<<< HEAD
-      - AZURECLI/2.48.1 azsdk-python-azure-mgmt-containerservice/22.1.0 Python/3.8.10
-        (Linux-5.15.0-1033-azure-x86_64-with-glibc2.29)
-=======
-      - AZURECLI/2.49.0 azsdk-python-azure-mgmt-containerservice/23.0.0 Python/3.8.16
-        (macOS-13.4-arm64-arm-64bit)
->>>>>>> 27d920ec
+      expires:
+      - '-1'
+      pragma:
+      - no-cache
+      server:
+      - nginx
+      strict-transport-security:
+      - max-age=31536000; includeSubDomains
+      transfer-encoding:
+      - chunked
+      vary:
+      - Accept-Encoding
+      x-content-type-options:
+      - nosniff
+    status:
+      code: 200
+      message: OK
+- request:
+    body: null
+    headers:
+      Accept:
+      - '*/*'
+      Accept-Encoding:
+      - gzip, deflate
+      CommandName:
+      - aks create
+      Connection:
+      - keep-alive
+      ParameterSetName:
+      - --resource-group --name -a --enable-secret-rotation --rotation-poll-interval
+        --ssh-key-value -o
+      User-Agent:
+      - AZURECLI/2.49.0 azsdk-python-azure-mgmt-containerservice/23.0.0 Python/3.8.16
+        (macOS-13.4-arm64-arm-64bit)
     method: GET
     uri: https://management.azure.com/subscriptions/00000000-0000-0000-0000-000000000000/resourceGroups/clitest000001/providers/Microsoft.ContainerService/managedClusters/cliakstest000002?api-version=2023-05-01
   response:
     body:
-<<<<<<< HEAD
-      string: "{\n  \"id\": \"/subscriptions/00000000-0000-0000-0000-000000000000/resourcegroups/clitest000001/providers/Microsoft.ContainerService/managedClusters/cliakstest000002\",\n
-        \ \"location\": \"westus2\",\n  \"name\": \"cliakstest000002\",\n  \"type\":
-        \"Microsoft.ContainerService/ManagedClusters\",\n  \"properties\": {\n   \"provisioningState\":
-        \"Succeeded\",\n   \"powerState\": {\n    \"code\": \"Running\"\n   },\n   \"kubernetesVersion\":
-        \"1.25.6\",\n   \"currentKubernetesVersion\": \"1.25.6\",\n   \"dnsPrefix\":
-        \"cliakstest-clitesttms4b5l42-79a739\",\n   \"fqdn\": \"cliakstest-clitesttms4b5l42-79a739-kmvry40j.hcp.westus2.azmk8s.io\",\n
-        \  \"azurePortalFQDN\": \"cliakstest-clitesttms4b5l42-79a739-kmvry40j.portal.hcp.westus2.azmk8s.io\",\n
-        \  \"agentPoolProfiles\": [\n    {\n     \"name\": \"nodepool1\",\n     \"count\":
-        3,\n     \"vmSize\": \"Standard_DS2_v2\",\n     \"osDiskSizeGB\": 128,\n     \"osDiskType\":
-        \"Managed\",\n     \"kubeletDiskType\": \"OS\",\n     \"maxPods\": 110,\n
-        \    \"type\": \"VirtualMachineScaleSets\",\n     \"enableAutoScaling\": false,\n
-        \    \"provisioningState\": \"Succeeded\",\n     \"powerState\": {\n      \"code\":
-        \"Running\"\n     },\n     \"orchestratorVersion\": \"1.25.6\",\n     \"currentOrchestratorVersion\":
-        \"1.25.6\",\n     \"enableNodePublicIP\": false,\n     \"mode\": \"System\",\n
-        \    \"enableEncryptionAtHost\": false,\n     \"enableUltraSSD\": false,\n
-        \    \"osType\": \"Linux\",\n     \"osSKU\": \"Ubuntu\",\n     \"nodeImageVersion\":
-        \"AKSUbuntu-2204gen2containerd-202304.10.0\",\n     \"upgradeSettings\": {},\n
-        \    \"enableFIPS\": false\n    }\n   ],\n   \"linuxProfile\": {\n    \"adminUsername\":
-        \"azureuser\",\n    \"ssh\": {\n     \"publicKeys\": [\n      {\n       \"keyData\":
-        \"ssh-rsa AAAAB3NzaC1yc2EAAAADAQABAAABAQCvBk9v4/Qo7XJWIY7AItmm8ohKhV9Y2z/SA5RKWk4BUCpK4ElHu8ia+QREfb7nmO5LtydRi7glVKNjUWUeaSC1PTmk2Z421whqvLRgF6XquFUcEC+VZG54EiS7j6hc2G3Af76vCZQQIQ7fKB8gngJXVb4QjbKVkoORamBKaSQ5MoAPF9GeSPfDesETM/jcE60BguHKjSTXhfsvgs6/iuUSPQ7duXwFtlpQy8WwA6ymGj4ehF0y8NXP6fjEajHDhPjPDkyuKBFTScflrLRryURmRyyICLt40vd+gaiyYCmREJxZNT/7J1pKmlpLNJejqDgXJ97xeyv4flTL7XRSgWV5
-        azcli_aks_live_test@example.com\\n\"\n      }\n     ]\n    }\n   },\n   \"servicePrincipalProfile\":
-        {\n    \"clientId\":\"00000000-0000-0000-0000-000000000001\"\n   },\n   \"addonProfiles\":
-        {\n    \"azureKeyvaultSecretsProvider\": {\n     \"enabled\": true,\n     \"config\":
-        {\n      \"enableSecretRotation\": \"true\",\n      \"rotationPollInterval\":
-        \"30m\"\n     },\n     \"identity\": {\n      \"resourceId\": \"/subscriptions/00000000-0000-0000-0000-000000000000/resourcegroups/MC_clitest000001_cliakstest000002_westus2/providers/Microsoft.ManagedIdentity/userAssignedIdentities/azurekeyvaultsecretsprovider-cliakstest000002\",\n
-        \     \"clientId\":\"00000000-0000-0000-0000-000000000001\",\n      \"objectId\":\"00000000-0000-0000-0000-000000000001\"\n
-        \    }\n    }\n   },\n   \"nodeResourceGroup\": \"MC_clitest000001_cliakstest000002_westus2\",\n
-        \  \"enableRBAC\": true,\n   \"enableLTS\": \"KubernetesOfficial\",\n   \"networkProfile\":
-        {\n    \"networkPlugin\": \"kubenet\",\n    \"loadBalancerSku\": \"Standard\",\n
-        \   \"loadBalancerProfile\": {\n     \"managedOutboundIPs\": {\n      \"count\":
-        1\n     },\n     \"effectiveOutboundIPs\": [\n      {\n       \"id\": \"/subscriptions/00000000-0000-0000-0000-000000000000/resourceGroups/MC_clitest000001_cliakstest000002_westus2/providers/Microsoft.Network/publicIPAddresses/9ab79c63-082b-49b8-9ada-66740c0bed04\"\n
-        \     }\n     ]\n    },\n    \"podCidr\": \"10.244.0.0/16\",\n    \"serviceCidr\":
-        \"10.0.0.0/16\",\n    \"dnsServiceIP\": \"10.0.0.10\",\n    \"dockerBridgeCidr\":
-        \"172.17.0.1/16\",\n    \"outboundType\": \"loadBalancer\",\n    \"podCidrs\":
-        [\n     \"10.244.0.0/16\"\n    ],\n    \"serviceCidrs\": [\n     \"10.0.0.0/16\"\n
-        \   ],\n    \"ipFamilies\": [\n     \"IPv4\"\n    ]\n   },\n   \"maxAgentPools\":
-        100,\n   \"identityProfile\": {\n    \"kubeletidentity\": {\n     \"resourceId\":
-        \"/subscriptions/00000000-0000-0000-0000-000000000000/resourcegroups/MC_clitest000001_cliakstest000002_westus2/providers/Microsoft.ManagedIdentity/userAssignedIdentities/cliakstest000002-agentpool\",\n
-        \    \"clientId\":\"00000000-0000-0000-0000-000000000001\",\n     \"objectId\":\"00000000-0000-0000-0000-000000000001\"\n
-        \   }\n   },\n   \"disableLocalAccounts\": false,\n   \"securityProfile\":
-        {},\n   \"storageProfile\": {\n    \"diskCSIDriver\": {\n     \"enabled\":
-        true\n    },\n    \"fileCSIDriver\": {\n     \"enabled\": true\n    },\n    \"snapshotController\":
-        {\n     \"enabled\": true\n    }\n   },\n   \"oidcIssuerProfile\": {\n    \"enabled\":
-        false\n   },\n   \"workloadAutoScalerProfile\": {}\n  },\n  \"identity\":
-        {\n   \"type\": \"SystemAssigned\",\n   \"principalId\":\"00000000-0000-0000-0000-000000000001\",\n
-        \  \"tenantId\": \"72f988bf-86f1-41af-91ab-2d7cd011db47\"\n  },\n  \"sku\":
-        {\n   \"name\": \"Base\",\n   \"tier\": \"Free\"\n  }\n }"
-=======
       string: "{\n  \"id\": \"/subscriptions/00000000-0000-0000-0000-000000000000/resourcegroups/clitest000001/providers/Microsoft.ContainerService/managedClusters/cliakstest000002\"\
         ,\n  \"location\": \"westus2\",\n  \"name\": \"cliakstest000002\",\n  \"type\"\
         : \"Microsoft.ContainerService/ManagedClusters\",\n  \"properties\": {\n \
@@ -1214,24 +710,15 @@
         : \"SystemAssigned\",\n   \"principalId\":\"00000000-0000-0000-0000-000000000001\"\
         ,\n   \"tenantId\": \"72f988bf-86f1-41af-91ab-2d7cd011db47\"\n  },\n  \"sku\"\
         : {\n   \"name\": \"Base\",\n   \"tier\": \"Free\"\n  }\n }"
->>>>>>> 27d920ec
-    headers:
-      cache-control:
-      - no-cache
-      content-length:
-<<<<<<< HEAD
-      - '4528'
-      content-type:
-      - application/json
-      date:
-      - Sat, 29 Apr 2023 09:28:34 GMT
-=======
+    headers:
+      cache-control:
+      - no-cache
+      content-length:
       - '4818'
       content-type:
       - application/json
       date:
       - Wed, 14 Jun 2023 18:35:17 GMT
->>>>>>> 27d920ec
       expires:
       - '-1'
       pragma:
@@ -1265,13 +752,8 @@
       ParameterSetName:
       - --resource-group --name --yes --no-wait
       User-Agent:
-<<<<<<< HEAD
-      - AZURECLI/2.48.1 azsdk-python-azure-mgmt-containerservice/22.1.0 Python/3.8.10
-        (Linux-5.15.0-1033-azure-x86_64-with-glibc2.29)
-=======
-      - AZURECLI/2.49.0 azsdk-python-azure-mgmt-containerservice/23.0.0 Python/3.8.16
-        (macOS-13.4-arm64-arm-64bit)
->>>>>>> 27d920ec
+      - AZURECLI/2.49.0 azsdk-python-azure-mgmt-containerservice/23.0.0 Python/3.8.16
+        (macOS-13.4-arm64-arm-64bit)
     method: DELETE
     uri: https://management.azure.com/subscriptions/00000000-0000-0000-0000-000000000000/resourceGroups/clitest000001/providers/Microsoft.ContainerService/managedClusters/cliakstest000002?api-version=2023-05-01
   response:
@@ -1279,29 +761,17 @@
       string: ''
     headers:
       azure-asyncoperation:
-<<<<<<< HEAD
-      - https://management.azure.com/subscriptions/00000000-0000-0000-0000-000000000000/providers/Microsoft.ContainerService/locations/westus2/operations/2c7e5903-9c4f-4d2e-a0a1-a4e53fddcc34?api-version=2016-03-30
-=======
       - https://management.azure.com/subscriptions/00000000-0000-0000-0000-000000000000/providers/Microsoft.ContainerService/locations/westus2/operations/2127cb2d-46ea-45a5-b813-6b7a489f4d83?api-version=2016-03-30
->>>>>>> 27d920ec
       cache-control:
       - no-cache
       content-length:
       - '0'
       date:
-<<<<<<< HEAD
-      - Sat, 29 Apr 2023 09:28:36 GMT
-      expires:
-      - '-1'
-      location:
-      - https://management.azure.com/subscriptions/00000000-0000-0000-0000-000000000000/providers/Microsoft.ContainerService/locations/westus2/operationresults/2c7e5903-9c4f-4d2e-a0a1-a4e53fddcc34?api-version=2016-03-30
-=======
       - Wed, 14 Jun 2023 18:35:20 GMT
       expires:
       - '-1'
       location:
       - https://management.azure.com/subscriptions/00000000-0000-0000-0000-000000000000/providers/Microsoft.ContainerService/locations/westus2/operationresults/2127cb2d-46ea-45a5-b813-6b7a489f4d83?api-version=2016-03-30
->>>>>>> 27d920ec
       pragma:
       - no-cache
       server:
