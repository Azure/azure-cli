interactions:
- request:
    body: null
    headers:
      Accept:
      - application/json
      Accept-Encoding:
      - gzip, deflate
      CommandName:
      - cosmosdb create
      Connection:
      - keep-alive
      ParameterSetName:
      - -n -g --kind
      User-Agent:
<<<<<<< HEAD
      - AZURECLI/2.46.0 azsdk-python-azure-mgmt-resource/22.0.0 Python/3.10.10 (Linux-5.15.0-1033-azure-x86_64-with-glibc2.31)
        VSTS_7b238909-6802-4b65-b90d-184bca47f458_build_220_0
=======
      - AZURECLI/2.49.0 azsdk-python-azure-mgmt-resource/22.0.0 Python/3.10.11 (Windows-10-10.0.22621-SP0)
>>>>>>> 5307e359
    method: GET
    uri: https://management.azure.com/subscriptions/00000000-0000-0000-0000-000000000000/resourcegroups/cli_test_cosmosdb_mongodb_database000001?api-version=2022-09-01
  response:
    body:
<<<<<<< HEAD
      string: '{"id":"/subscriptions/00000000-0000-0000-0000-000000000000/resourceGroups/cli_test_cosmosdb_mongodb_database000001","name":"cli_test_cosmosdb_mongodb_database000001","type":"Microsoft.Resources/resourceGroups","location":"westus","tags":{"product":"azurecli","cause":"automation","date":"2023-03-13T12:56:19Z"},"properties":{"provisioningState":"Succeeded"}}'
=======
      string: '{"id":"/subscriptions/00000000-0000-0000-0000-000000000000/resourceGroups/cli_test_cosmosdb_mongodb_database000001","name":"cli_test_cosmosdb_mongodb_database000001","type":"Microsoft.Resources/resourceGroups","location":"westus","tags":{"product":"azurecli","cause":"automation","test":"test_cosmosdb_mongodb_database","date":"2023-06-08T16:17:45Z","module":"cosmosdb"},"properties":{"provisioningState":"Succeeded"}}'
>>>>>>> 5307e359
    headers:
      cache-control:
      - no-cache
      content-length:
<<<<<<< HEAD
      - '358'
      content-type:
      - application/json; charset=utf-8
      date:
      - Mon, 13 Mar 2023 12:56:20 GMT
=======
      - '418'
      content-type:
      - application/json; charset=utf-8
      date:
      - Thu, 08 Jun 2023 16:17:47 GMT
>>>>>>> 5307e359
      expires:
      - '-1'
      pragma:
      - no-cache
      strict-transport-security:
      - max-age=31536000; includeSubDomains
      vary:
      - Accept-Encoding
      x-content-type-options:
      - nosniff
    status:
      code: 200
      message: OK
- request:
    body: '{"location": "westus", "kind": "MongoDB", "properties": {"locations": [{"locationName":
      "westus", "failoverPriority": 0, "isZoneRedundant": false}], "databaseAccountOfferType":
      "Standard", "apiProperties": {}, "createMode": "Default"}}'
    headers:
      Accept:
      - application/json
      Accept-Encoding:
      - gzip, deflate
      CommandName:
      - cosmosdb create
      Connection:
      - keep-alive
      Content-Length:
      - '235'
      Content-Type:
      - application/json
      ParameterSetName:
      - -n -g --kind
      User-Agent:
<<<<<<< HEAD
      - AZURECLI/2.46.0 azsdk-python-mgmt-cosmosdb/9.0.0 Python/3.10.10 (Linux-5.15.0-1033-azure-x86_64-with-glibc2.31)
        VSTS_7b238909-6802-4b65-b90d-184bca47f458_build_220_0
=======
      - AZURECLI/2.49.0 azsdk-python-mgmt-cosmosdb/9.2.0 Python/3.10.11 (Windows-10-10.0.22621-SP0)
>>>>>>> 5307e359
    method: PUT
    uri: https://management.azure.com/subscriptions/00000000-0000-0000-0000-000000000000/resourceGroups/cli_test_cosmosdb_mongodb_database000001/providers/Microsoft.DocumentDB/databaseAccounts/cli000003?api-version=2022-11-15
  response:
    body:
      string: '{"id":"/subscriptions/00000000-0000-0000-0000-000000000000/resourceGroups/cli_test_cosmosdb_mongodb_database000001/providers/Microsoft.DocumentDB/databaseAccounts/cli000003","name":"cli000003","location":"West
<<<<<<< HEAD
        US","type":"Microsoft.DocumentDB/databaseAccounts","kind":"MongoDB","tags":{},"systemData":{"createdAt":"2023-03-13T12:56:26.576566Z"},"properties":{"provisioningState":"Creating","publicNetworkAccess":"Enabled","enableAutomaticFailover":false,"enableMultipleWriteLocations":false,"enablePartitionKeyMonitor":false,"isVirtualNetworkFilterEnabled":false,"virtualNetworkRules":[],"EnabledApiTypes":"MongoDB","disableKeyBasedMetadataWriteAccess":false,"enableFreeTier":false,"enableAnalyticalStorage":false,"analyticalStorageConfiguration":{"schemaType":"FullFidelity"},"instanceId":"10e71237-6562-4afd-945a-689f4e1bbebb","databaseAccountOfferType":"Standard","defaultIdentity":"","networkAclBypass":"None","disableLocalAuth":false,"enablePartitionMerge":false,"minimalTlsVersion":"Tls12","consistencyPolicy":{"defaultConsistencyLevel":"Session","maxIntervalInSeconds":5,"maxStalenessPrefix":100},"apiProperties":{"serverVersion":"3.6"},"configurationOverrides":{},"writeLocations":[{"id":"cli000003-westus","locationName":"West
        US","provisioningState":"Creating","failoverPriority":0,"isZoneRedundant":false}],"readLocations":[{"id":"cli000003-westus","locationName":"West
        US","provisioningState":"Creating","failoverPriority":0,"isZoneRedundant":false}],"locations":[{"id":"cli000003-westus","locationName":"West
        US","provisioningState":"Creating","failoverPriority":0,"isZoneRedundant":false}],"failoverPolicies":[{"id":"cli000003-westus","locationName":"West
        US","failoverPriority":0}],"cors":[],"capabilities":[{"name":"EnableMongo"}],"ipRules":[],"backupPolicy":{"type":"Periodic","periodicModeProperties":{"backupIntervalInMinutes":240,"backupRetentionIntervalInHours":8,"backupStorageRedundancy":"Invalid"}},"networkAclBypassResourceIds":[],"keysMetadata":{"primaryMasterKey":{"generationTime":"2023-03-13T12:56:26.576566Z"},"secondaryMasterKey":{"generationTime":"2023-03-13T12:56:26.576566Z"},"primaryReadonlyMasterKey":{"generationTime":"2023-03-13T12:56:26.576566Z"},"secondaryReadonlyMasterKey":{"generationTime":"2023-03-13T12:56:26.576566Z"}}},"identity":{"type":"None"}}'
    headers:
      azure-asyncoperation:
      - https://management.azure.com/subscriptions/00000000-0000-0000-0000-000000000000/providers/Microsoft.DocumentDB/locations/westus/operationsStatus/b81e9ef1-cef5-4a55-87a4-04d1d72e228b?api-version=2022-11-15
=======
        US","type":"Microsoft.DocumentDB/databaseAccounts","kind":"MongoDB","tags":{},"systemData":{"createdAt":"2023-06-08T16:17:54.3957106Z"},"properties":{"provisioningState":"Creating","publicNetworkAccess":"Enabled","enableAutomaticFailover":false,"enableMultipleWriteLocations":false,"enablePartitionKeyMonitor":false,"isVirtualNetworkFilterEnabled":false,"virtualNetworkRules":[],"EnabledApiTypes":"MongoDB","disableKeyBasedMetadataWriteAccess":false,"enableFreeTier":false,"enableAnalyticalStorage":false,"analyticalStorageConfiguration":{"schemaType":"FullFidelity"},"instanceId":"afb3836b-9e24-4e6b-8c70-e09d79b080b0","databaseAccountOfferType":"Standard","defaultIdentity":"","networkAclBypass":"None","disableLocalAuth":false,"enablePartitionMerge":false,"minimalTlsVersion":"Tls12","consistencyPolicy":{"defaultConsistencyLevel":"Session","maxIntervalInSeconds":5,"maxStalenessPrefix":100},"apiProperties":{"serverVersion":"3.6"},"configurationOverrides":{},"writeLocations":[{"id":"cli000003-westus","locationName":"West
        US","provisioningState":"Creating","failoverPriority":0,"isZoneRedundant":false}],"readLocations":[{"id":"cli000003-westus","locationName":"West
        US","provisioningState":"Creating","failoverPriority":0,"isZoneRedundant":false}],"locations":[{"id":"cli000003-westus","locationName":"West
        US","provisioningState":"Creating","failoverPriority":0,"isZoneRedundant":false}],"failoverPolicies":[{"id":"cli000003-westus","locationName":"West
        US","failoverPriority":0}],"cors":[],"capabilities":[{"name":"EnableMongo"}],"ipRules":[],"backupPolicy":{"type":"Periodic","periodicModeProperties":{"backupIntervalInMinutes":240,"backupRetentionIntervalInHours":8,"backupStorageRedundancy":"Invalid"}},"networkAclBypassResourceIds":[],"keysMetadata":{"primaryMasterKey":{"generationTime":"2023-06-08T16:17:54.3957106Z"},"secondaryMasterKey":{"generationTime":"2023-06-08T16:17:54.3957106Z"},"primaryReadonlyMasterKey":{"generationTime":"2023-06-08T16:17:54.3957106Z"},"secondaryReadonlyMasterKey":{"generationTime":"2023-06-08T16:17:54.3957106Z"}}},"identity":{"type":"None"}}'
    headers:
      azure-asyncoperation:
      - https://management.azure.com/subscriptions/00000000-0000-0000-0000-000000000000/providers/Microsoft.DocumentDB/locations/westus/operationsStatus/7f33d5c4-a057-4c27-8b6f-ef7ec99d97b7?api-version=2023-04-15
>>>>>>> 5307e359
      cache-control:
      - no-store, no-cache
      content-length:
      - '2293'
      content-type:
      - application/json
      date:
<<<<<<< HEAD
      - Mon, 13 Mar 2023 12:56:28 GMT
      location:
      - https://management.azure.com/subscriptions/00000000-0000-0000-0000-000000000000/resourceGroups/cli_test_cosmosdb_mongodb_database000001/providers/Microsoft.DocumentDB/databaseAccounts/cli000003/operationResults/b81e9ef1-cef5-4a55-87a4-04d1d72e228b?api-version=2022-11-15
=======
      - Thu, 08 Jun 2023 16:17:55 GMT
      location:
      - https://management.azure.com/subscriptions/00000000-0000-0000-0000-000000000000/resourceGroups/cli_test_cosmosdb_mongodb_database000001/providers/Microsoft.DocumentDB/databaseAccounts/cli000003/operationResults/7f33d5c4-a057-4c27-8b6f-ef7ec99d97b7?api-version=2023-04-15
>>>>>>> 5307e359
      pragma:
      - no-cache
      server:
      - Microsoft-HTTPAPI/2.0
      strict-transport-security:
      - max-age=31536000; includeSubDomains
      transfer-encoding:
      - chunked
      vary:
      - Accept-Encoding
      x-content-type-options:
      - nosniff
      x-ms-gatewayversion:
      - version=2.14.0
      x-ms-ratelimit-remaining-subscription-writes:
      - '1198'
    status:
      code: 200
      message: Ok
- request:
    body: null
    headers:
      Accept:
      - '*/*'
      Accept-Encoding:
      - gzip, deflate
      CommandName:
      - cosmosdb create
      Connection:
      - keep-alive
      ParameterSetName:
      - -n -g --kind
      User-Agent:
<<<<<<< HEAD
      - AZURECLI/2.46.0 azsdk-python-mgmt-cosmosdb/9.0.0 Python/3.10.10 (Linux-5.15.0-1033-azure-x86_64-with-glibc2.31)
        VSTS_7b238909-6802-4b65-b90d-184bca47f458_build_220_0
    method: GET
    uri: https://management.azure.com/subscriptions/00000000-0000-0000-0000-000000000000/providers/Microsoft.DocumentDB/locations/westus/operationsStatus/b81e9ef1-cef5-4a55-87a4-04d1d72e228b?api-version=2022-11-15
  response:
    body:
      string: '{"status":"Dequeued"}'
=======
      - AZURECLI/2.49.0 azsdk-python-mgmt-cosmosdb/9.2.0 Python/3.10.11 (Windows-10-10.0.22621-SP0)
    method: GET
    uri: https://management.azure.com/subscriptions/00000000-0000-0000-0000-000000000000/providers/Microsoft.DocumentDB/locations/westus/operationsStatus/7f33d5c4-a057-4c27-8b6f-ef7ec99d97b7?api-version=2023-04-15
  response:
    body:
      string: '{"status":"Enqueued"}'
>>>>>>> 5307e359
    headers:
      cache-control:
      - no-store, no-cache
      content-length:
      - '21'
      content-type:
      - application/json
      date:
<<<<<<< HEAD
      - Mon, 13 Mar 2023 12:56:58 GMT
      pragma:
      - no-cache
      server:
      - Microsoft-HTTPAPI/2.0
      strict-transport-security:
      - max-age=31536000; includeSubDomains
      transfer-encoding:
      - chunked
      vary:
      - Accept-Encoding
      x-content-type-options:
      - nosniff
      x-ms-gatewayversion:
      - version=2.14.0
    status:
      code: 200
      message: Ok
- request:
    body: null
    headers:
      Accept:
      - '*/*'
      Accept-Encoding:
      - gzip, deflate
      CommandName:
      - cosmosdb create
      Connection:
      - keep-alive
      ParameterSetName:
      - -n -g --kind
      User-Agent:
      - AZURECLI/2.46.0 azsdk-python-mgmt-cosmosdb/9.0.0 Python/3.10.10 (Linux-5.15.0-1033-azure-x86_64-with-glibc2.31)
        VSTS_7b238909-6802-4b65-b90d-184bca47f458_build_220_0
    method: GET
    uri: https://management.azure.com/subscriptions/00000000-0000-0000-0000-000000000000/providers/Microsoft.DocumentDB/locations/westus/operationsStatus/b81e9ef1-cef5-4a55-87a4-04d1d72e228b?api-version=2022-11-15
  response:
    body:
      string: '{"status":"Dequeued"}'
    headers:
      cache-control:
      - no-store, no-cache
      content-length:
      - '21'
      content-type:
      - application/json
      date:
      - Mon, 13 Mar 2023 12:57:28 GMT
      pragma:
      - no-cache
      server:
      - Microsoft-HTTPAPI/2.0
      strict-transport-security:
      - max-age=31536000; includeSubDomains
      transfer-encoding:
      - chunked
      vary:
      - Accept-Encoding
      x-content-type-options:
      - nosniff
      x-ms-gatewayversion:
      - version=2.14.0
    status:
      code: 200
      message: Ok
- request:
    body: null
    headers:
      Accept:
      - '*/*'
      Accept-Encoding:
      - gzip, deflate
      CommandName:
      - cosmosdb create
      Connection:
      - keep-alive
      ParameterSetName:
      - -n -g --kind
      User-Agent:
      - AZURECLI/2.46.0 azsdk-python-mgmt-cosmosdb/9.0.0 Python/3.10.10 (Linux-5.15.0-1033-azure-x86_64-with-glibc2.31)
        VSTS_7b238909-6802-4b65-b90d-184bca47f458_build_220_0
    method: GET
    uri: https://management.azure.com/subscriptions/00000000-0000-0000-0000-000000000000/providers/Microsoft.DocumentDB/locations/westus/operationsStatus/b81e9ef1-cef5-4a55-87a4-04d1d72e228b?api-version=2022-11-15
  response:
    body:
      string: '{"status":"Dequeued"}'
    headers:
      cache-control:
      - no-store, no-cache
      content-length:
      - '21'
      content-type:
      - application/json
      date:
      - Mon, 13 Mar 2023 12:57:59 GMT
      pragma:
      - no-cache
      server:
      - Microsoft-HTTPAPI/2.0
      strict-transport-security:
      - max-age=31536000; includeSubDomains
      transfer-encoding:
      - chunked
      vary:
      - Accept-Encoding
      x-content-type-options:
      - nosniff
      x-ms-gatewayversion:
      - version=2.14.0
    status:
      code: 200
      message: Ok
- request:
    body: null
    headers:
      Accept:
      - '*/*'
      Accept-Encoding:
      - gzip, deflate
      CommandName:
      - cosmosdb create
      Connection:
      - keep-alive
      ParameterSetName:
      - -n -g --kind
      User-Agent:
      - AZURECLI/2.46.0 azsdk-python-mgmt-cosmosdb/9.0.0 Python/3.10.10 (Linux-5.15.0-1033-azure-x86_64-with-glibc2.31)
        VSTS_7b238909-6802-4b65-b90d-184bca47f458_build_220_0
    method: GET
    uri: https://management.azure.com/subscriptions/00000000-0000-0000-0000-000000000000/providers/Microsoft.DocumentDB/locations/westus/operationsStatus/b81e9ef1-cef5-4a55-87a4-04d1d72e228b?api-version=2022-11-15
  response:
    body:
      string: '{"status":"Dequeued"}'
    headers:
      cache-control:
      - no-store, no-cache
      content-length:
      - '21'
      content-type:
      - application/json
      date:
      - Mon, 13 Mar 2023 12:58:29 GMT
=======
      - Thu, 08 Jun 2023 16:17:55 GMT
>>>>>>> 5307e359
      pragma:
      - no-cache
      server:
      - Microsoft-HTTPAPI/2.0
      strict-transport-security:
      - max-age=31536000; includeSubDomains
      transfer-encoding:
      - chunked
      vary:
      - Accept-Encoding
      x-content-type-options:
      - nosniff
      x-ms-gatewayversion:
      - version=2.14.0
    status:
      code: 200
      message: Ok
- request:
    body: null
    headers:
      Accept:
      - '*/*'
      Accept-Encoding:
      - gzip, deflate
      CommandName:
      - cosmosdb create
      Connection:
      - keep-alive
      ParameterSetName:
      - -n -g --kind
      User-Agent:
<<<<<<< HEAD
      - AZURECLI/2.46.0 azsdk-python-mgmt-cosmosdb/9.0.0 Python/3.10.10 (Linux-5.15.0-1033-azure-x86_64-with-glibc2.31)
        VSTS_7b238909-6802-4b65-b90d-184bca47f458_build_220_0
    method: GET
    uri: https://management.azure.com/subscriptions/00000000-0000-0000-0000-000000000000/providers/Microsoft.DocumentDB/locations/westus/operationsStatus/b81e9ef1-cef5-4a55-87a4-04d1d72e228b?api-version=2022-11-15
=======
      - AZURECLI/2.49.0 azsdk-python-mgmt-cosmosdb/9.2.0 Python/3.10.11 (Windows-10-10.0.22621-SP0)
    method: GET
    uri: https://management.azure.com/subscriptions/00000000-0000-0000-0000-000000000000/providers/Microsoft.DocumentDB/locations/westus/operationsStatus/7f33d5c4-a057-4c27-8b6f-ef7ec99d97b7?api-version=2023-04-15
>>>>>>> 5307e359
  response:
    body:
      string: '{"status":"Dequeued"}'
    headers:
      cache-control:
      - no-store, no-cache
      content-length:
      - '21'
      content-type:
      - application/json
      date:
<<<<<<< HEAD
      - Mon, 13 Mar 2023 12:58:58 GMT
=======
      - Thu, 08 Jun 2023 16:18:26 GMT
>>>>>>> 5307e359
      pragma:
      - no-cache
      server:
      - Microsoft-HTTPAPI/2.0
      strict-transport-security:
      - max-age=31536000; includeSubDomains
      transfer-encoding:
      - chunked
      vary:
      - Accept-Encoding
      x-content-type-options:
      - nosniff
      x-ms-gatewayversion:
      - version=2.14.0
    status:
      code: 200
      message: Ok
- request:
    body: null
    headers:
      Accept:
      - '*/*'
      Accept-Encoding:
      - gzip, deflate
      CommandName:
      - cosmosdb create
      Connection:
      - keep-alive
      ParameterSetName:
      - -n -g --kind
      User-Agent:
<<<<<<< HEAD
      - AZURECLI/2.46.0 azsdk-python-mgmt-cosmosdb/9.0.0 Python/3.10.10 (Linux-5.15.0-1033-azure-x86_64-with-glibc2.31)
        VSTS_7b238909-6802-4b65-b90d-184bca47f458_build_220_0
    method: GET
    uri: https://management.azure.com/subscriptions/00000000-0000-0000-0000-000000000000/providers/Microsoft.DocumentDB/locations/westus/operationsStatus/b81e9ef1-cef5-4a55-87a4-04d1d72e228b?api-version=2022-11-15
=======
      - AZURECLI/2.49.0 azsdk-python-mgmt-cosmosdb/9.2.0 Python/3.10.11 (Windows-10-10.0.22621-SP0)
    method: GET
    uri: https://management.azure.com/subscriptions/00000000-0000-0000-0000-000000000000/providers/Microsoft.DocumentDB/locations/westus/operationsStatus/7f33d5c4-a057-4c27-8b6f-ef7ec99d97b7?api-version=2023-04-15
>>>>>>> 5307e359
  response:
    body:
      string: '{"status":"Dequeued"}'
    headers:
      cache-control:
      - no-store, no-cache
      content-length:
      - '21'
      content-type:
      - application/json
      date:
<<<<<<< HEAD
      - Mon, 13 Mar 2023 12:59:28 GMT
=======
      - Thu, 08 Jun 2023 16:18:56 GMT
>>>>>>> 5307e359
      pragma:
      - no-cache
      server:
      - Microsoft-HTTPAPI/2.0
      strict-transport-security:
      - max-age=31536000; includeSubDomains
      transfer-encoding:
      - chunked
      vary:
      - Accept-Encoding
      x-content-type-options:
      - nosniff
      x-ms-gatewayversion:
      - version=2.14.0
    status:
      code: 200
      message: Ok
- request:
    body: null
    headers:
      Accept:
      - '*/*'
      Accept-Encoding:
      - gzip, deflate
      CommandName:
      - cosmosdb create
      Connection:
      - keep-alive
      ParameterSetName:
      - -n -g --kind
      User-Agent:
<<<<<<< HEAD
      - AZURECLI/2.46.0 azsdk-python-mgmt-cosmosdb/9.0.0 Python/3.10.10 (Linux-5.15.0-1033-azure-x86_64-with-glibc2.31)
        VSTS_7b238909-6802-4b65-b90d-184bca47f458_build_220_0
    method: GET
    uri: https://management.azure.com/subscriptions/00000000-0000-0000-0000-000000000000/providers/Microsoft.DocumentDB/locations/westus/operationsStatus/b81e9ef1-cef5-4a55-87a4-04d1d72e228b?api-version=2022-11-15
=======
      - AZURECLI/2.49.0 azsdk-python-mgmt-cosmosdb/9.2.0 Python/3.10.11 (Windows-10-10.0.22621-SP0)
    method: GET
    uri: https://management.azure.com/subscriptions/00000000-0000-0000-0000-000000000000/providers/Microsoft.DocumentDB/locations/westus/operationsStatus/7f33d5c4-a057-4c27-8b6f-ef7ec99d97b7?api-version=2023-04-15
>>>>>>> 5307e359
  response:
    body:
      string: '{"status":"Dequeued"}'
    headers:
      cache-control:
      - no-store, no-cache
      content-length:
      - '21'
      content-type:
      - application/json
      date:
<<<<<<< HEAD
      - Mon, 13 Mar 2023 12:59:58 GMT
=======
      - Thu, 08 Jun 2023 16:19:26 GMT
>>>>>>> 5307e359
      pragma:
      - no-cache
      server:
      - Microsoft-HTTPAPI/2.0
      strict-transport-security:
      - max-age=31536000; includeSubDomains
      transfer-encoding:
      - chunked
      vary:
      - Accept-Encoding
      x-content-type-options:
      - nosniff
      x-ms-gatewayversion:
      - version=2.14.0
    status:
      code: 200
      message: Ok
- request:
    body: null
    headers:
      Accept:
      - '*/*'
      Accept-Encoding:
      - gzip, deflate
      CommandName:
      - cosmosdb create
      Connection:
      - keep-alive
      ParameterSetName:
      - -n -g --kind
      User-Agent:
<<<<<<< HEAD
      - AZURECLI/2.46.0 azsdk-python-mgmt-cosmosdb/9.0.0 Python/3.10.10 (Linux-5.15.0-1033-azure-x86_64-with-glibc2.31)
        VSTS_7b238909-6802-4b65-b90d-184bca47f458_build_220_0
    method: GET
    uri: https://management.azure.com/subscriptions/00000000-0000-0000-0000-000000000000/providers/Microsoft.DocumentDB/locations/westus/operationsStatus/b81e9ef1-cef5-4a55-87a4-04d1d72e228b?api-version=2022-11-15
=======
      - AZURECLI/2.49.0 azsdk-python-mgmt-cosmosdb/9.2.0 Python/3.10.11 (Windows-10-10.0.22621-SP0)
    method: GET
    uri: https://management.azure.com/subscriptions/00000000-0000-0000-0000-000000000000/providers/Microsoft.DocumentDB/locations/westus/operationsStatus/7f33d5c4-a057-4c27-8b6f-ef7ec99d97b7?api-version=2023-04-15
>>>>>>> 5307e359
  response:
    body:
      string: '{"status":"Succeeded"}'
    headers:
      cache-control:
      - no-store, no-cache
      content-length:
      - '22'
      content-type:
      - application/json
      date:
<<<<<<< HEAD
      - Mon, 13 Mar 2023 13:00:29 GMT
=======
      - Thu, 08 Jun 2023 16:19:56 GMT
>>>>>>> 5307e359
      pragma:
      - no-cache
      server:
      - Microsoft-HTTPAPI/2.0
      strict-transport-security:
      - max-age=31536000; includeSubDomains
      transfer-encoding:
      - chunked
      vary:
      - Accept-Encoding
      x-content-type-options:
      - nosniff
      x-ms-gatewayversion:
      - version=2.14.0
    status:
      code: 200
      message: Ok
- request:
    body: null
    headers:
      Accept:
      - '*/*'
      Accept-Encoding:
      - gzip, deflate
      CommandName:
      - cosmosdb create
      Connection:
      - keep-alive
      ParameterSetName:
      - -n -g --kind
      User-Agent:
<<<<<<< HEAD
      - AZURECLI/2.46.0 azsdk-python-mgmt-cosmosdb/9.0.0 Python/3.10.10 (Linux-5.15.0-1033-azure-x86_64-with-glibc2.31)
        VSTS_7b238909-6802-4b65-b90d-184bca47f458_build_220_0
=======
      - AZURECLI/2.49.0 azsdk-python-mgmt-cosmosdb/9.2.0 Python/3.10.11 (Windows-10-10.0.22621-SP0)
>>>>>>> 5307e359
    method: GET
    uri: https://management.azure.com/subscriptions/00000000-0000-0000-0000-000000000000/resourceGroups/cli_test_cosmosdb_mongodb_database000001/providers/Microsoft.DocumentDB/databaseAccounts/cli000003?api-version=2022-11-15
  response:
    body:
      string: '{"id":"/subscriptions/00000000-0000-0000-0000-000000000000/resourceGroups/cli_test_cosmosdb_mongodb_database000001/providers/Microsoft.DocumentDB/databaseAccounts/cli000003","name":"cli000003","location":"West
<<<<<<< HEAD
        US","type":"Microsoft.DocumentDB/databaseAccounts","kind":"MongoDB","tags":{},"systemData":{"createdAt":"2023-03-13T12:59:33.2365006Z"},"properties":{"provisioningState":"Succeeded","documentEndpoint":"https://cli000003.documents.azure.com:443/","sqlEndpoint":"https://cli000003.documents.azure.com:443/","mongoEndpoint":"https://cli000003.mongo.cosmos.azure.com:443/","publicNetworkAccess":"Enabled","enableAutomaticFailover":false,"enableMultipleWriteLocations":false,"enablePartitionKeyMonitor":false,"isVirtualNetworkFilterEnabled":false,"virtualNetworkRules":[],"EnabledApiTypes":"MongoDB","disableKeyBasedMetadataWriteAccess":false,"enableFreeTier":false,"enableAnalyticalStorage":false,"analyticalStorageConfiguration":{"schemaType":"FullFidelity"},"instanceId":"10e71237-6562-4afd-945a-689f4e1bbebb","databaseAccountOfferType":"Standard","defaultIdentity":"FirstPartyIdentity","networkAclBypass":"None","disableLocalAuth":false,"enablePartitionMerge":false,"minimalTlsVersion":"Tls12","consistencyPolicy":{"defaultConsistencyLevel":"Session","maxIntervalInSeconds":5,"maxStalenessPrefix":100},"apiProperties":{"serverVersion":"3.6"},"configurationOverrides":{"EnableBsonSchema":"True"},"writeLocations":[{"id":"cli000003-westus","locationName":"West
        US","documentEndpoint":"https://cli000003-westus.documents.azure.com:443/","provisioningState":"Succeeded","failoverPriority":0,"isZoneRedundant":false}],"readLocations":[{"id":"cli000003-westus","locationName":"West
        US","documentEndpoint":"https://cli000003-westus.documents.azure.com:443/","provisioningState":"Succeeded","failoverPriority":0,"isZoneRedundant":false}],"locations":[{"id":"cli000003-westus","locationName":"West
        US","documentEndpoint":"https://cli000003-westus.documents.azure.com:443/","provisioningState":"Succeeded","failoverPriority":0,"isZoneRedundant":false}],"failoverPolicies":[{"id":"cli000003-westus","locationName":"West
        US","failoverPriority":0}],"cors":[],"capabilities":[{"name":"EnableMongo"}],"ipRules":[],"backupPolicy":{"type":"Periodic","periodicModeProperties":{"backupIntervalInMinutes":240,"backupRetentionIntervalInHours":8,"backupStorageRedundancy":"Geo"}},"networkAclBypassResourceIds":[],"keysMetadata":{"primaryMasterKey":{"generationTime":"2023-03-13T12:59:33.2365006Z"},"secondaryMasterKey":{"generationTime":"2023-03-13T12:59:33.2365006Z"},"primaryReadonlyMasterKey":{"generationTime":"2023-03-13T12:59:33.2365006Z"},"secondaryReadonlyMasterKey":{"generationTime":"2023-03-13T12:59:33.2365006Z"}}},"identity":{"type":"None"}}'
=======
        US","type":"Microsoft.DocumentDB/databaseAccounts","kind":"MongoDB","tags":{},"systemData":{"createdAt":"2023-06-08T16:19:24.1987371Z"},"properties":{"provisioningState":"Succeeded","documentEndpoint":"https://cli000003.documents.azure.com:443/","sqlEndpoint":"https://cli000003.documents.azure.com:443/","mongoEndpoint":"https://cli000003.mongo.cosmos.azure.com:443/","publicNetworkAccess":"Enabled","enableAutomaticFailover":false,"enableMultipleWriteLocations":false,"enablePartitionKeyMonitor":false,"isVirtualNetworkFilterEnabled":false,"virtualNetworkRules":[],"EnabledApiTypes":"MongoDB","disableKeyBasedMetadataWriteAccess":false,"enableFreeTier":false,"enableAnalyticalStorage":false,"analyticalStorageConfiguration":{"schemaType":"FullFidelity"},"instanceId":"afb3836b-9e24-4e6b-8c70-e09d79b080b0","databaseAccountOfferType":"Standard","defaultIdentity":"FirstPartyIdentity","networkAclBypass":"None","disableLocalAuth":false,"enablePartitionMerge":false,"minimalTlsVersion":"Tls12","consistencyPolicy":{"defaultConsistencyLevel":"Session","maxIntervalInSeconds":5,"maxStalenessPrefix":100},"apiProperties":{"serverVersion":"3.6"},"configurationOverrides":{"EnableBsonSchema":"True"},"writeLocations":[{"id":"cli000003-westus","locationName":"West
        US","documentEndpoint":"https://cli000003-westus.documents.azure.com:443/","provisioningState":"Succeeded","failoverPriority":0,"isZoneRedundant":false}],"readLocations":[{"id":"cli000003-westus","locationName":"West
        US","documentEndpoint":"https://cli000003-westus.documents.azure.com:443/","provisioningState":"Succeeded","failoverPriority":0,"isZoneRedundant":false}],"locations":[{"id":"cli000003-westus","locationName":"West
        US","documentEndpoint":"https://cli000003-westus.documents.azure.com:443/","provisioningState":"Succeeded","failoverPriority":0,"isZoneRedundant":false}],"failoverPolicies":[{"id":"cli000003-westus","locationName":"West
        US","failoverPriority":0}],"cors":[],"capabilities":[{"name":"EnableMongo"}],"ipRules":[],"backupPolicy":{"type":"Periodic","periodicModeProperties":{"backupIntervalInMinutes":240,"backupRetentionIntervalInHours":8,"backupStorageRedundancy":"Geo"}},"networkAclBypassResourceIds":[],"keysMetadata":{"primaryMasterKey":{"generationTime":"2023-06-08T16:19:24.1987371Z"},"secondaryMasterKey":{"generationTime":"2023-06-08T16:19:24.1987371Z"},"primaryReadonlyMasterKey":{"generationTime":"2023-06-08T16:19:24.1987371Z"},"secondaryReadonlyMasterKey":{"generationTime":"2023-06-08T16:19:24.1987371Z"}}},"identity":{"type":"None"}}'
>>>>>>> 5307e359
    headers:
      cache-control:
      - no-store, no-cache
      content-length:
      - '2741'
      content-type:
      - application/json
      date:
<<<<<<< HEAD
      - Mon, 13 Mar 2023 13:00:29 GMT
=======
      - Thu, 08 Jun 2023 16:19:56 GMT
>>>>>>> 5307e359
      pragma:
      - no-cache
      server:
      - Microsoft-HTTPAPI/2.0
      strict-transport-security:
      - max-age=31536000; includeSubDomains
      transfer-encoding:
      - chunked
      vary:
      - Accept-Encoding
      x-content-type-options:
      - nosniff
      x-ms-gatewayversion:
      - version=2.14.0
    status:
      code: 200
      message: Ok
- request:
    body: null
    headers:
      Accept:
      - application/json
      Accept-Encoding:
      - gzip, deflate
      CommandName:
      - cosmosdb create
      Connection:
      - keep-alive
      ParameterSetName:
      - -n -g --kind
      User-Agent:
<<<<<<< HEAD
      - AZURECLI/2.46.0 azsdk-python-mgmt-cosmosdb/9.0.0 Python/3.10.10 (Linux-5.15.0-1033-azure-x86_64-with-glibc2.31)
        VSTS_7b238909-6802-4b65-b90d-184bca47f458_build_220_0
=======
      - AZURECLI/2.49.0 azsdk-python-mgmt-cosmosdb/9.2.0 Python/3.10.11 (Windows-10-10.0.22621-SP0)
>>>>>>> 5307e359
    method: GET
    uri: https://management.azure.com/subscriptions/00000000-0000-0000-0000-000000000000/resourceGroups/cli_test_cosmosdb_mongodb_database000001/providers/Microsoft.DocumentDB/databaseAccounts/cli000003?api-version=2022-11-15
  response:
    body:
      string: '{"id":"/subscriptions/00000000-0000-0000-0000-000000000000/resourceGroups/cli_test_cosmosdb_mongodb_database000001/providers/Microsoft.DocumentDB/databaseAccounts/cli000003","name":"cli000003","location":"West
<<<<<<< HEAD
        US","type":"Microsoft.DocumentDB/databaseAccounts","kind":"MongoDB","tags":{},"systemData":{"createdAt":"2023-03-13T12:59:33.2365006Z"},"properties":{"provisioningState":"Succeeded","documentEndpoint":"https://cli000003.documents.azure.com:443/","sqlEndpoint":"https://cli000003.documents.azure.com:443/","mongoEndpoint":"https://cli000003.mongo.cosmos.azure.com:443/","publicNetworkAccess":"Enabled","enableAutomaticFailover":false,"enableMultipleWriteLocations":false,"enablePartitionKeyMonitor":false,"isVirtualNetworkFilterEnabled":false,"virtualNetworkRules":[],"EnabledApiTypes":"MongoDB","disableKeyBasedMetadataWriteAccess":false,"enableFreeTier":false,"enableAnalyticalStorage":false,"analyticalStorageConfiguration":{"schemaType":"FullFidelity"},"instanceId":"10e71237-6562-4afd-945a-689f4e1bbebb","databaseAccountOfferType":"Standard","defaultIdentity":"FirstPartyIdentity","networkAclBypass":"None","disableLocalAuth":false,"enablePartitionMerge":false,"minimalTlsVersion":"Tls12","consistencyPolicy":{"defaultConsistencyLevel":"Session","maxIntervalInSeconds":5,"maxStalenessPrefix":100},"apiProperties":{"serverVersion":"3.6"},"configurationOverrides":{"EnableBsonSchema":"True"},"writeLocations":[{"id":"cli000003-westus","locationName":"West
        US","documentEndpoint":"https://cli000003-westus.documents.azure.com:443/","provisioningState":"Succeeded","failoverPriority":0,"isZoneRedundant":false}],"readLocations":[{"id":"cli000003-westus","locationName":"West
        US","documentEndpoint":"https://cli000003-westus.documents.azure.com:443/","provisioningState":"Succeeded","failoverPriority":0,"isZoneRedundant":false}],"locations":[{"id":"cli000003-westus","locationName":"West
        US","documentEndpoint":"https://cli000003-westus.documents.azure.com:443/","provisioningState":"Succeeded","failoverPriority":0,"isZoneRedundant":false}],"failoverPolicies":[{"id":"cli000003-westus","locationName":"West
        US","failoverPriority":0}],"cors":[],"capabilities":[{"name":"EnableMongo"}],"ipRules":[],"backupPolicy":{"type":"Periodic","periodicModeProperties":{"backupIntervalInMinutes":240,"backupRetentionIntervalInHours":8,"backupStorageRedundancy":"Geo"}},"networkAclBypassResourceIds":[],"keysMetadata":{"primaryMasterKey":{"generationTime":"2023-03-13T12:59:33.2365006Z"},"secondaryMasterKey":{"generationTime":"2023-03-13T12:59:33.2365006Z"},"primaryReadonlyMasterKey":{"generationTime":"2023-03-13T12:59:33.2365006Z"},"secondaryReadonlyMasterKey":{"generationTime":"2023-03-13T12:59:33.2365006Z"}}},"identity":{"type":"None"}}'
=======
        US","type":"Microsoft.DocumentDB/databaseAccounts","kind":"MongoDB","tags":{},"systemData":{"createdAt":"2023-06-08T16:19:24.1987371Z"},"properties":{"provisioningState":"Succeeded","documentEndpoint":"https://cli000003.documents.azure.com:443/","sqlEndpoint":"https://cli000003.documents.azure.com:443/","mongoEndpoint":"https://cli000003.mongo.cosmos.azure.com:443/","publicNetworkAccess":"Enabled","enableAutomaticFailover":false,"enableMultipleWriteLocations":false,"enablePartitionKeyMonitor":false,"isVirtualNetworkFilterEnabled":false,"virtualNetworkRules":[],"EnabledApiTypes":"MongoDB","disableKeyBasedMetadataWriteAccess":false,"enableFreeTier":false,"enableAnalyticalStorage":false,"analyticalStorageConfiguration":{"schemaType":"FullFidelity"},"instanceId":"afb3836b-9e24-4e6b-8c70-e09d79b080b0","databaseAccountOfferType":"Standard","defaultIdentity":"FirstPartyIdentity","networkAclBypass":"None","disableLocalAuth":false,"enablePartitionMerge":false,"minimalTlsVersion":"Tls12","consistencyPolicy":{"defaultConsistencyLevel":"Session","maxIntervalInSeconds":5,"maxStalenessPrefix":100},"apiProperties":{"serverVersion":"3.6"},"configurationOverrides":{"EnableBsonSchema":"True"},"writeLocations":[{"id":"cli000003-westus","locationName":"West
        US","documentEndpoint":"https://cli000003-westus.documents.azure.com:443/","provisioningState":"Succeeded","failoverPriority":0,"isZoneRedundant":false}],"readLocations":[{"id":"cli000003-westus","locationName":"West
        US","documentEndpoint":"https://cli000003-westus.documents.azure.com:443/","provisioningState":"Succeeded","failoverPriority":0,"isZoneRedundant":false}],"locations":[{"id":"cli000003-westus","locationName":"West
        US","documentEndpoint":"https://cli000003-westus.documents.azure.com:443/","provisioningState":"Succeeded","failoverPriority":0,"isZoneRedundant":false}],"failoverPolicies":[{"id":"cli000003-westus","locationName":"West
        US","failoverPriority":0}],"cors":[],"capabilities":[{"name":"EnableMongo"}],"ipRules":[],"backupPolicy":{"type":"Periodic","periodicModeProperties":{"backupIntervalInMinutes":240,"backupRetentionIntervalInHours":8,"backupStorageRedundancy":"Geo"}},"networkAclBypassResourceIds":[],"keysMetadata":{"primaryMasterKey":{"generationTime":"2023-06-08T16:19:24.1987371Z"},"secondaryMasterKey":{"generationTime":"2023-06-08T16:19:24.1987371Z"},"primaryReadonlyMasterKey":{"generationTime":"2023-06-08T16:19:24.1987371Z"},"secondaryReadonlyMasterKey":{"generationTime":"2023-06-08T16:19:24.1987371Z"}}},"identity":{"type":"None"}}'
>>>>>>> 5307e359
    headers:
      cache-control:
      - no-store, no-cache
      content-length:
      - '2741'
      content-type:
      - application/json
      date:
<<<<<<< HEAD
      - Mon, 13 Mar 2023 13:00:30 GMT
=======
      - Thu, 08 Jun 2023 16:19:56 GMT
>>>>>>> 5307e359
      pragma:
      - no-cache
      server:
      - Microsoft-HTTPAPI/2.0
      strict-transport-security:
      - max-age=31536000; includeSubDomains
      transfer-encoding:
      - chunked
      vary:
      - Accept-Encoding
      x-content-type-options:
      - nosniff
      x-ms-gatewayversion:
      - version=2.14.0
    status:
      code: 200
      message: Ok
- request:
    body: null
    headers:
      Accept:
      - application/json
      Accept-Encoding:
      - gzip, deflate
      CommandName:
      - cosmosdb mongodb database exists
      Connection:
      - keep-alive
      ParameterSetName:
      - -g -a -n
      User-Agent:
<<<<<<< HEAD
      - AZURECLI/2.46.0 azsdk-python-mgmt-cosmosdb/9.0.0 Python/3.10.10 (Linux-5.15.0-1033-azure-x86_64-with-glibc2.31)
        VSTS_7b238909-6802-4b65-b90d-184bca47f458_build_220_0
=======
      - AZURECLI/2.49.0 azsdk-python-mgmt-cosmosdb/9.2.0 Python/3.10.11 (Windows-10-10.0.22621-SP0)
>>>>>>> 5307e359
    method: GET
    uri: https://management.azure.com/subscriptions/00000000-0000-0000-0000-000000000000/resourceGroups/cli_test_cosmosdb_mongodb_database000001/providers/Microsoft.DocumentDB/databaseAccounts/cli000003/mongodbDatabases/cli000002?api-version=2022-11-15
  response:
    body:
      string: '{"code":"NotFound","message":"the database cli000002 doesn''t exist.\r\nActivityId:
<<<<<<< HEAD
        086519d8-c19f-11ed-9429-531fc8eb70b7, Microsoft.Azure.Documents.Common/2.14.0"}'
=======
        4e058b20-0618-11ee-aab7-2c0da71935e7, Microsoft.Azure.Documents.Common/2.14.0"}'
>>>>>>> 5307e359
    headers:
      cache-control:
      - no-store, no-cache
      content-length:
      - '162'
      content-type:
      - application/json
      date:
<<<<<<< HEAD
      - Mon, 13 Mar 2023 13:00:30 GMT
=======
      - Thu, 08 Jun 2023 16:19:57 GMT
>>>>>>> 5307e359
      pragma:
      - no-cache
      server:
      - Microsoft-HTTPAPI/2.0
      strict-transport-security:
      - max-age=31536000; includeSubDomains
      x-content-type-options:
      - nosniff
      x-ms-gatewayversion:
      - version=2.14.0
    status:
      code: 404
      message: NotFound
- request:
    body: '{"properties": {"resource": {"id": "cli000002"}, "options": {}}}'
    headers:
      Accept:
      - application/json
      Accept-Encoding:
      - gzip, deflate
      CommandName:
      - cosmosdb mongodb database create
      Connection:
      - keep-alive
      Content-Length:
      - '64'
      Content-Type:
      - application/json
      ParameterSetName:
      - -g -a -n
      User-Agent:
<<<<<<< HEAD
      - AZURECLI/2.46.0 azsdk-python-mgmt-cosmosdb/9.0.0 Python/3.10.10 (Linux-5.15.0-1033-azure-x86_64-with-glibc2.31)
        VSTS_7b238909-6802-4b65-b90d-184bca47f458_build_220_0
=======
      - AZURECLI/2.49.0 azsdk-python-mgmt-cosmosdb/9.2.0 Python/3.10.11 (Windows-10-10.0.22621-SP0)
>>>>>>> 5307e359
    method: PUT
    uri: https://management.azure.com/subscriptions/00000000-0000-0000-0000-000000000000/resourceGroups/cli_test_cosmosdb_mongodb_database000001/providers/Microsoft.DocumentDB/databaseAccounts/cli000003/mongodbDatabases/cli000002?api-version=2022-11-15
  response:
    body:
      string: '{"status":"Enqueued"}'
    headers:
      azure-asyncoperation:
<<<<<<< HEAD
      - https://management.azure.com/subscriptions/00000000-0000-0000-0000-000000000000/providers/Microsoft.DocumentDB/locations/westus/operationsStatus/46498edc-9612-4167-9564-e5536fed07bd?api-version=2022-11-15
=======
      - https://management.azure.com/subscriptions/00000000-0000-0000-0000-000000000000/providers/Microsoft.DocumentDB/locations/westus/operationsStatus/32922514-611f-4721-a78c-5ed76834849f?api-version=2023-04-15
>>>>>>> 5307e359
      cache-control:
      - no-store, no-cache
      content-length:
      - '21'
      content-type:
      - application/json
      date:
<<<<<<< HEAD
      - Mon, 13 Mar 2023 13:00:31 GMT
      location:
      - https://management.azure.com/subscriptions/00000000-0000-0000-0000-000000000000/resourceGroups/cli_test_cosmosdb_mongodb_database000001/providers/Microsoft.DocumentDB/databaseAccounts/cli000003/mongodbDatabases/cli000002/operationResults/46498edc-9612-4167-9564-e5536fed07bd?api-version=2022-11-15
=======
      - Thu, 08 Jun 2023 16:19:59 GMT
      location:
      - https://management.azure.com/subscriptions/00000000-0000-0000-0000-000000000000/resourceGroups/cli_test_cosmosdb_mongodb_database000001/providers/Microsoft.DocumentDB/databaseAccounts/cli000003/mongodbDatabases/cli000002/operationResults/32922514-611f-4721-a78c-5ed76834849f?api-version=2023-04-15
>>>>>>> 5307e359
      pragma:
      - no-cache
      server:
      - Microsoft-HTTPAPI/2.0
      strict-transport-security:
      - max-age=31536000; includeSubDomains
      x-content-type-options:
      - nosniff
      x-ms-gatewayversion:
      - version=2.14.0
      x-ms-ratelimit-remaining-subscription-writes:
      - '1194'
    status:
      code: 202
      message: Accepted
- request:
    body: null
    headers:
      Accept:
      - '*/*'
      Accept-Encoding:
      - gzip, deflate
      CommandName:
      - cosmosdb mongodb database create
      Connection:
      - keep-alive
      ParameterSetName:
      - -g -a -n
      User-Agent:
<<<<<<< HEAD
      - AZURECLI/2.46.0 azsdk-python-mgmt-cosmosdb/9.0.0 Python/3.10.10 (Linux-5.15.0-1033-azure-x86_64-with-glibc2.31)
        VSTS_7b238909-6802-4b65-b90d-184bca47f458_build_220_0
    method: GET
    uri: https://management.azure.com/subscriptions/00000000-0000-0000-0000-000000000000/providers/Microsoft.DocumentDB/locations/westus/operationsStatus/46498edc-9612-4167-9564-e5536fed07bd?api-version=2022-11-15
=======
      - AZURECLI/2.49.0 azsdk-python-mgmt-cosmosdb/9.2.0 Python/3.10.11 (Windows-10-10.0.22621-SP0)
    method: GET
    uri: https://management.azure.com/subscriptions/00000000-0000-0000-0000-000000000000/providers/Microsoft.DocumentDB/locations/westus/operationsStatus/32922514-611f-4721-a78c-5ed76834849f?api-version=2023-04-15
  response:
    body:
      string: '{"status":"Enqueued"}'
    headers:
      cache-control:
      - no-store, no-cache
      content-length:
      - '21'
      content-type:
      - application/json
      date:
      - Thu, 08 Jun 2023 16:19:59 GMT
      pragma:
      - no-cache
      server:
      - Microsoft-HTTPAPI/2.0
      strict-transport-security:
      - max-age=31536000; includeSubDomains
      transfer-encoding:
      - chunked
      vary:
      - Accept-Encoding
      x-content-type-options:
      - nosniff
      x-ms-gatewayversion:
      - version=2.14.0
    status:
      code: 200
      message: Ok
- request:
    body: null
    headers:
      Accept:
      - '*/*'
      Accept-Encoding:
      - gzip, deflate
      CommandName:
      - cosmosdb mongodb database create
      Connection:
      - keep-alive
      ParameterSetName:
      - -g -a -n
      User-Agent:
      - AZURECLI/2.49.0 azsdk-python-mgmt-cosmosdb/9.2.0 Python/3.10.11 (Windows-10-10.0.22621-SP0)
    method: GET
    uri: https://management.azure.com/subscriptions/00000000-0000-0000-0000-000000000000/providers/Microsoft.DocumentDB/locations/westus/operationsStatus/32922514-611f-4721-a78c-5ed76834849f?api-version=2023-04-15
>>>>>>> 5307e359
  response:
    body:
      string: '{"status":"Succeeded"}'
    headers:
      cache-control:
      - no-store, no-cache
      content-length:
      - '22'
      content-type:
      - application/json
      date:
<<<<<<< HEAD
      - Mon, 13 Mar 2023 13:01:02 GMT
=======
      - Thu, 08 Jun 2023 16:20:28 GMT
>>>>>>> 5307e359
      pragma:
      - no-cache
      server:
      - Microsoft-HTTPAPI/2.0
      strict-transport-security:
      - max-age=31536000; includeSubDomains
      x-content-type-options:
      - nosniff
      x-ms-gatewayversion:
      - version=2.14.0
    status:
      code: 200
      message: Ok
- request:
    body: null
    headers:
      Accept:
      - '*/*'
      Accept-Encoding:
      - gzip, deflate
      CommandName:
      - cosmosdb mongodb database create
      Connection:
      - keep-alive
      ParameterSetName:
      - -g -a -n
      User-Agent:
<<<<<<< HEAD
      - AZURECLI/2.46.0 azsdk-python-mgmt-cosmosdb/9.0.0 Python/3.10.10 (Linux-5.15.0-1033-azure-x86_64-with-glibc2.31)
        VSTS_7b238909-6802-4b65-b90d-184bca47f458_build_220_0
=======
      - AZURECLI/2.49.0 azsdk-python-mgmt-cosmosdb/9.2.0 Python/3.10.11 (Windows-10-10.0.22621-SP0)
>>>>>>> 5307e359
    method: GET
    uri: https://management.azure.com/subscriptions/00000000-0000-0000-0000-000000000000/resourceGroups/cli_test_cosmosdb_mongodb_database000001/providers/Microsoft.DocumentDB/databaseAccounts/cli000003/mongodbDatabases/cli000002?api-version=2022-11-15
  response:
    body:
      string: '{"id":"/subscriptions/00000000-0000-0000-0000-000000000000/resourceGroups/cli_test_cosmosdb_mongodb_database000001/providers/Microsoft.DocumentDB/databaseAccounts/cli000003/mongodbDatabases/cli000002","type":"Microsoft.DocumentDB/databaseAccounts/mongodbDatabases","name":"cli000002","properties":{"resource":{"id":"cli000002"}}}'
    headers:
      cache-control:
      - no-store, no-cache
      content-length:
      - '329'
      content-type:
      - application/json
      date:
<<<<<<< HEAD
      - Mon, 13 Mar 2023 13:01:02 GMT
=======
      - Thu, 08 Jun 2023 16:20:29 GMT
>>>>>>> 5307e359
      pragma:
      - no-cache
      server:
      - Microsoft-HTTPAPI/2.0
      strict-transport-security:
      - max-age=31536000; includeSubDomains
      x-content-type-options:
      - nosniff
      x-ms-gatewayversion:
      - version=2.14.0
    status:
      code: 200
      message: Ok
- request:
    body: null
    headers:
      Accept:
      - application/json
      Accept-Encoding:
      - gzip, deflate
      CommandName:
      - cosmosdb mongodb database show
      Connection:
      - keep-alive
      ParameterSetName:
      - -g -a -n
      User-Agent:
<<<<<<< HEAD
      - AZURECLI/2.46.0 azsdk-python-mgmt-cosmosdb/9.0.0 Python/3.10.10 (Linux-5.15.0-1033-azure-x86_64-with-glibc2.31)
        VSTS_7b238909-6802-4b65-b90d-184bca47f458_build_220_0
=======
      - AZURECLI/2.49.0 azsdk-python-mgmt-cosmosdb/9.2.0 Python/3.10.11 (Windows-10-10.0.22621-SP0)
>>>>>>> 5307e359
    method: GET
    uri: https://management.azure.com/subscriptions/00000000-0000-0000-0000-000000000000/resourceGroups/cli_test_cosmosdb_mongodb_database000001/providers/Microsoft.DocumentDB/databaseAccounts/cli000003/mongodbDatabases/cli000002?api-version=2022-11-15
  response:
    body:
      string: '{"id":"/subscriptions/00000000-0000-0000-0000-000000000000/resourceGroups/cli_test_cosmosdb_mongodb_database000001/providers/Microsoft.DocumentDB/databaseAccounts/cli000003/mongodbDatabases/cli000002","type":"Microsoft.DocumentDB/databaseAccounts/mongodbDatabases","name":"cli000002","properties":{"resource":{"id":"cli000002"}}}'
    headers:
      cache-control:
      - no-store, no-cache
      content-length:
      - '329'
      content-type:
      - application/json
      date:
<<<<<<< HEAD
      - Mon, 13 Mar 2023 13:01:02 GMT
=======
      - Thu, 08 Jun 2023 16:20:30 GMT
>>>>>>> 5307e359
      pragma:
      - no-cache
      server:
      - Microsoft-HTTPAPI/2.0
      strict-transport-security:
      - max-age=31536000; includeSubDomains
      transfer-encoding:
      - chunked
      vary:
      - Accept-Encoding
      x-content-type-options:
      - nosniff
      x-ms-gatewayversion:
      - version=2.14.0
    status:
      code: 200
      message: Ok
- request:
    body: null
    headers:
      Accept:
      - application/json
      Accept-Encoding:
      - gzip, deflate
      CommandName:
      - cosmosdb mongodb database list
      Connection:
      - keep-alive
      ParameterSetName:
      - -g -a
      User-Agent:
<<<<<<< HEAD
      - AZURECLI/2.46.0 azsdk-python-mgmt-cosmosdb/9.0.0 Python/3.10.10 (Linux-5.15.0-1033-azure-x86_64-with-glibc2.31)
        VSTS_7b238909-6802-4b65-b90d-184bca47f458_build_220_0
=======
      - AZURECLI/2.49.0 azsdk-python-mgmt-cosmosdb/9.2.0 Python/3.10.11 (Windows-10-10.0.22621-SP0)
>>>>>>> 5307e359
    method: GET
    uri: https://management.azure.com/subscriptions/00000000-0000-0000-0000-000000000000/resourceGroups/cli_test_cosmosdb_mongodb_database000001/providers/Microsoft.DocumentDB/databaseAccounts/cli000003/mongodbDatabases?api-version=2022-11-15
  response:
    body:
      string: '{"value":[{"id":"/subscriptions/00000000-0000-0000-0000-000000000000/resourceGroups/cli_test_cosmosdb_mongodb_database000001/providers/Microsoft.DocumentDB/databaseAccounts/cli000003/mongodbDatabases/cli000002","type":"Microsoft.DocumentDB/databaseAccounts/mongodbDatabases","name":"cli000002","properties":{"resource":{"id":"cli000002"}}}]}'
    headers:
      cache-control:
      - no-store, no-cache
      content-length:
      - '341'
      content-type:
      - application/json
      date:
<<<<<<< HEAD
      - Mon, 13 Mar 2023 13:01:03 GMT
=======
      - Thu, 08 Jun 2023 16:20:31 GMT
>>>>>>> 5307e359
      pragma:
      - no-cache
      server:
      - Microsoft-HTTPAPI/2.0
      strict-transport-security:
      - max-age=31536000; includeSubDomains
      transfer-encoding:
      - chunked
      vary:
      - Accept-Encoding
      x-content-type-options:
      - nosniff
      x-ms-gatewayversion:
      - version=2.14.0
    status:
      code: 200
      message: Ok
- request:
    body: null
    headers:
      Accept:
      - application/json
      Accept-Encoding:
      - gzip, deflate
      CommandName:
      - cosmosdb mongodb database exists
      Connection:
      - keep-alive
      ParameterSetName:
      - -g -a -n
      User-Agent:
<<<<<<< HEAD
      - AZURECLI/2.46.0 azsdk-python-mgmt-cosmosdb/9.0.0 Python/3.10.10 (Linux-5.15.0-1033-azure-x86_64-with-glibc2.31)
        VSTS_7b238909-6802-4b65-b90d-184bca47f458_build_220_0
=======
      - AZURECLI/2.49.0 azsdk-python-mgmt-cosmosdb/9.2.0 Python/3.10.11 (Windows-10-10.0.22621-SP0)
>>>>>>> 5307e359
    method: GET
    uri: https://management.azure.com/subscriptions/00000000-0000-0000-0000-000000000000/resourceGroups/cli_test_cosmosdb_mongodb_database000001/providers/Microsoft.DocumentDB/databaseAccounts/cli000003/mongodbDatabases/cli000002?api-version=2022-11-15
  response:
    body:
      string: '{"id":"/subscriptions/00000000-0000-0000-0000-000000000000/resourceGroups/cli_test_cosmosdb_mongodb_database000001/providers/Microsoft.DocumentDB/databaseAccounts/cli000003/mongodbDatabases/cli000002","type":"Microsoft.DocumentDB/databaseAccounts/mongodbDatabases","name":"cli000002","properties":{"resource":{"id":"cli000002"}}}'
    headers:
      cache-control:
      - no-store, no-cache
      content-length:
      - '329'
      content-type:
      - application/json
      date:
<<<<<<< HEAD
      - Mon, 13 Mar 2023 13:01:03 GMT
=======
      - Thu, 08 Jun 2023 16:20:33 GMT
>>>>>>> 5307e359
      pragma:
      - no-cache
      server:
      - Microsoft-HTTPAPI/2.0
      strict-transport-security:
      - max-age=31536000; includeSubDomains
      transfer-encoding:
      - chunked
      vary:
      - Accept-Encoding
      x-content-type-options:
      - nosniff
      x-ms-gatewayversion:
      - version=2.14.0
    status:
      code: 200
      message: Ok
- request:
    body: null
    headers:
      Accept:
      - '*/*'
      Accept-Encoding:
      - gzip, deflate
      CommandName:
      - cosmosdb mongodb database delete
      Connection:
      - keep-alive
      Content-Length:
      - '0'
      ParameterSetName:
      - -g -a -n --yes
      User-Agent:
<<<<<<< HEAD
      - AZURECLI/2.46.0 azsdk-python-mgmt-cosmosdb/9.0.0 Python/3.10.10 (Linux-5.15.0-1033-azure-x86_64-with-glibc2.31)
        VSTS_7b238909-6802-4b65-b90d-184bca47f458_build_220_0
=======
      - AZURECLI/2.49.0 azsdk-python-mgmt-cosmosdb/9.2.0 Python/3.10.11 (Windows-10-10.0.22621-SP0)
>>>>>>> 5307e359
    method: DELETE
    uri: https://management.azure.com/subscriptions/00000000-0000-0000-0000-000000000000/resourceGroups/cli_test_cosmosdb_mongodb_database000001/providers/Microsoft.DocumentDB/databaseAccounts/cli000003/mongodbDatabases/cli000002?api-version=2022-11-15
  response:
    body:
      string: '{"status":"Enqueued"}'
    headers:
      azure-asyncoperation:
<<<<<<< HEAD
      - https://management.azure.com/subscriptions/00000000-0000-0000-0000-000000000000/providers/Microsoft.DocumentDB/locations/westus/operationsStatus/8a9ce4e8-43d8-4154-adda-97d5fdb1c7f6?api-version=2022-11-15
=======
      - https://management.azure.com/subscriptions/00000000-0000-0000-0000-000000000000/providers/Microsoft.DocumentDB/locations/westus/operationsStatus/32359296-8b7d-4a3f-8151-fcd2df8f33b5?api-version=2023-04-15
>>>>>>> 5307e359
      cache-control:
      - no-store, no-cache
      content-length:
      - '21'
      content-type:
      - application/json
      date:
<<<<<<< HEAD
      - Mon, 13 Mar 2023 13:01:04 GMT
      location:
      - https://management.azure.com/subscriptions/00000000-0000-0000-0000-000000000000/resourceGroups/cli_test_cosmosdb_mongodb_database000001/providers/Microsoft.DocumentDB/databaseAccounts/cli000003/mongodbDatabases/cli000002/operationResults/8a9ce4e8-43d8-4154-adda-97d5fdb1c7f6?api-version=2022-11-15
=======
      - Thu, 08 Jun 2023 16:20:34 GMT
      location:
      - https://management.azure.com/subscriptions/00000000-0000-0000-0000-000000000000/resourceGroups/cli_test_cosmosdb_mongodb_database000001/providers/Microsoft.DocumentDB/databaseAccounts/cli000003/mongodbDatabases/cli000002/operationResults/32359296-8b7d-4a3f-8151-fcd2df8f33b5?api-version=2023-04-15
>>>>>>> 5307e359
      pragma:
      - no-cache
      server:
      - Microsoft-HTTPAPI/2.0
      strict-transport-security:
      - max-age=31536000; includeSubDomains
      x-content-type-options:
      - nosniff
      x-ms-gatewayversion:
      - version=2.14.0
      x-ms-ratelimit-remaining-subscription-deletes:
      - '14998'
    status:
      code: 202
      message: Accepted
- request:
    body: null
    headers:
      Accept:
      - '*/*'
      Accept-Encoding:
      - gzip, deflate
      CommandName:
      - cosmosdb mongodb database delete
      Connection:
      - keep-alive
      ParameterSetName:
      - -g -a -n --yes
      User-Agent:
<<<<<<< HEAD
      - AZURECLI/2.46.0 azsdk-python-mgmt-cosmosdb/9.0.0 Python/3.10.10 (Linux-5.15.0-1033-azure-x86_64-with-glibc2.31)
        VSTS_7b238909-6802-4b65-b90d-184bca47f458_build_220_0
    method: GET
    uri: https://management.azure.com/subscriptions/00000000-0000-0000-0000-000000000000/providers/Microsoft.DocumentDB/locations/westus/operationsStatus/8a9ce4e8-43d8-4154-adda-97d5fdb1c7f6?api-version=2022-11-15
=======
      - AZURECLI/2.49.0 azsdk-python-mgmt-cosmosdb/9.2.0 Python/3.10.11 (Windows-10-10.0.22621-SP0)
    method: GET
    uri: https://management.azure.com/subscriptions/00000000-0000-0000-0000-000000000000/providers/Microsoft.DocumentDB/locations/westus/operationsStatus/32359296-8b7d-4a3f-8151-fcd2df8f33b5?api-version=2023-04-15
  response:
    body:
      string: '{"status":"Enqueued"}'
    headers:
      cache-control:
      - no-store, no-cache
      content-length:
      - '21'
      content-type:
      - application/json
      date:
      - Thu, 08 Jun 2023 16:20:34 GMT
      pragma:
      - no-cache
      server:
      - Microsoft-HTTPAPI/2.0
      strict-transport-security:
      - max-age=31536000; includeSubDomains
      transfer-encoding:
      - chunked
      vary:
      - Accept-Encoding
      x-content-type-options:
      - nosniff
      x-ms-gatewayversion:
      - version=2.14.0
    status:
      code: 200
      message: Ok
- request:
    body: null
    headers:
      Accept:
      - '*/*'
      Accept-Encoding:
      - gzip, deflate
      CommandName:
      - cosmosdb mongodb database delete
      Connection:
      - keep-alive
      ParameterSetName:
      - -g -a -n --yes
      User-Agent:
      - AZURECLI/2.49.0 azsdk-python-mgmt-cosmosdb/9.2.0 Python/3.10.11 (Windows-10-10.0.22621-SP0)
    method: GET
    uri: https://management.azure.com/subscriptions/00000000-0000-0000-0000-000000000000/providers/Microsoft.DocumentDB/locations/westus/operationsStatus/32359296-8b7d-4a3f-8151-fcd2df8f33b5?api-version=2023-04-15
>>>>>>> 5307e359
  response:
    body:
      string: '{"status":"Succeeded"}'
    headers:
      cache-control:
      - no-store, no-cache
      content-length:
      - '22'
      content-type:
      - application/json
      date:
<<<<<<< HEAD
      - Mon, 13 Mar 2023 13:01:34 GMT
=======
      - Thu, 08 Jun 2023 16:21:03 GMT
>>>>>>> 5307e359
      pragma:
      - no-cache
      server:
      - Microsoft-HTTPAPI/2.0
      strict-transport-security:
      - max-age=31536000; includeSubDomains
      transfer-encoding:
      - chunked
      vary:
      - Accept-Encoding
      x-content-type-options:
      - nosniff
      x-ms-gatewayversion:
      - version=2.14.0
    status:
      code: 200
      message: Ok
- request:
    body: null
    headers:
      Accept:
      - application/json
      Accept-Encoding:
      - gzip, deflate
      CommandName:
      - cosmosdb mongodb database list
      Connection:
      - keep-alive
      ParameterSetName:
      - -g -a
      User-Agent:
<<<<<<< HEAD
      - AZURECLI/2.46.0 azsdk-python-mgmt-cosmosdb/9.0.0 Python/3.10.10 (Linux-5.15.0-1033-azure-x86_64-with-glibc2.31)
        VSTS_7b238909-6802-4b65-b90d-184bca47f458_build_220_0
=======
      - AZURECLI/2.49.0 azsdk-python-mgmt-cosmosdb/9.2.0 Python/3.10.11 (Windows-10-10.0.22621-SP0)
>>>>>>> 5307e359
    method: GET
    uri: https://management.azure.com/subscriptions/00000000-0000-0000-0000-000000000000/resourceGroups/cli_test_cosmosdb_mongodb_database000001/providers/Microsoft.DocumentDB/databaseAccounts/cli000003/mongodbDatabases?api-version=2022-11-15
  response:
    body:
      string: '{"value":[]}'
    headers:
      cache-control:
      - no-store, no-cache
      content-length:
      - '12'
      content-type:
      - application/json
      date:
<<<<<<< HEAD
      - Mon, 13 Mar 2023 13:01:36 GMT
=======
      - Thu, 08 Jun 2023 16:21:04 GMT
>>>>>>> 5307e359
      pragma:
      - no-cache
      server:
      - Microsoft-HTTPAPI/2.0
      strict-transport-security:
      - max-age=31536000; includeSubDomains
      transfer-encoding:
      - chunked
      vary:
      - Accept-Encoding
      x-content-type-options:
      - nosniff
      x-ms-gatewayversion:
      - version=2.14.0
    status:
      code: 200
      message: Ok
version: 1<|MERGE_RESOLUTION|>--- conflicted
+++ resolved
@@ -13,38 +13,21 @@
       ParameterSetName:
       - -n -g --kind
       User-Agent:
-<<<<<<< HEAD
-      - AZURECLI/2.46.0 azsdk-python-azure-mgmt-resource/22.0.0 Python/3.10.10 (Linux-5.15.0-1033-azure-x86_64-with-glibc2.31)
-        VSTS_7b238909-6802-4b65-b90d-184bca47f458_build_220_0
-=======
       - AZURECLI/2.49.0 azsdk-python-azure-mgmt-resource/22.0.0 Python/3.10.11 (Windows-10-10.0.22621-SP0)
->>>>>>> 5307e359
     method: GET
     uri: https://management.azure.com/subscriptions/00000000-0000-0000-0000-000000000000/resourcegroups/cli_test_cosmosdb_mongodb_database000001?api-version=2022-09-01
   response:
     body:
-<<<<<<< HEAD
-      string: '{"id":"/subscriptions/00000000-0000-0000-0000-000000000000/resourceGroups/cli_test_cosmosdb_mongodb_database000001","name":"cli_test_cosmosdb_mongodb_database000001","type":"Microsoft.Resources/resourceGroups","location":"westus","tags":{"product":"azurecli","cause":"automation","date":"2023-03-13T12:56:19Z"},"properties":{"provisioningState":"Succeeded"}}'
-=======
       string: '{"id":"/subscriptions/00000000-0000-0000-0000-000000000000/resourceGroups/cli_test_cosmosdb_mongodb_database000001","name":"cli_test_cosmosdb_mongodb_database000001","type":"Microsoft.Resources/resourceGroups","location":"westus","tags":{"product":"azurecli","cause":"automation","test":"test_cosmosdb_mongodb_database","date":"2023-06-08T16:17:45Z","module":"cosmosdb"},"properties":{"provisioningState":"Succeeded"}}'
->>>>>>> 5307e359
-    headers:
-      cache-control:
-      - no-cache
-      content-length:
-<<<<<<< HEAD
-      - '358'
+    headers:
+      cache-control:
+      - no-cache
+      content-length:
+      - '418'
       content-type:
       - application/json; charset=utf-8
       date:
-      - Mon, 13 Mar 2023 12:56:20 GMT
-=======
-      - '418'
-      content-type:
-      - application/json; charset=utf-8
-      date:
       - Thu, 08 Jun 2023 16:17:47 GMT
->>>>>>> 5307e359
       expires:
       - '-1'
       pragma:
@@ -78,27 +61,12 @@
       ParameterSetName:
       - -n -g --kind
       User-Agent:
-<<<<<<< HEAD
-      - AZURECLI/2.46.0 azsdk-python-mgmt-cosmosdb/9.0.0 Python/3.10.10 (Linux-5.15.0-1033-azure-x86_64-with-glibc2.31)
-        VSTS_7b238909-6802-4b65-b90d-184bca47f458_build_220_0
-=======
-      - AZURECLI/2.49.0 azsdk-python-mgmt-cosmosdb/9.2.0 Python/3.10.11 (Windows-10-10.0.22621-SP0)
->>>>>>> 5307e359
+      - AZURECLI/2.49.0 azsdk-python-mgmt-cosmosdb/9.2.0 Python/3.10.11 (Windows-10-10.0.22621-SP0)
     method: PUT
-    uri: https://management.azure.com/subscriptions/00000000-0000-0000-0000-000000000000/resourceGroups/cli_test_cosmosdb_mongodb_database000001/providers/Microsoft.DocumentDB/databaseAccounts/cli000003?api-version=2022-11-15
+    uri: https://management.azure.com/subscriptions/00000000-0000-0000-0000-000000000000/resourceGroups/cli_test_cosmosdb_mongodb_database000001/providers/Microsoft.DocumentDB/databaseAccounts/cli000003?api-version=2023-04-15
   response:
     body:
       string: '{"id":"/subscriptions/00000000-0000-0000-0000-000000000000/resourceGroups/cli_test_cosmosdb_mongodb_database000001/providers/Microsoft.DocumentDB/databaseAccounts/cli000003","name":"cli000003","location":"West
-<<<<<<< HEAD
-        US","type":"Microsoft.DocumentDB/databaseAccounts","kind":"MongoDB","tags":{},"systemData":{"createdAt":"2023-03-13T12:56:26.576566Z"},"properties":{"provisioningState":"Creating","publicNetworkAccess":"Enabled","enableAutomaticFailover":false,"enableMultipleWriteLocations":false,"enablePartitionKeyMonitor":false,"isVirtualNetworkFilterEnabled":false,"virtualNetworkRules":[],"EnabledApiTypes":"MongoDB","disableKeyBasedMetadataWriteAccess":false,"enableFreeTier":false,"enableAnalyticalStorage":false,"analyticalStorageConfiguration":{"schemaType":"FullFidelity"},"instanceId":"10e71237-6562-4afd-945a-689f4e1bbebb","databaseAccountOfferType":"Standard","defaultIdentity":"","networkAclBypass":"None","disableLocalAuth":false,"enablePartitionMerge":false,"minimalTlsVersion":"Tls12","consistencyPolicy":{"defaultConsistencyLevel":"Session","maxIntervalInSeconds":5,"maxStalenessPrefix":100},"apiProperties":{"serverVersion":"3.6"},"configurationOverrides":{},"writeLocations":[{"id":"cli000003-westus","locationName":"West
-        US","provisioningState":"Creating","failoverPriority":0,"isZoneRedundant":false}],"readLocations":[{"id":"cli000003-westus","locationName":"West
-        US","provisioningState":"Creating","failoverPriority":0,"isZoneRedundant":false}],"locations":[{"id":"cli000003-westus","locationName":"West
-        US","provisioningState":"Creating","failoverPriority":0,"isZoneRedundant":false}],"failoverPolicies":[{"id":"cli000003-westus","locationName":"West
-        US","failoverPriority":0}],"cors":[],"capabilities":[{"name":"EnableMongo"}],"ipRules":[],"backupPolicy":{"type":"Periodic","periodicModeProperties":{"backupIntervalInMinutes":240,"backupRetentionIntervalInHours":8,"backupStorageRedundancy":"Invalid"}},"networkAclBypassResourceIds":[],"keysMetadata":{"primaryMasterKey":{"generationTime":"2023-03-13T12:56:26.576566Z"},"secondaryMasterKey":{"generationTime":"2023-03-13T12:56:26.576566Z"},"primaryReadonlyMasterKey":{"generationTime":"2023-03-13T12:56:26.576566Z"},"secondaryReadonlyMasterKey":{"generationTime":"2023-03-13T12:56:26.576566Z"}}},"identity":{"type":"None"}}'
-    headers:
-      azure-asyncoperation:
-      - https://management.azure.com/subscriptions/00000000-0000-0000-0000-000000000000/providers/Microsoft.DocumentDB/locations/westus/operationsStatus/b81e9ef1-cef5-4a55-87a4-04d1d72e228b?api-version=2022-11-15
-=======
         US","type":"Microsoft.DocumentDB/databaseAccounts","kind":"MongoDB","tags":{},"systemData":{"createdAt":"2023-06-08T16:17:54.3957106Z"},"properties":{"provisioningState":"Creating","publicNetworkAccess":"Enabled","enableAutomaticFailover":false,"enableMultipleWriteLocations":false,"enablePartitionKeyMonitor":false,"isVirtualNetworkFilterEnabled":false,"virtualNetworkRules":[],"EnabledApiTypes":"MongoDB","disableKeyBasedMetadataWriteAccess":false,"enableFreeTier":false,"enableAnalyticalStorage":false,"analyticalStorageConfiguration":{"schemaType":"FullFidelity"},"instanceId":"afb3836b-9e24-4e6b-8c70-e09d79b080b0","databaseAccountOfferType":"Standard","defaultIdentity":"","networkAclBypass":"None","disableLocalAuth":false,"enablePartitionMerge":false,"minimalTlsVersion":"Tls12","consistencyPolicy":{"defaultConsistencyLevel":"Session","maxIntervalInSeconds":5,"maxStalenessPrefix":100},"apiProperties":{"serverVersion":"3.6"},"configurationOverrides":{},"writeLocations":[{"id":"cli000003-westus","locationName":"West
         US","provisioningState":"Creating","failoverPriority":0,"isZoneRedundant":false}],"readLocations":[{"id":"cli000003-westus","locationName":"West
         US","provisioningState":"Creating","failoverPriority":0,"isZoneRedundant":false}],"locations":[{"id":"cli000003-westus","locationName":"West
@@ -107,23 +75,16 @@
     headers:
       azure-asyncoperation:
       - https://management.azure.com/subscriptions/00000000-0000-0000-0000-000000000000/providers/Microsoft.DocumentDB/locations/westus/operationsStatus/7f33d5c4-a057-4c27-8b6f-ef7ec99d97b7?api-version=2023-04-15
->>>>>>> 5307e359
-      cache-control:
-      - no-store, no-cache
-      content-length:
-      - '2293'
-      content-type:
-      - application/json
-      date:
-<<<<<<< HEAD
-      - Mon, 13 Mar 2023 12:56:28 GMT
-      location:
-      - https://management.azure.com/subscriptions/00000000-0000-0000-0000-000000000000/resourceGroups/cli_test_cosmosdb_mongodb_database000001/providers/Microsoft.DocumentDB/databaseAccounts/cli000003/operationResults/b81e9ef1-cef5-4a55-87a4-04d1d72e228b?api-version=2022-11-15
-=======
+      cache-control:
+      - no-store, no-cache
+      content-length:
+      - '2298'
+      content-type:
+      - application/json
+      date:
       - Thu, 08 Jun 2023 16:17:55 GMT
       location:
       - https://management.azure.com/subscriptions/00000000-0000-0000-0000-000000000000/resourceGroups/cli_test_cosmosdb_mongodb_database000001/providers/Microsoft.DocumentDB/databaseAccounts/cli000003/operationResults/7f33d5c4-a057-4c27-8b6f-ef7ec99d97b7?api-version=2023-04-15
->>>>>>> 5307e359
       pragma:
       - no-cache
       server:
@@ -157,22 +118,104 @@
       ParameterSetName:
       - -n -g --kind
       User-Agent:
-<<<<<<< HEAD
-      - AZURECLI/2.46.0 azsdk-python-mgmt-cosmosdb/9.0.0 Python/3.10.10 (Linux-5.15.0-1033-azure-x86_64-with-glibc2.31)
-        VSTS_7b238909-6802-4b65-b90d-184bca47f458_build_220_0
-    method: GET
-    uri: https://management.azure.com/subscriptions/00000000-0000-0000-0000-000000000000/providers/Microsoft.DocumentDB/locations/westus/operationsStatus/b81e9ef1-cef5-4a55-87a4-04d1d72e228b?api-version=2022-11-15
+      - AZURECLI/2.49.0 azsdk-python-mgmt-cosmosdb/9.2.0 Python/3.10.11 (Windows-10-10.0.22621-SP0)
+    method: GET
+    uri: https://management.azure.com/subscriptions/00000000-0000-0000-0000-000000000000/providers/Microsoft.DocumentDB/locations/westus/operationsStatus/7f33d5c4-a057-4c27-8b6f-ef7ec99d97b7?api-version=2023-04-15
+  response:
+    body:
+      string: '{"status":"Enqueued"}'
+    headers:
+      cache-control:
+      - no-store, no-cache
+      content-length:
+      - '21'
+      content-type:
+      - application/json
+      date:
+      - Thu, 08 Jun 2023 16:17:55 GMT
+      pragma:
+      - no-cache
+      server:
+      - Microsoft-HTTPAPI/2.0
+      strict-transport-security:
+      - max-age=31536000; includeSubDomains
+      transfer-encoding:
+      - chunked
+      vary:
+      - Accept-Encoding
+      x-content-type-options:
+      - nosniff
+      x-ms-gatewayversion:
+      - version=2.14.0
+    status:
+      code: 200
+      message: Ok
+- request:
+    body: null
+    headers:
+      Accept:
+      - '*/*'
+      Accept-Encoding:
+      - gzip, deflate
+      CommandName:
+      - cosmosdb create
+      Connection:
+      - keep-alive
+      ParameterSetName:
+      - -n -g --kind
+      User-Agent:
+      - AZURECLI/2.49.0 azsdk-python-mgmt-cosmosdb/9.2.0 Python/3.10.11 (Windows-10-10.0.22621-SP0)
+    method: GET
+    uri: https://management.azure.com/subscriptions/00000000-0000-0000-0000-000000000000/providers/Microsoft.DocumentDB/locations/westus/operationsStatus/7f33d5c4-a057-4c27-8b6f-ef7ec99d97b7?api-version=2023-04-15
   response:
     body:
       string: '{"status":"Dequeued"}'
-=======
+    headers:
+      cache-control:
+      - no-store, no-cache
+      content-length:
+      - '21'
+      content-type:
+      - application/json
+      date:
+      - Thu, 08 Jun 2023 16:18:26 GMT
+      pragma:
+      - no-cache
+      server:
+      - Microsoft-HTTPAPI/2.0
+      strict-transport-security:
+      - max-age=31536000; includeSubDomains
+      transfer-encoding:
+      - chunked
+      vary:
+      - Accept-Encoding
+      x-content-type-options:
+      - nosniff
+      x-ms-gatewayversion:
+      - version=2.14.0
+    status:
+      code: 200
+      message: Ok
+- request:
+    body: null
+    headers:
+      Accept:
+      - '*/*'
+      Accept-Encoding:
+      - gzip, deflate
+      CommandName:
+      - cosmosdb create
+      Connection:
+      - keep-alive
+      ParameterSetName:
+      - -n -g --kind
+      User-Agent:
       - AZURECLI/2.49.0 azsdk-python-mgmt-cosmosdb/9.2.0 Python/3.10.11 (Windows-10-10.0.22621-SP0)
     method: GET
     uri: https://management.azure.com/subscriptions/00000000-0000-0000-0000-000000000000/providers/Microsoft.DocumentDB/locations/westus/operationsStatus/7f33d5c4-a057-4c27-8b6f-ef7ec99d97b7?api-version=2023-04-15
   response:
     body:
-      string: '{"status":"Enqueued"}'
->>>>>>> 5307e359
+      string: '{"status":"Dequeued"}'
     headers:
       cache-control:
       - no-store, no-cache
@@ -181,8 +224,7 @@
       content-type:
       - application/json
       date:
-<<<<<<< HEAD
-      - Mon, 13 Mar 2023 12:56:58 GMT
+      - Thu, 08 Jun 2023 16:18:56 GMT
       pragma:
       - no-cache
       server:
@@ -214,10 +256,9 @@
       ParameterSetName:
       - -n -g --kind
       User-Agent:
-      - AZURECLI/2.46.0 azsdk-python-mgmt-cosmosdb/9.0.0 Python/3.10.10 (Linux-5.15.0-1033-azure-x86_64-with-glibc2.31)
-        VSTS_7b238909-6802-4b65-b90d-184bca47f458_build_220_0
-    method: GET
-    uri: https://management.azure.com/subscriptions/00000000-0000-0000-0000-000000000000/providers/Microsoft.DocumentDB/locations/westus/operationsStatus/b81e9ef1-cef5-4a55-87a4-04d1d72e228b?api-version=2022-11-15
+      - AZURECLI/2.49.0 azsdk-python-mgmt-cosmosdb/9.2.0 Python/3.10.11 (Windows-10-10.0.22621-SP0)
+    method: GET
+    uri: https://management.azure.com/subscriptions/00000000-0000-0000-0000-000000000000/providers/Microsoft.DocumentDB/locations/westus/operationsStatus/7f33d5c4-a057-4c27-8b6f-ef7ec99d97b7?api-version=2023-04-15
   response:
     body:
       string: '{"status":"Dequeued"}'
@@ -229,7 +270,7 @@
       content-type:
       - application/json
       date:
-      - Mon, 13 Mar 2023 12:57:28 GMT
+      - Thu, 08 Jun 2023 16:19:26 GMT
       pragma:
       - no-cache
       server:
@@ -261,22 +302,21 @@
       ParameterSetName:
       - -n -g --kind
       User-Agent:
-      - AZURECLI/2.46.0 azsdk-python-mgmt-cosmosdb/9.0.0 Python/3.10.10 (Linux-5.15.0-1033-azure-x86_64-with-glibc2.31)
-        VSTS_7b238909-6802-4b65-b90d-184bca47f458_build_220_0
-    method: GET
-    uri: https://management.azure.com/subscriptions/00000000-0000-0000-0000-000000000000/providers/Microsoft.DocumentDB/locations/westus/operationsStatus/b81e9ef1-cef5-4a55-87a4-04d1d72e228b?api-version=2022-11-15
-  response:
-    body:
-      string: '{"status":"Dequeued"}'
-    headers:
-      cache-control:
-      - no-store, no-cache
-      content-length:
-      - '21'
-      content-type:
-      - application/json
-      date:
-      - Mon, 13 Mar 2023 12:57:59 GMT
+      - AZURECLI/2.49.0 azsdk-python-mgmt-cosmosdb/9.2.0 Python/3.10.11 (Windows-10-10.0.22621-SP0)
+    method: GET
+    uri: https://management.azure.com/subscriptions/00000000-0000-0000-0000-000000000000/providers/Microsoft.DocumentDB/locations/westus/operationsStatus/7f33d5c4-a057-4c27-8b6f-ef7ec99d97b7?api-version=2023-04-15
+  response:
+    body:
+      string: '{"status":"Succeeded"}'
+    headers:
+      cache-control:
+      - no-store, no-cache
+      content-length:
+      - '22'
+      content-type:
+      - application/json
+      date:
+      - Thu, 08 Jun 2023 16:19:56 GMT
       pragma:
       - no-cache
       server:
@@ -308,308 +348,17 @@
       ParameterSetName:
       - -n -g --kind
       User-Agent:
-      - AZURECLI/2.46.0 azsdk-python-mgmt-cosmosdb/9.0.0 Python/3.10.10 (Linux-5.15.0-1033-azure-x86_64-with-glibc2.31)
-        VSTS_7b238909-6802-4b65-b90d-184bca47f458_build_220_0
-    method: GET
-    uri: https://management.azure.com/subscriptions/00000000-0000-0000-0000-000000000000/providers/Microsoft.DocumentDB/locations/westus/operationsStatus/b81e9ef1-cef5-4a55-87a4-04d1d72e228b?api-version=2022-11-15
-  response:
-    body:
-      string: '{"status":"Dequeued"}'
-    headers:
-      cache-control:
-      - no-store, no-cache
-      content-length:
-      - '21'
-      content-type:
-      - application/json
-      date:
-      - Mon, 13 Mar 2023 12:58:29 GMT
-=======
-      - Thu, 08 Jun 2023 16:17:55 GMT
->>>>>>> 5307e359
-      pragma:
-      - no-cache
-      server:
-      - Microsoft-HTTPAPI/2.0
-      strict-transport-security:
-      - max-age=31536000; includeSubDomains
-      transfer-encoding:
-      - chunked
-      vary:
-      - Accept-Encoding
-      x-content-type-options:
-      - nosniff
-      x-ms-gatewayversion:
-      - version=2.14.0
-    status:
-      code: 200
-      message: Ok
-- request:
-    body: null
-    headers:
-      Accept:
-      - '*/*'
-      Accept-Encoding:
-      - gzip, deflate
-      CommandName:
-      - cosmosdb create
-      Connection:
-      - keep-alive
-      ParameterSetName:
-      - -n -g --kind
-      User-Agent:
-<<<<<<< HEAD
-      - AZURECLI/2.46.0 azsdk-python-mgmt-cosmosdb/9.0.0 Python/3.10.10 (Linux-5.15.0-1033-azure-x86_64-with-glibc2.31)
-        VSTS_7b238909-6802-4b65-b90d-184bca47f458_build_220_0
-    method: GET
-    uri: https://management.azure.com/subscriptions/00000000-0000-0000-0000-000000000000/providers/Microsoft.DocumentDB/locations/westus/operationsStatus/b81e9ef1-cef5-4a55-87a4-04d1d72e228b?api-version=2022-11-15
-=======
-      - AZURECLI/2.49.0 azsdk-python-mgmt-cosmosdb/9.2.0 Python/3.10.11 (Windows-10-10.0.22621-SP0)
-    method: GET
-    uri: https://management.azure.com/subscriptions/00000000-0000-0000-0000-000000000000/providers/Microsoft.DocumentDB/locations/westus/operationsStatus/7f33d5c4-a057-4c27-8b6f-ef7ec99d97b7?api-version=2023-04-15
->>>>>>> 5307e359
-  response:
-    body:
-      string: '{"status":"Dequeued"}'
-    headers:
-      cache-control:
-      - no-store, no-cache
-      content-length:
-      - '21'
-      content-type:
-      - application/json
-      date:
-<<<<<<< HEAD
-      - Mon, 13 Mar 2023 12:58:58 GMT
-=======
-      - Thu, 08 Jun 2023 16:18:26 GMT
->>>>>>> 5307e359
-      pragma:
-      - no-cache
-      server:
-      - Microsoft-HTTPAPI/2.0
-      strict-transport-security:
-      - max-age=31536000; includeSubDomains
-      transfer-encoding:
-      - chunked
-      vary:
-      - Accept-Encoding
-      x-content-type-options:
-      - nosniff
-      x-ms-gatewayversion:
-      - version=2.14.0
-    status:
-      code: 200
-      message: Ok
-- request:
-    body: null
-    headers:
-      Accept:
-      - '*/*'
-      Accept-Encoding:
-      - gzip, deflate
-      CommandName:
-      - cosmosdb create
-      Connection:
-      - keep-alive
-      ParameterSetName:
-      - -n -g --kind
-      User-Agent:
-<<<<<<< HEAD
-      - AZURECLI/2.46.0 azsdk-python-mgmt-cosmosdb/9.0.0 Python/3.10.10 (Linux-5.15.0-1033-azure-x86_64-with-glibc2.31)
-        VSTS_7b238909-6802-4b65-b90d-184bca47f458_build_220_0
-    method: GET
-    uri: https://management.azure.com/subscriptions/00000000-0000-0000-0000-000000000000/providers/Microsoft.DocumentDB/locations/westus/operationsStatus/b81e9ef1-cef5-4a55-87a4-04d1d72e228b?api-version=2022-11-15
-=======
-      - AZURECLI/2.49.0 azsdk-python-mgmt-cosmosdb/9.2.0 Python/3.10.11 (Windows-10-10.0.22621-SP0)
-    method: GET
-    uri: https://management.azure.com/subscriptions/00000000-0000-0000-0000-000000000000/providers/Microsoft.DocumentDB/locations/westus/operationsStatus/7f33d5c4-a057-4c27-8b6f-ef7ec99d97b7?api-version=2023-04-15
->>>>>>> 5307e359
-  response:
-    body:
-      string: '{"status":"Dequeued"}'
-    headers:
-      cache-control:
-      - no-store, no-cache
-      content-length:
-      - '21'
-      content-type:
-      - application/json
-      date:
-<<<<<<< HEAD
-      - Mon, 13 Mar 2023 12:59:28 GMT
-=======
-      - Thu, 08 Jun 2023 16:18:56 GMT
->>>>>>> 5307e359
-      pragma:
-      - no-cache
-      server:
-      - Microsoft-HTTPAPI/2.0
-      strict-transport-security:
-      - max-age=31536000; includeSubDomains
-      transfer-encoding:
-      - chunked
-      vary:
-      - Accept-Encoding
-      x-content-type-options:
-      - nosniff
-      x-ms-gatewayversion:
-      - version=2.14.0
-    status:
-      code: 200
-      message: Ok
-- request:
-    body: null
-    headers:
-      Accept:
-      - '*/*'
-      Accept-Encoding:
-      - gzip, deflate
-      CommandName:
-      - cosmosdb create
-      Connection:
-      - keep-alive
-      ParameterSetName:
-      - -n -g --kind
-      User-Agent:
-<<<<<<< HEAD
-      - AZURECLI/2.46.0 azsdk-python-mgmt-cosmosdb/9.0.0 Python/3.10.10 (Linux-5.15.0-1033-azure-x86_64-with-glibc2.31)
-        VSTS_7b238909-6802-4b65-b90d-184bca47f458_build_220_0
-    method: GET
-    uri: https://management.azure.com/subscriptions/00000000-0000-0000-0000-000000000000/providers/Microsoft.DocumentDB/locations/westus/operationsStatus/b81e9ef1-cef5-4a55-87a4-04d1d72e228b?api-version=2022-11-15
-=======
-      - AZURECLI/2.49.0 azsdk-python-mgmt-cosmosdb/9.2.0 Python/3.10.11 (Windows-10-10.0.22621-SP0)
-    method: GET
-    uri: https://management.azure.com/subscriptions/00000000-0000-0000-0000-000000000000/providers/Microsoft.DocumentDB/locations/westus/operationsStatus/7f33d5c4-a057-4c27-8b6f-ef7ec99d97b7?api-version=2023-04-15
->>>>>>> 5307e359
-  response:
-    body:
-      string: '{"status":"Dequeued"}'
-    headers:
-      cache-control:
-      - no-store, no-cache
-      content-length:
-      - '21'
-      content-type:
-      - application/json
-      date:
-<<<<<<< HEAD
-      - Mon, 13 Mar 2023 12:59:58 GMT
-=======
-      - Thu, 08 Jun 2023 16:19:26 GMT
->>>>>>> 5307e359
-      pragma:
-      - no-cache
-      server:
-      - Microsoft-HTTPAPI/2.0
-      strict-transport-security:
-      - max-age=31536000; includeSubDomains
-      transfer-encoding:
-      - chunked
-      vary:
-      - Accept-Encoding
-      x-content-type-options:
-      - nosniff
-      x-ms-gatewayversion:
-      - version=2.14.0
-    status:
-      code: 200
-      message: Ok
-- request:
-    body: null
-    headers:
-      Accept:
-      - '*/*'
-      Accept-Encoding:
-      - gzip, deflate
-      CommandName:
-      - cosmosdb create
-      Connection:
-      - keep-alive
-      ParameterSetName:
-      - -n -g --kind
-      User-Agent:
-<<<<<<< HEAD
-      - AZURECLI/2.46.0 azsdk-python-mgmt-cosmosdb/9.0.0 Python/3.10.10 (Linux-5.15.0-1033-azure-x86_64-with-glibc2.31)
-        VSTS_7b238909-6802-4b65-b90d-184bca47f458_build_220_0
-    method: GET
-    uri: https://management.azure.com/subscriptions/00000000-0000-0000-0000-000000000000/providers/Microsoft.DocumentDB/locations/westus/operationsStatus/b81e9ef1-cef5-4a55-87a4-04d1d72e228b?api-version=2022-11-15
-=======
-      - AZURECLI/2.49.0 azsdk-python-mgmt-cosmosdb/9.2.0 Python/3.10.11 (Windows-10-10.0.22621-SP0)
-    method: GET
-    uri: https://management.azure.com/subscriptions/00000000-0000-0000-0000-000000000000/providers/Microsoft.DocumentDB/locations/westus/operationsStatus/7f33d5c4-a057-4c27-8b6f-ef7ec99d97b7?api-version=2023-04-15
->>>>>>> 5307e359
-  response:
-    body:
-      string: '{"status":"Succeeded"}'
-    headers:
-      cache-control:
-      - no-store, no-cache
-      content-length:
-      - '22'
-      content-type:
-      - application/json
-      date:
-<<<<<<< HEAD
-      - Mon, 13 Mar 2023 13:00:29 GMT
-=======
-      - Thu, 08 Jun 2023 16:19:56 GMT
->>>>>>> 5307e359
-      pragma:
-      - no-cache
-      server:
-      - Microsoft-HTTPAPI/2.0
-      strict-transport-security:
-      - max-age=31536000; includeSubDomains
-      transfer-encoding:
-      - chunked
-      vary:
-      - Accept-Encoding
-      x-content-type-options:
-      - nosniff
-      x-ms-gatewayversion:
-      - version=2.14.0
-    status:
-      code: 200
-      message: Ok
-- request:
-    body: null
-    headers:
-      Accept:
-      - '*/*'
-      Accept-Encoding:
-      - gzip, deflate
-      CommandName:
-      - cosmosdb create
-      Connection:
-      - keep-alive
-      ParameterSetName:
-      - -n -g --kind
-      User-Agent:
-<<<<<<< HEAD
-      - AZURECLI/2.46.0 azsdk-python-mgmt-cosmosdb/9.0.0 Python/3.10.10 (Linux-5.15.0-1033-azure-x86_64-with-glibc2.31)
-        VSTS_7b238909-6802-4b65-b90d-184bca47f458_build_220_0
-=======
-      - AZURECLI/2.49.0 azsdk-python-mgmt-cosmosdb/9.2.0 Python/3.10.11 (Windows-10-10.0.22621-SP0)
->>>>>>> 5307e359
-    method: GET
-    uri: https://management.azure.com/subscriptions/00000000-0000-0000-0000-000000000000/resourceGroups/cli_test_cosmosdb_mongodb_database000001/providers/Microsoft.DocumentDB/databaseAccounts/cli000003?api-version=2022-11-15
+      - AZURECLI/2.49.0 azsdk-python-mgmt-cosmosdb/9.2.0 Python/3.10.11 (Windows-10-10.0.22621-SP0)
+    method: GET
+    uri: https://management.azure.com/subscriptions/00000000-0000-0000-0000-000000000000/resourceGroups/cli_test_cosmosdb_mongodb_database000001/providers/Microsoft.DocumentDB/databaseAccounts/cli000003?api-version=2023-04-15
   response:
     body:
       string: '{"id":"/subscriptions/00000000-0000-0000-0000-000000000000/resourceGroups/cli_test_cosmosdb_mongodb_database000001/providers/Microsoft.DocumentDB/databaseAccounts/cli000003","name":"cli000003","location":"West
-<<<<<<< HEAD
-        US","type":"Microsoft.DocumentDB/databaseAccounts","kind":"MongoDB","tags":{},"systemData":{"createdAt":"2023-03-13T12:59:33.2365006Z"},"properties":{"provisioningState":"Succeeded","documentEndpoint":"https://cli000003.documents.azure.com:443/","sqlEndpoint":"https://cli000003.documents.azure.com:443/","mongoEndpoint":"https://cli000003.mongo.cosmos.azure.com:443/","publicNetworkAccess":"Enabled","enableAutomaticFailover":false,"enableMultipleWriteLocations":false,"enablePartitionKeyMonitor":false,"isVirtualNetworkFilterEnabled":false,"virtualNetworkRules":[],"EnabledApiTypes":"MongoDB","disableKeyBasedMetadataWriteAccess":false,"enableFreeTier":false,"enableAnalyticalStorage":false,"analyticalStorageConfiguration":{"schemaType":"FullFidelity"},"instanceId":"10e71237-6562-4afd-945a-689f4e1bbebb","databaseAccountOfferType":"Standard","defaultIdentity":"FirstPartyIdentity","networkAclBypass":"None","disableLocalAuth":false,"enablePartitionMerge":false,"minimalTlsVersion":"Tls12","consistencyPolicy":{"defaultConsistencyLevel":"Session","maxIntervalInSeconds":5,"maxStalenessPrefix":100},"apiProperties":{"serverVersion":"3.6"},"configurationOverrides":{"EnableBsonSchema":"True"},"writeLocations":[{"id":"cli000003-westus","locationName":"West
-        US","documentEndpoint":"https://cli000003-westus.documents.azure.com:443/","provisioningState":"Succeeded","failoverPriority":0,"isZoneRedundant":false}],"readLocations":[{"id":"cli000003-westus","locationName":"West
-        US","documentEndpoint":"https://cli000003-westus.documents.azure.com:443/","provisioningState":"Succeeded","failoverPriority":0,"isZoneRedundant":false}],"locations":[{"id":"cli000003-westus","locationName":"West
-        US","documentEndpoint":"https://cli000003-westus.documents.azure.com:443/","provisioningState":"Succeeded","failoverPriority":0,"isZoneRedundant":false}],"failoverPolicies":[{"id":"cli000003-westus","locationName":"West
-        US","failoverPriority":0}],"cors":[],"capabilities":[{"name":"EnableMongo"}],"ipRules":[],"backupPolicy":{"type":"Periodic","periodicModeProperties":{"backupIntervalInMinutes":240,"backupRetentionIntervalInHours":8,"backupStorageRedundancy":"Geo"}},"networkAclBypassResourceIds":[],"keysMetadata":{"primaryMasterKey":{"generationTime":"2023-03-13T12:59:33.2365006Z"},"secondaryMasterKey":{"generationTime":"2023-03-13T12:59:33.2365006Z"},"primaryReadonlyMasterKey":{"generationTime":"2023-03-13T12:59:33.2365006Z"},"secondaryReadonlyMasterKey":{"generationTime":"2023-03-13T12:59:33.2365006Z"}}},"identity":{"type":"None"}}'
-=======
         US","type":"Microsoft.DocumentDB/databaseAccounts","kind":"MongoDB","tags":{},"systemData":{"createdAt":"2023-06-08T16:19:24.1987371Z"},"properties":{"provisioningState":"Succeeded","documentEndpoint":"https://cli000003.documents.azure.com:443/","sqlEndpoint":"https://cli000003.documents.azure.com:443/","mongoEndpoint":"https://cli000003.mongo.cosmos.azure.com:443/","publicNetworkAccess":"Enabled","enableAutomaticFailover":false,"enableMultipleWriteLocations":false,"enablePartitionKeyMonitor":false,"isVirtualNetworkFilterEnabled":false,"virtualNetworkRules":[],"EnabledApiTypes":"MongoDB","disableKeyBasedMetadataWriteAccess":false,"enableFreeTier":false,"enableAnalyticalStorage":false,"analyticalStorageConfiguration":{"schemaType":"FullFidelity"},"instanceId":"afb3836b-9e24-4e6b-8c70-e09d79b080b0","databaseAccountOfferType":"Standard","defaultIdentity":"FirstPartyIdentity","networkAclBypass":"None","disableLocalAuth":false,"enablePartitionMerge":false,"minimalTlsVersion":"Tls12","consistencyPolicy":{"defaultConsistencyLevel":"Session","maxIntervalInSeconds":5,"maxStalenessPrefix":100},"apiProperties":{"serverVersion":"3.6"},"configurationOverrides":{"EnableBsonSchema":"True"},"writeLocations":[{"id":"cli000003-westus","locationName":"West
         US","documentEndpoint":"https://cli000003-westus.documents.azure.com:443/","provisioningState":"Succeeded","failoverPriority":0,"isZoneRedundant":false}],"readLocations":[{"id":"cli000003-westus","locationName":"West
         US","documentEndpoint":"https://cli000003-westus.documents.azure.com:443/","provisioningState":"Succeeded","failoverPriority":0,"isZoneRedundant":false}],"locations":[{"id":"cli000003-westus","locationName":"West
         US","documentEndpoint":"https://cli000003-westus.documents.azure.com:443/","provisioningState":"Succeeded","failoverPriority":0,"isZoneRedundant":false}],"failoverPolicies":[{"id":"cli000003-westus","locationName":"West
         US","failoverPriority":0}],"cors":[],"capabilities":[{"name":"EnableMongo"}],"ipRules":[],"backupPolicy":{"type":"Periodic","periodicModeProperties":{"backupIntervalInMinutes":240,"backupRetentionIntervalInHours":8,"backupStorageRedundancy":"Geo"}},"networkAclBypassResourceIds":[],"keysMetadata":{"primaryMasterKey":{"generationTime":"2023-06-08T16:19:24.1987371Z"},"secondaryMasterKey":{"generationTime":"2023-06-08T16:19:24.1987371Z"},"primaryReadonlyMasterKey":{"generationTime":"2023-06-08T16:19:24.1987371Z"},"secondaryReadonlyMasterKey":{"generationTime":"2023-06-08T16:19:24.1987371Z"}}},"identity":{"type":"None"}}'
->>>>>>> 5307e359
     headers:
       cache-control:
       - no-store, no-cache
@@ -618,11 +367,7 @@
       content-type:
       - application/json
       date:
-<<<<<<< HEAD
-      - Mon, 13 Mar 2023 13:00:29 GMT
-=======
       - Thu, 08 Jun 2023 16:19:56 GMT
->>>>>>> 5307e359
       pragma:
       - no-cache
       server:
@@ -654,30 +399,17 @@
       ParameterSetName:
       - -n -g --kind
       User-Agent:
-<<<<<<< HEAD
-      - AZURECLI/2.46.0 azsdk-python-mgmt-cosmosdb/9.0.0 Python/3.10.10 (Linux-5.15.0-1033-azure-x86_64-with-glibc2.31)
-        VSTS_7b238909-6802-4b65-b90d-184bca47f458_build_220_0
-=======
-      - AZURECLI/2.49.0 azsdk-python-mgmt-cosmosdb/9.2.0 Python/3.10.11 (Windows-10-10.0.22621-SP0)
->>>>>>> 5307e359
-    method: GET
-    uri: https://management.azure.com/subscriptions/00000000-0000-0000-0000-000000000000/resourceGroups/cli_test_cosmosdb_mongodb_database000001/providers/Microsoft.DocumentDB/databaseAccounts/cli000003?api-version=2022-11-15
+      - AZURECLI/2.49.0 azsdk-python-mgmt-cosmosdb/9.2.0 Python/3.10.11 (Windows-10-10.0.22621-SP0)
+    method: GET
+    uri: https://management.azure.com/subscriptions/00000000-0000-0000-0000-000000000000/resourceGroups/cli_test_cosmosdb_mongodb_database000001/providers/Microsoft.DocumentDB/databaseAccounts/cli000003?api-version=2023-04-15
   response:
     body:
       string: '{"id":"/subscriptions/00000000-0000-0000-0000-000000000000/resourceGroups/cli_test_cosmosdb_mongodb_database000001/providers/Microsoft.DocumentDB/databaseAccounts/cli000003","name":"cli000003","location":"West
-<<<<<<< HEAD
-        US","type":"Microsoft.DocumentDB/databaseAccounts","kind":"MongoDB","tags":{},"systemData":{"createdAt":"2023-03-13T12:59:33.2365006Z"},"properties":{"provisioningState":"Succeeded","documentEndpoint":"https://cli000003.documents.azure.com:443/","sqlEndpoint":"https://cli000003.documents.azure.com:443/","mongoEndpoint":"https://cli000003.mongo.cosmos.azure.com:443/","publicNetworkAccess":"Enabled","enableAutomaticFailover":false,"enableMultipleWriteLocations":false,"enablePartitionKeyMonitor":false,"isVirtualNetworkFilterEnabled":false,"virtualNetworkRules":[],"EnabledApiTypes":"MongoDB","disableKeyBasedMetadataWriteAccess":false,"enableFreeTier":false,"enableAnalyticalStorage":false,"analyticalStorageConfiguration":{"schemaType":"FullFidelity"},"instanceId":"10e71237-6562-4afd-945a-689f4e1bbebb","databaseAccountOfferType":"Standard","defaultIdentity":"FirstPartyIdentity","networkAclBypass":"None","disableLocalAuth":false,"enablePartitionMerge":false,"minimalTlsVersion":"Tls12","consistencyPolicy":{"defaultConsistencyLevel":"Session","maxIntervalInSeconds":5,"maxStalenessPrefix":100},"apiProperties":{"serverVersion":"3.6"},"configurationOverrides":{"EnableBsonSchema":"True"},"writeLocations":[{"id":"cli000003-westus","locationName":"West
-        US","documentEndpoint":"https://cli000003-westus.documents.azure.com:443/","provisioningState":"Succeeded","failoverPriority":0,"isZoneRedundant":false}],"readLocations":[{"id":"cli000003-westus","locationName":"West
-        US","documentEndpoint":"https://cli000003-westus.documents.azure.com:443/","provisioningState":"Succeeded","failoverPriority":0,"isZoneRedundant":false}],"locations":[{"id":"cli000003-westus","locationName":"West
-        US","documentEndpoint":"https://cli000003-westus.documents.azure.com:443/","provisioningState":"Succeeded","failoverPriority":0,"isZoneRedundant":false}],"failoverPolicies":[{"id":"cli000003-westus","locationName":"West
-        US","failoverPriority":0}],"cors":[],"capabilities":[{"name":"EnableMongo"}],"ipRules":[],"backupPolicy":{"type":"Periodic","periodicModeProperties":{"backupIntervalInMinutes":240,"backupRetentionIntervalInHours":8,"backupStorageRedundancy":"Geo"}},"networkAclBypassResourceIds":[],"keysMetadata":{"primaryMasterKey":{"generationTime":"2023-03-13T12:59:33.2365006Z"},"secondaryMasterKey":{"generationTime":"2023-03-13T12:59:33.2365006Z"},"primaryReadonlyMasterKey":{"generationTime":"2023-03-13T12:59:33.2365006Z"},"secondaryReadonlyMasterKey":{"generationTime":"2023-03-13T12:59:33.2365006Z"}}},"identity":{"type":"None"}}'
-=======
         US","type":"Microsoft.DocumentDB/databaseAccounts","kind":"MongoDB","tags":{},"systemData":{"createdAt":"2023-06-08T16:19:24.1987371Z"},"properties":{"provisioningState":"Succeeded","documentEndpoint":"https://cli000003.documents.azure.com:443/","sqlEndpoint":"https://cli000003.documents.azure.com:443/","mongoEndpoint":"https://cli000003.mongo.cosmos.azure.com:443/","publicNetworkAccess":"Enabled","enableAutomaticFailover":false,"enableMultipleWriteLocations":false,"enablePartitionKeyMonitor":false,"isVirtualNetworkFilterEnabled":false,"virtualNetworkRules":[],"EnabledApiTypes":"MongoDB","disableKeyBasedMetadataWriteAccess":false,"enableFreeTier":false,"enableAnalyticalStorage":false,"analyticalStorageConfiguration":{"schemaType":"FullFidelity"},"instanceId":"afb3836b-9e24-4e6b-8c70-e09d79b080b0","databaseAccountOfferType":"Standard","defaultIdentity":"FirstPartyIdentity","networkAclBypass":"None","disableLocalAuth":false,"enablePartitionMerge":false,"minimalTlsVersion":"Tls12","consistencyPolicy":{"defaultConsistencyLevel":"Session","maxIntervalInSeconds":5,"maxStalenessPrefix":100},"apiProperties":{"serverVersion":"3.6"},"configurationOverrides":{"EnableBsonSchema":"True"},"writeLocations":[{"id":"cli000003-westus","locationName":"West
         US","documentEndpoint":"https://cli000003-westus.documents.azure.com:443/","provisioningState":"Succeeded","failoverPriority":0,"isZoneRedundant":false}],"readLocations":[{"id":"cli000003-westus","locationName":"West
         US","documentEndpoint":"https://cli000003-westus.documents.azure.com:443/","provisioningState":"Succeeded","failoverPriority":0,"isZoneRedundant":false}],"locations":[{"id":"cli000003-westus","locationName":"West
         US","documentEndpoint":"https://cli000003-westus.documents.azure.com:443/","provisioningState":"Succeeded","failoverPriority":0,"isZoneRedundant":false}],"failoverPolicies":[{"id":"cli000003-westus","locationName":"West
         US","failoverPriority":0}],"cors":[],"capabilities":[{"name":"EnableMongo"}],"ipRules":[],"backupPolicy":{"type":"Periodic","periodicModeProperties":{"backupIntervalInMinutes":240,"backupRetentionIntervalInHours":8,"backupStorageRedundancy":"Geo"}},"networkAclBypassResourceIds":[],"keysMetadata":{"primaryMasterKey":{"generationTime":"2023-06-08T16:19:24.1987371Z"},"secondaryMasterKey":{"generationTime":"2023-06-08T16:19:24.1987371Z"},"primaryReadonlyMasterKey":{"generationTime":"2023-06-08T16:19:24.1987371Z"},"secondaryReadonlyMasterKey":{"generationTime":"2023-06-08T16:19:24.1987371Z"}}},"identity":{"type":"None"}}'
->>>>>>> 5307e359
     headers:
       cache-control:
       - no-store, no-cache
@@ -686,11 +418,7 @@
       content-type:
       - application/json
       date:
-<<<<<<< HEAD
-      - Mon, 13 Mar 2023 13:00:30 GMT
-=======
       - Thu, 08 Jun 2023 16:19:56 GMT
->>>>>>> 5307e359
       pragma:
       - no-cache
       server:
@@ -722,22 +450,13 @@
       ParameterSetName:
       - -g -a -n
       User-Agent:
-<<<<<<< HEAD
-      - AZURECLI/2.46.0 azsdk-python-mgmt-cosmosdb/9.0.0 Python/3.10.10 (Linux-5.15.0-1033-azure-x86_64-with-glibc2.31)
-        VSTS_7b238909-6802-4b65-b90d-184bca47f458_build_220_0
-=======
-      - AZURECLI/2.49.0 azsdk-python-mgmt-cosmosdb/9.2.0 Python/3.10.11 (Windows-10-10.0.22621-SP0)
->>>>>>> 5307e359
-    method: GET
-    uri: https://management.azure.com/subscriptions/00000000-0000-0000-0000-000000000000/resourceGroups/cli_test_cosmosdb_mongodb_database000001/providers/Microsoft.DocumentDB/databaseAccounts/cli000003/mongodbDatabases/cli000002?api-version=2022-11-15
+      - AZURECLI/2.49.0 azsdk-python-mgmt-cosmosdb/9.2.0 Python/3.10.11 (Windows-10-10.0.22621-SP0)
+    method: GET
+    uri: https://management.azure.com/subscriptions/00000000-0000-0000-0000-000000000000/resourceGroups/cli_test_cosmosdb_mongodb_database000001/providers/Microsoft.DocumentDB/databaseAccounts/cli000003/mongodbDatabases/cli000002?api-version=2023-04-15
   response:
     body:
       string: '{"code":"NotFound","message":"the database cli000002 doesn''t exist.\r\nActivityId:
-<<<<<<< HEAD
-        086519d8-c19f-11ed-9429-531fc8eb70b7, Microsoft.Azure.Documents.Common/2.14.0"}'
-=======
         4e058b20-0618-11ee-aab7-2c0da71935e7, Microsoft.Azure.Documents.Common/2.14.0"}'
->>>>>>> 5307e359
     headers:
       cache-control:
       - no-store, no-cache
@@ -746,11 +465,7 @@
       content-type:
       - application/json
       date:
-<<<<<<< HEAD
-      - Mon, 13 Mar 2023 13:00:30 GMT
-=======
       - Thu, 08 Jun 2023 16:19:57 GMT
->>>>>>> 5307e359
       pragma:
       - no-cache
       server:
@@ -782,24 +497,15 @@
       ParameterSetName:
       - -g -a -n
       User-Agent:
-<<<<<<< HEAD
-      - AZURECLI/2.46.0 azsdk-python-mgmt-cosmosdb/9.0.0 Python/3.10.10 (Linux-5.15.0-1033-azure-x86_64-with-glibc2.31)
-        VSTS_7b238909-6802-4b65-b90d-184bca47f458_build_220_0
-=======
-      - AZURECLI/2.49.0 azsdk-python-mgmt-cosmosdb/9.2.0 Python/3.10.11 (Windows-10-10.0.22621-SP0)
->>>>>>> 5307e359
+      - AZURECLI/2.49.0 azsdk-python-mgmt-cosmosdb/9.2.0 Python/3.10.11 (Windows-10-10.0.22621-SP0)
     method: PUT
-    uri: https://management.azure.com/subscriptions/00000000-0000-0000-0000-000000000000/resourceGroups/cli_test_cosmosdb_mongodb_database000001/providers/Microsoft.DocumentDB/databaseAccounts/cli000003/mongodbDatabases/cli000002?api-version=2022-11-15
+    uri: https://management.azure.com/subscriptions/00000000-0000-0000-0000-000000000000/resourceGroups/cli_test_cosmosdb_mongodb_database000001/providers/Microsoft.DocumentDB/databaseAccounts/cli000003/mongodbDatabases/cli000002?api-version=2023-04-15
   response:
     body:
       string: '{"status":"Enqueued"}'
     headers:
       azure-asyncoperation:
-<<<<<<< HEAD
-      - https://management.azure.com/subscriptions/00000000-0000-0000-0000-000000000000/providers/Microsoft.DocumentDB/locations/westus/operationsStatus/46498edc-9612-4167-9564-e5536fed07bd?api-version=2022-11-15
-=======
       - https://management.azure.com/subscriptions/00000000-0000-0000-0000-000000000000/providers/Microsoft.DocumentDB/locations/westus/operationsStatus/32922514-611f-4721-a78c-5ed76834849f?api-version=2023-04-15
->>>>>>> 5307e359
       cache-control:
       - no-store, no-cache
       content-length:
@@ -807,15 +513,9 @@
       content-type:
       - application/json
       date:
-<<<<<<< HEAD
-      - Mon, 13 Mar 2023 13:00:31 GMT
-      location:
-      - https://management.azure.com/subscriptions/00000000-0000-0000-0000-000000000000/resourceGroups/cli_test_cosmosdb_mongodb_database000001/providers/Microsoft.DocumentDB/databaseAccounts/cli000003/mongodbDatabases/cli000002/operationResults/46498edc-9612-4167-9564-e5536fed07bd?api-version=2022-11-15
-=======
       - Thu, 08 Jun 2023 16:19:59 GMT
       location:
       - https://management.azure.com/subscriptions/00000000-0000-0000-0000-000000000000/resourceGroups/cli_test_cosmosdb_mongodb_database000001/providers/Microsoft.DocumentDB/databaseAccounts/cli000003/mongodbDatabases/cli000002/operationResults/32922514-611f-4721-a78c-5ed76834849f?api-version=2023-04-15
->>>>>>> 5307e359
       pragma:
       - no-cache
       server:
@@ -827,7 +527,7 @@
       x-ms-gatewayversion:
       - version=2.14.0
       x-ms-ratelimit-remaining-subscription-writes:
-      - '1194'
+      - '1199'
     status:
       code: 202
       message: Accepted
@@ -845,12 +545,6 @@
       ParameterSetName:
       - -g -a -n
       User-Agent:
-<<<<<<< HEAD
-      - AZURECLI/2.46.0 azsdk-python-mgmt-cosmosdb/9.0.0 Python/3.10.10 (Linux-5.15.0-1033-azure-x86_64-with-glibc2.31)
-        VSTS_7b238909-6802-4b65-b90d-184bca47f458_build_220_0
-    method: GET
-    uri: https://management.azure.com/subscriptions/00000000-0000-0000-0000-000000000000/providers/Microsoft.DocumentDB/locations/westus/operationsStatus/46498edc-9612-4167-9564-e5536fed07bd?api-version=2022-11-15
-=======
       - AZURECLI/2.49.0 azsdk-python-mgmt-cosmosdb/9.2.0 Python/3.10.11 (Windows-10-10.0.22621-SP0)
     method: GET
     uri: https://management.azure.com/subscriptions/00000000-0000-0000-0000-000000000000/providers/Microsoft.DocumentDB/locations/westus/operationsStatus/32922514-611f-4721-a78c-5ed76834849f?api-version=2023-04-15
@@ -900,7 +594,6 @@
       - AZURECLI/2.49.0 azsdk-python-mgmt-cosmosdb/9.2.0 Python/3.10.11 (Windows-10-10.0.22621-SP0)
     method: GET
     uri: https://management.azure.com/subscriptions/00000000-0000-0000-0000-000000000000/providers/Microsoft.DocumentDB/locations/westus/operationsStatus/32922514-611f-4721-a78c-5ed76834849f?api-version=2023-04-15
->>>>>>> 5307e359
   response:
     body:
       string: '{"status":"Succeeded"}'
@@ -912,17 +605,17 @@
       content-type:
       - application/json
       date:
-<<<<<<< HEAD
-      - Mon, 13 Mar 2023 13:01:02 GMT
-=======
       - Thu, 08 Jun 2023 16:20:28 GMT
->>>>>>> 5307e359
-      pragma:
-      - no-cache
-      server:
-      - Microsoft-HTTPAPI/2.0
-      strict-transport-security:
-      - max-age=31536000; includeSubDomains
+      pragma:
+      - no-cache
+      server:
+      - Microsoft-HTTPAPI/2.0
+      strict-transport-security:
+      - max-age=31536000; includeSubDomains
+      transfer-encoding:
+      - chunked
+      vary:
+      - Accept-Encoding
       x-content-type-options:
       - nosniff
       x-ms-gatewayversion:
@@ -944,14 +637,9 @@
       ParameterSetName:
       - -g -a -n
       User-Agent:
-<<<<<<< HEAD
-      - AZURECLI/2.46.0 azsdk-python-mgmt-cosmosdb/9.0.0 Python/3.10.10 (Linux-5.15.0-1033-azure-x86_64-with-glibc2.31)
-        VSTS_7b238909-6802-4b65-b90d-184bca47f458_build_220_0
-=======
-      - AZURECLI/2.49.0 azsdk-python-mgmt-cosmosdb/9.2.0 Python/3.10.11 (Windows-10-10.0.22621-SP0)
->>>>>>> 5307e359
-    method: GET
-    uri: https://management.azure.com/subscriptions/00000000-0000-0000-0000-000000000000/resourceGroups/cli_test_cosmosdb_mongodb_database000001/providers/Microsoft.DocumentDB/databaseAccounts/cli000003/mongodbDatabases/cli000002?api-version=2022-11-15
+      - AZURECLI/2.49.0 azsdk-python-mgmt-cosmosdb/9.2.0 Python/3.10.11 (Windows-10-10.0.22621-SP0)
+    method: GET
+    uri: https://management.azure.com/subscriptions/00000000-0000-0000-0000-000000000000/resourceGroups/cli_test_cosmosdb_mongodb_database000001/providers/Microsoft.DocumentDB/databaseAccounts/cli000003/mongodbDatabases/cli000002?api-version=2023-04-15
   response:
     body:
       string: '{"id":"/subscriptions/00000000-0000-0000-0000-000000000000/resourceGroups/cli_test_cosmosdb_mongodb_database000001/providers/Microsoft.DocumentDB/databaseAccounts/cli000003/mongodbDatabases/cli000002","type":"Microsoft.DocumentDB/databaseAccounts/mongodbDatabases","name":"cli000002","properties":{"resource":{"id":"cli000002"}}}'
@@ -963,17 +651,17 @@
       content-type:
       - application/json
       date:
-<<<<<<< HEAD
-      - Mon, 13 Mar 2023 13:01:02 GMT
-=======
       - Thu, 08 Jun 2023 16:20:29 GMT
->>>>>>> 5307e359
-      pragma:
-      - no-cache
-      server:
-      - Microsoft-HTTPAPI/2.0
-      strict-transport-security:
-      - max-age=31536000; includeSubDomains
+      pragma:
+      - no-cache
+      server:
+      - Microsoft-HTTPAPI/2.0
+      strict-transport-security:
+      - max-age=31536000; includeSubDomains
+      transfer-encoding:
+      - chunked
+      vary:
+      - Accept-Encoding
       x-content-type-options:
       - nosniff
       x-ms-gatewayversion:
@@ -995,14 +683,9 @@
       ParameterSetName:
       - -g -a -n
       User-Agent:
-<<<<<<< HEAD
-      - AZURECLI/2.46.0 azsdk-python-mgmt-cosmosdb/9.0.0 Python/3.10.10 (Linux-5.15.0-1033-azure-x86_64-with-glibc2.31)
-        VSTS_7b238909-6802-4b65-b90d-184bca47f458_build_220_0
-=======
-      - AZURECLI/2.49.0 azsdk-python-mgmt-cosmosdb/9.2.0 Python/3.10.11 (Windows-10-10.0.22621-SP0)
->>>>>>> 5307e359
-    method: GET
-    uri: https://management.azure.com/subscriptions/00000000-0000-0000-0000-000000000000/resourceGroups/cli_test_cosmosdb_mongodb_database000001/providers/Microsoft.DocumentDB/databaseAccounts/cli000003/mongodbDatabases/cli000002?api-version=2022-11-15
+      - AZURECLI/2.49.0 azsdk-python-mgmt-cosmosdb/9.2.0 Python/3.10.11 (Windows-10-10.0.22621-SP0)
+    method: GET
+    uri: https://management.azure.com/subscriptions/00000000-0000-0000-0000-000000000000/resourceGroups/cli_test_cosmosdb_mongodb_database000001/providers/Microsoft.DocumentDB/databaseAccounts/cli000003/mongodbDatabases/cli000002?api-version=2023-04-15
   response:
     body:
       string: '{"id":"/subscriptions/00000000-0000-0000-0000-000000000000/resourceGroups/cli_test_cosmosdb_mongodb_database000001/providers/Microsoft.DocumentDB/databaseAccounts/cli000003/mongodbDatabases/cli000002","type":"Microsoft.DocumentDB/databaseAccounts/mongodbDatabases","name":"cli000002","properties":{"resource":{"id":"cli000002"}}}'
@@ -1014,11 +697,7 @@
       content-type:
       - application/json
       date:
-<<<<<<< HEAD
-      - Mon, 13 Mar 2023 13:01:02 GMT
-=======
       - Thu, 08 Jun 2023 16:20:30 GMT
->>>>>>> 5307e359
       pragma:
       - no-cache
       server:
@@ -1050,14 +729,9 @@
       ParameterSetName:
       - -g -a
       User-Agent:
-<<<<<<< HEAD
-      - AZURECLI/2.46.0 azsdk-python-mgmt-cosmosdb/9.0.0 Python/3.10.10 (Linux-5.15.0-1033-azure-x86_64-with-glibc2.31)
-        VSTS_7b238909-6802-4b65-b90d-184bca47f458_build_220_0
-=======
-      - AZURECLI/2.49.0 azsdk-python-mgmt-cosmosdb/9.2.0 Python/3.10.11 (Windows-10-10.0.22621-SP0)
->>>>>>> 5307e359
-    method: GET
-    uri: https://management.azure.com/subscriptions/00000000-0000-0000-0000-000000000000/resourceGroups/cli_test_cosmosdb_mongodb_database000001/providers/Microsoft.DocumentDB/databaseAccounts/cli000003/mongodbDatabases?api-version=2022-11-15
+      - AZURECLI/2.49.0 azsdk-python-mgmt-cosmosdb/9.2.0 Python/3.10.11 (Windows-10-10.0.22621-SP0)
+    method: GET
+    uri: https://management.azure.com/subscriptions/00000000-0000-0000-0000-000000000000/resourceGroups/cli_test_cosmosdb_mongodb_database000001/providers/Microsoft.DocumentDB/databaseAccounts/cli000003/mongodbDatabases?api-version=2023-04-15
   response:
     body:
       string: '{"value":[{"id":"/subscriptions/00000000-0000-0000-0000-000000000000/resourceGroups/cli_test_cosmosdb_mongodb_database000001/providers/Microsoft.DocumentDB/databaseAccounts/cli000003/mongodbDatabases/cli000002","type":"Microsoft.DocumentDB/databaseAccounts/mongodbDatabases","name":"cli000002","properties":{"resource":{"id":"cli000002"}}}]}'
@@ -1069,11 +743,7 @@
       content-type:
       - application/json
       date:
-<<<<<<< HEAD
-      - Mon, 13 Mar 2023 13:01:03 GMT
-=======
       - Thu, 08 Jun 2023 16:20:31 GMT
->>>>>>> 5307e359
       pragma:
       - no-cache
       server:
@@ -1105,14 +775,9 @@
       ParameterSetName:
       - -g -a -n
       User-Agent:
-<<<<<<< HEAD
-      - AZURECLI/2.46.0 azsdk-python-mgmt-cosmosdb/9.0.0 Python/3.10.10 (Linux-5.15.0-1033-azure-x86_64-with-glibc2.31)
-        VSTS_7b238909-6802-4b65-b90d-184bca47f458_build_220_0
-=======
-      - AZURECLI/2.49.0 azsdk-python-mgmt-cosmosdb/9.2.0 Python/3.10.11 (Windows-10-10.0.22621-SP0)
->>>>>>> 5307e359
-    method: GET
-    uri: https://management.azure.com/subscriptions/00000000-0000-0000-0000-000000000000/resourceGroups/cli_test_cosmosdb_mongodb_database000001/providers/Microsoft.DocumentDB/databaseAccounts/cli000003/mongodbDatabases/cli000002?api-version=2022-11-15
+      - AZURECLI/2.49.0 azsdk-python-mgmt-cosmosdb/9.2.0 Python/3.10.11 (Windows-10-10.0.22621-SP0)
+    method: GET
+    uri: https://management.azure.com/subscriptions/00000000-0000-0000-0000-000000000000/resourceGroups/cli_test_cosmosdb_mongodb_database000001/providers/Microsoft.DocumentDB/databaseAccounts/cli000003/mongodbDatabases/cli000002?api-version=2023-04-15
   response:
     body:
       string: '{"id":"/subscriptions/00000000-0000-0000-0000-000000000000/resourceGroups/cli_test_cosmosdb_mongodb_database000001/providers/Microsoft.DocumentDB/databaseAccounts/cli000003/mongodbDatabases/cli000002","type":"Microsoft.DocumentDB/databaseAccounts/mongodbDatabases","name":"cli000002","properties":{"resource":{"id":"cli000002"}}}'
@@ -1124,11 +789,7 @@
       content-type:
       - application/json
       date:
-<<<<<<< HEAD
-      - Mon, 13 Mar 2023 13:01:03 GMT
-=======
       - Thu, 08 Jun 2023 16:20:33 GMT
->>>>>>> 5307e359
       pragma:
       - no-cache
       server:
@@ -1162,24 +823,15 @@
       ParameterSetName:
       - -g -a -n --yes
       User-Agent:
-<<<<<<< HEAD
-      - AZURECLI/2.46.0 azsdk-python-mgmt-cosmosdb/9.0.0 Python/3.10.10 (Linux-5.15.0-1033-azure-x86_64-with-glibc2.31)
-        VSTS_7b238909-6802-4b65-b90d-184bca47f458_build_220_0
-=======
-      - AZURECLI/2.49.0 azsdk-python-mgmt-cosmosdb/9.2.0 Python/3.10.11 (Windows-10-10.0.22621-SP0)
->>>>>>> 5307e359
+      - AZURECLI/2.49.0 azsdk-python-mgmt-cosmosdb/9.2.0 Python/3.10.11 (Windows-10-10.0.22621-SP0)
     method: DELETE
-    uri: https://management.azure.com/subscriptions/00000000-0000-0000-0000-000000000000/resourceGroups/cli_test_cosmosdb_mongodb_database000001/providers/Microsoft.DocumentDB/databaseAccounts/cli000003/mongodbDatabases/cli000002?api-version=2022-11-15
+    uri: https://management.azure.com/subscriptions/00000000-0000-0000-0000-000000000000/resourceGroups/cli_test_cosmosdb_mongodb_database000001/providers/Microsoft.DocumentDB/databaseAccounts/cli000003/mongodbDatabases/cli000002?api-version=2023-04-15
   response:
     body:
       string: '{"status":"Enqueued"}'
     headers:
       azure-asyncoperation:
-<<<<<<< HEAD
-      - https://management.azure.com/subscriptions/00000000-0000-0000-0000-000000000000/providers/Microsoft.DocumentDB/locations/westus/operationsStatus/8a9ce4e8-43d8-4154-adda-97d5fdb1c7f6?api-version=2022-11-15
-=======
       - https://management.azure.com/subscriptions/00000000-0000-0000-0000-000000000000/providers/Microsoft.DocumentDB/locations/westus/operationsStatus/32359296-8b7d-4a3f-8151-fcd2df8f33b5?api-version=2023-04-15
->>>>>>> 5307e359
       cache-control:
       - no-store, no-cache
       content-length:
@@ -1187,15 +839,9 @@
       content-type:
       - application/json
       date:
-<<<<<<< HEAD
-      - Mon, 13 Mar 2023 13:01:04 GMT
-      location:
-      - https://management.azure.com/subscriptions/00000000-0000-0000-0000-000000000000/resourceGroups/cli_test_cosmosdb_mongodb_database000001/providers/Microsoft.DocumentDB/databaseAccounts/cli000003/mongodbDatabases/cli000002/operationResults/8a9ce4e8-43d8-4154-adda-97d5fdb1c7f6?api-version=2022-11-15
-=======
       - Thu, 08 Jun 2023 16:20:34 GMT
       location:
       - https://management.azure.com/subscriptions/00000000-0000-0000-0000-000000000000/resourceGroups/cli_test_cosmosdb_mongodb_database000001/providers/Microsoft.DocumentDB/databaseAccounts/cli000003/mongodbDatabases/cli000002/operationResults/32359296-8b7d-4a3f-8151-fcd2df8f33b5?api-version=2023-04-15
->>>>>>> 5307e359
       pragma:
       - no-cache
       server:
@@ -1207,7 +853,7 @@
       x-ms-gatewayversion:
       - version=2.14.0
       x-ms-ratelimit-remaining-subscription-deletes:
-      - '14998'
+      - '14999'
     status:
       code: 202
       message: Accepted
@@ -1225,12 +871,6 @@
       ParameterSetName:
       - -g -a -n --yes
       User-Agent:
-<<<<<<< HEAD
-      - AZURECLI/2.46.0 azsdk-python-mgmt-cosmosdb/9.0.0 Python/3.10.10 (Linux-5.15.0-1033-azure-x86_64-with-glibc2.31)
-        VSTS_7b238909-6802-4b65-b90d-184bca47f458_build_220_0
-    method: GET
-    uri: https://management.azure.com/subscriptions/00000000-0000-0000-0000-000000000000/providers/Microsoft.DocumentDB/locations/westus/operationsStatus/8a9ce4e8-43d8-4154-adda-97d5fdb1c7f6?api-version=2022-11-15
-=======
       - AZURECLI/2.49.0 azsdk-python-mgmt-cosmosdb/9.2.0 Python/3.10.11 (Windows-10-10.0.22621-SP0)
     method: GET
     uri: https://management.azure.com/subscriptions/00000000-0000-0000-0000-000000000000/providers/Microsoft.DocumentDB/locations/westus/operationsStatus/32359296-8b7d-4a3f-8151-fcd2df8f33b5?api-version=2023-04-15
@@ -1280,7 +920,6 @@
       - AZURECLI/2.49.0 azsdk-python-mgmt-cosmosdb/9.2.0 Python/3.10.11 (Windows-10-10.0.22621-SP0)
     method: GET
     uri: https://management.azure.com/subscriptions/00000000-0000-0000-0000-000000000000/providers/Microsoft.DocumentDB/locations/westus/operationsStatus/32359296-8b7d-4a3f-8151-fcd2df8f33b5?api-version=2023-04-15
->>>>>>> 5307e359
   response:
     body:
       string: '{"status":"Succeeded"}'
@@ -1292,11 +931,7 @@
       content-type:
       - application/json
       date:
-<<<<<<< HEAD
-      - Mon, 13 Mar 2023 13:01:34 GMT
-=======
       - Thu, 08 Jun 2023 16:21:03 GMT
->>>>>>> 5307e359
       pragma:
       - no-cache
       server:
@@ -1328,14 +963,9 @@
       ParameterSetName:
       - -g -a
       User-Agent:
-<<<<<<< HEAD
-      - AZURECLI/2.46.0 azsdk-python-mgmt-cosmosdb/9.0.0 Python/3.10.10 (Linux-5.15.0-1033-azure-x86_64-with-glibc2.31)
-        VSTS_7b238909-6802-4b65-b90d-184bca47f458_build_220_0
-=======
-      - AZURECLI/2.49.0 azsdk-python-mgmt-cosmosdb/9.2.0 Python/3.10.11 (Windows-10-10.0.22621-SP0)
->>>>>>> 5307e359
-    method: GET
-    uri: https://management.azure.com/subscriptions/00000000-0000-0000-0000-000000000000/resourceGroups/cli_test_cosmosdb_mongodb_database000001/providers/Microsoft.DocumentDB/databaseAccounts/cli000003/mongodbDatabases?api-version=2022-11-15
+      - AZURECLI/2.49.0 azsdk-python-mgmt-cosmosdb/9.2.0 Python/3.10.11 (Windows-10-10.0.22621-SP0)
+    method: GET
+    uri: https://management.azure.com/subscriptions/00000000-0000-0000-0000-000000000000/resourceGroups/cli_test_cosmosdb_mongodb_database000001/providers/Microsoft.DocumentDB/databaseAccounts/cli000003/mongodbDatabases?api-version=2023-04-15
   response:
     body:
       string: '{"value":[]}'
@@ -1347,11 +977,7 @@
       content-type:
       - application/json
       date:
-<<<<<<< HEAD
-      - Mon, 13 Mar 2023 13:01:36 GMT
-=======
       - Thu, 08 Jun 2023 16:21:04 GMT
->>>>>>> 5307e359
       pragma:
       - no-cache
       server:
