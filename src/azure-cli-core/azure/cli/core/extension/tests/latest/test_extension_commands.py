--- conflicted
+++ resolved
@@ -11,18 +11,11 @@
 import sys
 
 from azure.cli.core.util import CLIError
-<<<<<<< HEAD
-from azure.cli.core.extension import get_extension
+from azure.cli.core.extension import get_extension, build_extension_path
 from azure.cli.core.extension.operations import (add_extension_to_path, list_extensions, add_extension,
                                                  show_extension, remove_extension, update_extension,
-                                                 list_available_extensions, OUT_KEY_NAME, OUT_KEY_VERSION, OUT_KEY_METADATA)
-=======
-from azure.cli.core.extension import build_extension_path
-from azure.cli.core.extension.operations import (list_extensions, add_extension, show_extension,
-                                                 remove_extension, update_extension,
                                                  list_available_extensions, OUT_KEY_NAME, OUT_KEY_VERSION,
                                                  OUT_KEY_METADATA, OUT_KEY_PATH)
->>>>>>> 949aaa07
 from azure.cli.core.extension._resolve import NoExtensionCandidatesError
 from azure.cli.core.mock import DummyCli
 
