--- conflicted
+++ resolved
@@ -1,8 +1,4 @@
-<<<<<<< HEAD
-#Fri Dec 18 16:41:22 Eastern Standard Time 2020
-=======
 #Mon Dec 28 11:55:37 Pacific Standard Time 2020
->>>>>>> 269954fd
 Color=Red
 Region=West US
 feature-management.FalseFeature=false
