--- conflicted
+++ resolved
@@ -13,13 +13,8 @@
       ParameterSetName:
       - --resource-group --name --node-vm-size --zones --enable-ultra-ssd --ssh-key-value
       User-Agent:
-<<<<<<< HEAD
-      - AZURECLI/2.48.1 azsdk-python-azure-mgmt-containerservice/22.1.0 Python/3.8.10
-        (Linux-5.15.0-1033-azure-x86_64-with-glibc2.29)
-=======
-      - AZURECLI/2.49.0 azsdk-python-azure-mgmt-containerservice/23.0.0 Python/3.8.16
-        (macOS-13.4-arm64-arm-64bit)
->>>>>>> 27d920ec
+      - AZURECLI/2.49.0 azsdk-python-azure-mgmt-containerservice/23.0.0 Python/3.8.16
+        (macOS-13.4-arm64-arm-64bit)
     method: GET
     uri: https://management.azure.com/subscriptions/00000000-0000-0000-0000-000000000000/resourceGroups/clitest000001/providers/Microsoft.ContainerService/managedClusters/cliakstest000002?api-version=2023-05-01
   response:
@@ -35,11 +30,7 @@
       content-type:
       - application/json; charset=utf-8
       date:
-<<<<<<< HEAD
-      - Sat, 29 Apr 2023 10:58:54 GMT
-=======
       - Thu, 15 Jun 2023 19:23:58 GMT
->>>>>>> 27d920ec
       expires:
       - '-1'
       pragma:
@@ -67,37 +58,21 @@
       ParameterSetName:
       - --resource-group --name --node-vm-size --zones --enable-ultra-ssd --ssh-key-value
       User-Agent:
-<<<<<<< HEAD
-      - AZURECLI/2.48.1 azsdk-python-azure-mgmt-resource/22.0.0 Python/3.8.10 (Linux-5.15.0-1033-azure-x86_64-with-glibc2.29)
-=======
       - AZURECLI/2.49.0 azsdk-python-azure-mgmt-resource/22.0.0 Python/3.8.16 (macOS-13.4-arm64-arm-64bit)
->>>>>>> 27d920ec
     method: GET
     uri: https://management.azure.com/subscriptions/00000000-0000-0000-0000-000000000000/resourcegroups/clitest000001?api-version=2022-09-01
   response:
     body:
-<<<<<<< HEAD
-      string: '{"id":"/subscriptions/00000000-0000-0000-0000-000000000000/resourceGroups/clitest000001","name":"clitest000001","type":"Microsoft.Resources/resourceGroups","location":"eastus","tags":{"product":"azurecli","cause":"automation","test":"test_aks_enable_utlra_ssd","date":"2023-04-29T10:58:53Z"},"properties":{"provisioningState":"Succeeded"}}'
-=======
       string: '{"id":"/subscriptions/00000000-0000-0000-0000-000000000000/resourceGroups/clitest000001","name":"clitest000001","type":"Microsoft.Resources/resourceGroups","location":"eastus","tags":{"product":"azurecli","cause":"automation","test":"test_aks_enable_utlra_ssd","date":"2023-06-15T19:23:57Z","module":"acs"},"properties":{"provisioningState":"Succeeded"}}'
->>>>>>> 27d920ec
-    headers:
-      cache-control:
-      - no-cache
-      content-length:
-<<<<<<< HEAD
-      - '339'
+    headers:
+      cache-control:
+      - no-cache
+      content-length:
+      - '354'
       content-type:
       - application/json; charset=utf-8
       date:
-      - Sat, 29 Apr 2023 10:58:54 GMT
-=======
-      - '354'
-      content-type:
-      - application/json; charset=utf-8
-      date:
       - Thu, 15 Jun 2023 19:23:58 GMT
->>>>>>> 27d920ec
       expires:
       - '-1'
       pragma:
@@ -113,11 +88,7 @@
       message: OK
 - request:
     body: '{"location": "eastus", "identity": {"type": "SystemAssigned"}, "properties":
-<<<<<<< HEAD
-      {"kubernetesVersion": "", "dnsPrefix": "cliakstest-clitestiildybns7-79a739",
-=======
       {"kubernetesVersion": "", "dnsPrefix": "cliakstest-clitestokyyfhmzk-8ecadf",
->>>>>>> 27d920ec
       "agentPoolProfiles": [{"count": 3, "vmSize": "Standard_D2s_v3", "osDiskSizeGB":
       0, "osType": "Linux", "enableAutoScaling": false, "type": "VirtualMachineScaleSets",
       "mode": "System", "orchestratorVersion": "", "upgradeSettings": {}, "availabilityZones":
@@ -125,20 +96,11 @@
       "scaleSetEvictionPolicy": "Delete", "spotMaxPrice": -1.0, "nodeTaints": [],
       "enableEncryptionAtHost": false, "enableUltraSSD": true, "enableFIPS": false,
       "name": "nodepool1"}], "linuxProfile": {"adminUsername": "azureuser", "ssh":
-<<<<<<< HEAD
-      {"publicKeys": [{"keyData": "ssh-rsa AAAAB3NzaC1yc2EAAAADAQABAAABAQCvBk9v4/Qo7XJWIY7AItmm8ohKhV9Y2z/SA5RKWk4BUCpK4ElHu8ia+QREfb7nmO5LtydRi7glVKNjUWUeaSC1PTmk2Z421whqvLRgF6XquFUcEC+VZG54EiS7j6hc2G3Af76vCZQQIQ7fKB8gngJXVb4QjbKVkoORamBKaSQ5MoAPF9GeSPfDesETM/jcE60BguHKjSTXhfsvgs6/iuUSPQ7duXwFtlpQy8WwA6ymGj4ehF0y8NXP6fjEajHDhPjPDkyuKBFTScflrLRryURmRyyICLt40vd+gaiyYCmREJxZNT/7J1pKmlpLNJejqDgXJ97xeyv4flTL7XRSgWV5
-      azcli_aks_live_test@example.com\n"}]}}, "addonProfiles": {}, "enableRBAC": true,
-      "networkProfile": {"networkPlugin": "kubenet", "podCidr": "10.244.0.0/16", "serviceCidr":
-      "10.0.0.0/16", "dnsServiceIP": "10.0.0.10", "dockerBridgeCidr": "172.17.0.1/16",
-      "outboundType": "loadBalancer", "loadBalancerSku": "standard"}, "disableLocalAccounts":
-      false, "storageProfile": {}}}'
-=======
       {"publicKeys": [{"keyData": "ssh-rsa AAAAB3NzaC1yc2EAAAADAQABAAACAQCbIg1guRHbI0lV11wWDt1r2cUdcNd27CJsg+SfgC7miZeubtwUhbsPdhMQsfDyhOWHq1+ZL0M+nJZV63d/1dhmhtgyOqejUwrPlzKhydsbrsdUor+JmNJDdW01v7BXHyuymT8G4s09jCasNOwiufbP/qp72ruu0bIA1nySsvlf9pCQAuFkAnVnf/rFhUlOkhtRpwcq8SUNY2zRHR/EKb/4NWY1JzR4sa3q2fWIJdrrX0DvLoa5g9bIEd4Df79ba7v+yiUBOS0zT2ll+z4g9izHK3EO5d8hL4jYxcjKs+wcslSYRWrascfscLgMlMGh0CdKeNTDjHpGPncaf3Z+FwwwjWeuiNBxv7bJo13/8B/098KlVDl4GZqsoBCEjPyJfV6hO0y/LkRGkk7oHWKgeWAfKtfLItRp00eZ4fcJNK9kCaSMmEugoZWcI7NGbZXzqFWqbpRI7NcDP9+WIQ+i9U5vqWsqd/zng4kbuAJ6UuKqIzB0upYrLShfQE3SAck8oaLhJqqq56VfDuASNpJKidV+zq27HfSBmbXnkR/5AK337dc3MXKJypoK/QPMLKUAP5XLPbs+NddJQV7EZXd29DLgp+fRIg3edpKdO7ZErWhv7d+3Kws+e1Y+ypmR2WIVSwVyBEUfgv2C8Ts9gnTF4pNcEY/S2aBicz5Ew2+jdyGNQQ==
       test@example.com\n"}]}}, "addonProfiles": {}, "enableRBAC": true, "networkProfile":
       {"networkPlugin": "kubenet", "podCidr": "10.244.0.0/16", "serviceCidr": "10.0.0.0/16",
       "dnsServiceIP": "10.0.0.10", "outboundType": "loadBalancer", "loadBalancerSku":
       "standard"}, "disableLocalAccounts": false, "storageProfile": {}}}'
->>>>>>> 27d920ec
     headers:
       Accept:
       - application/json
@@ -155,69 +117,12 @@
       ParameterSetName:
       - --resource-group --name --node-vm-size --zones --enable-ultra-ssd --ssh-key-value
       User-Agent:
-<<<<<<< HEAD
-      - AZURECLI/2.48.1 azsdk-python-azure-mgmt-containerservice/22.1.0 Python/3.8.10
-        (Linux-5.15.0-1033-azure-x86_64-with-glibc2.29)
-=======
-      - AZURECLI/2.49.0 azsdk-python-azure-mgmt-containerservice/23.0.0 Python/3.8.16
-        (macOS-13.4-arm64-arm-64bit)
->>>>>>> 27d920ec
+      - AZURECLI/2.49.0 azsdk-python-azure-mgmt-containerservice/23.0.0 Python/3.8.16
+        (macOS-13.4-arm64-arm-64bit)
     method: PUT
     uri: https://management.azure.com/subscriptions/00000000-0000-0000-0000-000000000000/resourceGroups/clitest000001/providers/Microsoft.ContainerService/managedClusters/cliakstest000002?api-version=2023-05-01
   response:
     body:
-<<<<<<< HEAD
-      string: "{\n  \"id\": \"/subscriptions/00000000-0000-0000-0000-000000000000/resourcegroups/clitest000001/providers/Microsoft.ContainerService/managedClusters/cliakstest000002\",\n
-        \ \"location\": \"eastus\",\n  \"name\": \"cliakstest000002\",\n  \"type\":
-        \"Microsoft.ContainerService/ManagedClusters\",\n  \"properties\": {\n   \"provisioningState\":
-        \"Creating\",\n   \"powerState\": {\n    \"code\": \"Running\"\n   },\n   \"kubernetesVersion\":
-        \"1.25.6\",\n   \"currentKubernetesVersion\": \"1.25.6\",\n   \"dnsPrefix\":
-        \"cliakstest-clitestiildybns7-79a739\",\n   \"fqdn\": \"cliakstest-clitestiildybns7-79a739-m929vmoq.hcp.eastus.azmk8s.io\",\n
-        \  \"azurePortalFQDN\": \"cliakstest-clitestiildybns7-79a739-m929vmoq.portal.hcp.eastus.azmk8s.io\",\n
-        \  \"agentPoolProfiles\": [\n    {\n     \"name\": \"nodepool1\",\n     \"count\":
-        3,\n     \"vmSize\": \"Standard_D2s_v3\",\n     \"osDiskSizeGB\": 128,\n     \"osDiskType\":
-        \"Managed\",\n     \"kubeletDiskType\": \"OS\",\n     \"maxPods\": 110,\n
-        \    \"type\": \"VirtualMachineScaleSets\",\n     \"availabilityZones\": [\n
-        \     \"1\",\n      \"2\",\n      \"3\"\n     ],\n     \"enableAutoScaling\":
-        false,\n     \"provisioningState\": \"Creating\",\n     \"powerState\": {\n
-        \     \"code\": \"Running\"\n     },\n     \"orchestratorVersion\": \"1.25.6\",\n
-        \    \"currentOrchestratorVersion\": \"1.25.6\",\n     \"enableNodePublicIP\":
-        false,\n     \"mode\": \"System\",\n     \"enableEncryptionAtHost\": false,\n
-        \    \"enableUltraSSD\": true,\n     \"osType\": \"Linux\",\n     \"osSKU\":
-        \"Ubuntu\",\n     \"nodeImageVersion\": \"AKSUbuntu-2204gen2containerd-202304.20.0\",\n
-        \    \"upgradeSettings\": {},\n     \"enableFIPS\": false\n    }\n   ],\n
-        \  \"linuxProfile\": {\n    \"adminUsername\": \"azureuser\",\n    \"ssh\":
-        {\n     \"publicKeys\": [\n      {\n       \"keyData\": \"ssh-rsa AAAAB3NzaC1yc2EAAAADAQABAAABAQCvBk9v4/Qo7XJWIY7AItmm8ohKhV9Y2z/SA5RKWk4BUCpK4ElHu8ia+QREfb7nmO5LtydRi7glVKNjUWUeaSC1PTmk2Z421whqvLRgF6XquFUcEC+VZG54EiS7j6hc2G3Af76vCZQQIQ7fKB8gngJXVb4QjbKVkoORamBKaSQ5MoAPF9GeSPfDesETM/jcE60BguHKjSTXhfsvgs6/iuUSPQ7duXwFtlpQy8WwA6ymGj4ehF0y8NXP6fjEajHDhPjPDkyuKBFTScflrLRryURmRyyICLt40vd+gaiyYCmREJxZNT/7J1pKmlpLNJejqDgXJ97xeyv4flTL7XRSgWV5
-        azcli_aks_live_test@example.com\\n\"\n      }\n     ]\n    }\n   },\n   \"servicePrincipalProfile\":
-        {\n    \"clientId\":\"00000000-0000-0000-0000-000000000001\"\n   },\n   \"nodeResourceGroup\":
-        \"MC_clitest000001_cliakstest000002_eastus\",\n   \"enableRBAC\": true,\n
-        \  \"enableLTS\": \"KubernetesOfficial\",\n   \"networkProfile\": {\n    \"networkPlugin\":
-        \"kubenet\",\n    \"loadBalancerSku\": \"standard\",\n    \"loadBalancerProfile\":
-        {\n     \"managedOutboundIPs\": {\n      \"count\": 1\n     }\n    },\n    \"podCidr\":
-        \"10.244.0.0/16\",\n    \"serviceCidr\": \"10.0.0.0/16\",\n    \"dnsServiceIP\":
-        \"10.0.0.10\",\n    \"dockerBridgeCidr\": \"172.17.0.1/16\",\n    \"outboundType\":
-        \"loadBalancer\",\n    \"podCidrs\": [\n     \"10.244.0.0/16\"\n    ],\n    \"serviceCidrs\":
-        [\n     \"10.0.0.0/16\"\n    ],\n    \"ipFamilies\": [\n     \"IPv4\"\n    ]\n
-        \  },\n   \"maxAgentPools\": 100,\n   \"disableLocalAccounts\": false,\n   \"securityProfile\":
-        {},\n   \"storageProfile\": {\n    \"diskCSIDriver\": {\n     \"enabled\":
-        true\n    },\n    \"fileCSIDriver\": {\n     \"enabled\": true\n    },\n    \"snapshotController\":
-        {\n     \"enabled\": true\n    }\n   },\n   \"oidcIssuerProfile\": {\n    \"enabled\":
-        false\n   },\n   \"workloadAutoScalerProfile\": {}\n  },\n  \"identity\":
-        {\n   \"type\": \"SystemAssigned\",\n   \"principalId\":\"00000000-0000-0000-0000-000000000001\",\n
-        \  \"tenantId\": \"72f988bf-86f1-41af-91ab-2d7cd011db47\"\n  },\n  \"sku\":
-        {\n   \"name\": \"Base\",\n   \"tier\": \"Free\"\n  }\n }"
-    headers:
-      azure-asyncoperation:
-      - https://management.azure.com/subscriptions/00000000-0000-0000-0000-000000000000/providers/Microsoft.ContainerService/locations/eastus/operations/42fed8b6-1cfe-4999-899a-24bcbb82827c?api-version=2017-08-31
-      cache-control:
-      - no-cache
-      content-length:
-      - '3369'
-      content-type:
-      - application/json
-      date:
-      - Sat, 29 Apr 2023 10:59:00 GMT
-=======
       string: "{\n  \"id\": \"/subscriptions/00000000-0000-0000-0000-000000000000/resourcegroups/clitest000001/providers/Microsoft.ContainerService/managedClusters/cliakstest000002\"\
         ,\n  \"location\": \"eastus\",\n  \"name\": \"cliakstest000002\",\n  \"type\"\
         : \"Microsoft.ContainerService/ManagedClusters\",\n  \"properties\": {\n \
@@ -271,7 +176,6 @@
       - application/json
       date:
       - Thu, 15 Jun 2023 19:24:03 GMT
->>>>>>> 27d920ec
       expires:
       - '-1'
       pragma:
@@ -283,11 +187,7 @@
       x-content-type-options:
       - nosniff
       x-ms-ratelimit-remaining-subscription-writes:
-<<<<<<< HEAD
-      - '1195'
-=======
       - '1199'
->>>>>>> 27d920ec
     status:
       code: 201
       message: Created
@@ -305,16 +205,6 @@
       ParameterSetName:
       - --resource-group --name --node-vm-size --zones --enable-ultra-ssd --ssh-key-value
       User-Agent:
-<<<<<<< HEAD
-      - AZURECLI/2.48.1 azsdk-python-azure-mgmt-containerservice/22.1.0 Python/3.8.10
-        (Linux-5.15.0-1033-azure-x86_64-with-glibc2.29)
-    method: GET
-    uri: https://management.azure.com/subscriptions/00000000-0000-0000-0000-000000000000/providers/Microsoft.ContainerService/locations/eastus/operations/42fed8b6-1cfe-4999-899a-24bcbb82827c?api-version=2017-08-31
-  response:
-    body:
-      string: "{\n  \"name\": \"b6d8fe42-fe1c-9949-899a-24bcbb82827c\",\n  \"status\":
-        \"InProgress\",\n  \"startTime\": \"2023-04-29T10:59:00.3311605Z\"\n }"
-=======
       - AZURECLI/2.49.0 azsdk-python-azure-mgmt-containerservice/23.0.0 Python/3.8.16
         (macOS-13.4-arm64-arm-64bit)
     method: GET
@@ -323,7 +213,6 @@
     body:
       string: "{\n  \"name\": \"5f7b9d40-05d2-9145-a995-cf3bddb1136f\",\n  \"status\"\
         : \"InProgress\",\n  \"startTime\": \"2023-06-15T19:24:02.8130106Z\"\n }"
->>>>>>> 27d920ec
     headers:
       cache-control:
       - no-cache
@@ -332,52 +221,38 @@
       content-type:
       - application/json
       date:
-<<<<<<< HEAD
-      - Sat, 29 Apr 2023 10:59:00 GMT
-=======
       - Thu, 15 Jun 2023 19:24:04 GMT
->>>>>>> 27d920ec
-      expires:
-      - '-1'
-      pragma:
-      - no-cache
-      server:
-      - nginx
-      strict-transport-security:
-      - max-age=31536000; includeSubDomains
-      transfer-encoding:
-      - chunked
-      vary:
-      - Accept-Encoding
-      x-content-type-options:
-      - nosniff
-    status:
-      code: 200
-      message: OK
-- request:
-    body: null
-    headers:
-      Accept:
-      - '*/*'
-      Accept-Encoding:
-      - gzip, deflate
-      CommandName:
-      - aks create
-      Connection:
-      - keep-alive
-      ParameterSetName:
-      - --resource-group --name --node-vm-size --zones --enable-ultra-ssd --ssh-key-value
-      User-Agent:
-<<<<<<< HEAD
-      - AZURECLI/2.48.1 azsdk-python-azure-mgmt-containerservice/22.1.0 Python/3.8.10
-        (Linux-5.15.0-1033-azure-x86_64-with-glibc2.29)
-    method: GET
-    uri: https://management.azure.com/subscriptions/00000000-0000-0000-0000-000000000000/providers/Microsoft.ContainerService/locations/eastus/operations/42fed8b6-1cfe-4999-899a-24bcbb82827c?api-version=2017-08-31
-  response:
-    body:
-      string: "{\n  \"name\": \"b6d8fe42-fe1c-9949-899a-24bcbb82827c\",\n  \"status\":
-        \"InProgress\",\n  \"startTime\": \"2023-04-29T10:59:00.3311605Z\"\n }"
-=======
+      expires:
+      - '-1'
+      pragma:
+      - no-cache
+      server:
+      - nginx
+      strict-transport-security:
+      - max-age=31536000; includeSubDomains
+      transfer-encoding:
+      - chunked
+      vary:
+      - Accept-Encoding
+      x-content-type-options:
+      - nosniff
+    status:
+      code: 200
+      message: OK
+- request:
+    body: null
+    headers:
+      Accept:
+      - '*/*'
+      Accept-Encoding:
+      - gzip, deflate
+      CommandName:
+      - aks create
+      Connection:
+      - keep-alive
+      ParameterSetName:
+      - --resource-group --name --node-vm-size --zones --enable-ultra-ssd --ssh-key-value
+      User-Agent:
       - AZURECLI/2.49.0 azsdk-python-azure-mgmt-containerservice/23.0.0 Python/3.8.16
         (macOS-13.4-arm64-arm-64bit)
     method: GET
@@ -386,7 +261,6 @@
     body:
       string: "{\n  \"name\": \"5f7b9d40-05d2-9145-a995-cf3bddb1136f\",\n  \"status\"\
         : \"InProgress\",\n  \"startTime\": \"2023-06-15T19:24:02.8130106Z\"\n }"
->>>>>>> 27d920ec
     headers:
       cache-control:
       - no-cache
@@ -395,52 +269,38 @@
       content-type:
       - application/json
       date:
-<<<<<<< HEAD
-      - Sat, 29 Apr 2023 10:59:30 GMT
-=======
       - Thu, 15 Jun 2023 19:24:34 GMT
->>>>>>> 27d920ec
-      expires:
-      - '-1'
-      pragma:
-      - no-cache
-      server:
-      - nginx
-      strict-transport-security:
-      - max-age=31536000; includeSubDomains
-      transfer-encoding:
-      - chunked
-      vary:
-      - Accept-Encoding
-      x-content-type-options:
-      - nosniff
-    status:
-      code: 200
-      message: OK
-- request:
-    body: null
-    headers:
-      Accept:
-      - '*/*'
-      Accept-Encoding:
-      - gzip, deflate
-      CommandName:
-      - aks create
-      Connection:
-      - keep-alive
-      ParameterSetName:
-      - --resource-group --name --node-vm-size --zones --enable-ultra-ssd --ssh-key-value
-      User-Agent:
-<<<<<<< HEAD
-      - AZURECLI/2.48.1 azsdk-python-azure-mgmt-containerservice/22.1.0 Python/3.8.10
-        (Linux-5.15.0-1033-azure-x86_64-with-glibc2.29)
-    method: GET
-    uri: https://management.azure.com/subscriptions/00000000-0000-0000-0000-000000000000/providers/Microsoft.ContainerService/locations/eastus/operations/42fed8b6-1cfe-4999-899a-24bcbb82827c?api-version=2017-08-31
-  response:
-    body:
-      string: "{\n  \"name\": \"b6d8fe42-fe1c-9949-899a-24bcbb82827c\",\n  \"status\":
-        \"InProgress\",\n  \"startTime\": \"2023-04-29T10:59:00.3311605Z\"\n }"
-=======
+      expires:
+      - '-1'
+      pragma:
+      - no-cache
+      server:
+      - nginx
+      strict-transport-security:
+      - max-age=31536000; includeSubDomains
+      transfer-encoding:
+      - chunked
+      vary:
+      - Accept-Encoding
+      x-content-type-options:
+      - nosniff
+    status:
+      code: 200
+      message: OK
+- request:
+    body: null
+    headers:
+      Accept:
+      - '*/*'
+      Accept-Encoding:
+      - gzip, deflate
+      CommandName:
+      - aks create
+      Connection:
+      - keep-alive
+      ParameterSetName:
+      - --resource-group --name --node-vm-size --zones --enable-ultra-ssd --ssh-key-value
+      User-Agent:
       - AZURECLI/2.49.0 azsdk-python-azure-mgmt-containerservice/23.0.0 Python/3.8.16
         (macOS-13.4-arm64-arm-64bit)
     method: GET
@@ -449,7 +309,6 @@
     body:
       string: "{\n  \"name\": \"5f7b9d40-05d2-9145-a995-cf3bddb1136f\",\n  \"status\"\
         : \"InProgress\",\n  \"startTime\": \"2023-06-15T19:24:02.8130106Z\"\n }"
->>>>>>> 27d920ec
     headers:
       cache-control:
       - no-cache
@@ -458,52 +317,38 @@
       content-type:
       - application/json
       date:
-<<<<<<< HEAD
-      - Sat, 29 Apr 2023 11:00:01 GMT
-=======
       - Thu, 15 Jun 2023 19:25:04 GMT
->>>>>>> 27d920ec
-      expires:
-      - '-1'
-      pragma:
-      - no-cache
-      server:
-      - nginx
-      strict-transport-security:
-      - max-age=31536000; includeSubDomains
-      transfer-encoding:
-      - chunked
-      vary:
-      - Accept-Encoding
-      x-content-type-options:
-      - nosniff
-    status:
-      code: 200
-      message: OK
-- request:
-    body: null
-    headers:
-      Accept:
-      - '*/*'
-      Accept-Encoding:
-      - gzip, deflate
-      CommandName:
-      - aks create
-      Connection:
-      - keep-alive
-      ParameterSetName:
-      - --resource-group --name --node-vm-size --zones --enable-ultra-ssd --ssh-key-value
-      User-Agent:
-<<<<<<< HEAD
-      - AZURECLI/2.48.1 azsdk-python-azure-mgmt-containerservice/22.1.0 Python/3.8.10
-        (Linux-5.15.0-1033-azure-x86_64-with-glibc2.29)
-    method: GET
-    uri: https://management.azure.com/subscriptions/00000000-0000-0000-0000-000000000000/providers/Microsoft.ContainerService/locations/eastus/operations/42fed8b6-1cfe-4999-899a-24bcbb82827c?api-version=2017-08-31
-  response:
-    body:
-      string: "{\n  \"name\": \"b6d8fe42-fe1c-9949-899a-24bcbb82827c\",\n  \"status\":
-        \"InProgress\",\n  \"startTime\": \"2023-04-29T10:59:00.3311605Z\"\n }"
-=======
+      expires:
+      - '-1'
+      pragma:
+      - no-cache
+      server:
+      - nginx
+      strict-transport-security:
+      - max-age=31536000; includeSubDomains
+      transfer-encoding:
+      - chunked
+      vary:
+      - Accept-Encoding
+      x-content-type-options:
+      - nosniff
+    status:
+      code: 200
+      message: OK
+- request:
+    body: null
+    headers:
+      Accept:
+      - '*/*'
+      Accept-Encoding:
+      - gzip, deflate
+      CommandName:
+      - aks create
+      Connection:
+      - keep-alive
+      ParameterSetName:
+      - --resource-group --name --node-vm-size --zones --enable-ultra-ssd --ssh-key-value
+      User-Agent:
       - AZURECLI/2.49.0 azsdk-python-azure-mgmt-containerservice/23.0.0 Python/3.8.16
         (macOS-13.4-arm64-arm-64bit)
     method: GET
@@ -512,7 +357,6 @@
     body:
       string: "{\n  \"name\": \"5f7b9d40-05d2-9145-a995-cf3bddb1136f\",\n  \"status\"\
         : \"InProgress\",\n  \"startTime\": \"2023-06-15T19:24:02.8130106Z\"\n }"
->>>>>>> 27d920ec
     headers:
       cache-control:
       - no-cache
@@ -521,52 +365,38 @@
       content-type:
       - application/json
       date:
-<<<<<<< HEAD
-      - Sat, 29 Apr 2023 11:00:31 GMT
-=======
       - Thu, 15 Jun 2023 19:25:34 GMT
->>>>>>> 27d920ec
-      expires:
-      - '-1'
-      pragma:
-      - no-cache
-      server:
-      - nginx
-      strict-transport-security:
-      - max-age=31536000; includeSubDomains
-      transfer-encoding:
-      - chunked
-      vary:
-      - Accept-Encoding
-      x-content-type-options:
-      - nosniff
-    status:
-      code: 200
-      message: OK
-- request:
-    body: null
-    headers:
-      Accept:
-      - '*/*'
-      Accept-Encoding:
-      - gzip, deflate
-      CommandName:
-      - aks create
-      Connection:
-      - keep-alive
-      ParameterSetName:
-      - --resource-group --name --node-vm-size --zones --enable-ultra-ssd --ssh-key-value
-      User-Agent:
-<<<<<<< HEAD
-      - AZURECLI/2.48.1 azsdk-python-azure-mgmt-containerservice/22.1.0 Python/3.8.10
-        (Linux-5.15.0-1033-azure-x86_64-with-glibc2.29)
-    method: GET
-    uri: https://management.azure.com/subscriptions/00000000-0000-0000-0000-000000000000/providers/Microsoft.ContainerService/locations/eastus/operations/42fed8b6-1cfe-4999-899a-24bcbb82827c?api-version=2017-08-31
-  response:
-    body:
-      string: "{\n  \"name\": \"b6d8fe42-fe1c-9949-899a-24bcbb82827c\",\n  \"status\":
-        \"InProgress\",\n  \"startTime\": \"2023-04-29T10:59:00.3311605Z\"\n }"
-=======
+      expires:
+      - '-1'
+      pragma:
+      - no-cache
+      server:
+      - nginx
+      strict-transport-security:
+      - max-age=31536000; includeSubDomains
+      transfer-encoding:
+      - chunked
+      vary:
+      - Accept-Encoding
+      x-content-type-options:
+      - nosniff
+    status:
+      code: 200
+      message: OK
+- request:
+    body: null
+    headers:
+      Accept:
+      - '*/*'
+      Accept-Encoding:
+      - gzip, deflate
+      CommandName:
+      - aks create
+      Connection:
+      - keep-alive
+      ParameterSetName:
+      - --resource-group --name --node-vm-size --zones --enable-ultra-ssd --ssh-key-value
+      User-Agent:
       - AZURECLI/2.49.0 azsdk-python-azure-mgmt-containerservice/23.0.0 Python/3.8.16
         (macOS-13.4-arm64-arm-64bit)
     method: GET
@@ -575,7 +405,6 @@
     body:
       string: "{\n  \"name\": \"5f7b9d40-05d2-9145-a995-cf3bddb1136f\",\n  \"status\"\
         : \"InProgress\",\n  \"startTime\": \"2023-06-15T19:24:02.8130106Z\"\n }"
->>>>>>> 27d920ec
     headers:
       cache-control:
       - no-cache
@@ -584,52 +413,38 @@
       content-type:
       - application/json
       date:
-<<<<<<< HEAD
-      - Sat, 29 Apr 2023 11:01:01 GMT
-=======
       - Thu, 15 Jun 2023 19:26:04 GMT
->>>>>>> 27d920ec
-      expires:
-      - '-1'
-      pragma:
-      - no-cache
-      server:
-      - nginx
-      strict-transport-security:
-      - max-age=31536000; includeSubDomains
-      transfer-encoding:
-      - chunked
-      vary:
-      - Accept-Encoding
-      x-content-type-options:
-      - nosniff
-    status:
-      code: 200
-      message: OK
-- request:
-    body: null
-    headers:
-      Accept:
-      - '*/*'
-      Accept-Encoding:
-      - gzip, deflate
-      CommandName:
-      - aks create
-      Connection:
-      - keep-alive
-      ParameterSetName:
-      - --resource-group --name --node-vm-size --zones --enable-ultra-ssd --ssh-key-value
-      User-Agent:
-<<<<<<< HEAD
-      - AZURECLI/2.48.1 azsdk-python-azure-mgmt-containerservice/22.1.0 Python/3.8.10
-        (Linux-5.15.0-1033-azure-x86_64-with-glibc2.29)
-    method: GET
-    uri: https://management.azure.com/subscriptions/00000000-0000-0000-0000-000000000000/providers/Microsoft.ContainerService/locations/eastus/operations/42fed8b6-1cfe-4999-899a-24bcbb82827c?api-version=2017-08-31
-  response:
-    body:
-      string: "{\n  \"name\": \"b6d8fe42-fe1c-9949-899a-24bcbb82827c\",\n  \"status\":
-        \"InProgress\",\n  \"startTime\": \"2023-04-29T10:59:00.3311605Z\"\n }"
-=======
+      expires:
+      - '-1'
+      pragma:
+      - no-cache
+      server:
+      - nginx
+      strict-transport-security:
+      - max-age=31536000; includeSubDomains
+      transfer-encoding:
+      - chunked
+      vary:
+      - Accept-Encoding
+      x-content-type-options:
+      - nosniff
+    status:
+      code: 200
+      message: OK
+- request:
+    body: null
+    headers:
+      Accept:
+      - '*/*'
+      Accept-Encoding:
+      - gzip, deflate
+      CommandName:
+      - aks create
+      Connection:
+      - keep-alive
+      ParameterSetName:
+      - --resource-group --name --node-vm-size --zones --enable-ultra-ssd --ssh-key-value
+      User-Agent:
       - AZURECLI/2.49.0 azsdk-python-azure-mgmt-containerservice/23.0.0 Python/3.8.16
         (macOS-13.4-arm64-arm-64bit)
     method: GET
@@ -638,7 +453,6 @@
     body:
       string: "{\n  \"name\": \"5f7b9d40-05d2-9145-a995-cf3bddb1136f\",\n  \"status\"\
         : \"InProgress\",\n  \"startTime\": \"2023-06-15T19:24:02.8130106Z\"\n }"
->>>>>>> 27d920ec
     headers:
       cache-control:
       - no-cache
@@ -647,52 +461,38 @@
       content-type:
       - application/json
       date:
-<<<<<<< HEAD
-      - Sat, 29 Apr 2023 11:01:31 GMT
-=======
       - Thu, 15 Jun 2023 19:26:34 GMT
->>>>>>> 27d920ec
-      expires:
-      - '-1'
-      pragma:
-      - no-cache
-      server:
-      - nginx
-      strict-transport-security:
-      - max-age=31536000; includeSubDomains
-      transfer-encoding:
-      - chunked
-      vary:
-      - Accept-Encoding
-      x-content-type-options:
-      - nosniff
-    status:
-      code: 200
-      message: OK
-- request:
-    body: null
-    headers:
-      Accept:
-      - '*/*'
-      Accept-Encoding:
-      - gzip, deflate
-      CommandName:
-      - aks create
-      Connection:
-      - keep-alive
-      ParameterSetName:
-      - --resource-group --name --node-vm-size --zones --enable-ultra-ssd --ssh-key-value
-      User-Agent:
-<<<<<<< HEAD
-      - AZURECLI/2.48.1 azsdk-python-azure-mgmt-containerservice/22.1.0 Python/3.8.10
-        (Linux-5.15.0-1033-azure-x86_64-with-glibc2.29)
-    method: GET
-    uri: https://management.azure.com/subscriptions/00000000-0000-0000-0000-000000000000/providers/Microsoft.ContainerService/locations/eastus/operations/42fed8b6-1cfe-4999-899a-24bcbb82827c?api-version=2017-08-31
-  response:
-    body:
-      string: "{\n  \"name\": \"b6d8fe42-fe1c-9949-899a-24bcbb82827c\",\n  \"status\":
-        \"InProgress\",\n  \"startTime\": \"2023-04-29T10:59:00.3311605Z\"\n }"
-=======
+      expires:
+      - '-1'
+      pragma:
+      - no-cache
+      server:
+      - nginx
+      strict-transport-security:
+      - max-age=31536000; includeSubDomains
+      transfer-encoding:
+      - chunked
+      vary:
+      - Accept-Encoding
+      x-content-type-options:
+      - nosniff
+    status:
+      code: 200
+      message: OK
+- request:
+    body: null
+    headers:
+      Accept:
+      - '*/*'
+      Accept-Encoding:
+      - gzip, deflate
+      CommandName:
+      - aks create
+      Connection:
+      - keep-alive
+      ParameterSetName:
+      - --resource-group --name --node-vm-size --zones --enable-ultra-ssd --ssh-key-value
+      User-Agent:
       - AZURECLI/2.49.0 azsdk-python-azure-mgmt-containerservice/23.0.0 Python/3.8.16
         (macOS-13.4-arm64-arm-64bit)
     method: GET
@@ -701,7 +501,6 @@
     body:
       string: "{\n  \"name\": \"5f7b9d40-05d2-9145-a995-cf3bddb1136f\",\n  \"status\"\
         : \"InProgress\",\n  \"startTime\": \"2023-06-15T19:24:02.8130106Z\"\n }"
->>>>>>> 27d920ec
     headers:
       cache-control:
       - no-cache
@@ -710,52 +509,38 @@
       content-type:
       - application/json
       date:
-<<<<<<< HEAD
-      - Sat, 29 Apr 2023 11:02:01 GMT
-=======
       - Thu, 15 Jun 2023 19:27:04 GMT
->>>>>>> 27d920ec
-      expires:
-      - '-1'
-      pragma:
-      - no-cache
-      server:
-      - nginx
-      strict-transport-security:
-      - max-age=31536000; includeSubDomains
-      transfer-encoding:
-      - chunked
-      vary:
-      - Accept-Encoding
-      x-content-type-options:
-      - nosniff
-    status:
-      code: 200
-      message: OK
-- request:
-    body: null
-    headers:
-      Accept:
-      - '*/*'
-      Accept-Encoding:
-      - gzip, deflate
-      CommandName:
-      - aks create
-      Connection:
-      - keep-alive
-      ParameterSetName:
-      - --resource-group --name --node-vm-size --zones --enable-ultra-ssd --ssh-key-value
-      User-Agent:
-<<<<<<< HEAD
-      - AZURECLI/2.48.1 azsdk-python-azure-mgmt-containerservice/22.1.0 Python/3.8.10
-        (Linux-5.15.0-1033-azure-x86_64-with-glibc2.29)
-    method: GET
-    uri: https://management.azure.com/subscriptions/00000000-0000-0000-0000-000000000000/providers/Microsoft.ContainerService/locations/eastus/operations/42fed8b6-1cfe-4999-899a-24bcbb82827c?api-version=2017-08-31
-  response:
-    body:
-      string: "{\n  \"name\": \"b6d8fe42-fe1c-9949-899a-24bcbb82827c\",\n  \"status\":
-        \"InProgress\",\n  \"startTime\": \"2023-04-29T10:59:00.3311605Z\"\n }"
-=======
+      expires:
+      - '-1'
+      pragma:
+      - no-cache
+      server:
+      - nginx
+      strict-transport-security:
+      - max-age=31536000; includeSubDomains
+      transfer-encoding:
+      - chunked
+      vary:
+      - Accept-Encoding
+      x-content-type-options:
+      - nosniff
+    status:
+      code: 200
+      message: OK
+- request:
+    body: null
+    headers:
+      Accept:
+      - '*/*'
+      Accept-Encoding:
+      - gzip, deflate
+      CommandName:
+      - aks create
+      Connection:
+      - keep-alive
+      ParameterSetName:
+      - --resource-group --name --node-vm-size --zones --enable-ultra-ssd --ssh-key-value
+      User-Agent:
       - AZURECLI/2.49.0 azsdk-python-azure-mgmt-containerservice/23.0.0 Python/3.8.16
         (macOS-13.4-arm64-arm-64bit)
     method: GET
@@ -764,7 +549,6 @@
     body:
       string: "{\n  \"name\": \"5f7b9d40-05d2-9145-a995-cf3bddb1136f\",\n  \"status\"\
         : \"InProgress\",\n  \"startTime\": \"2023-06-15T19:24:02.8130106Z\"\n }"
->>>>>>> 27d920ec
     headers:
       cache-control:
       - no-cache
@@ -773,52 +557,38 @@
       content-type:
       - application/json
       date:
-<<<<<<< HEAD
-      - Sat, 29 Apr 2023 11:02:31 GMT
-=======
       - Thu, 15 Jun 2023 19:27:34 GMT
->>>>>>> 27d920ec
-      expires:
-      - '-1'
-      pragma:
-      - no-cache
-      server:
-      - nginx
-      strict-transport-security:
-      - max-age=31536000; includeSubDomains
-      transfer-encoding:
-      - chunked
-      vary:
-      - Accept-Encoding
-      x-content-type-options:
-      - nosniff
-    status:
-      code: 200
-      message: OK
-- request:
-    body: null
-    headers:
-      Accept:
-      - '*/*'
-      Accept-Encoding:
-      - gzip, deflate
-      CommandName:
-      - aks create
-      Connection:
-      - keep-alive
-      ParameterSetName:
-      - --resource-group --name --node-vm-size --zones --enable-ultra-ssd --ssh-key-value
-      User-Agent:
-<<<<<<< HEAD
-      - AZURECLI/2.48.1 azsdk-python-azure-mgmt-containerservice/22.1.0 Python/3.8.10
-        (Linux-5.15.0-1033-azure-x86_64-with-glibc2.29)
-    method: GET
-    uri: https://management.azure.com/subscriptions/00000000-0000-0000-0000-000000000000/providers/Microsoft.ContainerService/locations/eastus/operations/42fed8b6-1cfe-4999-899a-24bcbb82827c?api-version=2017-08-31
-  response:
-    body:
-      string: "{\n  \"name\": \"b6d8fe42-fe1c-9949-899a-24bcbb82827c\",\n  \"status\":
-        \"InProgress\",\n  \"startTime\": \"2023-04-29T10:59:00.3311605Z\"\n }"
-=======
+      expires:
+      - '-1'
+      pragma:
+      - no-cache
+      server:
+      - nginx
+      strict-transport-security:
+      - max-age=31536000; includeSubDomains
+      transfer-encoding:
+      - chunked
+      vary:
+      - Accept-Encoding
+      x-content-type-options:
+      - nosniff
+    status:
+      code: 200
+      message: OK
+- request:
+    body: null
+    headers:
+      Accept:
+      - '*/*'
+      Accept-Encoding:
+      - gzip, deflate
+      CommandName:
+      - aks create
+      Connection:
+      - keep-alive
+      ParameterSetName:
+      - --resource-group --name --node-vm-size --zones --enable-ultra-ssd --ssh-key-value
+      User-Agent:
       - AZURECLI/2.49.0 azsdk-python-azure-mgmt-containerservice/23.0.0 Python/3.8.16
         (macOS-13.4-arm64-arm-64bit)
     method: GET
@@ -828,305 +598,52 @@
       string: "{\n  \"name\": \"5f7b9d40-05d2-9145-a995-cf3bddb1136f\",\n  \"status\"\
         : \"Succeeded\",\n  \"startTime\": \"2023-06-15T19:24:02.8130106Z\",\n  \"\
         endTime\": \"2023-06-15T19:27:50.55376Z\"\n }"
->>>>>>> 27d920ec
-    headers:
-      cache-control:
-      - no-cache
-      content-length:
-<<<<<<< HEAD
-      - '126'
-      content-type:
-      - application/json
-      date:
-      - Sat, 29 Apr 2023 11:03:01 GMT
-      expires:
-      - '-1'
-      pragma:
-      - no-cache
-      server:
-      - nginx
-      strict-transport-security:
-      - max-age=31536000; includeSubDomains
-      transfer-encoding:
-      - chunked
-      vary:
-      - Accept-Encoding
-      x-content-type-options:
-      - nosniff
-    status:
-      code: 200
-      message: OK
-- request:
-    body: null
-    headers:
-      Accept:
-      - '*/*'
-      Accept-Encoding:
-      - gzip, deflate
-      CommandName:
-      - aks create
-      Connection:
-      - keep-alive
-      ParameterSetName:
-      - --resource-group --name --node-vm-size --zones --enable-ultra-ssd --ssh-key-value
-      User-Agent:
-      - AZURECLI/2.48.1 azsdk-python-azure-mgmt-containerservice/22.1.0 Python/3.8.10
-        (Linux-5.15.0-1033-azure-x86_64-with-glibc2.29)
-    method: GET
-    uri: https://management.azure.com/subscriptions/00000000-0000-0000-0000-000000000000/providers/Microsoft.ContainerService/locations/eastus/operations/42fed8b6-1cfe-4999-899a-24bcbb82827c?api-version=2017-08-31
-  response:
-    body:
-      string: "{\n  \"name\": \"b6d8fe42-fe1c-9949-899a-24bcbb82827c\",\n  \"status\":
-        \"InProgress\",\n  \"startTime\": \"2023-04-29T10:59:00.3311605Z\"\n }"
-    headers:
-      cache-control:
-      - no-cache
-      content-length:
-      - '126'
-      content-type:
-      - application/json
-      date:
-      - Sat, 29 Apr 2023 11:03:32 GMT
-      expires:
-      - '-1'
-      pragma:
-      - no-cache
-      server:
-      - nginx
-      strict-transport-security:
-      - max-age=31536000; includeSubDomains
-      transfer-encoding:
-      - chunked
-      vary:
-      - Accept-Encoding
-      x-content-type-options:
-      - nosniff
-    status:
-      code: 200
-      message: OK
-- request:
-    body: null
-    headers:
-      Accept:
-      - '*/*'
-      Accept-Encoding:
-      - gzip, deflate
-      CommandName:
-      - aks create
-      Connection:
-      - keep-alive
-      ParameterSetName:
-      - --resource-group --name --node-vm-size --zones --enable-ultra-ssd --ssh-key-value
-      User-Agent:
-      - AZURECLI/2.48.1 azsdk-python-azure-mgmt-containerservice/22.1.0 Python/3.8.10
-        (Linux-5.15.0-1033-azure-x86_64-with-glibc2.29)
-    method: GET
-    uri: https://management.azure.com/subscriptions/00000000-0000-0000-0000-000000000000/providers/Microsoft.ContainerService/locations/eastus/operations/42fed8b6-1cfe-4999-899a-24bcbb82827c?api-version=2017-08-31
-  response:
-    body:
-      string: "{\n  \"name\": \"b6d8fe42-fe1c-9949-899a-24bcbb82827c\",\n  \"status\":
-        \"InProgress\",\n  \"startTime\": \"2023-04-29T10:59:00.3311605Z\"\n }"
-    headers:
-      cache-control:
-      - no-cache
-      content-length:
-      - '126'
-      content-type:
-      - application/json
-      date:
-      - Sat, 29 Apr 2023 11:04:02 GMT
-      expires:
-      - '-1'
-      pragma:
-      - no-cache
-      server:
-      - nginx
-      strict-transport-security:
-      - max-age=31536000; includeSubDomains
-      transfer-encoding:
-      - chunked
-      vary:
-      - Accept-Encoding
-      x-content-type-options:
-      - nosniff
-    status:
-      code: 200
-      message: OK
-- request:
-    body: null
-    headers:
-      Accept:
-      - '*/*'
-      Accept-Encoding:
-      - gzip, deflate
-      CommandName:
-      - aks create
-      Connection:
-      - keep-alive
-      ParameterSetName:
-      - --resource-group --name --node-vm-size --zones --enable-ultra-ssd --ssh-key-value
-      User-Agent:
-      - AZURECLI/2.48.1 azsdk-python-azure-mgmt-containerservice/22.1.0 Python/3.8.10
-        (Linux-5.15.0-1033-azure-x86_64-with-glibc2.29)
-    method: GET
-    uri: https://management.azure.com/subscriptions/00000000-0000-0000-0000-000000000000/providers/Microsoft.ContainerService/locations/eastus/operations/42fed8b6-1cfe-4999-899a-24bcbb82827c?api-version=2017-08-31
-  response:
-    body:
-      string: "{\n  \"name\": \"b6d8fe42-fe1c-9949-899a-24bcbb82827c\",\n  \"status\":
-        \"InProgress\",\n  \"startTime\": \"2023-04-29T10:59:00.3311605Z\"\n }"
-    headers:
-      cache-control:
-      - no-cache
-      content-length:
-      - '126'
-      content-type:
-      - application/json
-      date:
-      - Sat, 29 Apr 2023 11:04:32 GMT
-      expires:
-      - '-1'
-      pragma:
-      - no-cache
-      server:
-      - nginx
-      strict-transport-security:
-      - max-age=31536000; includeSubDomains
-      transfer-encoding:
-      - chunked
-      vary:
-      - Accept-Encoding
-      x-content-type-options:
-      - nosniff
-    status:
-      code: 200
-      message: OK
-- request:
-    body: null
-    headers:
-      Accept:
-      - '*/*'
-      Accept-Encoding:
-      - gzip, deflate
-      CommandName:
-      - aks create
-      Connection:
-      - keep-alive
-      ParameterSetName:
-      - --resource-group --name --node-vm-size --zones --enable-ultra-ssd --ssh-key-value
-      User-Agent:
-      - AZURECLI/2.48.1 azsdk-python-azure-mgmt-containerservice/22.1.0 Python/3.8.10
-        (Linux-5.15.0-1033-azure-x86_64-with-glibc2.29)
-    method: GET
-    uri: https://management.azure.com/subscriptions/00000000-0000-0000-0000-000000000000/providers/Microsoft.ContainerService/locations/eastus/operations/42fed8b6-1cfe-4999-899a-24bcbb82827c?api-version=2017-08-31
-  response:
-    body:
-      string: "{\n  \"name\": \"b6d8fe42-fe1c-9949-899a-24bcbb82827c\",\n  \"status\":
-        \"Succeeded\",\n  \"startTime\": \"2023-04-29T10:59:00.3311605Z\",\n  \"endTime\":
-        \"2023-04-29T11:04:53.8909918Z\"\n }"
-    headers:
-      cache-control:
-      - no-cache
-      content-length:
-      - '170'
-      content-type:
-      - application/json
-      date:
-      - Sat, 29 Apr 2023 11:05:02 GMT
-=======
+    headers:
+      cache-control:
+      - no-cache
+      content-length:
       - '168'
       content-type:
       - application/json
       date:
       - Thu, 15 Jun 2023 19:28:04 GMT
->>>>>>> 27d920ec
-      expires:
-      - '-1'
-      pragma:
-      - no-cache
-      server:
-      - nginx
-      strict-transport-security:
-      - max-age=31536000; includeSubDomains
-      transfer-encoding:
-      - chunked
-      vary:
-      - Accept-Encoding
-      x-content-type-options:
-      - nosniff
-    status:
-      code: 200
-      message: OK
-- request:
-    body: null
-    headers:
-      Accept:
-      - '*/*'
-      Accept-Encoding:
-      - gzip, deflate
-      CommandName:
-      - aks create
-      Connection:
-      - keep-alive
-      ParameterSetName:
-      - --resource-group --name --node-vm-size --zones --enable-ultra-ssd --ssh-key-value
-      User-Agent:
-<<<<<<< HEAD
-      - AZURECLI/2.48.1 azsdk-python-azure-mgmt-containerservice/22.1.0 Python/3.8.10
-        (Linux-5.15.0-1033-azure-x86_64-with-glibc2.29)
-=======
-      - AZURECLI/2.49.0 azsdk-python-azure-mgmt-containerservice/23.0.0 Python/3.8.16
-        (macOS-13.4-arm64-arm-64bit)
->>>>>>> 27d920ec
+      expires:
+      - '-1'
+      pragma:
+      - no-cache
+      server:
+      - nginx
+      strict-transport-security:
+      - max-age=31536000; includeSubDomains
+      transfer-encoding:
+      - chunked
+      vary:
+      - Accept-Encoding
+      x-content-type-options:
+      - nosniff
+    status:
+      code: 200
+      message: OK
+- request:
+    body: null
+    headers:
+      Accept:
+      - '*/*'
+      Accept-Encoding:
+      - gzip, deflate
+      CommandName:
+      - aks create
+      Connection:
+      - keep-alive
+      ParameterSetName:
+      - --resource-group --name --node-vm-size --zones --enable-ultra-ssd --ssh-key-value
+      User-Agent:
+      - AZURECLI/2.49.0 azsdk-python-azure-mgmt-containerservice/23.0.0 Python/3.8.16
+        (macOS-13.4-arm64-arm-64bit)
     method: GET
     uri: https://management.azure.com/subscriptions/00000000-0000-0000-0000-000000000000/resourceGroups/clitest000001/providers/Microsoft.ContainerService/managedClusters/cliakstest000002?api-version=2023-05-01
   response:
     body:
-<<<<<<< HEAD
-      string: "{\n  \"id\": \"/subscriptions/00000000-0000-0000-0000-000000000000/resourcegroups/clitest000001/providers/Microsoft.ContainerService/managedClusters/cliakstest000002\",\n
-        \ \"location\": \"eastus\",\n  \"name\": \"cliakstest000002\",\n  \"type\":
-        \"Microsoft.ContainerService/ManagedClusters\",\n  \"properties\": {\n   \"provisioningState\":
-        \"Succeeded\",\n   \"powerState\": {\n    \"code\": \"Running\"\n   },\n   \"kubernetesVersion\":
-        \"1.25.6\",\n   \"currentKubernetesVersion\": \"1.25.6\",\n   \"dnsPrefix\":
-        \"cliakstest-clitestiildybns7-79a739\",\n   \"fqdn\": \"cliakstest-clitestiildybns7-79a739-m929vmoq.hcp.eastus.azmk8s.io\",\n
-        \  \"azurePortalFQDN\": \"cliakstest-clitestiildybns7-79a739-m929vmoq.portal.hcp.eastus.azmk8s.io\",\n
-        \  \"agentPoolProfiles\": [\n    {\n     \"name\": \"nodepool1\",\n     \"count\":
-        3,\n     \"vmSize\": \"Standard_D2s_v3\",\n     \"osDiskSizeGB\": 128,\n     \"osDiskType\":
-        \"Managed\",\n     \"kubeletDiskType\": \"OS\",\n     \"maxPods\": 110,\n
-        \    \"type\": \"VirtualMachineScaleSets\",\n     \"availabilityZones\": [\n
-        \     \"1\",\n      \"2\",\n      \"3\"\n     ],\n     \"enableAutoScaling\":
-        false,\n     \"provisioningState\": \"Succeeded\",\n     \"powerState\": {\n
-        \     \"code\": \"Running\"\n     },\n     \"orchestratorVersion\": \"1.25.6\",\n
-        \    \"currentOrchestratorVersion\": \"1.25.6\",\n     \"enableNodePublicIP\":
-        false,\n     \"mode\": \"System\",\n     \"enableEncryptionAtHost\": false,\n
-        \    \"enableUltraSSD\": true,\n     \"osType\": \"Linux\",\n     \"osSKU\":
-        \"Ubuntu\",\n     \"nodeImageVersion\": \"AKSUbuntu-2204gen2containerd-202304.20.0\",\n
-        \    \"upgradeSettings\": {},\n     \"enableFIPS\": false\n    }\n   ],\n
-        \  \"linuxProfile\": {\n    \"adminUsername\": \"azureuser\",\n    \"ssh\":
-        {\n     \"publicKeys\": [\n      {\n       \"keyData\": \"ssh-rsa AAAAB3NzaC1yc2EAAAADAQABAAABAQCvBk9v4/Qo7XJWIY7AItmm8ohKhV9Y2z/SA5RKWk4BUCpK4ElHu8ia+QREfb7nmO5LtydRi7glVKNjUWUeaSC1PTmk2Z421whqvLRgF6XquFUcEC+VZG54EiS7j6hc2G3Af76vCZQQIQ7fKB8gngJXVb4QjbKVkoORamBKaSQ5MoAPF9GeSPfDesETM/jcE60BguHKjSTXhfsvgs6/iuUSPQ7duXwFtlpQy8WwA6ymGj4ehF0y8NXP6fjEajHDhPjPDkyuKBFTScflrLRryURmRyyICLt40vd+gaiyYCmREJxZNT/7J1pKmlpLNJejqDgXJ97xeyv4flTL7XRSgWV5
-        azcli_aks_live_test@example.com\\n\"\n      }\n     ]\n    }\n   },\n   \"servicePrincipalProfile\":
-        {\n    \"clientId\":\"00000000-0000-0000-0000-000000000001\"\n   },\n   \"nodeResourceGroup\":
-        \"MC_clitest000001_cliakstest000002_eastus\",\n   \"enableRBAC\": true,\n
-        \  \"enableLTS\": \"KubernetesOfficial\",\n   \"networkProfile\": {\n    \"networkPlugin\":
-        \"kubenet\",\n    \"loadBalancerSku\": \"Standard\",\n    \"loadBalancerProfile\":
-        {\n     \"managedOutboundIPs\": {\n      \"count\": 1\n     },\n     \"effectiveOutboundIPs\":
-        [\n      {\n       \"id\": \"/subscriptions/00000000-0000-0000-0000-000000000000/resourceGroups/MC_clitest000001_cliakstest000002_eastus/providers/Microsoft.Network/publicIPAddresses/a5d0302f-d6e6-4bff-a1d0-c69f4b6514a3\"\n
-        \     }\n     ]\n    },\n    \"podCidr\": \"10.244.0.0/16\",\n    \"serviceCidr\":
-        \"10.0.0.0/16\",\n    \"dnsServiceIP\": \"10.0.0.10\",\n    \"dockerBridgeCidr\":
-        \"172.17.0.1/16\",\n    \"outboundType\": \"loadBalancer\",\n    \"podCidrs\":
-        [\n     \"10.244.0.0/16\"\n    ],\n    \"serviceCidrs\": [\n     \"10.0.0.0/16\"\n
-        \   ],\n    \"ipFamilies\": [\n     \"IPv4\"\n    ]\n   },\n   \"maxAgentPools\":
-        100,\n   \"identityProfile\": {\n    \"kubeletidentity\": {\n     \"resourceId\":
-        \"/subscriptions/00000000-0000-0000-0000-000000000000/resourcegroups/MC_clitest000001_cliakstest000002_eastus/providers/Microsoft.ManagedIdentity/userAssignedIdentities/cliakstest000002-agentpool\",\n
-        \    \"clientId\":\"00000000-0000-0000-0000-000000000001\",\n     \"objectId\":\"00000000-0000-0000-0000-000000000001\"\n
-        \   }\n   },\n   \"disableLocalAccounts\": false,\n   \"securityProfile\":
-        {},\n   \"storageProfile\": {\n    \"diskCSIDriver\": {\n     \"enabled\":
-        true\n    },\n    \"fileCSIDriver\": {\n     \"enabled\": true\n    },\n    \"snapshotController\":
-        {\n     \"enabled\": true\n    }\n   },\n   \"oidcIssuerProfile\": {\n    \"enabled\":
-        false\n   },\n   \"workloadAutoScalerProfile\": {}\n  },\n  \"identity\":
-        {\n   \"type\": \"SystemAssigned\",\n   \"principalId\":\"00000000-0000-0000-0000-000000000001\",\n
-        \  \"tenantId\": \"72f988bf-86f1-41af-91ab-2d7cd011db47\"\n  },\n  \"sku\":
-        {\n   \"name\": \"Base\",\n   \"tier\": \"Free\"\n  }\n }"
-=======
       string: "{\n  \"id\": \"/subscriptions/00000000-0000-0000-0000-000000000000/resourcegroups/clitest000001/providers/Microsoft.ContainerService/managedClusters/cliakstest000002\"\
         ,\n  \"location\": \"eastus\",\n  \"name\": \"cliakstest000002\",\n  \"type\"\
         : \"Microsoft.ContainerService/ManagedClusters\",\n  \"properties\": {\n \
@@ -1174,24 +691,15 @@
         : \"SystemAssigned\",\n   \"principalId\":\"00000000-0000-0000-0000-000000000001\"\
         ,\n   \"tenantId\": \"72f988bf-86f1-41af-91ab-2d7cd011db47\"\n  },\n  \"sku\"\
         : {\n   \"name\": \"Base\",\n   \"tier\": \"Free\"\n  }\n }"
->>>>>>> 27d920ec
-    headers:
-      cache-control:
-      - no-cache
-      content-length:
-<<<<<<< HEAD
-      - '4020'
-      content-type:
-      - application/json
-      date:
-      - Sat, 29 Apr 2023 11:05:02 GMT
-=======
+    headers:
+      cache-control:
+      - no-cache
+      content-length:
       - '4310'
       content-type:
       - application/json
       date:
       - Thu, 15 Jun 2023 19:28:05 GMT
->>>>>>> 27d920ec
       expires:
       - '-1'
       pragma:
@@ -1225,13 +733,8 @@
       ParameterSetName:
       - -g -n --yes --no-wait
       User-Agent:
-<<<<<<< HEAD
-      - AZURECLI/2.48.1 azsdk-python-azure-mgmt-containerservice/22.1.0 Python/3.8.10
-        (Linux-5.15.0-1033-azure-x86_64-with-glibc2.29)
-=======
-      - AZURECLI/2.49.0 azsdk-python-azure-mgmt-containerservice/23.0.0 Python/3.8.16
-        (macOS-13.4-arm64-arm-64bit)
->>>>>>> 27d920ec
+      - AZURECLI/2.49.0 azsdk-python-azure-mgmt-containerservice/23.0.0 Python/3.8.16
+        (macOS-13.4-arm64-arm-64bit)
     method: DELETE
     uri: https://management.azure.com/subscriptions/00000000-0000-0000-0000-000000000000/resourceGroups/clitest000001/providers/Microsoft.ContainerService/managedClusters/cliakstest000002?api-version=2023-05-01
   response:
@@ -1239,29 +742,17 @@
       string: ''
     headers:
       azure-asyncoperation:
-<<<<<<< HEAD
-      - https://management.azure.com/subscriptions/00000000-0000-0000-0000-000000000000/providers/Microsoft.ContainerService/locations/eastus/operations/e0c0c025-7ae6-4310-8278-12e7fdb73f27?api-version=2017-08-31
-=======
       - https://management.azure.com/subscriptions/00000000-0000-0000-0000-000000000000/providers/Microsoft.ContainerService/locations/eastus/operations/7673b1d9-be25-4f31-9d1f-671b4d534133?api-version=2017-08-31
->>>>>>> 27d920ec
       cache-control:
       - no-cache
       content-length:
       - '0'
       date:
-<<<<<<< HEAD
-      - Sat, 29 Apr 2023 11:05:04 GMT
-      expires:
-      - '-1'
-      location:
-      - https://management.azure.com/subscriptions/00000000-0000-0000-0000-000000000000/providers/Microsoft.ContainerService/locations/eastus/operationresults/e0c0c025-7ae6-4310-8278-12e7fdb73f27?api-version=2017-08-31
-=======
       - Thu, 15 Jun 2023 19:28:07 GMT
       expires:
       - '-1'
       location:
       - https://management.azure.com/subscriptions/00000000-0000-0000-0000-000000000000/providers/Microsoft.ContainerService/locations/eastus/operationresults/7673b1d9-be25-4f31-9d1f-671b4d534133?api-version=2017-08-31
->>>>>>> 27d920ec
       pragma:
       - no-cache
       server:
@@ -1271,11 +762,7 @@
       x-content-type-options:
       - nosniff
       x-ms-ratelimit-remaining-subscription-deletes:
-<<<<<<< HEAD
-      - '14995'
-=======
       - '14999'
->>>>>>> 27d920ec
     status:
       code: 202
       message: Accepted
