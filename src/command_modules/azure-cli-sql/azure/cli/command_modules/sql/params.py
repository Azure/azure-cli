# --------------------------------------------------------------------------------------------
# Copyright (c) Microsoft Corporation. All rights reserved.
# Licensed under the MIT License. See License.txt in the project root for license information.
# --------------------------------------------------------------------------------------------

from ._util import ParametersContext, patch_arg_make_required
<<<<<<< HEAD
from azure.cli.core.commands import CliArgumentType

#####
#           Reusable param type definitions
#####

server_param_type = CliArgumentType(options_list=('--server', '-s'), help='Name of the Azure SQL server.')

###############################################
#                sql db                       #
###############################################

# sql db params that are used for non-default create modes. These are ignored
# for regular create (because we have custom commands for special create modes)
# and ignored for update (because they are not applicable to update)
sql_db_special_create_mode_params = ['create_mode', 'source_database_id', 'restorePointInTime']
=======
from azure.cli.core.commands import register_cli_argument
>>>>>>> 392e09fa

with ParametersContext(command='sql db') as c:
    c.argument('database_name', options_list=('--name', '-n'), help='Name of the Azure SQL Database.')
    c.argument('server_name', arg_type=server_param_type)
    c.register_alias('elastic_pool_name', ('--elastic-pool',))
    c.register_alias('requested_service_objective_name', ('--service-objective',))
    c.register_alias('requested_service_objective_id', ('--service-objective-id',))

def configure_db_create_params(c):
    from azure.mgmt.sql.models.database import Database
    c.expand('parameters', Database)

    # We have a wrapper function that determines server location so user doesn't need to specify it as param.
    # Also we have specific commands to special create modes which have their own required params, so
    # database properties related to create mode can be ignored
    ignores = ['location'] + sql_db_special_create_mode_params
    for p in ignores:
        c.ignore(p)

with ParametersContext(command='sql db create') as c:
    configure_db_create_params(c)

# The following params are ignored when creating a copy or secondary because their
# values are determined by the source db
sql_db_copy_ignored_params = ['collation', 'edition', 'max_size_bytes']

with ParametersContext(command='sql db copy') as c:
    configure_db_create_params(c)

    c.argument('elastic_pool_name', options_list=('--dest-elastic-pool',), help='Name of elastic pool to create the new database in.')
    c.argument('dest_name', help='Name of the database that will be created as the copy destinaton.')
    c.argument('dest_resource_group_name', options_list=('--dest-resource-group',), help='Name of the resouce group to create the copy in. If unspecified, defaults to the origin resource group.')
    c.argument('dest_server_name', options_list=('--dest-server',), help='Name of the server to create the copy in. If unspecified, defaults to the origin server.')
    c.argument('requested_service_objective_name', options_list=('--dest-service-objective',), help='Name of service objective for the new database.')
    c.argument('requested_service_objective_id', options_list=('--dest-service-objective-id',), help='Id of service objective for the new database.')
    
    for i in sql_db_copy_ignored_params:
        c.ignore(i)

with ParametersContext(command='sql db create-secondary') as c:
    configure_db_create_params(c)

    c.argument('elastic_pool_name', options_list=('--dest-elastic-pool',), help='Name of elastic pool to create the new database in.')
    c.argument('requested_service_objective_name', options_list=('--secondary-service-objective',), help='Name of service objective for the new secondary database.')
    c.argument('requested_service_objective_id', options_list=('--secondary-service-objective-id',), help='Id of service objective for the new secondary database.')
    c.argument('secondary_resource_group_name', options_list=('--secondary-resource-group',), help='Name of the resource group to create the new secondary database in. If unspecified, defaults to the origin resource group.')
    c.argument('secondary_server_name', options_list=('--secondary-server',), help='Name of the server to create the new secondary database in.')

    for i in sql_db_copy_ignored_params:
        c.ignore(i)

# The following params are ignored when restoring because their values are determined by the source db
sql_db_restore_ignored_params = ['collation', 'max_size_bytes']

with ParametersContext(command='sql db restore') as c:
    configure_db_create_params(c)
    c.register_alias('requested_service_objective_name', ('--dest-service-objective',))
    c.register_alias('requested_service_objective_id', ('--dest-service-objective-id',))
    c.register_alias('elastic_pool_name', ('--dest-elastic-pool',))
    c.register_alias('dest_resource_group_name', ('--dest-resource-group',))
    for i in sql_db_restore_ignored_params:
        c.ignore(i)

with ParametersContext(command='sql db update') as c:
    from azure.mgmt.sql.models.database import Database
    c.expand('parameters', Database)

    # These parameters are applicable to create only, not update.
    ignores = ['location', 'collation'] + sql_db_special_create_mode_params
    for i in ignores:
        c.ignore(i)

#####
#           sql db replication-link
#####

with ParametersContext(command='sql db replication-link') as c:
    c.register_alias('database_name', ('--database', '-d'))

#####
#           sql db <<other subgroups>>
#####

## Data Warehouse will not be included in the first batch of GA commands
#with ParametersContext(command='sql db data-warehouse') as c:
#    c.register_alias('database_name', ('--database', '-d'))

## Data Warehouse will not be included in the first batch of GA commands
## (list_restore_points also applies to db, but it's not very useful. It's
## mainly useful for dw.)
#with ParametersContext(command='sql db restore-point') as c:
#    c.register_alias('database_name', ('--database', '-d'))

## Service tier advisor will not be included in the first batch of GA commands
#with ParametersContext(command='sql db service-tier-advisor') as c:
#    c.register_alias('database_name', ('--database', '-d'))

## TDE will not be included in the first batch of GA commands
#with ParametersContext(command='sql db transparent-data-encryption') as c:
#    c.register_alias('database_name', ('--database', '-d'))

###############################################
#                sql elastic-pool             #
###############################################

with ParametersContext(command='sql elastic-pool') as c:
    c.argument('elastic_pool_name', options_list=('--name', '-n'), help='The name of the elastic pool.')

## Recommended elastic pools will not be included in the first batch of GA commands
#with ParametersContext(command='sql elastic-pool recommended') as c:
#    c.register_alias('recommended_elastic_pool_name', ('--name', '-n'))

#with ParametersContext(command='sql elastic-pool recommended db') as c:
#    c.register_alias('recommended_elastic_pool_name', ('--recommended-elastic-pool',))
#    c.register_alias('database_name', ('--name', '-n'))

with ParametersContext(command='sql elastic-pool') as c:
    c.argument('server_name', arg_type=server_param_type)

with ParametersContext(command='sql elastic-pool create') as c:
    from azure.mgmt.sql.models.elastic_pool import ElasticPool
    c.expand('parameters', ElasticPool)
    # We have a wrapper function that determines server location so user doesn't need to specify it as param.
    c.ignore('location')

with ParametersContext(command='sql elastic-pool update') as c:
    from azure.mgmt.sql.models.elastic_pool import ElasticPool
    c.expand('parameters', ElasticPool)
    # We have a wrapper function that determines server location so user doesn't need to specify it as param.
    c.ignore('location')

###############################################
#                sql server                   #
###############################################

with ParametersContext(command='sql server') as c:
    c.register_alias('server_name', ('--name', '-n'))
    c.register_alias('administrator_login', ('--admin-user', '-u'))
    c.register_alias('administrator_login_password', ('--admin-password', '-p'))

with ParametersContext(command='sql server create') as c:
    from azure.mgmt.sql.models.server import Server
    # - Both administrator_login and administrator_login_password are required for server creation.
    # However these two parameters are given default value in the create_or_update function
    # signature, therefore, they can't be automatically converted to requirement arguments.
    patches = {
        'administrator_login': patch_arg_make_required,
        'administrator_login_password': patch_arg_make_required
    }
    c.expand('parameters', Server, group_name='Authentication', patches=patches)

    # 12.0 is the only server version allowed and it's already the default.
    c.ignore('version')

with ParametersContext(command='sql server update') as c:
    from azure.mgmt.sql.models.server import Server
    c.expand('parameters', Server)

<<<<<<< HEAD
    # location and administrator_login cannot be updated.
    # 12.0 is the only server version allowed and it's already the default.
    for i in ['location', 'administrator_login', 'version']:
        c.ignore(i)
=======
    # [AaRoney] Overrinding one incorrect parameter.
    register_cli_argument('sql db create', 'edition',
                          options_list=('--edition',),
                          help='The edition of the Azure SQL database.')

with ParametersContext(command='sql elastic-pools create') as c:
    from azure.mgmt.sql.models.elastic_pool import ElasticPool
>>>>>>> 392e09fa

#####
#           sql server firewall-rule
#####

with ParametersContext(command='sql server firewall-rule') as c:
    c.register_alias('server_name', ('--server', '-s'))
    c.register_alias('firewall_rule_name', ('--name', '-n'))

#####
#           sql server service-objective
#####

with ParametersContext(command='sql server service-objective') as c:
    c.register_alias('server_name', ('--server', '-s'))
    c.register_alias('service_objective_name', ('--name', '-n'))
<|MERGE_RESOLUTION|>--- conflicted
+++ resolved
@@ -4,7 +4,6 @@
 # --------------------------------------------------------------------------------------------
 
 from ._util import ParametersContext, patch_arg_make_required
-<<<<<<< HEAD
 from azure.cli.core.commands import CliArgumentType
 
 #####
@@ -21,9 +20,6 @@
 # for regular create (because we have custom commands for special create modes)
 # and ignored for update (because they are not applicable to update)
 sql_db_special_create_mode_params = ['create_mode', 'source_database_id', 'restorePointInTime']
-=======
-from azure.cli.core.commands import register_cli_argument
->>>>>>> 392e09fa
 
 with ParametersContext(command='sql db') as c:
     c.argument('database_name', options_list=('--name', '-n'), help='Name of the Azure SQL Database.')
@@ -35,6 +31,9 @@
 def configure_db_create_params(c):
     from azure.mgmt.sql.models.database import Database
     c.expand('parameters', Database)
+
+    # Adjust help text.
+    c.argument('edition', options_list=('--edition',), help='The edition of the Azure SQL database.')
 
     # We have a wrapper function that determines server location so user doesn't need to specify it as param.
     # Also we have specific commands to special create modes which have their own required params, so
@@ -182,20 +181,10 @@
     from azure.mgmt.sql.models.server import Server
     c.expand('parameters', Server)
 
-<<<<<<< HEAD
     # location and administrator_login cannot be updated.
     # 12.0 is the only server version allowed and it's already the default.
     for i in ['location', 'administrator_login', 'version']:
         c.ignore(i)
-=======
-    # [AaRoney] Overrinding one incorrect parameter.
-    register_cli_argument('sql db create', 'edition',
-                          options_list=('--edition',),
-                          help='The edition of the Azure SQL database.')
-
-with ParametersContext(command='sql elastic-pools create') as c:
-    from azure.mgmt.sql.models.elastic_pool import ElasticPool
->>>>>>> 392e09fa
 
 #####
 #           sql server firewall-rule
@@ -212,3 +201,6 @@
 with ParametersContext(command='sql server service-objective') as c:
     c.register_alias('server_name', ('--server', '-s'))
     c.register_alias('service_objective_name', ('--name', '-n'))
+
+with ParametersContext(command='sql elastic-pools create') as c:
+    from azure.mgmt.sql.models.elastic_pool import ElasticPool