--- conflicted
+++ resolved
@@ -6,11 +6,7 @@
 
 from __future__ import print_function
 
-<<<<<<< HEAD
-__version__ = "2.14.2"
-=======
 __version__ = "2.15.0"
->>>>>>> 29dbacc4
 
 import os
 import sys
