--- conflicted
+++ resolved
@@ -7,8 +7,6 @@
       Accept-Encoding:
       - gzip, deflate
       CommandName:
-<<<<<<< HEAD
-=======
       - sql mi show
       Connection:
       - keep-alive
@@ -364,42 +362,1491 @@
       Accept-Encoding:
       - gzip, deflate
       CommandName:
->>>>>>> ef1efd1f
       - sql instance-failover-group create
       Connection:
       - keep-alive
       ParameterSetName:
-      - -n -g --mi --partner-resource-group --partner-mi --failover-policy --grace-period
-      User-Agent:
-      - python/3.7.4 (Windows-10-10.0.18362-SP0) msrest/0.6.10 msrest_azure/0.6.2
-        azure-mgmt-sql/0.13.0 Azure-SDK-For-Python AZURECLI/2.0.73
-      accept-language:
-      - en-US
-    method: GET
-    uri: https://management.azure.com/subscriptions/00000000-0000-0000-0000-000000000000/resourceGroups/geodrCLtestRG/providers/Microsoft.Sql/managedInstances/geodrmitestgp-01?api-version=2018-06-01-preview
-  response:
-    body:
-      string: '{"error":{"code":"ResourceGroupNotFound","message":"Resource group
-        ''geodrCLtestRG'' could not be found."}}'
-    headers:
-      cache-control:
-      - no-cache
-      content-length:
-      - '105'
-      content-type:
-      - application/json; charset=utf-8
-      date:
-      - Sat, 12 Oct 2019 00:44:01 GMT
-      expires:
-      - '-1'
-      pragma:
-      - no-cache
-      strict-transport-security:
-      - max-age=31536000; includeSubDomains
-      x-content-type-options:
-      - nosniff
-      x-ms-failure-cause:
-      - gateway
+      - -n -g -s --partner-resource-group --partner-managed-instance --failover-policy
+        --grace-period
+      User-Agent:
+      - python/2.7.15 (Windows-2012ServerR2-6.3.9600) msrest/0.6.6 msrest_azure/0.6.0
+        azure-mgmt-sql/0.12.0 Azure-SDK-For-Python AZURECLI/2.0.64
+    method: GET
+    uri: https://management.azure.com/subscriptions/00000000-0000-0000-0000-000000000000/resourceGroups/geodrCLtestRG/providers/Microsoft.Sql/locations/eastus/instanceFailoverGroups/fgtest2019?api-version=2017-10-01-preview
+  response:
+    body:
+      string: !!python/unicode '{"properties":{"readWriteEndpoint":{"failoverPolicy":"Automatic","failoverWithDataLossGracePeriodMinutes":120},"readOnlyEndpoint":{"failoverPolicy":"Disabled"},"replicationRole":"Primary","replicationState":"CATCH_UP","partnerRegions":[{"location":"westus","replicationRole":"Secondary"}],"managedInstancePairs":[{"primaryManagedInstanceId":"/subscriptions/00000000-0000-0000-0000-000000000000/resourceGroups/geodrCLtestRG/providers/Microsoft.Sql/managedInstances/geodrmitestgp-01","partnerManagedInstanceId":"/subscriptions/00000000-0000-0000-0000-000000000000/resourceGroups/geodrCLtestRG/providers/Microsoft.Sql/managedInstances/geodrmitestgp-secondary"}]},"id":"/subscriptions/00000000-0000-0000-0000-000000000000/resourceGroups/geodrCLtestRG/providers/Microsoft.Sql/locations/East
+        US/instanceFailoverGroups/fgtest2019","name":"fgtest2019","type":"Microsoft.Sql/locations/instanceFailoverGroups"}'
+    headers:
+      cache-control:
+      - no-cache
+      content-length:
+      - '900'
+      content-type:
+      - application/json; charset=utf-8
+      date:
+      - Mon, 20 May 2019 22:33:19 GMT
+      expires:
+      - '-1'
+      pragma:
+      - no-cache
+      server:
+      - Microsoft-HTTPAPI/2.0
+      strict-transport-security:
+      - max-age=31536000; includeSubDomains
+      transfer-encoding:
+      - chunked
+      vary:
+      - Accept-Encoding
+      x-content-type-options:
+      - nosniff
+    status:
+      code: 200
+      message: OK
+- request:
+    body: null
+    headers:
+      Accept:
+      - application/json
+      Accept-Encoding:
+      - gzip, deflate
+      CommandName:
+      - sql instance-failover-group show
+      Connection:
+      - keep-alive
+      ParameterSetName:
+      - -g -l -n
+      User-Agent:
+      - python/2.7.15 (Windows-2012ServerR2-6.3.9600) msrest/0.6.6 msrest_azure/0.6.0
+        azure-mgmt-sql/0.12.0 Azure-SDK-For-Python AZURECLI/2.0.64
+      accept-language:
+      - en-US
+    method: GET
+    uri: https://management.azure.com/subscriptions/00000000-0000-0000-0000-000000000000/resourceGroups/geodrCLtestRG/providers/Microsoft.Sql/locations/WestUS/instanceFailoverGroups/fgtest2019?api-version=2017-10-01-preview
+  response:
+    body:
+      string: !!python/unicode '{"properties":{"readWriteEndpoint":{"failoverPolicy":"Automatic","failoverWithDataLossGracePeriodMinutes":120},"readOnlyEndpoint":{"failoverPolicy":"Disabled"},"replicationRole":"Secondary","replicationState":"CATCH_UP","partnerRegions":[{"location":"eastus","replicationRole":"Primary"}],"managedInstancePairs":[{"primaryManagedInstanceId":"/subscriptions/00000000-0000-0000-0000-000000000000/resourceGroups/geodrCLtestRG/providers/Microsoft.Sql/managedInstances/geodrmitestgp-01","partnerManagedInstanceId":"/subscriptions/00000000-0000-0000-0000-000000000000/resourceGroups/geodrCLtestRG/providers/Microsoft.Sql/managedInstances/geodrmitestgp-secondary"}]},"id":"/subscriptions/00000000-0000-0000-0000-000000000000/resourceGroups/geodrCLtestRG/providers/Microsoft.Sql/locations/West
+        US/instanceFailoverGroups/fgtest2019","name":"fgtest2019","type":"Microsoft.Sql/locations/instanceFailoverGroups"}'
+    headers:
+      cache-control:
+      - no-cache
+      content-length:
+      - '900'
+      content-type:
+      - application/json; charset=utf-8
+      date:
+      - Mon, 20 May 2019 22:33:20 GMT
+      expires:
+      - '-1'
+      pragma:
+      - no-cache
+      server:
+      - Microsoft-HTTPAPI/2.0
+      strict-transport-security:
+      - max-age=31536000; includeSubDomains
+      transfer-encoding:
+      - chunked
+      vary:
+      - Accept-Encoding
+      x-content-type-options:
+      - nosniff
+    status:
+      code: 200
+      message: OK
+- request:
+    body: null
+    headers:
+      Accept:
+      - application/json
+      Accept-Encoding:
+      - gzip, deflate
+      CommandName:
+      - sql instance-failover-group update
+      Connection:
+      - keep-alive
+      ParameterSetName:
+      - -g -n -l --grace-period
+      User-Agent:
+      - python/2.7.15 (Windows-2012ServerR2-6.3.9600) msrest/0.6.6 msrest_azure/0.6.0
+        azure-mgmt-sql/0.12.0 Azure-SDK-For-Python AZURECLI/2.0.64
+      accept-language:
+      - en-US
+    method: GET
+    uri: https://management.azure.com/subscriptions/00000000-0000-0000-0000-000000000000/resourceGroups/geodrCLtestRG/providers/Microsoft.Sql/locations/EastUS/instanceFailoverGroups/fgtest2019?api-version=2017-10-01-preview
+  response:
+    body:
+      string: !!python/unicode '{"properties":{"readWriteEndpoint":{"failoverPolicy":"Automatic","failoverWithDataLossGracePeriodMinutes":120},"readOnlyEndpoint":{"failoverPolicy":"Disabled"},"replicationRole":"Primary","replicationState":"CATCH_UP","partnerRegions":[{"location":"westus","replicationRole":"Secondary"}],"managedInstancePairs":[{"primaryManagedInstanceId":"/subscriptions/00000000-0000-0000-0000-000000000000/resourceGroups/geodrCLtestRG/providers/Microsoft.Sql/managedInstances/geodrmitestgp-01","partnerManagedInstanceId":"/subscriptions/00000000-0000-0000-0000-000000000000/resourceGroups/geodrCLtestRG/providers/Microsoft.Sql/managedInstances/geodrmitestgp-secondary"}]},"id":"/subscriptions/00000000-0000-0000-0000-000000000000/resourceGroups/geodrCLtestRG/providers/Microsoft.Sql/locations/East
+        US/instanceFailoverGroups/fgtest2019","name":"fgtest2019","type":"Microsoft.Sql/locations/instanceFailoverGroups"}'
+    headers:
+      cache-control:
+      - no-cache
+      content-length:
+      - '900'
+      content-type:
+      - application/json; charset=utf-8
+      date:
+      - Mon, 20 May 2019 22:33:21 GMT
+      expires:
+      - '-1'
+      pragma:
+      - no-cache
+      server:
+      - Microsoft-HTTPAPI/2.0
+      strict-transport-security:
+      - max-age=31536000; includeSubDomains
+      transfer-encoding:
+      - chunked
+      vary:
+      - Accept-Encoding
+      x-content-type-options:
+      - nosniff
+    status:
+      code: 200
+      message: OK
+- request:
+    body: !!python/unicode '{"properties": {"managedInstancePairs": [{"partnerManagedInstanceId":
+      "/subscriptions/00000000-0000-0000-0000-000000000000/resourceGroups/geodrCLtestRG/providers/Microsoft.Sql/managedInstances/geodrmitestgp-secondary",
+      "primaryManagedInstanceId": "/subscriptions/00000000-0000-0000-0000-000000000000/resourceGroups/geodrCLtestRG/providers/Microsoft.Sql/managedInstances/geodrmitestgp-01"}],
+      "partnerRegions": [{"location": "westus"}], "readWriteEndpoint": {"failoverWithDataLossGracePeriodMinutes":
+      180, "failoverPolicy": "Automatic"}, "readOnlyEndpoint": {"failoverPolicy":
+      "Disabled"}}}'
+    headers:
+      Accept:
+      - application/json
+      Accept-Encoding:
+      - gzip, deflate
+      CommandName:
+      - sql instance-failover-group update
+      Connection:
+      - keep-alive
+      Content-Length:
+      - '588'
+      Content-Type:
+      - application/json; charset=utf-8
+      ParameterSetName:
+      - -g -n -l --grace-period
+      User-Agent:
+      - python/2.7.15 (Windows-2012ServerR2-6.3.9600) msrest/0.6.6 msrest_azure/0.6.0
+        azure-mgmt-sql/0.12.0 Azure-SDK-For-Python AZURECLI/2.0.64
+      accept-language:
+      - en-US
+    method: PUT
+    uri: https://management.azure.com/subscriptions/00000000-0000-0000-0000-000000000000/resourceGroups/geodrCLtestRG/providers/Microsoft.Sql/locations/EastUS/instanceFailoverGroups/fgtest2019?api-version=2017-10-01-preview
+  response:
+    body:
+      string: !!python/unicode '{"operation":"UpdateManagedFailoverGroup","startTime":"2019-05-20T22:33:22.667Z"}'
+    headers:
+      azure-asyncoperation:
+      - https://management.azure.com/subscriptions/00000000-0000-0000-0000-000000000000/providers/Microsoft.Sql/locations/eastus/instanceFailoverGroupAzureAsyncOperation/b5e29217-efb4-4433-a3fd-7aaaa64a9c2f?api-version=2017-10-01-preview
+      cache-control:
+      - no-cache
+      content-length:
+      - '81'
+      content-type:
+      - application/json; charset=utf-8
+      date:
+      - Mon, 20 May 2019 22:33:23 GMT
+      expires:
+      - '-1'
+      location:
+      - https://management.azure.com/subscriptions/00000000-0000-0000-0000-000000000000/providers/Microsoft.Sql/locations/eastus/instanceFailoverGroupOperationResults/b5e29217-efb4-4433-a3fd-7aaaa64a9c2f?api-version=2017-10-01-preview
+      pragma:
+      - no-cache
+      server:
+      - Microsoft-HTTPAPI/2.0
+      strict-transport-security:
+      - max-age=31536000; includeSubDomains
+      x-content-type-options:
+      - nosniff
+      x-ms-ratelimit-remaining-subscription-writes:
+      - '1199'
+    status:
+      code: 202
+      message: Accepted
+- request:
+    body: null
+    headers:
+      Accept:
+      - application/json
+      Accept-Encoding:
+      - gzip, deflate
+      CommandName:
+      - sql instance-failover-group update
+      Connection:
+      - keep-alive
+      ParameterSetName:
+      - -g -n -l --grace-period
+      User-Agent:
+      - python/2.7.15 (Windows-2012ServerR2-6.3.9600) msrest/0.6.6 msrest_azure/0.6.0
+        azure-mgmt-sql/0.12.0 Azure-SDK-For-Python AZURECLI/2.0.64
+    method: GET
+    uri: https://management.azure.com/subscriptions/00000000-0000-0000-0000-000000000000/providers/Microsoft.Sql/locations/eastus/instanceFailoverGroupAzureAsyncOperation/b5e29217-efb4-4433-a3fd-7aaaa64a9c2f?api-version=2017-10-01-preview
+  response:
+    body:
+      string: !!python/unicode '{"name":"b5e29217-efb4-4433-a3fd-7aaaa64a9c2f","status":"InProgress","startTime":"2019-05-20T22:33:22.667Z"}'
+    headers:
+      cache-control:
+      - no-cache
+      content-length:
+      - '108'
+      content-type:
+      - application/json; charset=utf-8
+      date:
+      - Mon, 20 May 2019 22:33:33 GMT
+      expires:
+      - '-1'
+      pragma:
+      - no-cache
+      server:
+      - Microsoft-HTTPAPI/2.0
+      strict-transport-security:
+      - max-age=31536000; includeSubDomains
+      transfer-encoding:
+      - chunked
+      vary:
+      - Accept-Encoding
+      x-content-type-options:
+      - nosniff
+    status:
+      code: 200
+      message: OK
+- request:
+    body: null
+    headers:
+      Accept:
+      - application/json
+      Accept-Encoding:
+      - gzip, deflate
+      CommandName:
+      - sql instance-failover-group update
+      Connection:
+      - keep-alive
+      ParameterSetName:
+      - -g -n -l --grace-period
+      User-Agent:
+      - python/2.7.15 (Windows-2012ServerR2-6.3.9600) msrest/0.6.6 msrest_azure/0.6.0
+        azure-mgmt-sql/0.12.0 Azure-SDK-For-Python AZURECLI/2.0.64
+    method: GET
+    uri: https://management.azure.com/subscriptions/00000000-0000-0000-0000-000000000000/providers/Microsoft.Sql/locations/eastus/instanceFailoverGroupAzureAsyncOperation/b5e29217-efb4-4433-a3fd-7aaaa64a9c2f?api-version=2017-10-01-preview
+  response:
+    body:
+      string: !!python/unicode '{"name":"b5e29217-efb4-4433-a3fd-7aaaa64a9c2f","status":"Succeeded","startTime":"2019-05-20T22:33:22.667Z"}'
+    headers:
+      cache-control:
+      - no-cache
+      content-length:
+      - '107'
+      content-type:
+      - application/json; charset=utf-8
+      date:
+      - Mon, 20 May 2019 22:33:45 GMT
+      expires:
+      - '-1'
+      pragma:
+      - no-cache
+      server:
+      - Microsoft-HTTPAPI/2.0
+      strict-transport-security:
+      - max-age=31536000; includeSubDomains
+      transfer-encoding:
+      - chunked
+      vary:
+      - Accept-Encoding
+      x-content-type-options:
+      - nosniff
+    status:
+      code: 200
+      message: OK
+- request:
+    body: null
+    headers:
+      Accept:
+      - application/json
+      Accept-Encoding:
+      - gzip, deflate
+      CommandName:
+      - sql instance-failover-group update
+      Connection:
+      - keep-alive
+      ParameterSetName:
+      - -g -n -l --grace-period
+      User-Agent:
+      - python/2.7.15 (Windows-2012ServerR2-6.3.9600) msrest/0.6.6 msrest_azure/0.6.0
+        azure-mgmt-sql/0.12.0 Azure-SDK-For-Python AZURECLI/2.0.64
+    method: GET
+    uri: https://management.azure.com/subscriptions/00000000-0000-0000-0000-000000000000/resourceGroups/geodrCLtestRG/providers/Microsoft.Sql/locations/EastUS/instanceFailoverGroups/fgtest2019?api-version=2017-10-01-preview
+  response:
+    body:
+      string: !!python/unicode '{"properties":{"readWriteEndpoint":{"failoverPolicy":"Automatic","failoverWithDataLossGracePeriodMinutes":180},"readOnlyEndpoint":{"failoverPolicy":"Disabled"},"replicationRole":"Primary","replicationState":"CATCH_UP","partnerRegions":[{"location":"westus","replicationRole":"Secondary"}],"managedInstancePairs":[{"primaryManagedInstanceId":"/subscriptions/00000000-0000-0000-0000-000000000000/resourceGroups/geodrCLtestRG/providers/Microsoft.Sql/managedInstances/geodrmitestgp-01","partnerManagedInstanceId":"/subscriptions/00000000-0000-0000-0000-000000000000/resourceGroups/geodrCLtestRG/providers/Microsoft.Sql/managedInstances/geodrmitestgp-secondary"}]},"id":"/subscriptions/00000000-0000-0000-0000-000000000000/resourceGroups/geodrCLtestRG/providers/Microsoft.Sql/locations/East
+        US/instanceFailoverGroups/fgtest2019","name":"fgtest2019","type":"Microsoft.Sql/locations/instanceFailoverGroups"}'
+    headers:
+      cache-control:
+      - no-cache
+      content-length:
+      - '900'
+      content-type:
+      - application/json; charset=utf-8
+      date:
+      - Mon, 20 May 2019 22:33:46 GMT
+      expires:
+      - '-1'
+      pragma:
+      - no-cache
+      server:
+      - Microsoft-HTTPAPI/2.0
+      strict-transport-security:
+      - max-age=31536000; includeSubDomains
+      transfer-encoding:
+      - chunked
+      vary:
+      - Accept-Encoding
+      x-content-type-options:
+      - nosniff
+    status:
+      code: 200
+      message: OK
+- request:
+    body: null
+    headers:
+      Accept:
+      - application/json
+      Accept-Encoding:
+      - gzip, deflate
+      CommandName:
+      - sql instance-failover-group show
+      Connection:
+      - keep-alive
+      ParameterSetName:
+      - -g -l -n
+      User-Agent:
+      - python/2.7.15 (Windows-2012ServerR2-6.3.9600) msrest/0.6.6 msrest_azure/0.6.0
+        azure-mgmt-sql/0.12.0 Azure-SDK-For-Python AZURECLI/2.0.64
+      accept-language:
+      - en-US
+    method: GET
+    uri: https://management.azure.com/subscriptions/00000000-0000-0000-0000-000000000000/resourceGroups/geodrCLtestRG/providers/Microsoft.Sql/locations/WestUS/instanceFailoverGroups/fgtest2019?api-version=2017-10-01-preview
+  response:
+    body:
+      string: !!python/unicode '{"properties":{"readWriteEndpoint":{"failoverPolicy":"Automatic","failoverWithDataLossGracePeriodMinutes":180},"readOnlyEndpoint":{"failoverPolicy":"Disabled"},"replicationRole":"Secondary","replicationState":"CATCH_UP","partnerRegions":[{"location":"eastus","replicationRole":"Primary"}],"managedInstancePairs":[{"primaryManagedInstanceId":"/subscriptions/00000000-0000-0000-0000-000000000000/resourceGroups/geodrCLtestRG/providers/Microsoft.Sql/managedInstances/geodrmitestgp-01","partnerManagedInstanceId":"/subscriptions/00000000-0000-0000-0000-000000000000/resourceGroups/geodrCLtestRG/providers/Microsoft.Sql/managedInstances/geodrmitestgp-secondary"}]},"id":"/subscriptions/00000000-0000-0000-0000-000000000000/resourceGroups/geodrCLtestRG/providers/Microsoft.Sql/locations/West
+        US/instanceFailoverGroups/fgtest2019","name":"fgtest2019","type":"Microsoft.Sql/locations/instanceFailoverGroups"}'
+    headers:
+      cache-control:
+      - no-cache
+      content-length:
+      - '900'
+      content-type:
+      - application/json; charset=utf-8
+      date:
+      - Mon, 20 May 2019 22:33:47 GMT
+      expires:
+      - '-1'
+      pragma:
+      - no-cache
+      server:
+      - Microsoft-HTTPAPI/2.0
+      strict-transport-security:
+      - max-age=31536000; includeSubDomains
+      transfer-encoding:
+      - chunked
+      vary:
+      - Accept-Encoding
+      x-content-type-options:
+      - nosniff
+    status:
+      code: 200
+      message: OK
+- request:
+    body: null
+    headers:
+      Accept:
+      - application/json
+      Accept-Encoding:
+      - gzip, deflate
+      CommandName:
+      - sql instance-failover-group update
+      Connection:
+      - keep-alive
+      ParameterSetName:
+      - -g -n -l --failover-policy
+      User-Agent:
+      - python/2.7.15 (Windows-2012ServerR2-6.3.9600) msrest/0.6.6 msrest_azure/0.6.0
+        azure-mgmt-sql/0.12.0 Azure-SDK-For-Python AZURECLI/2.0.64
+      accept-language:
+      - en-US
+    method: GET
+    uri: https://management.azure.com/subscriptions/00000000-0000-0000-0000-000000000000/resourceGroups/geodrCLtestRG/providers/Microsoft.Sql/locations/EastUS/instanceFailoverGroups/fgtest2019?api-version=2017-10-01-preview
+  response:
+    body:
+      string: !!python/unicode '{"properties":{"readWriteEndpoint":{"failoverPolicy":"Automatic","failoverWithDataLossGracePeriodMinutes":180},"readOnlyEndpoint":{"failoverPolicy":"Disabled"},"replicationRole":"Primary","replicationState":"CATCH_UP","partnerRegions":[{"location":"westus","replicationRole":"Secondary"}],"managedInstancePairs":[{"primaryManagedInstanceId":"/subscriptions/00000000-0000-0000-0000-000000000000/resourceGroups/geodrCLtestRG/providers/Microsoft.Sql/managedInstances/geodrmitestgp-01","partnerManagedInstanceId":"/subscriptions/00000000-0000-0000-0000-000000000000/resourceGroups/geodrCLtestRG/providers/Microsoft.Sql/managedInstances/geodrmitestgp-secondary"}]},"id":"/subscriptions/00000000-0000-0000-0000-000000000000/resourceGroups/geodrCLtestRG/providers/Microsoft.Sql/locations/East
+        US/instanceFailoverGroups/fgtest2019","name":"fgtest2019","type":"Microsoft.Sql/locations/instanceFailoverGroups"}'
+    headers:
+      cache-control:
+      - no-cache
+      content-length:
+      - '900'
+      content-type:
+      - application/json; charset=utf-8
+      date:
+      - Mon, 20 May 2019 22:33:48 GMT
+      expires:
+      - '-1'
+      pragma:
+      - no-cache
+      server:
+      - Microsoft-HTTPAPI/2.0
+      strict-transport-security:
+      - max-age=31536000; includeSubDomains
+      transfer-encoding:
+      - chunked
+      vary:
+      - Accept-Encoding
+      x-content-type-options:
+      - nosniff
+    status:
+      code: 200
+      message: OK
+- request:
+    body: !!python/unicode '{"properties": {"managedInstancePairs": [{"partnerManagedInstanceId":
+      "/subscriptions/00000000-0000-0000-0000-000000000000/resourceGroups/geodrCLtestRG/providers/Microsoft.Sql/managedInstances/geodrmitestgp-secondary",
+      "primaryManagedInstanceId": "/subscriptions/00000000-0000-0000-0000-000000000000/resourceGroups/geodrCLtestRG/providers/Microsoft.Sql/managedInstances/geodrmitestgp-01"}],
+      "partnerRegions": [{"location": "westus"}], "readWriteEndpoint": {"failoverPolicy":
+      "Manual"}, "readOnlyEndpoint": {"failoverPolicy": "Disabled"}}}'
+    headers:
+      Accept:
+      - application/json
+      Accept-Encoding:
+      - gzip, deflate
+      CommandName:
+      - sql instance-failover-group update
+      Connection:
+      - keep-alive
+      Content-Length:
+      - '538'
+      Content-Type:
+      - application/json; charset=utf-8
+      ParameterSetName:
+      - -g -n -l --failover-policy
+      User-Agent:
+      - python/2.7.15 (Windows-2012ServerR2-6.3.9600) msrest/0.6.6 msrest_azure/0.6.0
+        azure-mgmt-sql/0.12.0 Azure-SDK-For-Python AZURECLI/2.0.64
+      accept-language:
+      - en-US
+    method: PUT
+    uri: https://management.azure.com/subscriptions/00000000-0000-0000-0000-000000000000/resourceGroups/geodrCLtestRG/providers/Microsoft.Sql/locations/EastUS/instanceFailoverGroups/fgtest2019?api-version=2017-10-01-preview
+  response:
+    body:
+      string: !!python/unicode '{"operation":"UpdateManagedFailoverGroup","startTime":"2019-05-20T22:33:49.62Z"}'
+    headers:
+      azure-asyncoperation:
+      - https://management.azure.com/subscriptions/00000000-0000-0000-0000-000000000000/providers/Microsoft.Sql/locations/eastus/instanceFailoverGroupAzureAsyncOperation/490a952a-3302-4688-9503-8259c1299ef6?api-version=2017-10-01-preview
+      cache-control:
+      - no-cache
+      content-length:
+      - '80'
+      content-type:
+      - application/json; charset=utf-8
+      date:
+      - Mon, 20 May 2019 22:33:50 GMT
+      expires:
+      - '-1'
+      location:
+      - https://management.azure.com/subscriptions/00000000-0000-0000-0000-000000000000/providers/Microsoft.Sql/locations/eastus/instanceFailoverGroupOperationResults/490a952a-3302-4688-9503-8259c1299ef6?api-version=2017-10-01-preview
+      pragma:
+      - no-cache
+      server:
+      - Microsoft-HTTPAPI/2.0
+      strict-transport-security:
+      - max-age=31536000; includeSubDomains
+      x-content-type-options:
+      - nosniff
+      x-ms-ratelimit-remaining-subscription-writes:
+      - '1199'
+    status:
+      code: 202
+      message: Accepted
+- request:
+    body: null
+    headers:
+      Accept:
+      - application/json
+      Accept-Encoding:
+      - gzip, deflate
+      CommandName:
+      - sql instance-failover-group update
+      Connection:
+      - keep-alive
+      ParameterSetName:
+      - -g -n -l --failover-policy
+      User-Agent:
+      - python/2.7.15 (Windows-2012ServerR2-6.3.9600) msrest/0.6.6 msrest_azure/0.6.0
+        azure-mgmt-sql/0.12.0 Azure-SDK-For-Python AZURECLI/2.0.64
+    method: GET
+    uri: https://management.azure.com/subscriptions/00000000-0000-0000-0000-000000000000/providers/Microsoft.Sql/locations/eastus/instanceFailoverGroupAzureAsyncOperation/490a952a-3302-4688-9503-8259c1299ef6?api-version=2017-10-01-preview
+  response:
+    body:
+      string: !!python/unicode '{"name":"490a952a-3302-4688-9503-8259c1299ef6","status":"Succeeded","startTime":"2019-05-20T22:33:49.62Z"}'
+    headers:
+      cache-control:
+      - no-cache
+      content-length:
+      - '106'
+      content-type:
+      - application/json; charset=utf-8
+      date:
+      - Mon, 20 May 2019 22:34:00 GMT
+      expires:
+      - '-1'
+      pragma:
+      - no-cache
+      server:
+      - Microsoft-HTTPAPI/2.0
+      strict-transport-security:
+      - max-age=31536000; includeSubDomains
+      transfer-encoding:
+      - chunked
+      vary:
+      - Accept-Encoding
+      x-content-type-options:
+      - nosniff
+    status:
+      code: 200
+      message: OK
+- request:
+    body: null
+    headers:
+      Accept:
+      - application/json
+      Accept-Encoding:
+      - gzip, deflate
+      CommandName:
+      - sql instance-failover-group update
+      Connection:
+      - keep-alive
+      ParameterSetName:
+      - -g -n -l --failover-policy
+      User-Agent:
+      - python/2.7.15 (Windows-2012ServerR2-6.3.9600) msrest/0.6.6 msrest_azure/0.6.0
+        azure-mgmt-sql/0.12.0 Azure-SDK-For-Python AZURECLI/2.0.64
+    method: GET
+    uri: https://management.azure.com/subscriptions/00000000-0000-0000-0000-000000000000/resourceGroups/geodrCLtestRG/providers/Microsoft.Sql/locations/EastUS/instanceFailoverGroups/fgtest2019?api-version=2017-10-01-preview
+  response:
+    body:
+      string: !!python/unicode '{"properties":{"readWriteEndpoint":{"failoverPolicy":"Manual"},"readOnlyEndpoint":{"failoverPolicy":"Disabled"},"replicationRole":"Primary","replicationState":"CATCH_UP","partnerRegions":[{"location":"westus","replicationRole":"Secondary"}],"managedInstancePairs":[{"primaryManagedInstanceId":"/subscriptions/00000000-0000-0000-0000-000000000000/resourceGroups/geodrCLtestRG/providers/Microsoft.Sql/managedInstances/geodrmitestgp-01","partnerManagedInstanceId":"/subscriptions/00000000-0000-0000-0000-000000000000/resourceGroups/geodrCLtestRG/providers/Microsoft.Sql/managedInstances/geodrmitestgp-secondary"}]},"id":"/subscriptions/00000000-0000-0000-0000-000000000000/resourceGroups/geodrCLtestRG/providers/Microsoft.Sql/locations/East
+        US/instanceFailoverGroups/fgtest2019","name":"fgtest2019","type":"Microsoft.Sql/locations/instanceFailoverGroups"}'
+    headers:
+      cache-control:
+      - no-cache
+      content-length:
+      - '852'
+      content-type:
+      - application/json; charset=utf-8
+      date:
+      - Mon, 20 May 2019 22:34:00 GMT
+      expires:
+      - '-1'
+      pragma:
+      - no-cache
+      server:
+      - Microsoft-HTTPAPI/2.0
+      strict-transport-security:
+      - max-age=31536000; includeSubDomains
+      transfer-encoding:
+      - chunked
+      vary:
+      - Accept-Encoding
+      x-content-type-options:
+      - nosniff
+    status:
+      code: 200
+      message: OK
+- request:
+    body: null
+    headers:
+      Accept:
+      - application/json
+      Accept-Encoding:
+      - gzip, deflate
+      CommandName:
+      - sql instance-failover-group set-primary
+      Connection:
+      - keep-alive
+      ParameterSetName:
+      - -g -n -l
+      User-Agent:
+      - python/2.7.15 (Windows-2012ServerR2-6.3.9600) msrest/0.6.6 msrest_azure/0.6.0
+        azure-mgmt-sql/0.12.0 Azure-SDK-For-Python AZURECLI/2.0.64
+      accept-language:
+      - en-US
+    method: GET
+    uri: https://management.azure.com/subscriptions/00000000-0000-0000-0000-000000000000/resourceGroups/geodrCLtestRG/providers/Microsoft.Sql/locations/WestUS/instanceFailoverGroups/fgtest2019?api-version=2017-10-01-preview
+  response:
+    body:
+      string: !!python/unicode '{"properties":{"readWriteEndpoint":{"failoverPolicy":"Manual"},"readOnlyEndpoint":{"failoverPolicy":"Disabled"},"replicationRole":"Secondary","replicationState":"CATCH_UP","partnerRegions":[{"location":"eastus","replicationRole":"Primary"}],"managedInstancePairs":[{"primaryManagedInstanceId":"/subscriptions/00000000-0000-0000-0000-000000000000/resourceGroups/geodrCLtestRG/providers/Microsoft.Sql/managedInstances/geodrmitestgp-01","partnerManagedInstanceId":"/subscriptions/00000000-0000-0000-0000-000000000000/resourceGroups/geodrCLtestRG/providers/Microsoft.Sql/managedInstances/geodrmitestgp-secondary"}]},"id":"/subscriptions/00000000-0000-0000-0000-000000000000/resourceGroups/geodrCLtestRG/providers/Microsoft.Sql/locations/West
+        US/instanceFailoverGroups/fgtest2019","name":"fgtest2019","type":"Microsoft.Sql/locations/instanceFailoverGroups"}'
+    headers:
+      cache-control:
+      - no-cache
+      content-length:
+      - '852'
+      content-type:
+      - application/json; charset=utf-8
+      date:
+      - Mon, 20 May 2019 22:34:01 GMT
+      expires:
+      - '-1'
+      pragma:
+      - no-cache
+      server:
+      - Microsoft-HTTPAPI/2.0
+      strict-transport-security:
+      - max-age=31536000; includeSubDomains
+      transfer-encoding:
+      - chunked
+      vary:
+      - Accept-Encoding
+      x-content-type-options:
+      - nosniff
+    status:
+      code: 200
+      message: OK
+- request:
+    body: null
+    headers:
+      Accept:
+      - application/json
+      Accept-Encoding:
+      - gzip, deflate
+      CommandName:
+      - sql instance-failover-group set-primary
+      Connection:
+      - keep-alive
+      Content-Length:
+      - '0'
+      ParameterSetName:
+      - -g -n -l
+      User-Agent:
+      - python/2.7.15 (Windows-2012ServerR2-6.3.9600) msrest/0.6.6 msrest_azure/0.6.0
+        azure-mgmt-sql/0.12.0 Azure-SDK-For-Python AZURECLI/2.0.64
+      accept-language:
+      - en-US
+    method: POST
+    uri: https://management.azure.com/subscriptions/00000000-0000-0000-0000-000000000000/resourceGroups/geodrCLtestRG/providers/Microsoft.Sql/locations/WestUS/instanceFailoverGroups/fgtest2019/failover?api-version=2017-10-01-preview
+  response:
+    body:
+      string: !!python/unicode '{"operation":"FailoverFailoverGroup","startTime":"2019-05-20T22:34:02.16Z"}'
+    headers:
+      azure-asyncoperation:
+      - https://management.azure.com/subscriptions/00000000-0000-0000-0000-000000000000/providers/Microsoft.Sql/locations/westus/instanceFailoverGroupAzureAsyncOperation/cb285fd0-3b23-40a1-89ae-025477800b50?api-version=2017-10-01-preview
+      cache-control:
+      - no-cache
+      content-length:
+      - '75'
+      content-type:
+      - application/json; charset=utf-8
+      date:
+      - Mon, 20 May 2019 22:34:01 GMT
+      expires:
+      - '-1'
+      location:
+      - https://management.azure.com/subscriptions/00000000-0000-0000-0000-000000000000/providers/Microsoft.Sql/locations/westus/instanceFailoverGroupOperationResults/cb285fd0-3b23-40a1-89ae-025477800b50?api-version=2017-10-01-preview
+      pragma:
+      - no-cache
+      server:
+      - Microsoft-HTTPAPI/2.0
+      strict-transport-security:
+      - max-age=31536000; includeSubDomains
+      x-content-type-options:
+      - nosniff
+      x-ms-ratelimit-remaining-subscription-writes:
+      - '1199'
+    status:
+      code: 202
+      message: Accepted
+- request:
+    body: null
+    headers:
+      Accept:
+      - application/json
+      Accept-Encoding:
+      - gzip, deflate
+      CommandName:
+      - sql instance-failover-group set-primary
+      Connection:
+      - keep-alive
+      ParameterSetName:
+      - -g -n -l
+      User-Agent:
+      - python/2.7.15 (Windows-2012ServerR2-6.3.9600) msrest/0.6.6 msrest_azure/0.6.0
+        azure-mgmt-sql/0.12.0 Azure-SDK-For-Python AZURECLI/2.0.64
+    method: GET
+    uri: https://management.azure.com/subscriptions/00000000-0000-0000-0000-000000000000/providers/Microsoft.Sql/locations/westus/instanceFailoverGroupAzureAsyncOperation/cb285fd0-3b23-40a1-89ae-025477800b50?api-version=2017-10-01-preview
+  response:
+    body:
+      string: !!python/unicode '{"name":"cb285fd0-3b23-40a1-89ae-025477800b50","status":"Succeeded","startTime":"2019-05-20T22:34:02.16Z"}'
+    headers:
+      cache-control:
+      - no-cache
+      content-length:
+      - '106'
+      content-type:
+      - application/json; charset=utf-8
+      date:
+      - Mon, 20 May 2019 22:34:11 GMT
+      expires:
+      - '-1'
+      pragma:
+      - no-cache
+      server:
+      - Microsoft-HTTPAPI/2.0
+      strict-transport-security:
+      - max-age=31536000; includeSubDomains
+      transfer-encoding:
+      - chunked
+      vary:
+      - Accept-Encoding
+      x-content-type-options:
+      - nosniff
+    status:
+      code: 200
+      message: OK
+- request:
+    body: null
+    headers:
+      Accept:
+      - application/json
+      Accept-Encoding:
+      - gzip, deflate
+      CommandName:
+      - sql instance-failover-group show
+      Connection:
+      - keep-alive
+      ParameterSetName:
+      - -g -l -n
+      User-Agent:
+      - python/2.7.15 (Windows-2012ServerR2-6.3.9600) msrest/0.6.6 msrest_azure/0.6.0
+        azure-mgmt-sql/0.12.0 Azure-SDK-For-Python AZURECLI/2.0.64
+      accept-language:
+      - en-US
+    method: GET
+    uri: https://management.azure.com/subscriptions/00000000-0000-0000-0000-000000000000/resourceGroups/geodrCLtestRG/providers/Microsoft.Sql/locations/WestUS/instanceFailoverGroups/fgtest2019?api-version=2017-10-01-preview
+  response:
+    body:
+      string: !!python/unicode '{"properties":{"readWriteEndpoint":{"failoverPolicy":"Manual"},"readOnlyEndpoint":{"failoverPolicy":"Disabled"},"replicationRole":"Primary","replicationState":"CATCH_UP","partnerRegions":[{"location":"eastus","replicationRole":"Secondary"}],"managedInstancePairs":[{"primaryManagedInstanceId":"/subscriptions/00000000-0000-0000-0000-000000000000/resourceGroups/geodrCLtestRG/providers/Microsoft.Sql/managedInstances/geodrmitestgp-secondary","partnerManagedInstanceId":"/subscriptions/00000000-0000-0000-0000-000000000000/resourceGroups/geodrCLtestRG/providers/Microsoft.Sql/managedInstances/geodrmitestgp-01"}]},"id":"/subscriptions/00000000-0000-0000-0000-000000000000/resourceGroups/geodrCLtestRG/providers/Microsoft.Sql/locations/West
+        US/instanceFailoverGroups/fgtest2019","name":"fgtest2019","type":"Microsoft.Sql/locations/instanceFailoverGroups"}'
+    headers:
+      cache-control:
+      - no-cache
+      content-length:
+      - '852'
+      content-type:
+      - application/json; charset=utf-8
+      date:
+      - Mon, 20 May 2019 22:34:43 GMT
+      expires:
+      - '-1'
+      pragma:
+      - no-cache
+      server:
+      - Microsoft-HTTPAPI/2.0
+      strict-transport-security:
+      - max-age=31536000; includeSubDomains
+      transfer-encoding:
+      - chunked
+      vary:
+      - Accept-Encoding
+      x-content-type-options:
+      - nosniff
+    status:
+      code: 200
+      message: OK
+- request:
+    body: null
+    headers:
+      Accept:
+      - application/json
+      Accept-Encoding:
+      - gzip, deflate
+      CommandName:
+      - sql instance-failover-group show
+      Connection:
+      - keep-alive
+      ParameterSetName:
+      - -g -l -n
+      User-Agent:
+      - python/2.7.15 (Windows-2012ServerR2-6.3.9600) msrest/0.6.6 msrest_azure/0.6.0
+        azure-mgmt-sql/0.12.0 Azure-SDK-For-Python AZURECLI/2.0.64
+      accept-language:
+      - en-US
+    method: GET
+    uri: https://management.azure.com/subscriptions/00000000-0000-0000-0000-000000000000/resourceGroups/geodrCLtestRG/providers/Microsoft.Sql/locations/EastUS/instanceFailoverGroups/fgtest2019?api-version=2017-10-01-preview
+  response:
+    body:
+      string: !!python/unicode '{"properties":{"readWriteEndpoint":{"failoverPolicy":"Manual"},"readOnlyEndpoint":{"failoverPolicy":"Disabled"},"replicationRole":"Secondary","replicationState":"CATCH_UP","partnerRegions":[{"location":"westus","replicationRole":"Primary"}],"managedInstancePairs":[{"primaryManagedInstanceId":"/subscriptions/00000000-0000-0000-0000-000000000000/resourceGroups/geodrCLtestRG/providers/Microsoft.Sql/managedInstances/geodrmitestgp-secondary","partnerManagedInstanceId":"/subscriptions/00000000-0000-0000-0000-000000000000/resourceGroups/geodrCLtestRG/providers/Microsoft.Sql/managedInstances/geodrmitestgp-01"}]},"id":"/subscriptions/00000000-0000-0000-0000-000000000000/resourceGroups/geodrCLtestRG/providers/Microsoft.Sql/locations/East
+        US/instanceFailoverGroups/fgtest2019","name":"fgtest2019","type":"Microsoft.Sql/locations/instanceFailoverGroups"}'
+    headers:
+      cache-control:
+      - no-cache
+      content-length:
+      - '852'
+      content-type:
+      - application/json; charset=utf-8
+      date:
+      - Mon, 20 May 2019 22:34:44 GMT
+      expires:
+      - '-1'
+      pragma:
+      - no-cache
+      server:
+      - Microsoft-HTTPAPI/2.0
+      strict-transport-security:
+      - max-age=31536000; includeSubDomains
+      transfer-encoding:
+      - chunked
+      vary:
+      - Accept-Encoding
+      x-content-type-options:
+      - nosniff
+    status:
+      code: 200
+      message: OK
+- request:
+    body: null
+    headers:
+      Accept:
+      - application/json
+      Accept-Encoding:
+      - gzip, deflate
+      CommandName:
+      - sql instance-failover-group set-primary
+      Connection:
+      - keep-alive
+      ParameterSetName:
+      - --allow-data-loss -g -n -l
+      User-Agent:
+      - python/2.7.15 (Windows-2012ServerR2-6.3.9600) msrest/0.6.6 msrest_azure/0.6.0
+        azure-mgmt-sql/0.12.0 Azure-SDK-For-Python AZURECLI/2.0.64
+      accept-language:
+      - en-US
+    method: GET
+    uri: https://management.azure.com/subscriptions/00000000-0000-0000-0000-000000000000/resourceGroups/geodrCLtestRG/providers/Microsoft.Sql/locations/EastUS/instanceFailoverGroups/fgtest2019?api-version=2017-10-01-preview
+  response:
+    body:
+      string: !!python/unicode '{"properties":{"readWriteEndpoint":{"failoverPolicy":"Manual"},"readOnlyEndpoint":{"failoverPolicy":"Disabled"},"replicationRole":"Secondary","replicationState":"CATCH_UP","partnerRegions":[{"location":"westus","replicationRole":"Primary"}],"managedInstancePairs":[{"primaryManagedInstanceId":"/subscriptions/00000000-0000-0000-0000-000000000000/resourceGroups/geodrCLtestRG/providers/Microsoft.Sql/managedInstances/geodrmitestgp-secondary","partnerManagedInstanceId":"/subscriptions/00000000-0000-0000-0000-000000000000/resourceGroups/geodrCLtestRG/providers/Microsoft.Sql/managedInstances/geodrmitestgp-01"}]},"id":"/subscriptions/00000000-0000-0000-0000-000000000000/resourceGroups/geodrCLtestRG/providers/Microsoft.Sql/locations/East
+        US/instanceFailoverGroups/fgtest2019","name":"fgtest2019","type":"Microsoft.Sql/locations/instanceFailoverGroups"}'
+    headers:
+      cache-control:
+      - no-cache
+      content-length:
+      - '852'
+      content-type:
+      - application/json; charset=utf-8
+      date:
+      - Mon, 20 May 2019 22:34:44 GMT
+      expires:
+      - '-1'
+      pragma:
+      - no-cache
+      server:
+      - Microsoft-HTTPAPI/2.0
+      strict-transport-security:
+      - max-age=31536000; includeSubDomains
+      transfer-encoding:
+      - chunked
+      vary:
+      - Accept-Encoding
+      x-content-type-options:
+      - nosniff
+    status:
+      code: 200
+      message: OK
+- request:
+    body: null
+    headers:
+      Accept:
+      - application/json
+      Accept-Encoding:
+      - gzip, deflate
+      CommandName:
+      - sql instance-failover-group set-primary
+      Connection:
+      - keep-alive
+      Content-Length:
+      - '0'
+      ParameterSetName:
+      - --allow-data-loss -g -n -l
+      User-Agent:
+      - python/2.7.15 (Windows-2012ServerR2-6.3.9600) msrest/0.6.6 msrest_azure/0.6.0
+        azure-mgmt-sql/0.12.0 Azure-SDK-For-Python AZURECLI/2.0.64
+      accept-language:
+      - en-US
+    method: POST
+    uri: https://management.azure.com/subscriptions/00000000-0000-0000-0000-000000000000/resourceGroups/geodrCLtestRG/providers/Microsoft.Sql/locations/EastUS/instanceFailoverGroups/fgtest2019/forceFailoverAllowDataLoss?api-version=2017-10-01-preview
+  response:
+    body:
+      string: !!python/unicode '{"operation":"FailoverFailoverGroup","startTime":"2019-05-20T22:34:45.793Z"}'
+    headers:
+      azure-asyncoperation:
+      - https://management.azure.com/subscriptions/00000000-0000-0000-0000-000000000000/providers/Microsoft.Sql/locations/eastus/instanceFailoverGroupAzureAsyncOperation/534cdca0-2966-4d79-a8be-28317af9763a?api-version=2017-10-01-preview
+      cache-control:
+      - no-cache
+      content-length:
+      - '76'
+      content-type:
+      - application/json; charset=utf-8
+      date:
+      - Mon, 20 May 2019 22:34:45 GMT
+      expires:
+      - '-1'
+      location:
+      - https://management.azure.com/subscriptions/00000000-0000-0000-0000-000000000000/providers/Microsoft.Sql/locations/eastus/instanceFailoverGroupOperationResults/534cdca0-2966-4d79-a8be-28317af9763a?api-version=2017-10-01-preview
+      pragma:
+      - no-cache
+      server:
+      - Microsoft-HTTPAPI/2.0
+      strict-transport-security:
+      - max-age=31536000; includeSubDomains
+      x-content-type-options:
+      - nosniff
+      x-ms-ratelimit-remaining-subscription-writes:
+      - '1199'
+    status:
+      code: 202
+      message: Accepted
+- request:
+    body: null
+    headers:
+      Accept:
+      - application/json
+      Accept-Encoding:
+      - gzip, deflate
+      CommandName:
+      - sql instance-failover-group set-primary
+      Connection:
+      - keep-alive
+      ParameterSetName:
+      - --allow-data-loss -g -n -l
+      User-Agent:
+      - python/2.7.15 (Windows-2012ServerR2-6.3.9600) msrest/0.6.6 msrest_azure/0.6.0
+        azure-mgmt-sql/0.12.0 Azure-SDK-For-Python AZURECLI/2.0.64
+    method: GET
+    uri: https://management.azure.com/subscriptions/00000000-0000-0000-0000-000000000000/providers/Microsoft.Sql/locations/eastus/instanceFailoverGroupAzureAsyncOperation/534cdca0-2966-4d79-a8be-28317af9763a?api-version=2017-10-01-preview
+  response:
+    body:
+      string: !!python/unicode '{"name":"534cdca0-2966-4d79-a8be-28317af9763a","status":"Succeeded","startTime":"2019-05-20T22:34:45.793Z"}'
+    headers:
+      cache-control:
+      - no-cache
+      content-length:
+      - '107'
+      content-type:
+      - application/json; charset=utf-8
+      date:
+      - Mon, 20 May 2019 22:34:55 GMT
+      expires:
+      - '-1'
+      pragma:
+      - no-cache
+      server:
+      - Microsoft-HTTPAPI/2.0
+      strict-transport-security:
+      - max-age=31536000; includeSubDomains
+      transfer-encoding:
+      - chunked
+      vary:
+      - Accept-Encoding
+      x-content-type-options:
+      - nosniff
+    status:
+      code: 200
+      message: OK
+- request:
+    body: null
+    headers:
+      Accept:
+      - application/json
+      Accept-Encoding:
+      - gzip, deflate
+      CommandName:
+      - sql instance-failover-group show
+      Connection:
+      - keep-alive
+      ParameterSetName:
+      - -g -l -n
+      User-Agent:
+      - python/2.7.15 (Windows-2012ServerR2-6.3.9600) msrest/0.6.6 msrest_azure/0.6.0
+        azure-mgmt-sql/0.12.0 Azure-SDK-For-Python AZURECLI/2.0.64
+      accept-language:
+      - en-US
+    method: GET
+    uri: https://management.azure.com/subscriptions/00000000-0000-0000-0000-000000000000/resourceGroups/geodrCLtestRG/providers/Microsoft.Sql/locations/WestUS/instanceFailoverGroups/fgtest2019?api-version=2017-10-01-preview
+  response:
+    body:
+      string: !!python/unicode '{"properties":{"readWriteEndpoint":{"failoverPolicy":"Manual"},"readOnlyEndpoint":{"failoverPolicy":"Disabled"},"replicationRole":"Secondary","replicationState":"CATCH_UP","partnerRegions":[{"location":"eastus","replicationRole":"Primary"}],"managedInstancePairs":[{"primaryManagedInstanceId":"/subscriptions/00000000-0000-0000-0000-000000000000/resourceGroups/geodrCLtestRG/providers/Microsoft.Sql/managedInstances/geodrmitestgp-01","partnerManagedInstanceId":"/subscriptions/00000000-0000-0000-0000-000000000000/resourceGroups/geodrCLtestRG/providers/Microsoft.Sql/managedInstances/geodrmitestgp-secondary"}]},"id":"/subscriptions/00000000-0000-0000-0000-000000000000/resourceGroups/geodrCLtestRG/providers/Microsoft.Sql/locations/West
+        US/instanceFailoverGroups/fgtest2019","name":"fgtest2019","type":"Microsoft.Sql/locations/instanceFailoverGroups"}'
+    headers:
+      cache-control:
+      - no-cache
+      content-length:
+      - '852'
+      content-type:
+      - application/json; charset=utf-8
+      date:
+      - Mon, 20 May 2019 22:35:27 GMT
+      expires:
+      - '-1'
+      pragma:
+      - no-cache
+      server:
+      - Microsoft-HTTPAPI/2.0
+      strict-transport-security:
+      - max-age=31536000; includeSubDomains
+      transfer-encoding:
+      - chunked
+      vary:
+      - Accept-Encoding
+      x-content-type-options:
+      - nosniff
+    status:
+      code: 200
+      message: OK
+- request:
+    body: null
+    headers:
+      Accept:
+      - application/json
+      Accept-Encoding:
+      - gzip, deflate
+      CommandName:
+      - sql instance-failover-group show
+      Connection:
+      - keep-alive
+      ParameterSetName:
+      - -g -l -n
+      User-Agent:
+      - python/2.7.15 (Windows-2012ServerR2-6.3.9600) msrest/0.6.6 msrest_azure/0.6.0
+        azure-mgmt-sql/0.12.0 Azure-SDK-For-Python AZURECLI/2.0.64
+      accept-language:
+      - en-US
+    method: GET
+    uri: https://management.azure.com/subscriptions/00000000-0000-0000-0000-000000000000/resourceGroups/geodrCLtestRG/providers/Microsoft.Sql/locations/EastUS/instanceFailoverGroups/fgtest2019?api-version=2017-10-01-preview
+  response:
+    body:
+      string: !!python/unicode '{"properties":{"readWriteEndpoint":{"failoverPolicy":"Manual"},"readOnlyEndpoint":{"failoverPolicy":"Disabled"},"replicationRole":"Primary","replicationState":"CATCH_UP","partnerRegions":[{"location":"westus","replicationRole":"Secondary"}],"managedInstancePairs":[{"primaryManagedInstanceId":"/subscriptions/00000000-0000-0000-0000-000000000000/resourceGroups/geodrCLtestRG/providers/Microsoft.Sql/managedInstances/geodrmitestgp-01","partnerManagedInstanceId":"/subscriptions/00000000-0000-0000-0000-000000000000/resourceGroups/geodrCLtestRG/providers/Microsoft.Sql/managedInstances/geodrmitestgp-secondary"}]},"id":"/subscriptions/00000000-0000-0000-0000-000000000000/resourceGroups/geodrCLtestRG/providers/Microsoft.Sql/locations/East
+        US/instanceFailoverGroups/fgtest2019","name":"fgtest2019","type":"Microsoft.Sql/locations/instanceFailoverGroups"}'
+    headers:
+      cache-control:
+      - no-cache
+      content-length:
+      - '852'
+      content-type:
+      - application/json; charset=utf-8
+      date:
+      - Mon, 20 May 2019 22:35:27 GMT
+      expires:
+      - '-1'
+      pragma:
+      - no-cache
+      server:
+      - Microsoft-HTTPAPI/2.0
+      strict-transport-security:
+      - max-age=31536000; includeSubDomains
+      transfer-encoding:
+      - chunked
+      vary:
+      - Accept-Encoding
+      x-content-type-options:
+      - nosniff
+    status:
+      code: 200
+      message: OK
+- request:
+    body: null
+    headers:
+      Accept:
+      - application/json
+      Accept-Encoding:
+      - gzip, deflate
+      CommandName:
+      - sql instance-failover-group set-primary
+      Connection:
+      - keep-alive
+      ParameterSetName:
+      - -g -n -l
+      User-Agent:
+      - python/2.7.15 (Windows-2012ServerR2-6.3.9600) msrest/0.6.6 msrest_azure/0.6.0
+        azure-mgmt-sql/0.12.0 Azure-SDK-For-Python AZURECLI/2.0.64
+      accept-language:
+      - en-US
+    method: GET
+    uri: https://management.azure.com/subscriptions/00000000-0000-0000-0000-000000000000/resourceGroups/geodrCLtestRG/providers/Microsoft.Sql/locations/EastUS/instanceFailoverGroups/fgtest2019?api-version=2017-10-01-preview
+  response:
+    body:
+      string: !!python/unicode '{"properties":{"readWriteEndpoint":{"failoverPolicy":"Manual"},"readOnlyEndpoint":{"failoverPolicy":"Disabled"},"replicationRole":"Primary","replicationState":"CATCH_UP","partnerRegions":[{"location":"westus","replicationRole":"Secondary"}],"managedInstancePairs":[{"primaryManagedInstanceId":"/subscriptions/00000000-0000-0000-0000-000000000000/resourceGroups/geodrCLtestRG/providers/Microsoft.Sql/managedInstances/geodrmitestgp-01","partnerManagedInstanceId":"/subscriptions/00000000-0000-0000-0000-000000000000/resourceGroups/geodrCLtestRG/providers/Microsoft.Sql/managedInstances/geodrmitestgp-secondary"}]},"id":"/subscriptions/00000000-0000-0000-0000-000000000000/resourceGroups/geodrCLtestRG/providers/Microsoft.Sql/locations/East
+        US/instanceFailoverGroups/fgtest2019","name":"fgtest2019","type":"Microsoft.Sql/locations/instanceFailoverGroups"}'
+    headers:
+      cache-control:
+      - no-cache
+      content-length:
+      - '852'
+      content-type:
+      - application/json; charset=utf-8
+      date:
+      - Mon, 20 May 2019 22:35:29 GMT
+      expires:
+      - '-1'
+      pragma:
+      - no-cache
+      server:
+      - Microsoft-HTTPAPI/2.0
+      strict-transport-security:
+      - max-age=31536000; includeSubDomains
+      transfer-encoding:
+      - chunked
+      vary:
+      - Accept-Encoding
+      x-content-type-options:
+      - nosniff
+    status:
+      code: 200
+      message: OK
+- request:
+    body: null
+    headers:
+      Accept:
+      - application/json
+      Accept-Encoding:
+      - gzip, deflate
+      CommandName:
+      - sql instance-failover-group show
+      Connection:
+      - keep-alive
+      ParameterSetName:
+      - -g -l -n
+      User-Agent:
+      - python/2.7.15 (Windows-2012ServerR2-6.3.9600) msrest/0.6.6 msrest_azure/0.6.0
+        azure-mgmt-sql/0.12.0 Azure-SDK-For-Python AZURECLI/2.0.64
+      accept-language:
+      - en-US
+    method: GET
+    uri: https://management.azure.com/subscriptions/00000000-0000-0000-0000-000000000000/resourceGroups/geodrCLtestRG/providers/Microsoft.Sql/locations/WestUS/instanceFailoverGroups/fgtest2019?api-version=2017-10-01-preview
+  response:
+    body:
+      string: !!python/unicode '{"properties":{"readWriteEndpoint":{"failoverPolicy":"Manual"},"readOnlyEndpoint":{"failoverPolicy":"Disabled"},"replicationRole":"Secondary","replicationState":"CATCH_UP","partnerRegions":[{"location":"eastus","replicationRole":"Primary"}],"managedInstancePairs":[{"primaryManagedInstanceId":"/subscriptions/00000000-0000-0000-0000-000000000000/resourceGroups/geodrCLtestRG/providers/Microsoft.Sql/managedInstances/geodrmitestgp-01","partnerManagedInstanceId":"/subscriptions/00000000-0000-0000-0000-000000000000/resourceGroups/geodrCLtestRG/providers/Microsoft.Sql/managedInstances/geodrmitestgp-secondary"}]},"id":"/subscriptions/00000000-0000-0000-0000-000000000000/resourceGroups/geodrCLtestRG/providers/Microsoft.Sql/locations/West
+        US/instanceFailoverGroups/fgtest2019","name":"fgtest2019","type":"Microsoft.Sql/locations/instanceFailoverGroups"}'
+    headers:
+      cache-control:
+      - no-cache
+      content-length:
+      - '852'
+      content-type:
+      - application/json; charset=utf-8
+      date:
+      - Mon, 20 May 2019 22:35:29 GMT
+      expires:
+      - '-1'
+      pragma:
+      - no-cache
+      server:
+      - Microsoft-HTTPAPI/2.0
+      strict-transport-security:
+      - max-age=31536000; includeSubDomains
+      transfer-encoding:
+      - chunked
+      vary:
+      - Accept-Encoding
+      x-content-type-options:
+      - nosniff
+    status:
+      code: 200
+      message: OK
+- request:
+    body: null
+    headers:
+      Accept:
+      - application/json
+      Accept-Encoding:
+      - gzip, deflate
+      CommandName:
+      - sql instance-failover-group show
+      Connection:
+      - keep-alive
+      ParameterSetName:
+      - -g -l -n
+      User-Agent:
+      - python/2.7.15 (Windows-2012ServerR2-6.3.9600) msrest/0.6.6 msrest_azure/0.6.0
+        azure-mgmt-sql/0.12.0 Azure-SDK-For-Python AZURECLI/2.0.64
+      accept-language:
+      - en-US
+    method: GET
+    uri: https://management.azure.com/subscriptions/00000000-0000-0000-0000-000000000000/resourceGroups/geodrCLtestRG/providers/Microsoft.Sql/locations/EastUS/instanceFailoverGroups/fgtest2019?api-version=2017-10-01-preview
+  response:
+    body:
+      string: !!python/unicode '{"properties":{"readWriteEndpoint":{"failoverPolicy":"Manual"},"readOnlyEndpoint":{"failoverPolicy":"Disabled"},"replicationRole":"Primary","replicationState":"CATCH_UP","partnerRegions":[{"location":"westus","replicationRole":"Secondary"}],"managedInstancePairs":[{"primaryManagedInstanceId":"/subscriptions/00000000-0000-0000-0000-000000000000/resourceGroups/geodrCLtestRG/providers/Microsoft.Sql/managedInstances/geodrmitestgp-01","partnerManagedInstanceId":"/subscriptions/00000000-0000-0000-0000-000000000000/resourceGroups/geodrCLtestRG/providers/Microsoft.Sql/managedInstances/geodrmitestgp-secondary"}]},"id":"/subscriptions/00000000-0000-0000-0000-000000000000/resourceGroups/geodrCLtestRG/providers/Microsoft.Sql/locations/East
+        US/instanceFailoverGroups/fgtest2019","name":"fgtest2019","type":"Microsoft.Sql/locations/instanceFailoverGroups"}'
+    headers:
+      cache-control:
+      - no-cache
+      content-length:
+      - '852'
+      content-type:
+      - application/json; charset=utf-8
+      date:
+      - Mon, 20 May 2019 22:35:30 GMT
+      expires:
+      - '-1'
+      pragma:
+      - no-cache
+      server:
+      - Microsoft-HTTPAPI/2.0
+      strict-transport-security:
+      - max-age=31536000; includeSubDomains
+      transfer-encoding:
+      - chunked
+      vary:
+      - Accept-Encoding
+      x-content-type-options:
+      - nosniff
+    status:
+      code: 200
+      message: OK
+- request:
+    body: null
+    headers:
+      Accept:
+      - application/json
+      Accept-Encoding:
+      - gzip, deflate
+      CommandName:
+      - sql instance-failover-group delete
+      Connection:
+      - keep-alive
+      Content-Length:
+      - '0'
+      ParameterSetName:
+      - -g -l -n
+      User-Agent:
+      - python/2.7.15 (Windows-2012ServerR2-6.3.9600) msrest/0.6.6 msrest_azure/0.6.0
+        azure-mgmt-sql/0.12.0 Azure-SDK-For-Python AZURECLI/2.0.64
+      accept-language:
+      - en-US
+    method: DELETE
+    uri: https://management.azure.com/subscriptions/00000000-0000-0000-0000-000000000000/resourceGroups/geodrCLtestRG/providers/Microsoft.Sql/locations/EastUS/instanceFailoverGroups/fgtest2019?api-version=2017-10-01-preview
+  response:
+    body:
+      string: !!python/unicode '{"operation":"DropManagedFailoverGroup","startTime":"2019-05-20T22:35:31.38Z"}'
+    headers:
+      azure-asyncoperation:
+      - https://management.azure.com/subscriptions/00000000-0000-0000-0000-000000000000/providers/Microsoft.Sql/locations/eastus/instanceFailoverGroupAzureAsyncOperation/9dbb37b0-4119-4c9e-a102-1266e00ab304?api-version=2017-10-01-preview
+      cache-control:
+      - no-cache
+      content-length:
+      - '78'
+      content-type:
+      - application/json; charset=utf-8
+      date:
+      - Mon, 20 May 2019 22:35:32 GMT
+      expires:
+      - '-1'
+      location:
+      - https://management.azure.com/subscriptions/00000000-0000-0000-0000-000000000000/providers/Microsoft.Sql/locations/eastus/instanceFailoverGroupOperationResults/9dbb37b0-4119-4c9e-a102-1266e00ab304?api-version=2017-10-01-preview
+      pragma:
+      - no-cache
+      server:
+      - Microsoft-HTTPAPI/2.0
+      strict-transport-security:
+      - max-age=31536000; includeSubDomains
+      x-content-type-options:
+      - nosniff
+      x-ms-ratelimit-remaining-subscription-deletes:
+      - '14999'
+    status:
+      code: 202
+      message: Accepted
+- request:
+    body: null
+    headers:
+      Accept:
+      - application/json
+      Accept-Encoding:
+      - gzip, deflate
+      CommandName:
+      - sql instance-failover-group delete
+      Connection:
+      - keep-alive
+      ParameterSetName:
+      - -g -l -n
+      User-Agent:
+      - python/2.7.15 (Windows-2012ServerR2-6.3.9600) msrest/0.6.6 msrest_azure/0.6.0
+        azure-mgmt-sql/0.12.0 Azure-SDK-For-Python AZURECLI/2.0.64
+    method: GET
+    uri: https://management.azure.com/subscriptions/00000000-0000-0000-0000-000000000000/providers/Microsoft.Sql/locations/eastus/instanceFailoverGroupAzureAsyncOperation/9dbb37b0-4119-4c9e-a102-1266e00ab304?api-version=2017-10-01-preview
+  response:
+    body:
+      string: !!python/unicode '{"name":"9dbb37b0-4119-4c9e-a102-1266e00ab304","status":"InProgress","startTime":"2019-05-20T22:35:31.38Z"}'
+    headers:
+      cache-control:
+      - no-cache
+      content-length:
+      - '107'
+      content-type:
+      - application/json; charset=utf-8
+      date:
+      - Mon, 20 May 2019 22:35:42 GMT
+      expires:
+      - '-1'
+      pragma:
+      - no-cache
+      server:
+      - Microsoft-HTTPAPI/2.0
+      strict-transport-security:
+      - max-age=31536000; includeSubDomains
+      transfer-encoding:
+      - chunked
+      vary:
+      - Accept-Encoding
+      x-content-type-options:
+      - nosniff
+    status:
+      code: 200
+      message: OK
+- request:
+    body: null
+    headers:
+      Accept:
+      - application/json
+      Accept-Encoding:
+      - gzip, deflate
+      CommandName:
+      - sql instance-failover-group delete
+      Connection:
+      - keep-alive
+      ParameterSetName:
+      - -g -l -n
+      User-Agent:
+      - python/2.7.15 (Windows-2012ServerR2-6.3.9600) msrest/0.6.6 msrest_azure/0.6.0
+        azure-mgmt-sql/0.12.0 Azure-SDK-For-Python AZURECLI/2.0.64
+    method: GET
+    uri: https://management.azure.com/subscriptions/00000000-0000-0000-0000-000000000000/providers/Microsoft.Sql/locations/eastus/instanceFailoverGroupAzureAsyncOperation/9dbb37b0-4119-4c9e-a102-1266e00ab304?api-version=2017-10-01-preview
+  response:
+    body:
+      string: !!python/unicode '{"name":"9dbb37b0-4119-4c9e-a102-1266e00ab304","status":"Succeeded","startTime":"2019-05-20T22:35:31.38Z"}'
+    headers:
+      cache-control:
+      - no-cache
+      content-length:
+      - '106'
+      content-type:
+      - application/json; charset=utf-8
+      date:
+      - Mon, 20 May 2019 22:35:53 GMT
+      expires:
+      - '-1'
+      pragma:
+      - no-cache
+      server:
+      - Microsoft-HTTPAPI/2.0
+      strict-transport-security:
+      - max-age=31536000; includeSubDomains
+      transfer-encoding:
+      - chunked
+      vary:
+      - Accept-Encoding
+      x-content-type-options:
+      - nosniff
+    status:
+      code: 200
+      message: OK
+- request:
+    body: null
+    headers:
+      Accept:
+      - application/json
+      Accept-Encoding:
+      - gzip, deflate
+      CommandName:
+      - sql instance-failover-group show
+      Connection:
+      - keep-alive
+      ParameterSetName:
+      - -g -l -n
+      User-Agent:
+      - python/2.7.15 (Windows-2012ServerR2-6.3.9600) msrest/0.6.6 msrest_azure/0.6.0
+        azure-mgmt-sql/0.12.0 Azure-SDK-For-Python AZURECLI/2.0.64
+      accept-language:
+      - en-US
+    method: GET
+    uri: https://management.azure.com/subscriptions/00000000-0000-0000-0000-000000000000/resourceGroups/geodrCLtestRG/providers/Microsoft.Sql/locations/EastUS/instanceFailoverGroups/fgtest2019?api-version=2017-10-01-preview
+  response:
+    body:
+      string: !!python/unicode '{"error":{"code":"ResourceNotFound","message":"The
+        requested resource of type ''Microsoft.Sql/locations/instanceFailoverGroups''
+        with name ''fgtest2019'' was not found."}}'
+    headers:
+      cache-control:
+      - no-cache
+      content-length:
+      - '167'
+      content-type:
+      - application/json; charset=utf-8
+      date:
+      - Mon, 20 May 2019 22:35:55 GMT
+      expires:
+      - '-1'
+      pragma:
+      - no-cache
+      server:
+      - Microsoft-HTTPAPI/2.0
+      strict-transport-security:
+      - max-age=31536000; includeSubDomains
+      x-content-type-options:
+      - nosniff
+    status:
+      code: 404
+      message: Not Found
+- request:
+    body: null
+    headers:
+      Accept:
+      - application/json
+      Accept-Encoding:
+      - gzip, deflate
+      CommandName:
+      - sql instance-failover-group show
+      Connection:
+      - keep-alive
+      ParameterSetName:
+      - -g -l -n
+      User-Agent:
+      - python/2.7.15 (Windows-2012ServerR2-6.3.9600) msrest/0.6.6 msrest_azure/0.6.0
+        azure-mgmt-sql/0.12.0 Azure-SDK-For-Python AZURECLI/2.0.64
+      accept-language:
+      - en-US
+    method: GET
+    uri: https://management.azure.com/subscriptions/00000000-0000-0000-0000-000000000000/resourceGroups/geodrCLtestRG/providers/Microsoft.Sql/locations/WestUS/instanceFailoverGroups/fgtest2019?api-version=2017-10-01-preview
+  response:
+    body:
+      string: !!python/unicode '{"error":{"code":"ResourceNotFound","message":"The
+        requested resource of type ''Microsoft.Sql/locations/instanceFailoverGroups''
+        with name ''fgtest2019'' was not found."}}'
+    headers:
+      cache-control:
+      - no-cache
+      content-length:
+      - '167'
+      content-type:
+      - application/json; charset=utf-8
+      date:
+      - Mon, 20 May 2019 22:35:55 GMT
+      expires:
+      - '-1'
+      pragma:
+      - no-cache
+      server:
+      - Microsoft-HTTPAPI/2.0
+      strict-transport-security:
+      - max-age=31536000; includeSubDomains
+      x-content-type-options:
+      - nosniff
     status:
       code: 404
       message: Not Found
