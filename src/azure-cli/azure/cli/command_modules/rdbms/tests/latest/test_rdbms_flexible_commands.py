# --------------------------------------------------------------------------------------------
# Copyright (c) Microsoft Corporation. All rights reserved.
# Licensed under the MIT License. See License.txt in the project root for license information.
# --------------------------------------------------------------------------------------------
import os
import time

from datetime import datetime, timedelta
from time import sleep
from azure.cli.core.util import parse_proxy_resource_id
from dateutil import parser
from dateutil.tz import tzutc
from azure.cli.testsdk.scenario_tests import AllowLargeResponse
from azure.cli.testsdk.base import execute
from azure.cli.testsdk.scenario_tests.const import ENV_LIVE_TEST
from azure.cli.testsdk import (
    JMESPathCheck,
    JMESPathCheckExists,
    JMESPathCheckNotExists,
    NoneCheck,
    ResourceGroupPreparer,
    KeyVaultPreparer,
    ScenarioTest,
    StringContainCheck,
    live_only)
from azure.cli.testsdk.preparers import (
    AbstractPreparer,
    SingleValueReplacer)
from azure.core.exceptions import HttpResponseError
from ..._client_factory import cf_postgres_flexible_private_dns_zone_suffix_operations
from ...flexible_server_virtual_network import prepare_private_network, prepare_private_dns_zone, DEFAULT_VNET_ADDRESS_PREFIX, DEFAULT_SUBNET_ADDRESS_PREFIX
from ...flexible_server_custom_postgres import DbContext as PostgresDbContext
from ..._util import retryable_method

# Constants
SERVER_NAME_PREFIX = 'azuredbclitest-'
SERVER_NAME_MAX_LENGTH = 20


class ServerPreparer(AbstractPreparer, SingleValueReplacer):

    def __init__(self, engine_type, location, engine_parameter_name='database_engine',
                 name_prefix=SERVER_NAME_PREFIX, parameter_name='server',
                 resource_group_parameter_name='resource_group'):
        super().__init__(name_prefix, SERVER_NAME_MAX_LENGTH)
        from azure.cli.core.mock import DummyCli
        self.cli_ctx = DummyCli()
        self.engine_type = engine_type
        self.engine_parameter_name = engine_parameter_name
        self.location = location
        self.parameter_name = parameter_name
        self.resource_group_parameter_name = resource_group_parameter_name

    def create_resource(self, name, **kwargs):
        group = self._get_resource_group(**kwargs)
        template = 'az {} flexible-server create -l {} -g {} -n {} --public-access none'
        execute(self.cli_ctx, template.format(self.engine_type,
                                              self.location,
                                              group, name))
        return {self.parameter_name: name,
                self.engine_parameter_name: self.engine_type}

    def remove_resource(self, name, **kwargs):
        group = self._get_resource_group(**kwargs)
        execute(self.cli_ctx, 'az {} flexible-server delete -g {} -n {} --yes'.format(self.engine_type, group, name))

    def _get_resource_group(self, **kwargs):
        return kwargs.get(self.resource_group_parameter_name)


class FlexibleServerMgmtScenarioTest(ScenarioTest):

    postgres_location = 'eastus'
    postgres_backup_location = 'westus'

    @AllowLargeResponse()
    @ResourceGroupPreparer(location=postgres_location)
    def test_postgres_flexible_server_mgmt(self, resource_group):
        self._test_flexible_server_mgmt('postgres', resource_group)

    @AllowLargeResponse()
    @ResourceGroupPreparer(location=postgres_location)
    def test_postgres_flexible_server_empty_rg_name(self):
        self._test_flexible_server_mgmt_empty_rg_name_return_error('postgres')
    
    @AllowLargeResponse()
    @ResourceGroupPreparer(location=postgres_location)
    def test_postgres_flexible_server_mgmt_case_insensitive(self, resource_group):
        self._test_flexible_server_mgmt_case_insensitive('postgres', resource_group)

    @AllowLargeResponse()
    @ResourceGroupPreparer(location=postgres_location)
    def test_flexible_server_ssdv2_mgmt(self, resource_group):
        self._test_flexible_server_ssdv2_mgmt('postgres', resource_group)

    @AllowLargeResponse()
    @ResourceGroupPreparer(location=postgres_location)
    def test_postgres_flexible_server_restore_mgmt(self, resource_group):
        self._test_flexible_server_restore_mgmt('postgres', resource_group)

    @AllowLargeResponse()
    @ResourceGroupPreparer(location=postgres_location)
    def test_postgres_flexible_server_georestore_mgmt(self, resource_group):
        self._test_flexible_server_georestore_mgmt('postgres', resource_group)

    @AllowLargeResponse()
    @ResourceGroupPreparer(location='eastus2euap')
    def test_flexible_server_ssdv2_restore_mgmt(self, resource_group):
        self._test_flexible_server_ssdv2_restore_mgmt('postgres', resource_group)

    @AllowLargeResponse()
    @ResourceGroupPreparer(location='southcentralus')
    def test_postgres_flexible_server_ltr(self, resource_group):
        self._test_flexible_server_ltr('postgres', resource_group)

    @AllowLargeResponse()
    @ResourceGroupPreparer(location=postgres_location)
    @KeyVaultPreparer(name_prefix='rdbmsvault', parameter_name='vault_name', location=postgres_location, additional_params='--enable-purge-protection true --retention-days 90 --no-self-perms')
    @KeyVaultPreparer(name_prefix='rdbmsvault', parameter_name='backup_vault_name', location=postgres_backup_location, additional_params='--enable-purge-protection true --retention-days 90 --no-self-perms')
    def test_postgres_flexible_server_byok_mgmt(self, resource_group, vault_name, backup_vault_name):
        self._test_flexible_server_byok_mgmt(resource_group, vault_name, backup_vault_name)

    @AllowLargeResponse()
    @ResourceGroupPreparer(location=postgres_location)
    @KeyVaultPreparer(name_prefix='rdbmsvault', parameter_name='vault_name', location=postgres_location, additional_params='--enable-purge-protection true --retention-days 90 --no-self-perms')
    @KeyVaultPreparer(name_prefix='rdbmsvault', parameter_name='backup_vault_name', location=postgres_backup_location, additional_params='--enable-purge-protection true --retention-days 90 --no-self-perms')
    def test_postgres_flexible_server_public_revivedropped_mgmt(self, resource_group, vault_name, backup_vault_name):
        self._test_flexible_server_revivedropped_mgmt(resource_group, vault_name, backup_vault_name)

    def _test_flexible_server_mgmt(self, database_engine, resource_group):

        if self.cli_ctx.local_context.is_on:
            self.cmd('config param-persist off')

        version = '16'
        storage_size = 128
        location = self.postgres_location
        sku_name = 'Standard_D2s_v3'
        memory_optimized_sku = 'Standard_E2ds_v4'
        tier = 'GeneralPurpose'
        backup_retention = 7
        database_name = 'testdb'
        server_name = self.create_random_name(SERVER_NAME_PREFIX, SERVER_NAME_MAX_LENGTH)
        ha_value = 'ZoneRedundant'

        self.cmd('{} flexible-server create -g {} -n {} --backup-retention {} --sku-name {} --tier {} \
                  --storage-size {} -u {} --version {} --tags keys=3 --database-name {} --high-availability {} \
                  --public-access None'.format(database_engine, resource_group, server_name, backup_retention,
                                               sku_name, tier, storage_size, 'dbadmin', version, database_name, ha_value))

        basic_info = self.cmd('{} flexible-server show -g {} -n {}'.format(database_engine, resource_group, server_name)).get_output_in_json()
        self.assertEqual(basic_info['name'], server_name)
        self.assertEqual(str(basic_info['location']).replace(' ', '').lower(), location)
        self.assertEqual(basic_info['resourceGroup'], resource_group)
        self.assertEqual(basic_info['sku']['name'], sku_name)
        self.assertEqual(basic_info['sku']['tier'], tier)
        self.assertEqual(basic_info['version'], version)
        self.assertEqual(basic_info['storage']['storageSizeGb'], storage_size)
        self.assertEqual(basic_info['backup']['backupRetentionDays'], backup_retention)

        self.cmd('{} flexible-server db show -g {} -s {} -d {}'
                    .format(database_engine, resource_group, server_name, database_name), checks=[JMESPathCheck('name', database_name)])

        self.cmd('{} flexible-server update -g {} -n {} -p randompw321##@!'
                 .format(database_engine, resource_group, server_name))

        self.cmd('{} flexible-server update -g {} -n {} --storage-size 256'
                 .format(database_engine, resource_group, server_name),
                 checks=[JMESPathCheck('storage.storageSizeGb', 256 )])

        self.cmd('{} flexible-server update -g {} -n {} --storage-auto-grow Enabled'
                 .format(database_engine, resource_group, server_name),
                 checks=[JMESPathCheck('storage.autoGrow', "Enabled" )])

        self.cmd('{} flexible-server update -g {} -n {} --backup-retention {}'
                 .format(database_engine, resource_group, server_name, backup_retention + 10),
                 checks=[JMESPathCheck('backup.backupRetentionDays', backup_retention + 10)])

        tier = 'MemoryOptimized'
        sku_name = memory_optimized_sku
        self.cmd('{} flexible-server update -g {} -n {} --tier {} --sku-name {}'
                 .format(database_engine, resource_group, server_name, tier, sku_name),
                 checks=[JMESPathCheck('sku.tier', tier),
                         JMESPathCheck('sku.name', sku_name)])

        self.cmd('{} flexible-server update -g {} -n {} --tags keys=3'
                 .format(database_engine, resource_group, server_name),
                 checks=[JMESPathCheck('tags.keys', '3')])

        self.cmd('{} flexible-server restart -g {} -n {}'
                 .format(database_engine, resource_group, server_name), checks=NoneCheck())

        self.cmd('{} flexible-server stop -g {} -n {}'
                 .format(database_engine, resource_group, server_name), checks=NoneCheck())

        self.cmd('{} flexible-server start -g {} -n {}'
                 .format(database_engine, resource_group, server_name), checks=NoneCheck())

        self.cmd('{} flexible-server list -g {}'.format(database_engine, resource_group),
                 checks=[JMESPathCheck('type(@)', 'array')])

        restore_server_name = 'restore-' + server_name
        self.cmd('{} flexible-server restore -g {} --name {} --source-server {}'
                 .format(database_engine, resource_group, restore_server_name, server_name),
                 checks=[JMESPathCheck('name', restore_server_name)])

        self.cmd('{} flexible-server update -g {} -n {} --storage-auto-grow Disabled'
                 .format(database_engine, resource_group, server_name),
                 checks=[JMESPathCheck('storage.autoGrow', "Disabled" )])

        connection_string = self.cmd('{} flexible-server show-connection-string -s {}'
                                     .format(database_engine, server_name)).get_output_in_json()

        self.assertIn('jdbc', connection_string['connectionStrings'])
        self.assertIn('node.js', connection_string['connectionStrings'])
        self.assertIn('php', connection_string['connectionStrings'])
        self.assertIn('python', connection_string['connectionStrings'])
        self.assertIn('ado.net', connection_string['connectionStrings'])

        self.cmd('{} flexible-server list-skus -l {}'.format(database_engine, location),
                 checks=[JMESPathCheck('type(@)', 'array')])

        self.cmd('{} flexible-server delete -g {} -n {} --yes'.format(database_engine, resource_group, server_name), checks=NoneCheck())

        self.cmd('{} flexible-server delete -g {} -n {} --yes'.format(database_engine, resource_group, restore_server_name), checks=NoneCheck())


    def _test_flexible_server_mgmt_empty_rg_name_return_error(self, database_engine):

        if self.cli_ctx.local_context.is_on:
            self.cmd('config param-persist off')

        version = '16'
        storage_size = 128
        sku_name = 'Standard_D2s_v3'
        tier = 'GeneralPurpose'
        backup_retention = 7
        database_name = 'testdb'
        server_name = self.create_random_name(SERVER_NAME_PREFIX, SERVER_NAME_MAX_LENGTH)
        replica_1_name = self.create_random_name(SERVER_NAME_PREFIX, SERVER_NAME_MAX_LENGTH)
        ha_value = 'ZoneRedundant'
        random_rg_name_prefix = "random_rg"
        random_rg_name = self.create_random_name(random_rg_name_prefix, 15)

        self.cmd('{} flexible-server create -g {} -n {} --backup-retention {} --sku-name {} --tier {} \
                  --storage-size {} -u {} --version {} --tags keys=3 --database-name {} --high-availability {} \
                  --public-access None'.format(database_engine, random_rg_name, server_name, backup_retention,
                                               sku_name, tier, storage_size, 'dbadmin', version, database_name, ha_value))

        self.cmd('postgres flexible-server replica create -g "" --replica-name {} --source-server {}'.format(
                        replica_1_name,
                        server_name
            ), expect_failure=True)

        self.cmd('postgres flexible-server replica create -g \'\' --replica-name {} --source-server {}'.format(
                        replica_1_name,
                        server_name
            ), expect_failure=True)

        self.cmd('{} flexible-server update -g "" -n {} -p randompw321##@!'
                 .format(database_engine, server_name), expect_failure=True)
        self.cmd('{} flexible-server update -g \'\' -n {} -p randompw321##@!'
                 .format(database_engine, server_name), expect_failure=True)


    def _test_flexible_server_ltr(self, database_engine, resource_group):

        if self.cli_ctx.local_context.is_on:
            self.cmd('config param-persist off')

        storage_account_name = self.create_random_name('teststorage', 24)
        container_account_name = self.create_random_name('testcontainer', 24)
        start_time = (datetime.utcnow() - timedelta(minutes=60)).strftime(f"%Y-%m-%dT%H:%MZ")
        expiry_time = (datetime.utcnow() + timedelta(minutes=200)).strftime(f"%Y-%m-%dT%H:%MZ")

        # create storage account
        storage_account = self.cmd('az storage account create -n {} -g {} --encryption-services \
                                   blob'.format(storage_account_name, resource_group)).get_output_in_json()

        # create storage container inside storage account
        self.cmd('az storage container create -n {} --account-name {}'.format(container_account_name, storage_account_name))

        # generate SAS URL for storage account
        container_sas_token = self.cmd('az storage container generate-sas -n {} --account-name {} \
                                       --permissions dlrw --expiry {} \
                                       --start {}'.format(container_account_name, storage_account_name,
                                                          expiry_time, start_time)).output
        sas_url = storage_account['primaryEndpoints']['blob'] + container_account_name + "?" + container_sas_token[1:-2]

        # create server
        version = '16'
        storage_size = 128
        sku_name = 'Standard_D2s_v3'
        tier = 'GeneralPurpose'
        backup_retention = 7
        database_name = 'testdb'
        server_name = self.create_random_name(SERVER_NAME_PREFIX, SERVER_NAME_MAX_LENGTH)
        ha_value = 'ZoneRedundant'
        backup_name = "testbackup"

        self.cmd('{} flexible-server create -g {} -n {} --backup-retention {} --sku-name {} --tier {} \
                  --storage-size {} -u {} --version {} --tags keys=3 --database-name {} --high-availability {} \
                  --public-access None'.format(database_engine, resource_group, server_name, backup_retention,
                                               sku_name, tier, storage_size, 'dbadmin', version, database_name, ha_value))

        # precheck LTR
        precheck_result = self.cmd('{} flexible-server long-term-retention pre-check -g {} \
                 -n {} -b {}'.format(database_engine, resource_group, server_name, backup_name)).get_output_in_json()
        self.assertGreaterEqual(precheck_result['numberOfContainers'], 0)

        # start LTR
        self.cmd('{} flexible-server long-term-retention start -g {} -n {} -u {} -b {}'
                 .format(database_engine, resource_group, server_name, sas_url, backup_name),
                 checks=[JMESPathCheck('backupName', backup_name)])

        # show LTR
        self.cmd('{} flexible-server long-term-retention show -g {} -n {} -b {}'
                 .format(database_engine, resource_group, server_name, backup_name),
                 checks=[JMESPathCheck('backupName', backup_name)])

        # list LTR
        list_result = self.cmd('{} flexible-server long-term-retention list -g {} \
                 -n {}'.format(database_engine, resource_group, server_name)).get_output_in_json()
        self.assertEqual(len(list_result), 1)
        self.assertEqual(list_result[0]['backupName'], backup_name)


    def _test_flexible_server_mgmt_case_insensitive(self, database_engine, resource_group):

        if self.cli_ctx.local_context.is_on:
            self.cmd('config param-persist off')

        version = '16'
        storage_size = 128
        sku_name = 'Standard_D2s_v3'
        tier = 'GeneralPurpose'
        backup_retention = 7
        database_name = 'testdb'
        server_name = self.create_random_name(SERVER_NAME_PREFIX, SERVER_NAME_MAX_LENGTH)
        ha_value = 'ZoneRedundant'

        self.cmd('{} flexible-server create -g {} -n {} --backup-retention {} --sku-name {} --tier {} \
                  --storage-size {} -u {} --version {} --tags keys=3 --database-name {} --high-availability {} \
                  --public-access None'.format(database_engine, resource_group, server_name, backup_retention,
                                               sku_name, tier, storage_size, 'dbadmin', version, database_name, ha_value))

        tier = 'MemoryOptimized'
        tier_lower = tier.lower()

        sku_name = 'Standard_E2ds_v4'
        sku_name_lower = sku_name.lower()
        
        self.cmd('{} flexible-server update -g {} -n {} --tier {} --sku-name {}'
                 .format(database_engine, resource_group, server_name, tier_lower, sku_name_lower),
                 checks=[JMESPathCheck('sku.tier', tier),
                         JMESPathCheck('sku.name', sku_name)])
        
        maintainence_window = 'SUN'
        maintainence_window_value = 0   # Sunday is defined as 0
        
        self.cmd('{} flexible-server update -g {} -n {} --maintenance-window {}'
                 .format(database_engine, resource_group, server_name, maintainence_window),
                 checks=[JMESPathCheck('maintenanceWindow.dayOfWeek', maintainence_window_value)])

        performance_tier = 'P15'
        performance_tier_lower = performance_tier.lower()

        self.cmd('{} flexible-server update -g {} -n {} --performance-tier {}'
                 .format(database_engine, resource_group, server_name, performance_tier_lower),
                 checks=[JMESPathCheck('storage.tier', performance_tier)])


    def _test_flexible_server_ssdv2_mgmt(self, database_engine, resource_group):

        if self.cli_ctx.local_context.is_on:
            self.cmd('config param-persist off')

        version = '15'
        storage_size = 200
        sku_name = 'Standard_D2s_v3'
        tier = 'GeneralPurpose'
        storage_type = 'PremiumV2_LRS'
        iops = 3000
        throughput = 125
        backup_retention = 7
        database_name = 'testdb'
        server_name = self.create_random_name(SERVER_NAME_PREFIX, SERVER_NAME_MAX_LENGTH)

        # test create
        self.cmd('{} flexible-server create -g {} -n {} --backup-retention {} --sku-name {} --tier {} \
                  --storage-size {} -u {} --version {} --tags keys=3 --database-name {} --storage-type {} \
                  --iops {} --throughput {} --public-access None'.format(database_engine, resource_group, server_name,
                                                                                    backup_retention, sku_name, tier, storage_size,
                                                                                    'dbadmin', version, database_name, storage_type,
                                                                                    iops, throughput))

        basic_info = self.cmd('{} flexible-server show -g {} -n {}'.format(database_engine, resource_group, server_name)).get_output_in_json()
        self.assertEqual(basic_info['name'], server_name)
        self.assertEqual(basic_info['resourceGroup'], resource_group)
        self.assertEqual(basic_info['sku']['name'], sku_name)
        self.assertEqual(basic_info['sku']['tier'], tier)
        self.assertEqual(basic_info['version'], version)
        self.assertEqual(basic_info['storage']['storageSizeGb'], storage_size)
        self.assertEqual(basic_info['storage']['type'], storage_type)
        self.assertEqual(basic_info['storage']['iops'], iops)
        self.assertEqual(basic_info['storage']['throughput'], throughput)
        self.assertEqual(basic_info['backup']['backupRetentionDays'], backup_retention)

        # test updates
        self.cmd('{} flexible-server update -g {} -n {} --storage-size 300'
                 .format(database_engine, resource_group, server_name),
                 checks=[JMESPathCheck('storage.storageSizeGb', 300 )])

        self.cmd('{} flexible-server update -g {} -n {} --iops 3500'
                 .format(database_engine, resource_group, server_name),
                 checks=[JMESPathCheck('storage.iops', 3500 )])

        self.cmd('{} flexible-server update -g {} -n {} --throughput 400'
                 .format(database_engine, resource_group, server_name),
                 checks=[JMESPathCheck('storage.throughput', 400 )])

        # test failures
        self.cmd('{} flexible-server update -g {} -n {} --storage-auto-grow Enabled'
                 .format(database_engine, resource_group, server_name),
                 expect_failure=True)

        self.cmd('{} flexible-server update -g {} -n {} --high-availability SameZone'
                 .format(database_engine, resource_group, server_name),
                 expect_failure=True)

        replica_name = 'rep-ssdv2-' + server_name
        self.cmd('{} flexible-server replica create -g {} --replica-name {} --source-server {}'
                 .format(database_engine, resource_group, replica_name, basic_info['id']),
                 expect_failure=True)

        self.cmd('{} flexible-server delete -g {} -n {} --yes'.format(database_engine, resource_group, server_name), checks=NoneCheck())


    def _test_flexible_server_restore_mgmt(self, database_engine, resource_group):

        private_dns_param = 'privateDnsZoneArmResourceId'
        location = 'southcentralus'

        source_server = self.create_random_name(SERVER_NAME_PREFIX, SERVER_NAME_MAX_LENGTH)
        target_server_default = self.create_random_name(SERVER_NAME_PREFIX, SERVER_NAME_MAX_LENGTH)
        target_server_diff_vnet = self.create_random_name(SERVER_NAME_PREFIX, SERVER_NAME_MAX_LENGTH)
        target_server_diff_vnet_2 = self.create_random_name(SERVER_NAME_PREFIX, SERVER_NAME_MAX_LENGTH)
        target_server_public_access = self.create_random_name(SERVER_NAME_PREFIX, SERVER_NAME_MAX_LENGTH)
        target_server_config = self.create_random_name(SERVER_NAME_PREFIX, SERVER_NAME_MAX_LENGTH)

        source_vnet = self.create_random_name('VNET', SERVER_NAME_MAX_LENGTH)
        source_subnet = self.create_random_name('SUBNET', SERVER_NAME_MAX_LENGTH)
        new_vnet = self.create_random_name('VNET', SERVER_NAME_MAX_LENGTH)
        new_subnet = self.create_random_name('SUBNET', SERVER_NAME_MAX_LENGTH)

        self.cmd('{} flexible-server create -g {} -n {} --vnet {} --subnet {} -l {} --yes'.format(
                 database_engine, resource_group, source_server, source_vnet, source_subnet, location))
        self.cmd('{} flexible-server show -g {} -n {}'.format(database_engine, resource_group, source_server)).get_output_in_json()

        # Wait until snapshot is created
        os.environ.get(ENV_LIVE_TEST, False) and sleep(1800)

        # default vnet resources
        restore_result = self.cmd('{} flexible-server restore -g {} --name {} --source-server {} '
                                  .format(database_engine, resource_group, target_server_default, source_server)).get_output_in_json()

        self.assertEqual(restore_result['network']['delegatedSubnetResourceId'],
                         '/subscriptions/{}/resourceGroups/{}/providers/Microsoft.Network/virtualNetworks/{}/subnets/{}'.format(
                             self.get_subscription_id(), resource_group, source_vnet, source_subnet))
        self.assertEqual(restore_result['network'][private_dns_param],
                         '/subscriptions/{}/resourceGroups/{}/providers/Microsoft.Network/privateDnsZones/{}'.format(
                             self.get_subscription_id(), resource_group, '{}.private.{}.database.azure.com'.format(source_server, database_engine)))

        # to different vnet and private dns zone
        self.cmd('network vnet create -g {} -l {} -n {} --address-prefixes 172.1.0.0/16'.format(
                 resource_group, location, new_vnet))

        subnet = self.cmd('network vnet subnet create -g {} -n {} --vnet-name {} --address-prefixes 172.1.0.0/24 --default-outbound false'.format(
                          resource_group, new_subnet, new_vnet)).get_output_in_json()

        private_dns_zone = '{}.private.{}.database.azure.com'.format(target_server_diff_vnet, database_engine)
        self.cmd('network private-dns zone create -g {} --name {}'.format(resource_group, private_dns_zone))

        restore_result = self.cmd('{} flexible-server restore -g {} -n {} --source-server {} --subnet {} --private-dns-zone {}'.format(
                                  database_engine, resource_group, target_server_diff_vnet, source_server, subnet["id"], private_dns_zone)).get_output_in_json()

        self.assertEqual(restore_result['network']['delegatedSubnetResourceId'],
                         '/subscriptions/{}/resourceGroups/{}/providers/Microsoft.Network/virtualNetworks/{}/subnets/{}'.format(
                             self.get_subscription_id(), resource_group, new_vnet, new_subnet))

        self.assertEqual(restore_result['network'][private_dns_param],
                         '/subscriptions/{}/resourceGroups/{}/providers/Microsoft.Network/privateDnsZones/{}'.format(
                             self.get_subscription_id(), resource_group, private_dns_zone))

        self.cmd('{} flexible-server delete -g {} -n {} --yes'.format(
                 database_engine, resource_group, source_server), checks=NoneCheck())

        self.cmd('{} flexible-server delete -g {} -n {} --yes'.format(
                 database_engine, resource_group, target_server_default), checks=NoneCheck())

        self.cmd('{} flexible-server delete -g {} -n {} --yes'.format(
                 database_engine, resource_group, target_server_diff_vnet), checks=NoneCheck())

        self.cmd('{} flexible-server delete -g {} -n {} --yes'.format(
                 database_engine, resource_group, target_server_diff_vnet_2), checks=NoneCheck())

        self.cmd('{} flexible-server delete -g {} -n {} --yes'.format(
                 database_engine, resource_group, target_server_public_access), checks=NoneCheck())
        
        self.cmd('{} flexible-server delete -g {} -n {} --yes'.format(
                 database_engine, resource_group, target_server_config), checks=NoneCheck())


    def _test_flexible_server_georestore_mgmt(self, database_engine, resource_group):

        private_dns_param = 'privateDnsZoneArmResourceId'
        location = self.postgres_location
        target_location = self.postgres_backup_location

        source_server_vnet = self.create_random_name(SERVER_NAME_PREFIX, SERVER_NAME_MAX_LENGTH)
        source_server_public = self.create_random_name(SERVER_NAME_PREFIX, SERVER_NAME_MAX_LENGTH)
        target_server_public_access = self.create_random_name(SERVER_NAME_PREFIX, SERVER_NAME_MAX_LENGTH)
        target_server_diff_vnet = self.create_random_name(SERVER_NAME_PREFIX, SERVER_NAME_MAX_LENGTH)
        target_server_vnet_fail = self.create_random_name(SERVER_NAME_PREFIX, SERVER_NAME_MAX_LENGTH)

        source_vnet = self.create_random_name('VNET', SERVER_NAME_MAX_LENGTH)
        source_subnet = self.create_random_name('SUBNET', SERVER_NAME_MAX_LENGTH)
        new_vnet = self.create_random_name('VNET', SERVER_NAME_MAX_LENGTH)
        new_subnet = self.create_random_name('SUBNET', SERVER_NAME_MAX_LENGTH)

        self.cmd('{} flexible-server create -g {} -n {} --vnet {} --subnet {} -l {} --geo-redundant-backup Enabled --yes'.format(
                 database_engine, resource_group, source_server_vnet, source_vnet, source_subnet, location))
        result_vnet = self.cmd('{} flexible-server show -g {} -n {}'.format(database_engine, resource_group, source_server_vnet)).get_output_in_json()
        self.assertEqual(result_vnet['backup']['geoRedundantBackup'], 'Enabled')

        self.cmd('{} flexible-server create -g {} -n {} --public-access Enabled -l {} --geo-redundant-backup Enabled --yes'.format(
                 database_engine, resource_group, source_server_public, location))
        result = self.cmd('{} flexible-server show -g {} -n {}'.format(database_engine, resource_group, source_server_public)).get_output_in_json()
        self.assertEqual(result['backup']['geoRedundantBackup'], 'Enabled')
        self.assertEqual(result['network']['publicNetworkAccess'], 'Enabled')

        # default vnet resources
        self.cmd('network vnet create -g {} -l {} -n {} --address-prefixes 172.1.0.0/16'.format(
                 resource_group, target_location, new_vnet))

        subnet = self.cmd('network vnet subnet create -g {} -n {} --vnet-name {} --address-prefixes 172.1.0.0/24 --default-outbound false'.format(
                          resource_group, new_subnet, new_vnet)).get_output_in_json()

        # Wait until snapshot is created
        os.environ.get(ENV_LIVE_TEST, False) and sleep(1800)

        # vnet -> vnet without network parameters fail
        self.cmd('{} flexible-server geo-restore -g {} -l {} --name {} --source-server {} '
                 .format(database_engine, resource_group, target_location, target_server_vnet_fail, source_server_vnet), expect_failure=True)

        # vnet to different vnet
        restore_result = self.cmd('{} flexible-server geo-restore -g {} -l {} -n {} --source-server {} --subnet {} --yes'.format(
                                  database_engine, resource_group, target_location, target_server_diff_vnet, source_server_vnet, subnet["id"])).get_output_in_json()

        self.assertEqual(restore_result['network']['delegatedSubnetResourceId'],
                         '/subscriptions/{}/resourceGroups/{}/providers/Microsoft.Network/virtualNetworks/{}/subnets/{}'.format(
                             self.get_subscription_id(), resource_group, new_vnet, new_subnet))

        self.assertEqual(restore_result['network'][private_dns_param],  # private dns zone needs to be created
                         '/subscriptions/{}/resourceGroups/{}/providers/Microsoft.Network/privateDnsZones/{}'.format(
                             self.get_subscription_id(), resource_group, '{}.private.{}.database.azure.com'.format(target_server_diff_vnet, database_engine)))

        # public to public
        restore_result = self.cmd('{} flexible-server geo-restore -g {} -l {} --name {} --source-server {}'.format(
                                  database_engine, resource_group, target_location, target_server_public_access, source_server_public)).get_output_in_json()

        self.assertEqual(str(restore_result['location']).replace(' ', '').lower(), target_location)

        # Delete servers
        self.cmd('{} flexible-server delete -g {} -n {} --yes'.format(
                 database_engine, resource_group, source_server_vnet), checks=NoneCheck())

        self.cmd('{} flexible-server delete -g {} -n {} --yes'.format(
                 database_engine, resource_group, source_server_public), checks=NoneCheck())

        self.cmd('{} flexible-server delete -g {} -n {} --yes'.format(
                 database_engine, resource_group, target_server_diff_vnet), checks=NoneCheck())

        self.cmd('{} flexible-server delete -g {} -n {} --yes'.format(
                 database_engine, resource_group, target_server_public_access), checks=NoneCheck())


    def _test_flexible_server_ssdv2_restore_mgmt(self, database_engine, resource_group):

        location = 'southcentralus'
        source_server = self.create_random_name(SERVER_NAME_PREFIX, SERVER_NAME_MAX_LENGTH)
        source_ssdv2_server = self.create_random_name(SERVER_NAME_PREFIX + 'ssdv2-', 40)
        target_server_ssdv2_migration = self.create_random_name(SERVER_NAME_PREFIX + 'ssdv2-migrate-', 40)
        target_server_ssdv2 = self.create_random_name(SERVER_NAME_PREFIX + 'ssdv2-restore-', 40)
        storage_type = 'PremiumV2_LRS'
        iops = 3000
        throughput = 125

        # Restore to ssdv2
        self.cmd('{} flexible-server create -g {} -n {} -l {} --public-access None --yes'.format(
                 database_engine, resource_group, source_server, location))

        # Restore to ssdv2
        self.cmd('{} flexible-server create -g {} -n {} -l {} --storage-type {} --iops {} --throughput {} --public-access None --yes'.format(
                 database_engine, resource_group, source_ssdv2_server, location, storage_type, iops, throughput))

        # Wait until snapshot is created
        os.environ.get(ENV_LIVE_TEST, False) and sleep(1800)

        # Restore to ssdv2
        restore_migration_result = self.cmd('{} flexible-server restore -g {} --name {} --source-server {} --storage-type {}'
                                  .format(database_engine, resource_group, target_server_ssdv2_migration, source_server, storage_type)).get_output_in_json()
        self.assertEqual(restore_migration_result['storage']['type'], storage_type)

        # Restore ssdv2 server
        restore_ssdv2_result = self.cmd('{} flexible-server restore -g {} --name {} --source-server {}'
                                  .format(database_engine, resource_group, target_server_ssdv2, source_ssdv2_server)).get_output_in_json()
        self.assertEqual(restore_ssdv2_result['storage']['type'], storage_type)

        # Delete servers
        self.cmd('{} flexible-server delete -g {} -n {} --yes'.format(
                 database_engine, resource_group, source_server), checks=NoneCheck())

        self.cmd('{} flexible-server delete -g {} -n {} --yes'.format(
                 database_engine, resource_group, source_ssdv2_server), checks=NoneCheck())

        self.cmd('{} flexible-server delete -g {} -n {} --yes'.format(
                 database_engine, resource_group, target_server_ssdv2_migration), checks=NoneCheck())

        self.cmd('{} flexible-server delete -g {} -n {} --yes'.format(
                 database_engine, resource_group, target_server_ssdv2), checks=NoneCheck())


    def _test_flexible_server_byok_mgmt(self, resource_group, vault_name, backup_vault_name=None):
        live_test = os.environ.get(ENV_LIVE_TEST, False)
        key_name = self.create_random_name('rdbmskey', 32)
        identity_name = self.create_random_name('identity', 32)
        backup_key_name = self.create_random_name('rdbmskey', 32)
        backup_identity_name = self.create_random_name('identity', 32)
        server_name = self.create_random_name(SERVER_NAME_PREFIX, SERVER_NAME_MAX_LENGTH)
        server_with_geo_name = self.create_random_name(SERVER_NAME_PREFIX, SERVER_NAME_MAX_LENGTH)
        backup_name = self.create_random_name(SERVER_NAME_PREFIX, SERVER_NAME_MAX_LENGTH)
        geo_backup_name = self.create_random_name(SERVER_NAME_PREFIX, SERVER_NAME_MAX_LENGTH)
        key_2_name = self.create_random_name('rdbmskey', 32)
        identity_2_name = self.create_random_name('identity', 32)
        server_2_name = self.create_random_name(SERVER_NAME_PREFIX, SERVER_NAME_MAX_LENGTH)
        tier = 'GeneralPurpose'
        sku_name = 'Standard_D2s_v3'
        location = self.postgres_location
        backup_location = self.postgres_backup_location
        replication_role = 'AsyncReplica'
        scope = '/subscriptions/{}/resourceGroups/{}'.format(self.get_subscription_id(), resource_group)

        # Create identity and assign role
        key = self.cmd('keyvault key create --name {} -p software --vault-name {}'
                       .format(key_name, vault_name)).get_output_in_json()

        identity = self.cmd('identity create -g {} --name {} --location {}'.format(resource_group, identity_name, location)).get_output_in_json()
        if (live_test):
            self.cmd('role assignment create --assignee-object-id {} --assignee-principal-type ServicePrincipal --role "Key Vault Crypto User" --scope {}'.format( identity['principalId'], scope))
            self.cmd('role assignment create --assignee-object-id {} --assignee-principal-type ServicePrincipal --role "Key Vault Certificate User" --scope {}'.format( identity['principalId'], scope))

        # Create backup identity and assign role
        backup_key = self.cmd('keyvault key create --name {} -p software --vault-name {}'
                                  .format(backup_key_name, backup_vault_name)).get_output_in_json()

        backup_identity = self.cmd('identity create -g {} --name {} --location {}'.format(resource_group, backup_identity_name, backup_location)).get_output_in_json()
        if (live_test):
            self.cmd('role assignment create --assignee-object-id {} --assignee-principal-type ServicePrincipal --role "Key Vault Crypto User" --scope {}'.format( backup_identity['principalId'], scope))
            self.cmd('role assignment create --assignee-object-id {} --assignee-principal-type ServicePrincipal --role "Key Vault Certificate User" --scope {}'.format( backup_identity['principalId'], scope))

        # Create identity 2 and assign role
        key_2 = self.cmd('keyvault key create --name {} -p software --vault-name {}'
                            .format(key_2_name, vault_name)).get_output_in_json()

        identity_2 = self.cmd('identity create -g {} --name {} --location {}'.format(resource_group, identity_2_name, location)).get_output_in_json()
        if (live_test):
            self.cmd('role assignment create --assignee-object-id {} --assignee-principal-type ServicePrincipal --role "Key Vault Crypto User" --scope {}'.format( identity_2['principalId'], scope))
            self.cmd('role assignment create --assignee-object-id {} --assignee-principal-type ServicePrincipal --role "Key Vault Certificate User" --scope {}'.format( identity_2['principalId'], scope))

        def invalid_input_tests():
            # key or identity only
            self.cmd('postgres flexible-server create -g {} -n {} --public-access none --tier {} --sku-name {} --key {}'.format(
                resource_group,
                server_name,
                tier,
                sku_name,
                key['key']['kid']
            ), expect_failure=True)

            self.cmd('postgres flexible-server create -g {} -n {} --public-access none --tier {} --sku-name {} --identity {}'.format(
                resource_group,
                server_name,
                tier,
                sku_name,
                identity['id'],
            ), expect_failure=True)

            # geo-redundant server with data encryption needs backup_key and backup_identity
            self.cmd('postgres flexible-server create -g {} -n {} --public-access none --tier {} --sku-name {} --key {} --identity {} --geo-redundant-backup Enabled'.format(
                resource_group,
                server_name,
                tier,
                sku_name,
                key['key']['kid'],
                identity['id'],
            ), expect_failure=True)

        def main_tests(geo_redundant_backup):
            geo_redundant_backup_enabled = 'Enabled' if geo_redundant_backup else 'Disabled'
            backup_key_id_flags = '--backup-key {} --backup-identity {}'.format(backup_key['key']['kid'], backup_identity['id']) if geo_redundant_backup else ''
            primary_server_name = server_with_geo_name if geo_redundant_backup else server_name
            # create primary flexible server with data encryption
            self.cmd('postgres flexible-server create -g {} -n {} --public-access none --tier {} --sku-name {} --key {} --identity {} {} --location {} --geo-redundant-backup {}'.format(
                        resource_group,
                        primary_server_name,
                        tier,
                        sku_name,
                        key['key']['kid'],
                        identity['id'],
                        backup_key_id_flags,
                        location,
                        geo_redundant_backup_enabled
                    ))

            # should fail because we can't remove identity used for data encryption
            self.cmd('postgres flexible-server identity remove -g {} -s {} -n {} --yes'
                     .format(resource_group, primary_server_name, identity['id']),
                     expect_failure=True)

            main_checks = [
                JMESPathCheckExists('identity.userAssignedIdentities."{}"'.format(identity['id'])),
                JMESPathCheck('dataEncryption.primaryKeyUri', key['key']['kid']),
                JMESPathCheck('dataEncryption.primaryUserAssignedIdentityId', identity['id'])
            ]

            geo_checks = []
            if geo_redundant_backup:
                geo_checks = [
                    JMESPathCheckExists('identity.userAssignedIdentities."{}"'.format(backup_identity['id'])),
                    JMESPathCheck('dataEncryption.geoBackupKeyUri', backup_key['key']['kid']),
                    JMESPathCheck('dataEncryption.geoBackupUserAssignedIdentityId', backup_identity['id'])
                ]

            result = self.cmd('postgres flexible-server show -g {} -n {}'.format(resource_group, primary_server_name),
                    checks=main_checks + geo_checks).get_output_in_json()

            # create replica 1 with data encryption            
            replica_1_name = self.create_random_name(SERVER_NAME_PREFIX, SERVER_NAME_MAX_LENGTH)

            self.cmd('postgres flexible-server replica create -g {} --replica-name {} --source-server {} --key {} --identity {}'.format(
                        resource_group,
                        replica_1_name,
                        primary_server_name,
                        key['key']['kid'],
                        identity['id']
            ), checks=main_checks + [JMESPathCheck('replicationRole', replication_role)])

            # update different key and identity in primary server
            self.cmd('postgres flexible-server update -g {} -n {} --key {} --identity {}'.format(
                        resource_group,
                        primary_server_name,
                        key_2['key']['kid'],
                        identity_2['id']
            ), checks=[
                JMESPathCheckExists('identity.userAssignedIdentities."{}"'.format(identity_2['id'])),
                JMESPathCheck('dataEncryption.primaryKeyUri', key_2['key']['kid']),
                JMESPathCheck('dataEncryption.primaryUserAssignedIdentityId', identity_2['id'])
            ])

            # Wait until snapshot is created
            os.environ.get(ENV_LIVE_TEST, False) and sleep(1800)

            # By default, Geo-redundant backup is disabled for restore hence no need to pass backup-key and backup-identity
            data_encryption_key_id_flag = '--key {} --identity {}'.format(key['key']['kid'], identity['id'])

            restore_result = self.cmd('postgres flexible-server {} -g {} --name {} --source-server {} {}'.format(
                     'restore',
                     resource_group,
                     backup_name,
                     primary_server_name,
                     data_encryption_key_id_flag
            ), checks=main_checks).get_output_in_json()

            # geo-restore backup
            if geo_redundant_backup:
                # Wait until snapshot is created
                os.environ.get(ENV_LIVE_TEST, False) and sleep(1800)

                data_encryption_key_id_flag = '--key {} --identity {} --backup-key {} --backup-identity {}'.format(backup_key['key']['kid'], backup_identity['id'], key['key']['kid'], identity['id'])

                # By default, Geo-redundant backup is disabled for geo-restore hence explicitly need to set georedundant backup Enabled
                restore_result = retryable_method(retries=10,
                                                  interval_sec=360 if os.environ.get(ENV_LIVE_TEST, False) else 0,
                                                  exception_type=HttpResponseError,
                                                  condition=lambda ex: \
                                                            'GeoBackupsNotAvailable' \
                                                            in ex.message)(self.cmd)('postgres \
                                                                                      flexible-server {} \
                                                                                      -g {} --name {} \
                                                                                      --source-server {} \
                                                                                      --geo-redundant-backup Enabled \
                                                                                      {}'.format(
                                                                                        'geo-restore --location {}'.format(backup_location),
                                                                                        resource_group,
                                                                                        geo_backup_name,
                                                                                        primary_server_name,
                                                                                        data_encryption_key_id_flag
                                                                                    ), checks=[
                                                                                        JMESPathCheckExists('identity.userAssignedIdentities."{}"'.format(backup_identity['id'])),
                                                                                        JMESPathCheck('dataEncryption.primaryKeyUri', backup_key['key']['kid']),
                                                                                        JMESPathCheck('dataEncryption.primaryUserAssignedIdentityId', backup_identity['id']),
                                                                                        JMESPathCheckExists('identity.userAssignedIdentities."{}"'.format(identity['id'])),
                                                                                        JMESPathCheck('dataEncryption.geoBackupKeyUri', key['key']['kid']),
                                                                                        JMESPathCheck('dataEncryption.geoBackupUserAssignedIdentityId', identity['id'])
                                                                                    ]).get_output_in_json()
                self.assertEqual(str(restore_result['location']).replace(' ', '').lower(), backup_location)

                self.cmd('postgres flexible-server delete -g {} -n {} --yes'.format(resource_group, geo_backup_name))

            # delete all servers
            self.cmd('postgres flexible-server delete -g {} -n {} --yes'.format(resource_group, replica_1_name))
            self.cmd('postgres flexible-server delete -g {} -n {} --yes'.format(resource_group, backup_name))
            self.cmd('postgres flexible-server delete -g {} -n {} --yes'.format(resource_group, primary_server_name))

        invalid_input_tests()
        main_tests(False)
        main_tests(True)

        # try to update key and identity in a server without data encryption
        self.cmd('postgres flexible-server create -g {} -n {} --public-access none --tier {} --sku-name {} --location {}'.format(
                resource_group,
                server_2_name,
                tier,
                sku_name,
                location
            ))
        
        self.cmd('postgres flexible-server update -g {} -n {} --key {} --identity {}'
                .format(
                resource_group,
                server_2_name,
                key['key']['kid'],
                identity['id']),
            expect_failure=True)

        self.cmd('postgres flexible-server delete -g {} -n {} --yes'.format(resource_group, server_2_name))


    def _test_flexible_server_revivedropped_private_access_mgmt(self, database_engine, resource_group):

        private_dns_param = 'privateDnsZoneArmResourceId'
        location = self.postgres_location

        source_server = self.create_random_name(SERVER_NAME_PREFIX, SERVER_NAME_MAX_LENGTH)
        target_server_default = self.create_random_name(SERVER_NAME_PREFIX, SERVER_NAME_MAX_LENGTH)
        target_server_diff_vnet = self.create_random_name(SERVER_NAME_PREFIX, SERVER_NAME_MAX_LENGTH)

        source_vnet = self.create_random_name('VNET', SERVER_NAME_MAX_LENGTH)
        source_subnet = self.create_random_name('SUBNET', SERVER_NAME_MAX_LENGTH)
        new_vnet = self.create_random_name('VNET', SERVER_NAME_MAX_LENGTH)
        new_subnet = self.create_random_name('SUBNET', SERVER_NAME_MAX_LENGTH)

        self.cmd('{} flexible-server create -g {} -n {} --vnet {} --subnet {} -l {} --yes'.format(
                 database_engine, resource_group, source_server, source_vnet, source_subnet, location))
        result = self.cmd('{} flexible-server show -g {} -n {}'.format(database_engine, resource_group, source_server)).get_output_in_json()

        # Wait until snapshot is created
        current_time = datetime.utcnow().replace(tzinfo=tzutc()).isoformat()
        earliest_restore_time = result['backup']['earliestRestoreDate']
        seconds_to_wait = (parser.isoparse(earliest_restore_time) - parser.isoparse(current_time)).total_seconds()
        os.environ.get(ENV_LIVE_TEST, False) and sleep(max(0, seconds_to_wait) + 240)

        # Delete the server
        self.cmd('{} flexible-server delete -g {} -n {} --yes'.format(
                 database_engine, resource_group, source_server), checks=NoneCheck())
        os.environ.get(ENV_LIVE_TEST, False) and sleep(240)

        # default vnet resources
        revive_dropped_server_1 = self.cmd('{} flexible-server revive-dropped -g {} --name {} --source-server {} --vnet {} --subnet {} -l {} --private-dns-zone {}'
                                  .format(database_engine, resource_group, target_server_default, source_server, source_vnet, source_subnet, location, result['network'][private_dns_param])).get_output_in_json()

        self.assertEqual(revive_dropped_server_1['network']['delegatedSubnetResourceId'],
                         '/subscriptions/{}/resourceGroups/{}/providers/Microsoft.Network/virtualNetworks/{}/subnets/{}'.format(
                             self.get_subscription_id(), resource_group, source_vnet, source_subnet))
        self.assertEqual(revive_dropped_server_1['network'][private_dns_param],
                         '/subscriptions/{}/resourceGroups/{}/providers/Microsoft.Network/privateDnsZones/{}'.format(
                             self.get_subscription_id(), resource_group, '{}.private.{}.database.azure.com'.format(source_server, database_engine)))

        # to different vnet and private dns zone
        self.cmd('network vnet create -g {} -l {} -n {} --address-prefixes 172.1.0.0/16'.format(
                 resource_group, location, new_vnet))

        subnet = self.cmd('network vnet subnet create -g {} -n {} --vnet-name {} --address-prefixes 172.1.0.0/24 --default-outbound false'.format(
                          resource_group, new_subnet, new_vnet)).get_output_in_json()

        private_dns_zone = '{}.private.{}.database.azure.com'.format(target_server_diff_vnet, database_engine)
        self.cmd('network private-dns zone create -g {} --name {}'.format(resource_group, private_dns_zone))

        revive_dropped_server_2 = self.cmd('{} flexible-server revive-dropped -l {} -g {} -n {} --source-server {} --subnet {} --private-dns-zone {}'.format(
                                  database_engine, location, resource_group, target_server_diff_vnet, source_server, subnet["id"], private_dns_zone)).get_output_in_json()

        self.assertEqual(revive_dropped_server_2['network']['delegatedSubnetResourceId'],
                         '/subscriptions/{}/resourceGroups/{}/providers/Microsoft.Network/virtualNetworks/{}/subnets/{}'.format(
                             self.get_subscription_id(), resource_group, new_vnet, new_subnet))

        self.assertEqual(revive_dropped_server_2['network'][private_dns_param],
                         '/subscriptions/{}/resourceGroups/{}/providers/Microsoft.Network/privateDnsZones/{}'.format(
                             self.get_subscription_id(), resource_group, private_dns_zone))

        self.cmd('{} flexible-server delete -g {} -n {} --yes'.format(
                 database_engine, resource_group, target_server_default), checks=NoneCheck())

        self.cmd('{} flexible-server delete -g {} -n {} --yes'.format(
                 database_engine, resource_group, target_server_diff_vnet), checks=NoneCheck())


    def _test_flexible_server_revivedropped_mgmt(self, resource_group, vault_name, backup_vault_name=None):
        live_test = os.environ.get(ENV_LIVE_TEST, False)
        key_name = self.create_random_name('rdbmskey', 32)
        identity_name = self.create_random_name('identity', 32)
        backup_key_name = self.create_random_name('rdbmskey', 32)
        backup_identity_name = self.create_random_name('identity', 32)
        server_name = self.create_random_name(SERVER_NAME_PREFIX, SERVER_NAME_MAX_LENGTH)
        server_with_geo_name = self.create_random_name(SERVER_NAME_PREFIX, SERVER_NAME_MAX_LENGTH)
        backup_name = self.create_random_name(SERVER_NAME_PREFIX, SERVER_NAME_MAX_LENGTH)
        tier = 'GeneralPurpose'
        sku_name = 'Standard_D2s_v3'
        location = self.postgres_location
        backup_location = self.postgres_backup_location
        scope = '/subscriptions/{}/resourceGroups/{}'.format(self.get_subscription_id(), resource_group)

        # Create identity and assign role
        key = self.cmd('keyvault key create --name {} -p software --vault-name {}'
                       .format(key_name, vault_name)).get_output_in_json()

        identity = self.cmd('identity create -g {} --name {} --location {}'.format(resource_group, identity_name, location)).get_output_in_json()
        if (live_test):
            self.cmd('role assignment create --assignee-object-id {} --assignee-principal-type ServicePrincipal --role "Key Vault Crypto User" --scope {}'.format( identity['principalId'], scope))
            self.cmd('role assignment create --assignee-object-id {} --assignee-principal-type ServicePrincipal --role "Key Vault Certificate User" --scope {}'.format( identity['principalId'], scope))

        # Create backup identity and assign role
        backup_key = self.cmd('keyvault key create --name {} -p software --vault-name {}'
                                  .format(backup_key_name, backup_vault_name)).get_output_in_json()

        backup_identity = self.cmd('identity create -g {} --name {} --location {}'.format(resource_group, backup_identity_name, backup_location)).get_output_in_json()
        if (live_test):
            self.cmd('role assignment create --assignee-object-id {} --assignee-principal-type ServicePrincipal --role "Key Vault Crypto User" --scope {}'.format( backup_identity['principalId'], scope))
            self.cmd('role assignment create --assignee-object-id {} --assignee-principal-type ServicePrincipal --role "Key Vault Certificate User" --scope {}'.format( backup_identity['principalId'], scope))

        def main_tests(geo_redundant_backup):
            geo_redundant_backup_enabled = 'Enabled' if geo_redundant_backup else 'Disabled'
            backup_key_id_flags = '--backup-key {} --backup-identity {}'.format(backup_key['key']['kid'], backup_identity['id']) if geo_redundant_backup else ''
            primary_server_name = server_with_geo_name if geo_redundant_backup else server_name

            main_checks = [
                JMESPathCheckExists('identity.userAssignedIdentities."{}"'.format(identity['id'])),
                JMESPathCheck('dataEncryption.primaryKeyUri', key['key']['kid']),
                JMESPathCheck('dataEncryption.primaryUserAssignedIdentityId', identity['id'])
            ]

            geo_checks = []
            if geo_redundant_backup:
                geo_checks = [
                    JMESPathCheckExists('identity.userAssignedIdentities."{}"'.format(backup_identity['id'])),
                    JMESPathCheck('dataEncryption.geoBackupKeyUri', backup_key['key']['kid']),
                    JMESPathCheck('dataEncryption.geoBackupUserAssignedIdentityId', backup_identity['id'])
                ]

            # create primary flexible server with data encryption
            self.cmd('postgres flexible-server create -g {} -n {} --public-access none --tier {} --sku-name {} --key {} --identity {} {} --location {} --geo-redundant-backup {}'.format(
                        resource_group,
                        primary_server_name,
                        tier,
                        sku_name,
                        key['key']['kid'],
                        identity['id'],
                        backup_key_id_flags,
                        location,
                        geo_redundant_backup_enabled
                    ))

            # Wait until snapshot is created
            os.environ.get(ENV_LIVE_TEST, False) and sleep(1800)

            result = self.cmd('postgres flexible-server show -g {} -n {}'.format(resource_group, primary_server_name),
                              checks=main_checks + geo_checks).get_output_in_json()

            # Delete the server
            self.cmd('postgres flexible-server delete -g {} -n {} --yes'.format(resource_group, primary_server_name))
            os.environ.get(ENV_LIVE_TEST, False) and sleep(300)

            # By default, Geo-redundant backup is disabled for restore hence no need to pass backup-key and backup-identity
            # Revive Dropped server
            revive_dropped_server_1 = self.cmd('postgres \
                                               flexible-server {} \
                                               -l {} -g {} \
                                               --name {} \
                                               --source-server {} \
                                               --key {} --identity {}'.format(
                                                'revive-dropped',
                                                location,
                                                resource_group,
                                                backup_name,
                                                result['id'],
                                                key['key']['kid'],
                                                identity['id'],
                                        ), checks=main_checks).get_output_in_json()
            self.assertEqual(str(revive_dropped_server_1['location']).replace(' ', '').lower(), location)

            # delete all servers
            self.cmd('postgres flexible-server delete -g {} -n {} --yes'.format(resource_group, backup_name))
            self.cmd('postgres flexible-server delete -g {} -n {} --yes'.format(resource_group, primary_server_name))

        main_tests(False)
        main_tests(True)



class FlexibleServerProxyResourceMgmtScenarioTest(ScenarioTest):

    postgres_location = 'eastus'

    @AllowLargeResponse()
    @ResourceGroupPreparer(location=postgres_location)
    @ServerPreparer(engine_type='postgres', location=postgres_location)
    def test_postgres_flexible_server_proxy_resource(self, resource_group, server):
        self._test_firewall_rule_mgmt('postgres', resource_group, server)
        self._test_parameter_mgmt('postgres', resource_group, server)
        self._test_database_mgmt('postgres', resource_group, server)

    def _test_firewall_rule_mgmt(self, database_engine, resource_group, server):

        firewall_rule_name = 'firewall_test_rule'
        start_ip_address = '10.10.10.10'
        end_ip_address = '12.12.12.12'
        firewall_rule_checks = [JMESPathCheck('name', firewall_rule_name),
                                JMESPathCheck('endIpAddress', end_ip_address),
                                JMESPathCheck('startIpAddress', start_ip_address)]

        self.cmd('{} flexible-server update -g {} -n {} --public-access Enabled'
                 .format(database_engine, resource_group, server),
                 checks=[JMESPathCheck('network.publicNetworkAccess', "Enabled")])

        self.cmd('{} flexible-server firewall-rule create -g {} --name {} --rule-name {} '
                 '--start-ip-address {} --end-ip-address {} '
                 .format(database_engine, resource_group, server, firewall_rule_name, start_ip_address, end_ip_address),
                 checks=firewall_rule_checks)

        self.cmd('{} flexible-server firewall-rule show -g {} --name {} --rule-name {} '
                 .format(database_engine, resource_group, server, firewall_rule_name),
                 checks=firewall_rule_checks)

        new_start_ip_address = '9.9.9.9'
        self.cmd('{} flexible-server firewall-rule update -g {} --name {} --rule-name {} --start-ip-address {}'
                 .format(database_engine, resource_group, server, firewall_rule_name, new_start_ip_address),
                 checks=[JMESPathCheck('startIpAddress', new_start_ip_address)])

        new_end_ip_address = '13.13.13.13'
        self.cmd('{} flexible-server firewall-rule update -g {} --name {} --rule-name {} --end-ip-address {}'
                 .format(database_engine, resource_group, server, firewall_rule_name, new_end_ip_address))

        new_firewall_rule_name = 'firewall_test_rule2'
        firewall_rule_checks = [JMESPathCheck('name', new_firewall_rule_name),
                                JMESPathCheck('endIpAddress', end_ip_address),
                                JMESPathCheck('startIpAddress', start_ip_address)]
        self.cmd('{} flexible-server firewall-rule create -g {} -n {} --rule-name {} '
                 '--start-ip-address {} --end-ip-address {} '
                 .format(database_engine, resource_group, server, new_firewall_rule_name, start_ip_address, end_ip_address),
                 checks=firewall_rule_checks)

        self.cmd('{} flexible-server firewall-rule list -g {} -n {}'
                 .format(database_engine, resource_group, server), checks=[JMESPathCheck('length(@)', 2)])

        self.cmd('{} flexible-server firewall-rule delete --rule-name {} -g {} --name {} --yes'
                 .format(database_engine, firewall_rule_name, resource_group, server), checks=NoneCheck())

        self.cmd('{} flexible-server firewall-rule list -g {} --name {}'
                 .format(database_engine, resource_group, server), checks=[JMESPathCheck('length(@)', 1)])

        self.cmd('{} flexible-server firewall-rule delete -g {} -n {} --rule-name {} --yes'
                 .format(database_engine, resource_group, server, new_firewall_rule_name))

        self.cmd('{} flexible-server firewall-rule list -g {} -n {}'
                 .format(database_engine, resource_group, server), checks=NoneCheck())

    def _test_parameter_mgmt(self, database_engine, resource_group, server):

        self.cmd('{} flexible-server parameter list -g {} -s {}'.format(database_engine, resource_group, server), checks=[JMESPathCheck('type(@)', 'array')])

        parameter_name = 'lock_timeout'
        default_value = '0'
        value = '2000'

        source = 'system-default'
        self.cmd('{} flexible-server parameter show --name {} -g {} -s {}'.format(database_engine, parameter_name, resource_group, server),
                 checks=[JMESPathCheck('defaultValue', default_value),
                         JMESPathCheck('source', source)])

        source = 'user-override'
        self.cmd('{} flexible-server parameter set --name {} -v {} --source {} -s {} -g {}'.format(database_engine, parameter_name, value, source, server, resource_group),
                 checks=[JMESPathCheck('value', value),
                         JMESPathCheck('source', source)])

    def _test_database_mgmt(self, database_engine, resource_group, server):

        database_name = self.create_random_name('database', 20)

        self.cmd('{} flexible-server db create -g {} -s {} -d {}'.format(database_engine, resource_group, server, database_name),
                 checks=[JMESPathCheck('name', database_name)])

        self.cmd('{} flexible-server db show -g {} -s {} -d {}'.format(database_engine, resource_group, server, database_name),
                 checks=[
                     JMESPathCheck('name', database_name),
                     JMESPathCheck('resourceGroup', resource_group)])

        self.cmd('{} flexible-server db list -g {} -s {} '.format(database_engine, resource_group, server),
                 checks=[JMESPathCheck('type(@)', 'array')])

        self.cmd('{} flexible-server db delete -g {} -s {} -d {} --yes'.format(database_engine, resource_group, server, database_name),
                 checks=NoneCheck())


class FlexibleServerValidatorScenarioTest(ScenarioTest):

    postgres_location = 'eastus'

    @AllowLargeResponse()
    @ResourceGroupPreparer(location=postgres_location)
    def test_postgres_flexible_server_mgmt_create_validator(self, resource_group):
        self._test_mgmt_create_validator('postgres', resource_group)

    @AllowLargeResponse()
    @ResourceGroupPreparer(location=postgres_location)
    def test_postgres_flexible_server_mgmt_update_validator(self, resource_group):
        self._test_mgmt_update_validator('postgres', resource_group)

    def _test_mgmt_create_validator(self, database_engine, resource_group):

        RANDOM_VARIABLE_MAX_LENGTH = 30
        location = self.postgres_location
        server_name = self.create_random_name(SERVER_NAME_PREFIX, SERVER_NAME_MAX_LENGTH)
        invalid_version = self.create_random_name('version', RANDOM_VARIABLE_MAX_LENGTH)
        invalid_sku_name = self.create_random_name('sku_name', RANDOM_VARIABLE_MAX_LENGTH)
        invalid_tier = self.create_random_name('tier', RANDOM_VARIABLE_MAX_LENGTH)
        valid_tier = 'GeneralPurpose'
        invalid_backup_retention = 40
        ha_value = 'ZoneRedundant'

        # Create
        if database_engine == 'postgres':
            self.cmd('{} flexible-server create -g {} -n Wrongserver.Name -l {}'.format(
                    database_engine, resource_group, location),
                    expect_failure=True)

        self.cmd('{} flexible-server create -g {} -n {} -l {} --tier {}'.format(
                 database_engine, resource_group, server_name, location, invalid_tier),
                 expect_failure=True)

        self.cmd('{} flexible-server create -g {} -n {} -l {} --version {}'.format(
                 database_engine, resource_group, server_name, location, invalid_version),
                 expect_failure=True)

        self.cmd('{} flexible-server create -g {} -n {} -l {} --tier {} --sku-name {}'.format(
                 database_engine, resource_group, server_name, location, valid_tier, invalid_sku_name),
                 expect_failure=True)

        self.cmd('{} flexible-server create -g {} -n {} -l {} --backup-retention {}'.format(
                 database_engine, resource_group, server_name, location, invalid_backup_retention),
                 expect_failure=True)

        self.cmd('{} flexible-server create -g {} -n {} -l centraluseuap --high-availability {} '.format(
                 database_engine, resource_group, server_name, ha_value),
                 expect_failure=True)

        # high availability validator
        self.cmd('{} flexible-server create -g {} -n {} -l {} --tier Burstable --sku-name Standard_B1ms --high-availability {}'.format(
                 database_engine, resource_group, server_name, location, ha_value),
                 expect_failure=True)

        self.cmd('{} flexible-server create -g {} -n {} -l centraluseuap --tier GeneralPurpose --sku-name Standard_D2s_v3 --high-availability {}'.format(
                 database_engine, resource_group, server_name, ha_value), # single availability zone location
                 expect_failure=True)

        self.cmd('{} flexible-server create -g {} -n {} -l {} --tier GeneralPurpose --sku-name Standard_D2s_v3 --high-availability {} --zone 1 --standby-zone 1'.format(
                 database_engine, resource_group, server_name, location, ha_value), # single availability zone location
                 expect_failure=True)

        # Network
        self.cmd('{} flexible-server create -g {} -n {} -l {} --vnet testvnet --subnet testsubnet --public-access All'.format(
                 database_engine, resource_group, server_name, location),
                 expect_failure=True)

        self.cmd('{} flexible-server create -g {} -n {} -l {} --subnet testsubnet'.format(
                 database_engine, resource_group, server_name, location),
                 expect_failure=True)

        self.cmd('{} flexible-server create -g {} -n {} -l {} --public-access 12.0.0.0-10.0.0.0.0'.format(
                 database_engine, resource_group, server_name, location),
                 expect_failure=True)

        invalid_storage_size = 60
        self.cmd('{} flexible-server create -g {} -l {} --storage-size {} --public-access none'.format(
                 database_engine, resource_group, location, invalid_storage_size),
                 expect_failure=True)

    def _test_mgmt_update_validator(self, database_engine, resource_group):
        RANDOM_VARIABLE_MAX_LENGTH = 30
        server_name = self.create_random_name(SERVER_NAME_PREFIX, SERVER_NAME_MAX_LENGTH)
        invalid_sku_name = self.create_random_name('sku_name', RANDOM_VARIABLE_MAX_LENGTH)
        invalid_tier = self.create_random_name('tier', RANDOM_VARIABLE_MAX_LENGTH)
        valid_tier = 'GeneralPurpose'
        invalid_backup_retention = 40
        version = 16
        storage_size = 128
        location = self.postgres_location
        tier = 'Burstable'
        sku_name = 'Standard_B1ms'
        backup_retention = 10

        list_checks = [JMESPathCheck('name', server_name),
                       JMESPathCheck('resourceGroup', resource_group),
                       JMESPathCheck('sku.name', sku_name),
                       JMESPathCheck('sku.tier', tier),
                       JMESPathCheck('version', version),
                       JMESPathCheck('storage.storageSizeGb', storage_size),
                       JMESPathCheck('backup.backupRetentionDays', backup_retention)]

        self.cmd('{} flexible-server create -g {} -n {} -l {} --tier {} --version {} --sku-name {} --storage-size {} --backup-retention {} --public-access none'
                 .format(database_engine, resource_group, server_name, location, tier, version, sku_name, storage_size, backup_retention))
        self.cmd('{} flexible-server show -g {} -n {}'.format(database_engine, resource_group, server_name), checks=list_checks)

        invalid_tier = 'GeneralPurpose'
        self.cmd('{} flexible-server update -g {} -n {} --tier {}'.format(
                 database_engine, resource_group, server_name, invalid_tier), # can't update to this tier because of the instance's sku name
                 expect_failure=True)

        self.cmd('{} flexible-server update -g {} -n {} --tier {} --sku-name {}'.format(
                 database_engine, resource_group, server_name, valid_tier, invalid_sku_name),
                 expect_failure=True)

        if database_engine == 'postgres':
            invalid_storage_size = 64
        else:
            invalid_storage_size = 30
        self.cmd('{} flexible-server update -g {} -n {} --storage-size {}'.format(
                 database_engine, resource_group, server_name, invalid_storage_size), #cannot update to smaller size
                 expect_failure=True)

        self.cmd('{} flexible-server update -g {} -n {} --backup-retention {}'.format(
                 database_engine, resource_group, server_name, invalid_backup_retention),
                 expect_failure=True)

        ha_value = 'ZoneRedundant'
        self.cmd('{} flexible-server update -g {} -n {} --high-availability {}'.format(
                 database_engine, resource_group, server_name, ha_value),
                 expect_failure=True)

        self.cmd('{} flexible-server delete -g {} -n {} --yes'.format(
                 database_engine, resource_group, server_name), checks=NoneCheck())


class FlexibleServerReplicationMgmtScenarioTest(ScenarioTest):  # pylint: disable=too-few-public-methods

    postgres_location = 'eastus'

    @AllowLargeResponse()
    @ResourceGroupPreparer(location=postgres_location)
    def test_postgres_flexible_server_replica_mgmt(self, resource_group):
        self._test_flexible_server_replica_mgmt('postgres', resource_group, True)
        self._test_flexible_server_replica_mgmt('postgres', resource_group, False)

    @AllowLargeResponse()
    @ResourceGroupPreparer(location=postgres_location)
    def test_postgres_flexible_server_auto_grow_replica_validator(self, resource_group):
        self._test_flexible_server_replica_validator('postgres', resource_group, "Enabled")

    def _test_flexible_server_replica_validator(self, database_engine, resource_group, source_server_auto_grow):
        location = self.postgres_location
        primary_role = 'Primary'
        public_access_arg = ''
        master_server = self.create_random_name(SERVER_NAME_PREFIX, 32)
        replica_role = 'AsyncReplica'
        replicas = [self.create_random_name(F'azuredbclirep{i+1}', SERVER_NAME_MAX_LENGTH) for i in range(2)]

        # create a server
        self.cmd('{} flexible-server create -g {} --name {} -l {} --storage-size {} --public-access none --tier GeneralPurpose --sku-name Standard_D2s_v3 --yes --storage-auto-grow {}'
                 .format(database_engine, resource_group, master_server, location, 256, source_server_auto_grow))
        result = self.cmd('{} flexible-server show -g {} --name {} '
                          .format(database_engine, resource_group, master_server),
                          checks=[
                              JMESPathCheck('replica.role', primary_role),
                              JMESPathCheck('storage.autoGrow', source_server_auto_grow)]).get_output_in_json()
        
        # test replica create
        self.cmd('{} flexible-server replica create -g {} --replica-name {} --source-server {} --zone 2 {}'
                 .format(database_engine, resource_group, replicas[0], result['id'], public_access_arg),
                 checks=[
                     JMESPathCheck('name', replicas[0]),
                     JMESPathCheck('availabilityZone', 2),
                     JMESPathCheck('resourceGroup', resource_group),
                     JMESPathCheck('sku.tier', result['sku']['tier']),
                     JMESPathCheck('sku.name', result['sku']['name']),
                     JMESPathCheck('replica.role', replica_role),
                     JMESPathCheck('sourceServerResourceId', result['id']),
                     JMESPathCheck('replica.capacity', '0'),
                     JMESPathCheck('storage.autoGrow', source_server_auto_grow)])
        
    def _test_flexible_server_replica_mgmt(self, database_engine, resource_group, vnet_enabled):
        location = self.postgres_location
        primary_role = 'Primary'
        replica_role = 'AsyncReplica'
        public_access_arg = ''
        public_access_check = []
        virtual_endpoint_name = self.create_random_name(F'virtual-endpoint', 32)
        read_write_endpoint_type = 'ReadWrite'
        master_server = self.create_random_name(SERVER_NAME_PREFIX, 32)
        replicas = [self.create_random_name(F'azuredbclirep{i+1}', SERVER_NAME_MAX_LENGTH) for i in range(3)]

        if vnet_enabled:
            master_vnet = self.create_random_name('VNET', SERVER_NAME_MAX_LENGTH)
            master_subnet = self.create_random_name('SUBNET', SERVER_NAME_MAX_LENGTH)
            master_vnet_args = F'--vnet {master_vnet} --subnet {master_subnet} --address-prefixes 10.0.0.0/16 --subnet-prefixes 10.0.0.0/24'
            master_vnet_check = [JMESPathCheck('network.delegatedSubnetResourceId', F'/subscriptions/{self.get_subscription_id()}/resourceGroups/{resource_group}/providers/Microsoft.Network/virtualNetworks/{master_vnet}/subnets/{master_subnet}')]
            replica_subnet = [self.create_random_name(F'SUBNET{i+1}', SERVER_NAME_MAX_LENGTH) for i in range(2)]
            replica_vnet_args = [F'--vnet {master_vnet} --subnet {replica_subnet[i]} --address-prefixes 10.0.0.0/16 --subnet-prefixes 10.0.{i+1}.0/24 --yes' for i in range(2)]
            replica_vnet_check = [[JMESPathCheck('network.delegatedSubnetResourceId', F'/subscriptions/{self.get_subscription_id()}/resourceGroups/{resource_group}/providers/Microsoft.Network/virtualNetworks/{master_vnet}/subnets/{replica_subnet[i]}')] for i in range(2)]
        else:
            master_vnet_args = '--public-access none'
            master_vnet_check = []
            replica_vnet_args = [''] * 2
            replica_vnet_check = [[]] * 2

        # create a server
        self.cmd('{} flexible-server create -g {} --name {} -l {} --storage-size {} {} --tier GeneralPurpose --sku-name Standard_D2s_v3 --yes'
                 .format(database_engine, resource_group, master_server, location, 256, master_vnet_args))
        result = self.cmd('{} flexible-server show -g {} --name {} '
                          .format(database_engine, resource_group, master_server),
                          checks=[JMESPathCheck('replica.role', primary_role)] + master_vnet_check).get_output_in_json()
        
        # test replica create
        self.cmd('{} flexible-server replica create -g {} --replica-name {} --source-server {} --zone 2 {} {}'
                 .format(database_engine, resource_group, replicas[0], result['id'], replica_vnet_args[0], public_access_arg),
                 checks=[
                     JMESPathCheck('name', replicas[0]),
                     JMESPathCheck('availabilityZone', 2),
                     JMESPathCheck('resourceGroup', resource_group),
                     JMESPathCheck('sku.tier', result['sku']['tier']),
                     JMESPathCheck('sku.name', result['sku']['name']),
                     JMESPathCheck('replica.role', replica_role),
                     JMESPathCheck('sourceServerResourceId', result['id']),
                     JMESPathCheck('replica.capacity', '0')] + replica_vnet_check[0] + public_access_check)
        
        # test storage auto-grow not allowed for replica server update
        self.cmd('{} flexible-server update -g {} -n {} --storage-auto-grow Enabled'
                 .format(database_engine, resource_group, replicas[0]))

        # test replica list
        self.cmd('{} flexible-server replica list -g {} --name {}'
                 .format(database_engine, resource_group, master_server),
                 checks=[JMESPathCheck('length(@)', 1)])

        # test replica stop-replication
        self.cmd('{} flexible-server replica stop-replication -g {} --name {} --yes'
                 .format(database_engine, resource_group, replicas[0]),
                 checks=[
                     JMESPathCheck('name', replicas[0]),
                     JMESPathCheck('resourceGroup', resource_group),
                     JMESPathCheck('replica.role', primary_role),
                     JMESPathCheck('sourceServerResourceId', 'None'),
                     JMESPathCheck('replica.capacity', result['replica']['capacity'])])

        # test show server with replication info, master becomes normal server
        self.cmd('{} flexible-server show -g {} --name {}'
                 .format(database_engine, resource_group, master_server),
                 checks=[
                     JMESPathCheck('replica.role', primary_role),
                     JMESPathCheck('sourceServerResourceId', 'None'),
                     JMESPathCheck('replica.capacity', result['replica']['capacity'])])

        # test delete master server
        self.cmd('{} flexible-server replica create -g {} --replica-name {} --source-server {} {}'
                .format(database_engine, resource_group, replicas[1], result['id'], replica_vnet_args[1]),
                checks=[
                    JMESPathCheck('name', replicas[1]),
                    JMESPathCheck('resourceGroup', resource_group),
                    JMESPathCheck('sku.name', result['sku']['name']),
                    JMESPathCheck('replica.role', replica_role),
                    JMESPathCheck('sourceServerResourceId', result['id']),
                    JMESPathCheck('replica.capacity', '0')] + replica_vnet_check[1])

        # in postgres we can't delete master server if it has replicas
        self.cmd('{} flexible-server delete -g {} --name {} --yes'
                    .format(database_engine, resource_group, master_server),
                    expect_failure=True)

        # test virtual-endpoint
        if not vnet_enabled:
            self.cmd('{} flexible-server replica create -g {} --replica-name {} --source-server {}'
                    .format(database_engine, resource_group, replicas[2], result['id']),
                    checks=[
                        JMESPathCheck('name', replicas[2]),
                        JMESPathCheck('replica.role', replica_role),
                        JMESPathCheck('sourceServerResourceId', result['id'])])

            # test virtual-endpoint create
            self.cmd('{} flexible-server virtual-endpoint create -g {} --server-name {} --name {} --endpoint-type {} --members {}'
                    .format(database_engine, resource_group, master_server, virtual_endpoint_name, read_write_endpoint_type, master_server),
                    checks=[
                        JMESPathCheck('endpointType', read_write_endpoint_type),
                        JMESPathCheck('name', virtual_endpoint_name),
                        JMESPathCheck('length(virtualEndpoints)', 2)])

            # test virtual-endpoint update
            update_result = self.cmd('{} flexible-server virtual-endpoint update -g {} --server-name {} --name {} --endpoint-type {} --members {}'
                    .format(database_engine, resource_group, master_server, virtual_endpoint_name, read_write_endpoint_type, replicas[2]),
                    checks=[JMESPathCheck('length(members)', 2)]).get_output_in_json()

            # test virtual-endpoint show
            self.cmd('{} flexible-server virtual-endpoint show -g {} --server-name {} --name {}'
                    .format(database_engine, resource_group, master_server, virtual_endpoint_name),
                    checks=[JMESPathCheck('members', update_result['members'])])

            # test replica switchover planned
            switchover_result = self.cmd('{} flexible-server replica promote -g {} --name {} --promote-mode switchover --promote-option planned --yes'
                    .format(database_engine, resource_group, replicas[2]),
                    checks=[
                        JMESPathCheck('name', replicas[2]),
                        JMESPathCheck('replica.role', primary_role),
                        JMESPathCheck('sourceServerResourceId', 'None'),
                        JMESPathCheck('replica.capacity', result['replica']['capacity'])]).get_output_in_json()

            # test show server with replication info, master became replica server
            self.cmd('{} flexible-server show -g {} --name {}'
                    .format(database_engine, resource_group, master_server),
                    checks=[
                        JMESPathCheck('replica.role',replica_role),
                        JMESPathCheck('sourceServerResourceId', switchover_result['id']),
                        JMESPathCheck('replica.capacity', '0')])

            # test replica switchover forced
            self.cmd('{} flexible-server replica promote -g {} --name {} --promote-mode switchover --promote-option forced --yes'
                    .format(database_engine, resource_group, master_server),
                    checks=[
                        JMESPathCheck('name', master_server),
                        JMESPathCheck('replica.role', primary_role),
                        JMESPathCheck('sourceServerResourceId', 'None'),
                        JMESPathCheck('replica.capacity', result['replica']['capacity'])])

            # test promote replica standalone forced
            self.cmd('{} flexible-server replica promote -g {} --name {} --promote-mode standalone --promote-option forced --yes'
                    .format(database_engine, resource_group, replicas[2]),
                    checks=[
                        JMESPathCheck('name',replicas[2]),
                        JMESPathCheck('replica.role', primary_role),
                        JMESPathCheck('sourceServerResourceId', 'None'),
                        JMESPathCheck('replica.capacity', result['replica']['capacity'])])

            # test virtual-endpoint delete
            self.cmd('{} flexible-server virtual-endpoint delete -g {} --server-name {} --name {} --yes'
                    .format(database_engine, resource_group, master_server, virtual_endpoint_name))

            # test virtual-endpoint list
            self.cmd('{} flexible-server virtual-endpoint list -g {} --server-name {}'
                    .format(database_engine, resource_group, master_server),
                    checks=[JMESPathCheck('length(@)', 0)])

            # delete standalone server
            self.cmd('{} flexible-server delete -g {} --name {} --yes'
                        .format(database_engine, resource_group, replicas[2]))


        # delete replica server first
        self.cmd('{} flexible-server delete -g {} --name {} --yes'
                    .format(database_engine, resource_group, replicas[1]))

        # now we can delete master server
        self.cmd('{} flexible-server delete -g {} --name {} --yes'
                    .format(database_engine, resource_group, master_server))

        # clean up servers
        self.cmd('{} flexible-server delete -g {} --name {} --yes'
                 .format(database_engine, resource_group, replicas[0]), checks=NoneCheck())
        self.cmd('{} flexible-server delete -g {} --name {} --yes'
                 .format(database_engine, resource_group, replicas[1]), checks=NoneCheck())


class FlexibleServerVnetMgmtScenarioTest(ScenarioTest):

    postgres_location = 'eastus'

    @AllowLargeResponse()
    @ResourceGroupPreparer(location=postgres_location)
    def test_postgres_flexible_server_vnet_mgmt_supplied_subnetid(self, resource_group):
        # Provision a server with supplied Subnet ID that exists, where the subnet is not delegated
        self._test_flexible_server_vnet_mgmt_existing_supplied_subnetid('postgres', resource_group)

    @AllowLargeResponse()
    @ResourceGroupPreparer(location=postgres_location)
    def test_postgres_flexible_server_vnet_mgmt_supplied_vname_and_subnetname(self, resource_group):
        self._test_flexible_server_vnet_mgmt_supplied_vname_and_subnetname('postgres', resource_group)

    @AllowLargeResponse()
    @ResourceGroupPreparer(location=postgres_location, parameter_name='resource_group_1')
    @ResourceGroupPreparer(location=postgres_location, parameter_name='resource_group_2')
    def test_postgres_flexible_server_vnet_mgmt_supplied_subnet_id_in_different_rg(self, resource_group_1, resource_group_2):
        self._test_flexible_server_vnet_mgmt_supplied_subnet_id_in_different_rg('postgres', resource_group_1, resource_group_2)

    @AllowLargeResponse()
    @ResourceGroupPreparer(location=postgres_location)
    def test_flexible_server_vnet_mgmt_prepare_private_network_vname_and_subnetname(self, resource_group):
        self._test_flexible_server_vnet_mgmt_prepare_private_network_vname_and_subnetname(resource_group)

    @AllowLargeResponse()
    @ResourceGroupPreparer(location=postgres_location)
    def test_flexible_server_vnet_mgmt_prepare_private_network_vnet(self, resource_group):
        self._test_flexible_server_vnet_mgmt_prepare_private_network_vnet(resource_group)

    @AllowLargeResponse()
    @ResourceGroupPreparer(location=postgres_location)
    def test_flexible_server_vnet_mgmt_prepare_private_network_subnet(self, resource_group):
        self._test_flexible_server_vnet_mgmt_prepare_private_network_subnet(resource_group)

    @AllowLargeResponse()
    @ResourceGroupPreparer(location=postgres_location)
    def test_flexible_server_vnet_mgmt_validator(self, resource_group):
        self._test_flexible_server_vnet_mgmt_validator(resource_group)


    def _test_flexible_server_vnet_mgmt_existing_supplied_subnetid(self, database_engine, resource_group):

        # flexible-server create
        if self.cli_ctx.local_context.is_on:
            self.cmd('config param-persist off')

        location = self.postgres_location
        private_dns_zone_key = "privateDnsZoneArmResourceId"

        server_name = self.create_random_name(SERVER_NAME_PREFIX, SERVER_NAME_MAX_LENGTH)
        private_dns_zone = "testdnszone0.private.{}.database.azure.com".format(database_engine)

        # Scenario : Provision a server with supplied Subnet ID that exists, where the subnet is not delegated
        vnet_name = 'testvnet'
        subnet_name = 'testsubnet'
        address_prefix = '172.1.0.0/16'
        subnet_prefix = '172.1.0.0/24'
        self.cmd('network vnet create -g {} -l {} -n {} --address-prefixes {} --subnet-name {} --subnet-prefixes {}'.format(
                 resource_group, location, vnet_name, address_prefix, subnet_name, subnet_prefix))
        subnet_id = self.cmd('network vnet subnet show -g {} -n {} --vnet-name {}'.format(resource_group, subnet_name, vnet_name)).get_output_in_json()['id']

        # create server - Delegation should be added.
        self.cmd('{} flexible-server create -g {} -n {} --subnet {} -l {} --private-dns-zone {} --yes'
                 .format(database_engine, resource_group, server_name, subnet_id, location, private_dns_zone))

        # flexible-server show to validate delegation is added to both the created server
        show_result_1 = self.cmd('{} flexible-server show -g {} -n {}'
                                 .format(database_engine, resource_group, server_name)).get_output_in_json()
        self.assertEqual(show_result_1['network']['delegatedSubnetResourceId'], subnet_id)
        if database_engine == 'postgres':
            self.assertEqual(show_result_1['network'][private_dns_zone_key],
                            '/subscriptions/{}/resourceGroups/{}/providers/Microsoft.Network/privateDnsZones/{}'.format(
                                self.get_subscription_id(), resource_group, private_dns_zone))
        # delete server
        self.cmd('{} flexible-server delete -g {} -n {} --yes'.format(database_engine, resource_group, server_name))

        time.sleep(15 * 60)

    def _test_flexible_server_vnet_mgmt_supplied_vname_and_subnetname(self, database_engine, resource_group):

        # flexible-server create
        if self.cli_ctx.local_context.is_on:
            self.cmd('config param-persist off')

        vnet_name = 'clitestvnet3'
        subnet_name = 'clitestsubnet3'
        vnet_name_2 = 'clitestvnet4'
        address_prefix = '13.0.0.0/16'
        location = self.postgres_location
        private_dns_zone_key = "privateDnsZoneArmResourceId"

        # flexible-servers
        servers = [self.create_random_name(SERVER_NAME_PREFIX, SERVER_NAME_MAX_LENGTH) + database_engine, self.create_random_name(SERVER_NAME_PREFIX, SERVER_NAME_MAX_LENGTH) + database_engine]
        private_dns_zone_1 = "testdnszone3.private.{}.database.azure.com".format(database_engine)
        private_dns_zone_2 = "testdnszone4.private.{}.database.azure.com".format(database_engine)
        # Case 1 : Provision a server with supplied Vname and subnet name that exists.

        # create vnet and subnet. When vnet name is supplied, the subnet created will be given the default name.
        self.cmd('network vnet create -n {} -g {} -l {} --address-prefix {}'
                  .format(vnet_name, resource_group, location, address_prefix))

        # create server - Delegation should be added.
        self.cmd('{} flexible-server create -g {} -n {} --vnet {} -l {} --subnet {} --private-dns-zone {} --yes'
                 .format(database_engine, resource_group, servers[0], vnet_name, location, subnet_name, private_dns_zone_1))

        # Case 2 : Provision a server with a supplied Vname and subnet name that does not exist.
        self.cmd('{} flexible-server create -g {} -n {} -l {} --vnet {} --private-dns-zone {} --yes'
                 .format(database_engine, resource_group, servers[1], location, vnet_name_2, private_dns_zone_2))

        # flexible-server show to validate delegation is added to both the created server
        show_result_1 = self.cmd('{} flexible-server show -g {} -n {}'
                                 .format(database_engine, resource_group, servers[0])).get_output_in_json()

        show_result_2 = self.cmd('{} flexible-server show -g {} -n {}'
                                 .format(database_engine, resource_group, servers[1])).get_output_in_json()

        self.assertEqual(show_result_1['network']['delegatedSubnetResourceId'],
                         '/subscriptions/{}/resourceGroups/{}/providers/Microsoft.Network/virtualNetworks/{}/subnets/{}'.format(
                         self.get_subscription_id(), resource_group, vnet_name, subnet_name))

        self.assertEqual(show_result_2['network']['delegatedSubnetResourceId'],
                         '/subscriptions/{}/resourceGroups/{}/providers/Microsoft.Network/virtualNetworks/{}/subnets/{}'.format(
                         self.get_subscription_id(), resource_group, vnet_name_2, 'Subnet' + servers[1]))

        if database_engine == 'postgres':
            self.assertEqual(show_result_1['network'][private_dns_zone_key],
                            '/subscriptions/{}/resourceGroups/{}/providers/Microsoft.Network/privateDnsZones/{}'.format(
                                self.get_subscription_id(), resource_group, private_dns_zone_1))

            self.assertEqual(show_result_2['network'][private_dns_zone_key],
                            '/subscriptions/{}/resourceGroups/{}/providers/Microsoft.Network/privateDnsZones/{}'.format(
                                self.get_subscription_id(), resource_group, private_dns_zone_2))

        # delete all servers
        self.cmd('{} flexible-server delete -g {} -n {} --yes'.format(database_engine, resource_group, servers[0]),
                 checks=NoneCheck())

        self.cmd('{} flexible-server delete -g {} -n {} --yes'.format(database_engine, resource_group, servers[1]),
                 checks=NoneCheck())

        time.sleep(15 * 60)

    def _test_flexible_server_vnet_mgmt_supplied_subnet_id_in_different_rg(self, database_engine, resource_group_1, resource_group_2):
        # flexible-server create
        if self.cli_ctx.local_context.is_on:
            self.cmd('config param-persist off')

        location = self.postgres_location
        private_dns_zone_key = "privateDnsZoneArmResourceId"
        vnet_name = 'clitestvnet5'
        subnet_name = 'clitestsubnet5'
        address_prefix = '10.10.0.0/16'
        subnet_prefix = '10.10.0.0/24'

        # flexible-servers
        server_name = self.create_random_name(SERVER_NAME_PREFIX, SERVER_NAME_MAX_LENGTH)
        private_dns_zone = "testdnszone5.private.{}.database.azure.com".format(database_engine)

        # Case 1 : Provision a server with supplied subnetid that exists in a different RG

        # create vnet and subnet.
        vnet_result = self.cmd(
            'network vnet create -n {} -g {} -l {} --address-prefix {} --subnet-name {} --subnet-prefix {}'
            .format(vnet_name, resource_group_1, location, address_prefix, subnet_name,
                    subnet_prefix)).get_output_in_json()

        # create server - Delegation should be added.
        self.cmd('{} flexible-server create -g {} -n {} --subnet {} -l {} --private-dns-zone {} --yes'
                 .format(database_engine, resource_group_2, server_name, vnet_result['newVNet']['subnets'][0]['id'], location, private_dns_zone))

        # flexible-server show to validate delegation is added to both the created server
        show_result_1 = self.cmd('{} flexible-server show -g {} -n {}'
                                 .format(database_engine, resource_group_2, server_name)).get_output_in_json()

        self.assertEqual(show_result_1['network']['delegatedSubnetResourceId'],
                         '/subscriptions/{}/resourceGroups/{}/providers/Microsoft.Network/virtualNetworks/{}/subnets/{}'.format(
                             self.get_subscription_id(), resource_group_1, vnet_name, subnet_name))

        if database_engine == 'postgres':
            self.assertEqual(show_result_1['network'][private_dns_zone_key],
                            '/subscriptions/{}/resourceGroups/{}/providers/Microsoft.Network/privateDnsZones/{}'.format(
                                self.get_subscription_id(), resource_group_1, private_dns_zone))

        # delete all servers
        self.cmd('{} flexible-server delete -g {} -n {} --yes'.format(database_engine, resource_group_2, server_name),
                 checks=NoneCheck())


        # time.sleep(15 * 60)

        # remove delegations from all vnets
        self.cmd('network vnet subnet update -g {} --name {} --vnet-name {} --remove delegations'.format(resource_group_1, subnet_name, vnet_name))
        # remove all vnets
        self.cmd('network vnet delete -g {} -n {}'.format(resource_group_1, vnet_name))

    def _test_flexible_server_vnet_mgmt_prepare_private_network_vname_and_subnetname(self, resource_group):
        server_name = 'vnet-preparer-server'
        delegation_service_name = "Microsoft.DBforPostgreSQL/flexibleServers"
        location = self.postgres_location
        yes = True

        #   Vnet x exist, subnet x exist, address prefixes
        vnet = 'testvnet1'
        subnet = 'testsubnet1'
        vnet_address_pref = '172.1.0.0/16'
        subnet_address_pref = '172.1.0.0/24'
        subnet_id = prepare_private_network(self, resource_group, server_name, vnet, subnet, location, delegation_service_name, vnet_address_pref, subnet_address_pref, yes=yes)
        vnet_id = subnet_id.split('/subnets/')[0]
        self.assertEqual(subnet_id,
                         '/subscriptions/{}/resourceGroups/{}/providers/Microsoft.Network/virtualNetworks/{}/subnets/{}'.format(
                         self.get_subscription_id(), resource_group, vnet, subnet))
        self.cmd('network vnet show --id {}'.format(vnet_id),
                 checks=[StringContainCheck(vnet_address_pref)])
        self.cmd('network vnet subnet show --id {}'.format(subnet_id),
                 checks=[JMESPathCheck('addressPrefix', subnet_address_pref),
                         JMESPathCheck('delegations[0].serviceName', delegation_service_name)])

        #   Vnet exist, subnet x exist, address prefixes
        vnet = 'testvnet1'
        subnet = 'testsubnet2'
        vnet_address_pref = '172.1.0.0/16'
        subnet_address_pref = '172.1.1.0/24'
        subnet_id = prepare_private_network(self, resource_group, server_name, vnet, subnet, location, delegation_service_name, vnet_address_pref, subnet_address_pref, yes=yes)
        vnet_id = subnet_id.split('/subnets/')[0]
        self.assertEqual(subnet_id,
                         '/subscriptions/{}/resourceGroups/{}/providers/Microsoft.Network/virtualNetworks/{}/subnets/{}'.format(
                         self.get_subscription_id(), resource_group, vnet, subnet))
        self.cmd('network vnet show --id {}'.format(vnet_id),
                 checks=[StringContainCheck(vnet_address_pref)])
        self.cmd('network vnet subnet show --id {}'.format(subnet_id),
                 checks=[JMESPathCheck('addressPrefix', subnet_address_pref),
                         JMESPathCheck('delegations[0].serviceName', delegation_service_name)])

        # Vnet exist, subnet x exist, x address prefixes
        vnet = 'testvnet1'
        subnet = 'testsubnet3'
        subnet_id = prepare_private_network(self, resource_group, server_name, vnet, subnet, location, delegation_service_name, None, None, yes=yes)
        vnet_id = subnet_id.split('/subnets/')[0]
        self.assertEqual(subnet_id,
                         '/subscriptions/{}/resourceGroups/{}/providers/Microsoft.Network/virtualNetworks/{}/subnets/{}'.format(
                         self.get_subscription_id(), resource_group, vnet, subnet))
        self.cmd('network vnet show --id {}'.format(vnet_id),
                 checks=[StringContainCheck(DEFAULT_VNET_ADDRESS_PREFIX)])
        self.cmd('network vnet subnet show --id {}'.format(subnet_id),
                 checks=[JMESPathCheck('addressPrefix', DEFAULT_SUBNET_ADDRESS_PREFIX),
                         JMESPathCheck('delegations[0].serviceName', delegation_service_name)])

        # Vnet exist, subnet exist, x address prefixes
        vnet = 'testvnet1'
        subnet = 'testsubnet1'
        vnet_address_pref = '172.1.0.0/16'
        subnet_address_pref = '172.1.0.0/24'
        subnet_id = prepare_private_network(self, resource_group, server_name, vnet, subnet, location, delegation_service_name, None, None, yes=yes)
        vnet_id = subnet_id.split('/subnets/')[0]
        self.assertEqual(subnet_id,
                         '/subscriptions/{}/resourceGroups/{}/providers/Microsoft.Network/virtualNetworks/{}/subnets/{}'.format(
                         self.get_subscription_id(), resource_group, vnet, subnet))
        self.cmd('network vnet show --id {}'.format(vnet_id),
                 checks=[StringContainCheck(vnet_address_pref)])
        self.cmd('network vnet subnet show --id {}'.format(subnet_id),
                 checks=[JMESPathCheck('addressPrefix', subnet_address_pref),
                         JMESPathCheck('delegations[0].serviceName', delegation_service_name)])

        # Vnet exist, subnet exist, address prefixes
        vnet = 'testvnet1'
        subnet = 'testsubnet1'
        vnet_address_pref = '173.1.0.0/16'
        subnet_address_pref = '173.2.0.0/24'
        subnet_id = prepare_private_network(self, resource_group, server_name, vnet, subnet, location, delegation_service_name, None, None, yes=yes)
        self.cmd('network vnet show --id {}'.format(vnet_id),
                 checks=[StringContainCheck('172.1.0.0/16')])
        self.cmd('network vnet subnet show --id {}'.format(subnet_id),
                 checks=[JMESPathCheck('addressPrefix', '172.1.0.0/24'),
                         JMESPathCheck('delegations[0].serviceName', delegation_service_name)])

    def _test_flexible_server_vnet_mgmt_prepare_private_network_vnet(self, resource_group):
        server_name = 'vnet-preparer-server'
        resource_group_2 = self.create_random_name('clitest.rg', 20)
        delegation_service_name = "Microsoft.DBforPostgreSQL/flexibleServers"
        location = self.postgres_location
        yes = True

        # Vnet x exist -> subnet generate with default prefix
        vnet = 'testvnet1'
        subnet_id = prepare_private_network(self, resource_group, server_name, vnet, None, location, delegation_service_name, None, None, yes=yes)
        vnet_id = subnet_id.split('/subnets/')[0]
        self.assertEqual(subnet_id,
                         '/subscriptions/{}/resourceGroups/{}/providers/Microsoft.Network/virtualNetworks/{}/subnets/{}'.format(
                         self.get_subscription_id(), resource_group, vnet, 'Subnet' + server_name))
        self.cmd('network vnet show --id {}'.format(vnet_id),
                 checks=[StringContainCheck(DEFAULT_VNET_ADDRESS_PREFIX)])
        self.cmd('network vnet subnet show --id {}'.format(subnet_id),
                 checks=[JMESPathCheck('addressPrefix', DEFAULT_SUBNET_ADDRESS_PREFIX),
                         JMESPathCheck('delegations[0].serviceName', delegation_service_name)])

        # Vnet x exist (id, diff rg)
        vnet = '/subscriptions/{}/resourceGroups/{}/providers/Microsoft.Network/virtualNetworks/{}'.format(self.get_subscription_id(), resource_group_2, 'testvnet2')
        subnet_id = prepare_private_network(self, resource_group, server_name, vnet, None, location, delegation_service_name, None, None, yes=yes)
        vnet_id = subnet_id.split('/subnets/')[0]
        self.assertEqual(subnet_id,
                         '/subscriptions/{}/resourceGroups/{}/providers/Microsoft.Network/virtualNetworks/{}/subnets/{}'.format(
                         self.get_subscription_id(), resource_group_2, 'testvnet2', 'Subnet' + server_name))
        self.cmd('network vnet show --id {}'.format(vnet_id),
                 checks=[StringContainCheck(DEFAULT_VNET_ADDRESS_PREFIX)])
        self.cmd('network vnet subnet show --id {}'.format(subnet_id),
                 checks=[JMESPathCheck('addressPrefix', DEFAULT_SUBNET_ADDRESS_PREFIX),
                         JMESPathCheck('delegations[0].serviceName', delegation_service_name)])

	    # Vnet exist (name), vnet prefix, subnet prefix
        vnet = 'testvnet3'
        vnet_address_pref = '172.0.0.0/16'
        self.cmd('network vnet create -n {} -g {} -l {} --address-prefix {}'
                  .format(vnet, resource_group, location, vnet_address_pref))
        subnet_address_pref = '172.0.10.0/24'
        subnet_id = prepare_private_network(self, resource_group, server_name, vnet, None, location, delegation_service_name, vnet_address_pref, subnet_address_pref, yes=yes)
        vnet_id = subnet_id.split('/subnets/')[0]
        self.assertEqual(subnet_id,
                         '/subscriptions/{}/resourceGroups/{}/providers/Microsoft.Network/virtualNetworks/{}/subnets/{}'.format(
                         self.get_subscription_id(), resource_group, vnet, 'Subnet' + server_name))
        self.cmd('network vnet show --id {}'.format(vnet_id),
                 checks=[StringContainCheck(vnet_address_pref)])
        self.cmd('network vnet subnet show --id {}'.format(subnet_id),
                 checks=[JMESPathCheck('addressPrefix', subnet_address_pref),
                         JMESPathCheck('delegations[0].serviceName', delegation_service_name)])

	    # Vnet exist (id, diff rg), vnet prefix, subnet prefix
        vnet = '/subscriptions/{}/resourceGroups/{}/providers/Microsoft.Network/virtualNetworks/{}'.format(self.get_subscription_id(), resource_group_2, 'testvnet4')
        vnet_address_pref = '173.1.0.0/16'
        self.cmd('network vnet create -n {} -g {} -l {} --address-prefix {}'
                  .format('testvnet4', resource_group_2, location, vnet_address_pref))
        subnet_address_pref = '173.1.1.0/24'
        subnet_id = prepare_private_network(self, resource_group, server_name, vnet, None, location, delegation_service_name, vnet_address_pref, subnet_address_pref, yes=yes)
        vnet_id = subnet_id.split('/subnets/')[0]
        self.assertEqual(subnet_id,
                         '/subscriptions/{}/resourceGroups/{}/providers/Microsoft.Network/virtualNetworks/{}/subnets/{}'.format(
                         self.get_subscription_id(), resource_group_2, 'testvnet4', 'Subnet' + server_name))
        self.cmd('network vnet show --id {}'.format(vnet_id),
                 checks=[StringContainCheck(vnet_address_pref)])
        self.cmd('network vnet subnet show --id {}'.format(subnet_id),
                 checks=[JMESPathCheck('addressPrefix', subnet_address_pref),
                         JMESPathCheck('delegations[0].serviceName', delegation_service_name)])

    def _test_flexible_server_vnet_mgmt_prepare_private_network_subnet(self, resource_group):
        server_name = 'vnet-preparer-server'
        delegation_service_name = "Microsoft.DBforPostgreSQL/flexibleServers"
        location = self.postgres_location
        yes = True

        #   subnet x exist
        subnet = '/subscriptions/{}/resourceGroups/{}/providers/Microsoft.Network/virtualNetworks/{}/subnets/{}'.format(
                 self.get_subscription_id(), resource_group, 'testvnet', 'testsubnet')
        vnet_address_pref = '172.1.0.0/16'
        subnet_address_pref = '172.1.0.0/24'
        subnet_id = prepare_private_network(self, resource_group, server_name, None, subnet, location, delegation_service_name, vnet_address_pref, subnet_address_pref, yes=yes)
        vnet_id = subnet_id.split('/subnets/')[0]
        self.assertEqual(subnet_id,
                         '/subscriptions/{}/resourceGroups/{}/providers/Microsoft.Network/virtualNetworks/{}/subnets/{}'.format(
                         self.get_subscription_id(), resource_group, 'testvnet', 'testsubnet'))
        self.cmd('network vnet show --id {}'.format(vnet_id),
                 checks=[StringContainCheck(vnet_address_pref)])
        self.cmd('network vnet subnet show --id {}'.format(subnet_id),
                 checks=[JMESPathCheck('addressPrefix', subnet_address_pref),
                         JMESPathCheck('delegations[0].serviceName', delegation_service_name)])

        # subnet exist
        subnet_address_pref = '172.1.1.0/24'
        self.cmd('network vnet subnet create -g {} -n {} --address-prefixes {} --vnet-name {} --default-outbound false'.format(
                  resource_group, 'testsubnet2', subnet_address_pref, 'testvnet'))
        subnet = '/subscriptions/{}/resourceGroups/{}/providers/Microsoft.Network/virtualNetworks/{}/subnets/{}'.format(
                 self.get_subscription_id(), resource_group, 'testvnet', 'testsubnet2')

        subnet_id = prepare_private_network(self, resource_group, server_name, None, subnet, location, delegation_service_name, vnet_address_pref, subnet_address_pref, yes=yes)
        vnet_id = subnet_id.split('/subnets/')[0]
        self.assertEqual(subnet_id,
                         '/subscriptions/{}/resourceGroups/{}/providers/Microsoft.Network/virtualNetworks/{}/subnets/{}'.format(
                         self.get_subscription_id(), resource_group, 'testvnet', 'testsubnet2'))
        self.cmd('network vnet show --id {}'.format(vnet_id),
                 checks=[StringContainCheck(vnet_address_pref)])
        self.cmd('network vnet subnet show --id {}'.format(subnet_id),
                 checks=[JMESPathCheck('addressPrefix', subnet_address_pref),
                         JMESPathCheck('delegations[0].serviceName', delegation_service_name)])

    def _test_flexible_server_vnet_mgmt_validator(self, resource_group):
        # location validator
        vnet_name = 'testvnet'
        subnet_name = 'testsubnet'
        vnet_prefix = '172.1.0.0/16'
        subnet_prefix = '172.1.0.0/24'
        location = self.postgres_location
        self.cmd('network vnet create -g {} -l {} -n {} --address-prefixes {}'.format(
                 resource_group, location, vnet_name, vnet_prefix))

        self.cmd('postgres flexible-server create -g {} -l {} --vnet {} --yes'.format(
                 resource_group, 'westus', vnet_name), # location of vnet and server are different
                 expect_failure=True)

        # delegated to different service
        subnet = self.cmd('network vnet subnet create -g {} -n {} --vnet-name {} --address-prefixes {} --delegations {} --default-outbound false'.format(
                          resource_group, subnet_name, vnet_name, subnet_prefix, "Microsoft.DBforMySQL/flexibleServers")).get_output_in_json()

        self.cmd('postgres flexible-server create -g {} -l {} --subnet {} --yes'.format(
                 resource_group, 'eastus', subnet["id"]), # Delegated to different service
                 expect_failure=True)


class FlexibleServerPrivateDnsZoneScenarioTest(ScenarioTest):
    postgres_location = 'eastus'

    @AllowLargeResponse()
    @ResourceGroupPreparer(location=postgres_location, parameter_name='server_resource_group')
    @ResourceGroupPreparer(location=postgres_location, parameter_name='vnet_resource_group')
    def test_postgres_flexible_server_existing_private_dns_zone(self, server_resource_group, vnet_resource_group):
        self._test_flexible_server_existing_private_dns_zone('postgres', server_resource_group, vnet_resource_group)

    @AllowLargeResponse()
    @ResourceGroupPreparer(location=postgres_location, parameter_name='server_resource_group')
    @ResourceGroupPreparer(location=postgres_location, parameter_name='vnet_resource_group')
    @ResourceGroupPreparer(location=postgres_location, parameter_name='dns_resource_group')
    def test_postgres_flexible_server_new_private_dns_zone(self, server_resource_group, vnet_resource_group, dns_resource_group):
        self._test_flexible_server_new_private_dns_zone('postgres', server_resource_group, vnet_resource_group, dns_resource_group)


    def _test_flexible_server_existing_private_dns_zone(self, database_engine, server_resource_group, vnet_resource_group):
        server_names = [self.create_random_name(SERVER_NAME_PREFIX, SERVER_NAME_MAX_LENGTH),
                        self.create_random_name(SERVER_NAME_PREFIX, SERVER_NAME_MAX_LENGTH)]
        location = self.postgres_location
        delegation_service_name = "Microsoft.DBforPostgreSQL/flexibleServers"
        private_dns_zone_key = "privateDnsZoneArmResourceId"
        server_group_vnet_name = 'servergrouptestvnet'
        server_group_subnet_name = 'servergrouptestsubnet'
        vnet_group_vnet_name = 'vnetgrouptestvnet'
        vnet_group_subnet_name = 'vnetgrouptestsubnet'
        vnet_prefix = '172.1.0.0/16'
        subnet_prefix = '172.1.0.0/24'
        self.cmd('network vnet create -g {} -l {} -n {} --address-prefixes {} --subnet-name {} --subnet-prefixes {}'.format(
                 server_resource_group, location, server_group_vnet_name, vnet_prefix, server_group_subnet_name, subnet_prefix))
        server_group_vnet = self.cmd('network vnet show -g {} -n {}'.format(
                                     server_resource_group, server_group_vnet_name)).get_output_in_json()
        server_group_subnet = self.cmd('network vnet subnet show -g {} -n {} --vnet-name {}'.format(
                                       server_resource_group, server_group_subnet_name, server_group_vnet_name)).get_output_in_json()
        self.cmd('network vnet create -g {} -l {} -n {} --address-prefixes {} --subnet-name {} --subnet-prefixes {}'.format(
                 vnet_resource_group, location, vnet_group_vnet_name, vnet_prefix, vnet_group_subnet_name, subnet_prefix))
        vnet_group_vnet = self.cmd('network vnet show -g {} -n {}'.format(
                                   vnet_resource_group, vnet_group_vnet_name)).get_output_in_json()
        vnet_group_subnet = self.cmd('network vnet subnet show -g {} -n {} --vnet-name {}'.format(
                                       vnet_resource_group, vnet_group_subnet_name, vnet_group_vnet_name)).get_output_in_json()

        # FQDN validator
        self.cmd('{} flexible-server create -g {} -n {} -l {} --private-dns-zone {} --vnet {} --subnet {} --yes'.format(
                 database_engine, server_resource_group, server_names[0], location, server_names[0] + '.' + database_engine + '.database.azure.com', server_group_vnet_name, server_group_subnet_name),
                 expect_failure=True)

        # validate wrong suffix
        dns_zone_incorrect_suffix = 'clitestincorrectsuffix.database.{}.azure.com'.format(database_engine)
        self.cmd('{} flexible-server create -g {} -n {} -l {} --private-dns-zone {} --subnet {} --yes'.format(
            database_engine, server_resource_group, server_names[0], location, dns_zone_incorrect_suffix, server_group_subnet["id"]),
            expect_failure=True)

        # existing private dns zone in server group, no link
        unlinked_dns_zone = 'clitestunlinked.{}.database.azure.com'.format(database_engine)
        self.cmd('network private-dns zone create -g {} --name {}'.format(
                 server_resource_group, unlinked_dns_zone))

        self.cmd('{} flexible-server create -g {} -n {} -l {} --private-dns-zone {} --subnet {} --yes'.format(
            database_engine, server_resource_group, server_names[0], location, unlinked_dns_zone, server_group_subnet["id"]))
        result = self.cmd('{} flexible-server show -g {} -n {}'.format(database_engine, server_resource_group, server_names[0])).get_output_in_json()

        self.assertEqual(result["network"]["delegatedSubnetResourceId"],
                         '/subscriptions/{}/resourceGroups/{}/providers/Microsoft.Network/virtualNetworks/{}/subnets/{}'.format(
                         self.get_subscription_id(), server_resource_group, server_group_vnet_name, server_group_subnet_name))
        if database_engine == 'postgres':
            self.assertEqual(result["network"][private_dns_zone_key],
                            '/subscriptions/{}/resourceGroups/{}/providers/Microsoft.Network/privateDnsZones/{}'.format(
                            self.get_subscription_id(), server_resource_group, unlinked_dns_zone))
        self.cmd('network vnet show --id {}'.format(server_group_vnet['id']),
                 checks=[StringContainCheck(vnet_prefix)])
        self.cmd('network vnet subnet show --id {}'.format(server_group_subnet['id']),
                 checks=[JMESPathCheck('addressPrefix', subnet_prefix),
                         JMESPathCheck('delegations[0].serviceName', delegation_service_name)])

        # exisitng private dns zone in vnet group
        vnet_group_dns_zone = 'clitestvnetgroup.{}.database.azure.com'.format(database_engine)
        self.cmd('network private-dns zone create -g {} --name {}'.format(
                 vnet_resource_group, vnet_group_dns_zone))
        self.cmd('network private-dns link vnet create -g {} -n MyLinkName -z {} -v {} -e False'.format(
                 vnet_resource_group, vnet_group_dns_zone, vnet_group_vnet['id']
        ))
        self.cmd('{} flexible-server create -g {} -n {} -l {} --private-dns-zone {} --subnet {} --yes'.format(
                 database_engine, server_resource_group, server_names[1], location, vnet_group_dns_zone, vnet_group_subnet["id"]))
        result = self.cmd('{} flexible-server show -g {} -n {}'.format(database_engine, server_resource_group, server_names[1])).get_output_in_json()

        self.assertEqual(result["network"]["delegatedSubnetResourceId"],
                         '/subscriptions/{}/resourceGroups/{}/providers/Microsoft.Network/virtualNetworks/{}/subnets/{}'.format(
                         self.get_subscription_id(), vnet_resource_group, vnet_group_vnet_name, vnet_group_subnet_name))
        if database_engine == 'postgres':
            self.assertEqual(result["network"][private_dns_zone_key],
                            '/subscriptions/{}/resourceGroups/{}/providers/Microsoft.Network/privateDnsZones/{}'.format(
                            self.get_subscription_id(), vnet_resource_group, vnet_group_dns_zone))
        self.cmd('network vnet show --id {}'.format(vnet_group_vnet['id']),
                 checks=[StringContainCheck(vnet_prefix)])
        self.cmd('network vnet subnet show --id {}'.format(vnet_group_subnet['id']),
                 checks=[JMESPathCheck('addressPrefix', subnet_prefix),
                         JMESPathCheck('delegations[0].serviceName', delegation_service_name)])

        # delete all servers
        self.cmd('{} flexible-server delete -g {} -n {} --yes'.format(database_engine, server_resource_group, server_names[0]),
                 checks=NoneCheck())

        self.cmd('{} flexible-server delete -g {} -n {} --yes'.format(database_engine, server_resource_group, server_names[1]),
                 checks=NoneCheck())

        time.sleep(15 * 60)

    def _test_flexible_server_new_private_dns_zone(self, database_engine, server_resource_group, vnet_resource_group, dns_resource_group):
        server_names = ['clitest-private-dns-zone-test-3', 'clitest-private-dns-zone-test-4',
                        self.create_random_name(SERVER_NAME_PREFIX, SERVER_NAME_MAX_LENGTH),
                        self.create_random_name(SERVER_NAME_PREFIX, SERVER_NAME_MAX_LENGTH),
                        self.create_random_name(SERVER_NAME_PREFIX, SERVER_NAME_MAX_LENGTH)]
        private_dns_zone_names = ["clitestdnszone1.private.{}.database.azure.com".format(database_engine),
                                  "clitestdnszone2.private.{}.database.azure.com".format(database_engine),
                                  "clitestdnszone3.private.{}.database.azure.com".format(database_engine)]
        location = self.postgres_location
        private_dns_zone_key = "privateDnsZoneArmResourceId"
        db_context = PostgresDbContext(cmd=self,
                                           cf_private_dns_zone_suffix=cf_postgres_flexible_private_dns_zone_suffix_operations,
                                           command_group='postgres')

        server_group_vnet_name = 'servergrouptestvnet'
        server_group_subnet_name = 'servergrouptestsubnet'
        vnet_group_vnet_name = 'vnetgrouptestvnet'
        vnet_group_subnet_name = 'vnetgrouptestsubnet'
        vnet_prefix = '172.1.0.0/16'
        subnet_prefix = '172.1.0.0/24'
        self.cmd('network vnet create -g {} -l {} -n {} --address-prefixes {} --subnet-name {} --subnet-prefixes {}'.format(
                 server_resource_group, location, server_group_vnet_name, vnet_prefix, server_group_subnet_name, subnet_prefix))
        server_group_vnet = self.cmd('network vnet show -g {} -n {}'.format(
                                     server_resource_group, server_group_vnet_name)).get_output_in_json()
        server_group_subnet = self.cmd('network vnet subnet show -g {} -n {} --vnet-name {}'.format(
                                       server_resource_group, server_group_subnet_name, server_group_vnet_name)).get_output_in_json()
        self.cmd('network vnet create -g {} -l {} -n {} --address-prefixes {} --subnet-name {} --subnet-prefixes {}'.format(
                 vnet_resource_group, location, vnet_group_vnet_name, vnet_prefix, vnet_group_subnet_name, subnet_prefix))
        vnet_group_vnet = self.cmd('network vnet show -g {} -n {}'.format(
                                   vnet_resource_group, vnet_group_vnet_name)).get_output_in_json()
        vnet_group_subnet = self.cmd('network vnet subnet show -g {} -n {} --vnet-name {}'.format(
                                       vnet_resource_group, vnet_group_subnet_name, vnet_group_vnet_name)).get_output_in_json()
        # no input, vnet in server rg
        dns_zone = prepare_private_dns_zone(db_context, server_resource_group, server_names[0], None, server_group_subnet["id"], location, True)
        self.assertEqual(dns_zone,
                         '/subscriptions/{}/resourceGroups/{}/providers/Microsoft.Network/privateDnsZones/{}'.format(
                         self.get_subscription_id(), server_resource_group, server_names[0] + ".private." + database_engine + ".database.azure.com"))

        # no input, vnet in vnet rg
        dns_zone = prepare_private_dns_zone(db_context, server_resource_group, server_names[1], None, vnet_group_subnet["id"], location, True)
        self.assertEqual(dns_zone,
                         '/subscriptions/{}/resourceGroups/{}/providers/Microsoft.Network/privateDnsZones/{}'.format(
                         self.get_subscription_id(), vnet_resource_group, server_names[1] + ".private." + database_engine + ".database.azure.com"))

        # new private dns zone, zone name (vnet in same rg)
        dns_zone = prepare_private_dns_zone(db_context, server_resource_group, server_names[2], private_dns_zone_names[0],
                                            server_group_subnet["id"], location, True)
        self.assertEqual(dns_zone,
                         '/subscriptions/{}/resourceGroups/{}/providers/Microsoft.Network/privateDnsZones/{}'.format(
                         self.get_subscription_id(), server_resource_group, private_dns_zone_names[0]))

        # new private dns zone in dns rg, zone id (vnet in diff rg)
        dns_id = '/subscriptions/{}/resourceGroups/{}/providers/Microsoft.Network/privateDnsZones/{}'.format(
                 self.get_subscription_id(), dns_resource_group, private_dns_zone_names[1])
        self.cmd('{} flexible-server create -g {} -n {} -l {} --private-dns-zone {} --subnet {} --yes'.format(
                 database_engine, server_resource_group, server_names[3], location, dns_id, vnet_group_subnet["id"]))
        result = self.cmd('{} flexible-server show -g {} -n {}'.format(database_engine, server_resource_group, server_names[3])).get_output_in_json()
        self.assertEqual(result["network"]["delegatedSubnetResourceId"],
                         '/subscriptions/{}/resourceGroups/{}/providers/Microsoft.Network/virtualNetworks/{}/subnets/{}'.format(
                         self.get_subscription_id(), vnet_resource_group, vnet_group_vnet_name, vnet_group_subnet_name))
        if database_engine == 'postgres':
            self.assertEqual(result["network"][private_dns_zone_key], dns_id)

        # new private dns zone, zone id vnet server same rg, zone diff rg
        dns_id = '/subscriptions/{}/resourceGroups/{}/providers/Microsoft.Network/privateDnsZones/{}'.format(
                 self.get_subscription_id(), dns_resource_group, private_dns_zone_names[2])
        self.cmd('{} flexible-server create -g {} -n {} -l {} --private-dns-zone {} --subnet {} --yes'.format(
                 database_engine, server_resource_group, server_names[4], location, dns_id, server_group_subnet["id"]))
        result = self.cmd('{} flexible-server show -g {} -n {}'.format(database_engine, server_resource_group, server_names[4])).get_output_in_json()
        self.assertEqual(result["network"]["delegatedSubnetResourceId"],
                         '/subscriptions/{}/resourceGroups/{}/providers/Microsoft.Network/virtualNetworks/{}/subnets/{}'.format(
                         self.get_subscription_id(), server_resource_group, server_group_vnet_name, server_group_subnet_name))
        if database_engine == 'postgres':
            self.assertEqual(result["network"][private_dns_zone_key], dns_id)

        self.cmd('{} flexible-server delete -g {} -n {} --yes'.format(database_engine, server_resource_group, server_names[3]),
                 checks=NoneCheck())

        self.cmd('{} flexible-server delete -g {} -n {} --yes'.format(database_engine, server_resource_group, server_names[4]),
                 checks=NoneCheck())

        time.sleep(15 * 60)


class FlexibleServerPublicAccessMgmtScenarioTest(ScenarioTest):
    postgres_location = 'eastus'

    @AllowLargeResponse()
    @ResourceGroupPreparer(location=postgres_location)
    @live_only()
    def test_postgres_flexible_server_public_access_mgmt(self, resource_group):
        self._test_flexible_server_public_access_mgmt('postgres', resource_group)


    def _test_flexible_server_public_access_mgmt(self, database_engine, resource_group):
        # flexible-server create
        if self.cli_ctx.local_context.is_on:
            self.cmd('config param-persist off')

        location = self.postgres_location

        # flexible-servers
        servers = [self.create_random_name(SERVER_NAME_PREFIX, SERVER_NAME_MAX_LENGTH),
                   self.create_random_name(SERVER_NAME_PREFIX, SERVER_NAME_MAX_LENGTH),
                   self.create_random_name(SERVER_NAME_PREFIX, SERVER_NAME_MAX_LENGTH),
                   self.create_random_name(SERVER_NAME_PREFIX, SERVER_NAME_MAX_LENGTH)]

        # Case 1 : Provision a server with public access all
        result = self.cmd('{} flexible-server create -g {} -n {} --public-access {} -l {}'
                          .format(database_engine, resource_group, servers[0], 'all', location)).get_output_in_json()

        self.cmd('{} flexible-server firewall-rule show -g {} -n {} -r {}'
                 .format(database_engine, resource_group, servers[0], result["firewallName"]),
                 checks=[JMESPathCheck('startIpAddress', '0.0.0.0'),
                         JMESPathCheck('endIpAddress', '255.255.255.255')])

        # Case 2 : Provision a server with public access allowing all azure services
        result = self.cmd('{} flexible-server create -g {} -n {} --public-access {} -l {}'
                          .format(database_engine, resource_group, servers[1], '0.0.0.0', location)).get_output_in_json()

        self.cmd('{} flexible-server firewall-rule show -g {} -n {} -r {}'
                 .format(database_engine, resource_group, servers[1], result["firewallName"]),
                 checks=[JMESPathCheck('startIpAddress', '0.0.0.0'),
                         JMESPathCheck('endIpAddress', '0.0.0.0')])

        # Case 3 : Provision a server with public access with rangwe
        result = self.cmd('{} flexible-server create -g {} -n {} --public-access {} -l {}'
                          .format(database_engine, resource_group, servers[2], '10.0.0.0-12.0.0.0', location)).get_output_in_json()

        self.cmd('{} flexible-server firewall-rule show -g {} -n {} -r {}'
                 .format(database_engine, resource_group, servers[2], result["firewallName"]),
                 checks=[JMESPathCheck('startIpAddress', '10.0.0.0'),
                         JMESPathCheck('endIpAddress', '12.0.0.0')])

        # Case 3 : Provision a server with public access with rangwe
        result = self.cmd('{} flexible-server create -g {} -n {} -l {} --yes'
                          .format(database_engine, resource_group, servers[3], location)).get_output_in_json()

        firewall_rule = self.cmd('{} flexible-server firewall-rule show -g {} -n {} -r {}'
                                 .format(database_engine, resource_group, servers[3], result["firewallName"])).get_output_in_json()
        self.assertEqual(firewall_rule['startIpAddress'], firewall_rule['endIpAddress'])

        # delete all servers
        self.cmd('{} flexible-server delete -g {} -n {} --yes'.format(database_engine, resource_group, servers[0]),
                 checks=NoneCheck())

        self.cmd('{} flexible-server delete -g {} -n {} --yes'.format(database_engine, resource_group, servers[1]),
                 checks=NoneCheck())

        self.cmd('{} flexible-server delete -g {} -n {} --yes'.format(database_engine, resource_group, servers[2]),
                 checks=NoneCheck())

        self.cmd('{} flexible-server delete -g {} -n {} --yes'.format(database_engine, resource_group, servers[3]),
                 checks=NoneCheck())


class FlexibleServerUpgradeMgmtScenarioTest(ScenarioTest):
    postgres_location = 'eastus'

    @AllowLargeResponse()
    @ResourceGroupPreparer(location=postgres_location)
    def test_postgres_flexible_server_upgrade_mgmt(self, resource_group):
        self._test_flexible_server_upgrade_mgmt('postgres', resource_group, False)
        self._test_flexible_server_upgrade_mgmt('postgres', resource_group, True)

    
    def _test_flexible_server_upgrade_mgmt(self, database_engine, resource_group, public_access):
        server_name = self.create_random_name(SERVER_NAME_PREFIX, SERVER_NAME_MAX_LENGTH)
        replica_name = self.create_random_name(SERVER_NAME_PREFIX, SERVER_NAME_MAX_LENGTH)
        current_version = '13'
        new_version = '16'
        location = self.postgres_location

        create_command = '{} flexible-server create -g {} -n {} --tier GeneralPurpose --sku-name {} --location {} --version {} --yes'.format(
            database_engine, resource_group, server_name, "Standard_D2s_v3", location, current_version)
        if public_access:
            create_command += ' --public-access none'
        else:
            vnet_name = self.create_random_name('VNET', SERVER_NAME_MAX_LENGTH)
            subnet_name = self.create_random_name('SUBNET', SERVER_NAME_MAX_LENGTH)
            create_command += ' --vnet {} --subnet {}'.format(vnet_name, subnet_name)

        # create primary server
        self.cmd(create_command)

        self.cmd('{} flexible-server show -g {} -n {}'.format(database_engine, resource_group, server_name),
                 checks=[JMESPathCheck('version', current_version)])

        # create replica
        self.cmd('{} flexible-server replica create -g {} --replica-name {} --source-server {}'
                 .format(database_engine, resource_group, replica_name, server_name),
                 checks=[JMESPathCheck('version', current_version)])

        # should fail because we can't upgrade replica
        self.cmd('{} flexible-server upgrade -g {} -n {} --version {} --yes'.format(database_engine, resource_group, replica_name, new_version),
                    expect_failure=True)

        # should fail because we can't upgrade primary server with existing replicas
        self.cmd('{} flexible-server upgrade -g {} -n {} --version {} --yes'.format(database_engine, resource_group, server_name, new_version),
                    expect_failure=True)

        # delete replica
        self.cmd('{} flexible-server delete -g {} -n {} --yes'.format(database_engine, resource_group, replica_name))

        # upgrade primary server
        result = self.cmd('{} flexible-server upgrade -g {} -n {} --version {} --yes'.format(database_engine, resource_group, server_name, new_version)).get_output_in_json()
        self.assertTrue(result['version'].startswith(new_version))


class FlexibleServerBackupsMgmtScenarioTest(ScenarioTest):
    postgres_location = 'southcentralus'

    @AllowLargeResponse()
    @ResourceGroupPreparer(location=postgres_location)
    @ServerPreparer(engine_type='postgres', location=postgres_location)
    def test_postgres_flexible_server_backups_mgmt(self, resource_group, server):
        self._test_backups_mgmt('postgres', resource_group, server)


    def _test_backups_mgmt(self, database_engine, resource_group, server):
        # Wait until snapshot is created
        os.environ.get(ENV_LIVE_TEST, False) and sleep(1800)
        attempts = 0
        while attempts < 10:
            backups = self.cmd('{} flexible-server backup list -g {} -n {}'
                            .format(database_engine, resource_group, server)).get_output_in_json()
            attempts += 1
            if len(backups) > 0:
                break
            os.environ.get(ENV_LIVE_TEST, False) and sleep(60)

        backups_length = len(backups)
        self.assertTrue(backups_length > 0)

        automatic_backup = self.cmd('{} flexible-server backup show -g {} -n {} --backup-name {}'
                                    .format(database_engine, resource_group, server, backups[0]['name'])).get_output_in_json()

        self.assertDictEqual(automatic_backup, backups[0])

        # test on-demand backup create
        backup_name = self.create_random_name(F'backup', 16)

        self.cmd('{} flexible-server backup create -g {} -n {} --backup-name {}'
                .format(database_engine, resource_group, server, backup_name),
                checks=[JMESPathCheck('name', backup_name)])

        backups_update = self.cmd('{} flexible-server backup list -g {} -n {}'
                        .format(database_engine, resource_group, server)).get_output_in_json()

        self.assertTrue(backups_length < len(backups_update))

        # test on-demand backup delete
        self.cmd('{} flexible-server backup delete -g {} -n {} --backup-name {} --yes'
                .format(database_engine, resource_group, server, backup_name))

        backups_update = self.cmd('{} flexible-server backup list -g {} -n {}'
                        .format(database_engine, resource_group, server)).get_output_in_json()

        self.assertTrue(backups_length == len(backups_update))


class FlexibleServerIdentityAADAdminMgmtScenarioTest(ScenarioTest):
    postgres_location = 'eastus'

    @AllowLargeResponse()
    @ResourceGroupPreparer(location=postgres_location)
    def test_postgresql_flexible_server_identity_aad_admin_mgmt(self, resource_group):
        self._test_identity_aad_admin_mgmt('postgres', resource_group, 'enabled')

    @AllowLargeResponse()
    @ResourceGroupPreparer(location=postgres_location)
    def test_postgresql_flexible_server_identity_aad_admin_only_mgmt(self, resource_group):
        self._test_identity_aad_admin_mgmt('postgres', resource_group, 'disabled')

    def _test_identity_aad_admin_mgmt(self, database_engine, resource_group, password_auth, location=postgres_location):
        login = 'aaa@foo.com'
        sid = '894ef8da-7971-4f68-972c-f561441eb329'
        auth_args = '--password-auth {} --active-directory-auth enabled'.format(password_auth)
        admin_id_arg = '-i {}'.format(sid) if database_engine == 'postgres' else ''
        server = self.create_random_name(SERVER_NAME_PREFIX, SERVER_NAME_MAX_LENGTH)
        replica = [self.create_random_name(SERVER_NAME_PREFIX, SERVER_NAME_MAX_LENGTH) for _ in range(2)]

        # create server
        self.cmd('{} flexible-server create --location {} -g {} -n {} --public-access none --tier {} --sku-name {} {}'
                 .format(database_engine, location, resource_group, server, 'GeneralPurpose', 'Standard_D2s_v3', auth_args))

        # create 3 identities
        identity = []
        identity_id = []
        for i in range(3):
            identity.append(self.create_random_name('identity', 32))
            result = self.cmd('identity create -g {} --name {}'.format(resource_group, identity[i])).get_output_in_json()
            identity_id.append(result['id'])

        # add identity 1 to primary server
        self.cmd('{} flexible-server identity assign -g {} -s {} -n {}'
                 .format(database_engine, resource_group, server, identity_id[0]),
                 checks=[
                     JMESPathCheckExists('userAssignedIdentities."{}"'.format(identity_id[0]))])

        # create replica 1
        self.cmd('{} flexible-server replica create -g {} --replica-name {} --source-server {}'
                 .format(database_engine, resource_group, replica[0], server))

        if database_engine == 'postgres':
            # assign identity 1 to replica 1
            self.cmd('{} flexible-server identity assign -g {} -s {} -n {}'
                     .format(database_engine, resource_group, replica[0], identity_id[0]))

        self.cmd('{} flexible-server identity list -g {} -s {}'
                 .format(database_engine, resource_group, replica[0]),
                 checks=[
                     JMESPathCheckExists('userAssignedIdentities."{}"'.format(identity_id[0]))])

        admins = self.cmd('{} flexible-server ad-admin list -g {} -s {}'
                          .format(database_engine, resource_group, server)).get_output_in_json()
        self.assertEqual(0, len(admins))

        # add identity 1 to replica 1
        self.cmd('{} flexible-server identity assign -g {} -s {} -n {}'
                    .format(database_engine, resource_group, replica[0], identity_id[0]),
                    checks=[
                        JMESPathCheckExists('userAssignedIdentities."{}"'.format(identity_id[0]))])

        # add identity 2 to replica 1 and primary server
        for server_name in [replica[0], server]:
            self.cmd('{} flexible-server identity assign -g {} -s {} -n {}'
                        .format(database_engine, resource_group, server_name, identity_id[1]),
                        checks=[
                            JMESPathCheckExists('userAssignedIdentities."{}"'.format(identity_id[1]))])

        # try to add AAD admin to replica 1
        self.cmd('{} flexible-server ad-admin create -g {} -s {} -u {} -i {}'
                    .format(database_engine, resource_group, replica[0], login, sid),
                    expect_failure=True)
        
        # add AAD admin to primary server
        admin_checks = [JMESPathCheck('principalType', 'User'),
                        JMESPathCheck('principalName', login),
                        JMESPathCheck('objectId', sid)]

        self.cmd('{} flexible-server ad-admin create -g {} -s {} -u {} -i {}'
                    .format(database_engine, resource_group, server, login, sid))

        for server_name in [server, replica[0]]:
            self.cmd('{} flexible-server ad-admin show -g {} -s {} {}'
                    .format(database_engine, resource_group, server_name, admin_id_arg),
                    checks=admin_checks)

            self.cmd('{} flexible-server identity list -g {} -s {}'
                    .format(database_engine, resource_group, server_name),
                    checks=[
                        JMESPathCheckExists('userAssignedIdentities."{}"'.format(identity_id[0])),
                        JMESPathCheckExists('userAssignedIdentities."{}"'.format(identity_id[1]))])

        # create replica 2
        self.cmd('{} flexible-server replica create -g {} --replica-name {} --source-server {}'
                 .format(database_engine, resource_group, replica[1], server))

        if database_engine == 'postgres':
            # assign identities 1 and 2 to replica 2
            self.cmd('{} flexible-server identity assign -g {} -s {} -n {} {}'
                     .format(database_engine, resource_group, replica[1], identity_id[0], identity_id[1]))

        self.cmd('{} flexible-server identity list -g {} -s {}'
                 .format(database_engine, resource_group, replica[1]),
                 checks=[
                     JMESPathCheckExists('userAssignedIdentities."{}"'.format(identity_id[0])),
                     JMESPathCheckExists('userAssignedIdentities."{}"'.format(identity_id[1]))])

        self.cmd('{} flexible-server ad-admin show -g {} -s {} {}'
                    .format(database_engine, resource_group, replica[1], admin_id_arg),
                    checks=admin_checks)

        # verify that authConfig.activeDirectoryAuth=enabled and authConfig.passwordAuth=disabled in primary server and all replicas
        for server_name in [server, replica[0], replica[1]]:
            list_checks = [JMESPathCheck('authConfig.activeDirectoryAuth', 'enabled', False),
                        JMESPathCheck('authConfig.passwordAuth', password_auth, False)]
            self.cmd('{} flexible-server show -g {} -n {}'.format(database_engine, resource_group, server_name), checks=list_checks)

        # try to remove AAD admin from replica 2
        self.cmd('{} flexible-server ad-admin delete -g {} -s {} {} --yes'
                 .format(database_engine, resource_group, replica[1], admin_id_arg),
                 expect_failure=True)

        # remove AAD admin from primary server
        self.cmd('{} flexible-server ad-admin delete -g {} -s {} {} --yes'
                 .format(database_engine, resource_group, server, admin_id_arg))

        for server_name in [server, replica[0], replica[1]]:
            admins = self.cmd('{} flexible-server ad-admin list -g {} -s {}'
                              .format(database_engine, resource_group, server_name)).get_output_in_json()
            self.assertEqual(0, len(admins))

        # add identity 3 to primary server
        self.cmd('{} flexible-server identity assign -g {} -s {} -n {}'
                 .format(database_engine, resource_group, server, identity_id[2]))
        if database_engine == 'postgres':
            # add identity 3 to replica 1 and 2
            for server_name in [replica[0], replica[1]]:
                self.cmd('{} flexible-server identity assign -g {} -s {} -n {}'
                         .format(database_engine, resource_group, server_name, identity_id[2]))

        for server_name in [server, replica[0], replica[1]]:
            self.cmd('{} flexible-server identity list -g {} -s {}'
                     .format(database_engine, resource_group, server_name),
                     checks=[
                         JMESPathCheckExists('userAssignedIdentities."{}"'.format(identity_id[0])),
                         JMESPathCheckExists('userAssignedIdentities."{}"'.format(identity_id[1])),
                         JMESPathCheckExists('userAssignedIdentities."{}"'.format(identity_id[2]))])

        # remove identities 1 and 2 from primary server
        self.cmd('{} flexible-server identity remove -g {} -s {} -n {} {} --yes'
                 .format(database_engine, resource_group, server, identity_id[0], identity_id[1]))
        if database_engine == 'postgres':
            # remove identities 1 and 2 from replica 1 and 2
            for server_name in [replica[0], replica[1]]:
                self.cmd('{} flexible-server identity remove -g {} -s {} -n {} {} --yes'
                         .format(database_engine, resource_group, server_name, identity_id[0], identity_id[1]))

        for server_name in [server, replica[0], replica[1]]:
            self.cmd('{} flexible-server identity list -g {} -s {}'
                     .format(database_engine, resource_group, server_name),
                     checks=[
                         JMESPathCheckNotExists('userAssignedIdentities."{}"'.format(identity_id[0])),
                         JMESPathCheckNotExists('userAssignedIdentities."{}"'.format(identity_id[1])),
                         JMESPathCheckExists('userAssignedIdentities."{}"'.format(identity_id[2]))])

        # delete everything
        for server_name in [replica[0], replica[1], server]:
            self.cmd('{} flexible-server delete -g {} -n {} --yes'.format(database_engine, resource_group, server_name))


class FlexibleServerAdvancedThreatProtectionSettingMgmtScenarioTest(ScenarioTest):
    postgres_location = 'eastus'

    @AllowLargeResponse()
    @ResourceGroupPreparer(location=postgres_location)
    def test_postgres_flexible_server_advanced_threat_protection_setting_mgmt(self, resource_group):
        self._test_advanced_threat_protection_setting_mgmt('postgres', resource_group)


    def _test_advanced_threat_protection_setting_mgmt(self, database_engine, resource_group):
        location = self.postgres_location
        server_name = self.create_random_name(SERVER_NAME_PREFIX, 32)

        # create a server
        self.cmd('{} flexible-server create -g {} --name {} -l {} --storage-size {} --public-access none '
                 '--tier GeneralPurpose --sku-name Standard_D2s_v3 --yes'
                 .format(database_engine, resource_group, server_name, location, 128))
        
        # show advanced threat protection setting for server
        self.cmd('{} flexible-server advanced-threat-protection-setting show -g {} --server-name {} '
                    .format(database_engine, resource_group, server_name),
                    checks=[JMESPathCheck('state', "Disabled")]).get_output_in_json()
        
        # Enable advanced threat protection setting for server
        self.cmd('{} flexible-server advanced-threat-protection-setting update -g {} --server-name {} --state Enabled'
                    .format(database_engine, resource_group, server_name))

        os.environ.get(ENV_LIVE_TEST, False) and sleep(2 * 60)
        
        # show advanced threat protection setting for server
        self.cmd('{} flexible-server advanced-threat-protection-setting show -g {} --server-name {} '
                    .format(database_engine, resource_group, server_name),
                    checks=[JMESPathCheck('state', "Enabled")]).get_output_in_json()
        
        # Disable advanced threat protection setting for server
        self.cmd('{} flexible-server advanced-threat-protection-setting update -g {} --server-name {} --state Disabled'
                    .format(database_engine, resource_group, server_name))

        os.environ.get(ENV_LIVE_TEST, False) and sleep(2 * 60)

        # show advanced threat protection setting for server
        self.cmd('{} flexible-server advanced-threat-protection-setting show -g {} --server-name {} '
                    .format(database_engine, resource_group, server_name),
                    checks=[JMESPathCheck('state', "Disabled")]).get_output_in_json()

        # delete everything
        self.cmd('{} flexible-server delete -g {} -n {} --yes'.format(database_engine, resource_group, server_name))


class FlexibleServerLogsMgmtScenarioTest(ScenarioTest):
    postgres_location = 'eastus'

    @AllowLargeResponse()
    @ResourceGroupPreparer(location=postgres_location)
    def test_postgres_flexible_server_logs_mgmt(self, resource_group):
        self._test_server_logs_mgmt('postgres', resource_group)


    def _test_server_logs_mgmt(self, database_engine, resource_group):
        location = self.postgres_location
        server_name = self.create_random_name(SERVER_NAME_PREFIX, 32)

        # create a server
        self.cmd('{} flexible-server create -g {} --name {} -l {} --storage-size {} --public-access none '
                 '--tier GeneralPurpose --sku-name Standard_D2s_v3 --yes'
                 .format(database_engine, resource_group, server_name, location, 128))
        
        # enable server logs for server
        self.cmd('{} flexible-server parameter set -g {} --server-name {} --name logfiles.download_enable --value on'
                    .format(database_engine, resource_group, server_name),
                    checks=[JMESPathCheck('value', "on"),
                            JMESPathCheck('name', "logfiles.download_enable")]).get_output_in_json()
        
        # set retention period for server logs for server
        self.cmd('{} flexible-server parameter set -g {} --server-name {} --name logfiles.retention_days --value 1'
                    .format(database_engine, resource_group, server_name),
                    checks=[JMESPathCheck('value', "1"),
                            JMESPathCheck('name', "logfiles.retention_days")]).get_output_in_json()

        if os.environ.get(ENV_LIVE_TEST, True):
            return

        # wait for around 30 min to allow log files to be generated
        sleep(30*60)

        # list server log files
        server_log_files = self.cmd('{} flexible-server server-logs list -g {} --server-name {} '
                                    .format(database_engine, resource_group, server_name)).get_output_in_json()
        
        self.assertGreater(len(server_log_files), 0, "Server logFiles are not yet created")
        
        # download server log files
        self.cmd('{} flexible-server server-logs download -g {} --server-name {} --name {}'
                    .format(database_engine, resource_group, server_name, server_log_files[0]['name']),
                    checks=NoneCheck())
        
        # disable server logs for server
        self.cmd('{} flexible-server parameter set -g {} --server-name {} --name logfiles.download_enable --value off'
                    .format(database_engine, resource_group, server_name),
                    checks=[JMESPathCheck('value', "off"),
                            JMESPathCheck('name', "logfiles.download_enable")]).get_output_in_json()

        # delete everything
        self.cmd('{} flexible-server delete -g {} -n {} --yes'.format(database_engine, resource_group, server_name))



class FlexibleServerPrivateEndpointsMgmtScenarioTest(ScenarioTest):

    postgres_location = 'eastus'

    @AllowLargeResponse()
    @ResourceGroupPreparer(location=postgres_location)
    @ServerPreparer(engine_type='postgres', location=postgres_location)
    def test_postgres_flexible_server_private_endpoint_mgmt(self, resource_group, server):
        self._test_private_endpoint_connection('postgres', resource_group, server)
        self._test_private_link_resource('postgres', resource_group, server, 'postgresqlServer')

    def _test_private_endpoint_connection(self, database_engine, resource_group, server_name):
        loc = self.postgres_location
        vnet = self.create_random_name('cli-vnet-', 24)
        subnet = self.create_random_name('cli-subnet-', 24)
        pe_name_auto = self.create_random_name('cli-pe-', 24)
        pe_name_manual_approve = self.create_random_name('cli-pe-', 24)
        pe_name_manual_reject = self.create_random_name('cli-pe-', 24)
        pe_connection_name_auto = self.create_random_name('cli-pec-', 24)
        pe_connection_name_manual_approve = self.create_random_name('cli-pec-', 24)
        pe_connection_name_manual_reject = self.create_random_name('cli-pec-', 24)

        result = self.cmd('{} flexible-server show -n {} -g {}'.format(database_engine, server_name, resource_group),
                               checks=[JMESPathCheck('resourceGroup', resource_group),
                                       JMESPathCheck('name', server_name)]).get_output_in_json()
        self.assertEqual(''.join(result['location'].lower().split()), self.postgres_location)

        # Prepare network and disable network policies
        self.cmd('network vnet create -n {} -g {} -l {} --subnet-name {}'
                 .format(vnet, resource_group, loc, subnet),
                 checks=self.check('length(newVNet.subnets)', 1))
        self.cmd('network vnet subnet update -n {} --vnet-name {} -g {} '
                 '--disable-private-endpoint-network-policies true'
                 .format(subnet, vnet, resource_group),
                 checks=self.check('privateEndpointNetworkPolicies', 'Disabled'))

        # Get Server Id and Group Id
        result = self.cmd('{} flexible-server show -g {} -n {}'
                          .format(database_engine, resource_group, server_name)).get_output_in_json()
        server_id = result['id']
        group_id = 'postgresqlServer'

        approval_description = 'You are approved!'
        rejection_description = 'You are rejected!'

        # Testing Auto-Approval workflow
        # Create a private endpoint connection
        private_endpoint = self.cmd('network private-endpoint create -g {} -n {} --vnet-name {} --subnet {} -l {} '
                                    '--connection-name {} --private-connection-resource-id {} '
                                    '--group-id {}'
                                    .format(resource_group, pe_name_auto, vnet, subnet, loc, pe_connection_name_auto,
                                            server_id, group_id)).get_output_in_json()
        self.assertEqual(private_endpoint['name'], pe_name_auto)
        self.assertEqual(private_endpoint['privateLinkServiceConnections'][0]['name'], pe_connection_name_auto)
        self.assertEqual(
            private_endpoint['privateLinkServiceConnections'][0]['privateLinkServiceConnectionState']['status'],
            'Approved')
        self.assertEqual(private_endpoint['privateLinkServiceConnections'][0]['provisioningState'], 'Succeeded')
        self.assertEqual(private_endpoint['privateLinkServiceConnections'][0]['groupIds'][0], group_id)

        # Get Private Endpoint Connection Name and Id
        result = self.cmd('{} flexible-server show -g {} -n {}'
                          .format(database_engine, resource_group, server_name)).get_output_in_json()
        self.assertEqual(len(result['privateEndpointConnections']), 1)
        self.assertEqual(
            result['privateEndpointConnections'][0]['privateLinkServiceConnectionState']['status'],
            'Approved')
        server_pec_id = result['privateEndpointConnections'][0]['id']
        result = parse_proxy_resource_id(server_pec_id)
        server_pec_name = result['child_name_1']

        self.cmd('{} flexible-server private-endpoint-connection show --server-name {} -g {} --name {}'
                 .format(database_engine, server_name, resource_group, server_pec_name),
                 checks=[
                     self.check('id', server_pec_id),
                     self.check('privateLinkServiceConnectionState.status', 'Approved')
                 ])
        
        self.cmd('{} flexible-server private-endpoint-connection approve --server-name {} -g {} --name {} --description "{}"'
                     .format(database_engine, server_name, resource_group, server_pec_name, approval_description))

        self.cmd('{} flexible-server private-endpoint-connection reject --server-name {} -g {} --name {} --description "{}"'
                     .format(database_engine, server_name, resource_group, server_pec_name, rejection_description))

        self.cmd('{} flexible-server private-endpoint-connection delete --server-name {} -g {} --id {}'
                 .format(database_engine, server_name, resource_group, server_pec_id))

        # Testing Manual-Approval workflow [Approval]
        # Create a private endpoint connection
        private_endpoint = self.cmd('network private-endpoint create -g {} -n {} --vnet-name {} --subnet {} -l {} '
                                    '--connection-name {} --private-connection-resource-id {} '
                                    '--group-id {} --manual-request'
                                    .format(resource_group, pe_name_manual_approve, vnet, subnet, loc,
                                            pe_connection_name_manual_approve, server_id,
                                            group_id)).get_output_in_json()
        self.assertEqual(private_endpoint['name'], pe_name_manual_approve)
        self.assertEqual(private_endpoint['manualPrivateLinkServiceConnections'][0]['name'],
                         pe_connection_name_manual_approve)
        self.assertEqual(
            private_endpoint['manualPrivateLinkServiceConnections'][0]['privateLinkServiceConnectionState']['status'],
            'Pending')
        self.assertEqual(private_endpoint['manualPrivateLinkServiceConnections'][0]['provisioningState'], 'Succeeded')
        self.assertEqual(private_endpoint['manualPrivateLinkServiceConnections'][0]['groupIds'][0], group_id)

        # Get Private Endpoint Connection Name and Id
        result = self.cmd('{} flexible-server show -g {} -n {}'
                          .format(database_engine, resource_group, server_name)).get_output_in_json()
        self.assertEqual(len(result['privateEndpointConnections']), 1)
        self.assertEqual(
            result['privateEndpointConnections'][0]['privateLinkServiceConnectionState']['status'],
            'Pending')
        server_pec_id = result['privateEndpointConnections'][0]['id']
        result = parse_proxy_resource_id(server_pec_id)
        server_pec_name = result['child_name_1']

        self.cmd('{} flexible-server private-endpoint-connection show --server-name {} -g {} --name {}'
                 .format(database_engine, server_name, resource_group, server_pec_name),
                 checks=[
                     self.check('id', server_pec_id),
                     self.check('privateLinkServiceConnectionState.status', 'Pending'),
                     self.check('provisioningState', 'Succeeded')
                 ])

        self.cmd('{} flexible-server private-endpoint-connection approve --server-name {} -g {} --name {} --description "{}"'
                 .format(database_engine, server_name, resource_group, server_pec_name, approval_description),
                 checks=[
                     self.check('privateLinkServiceConnectionState.status', 'Approved'),
                     self.check('privateLinkServiceConnectionState.description', approval_description),
                     self.check('provisioningState', 'Succeeded')
                 ])

        self.cmd('{} flexible-server private-endpoint-connection reject --server-name {} -g {} --name {} --description "{}"'
                     .format(database_engine, server_name, resource_group, server_pec_name, rejection_description))

        self.cmd('{} flexible-server private-endpoint-connection delete --server-name {} -g {}  --id {}'
                 .format(database_engine, server_name, resource_group, server_pec_id))

        # Testing Manual-Approval workflow [Rejection]
        # Create a private endpoint connection
        private_endpoint = self.cmd('network private-endpoint create -g {} -n {} --vnet-name {} --subnet {} -l {} '
                                    '--connection-name {} --private-connection-resource-id {} '
                                    '--group-id {} --manual-request true'
                                    .format(resource_group, pe_name_manual_reject, vnet, subnet, loc,
                                            pe_connection_name_manual_reject, server_id, group_id)).get_output_in_json()
        self.assertEqual(private_endpoint['name'], pe_name_manual_reject)
        self.assertEqual(private_endpoint['manualPrivateLinkServiceConnections'][0]['name'],
                         pe_connection_name_manual_reject)
        self.assertEqual(
            private_endpoint['manualPrivateLinkServiceConnections'][0]['privateLinkServiceConnectionState']['status'],
            'Pending')
        self.assertEqual(private_endpoint['manualPrivateLinkServiceConnections'][0]['provisioningState'], 'Succeeded')
        self.assertEqual(private_endpoint['manualPrivateLinkServiceConnections'][0]['groupIds'][0], group_id)

        # Get Private Endpoint Connection Name and Id
        result = self.cmd('{} flexible-server show -g {} -n {}'
                          .format(database_engine, resource_group, server_name)).get_output_in_json()
        self.assertEqual(len(result['privateEndpointConnections']), 1)
        self.assertEqual(
            result['privateEndpointConnections'][0]['privateLinkServiceConnectionState']['status'],
            'Pending')
        server_pec_id = result['privateEndpointConnections'][0]['id']
        result = parse_proxy_resource_id(server_pec_id)
        server_pec_name = result['child_name_1']

        self.cmd('{} flexible-server private-endpoint-connection list -g {} --server-name {}'.format(database_engine, resource_group, server_name),
                 checks=[JMESPathCheck('type(@)', 'array'),
                         JMESPathCheck('length(@)', 1)])

        self.cmd('{} flexible-server private-endpoint-connection show --server-name {} -g {} --name {}'
                 .format(database_engine, server_name, resource_group, server_pec_name),
                 checks=[
                     self.check('id', server_pec_id),
                     self.check('privateLinkServiceConnectionState.status', 'Pending'),
                     self.check('provisioningState', 'Succeeded')
                 ])

        self.cmd('{} flexible-server private-endpoint-connection reject --server-name {} -g {} --name {} --description "{}"'
                 .format(database_engine, server_name, resource_group, server_pec_name, rejection_description),
                 checks=[
                     self.check('privateLinkServiceConnectionState.status', 'Rejected'),
                     self.check('privateLinkServiceConnectionState.description', rejection_description),
                     self.check('provisioningState', 'Succeeded')
                 ])

        self.cmd('{} flexible-server private-endpoint-connection approve --server-name {} -g {} --name {} --description "{}"'
                     .format(database_engine, server_name, resource_group, server_pec_name, approval_description), expect_failure=True)

        self.cmd('{} flexible-server private-endpoint-connection delete --server-name {} -g {}  --id {}'
                 .format(database_engine, server_name, resource_group, server_pec_id))
        result = self.cmd('{} flexible-server show -g {} -n {}'
                          .format(database_engine, resource_group, server_name)).get_output_in_json()
        self.assertEqual(len(result['privateEndpointConnections']), 0)

    def _test_private_link_resource(self, database_engine, resource_group, server, group_id):
        result = self.cmd('{} flexible-server private-link-resource list -g {} -s {}'
                          .format(database_engine, resource_group, server)).get_output_in_json()
        self.assertEqual(result[0]['groupId'], group_id)

        result = self.cmd('{} flexible-server private-link-resource show -g {} -s {}'
                          .format(database_engine, resource_group, server)).get_output_in_json()
        self.assertEqual(result['groupId'], group_id)


<<<<<<< HEAD
class FlexibleServerFabricMirroringMgmtScenarioTest(ScenarioTest):
    postgres_location = 'eastus2euap'

    @AllowLargeResponse()
    @ResourceGroupPreparer(location=postgres_location)
    def test_postgres_flexible_server_fabric_mirroring_mgmt(self, resource_group):
        self._test_fabric_mirroring_mgmt('postgres', resource_group)


    def _test_fabric_mirroring_mgmt(self, database_engine, resource_group):
        location = self.postgres_location
        server_name = self.create_random_name(SERVER_NAME_PREFIX, 32)

        # create a server
        self.cmd('{} flexible-server create -g {} --name {} -l {} --storage-size {} --public-access none '
                 '--tier GeneralPurpose --sku-name Standard_D4ds_v5 --create-default-database Enabled --yes'
                 .format(database_engine, resource_group, server_name, location, 128))

        # enable system assigned managed identity
        self.cmd('{} flexible-server identity update -g {} -s {} --system-assigned Enabled'
                 .format(database_engine, resource_group, server_name),
                 checks=[JMESPathCheck('type', 'SystemAssigned')])

        # enable fabric mirroring
        database1 = 'postgres'
        self.cmd('{} flexible-server fabric-mirroring start -g {} --server-name {} --database-names {} --yes'
                    .format(database_engine, resource_group, server_name, database1))
        self.cmd('{} flexible-server parameter show --name azure.fabric_mirror_enabled -g {} -s {}'.format(database_engine, resource_group, server_name),
                 checks=[JMESPathCheck('value', 'on')])
        self.cmd('{} flexible-server parameter show --name azure.mirror_databases -g {} -s {}'.format(database_engine, resource_group, server_name),
                 checks=[JMESPathCheck('value', database1)])

        # update mirrored database
        database2 = 'flexibleserverdb'
        self.cmd('{} flexible-server fabric-mirroring update-databases -g {} --server-name {} --database-names {} --yes'
                 .format(database_engine, resource_group, server_name, database2),
                 checks=[JMESPathCheck('value', database2)])

        # disable fabric mirroring
        self.cmd('{} flexible-server fabric-mirroring stop -g {} --server-name {} --yes'
                 .format(database_engine, resource_group, server_name))
        self.cmd('{} flexible-server parameter show --name azure.fabric_mirror_enabled -g {} -s {}'.format(database_engine, resource_group, server_name),
                 checks=[JMESPathCheck('value', 'off')])

        # delete server
        self.cmd('{} flexible-server delete -g {} -n {} --yes'.format(database_engine, resource_group, server_name))
=======
class CitusOnFlexMgmtScenarioTest(ScenarioTest):

    postgres_location = 'eastus2'

    @AllowLargeResponse()
    @ResourceGroupPreparer(location=postgres_location)
    def test_citus_on_flex_mgmt(self, resource_group):
        self._test_citus_on_flex_mgmt('postgres', resource_group)

    def _test_citus_on_flex_mgmt(self, database_engine, resource_group):

        if self.cli_ctx.local_context.is_on:
            self.cmd('config param-persist off')

        version = '16'
        storage_size = 128
        location = self.postgres_location
        sku_name = 'Standard_D2s_v3'
        tier = 'GeneralPurpose'
        backup_retention = 7
        cluster_name = self.create_random_name(SERVER_NAME_PREFIX, SERVER_NAME_MAX_LENGTH)
        cluster_size = 2

        self.cmd('{} flexible-server create -g {} -n {} --backup-retention {} --sku-name {} --tier {} \
                  --storage-size {} -u {} --version {} --cluster-option ElasticCluster --node-count {} --public-access None'
                  .format(database_engine, resource_group, cluster_name, backup_retention,
                                               sku_name, tier, storage_size, 'dbadmin', version, cluster_size))

        basic_info = self.cmd('{} flexible-server show -g {} -n {}'.format(database_engine, resource_group, cluster_name)).get_output_in_json()
        self.assertEqual(basic_info['name'], cluster_name)
        self.assertEqual(str(basic_info['location']).replace(' ', '').lower(), location)
        self.assertEqual(basic_info['resourceGroup'], resource_group)
        self.assertEqual(basic_info['sku']['name'], sku_name)
        self.assertEqual(basic_info['sku']['tier'], tier)
        self.assertEqual(basic_info['version'], version)
        self.assertEqual(basic_info['storage']['storageSizeGb'], storage_size)
        self.assertEqual(basic_info['backup']['backupRetentionDays'], backup_retention)
        self.assertEqual(basic_info['cluster']['clusterSize'], cluster_size)

        # test failures
        self.cmd('{} flexible-server update -g {} -n {} --storage-auto-grow Enabled'
                 .format(database_engine, resource_group, cluster_name), expect_failure=True)
        self.cmd('{} flexible-server replica list -g {} -n {}'
                 .format(database_engine, resource_group, cluster_name), expect_failure=True)
        self.cmd('{} flexible-server db create -g {} -s {} -d dbclusterfail'
                 .format(database_engine, resource_group, cluster_name), expect_failure=True)

        # Wait until snapshot is created
        os.environ.get(ENV_LIVE_TEST, False) and sleep(1800)

        # Restore
        cluster_restore_name = self.create_random_name(SERVER_NAME_PREFIX, SERVER_NAME_MAX_LENGTH)
        restore_result = self.cmd('{} flexible-server restore -g {} --name {} --source-server {}'
                                  .format(database_engine, resource_group, cluster_restore_name, basic_info['id'])).get_output_in_json()
        self.assertEqual(restore_result['name'], cluster_restore_name)
        self.assertEqual(restore_result['cluster']['clusterSize'], cluster_size)

        # delete everything
        self.cmd('{} flexible-server delete -g {} -n {} --yes'.format(database_engine, resource_group, cluster_name))
        self.cmd('{} flexible-server delete -g {} -n {} --yes'.format(database_engine, resource_group, cluster_restore_name))
>>>>>>> 50ac2e40
<|MERGE_RESOLUTION|>--- conflicted
+++ resolved
@@ -2743,7 +2743,6 @@
         self.assertEqual(result['groupId'], group_id)
 
 
-<<<<<<< HEAD
 class FlexibleServerFabricMirroringMgmtScenarioTest(ScenarioTest):
     postgres_location = 'eastus2euap'
 
@@ -2790,7 +2789,8 @@
 
         # delete server
         self.cmd('{} flexible-server delete -g {} -n {} --yes'.format(database_engine, resource_group, server_name))
-=======
+
+
 class CitusOnFlexMgmtScenarioTest(ScenarioTest):
 
     postgres_location = 'eastus2'
@@ -2850,5 +2850,4 @@
 
         # delete everything
         self.cmd('{} flexible-server delete -g {} -n {} --yes'.format(database_engine, resource_group, cluster_name))
-        self.cmd('{} flexible-server delete -g {} -n {} --yes'.format(database_engine, resource_group, cluster_restore_name))
->>>>>>> 50ac2e40
+        self.cmd('{} flexible-server delete -g {} -n {} --yes'.format(database_engine, resource_group, cluster_restore_name))