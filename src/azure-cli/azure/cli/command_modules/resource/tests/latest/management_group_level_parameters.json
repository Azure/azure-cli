--- conflicted
+++ resolved
@@ -3,14 +3,7 @@
   "contentVersion": "1.0.0.0",
   "parameters": {
     "nestedsubId": {
-<<<<<<< HEAD
-      "value": "a93e8c5c-63cb-4635-933f-6d166ac25187"
-    },
-    "storageAccountName": {
-      "value": "armbuilddemo2345"
-=======
       "value": "0b1f6471-1bf0-4dda-aec3-cb9272f09590"
->>>>>>> 1a8cb860
     }
   }
 }