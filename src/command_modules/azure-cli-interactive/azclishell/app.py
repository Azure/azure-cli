# --------------------------------------------------------------------------------------------
# Copyright (c) Microsoft Corporation. All rights reserved.
# Licensed under the MIT License. See License.txt in the project root for license information.
# --------------------------------------------------------------------------------------------

from __future__ import unicode_literals, print_function

import json
import math
import os
import subprocess
import sys
import datetime
import threading

import jmespath
from six.moves import configparser

from prompt_toolkit.auto_suggest import AutoSuggestFromHistory
from prompt_toolkit.buffer import Buffer
from prompt_toolkit.document import Document
from prompt_toolkit.enums import DEFAULT_BUFFER
from prompt_toolkit.filters import Always
from prompt_toolkit.history import InMemoryHistory
from prompt_toolkit.interface import CommandLineInterface, Application
from prompt_toolkit.shortcuts import create_eventloop

import azclishell.configuration
from azclishell.az_lexer import AzLexer, ExampleLexer, ToolbarLexer
from azclishell.command_tree import in_tree
from azclishell.frequency_heuristic import DISPLAY_TIME
from azclishell.gather_commands import add_random_new_lines
from azclishell.key_bindings import registry, get_section, sub_section
from azclishell.layout import create_layout, create_tutorial_layout, set_scope
from azclishell.progress import get_progress_message, progress_view
from azclishell.telemetry import TC as telemetry
from azclishell.util import get_window_dim, parse_quotes, get_os_clear_screen_word

import azure.cli.core.azlogging as azlogging
from azure.cli.core.application import Configuration
from azure.cli.core.commands import LongRunningOperation, get_op_handler
from azure.cli.core.cloud import get_active_cloud_name
from azure.cli.core._config import az_config, DEFAULTS_SECTION
from azure.cli.core._environment import get_config_dir
from azure.cli.core._profile import _SUBSCRIPTION_NAME, Profile
from azure.cli.core._session import ACCOUNT, CONFIG, SESSION
from azure.cli.core.util import (show_version_info_exit, handle_exception)
from azure.cli.core.util import CLIError


SHELL_CONFIGURATION = azclishell.configuration.CONFIGURATION
SHELL_CONFIG_DIR = azclishell.configuration.get_config_dir

NOTIFICATIONS = ""
PROFILE = Profile()
SELECT_SYMBOL = azclishell.configuration.SELECT_SYMBOL
PART_SCREEN_EXAMPLE = .3
START_TIME = datetime.datetime.utcnow()
CLEAR_WORD = get_os_clear_screen_word()


def handle_cd(cmd):
    """changes dir """
    if len(cmd) != 2:
        print("Invalid syntax: cd path")
        return
    path = os.path.expandvars(os.path.expanduser(cmd[1]))
    try:
        os.chdir(path)
    except OSError as ex:
        print("cd: %s\n" % ex)


def space_examples(list_examples, rows):
    """ makes the example text """
    examples_with_index = []

    for i, _ in list(enumerate(list_examples)):
        examples_with_index.append("[" + str(i + 1) + "] " + list_examples[i][0] +
                                   list_examples[i][1])

    example = "".join(exam for exam in examples_with_index)
    num_newline = example.count('\n')

    page_number = ''
    if num_newline > rows * PART_SCREEN_EXAMPLE:
        len_of_excerpt = math.floor(float(rows) * PART_SCREEN_EXAMPLE)

        group = example.split('\n')
        end = int(get_section() * len_of_excerpt)
        begin = int((get_section() - 1) * len_of_excerpt)

        if get_section() * len_of_excerpt < num_newline:
            example = '\n'.join(group[begin:end]) + "\n"
        else:  # default chops top off
            example = '\n'.join(group[begin:]) + "\n"
            while ((get_section() - 1) * len_of_excerpt) > num_newline:
                sub_section()
        page_number = '\n' + str(get_section()) + "/" + str(math.ceil(num_newline / len_of_excerpt))

    return example + page_number


def space_toolbar(settings_items, cols, empty_space):
    """ formats the toolbar """
    counter = 0
    for part in settings_items:
        counter += len(part)
    spacing = empty_space[:int(math.floor((cols - counter) / (len(settings_items) - 1)))]

    settings = spacing.join(settings_items)

    empty_space = empty_space[len(NOTIFICATIONS) + len(settings) + 1:]
    return settings, empty_space


# pylint: disable=too-many-instance-attributes
class Shell(object):
    """ represents the shell """

    def __init__(self, completer=None, styles=None,
                 lexer=None, history=InMemoryHistory(),
                 app=None, input_custom=sys.stdout, output_custom=None,
                 user_feedback=False):
        self.styles = styles
        if styles:
            self.lexer = lexer or AzLexer
        else:
            self.lexer = None
        self.app = app
        self.completer = completer
        self.history = history
        self._cli = None
        self.refresh_cli = False
        self.layout = None
        self.description_docs = u''
        self.param_docs = u''
        self.example_docs = u''
        self._env = os.environ
        self.last = None
        self.last_exit = 0
        self.user_feedback = user_feedback
        self.input = input_custom
        self.output = output_custom
        self.config_default = ""
        self.default_command = ""
        self.threads = []
        self.curr_thread = None
        self.spin_val = -1

    @property
    def cli(self):
        """ Makes the interface or refreshes it """
        if self._cli is None or self.refresh_cli:
            self._cli = self.create_interface()
            self.refresh_cli = False
        return self._cli

    def on_input_timeout(self, cli):
        """
        brings up the metadata for the command if there is a valid command already typed
        """
        document = cli.current_buffer.document
        text = document.text

        text = text.replace('az', '')
        if self.default_command:
            text = self.default_command + ' ' + text

        param_info, example = self.generate_help_text(text)

        self.param_docs = u'{}'.format(param_info)
        self.example_docs = u'{}'.format(example)

        self._update_default_info()

        cli.buffers['description'].reset(
            initial_document=Document(self.description_docs, cursor_position=0))
        cli.buffers['parameter'].reset(
            initial_document=Document(self.param_docs))
        cli.buffers['examples'].reset(
            initial_document=Document(self.example_docs))
        cli.buffers['default_values'].reset(
            initial_document=Document(
                u'{}'.format(self.config_default if self.config_default else 'No Default Values')))
        self._update_toolbar()
        cli.request_redraw()

    def _update_toolbar(self):
        cli = self.cli
        _, cols = get_window_dim()
        cols = int(cols)

        empty_space = ""
        for _ in range(cols):
            empty_space += " "

        delta = datetime.datetime.utcnow() - START_TIME
        if self.user_feedback and delta.seconds < DISPLAY_TIME:
            toolbar = [
                ' Try out the \'feedback\' command',
                'If refreshed disappear in: {}'.format(str(DISPLAY_TIME - delta.seconds))]
        else:
            toolbar = self._toolbar_info()

        toolbar, empty_space = space_toolbar(toolbar, cols, empty_space)
        cli.buffers['bottom_toolbar'].reset(
            initial_document=Document(u'{}{}{}'.format(NOTIFICATIONS, toolbar, empty_space)))

    def _toolbar_info(self):
        sub_name = ""
        try:
            sub_name = PROFILE.get_subscription()[_SUBSCRIPTION_NAME]
        except CLIError:
            pass

        curr_cloud = "Cloud: {}".format(get_active_cloud_name())

        tool_val = 'Subscription: {}'.format(sub_name) if sub_name else curr_cloud

        settings_items = [
            " [F1]Layout",
            "[F2]Defaults",
            "[F3]Keys",
            "[Ctrl+D]Quit",
            tool_val
        ]
        return settings_items

    def generate_help_text(self, text):
        """ generates the help text based on commands typed """
        command = param_descrip = example = ""
        any_documentation = False
        is_command = True
        rows, _ = get_window_dim()
        rows = int(rows)

        for word in text.split():
            if word.startswith("-"):  # any parameter
                is_command = False
            if is_command:
                command += str(word) + " "

            if self.completer.is_completable(command.rstrip()):
                cmdstp = command.rstrip()
                any_documentation = True

                if word in self.completer.command_parameters[cmdstp] and \
                   self.completer.has_description(cmdstp + " " + word):
                    param_descrip = word + ":\n" + \
                        self.completer.get_param_description(
                            cmdstp + " " + word)

                self.description_docs = u'{}'.format(
                    self.completer.command_description[cmdstp])

                if cmdstp in self.completer.command_examples:
                    string_example = ""
                    for example in self.completer.command_examples[cmdstp]:
                        for part in example:
                            string_example += part
                    example = space_examples(
                        self.completer.command_examples[cmdstp], rows)

        if not any_documentation:
            self.description_docs = u''
        return param_descrip, example

    def _update_default_info(self):
        try:
            options = az_config.config_parser.options(DEFAULTS_SECTION)
            self.config_default = ""
            for opt in options:
                self.config_default += opt + ": " + az_config.get(DEFAULTS_SECTION, opt) + "  "
        except configparser.NoSectionError:
            self.config_default = ""

    def create_application(self, full_layout=True):
        """ makes the application object and the buffers """
        if full_layout:
            layout = create_layout(self.lexer, ExampleLexer, ToolbarLexer)
        else:
            layout = create_tutorial_layout(self.lexer)

        buffers = {
            DEFAULT_BUFFER: Buffer(is_multiline=True),
            'description': Buffer(is_multiline=True, read_only=True),
            'parameter': Buffer(is_multiline=True, read_only=True),
            'examples': Buffer(is_multiline=True, read_only=True),
            'bottom_toolbar': Buffer(is_multiline=True),
            'example_line': Buffer(is_multiline=True),
            'default_values': Buffer(),
            'symbols': Buffer(),
            'progress': Buffer(is_multiline=False)
        }

        writing_buffer = Buffer(
            history=self.history,
            auto_suggest=AutoSuggestFromHistory(),
            enable_history_search=True,
            completer=self.completer,
            complete_while_typing=Always()
        )

        return Application(
            mouse_support=False,
            style=self.styles,
            buffer=writing_buffer,
            on_input_timeout=self.on_input_timeout,
            key_bindings_registry=registry,
            layout=layout,
            buffers=buffers,
        )

    def create_interface(self):
        """ instantiates the intereface """
        return CommandLineInterface(
            application=self.create_application(),
            eventloop=create_eventloop())

    def set_prompt(self, prompt_command="", position=0):
        """ writes the prompt line """
        self.description_docs = u'{}'.format(prompt_command)
        self.cli.current_buffer.reset(
            initial_document=Document(
                self.description_docs,
                cursor_position=position))
        self.cli.request_redraw()

    def set_scope(self, value):
        """ narrows the scopes the commands """

        set_scope(value)
        if self.default_command:
            self.default_command += ' ' + value
        else:
            self.default_command += value
        return value

    def handle_example(self, text, continue_flag):
        """ parses for the tutorial """
        cmd = text.partition(SELECT_SYMBOL['example'])[0].rstrip()
        num = text.partition(SELECT_SYMBOL['example'])[2].strip()
        example = ""
        try:
            num = int(num) - 1
        except ValueError:
            print("An Integer should follow the colon")
            return ""
        if cmd in self.completer.command_examples:
            if num >= 0 and num < len(self.completer.command_examples[cmd]):
                example = self.completer.command_examples[cmd][num][1]
                example = example.replace('\n', '')
            else:
                print('Invalid example number')
                return '', True

        example = example.replace('az', '')

        starting_index = None
        counter = 0
        example_no_fill = ""
        flag_fill = True
        for word in example.split():
            if flag_fill:
                example_no_fill += word + " "
            if word.startswith('-'):
                example_no_fill += word + " "
                if not starting_index:
                    starting_index = counter
                flag_fill = False
            counter += 1

        return self.example_repl(example_no_fill, example, starting_index, continue_flag)

    def example_repl(self, text, example, start_index, continue_flag):
        """ REPL for interactive tutorials """

        if start_index:
            start_index = start_index + 1
            cmd = ' '.join(text.split()[:start_index])
            example_cli = CommandLineInterface(
                application=self.create_application(
                    full_layout=False),
                eventloop=create_eventloop())
            example_cli.buffers['example_line'].reset(
                initial_document=Document(u'{}\n'.format(
                    add_random_new_lines(example)))
            )
            while start_index < len(text.split()):
                if self.default_command:
                    cmd = cmd.replace(self.default_command + ' ', '')
                example_cli.buffers[DEFAULT_BUFFER].reset(
                    initial_document=Document(
                        u'{}'.format(cmd),
                        cursor_position=len(cmd)))
                example_cli.request_redraw()
                answer = example_cli.run()
                if not answer:
                    return "", True
                answer = answer.text
                if answer.strip('\n') == cmd.strip('\n'):
                    continue
                else:
                    if len(answer.split()) > 1:
                        start_index += 1
                        cmd += " " + answer.split()[-1] + " " +\
                               u' '.join(text.split()[start_index:start_index + 1])
            example_cli.exit()
            del example_cli
        else:
            cmd = text

        return cmd, continue_flag

    # pylint: disable=too-many-branches
    def _special_cases(self, text, cmd, outside):
        break_flag = False
        continue_flag = False

        if text and len(text.split()) > 0 and text.split()[0].lower() == 'az':
            telemetry.track_ssg('az', text)
            cmd = ' '.join(text.split()[1:])
        if self.default_command:
            cmd = self.default_command + " " + cmd

        if text.strip() == "quit" or text.strip() == "exit":
            break_flag = True
        elif text.strip() == "clear-history":  # clears the history, but only when you restart
            outside = True
            cmd = 'echo -n "" >' +\
                os.path.join(
                    SHELL_CONFIG_DIR(),
                    SHELL_CONFIGURATION.get_history())
        elif text.strip() == CLEAR_WORD:
            outside = True
            cmd = CLEAR_WORD
        if '--version' in text:
            try:
                continue_flag = True
                show_version_info_exit(sys.stdout)
            except SystemExit:
                pass
        if text:
            if text[0] == SELECT_SYMBOL['outside']:
                cmd = text[1:]
                outside = True
                if cmd.strip() and cmd.split()[0] == 'cd':
                    handle_cd(parse_quotes(cmd))
                    continue_flag = True
                telemetry.track_ssg('outside', '')

            elif text[0] == SELECT_SYMBOL['exit_code']:
                meaning = "Success" if self.last_exit == 0 else "Failure"

                print(meaning + ": " + str(self.last_exit))
                continue_flag = True
                telemetry.track_ssg('exit code', '')

            elif text[0] == SELECT_SYMBOL['query']:  # query previous output
                continue_flag = self.handle_jmespath_query(text, continue_flag)

            elif "|" in text or ">" in text:  # anything I don't parse, send off
                outside = True
                cmd = "az " + cmd

            elif SELECT_SYMBOL['example'] in text:
                cmd, continue_flag = self.handle_example(cmd, continue_flag)
                telemetry.track_ssg('tutorial', text)

        continue_flag, cmd = self.handle_scoping_input(continue_flag, cmd, text)

        return break_flag, continue_flag, outside, cmd

    def handle_jmespath_query(self, text, continue_flag):
        if self.last and self.last.result:
            if hasattr(self.last.result, '__dict__'):
                input_dict = dict(self.last.result)
            else:
                input_dict = self.last.result
            try:
                query_text = text.partition(SELECT_SYMBOL['query'])[2]
                result = ""
                if query_text:
                    result = jmespath.search(
                        query_text, input_dict)
                if isinstance(result, str):
                    print(result)
                else:
                    print(json.dumps(result, sort_keys=True, indent=2))
            except jmespath.exceptions.ParseError:
                print("Invalid Query")
        continue_flag = True
        telemetry.track_ssg('query', text)
        return continue_flag

    def handle_scoping_input(self, continue_flag, cmd, text):
        default_split = text.partition(SELECT_SYMBOL['scope'])[2].split()
        cmd = cmd.replace(SELECT_SYMBOL['scope'], '')

        if text and SELECT_SYMBOL['scope'] == text[0:2]:
            continue_flag = True

            if not default_split:
                self.default_command = ""
                set_scope("", add=False)
                print('unscoping all')

                return continue_flag, cmd

            while default_split:
                if not text:
                    value = ''
                else:
                    value = default_split[0]

                if self.default_command:
                    tree_val = self.default_command + " " + value
                else:
                    tree_val = value

                if in_tree(self.completer.command_tree, tree_val.strip()):
                    self.set_scope(value)
                    print("defaulting: " + value)
                    cmd = cmd.replace(SELECT_SYMBOL['scope'], '')
                    telemetry.track_ssg('scope command', value)

                elif SELECT_SYMBOL['unscope'] == default_split[0] and \
                        len(self.default_command.split()) > 0:

                    value = self.default_command.split()[-1]
                    self.default_command = ' ' + ' '.join(self.default_command.split()[:-1])

                    if not self.default_command.strip():
                        self.default_command = self.default_command.strip()
                    set_scope(self.default_command, add=False)
                    print('unscoping: ' + value)

                elif SELECT_SYMBOL['unscope'] not in text:
                    print("Scope must be a valid command")

                default_split = default_split[1:]
        else:
            return continue_flag, cmd
        return continue_flag, cmd

    def cli_execute(self, cmd):
        """ sends the command to the CLI to be executed """

        try:
            args = parse_quotes(cmd)
            azlogging.configure_logging(args)

            if len(args) > 0 and args[0] == 'feedback':
                SHELL_CONFIGURATION.set_feedback('yes')
                self.user_feedback = False

            azure_folder = get_config_dir()
            if not os.path.exists(azure_folder):
                os.makedirs(azure_folder)
            ACCOUNT.load(os.path.join(azure_folder, 'azureProfile.json'))
            CONFIG.load(os.path.join(azure_folder, 'az.json'))
            SESSION.load(os.path.join(azure_folder, 'az.sess'), max_age=3600)

            self.app.initialize(Configuration())
<<<<<<< HEAD

            if '--progress' in args:
                args.remove('--progress')
                thread = ExecuteThread(self.app.execute, args)
                thread.daemon = True
                thread.start()
                self.threads.append(thread)
                self.curr_thread = thread

                thread = ProgressViewThread(progress_view, self)
                thread.daemon = True
                thread.start()
                self.threads.append(thread)
                result = None

            else:
                result = self.app.execute(args)
=======
>>>>>>> 8d5645b3

            self.last_exit = 0
            if result and result.result is not None:
                from azure.cli.core._output import OutputProducer
                if self.output:
                    self.output.out(result)
                else:
                    formatter = OutputProducer.get_formatter(
                        self.app.configuration.output_format)
                    OutputProducer(formatter=formatter, file=sys.stdout).out(result)
                    self.last = result

        except Exception as ex:  # pylint: disable=broad-except
            self.last_exit = handle_exception(ex)
        except SystemExit as ex:
            self.last_exit = int(ex.code)

    def progress_patch(self, _=False):
        """ forces to use the Shell Progress """
        from azure.cli.core.application import APPLICATION

        from azclishell.progress import ShellProgressView
        APPLICATION.progress_controller.init_progress(ShellProgressView())
        return APPLICATION.progress_controller

    def run(self):
        """ starts the REPL """
        telemetry.start()
        from azure.cli.core.application import APPLICATION
        APPLICATION.get_progress_controller = self.progress_patch

        from azclishell.configuration import SHELL_HELP
        self.cli.buffers['symbols'].reset(
            initial_document=Document(u'{}'.format(SHELL_HELP)))

        while True:
            try:
                try:
                    document = self.cli.run(reset_current_buffer=True)
                    text = document.text
                    if not text:  # not input
                        self.set_prompt()
                        continue
                    cmd = text
                    outside = False

                except AttributeError:  # when the user pressed Control D
                    break
                else:
                    b_flag, c_flag, outside, cmd = self._special_cases(text, cmd, outside)

                    if not self.default_command:
                        self.history.append(text)
                    if b_flag:
                        break
                    if c_flag:
                        self.set_prompt()
                        continue

                    self.set_prompt()

                    if outside:
                        subprocess.Popen(cmd, shell=True).communicate()
                    else:
                        self.cli_execute(cmd)

            except KeyboardInterrupt:  # CTRL C
                self.set_prompt()
                continue

        print('Have a lovely day!!')
        telemetry.conclude()


class ExecuteThread(threading.Thread):
    """ thread for executing commands """
    def __init__(self, func, args):
        super(ExecuteThread, self).__init__()
        self.args = args
        self.func = func

    def run(self):
        self.func(self.args)


class ProgressViewThread(threading.Thread):
    """ thread to keep the toolbar spinner spinning """
    def __init__(self, func, arg):
        super(ProgressViewThread, self).__init__()
        self.func = func
        self.arg = arg

    def run(self):
        import time
        try:
            while True:
                if self.func(self.arg):
                    time.sleep(4)
                    break
                time.sleep(.25)
        except KeyboardInterrupt:
            pass<|MERGE_RESOLUTION|>--- conflicted
+++ resolved
@@ -563,8 +563,7 @@
             SESSION.load(os.path.join(azure_folder, 'az.sess'), max_age=3600)
 
             self.app.initialize(Configuration())
-<<<<<<< HEAD
-
+ 
             if '--progress' in args:
                 args.remove('--progress')
                 thread = ExecuteThread(self.app.execute, args)
@@ -581,8 +580,6 @@
 
             else:
                 result = self.app.execute(args)
-=======
->>>>>>> 8d5645b3
 
             self.last_exit = 0
             if result and result.result is not None:
