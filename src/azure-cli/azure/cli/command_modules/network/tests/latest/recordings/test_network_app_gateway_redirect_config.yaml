interactions:
- request:
    body: null
    headers:
      Accept:
      - application/json
      Accept-Encoding:
      - gzip, deflate
      CommandName:
      - network application-gateway create
      Connection:
      - keep-alive
      ParameterSetName:
      - -g -n --no-wait
      User-Agent:
      - python/3.7.4 (Windows-10-10.0.18362-SP0) msrest/0.6.10 msrest_azure/0.6.2
        azure-mgmt-resource/4.0.0 Azure-SDK-For-Python AZURECLI/2.0.75
      accept-language:
      - en-US
    method: GET
    uri: https://management.azure.com/subscriptions/00000000-0000-0000-0000-000000000000/resourcegroups/cli_test_ag_basic000001?api-version=2019-07-01
  response:
    body:
      string: '{"id":"/subscriptions/00000000-0000-0000-0000-000000000000/resourceGroups/cli_test_ag_basic000001","name":"cli_test_ag_basic000001","type":"Microsoft.Resources/resourceGroups","location":"westus","tags":{"product":"azurecli","cause":"automation","date":"2019-10-24T07:07:04Z"},"properties":{"provisioningState":"Succeeded"}}'
    headers:
      cache-control:
      - no-cache
      content-length:
      - '428'
      content-type:
      - application/json; charset=utf-8
      date:
      - Thu, 24 Oct 2019 07:07:21 GMT
      expires:
      - '-1'
      pragma:
      - no-cache
      strict-transport-security:
      - max-age=31536000; includeSubDomains
      vary:
      - Accept-Encoding
      x-content-type-options:
      - nosniff
    status:
      code: 200
      message: OK
- request:
    body: null
    headers:
      Accept:
      - application/json
      Accept-Encoding:
      - gzip, deflate
      CommandName:
      - network application-gateway create
      Connection:
      - keep-alive
      ParameterSetName:
      - -g -n --no-wait
      User-Agent:
      - python/3.7.4 (Windows-10-10.0.18362-SP0) msrest/0.6.10 msrest_azure/0.6.2
        azure-mgmt-resource/4.0.0 Azure-SDK-For-Python AZURECLI/2.0.75
      accept-language:
      - en-US
    method: GET
    uri: https://management.azure.com/subscriptions/00000000-0000-0000-0000-000000000000/resources?$filter=resourceGroup%20eq%20%27cli_test_ag_basic000001%27%20and%20name%20eq%20%27None%27%20and%20resourceType%20eq%20%27Microsoft.Network%2FvirtualNetworks%27&api-version=2019-07-01
  response:
    body:
      string: '{"value":[]}'
    headers:
      cache-control:
      - no-cache
      content-length:
      - '12'
      content-type:
      - application/json; charset=utf-8
      date:
      - Thu, 24 Oct 2019 07:07:21 GMT
      expires:
      - '-1'
      pragma:
      - no-cache
      strict-transport-security:
      - max-age=31536000; includeSubDomains
      vary:
      - Accept-Encoding
      x-content-type-options:
      - nosniff
    status:
      code: 200
      message: OK
- request:
    body: 'b''{"properties": {"template": {"$schema": "https://schema.management.azure.com/schemas/2015-01-01/deploymentTemplate.json#",
      "contentVersion": "1.0.0.0", "parameters": {}, "variables": {"appGwID": "[resourceId(\''Microsoft.Network/applicationGateways\'',
      \''ag1\'')]"}, "resources": [{"name": "ag1Vnet", "type": "Microsoft.Network/virtualNetworks",
      "location": "westus", "apiVersion": "2015-06-15", "dependsOn": [], "tags": {},
      "properties": {"addressSpace": {"addressPrefixes": ["10.0.0.0/16"]}, "subnets":
      [{"name": "default", "properties": {"addressPrefix": "10.0.0.0/24"}}]}}, {"type":
      "Microsoft.Network/applicationGateways", "name": "ag1", "location": "westus",
      "tags": {}, "apiVersion": "2019-09-01", "dependsOn": ["Microsoft.Network/virtualNetworks/ag1Vnet"],
      "properties": {"backendAddressPools": [{"name": "appGatewayBackendPool"}], "backendHttpSettingsCollection":
      [{"name": "appGatewayBackendHttpSettings", "properties": {"Port": 80, "Protocol":
      "Http", "CookieBasedAffinity": "disabled", "connectionDraining": {"enabled":
      false, "drainTimeoutInSec": 1}}}], "frontendIPConfigurations": [{"name": "appGatewayFrontendIP",
      "properties": {"privateIPAllocationMethod": "Dynamic", "privateIPAddress": "",
      "subnet": {"id": "/subscriptions/00000000-0000-0000-0000-000000000000/resourceGroups/cli_test_ag_basic000001/providers/Microsoft.Network/virtualNetworks/ag1Vnet/subnets/default"}}}],
      "frontendPorts": [{"name": "appGatewayFrontendPort", "properties": {"Port":
      80}}], "gatewayIPConfigurations": [{"name": "appGatewayFrontendIP", "properties":
      {"subnet": {"id": "/subscriptions/00000000-0000-0000-0000-000000000000/resourceGroups/cli_test_ag_basic000001/providers/Microsoft.Network/virtualNetworks/ag1Vnet/subnets/default"}}}],
      "httpListeners": [{"name": "appGatewayHttpListener", "properties": {"FrontendIpConfiguration":
      {"Id": "[concat(variables(\''appGwID\''), \''/frontendIPConfigurations/appGatewayFrontendIP\'')]"},
      "FrontendPort": {"Id": "[concat(variables(\''appGwID\''), \''/frontendPorts/appGatewayFrontendPort\'')]"},
      "Protocol": "http", "SslCertificate": null}}], "sku": {"name": "Standard_Medium",
      "tier": "Standard", "capacity": 2}, "requestRoutingRules": [{"Name": "rule1",
      "properties": {"RuleType": "Basic", "httpListener": {"id": "[concat(variables(\''appGwID\''),
      \''/httpListeners/appGatewayHttpListener\'')]"}, "backendAddressPool": {"id":
      "[concat(variables(\''appGwID\''), \''/backendAddressPools/appGatewayBackendPool\'')]"},
      "backendHttpSettings": {"id": "[concat(variables(\''appGwID\''), \''/backendHttpSettingsCollection/appGatewayBackendHttpSettings\'')]"}}}]},
      "zones": null}], "outputs": {"applicationGateway": {"type": "object", "value":
      "[reference(\''ag1\'')]"}}}, "parameters": {}, "mode": "Incremental"}}'''
    headers:
      Accept:
      - application/json
      Accept-Encoding:
      - gzip, deflate
      CommandName:
      - network application-gateway create
      Connection:
      - keep-alive
      Content-Length:
      - '2799'
      Content-Type:
      - application/json; charset=utf-8
      ParameterSetName:
      - -g -n --no-wait
      User-Agent:
      - python/3.7.4 (Windows-10-10.0.18362-SP0) msrest/0.6.10 msrest_azure/0.6.2
        azure-mgmt-resource/4.0.0 Azure-SDK-For-Python AZURECLI/2.0.75
      accept-language:
      - en-US
    method: PUT
    uri: https://management.azure.com/subscriptions/00000000-0000-0000-0000-000000000000/resourcegroups/cli_test_ag_basic000001/providers/Microsoft.Resources/deployments/mock-deployment?api-version=2019-07-01
  response:
    body:
      string: '{"id":"/subscriptions/00000000-0000-0000-0000-000000000000/resourceGroups/cli_test_ag_basic000001/providers/Microsoft.Resources/deployments/ag_deploy_hrKDsM2ts92k5TA4xgs4MKoeNavYexXP","name":"ag_deploy_hrKDsM2ts92k5TA4xgs4MKoeNavYexXP","type":"Microsoft.Resources/deployments","properties":{"templateHash":"12469295095951021561","parameters":{},"mode":"Incremental","provisioningState":"Accepted","timestamp":"2019-10-24T07:07:25.6158888Z","duration":"PT2.862792S","correlationId":"29b9b399-d4a3-453a-af1e-2c3457d5a3f2","providers":[{"namespace":"Microsoft.Network","resourceTypes":[{"resourceType":"virtualNetworks","locations":["westus"]},{"resourceType":"applicationGateways","locations":["westus"]}]}],"dependencies":[{"dependsOn":[{"id":"/subscriptions/00000000-0000-0000-0000-000000000000/resourceGroups/cli_test_ag_basic000001/providers/Microsoft.Network/virtualNetworks/ag1Vnet","resourceType":"Microsoft.Network/virtualNetworks","resourceName":"ag1Vnet"}],"id":"/subscriptions/00000000-0000-0000-0000-000000000000/resourceGroups/cli_test_ag_basic000001/providers/Microsoft.Network/applicationGateways/ag1","resourceType":"Microsoft.Network/applicationGateways","resourceName":"ag1"}]}}'
    headers:
      azure-asyncoperation:
      - https://management.azure.com/subscriptions/00000000-0000-0000-0000-000000000000/resourcegroups/cli_test_ag_basic000001/providers/Microsoft.Resources/deployments/ag_deploy_hrKDsM2ts92k5TA4xgs4MKoeNavYexXP/operationStatuses/08586297060427245219?api-version=2019-07-01
      cache-control:
      - no-cache
      content-length:
      - '1350'
      content-type:
      - application/json; charset=utf-8
      date:
      - Thu, 24 Oct 2019 07:07:27 GMT
      expires:
      - '-1'
      pragma:
      - no-cache
      strict-transport-security:
      - max-age=31536000; includeSubDomains
      x-content-type-options:
      - nosniff
      x-ms-ratelimit-remaining-subscription-writes:
<<<<<<< HEAD
      - '1198'
=======
      - '1192'
>>>>>>> 807faccc
    status:
      code: 201
      message: Created
- request:
    body: null
    headers:
      Accept:
      - application/json
      Accept-Encoding:
      - gzip, deflate
      CommandName:
      - network application-gateway wait
      Connection:
      - keep-alive
      ParameterSetName:
      - -g -n --exists
      User-Agent:
      - python/3.7.4 (Windows-10-10.0.18362-SP0) msrest/0.6.10 msrest_azure/0.6.2
        azure-mgmt-network/7.0.0 Azure-SDK-For-Python AZURECLI/2.0.75
      accept-language:
      - en-US
    method: GET
    uri: https://management.azure.com/subscriptions/00000000-0000-0000-0000-000000000000/resourceGroups/cli_test_ag_basic000001/providers/Microsoft.Network/applicationGateways/ag1?api-version=2019-09-01
  response:
    body:
      string: '{"error":{"code":"ResourceNotFound","message":"The Resource ''Microsoft.Network/applicationGateways/ag1''
        under resource group ''cli_test_ag_basic000001'' was not found."}}'
    headers:
      cache-control:
      - no-cache
      content-length:
      - '220'
      content-type:
      - application/json; charset=utf-8
      date:
      - Thu, 24 Oct 2019 07:07:28 GMT
      expires:
      - '-1'
      pragma:
      - no-cache
      strict-transport-security:
      - max-age=31536000; includeSubDomains
      x-content-type-options:
      - nosniff
      x-ms-failure-cause:
      - gateway
    status:
      code: 404
      message: Not Found
- request:
    body: null
    headers:
      Accept:
      - application/json
      Accept-Encoding:
      - gzip, deflate
      CommandName:
      - network application-gateway wait
      Connection:
      - keep-alive
      ParameterSetName:
      - -g -n --exists
      User-Agent:
      - python/3.7.4 (Windows-10-10.0.18362-SP0) msrest/0.6.10 msrest_azure/0.6.2
        azure-mgmt-network/7.0.0 Azure-SDK-For-Python AZURECLI/2.0.75
      accept-language:
      - en-US
    method: GET
    uri: https://management.azure.com/subscriptions/00000000-0000-0000-0000-000000000000/resourceGroups/cli_test_ag_basic000001/providers/Microsoft.Network/applicationGateways/ag1?api-version=2019-09-01
  response:
    body:
      string: '{"error":{"code":"ResourceNotFound","message":"The Resource ''Microsoft.Network/applicationGateways/ag1''
        under resource group ''cli_test_ag_basic000001'' was not found."}}'
    headers:
      cache-control:
      - no-cache
      content-length:
      - '220'
      content-type:
      - application/json; charset=utf-8
      date:
      - Thu, 24 Oct 2019 07:07:58 GMT
      expires:
      - '-1'
      pragma:
      - no-cache
      strict-transport-security:
      - max-age=31536000; includeSubDomains
      x-content-type-options:
      - nosniff
      x-ms-failure-cause:
      - gateway
    status:
      code: 404
      message: Not Found
- request:
    body: null
    headers:
      Accept:
      - application/json
      Accept-Encoding:
      - gzip, deflate
      CommandName:
      - network application-gateway wait
      Connection:
      - keep-alive
      ParameterSetName:
      - -g -n --exists
      User-Agent:
      - python/3.7.4 (Windows-10-10.0.18362-SP0) msrest/0.6.10 msrest_azure/0.6.2
        azure-mgmt-network/7.0.0 Azure-SDK-For-Python AZURECLI/2.0.75
      accept-language:
      - en-US
    method: GET
    uri: https://management.azure.com/subscriptions/00000000-0000-0000-0000-000000000000/resourceGroups/cli_test_ag_basic000001/providers/Microsoft.Network/applicationGateways/ag1?api-version=2019-09-01
  response:
    body:
      string: '{"error":{"code":"ResourceNotFound","message":"The Resource ''Microsoft.Network/applicationGateways/ag1''
        under resource group ''cli_test_ag_basic000001'' was not found."}}'
    headers:
      cache-control:
      - no-cache
      content-length:
      - '220'
      content-type:
      - application/json; charset=utf-8
      date:
      - Thu, 24 Oct 2019 07:08:28 GMT
      expires:
      - '-1'
      pragma:
      - no-cache
      strict-transport-security:
      - max-age=31536000; includeSubDomains
      x-content-type-options:
      - nosniff
      x-ms-failure-cause:
      - gateway
    status:
      code: 404
      message: Not Found
- request:
    body: null
    headers:
      Accept:
      - application/json
      Accept-Encoding:
      - gzip, deflate
      CommandName:
      - network application-gateway wait
      Connection:
      - keep-alive
      ParameterSetName:
      - -g -n --exists
      User-Agent:
      - python/3.7.4 (Windows-10-10.0.18362-SP0) msrest/0.6.10 msrest_azure/0.6.2
        azure-mgmt-network/7.0.0 Azure-SDK-For-Python AZURECLI/2.0.75
      accept-language:
      - en-US
    method: GET
    uri: https://management.azure.com/subscriptions/00000000-0000-0000-0000-000000000000/resourceGroups/cli_test_ag_basic000001/providers/Microsoft.Network/applicationGateways/ag1?api-version=2019-09-01
  response:
    body:
      string: "{\r\n  \"error\": {\r\n    \"code\": \"NotFound\",\r\n    \"message\":
        \"Resource /subscriptions/00000000-0000-0000-0000-000000000000/resourceGroups/cli_test_ag_basic000001/providers/Microsoft.Network/applicationGateways/ag1
        not found.\",\r\n    \"details\": []\r\n  }\r\n}"
    headers:
      cache-control:
      - no-cache
      content-length:
      - '301'
      content-type:
      - application/json; charset=utf-8
      date:
      - Thu, 24 Oct 2019 07:09:00 GMT
      expires:
      - '-1'
      pragma:
      - no-cache
      server:
      - Microsoft-HTTPAPI/2.0
      - Microsoft-HTTPAPI/2.0
      strict-transport-security:
      - max-age=31536000; includeSubDomains
      x-content-type-options:
      - nosniff
      x-ms-arm-service-request-id:
      - 1495a382-54e5-4f32-a7da-e8b7ae48ab44
    status:
      code: 404
      message: Not Found
- request:
    body: null
    headers:
      Accept:
      - application/json
      Accept-Encoding:
      - gzip, deflate
      CommandName:
      - network application-gateway wait
      Connection:
      - keep-alive
      ParameterSetName:
      - -g -n --exists
      User-Agent:
      - python/3.7.4 (Windows-10-10.0.18362-SP0) msrest/0.6.10 msrest_azure/0.6.2
        azure-mgmt-network/7.0.0 Azure-SDK-For-Python AZURECLI/2.0.75
      accept-language:
      - en-US
    method: GET
    uri: https://management.azure.com/subscriptions/00000000-0000-0000-0000-000000000000/resourceGroups/cli_test_ag_basic000001/providers/Microsoft.Network/applicationGateways/ag1?api-version=2019-09-01
  response:
    body:
      string: "{\r\n  \"name\": \"ag1\",\r\n  \"id\": \"/subscriptions/00000000-0000-0000-0000-000000000000/resourceGroups/cli_test_ag_basic000001/providers/Microsoft.Network/applicationGateways/ag1\",\r\n
        \ \"etag\": \"W/\\\"bf38a3d8-e304-4fe5-bb50-a3e42f80d777\\\"\",\r\n  \"type\":
        \"Microsoft.Network/applicationGateways\",\r\n  \"location\": \"westus\",\r\n
        \ \"tags\": {},\r\n  \"properties\": {\r\n    \"provisioningState\": \"Updating\",\r\n
        \   \"resourceGuid\": \"95abf51d-5f85-4f90-8c12-c360b079176a\",\r\n    \"sku\":
        {\r\n      \"name\": \"Standard_Medium\",\r\n      \"tier\": \"Standard\",\r\n
        \     \"capacity\": 2\r\n    },\r\n    \"operationalState\": \"Stopped\",\r\n
        \   \"gatewayIPConfigurations\": [\r\n      {\r\n        \"name\": \"appGatewayFrontendIP\",\r\n
        \       \"id\": \"/subscriptions/00000000-0000-0000-0000-000000000000/resourceGroups/cli_test_ag_basic000001/providers/Microsoft.Network/applicationGateways/ag1/gatewayIPConfigurations/appGatewayFrontendIP\",\r\n
        \       \"etag\": \"W/\\\"bf38a3d8-e304-4fe5-bb50-a3e42f80d777\\\"\",\r\n
        \       \"properties\": {\r\n          \"provisioningState\": \"Updating\",\r\n
        \         \"subnet\": {\r\n            \"id\": \"/subscriptions/00000000-0000-0000-0000-000000000000/resourceGroups/cli_test_ag_basic000001/providers/Microsoft.Network/virtualNetworks/ag1Vnet/subnets/default\"\r\n
        \         }\r\n        },\r\n        \"type\": \"Microsoft.Network/applicationGateways/gatewayIPConfigurations\"\r\n
        \     }\r\n    ],\r\n    \"sslCertificates\": [],\r\n    \"authenticationCertificates\":
        [],\r\n    \"frontendIPConfigurations\": [\r\n      {\r\n        \"name\":
        \"appGatewayFrontendIP\",\r\n        \"id\": \"/subscriptions/00000000-0000-0000-0000-000000000000/resourceGroups/cli_test_ag_basic000001/providers/Microsoft.Network/applicationGateways/ag1/frontendIPConfigurations/appGatewayFrontendIP\",\r\n
        \       \"etag\": \"W/\\\"bf38a3d8-e304-4fe5-bb50-a3e42f80d777\\\"\",\r\n
        \       \"type\": \"Microsoft.Network/applicationGateways/frontendIPConfigurations\",\r\n
        \       \"properties\": {\r\n          \"provisioningState\": \"Updating\",\r\n
        \         \"privateIPAllocationMethod\": \"Dynamic\",\r\n          \"subnet\":
        {\r\n            \"id\": \"/subscriptions/00000000-0000-0000-0000-000000000000/resourceGroups/cli_test_ag_basic000001/providers/Microsoft.Network/virtualNetworks/ag1Vnet/subnets/default\"\r\n
        \         },\r\n          \"httpListeners\": [\r\n            {\r\n              \"id\":
        \"/subscriptions/00000000-0000-0000-0000-000000000000/resourceGroups/cli_test_ag_basic000001/providers/Microsoft.Network/applicationGateways/ag1/httpListeners/appGatewayHttpListener\"\r\n
        \           }\r\n          ]\r\n        }\r\n      }\r\n    ],\r\n    \"frontendPorts\":
        [\r\n      {\r\n        \"name\": \"appGatewayFrontendPort\",\r\n        \"id\":
        \"/subscriptions/00000000-0000-0000-0000-000000000000/resourceGroups/cli_test_ag_basic000001/providers/Microsoft.Network/applicationGateways/ag1/frontendPorts/appGatewayFrontendPort\",\r\n
        \       \"etag\": \"W/\\\"bf38a3d8-e304-4fe5-bb50-a3e42f80d777\\\"\",\r\n
        \       \"properties\": {\r\n          \"provisioningState\": \"Updating\",\r\n
        \         \"port\": 80,\r\n          \"httpListeners\": [\r\n            {\r\n
        \             \"id\": \"/subscriptions/00000000-0000-0000-0000-000000000000/resourceGroups/cli_test_ag_basic000001/providers/Microsoft.Network/applicationGateways/ag1/httpListeners/appGatewayHttpListener\"\r\n
        \           }\r\n          ]\r\n        },\r\n        \"type\": \"Microsoft.Network/applicationGateways/frontendPorts\"\r\n
        \     }\r\n    ],\r\n    \"backendAddressPools\": [\r\n      {\r\n        \"name\":
        \"appGatewayBackendPool\",\r\n        \"id\": \"/subscriptions/00000000-0000-0000-0000-000000000000/resourceGroups/cli_test_ag_basic000001/providers/Microsoft.Network/applicationGateways/ag1/backendAddressPools/appGatewayBackendPool\",\r\n
        \       \"etag\": \"W/\\\"bf38a3d8-e304-4fe5-bb50-a3e42f80d777\\\"\",\r\n
        \       \"properties\": {\r\n          \"provisioningState\": \"Updating\",\r\n
        \         \"backendAddresses\": [],\r\n          \"requestRoutingRules\":
        [\r\n            {\r\n              \"id\": \"/subscriptions/00000000-0000-0000-0000-000000000000/resourceGroups/cli_test_ag_basic000001/providers/Microsoft.Network/applicationGateways/ag1/requestRoutingRules/rule1\"\r\n
        \           }\r\n          ]\r\n        },\r\n        \"type\": \"Microsoft.Network/applicationGateways/backendAddressPools\"\r\n
        \     }\r\n    ],\r\n    \"backendHttpSettingsCollection\": [\r\n      {\r\n
        \       \"name\": \"appGatewayBackendHttpSettings\",\r\n        \"id\": \"/subscriptions/00000000-0000-0000-0000-000000000000/resourceGroups/cli_test_ag_basic000001/providers/Microsoft.Network/applicationGateways/ag1/backendHttpSettingsCollection/appGatewayBackendHttpSettings\",\r\n
        \       \"etag\": \"W/\\\"bf38a3d8-e304-4fe5-bb50-a3e42f80d777\\\"\",\r\n
        \       \"properties\": {\r\n          \"provisioningState\": \"Updating\",\r\n
        \         \"port\": 80,\r\n          \"protocol\": \"Http\",\r\n          \"cookieBasedAffinity\":
        \"Disabled\",\r\n          \"connectionDraining\": {\r\n            \"enabled\":
        false,\r\n            \"drainTimeoutInSec\": 1\r\n          },\r\n          \"pickHostNameFromBackendAddress\":
        false,\r\n          \"requestTimeout\": 30,\r\n          \"requestRoutingRules\":
        [\r\n            {\r\n              \"id\": \"/subscriptions/00000000-0000-0000-0000-000000000000/resourceGroups/cli_test_ag_basic000001/providers/Microsoft.Network/applicationGateways/ag1/requestRoutingRules/rule1\"\r\n
        \           }\r\n          ]\r\n        },\r\n        \"type\": \"Microsoft.Network/applicationGateways/backendHttpSettingsCollection\"\r\n
        \     }\r\n    ],\r\n    \"httpListeners\": [\r\n      {\r\n        \"name\":
        \"appGatewayHttpListener\",\r\n        \"id\": \"/subscriptions/00000000-0000-0000-0000-000000000000/resourceGroups/cli_test_ag_basic000001/providers/Microsoft.Network/applicationGateways/ag1/httpListeners/appGatewayHttpListener\",\r\n
        \       \"etag\": \"W/\\\"bf38a3d8-e304-4fe5-bb50-a3e42f80d777\\\"\",\r\n
        \       \"properties\": {\r\n          \"provisioningState\": \"Updating\",\r\n
        \         \"frontendIPConfiguration\": {\r\n            \"id\": \"/subscriptions/00000000-0000-0000-0000-000000000000/resourceGroups/cli_test_ag_basic000001/providers/Microsoft.Network/applicationGateways/ag1/frontendIPConfigurations/appGatewayFrontendIP\"\r\n
        \         },\r\n          \"frontendPort\": {\r\n            \"id\": \"/subscriptions/00000000-0000-0000-0000-000000000000/resourceGroups/cli_test_ag_basic000001/providers/Microsoft.Network/applicationGateways/ag1/frontendPorts/appGatewayFrontendPort\"\r\n
        \         },\r\n          \"protocol\": \"Http\",\r\n          \"hostNames\":
        [],\r\n          \"requireServerNameIndication\": false,\r\n          \"requestRoutingRules\":
        [\r\n            {\r\n              \"id\": \"/subscriptions/00000000-0000-0000-0000-000000000000/resourceGroups/cli_test_ag_basic000001/providers/Microsoft.Network/applicationGateways/ag1/requestRoutingRules/rule1\"\r\n
        \           }\r\n          ]\r\n        },\r\n        \"type\": \"Microsoft.Network/applicationGateways/httpListeners\"\r\n
        \     }\r\n    ],\r\n    \"urlPathMaps\": [],\r\n    \"requestRoutingRules\":
        [\r\n      {\r\n        \"name\": \"rule1\",\r\n        \"id\": \"/subscriptions/00000000-0000-0000-0000-000000000000/resourceGroups/cli_test_ag_basic000001/providers/Microsoft.Network/applicationGateways/ag1/requestRoutingRules/rule1\",\r\n
        \       \"etag\": \"W/\\\"bf38a3d8-e304-4fe5-bb50-a3e42f80d777\\\"\",\r\n
        \       \"properties\": {\r\n          \"provisioningState\": \"Updating\",\r\n
        \         \"ruleType\": \"Basic\",\r\n          \"httpListener\": {\r\n            \"id\":
        \"/subscriptions/00000000-0000-0000-0000-000000000000/resourceGroups/cli_test_ag_basic000001/providers/Microsoft.Network/applicationGateways/ag1/httpListeners/appGatewayHttpListener\"\r\n
        \         },\r\n          \"backendAddressPool\": {\r\n            \"id\":
        \"/subscriptions/00000000-0000-0000-0000-000000000000/resourceGroups/cli_test_ag_basic000001/providers/Microsoft.Network/applicationGateways/ag1/backendAddressPools/appGatewayBackendPool\"\r\n
        \         },\r\n          \"backendHttpSettings\": {\r\n            \"id\":
        \"/subscriptions/00000000-0000-0000-0000-000000000000/resourceGroups/cli_test_ag_basic000001/providers/Microsoft.Network/applicationGateways/ag1/backendHttpSettingsCollection/appGatewayBackendHttpSettings\"\r\n
        \         }\r\n        },\r\n        \"type\": \"Microsoft.Network/applicationGateways/requestRoutingRules\"\r\n
        \     }\r\n    ],\r\n    \"probes\": [],\r\n    \"rewriteRuleSets\": [],\r\n
        \   \"redirectConfigurations\": []\r\n  }\r\n}"
    headers:
      cache-control:
      - no-cache
      content-length:
      - '9088'
      content-type:
      - application/json; charset=utf-8
      date:
      - Thu, 24 Oct 2019 07:09:30 GMT
      etag:
      - W/"bf38a3d8-e304-4fe5-bb50-a3e42f80d777"
      expires:
      - '-1'
      pragma:
      - no-cache
      server:
      - Microsoft-HTTPAPI/2.0
      - Microsoft-HTTPAPI/2.0
      strict-transport-security:
      - max-age=31536000; includeSubDomains
      transfer-encoding:
      - chunked
      vary:
      - Accept-Encoding
      x-content-type-options:
      - nosniff
      x-ms-arm-service-request-id:
      - 0d1257fa-194a-46c7-9c94-ab00ba891697
    status:
      code: 200
      message: OK
- request:
    body: null
    headers:
      Accept:
      - application/json
      Accept-Encoding:
      - gzip, deflate
      CommandName:
      - network application-gateway redirect-config create
      Connection:
      - keep-alive
      ParameterSetName:
      - --gateway-name -g -n -t --include-query-string --include-path --target-listener
        --no-wait
      User-Agent:
      - python/3.7.4 (Windows-10-10.0.18362-SP0) msrest/0.6.10 msrest_azure/0.6.2
        azure-mgmt-network/7.0.0 Azure-SDK-For-Python AZURECLI/2.0.75
      accept-language:
      - en-US
    method: GET
    uri: https://management.azure.com/subscriptions/00000000-0000-0000-0000-000000000000/resourceGroups/cli_test_ag_basic000001/providers/Microsoft.Network/applicationGateways/ag1?api-version=2019-09-01
  response:
    body:
      string: "{\r\n  \"name\": \"ag1\",\r\n  \"id\": \"/subscriptions/00000000-0000-0000-0000-000000000000/resourceGroups/cli_test_ag_basic000001/providers/Microsoft.Network/applicationGateways/ag1\",\r\n
        \ \"etag\": \"W/\\\"bf38a3d8-e304-4fe5-bb50-a3e42f80d777\\\"\",\r\n  \"type\":
        \"Microsoft.Network/applicationGateways\",\r\n  \"location\": \"westus\",\r\n
        \ \"tags\": {},\r\n  \"properties\": {\r\n    \"provisioningState\": \"Updating\",\r\n
        \   \"resourceGuid\": \"95abf51d-5f85-4f90-8c12-c360b079176a\",\r\n    \"sku\":
        {\r\n      \"name\": \"Standard_Medium\",\r\n      \"tier\": \"Standard\",\r\n
        \     \"capacity\": 2\r\n    },\r\n    \"operationalState\": \"Stopped\",\r\n
        \   \"gatewayIPConfigurations\": [\r\n      {\r\n        \"name\": \"appGatewayFrontendIP\",\r\n
        \       \"id\": \"/subscriptions/00000000-0000-0000-0000-000000000000/resourceGroups/cli_test_ag_basic000001/providers/Microsoft.Network/applicationGateways/ag1/gatewayIPConfigurations/appGatewayFrontendIP\",\r\n
        \       \"etag\": \"W/\\\"bf38a3d8-e304-4fe5-bb50-a3e42f80d777\\\"\",\r\n
        \       \"properties\": {\r\n          \"provisioningState\": \"Updating\",\r\n
        \         \"subnet\": {\r\n            \"id\": \"/subscriptions/00000000-0000-0000-0000-000000000000/resourceGroups/cli_test_ag_basic000001/providers/Microsoft.Network/virtualNetworks/ag1Vnet/subnets/default\"\r\n
        \         }\r\n        },\r\n        \"type\": \"Microsoft.Network/applicationGateways/gatewayIPConfigurations\"\r\n
        \     }\r\n    ],\r\n    \"sslCertificates\": [],\r\n    \"authenticationCertificates\":
        [],\r\n    \"frontendIPConfigurations\": [\r\n      {\r\n        \"name\":
        \"appGatewayFrontendIP\",\r\n        \"id\": \"/subscriptions/00000000-0000-0000-0000-000000000000/resourceGroups/cli_test_ag_basic000001/providers/Microsoft.Network/applicationGateways/ag1/frontendIPConfigurations/appGatewayFrontendIP\",\r\n
        \       \"etag\": \"W/\\\"bf38a3d8-e304-4fe5-bb50-a3e42f80d777\\\"\",\r\n
        \       \"type\": \"Microsoft.Network/applicationGateways/frontendIPConfigurations\",\r\n
        \       \"properties\": {\r\n          \"provisioningState\": \"Updating\",\r\n
        \         \"privateIPAllocationMethod\": \"Dynamic\",\r\n          \"subnet\":
        {\r\n            \"id\": \"/subscriptions/00000000-0000-0000-0000-000000000000/resourceGroups/cli_test_ag_basic000001/providers/Microsoft.Network/virtualNetworks/ag1Vnet/subnets/default\"\r\n
        \         },\r\n          \"httpListeners\": [\r\n            {\r\n              \"id\":
        \"/subscriptions/00000000-0000-0000-0000-000000000000/resourceGroups/cli_test_ag_basic000001/providers/Microsoft.Network/applicationGateways/ag1/httpListeners/appGatewayHttpListener\"\r\n
        \           }\r\n          ]\r\n        }\r\n      }\r\n    ],\r\n    \"frontendPorts\":
        [\r\n      {\r\n        \"name\": \"appGatewayFrontendPort\",\r\n        \"id\":
        \"/subscriptions/00000000-0000-0000-0000-000000000000/resourceGroups/cli_test_ag_basic000001/providers/Microsoft.Network/applicationGateways/ag1/frontendPorts/appGatewayFrontendPort\",\r\n
        \       \"etag\": \"W/\\\"bf38a3d8-e304-4fe5-bb50-a3e42f80d777\\\"\",\r\n
        \       \"properties\": {\r\n          \"provisioningState\": \"Updating\",\r\n
        \         \"port\": 80,\r\n          \"httpListeners\": [\r\n            {\r\n
        \             \"id\": \"/subscriptions/00000000-0000-0000-0000-000000000000/resourceGroups/cli_test_ag_basic000001/providers/Microsoft.Network/applicationGateways/ag1/httpListeners/appGatewayHttpListener\"\r\n
        \           }\r\n          ]\r\n        },\r\n        \"type\": \"Microsoft.Network/applicationGateways/frontendPorts\"\r\n
        \     }\r\n    ],\r\n    \"backendAddressPools\": [\r\n      {\r\n        \"name\":
        \"appGatewayBackendPool\",\r\n        \"id\": \"/subscriptions/00000000-0000-0000-0000-000000000000/resourceGroups/cli_test_ag_basic000001/providers/Microsoft.Network/applicationGateways/ag1/backendAddressPools/appGatewayBackendPool\",\r\n
        \       \"etag\": \"W/\\\"bf38a3d8-e304-4fe5-bb50-a3e42f80d777\\\"\",\r\n
        \       \"properties\": {\r\n          \"provisioningState\": \"Updating\",\r\n
        \         \"backendAddresses\": [],\r\n          \"requestRoutingRules\":
        [\r\n            {\r\n              \"id\": \"/subscriptions/00000000-0000-0000-0000-000000000000/resourceGroups/cli_test_ag_basic000001/providers/Microsoft.Network/applicationGateways/ag1/requestRoutingRules/rule1\"\r\n
        \           }\r\n          ]\r\n        },\r\n        \"type\": \"Microsoft.Network/applicationGateways/backendAddressPools\"\r\n
        \     }\r\n    ],\r\n    \"backendHttpSettingsCollection\": [\r\n      {\r\n
        \       \"name\": \"appGatewayBackendHttpSettings\",\r\n        \"id\": \"/subscriptions/00000000-0000-0000-0000-000000000000/resourceGroups/cli_test_ag_basic000001/providers/Microsoft.Network/applicationGateways/ag1/backendHttpSettingsCollection/appGatewayBackendHttpSettings\",\r\n
        \       \"etag\": \"W/\\\"bf38a3d8-e304-4fe5-bb50-a3e42f80d777\\\"\",\r\n
        \       \"properties\": {\r\n          \"provisioningState\": \"Updating\",\r\n
        \         \"port\": 80,\r\n          \"protocol\": \"Http\",\r\n          \"cookieBasedAffinity\":
        \"Disabled\",\r\n          \"connectionDraining\": {\r\n            \"enabled\":
        false,\r\n            \"drainTimeoutInSec\": 1\r\n          },\r\n          \"pickHostNameFromBackendAddress\":
        false,\r\n          \"requestTimeout\": 30,\r\n          \"requestRoutingRules\":
        [\r\n            {\r\n              \"id\": \"/subscriptions/00000000-0000-0000-0000-000000000000/resourceGroups/cli_test_ag_basic000001/providers/Microsoft.Network/applicationGateways/ag1/requestRoutingRules/rule1\"\r\n
        \           }\r\n          ]\r\n        },\r\n        \"type\": \"Microsoft.Network/applicationGateways/backendHttpSettingsCollection\"\r\n
        \     }\r\n    ],\r\n    \"httpListeners\": [\r\n      {\r\n        \"name\":
        \"appGatewayHttpListener\",\r\n        \"id\": \"/subscriptions/00000000-0000-0000-0000-000000000000/resourceGroups/cli_test_ag_basic000001/providers/Microsoft.Network/applicationGateways/ag1/httpListeners/appGatewayHttpListener\",\r\n
        \       \"etag\": \"W/\\\"bf38a3d8-e304-4fe5-bb50-a3e42f80d777\\\"\",\r\n
        \       \"properties\": {\r\n          \"provisioningState\": \"Updating\",\r\n
        \         \"frontendIPConfiguration\": {\r\n            \"id\": \"/subscriptions/00000000-0000-0000-0000-000000000000/resourceGroups/cli_test_ag_basic000001/providers/Microsoft.Network/applicationGateways/ag1/frontendIPConfigurations/appGatewayFrontendIP\"\r\n
        \         },\r\n          \"frontendPort\": {\r\n            \"id\": \"/subscriptions/00000000-0000-0000-0000-000000000000/resourceGroups/cli_test_ag_basic000001/providers/Microsoft.Network/applicationGateways/ag1/frontendPorts/appGatewayFrontendPort\"\r\n
        \         },\r\n          \"protocol\": \"Http\",\r\n          \"hostNames\":
        [],\r\n          \"requireServerNameIndication\": false,\r\n          \"requestRoutingRules\":
        [\r\n            {\r\n              \"id\": \"/subscriptions/00000000-0000-0000-0000-000000000000/resourceGroups/cli_test_ag_basic000001/providers/Microsoft.Network/applicationGateways/ag1/requestRoutingRules/rule1\"\r\n
        \           }\r\n          ]\r\n        },\r\n        \"type\": \"Microsoft.Network/applicationGateways/httpListeners\"\r\n
        \     }\r\n    ],\r\n    \"urlPathMaps\": [],\r\n    \"requestRoutingRules\":
        [\r\n      {\r\n        \"name\": \"rule1\",\r\n        \"id\": \"/subscriptions/00000000-0000-0000-0000-000000000000/resourceGroups/cli_test_ag_basic000001/providers/Microsoft.Network/applicationGateways/ag1/requestRoutingRules/rule1\",\r\n
        \       \"etag\": \"W/\\\"bf38a3d8-e304-4fe5-bb50-a3e42f80d777\\\"\",\r\n
        \       \"properties\": {\r\n          \"provisioningState\": \"Updating\",\r\n
        \         \"ruleType\": \"Basic\",\r\n          \"httpListener\": {\r\n            \"id\":
        \"/subscriptions/00000000-0000-0000-0000-000000000000/resourceGroups/cli_test_ag_basic000001/providers/Microsoft.Network/applicationGateways/ag1/httpListeners/appGatewayHttpListener\"\r\n
        \         },\r\n          \"backendAddressPool\": {\r\n            \"id\":
        \"/subscriptions/00000000-0000-0000-0000-000000000000/resourceGroups/cli_test_ag_basic000001/providers/Microsoft.Network/applicationGateways/ag1/backendAddressPools/appGatewayBackendPool\"\r\n
        \         },\r\n          \"backendHttpSettings\": {\r\n            \"id\":
        \"/subscriptions/00000000-0000-0000-0000-000000000000/resourceGroups/cli_test_ag_basic000001/providers/Microsoft.Network/applicationGateways/ag1/backendHttpSettingsCollection/appGatewayBackendHttpSettings\"\r\n
        \         }\r\n        },\r\n        \"type\": \"Microsoft.Network/applicationGateways/requestRoutingRules\"\r\n
        \     }\r\n    ],\r\n    \"probes\": [],\r\n    \"rewriteRuleSets\": [],\r\n
        \   \"redirectConfigurations\": []\r\n  }\r\n}"
    headers:
      cache-control:
      - no-cache
      content-length:
      - '9088'
      content-type:
      - application/json; charset=utf-8
      date:
      - Thu, 24 Oct 2019 07:09:30 GMT
      etag:
      - W/"bf38a3d8-e304-4fe5-bb50-a3e42f80d777"
      expires:
      - '-1'
      pragma:
      - no-cache
      server:
      - Microsoft-HTTPAPI/2.0
      - Microsoft-HTTPAPI/2.0
      strict-transport-security:
      - max-age=31536000; includeSubDomains
      transfer-encoding:
      - chunked
      vary:
      - Accept-Encoding
      x-content-type-options:
      - nosniff
      x-ms-arm-service-request-id:
      - 2bc5a363-8bf1-4bb5-9a7c-5916629552df
    status:
      code: 200
      message: OK
- request:
    body: 'b''{"id": "/subscriptions/00000000-0000-0000-0000-000000000000/resourceGroups/cli_test_ag_basic000001/providers/Microsoft.Network/applicationGateways/ag1",
      "location": "westus", "tags": {}, "properties": {"sku": {"name": "Standard_Medium",
      "tier": "Standard", "capacity": 2}, "gatewayIPConfigurations": [{"id": "/subscriptions/00000000-0000-0000-0000-000000000000/resourceGroups/cli_test_ag_basic000001/providers/Microsoft.Network/applicationGateways/ag1/gatewayIPConfigurations/appGatewayFrontendIP",
      "properties": {"subnet": {"id": "/subscriptions/00000000-0000-0000-0000-000000000000/resourceGroups/cli_test_ag_basic000001/providers/Microsoft.Network/virtualNetworks/ag1Vnet/subnets/default"}},
      "name": "appGatewayFrontendIP"}], "authenticationCertificates": [], "sslCertificates":
      [], "frontendIPConfigurations": [{"id": "/subscriptions/00000000-0000-0000-0000-000000000000/resourceGroups/cli_test_ag_basic000001/providers/Microsoft.Network/applicationGateways/ag1/frontendIPConfigurations/appGatewayFrontendIP",
      "properties": {"privateIPAllocationMethod": "Dynamic", "subnet": {"id": "/subscriptions/00000000-0000-0000-0000-000000000000/resourceGroups/cli_test_ag_basic000001/providers/Microsoft.Network/virtualNetworks/ag1Vnet/subnets/default"}},
      "name": "appGatewayFrontendIP"}], "frontendPorts": [{"id": "/subscriptions/00000000-0000-0000-0000-000000000000/resourceGroups/cli_test_ag_basic000001/providers/Microsoft.Network/applicationGateways/ag1/frontendPorts/appGatewayFrontendPort",
      "properties": {"port": 80}, "name": "appGatewayFrontendPort"}], "probes": [],
      "backendAddressPools": [{"id": "/subscriptions/00000000-0000-0000-0000-000000000000/resourceGroups/cli_test_ag_basic000001/providers/Microsoft.Network/applicationGateways/ag1/backendAddressPools/appGatewayBackendPool",
      "properties": {"backendAddresses": []}, "name": "appGatewayBackendPool"}], "backendHttpSettingsCollection":
      [{"id": "/subscriptions/00000000-0000-0000-0000-000000000000/resourceGroups/cli_test_ag_basic000001/providers/Microsoft.Network/applicationGateways/ag1/backendHttpSettingsCollection/appGatewayBackendHttpSettings",
      "properties": {"port": 80, "protocol": "Http", "cookieBasedAffinity": "Disabled",
      "requestTimeout": 30, "connectionDraining": {"enabled": false, "drainTimeoutInSec":
      1}, "pickHostNameFromBackendAddress": false}, "name": "appGatewayBackendHttpSettings"}],
      "httpListeners": [{"id": "/subscriptions/00000000-0000-0000-0000-000000000000/resourceGroups/cli_test_ag_basic000001/providers/Microsoft.Network/applicationGateways/ag1/httpListeners/appGatewayHttpListener",
      "properties": {"frontendIPConfiguration": {"id": "/subscriptions/00000000-0000-0000-0000-000000000000/resourceGroups/cli_test_ag_basic000001/providers/Microsoft.Network/applicationGateways/ag1/frontendIPConfigurations/appGatewayFrontendIP"},
      "frontendPort": {"id": "/subscriptions/00000000-0000-0000-0000-000000000000/resourceGroups/cli_test_ag_basic000001/providers/Microsoft.Network/applicationGateways/ag1/frontendPorts/appGatewayFrontendPort"},
      "protocol": "Http", "requireServerNameIndication": false}, "name": "appGatewayHttpListener"}],
      "urlPathMaps": [], "requestRoutingRules": [{"id": "/subscriptions/00000000-0000-0000-0000-000000000000/resourceGroups/cli_test_ag_basic000001/providers/Microsoft.Network/applicationGateways/ag1/requestRoutingRules/rule1",
      "properties": {"ruleType": "Basic", "backendAddressPool": {"id": "/subscriptions/00000000-0000-0000-0000-000000000000/resourceGroups/cli_test_ag_basic000001/providers/Microsoft.Network/applicationGateways/ag1/backendAddressPools/appGatewayBackendPool"},
      "backendHttpSettings": {"id": "/subscriptions/00000000-0000-0000-0000-000000000000/resourceGroups/cli_test_ag_basic000001/providers/Microsoft.Network/applicationGateways/ag1/backendHttpSettingsCollection/appGatewayBackendHttpSettings"},
      "httpListener": {"id": "/subscriptions/00000000-0000-0000-0000-000000000000/resourceGroups/cli_test_ag_basic000001/providers/Microsoft.Network/applicationGateways/ag1/httpListeners/appGatewayHttpListener"}},
      "name": "rule1"}], "rewriteRuleSets": [], "redirectConfigurations": [{"properties":
      {"redirectType": "Permanent", "targetListener": {"id": "/subscriptions/00000000-0000-0000-0000-000000000000/resourceGroups/cli_test_ag_basic000001/providers/Microsoft.Network/applicationGateways/ag1/httpListeners/appGatewayHttpListener"},
      "includePath": false, "includeQueryString": true}, "name": "redirect1"}]}}'''
    headers:
      Accept:
      - application/json
      Accept-Encoding:
      - gzip, deflate
      CommandName:
      - network application-gateway redirect-config create
      Connection:
      - keep-alive
      Content-Length:
      - '5268'
      Content-Type:
      - application/json; charset=utf-8
      ParameterSetName:
      - --gateway-name -g -n -t --include-query-string --include-path --target-listener
        --no-wait
      User-Agent:
      - python/3.7.4 (Windows-10-10.0.18362-SP0) msrest/0.6.10 msrest_azure/0.6.2
        azure-mgmt-network/7.0.0 Azure-SDK-For-Python AZURECLI/2.0.75
      accept-language:
      - en-US
    method: PUT
    uri: https://management.azure.com/subscriptions/00000000-0000-0000-0000-000000000000/resourceGroups/cli_test_ag_basic000001/providers/Microsoft.Network/applicationGateways/ag1?api-version=2019-09-01
  response:
    body:
      string: "{\r\n  \"name\": \"ag1\",\r\n  \"id\": \"/subscriptions/00000000-0000-0000-0000-000000000000/resourceGroups/cli_test_ag_basic000001/providers/Microsoft.Network/applicationGateways/ag1\",\r\n
        \ \"etag\": \"W/\\\"58d4e9b1-24b2-4bd4-b42d-2d0f4f342b51\\\"\",\r\n  \"type\":
        \"Microsoft.Network/applicationGateways\",\r\n  \"location\": \"westus\",\r\n
        \ \"tags\": {},\r\n  \"properties\": {\r\n    \"provisioningState\": \"Updating\",\r\n
        \   \"resourceGuid\": \"95abf51d-5f85-4f90-8c12-c360b079176a\",\r\n    \"sku\":
        {\r\n      \"name\": \"Standard_Medium\",\r\n      \"tier\": \"Standard\",\r\n
        \     \"capacity\": 2\r\n    },\r\n    \"operationalState\": \"Stopped\",\r\n
        \   \"gatewayIPConfigurations\": [\r\n      {\r\n        \"name\": \"appGatewayFrontendIP\",\r\n
        \       \"id\": \"/subscriptions/00000000-0000-0000-0000-000000000000/resourceGroups/cli_test_ag_basic000001/providers/Microsoft.Network/applicationGateways/ag1/gatewayIPConfigurations/appGatewayFrontendIP\",\r\n
        \       \"etag\": \"W/\\\"58d4e9b1-24b2-4bd4-b42d-2d0f4f342b51\\\"\",\r\n
        \       \"properties\": {\r\n          \"provisioningState\": \"Updating\",\r\n
        \         \"subnet\": {\r\n            \"id\": \"/subscriptions/00000000-0000-0000-0000-000000000000/resourceGroups/cli_test_ag_basic000001/providers/Microsoft.Network/virtualNetworks/ag1Vnet/subnets/default\"\r\n
        \         }\r\n        },\r\n        \"type\": \"Microsoft.Network/applicationGateways/gatewayIPConfigurations\"\r\n
        \     }\r\n    ],\r\n    \"sslCertificates\": [],\r\n    \"authenticationCertificates\":
        [],\r\n    \"frontendIPConfigurations\": [\r\n      {\r\n        \"name\":
        \"appGatewayFrontendIP\",\r\n        \"id\": \"/subscriptions/00000000-0000-0000-0000-000000000000/resourceGroups/cli_test_ag_basic000001/providers/Microsoft.Network/applicationGateways/ag1/frontendIPConfigurations/appGatewayFrontendIP\",\r\n
        \       \"etag\": \"W/\\\"58d4e9b1-24b2-4bd4-b42d-2d0f4f342b51\\\"\",\r\n
        \       \"type\": \"Microsoft.Network/applicationGateways/frontendIPConfigurations\",\r\n
        \       \"properties\": {\r\n          \"provisioningState\": \"Updating\",\r\n
        \         \"privateIPAllocationMethod\": \"Dynamic\",\r\n          \"subnet\":
        {\r\n            \"id\": \"/subscriptions/00000000-0000-0000-0000-000000000000/resourceGroups/cli_test_ag_basic000001/providers/Microsoft.Network/virtualNetworks/ag1Vnet/subnets/default\"\r\n
        \         },\r\n          \"httpListeners\": [\r\n            {\r\n              \"id\":
        \"/subscriptions/00000000-0000-0000-0000-000000000000/resourceGroups/cli_test_ag_basic000001/providers/Microsoft.Network/applicationGateways/ag1/httpListeners/appGatewayHttpListener\"\r\n
        \           }\r\n          ]\r\n        }\r\n      }\r\n    ],\r\n    \"frontendPorts\":
        [\r\n      {\r\n        \"name\": \"appGatewayFrontendPort\",\r\n        \"id\":
        \"/subscriptions/00000000-0000-0000-0000-000000000000/resourceGroups/cli_test_ag_basic000001/providers/Microsoft.Network/applicationGateways/ag1/frontendPorts/appGatewayFrontendPort\",\r\n
        \       \"etag\": \"W/\\\"58d4e9b1-24b2-4bd4-b42d-2d0f4f342b51\\\"\",\r\n
        \       \"properties\": {\r\n          \"provisioningState\": \"Updating\",\r\n
        \         \"port\": 80,\r\n          \"httpListeners\": [\r\n            {\r\n
        \             \"id\": \"/subscriptions/00000000-0000-0000-0000-000000000000/resourceGroups/cli_test_ag_basic000001/providers/Microsoft.Network/applicationGateways/ag1/httpListeners/appGatewayHttpListener\"\r\n
        \           }\r\n          ]\r\n        },\r\n        \"type\": \"Microsoft.Network/applicationGateways/frontendPorts\"\r\n
        \     }\r\n    ],\r\n    \"backendAddressPools\": [\r\n      {\r\n        \"name\":
        \"appGatewayBackendPool\",\r\n        \"id\": \"/subscriptions/00000000-0000-0000-0000-000000000000/resourceGroups/cli_test_ag_basic000001/providers/Microsoft.Network/applicationGateways/ag1/backendAddressPools/appGatewayBackendPool\",\r\n
        \       \"etag\": \"W/\\\"58d4e9b1-24b2-4bd4-b42d-2d0f4f342b51\\\"\",\r\n
        \       \"properties\": {\r\n          \"provisioningState\": \"Updating\",\r\n
        \         \"backendAddresses\": [],\r\n          \"requestRoutingRules\":
        [\r\n            {\r\n              \"id\": \"/subscriptions/00000000-0000-0000-0000-000000000000/resourceGroups/cli_test_ag_basic000001/providers/Microsoft.Network/applicationGateways/ag1/requestRoutingRules/rule1\"\r\n
        \           }\r\n          ]\r\n        },\r\n        \"type\": \"Microsoft.Network/applicationGateways/backendAddressPools\"\r\n
        \     }\r\n    ],\r\n    \"backendHttpSettingsCollection\": [\r\n      {\r\n
        \       \"name\": \"appGatewayBackendHttpSettings\",\r\n        \"id\": \"/subscriptions/00000000-0000-0000-0000-000000000000/resourceGroups/cli_test_ag_basic000001/providers/Microsoft.Network/applicationGateways/ag1/backendHttpSettingsCollection/appGatewayBackendHttpSettings\",\r\n
        \       \"etag\": \"W/\\\"58d4e9b1-24b2-4bd4-b42d-2d0f4f342b51\\\"\",\r\n
        \       \"properties\": {\r\n          \"provisioningState\": \"Updating\",\r\n
        \         \"port\": 80,\r\n          \"protocol\": \"Http\",\r\n          \"cookieBasedAffinity\":
        \"Disabled\",\r\n          \"connectionDraining\": {\r\n            \"enabled\":
        false,\r\n            \"drainTimeoutInSec\": 1\r\n          },\r\n          \"pickHostNameFromBackendAddress\":
        false,\r\n          \"requestTimeout\": 30,\r\n          \"requestRoutingRules\":
        [\r\n            {\r\n              \"id\": \"/subscriptions/00000000-0000-0000-0000-000000000000/resourceGroups/cli_test_ag_basic000001/providers/Microsoft.Network/applicationGateways/ag1/requestRoutingRules/rule1\"\r\n
        \           }\r\n          ]\r\n        },\r\n        \"type\": \"Microsoft.Network/applicationGateways/backendHttpSettingsCollection\"\r\n
        \     }\r\n    ],\r\n    \"httpListeners\": [\r\n      {\r\n        \"name\":
        \"appGatewayHttpListener\",\r\n        \"id\": \"/subscriptions/00000000-0000-0000-0000-000000000000/resourceGroups/cli_test_ag_basic000001/providers/Microsoft.Network/applicationGateways/ag1/httpListeners/appGatewayHttpListener\",\r\n
        \       \"etag\": \"W/\\\"58d4e9b1-24b2-4bd4-b42d-2d0f4f342b51\\\"\",\r\n
        \       \"properties\": {\r\n          \"provisioningState\": \"Updating\",\r\n
        \         \"frontendIPConfiguration\": {\r\n            \"id\": \"/subscriptions/00000000-0000-0000-0000-000000000000/resourceGroups/cli_test_ag_basic000001/providers/Microsoft.Network/applicationGateways/ag1/frontendIPConfigurations/appGatewayFrontendIP\"\r\n
        \         },\r\n          \"frontendPort\": {\r\n            \"id\": \"/subscriptions/00000000-0000-0000-0000-000000000000/resourceGroups/cli_test_ag_basic000001/providers/Microsoft.Network/applicationGateways/ag1/frontendPorts/appGatewayFrontendPort\"\r\n
        \         },\r\n          \"protocol\": \"Http\",\r\n          \"hostNames\":
        [],\r\n          \"requireServerNameIndication\": false,\r\n          \"requestRoutingRules\":
        [\r\n            {\r\n              \"id\": \"/subscriptions/00000000-0000-0000-0000-000000000000/resourceGroups/cli_test_ag_basic000001/providers/Microsoft.Network/applicationGateways/ag1/requestRoutingRules/rule1\"\r\n
        \           }\r\n          ],\r\n          \"redirectConfiguration\": [\r\n
        \           {\r\n              \"id\": \"/subscriptions/00000000-0000-0000-0000-000000000000/resourceGroups/cli_test_ag_basic000001/providers/Microsoft.Network/applicationGateways/ag1/redirectConfigurations/redirect1\"\r\n
        \           }\r\n          ]\r\n        },\r\n        \"type\": \"Microsoft.Network/applicationGateways/httpListeners\"\r\n
        \     }\r\n    ],\r\n    \"urlPathMaps\": [],\r\n    \"requestRoutingRules\":
        [\r\n      {\r\n        \"name\": \"rule1\",\r\n        \"id\": \"/subscriptions/00000000-0000-0000-0000-000000000000/resourceGroups/cli_test_ag_basic000001/providers/Microsoft.Network/applicationGateways/ag1/requestRoutingRules/rule1\",\r\n
        \       \"etag\": \"W/\\\"58d4e9b1-24b2-4bd4-b42d-2d0f4f342b51\\\"\",\r\n
        \       \"properties\": {\r\n          \"provisioningState\": \"Updating\",\r\n
        \         \"ruleType\": \"Basic\",\r\n          \"httpListener\": {\r\n            \"id\":
        \"/subscriptions/00000000-0000-0000-0000-000000000000/resourceGroups/cli_test_ag_basic000001/providers/Microsoft.Network/applicationGateways/ag1/httpListeners/appGatewayHttpListener\"\r\n
        \         },\r\n          \"backendAddressPool\": {\r\n            \"id\":
        \"/subscriptions/00000000-0000-0000-0000-000000000000/resourceGroups/cli_test_ag_basic000001/providers/Microsoft.Network/applicationGateways/ag1/backendAddressPools/appGatewayBackendPool\"\r\n
        \         },\r\n          \"backendHttpSettings\": {\r\n            \"id\":
        \"/subscriptions/00000000-0000-0000-0000-000000000000/resourceGroups/cli_test_ag_basic000001/providers/Microsoft.Network/applicationGateways/ag1/backendHttpSettingsCollection/appGatewayBackendHttpSettings\"\r\n
        \         }\r\n        },\r\n        \"type\": \"Microsoft.Network/applicationGateways/requestRoutingRules\"\r\n
        \     }\r\n    ],\r\n    \"probes\": [],\r\n    \"rewriteRuleSets\": [],\r\n
        \   \"redirectConfigurations\": [\r\n      {\r\n        \"name\": \"redirect1\",\r\n
        \       \"id\": \"/subscriptions/00000000-0000-0000-0000-000000000000/resourceGroups/cli_test_ag_basic000001/providers/Microsoft.Network/applicationGateways/ag1/redirectConfigurations/redirect1\",\r\n
        \       \"etag\": \"W/\\\"58d4e9b1-24b2-4bd4-b42d-2d0f4f342b51\\\"\",\r\n
        \       \"properties\": {\r\n          \"provisioningState\": \"Updating\",\r\n
        \         \"redirectType\": \"Permanent\",\r\n          \"targetListener\":
        {\r\n            \"id\": \"/subscriptions/00000000-0000-0000-0000-000000000000/resourceGroups/cli_test_ag_basic000001/providers/Microsoft.Network/applicationGateways/ag1/httpListeners/appGatewayHttpListener\"\r\n
        \         },\r\n          \"includePath\": false,\r\n          \"includeQueryString\":
        true\r\n        },\r\n        \"type\": \"Microsoft.Network/applicationGateways/redirectConfigurations\"\r\n
        \     }\r\n    ]\r\n  }\r\n}"
    headers:
      azure-asyncoperation:
      - https://management.azure.com/subscriptions/00000000-0000-0000-0000-000000000000/providers/Microsoft.Network/locations/westus/operations/bbc877ec-6585-447b-96c9-1944b49af49b?api-version=2019-09-01
      cache-control:
      - no-cache
      content-length:
      - '10354'
      content-type:
      - application/json; charset=utf-8
      date:
      - Thu, 24 Oct 2019 07:09:32 GMT
      expires:
      - '-1'
      pragma:
      - no-cache
      server:
      - Microsoft-HTTPAPI/2.0
      - Microsoft-HTTPAPI/2.0
      strict-transport-security:
      - max-age=31536000; includeSubDomains
      transfer-encoding:
      - chunked
      vary:
      - Accept-Encoding
      x-content-type-options:
      - nosniff
      x-ms-arm-service-request-id:
      - 008c654f-1781-47e0-8e41-75c5aef11e1c
      x-ms-ratelimit-remaining-subscription-writes:
      - '1191'
    status:
      code: 200
      message: OK
- request:
    body: null
    headers:
      Accept:
      - application/json
      Accept-Encoding:
      - gzip, deflate
      CommandName:
      - network application-gateway redirect-config show
      Connection:
      - keep-alive
      ParameterSetName:
      - --gateway-name -g -n
      User-Agent:
      - python/3.7.4 (Windows-10-10.0.18362-SP0) msrest/0.6.10 msrest_azure/0.6.2
        azure-mgmt-network/7.0.0 Azure-SDK-For-Python AZURECLI/2.0.75
      accept-language:
      - en-US
    method: GET
    uri: https://management.azure.com/subscriptions/00000000-0000-0000-0000-000000000000/resourceGroups/cli_test_ag_basic000001/providers/Microsoft.Network/applicationGateways/ag1?api-version=2019-09-01
  response:
    body:
      string: "{\r\n  \"name\": \"ag1\",\r\n  \"id\": \"/subscriptions/00000000-0000-0000-0000-000000000000/resourceGroups/cli_test_ag_basic000001/providers/Microsoft.Network/applicationGateways/ag1\",\r\n
        \ \"etag\": \"W/\\\"420a595d-fefc-4da1-8f77-050019b8b9a4\\\"\",\r\n  \"type\":
        \"Microsoft.Network/applicationGateways\",\r\n  \"location\": \"westus\",\r\n
        \ \"tags\": {},\r\n  \"properties\": {\r\n    \"provisioningState\": \"Updating\",\r\n
        \   \"resourceGuid\": \"95abf51d-5f85-4f90-8c12-c360b079176a\",\r\n    \"sku\":
        {\r\n      \"name\": \"Standard_Medium\",\r\n      \"tier\": \"Standard\",\r\n
        \     \"capacity\": 2\r\n    },\r\n    \"operationalState\": \"Stopped\",\r\n
        \   \"gatewayIPConfigurations\": [\r\n      {\r\n        \"name\": \"appGatewayFrontendIP\",\r\n
        \       \"id\": \"/subscriptions/00000000-0000-0000-0000-000000000000/resourceGroups/cli_test_ag_basic000001/providers/Microsoft.Network/applicationGateways/ag1/gatewayIPConfigurations/appGatewayFrontendIP\",\r\n
        \       \"etag\": \"W/\\\"420a595d-fefc-4da1-8f77-050019b8b9a4\\\"\",\r\n
        \       \"properties\": {\r\n          \"provisioningState\": \"Updating\",\r\n
        \         \"subnet\": {\r\n            \"id\": \"/subscriptions/00000000-0000-0000-0000-000000000000/resourceGroups/cli_test_ag_basic000001/providers/Microsoft.Network/virtualNetworks/ag1Vnet/subnets/default\"\r\n
        \         }\r\n        },\r\n        \"type\": \"Microsoft.Network/applicationGateways/gatewayIPConfigurations\"\r\n
        \     }\r\n    ],\r\n    \"sslCertificates\": [],\r\n    \"authenticationCertificates\":
        [],\r\n    \"frontendIPConfigurations\": [\r\n      {\r\n        \"name\":
        \"appGatewayFrontendIP\",\r\n        \"id\": \"/subscriptions/00000000-0000-0000-0000-000000000000/resourceGroups/cli_test_ag_basic000001/providers/Microsoft.Network/applicationGateways/ag1/frontendIPConfigurations/appGatewayFrontendIP\",\r\n
        \       \"etag\": \"W/\\\"420a595d-fefc-4da1-8f77-050019b8b9a4\\\"\",\r\n
        \       \"type\": \"Microsoft.Network/applicationGateways/frontendIPConfigurations\",\r\n
        \       \"properties\": {\r\n          \"provisioningState\": \"Updating\",\r\n
        \         \"privateIPAllocationMethod\": \"Dynamic\",\r\n          \"subnet\":
        {\r\n            \"id\": \"/subscriptions/00000000-0000-0000-0000-000000000000/resourceGroups/cli_test_ag_basic000001/providers/Microsoft.Network/virtualNetworks/ag1Vnet/subnets/default\"\r\n
        \         },\r\n          \"httpListeners\": [\r\n            {\r\n              \"id\":
        \"/subscriptions/00000000-0000-0000-0000-000000000000/resourceGroups/cli_test_ag_basic000001/providers/Microsoft.Network/applicationGateways/ag1/httpListeners/appGatewayHttpListener\"\r\n
        \           }\r\n          ]\r\n        }\r\n      }\r\n    ],\r\n    \"frontendPorts\":
        [\r\n      {\r\n        \"name\": \"appGatewayFrontendPort\",\r\n        \"id\":
        \"/subscriptions/00000000-0000-0000-0000-000000000000/resourceGroups/cli_test_ag_basic000001/providers/Microsoft.Network/applicationGateways/ag1/frontendPorts/appGatewayFrontendPort\",\r\n
        \       \"etag\": \"W/\\\"420a595d-fefc-4da1-8f77-050019b8b9a4\\\"\",\r\n
        \       \"properties\": {\r\n          \"provisioningState\": \"Updating\",\r\n
        \         \"port\": 80,\r\n          \"httpListeners\": [\r\n            {\r\n
        \             \"id\": \"/subscriptions/00000000-0000-0000-0000-000000000000/resourceGroups/cli_test_ag_basic000001/providers/Microsoft.Network/applicationGateways/ag1/httpListeners/appGatewayHttpListener\"\r\n
        \           }\r\n          ]\r\n        },\r\n        \"type\": \"Microsoft.Network/applicationGateways/frontendPorts\"\r\n
        \     }\r\n    ],\r\n    \"backendAddressPools\": [\r\n      {\r\n        \"name\":
        \"appGatewayBackendPool\",\r\n        \"id\": \"/subscriptions/00000000-0000-0000-0000-000000000000/resourceGroups/cli_test_ag_basic000001/providers/Microsoft.Network/applicationGateways/ag1/backendAddressPools/appGatewayBackendPool\",\r\n
        \       \"etag\": \"W/\\\"420a595d-fefc-4da1-8f77-050019b8b9a4\\\"\",\r\n
        \       \"properties\": {\r\n          \"provisioningState\": \"Updating\",\r\n
        \         \"backendAddresses\": [],\r\n          \"requestRoutingRules\":
        [\r\n            {\r\n              \"id\": \"/subscriptions/00000000-0000-0000-0000-000000000000/resourceGroups/cli_test_ag_basic000001/providers/Microsoft.Network/applicationGateways/ag1/requestRoutingRules/rule1\"\r\n
        \           }\r\n          ]\r\n        },\r\n        \"type\": \"Microsoft.Network/applicationGateways/backendAddressPools\"\r\n
        \     }\r\n    ],\r\n    \"backendHttpSettingsCollection\": [\r\n      {\r\n
        \       \"name\": \"appGatewayBackendHttpSettings\",\r\n        \"id\": \"/subscriptions/00000000-0000-0000-0000-000000000000/resourceGroups/cli_test_ag_basic000001/providers/Microsoft.Network/applicationGateways/ag1/backendHttpSettingsCollection/appGatewayBackendHttpSettings\",\r\n
        \       \"etag\": \"W/\\\"420a595d-fefc-4da1-8f77-050019b8b9a4\\\"\",\r\n
        \       \"properties\": {\r\n          \"provisioningState\": \"Updating\",\r\n
        \         \"port\": 80,\r\n          \"protocol\": \"Http\",\r\n          \"cookieBasedAffinity\":
        \"Disabled\",\r\n          \"connectionDraining\": {\r\n            \"enabled\":
        false,\r\n            \"drainTimeoutInSec\": 1\r\n          },\r\n          \"pickHostNameFromBackendAddress\":
        false,\r\n          \"requestTimeout\": 30,\r\n          \"requestRoutingRules\":
        [\r\n            {\r\n              \"id\": \"/subscriptions/00000000-0000-0000-0000-000000000000/resourceGroups/cli_test_ag_basic000001/providers/Microsoft.Network/applicationGateways/ag1/requestRoutingRules/rule1\"\r\n
        \           }\r\n          ]\r\n        },\r\n        \"type\": \"Microsoft.Network/applicationGateways/backendHttpSettingsCollection\"\r\n
        \     }\r\n    ],\r\n    \"httpListeners\": [\r\n      {\r\n        \"name\":
        \"appGatewayHttpListener\",\r\n        \"id\": \"/subscriptions/00000000-0000-0000-0000-000000000000/resourceGroups/cli_test_ag_basic000001/providers/Microsoft.Network/applicationGateways/ag1/httpListeners/appGatewayHttpListener\",\r\n
        \       \"etag\": \"W/\\\"420a595d-fefc-4da1-8f77-050019b8b9a4\\\"\",\r\n
        \       \"properties\": {\r\n          \"provisioningState\": \"Updating\",\r\n
        \         \"frontendIPConfiguration\": {\r\n            \"id\": \"/subscriptions/00000000-0000-0000-0000-000000000000/resourceGroups/cli_test_ag_basic000001/providers/Microsoft.Network/applicationGateways/ag1/frontendIPConfigurations/appGatewayFrontendIP\"\r\n
        \         },\r\n          \"frontendPort\": {\r\n            \"id\": \"/subscriptions/00000000-0000-0000-0000-000000000000/resourceGroups/cli_test_ag_basic000001/providers/Microsoft.Network/applicationGateways/ag1/frontendPorts/appGatewayFrontendPort\"\r\n
        \         },\r\n          \"protocol\": \"Http\",\r\n          \"hostNames\":
        [],\r\n          \"requireServerNameIndication\": false,\r\n          \"requestRoutingRules\":
        [\r\n            {\r\n              \"id\": \"/subscriptions/00000000-0000-0000-0000-000000000000/resourceGroups/cli_test_ag_basic000001/providers/Microsoft.Network/applicationGateways/ag1/requestRoutingRules/rule1\"\r\n
        \           }\r\n          ],\r\n          \"redirectConfiguration\": [\r\n
        \           {\r\n              \"id\": \"/subscriptions/00000000-0000-0000-0000-000000000000/resourceGroups/cli_test_ag_basic000001/providers/Microsoft.Network/applicationGateways/ag1/redirectConfigurations/redirect1\"\r\n
        \           }\r\n          ]\r\n        },\r\n        \"type\": \"Microsoft.Network/applicationGateways/httpListeners\"\r\n
        \     }\r\n    ],\r\n    \"urlPathMaps\": [],\r\n    \"requestRoutingRules\":
        [\r\n      {\r\n        \"name\": \"rule1\",\r\n        \"id\": \"/subscriptions/00000000-0000-0000-0000-000000000000/resourceGroups/cli_test_ag_basic000001/providers/Microsoft.Network/applicationGateways/ag1/requestRoutingRules/rule1\",\r\n
        \       \"etag\": \"W/\\\"420a595d-fefc-4da1-8f77-050019b8b9a4\\\"\",\r\n
        \       \"properties\": {\r\n          \"provisioningState\": \"Updating\",\r\n
        \         \"ruleType\": \"Basic\",\r\n          \"httpListener\": {\r\n            \"id\":
        \"/subscriptions/00000000-0000-0000-0000-000000000000/resourceGroups/cli_test_ag_basic000001/providers/Microsoft.Network/applicationGateways/ag1/httpListeners/appGatewayHttpListener\"\r\n
        \         },\r\n          \"backendAddressPool\": {\r\n            \"id\":
        \"/subscriptions/00000000-0000-0000-0000-000000000000/resourceGroups/cli_test_ag_basic000001/providers/Microsoft.Network/applicationGateways/ag1/backendAddressPools/appGatewayBackendPool\"\r\n
        \         },\r\n          \"backendHttpSettings\": {\r\n            \"id\":
        \"/subscriptions/00000000-0000-0000-0000-000000000000/resourceGroups/cli_test_ag_basic000001/providers/Microsoft.Network/applicationGateways/ag1/backendHttpSettingsCollection/appGatewayBackendHttpSettings\"\r\n
        \         }\r\n        },\r\n        \"type\": \"Microsoft.Network/applicationGateways/requestRoutingRules\"\r\n
        \     }\r\n    ],\r\n    \"probes\": [],\r\n    \"rewriteRuleSets\": [],\r\n
        \   \"redirectConfigurations\": [\r\n      {\r\n        \"name\": \"redirect1\",\r\n
        \       \"id\": \"/subscriptions/00000000-0000-0000-0000-000000000000/resourceGroups/cli_test_ag_basic000001/providers/Microsoft.Network/applicationGateways/ag1/redirectConfigurations/redirect1\",\r\n
        \       \"etag\": \"W/\\\"420a595d-fefc-4da1-8f77-050019b8b9a4\\\"\",\r\n
        \       \"properties\": {\r\n          \"provisioningState\": \"Updating\",\r\n
        \         \"redirectType\": \"Permanent\",\r\n          \"targetListener\":
        {\r\n            \"id\": \"/subscriptions/00000000-0000-0000-0000-000000000000/resourceGroups/cli_test_ag_basic000001/providers/Microsoft.Network/applicationGateways/ag1/httpListeners/appGatewayHttpListener\"\r\n
        \         },\r\n          \"includePath\": false,\r\n          \"includeQueryString\":
        true\r\n        },\r\n        \"type\": \"Microsoft.Network/applicationGateways/redirectConfigurations\"\r\n
        \     }\r\n    ]\r\n  }\r\n}"
    headers:
      cache-control:
      - no-cache
      content-length:
      - '10354'
      content-type:
      - application/json; charset=utf-8
      date:
      - Thu, 24 Oct 2019 07:09:34 GMT
      etag:
      - W/"420a595d-fefc-4da1-8f77-050019b8b9a4"
      expires:
      - '-1'
      pragma:
      - no-cache
      server:
      - Microsoft-HTTPAPI/2.0
      - Microsoft-HTTPAPI/2.0
      strict-transport-security:
      - max-age=31536000; includeSubDomains
      transfer-encoding:
      - chunked
      vary:
      - Accept-Encoding
      x-content-type-options:
      - nosniff
      x-ms-arm-service-request-id:
      - 00ee3345-2b26-47fe-a5a3-b361e1b51376
    status:
      code: 200
      message: OK
- request:
    body: null
    headers:
      Accept:
      - application/json
      Accept-Encoding:
      - gzip, deflate
      CommandName:
      - network application-gateway redirect-config update
      Connection:
      - keep-alive
      ParameterSetName:
      - --gateway-name -g -n --include-path --include-query-string --no-wait
      User-Agent:
      - python/3.7.4 (Windows-10-10.0.18362-SP0) msrest/0.6.10 msrest_azure/0.6.2
        azure-mgmt-network/7.0.0 Azure-SDK-For-Python AZURECLI/2.0.75
      accept-language:
      - en-US
    method: GET
    uri: https://management.azure.com/subscriptions/00000000-0000-0000-0000-000000000000/resourceGroups/cli_test_ag_basic000001/providers/Microsoft.Network/applicationGateways/ag1?api-version=2019-09-01
  response:
    body:
      string: "{\r\n  \"name\": \"ag1\",\r\n  \"id\": \"/subscriptions/00000000-0000-0000-0000-000000000000/resourceGroups/cli_test_ag_basic000001/providers/Microsoft.Network/applicationGateways/ag1\",\r\n
        \ \"etag\": \"W/\\\"420a595d-fefc-4da1-8f77-050019b8b9a4\\\"\",\r\n  \"type\":
        \"Microsoft.Network/applicationGateways\",\r\n  \"location\": \"westus\",\r\n
        \ \"tags\": {},\r\n  \"properties\": {\r\n    \"provisioningState\": \"Updating\",\r\n
        \   \"resourceGuid\": \"95abf51d-5f85-4f90-8c12-c360b079176a\",\r\n    \"sku\":
        {\r\n      \"name\": \"Standard_Medium\",\r\n      \"tier\": \"Standard\",\r\n
        \     \"capacity\": 2\r\n    },\r\n    \"operationalState\": \"Stopped\",\r\n
        \   \"gatewayIPConfigurations\": [\r\n      {\r\n        \"name\": \"appGatewayFrontendIP\",\r\n
        \       \"id\": \"/subscriptions/00000000-0000-0000-0000-000000000000/resourceGroups/cli_test_ag_basic000001/providers/Microsoft.Network/applicationGateways/ag1/gatewayIPConfigurations/appGatewayFrontendIP\",\r\n
        \       \"etag\": \"W/\\\"420a595d-fefc-4da1-8f77-050019b8b9a4\\\"\",\r\n
        \       \"properties\": {\r\n          \"provisioningState\": \"Updating\",\r\n
        \         \"subnet\": {\r\n            \"id\": \"/subscriptions/00000000-0000-0000-0000-000000000000/resourceGroups/cli_test_ag_basic000001/providers/Microsoft.Network/virtualNetworks/ag1Vnet/subnets/default\"\r\n
        \         }\r\n        },\r\n        \"type\": \"Microsoft.Network/applicationGateways/gatewayIPConfigurations\"\r\n
        \     }\r\n    ],\r\n    \"sslCertificates\": [],\r\n    \"authenticationCertificates\":
        [],\r\n    \"frontendIPConfigurations\": [\r\n      {\r\n        \"name\":
        \"appGatewayFrontendIP\",\r\n        \"id\": \"/subscriptions/00000000-0000-0000-0000-000000000000/resourceGroups/cli_test_ag_basic000001/providers/Microsoft.Network/applicationGateways/ag1/frontendIPConfigurations/appGatewayFrontendIP\",\r\n
        \       \"etag\": \"W/\\\"420a595d-fefc-4da1-8f77-050019b8b9a4\\\"\",\r\n
        \       \"type\": \"Microsoft.Network/applicationGateways/frontendIPConfigurations\",\r\n
        \       \"properties\": {\r\n          \"provisioningState\": \"Updating\",\r\n
        \         \"privateIPAllocationMethod\": \"Dynamic\",\r\n          \"subnet\":
        {\r\n            \"id\": \"/subscriptions/00000000-0000-0000-0000-000000000000/resourceGroups/cli_test_ag_basic000001/providers/Microsoft.Network/virtualNetworks/ag1Vnet/subnets/default\"\r\n
        \         },\r\n          \"httpListeners\": [\r\n            {\r\n              \"id\":
        \"/subscriptions/00000000-0000-0000-0000-000000000000/resourceGroups/cli_test_ag_basic000001/providers/Microsoft.Network/applicationGateways/ag1/httpListeners/appGatewayHttpListener\"\r\n
        \           }\r\n          ]\r\n        }\r\n      }\r\n    ],\r\n    \"frontendPorts\":
        [\r\n      {\r\n        \"name\": \"appGatewayFrontendPort\",\r\n        \"id\":
        \"/subscriptions/00000000-0000-0000-0000-000000000000/resourceGroups/cli_test_ag_basic000001/providers/Microsoft.Network/applicationGateways/ag1/frontendPorts/appGatewayFrontendPort\",\r\n
        \       \"etag\": \"W/\\\"420a595d-fefc-4da1-8f77-050019b8b9a4\\\"\",\r\n
        \       \"properties\": {\r\n          \"provisioningState\": \"Updating\",\r\n
        \         \"port\": 80,\r\n          \"httpListeners\": [\r\n            {\r\n
        \             \"id\": \"/subscriptions/00000000-0000-0000-0000-000000000000/resourceGroups/cli_test_ag_basic000001/providers/Microsoft.Network/applicationGateways/ag1/httpListeners/appGatewayHttpListener\"\r\n
        \           }\r\n          ]\r\n        },\r\n        \"type\": \"Microsoft.Network/applicationGateways/frontendPorts\"\r\n
        \     }\r\n    ],\r\n    \"backendAddressPools\": [\r\n      {\r\n        \"name\":
        \"appGatewayBackendPool\",\r\n        \"id\": \"/subscriptions/00000000-0000-0000-0000-000000000000/resourceGroups/cli_test_ag_basic000001/providers/Microsoft.Network/applicationGateways/ag1/backendAddressPools/appGatewayBackendPool\",\r\n
        \       \"etag\": \"W/\\\"420a595d-fefc-4da1-8f77-050019b8b9a4\\\"\",\r\n
        \       \"properties\": {\r\n          \"provisioningState\": \"Updating\",\r\n
        \         \"backendAddresses\": [],\r\n          \"requestRoutingRules\":
        [\r\n            {\r\n              \"id\": \"/subscriptions/00000000-0000-0000-0000-000000000000/resourceGroups/cli_test_ag_basic000001/providers/Microsoft.Network/applicationGateways/ag1/requestRoutingRules/rule1\"\r\n
        \           }\r\n          ]\r\n        },\r\n        \"type\": \"Microsoft.Network/applicationGateways/backendAddressPools\"\r\n
        \     }\r\n    ],\r\n    \"backendHttpSettingsCollection\": [\r\n      {\r\n
        \       \"name\": \"appGatewayBackendHttpSettings\",\r\n        \"id\": \"/subscriptions/00000000-0000-0000-0000-000000000000/resourceGroups/cli_test_ag_basic000001/providers/Microsoft.Network/applicationGateways/ag1/backendHttpSettingsCollection/appGatewayBackendHttpSettings\",\r\n
        \       \"etag\": \"W/\\\"420a595d-fefc-4da1-8f77-050019b8b9a4\\\"\",\r\n
        \       \"properties\": {\r\n          \"provisioningState\": \"Updating\",\r\n
        \         \"port\": 80,\r\n          \"protocol\": \"Http\",\r\n          \"cookieBasedAffinity\":
        \"Disabled\",\r\n          \"connectionDraining\": {\r\n            \"enabled\":
        false,\r\n            \"drainTimeoutInSec\": 1\r\n          },\r\n          \"pickHostNameFromBackendAddress\":
        false,\r\n          \"requestTimeout\": 30,\r\n          \"requestRoutingRules\":
        [\r\n            {\r\n              \"id\": \"/subscriptions/00000000-0000-0000-0000-000000000000/resourceGroups/cli_test_ag_basic000001/providers/Microsoft.Network/applicationGateways/ag1/requestRoutingRules/rule1\"\r\n
        \           }\r\n          ]\r\n        },\r\n        \"type\": \"Microsoft.Network/applicationGateways/backendHttpSettingsCollection\"\r\n
        \     }\r\n    ],\r\n    \"httpListeners\": [\r\n      {\r\n        \"name\":
        \"appGatewayHttpListener\",\r\n        \"id\": \"/subscriptions/00000000-0000-0000-0000-000000000000/resourceGroups/cli_test_ag_basic000001/providers/Microsoft.Network/applicationGateways/ag1/httpListeners/appGatewayHttpListener\",\r\n
        \       \"etag\": \"W/\\\"420a595d-fefc-4da1-8f77-050019b8b9a4\\\"\",\r\n
        \       \"properties\": {\r\n          \"provisioningState\": \"Updating\",\r\n
        \         \"frontendIPConfiguration\": {\r\n            \"id\": \"/subscriptions/00000000-0000-0000-0000-000000000000/resourceGroups/cli_test_ag_basic000001/providers/Microsoft.Network/applicationGateways/ag1/frontendIPConfigurations/appGatewayFrontendIP\"\r\n
        \         },\r\n          \"frontendPort\": {\r\n            \"id\": \"/subscriptions/00000000-0000-0000-0000-000000000000/resourceGroups/cli_test_ag_basic000001/providers/Microsoft.Network/applicationGateways/ag1/frontendPorts/appGatewayFrontendPort\"\r\n
        \         },\r\n          \"protocol\": \"Http\",\r\n          \"hostNames\":
        [],\r\n          \"requireServerNameIndication\": false,\r\n          \"requestRoutingRules\":
        [\r\n            {\r\n              \"id\": \"/subscriptions/00000000-0000-0000-0000-000000000000/resourceGroups/cli_test_ag_basic000001/providers/Microsoft.Network/applicationGateways/ag1/requestRoutingRules/rule1\"\r\n
        \           }\r\n          ],\r\n          \"redirectConfiguration\": [\r\n
        \           {\r\n              \"id\": \"/subscriptions/00000000-0000-0000-0000-000000000000/resourceGroups/cli_test_ag_basic000001/providers/Microsoft.Network/applicationGateways/ag1/redirectConfigurations/redirect1\"\r\n
        \           }\r\n          ]\r\n        },\r\n        \"type\": \"Microsoft.Network/applicationGateways/httpListeners\"\r\n
        \     }\r\n    ],\r\n    \"urlPathMaps\": [],\r\n    \"requestRoutingRules\":
        [\r\n      {\r\n        \"name\": \"rule1\",\r\n        \"id\": \"/subscriptions/00000000-0000-0000-0000-000000000000/resourceGroups/cli_test_ag_basic000001/providers/Microsoft.Network/applicationGateways/ag1/requestRoutingRules/rule1\",\r\n
        \       \"etag\": \"W/\\\"420a595d-fefc-4da1-8f77-050019b8b9a4\\\"\",\r\n
        \       \"properties\": {\r\n          \"provisioningState\": \"Updating\",\r\n
        \         \"ruleType\": \"Basic\",\r\n          \"httpListener\": {\r\n            \"id\":
        \"/subscriptions/00000000-0000-0000-0000-000000000000/resourceGroups/cli_test_ag_basic000001/providers/Microsoft.Network/applicationGateways/ag1/httpListeners/appGatewayHttpListener\"\r\n
        \         },\r\n          \"backendAddressPool\": {\r\n            \"id\":
        \"/subscriptions/00000000-0000-0000-0000-000000000000/resourceGroups/cli_test_ag_basic000001/providers/Microsoft.Network/applicationGateways/ag1/backendAddressPools/appGatewayBackendPool\"\r\n
        \         },\r\n          \"backendHttpSettings\": {\r\n            \"id\":
        \"/subscriptions/00000000-0000-0000-0000-000000000000/resourceGroups/cli_test_ag_basic000001/providers/Microsoft.Network/applicationGateways/ag1/backendHttpSettingsCollection/appGatewayBackendHttpSettings\"\r\n
        \         }\r\n        },\r\n        \"type\": \"Microsoft.Network/applicationGateways/requestRoutingRules\"\r\n
        \     }\r\n    ],\r\n    \"probes\": [],\r\n    \"rewriteRuleSets\": [],\r\n
        \   \"redirectConfigurations\": [\r\n      {\r\n        \"name\": \"redirect1\",\r\n
        \       \"id\": \"/subscriptions/00000000-0000-0000-0000-000000000000/resourceGroups/cli_test_ag_basic000001/providers/Microsoft.Network/applicationGateways/ag1/redirectConfigurations/redirect1\",\r\n
        \       \"etag\": \"W/\\\"420a595d-fefc-4da1-8f77-050019b8b9a4\\\"\",\r\n
        \       \"properties\": {\r\n          \"provisioningState\": \"Updating\",\r\n
        \         \"redirectType\": \"Permanent\",\r\n          \"targetListener\":
        {\r\n            \"id\": \"/subscriptions/00000000-0000-0000-0000-000000000000/resourceGroups/cli_test_ag_basic000001/providers/Microsoft.Network/applicationGateways/ag1/httpListeners/appGatewayHttpListener\"\r\n
        \         },\r\n          \"includePath\": false,\r\n          \"includeQueryString\":
        true\r\n        },\r\n        \"type\": \"Microsoft.Network/applicationGateways/redirectConfigurations\"\r\n
        \     }\r\n    ]\r\n  }\r\n}"
    headers:
      cache-control:
      - no-cache
      content-length:
      - '10354'
      content-type:
      - application/json; charset=utf-8
      date:
      - Thu, 24 Oct 2019 07:09:35 GMT
      etag:
      - W/"420a595d-fefc-4da1-8f77-050019b8b9a4"
      expires:
      - '-1'
      pragma:
      - no-cache
      server:
      - Microsoft-HTTPAPI/2.0
      - Microsoft-HTTPAPI/2.0
      strict-transport-security:
      - max-age=31536000; includeSubDomains
      transfer-encoding:
      - chunked
      vary:
      - Accept-Encoding
      x-content-type-options:
      - nosniff
      x-ms-arm-service-request-id:
      - beade230-95c6-4e4b-bd2a-026304b6f024
    status:
      code: 200
      message: OK
- request:
    body: 'b''{"id": "/subscriptions/00000000-0000-0000-0000-000000000000/resourceGroups/cli_test_ag_basic000001/providers/Microsoft.Network/applicationGateways/ag1",
      "location": "westus", "tags": {}, "properties": {"sku": {"name": "Standard_Medium",
      "tier": "Standard", "capacity": 2}, "gatewayIPConfigurations": [{"id": "/subscriptions/00000000-0000-0000-0000-000000000000/resourceGroups/cli_test_ag_basic000001/providers/Microsoft.Network/applicationGateways/ag1/gatewayIPConfigurations/appGatewayFrontendIP",
      "properties": {"subnet": {"id": "/subscriptions/00000000-0000-0000-0000-000000000000/resourceGroups/cli_test_ag_basic000001/providers/Microsoft.Network/virtualNetworks/ag1Vnet/subnets/default"}},
      "name": "appGatewayFrontendIP"}], "authenticationCertificates": [], "sslCertificates":
      [], "frontendIPConfigurations": [{"id": "/subscriptions/00000000-0000-0000-0000-000000000000/resourceGroups/cli_test_ag_basic000001/providers/Microsoft.Network/applicationGateways/ag1/frontendIPConfigurations/appGatewayFrontendIP",
      "properties": {"privateIPAllocationMethod": "Dynamic", "subnet": {"id": "/subscriptions/00000000-0000-0000-0000-000000000000/resourceGroups/cli_test_ag_basic000001/providers/Microsoft.Network/virtualNetworks/ag1Vnet/subnets/default"}},
      "name": "appGatewayFrontendIP"}], "frontendPorts": [{"id": "/subscriptions/00000000-0000-0000-0000-000000000000/resourceGroups/cli_test_ag_basic000001/providers/Microsoft.Network/applicationGateways/ag1/frontendPorts/appGatewayFrontendPort",
      "properties": {"port": 80}, "name": "appGatewayFrontendPort"}], "probes": [],
      "backendAddressPools": [{"id": "/subscriptions/00000000-0000-0000-0000-000000000000/resourceGroups/cli_test_ag_basic000001/providers/Microsoft.Network/applicationGateways/ag1/backendAddressPools/appGatewayBackendPool",
      "properties": {"backendAddresses": []}, "name": "appGatewayBackendPool"}], "backendHttpSettingsCollection":
      [{"id": "/subscriptions/00000000-0000-0000-0000-000000000000/resourceGroups/cli_test_ag_basic000001/providers/Microsoft.Network/applicationGateways/ag1/backendHttpSettingsCollection/appGatewayBackendHttpSettings",
      "properties": {"port": 80, "protocol": "Http", "cookieBasedAffinity": "Disabled",
      "requestTimeout": 30, "connectionDraining": {"enabled": false, "drainTimeoutInSec":
      1}, "pickHostNameFromBackendAddress": false}, "name": "appGatewayBackendHttpSettings"}],
      "httpListeners": [{"id": "/subscriptions/00000000-0000-0000-0000-000000000000/resourceGroups/cli_test_ag_basic000001/providers/Microsoft.Network/applicationGateways/ag1/httpListeners/appGatewayHttpListener",
      "properties": {"frontendIPConfiguration": {"id": "/subscriptions/00000000-0000-0000-0000-000000000000/resourceGroups/cli_test_ag_basic000001/providers/Microsoft.Network/applicationGateways/ag1/frontendIPConfigurations/appGatewayFrontendIP"},
      "frontendPort": {"id": "/subscriptions/00000000-0000-0000-0000-000000000000/resourceGroups/cli_test_ag_basic000001/providers/Microsoft.Network/applicationGateways/ag1/frontendPorts/appGatewayFrontendPort"},
      "protocol": "Http", "requireServerNameIndication": false}, "name": "appGatewayHttpListener"}],
      "urlPathMaps": [], "requestRoutingRules": [{"id": "/subscriptions/00000000-0000-0000-0000-000000000000/resourceGroups/cli_test_ag_basic000001/providers/Microsoft.Network/applicationGateways/ag1/requestRoutingRules/rule1",
      "properties": {"ruleType": "Basic", "backendAddressPool": {"id": "/subscriptions/00000000-0000-0000-0000-000000000000/resourceGroups/cli_test_ag_basic000001/providers/Microsoft.Network/applicationGateways/ag1/backendAddressPools/appGatewayBackendPool"},
      "backendHttpSettings": {"id": "/subscriptions/00000000-0000-0000-0000-000000000000/resourceGroups/cli_test_ag_basic000001/providers/Microsoft.Network/applicationGateways/ag1/backendHttpSettingsCollection/appGatewayBackendHttpSettings"},
      "httpListener": {"id": "/subscriptions/00000000-0000-0000-0000-000000000000/resourceGroups/cli_test_ag_basic000001/providers/Microsoft.Network/applicationGateways/ag1/httpListeners/appGatewayHttpListener"}},
      "name": "rule1"}], "rewriteRuleSets": [], "redirectConfigurations": [{"id":
      "/subscriptions/00000000-0000-0000-0000-000000000000/resourceGroups/cli_test_ag_basic000001/providers/Microsoft.Network/applicationGateways/ag1/redirectConfigurations/redirect1",
      "properties": {"redirectType": "Permanent", "targetListener": {"id": "/subscriptions/00000000-0000-0000-0000-000000000000/resourceGroups/cli_test_ag_basic000001/providers/Microsoft.Network/applicationGateways/ag1/httpListeners/appGatewayHttpListener"},
      "includePath": true, "includeQueryString": false}, "name": "redirect1"}]}}'''
    headers:
      Accept:
      - application/json
      Accept-Encoding:
      - gzip, deflate
      CommandName:
      - network application-gateway redirect-config update
      Connection:
      - keep-alive
      Content-Length:
      - '5505'
      Content-Type:
      - application/json; charset=utf-8
      ParameterSetName:
      - --gateway-name -g -n --include-path --include-query-string --no-wait
      User-Agent:
      - python/3.7.4 (Windows-10-10.0.18362-SP0) msrest/0.6.10 msrest_azure/0.6.2
        azure-mgmt-network/7.0.0 Azure-SDK-For-Python AZURECLI/2.0.75
      accept-language:
      - en-US
    method: PUT
    uri: https://management.azure.com/subscriptions/00000000-0000-0000-0000-000000000000/resourceGroups/cli_test_ag_basic000001/providers/Microsoft.Network/applicationGateways/ag1?api-version=2019-09-01
  response:
    body:
      string: "{\r\n  \"name\": \"ag1\",\r\n  \"id\": \"/subscriptions/00000000-0000-0000-0000-000000000000/resourceGroups/cli_test_ag_basic000001/providers/Microsoft.Network/applicationGateways/ag1\",\r\n
        \ \"etag\": \"W/\\\"e67279c4-a95e-47d6-9b47-6f2f0d04e1a3\\\"\",\r\n  \"type\":
        \"Microsoft.Network/applicationGateways\",\r\n  \"location\": \"westus\",\r\n
        \ \"tags\": {},\r\n  \"properties\": {\r\n    \"provisioningState\": \"Updating\",\r\n
        \   \"resourceGuid\": \"95abf51d-5f85-4f90-8c12-c360b079176a\",\r\n    \"sku\":
        {\r\n      \"name\": \"Standard_Medium\",\r\n      \"tier\": \"Standard\",\r\n
        \     \"capacity\": 2\r\n    },\r\n    \"operationalState\": \"Stopped\",\r\n
        \   \"gatewayIPConfigurations\": [\r\n      {\r\n        \"name\": \"appGatewayFrontendIP\",\r\n
        \       \"id\": \"/subscriptions/00000000-0000-0000-0000-000000000000/resourceGroups/cli_test_ag_basic000001/providers/Microsoft.Network/applicationGateways/ag1/gatewayIPConfigurations/appGatewayFrontendIP\",\r\n
        \       \"etag\": \"W/\\\"e67279c4-a95e-47d6-9b47-6f2f0d04e1a3\\\"\",\r\n
        \       \"properties\": {\r\n          \"provisioningState\": \"Updating\",\r\n
        \         \"subnet\": {\r\n            \"id\": \"/subscriptions/00000000-0000-0000-0000-000000000000/resourceGroups/cli_test_ag_basic000001/providers/Microsoft.Network/virtualNetworks/ag1Vnet/subnets/default\"\r\n
        \         }\r\n        },\r\n        \"type\": \"Microsoft.Network/applicationGateways/gatewayIPConfigurations\"\r\n
        \     }\r\n    ],\r\n    \"sslCertificates\": [],\r\n    \"authenticationCertificates\":
        [],\r\n    \"frontendIPConfigurations\": [\r\n      {\r\n        \"name\":
        \"appGatewayFrontendIP\",\r\n        \"id\": \"/subscriptions/00000000-0000-0000-0000-000000000000/resourceGroups/cli_test_ag_basic000001/providers/Microsoft.Network/applicationGateways/ag1/frontendIPConfigurations/appGatewayFrontendIP\",\r\n
        \       \"etag\": \"W/\\\"e67279c4-a95e-47d6-9b47-6f2f0d04e1a3\\\"\",\r\n
        \       \"type\": \"Microsoft.Network/applicationGateways/frontendIPConfigurations\",\r\n
        \       \"properties\": {\r\n          \"provisioningState\": \"Updating\",\r\n
        \         \"privateIPAllocationMethod\": \"Dynamic\",\r\n          \"subnet\":
        {\r\n            \"id\": \"/subscriptions/00000000-0000-0000-0000-000000000000/resourceGroups/cli_test_ag_basic000001/providers/Microsoft.Network/virtualNetworks/ag1Vnet/subnets/default\"\r\n
        \         },\r\n          \"httpListeners\": [\r\n            {\r\n              \"id\":
        \"/subscriptions/00000000-0000-0000-0000-000000000000/resourceGroups/cli_test_ag_basic000001/providers/Microsoft.Network/applicationGateways/ag1/httpListeners/appGatewayHttpListener\"\r\n
        \           }\r\n          ]\r\n        }\r\n      }\r\n    ],\r\n    \"frontendPorts\":
        [\r\n      {\r\n        \"name\": \"appGatewayFrontendPort\",\r\n        \"id\":
        \"/subscriptions/00000000-0000-0000-0000-000000000000/resourceGroups/cli_test_ag_basic000001/providers/Microsoft.Network/applicationGateways/ag1/frontendPorts/appGatewayFrontendPort\",\r\n
        \       \"etag\": \"W/\\\"e67279c4-a95e-47d6-9b47-6f2f0d04e1a3\\\"\",\r\n
        \       \"properties\": {\r\n          \"provisioningState\": \"Updating\",\r\n
        \         \"port\": 80,\r\n          \"httpListeners\": [\r\n            {\r\n
        \             \"id\": \"/subscriptions/00000000-0000-0000-0000-000000000000/resourceGroups/cli_test_ag_basic000001/providers/Microsoft.Network/applicationGateways/ag1/httpListeners/appGatewayHttpListener\"\r\n
        \           }\r\n          ]\r\n        },\r\n        \"type\": \"Microsoft.Network/applicationGateways/frontendPorts\"\r\n
        \     }\r\n    ],\r\n    \"backendAddressPools\": [\r\n      {\r\n        \"name\":
        \"appGatewayBackendPool\",\r\n        \"id\": \"/subscriptions/00000000-0000-0000-0000-000000000000/resourceGroups/cli_test_ag_basic000001/providers/Microsoft.Network/applicationGateways/ag1/backendAddressPools/appGatewayBackendPool\",\r\n
        \       \"etag\": \"W/\\\"e67279c4-a95e-47d6-9b47-6f2f0d04e1a3\\\"\",\r\n
        \       \"properties\": {\r\n          \"provisioningState\": \"Updating\",\r\n
        \         \"backendAddresses\": [],\r\n          \"requestRoutingRules\":
        [\r\n            {\r\n              \"id\": \"/subscriptions/00000000-0000-0000-0000-000000000000/resourceGroups/cli_test_ag_basic000001/providers/Microsoft.Network/applicationGateways/ag1/requestRoutingRules/rule1\"\r\n
        \           }\r\n          ]\r\n        },\r\n        \"type\": \"Microsoft.Network/applicationGateways/backendAddressPools\"\r\n
        \     }\r\n    ],\r\n    \"backendHttpSettingsCollection\": [\r\n      {\r\n
        \       \"name\": \"appGatewayBackendHttpSettings\",\r\n        \"id\": \"/subscriptions/00000000-0000-0000-0000-000000000000/resourceGroups/cli_test_ag_basic000001/providers/Microsoft.Network/applicationGateways/ag1/backendHttpSettingsCollection/appGatewayBackendHttpSettings\",\r\n
        \       \"etag\": \"W/\\\"e67279c4-a95e-47d6-9b47-6f2f0d04e1a3\\\"\",\r\n
        \       \"properties\": {\r\n          \"provisioningState\": \"Updating\",\r\n
        \         \"port\": 80,\r\n          \"protocol\": \"Http\",\r\n          \"cookieBasedAffinity\":
        \"Disabled\",\r\n          \"connectionDraining\": {\r\n            \"enabled\":
        false,\r\n            \"drainTimeoutInSec\": 1\r\n          },\r\n          \"pickHostNameFromBackendAddress\":
        false,\r\n          \"requestTimeout\": 30,\r\n          \"requestRoutingRules\":
        [\r\n            {\r\n              \"id\": \"/subscriptions/00000000-0000-0000-0000-000000000000/resourceGroups/cli_test_ag_basic000001/providers/Microsoft.Network/applicationGateways/ag1/requestRoutingRules/rule1\"\r\n
        \           }\r\n          ]\r\n        },\r\n        \"type\": \"Microsoft.Network/applicationGateways/backendHttpSettingsCollection\"\r\n
        \     }\r\n    ],\r\n    \"httpListeners\": [\r\n      {\r\n        \"name\":
        \"appGatewayHttpListener\",\r\n        \"id\": \"/subscriptions/00000000-0000-0000-0000-000000000000/resourceGroups/cli_test_ag_basic000001/providers/Microsoft.Network/applicationGateways/ag1/httpListeners/appGatewayHttpListener\",\r\n
        \       \"etag\": \"W/\\\"e67279c4-a95e-47d6-9b47-6f2f0d04e1a3\\\"\",\r\n
        \       \"properties\": {\r\n          \"provisioningState\": \"Updating\",\r\n
        \         \"frontendIPConfiguration\": {\r\n            \"id\": \"/subscriptions/00000000-0000-0000-0000-000000000000/resourceGroups/cli_test_ag_basic000001/providers/Microsoft.Network/applicationGateways/ag1/frontendIPConfigurations/appGatewayFrontendIP\"\r\n
        \         },\r\n          \"frontendPort\": {\r\n            \"id\": \"/subscriptions/00000000-0000-0000-0000-000000000000/resourceGroups/cli_test_ag_basic000001/providers/Microsoft.Network/applicationGateways/ag1/frontendPorts/appGatewayFrontendPort\"\r\n
        \         },\r\n          \"protocol\": \"Http\",\r\n          \"hostNames\":
        [],\r\n          \"requireServerNameIndication\": false,\r\n          \"requestRoutingRules\":
        [\r\n            {\r\n              \"id\": \"/subscriptions/00000000-0000-0000-0000-000000000000/resourceGroups/cli_test_ag_basic000001/providers/Microsoft.Network/applicationGateways/ag1/requestRoutingRules/rule1\"\r\n
        \           }\r\n          ],\r\n          \"redirectConfiguration\": [\r\n
        \           {\r\n              \"id\": \"/subscriptions/00000000-0000-0000-0000-000000000000/resourceGroups/cli_test_ag_basic000001/providers/Microsoft.Network/applicationGateways/ag1/redirectConfigurations/redirect1\"\r\n
        \           }\r\n          ]\r\n        },\r\n        \"type\": \"Microsoft.Network/applicationGateways/httpListeners\"\r\n
        \     }\r\n    ],\r\n    \"urlPathMaps\": [],\r\n    \"requestRoutingRules\":
        [\r\n      {\r\n        \"name\": \"rule1\",\r\n        \"id\": \"/subscriptions/00000000-0000-0000-0000-000000000000/resourceGroups/cli_test_ag_basic000001/providers/Microsoft.Network/applicationGateways/ag1/requestRoutingRules/rule1\",\r\n
        \       \"etag\": \"W/\\\"e67279c4-a95e-47d6-9b47-6f2f0d04e1a3\\\"\",\r\n
        \       \"properties\": {\r\n          \"provisioningState\": \"Updating\",\r\n
        \         \"ruleType\": \"Basic\",\r\n          \"httpListener\": {\r\n            \"id\":
        \"/subscriptions/00000000-0000-0000-0000-000000000000/resourceGroups/cli_test_ag_basic000001/providers/Microsoft.Network/applicationGateways/ag1/httpListeners/appGatewayHttpListener\"\r\n
        \         },\r\n          \"backendAddressPool\": {\r\n            \"id\":
        \"/subscriptions/00000000-0000-0000-0000-000000000000/resourceGroups/cli_test_ag_basic000001/providers/Microsoft.Network/applicationGateways/ag1/backendAddressPools/appGatewayBackendPool\"\r\n
        \         },\r\n          \"backendHttpSettings\": {\r\n            \"id\":
        \"/subscriptions/00000000-0000-0000-0000-000000000000/resourceGroups/cli_test_ag_basic000001/providers/Microsoft.Network/applicationGateways/ag1/backendHttpSettingsCollection/appGatewayBackendHttpSettings\"\r\n
        \         }\r\n        },\r\n        \"type\": \"Microsoft.Network/applicationGateways/requestRoutingRules\"\r\n
        \     }\r\n    ],\r\n    \"probes\": [],\r\n    \"rewriteRuleSets\": [],\r\n
        \   \"redirectConfigurations\": [\r\n      {\r\n        \"name\": \"redirect1\",\r\n
        \       \"id\": \"/subscriptions/00000000-0000-0000-0000-000000000000/resourceGroups/cli_test_ag_basic000001/providers/Microsoft.Network/applicationGateways/ag1/redirectConfigurations/redirect1\",\r\n
        \       \"etag\": \"W/\\\"e67279c4-a95e-47d6-9b47-6f2f0d04e1a3\\\"\",\r\n
        \       \"properties\": {\r\n          \"provisioningState\": \"Updating\",\r\n
        \         \"redirectType\": \"Permanent\",\r\n          \"targetListener\":
        {\r\n            \"id\": \"/subscriptions/00000000-0000-0000-0000-000000000000/resourceGroups/cli_test_ag_basic000001/providers/Microsoft.Network/applicationGateways/ag1/httpListeners/appGatewayHttpListener\"\r\n
        \         },\r\n          \"includePath\": true,\r\n          \"includeQueryString\":
        false\r\n        },\r\n        \"type\": \"Microsoft.Network/applicationGateways/redirectConfigurations\"\r\n
        \     }\r\n    ]\r\n  }\r\n}"
    headers:
      azure-asyncoperation:
      - https://management.azure.com/subscriptions/00000000-0000-0000-0000-000000000000/providers/Microsoft.Network/locations/westus/operations/bb5cd459-f08f-45d9-be7f-295a7cbc008a?api-version=2019-09-01
      cache-control:
      - no-cache
      content-length:
      - '10354'
      content-type:
      - application/json; charset=utf-8
      date:
      - Thu, 24 Oct 2019 07:09:35 GMT
      expires:
      - '-1'
      pragma:
      - no-cache
      server:
      - Microsoft-HTTPAPI/2.0
      - Microsoft-HTTPAPI/2.0
      strict-transport-security:
      - max-age=31536000; includeSubDomains
      transfer-encoding:
      - chunked
      vary:
      - Accept-Encoding
      x-content-type-options:
      - nosniff
      x-ms-arm-service-request-id:
      - 06d9af57-6e34-4c71-8847-8acac88bdcda
      x-ms-ratelimit-remaining-subscription-writes:
      - '1192'
    status:
      code: 200
      message: OK
- request:
    body: null
    headers:
      Accept:
      - application/json
      Accept-Encoding:
      - gzip, deflate
      CommandName:
      - network application-gateway redirect-config show
      Connection:
      - keep-alive
      ParameterSetName:
      - --gateway-name -g -n
      User-Agent:
      - python/3.7.4 (Windows-10-10.0.18362-SP0) msrest/0.6.10 msrest_azure/0.6.2
        azure-mgmt-network/7.0.0 Azure-SDK-For-Python AZURECLI/2.0.75
      accept-language:
      - en-US
    method: GET
    uri: https://management.azure.com/subscriptions/00000000-0000-0000-0000-000000000000/resourceGroups/cli_test_ag_basic000001/providers/Microsoft.Network/applicationGateways/ag1?api-version=2019-09-01
  response:
    body:
      string: "{\r\n  \"name\": \"ag1\",\r\n  \"id\": \"/subscriptions/00000000-0000-0000-0000-000000000000/resourceGroups/cli_test_ag_basic000001/providers/Microsoft.Network/applicationGateways/ag1\",\r\n
        \ \"etag\": \"W/\\\"03f1e9f4-79e7-4be6-b133-24cdf15f338e\\\"\",\r\n  \"type\":
        \"Microsoft.Network/applicationGateways\",\r\n  \"location\": \"westus\",\r\n
        \ \"tags\": {},\r\n  \"properties\": {\r\n    \"provisioningState\": \"Updating\",\r\n
        \   \"resourceGuid\": \"95abf51d-5f85-4f90-8c12-c360b079176a\",\r\n    \"sku\":
        {\r\n      \"name\": \"Standard_Medium\",\r\n      \"tier\": \"Standard\",\r\n
        \     \"capacity\": 2\r\n    },\r\n    \"operationalState\": \"Stopped\",\r\n
        \   \"gatewayIPConfigurations\": [\r\n      {\r\n        \"name\": \"appGatewayFrontendIP\",\r\n
        \       \"id\": \"/subscriptions/00000000-0000-0000-0000-000000000000/resourceGroups/cli_test_ag_basic000001/providers/Microsoft.Network/applicationGateways/ag1/gatewayIPConfigurations/appGatewayFrontendIP\",\r\n
        \       \"etag\": \"W/\\\"03f1e9f4-79e7-4be6-b133-24cdf15f338e\\\"\",\r\n
        \       \"properties\": {\r\n          \"provisioningState\": \"Updating\",\r\n
        \         \"subnet\": {\r\n            \"id\": \"/subscriptions/00000000-0000-0000-0000-000000000000/resourceGroups/cli_test_ag_basic000001/providers/Microsoft.Network/virtualNetworks/ag1Vnet/subnets/default\"\r\n
        \         }\r\n        },\r\n        \"type\": \"Microsoft.Network/applicationGateways/gatewayIPConfigurations\"\r\n
        \     }\r\n    ],\r\n    \"sslCertificates\": [],\r\n    \"authenticationCertificates\":
        [],\r\n    \"frontendIPConfigurations\": [\r\n      {\r\n        \"name\":
        \"appGatewayFrontendIP\",\r\n        \"id\": \"/subscriptions/00000000-0000-0000-0000-000000000000/resourceGroups/cli_test_ag_basic000001/providers/Microsoft.Network/applicationGateways/ag1/frontendIPConfigurations/appGatewayFrontendIP\",\r\n
        \       \"etag\": \"W/\\\"03f1e9f4-79e7-4be6-b133-24cdf15f338e\\\"\",\r\n
        \       \"type\": \"Microsoft.Network/applicationGateways/frontendIPConfigurations\",\r\n
        \       \"properties\": {\r\n          \"provisioningState\": \"Updating\",\r\n
        \         \"privateIPAllocationMethod\": \"Dynamic\",\r\n          \"subnet\":
        {\r\n            \"id\": \"/subscriptions/00000000-0000-0000-0000-000000000000/resourceGroups/cli_test_ag_basic000001/providers/Microsoft.Network/virtualNetworks/ag1Vnet/subnets/default\"\r\n
        \         },\r\n          \"httpListeners\": [\r\n            {\r\n              \"id\":
        \"/subscriptions/00000000-0000-0000-0000-000000000000/resourceGroups/cli_test_ag_basic000001/providers/Microsoft.Network/applicationGateways/ag1/httpListeners/appGatewayHttpListener\"\r\n
        \           }\r\n          ]\r\n        }\r\n      }\r\n    ],\r\n    \"frontendPorts\":
        [\r\n      {\r\n        \"name\": \"appGatewayFrontendPort\",\r\n        \"id\":
        \"/subscriptions/00000000-0000-0000-0000-000000000000/resourceGroups/cli_test_ag_basic000001/providers/Microsoft.Network/applicationGateways/ag1/frontendPorts/appGatewayFrontendPort\",\r\n
        \       \"etag\": \"W/\\\"03f1e9f4-79e7-4be6-b133-24cdf15f338e\\\"\",\r\n
        \       \"properties\": {\r\n          \"provisioningState\": \"Updating\",\r\n
        \         \"port\": 80,\r\n          \"httpListeners\": [\r\n            {\r\n
        \             \"id\": \"/subscriptions/00000000-0000-0000-0000-000000000000/resourceGroups/cli_test_ag_basic000001/providers/Microsoft.Network/applicationGateways/ag1/httpListeners/appGatewayHttpListener\"\r\n
        \           }\r\n          ]\r\n        },\r\n        \"type\": \"Microsoft.Network/applicationGateways/frontendPorts\"\r\n
        \     }\r\n    ],\r\n    \"backendAddressPools\": [\r\n      {\r\n        \"name\":
        \"appGatewayBackendPool\",\r\n        \"id\": \"/subscriptions/00000000-0000-0000-0000-000000000000/resourceGroups/cli_test_ag_basic000001/providers/Microsoft.Network/applicationGateways/ag1/backendAddressPools/appGatewayBackendPool\",\r\n
        \       \"etag\": \"W/\\\"03f1e9f4-79e7-4be6-b133-24cdf15f338e\\\"\",\r\n
        \       \"properties\": {\r\n          \"provisioningState\": \"Updating\",\r\n
        \         \"backendAddresses\": [],\r\n          \"requestRoutingRules\":
        [\r\n            {\r\n              \"id\": \"/subscriptions/00000000-0000-0000-0000-000000000000/resourceGroups/cli_test_ag_basic000001/providers/Microsoft.Network/applicationGateways/ag1/requestRoutingRules/rule1\"\r\n
        \           }\r\n          ]\r\n        },\r\n        \"type\": \"Microsoft.Network/applicationGateways/backendAddressPools\"\r\n
        \     }\r\n    ],\r\n    \"backendHttpSettingsCollection\": [\r\n      {\r\n
        \       \"name\": \"appGatewayBackendHttpSettings\",\r\n        \"id\": \"/subscriptions/00000000-0000-0000-0000-000000000000/resourceGroups/cli_test_ag_basic000001/providers/Microsoft.Network/applicationGateways/ag1/backendHttpSettingsCollection/appGatewayBackendHttpSettings\",\r\n
        \       \"etag\": \"W/\\\"03f1e9f4-79e7-4be6-b133-24cdf15f338e\\\"\",\r\n
        \       \"properties\": {\r\n          \"provisioningState\": \"Updating\",\r\n
        \         \"port\": 80,\r\n          \"protocol\": \"Http\",\r\n          \"cookieBasedAffinity\":
        \"Disabled\",\r\n          \"connectionDraining\": {\r\n            \"enabled\":
        false,\r\n            \"drainTimeoutInSec\": 1\r\n          },\r\n          \"pickHostNameFromBackendAddress\":
        false,\r\n          \"requestTimeout\": 30,\r\n          \"requestRoutingRules\":
        [\r\n            {\r\n              \"id\": \"/subscriptions/00000000-0000-0000-0000-000000000000/resourceGroups/cli_test_ag_basic000001/providers/Microsoft.Network/applicationGateways/ag1/requestRoutingRules/rule1\"\r\n
        \           }\r\n          ]\r\n        },\r\n        \"type\": \"Microsoft.Network/applicationGateways/backendHttpSettingsCollection\"\r\n
        \     }\r\n    ],\r\n    \"httpListeners\": [\r\n      {\r\n        \"name\":
        \"appGatewayHttpListener\",\r\n        \"id\": \"/subscriptions/00000000-0000-0000-0000-000000000000/resourceGroups/cli_test_ag_basic000001/providers/Microsoft.Network/applicationGateways/ag1/httpListeners/appGatewayHttpListener\",\r\n
        \       \"etag\": \"W/\\\"03f1e9f4-79e7-4be6-b133-24cdf15f338e\\\"\",\r\n
        \       \"properties\": {\r\n          \"provisioningState\": \"Updating\",\r\n
        \         \"frontendIPConfiguration\": {\r\n            \"id\": \"/subscriptions/00000000-0000-0000-0000-000000000000/resourceGroups/cli_test_ag_basic000001/providers/Microsoft.Network/applicationGateways/ag1/frontendIPConfigurations/appGatewayFrontendIP\"\r\n
        \         },\r\n          \"frontendPort\": {\r\n            \"id\": \"/subscriptions/00000000-0000-0000-0000-000000000000/resourceGroups/cli_test_ag_basic000001/providers/Microsoft.Network/applicationGateways/ag1/frontendPorts/appGatewayFrontendPort\"\r\n
        \         },\r\n          \"protocol\": \"Http\",\r\n          \"hostNames\":
        [],\r\n          \"requireServerNameIndication\": false,\r\n          \"requestRoutingRules\":
        [\r\n            {\r\n              \"id\": \"/subscriptions/00000000-0000-0000-0000-000000000000/resourceGroups/cli_test_ag_basic000001/providers/Microsoft.Network/applicationGateways/ag1/requestRoutingRules/rule1\"\r\n
        \           }\r\n          ],\r\n          \"redirectConfiguration\": [\r\n
        \           {\r\n              \"id\": \"/subscriptions/00000000-0000-0000-0000-000000000000/resourceGroups/cli_test_ag_basic000001/providers/Microsoft.Network/applicationGateways/ag1/redirectConfigurations/redirect1\"\r\n
        \           }\r\n          ]\r\n        },\r\n        \"type\": \"Microsoft.Network/applicationGateways/httpListeners\"\r\n
        \     }\r\n    ],\r\n    \"urlPathMaps\": [],\r\n    \"requestRoutingRules\":
        [\r\n      {\r\n        \"name\": \"rule1\",\r\n        \"id\": \"/subscriptions/00000000-0000-0000-0000-000000000000/resourceGroups/cli_test_ag_basic000001/providers/Microsoft.Network/applicationGateways/ag1/requestRoutingRules/rule1\",\r\n
        \       \"etag\": \"W/\\\"03f1e9f4-79e7-4be6-b133-24cdf15f338e\\\"\",\r\n
        \       \"properties\": {\r\n          \"provisioningState\": \"Updating\",\r\n
        \         \"ruleType\": \"Basic\",\r\n          \"httpListener\": {\r\n            \"id\":
        \"/subscriptions/00000000-0000-0000-0000-000000000000/resourceGroups/cli_test_ag_basic000001/providers/Microsoft.Network/applicationGateways/ag1/httpListeners/appGatewayHttpListener\"\r\n
        \         },\r\n          \"backendAddressPool\": {\r\n            \"id\":
        \"/subscriptions/00000000-0000-0000-0000-000000000000/resourceGroups/cli_test_ag_basic000001/providers/Microsoft.Network/applicationGateways/ag1/backendAddressPools/appGatewayBackendPool\"\r\n
        \         },\r\n          \"backendHttpSettings\": {\r\n            \"id\":
        \"/subscriptions/00000000-0000-0000-0000-000000000000/resourceGroups/cli_test_ag_basic000001/providers/Microsoft.Network/applicationGateways/ag1/backendHttpSettingsCollection/appGatewayBackendHttpSettings\"\r\n
        \         }\r\n        },\r\n        \"type\": \"Microsoft.Network/applicationGateways/requestRoutingRules\"\r\n
        \     }\r\n    ],\r\n    \"probes\": [],\r\n    \"rewriteRuleSets\": [],\r\n
        \   \"redirectConfigurations\": [\r\n      {\r\n        \"name\": \"redirect1\",\r\n
        \       \"id\": \"/subscriptions/00000000-0000-0000-0000-000000000000/resourceGroups/cli_test_ag_basic000001/providers/Microsoft.Network/applicationGateways/ag1/redirectConfigurations/redirect1\",\r\n
        \       \"etag\": \"W/\\\"03f1e9f4-79e7-4be6-b133-24cdf15f338e\\\"\",\r\n
        \       \"properties\": {\r\n          \"provisioningState\": \"Updating\",\r\n
        \         \"redirectType\": \"Permanent\",\r\n          \"targetListener\":
        {\r\n            \"id\": \"/subscriptions/00000000-0000-0000-0000-000000000000/resourceGroups/cli_test_ag_basic000001/providers/Microsoft.Network/applicationGateways/ag1/httpListeners/appGatewayHttpListener\"\r\n
        \         },\r\n          \"includePath\": true,\r\n          \"includeQueryString\":
        false\r\n        },\r\n        \"type\": \"Microsoft.Network/applicationGateways/redirectConfigurations\"\r\n
        \     }\r\n    ]\r\n  }\r\n}"
    headers:
      cache-control:
      - no-cache
      content-length:
      - '10354'
      content-type:
      - application/json; charset=utf-8
      date:
      - Thu, 24 Oct 2019 07:09:37 GMT
      etag:
      - W/"03f1e9f4-79e7-4be6-b133-24cdf15f338e"
      expires:
      - '-1'
      pragma:
      - no-cache
      server:
      - Microsoft-HTTPAPI/2.0
      - Microsoft-HTTPAPI/2.0
      strict-transport-security:
      - max-age=31536000; includeSubDomains
      transfer-encoding:
      - chunked
      vary:
      - Accept-Encoding
      x-content-type-options:
      - nosniff
      x-ms-arm-service-request-id:
      - 4ee70d2e-d9f9-41fa-9293-9050e3eb0089
    status:
      code: 200
      message: OK
version: 1<|MERGE_RESOLUTION|>--- conflicted
+++ resolved
@@ -163,11 +163,7 @@
       x-content-type-options:
       - nosniff
       x-ms-ratelimit-remaining-subscription-writes:
-<<<<<<< HEAD
-      - '1198'
-=======
       - '1192'
->>>>>>> 807faccc
     status:
       code: 201
       message: Created
