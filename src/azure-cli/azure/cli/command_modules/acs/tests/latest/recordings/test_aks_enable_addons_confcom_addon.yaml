--- conflicted
+++ resolved
@@ -13,17 +13,10 @@
       ParameterSetName:
       - --resource-group --name --enable-managed-identity --ssh-key-value -o
       User-Agent:
-<<<<<<< HEAD
-      - AZURECLI/2.49.0 azsdk-python-azure-mgmt-containerservice/23.0.0 Python/3.8.16
-        (macOS-13.4-arm64-arm-64bit)
-    method: GET
-    uri: https://management.azure.com/subscriptions/00000000-0000-0000-0000-000000000000/resourceGroups/clitest000001/providers/Microsoft.ContainerService/managedClusters/cliakstest000002?api-version=2023-05-01
-=======
       - AZURECLI/2.49.0 azsdk-python-azure-mgmt-containerservice/24.0.0 Python/3.8.10
         (Linux-5.15.0-1039-azure-x86_64-with-glibc2.29)
     method: GET
     uri: https://management.azure.com/subscriptions/00000000-0000-0000-0000-000000000000/resourceGroups/clitest000001/providers/Microsoft.ContainerService/managedClusters/cliakstest000002?api-version=2023-07-01
->>>>>>> 13d0ab0a
   response:
     body:
       string: '{"error":{"code":"ResourceNotFound","message":"The Resource ''Microsoft.ContainerService/managedClusters/cliakstest000002''
@@ -37,11 +30,7 @@
       content-type:
       - application/json; charset=utf-8
       date:
-<<<<<<< HEAD
-      - Thu, 15 Jun 2023 19:10:39 GMT
-=======
       - Thu, 29 Jun 2023 11:04:28 GMT
->>>>>>> 13d0ab0a
       expires:
       - '-1'
       pragma:
@@ -69,20 +58,12 @@
       ParameterSetName:
       - --resource-group --name --enable-managed-identity --ssh-key-value -o
       User-Agent:
-<<<<<<< HEAD
-      - AZURECLI/2.49.0 azsdk-python-azure-mgmt-resource/22.0.0 Python/3.8.16 (macOS-13.4-arm64-arm-64bit)
-=======
       - AZURECLI/2.49.0 azsdk-python-azure-mgmt-resource/23.1.0b2 Python/3.8.10 (Linux-5.15.0-1039-azure-x86_64-with-glibc2.29)
->>>>>>> 13d0ab0a
     method: GET
     uri: https://management.azure.com/subscriptions/00000000-0000-0000-0000-000000000000/resourcegroups/clitest000001?api-version=2022-09-01
   response:
     body:
-<<<<<<< HEAD
-      string: '{"id":"/subscriptions/00000000-0000-0000-0000-000000000000/resourceGroups/clitest000001","name":"clitest000001","type":"Microsoft.Resources/resourceGroups","location":"westus2","tags":{"product":"azurecli","cause":"automation","test":"test_aks_enable_addons_confcom_addon","date":"2023-06-15T19:10:37Z","module":"acs"},"properties":{"provisioningState":"Succeeded"}}'
-=======
       string: '{"id":"/subscriptions/00000000-0000-0000-0000-000000000000/resourceGroups/clitest000001","name":"clitest000001","type":"Microsoft.Resources/resourceGroups","location":"westus2","tags":{"product":"azurecli","cause":"automation","test":"test_aks_enable_addons_confcom_addon","date":"2023-06-29T11:04:26Z","module":"acs"},"properties":{"provisioningState":"Succeeded"}}'
->>>>>>> 13d0ab0a
     headers:
       cache-control:
       - no-cache
@@ -91,11 +72,7 @@
       content-type:
       - application/json; charset=utf-8
       date:
-<<<<<<< HEAD
-      - Thu, 15 Jun 2023 19:10:40 GMT
-=======
       - Thu, 29 Jun 2023 11:04:28 GMT
->>>>>>> 13d0ab0a
       expires:
       - '-1'
       pragma:
@@ -109,31 +86,19 @@
       message: OK
 - request:
     body: '{"location": "westus2", "identity": {"type": "SystemAssigned"}, "properties":
-<<<<<<< HEAD
-      {"kubernetesVersion": "", "dnsPrefix": "cliakstest-clitestg2upyah4k-8ecadf",
-=======
       {"kubernetesVersion": "", "dnsPrefix": "cliakstest-clitestszxu7kszm-79a739",
->>>>>>> 13d0ab0a
       "agentPoolProfiles": [{"count": 3, "vmSize": "Standard_DS2_v2", "osDiskSizeGB":
       0, "osType": "Linux", "enableAutoScaling": false, "type": "VirtualMachineScaleSets",
       "mode": "System", "orchestratorVersion": "", "upgradeSettings": {}, "enableNodePublicIP":
       false, "scaleSetPriority": "Regular", "scaleSetEvictionPolicy": "Delete", "spotMaxPrice":
       -1.0, "nodeTaints": [], "enableEncryptionAtHost": false, "enableUltraSSD": false,
       "enableFIPS": false, "name": "nodepool1"}], "linuxProfile": {"adminUsername":
-<<<<<<< HEAD
-      "azureuser", "ssh": {"publicKeys": [{"keyData": "ssh-rsa AAAAB3NzaC1yc2EAAAADAQABAAACAQCbIg1guRHbI0lV11wWDt1r2cUdcNd27CJsg+SfgC7miZeubtwUhbsPdhMQsfDyhOWHq1+ZL0M+nJZV63d/1dhmhtgyOqejUwrPlzKhydsbrsdUor+JmNJDdW01v7BXHyuymT8G4s09jCasNOwiufbP/qp72ruu0bIA1nySsvlf9pCQAuFkAnVnf/rFhUlOkhtRpwcq8SUNY2zRHR/EKb/4NWY1JzR4sa3q2fWIJdrrX0DvLoa5g9bIEd4Df79ba7v+yiUBOS0zT2ll+z4g9izHK3EO5d8hL4jYxcjKs+wcslSYRWrascfscLgMlMGh0CdKeNTDjHpGPncaf3Z+FwwwjWeuiNBxv7bJo13/8B/098KlVDl4GZqsoBCEjPyJfV6hO0y/LkRGkk7oHWKgeWAfKtfLItRp00eZ4fcJNK9kCaSMmEugoZWcI7NGbZXzqFWqbpRI7NcDP9+WIQ+i9U5vqWsqd/zng4kbuAJ6UuKqIzB0upYrLShfQE3SAck8oaLhJqqq56VfDuASNpJKidV+zq27HfSBmbXnkR/5AK337dc3MXKJypoK/QPMLKUAP5XLPbs+NddJQV7EZXd29DLgp+fRIg3edpKdO7ZErWhv7d+3Kws+e1Y+ypmR2WIVSwVyBEUfgv2C8Ts9gnTF4pNcEY/S2aBicz5Ew2+jdyGNQQ==
-      test@example.com\n"}]}}, "addonProfiles": {}, "enableRBAC": true, "networkProfile":
-      {"networkPlugin": "kubenet", "podCidr": "10.244.0.0/16", "serviceCidr": "10.0.0.0/16",
-      "dnsServiceIP": "10.0.0.10", "outboundType": "loadBalancer", "loadBalancerSku":
-      "standard"}, "disableLocalAccounts": false, "storageProfile": {}}}'
-=======
       "azureuser", "ssh": {"publicKeys": [{"keyData": "ssh-rsa AAAAB3NzaC1yc2EAAAADAQABAAABAQCw4P22/hE86EX0l2HMO+M6Gw+CW6O4Yl84NLjVqF7NtK8xwQKcZwGeIwNBv/HxJ0uMJlOCG1ZMPPvSZHDp07QvAjYKKryIkIGilxLUh4fNOEQiZqAXB2badERUdwLRB4f6kHc0vb35GHw3tlyjjDjvQTO7UgZQxnbipxyrJAYfMHxfXjST1tvmln3v87WvBGsY2hr1Iqx/gMO3AIqaNoJntl1sIeAcg8xXdYW3PP6N1gYToFsDxsQZU2rfefIRDniuP4fYy2J4shtEAkyzv1BlOBJGHBqCzyrhXVqFElLSFV99QhLUi43zXL4Ge1QKJBztH/q48ohMBt3WenkP2KsT
       azcli_aks_live_test@example.com\n"}]}}, "addonProfiles": {}, "enableRBAC": true,
       "networkProfile": {"networkPlugin": "kubenet", "podCidr": "10.244.0.0/16", "serviceCidr":
       "10.0.0.0/16", "dnsServiceIP": "10.0.0.10", "outboundType": "loadBalancer",
       "loadBalancerSku": "standard"}, "disableLocalAccounts": false, "storageProfile":
       {}}}'
->>>>>>> 13d0ab0a
     headers:
       Accept:
       - application/json
@@ -144,75 +109,12 @@
       Connection:
       - keep-alive
       Content-Length:
-<<<<<<< HEAD
-      - '1751'
-=======
       - '1422'
->>>>>>> 13d0ab0a
       Content-Type:
       - application/json
       ParameterSetName:
       - --resource-group --name --enable-managed-identity --ssh-key-value -o
       User-Agent:
-<<<<<<< HEAD
-      - AZURECLI/2.49.0 azsdk-python-azure-mgmt-containerservice/23.0.0 Python/3.8.16
-        (macOS-13.4-arm64-arm-64bit)
-    method: PUT
-    uri: https://management.azure.com/subscriptions/00000000-0000-0000-0000-000000000000/resourceGroups/clitest000001/providers/Microsoft.ContainerService/managedClusters/cliakstest000002?api-version=2023-05-01
-  response:
-    body:
-      string: "{\n  \"id\": \"/subscriptions/00000000-0000-0000-0000-000000000000/resourcegroups/clitest000001/providers/Microsoft.ContainerService/managedClusters/cliakstest000002\"\
-        ,\n  \"location\": \"westus2\",\n  \"name\": \"cliakstest000002\",\n  \"type\"\
-        : \"Microsoft.ContainerService/ManagedClusters\",\n  \"properties\": {\n \
-        \  \"provisioningState\": \"Creating\",\n   \"powerState\": {\n    \"code\"\
-        : \"Running\"\n   },\n   \"kubernetesVersion\": \"1.25.6\",\n   \"currentKubernetesVersion\"\
-        : \"1.25.6\",\n   \"dnsPrefix\": \"cliakstest-clitestg2upyah4k-8ecadf\",\n\
-        \   \"fqdn\": \"cliakstest-clitestg2upyah4k-8ecadf-m3qktr6r.hcp.westus2.azmk8s.io\"\
-        ,\n   \"azurePortalFQDN\": \"cliakstest-clitestg2upyah4k-8ecadf-m3qktr6r.portal.hcp.westus2.azmk8s.io\"\
-        ,\n   \"agentPoolProfiles\": [\n    {\n     \"name\": \"nodepool1\",\n   \
-        \  \"count\": 3,\n     \"vmSize\": \"Standard_DS2_v2\",\n     \"osDiskSizeGB\"\
-        : 128,\n     \"osDiskType\": \"Managed\",\n     \"kubeletDiskType\": \"OS\"\
-        ,\n     \"maxPods\": 110,\n     \"type\": \"VirtualMachineScaleSets\",\n \
-        \    \"enableAutoScaling\": false,\n     \"provisioningState\": \"Creating\"\
-        ,\n     \"powerState\": {\n      \"code\": \"Running\"\n     },\n     \"orchestratorVersion\"\
-        : \"1.25.6\",\n     \"currentOrchestratorVersion\": \"1.25.6\",\n     \"enableNodePublicIP\"\
-        : false,\n     \"mode\": \"System\",\n     \"enableEncryptionAtHost\": false,\n\
-        \     \"enableUltraSSD\": false,\n     \"osType\": \"Linux\",\n     \"osSKU\"\
-        : \"Ubuntu\",\n     \"nodeImageVersion\": \"AKSUbuntu-2204gen2containerd-202306.01.0\"\
-        ,\n     \"upgradeSettings\": {},\n     \"enableFIPS\": false\n    }\n   ],\n\
-        \   \"linuxProfile\": {\n    \"adminUsername\": \"azureuser\",\n    \"ssh\"\
-        : {\n     \"publicKeys\": [\n      {\n       \"keyData\": \"ssh-rsa AAAAB3NzaC1yc2EAAAADAQABAAACAQCbIg1guRHbI0lV11wWDt1r2cUdcNd27CJsg+SfgC7miZeubtwUhbsPdhMQsfDyhOWHq1+ZL0M+nJZV63d/1dhmhtgyOqejUwrPlzKhydsbrsdUor+JmNJDdW01v7BXHyuymT8G4s09jCasNOwiufbP/qp72ruu0bIA1nySsvlf9pCQAuFkAnVnf/rFhUlOkhtRpwcq8SUNY2zRHR/EKb/4NWY1JzR4sa3q2fWIJdrrX0DvLoa5g9bIEd4Df79ba7v+yiUBOS0zT2ll+z4g9izHK3EO5d8hL4jYxcjKs+wcslSYRWrascfscLgMlMGh0CdKeNTDjHpGPncaf3Z+FwwwjWeuiNBxv7bJo13/8B/098KlVDl4GZqsoBCEjPyJfV6hO0y/LkRGkk7oHWKgeWAfKtfLItRp00eZ4fcJNK9kCaSMmEugoZWcI7NGbZXzqFWqbpRI7NcDP9+WIQ+i9U5vqWsqd/zng4kbuAJ6UuKqIzB0upYrLShfQE3SAck8oaLhJqqq56VfDuASNpJKidV+zq27HfSBmbXnkR/5AK337dc3MXKJypoK/QPMLKUAP5XLPbs+NddJQV7EZXd29DLgp+fRIg3edpKdO7ZErWhv7d+3Kws+e1Y+ypmR2WIVSwVyBEUfgv2C8Ts9gnTF4pNcEY/S2aBicz5Ew2+jdyGNQQ==\
-        \ test@example.com\\n\"\n      }\n     ]\n    }\n   },\n   \"servicePrincipalProfile\"\
-        : {\n    \"clientId\":\"00000000-0000-0000-0000-000000000001\"\n   },\n  \
-        \ \"nodeResourceGroup\": \"MC_clitest000001_cliakstest000002_westus2\",\n\
-        \   \"enableRBAC\": true,\n   \"supportPlan\": \"KubernetesOfficial\",\n \
-        \  \"networkProfile\": {\n    \"networkPlugin\": \"kubenet\",\n    \"loadBalancerSku\"\
-        : \"standard\",\n    \"loadBalancerProfile\": {\n     \"managedOutboundIPs\"\
-        : {\n      \"count\": 1\n     }\n    },\n    \"podCidr\": \"10.244.0.0/16\"\
-        ,\n    \"serviceCidr\": \"10.0.0.0/16\",\n    \"dnsServiceIP\": \"10.0.0.10\"\
-        ,\n    \"outboundType\": \"loadBalancer\",\n    \"podCidrs\": [\n     \"10.244.0.0/16\"\
-        \n    ],\n    \"serviceCidrs\": [\n     \"10.0.0.0/16\"\n    ],\n    \"ipFamilies\"\
-        : [\n     \"IPv4\"\n    ]\n   },\n   \"maxAgentPools\": 100,\n   \"disableLocalAccounts\"\
-        : false,\n   \"securityProfile\": {},\n   \"storageProfile\": {\n    \"diskCSIDriver\"\
-        : {\n     \"enabled\": true\n    },\n    \"fileCSIDriver\": {\n     \"enabled\"\
-        : true\n    },\n    \"snapshotController\": {\n     \"enabled\": true\n  \
-        \  }\n   },\n   \"oidcIssuerProfile\": {\n    \"enabled\": false\n   },\n\
-        \   \"workloadAutoScalerProfile\": {}\n  },\n  \"identity\": {\n   \"type\"\
-        : \"SystemAssigned\",\n   \"principalId\":\"00000000-0000-0000-0000-000000000001\"\
-        ,\n   \"tenantId\": \"72f988bf-86f1-41af-91ab-2d7cd011db47\"\n  },\n  \"sku\"\
-        : {\n   \"name\": \"Base\",\n   \"tier\": \"Free\"\n  }\n }"
-    headers:
-      azure-asyncoperation:
-      - https://management.azure.com/subscriptions/00000000-0000-0000-0000-000000000000/providers/Microsoft.ContainerService/locations/westus2/operations/7f2c49f9-8d8a-4790-979b-0f409f927605?api-version=2016-03-30
-      cache-control:
-      - no-cache
-      content-length:
-      - '3596'
-      content-type:
-      - application/json
-      date:
-      - Thu, 15 Jun 2023 19:10:47 GMT
-=======
       - AZURECLI/2.49.0 azsdk-python-azure-mgmt-containerservice/24.0.0 Python/3.8.10
         (Linux-5.15.0-1039-azure-x86_64-with-glibc2.29)
     method: PUT
@@ -268,7 +170,6 @@
       - application/json
       date:
       - Thu, 29 Jun 2023 11:04:50 GMT
->>>>>>> 13d0ab0a
       expires:
       - '-1'
       pragma:
@@ -298,16 +199,6 @@
       ParameterSetName:
       - --resource-group --name --enable-managed-identity --ssh-key-value -o
       User-Agent:
-<<<<<<< HEAD
-      - AZURECLI/2.49.0 azsdk-python-azure-mgmt-containerservice/23.0.0 Python/3.8.16
-        (macOS-13.4-arm64-arm-64bit)
-    method: GET
-    uri: https://management.azure.com/subscriptions/00000000-0000-0000-0000-000000000000/providers/Microsoft.ContainerService/locations/westus2/operations/7f2c49f9-8d8a-4790-979b-0f409f927605?api-version=2016-03-30
-  response:
-    body:
-      string: "{\n  \"name\": \"f9492c7f-8a8d-9047-979b-0f409f927605\",\n  \"status\"\
-        : \"InProgress\",\n  \"startTime\": \"2023-06-15T19:10:46.6914227Z\"\n }"
-=======
       - AZURECLI/2.49.0 azsdk-python-azure-mgmt-containerservice/24.0.0 Python/3.8.10
         (Linux-5.15.0-1039-azure-x86_64-with-glibc2.29)
     method: GET
@@ -508,61 +399,46 @@
     body:
       string: "{\n  \"name\": \"0bc579d5-4727-0541-b9f0-f10603543c9d\",\n  \"status\":
         \"InProgress\",\n  \"startTime\": \"2023-06-29T11:04:50.2498032Z\"\n }"
->>>>>>> 13d0ab0a
-    headers:
-      cache-control:
-      - no-cache
-      content-length:
-      - '126'
-      content-type:
-      - application/json
-      date:
-<<<<<<< HEAD
-      - Thu, 15 Jun 2023 19:10:47 GMT
-=======
+    headers:
+      cache-control:
+      - no-cache
+      content-length:
+      - '126'
+      content-type:
+      - application/json
+      date:
       - Thu, 29 Jun 2023 11:06:51 GMT
->>>>>>> 13d0ab0a
-      expires:
-      - '-1'
-      pragma:
-      - no-cache
-      server:
-      - nginx
-      strict-transport-security:
-      - max-age=31536000; includeSubDomains
-      transfer-encoding:
-      - chunked
-      vary:
-      - Accept-Encoding
-      x-content-type-options:
-      - nosniff
-    status:
-      code: 200
-      message: OK
-- request:
-    body: null
-    headers:
-      Accept:
-      - '*/*'
-      Accept-Encoding:
-      - gzip, deflate
-      CommandName:
-      - aks create
-      Connection:
-      - keep-alive
-      ParameterSetName:
-      - --resource-group --name --enable-managed-identity --ssh-key-value -o
-      User-Agent:
-<<<<<<< HEAD
-      - AZURECLI/2.49.0 azsdk-python-azure-mgmt-containerservice/23.0.0 Python/3.8.16
-        (macOS-13.4-arm64-arm-64bit)
-    method: GET
-    uri: https://management.azure.com/subscriptions/00000000-0000-0000-0000-000000000000/providers/Microsoft.ContainerService/locations/westus2/operations/7f2c49f9-8d8a-4790-979b-0f409f927605?api-version=2016-03-30
-  response:
-    body:
-      string: "{\n  \"name\": \"f9492c7f-8a8d-9047-979b-0f409f927605\",\n  \"status\"\
-        : \"InProgress\",\n  \"startTime\": \"2023-06-15T19:10:46.6914227Z\"\n }"
-=======
+      expires:
+      - '-1'
+      pragma:
+      - no-cache
+      server:
+      - nginx
+      strict-transport-security:
+      - max-age=31536000; includeSubDomains
+      transfer-encoding:
+      - chunked
+      vary:
+      - Accept-Encoding
+      x-content-type-options:
+      - nosniff
+    status:
+      code: 200
+      message: OK
+- request:
+    body: null
+    headers:
+      Accept:
+      - '*/*'
+      Accept-Encoding:
+      - gzip, deflate
+      CommandName:
+      - aks create
+      Connection:
+      - keep-alive
+      ParameterSetName:
+      - --resource-group --name --enable-managed-identity --ssh-key-value -o
+      User-Agent:
       - AZURECLI/2.49.0 azsdk-python-azure-mgmt-containerservice/24.0.0 Python/3.8.10
         (Linux-5.15.0-1039-azure-x86_64-with-glibc2.29)
     method: GET
@@ -571,61 +447,46 @@
     body:
       string: "{\n  \"name\": \"0bc579d5-4727-0541-b9f0-f10603543c9d\",\n  \"status\":
         \"InProgress\",\n  \"startTime\": \"2023-06-29T11:04:50.2498032Z\"\n }"
->>>>>>> 13d0ab0a
-    headers:
-      cache-control:
-      - no-cache
-      content-length:
-      - '126'
-      content-type:
-      - application/json
-      date:
-<<<<<<< HEAD
-      - Thu, 15 Jun 2023 19:11:17 GMT
-=======
+    headers:
+      cache-control:
+      - no-cache
+      content-length:
+      - '126'
+      content-type:
+      - application/json
+      date:
       - Thu, 29 Jun 2023 11:07:21 GMT
->>>>>>> 13d0ab0a
-      expires:
-      - '-1'
-      pragma:
-      - no-cache
-      server:
-      - nginx
-      strict-transport-security:
-      - max-age=31536000; includeSubDomains
-      transfer-encoding:
-      - chunked
-      vary:
-      - Accept-Encoding
-      x-content-type-options:
-      - nosniff
-    status:
-      code: 200
-      message: OK
-- request:
-    body: null
-    headers:
-      Accept:
-      - '*/*'
-      Accept-Encoding:
-      - gzip, deflate
-      CommandName:
-      - aks create
-      Connection:
-      - keep-alive
-      ParameterSetName:
-      - --resource-group --name --enable-managed-identity --ssh-key-value -o
-      User-Agent:
-<<<<<<< HEAD
-      - AZURECLI/2.49.0 azsdk-python-azure-mgmt-containerservice/23.0.0 Python/3.8.16
-        (macOS-13.4-arm64-arm-64bit)
-    method: GET
-    uri: https://management.azure.com/subscriptions/00000000-0000-0000-0000-000000000000/providers/Microsoft.ContainerService/locations/westus2/operations/7f2c49f9-8d8a-4790-979b-0f409f927605?api-version=2016-03-30
-  response:
-    body:
-      string: "{\n  \"name\": \"f9492c7f-8a8d-9047-979b-0f409f927605\",\n  \"status\"\
-        : \"InProgress\",\n  \"startTime\": \"2023-06-15T19:10:46.6914227Z\"\n }"
-=======
+      expires:
+      - '-1'
+      pragma:
+      - no-cache
+      server:
+      - nginx
+      strict-transport-security:
+      - max-age=31536000; includeSubDomains
+      transfer-encoding:
+      - chunked
+      vary:
+      - Accept-Encoding
+      x-content-type-options:
+      - nosniff
+    status:
+      code: 200
+      message: OK
+- request:
+    body: null
+    headers:
+      Accept:
+      - '*/*'
+      Accept-Encoding:
+      - gzip, deflate
+      CommandName:
+      - aks create
+      Connection:
+      - keep-alive
+      ParameterSetName:
+      - --resource-group --name --enable-managed-identity --ssh-key-value -o
+      User-Agent:
       - AZURECLI/2.49.0 azsdk-python-azure-mgmt-containerservice/24.0.0 Python/3.8.10
         (Linux-5.15.0-1039-azure-x86_64-with-glibc2.29)
     method: GET
@@ -634,61 +495,46 @@
     body:
       string: "{\n  \"name\": \"0bc579d5-4727-0541-b9f0-f10603543c9d\",\n  \"status\":
         \"InProgress\",\n  \"startTime\": \"2023-06-29T11:04:50.2498032Z\"\n }"
->>>>>>> 13d0ab0a
-    headers:
-      cache-control:
-      - no-cache
-      content-length:
-      - '126'
-      content-type:
-      - application/json
-      date:
-<<<<<<< HEAD
-      - Thu, 15 Jun 2023 19:11:47 GMT
-=======
+    headers:
+      cache-control:
+      - no-cache
+      content-length:
+      - '126'
+      content-type:
+      - application/json
+      date:
       - Thu, 29 Jun 2023 11:07:51 GMT
->>>>>>> 13d0ab0a
-      expires:
-      - '-1'
-      pragma:
-      - no-cache
-      server:
-      - nginx
-      strict-transport-security:
-      - max-age=31536000; includeSubDomains
-      transfer-encoding:
-      - chunked
-      vary:
-      - Accept-Encoding
-      x-content-type-options:
-      - nosniff
-    status:
-      code: 200
-      message: OK
-- request:
-    body: null
-    headers:
-      Accept:
-      - '*/*'
-      Accept-Encoding:
-      - gzip, deflate
-      CommandName:
-      - aks create
-      Connection:
-      - keep-alive
-      ParameterSetName:
-      - --resource-group --name --enable-managed-identity --ssh-key-value -o
-      User-Agent:
-<<<<<<< HEAD
-      - AZURECLI/2.49.0 azsdk-python-azure-mgmt-containerservice/23.0.0 Python/3.8.16
-        (macOS-13.4-arm64-arm-64bit)
-    method: GET
-    uri: https://management.azure.com/subscriptions/00000000-0000-0000-0000-000000000000/providers/Microsoft.ContainerService/locations/westus2/operations/7f2c49f9-8d8a-4790-979b-0f409f927605?api-version=2016-03-30
-  response:
-    body:
-      string: "{\n  \"name\": \"f9492c7f-8a8d-9047-979b-0f409f927605\",\n  \"status\"\
-        : \"InProgress\",\n  \"startTime\": \"2023-06-15T19:10:46.6914227Z\"\n }"
-=======
+      expires:
+      - '-1'
+      pragma:
+      - no-cache
+      server:
+      - nginx
+      strict-transport-security:
+      - max-age=31536000; includeSubDomains
+      transfer-encoding:
+      - chunked
+      vary:
+      - Accept-Encoding
+      x-content-type-options:
+      - nosniff
+    status:
+      code: 200
+      message: OK
+- request:
+    body: null
+    headers:
+      Accept:
+      - '*/*'
+      Accept-Encoding:
+      - gzip, deflate
+      CommandName:
+      - aks create
+      Connection:
+      - keep-alive
+      ParameterSetName:
+      - --resource-group --name --enable-managed-identity --ssh-key-value -o
+      User-Agent:
       - AZURECLI/2.49.0 azsdk-python-azure-mgmt-containerservice/24.0.0 Python/3.8.10
         (Linux-5.15.0-1039-azure-x86_64-with-glibc2.29)
     method: GET
@@ -697,61 +543,46 @@
     body:
       string: "{\n  \"name\": \"0bc579d5-4727-0541-b9f0-f10603543c9d\",\n  \"status\":
         \"InProgress\",\n  \"startTime\": \"2023-06-29T11:04:50.2498032Z\"\n }"
->>>>>>> 13d0ab0a
-    headers:
-      cache-control:
-      - no-cache
-      content-length:
-      - '126'
-      content-type:
-      - application/json
-      date:
-<<<<<<< HEAD
-      - Thu, 15 Jun 2023 19:12:17 GMT
-=======
+    headers:
+      cache-control:
+      - no-cache
+      content-length:
+      - '126'
+      content-type:
+      - application/json
+      date:
       - Thu, 29 Jun 2023 11:08:21 GMT
->>>>>>> 13d0ab0a
-      expires:
-      - '-1'
-      pragma:
-      - no-cache
-      server:
-      - nginx
-      strict-transport-security:
-      - max-age=31536000; includeSubDomains
-      transfer-encoding:
-      - chunked
-      vary:
-      - Accept-Encoding
-      x-content-type-options:
-      - nosniff
-    status:
-      code: 200
-      message: OK
-- request:
-    body: null
-    headers:
-      Accept:
-      - '*/*'
-      Accept-Encoding:
-      - gzip, deflate
-      CommandName:
-      - aks create
-      Connection:
-      - keep-alive
-      ParameterSetName:
-      - --resource-group --name --enable-managed-identity --ssh-key-value -o
-      User-Agent:
-<<<<<<< HEAD
-      - AZURECLI/2.49.0 azsdk-python-azure-mgmt-containerservice/23.0.0 Python/3.8.16
-        (macOS-13.4-arm64-arm-64bit)
-    method: GET
-    uri: https://management.azure.com/subscriptions/00000000-0000-0000-0000-000000000000/providers/Microsoft.ContainerService/locations/westus2/operations/7f2c49f9-8d8a-4790-979b-0f409f927605?api-version=2016-03-30
-  response:
-    body:
-      string: "{\n  \"name\": \"f9492c7f-8a8d-9047-979b-0f409f927605\",\n  \"status\"\
-        : \"InProgress\",\n  \"startTime\": \"2023-06-15T19:10:46.6914227Z\"\n }"
-=======
+      expires:
+      - '-1'
+      pragma:
+      - no-cache
+      server:
+      - nginx
+      strict-transport-security:
+      - max-age=31536000; includeSubDomains
+      transfer-encoding:
+      - chunked
+      vary:
+      - Accept-Encoding
+      x-content-type-options:
+      - nosniff
+    status:
+      code: 200
+      message: OK
+- request:
+    body: null
+    headers:
+      Accept:
+      - '*/*'
+      Accept-Encoding:
+      - gzip, deflate
+      CommandName:
+      - aks create
+      Connection:
+      - keep-alive
+      ParameterSetName:
+      - --resource-group --name --enable-managed-identity --ssh-key-value -o
+      User-Agent:
       - AZURECLI/2.49.0 azsdk-python-azure-mgmt-containerservice/24.0.0 Python/3.8.10
         (Linux-5.15.0-1039-azure-x86_64-with-glibc2.29)
     method: GET
@@ -760,61 +591,46 @@
     body:
       string: "{\n  \"name\": \"0bc579d5-4727-0541-b9f0-f10603543c9d\",\n  \"status\":
         \"InProgress\",\n  \"startTime\": \"2023-06-29T11:04:50.2498032Z\"\n }"
->>>>>>> 13d0ab0a
-    headers:
-      cache-control:
-      - no-cache
-      content-length:
-      - '126'
-      content-type:
-      - application/json
-      date:
-<<<<<<< HEAD
-      - Thu, 15 Jun 2023 19:12:48 GMT
-=======
+    headers:
+      cache-control:
+      - no-cache
+      content-length:
+      - '126'
+      content-type:
+      - application/json
+      date:
       - Thu, 29 Jun 2023 11:08:52 GMT
->>>>>>> 13d0ab0a
-      expires:
-      - '-1'
-      pragma:
-      - no-cache
-      server:
-      - nginx
-      strict-transport-security:
-      - max-age=31536000; includeSubDomains
-      transfer-encoding:
-      - chunked
-      vary:
-      - Accept-Encoding
-      x-content-type-options:
-      - nosniff
-    status:
-      code: 200
-      message: OK
-- request:
-    body: null
-    headers:
-      Accept:
-      - '*/*'
-      Accept-Encoding:
-      - gzip, deflate
-      CommandName:
-      - aks create
-      Connection:
-      - keep-alive
-      ParameterSetName:
-      - --resource-group --name --enable-managed-identity --ssh-key-value -o
-      User-Agent:
-<<<<<<< HEAD
-      - AZURECLI/2.49.0 azsdk-python-azure-mgmt-containerservice/23.0.0 Python/3.8.16
-        (macOS-13.4-arm64-arm-64bit)
-    method: GET
-    uri: https://management.azure.com/subscriptions/00000000-0000-0000-0000-000000000000/providers/Microsoft.ContainerService/locations/westus2/operations/7f2c49f9-8d8a-4790-979b-0f409f927605?api-version=2016-03-30
-  response:
-    body:
-      string: "{\n  \"name\": \"f9492c7f-8a8d-9047-979b-0f409f927605\",\n  \"status\"\
-        : \"InProgress\",\n  \"startTime\": \"2023-06-15T19:10:46.6914227Z\"\n }"
-=======
+      expires:
+      - '-1'
+      pragma:
+      - no-cache
+      server:
+      - nginx
+      strict-transport-security:
+      - max-age=31536000; includeSubDomains
+      transfer-encoding:
+      - chunked
+      vary:
+      - Accept-Encoding
+      x-content-type-options:
+      - nosniff
+    status:
+      code: 200
+      message: OK
+- request:
+    body: null
+    headers:
+      Accept:
+      - '*/*'
+      Accept-Encoding:
+      - gzip, deflate
+      CommandName:
+      - aks create
+      Connection:
+      - keep-alive
+      ParameterSetName:
+      - --resource-group --name --enable-managed-identity --ssh-key-value -o
+      User-Agent:
       - AZURECLI/2.49.0 azsdk-python-azure-mgmt-containerservice/24.0.0 Python/3.8.10
         (Linux-5.15.0-1039-azure-x86_64-with-glibc2.29)
     method: GET
@@ -823,61 +639,46 @@
     body:
       string: "{\n  \"name\": \"0bc579d5-4727-0541-b9f0-f10603543c9d\",\n  \"status\":
         \"InProgress\",\n  \"startTime\": \"2023-06-29T11:04:50.2498032Z\"\n }"
->>>>>>> 13d0ab0a
-    headers:
-      cache-control:
-      - no-cache
-      content-length:
-      - '126'
-      content-type:
-      - application/json
-      date:
-<<<<<<< HEAD
-      - Thu, 15 Jun 2023 19:13:17 GMT
-=======
+    headers:
+      cache-control:
+      - no-cache
+      content-length:
+      - '126'
+      content-type:
+      - application/json
+      date:
       - Thu, 29 Jun 2023 11:09:22 GMT
->>>>>>> 13d0ab0a
-      expires:
-      - '-1'
-      pragma:
-      - no-cache
-      server:
-      - nginx
-      strict-transport-security:
-      - max-age=31536000; includeSubDomains
-      transfer-encoding:
-      - chunked
-      vary:
-      - Accept-Encoding
-      x-content-type-options:
-      - nosniff
-    status:
-      code: 200
-      message: OK
-- request:
-    body: null
-    headers:
-      Accept:
-      - '*/*'
-      Accept-Encoding:
-      - gzip, deflate
-      CommandName:
-      - aks create
-      Connection:
-      - keep-alive
-      ParameterSetName:
-      - --resource-group --name --enable-managed-identity --ssh-key-value -o
-      User-Agent:
-<<<<<<< HEAD
-      - AZURECLI/2.49.0 azsdk-python-azure-mgmt-containerservice/23.0.0 Python/3.8.16
-        (macOS-13.4-arm64-arm-64bit)
-    method: GET
-    uri: https://management.azure.com/subscriptions/00000000-0000-0000-0000-000000000000/providers/Microsoft.ContainerService/locations/westus2/operations/7f2c49f9-8d8a-4790-979b-0f409f927605?api-version=2016-03-30
-  response:
-    body:
-      string: "{\n  \"name\": \"f9492c7f-8a8d-9047-979b-0f409f927605\",\n  \"status\"\
-        : \"InProgress\",\n  \"startTime\": \"2023-06-15T19:10:46.6914227Z\"\n }"
-=======
+      expires:
+      - '-1'
+      pragma:
+      - no-cache
+      server:
+      - nginx
+      strict-transport-security:
+      - max-age=31536000; includeSubDomains
+      transfer-encoding:
+      - chunked
+      vary:
+      - Accept-Encoding
+      x-content-type-options:
+      - nosniff
+    status:
+      code: 200
+      message: OK
+- request:
+    body: null
+    headers:
+      Accept:
+      - '*/*'
+      Accept-Encoding:
+      - gzip, deflate
+      CommandName:
+      - aks create
+      Connection:
+      - keep-alive
+      ParameterSetName:
+      - --resource-group --name --enable-managed-identity --ssh-key-value -o
+      User-Agent:
       - AZURECLI/2.49.0 azsdk-python-azure-mgmt-containerservice/24.0.0 Python/3.8.10
         (Linux-5.15.0-1039-azure-x86_64-with-glibc2.29)
     method: GET
@@ -886,110 +687,46 @@
     body:
       string: "{\n  \"name\": \"0bc579d5-4727-0541-b9f0-f10603543c9d\",\n  \"status\":
         \"InProgress\",\n  \"startTime\": \"2023-06-29T11:04:50.2498032Z\"\n }"
->>>>>>> 13d0ab0a
-    headers:
-      cache-control:
-      - no-cache
-      content-length:
-      - '126'
-      content-type:
-      - application/json
-      date:
-<<<<<<< HEAD
-      - Thu, 15 Jun 2023 19:13:47 GMT
-=======
+    headers:
+      cache-control:
+      - no-cache
+      content-length:
+      - '126'
+      content-type:
+      - application/json
+      date:
       - Thu, 29 Jun 2023 11:09:52 GMT
->>>>>>> 13d0ab0a
-      expires:
-      - '-1'
-      pragma:
-      - no-cache
-      server:
-      - nginx
-      strict-transport-security:
-      - max-age=31536000; includeSubDomains
-      transfer-encoding:
-      - chunked
-      vary:
-      - Accept-Encoding
-      x-content-type-options:
-      - nosniff
-    status:
-      code: 200
-      message: OK
-- request:
-    body: null
-    headers:
-      Accept:
-      - '*/*'
-      Accept-Encoding:
-      - gzip, deflate
-      CommandName:
-      - aks create
-      Connection:
-      - keep-alive
-      ParameterSetName:
-      - --resource-group --name --enable-managed-identity --ssh-key-value -o
-      User-Agent:
-<<<<<<< HEAD
-      - AZURECLI/2.49.0 azsdk-python-azure-mgmt-containerservice/23.0.0 Python/3.8.16
-        (macOS-13.4-arm64-arm-64bit)
-    method: GET
-    uri: https://management.azure.com/subscriptions/00000000-0000-0000-0000-000000000000/providers/Microsoft.ContainerService/locations/westus2/operations/7f2c49f9-8d8a-4790-979b-0f409f927605?api-version=2016-03-30
-  response:
-    body:
-      string: "{\n  \"name\": \"f9492c7f-8a8d-9047-979b-0f409f927605\",\n  \"status\"\
-        : \"InProgress\",\n  \"startTime\": \"2023-06-15T19:10:46.6914227Z\"\n }"
-    headers:
-      cache-control:
-      - no-cache
-      content-length:
-      - '126'
-      content-type:
-      - application/json
-      date:
-      - Thu, 15 Jun 2023 19:14:17 GMT
-      expires:
-      - '-1'
-      pragma:
-      - no-cache
-      server:
-      - nginx
-      strict-transport-security:
-      - max-age=31536000; includeSubDomains
-      transfer-encoding:
-      - chunked
-      vary:
-      - Accept-Encoding
-      x-content-type-options:
-      - nosniff
-    status:
-      code: 200
-      message: OK
-- request:
-    body: null
-    headers:
-      Accept:
-      - '*/*'
-      Accept-Encoding:
-      - gzip, deflate
-      CommandName:
-      - aks create
-      Connection:
-      - keep-alive
-      ParameterSetName:
-      - --resource-group --name --enable-managed-identity --ssh-key-value -o
-      User-Agent:
-      - AZURECLI/2.49.0 azsdk-python-azure-mgmt-containerservice/23.0.0 Python/3.8.16
-        (macOS-13.4-arm64-arm-64bit)
-    method: GET
-    uri: https://management.azure.com/subscriptions/00000000-0000-0000-0000-000000000000/providers/Microsoft.ContainerService/locations/westus2/operations/7f2c49f9-8d8a-4790-979b-0f409f927605?api-version=2016-03-30
-  response:
-    body:
-      string: "{\n  \"name\": \"f9492c7f-8a8d-9047-979b-0f409f927605\",\n  \"status\"\
-        : \"Succeeded\",\n  \"startTime\": \"2023-06-15T19:10:46.6914227Z\",\n  \"\
-        endTime\": \"2023-06-15T19:14:23.0233011Z\"\n }"
-=======
+      expires:
+      - '-1'
+      pragma:
+      - no-cache
+      server:
+      - nginx
+      strict-transport-security:
+      - max-age=31536000; includeSubDomains
+      transfer-encoding:
+      - chunked
+      vary:
+      - Accept-Encoding
+      x-content-type-options:
+      - nosniff
+    status:
+      code: 200
+      message: OK
+- request:
+    body: null
+    headers:
+      Accept:
+      - '*/*'
+      Accept-Encoding:
+      - gzip, deflate
+      CommandName:
+      - aks create
+      Connection:
+      - keep-alive
+      ParameterSetName:
+      - --resource-group --name --enable-managed-identity --ssh-key-value -o
+      User-Agent:
       - AZURECLI/2.49.0 azsdk-python-azure-mgmt-containerservice/24.0.0 Python/3.8.10
         (Linux-5.15.0-1039-azure-x86_64-with-glibc2.29)
     method: GET
@@ -999,7 +736,6 @@
       string: "{\n  \"name\": \"0bc579d5-4727-0541-b9f0-f10603543c9d\",\n  \"status\":
         \"Succeeded\",\n  \"startTime\": \"2023-06-29T11:04:50.2498032Z\",\n  \"endTime\":
         \"2023-06-29T11:10:21.0905882Z\"\n }"
->>>>>>> 13d0ab0a
     headers:
       cache-control:
       - no-cache
@@ -1008,95 +744,38 @@
       content-type:
       - application/json
       date:
-<<<<<<< HEAD
-      - Thu, 15 Jun 2023 19:14:48 GMT
-=======
       - Thu, 29 Jun 2023 11:10:22 GMT
->>>>>>> 13d0ab0a
-      expires:
-      - '-1'
-      pragma:
-      - no-cache
-      server:
-      - nginx
-      strict-transport-security:
-      - max-age=31536000; includeSubDomains
-      transfer-encoding:
-      - chunked
-      vary:
-      - Accept-Encoding
-      x-content-type-options:
-      - nosniff
-    status:
-      code: 200
-      message: OK
-- request:
-    body: null
-    headers:
-      Accept:
-      - '*/*'
-      Accept-Encoding:
-      - gzip, deflate
-      CommandName:
-      - aks create
-      Connection:
-      - keep-alive
-      ParameterSetName:
-      - --resource-group --name --enable-managed-identity --ssh-key-value -o
-      User-Agent:
-<<<<<<< HEAD
-      - AZURECLI/2.49.0 azsdk-python-azure-mgmt-containerservice/23.0.0 Python/3.8.16
-        (macOS-13.4-arm64-arm-64bit)
-    method: GET
-    uri: https://management.azure.com/subscriptions/00000000-0000-0000-0000-000000000000/resourceGroups/clitest000001/providers/Microsoft.ContainerService/managedClusters/cliakstest000002?api-version=2023-05-01
-  response:
-    body:
-      string: "{\n  \"id\": \"/subscriptions/00000000-0000-0000-0000-000000000000/resourcegroups/clitest000001/providers/Microsoft.ContainerService/managedClusters/cliakstest000002\"\
-        ,\n  \"location\": \"westus2\",\n  \"name\": \"cliakstest000002\",\n  \"type\"\
-        : \"Microsoft.ContainerService/ManagedClusters\",\n  \"properties\": {\n \
-        \  \"provisioningState\": \"Succeeded\",\n   \"powerState\": {\n    \"code\"\
-        : \"Running\"\n   },\n   \"kubernetesVersion\": \"1.25.6\",\n   \"currentKubernetesVersion\"\
-        : \"1.25.6\",\n   \"dnsPrefix\": \"cliakstest-clitestg2upyah4k-8ecadf\",\n\
-        \   \"fqdn\": \"cliakstest-clitestg2upyah4k-8ecadf-m3qktr6r.hcp.westus2.azmk8s.io\"\
-        ,\n   \"azurePortalFQDN\": \"cliakstest-clitestg2upyah4k-8ecadf-m3qktr6r.portal.hcp.westus2.azmk8s.io\"\
-        ,\n   \"agentPoolProfiles\": [\n    {\n     \"name\": \"nodepool1\",\n   \
-        \  \"count\": 3,\n     \"vmSize\": \"Standard_DS2_v2\",\n     \"osDiskSizeGB\"\
-        : 128,\n     \"osDiskType\": \"Managed\",\n     \"kubeletDiskType\": \"OS\"\
-        ,\n     \"maxPods\": 110,\n     \"type\": \"VirtualMachineScaleSets\",\n \
-        \    \"enableAutoScaling\": false,\n     \"provisioningState\": \"Succeeded\"\
-        ,\n     \"powerState\": {\n      \"code\": \"Running\"\n     },\n     \"orchestratorVersion\"\
-        : \"1.25.6\",\n     \"currentOrchestratorVersion\": \"1.25.6\",\n     \"enableNodePublicIP\"\
-        : false,\n     \"mode\": \"System\",\n     \"enableEncryptionAtHost\": false,\n\
-        \     \"enableUltraSSD\": false,\n     \"osType\": \"Linux\",\n     \"osSKU\"\
-        : \"Ubuntu\",\n     \"nodeImageVersion\": \"AKSUbuntu-2204gen2containerd-202306.01.0\"\
-        ,\n     \"upgradeSettings\": {},\n     \"enableFIPS\": false\n    }\n   ],\n\
-        \   \"linuxProfile\": {\n    \"adminUsername\": \"azureuser\",\n    \"ssh\"\
-        : {\n     \"publicKeys\": [\n      {\n       \"keyData\": \"ssh-rsa AAAAB3NzaC1yc2EAAAADAQABAAACAQCbIg1guRHbI0lV11wWDt1r2cUdcNd27CJsg+SfgC7miZeubtwUhbsPdhMQsfDyhOWHq1+ZL0M+nJZV63d/1dhmhtgyOqejUwrPlzKhydsbrsdUor+JmNJDdW01v7BXHyuymT8G4s09jCasNOwiufbP/qp72ruu0bIA1nySsvlf9pCQAuFkAnVnf/rFhUlOkhtRpwcq8SUNY2zRHR/EKb/4NWY1JzR4sa3q2fWIJdrrX0DvLoa5g9bIEd4Df79ba7v+yiUBOS0zT2ll+z4g9izHK3EO5d8hL4jYxcjKs+wcslSYRWrascfscLgMlMGh0CdKeNTDjHpGPncaf3Z+FwwwjWeuiNBxv7bJo13/8B/098KlVDl4GZqsoBCEjPyJfV6hO0y/LkRGkk7oHWKgeWAfKtfLItRp00eZ4fcJNK9kCaSMmEugoZWcI7NGbZXzqFWqbpRI7NcDP9+WIQ+i9U5vqWsqd/zng4kbuAJ6UuKqIzB0upYrLShfQE3SAck8oaLhJqqq56VfDuASNpJKidV+zq27HfSBmbXnkR/5AK337dc3MXKJypoK/QPMLKUAP5XLPbs+NddJQV7EZXd29DLgp+fRIg3edpKdO7ZErWhv7d+3Kws+e1Y+ypmR2WIVSwVyBEUfgv2C8Ts9gnTF4pNcEY/S2aBicz5Ew2+jdyGNQQ==\
-        \ test@example.com\\n\"\n      }\n     ]\n    }\n   },\n   \"servicePrincipalProfile\"\
-        : {\n    \"clientId\":\"00000000-0000-0000-0000-000000000001\"\n   },\n  \
-        \ \"nodeResourceGroup\": \"MC_clitest000001_cliakstest000002_westus2\",\n\
-        \   \"enableRBAC\": true,\n   \"supportPlan\": \"KubernetesOfficial\",\n \
-        \  \"networkProfile\": {\n    \"networkPlugin\": \"kubenet\",\n    \"loadBalancerSku\"\
-        : \"Standard\",\n    \"loadBalancerProfile\": {\n     \"managedOutboundIPs\"\
-        : {\n      \"count\": 1\n     },\n     \"effectiveOutboundIPs\": [\n     \
-        \ {\n       \"id\": \"/subscriptions/00000000-0000-0000-0000-000000000000/resourceGroups/MC_clitest000001_cliakstest000002_westus2/providers/Microsoft.Network/publicIPAddresses/8c7b7bb6-f943-4d4f-959a-5d00572f987c\"\
-        \n      }\n     ]\n    },\n    \"podCidr\": \"10.244.0.0/16\",\n    \"serviceCidr\"\
-        : \"10.0.0.0/16\",\n    \"dnsServiceIP\": \"10.0.0.10\",\n    \"outboundType\"\
-        : \"loadBalancer\",\n    \"podCidrs\": [\n     \"10.244.0.0/16\"\n    ],\n\
-        \    \"serviceCidrs\": [\n     \"10.0.0.0/16\"\n    ],\n    \"ipFamilies\"\
-        : [\n     \"IPv4\"\n    ]\n   },\n   \"maxAgentPools\": 100,\n   \"identityProfile\"\
-        : {\n    \"kubeletidentity\": {\n     \"resourceId\": \"/subscriptions/00000000-0000-0000-0000-000000000000/resourcegroups/MC_clitest000001_cliakstest000002_westus2/providers/Microsoft.ManagedIdentity/userAssignedIdentities/cliakstest000002-agentpool\"\
-        ,\n     \"clientId\":\"00000000-0000-0000-0000-000000000001\",\n     \"objectId\"\
-        :\"00000000-0000-0000-0000-000000000001\"\n    }\n   },\n   \"disableLocalAccounts\"\
-        : false,\n   \"securityProfile\": {},\n   \"storageProfile\": {\n    \"diskCSIDriver\"\
-        : {\n     \"enabled\": true\n    },\n    \"fileCSIDriver\": {\n     \"enabled\"\
-        : true\n    },\n    \"snapshotController\": {\n     \"enabled\": true\n  \
-        \  }\n   },\n   \"oidcIssuerProfile\": {\n    \"enabled\": false\n   },\n\
-        \   \"workloadAutoScalerProfile\": {}\n  },\n  \"identity\": {\n   \"type\"\
-        : \"SystemAssigned\",\n   \"principalId\":\"00000000-0000-0000-0000-000000000001\"\
-        ,\n   \"tenantId\": \"72f988bf-86f1-41af-91ab-2d7cd011db47\"\n  },\n  \"sku\"\
-        : {\n   \"name\": \"Base\",\n   \"tier\": \"Free\"\n  }\n }"
-=======
+      expires:
+      - '-1'
+      pragma:
+      - no-cache
+      server:
+      - nginx
+      strict-transport-security:
+      - max-age=31536000; includeSubDomains
+      transfer-encoding:
+      - chunked
+      vary:
+      - Accept-Encoding
+      x-content-type-options:
+      - nosniff
+    status:
+      code: 200
+      message: OK
+- request:
+    body: null
+    headers:
+      Accept:
+      - '*/*'
+      Accept-Encoding:
+      - gzip, deflate
+      CommandName:
+      - aks create
+      Connection:
+      - keep-alive
+      ParameterSetName:
+      - --resource-group --name --enable-managed-identity --ssh-key-value -o
+      User-Agent:
       - AZURECLI/2.49.0 azsdk-python-azure-mgmt-containerservice/24.0.0 Python/3.8.10
         (Linux-5.15.0-1039-azure-x86_64-with-glibc2.29)
     method: GET
@@ -1145,24 +824,15 @@
         {\n   \"type\": \"SystemAssigned\",\n   \"principalId\":\"00000000-0000-0000-0000-000000000001\",\n
         \  \"tenantId\": \"72f988bf-86f1-41af-91ab-2d7cd011db47\"\n  },\n  \"sku\":
         {\n   \"name\": \"Base\",\n   \"tier\": \"Free\"\n  }\n }"
->>>>>>> 13d0ab0a
-    headers:
-      cache-control:
-      - no-cache
-      content-length:
-<<<<<<< HEAD
-      - '4249'
-      content-type:
-      - application/json
-      date:
-      - Thu, 15 Jun 2023 19:14:49 GMT
-=======
+    headers:
+      cache-control:
+      - no-cache
+      content-length:
       - '3920'
       content-type:
       - application/json
       date:
       - Thu, 29 Jun 2023 11:10:23 GMT
->>>>>>> 13d0ab0a
       expires:
       - '-1'
       pragma:
@@ -1194,59 +864,6 @@
       ParameterSetName:
       - --addons --resource-group --name -o
       User-Agent:
-<<<<<<< HEAD
-      - AZURECLI/2.49.0 azsdk-python-azure-mgmt-containerservice/23.0.0 Python/3.8.16
-        (macOS-13.4-arm64-arm-64bit)
-    method: GET
-    uri: https://management.azure.com/subscriptions/00000000-0000-0000-0000-000000000000/resourceGroups/clitest000001/providers/Microsoft.ContainerService/managedClusters/cliakstest000002?api-version=2023-05-01
-  response:
-    body:
-      string: "{\n  \"id\": \"/subscriptions/00000000-0000-0000-0000-000000000000/resourcegroups/clitest000001/providers/Microsoft.ContainerService/managedClusters/cliakstest000002\"\
-        ,\n  \"location\": \"westus2\",\n  \"name\": \"cliakstest000002\",\n  \"type\"\
-        : \"Microsoft.ContainerService/ManagedClusters\",\n  \"properties\": {\n \
-        \  \"provisioningState\": \"Succeeded\",\n   \"powerState\": {\n    \"code\"\
-        : \"Running\"\n   },\n   \"kubernetesVersion\": \"1.25.6\",\n   \"currentKubernetesVersion\"\
-        : \"1.25.6\",\n   \"dnsPrefix\": \"cliakstest-clitestg2upyah4k-8ecadf\",\n\
-        \   \"fqdn\": \"cliakstest-clitestg2upyah4k-8ecadf-m3qktr6r.hcp.westus2.azmk8s.io\"\
-        ,\n   \"azurePortalFQDN\": \"cliakstest-clitestg2upyah4k-8ecadf-m3qktr6r.portal.hcp.westus2.azmk8s.io\"\
-        ,\n   \"agentPoolProfiles\": [\n    {\n     \"name\": \"nodepool1\",\n   \
-        \  \"count\": 3,\n     \"vmSize\": \"Standard_DS2_v2\",\n     \"osDiskSizeGB\"\
-        : 128,\n     \"osDiskType\": \"Managed\",\n     \"kubeletDiskType\": \"OS\"\
-        ,\n     \"maxPods\": 110,\n     \"type\": \"VirtualMachineScaleSets\",\n \
-        \    \"enableAutoScaling\": false,\n     \"provisioningState\": \"Succeeded\"\
-        ,\n     \"powerState\": {\n      \"code\": \"Running\"\n     },\n     \"orchestratorVersion\"\
-        : \"1.25.6\",\n     \"currentOrchestratorVersion\": \"1.25.6\",\n     \"enableNodePublicIP\"\
-        : false,\n     \"mode\": \"System\",\n     \"enableEncryptionAtHost\": false,\n\
-        \     \"enableUltraSSD\": false,\n     \"osType\": \"Linux\",\n     \"osSKU\"\
-        : \"Ubuntu\",\n     \"nodeImageVersion\": \"AKSUbuntu-2204gen2containerd-202306.01.0\"\
-        ,\n     \"upgradeSettings\": {},\n     \"enableFIPS\": false\n    }\n   ],\n\
-        \   \"linuxProfile\": {\n    \"adminUsername\": \"azureuser\",\n    \"ssh\"\
-        : {\n     \"publicKeys\": [\n      {\n       \"keyData\": \"ssh-rsa AAAAB3NzaC1yc2EAAAADAQABAAACAQCbIg1guRHbI0lV11wWDt1r2cUdcNd27CJsg+SfgC7miZeubtwUhbsPdhMQsfDyhOWHq1+ZL0M+nJZV63d/1dhmhtgyOqejUwrPlzKhydsbrsdUor+JmNJDdW01v7BXHyuymT8G4s09jCasNOwiufbP/qp72ruu0bIA1nySsvlf9pCQAuFkAnVnf/rFhUlOkhtRpwcq8SUNY2zRHR/EKb/4NWY1JzR4sa3q2fWIJdrrX0DvLoa5g9bIEd4Df79ba7v+yiUBOS0zT2ll+z4g9izHK3EO5d8hL4jYxcjKs+wcslSYRWrascfscLgMlMGh0CdKeNTDjHpGPncaf3Z+FwwwjWeuiNBxv7bJo13/8B/098KlVDl4GZqsoBCEjPyJfV6hO0y/LkRGkk7oHWKgeWAfKtfLItRp00eZ4fcJNK9kCaSMmEugoZWcI7NGbZXzqFWqbpRI7NcDP9+WIQ+i9U5vqWsqd/zng4kbuAJ6UuKqIzB0upYrLShfQE3SAck8oaLhJqqq56VfDuASNpJKidV+zq27HfSBmbXnkR/5AK337dc3MXKJypoK/QPMLKUAP5XLPbs+NddJQV7EZXd29DLgp+fRIg3edpKdO7ZErWhv7d+3Kws+e1Y+ypmR2WIVSwVyBEUfgv2C8Ts9gnTF4pNcEY/S2aBicz5Ew2+jdyGNQQ==\
-        \ test@example.com\\n\"\n      }\n     ]\n    }\n   },\n   \"servicePrincipalProfile\"\
-        : {\n    \"clientId\":\"00000000-0000-0000-0000-000000000001\"\n   },\n  \
-        \ \"nodeResourceGroup\": \"MC_clitest000001_cliakstest000002_westus2\",\n\
-        \   \"enableRBAC\": true,\n   \"supportPlan\": \"KubernetesOfficial\",\n \
-        \  \"networkProfile\": {\n    \"networkPlugin\": \"kubenet\",\n    \"loadBalancerSku\"\
-        : \"Standard\",\n    \"loadBalancerProfile\": {\n     \"managedOutboundIPs\"\
-        : {\n      \"count\": 1\n     },\n     \"effectiveOutboundIPs\": [\n     \
-        \ {\n       \"id\": \"/subscriptions/00000000-0000-0000-0000-000000000000/resourceGroups/MC_clitest000001_cliakstest000002_westus2/providers/Microsoft.Network/publicIPAddresses/8c7b7bb6-f943-4d4f-959a-5d00572f987c\"\
-        \n      }\n     ]\n    },\n    \"podCidr\": \"10.244.0.0/16\",\n    \"serviceCidr\"\
-        : \"10.0.0.0/16\",\n    \"dnsServiceIP\": \"10.0.0.10\",\n    \"outboundType\"\
-        : \"loadBalancer\",\n    \"podCidrs\": [\n     \"10.244.0.0/16\"\n    ],\n\
-        \    \"serviceCidrs\": [\n     \"10.0.0.0/16\"\n    ],\n    \"ipFamilies\"\
-        : [\n     \"IPv4\"\n    ]\n   },\n   \"maxAgentPools\": 100,\n   \"identityProfile\"\
-        : {\n    \"kubeletidentity\": {\n     \"resourceId\": \"/subscriptions/00000000-0000-0000-0000-000000000000/resourcegroups/MC_clitest000001_cliakstest000002_westus2/providers/Microsoft.ManagedIdentity/userAssignedIdentities/cliakstest000002-agentpool\"\
-        ,\n     \"clientId\":\"00000000-0000-0000-0000-000000000001\",\n     \"objectId\"\
-        :\"00000000-0000-0000-0000-000000000001\"\n    }\n   },\n   \"disableLocalAccounts\"\
-        : false,\n   \"securityProfile\": {},\n   \"storageProfile\": {\n    \"diskCSIDriver\"\
-        : {\n     \"enabled\": true\n    },\n    \"fileCSIDriver\": {\n     \"enabled\"\
-        : true\n    },\n    \"snapshotController\": {\n     \"enabled\": true\n  \
-        \  }\n   },\n   \"oidcIssuerProfile\": {\n    \"enabled\": false\n   },\n\
-        \   \"workloadAutoScalerProfile\": {}\n  },\n  \"identity\": {\n   \"type\"\
-        : \"SystemAssigned\",\n   \"principalId\":\"00000000-0000-0000-0000-000000000001\"\
-        ,\n   \"tenantId\": \"72f988bf-86f1-41af-91ab-2d7cd011db47\"\n  },\n  \"sku\"\
-        : {\n   \"name\": \"Base\",\n   \"tier\": \"Free\"\n  }\n }"
-=======
       - AZURECLI/2.49.0 azsdk-python-azure-mgmt-containerservice/24.0.0 Python/3.8.10
         (Linux-5.15.0-1039-azure-x86_64-with-glibc2.29)
     method: GET
@@ -1295,24 +912,15 @@
         {\n   \"type\": \"SystemAssigned\",\n   \"principalId\":\"00000000-0000-0000-0000-000000000001\",\n
         \  \"tenantId\": \"72f988bf-86f1-41af-91ab-2d7cd011db47\"\n  },\n  \"sku\":
         {\n   \"name\": \"Base\",\n   \"tier\": \"Free\"\n  }\n }"
->>>>>>> 13d0ab0a
-    headers:
-      cache-control:
-      - no-cache
-      content-length:
-<<<<<<< HEAD
-      - '4249'
-      content-type:
-      - application/json
-      date:
-      - Thu, 15 Jun 2023 19:14:51 GMT
-=======
+    headers:
+      cache-control:
+      - no-cache
+      content-length:
       - '3920'
       content-type:
       - application/json
       date:
       - Thu, 29 Jun 2023 11:10:24 GMT
->>>>>>> 13d0ab0a
       expires:
       - '-1'
       pragma:
@@ -1333,36 +941,22 @@
 - request:
     body: '{"location": "westus2", "sku": {"name": "Base", "tier": "Free"}, "identity":
       {"type": "SystemAssigned"}, "properties": {"kubernetesVersion": "1.25.6", "dnsPrefix":
-<<<<<<< HEAD
-      "cliakstest-clitestg2upyah4k-8ecadf", "agentPoolProfiles": [{"count": 3, "vmSize":
-=======
       "cliakstest-clitestszxu7kszm-79a739", "agentPoolProfiles": [{"count": 3, "vmSize":
->>>>>>> 13d0ab0a
       "Standard_DS2_v2", "osDiskSizeGB": 128, "osDiskType": "Managed", "kubeletDiskType":
       "OS", "maxPods": 110, "osType": "Linux", "osSKU": "Ubuntu", "enableAutoScaling":
       false, "type": "VirtualMachineScaleSets", "mode": "System", "orchestratorVersion":
       "1.25.6", "upgradeSettings": {}, "powerState": {"code": "Running"}, "enableNodePublicIP":
       false, "enableEncryptionAtHost": false, "enableUltraSSD": false, "enableFIPS":
       false, "name": "nodepool1"}], "linuxProfile": {"adminUsername": "azureuser",
-<<<<<<< HEAD
-      "ssh": {"publicKeys": [{"keyData": "ssh-rsa AAAAB3NzaC1yc2EAAAADAQABAAACAQCbIg1guRHbI0lV11wWDt1r2cUdcNd27CJsg+SfgC7miZeubtwUhbsPdhMQsfDyhOWHq1+ZL0M+nJZV63d/1dhmhtgyOqejUwrPlzKhydsbrsdUor+JmNJDdW01v7BXHyuymT8G4s09jCasNOwiufbP/qp72ruu0bIA1nySsvlf9pCQAuFkAnVnf/rFhUlOkhtRpwcq8SUNY2zRHR/EKb/4NWY1JzR4sa3q2fWIJdrrX0DvLoa5g9bIEd4Df79ba7v+yiUBOS0zT2ll+z4g9izHK3EO5d8hL4jYxcjKs+wcslSYRWrascfscLgMlMGh0CdKeNTDjHpGPncaf3Z+FwwwjWeuiNBxv7bJo13/8B/098KlVDl4GZqsoBCEjPyJfV6hO0y/LkRGkk7oHWKgeWAfKtfLItRp00eZ4fcJNK9kCaSMmEugoZWcI7NGbZXzqFWqbpRI7NcDP9+WIQ+i9U5vqWsqd/zng4kbuAJ6UuKqIzB0upYrLShfQE3SAck8oaLhJqqq56VfDuASNpJKidV+zq27HfSBmbXnkR/5AK337dc3MXKJypoK/QPMLKUAP5XLPbs+NddJQV7EZXd29DLgp+fRIg3edpKdO7ZErWhv7d+3Kws+e1Y+ypmR2WIVSwVyBEUfgv2C8Ts9gnTF4pNcEY/S2aBicz5Ew2+jdyGNQQ==
-      test@example.com\n"}]}}, "addonProfiles": {"ACCSGXDevicePlugin": {"enabled":
-      true, "config": {"ACCSGXQuoteHelperEnabled": "false"}}}, "oidcIssuerProfile":
-=======
       "ssh": {"publicKeys": [{"keyData": "ssh-rsa AAAAB3NzaC1yc2EAAAADAQABAAABAQCw4P22/hE86EX0l2HMO+M6Gw+CW6O4Yl84NLjVqF7NtK8xwQKcZwGeIwNBv/HxJ0uMJlOCG1ZMPPvSZHDp07QvAjYKKryIkIGilxLUh4fNOEQiZqAXB2badERUdwLRB4f6kHc0vb35GHw3tlyjjDjvQTO7UgZQxnbipxyrJAYfMHxfXjST1tvmln3v87WvBGsY2hr1Iqx/gMO3AIqaNoJntl1sIeAcg8xXdYW3PP6N1gYToFsDxsQZU2rfefIRDniuP4fYy2J4shtEAkyzv1BlOBJGHBqCzyrhXVqFElLSFV99QhLUi43zXL4Ge1QKJBztH/q48ohMBt3WenkP2KsT
       azcli_aks_live_test@example.com\n"}]}}, "addonProfiles": {"ACCSGXDevicePlugin":
       {"enabled": true, "config": {"ACCSGXQuoteHelperEnabled": "false"}}}, "oidcIssuerProfile":
->>>>>>> 13d0ab0a
       {"enabled": false}, "nodeResourceGroup": "MC_clitest000001_cliakstest000002_westus2",
       "enableRBAC": true, "supportPlan": "KubernetesOfficial", "networkProfile": {"networkPlugin":
       "kubenet", "podCidr": "10.244.0.0/16", "serviceCidr": "10.0.0.0/16", "dnsServiceIP":
       "10.0.0.10", "outboundType": "loadBalancer", "loadBalancerSku": "Standard",
       "loadBalancerProfile": {"managedOutboundIPs": {"count": 1}, "effectiveOutboundIPs":
-<<<<<<< HEAD
-      [{"id": "/subscriptions/00000000-0000-0000-0000-000000000000/resourceGroups/MC_clitest000001_cliakstest000002_westus2/providers/Microsoft.Network/publicIPAddresses/8c7b7bb6-f943-4d4f-959a-5d00572f987c"}]},
-=======
       [{"id": "/subscriptions/00000000-0000-0000-0000-000000000000/resourceGroups/MC_clitest000001_cliakstest000002_westus2/providers/Microsoft.Network/publicIPAddresses/d41b9a3b-3e54-4741-8e19-6ebaa50f1e64"}]},
->>>>>>> 13d0ab0a
       "podCidrs": ["10.244.0.0/16"], "serviceCidrs": ["10.0.0.0/16"], "ipFamilies":
       ["IPv4"]}, "identityProfile": {"kubeletidentity": {"resourceId": "/subscriptions/00000000-0000-0000-0000-000000000000/resourcegroups/MC_clitest000001_cliakstest000002_westus2/providers/Microsoft.ManagedIdentity/userAssignedIdentities/cliakstest000002-agentpool",
       "clientId":"00000000-0000-0000-0000-000000000001", "objectId":"00000000-0000-0000-0000-000000000001"}},
@@ -1379,82 +973,12 @@
       Connection:
       - keep-alive
       Content-Length:
-<<<<<<< HEAD
-      - '2952'
-=======
       - '2623'
->>>>>>> 13d0ab0a
       Content-Type:
       - application/json
       ParameterSetName:
       - --addons --resource-group --name -o
       User-Agent:
-<<<<<<< HEAD
-      - AZURECLI/2.49.0 azsdk-python-azure-mgmt-containerservice/23.0.0 Python/3.8.16
-        (macOS-13.4-arm64-arm-64bit)
-    method: PUT
-    uri: https://management.azure.com/subscriptions/00000000-0000-0000-0000-000000000000/resourceGroups/clitest000001/providers/Microsoft.ContainerService/managedClusters/cliakstest000002?api-version=2023-05-01
-  response:
-    body:
-      string: "{\n  \"id\": \"/subscriptions/00000000-0000-0000-0000-000000000000/resourcegroups/clitest000001/providers/Microsoft.ContainerService/managedClusters/cliakstest000002\"\
-        ,\n  \"location\": \"westus2\",\n  \"name\": \"cliakstest000002\",\n  \"type\"\
-        : \"Microsoft.ContainerService/ManagedClusters\",\n  \"properties\": {\n \
-        \  \"provisioningState\": \"Updating\",\n   \"powerState\": {\n    \"code\"\
-        : \"Running\"\n   },\n   \"kubernetesVersion\": \"1.25.6\",\n   \"currentKubernetesVersion\"\
-        : \"1.25.6\",\n   \"dnsPrefix\": \"cliakstest-clitestg2upyah4k-8ecadf\",\n\
-        \   \"fqdn\": \"cliakstest-clitestg2upyah4k-8ecadf-m3qktr6r.hcp.westus2.azmk8s.io\"\
-        ,\n   \"azurePortalFQDN\": \"cliakstest-clitestg2upyah4k-8ecadf-m3qktr6r.portal.hcp.westus2.azmk8s.io\"\
-        ,\n   \"agentPoolProfiles\": [\n    {\n     \"name\": \"nodepool1\",\n   \
-        \  \"count\": 3,\n     \"vmSize\": \"Standard_DS2_v2\",\n     \"osDiskSizeGB\"\
-        : 128,\n     \"osDiskType\": \"Managed\",\n     \"kubeletDiskType\": \"OS\"\
-        ,\n     \"maxPods\": 110,\n     \"type\": \"VirtualMachineScaleSets\",\n \
-        \    \"enableAutoScaling\": false,\n     \"provisioningState\": \"Updating\"\
-        ,\n     \"powerState\": {\n      \"code\": \"Running\"\n     },\n     \"orchestratorVersion\"\
-        : \"1.25.6\",\n     \"currentOrchestratorVersion\": \"1.25.6\",\n     \"enableNodePublicIP\"\
-        : false,\n     \"mode\": \"System\",\n     \"enableEncryptionAtHost\": false,\n\
-        \     \"enableUltraSSD\": false,\n     \"osType\": \"Linux\",\n     \"osSKU\"\
-        : \"Ubuntu\",\n     \"nodeImageVersion\": \"AKSUbuntu-2204gen2containerd-202306.01.0\"\
-        ,\n     \"upgradeSettings\": {},\n     \"enableFIPS\": false\n    }\n   ],\n\
-        \   \"linuxProfile\": {\n    \"adminUsername\": \"azureuser\",\n    \"ssh\"\
-        : {\n     \"publicKeys\": [\n      {\n       \"keyData\": \"ssh-rsa AAAAB3NzaC1yc2EAAAADAQABAAACAQCbIg1guRHbI0lV11wWDt1r2cUdcNd27CJsg+SfgC7miZeubtwUhbsPdhMQsfDyhOWHq1+ZL0M+nJZV63d/1dhmhtgyOqejUwrPlzKhydsbrsdUor+JmNJDdW01v7BXHyuymT8G4s09jCasNOwiufbP/qp72ruu0bIA1nySsvlf9pCQAuFkAnVnf/rFhUlOkhtRpwcq8SUNY2zRHR/EKb/4NWY1JzR4sa3q2fWIJdrrX0DvLoa5g9bIEd4Df79ba7v+yiUBOS0zT2ll+z4g9izHK3EO5d8hL4jYxcjKs+wcslSYRWrascfscLgMlMGh0CdKeNTDjHpGPncaf3Z+FwwwjWeuiNBxv7bJo13/8B/098KlVDl4GZqsoBCEjPyJfV6hO0y/LkRGkk7oHWKgeWAfKtfLItRp00eZ4fcJNK9kCaSMmEugoZWcI7NGbZXzqFWqbpRI7NcDP9+WIQ+i9U5vqWsqd/zng4kbuAJ6UuKqIzB0upYrLShfQE3SAck8oaLhJqqq56VfDuASNpJKidV+zq27HfSBmbXnkR/5AK337dc3MXKJypoK/QPMLKUAP5XLPbs+NddJQV7EZXd29DLgp+fRIg3edpKdO7ZErWhv7d+3Kws+e1Y+ypmR2WIVSwVyBEUfgv2C8Ts9gnTF4pNcEY/S2aBicz5Ew2+jdyGNQQ==\
-        \ test@example.com\\n\"\n      }\n     ]\n    }\n   },\n   \"servicePrincipalProfile\"\
-        : {\n    \"clientId\":\"00000000-0000-0000-0000-000000000001\"\n   },\n  \
-        \ \"addonProfiles\": {\n    \"ACCSGXDevicePlugin\": {\n     \"enabled\": true,\n\
-        \     \"config\": {\n      \"ACCSGXQuoteHelperEnabled\": \"false\"\n     }\n\
-        \    }\n   },\n   \"nodeResourceGroup\": \"MC_clitest000001_cliakstest000002_westus2\"\
-        ,\n   \"enableRBAC\": true,\n   \"supportPlan\": \"KubernetesOfficial\",\n\
-        \   \"networkProfile\": {\n    \"networkPlugin\": \"kubenet\",\n    \"loadBalancerSku\"\
-        : \"Standard\",\n    \"loadBalancerProfile\": {\n     \"managedOutboundIPs\"\
-        : {\n      \"count\": 1\n     },\n     \"effectiveOutboundIPs\": [\n     \
-        \ {\n       \"id\": \"/subscriptions/00000000-0000-0000-0000-000000000000/resourceGroups/MC_clitest000001_cliakstest000002_westus2/providers/Microsoft.Network/publicIPAddresses/8c7b7bb6-f943-4d4f-959a-5d00572f987c\"\
-        \n      }\n     ]\n    },\n    \"podCidr\": \"10.244.0.0/16\",\n    \"serviceCidr\"\
-        : \"10.0.0.0/16\",\n    \"dnsServiceIP\": \"10.0.0.10\",\n    \"outboundType\"\
-        : \"loadBalancer\",\n    \"podCidrs\": [\n     \"10.244.0.0/16\"\n    ],\n\
-        \    \"serviceCidrs\": [\n     \"10.0.0.0/16\"\n    ],\n    \"ipFamilies\"\
-        : [\n     \"IPv4\"\n    ]\n   },\n   \"maxAgentPools\": 100,\n   \"identityProfile\"\
-        : {\n    \"kubeletidentity\": {\n     \"resourceId\": \"/subscriptions/00000000-0000-0000-0000-000000000000/resourcegroups/MC_clitest000001_cliakstest000002_westus2/providers/Microsoft.ManagedIdentity/userAssignedIdentities/cliakstest000002-agentpool\"\
-        ,\n     \"clientId\":\"00000000-0000-0000-0000-000000000001\",\n     \"objectId\"\
-        :\"00000000-0000-0000-0000-000000000001\"\n    }\n   },\n   \"disableLocalAccounts\"\
-        : false,\n   \"securityProfile\": {},\n   \"storageProfile\": {\n    \"diskCSIDriver\"\
-        : {\n     \"enabled\": true\n    },\n    \"fileCSIDriver\": {\n     \"enabled\"\
-        : true\n    },\n    \"snapshotController\": {\n     \"enabled\": true\n  \
-        \  }\n   },\n   \"oidcIssuerProfile\": {\n    \"enabled\": false\n   },\n\
-        \   \"workloadAutoScalerProfile\": {}\n  },\n  \"identity\": {\n   \"type\"\
-        : \"SystemAssigned\",\n   \"principalId\":\"00000000-0000-0000-0000-000000000001\"\
-        ,\n   \"tenantId\": \"72f988bf-86f1-41af-91ab-2d7cd011db47\"\n  },\n  \"sku\"\
-        : {\n   \"name\": \"Base\",\n   \"tier\": \"Free\"\n  }\n }"
-    headers:
-      azure-asyncoperation:
-      - https://management.azure.com/subscriptions/00000000-0000-0000-0000-000000000000/providers/Microsoft.ContainerService/locations/westus2/operations/0253cd32-75b2-4d39-a179-d8f7ac76bfa6?api-version=2016-03-30
-      cache-control:
-      - no-cache
-      content-length:
-      - '4397'
-      content-type:
-      - application/json
-      date:
-      - Thu, 15 Jun 2023 19:14:56 GMT
-=======
       - AZURECLI/2.49.0 azsdk-python-azure-mgmt-containerservice/24.0.0 Python/3.8.10
         (Linux-5.15.0-1039-azure-x86_64-with-glibc2.29)
     method: PUT
@@ -1516,7 +1040,6 @@
       - application/json
       date:
       - Thu, 29 Jun 2023 11:10:28 GMT
->>>>>>> 13d0ab0a
       expires:
       - '-1'
       pragma:
@@ -1532,7 +1055,7 @@
       x-content-type-options:
       - nosniff
       x-ms-ratelimit-remaining-subscription-writes:
-      - '1199'
+      - '1196'
     status:
       code: 200
       message: OK
@@ -1550,160 +1073,6 @@
       ParameterSetName:
       - --addons --resource-group --name -o
       User-Agent:
-      - AZURECLI/2.49.0 azsdk-python-azure-mgmt-containerservice/23.0.0 Python/3.8.16
-        (macOS-13.4-arm64-arm-64bit)
-    method: GET
-    uri: https://management.azure.com/subscriptions/00000000-0000-0000-0000-000000000000/providers/Microsoft.ContainerService/locations/westus2/operations/0253cd32-75b2-4d39-a179-d8f7ac76bfa6?api-version=2016-03-30
-  response:
-    body:
-      string: "{\n  \"name\": \"32cd5302-b275-394d-a179-d8f7ac76bfa6\",\n  \"status\"\
-        : \"InProgress\",\n  \"startTime\": \"2023-06-15T19:14:55.8482128Z\"\n }"
-    headers:
-      cache-control:
-      - no-cache
-      content-length:
-      - '126'
-      content-type:
-      - application/json
-      date:
-      - Thu, 15 Jun 2023 19:14:57 GMT
-      expires:
-      - '-1'
-      pragma:
-      - no-cache
-      server:
-      - nginx
-      strict-transport-security:
-      - max-age=31536000; includeSubDomains
-      transfer-encoding:
-      - chunked
-      vary:
-      - Accept-Encoding
-      x-content-type-options:
-      - nosniff
-    status:
-      code: 200
-      message: OK
-- request:
-    body: null
-    headers:
-      Accept:
-      - '*/*'
-      Accept-Encoding:
-      - gzip, deflate
-      CommandName:
-      - aks enable-addons
-      Connection:
-      - keep-alive
-      ParameterSetName:
-      - --addons --resource-group --name -o
-      User-Agent:
-      - AZURECLI/2.49.0 azsdk-python-azure-mgmt-containerservice/23.0.0 Python/3.8.16
-        (macOS-13.4-arm64-arm-64bit)
-    method: GET
-    uri: https://management.azure.com/subscriptions/00000000-0000-0000-0000-000000000000/providers/Microsoft.ContainerService/locations/westus2/operations/0253cd32-75b2-4d39-a179-d8f7ac76bfa6?api-version=2016-03-30
-  response:
-    body:
-      string: "{\n  \"name\": \"32cd5302-b275-394d-a179-d8f7ac76bfa6\",\n  \"status\"\
-        : \"InProgress\",\n  \"startTime\": \"2023-06-15T19:14:55.8482128Z\"\n }"
-    headers:
-      cache-control:
-      - no-cache
-      content-length:
-      - '126'
-      content-type:
-      - application/json
-      date:
-      - Thu, 15 Jun 2023 19:15:26 GMT
-      expires:
-      - '-1'
-      pragma:
-      - no-cache
-      server:
-      - nginx
-      strict-transport-security:
-      - max-age=31536000; includeSubDomains
-      transfer-encoding:
-      - chunked
-      vary:
-      - Accept-Encoding
-      x-content-type-options:
-      - nosniff
-    status:
-      code: 200
-      message: OK
-- request:
-    body: null
-    headers:
-      Accept:
-      - '*/*'
-      Accept-Encoding:
-      - gzip, deflate
-      CommandName:
-      - aks enable-addons
-      Connection:
-      - keep-alive
-      ParameterSetName:
-      - --addons --resource-group --name -o
-      User-Agent:
-      - AZURECLI/2.49.0 azsdk-python-azure-mgmt-containerservice/23.0.0 Python/3.8.16
-        (macOS-13.4-arm64-arm-64bit)
-    method: GET
-    uri: https://management.azure.com/subscriptions/00000000-0000-0000-0000-000000000000/providers/Microsoft.ContainerService/locations/westus2/operations/0253cd32-75b2-4d39-a179-d8f7ac76bfa6?api-version=2016-03-30
-  response:
-    body:
-      string: "{\n  \"name\": \"32cd5302-b275-394d-a179-d8f7ac76bfa6\",\n  \"status\"\
-        : \"InProgress\",\n  \"startTime\": \"2023-06-15T19:14:55.8482128Z\"\n }"
-    headers:
-      cache-control:
-      - no-cache
-      content-length:
-      - '126'
-      content-type:
-      - application/json
-      date:
-      - Thu, 15 Jun 2023 19:15:56 GMT
-      expires:
-      - '-1'
-      pragma:
-      - no-cache
-      server:
-      - nginx
-      strict-transport-security:
-      - max-age=31536000; includeSubDomains
-      transfer-encoding:
-      - chunked
-      vary:
-      - Accept-Encoding
-      x-content-type-options:
-      - nosniff
-    status:
-      code: 200
-      message: OK
-- request:
-    body: null
-    headers:
-      Accept:
-      - '*/*'
-      Accept-Encoding:
-      - gzip, deflate
-      CommandName:
-      - aks enable-addons
-      Connection:
-      - keep-alive
-      ParameterSetName:
-      - --addons --resource-group --name -o
-      User-Agent:
-<<<<<<< HEAD
-      - AZURECLI/2.49.0 azsdk-python-azure-mgmt-containerservice/23.0.0 Python/3.8.16
-        (macOS-13.4-arm64-arm-64bit)
-    method: GET
-    uri: https://management.azure.com/subscriptions/00000000-0000-0000-0000-000000000000/providers/Microsoft.ContainerService/locations/westus2/operations/0253cd32-75b2-4d39-a179-d8f7ac76bfa6?api-version=2016-03-30
-  response:
-    body:
-      string: "{\n  \"name\": \"32cd5302-b275-394d-a179-d8f7ac76bfa6\",\n  \"status\"\
-        : \"InProgress\",\n  \"startTime\": \"2023-06-15T19:14:55.8482128Z\"\n }"
-=======
       - AZURECLI/2.49.0 azsdk-python-azure-mgmt-containerservice/24.0.0 Python/3.8.10
         (Linux-5.15.0-1039-azure-x86_64-with-glibc2.29)
     method: GET
@@ -1760,20 +1129,15 @@
     body:
       string: "{\n  \"name\": \"ca672717-f672-c940-8bf5-cb23f91fb9e4\",\n  \"status\":
         \"InProgress\",\n  \"startTime\": \"2023-06-29T11:10:28.6256375Z\"\n }"
->>>>>>> 13d0ab0a
-    headers:
-      cache-control:
-      - no-cache
-      content-length:
-      - '126'
-      content-type:
-      - application/json
-      date:
-<<<<<<< HEAD
-      - Thu, 15 Jun 2023 19:16:26 GMT
-=======
+    headers:
+      cache-control:
+      - no-cache
+      content-length:
+      - '126'
+      content-type:
+      - application/json
+      date:
       - Thu, 29 Jun 2023 11:10:59 GMT
->>>>>>> 13d0ab0a
       expires:
       - '-1'
       pragma:
@@ -1805,16 +1169,6 @@
       ParameterSetName:
       - --addons --resource-group --name -o
       User-Agent:
-<<<<<<< HEAD
-      - AZURECLI/2.49.0 azsdk-python-azure-mgmt-containerservice/23.0.0 Python/3.8.16
-        (macOS-13.4-arm64-arm-64bit)
-    method: GET
-    uri: https://management.azure.com/subscriptions/00000000-0000-0000-0000-000000000000/providers/Microsoft.ContainerService/locations/westus2/operations/0253cd32-75b2-4d39-a179-d8f7ac76bfa6?api-version=2016-03-30
-  response:
-    body:
-      string: "{\n  \"name\": \"32cd5302-b275-394d-a179-d8f7ac76bfa6\",\n  \"status\"\
-        : \"InProgress\",\n  \"startTime\": \"2023-06-15T19:14:55.8482128Z\"\n }"
-=======
       - AZURECLI/2.49.0 azsdk-python-azure-mgmt-containerservice/24.0.0 Python/3.8.10
         (Linux-5.15.0-1039-azure-x86_64-with-glibc2.29)
     method: GET
@@ -1823,20 +1177,15 @@
     body:
       string: "{\n  \"name\": \"ca672717-f672-c940-8bf5-cb23f91fb9e4\",\n  \"status\":
         \"InProgress\",\n  \"startTime\": \"2023-06-29T11:10:28.6256375Z\"\n }"
->>>>>>> 13d0ab0a
-    headers:
-      cache-control:
-      - no-cache
-      content-length:
-      - '126'
-      content-type:
-      - application/json
-      date:
-<<<<<<< HEAD
-      - Thu, 15 Jun 2023 19:16:57 GMT
-=======
+    headers:
+      cache-control:
+      - no-cache
+      content-length:
+      - '126'
+      content-type:
+      - application/json
+      date:
       - Thu, 29 Jun 2023 11:11:29 GMT
->>>>>>> 13d0ab0a
       expires:
       - '-1'
       pragma:
@@ -1868,17 +1217,6 @@
       ParameterSetName:
       - --addons --resource-group --name -o
       User-Agent:
-<<<<<<< HEAD
-      - AZURECLI/2.49.0 azsdk-python-azure-mgmt-containerservice/23.0.0 Python/3.8.16
-        (macOS-13.4-arm64-arm-64bit)
-    method: GET
-    uri: https://management.azure.com/subscriptions/00000000-0000-0000-0000-000000000000/providers/Microsoft.ContainerService/locations/westus2/operations/0253cd32-75b2-4d39-a179-d8f7ac76bfa6?api-version=2016-03-30
-  response:
-    body:
-      string: "{\n  \"name\": \"32cd5302-b275-394d-a179-d8f7ac76bfa6\",\n  \"status\"\
-        : \"Succeeded\",\n  \"startTime\": \"2023-06-15T19:14:55.8482128Z\",\n  \"\
-        endTime\": \"2023-06-15T19:17:09.8133378Z\"\n }"
-=======
       - AZURECLI/2.49.0 azsdk-python-azure-mgmt-containerservice/24.0.0 Python/3.8.10
         (Linux-5.15.0-1039-azure-x86_64-with-glibc2.29)
     method: GET
@@ -1936,7 +1274,6 @@
       string: "{\n  \"name\": \"ca672717-f672-c940-8bf5-cb23f91fb9e4\",\n  \"status\":
         \"Succeeded\",\n  \"startTime\": \"2023-06-29T11:10:28.6256375Z\",\n  \"endTime\":
         \"2023-06-29T11:12:05.3449229Z\"\n }"
->>>>>>> 13d0ab0a
     headers:
       cache-control:
       - no-cache
@@ -1945,11 +1282,7 @@
       content-type:
       - application/json
       date:
-<<<<<<< HEAD
-      - Thu, 15 Jun 2023 19:17:27 GMT
-=======
       - Thu, 29 Jun 2023 11:12:30 GMT
->>>>>>> 13d0ab0a
       expires:
       - '-1'
       pragma:
@@ -1981,61 +1314,6 @@
       ParameterSetName:
       - --addons --resource-group --name -o
       User-Agent:
-<<<<<<< HEAD
-      - AZURECLI/2.49.0 azsdk-python-azure-mgmt-containerservice/23.0.0 Python/3.8.16
-        (macOS-13.4-arm64-arm-64bit)
-    method: GET
-    uri: https://management.azure.com/subscriptions/00000000-0000-0000-0000-000000000000/resourceGroups/clitest000001/providers/Microsoft.ContainerService/managedClusters/cliakstest000002?api-version=2023-05-01
-  response:
-    body:
-      string: "{\n  \"id\": \"/subscriptions/00000000-0000-0000-0000-000000000000/resourcegroups/clitest000001/providers/Microsoft.ContainerService/managedClusters/cliakstest000002\"\
-        ,\n  \"location\": \"westus2\",\n  \"name\": \"cliakstest000002\",\n  \"type\"\
-        : \"Microsoft.ContainerService/ManagedClusters\",\n  \"properties\": {\n \
-        \  \"provisioningState\": \"Succeeded\",\n   \"powerState\": {\n    \"code\"\
-        : \"Running\"\n   },\n   \"kubernetesVersion\": \"1.25.6\",\n   \"currentKubernetesVersion\"\
-        : \"1.25.6\",\n   \"dnsPrefix\": \"cliakstest-clitestg2upyah4k-8ecadf\",\n\
-        \   \"fqdn\": \"cliakstest-clitestg2upyah4k-8ecadf-m3qktr6r.hcp.westus2.azmk8s.io\"\
-        ,\n   \"azurePortalFQDN\": \"cliakstest-clitestg2upyah4k-8ecadf-m3qktr6r.portal.hcp.westus2.azmk8s.io\"\
-        ,\n   \"agentPoolProfiles\": [\n    {\n     \"name\": \"nodepool1\",\n   \
-        \  \"count\": 3,\n     \"vmSize\": \"Standard_DS2_v2\",\n     \"osDiskSizeGB\"\
-        : 128,\n     \"osDiskType\": \"Managed\",\n     \"kubeletDiskType\": \"OS\"\
-        ,\n     \"maxPods\": 110,\n     \"type\": \"VirtualMachineScaleSets\",\n \
-        \    \"enableAutoScaling\": false,\n     \"provisioningState\": \"Succeeded\"\
-        ,\n     \"powerState\": {\n      \"code\": \"Running\"\n     },\n     \"orchestratorVersion\"\
-        : \"1.25.6\",\n     \"currentOrchestratorVersion\": \"1.25.6\",\n     \"enableNodePublicIP\"\
-        : false,\n     \"mode\": \"System\",\n     \"enableEncryptionAtHost\": false,\n\
-        \     \"enableUltraSSD\": false,\n     \"osType\": \"Linux\",\n     \"osSKU\"\
-        : \"Ubuntu\",\n     \"nodeImageVersion\": \"AKSUbuntu-2204gen2containerd-202306.01.0\"\
-        ,\n     \"upgradeSettings\": {},\n     \"enableFIPS\": false\n    }\n   ],\n\
-        \   \"linuxProfile\": {\n    \"adminUsername\": \"azureuser\",\n    \"ssh\"\
-        : {\n     \"publicKeys\": [\n      {\n       \"keyData\": \"ssh-rsa AAAAB3NzaC1yc2EAAAADAQABAAACAQCbIg1guRHbI0lV11wWDt1r2cUdcNd27CJsg+SfgC7miZeubtwUhbsPdhMQsfDyhOWHq1+ZL0M+nJZV63d/1dhmhtgyOqejUwrPlzKhydsbrsdUor+JmNJDdW01v7BXHyuymT8G4s09jCasNOwiufbP/qp72ruu0bIA1nySsvlf9pCQAuFkAnVnf/rFhUlOkhtRpwcq8SUNY2zRHR/EKb/4NWY1JzR4sa3q2fWIJdrrX0DvLoa5g9bIEd4Df79ba7v+yiUBOS0zT2ll+z4g9izHK3EO5d8hL4jYxcjKs+wcslSYRWrascfscLgMlMGh0CdKeNTDjHpGPncaf3Z+FwwwjWeuiNBxv7bJo13/8B/098KlVDl4GZqsoBCEjPyJfV6hO0y/LkRGkk7oHWKgeWAfKtfLItRp00eZ4fcJNK9kCaSMmEugoZWcI7NGbZXzqFWqbpRI7NcDP9+WIQ+i9U5vqWsqd/zng4kbuAJ6UuKqIzB0upYrLShfQE3SAck8oaLhJqqq56VfDuASNpJKidV+zq27HfSBmbXnkR/5AK337dc3MXKJypoK/QPMLKUAP5XLPbs+NddJQV7EZXd29DLgp+fRIg3edpKdO7ZErWhv7d+3Kws+e1Y+ypmR2WIVSwVyBEUfgv2C8Ts9gnTF4pNcEY/S2aBicz5Ew2+jdyGNQQ==\
-        \ test@example.com\\n\"\n      }\n     ]\n    }\n   },\n   \"servicePrincipalProfile\"\
-        : {\n    \"clientId\":\"00000000-0000-0000-0000-000000000001\"\n   },\n  \
-        \ \"addonProfiles\": {\n    \"ACCSGXDevicePlugin\": {\n     \"enabled\": true,\n\
-        \     \"config\": {\n      \"ACCSGXQuoteHelperEnabled\": \"false\"\n     }\n\
-        \    }\n   },\n   \"nodeResourceGroup\": \"MC_clitest000001_cliakstest000002_westus2\"\
-        ,\n   \"enableRBAC\": true,\n   \"supportPlan\": \"KubernetesOfficial\",\n\
-        \   \"networkProfile\": {\n    \"networkPlugin\": \"kubenet\",\n    \"loadBalancerSku\"\
-        : \"Standard\",\n    \"loadBalancerProfile\": {\n     \"managedOutboundIPs\"\
-        : {\n      \"count\": 1\n     },\n     \"effectiveOutboundIPs\": [\n     \
-        \ {\n       \"id\": \"/subscriptions/00000000-0000-0000-0000-000000000000/resourceGroups/MC_clitest000001_cliakstest000002_westus2/providers/Microsoft.Network/publicIPAddresses/8c7b7bb6-f943-4d4f-959a-5d00572f987c\"\
-        \n      }\n     ]\n    },\n    \"podCidr\": \"10.244.0.0/16\",\n    \"serviceCidr\"\
-        : \"10.0.0.0/16\",\n    \"dnsServiceIP\": \"10.0.0.10\",\n    \"outboundType\"\
-        : \"loadBalancer\",\n    \"podCidrs\": [\n     \"10.244.0.0/16\"\n    ],\n\
-        \    \"serviceCidrs\": [\n     \"10.0.0.0/16\"\n    ],\n    \"ipFamilies\"\
-        : [\n     \"IPv4\"\n    ]\n   },\n   \"maxAgentPools\": 100,\n   \"identityProfile\"\
-        : {\n    \"kubeletidentity\": {\n     \"resourceId\": \"/subscriptions/00000000-0000-0000-0000-000000000000/resourcegroups/MC_clitest000001_cliakstest000002_westus2/providers/Microsoft.ManagedIdentity/userAssignedIdentities/cliakstest000002-agentpool\"\
-        ,\n     \"clientId\":\"00000000-0000-0000-0000-000000000001\",\n     \"objectId\"\
-        :\"00000000-0000-0000-0000-000000000001\"\n    }\n   },\n   \"disableLocalAccounts\"\
-        : false,\n   \"securityProfile\": {},\n   \"storageProfile\": {\n    \"diskCSIDriver\"\
-        : {\n     \"enabled\": true\n    },\n    \"fileCSIDriver\": {\n     \"enabled\"\
-        : true\n    },\n    \"snapshotController\": {\n     \"enabled\": true\n  \
-        \  }\n   },\n   \"oidcIssuerProfile\": {\n    \"enabled\": false\n   },\n\
-        \   \"workloadAutoScalerProfile\": {}\n  },\n  \"identity\": {\n   \"type\"\
-        : \"SystemAssigned\",\n   \"principalId\":\"00000000-0000-0000-0000-000000000001\"\
-        ,\n   \"tenantId\": \"72f988bf-86f1-41af-91ab-2d7cd011db47\"\n  },\n  \"sku\"\
-        : {\n   \"name\": \"Base\",\n   \"tier\": \"Free\"\n  }\n }"
-=======
       - AZURECLI/2.49.0 azsdk-python-azure-mgmt-containerservice/24.0.0 Python/3.8.10
         (Linux-5.15.0-1039-azure-x86_64-with-glibc2.29)
     method: GET
@@ -2086,24 +1364,15 @@
         {\n   \"type\": \"SystemAssigned\",\n   \"principalId\":\"00000000-0000-0000-0000-000000000001\",\n
         \  \"tenantId\": \"72f988bf-86f1-41af-91ab-2d7cd011db47\"\n  },\n  \"sku\":
         {\n   \"name\": \"Base\",\n   \"tier\": \"Free\"\n  }\n }"
->>>>>>> 13d0ab0a
-    headers:
-      cache-control:
-      - no-cache
-      content-length:
-<<<<<<< HEAD
-      - '4399'
-      content-type:
-      - application/json
-      date:
-      - Thu, 15 Jun 2023 19:17:28 GMT
-=======
+    headers:
+      cache-control:
+      - no-cache
+      content-length:
       - '4070'
       content-type:
       - application/json
       date:
       - Thu, 29 Jun 2023 11:12:30 GMT
->>>>>>> 13d0ab0a
       expires:
       - '-1'
       pragma:
