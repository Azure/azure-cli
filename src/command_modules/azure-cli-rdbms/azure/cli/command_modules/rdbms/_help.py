--- conflicted
+++ resolved
@@ -136,7 +136,6 @@
                 type: group
                 short-summary: Manage {0} databases on a server.
                 """.format(server_type)
-<<<<<<< HEAD
     helps['{} db create'.format(command_group)] = """
                 type: command
                 short-summary: Create a {0} database.
@@ -152,25 +151,6 @@
                 type: command
                 short-summary: Show the details of a database.
                 """
-=======
-    # helps['{} db create'.format(command_group)] = """
-    #             type: command
-    #             short-summary: Create a {0} database.
-    #             examples:
-    #                 - name: Create database 'testdb' in the server 'testsvr' with the default parameters.
-    #                   text: az {1} db create -g testgroup -s testsvr -n testdb
-    #                 - name: Create database 'testdb' in server 'testsvr' with a given character set and collation rules.
-    #                   text: az {1} db create -g testgroup -s testsvr -n testdb --charset <valid_charset> --collation <valid_collation>
-    #             """.format(server_type, command_group)
-    # helps['{} db delete'.format(command_group)] = """
-    #             type: command
-    #             short-summary: Delete a database.
-    #             """
-    # helps['{} db show'.format(command_group)] = """
-    #             type: command
-    #             short-summary: Show the details of a database.
-    #             """
->>>>>>> 2ec68013
     helps['{} db list'.format(command_group)] = """
                 type: command
                 short-summary: List the databases for a server.
