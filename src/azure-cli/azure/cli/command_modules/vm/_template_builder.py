--- conflicted
+++ resolved
@@ -278,12 +278,8 @@
         computer_name=None, dedicated_host=None, priority=None, max_price=None, eviction_policy=None,
         enable_agent=None, vmss=None, os_disk_encryption_set=None, data_disk_encryption_sets=None, specialized=None,
         encryption_at_host=None, dedicated_host_group=None, enable_auto_update=None, patch_mode=None,
-<<<<<<< HEAD
         enable_hotpatching=None, platform_fault_domain=None, security_type=None, enable_secure_boot=None,
-        enable_vtpm=None):
-=======
-        enable_hotpatching=None, platform_fault_domain=None, count=None):
->>>>>>> 88a60562
+        enable_vtpm=None, count=None):
 
     os_caching = disk_info['os'].get('caching')
 
