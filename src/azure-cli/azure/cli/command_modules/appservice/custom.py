# --------------------------------------------------------------------------------------------
# Copyright (c) Microsoft Corporation. All rights reserved.
# Licensed under the MIT License. See License.txt in the project root for license information.
# --------------------------------------------------------------------------------------------

import ast
import threading
import time
import re
from xml.etree import ElementTree

from urllib.parse import urlparse
from urllib.request import urlopen

from binascii import hexlify
from os import urandom
import datetime
import json
import ssl
import sys
import uuid
from functools import reduce
import invoke
from nacl import encoding, public

import OpenSSL.crypto
from fabric import Connection

from knack.prompting import prompt_pass, NoTTYException, prompt_y_n
from knack.util import CLIError
from knack.log import get_logger

from msrestazure.azure_exceptions import CloudError
from msrestazure.tools import is_valid_resource_id, parse_resource_id, resource_id

from azure.mgmt.storage import StorageManagementClient
from azure.mgmt.applicationinsights import ApplicationInsightsManagementClient
from azure.mgmt.web.models import KeyInfo

from azure.cli.core.commands.client_factory import get_mgmt_service_client
from azure.cli.core.commands import LongRunningOperation
from azure.cli.core.util import in_cloud_console, shell_safe_json_parse, open_page_in_browser, get_json_object, \
    ConfiguredDefaultSetter, sdk_no_wait
from azure.cli.core.util import get_az_user_agent, send_raw_request, get_file_json
from azure.cli.core.profiles import ResourceType, get_sdk
from azure.cli.core.azclierror import (InvalidArgumentValueError, MutuallyExclusiveArgumentError, ResourceNotFoundError,
                                       RequiredArgumentMissingError, ValidationError, CLIInternalError,
                                       UnclassifiedUserFault, AzureResponseError, AzureInternalError,
                                       ArgumentUsageError, FileOperationError)

from .tunnel import TunnelServer

from ._params import AUTH_TYPES, MULTI_CONTAINER_TYPES
from ._client_factory import (web_client_factory, ex_handler_factory, providers_client_factory,
                              appcontainers_client_factory)
from ._appservice_utils import _generic_site_operation, _generic_settings_operation
from .utils import (_normalize_sku,
                    get_sku_tier,
                    retryable_method,
                    raise_missing_token_suggestion,
                    _get_location_from_resource_group,
                    _list_app,
                    is_functionapp,
                    _rename_server_farm_props,
                    _get_location_from_webapp,
                    _normalize_location,
                    get_pool_manager, use_additional_properties, get_app_service_plan_from_webapp,
                    get_resource_if_exists, repo_url_to_name, get_token,
                    app_service_plan_exists, is_centauri_functionapp, _remove_list_duplicates)
from ._create_util import (zip_contents_from_dir, get_runtime_version_details, create_resource_group, get_app_details,
                           check_resource_group_exists, set_location, get_site_availability, get_profile_username,
                           get_plan_to_use, get_lang_from_content, get_rg_to_use, get_sku_to_use,
                           detect_os_from_src, get_current_stack_from_runtime, generate_default_app_name,
                           get_or_create_default_workspace, get_or_create_default_resource_group,
                           get_workspace)
from ._constants import (FUNCTIONS_STACKS_API_KEYS, FUNCTIONS_LINUX_RUNTIME_VERSION_REGEX,
                         FUNCTIONS_WINDOWS_RUNTIME_VERSION_REGEX, FUNCTIONS_NO_V2_REGIONS, PUBLIC_CLOUD,
                         LINUX_GITHUB_ACTIONS_WORKFLOW_TEMPLATE_PATH, WINDOWS_GITHUB_ACTIONS_WORKFLOW_TEMPLATE_PATH,
                         DOTNET_RUNTIME_NAME, NETCORE_RUNTIME_NAME, ASPDOTNET_RUNTIME_NAME, LINUX_OS_NAME,
                         WINDOWS_OS_NAME, LINUX_FUNCTIONAPP_GITHUB_ACTIONS_WORKFLOW_TEMPLATE_PATH,
                         WINDOWS_FUNCTIONAPP_GITHUB_ACTIONS_WORKFLOW_TEMPLATE_PATH, DEFAULT_CENTAURI_IMAGE,
                         VERSION_2022_09_01)
from ._github_oauth import (get_github_access_token, cache_github_token)
from ._validators import validate_and_convert_to_int, validate_range_of_int_flag

from .aaz.latest.network.vnet import List as VNetList, Show as VNetShow
from .aaz.latest.network.vnet.subnet import Show as SubnetShow, Update as SubnetUpdate
from .aaz.latest.relay.hyco import Show as HyCoShow
from .aaz.latest.relay.hyco.authorization_rule import List as HycoAuthoList, Create as HycoAuthoCreate
from .aaz.latest.relay.hyco.authorization_rule.keys import List as HycoAuthoKeysList
from .aaz.latest.relay.namespace import List as NamespaceList

logger = get_logger(__name__)

# pylint:disable=no-member,too-many-lines,too-many-locals

# region "Common routines shared with quick-start extensions."
# Please maintain compatibility in both interfaces and functionalities"


def create_webapp(cmd, resource_group_name, name, plan, runtime=None, startup_file=None,  # pylint: disable=too-many-statements,too-many-branches
                  deployment_container_image_name=None, deployment_source_url=None, deployment_source_branch='master',
                  deployment_local_git=None, docker_registry_server_password=None, docker_registry_server_user=None,
                  multicontainer_config_type=None, multicontainer_config_file=None, tags=None,
                  using_webapp_up=False, language=None, assign_identities=None,
                  role='Contributor', scope=None, vnet=None, subnet=None, https_only=False, public_network_access=None):
    from azure.mgmt.web.models import Site
    from azure.core.exceptions import ResourceNotFoundError as _ResourceNotFoundError
    SiteConfig, SkuDescription, NameValuePair = cmd.get_models(
        'SiteConfig', 'SkuDescription', 'NameValuePair')

    if deployment_source_url and deployment_local_git:
        raise MutuallyExclusiveArgumentError('usage error: --deployment-source-url <url> | --deployment-local-git')

    docker_registry_server_url = parse_docker_image_name(deployment_container_image_name)

    client = web_client_factory(cmd.cli_ctx)
    plan_info = None
    if is_valid_resource_id(plan):
        parse_result = parse_resource_id(plan)
        plan_info = client.app_service_plans.get(parse_result['resource_group'], parse_result['name'])
    else:
        try:
            plan_info = client.app_service_plans.get(name=plan, resource_group_name=resource_group_name)
        except _ResourceNotFoundError:
            plan_info = None
        if not plan_info:
            plans = list(client.app_service_plans.list(detailed=True))
            for user_plan in plans:
                if user_plan.name.lower() == plan.lower():
                    if plan_info:
                        raise InvalidArgumentValueError("There are multiple plans with name {}.".format(plan),
                                                        "Try using the plan resource ID instead.")
                    parse_result = parse_resource_id(user_plan.id)
                    plan_info = client.app_service_plans.get(parse_result['resource_group'], parse_result['name'])
    if not plan_info:
        raise ResourceNotFoundError("The plan '{}' doesn't exist.".format(plan))
    is_linux = plan_info.reserved
    helper = _StackRuntimeHelper(cmd, linux=is_linux, windows=not is_linux)
    location = plan_info.location
    # This is to keep the existing appsettings for a newly created webapp on existing webapp name.
    name_validation = get_site_availability(cmd, name)
    if not name_validation.name_available:
        if name_validation.reason == 'Invalid':
            raise ValidationError(name_validation.message)
        logger.warning("Webapp '%s' already exists. The command will use the existing app's settings.", name)
        app_details = get_app_details(cmd, name)
        if app_details is None:
            raise ResourceNotFoundError("Unable to retrieve details of the existing app '{}'. Please check that "
                                        "the app is a part of the current subscription".format(name))
        current_rg = app_details.resource_group
        if resource_group_name is not None and (resource_group_name.lower() != current_rg.lower()):
            raise ValidationError("The webapp '{}' exists in resource group '{}' and does not "
                                  "match the value entered '{}'. Please re-run command with the "
                                  "correct parameters.". format(name, current_rg, resource_group_name))
        existing_app_settings = _generic_site_operation(cmd.cli_ctx, resource_group_name,
                                                        name, 'list_application_settings')
        settings = []
        for k, v in existing_app_settings.properties.items():
            settings.append(NameValuePair(name=k, value=v))
        site_config = SiteConfig(app_settings=settings)
    else:
        site_config = SiteConfig(app_settings=[])
    if isinstance(plan_info.sku, SkuDescription) and plan_info.sku.name.upper() not in ['F1', 'FREE', 'SHARED', 'D1',
                                                                                        'B1', 'B2', 'B3', 'BASIC']:
        site_config.always_on = True

    if subnet or vnet:
        subnet_info = _get_subnet_info(cmd=cmd,
                                       resource_group_name=resource_group_name,
                                       subnet=subnet,
                                       vnet=vnet)
        _validate_vnet_integration_location(cmd=cmd, webapp_location=plan_info.location,
                                            subnet_resource_group=subnet_info["resource_group_name"],
                                            vnet_name=subnet_info["vnet_name"],
                                            vnet_sub_id=subnet_info["subnet_subscription_id"])
        _vnet_delegation_check(cmd, subnet_subscription_id=subnet_info["subnet_subscription_id"],
                               vnet_resource_group=subnet_info["resource_group_name"],
                               vnet_name=subnet_info["vnet_name"],
                               subnet_name=subnet_info["subnet_name"])
        subnet_resource_id = subnet_info["subnet_resource_id"]
        vnet_route_all_enabled = True
    else:
        subnet_resource_id = None
        vnet_route_all_enabled = None

    if using_webapp_up:
        https_only = using_webapp_up

    webapp_def = Site(location=location, site_config=site_config, server_farm_id=plan_info.id, tags=tags,
                      https_only=https_only, virtual_network_subnet_id=subnet_resource_id,
                      public_network_access=public_network_access, vnet_route_all_enabled=vnet_route_all_enabled)
    if runtime:
        runtime = _StackRuntimeHelper.remove_delimiters(runtime)

    current_stack = None
    if is_linux:
        if not validate_container_app_create_options(runtime, deployment_container_image_name,
                                                     multicontainer_config_type, multicontainer_config_file):
            raise ArgumentUsageError("usage error: --runtime | --deployment-container-image-name |"
                                     " --multicontainer-config-type TYPE --multicontainer-config-file FILE")
        if startup_file:
            site_config.app_command_line = startup_file

        if runtime:
            match = helper.resolve(runtime, is_linux)
            if not match:
                raise ValidationError("Linux Runtime '{}' is not supported."
                                      "Run 'az webapp list-runtimes --os-type linux' to cross check".format(runtime))
            helper.get_site_config_setter(match, linux=is_linux)(cmd=cmd, stack=match, site_config=site_config)
        elif deployment_container_image_name:
            site_config.linux_fx_version = _format_fx_version(deployment_container_image_name)
            if name_validation.name_available:
                site_config.app_settings.append(NameValuePair(name="WEBSITES_ENABLE_APP_SERVICE_STORAGE",
                                                              value="false"))
        elif multicontainer_config_type and multicontainer_config_file:
            encoded_config_file = _get_linux_multicontainer_encoded_config_from_file(multicontainer_config_file)
            site_config.linux_fx_version = _format_fx_version(encoded_config_file, multicontainer_config_type)

    elif plan_info.is_xenon:  # windows container webapp
        if deployment_container_image_name:
            site_config.windows_fx_version = _format_fx_version(deployment_container_image_name)
        # set the needed app settings for container image validation
        if name_validation.name_available:
            site_config.app_settings.append(NameValuePair(name="DOCKER_REGISTRY_SERVER_USERNAME",
                                                          value=docker_registry_server_user))
            site_config.app_settings.append(NameValuePair(name="DOCKER_REGISTRY_SERVER_PASSWORD",
                                                          value=docker_registry_server_password))
            site_config.app_settings.append(NameValuePair(name="DOCKER_REGISTRY_SERVER_URL",
                                                          value=docker_registry_server_url))

    elif runtime:  # windows webapp with runtime specified
        if any([startup_file, deployment_container_image_name, multicontainer_config_file, multicontainer_config_type]):
            raise ArgumentUsageError("usage error: --startup-file or --deployment-container-image-name or "
                                     "--multicontainer-config-type and --multicontainer-config-file is "
                                     "only appliable on linux webapp")
        match = helper.resolve(runtime, linux=is_linux)
        if not match:
            raise ValidationError("Windows runtime '{}' is not supported."
                                  "Run 'az webapp list-runtimes --os-type windows' to cross check".format(runtime))
        helper.get_site_config_setter(match, linux=is_linux)(cmd=cmd, stack=match, site_config=site_config)

        # TODO: Ask Calvin the purpose of this - seems like unneeded set of calls
        # portal uses the current_stack propety in metadata to display stack for windows apps
        current_stack = get_current_stack_from_runtime(runtime)

    else:  # windows webapp without runtime specified
        if name_validation.name_available:  # If creating new webapp
            node_default_version = helper.get_default_version("node", is_linux, get_windows_config_version=True)
            site_config.app_settings.append(NameValuePair(name="WEBSITE_NODE_DEFAULT_VERSION",
                                                          value=node_default_version))

    if site_config.app_settings:
        for setting in site_config.app_settings:
            logger.info('Will set appsetting %s', setting)
    if using_webapp_up:  # when the routine is invoked as a help method for webapp up
        if name_validation.name_available:
            logger.info("will set appsetting for enabling build")
            site_config.app_settings.append(NameValuePair(name="SCM_DO_BUILD_DURING_DEPLOYMENT", value=True))
    if language is not None and language.lower() == 'dotnetcore':
        if name_validation.name_available:
            site_config.app_settings.append(NameValuePair(name='ANCM_ADDITIONAL_ERROR_PAGE_LINK',
                                                          value='https://{}.scm.azurewebsites.net/detectors'
                                                          .format(name)))

    poller = client.web_apps.begin_create_or_update(resource_group_name, name, webapp_def)
    webapp = LongRunningOperation(cmd.cli_ctx)(poller)

    if current_stack:
        _update_webapp_current_stack_property_if_needed(cmd, resource_group_name, name, current_stack)

    # Ensure SCC operations follow right after the 'create', no precedent appsetting update commands
    _set_remote_or_local_git(cmd, webapp, resource_group_name, name, deployment_source_url,
                             deployment_source_branch, deployment_local_git)

    _fill_ftp_publishing_url(cmd, webapp, resource_group_name, name)

    if deployment_container_image_name:
        logger.info("Updating container settings")
        update_container_settings(cmd, resource_group_name, name, docker_registry_server_url,
                                  deployment_container_image_name, docker_registry_server_user,
                                  docker_registry_server_password=docker_registry_server_password)

    if assign_identities is not None:
        identity = assign_identity(cmd, resource_group_name, name, assign_identities,
                                   role, None, scope)
        webapp.identity = identity
    return webapp


def _validate_vnet_integration_location(cmd, subnet_resource_group, vnet_name, webapp_location, vnet_sub_id=None):
    from azure.cli.core.commands.client_factory import get_subscription_id

    current_sub_id = get_subscription_id(cmd.cli_ctx)
    if vnet_sub_id:
        cmd.cli_ctx.data['subscription_id'] = vnet_sub_id

    vnet_location = VNetShow(cli_ctx=cmd.cli_ctx)(command_args={
        "name": vnet_name,
        "resource_group": subnet_resource_group
    })["location"]

    cmd.cli_ctx.data['subscription_id'] = current_sub_id

    vnet_location = _normalize_location(cmd, vnet_location)
    asp_location = _normalize_location(cmd, webapp_location)
    if vnet_location != asp_location:
        raise ArgumentUsageError("Unable to create webapp: vnet and App Service Plan must be in the same location. "
                                 "vnet location: {}. Plan location: {}.".format(vnet_location, asp_location))


def _get_subnet_info(cmd, resource_group_name, vnet, subnet):
    from azure.cli.core.commands.client_factory import get_subscription_id
    subnet_info = {"vnet_name": None,
                   "subnet_name": None,
                   "resource_group_name": None,
                   "subnet_resource_id": None,
                   "subnet_subscription_id": None,
                   "vnet_resource_id": None}

    if is_valid_resource_id(subnet):
        if vnet:
            logger.warning("--subnet argument is a resource ID. Ignoring --vnet argument.")

        parsed_sub_rid = parse_resource_id(subnet)

        subnet_info["vnet_name"] = parsed_sub_rid["name"]
        subnet_info["subnet_name"] = parsed_sub_rid["resource_name"]
        subnet_info["resource_group_name"] = parsed_sub_rid["resource_group"]
        subnet_info["subnet_resource_id"] = subnet
        subnet_info["subnet_subscription_id"] = parsed_sub_rid["subscription"]

        vnet_fmt = "/subscriptions/{}/resourceGroups/{}/providers/Microsoft.Network/virtualNetworks/{}"
        subnet_info["vnet_resource_id"] = vnet_fmt.format(parsed_sub_rid["subscription"],
                                                          parsed_sub_rid["resource_group"],
                                                          parsed_sub_rid["name"])
        return subnet_info
    subnet_name = subnet

    if is_valid_resource_id(vnet):
        parsed_vnet = parse_resource_id(vnet)
        subnet_rg = parsed_vnet["resource_group"]
        vnet_name = parsed_vnet["name"]
        subscription_id = parsed_vnet["subscription"]
        subnet_info["vnet_resource_id"] = vnet
    else:
        logger.warning("Assuming subnet resource group is the same as webapp. "
                       "Use a resource ID for --subnet or --vnet to use a different resource group.")
        subnet_rg = resource_group_name
        vnet_name = vnet
        subscription_id = get_subscription_id(cmd.cli_ctx)
        vnet_fmt = "/subscriptions/{}/resourceGroups/{}/providers/Microsoft.Network/virtualNetworks/{}"
        subnet_info["vnet_resource_id"] = vnet_fmt.format(subscription_id,
                                                          subnet_rg,
                                                          vnet)

    subnet_id_fmt = "/subscriptions/{}/resourceGroups/{}/providers/Microsoft.Network/virtualNetworks/{}/subnets/{}"
    subnet_rid = subnet_id_fmt.format(subscription_id, subnet_rg, vnet_name, subnet_name)

    subnet_info["vnet_name"] = vnet_name
    subnet_info["subnet_name"] = subnet_name
    subnet_info["resource_group_name"] = subnet_rg
    subnet_info["subnet_resource_id"] = subnet_rid
    subnet_info["subnet_subscription_id"] = subscription_id
    return subnet_info


def get_managed_environment(cmd, resource_group_name, environment_name):
    try:
        appcontainers_client = appcontainers_client_factory(cmd.cli_ctx)
        return appcontainers_client.managed_environments.get(resource_group_name, environment_name)
    except Exception as ex:  # pylint: disable=broad-except
        error_message = ("Retrieving managed environment failed with an exception:\n{}"
                         "\nThe environment does not exist".format(ex))
        recommendation_message = "Please verify the managed environment is valid."
        raise ResourceNotFoundError(error_message, recommendation_message)


def validate_container_app_create_options(runtime=None, deployment_container_image_name=None,
                                          multicontainer_config_type=None, multicontainer_config_file=None):
    if bool(multicontainer_config_type) != bool(multicontainer_config_file):
        return False
    opts = [runtime, deployment_container_image_name, multicontainer_config_type]
    return len([x for x in opts if x]) == 1  # you can only specify one out the combinations


def parse_docker_image_name(deployment_container_image_name, environment=None):
    if not deployment_container_image_name:
        return None
    non_url = "/" not in deployment_container_image_name
    non_url = non_url or ("." not in deployment_container_image_name and ":" not in deployment_container_image_name)
    if non_url:
        return None
    parsed_url = urlparse(deployment_container_image_name)
    if parsed_url.scheme:
        return parsed_url.hostname
    hostname = urlparse("https://{}".format(deployment_container_image_name)).hostname
    if environment:
        return hostname
    return "https://{}".format(hostname)


def update_app_settings(cmd, resource_group_name, name, settings=None, slot=None, slot_settings=None):
    if not settings and not slot_settings:
        raise MutuallyExclusiveArgumentError('Usage Error: --settings |--slot-settings')

    settings = settings or []
    slot_settings = slot_settings or []

    app_settings = _generic_site_operation(cmd.cli_ctx, resource_group_name, name,
                                           'list_application_settings', slot)
    result, slot_result = {}, {}
    # pylint: disable=too-many-nested-blocks
    for src, dest, setting_type in [(settings, result, "Settings"), (slot_settings, slot_result, "SlotSettings")]:
        for s in src:
            try:
                temp = shell_safe_json_parse(s)
                if isinstance(temp, list):  # a bit messy, but we'd like accept the output of the "list" command
                    for t in temp:
                        if 'slotSetting' in t.keys():
                            slot_result[t['name']] = t['slotSetting']
                        elif setting_type == "SlotSettings":
                            slot_result[t['name']] = True
                        result[t['name']] = t['value']
                else:
                    dest.update(temp)
            except CLIError:
                setting_name, value = s.split('=', 1)
                dest[setting_name] = value
                result.update(dest)

    for setting_name, value in result.items():
        app_settings.properties[setting_name] = value
    client = web_client_factory(cmd.cli_ctx)


# TODO: Centauri currently return wrong payload for update appsettings, remove this once backend has the fix.
    if is_centauri_functionapp(cmd, resource_group_name, name):
        update_application_settings_polling(cmd, resource_group_name, name, app_settings, slot, client)
        result = _generic_site_operation(cmd.cli_ctx, resource_group_name, name, 'list_application_settings', slot)
    else:
        result = _generic_settings_operation(cmd.cli_ctx, resource_group_name, name,
                                             'update_application_settings',
                                             app_settings, slot, client)

    app_settings_slot_cfg_names = []
    if slot_result:
        slot_cfg_names = client.web_apps.list_slot_configuration_names(resource_group_name, name)
        slot_cfg_names.app_setting_names = slot_cfg_names.app_setting_names or []
        # Slot settings logic to add a new setting(s) or remove an existing setting(s)
        for slot_setting_name, value in slot_result.items():
            if value and slot_setting_name not in slot_cfg_names.app_setting_names:
                slot_cfg_names.app_setting_names.append(slot_setting_name)
            elif not value and slot_setting_name in slot_cfg_names.app_setting_names:
                slot_cfg_names.app_setting_names.remove(slot_setting_name)
        app_settings_slot_cfg_names = slot_cfg_names.app_setting_names
        client.web_apps.update_slot_configuration_names(resource_group_name, name, slot_cfg_names)

    return _build_app_settings_output(result.properties, app_settings_slot_cfg_names, redact=True)


# TODO: Update manual polling to use LongRunningOperation once backend API & new SDK supports polling
def update_application_settings_polling(cmd, resource_group_name, name, app_settings, slot, client):
    try:
        _generic_settings_operation(cmd.cli_ctx, resource_group_name, name,
                                    'update_application_settings',
                                    app_settings, slot, client)
    except Exception as ex:  # pylint: disable=broad-except
        poll_url = ex.response.headers['Location'] if 'Location' in ex.response.headers else None
        if ex.response.status_code == 202 and poll_url:
            r = send_raw_request(cmd.cli_ctx, method='get', url=poll_url)
            poll_timeout = time.time() + 60 * 2  # 2 minute timeout

            while r.status_code != 200 and time.time() < poll_timeout:
                time.sleep(5)
                r = send_raw_request(cmd.cli_ctx, method='get', url=poll_url)
        else:
            raise CLIError(ex)


def add_azure_storage_account(cmd, resource_group_name, name, custom_id, storage_type, account_name,
                              share_name, access_key, mount_path=None, slot=None, slot_setting=False):
    AzureStorageInfoValue = cmd.get_models('AzureStorageInfoValue')
    azure_storage_accounts = _generic_site_operation(cmd.cli_ctx, resource_group_name, name,
                                                     'list_azure_storage_accounts', slot)

    if custom_id in azure_storage_accounts.properties:
        raise ValidationError("Site already configured with an Azure storage account with the id '{}'. "
                              "Use 'az webapp config storage-account update' to update an existing "
                              "Azure storage account configuration.".format(custom_id))

    azure_storage_accounts.properties[custom_id] = AzureStorageInfoValue(type=storage_type, account_name=account_name,
                                                                         share_name=share_name, access_key=access_key,
                                                                         mount_path=mount_path)
    client = web_client_factory(cmd.cli_ctx)

    result = _generic_settings_operation(cmd.cli_ctx, resource_group_name, name,
                                         'update_azure_storage_accounts', azure_storage_accounts,
                                         slot, client)

    if slot_setting:
        slot_cfg_names = client.web_apps.list_slot_configuration_names(resource_group_name, name)

        slot_cfg_names.azure_storage_config_names = slot_cfg_names.azure_storage_config_names or []
        if custom_id not in slot_cfg_names.azure_storage_config_names:
            slot_cfg_names.azure_storage_config_names.append(custom_id)
            client.web_apps.update_slot_configuration_names(resource_group_name, name, slot_cfg_names)

    return _redact_storage_accounts(result.properties)


def update_azure_storage_account(cmd, resource_group_name, name, custom_id, storage_type=None, account_name=None,
                                 share_name=None, access_key=None, mount_path=None, slot=None, slot_setting=False):
    AzureStorageInfoValue = cmd.get_models('AzureStorageInfoValue')

    azure_storage_accounts = _generic_site_operation(cmd.cli_ctx, resource_group_name, name,
                                                     'list_azure_storage_accounts', slot)

    existing_account_config = azure_storage_accounts.properties.pop(custom_id, None)

    if not existing_account_config:
        raise ResourceNotFoundError("No Azure storage account configuration found with the id '{}'. "
                                    "Use 'az webapp config storage-account add' to add a new "
                                    "Azure storage account configuration.".format(custom_id))

    new_account_config = AzureStorageInfoValue(
        type=storage_type or existing_account_config.type,
        account_name=account_name or existing_account_config.account_name,
        share_name=share_name or existing_account_config.share_name,
        access_key=access_key or existing_account_config.access_key,
        mount_path=mount_path or existing_account_config.mount_path
    )

    azure_storage_accounts.properties[custom_id] = new_account_config

    client = web_client_factory(cmd.cli_ctx)
    result = _generic_settings_operation(cmd.cli_ctx, resource_group_name, name,
                                         'update_azure_storage_accounts', azure_storage_accounts,
                                         slot, client)

    if slot_setting:
        slot_cfg_names = client.web_apps.list_slot_configuration_names(resource_group_name, name)
        slot_cfg_names.azure_storage_config_names = slot_cfg_names.azure_storage_config_names or []
        if custom_id not in slot_cfg_names.azure_storage_config_names:
            slot_cfg_names.azure_storage_config_names.append(custom_id)
            client.web_apps.update_slot_configuration_names(resource_group_name, name, slot_cfg_names)

    return _redact_storage_accounts(result.properties)


def enable_zip_deploy_functionapp(cmd, resource_group_name, name, src, build_remote=False, timeout=None, slot=None):
    client = web_client_factory(cmd.cli_ctx)
    app = client.web_apps.get(resource_group_name, name)
    if app is None:
        raise ResourceNotFoundError('The function app \'{}\' was not found in resource group \'{}\'. '
                                    'Please make sure these values are correct.'.format(name, resource_group_name))
    parse_plan_id = parse_resource_id(app.server_farm_id)
    plan_info = None
    retry_delay = 10  # seconds
    # We need to retry getting the plan because sometimes if the plan is created as part of function app,
    # it can take a couple of tries before it gets the plan
    for _ in range(5):
        try:
            plan_info = client.app_service_plans.get(parse_plan_id['resource_group'],
                                                     parse_plan_id['name'])
        except:  # pylint: disable=bare-except
            pass
        if plan_info is not None:
            break
        time.sleep(retry_delay)

    is_consumption = is_plan_consumption(cmd, plan_info)

    # if linux consumption, validate that AzureWebJobsStorage app setting exists
    if is_consumption and app.reserved:
        validate_zip_deploy_app_setting_exists(cmd, resource_group_name, name, slot)

    if (not build_remote) and is_consumption and app.reserved:
        return upload_zip_to_storage(cmd, resource_group_name, name, src, slot)
    if build_remote and app.reserved:
        add_remote_build_app_settings(cmd, resource_group_name, name, slot)
    elif app.reserved:
        remove_remote_build_app_settings(cmd, resource_group_name, name, slot)

    return enable_zip_deploy(cmd, resource_group_name, name, src, timeout, slot)


def enable_zip_deploy_webapp(cmd, resource_group_name, name, src, timeout=None, slot=None):
    return enable_zip_deploy(cmd, resource_group_name, name, src, timeout=timeout, slot=slot)


def enable_zip_deploy(cmd, resource_group_name, name, src, timeout=None, slot=None):
    logger.warning("Getting scm site credentials for zip deployment")

    try:
        scm_url = _get_scm_url(cmd, resource_group_name, name, slot)
    except ValueError:
        raise ResourceNotFoundError('Failed to fetch scm url for function app')

    client = web_client_factory(cmd.cli_ctx)
    app = client.web_apps.get(resource_group_name, name)
    deployer = '&Deployer=az_cli_functions' if is_functionapp(app) else ''
    zip_url = scm_url + '/api/zipdeploy?isAsync=true' + deployer
    deployment_status_url = scm_url + '/api/deployments/latest'

    additional_headers = {"Content-Type": "application/octet-stream", "Cache-Control": "no-cache"}
    headers = get_scm_site_headers(cmd.cli_ctx, name, resource_group_name, slot,
                                   additional_headers=additional_headers)

    import os
    import requests
    from azure.cli.core.util import should_disable_connection_verify
    # Read file content

    with open(os.path.realpath(os.path.expanduser(src)), 'rb') as fs:
        zip_content = fs.read()
        logger.warning("Starting zip deployment. This operation can take a while to complete ...")
        res = requests.post(zip_url, data=zip_content, headers=headers, verify=not should_disable_connection_verify())
        logger.warning("Deployment endpoint responded with status code %d", res.status_code)

    # check the status of async deployment
    if res.status_code == 202:
        response = _check_zip_deployment_status(cmd, resource_group_name, name, deployment_status_url,
                                                slot, timeout)
        return response

    # check if there's an ongoing process
    if res.status_code == 409:
        raise UnclassifiedUserFault("There may be an ongoing deployment or your app setting has "
                                    "WEBSITE_RUN_FROM_PACKAGE. Please track your deployment in {} and ensure the "
                                    "WEBSITE_RUN_FROM_PACKAGE app setting is removed. Use 'az webapp config "
                                    "appsettings list --name MyWebapp --resource-group MyResourceGroup --subscription "
                                    "MySubscription' to list app settings and 'az webapp config appsettings delete "
                                    "--name MyWebApp --resource-group MyResourceGroup --setting-names <setting-names> "
                                    "to delete them.".format(deployment_status_url))

    # check if an error occured during deployment
    if res.status_code:
        raise AzureInternalError("An error occured during deployment. Status Code: {}, Details: {}"
                                 .format(res.status_code, res.text))


def add_remote_build_app_settings(cmd, resource_group_name, name, slot):
    settings = get_app_settings(cmd, resource_group_name, name, slot)
    scm_do_build_during_deployment = None
    website_run_from_package = None
    enable_oryx_build = None

    app_settings_should_not_have = []
    app_settings_should_contain = {}

    for keyval in settings:
        value = keyval['value'].lower()
        if keyval['name'] == 'SCM_DO_BUILD_DURING_DEPLOYMENT':
            scm_do_build_during_deployment = value in ('true', '1')
        if keyval['name'] == 'WEBSITE_RUN_FROM_PACKAGE':
            website_run_from_package = value
        if keyval['name'] == 'ENABLE_ORYX_BUILD':
            enable_oryx_build = value

    if scm_do_build_during_deployment is not True:
        logger.warning("Setting SCM_DO_BUILD_DURING_DEPLOYMENT to true")
        update_app_settings(cmd, resource_group_name, name, [
            "SCM_DO_BUILD_DURING_DEPLOYMENT=true"
        ], slot)
        app_settings_should_contain['SCM_DO_BUILD_DURING_DEPLOYMENT'] = 'true'

    if website_run_from_package:
        logger.warning("Removing WEBSITE_RUN_FROM_PACKAGE app setting")
        delete_app_settings(cmd, resource_group_name, name, [
            "WEBSITE_RUN_FROM_PACKAGE"
        ], slot)
        app_settings_should_not_have.append('WEBSITE_RUN_FROM_PACKAGE')

    if enable_oryx_build:
        logger.warning("Removing ENABLE_ORYX_BUILD app setting")
        delete_app_settings(cmd, resource_group_name, name, [
            "ENABLE_ORYX_BUILD"
        ], slot)
        app_settings_should_not_have.append('ENABLE_ORYX_BUILD')

    # Wait for scm site to get the latest app settings
    if app_settings_should_not_have or app_settings_should_contain:
        logger.warning("Waiting SCM site to be updated with the latest app settings")
        scm_is_up_to_date = False
        retries = 10
        while not scm_is_up_to_date and retries >= 0:
            scm_is_up_to_date = validate_app_settings_in_scm(
                cmd, resource_group_name, name, slot,
                should_contain=app_settings_should_contain,
                should_not_have=app_settings_should_not_have)
            retries -= 1
            time.sleep(5)

        if retries < 0:
            logger.warning("App settings may not be propagated to the SCM site.")


def remove_remote_build_app_settings(cmd, resource_group_name, name, slot):
    settings = get_app_settings(cmd, resource_group_name, name, slot)
    scm_do_build_during_deployment = None

    app_settings_should_contain = {}

    for keyval in settings:
        if keyval['name'] == 'SCM_DO_BUILD_DURING_DEPLOYMENT':
            value = keyval['value'].lower()
            scm_do_build_during_deployment = value in ('true', '1')

    if scm_do_build_during_deployment is not False:
        logger.warning("Setting SCM_DO_BUILD_DURING_DEPLOYMENT to false")
        update_app_settings(cmd, resource_group_name, name, [
            "SCM_DO_BUILD_DURING_DEPLOYMENT=false"
        ], slot)
        app_settings_should_contain['SCM_DO_BUILD_DURING_DEPLOYMENT'] = 'false'

    # Wait for scm site to get the latest app settings
    if app_settings_should_contain:
        logger.warning("Waiting SCM site to be updated with the latest app settings")
        scm_is_up_to_date = False
        retries = 10
        while not scm_is_up_to_date and retries >= 0:
            scm_is_up_to_date = validate_app_settings_in_scm(
                cmd, resource_group_name, name, slot,
                should_contain=app_settings_should_contain)
            retries -= 1
            time.sleep(5)

        if retries < 0:
            logger.warning("App settings may not be propagated to the SCM site")


def validate_zip_deploy_app_setting_exists(cmd, resource_group_name, name, slot=None):
    settings = get_app_settings(cmd, resource_group_name, name, slot)

    storage_connection = None
    for keyval in settings:
        if keyval['name'] == 'AzureWebJobsStorage':
            storage_connection = str(keyval['value'])

    if storage_connection is None:
        raise ValidationError(('The Azure CLI does not support this deployment path. Please '
                               'configure the app to deploy from a remote package using the steps here: '
                               'https://aka.ms/deployfromurl'))


def upload_zip_to_storage(cmd, resource_group_name, name, src, slot=None):
    settings = get_app_settings(cmd, resource_group_name, name, slot)

    storage_connection = None
    for keyval in settings:
        if keyval['name'] == 'AzureWebJobsStorage':
            storage_connection = str(keyval['value'])

    container_name = "function-releases"
    blob_name = "{}-{}.zip".format(datetime.datetime.today().strftime('%Y%m%d%H%M%S'), str(uuid.uuid4()))
    BlockBlobService = get_sdk(cmd.cli_ctx, ResourceType.DATA_STORAGE, 'blob#BlockBlobService')
    block_blob_service = BlockBlobService(connection_string=storage_connection)
    if not block_blob_service.exists(container_name):
        block_blob_service.create_container(container_name)

    # https://gist.github.com/vladignatyev/06860ec2040cb497f0f3
    def progress_callback(current, total):
        total_length = 30
        filled_length = int(round(total_length * current) / float(total))
        percents = round(100.0 * current / float(total), 1)
        progress_bar = '=' * filled_length + '-' * (total_length - filled_length)
        progress_message = 'Uploading {} {}%'.format(progress_bar, percents)
        cmd.cli_ctx.get_progress_controller().add(message=progress_message)

    block_blob_service.create_blob_from_path(container_name, blob_name, src, validate_content=True,
                                             progress_callback=progress_callback)

    now = datetime.datetime.utcnow()
    blob_start = now - datetime.timedelta(minutes=10)
    blob_end = now + datetime.timedelta(weeks=520)
    BlobPermissions = get_sdk(cmd.cli_ctx, ResourceType.DATA_STORAGE, 'blob#BlobPermissions')
    blob_token = block_blob_service.generate_blob_shared_access_signature(container_name,
                                                                          blob_name,
                                                                          permission=BlobPermissions(read=True),
                                                                          expiry=blob_end,
                                                                          start=blob_start)

    blob_uri = block_blob_service.make_blob_url(container_name, blob_name, sas_token=blob_token)
    website_run_from_setting = "WEBSITE_RUN_FROM_PACKAGE={}".format(blob_uri)
    update_app_settings(cmd, resource_group_name, name, settings=[website_run_from_setting], slot=slot)
    client = web_client_factory(cmd.cli_ctx)

    try:
        logger.info('\nSyncing Triggers...')
        if slot is not None:
            client.web_apps.sync_function_triggers_slot(resource_group_name, name, slot)
        else:
            client.web_apps.sync_function_triggers(resource_group_name, name)
    except CloudError as ex:
        # This SDK function throws an error if Status Code is 200
        if ex.status_code != 200:
            raise ex
    except Exception as ex:  # pylint: disable=broad-except
        if ex.response.status_code != 200:
            raise ex


# for generic updater
def get_webapp(cmd, resource_group_name, name, slot=None):
    return _generic_site_operation(cmd.cli_ctx, resource_group_name, name, 'get', slot)


def set_webapp(cmd, resource_group_name, name, slot=None, skip_dns_registration=None,  # pylint: disable=unused-argument
               skip_custom_domain_verification=None, force_dns_registration=None, ttl_in_seconds=None, **kwargs):  # pylint: disable=unused-argument
    instance = kwargs['parameters']
    client = web_client_factory(cmd.cli_ctx)
    updater = client.web_apps.begin_create_or_update_slot if slot else client.web_apps.begin_create_or_update
    kwargs = dict(resource_group_name=resource_group_name, name=name, site_envelope=instance)
    if slot:
        kwargs['slot'] = slot

    return updater(**kwargs)


def update_webapp(cmd, instance, client_affinity_enabled=None, https_only=None, minimum_elastic_instance_count=None,
                  prewarmed_instance_count=None):
    if 'function' in instance.kind:
        raise ValidationError("please use 'az functionapp update' to update this function app")
    if minimum_elastic_instance_count or prewarmed_instance_count:
        args = ["--minimum-elastic-instance-count", "--prewarmed-instance-count"]
        plan = get_app_service_plan_from_webapp(cmd, instance)
        sku = _normalize_sku(plan.sku.name)
        if get_sku_tier(sku) not in ["PREMIUMV2", "PREMIUMV3"]:
            raise ValidationError("{} are only supported for elastic premium V2/V3 SKUs".format(str(args)))
        if not plan.elastic_scale_enabled:
            raise ValidationError("Elastic scale is not enabled on the App Service Plan. Please update the plan ")
        if (minimum_elastic_instance_count or 0) > plan.maximum_elastic_worker_count:
            raise ValidationError("--minimum-elastic-instance-count: Minimum elastic instance count is greater than "
                                  "the app service plan's maximum Elastic worker count. "
                                  "Please choose a lower count or update the plan's maximum ")
        if (prewarmed_instance_count or 0) > plan.maximum_elastic_worker_count:
            raise ValidationError("--prewarmed-instance-count: Prewarmed instance count is greater than "
                                  "the app service plan's maximum Elastic worker count. "
                                  "Please choose a lower count or update the plan's maximum ")

    if client_affinity_enabled is not None:
        instance.client_affinity_enabled = client_affinity_enabled == 'true'
    if https_only is not None:
        instance.https_only = https_only == 'true'

    if minimum_elastic_instance_count is not None:
        from azure.mgmt.web.models import SiteConfig
        # Need to create a new SiteConfig object to ensure that the new property is included in request body
        conf = SiteConfig(**instance.site_config.as_dict())
        conf.minimum_elastic_instance_count = minimum_elastic_instance_count
        instance.site_config = conf

    if prewarmed_instance_count is not None:
        instance.site_config.pre_warmed_instance_count = prewarmed_instance_count

    return instance


def update_functionapp(cmd, instance, plan=None, force=False):
    client = web_client_factory(cmd.cli_ctx)
    if plan is not None:
        if is_valid_resource_id(plan):
            dest_parse_result = parse_resource_id(plan)
            dest_plan_info = client.app_service_plans.get(dest_parse_result['resource_group'],
                                                          dest_parse_result['name'])
        else:
            dest_plan_info = client.app_service_plans.get(instance.resource_group, plan)
        if dest_plan_info is None:
            raise ResourceNotFoundError("The plan '{}' doesn't exist".format(plan))
        validate_plan_switch_compatibility(cmd, client, instance, dest_plan_info, force)
        instance.server_farm_id = dest_plan_info.id
    return instance


def validate_plan_switch_compatibility(cmd, client, src_functionapp_instance, dest_plan_instance, force):
    general_switch_msg = 'Currently the switch is only allowed between a Consumption or an Elastic Premium plan.'
    src_parse_result = parse_resource_id(src_functionapp_instance.server_farm_id)
    src_plan_info = client.app_service_plans.get(src_parse_result['resource_group'],
                                                 src_parse_result['name'])

    if src_plan_info is None:
        raise ResourceNotFoundError('Could not determine the current plan of the functionapp')

    # Ensure all plans involved are windows. Reserved = true indicates Linux.
    if src_plan_info.reserved or dest_plan_instance.reserved:
        raise ValidationError('This feature currently supports windows to windows plan migrations. For other '
                              'migrations, please redeploy.')

    src_is_premium = is_plan_elastic_premium(cmd, src_plan_info)
    dest_is_consumption = is_plan_consumption(cmd, dest_plan_instance)

    if not (is_plan_consumption(cmd, src_plan_info) or src_is_premium):
        raise ValidationError('Your functionapp is not using a Consumption or an Elastic Premium plan. ' +
                              general_switch_msg)
    if not (dest_is_consumption or is_plan_elastic_premium(cmd, dest_plan_instance)):
        raise ValidationError('You are trying to move to a plan that is not a Consumption or an '
                              'Elastic Premium plan. ' +
                              general_switch_msg)

    if src_is_premium and dest_is_consumption:
        logger.warning('WARNING: Moving a functionapp from Premium to Consumption might result in loss of '
                       'functionality and cause the app to break. Please ensure the functionapp is compatible '
                       'with a Consumption plan and is not using any features only available in Premium.')
        if not force:
            raise RequiredArgumentMissingError('If you want to migrate a functionapp from a Premium to Consumption '
                                               'plan, please re-run this command with the \'--force\' flag.')


def set_functionapp(cmd, resource_group_name, name, slot=None, **kwargs):
    instance = kwargs['parameters']
    client = web_client_factory(cmd.cli_ctx)
    updater = client.web_apps.begin_create_or_update_slot if slot else client.web_apps.begin_create_or_update
    kwargs = dict(resource_group_name=resource_group_name, name=name, site_envelope=instance)
    if slot:
        kwargs['slot'] = slot

    return updater(**kwargs)


def get_functionapp(cmd, resource_group_name, name, slot=None):
    function_app = _generic_site_operation(cmd.cli_ctx, resource_group_name, name, 'get', slot)
    if not function_app or 'function' not in function_app.kind:
        raise ResourceNotFoundError("Unable to find App {} in resource group {}".format(name, resource_group_name))
    return function_app


def list_webapp(cmd, resource_group_name=None):
    full_list = _list_app(cmd.cli_ctx, resource_group_name)
    # ignore apps with kind==null & not functions apps
    return list(filter(lambda x: x.kind is not None and "function" not in x.kind.lower(), full_list))


def list_deleted_webapp(cmd, resource_group_name=None, name=None, slot=None):
    result = _list_deleted_app(cmd.cli_ctx, resource_group_name, name, slot)
    return sorted(result, key=lambda site: site.deleted_site_id)


def webapp_exists(cmd, resource_group_name, name, slot=None):
    from azure.core.exceptions import ResourceNotFoundError as RNFR
    exists = True
    try:
        if slot:
            get_webapp(cmd, resource_group_name=resource_group_name, name=name, slot=slot)
        else:
            get_webapp(cmd, resource_group_name=resource_group_name, name=name)
    except RNFR:
        exists = False
    return exists


def restore_deleted_webapp(cmd, deleted_id, resource_group_name, name, slot=None, restore_content_only=None,
                           target_app_svc_plan=None):
    # If web app doesn't exist, Try creating it in the provided app service plan
    if not webapp_exists(cmd, resource_group_name, name, slot):
        logger.debug('Web app %s with slot %s not found under resource group %s', name, slot, resource_group_name)
        if not target_app_svc_plan:
            raise ValidationError(
                f'Target app "{name}" does not exist. '
                'Specify --target-app-svc-plan for it to be created automatically.')
        if not app_service_plan_exists(cmd, resource_group_name, target_app_svc_plan):
            raise ValidationError(
                f'Target app service plan "{target_app_svc_plan}" not found '
                f'in the target resource group "{resource_group_name}"')
        # create webapp in the plan
        create_webapp(cmd, resource_group_name, name, target_app_svc_plan)
        logger.debug(
            'Web app %s is created on plan %s, resource group %s', name, target_app_svc_plan, resource_group_name)

    DeletedAppRestoreRequest = cmd.get_models('DeletedAppRestoreRequest')
    request = DeletedAppRestoreRequest(deleted_site_id=deleted_id, recover_configuration=not restore_content_only)
    return _generic_site_operation(cmd.cli_ctx, resource_group_name, name, 'begin_restore_from_deleted_app',
                                   slot, request)


def list_function_app(cmd, resource_group_name=None):
    return list(filter(lambda x: x.kind is not None and is_functionapp(x),
                _list_app(cmd.cli_ctx, resource_group_name)))


def show_functionapp(cmd, resource_group_name, name, slot=None):
    app = _generic_site_operation(cmd.cli_ctx, resource_group_name, name, 'get', slot)
    if not app:
        raise ResourceNotFoundError("Unable to find resource'{}', in ResourceGroup '{}'.".format(name,
                                                                                                 resource_group_name))
    app.site_config = _generic_site_operation(cmd.cli_ctx, resource_group_name, name, 'get_configuration',
                                              slot)
    if not is_centauri_functionapp(cmd, resource_group_name, name):
        _rename_server_farm_props(app)
        _fill_ftp_publishing_url(cmd, app, resource_group_name, name, slot)
    return app


def show_app(cmd, resource_group_name, name, slot=None):
    app = _generic_site_operation(cmd.cli_ctx, resource_group_name, name, 'get', slot)
    if not app:
        raise ResourceNotFoundError("Unable to find resource'{}', in ResourceGroup '{}'.".format(name,
                                                                                                 resource_group_name))
    app.site_config = _generic_site_operation(cmd.cli_ctx, resource_group_name, name, 'get_configuration',
                                              slot)
    if not is_centauri_functionapp(cmd, resource_group_name, name):
        _rename_server_farm_props(app)
        _fill_ftp_publishing_url(cmd, app, resource_group_name, name, slot)
        _remove_list_duplicates(app)
    return app


def _list_app(cli_ctx, resource_group_name=None):
    client = web_client_factory(cli_ctx)
    if resource_group_name:
        result = list(client.web_apps.list_by_resource_group(resource_group_name))
    else:
        result = list(client.web_apps.list())
    for webapp in result:
        _rename_server_farm_props(webapp)
    return result


def _list_deleted_app(cli_ctx, resource_group_name=None, name=None, slot=None):
    client = web_client_factory(cli_ctx)
    locations = _get_deleted_apps_locations(cli_ctx)
    result = []
    for location in locations:
        result = result + list(client.deleted_web_apps.list_by_location(location))
    if resource_group_name:
        result = [r for r in result if r.resource_group == resource_group_name]
    if name:
        result = [r for r in result if r.deleted_site_name.lower() == name.lower()]
    if slot:
        result = [r for r in result if r.slot.lower() == slot.lower()]
    return result


def _build_identities_info(identities):
    from ._appservice_utils import MSI_LOCAL_ID
    identities = identities or []
    identity_types = []
    if not identities or MSI_LOCAL_ID in identities:
        identity_types.append('SystemAssigned')
    external_identities = [x for x in identities if x != MSI_LOCAL_ID]
    if external_identities:
        identity_types.append('UserAssigned')
    identity_types = ','.join(identity_types)
    info = {'type': identity_types}
    if external_identities:
        info['userAssignedIdentities'] = {e: {} for e in external_identities}
    return (info, identity_types, external_identities, 'SystemAssigned' in identity_types)


def assign_identity(cmd, resource_group_name, name, assign_identities=None, role='Contributor', slot=None, scope=None):
    ManagedServiceIdentity, ResourceIdentityType = cmd.get_models('ManagedServiceIdentity',
                                                                  'ManagedServiceIdentityType')
    UserAssignedIdentitiesValue = cmd.get_models('UserAssignedIdentity')
    _, _, external_identities, enable_local_identity = _build_identities_info(assign_identities)

    def getter():
        return _generic_site_operation(cmd.cli_ctx, resource_group_name, name, 'get', slot)

    def setter(webapp):
        if webapp.identity and webapp.identity.type == ResourceIdentityType.system_assigned_user_assigned:
            identity_types = ResourceIdentityType.system_assigned_user_assigned
        elif webapp.identity and webapp.identity.type == ResourceIdentityType.system_assigned and external_identities:
            identity_types = ResourceIdentityType.system_assigned_user_assigned
        elif webapp.identity and webapp.identity.type == ResourceIdentityType.user_assigned and enable_local_identity:
            identity_types = ResourceIdentityType.system_assigned_user_assigned
        elif external_identities and enable_local_identity:
            identity_types = ResourceIdentityType.system_assigned_user_assigned
        elif external_identities:
            identity_types = ResourceIdentityType.user_assigned
        else:
            identity_types = ResourceIdentityType.system_assigned

        if webapp.identity:
            webapp.identity.type = identity_types
        else:
            webapp.identity = ManagedServiceIdentity(type=identity_types)
        if external_identities:
            if not webapp.identity.user_assigned_identities:
                webapp.identity.user_assigned_identities = {}
            for identity in external_identities:
                webapp.identity.user_assigned_identities[identity] = UserAssignedIdentitiesValue()

        poller = _generic_site_operation(cmd.cli_ctx, resource_group_name, name, 'begin_create_or_update',
                                         extra_parameter=webapp, slot=slot)
        return LongRunningOperation(cmd.cli_ctx)(poller)

    from azure.cli.core.commands.arm import assign_identity as _assign_identity
    webapp = _assign_identity(cmd.cli_ctx, getter, setter, identity_role=role, identity_scope=scope)
    return webapp.identity


def show_identity(cmd, resource_group_name, name, slot=None):
    web_app = _generic_site_operation(cmd.cli_ctx, resource_group_name, name, 'get', slot)
    if not web_app:
        raise ResourceNotFoundError("Unable to find App {} in resource group {}".format(name, resource_group_name))
    return web_app.identity


def remove_identity(cmd, resource_group_name, name, remove_identities=None, slot=None):
    IdentityType = cmd.get_models('ManagedServiceIdentityType')
    UserAssignedIdentitiesValue = cmd.get_models('UserAssignedIdentity')
    _, _, external_identities, remove_local_identity = _build_identities_info(remove_identities)

    def getter():
        return _generic_site_operation(cmd.cli_ctx, resource_group_name, name, 'get', slot)

    def setter(webapp):
        if webapp.identity is None:
            return webapp
        to_remove = []
        existing_identities = {x.lower() for x in list((webapp.identity.user_assigned_identities or {}).keys())}
        if external_identities:
            to_remove = {x.lower() for x in external_identities}
            non_existing = to_remove.difference(existing_identities)
            if non_existing:
                raise ResourceNotFoundError("'{}' are not associated with '{}'".format(','.join(non_existing), name))
            if not list(existing_identities - to_remove):
                if webapp.identity.type == IdentityType.user_assigned:
                    webapp.identity.type = IdentityType.none
                elif webapp.identity.type == IdentityType.system_assigned_user_assigned:
                    webapp.identity.type = IdentityType.system_assigned

        webapp.identity.user_assigned_identities = None
        if remove_local_identity:
            webapp.identity.type = (IdentityType.none
                                    if webapp.identity.type == IdentityType.system_assigned or
                                    webapp.identity.type == IdentityType.none
                                    else IdentityType.user_assigned)

        if webapp.identity.type not in [IdentityType.none, IdentityType.system_assigned]:
            webapp.identity.user_assigned_identities = {}
        if to_remove:
            for identity in list(existing_identities - to_remove):
                webapp.identity.user_assigned_identities[identity] = UserAssignedIdentitiesValue()
        else:
            for identity in list(existing_identities):
                webapp.identity.user_assigned_identities[identity] = UserAssignedIdentitiesValue()

        poller = _generic_site_operation(cmd.cli_ctx, resource_group_name, name, 'begin_create_or_update', slot, webapp)
        return LongRunningOperation(cmd.cli_ctx)(poller)

    from azure.cli.core.commands.arm import assign_identity as _assign_identity
    webapp = _assign_identity(cmd.cli_ctx, getter, setter)
    return webapp.identity


def get_auth_settings(cmd, resource_group_name, name, slot=None):
    return _generic_site_operation(cmd.cli_ctx, resource_group_name, name, 'get_auth_settings', slot)


def is_auth_runtime_version_valid(runtime_version=None):
    if runtime_version is None:
        return True
    if runtime_version.startswith("~") and len(runtime_version) > 1:
        try:
            int(runtime_version[1:])
        except ValueError:
            return False
        return True
    split_versions = runtime_version.split('.')
    if len(split_versions) != 3:
        return False
    for version in split_versions:
        try:
            int(version)
        except ValueError:
            return False
    return True


def update_auth_settings(cmd, resource_group_name, name, enabled=None, action=None,  # pylint: disable=unused-argument
                         client_id=None, token_store_enabled=None, runtime_version=None,  # pylint: disable=unused-argument
                         token_refresh_extension_hours=None,  # pylint: disable=unused-argument
                         allowed_external_redirect_urls=None, client_secret=None,  # pylint: disable=unused-argument
                         client_secret_certificate_thumbprint=None,  # pylint: disable=unused-argument
                         allowed_audiences=None, issuer=None, facebook_app_id=None,  # pylint: disable=unused-argument
                         facebook_app_secret=None, facebook_oauth_scopes=None,  # pylint: disable=unused-argument
                         twitter_consumer_key=None, twitter_consumer_secret=None,  # pylint: disable=unused-argument
                         google_client_id=None, google_client_secret=None,  # pylint: disable=unused-argument
                         google_oauth_scopes=None, microsoft_account_client_id=None,  # pylint: disable=unused-argument
                         microsoft_account_client_secret=None,  # pylint: disable=unused-argument
                         microsoft_account_oauth_scopes=None, slot=None):  # pylint: disable=unused-argument
    auth_settings = get_auth_settings(cmd, resource_group_name, name, slot)
    UnauthenticatedClientAction = cmd.get_models('UnauthenticatedClientAction')
    if action == 'AllowAnonymous':
        auth_settings.unauthenticated_client_action = UnauthenticatedClientAction.allow_anonymous
    elif action:
        auth_settings.unauthenticated_client_action = UnauthenticatedClientAction.redirect_to_login_page
        auth_settings.default_provider = AUTH_TYPES[action]
    # validate runtime version
    if not is_auth_runtime_version_valid(runtime_version):
        raise InvalidArgumentValueError('Usage Error: --runtime-version set to invalid value')

    import inspect
    frame = inspect.currentframe()
    bool_flags = ['enabled', 'token_store_enabled']
    # note: getargvalues is used already in azure.cli.core.commands.
    # and no simple functional replacement for this deprecating method for 3.5
    args, _, _, values = inspect.getargvalues(frame)  # pylint: disable=deprecated-method

    for arg in args[2:]:
        if values.get(arg, None):
            setattr(auth_settings, arg, values[arg] if arg not in bool_flags else values[arg] == 'true')

    return _generic_site_operation(cmd.cli_ctx, resource_group_name, name, 'update_auth_settings', slot, auth_settings)


def list_instances(cmd, resource_group_name, name, slot=None):
    return _generic_site_operation(cmd.cli_ctx, resource_group_name, name, 'list_instance_identifiers', slot)


def list_runtimes(cmd, os_type=None, linux=False):
    if os_type is not None and linux:
        raise MutuallyExclusiveArgumentError("Cannot use both --os-type and --linux")

    if linux:
        linux = True
        windows = False
    else:
        # show both linux and windows stacks by default
        linux = True
        windows = True
        if os_type == WINDOWS_OS_NAME:
            linux = False
        if os_type == LINUX_OS_NAME:
            windows = False

    runtime_helper = _StackRuntimeHelper(cmd=cmd, linux=linux, windows=windows)
    return runtime_helper.get_stack_names_only(delimiter=":")


def list_function_app_runtimes(cmd, os_type=None):
    # show both linux and windows stacks by default
    linux = True
    windows = True
    if os_type == WINDOWS_OS_NAME:
        linux = False
    if os_type == LINUX_OS_NAME:
        windows = False

    runtime_helper = _FunctionAppStackRuntimeHelper(cmd=cmd, linux=linux, windows=windows)
    linux_stacks = [r.to_dict() for r in runtime_helper.stacks if r.linux]
    windows_stacks = [r.to_dict() for r in runtime_helper.stacks if not r.linux]
    if linux and not windows:
        return linux_stacks
    if windows and not linux:
        return windows_stacks
    return {WINDOWS_OS_NAME: windows_stacks, LINUX_OS_NAME: linux_stacks}


def delete_logic_app(cmd, resource_group_name, name, slot=None):
    return _generic_site_operation(cmd.cli_ctx, resource_group_name, name, 'delete', slot)


def delete_function_app(cmd, resource_group_name, name, keep_empty_plan=None, slot=None):
    client = web_client_factory(cmd.cli_ctx)
    if slot:
        client.web_apps.delete_slot(resource_group_name, name, slot,
                                    delete_empty_server_farm=False if keep_empty_plan else None)
    else:
        client.web_apps.delete(resource_group_name, name,
                               delete_empty_server_farm=False if keep_empty_plan else None)


def delete_webapp(cmd, resource_group_name, name, keep_metrics=None, keep_empty_plan=None,
                  keep_dns_registration=None, slot=None):  # pylint: disable=unused-argument
    client = web_client_factory(cmd.cli_ctx)
    if slot:
        client.web_apps.delete_slot(resource_group_name, name, slot,
                                    delete_metrics=False if keep_metrics else None,
                                    delete_empty_server_farm=False if keep_empty_plan else None)
    else:
        client.web_apps.delete(resource_group_name, name,
                               delete_metrics=False if keep_metrics else None,
                               delete_empty_server_farm=False if keep_empty_plan else None)


def stop_webapp(cmd, resource_group_name, name, slot=None):
    return _generic_site_operation(cmd.cli_ctx, resource_group_name, name, 'stop', slot)


def start_webapp(cmd, resource_group_name, name, slot=None):
    return _generic_site_operation(cmd.cli_ctx, resource_group_name, name, 'start', slot)


def restart_webapp(cmd, resource_group_name, name, slot=None):
    return _generic_site_operation(cmd.cli_ctx, resource_group_name, name, 'restart', slot)


def get_site_configs(cmd, resource_group_name, name, slot=None):
    return _generic_site_operation(cmd.cli_ctx, resource_group_name, name, 'get_configuration', slot)


def get_app_settings(cmd, resource_group_name, name, slot=None):
    result = _generic_site_operation(cmd.cli_ctx, resource_group_name, name, 'list_application_settings', slot)
    client = web_client_factory(cmd.cli_ctx)
    slot_app_setting_names = [] if is_centauri_functionapp(cmd, resource_group_name, name) \
        else client.web_apps.list_slot_configuration_names(resource_group_name, name) \
        .app_setting_names
    return _build_app_settings_output(result.properties, slot_app_setting_names)


# Check if the app setting is propagated to the Kudu site correctly by calling api/settings endpoint
# should_have [] is a list of app settings which are expected to be set
# should_not_have [] is a list of app settings which are expected to be absent
# should_contain {} is a dictionary of app settings which are expected to be set with precise values
# Return True if validation succeeded
def validate_app_settings_in_scm(cmd, resource_group_name, name, slot=None,
                                 should_have=None, should_not_have=None, should_contain=None):
    scm_settings = _get_app_settings_from_scm(cmd, resource_group_name, name, slot)
    scm_setting_keys = set(scm_settings.keys())

    if should_have and not set(should_have).issubset(scm_setting_keys):
        return False

    if should_not_have and set(should_not_have).intersection(scm_setting_keys):
        return False

    temp_setting = scm_settings.copy()
    temp_setting.update(should_contain or {})
    if temp_setting != scm_settings:
        return False

    return True


@retryable_method(retries=3, interval_sec=5)
def _get_app_settings_from_scm(cmd, resource_group_name, name, slot=None):
    scm_url = _get_scm_url(cmd, resource_group_name, name, slot)
    settings_url = '{}/api/settings'.format(scm_url)
    additional_headers = {
        'Content-Type': 'application/octet-stream',
        'Cache-Control': 'no-cache',
    }
    headers = get_scm_site_headers(cmd.cli_ctx, name, resource_group_name, slot, additional_headers=additional_headers)

    import requests
    response = requests.get(settings_url, headers=headers, timeout=30)
    return response.json() or {}


def get_connection_strings(cmd, resource_group_name, name, slot=None):
    result = _generic_site_operation(cmd.cli_ctx, resource_group_name, name, 'list_connection_strings', slot)
    client = web_client_factory(cmd.cli_ctx)
    slot_constr_names = client.web_apps.list_slot_configuration_names(resource_group_name, name) \
                              .connection_string_names or []
    result = [{'name': p,
               'value': result.properties[p].value,
               'type': result.properties[p].type,
               'slotSetting': p in slot_constr_names} for p in result.properties]
    return result


def get_azure_storage_accounts(cmd, resource_group_name, name, slot=None):
    client = web_client_factory(cmd.cli_ctx)
    result = _generic_site_operation(cmd.cli_ctx, resource_group_name, name,
                                     'list_azure_storage_accounts', slot)

    slot_azure_storage_config_names = client.web_apps.list_slot_configuration_names(resource_group_name, name) \
                                                     .azure_storage_config_names or []

    return [{'name': p,
             'value': result.properties[p],
             'slotSetting': p in slot_azure_storage_config_names} for p in result.properties]


def _fill_ftp_publishing_url(cmd, webapp, resource_group_name, name, slot=None):
    profiles = list_publish_profiles(cmd, resource_group_name, name, slot)
    try:
        url = next(p['publishUrl'] for p in profiles if p['publishMethod'] == 'FTP')
        setattr(webapp, 'ftpPublishingUrl', url)
    except StopIteration:
        pass
    return webapp


def _format_fx_version(custom_image_name, container_config_type=None):
    lower_custom_image_name = custom_image_name.lower()
    if "https://" in lower_custom_image_name or "http://" in lower_custom_image_name:
        custom_image_name = lower_custom_image_name.replace("https://", "").replace("http://", "")
    fx_version = custom_image_name.strip()
    fx_version_lower = fx_version.lower()
    # handles case of only spaces
    if fx_version:
        if container_config_type:
            fx_version = '{}|{}'.format(container_config_type, custom_image_name)
        elif not fx_version_lower.startswith('docker|'):
            fx_version = '{}|{}'.format('DOCKER', custom_image_name)
    else:
        fx_version = ' '
    return fx_version


def _add_fx_version(cmd, resource_group_name, name, custom_image_name, slot=None):
    fx_version = _format_fx_version(custom_image_name)
    web_app = get_webapp(cmd, resource_group_name, name, slot)
    if not web_app:
        raise ResourceNotFoundError("'{}' app doesn't exist in resource group {}".format(name, resource_group_name))
    linux_fx = fx_version if (web_app.reserved or not web_app.is_xenon) else None
    windows_fx = fx_version if web_app.is_xenon else None
    return update_site_configs(cmd, resource_group_name, name,
                               linux_fx_version=linux_fx, windows_fx_version=windows_fx, slot=slot)


def _delete_linux_fx_version(cmd, resource_group_name, name, slot=None):
    return update_site_configs(cmd, resource_group_name, name, linux_fx_version=' ', slot=slot)


def _get_fx_version(cmd, resource_group_name, name, slot=None):
    site_config = get_site_configs(cmd, resource_group_name, name, slot)
    return site_config.linux_fx_version or site_config.windows_fx_version or ''


def url_validator(url):
    try:
        result = urlparse(url)
        return all([result.scheme, result.netloc, result.path])
    except ValueError:
        return False


def _get_linux_multicontainer_decoded_config(cmd, resource_group_name, name, slot=None):
    from base64 import b64decode
    linux_fx_version = _get_fx_version(cmd, resource_group_name, name, slot)
    if not any(linux_fx_version.startswith(s) for s in MULTI_CONTAINER_TYPES):
        raise ValidationError("Cannot decode config that is not one of the"
                              " following types: {}".format(','.join(MULTI_CONTAINER_TYPES)))
    return b64decode(linux_fx_version.split('|')[1].encode('utf-8'))


def _get_linux_multicontainer_encoded_config_from_file(file_name):
    from base64 import b64encode
    config_file_bytes = None
    if url_validator(file_name):
        response = urlopen(file_name, context=_ssl_context())
        config_file_bytes = response.read()
    else:
        with open(file_name, 'rb') as f:
            config_file_bytes = f.read()
    # Decode base64 encoded byte array into string
    return b64encode(config_file_bytes).decode('utf-8')


# for any modifications to the non-optional parameters, adjust the reflection logic accordingly
# in the method
# pylint: disable=unused-argument
def update_site_configs(cmd, resource_group_name, name, slot=None, number_of_workers=None, linux_fx_version=None,
                        windows_fx_version=None, pre_warmed_instance_count=None, php_version=None,
                        python_version=None, net_framework_version=None, power_shell_version=None,
                        java_version=None, java_container=None, java_container_version=None,
                        remote_debugging_enabled=None, web_sockets_enabled=None,
                        always_on=None, auto_heal_enabled=None,
                        use32_bit_worker_process=None,
                        min_tls_version=None,
                        http20_enabled=None,
                        app_command_line=None,
                        ftps_state=None,
                        vnet_route_all_enabled=None,
                        generic_configurations=None,
                        min_replicas=None,
                        max_replicas=None):
    configs = get_site_configs(cmd, resource_group_name, name, slot)
    app_settings = _generic_site_operation(cmd.cli_ctx, resource_group_name, name,
                                           'list_application_settings', slot)
    if number_of_workers is not None:
        number_of_workers = validate_range_of_int_flag('--number-of-workers', number_of_workers, min_val=0, max_val=20)
    if linux_fx_version:
        if linux_fx_version.strip().lower().startswith('docker|'):
            if ('WEBSITES_ENABLE_APP_SERVICE_STORAGE' not in app_settings.properties or
                    app_settings.properties['WEBSITES_ENABLE_APP_SERVICE_STORAGE'] != 'true'):
                update_app_settings(cmd, resource_group_name, name, ["WEBSITES_ENABLE_APP_SERVICE_STORAGE=false"])
        else:
            delete_app_settings(cmd, resource_group_name, name, ["WEBSITES_ENABLE_APP_SERVICE_STORAGE"])

    if pre_warmed_instance_count is not None:
        pre_warmed_instance_count = validate_range_of_int_flag('--prewarmed-instance-count', pre_warmed_instance_count,
                                                               min_val=0, max_val=20)
    import inspect
    frame = inspect.currentframe()
    bool_flags = ['remote_debugging_enabled', 'web_sockets_enabled', 'always_on',
                  'auto_heal_enabled', 'use32_bit_worker_process', 'http20_enabled', 'vnet_route_all_enabled']
    int_flags = ['pre_warmed_instance_count', 'number_of_workers']
    # note: getargvalues is used already in azure.cli.core.commands.
    # and no simple functional replacement for this deprecating method for 3.5
    args, _, _, values = inspect.getargvalues(frame)  # pylint: disable=deprecated-method
    for arg in args[3:]:
        if arg in int_flags and values[arg] is not None:
            values[arg] = validate_and_convert_to_int(arg, values[arg])
        if arg != 'generic_configurations' and values.get(arg, None):
            setattr(configs, arg, values[arg] if arg not in bool_flags else values[arg] == 'true')

    generic_configurations = generic_configurations or []
    # https://github.com/Azure/azure-cli/issues/14857
    updating_ip_security_restrictions = False

    result = {}
    for s in generic_configurations:
        try:
            json_object = get_json_object(s)
            for config_name in json_object:
                if config_name.lower() == 'ip_security_restrictions':
                    updating_ip_security_restrictions = True
            result.update(json_object)
        except CLIError:
            config_name, value = s.split('=', 1)
            result[config_name] = value

    for config_name, value in result.items():
        if config_name.lower() == 'ip_security_restrictions':
            updating_ip_security_restrictions = True
        setattr(configs, config_name, value)

    if not updating_ip_security_restrictions:
        setattr(configs, 'ip_security_restrictions', None)
        setattr(configs, 'scm_ip_security_restrictions', None)

    if is_centauri_functionapp(cmd, resource_group_name, name):
        if min_replicas is not None:
            setattr(configs, 'minimum_elastic_instance_count', min_replicas)
        if max_replicas is not None:
            setattr(configs, 'function_app_scale_limit', max_replicas)
        return update_configuration_polling(cmd, resource_group_name, name, slot, configs)
    return _generic_site_operation(cmd.cli_ctx, resource_group_name, name, 'update_configuration', slot, configs)


def update_configuration_polling(cmd, resource_group_name, name, slot, configs):
    try:
        return _generic_site_operation(cmd.cli_ctx, resource_group_name, name, 'update_configuration', slot, configs)
    except Exception as ex:  # pylint: disable=broad-except
        poll_url = ex.response.headers['Location'] if 'Location' in ex.response.headers else None
        if ex.response.status_code == 202 and poll_url:
            r = send_raw_request(cmd.cli_ctx, method='get', url=poll_url)
            poll_timeout = time.time() + 60 * 2  # 2 minute timeout

            while r.status_code != 200 and time.time() < poll_timeout:
                time.sleep(5)
                r = send_raw_request(cmd.cli_ctx, method='get', url=poll_url)

            if r.status_code == 200:
                return r.json()
        else:
            raise CLIError(ex)


def delete_app_settings(cmd, resource_group_name, name, setting_names, slot=None):
    app_settings = _generic_site_operation(cmd.cli_ctx, resource_group_name, name, 'list_application_settings', slot)
    client = web_client_factory(cmd.cli_ctx)
    centauri_functionapp = is_centauri_functionapp(cmd, resource_group_name, name)
    slot_cfg_names = {} if centauri_functionapp \
        else client.web_apps.list_slot_configuration_names(resource_group_name, name)
    is_slot_settings = False

    for setting_name in setting_names:
        app_settings.properties.pop(setting_name, None)
        if slot_cfg_names and slot_cfg_names.app_setting_names and setting_name in slot_cfg_names.app_setting_names:
            slot_cfg_names.app_setting_names.remove(setting_name)
            is_slot_settings = True

    if is_slot_settings:
        client.web_apps.update_slot_configuration_names(resource_group_name, name, slot_cfg_names)

# TODO: Centauri currently return wrong payload for update appsettings, remove this once backend has the fix.
    if centauri_functionapp:
        update_application_settings_polling(cmd, resource_group_name, name, app_settings, slot, client)
        result = _generic_site_operation(cmd.cli_ctx, resource_group_name, name, 'list_application_settings', slot)
    else:
        result = _generic_settings_operation(cmd.cli_ctx, resource_group_name, name,
                                             'update_application_settings',
                                             app_settings, slot, client)

    return _build_app_settings_output(result.properties,
                                      slot_cfg_names.app_setting_names if slot_cfg_names else [],
                                      redact=True)


def delete_azure_storage_accounts(cmd, resource_group_name, name, custom_id, slot=None):
    azure_storage_accounts = _generic_site_operation(cmd.cli_ctx, resource_group_name, name,
                                                     'list_azure_storage_accounts', slot)
    client = web_client_factory(cmd.cli_ctx)

    slot_cfg_names = client.web_apps.list_slot_configuration_names(resource_group_name, name)
    is_slot_settings = False

    azure_storage_accounts.properties.pop(custom_id, None)
    if slot_cfg_names.azure_storage_config_names and custom_id in slot_cfg_names.azure_storage_config_names:
        slot_cfg_names.azure_storage_config_names.remove(custom_id)
        is_slot_settings = True

    if is_slot_settings:
        client.web_apps.update_slot_configuration_names(resource_group_name, name, slot_cfg_names)

    result = _generic_settings_operation(cmd.cli_ctx, resource_group_name, name,
                                         'update_azure_storage_accounts', azure_storage_accounts,
                                         slot, client)

    return _redact_storage_accounts(result.properties)


def _redact_storage_accounts(properties):
    logger.warning('Storage account access keys have been redacted. '
                   'Use `az webapp config storage-account list` to view.')
    for account in properties:
        properties[account].accessKey = None
    return properties


def _ssl_context():
    if sys.version_info < (3, 4) or (in_cloud_console() and sys.platform.system() == 'Windows'):
        try:
            return ssl.SSLContext(ssl.PROTOCOL_TLS)  # added in python 2.7.13 and 3.6
        except AttributeError:
            return ssl.SSLContext(ssl.PROTOCOL_TLSv1)

    return ssl.create_default_context()


def _build_app_settings_output(app_settings, slot_cfg_names, redact=False):
    slot_cfg_names = slot_cfg_names or []
    return [{'name': p,
             'value': app_settings[p],
             'slotSetting': p in slot_cfg_names} for p in (_redact_appsettings(app_settings) if redact
                                                           else _mask_creds_related_appsettings(app_settings))]


def _redact_appsettings(settings):
    logger.warning('App settings have been redacted. '
                   'Use `az webapp/logicapp/functionapp config appsettings list` to view.')
    for x in settings:
        settings[x] = None
    return settings


def _build_app_settings_input(settings, connection_string_type):
    if not settings:
        return []
    try:
        # check if its a json file
        settings_str = ''.join([i.rstrip() for i in settings])
        json_obj = json.loads(settings_str)
        json_obj = json_obj if isinstance(json_obj, list) else [json_obj]
        for i in json_obj:
            keys = i.keys()
            if 'value' not in keys or 'name' not in keys or 'type' not in keys:
                raise KeyError
        return json_obj
    except KeyError:
        raise ArgumentUsageError("In json settings, 'value', 'name' and 'type' is required; 'slotSetting' is optional")
    except json.decoder.JSONDecodeError:
        # this may not be a json file
        if not connection_string_type:
            raise ArgumentUsageError('either --connection-string-type is required if not using json, or bad json file')
        results = []
        for name_value in settings:
            conn_string_name, value = name_value.split('=', 1)
            if value[0] in ["'", '"']:  # strip away the quots used as separators
                value = value[1:-1]
            results.append({'name': conn_string_name, 'value': value, 'type': connection_string_type})
        return results


def update_connection_strings(cmd, resource_group_name, name, connection_string_type=None,
                              settings=None, slot=None, slot_settings=None):
    from azure.mgmt.web.models import ConnStringValueTypePair
    if not settings and not slot_settings:
        raise ArgumentUsageError('Usage Error: --settings |--slot-settings')
    settings = _build_app_settings_input(settings, connection_string_type)
    sticky_slot_settings = _build_app_settings_input(slot_settings, connection_string_type)
    rm_sticky_slot_settings = set()

    conn_strings = _generic_site_operation(cmd.cli_ctx, resource_group_name, name,
                                           'list_connection_strings', slot)

    for name_value_type in settings + sticky_slot_settings:
        # split at the first '=', connection string should not have '=' in the name
        conn_strings.properties[name_value_type['name']] = ConnStringValueTypePair(value=name_value_type['value'],
                                                                                   type=name_value_type['type'])
        if 'slotSetting' in name_value_type:
            if name_value_type['slotSetting']:
                sticky_slot_settings.append(name_value_type)
            else:
                rm_sticky_slot_settings.add(name_value_type['name'])

    client = web_client_factory(cmd.cli_ctx)
    result = _generic_settings_operation(cmd.cli_ctx, resource_group_name, name,
                                         'update_connection_strings',
                                         conn_strings, slot, client)

    if sticky_slot_settings or rm_sticky_slot_settings:
        new_slot_setting_names = set(n['name'] for n in sticky_slot_settings)  # add setting name
        slot_cfg_names = client.web_apps.list_slot_configuration_names(resource_group_name, name)
        slot_cfg_names.connection_string_names = set(slot_cfg_names.connection_string_names or [])
        slot_cfg_names.connection_string_names.update(new_slot_setting_names)
        slot_cfg_names.connection_string_names -= rm_sticky_slot_settings
        client.web_apps.update_slot_configuration_names(resource_group_name, name, slot_cfg_names)

    return _redact_connection_strings(result.properties)


def delete_connection_strings(cmd, resource_group_name, name, setting_names, slot=None):
    conn_strings = _generic_site_operation(cmd.cli_ctx, resource_group_name, name,
                                           'list_connection_strings', slot)
    client = web_client_factory(cmd.cli_ctx)

    slot_cfg_names = client.web_apps.list_slot_configuration_names(resource_group_name, name)
    is_slot_settings = False
    for setting_name in setting_names:
        conn_strings.properties.pop(setting_name, None)
        if slot_cfg_names.connection_string_names and setting_name in slot_cfg_names.connection_string_names:
            slot_cfg_names.connection_string_names.remove(setting_name)
            is_slot_settings = True

    if is_slot_settings:
        client.web_apps.update_slot_configuration_names(resource_group_name, name, slot_cfg_names)

    result = _generic_settings_operation(cmd.cli_ctx, resource_group_name, name,
                                         'update_connection_strings',
                                         conn_strings, slot, client)
    _redact_connection_strings(result.properties)
    return result


def _redact_connection_strings(properties):
    logger.warning('Connection string values have been redacted. '
                   'Use `az webapp config connection-string list` to view.')
    for setting in properties:
        properties[setting].value = None
    return properties


CONTAINER_APPSETTING_NAMES = ['DOCKER_REGISTRY_SERVER_URL', 'DOCKER_REGISTRY_SERVER_USERNAME',
                              'DOCKER_REGISTRY_SERVER_PASSWORD', "WEBSITES_ENABLE_APP_SERVICE_STORAGE"]
APPSETTINGS_TO_MASK = ['DOCKER_REGISTRY_SERVER_PASSWORD']


def update_container_settings(cmd, resource_group_name, name, docker_registry_server_url=None,
                              docker_custom_image_name=None, docker_registry_server_user=None,
                              websites_enable_app_service_storage=None, docker_registry_server_password=None,
                              multicontainer_config_type=None, multicontainer_config_file=None,
                              slot=None, min_replicas=None, max_replicas=None):
    settings = []
    if docker_registry_server_url is not None:
        settings.append('DOCKER_REGISTRY_SERVER_URL=' + docker_registry_server_url)

    if (not docker_registry_server_user and not docker_registry_server_password and
            docker_registry_server_url and '.azurecr.io' in docker_registry_server_url):
        logger.warning('No credential was provided to access Azure Container Registry. Trying to look up...')
        parsed = urlparse(docker_registry_server_url)
        registry_name = (parsed.netloc if parsed.scheme else parsed.path).split('.')[0]
        try:
            docker_registry_server_user, docker_registry_server_password = _get_acr_cred(cmd.cli_ctx, registry_name)
        except Exception as ex:  # pylint: disable=broad-except
            logger.warning("Retrieving credentials failed with an exception:'%s'", ex)  # consider throw if needed

    if docker_registry_server_user is not None:
        settings.append('DOCKER_REGISTRY_SERVER_USERNAME=' + docker_registry_server_user)
    if docker_registry_server_password is not None:
        settings.append('DOCKER_REGISTRY_SERVER_PASSWORD=' + docker_registry_server_password)
    if websites_enable_app_service_storage:
        settings.append('WEBSITES_ENABLE_APP_SERVICE_STORAGE=' + websites_enable_app_service_storage)

    if docker_registry_server_user or docker_registry_server_password or docker_registry_server_url or websites_enable_app_service_storage:  # pylint: disable=line-too-long
        update_app_settings(cmd, resource_group_name, name, settings, slot)
    settings = get_app_settings(cmd, resource_group_name, name, slot)
    if docker_custom_image_name is not None:
        _add_fx_version(cmd, resource_group_name, name, docker_custom_image_name, slot)

    if multicontainer_config_file and multicontainer_config_type:
        encoded_config_file = _get_linux_multicontainer_encoded_config_from_file(multicontainer_config_file)
        linux_fx_version = _format_fx_version(encoded_config_file, multicontainer_config_type)
        update_site_configs(cmd, resource_group_name, name, linux_fx_version=linux_fx_version, slot=slot)
    elif multicontainer_config_file or multicontainer_config_type:
        logger.warning('Must change both settings --multicontainer-config-file FILE --multicontainer-config-type TYPE')

    if min_replicas is not None or max_replicas is not None:
        update_site_configs(cmd, resource_group_name, name, min_replicas=min_replicas, max_replicas=max_replicas)

    return _mask_creds_related_appsettings(_filter_for_container_settings(cmd, resource_group_name, name, settings,
                                                                          slot=slot))


def update_container_settings_functionapp(cmd, resource_group_name, name, registry_server=None,
                                          image=None, registry_username=None,
                                          registry_password=None, slot=None, min_replicas=None, max_replicas=None,
                                          enable_dapr=None, dapr_app_id=None, dapr_app_port=None,
                                          dapr_http_max_request_size=None, dapr_http_read_buffer_size=None,
                                          dapr_log_level=None, dapr_enable_api_logging=None,
                                          workload_profile_name=None, cpu=None, memory=None):
    if is_centauri_functionapp(cmd, resource_group_name, name):
<<<<<<< HEAD
        _validate_cpu_momory_functionapp(cpu, memory)
        if any([cpu, memory, workload_profile_name]):
            update_resource_config(cmd, resource_group_name, name, cpu=cpu, memory=memory,
                                   workload_profile_name=workload_profile_name)
=======
>>>>>>> 3abe6362
        if any([enable_dapr, dapr_app_id, dapr_app_port, dapr_http_max_request_size, dapr_http_read_buffer_size,
                dapr_log_level, dapr_enable_api_logging]):
            update_dapr_config(cmd, resource_group_name, name, enable_dapr, dapr_app_id, dapr_app_port,
                               dapr_http_max_request_size, dapr_http_read_buffer_size, dapr_log_level,
                               dapr_enable_api_logging)
    return update_container_settings(cmd, resource_group_name, name, registry_server,
                                     image, registry_username, None,
                                     registry_password, multicontainer_config_type=None,
                                     multicontainer_config_file=None, slot=slot,
                                     min_replicas=min_replicas, max_replicas=max_replicas)


def _get_acr_cred(cli_ctx, registry_name):
    from azure.mgmt.containerregistry import ContainerRegistryManagementClient
    from azure.cli.core.commands.parameters import get_resources_in_subscription
    client = get_mgmt_service_client(cli_ctx, ContainerRegistryManagementClient).registries

    result = get_resources_in_subscription(cli_ctx, 'Microsoft.ContainerRegistry/registries')
    result = [item for item in result if item.name.lower() == registry_name]
    if not result or len(result) > 1:
        raise ResourceNotFoundError("No resource or more than one were found with name '{}'.".format(registry_name))
    resource_group_name = parse_resource_id(result[0].id)['resource_group']

    registry = client.get(resource_group_name, registry_name)

    if registry.admin_user_enabled:  # pylint: disable=no-member
        cred = client.list_credentials(resource_group_name, registry_name)
        return cred.username, cred.passwords[0].value
    raise ResourceNotFoundError("Failed to retrieve container registry credentials. Please either provide the "
                                "credentials or run 'az acr update -n {} --admin-enabled true' to enable "
                                "admin first.".format(registry_name))


def delete_container_settings(cmd, resource_group_name, name, slot=None):
    _delete_linux_fx_version(cmd, resource_group_name, name, slot)
    delete_app_settings(cmd, resource_group_name, name, CONTAINER_APPSETTING_NAMES, slot)


def show_container_settings(cmd, resource_group_name, name, show_multicontainer_config=None, slot=None):
    settings = get_app_settings(cmd, resource_group_name, name, slot)
    return _mask_creds_related_appsettings(_filter_for_container_settings(cmd, resource_group_name, name, settings,
                                                                          show_multicontainer_config, slot))


def show_container_settings_functionapp(cmd, resource_group_name, name, slot=None):
    return show_container_settings(cmd, resource_group_name, name, show_multicontainer_config=None, slot=slot)


def _filter_for_container_settings(cmd, resource_group_name, name, settings,
                                   show_multicontainer_config=None, slot=None):
    result = [x for x in settings if x['name'] in CONTAINER_APPSETTING_NAMES]
    fx_version = _get_fx_version(cmd, resource_group_name, name, slot).strip()
    if fx_version:
        added_image_name = {'name': 'DOCKER_CUSTOM_IMAGE_NAME',
                            'value': fx_version}
        result.append(added_image_name)
        if show_multicontainer_config:
            decoded_value = _get_linux_multicontainer_decoded_config(cmd, resource_group_name, name, slot)
            decoded_image_name = {'name': 'DOCKER_CUSTOM_IMAGE_NAME_DECODED',
                                  'value': decoded_value}
            result.append(decoded_image_name)
    return result


# TODO: remove this when #3660(service tracking issue) is resolved
def _mask_creds_related_appsettings(settings):
    for x in [x1 for x1 in settings if x1 in APPSETTINGS_TO_MASK]:
        settings[x] = None
    return settings


def add_hostname(cmd, resource_group_name, webapp_name, hostname, slot=None):
    from azure.mgmt.web.models import HostNameBinding
    client = web_client_factory(cmd.cli_ctx)
    webapp = client.web_apps.get(resource_group_name, webapp_name)
    if not webapp:
        raise ResourceNotFoundError("'{}' app doesn't exist".format(webapp_name))
    binding = HostNameBinding(site_name=webapp.name)
    if slot is None:
        return client.web_apps.create_or_update_host_name_binding(resource_group_name=resource_group_name,
                                                                  name=webapp.name, host_name=hostname,
                                                                  host_name_binding=binding)

    return client.web_apps.create_or_update_host_name_binding_slot(resource_group_name=resource_group_name,
                                                                   name=webapp.name, host_name=hostname,
                                                                   slot=slot, host_name_binding=binding)


def delete_hostname(cmd, resource_group_name, webapp_name, hostname, slot=None):
    client = web_client_factory(cmd.cli_ctx)
    if slot is None:
        return client.web_apps.delete_host_name_binding(resource_group_name, webapp_name, hostname)

    return client.web_apps.delete_host_name_binding_slot(resource_group_name, webapp_name, slot, hostname)


def list_hostnames(cmd, resource_group_name, webapp_name, slot=None):
    result = list(_generic_site_operation(cmd.cli_ctx, resource_group_name, webapp_name,
                                          'list_host_name_bindings', slot))
    for r in result:
        r.name = r.name.split('/')[-1]
    return result


def get_external_ip(cmd, resource_group_name, webapp_name):
    SslState = cmd.get_models('SslState')
    # logics here are ported from portal
    client = web_client_factory(cmd.cli_ctx)
    webapp = client.web_apps.get(resource_group_name, webapp_name)
    if not webapp:
        raise ResourceNotFoundError("'{}' app doesn't exist".format(webapp_name))
    if webapp.hosting_environment_profile:
        address = client.app_service_environments.list_vips(
            resource_group_name, webapp.hosting_environment_profile.name)
        if address.internal_ip_address:
            ip_address = address.internal_ip_address
        else:
            vip = next((s for s in webapp.host_name_ssl_states if s.ssl_state == SslState.ip_based_enabled), None)
            ip_address = vip.virtual_ip if vip else address.service_ip_address
    else:
        ip_address = _resolve_hostname_through_dns(webapp.default_host_name)

    return {'ip': ip_address}


def _resolve_hostname_through_dns(hostname):
    import socket
    return socket.gethostbyname(hostname)


def create_webapp_slot(cmd, resource_group_name, webapp, slot, configuration_source=None,
                       deployment_container_image_name=None, docker_registry_server_password=None,
                       docker_registry_server_user=None):
    container_args = deployment_container_image_name or docker_registry_server_password or docker_registry_server_user
    if container_args and not configuration_source:
        raise ArgumentUsageError("Cannot use arguments --deployment-container_image_name, "
                                 "--docker-registry-server_password, or --docker-registry-server-user without argument "
                                 "--configuration-source")

    docker_registry_server_url = parse_docker_image_name(deployment_container_image_name)

    Site, SiteConfig, NameValuePair = cmd.get_models('Site', 'SiteConfig', 'NameValuePair')
    client = web_client_factory(cmd.cli_ctx)
    site = client.web_apps.get(resource_group_name, webapp)
    site_config = get_site_configs(cmd, resource_group_name, webapp, None)
    if not site:
        raise ResourceNotFoundError("'{}' app doesn't exist".format(webapp))
    if 'functionapp' in site.kind:
        raise ValidationError("'{}' is a function app. Please use "
                              "`az functionapp deployment slot create`.".format(webapp))
    location = site.location
    slot_def = Site(server_farm_id=site.server_farm_id, location=location)
    slot_def.site_config = SiteConfig()

    # if it is a Windows Container site, at least pass the necessary
    # app settings to perform the container image validation:
    if configuration_source and site_config.windows_fx_version:
        # get settings from the source
        clone_from_prod = configuration_source.lower() == webapp.lower()
        src_slot = None if clone_from_prod else configuration_source
        app_settings = _generic_site_operation(cmd.cli_ctx, resource_group_name, webapp,
                                               'list_application_settings', src_slot)
        settings = []
        for k, v in app_settings.properties.items():
            if k in ("DOCKER_REGISTRY_SERVER_USERNAME", "DOCKER_REGISTRY_SERVER_PASSWORD",
                     "DOCKER_REGISTRY_SERVER_URL"):
                settings.append(NameValuePair(name=k, value=v))
        slot_def.site_config = SiteConfig(app_settings=settings)
    poller = client.web_apps.begin_create_or_update_slot(resource_group_name, webapp, site_envelope=slot_def, slot=slot)
    result = LongRunningOperation(cmd.cli_ctx)(poller)

    if configuration_source:
        update_slot_configuration_from_source(cmd, client, resource_group_name, webapp, slot, configuration_source,
                                              deployment_container_image_name, docker_registry_server_password,
                                              docker_registry_server_user,
                                              docker_registry_server_url=docker_registry_server_url)

    result.name = result.name.split('/')[-1]
    return result


def create_functionapp_slot(cmd, resource_group_name, name, slot, configuration_source=None,
                            image=None, registry_password=None,
                            registry_username=None):
    container_args = image or registry_password or registry_username
    if container_args and not configuration_source:
        raise ArgumentUsageError("Cannot use image, password and username arguments without "
                                 "--configuration-source argument")

    docker_registry_server_url = parse_docker_image_name(image)

    Site = cmd.get_models('Site')
    client = web_client_factory(cmd.cli_ctx)
    site = client.web_apps.get(resource_group_name, name)
    if not site:
        raise ResourceNotFoundError("'{}' function app doesn't exist".format(name))
    location = site.location
    slot_def = Site(server_farm_id=site.server_farm_id, location=location)

    poller = client.web_apps.begin_create_or_update_slot(resource_group_name, name, site_envelope=slot_def, slot=slot)
    result = LongRunningOperation(cmd.cli_ctx)(poller)

    if configuration_source:
        update_slot_configuration_from_source(cmd, client, resource_group_name, name, slot, configuration_source,
                                              image, registry_password,
                                              registry_username,
                                              docker_registry_server_url=docker_registry_server_url)

    result.name = result.name.split('/')[-1]
    return result


def _resolve_storage_account_resource_group(cmd, name):
    from azure.cli.command_modules.storage.operations.account import list_storage_accounts
    accounts = [a for a in list_storage_accounts(cmd) if a.name == name]
    if accounts:
        return parse_resource_id(accounts[0].id).get("resource_group")


def _set_site_config_storage_keys(cmd, site_config):
    from azure.cli.command_modules.storage._client_factory import cf_sa_for_keys

    for _, acct in site_config.azure_storage_accounts.items():
        if acct.access_key is None:
            scf = cf_sa_for_keys(cmd.cli_ctx, None)
            acct_rg = _resolve_storage_account_resource_group(cmd, acct.account_name)
            keys = scf.list_keys(acct_rg, acct.account_name, logging_enable=False).keys
            if keys:
                key = keys[0]
                logger.info("Retreived key %s", key.key_name)
                acct.access_key = key.value


def update_slot_configuration_from_source(cmd, client, resource_group_name, webapp, slot, configuration_source=None,
                                          deployment_container_image_name=None, docker_registry_server_password=None,
                                          docker_registry_server_user=None, docker_registry_server_url=None):

    clone_from_prod = configuration_source.lower() == webapp.lower()
    site_config = get_site_configs(cmd, resource_group_name, webapp,
                                   None if clone_from_prod else configuration_source)
    if site_config.azure_storage_accounts:
        logger.warning("The configuration source has storage accounts. Looking up their access keys...")
        _set_site_config_storage_keys(cmd, site_config)

    _generic_site_operation(cmd.cli_ctx, resource_group_name, webapp,
                            'update_configuration', slot, site_config)

    # slot create doesn't clone over the app-settings and connection-strings, so we do it here
    # also make sure slot settings don't get propagated.

    slot_cfg_names = client.web_apps.list_slot_configuration_names(resource_group_name, webapp)
    src_slot = None if clone_from_prod else configuration_source
    app_settings = _generic_site_operation(cmd.cli_ctx, resource_group_name, webapp,
                                           'list_application_settings',
                                           src_slot)
    for a in slot_cfg_names.app_setting_names or []:
        app_settings.properties.pop(a, None)

    connection_strings = _generic_site_operation(cmd.cli_ctx, resource_group_name, webapp,
                                                 'list_connection_strings',
                                                 src_slot)
    for a in slot_cfg_names.connection_string_names or []:
        connection_strings.properties.pop(a, None)

    _generic_settings_operation(cmd.cli_ctx, resource_group_name, webapp,
                                'update_application_settings',
                                app_settings, slot, client)
    _generic_settings_operation(cmd.cli_ctx, resource_group_name, webapp,
                                'update_connection_strings',
                                connection_strings, slot, client)

    if deployment_container_image_name or docker_registry_server_password or docker_registry_server_user:
        update_container_settings(cmd, resource_group_name, webapp,
                                  docker_custom_image_name=deployment_container_image_name, slot=slot,
                                  docker_registry_server_user=docker_registry_server_user,
                                  docker_registry_server_password=docker_registry_server_password,
                                  docker_registry_server_url=docker_registry_server_url)


def config_source_control(cmd, resource_group_name, name, repo_url, repository_type='git', branch=None,  # pylint: disable=too-many-locals
                          manual_integration=None, git_token=None, slot=None, github_action=None):
    client = web_client_factory(cmd.cli_ctx)
    location = _get_location_from_webapp(client, resource_group_name, name)

    from azure.mgmt.web.models import SiteSourceControl, SourceControl
    if git_token:
        sc = SourceControl(location=location, source_control_name='GitHub', token=git_token)
        client.update_source_control('GitHub', sc)

    source_control = SiteSourceControl(location=location, repo_url=repo_url, branch=branch,
                                       is_manual_integration=manual_integration,
                                       is_mercurial=(repository_type != 'git'), is_git_hub_action=bool(github_action))

    # SCC config can fail if previous commands caused SCMSite shutdown, so retry here.
    for i in range(5):
        try:
            poller = _generic_site_operation(cmd.cli_ctx, resource_group_name, name,
                                             'begin_create_or_update_source_control',
                                             slot, source_control)
            response = LongRunningOperation(cmd.cli_ctx)(poller)
            if response.git_hub_action_configuration and \
                response.git_hub_action_configuration.container_configuration and \
                    response.git_hub_action_configuration.container_configuration.password:
                logger.warning("GitHub action password has been redacted. Use "
                               "`az webapp/functionapp deployment source show` to view.")
                response.git_hub_action_configuration.container_configuration.password = None
            return response
        except Exception as ex:  # pylint: disable=broad-except
            ex = ex_handler_factory(no_throw=True)(ex)
            # for non server errors(50x), just throw; otherwise retry 4 times
            if i == 4 or not re.findall(r'\(50\d\)', str(ex)):
                raise
            logger.warning('retrying %s/4', i + 1)
            time.sleep(5)   # retry in a moment


def update_git_token(cmd, git_token=None):
    '''
    Update source control token cached in Azure app service. If no token is provided,
    the command will clean up existing token. Note that tokens are now redacted in the result.
    '''
    client = web_client_factory(cmd.cli_ctx)
    from azure.mgmt.web.models import SourceControl
    sc = SourceControl(name='not-really-needed', source_control_name='GitHub', token=git_token or '')
    response = client.update_source_control('GitHub', sc)
    logger.warning('Tokens have been redacted.')
    response.refresh_token = None
    response.token = None
    response.token_secret = None
    return response


def show_source_control(cmd, resource_group_name, name, slot=None):
    return _generic_site_operation(cmd.cli_ctx, resource_group_name, name, 'get_source_control', slot)


def delete_source_control(cmd, resource_group_name, name, slot=None):
    return _generic_site_operation(cmd.cli_ctx, resource_group_name, name, 'delete_source_control', slot)


def enable_local_git(cmd, resource_group_name, name, slot=None):
    client = web_client_factory(cmd.cli_ctx)
    site_config = get_site_configs(cmd, resource_group_name, name, slot)
    site_config.scm_type = 'LocalGit'
    _generic_site_operation(cmd.cli_ctx, resource_group_name, name, 'create_or_update_configuration', slot, site_config)
    return {'url': _get_local_git_url(cmd.cli_ctx, client, resource_group_name, name, slot)}


def sync_site_repo(cmd, resource_group_name, name, slot=None):
    try:
        return _generic_site_operation(cmd.cli_ctx, resource_group_name, name, 'sync_repository', slot)
    except CloudError as ex:  # Because of bad spec, sdk throws on 200. We capture it here
        if ex.status_code not in [200, 204]:
            raise ex


def list_app_service_plans(cmd, resource_group_name=None):
    client = web_client_factory(cmd.cli_ctx)
    if resource_group_name is None:
        plans = list(client.app_service_plans.list(detailed=True))  # enables querying "numberOfSites"
    else:
        plans = list(client.app_service_plans.list_by_resource_group(resource_group_name))
    for plan in plans:
        # prune a few useless fields
        del plan.geo_region
        del plan.subscription
    return plans


# TODO use zone_redundant field on ASP model when we switch to SDK version 5.0.0
def _enable_zone_redundant(plan_def, sku_def, number_of_workers):
    plan_def.enable_additional_properties_sending()
    existing_properties = plan_def.serialize()["properties"]
    plan_def.additional_properties["properties"] = existing_properties
    plan_def.additional_properties["properties"]["zoneRedundant"] = True
    if number_of_workers is None:
        sku_def.capacity = 3
    else:
        sku_def.capacity = max(3, number_of_workers)


def create_app_service_plan(cmd, resource_group_name, name, is_linux, hyper_v, per_site_scaling=False,
                            app_service_environment=None, sku='B1', number_of_workers=None, location=None,
                            tags=None, no_wait=False, zone_redundant=False):
    HostingEnvironmentProfile, SkuDescription, AppServicePlan = cmd.get_models(
        'HostingEnvironmentProfile', 'SkuDescription', 'AppServicePlan')

    client = web_client_factory(cmd.cli_ctx)
    if app_service_environment:
        # Method app_service_environments.list can only list ASE form the same subscription.
        ase_list = client.app_service_environments.list()
        ase_found = False
        ase = None
        for ase in ase_list:
            if ase.name.lower() == app_service_environment.lower() or ase.id.lower() == app_service_environment.lower():
                ase_def = HostingEnvironmentProfile(id=ase.id)
                location = ase.location
                ase_found = True
                break
        if not ase_found:
            if is_valid_resource_id(app_service_environment):
                ase_def = HostingEnvironmentProfile(id=app_service_environment)
                if location is None:
                    location = _get_location_from_resource_group(cmd.cli_ctx, resource_group_name)
            else:
                err_msg = "App service environment '{}' not found in subscription. If you want to create the \
app service plan in different subscription than the app service environment, please use the resource ID for \
--app-service-environment parameter. Additionally if the resource group is in different region than the \
app service environment, please use --location parameter and specify the region where the app service environment \
has been deployed ".format(app_service_environment)
                raise ResourceNotFoundError(err_msg)
        if hyper_v and ase.kind in ('ASEV1', 'ASEV2'):
            raise ArgumentUsageError('Windows containers are only supported on App Service Environment v3')
    else:  # Non-ASE
        ase_def = None
        if location is None:
            location = _get_location_from_resource_group(cmd.cli_ctx, resource_group_name)

    # the api is odd on parameter naming, have to live with it for now
    sku_def = SkuDescription(tier=get_sku_tier(sku), name=_normalize_sku(sku), capacity=number_of_workers)
    plan_def = AppServicePlan(location=location, tags=tags, sku=sku_def,
                              reserved=(is_linux or None), hyper_v=(hyper_v or None), name=name,
                              per_site_scaling=per_site_scaling, hosting_environment_profile=ase_def)

    if sku.upper() in ['WS1', 'WS2', 'WS3']:
        existing_plan = get_resource_if_exists(client.app_service_plans,
                                               resource_group_name=resource_group_name, name=name)
        if existing_plan and existing_plan.sku.tier != "WorkflowStandard":
            raise ValidationError("Plan {} in resource group {} already exists and "
                                  "cannot be updated to a logic app SKU (WS1, WS2, or WS3)")
        plan_def.type = "elastic"

    if zone_redundant:
        _enable_zone_redundant(plan_def, sku_def, number_of_workers)

    return sdk_no_wait(no_wait, client.app_service_plans.begin_create_or_update, name=name,
                       resource_group_name=resource_group_name, app_service_plan=plan_def)


def update_app_service_plan(instance, sku=None, number_of_workers=None, elastic_scale=None,
                            max_elastic_worker_count=None):
    if number_of_workers is None and sku is None and elastic_scale is None and max_elastic_worker_count is None:
        args = ["--number-of-workers", "--sku", "--elastic-scale", "--max-elastic-worker-count"]
        logger.warning('Nothing to update. Set one of the following parameters to make an update: %s', str(args))
    sku_def = instance.sku
    if sku is not None:
        sku = _normalize_sku(sku)
        sku_def.tier = get_sku_tier(sku)
        sku_def.name = sku

    if number_of_workers is not None:
        sku_def.capacity = number_of_workers
    else:
        number_of_workers = sku_def.capacity

    if elastic_scale is not None or max_elastic_worker_count is not None:
        if sku is None:
            sku = instance.sku.name
        if get_sku_tier(sku) not in ["PREMIUMV2", "PREMIUMV3", "WorkflowStandard"]:
            raise ValidationError("--number-of-workers and --elastic-scale can only "
                                  "be used on premium V2/V3 or workflow SKUs. "
                                  "Use command help to see all available SKUs.")

    if elastic_scale is not None:
        # TODO use instance.elastic_scale_enabled once the ASP client factories are updated
        use_additional_properties(instance)
        instance.additional_properties["properties"]["elasticScaleEnabled"] = elastic_scale

    if max_elastic_worker_count is not None:
        instance.maximum_elastic_worker_count = max_elastic_worker_count
        if max_elastic_worker_count < number_of_workers:
            raise InvalidArgumentValueError("--max-elastic-worker-count must be greater than or equal to the "
                                            "plan's number of workers. To update the plan's number of workers, use "
                                            "--number-of-workers ")
        # TODO use instance.maximum_elastic_worker_count once the ASP client factories are updated
        use_additional_properties(instance)
        instance.additional_properties["properties"]["maximumElasticWorkerCount"] = max_elastic_worker_count

    instance.sku = sku_def
    return instance


def show_plan(cmd, resource_group_name, name):
    from azure.cli.core.commands.client_factory import get_subscription_id
    client = web_client_factory(cmd.cli_ctx)
    serverfarm_url_base = '/subscriptions/{}/resourceGroups/{}/providers/Microsoft.Web/serverfarms/{}?api-version={}'
    subscription_id = get_subscription_id(cmd.cli_ctx)
    serverfarm_url = serverfarm_url_base.format(subscription_id, resource_group_name, name, client.DEFAULT_API_VERSION)
    request_url = cmd.cli_ctx.cloud.endpoints.resource_manager + serverfarm_url
    response = send_raw_request(cmd.cli_ctx, "GET", request_url)
    return response.json()


def update_functionapp_app_service_plan(cmd, instance, sku=None, number_of_workers=None, max_burst=None):
    instance = update_app_service_plan(instance, sku, number_of_workers)
    if max_burst is not None:
        if not is_plan_elastic_premium(cmd, instance):
            raise ValidationError("Usage error: --max-burst is only supported for Elastic Premium (EP) plans")
        max_burst = validate_range_of_int_flag('--max-burst', max_burst, min_val=0, max_val=20)
        instance.maximum_elastic_worker_count = max_burst
    if number_of_workers is not None:
        number_of_workers = validate_range_of_int_flag('--number-of-workers / --min-instances',
                                                       number_of_workers, min_val=0, max_val=20)
    return update_app_service_plan(instance, sku, number_of_workers)


def show_backup_configuration(cmd, resource_group_name, webapp_name, slot=None):
    try:
        return _generic_site_operation(cmd.cli_ctx, resource_group_name, webapp_name,
                                       'get_backup_configuration', slot)
    except Exception:  # pylint: disable=broad-except
        raise ResourceNotFoundError('Backup configuration not found')


def list_backups(cmd, resource_group_name, webapp_name, slot=None):
    return _generic_site_operation(cmd.cli_ctx, resource_group_name, webapp_name, 'list_backups', slot)


def create_backup(cmd, resource_group_name, webapp_name, storage_account_url,
                  db_name=None, db_type=None,
                  db_connection_string=None, backup_name=None, slot=None):
    BackupRequest = cmd.get_models('BackupRequest')
    client = web_client_factory(cmd.cli_ctx)
    if backup_name and backup_name.lower().endswith('.zip'):
        backup_name = backup_name[:-4]
    db_setting = _create_db_setting(cmd, db_name, db_type=db_type, db_connection_string=db_connection_string)
    backup_request = BackupRequest(backup_name=backup_name,
                                   storage_account_url=storage_account_url, databases=db_setting)
    if slot:
        return client.web_apps.backup_slot(resource_group_name=resource_group_name,
                                           name=webapp_name, request=backup_request, slot=slot)
    return client.web_apps.backup(resource_group_name, webapp_name, backup_request)


def update_backup_schedule(cmd, resource_group_name, webapp_name, storage_account_url=None,
                           frequency=None, keep_at_least_one_backup=None,
                           retention_period_in_days=None, db_name=None,
                           db_connection_string=None, db_type=None, backup_name=None, slot=None):
    BackupSchedule, BackupRequest = cmd.get_models('BackupSchedule', 'BackupRequest')
    configuration = None
    if backup_name and backup_name.lower().endswith('.zip'):
        backup_name = backup_name[:-4]
    if not backup_name:
        backup_name = '{0}_{1}'.format(webapp_name, datetime.datetime.utcnow().strftime('%Y%m%d%H%M'))

    try:
        configuration = _generic_site_operation(cmd.cli_ctx, resource_group_name, webapp_name,
                                                'get_backup_configuration', slot)
    except Exception:  # pylint: disable=broad-except
        # No configuration set yet
        if not all([storage_account_url, frequency, retention_period_in_days,
                    keep_at_least_one_backup]):
            raise ResourceNotFoundError('No backup configuration found. A configuration must be created. ' +
                                        'Usage: --container-url URL --frequency TIME --retention DAYS ' +
                                        '--retain-one TRUE/FALSE')

    # If arguments were not specified, use the values in the current backup schedule
    if storage_account_url is None:
        storage_account_url = configuration.storage_account_url

    if retention_period_in_days is None:
        retention_period_in_days = configuration.backup_schedule.retention_period_in_days

    if keep_at_least_one_backup is None:
        keep_at_least_one_backup = configuration.backup_schedule.keep_at_least_one_backup
    else:
        keep_at_least_one_backup = keep_at_least_one_backup.lower() == 'true'

    if frequency:
        # Parse schedule frequency
        frequency_num, frequency_unit = _parse_frequency(cmd, frequency)
    else:
        frequency_num = configuration.backup_schedule.frequency_interval
        frequency_unit = configuration.backup_schedule.frequency_unit

    if configuration and configuration.databases:
        db = configuration.databases[0]
        db_type = db_type or db.database_type
        db_name = db_name or db.name
        db_connection_string = db_connection_string or db.connection_string

    db_setting = _create_db_setting(cmd, db_name, db_type=db_type, db_connection_string=db_connection_string)

    backup_schedule = BackupSchedule(frequency_interval=frequency_num, frequency_unit=frequency_unit.name,
                                     keep_at_least_one_backup=keep_at_least_one_backup,
                                     retention_period_in_days=retention_period_in_days)
    backup_request = BackupRequest(backup_request_name=backup_name, backup_schedule=backup_schedule,
                                   enabled=True, storage_account_url=storage_account_url,
                                   databases=db_setting)
    return _generic_site_operation(cmd.cli_ctx, resource_group_name, webapp_name, 'update_backup_configuration',
                                   slot, backup_request)


def restore_backup(cmd, resource_group_name, webapp_name, storage_account_url, backup_name,
                   db_name=None, db_type=None, db_connection_string=None,
                   target_name=None, overwrite=None, ignore_hostname_conflict=None, slot=None):
    RestoreRequest = cmd.get_models('RestoreRequest')
    client = web_client_factory(cmd.cli_ctx)
    storage_blob_name = backup_name
    if not storage_blob_name.lower().endswith('.zip'):
        storage_blob_name += '.zip'
    db_setting = _create_db_setting(cmd, db_name, db_type=db_type, db_connection_string=db_connection_string)
    restore_request = RestoreRequest(storage_account_url=storage_account_url,
                                     blob_name=storage_blob_name, overwrite=overwrite,
                                     site_name=target_name, databases=db_setting,
                                     ignore_conflicting_host_names=ignore_hostname_conflict)
    if slot:
        return client.web_apps.begin_restore_slot(resource_group_name, webapp_name, 0, slot, restore_request)

    return client.web_apps.begin_restore(resource_group_name, webapp_name, 0, restore_request)


def delete_backup(cmd, resource_group_name, webapp_name, backup_id, slot=None):
    client = web_client_factory(cmd.cli_ctx)
    if slot:
        return client.web_apps.delete_backup_slot(resource_group_name, webapp_name, backup_id, slot)
    return client.web_apps.delete_backup(resource_group_name, webapp_name, backup_id)


def list_snapshots(cmd, resource_group_name, name, slot=None):
    return _generic_site_operation(cmd.cli_ctx, resource_group_name, name, 'list_snapshots',
                                   slot)


def restore_snapshot(cmd, resource_group_name, name, time, slot=None, restore_content_only=False,  # pylint: disable=redefined-outer-name
                     source_resource_group=None, source_name=None, source_slot=None):
    from azure.cli.core.commands.client_factory import get_subscription_id
    SnapshotRecoverySource, SnapshotRestoreRequest = cmd.get_models('SnapshotRecoverySource', 'SnapshotRestoreRequest')
    client = web_client_factory(cmd.cli_ctx)
    recover_config = not restore_content_only
    if all([source_resource_group, source_name]):
        # Restore from source app to target app
        sub_id = get_subscription_id(cmd.cli_ctx)
        source_id = "/subscriptions/" + sub_id + "/resourceGroups/" + source_resource_group + \
            "/providers/Microsoft.Web/sites/" + source_name
        if source_slot:
            source_id = source_id + "/slots/" + source_slot
        source = SnapshotRecoverySource(id=source_id)
        request = SnapshotRestoreRequest(overwrite=False, snapshot_time=time, recovery_source=source,
                                         recover_configuration=recover_config)
        if slot:
            return client.web_apps.begin_restore_snapshot_slot(resource_group_name, name, slot, request)
        return client.web_apps.begin_restore_snapshot(resource_group_name, name, request)
    if any([source_resource_group, source_name]):
        raise ArgumentUsageError('usage error: --source-resource-group and '
                                 '--source-name must both be specified if one is used')
    # Overwrite app with its own snapshot
    request = SnapshotRestoreRequest(overwrite=True, snapshot_time=time, recover_configuration=recover_config)
    if slot:
        return client.web_apps.begin_restore_snapshot_slot(resource_group_name, name, slot, request)
    return client.web_apps.begin_restore_snapshot(resource_group_name, name, request)


# pylint: disable=inconsistent-return-statements
def _create_db_setting(cmd, db_name, db_type, db_connection_string):
    DatabaseBackupSetting = cmd.get_models('DatabaseBackupSetting')
    if all([db_name, db_type, db_connection_string]):
        return [DatabaseBackupSetting(database_type=db_type, name=db_name, connection_string=db_connection_string)]
    if any([db_name, db_type, db_connection_string]):
        raise ArgumentUsageError('usage error: --db-name NAME --db-type TYPE --db-connection-string STRING')


def _parse_frequency(cmd, frequency):
    FrequencyUnit = cmd.get_models('FrequencyUnit')
    unit_part = frequency.lower()[-1]
    if unit_part == 'd':
        frequency_unit = FrequencyUnit.day
    elif unit_part == 'h':
        frequency_unit = FrequencyUnit.hour
    else:
        raise InvalidArgumentValueError('Frequency must end with d or h for "day" or "hour"')

    try:
        frequency_num = int(frequency[:-1])
    except ValueError:
        raise InvalidArgumentValueError('Frequency must start with a number')

    if frequency_num < 0:
        raise InvalidArgumentValueError('Frequency must be positive')

    return frequency_num, frequency_unit


def _get_deleted_apps_locations(cli_ctx):
    client = get_mgmt_service_client(cli_ctx, ResourceType.MGMT_RESOURCE_RESOURCES)
    web_provider = client.providers.get('Microsoft.Web')
    del_sites_resource = next((x for x in web_provider.resource_types if x.resource_type == 'deletedSites'), None)
    if del_sites_resource:
        return del_sites_resource.locations
    return []


def _get_local_git_url(cli_ctx, client, resource_group_name, name, slot=None):
    user = client.get_publishing_user()
    result = _generic_site_operation(cli_ctx, resource_group_name, name, 'get_source_control', slot)
    parsed = urlparse(result.repo_url)
    return '{}://{}@{}/{}.git'.format(parsed.scheme, user.publishing_user_name,
                                      parsed.netloc, name)


def _get_scm_url(cmd, resource_group_name, name, slot=None):
    from azure.mgmt.web.models import HostType
    app = _generic_site_operation(cmd.cli_ctx, resource_group_name, name, 'get', slot)
    for host in app.host_name_ssl_states or []:
        if host.host_type == HostType.repository:
            return "https://{}".format(host.name)

    # this should not happen, but throw anyway
    raise ResourceNotFoundError('Failed to retrieve Scm Uri')


def get_publishing_user(cmd):
    client = web_client_factory(cmd.cli_ctx)
    return client.get_publishing_user()


def set_deployment_user(cmd, user_name, password=None):
    '''
    Update deployment credentials.(Note, all webapps in your subscription will be impacted)
    '''
    User = cmd.get_models('User')
    client = web_client_factory(cmd.cli_ctx)
    user = User(publishing_user_name=user_name)
    if password is None:
        try:
            password = prompt_pass(msg='Password: ', confirm=True)
        except NoTTYException:
            raise ArgumentUsageError('Please specify both username and password in non-interactive mode.')

    user.publishing_password = password
    return client.update_publishing_user(user)


def list_publishing_credentials(cmd, resource_group_name, name, slot=None):
    content = _generic_site_operation(cmd.cli_ctx, resource_group_name, name,
                                      'begin_list_publishing_credentials', slot)
    return content.result()


def list_publish_profiles(cmd, resource_group_name, name, slot=None, xml=False):
    import xmltodict
    content = _generic_site_operation(cmd.cli_ctx, resource_group_name, name,
                                      'list_publishing_profile_xml_with_secrets', slot, {"format": "WebDeploy"})
    full_xml = ''
    for f in content:
        full_xml += f.decode()

    if not xml:
        profiles = xmltodict.parse(full_xml, xml_attribs=True)['publishData']['publishProfile']
        converted = []

        if not isinstance(profiles, list):
            profiles = [profiles]

        for profile in profiles:
            new = {}
            for key in profile:
                # strip the leading '@' xmltodict put in for attributes
                new[key.lstrip('@')] = profile[key]
            converted.append(new)
        return converted

    cmd.cli_ctx.invocation.data['output'] = 'tsv'
    return full_xml


def enable_cd(cmd, resource_group_name, name, enable, slot=None):
    settings = []
    settings.append("DOCKER_ENABLE_CI=" + enable)

    update_app_settings(cmd, resource_group_name, name, settings, slot)

    return show_container_cd_url(cmd, resource_group_name, name, slot)


def show_container_cd_url(cmd, resource_group_name, name, slot=None):
    settings = get_app_settings(cmd, resource_group_name, name, slot)
    docker_enabled = False
    for setting in settings:
        if setting['name'] == 'DOCKER_ENABLE_CI' and setting['value'] == 'true':
            docker_enabled = True
            break

    cd_settings = {}
    cd_settings['DOCKER_ENABLE_CI'] = docker_enabled

    if docker_enabled:
        credentials = list_publishing_credentials(cmd, resource_group_name, name, slot)
        if credentials:
            cd_url = credentials.scm_uri + '/docker/hook'
            cd_settings['CI_CD_URL'] = cd_url
    else:
        cd_settings['CI_CD_URL'] = ''

    return cd_settings


def view_in_browser(cmd, resource_group_name, name, slot=None, logs=False):
    url = _get_url(cmd, resource_group_name, name, slot)
    open_page_in_browser(url)
    if logs:
        get_streaming_log(cmd, resource_group_name, name, provider=None, slot=slot)


def _get_url(cmd, resource_group_name, name, slot=None):
    SslState = cmd.get_models('SslState')
    site = _generic_site_operation(cmd.cli_ctx, resource_group_name, name, 'get', slot)
    if not site:
        raise ResourceNotFoundError("'{}' app doesn't exist".format(name))
    url = site.enabled_host_names[0]  # picks the custom domain URL incase a domain is assigned
    ssl_host = next((h for h in site.host_name_ssl_states
                     if h.ssl_state != SslState.disabled), None)
    return ('https' if ssl_host else 'http') + '://' + url


# TODO: expose new blob support
def config_diagnostics(cmd, resource_group_name, name, level=None,
                       application_logging=None, web_server_logging=None,
                       docker_container_logging=None, detailed_error_messages=None,
                       failed_request_tracing=None, slot=None):
    from azure.mgmt.web.models import (FileSystemApplicationLogsConfig, ApplicationLogsConfig,
                                       AzureBlobStorageApplicationLogsConfig, SiteLogsConfig,
                                       HttpLogsConfig, FileSystemHttpLogsConfig,
                                       EnabledConfig)
    client = web_client_factory(cmd.cli_ctx)
    # TODO: ensure we call get_site only once
    site = client.web_apps.get(resource_group_name, name)
    if not site:
        raise ResourceNotFoundError("'{}' app doesn't exist".format(name))

    application_logs = None
    if application_logging:
        fs_log = None
        blob_log = None
        level = level if application_logging != 'off' else False
        level = True if level is None else level
        if application_logging in ['filesystem', 'off']:
            fs_log = FileSystemApplicationLogsConfig(level=level)
        if application_logging in ['azureblobstorage', 'off']:
            blob_log = AzureBlobStorageApplicationLogsConfig(level=level, retention_in_days=3,
                                                             sas_url=None)
        application_logs = ApplicationLogsConfig(file_system=fs_log,
                                                 azure_blob_storage=blob_log)

    http_logs = None
    server_logging_option = web_server_logging or docker_container_logging
    if server_logging_option:
        # TODO: az blob storage log config currently not in use, will be impelemented later.
        # Tracked as Issue: #4764 on Github
        filesystem_log_config = None
        turned_on = server_logging_option != 'off'
        if server_logging_option in ['filesystem', 'off']:
            # 100 mb max log size, retention lasts 3 days. Yes we hard code it, portal does too
            filesystem_log_config = FileSystemHttpLogsConfig(retention_in_mb=100, retention_in_days=3,
                                                             enabled=turned_on)
        http_logs = HttpLogsConfig(file_system=filesystem_log_config, azure_blob_storage=None)

    detailed_error_messages_logs = (None if detailed_error_messages is None
                                    else EnabledConfig(enabled=detailed_error_messages))
    failed_request_tracing_logs = (None if failed_request_tracing is None
                                   else EnabledConfig(enabled=failed_request_tracing))
    site_log_config = SiteLogsConfig(application_logs=application_logs,
                                     http_logs=http_logs,
                                     failed_requests_tracing=failed_request_tracing_logs,
                                     detailed_error_messages=detailed_error_messages_logs)

    return _generic_site_operation(cmd.cli_ctx, resource_group_name, name, 'update_diagnostic_logs_config',
                                   slot, site_log_config)


def show_diagnostic_settings(cmd, resource_group_name, name, slot=None):
    return _generic_site_operation(cmd.cli_ctx, resource_group_name, name, 'get_diagnostic_logs_configuration', slot)


def show_deployment_log(cmd, resource_group, name, slot=None, deployment_id=None):
    import requests
    scm_url = _get_scm_url(cmd, resource_group, name, slot)
    headers = get_scm_site_headers(cmd.cli_ctx, name, resource_group, slot)

    deployment_log_url = ''
    if deployment_id:
        deployment_log_url = '{}/api/deployments/{}/log'.format(scm_url, deployment_id)
    else:
        deployments_url = '{}/api/deployments/'.format(scm_url)
        response = requests.get(deployments_url, headers=headers)

        if response.status_code != 200:
            raise CLIError("Failed to connect to '{}' with status code '{}' and reason '{}'".format(
                deployments_url, response.status_code, response.reason))

        sorted_logs = sorted(
            response.json(),
            key=lambda x: x['start_time'],
            reverse=True
        )
        if sorted_logs and sorted_logs[0]:
            deployment_log_url = sorted_logs[0].get('log_url', '')

    if deployment_log_url:
        response = requests.get(deployment_log_url, headers=headers)
        if response.status_code != 200:
            raise CLIError("Failed to connect to '{}' with status code '{}' and reason '{}'".format(
                deployment_log_url, response.status_code, response.reason))
        return response.json()
    return []


def list_deployment_logs(cmd, resource_group, name, slot=None):
    import requests

    scm_url = _get_scm_url(cmd, resource_group, name, slot)
    headers = get_scm_site_headers(cmd.cli_ctx, name, resource_group, slot)
    deployment_log_url = '{}/api/deployments/'.format(scm_url)

    response = requests.get(deployment_log_url, headers=headers)

    if response.status_code != 200:
        raise CLIError("Failed to connect to '{}' with status code '{}' and reason '{}'".format(
            scm_url, response.status_code, response.reason))

    return response.json() or []


def config_slot_auto_swap(cmd, resource_group_name, webapp, slot, auto_swap_slot=None, disable=None):
    client = web_client_factory(cmd.cli_ctx)
    site_config = client.web_apps.get_configuration_slot(resource_group_name, webapp, slot)
    site_config.auto_swap_slot_name = '' if disable else (auto_swap_slot or 'production')
    return _generic_site_operation(cmd.cli_ctx, resource_group_name, webapp, 'update_configuration', slot, site_config)


def list_slots(cmd, resource_group_name, webapp):
    client = web_client_factory(cmd.cli_ctx)
    slots = list(client.web_apps.list_slots(resource_group_name, webapp))
    for slot in slots:
        slot.name = slot.name.split('/')[-1]
        setattr(slot, 'app_service_plan', parse_resource_id(slot.server_farm_id)['name'])
        del slot.server_farm_id
    return slots


def swap_slot(cmd, resource_group_name, webapp, slot, target_slot=None, preserve_vnet=None, action='swap'):
    client = web_client_factory(cmd.cli_ctx)
    # Default isPreserveVnet to 'True' if preserve_vnet is 'None'
    isPreserveVnet = preserve_vnet if preserve_vnet is not None else 'true'
    # converstion from string to Boolean
    isPreserveVnet = bool(isPreserveVnet == 'true')
    CsmSlotEntity = cmd.get_models('CsmSlotEntity')
    slot_swap_entity = CsmSlotEntity(target_slot=target_slot or 'production', preserve_vnet=isPreserveVnet)
    if action == 'swap':
        poller = client.web_apps.begin_swap_slot(resource_group_name, webapp, slot, slot_swap_entity)
        return poller
    if action == 'preview':
        if slot is None:
            result = client.web_apps.apply_slot_config_to_production(resource_group_name, webapp, slot_swap_entity)
        else:
            result = client.web_apps.apply_slot_configuration_slot(resource_group_name, webapp, slot, slot_swap_entity)
        return result
    # we will reset both source slot and target slot
    if target_slot is None:
        client.web_apps.reset_production_slot_config(resource_group_name, webapp)
    else:
        client.web_apps.reset_slot_configuration_slot(resource_group_name, webapp, target_slot)
    return None


def delete_slot(cmd, resource_group_name, webapp, slot):
    client = web_client_factory(cmd.cli_ctx)
    # TODO: once swagger finalized, expose other parameters like: delete_all_slots, etc...
    client.web_apps.delete_slot(resource_group_name, webapp, slot)


def set_traffic_routing(cmd, resource_group_name, name, distribution):
    RampUpRule = cmd.get_models('RampUpRule')
    client = web_client_factory(cmd.cli_ctx)
    site = client.web_apps.get(resource_group_name, name)
    if not site:
        raise ResourceNotFoundError("'{}' app doesn't exist".format(name))
    configs = get_site_configs(cmd, resource_group_name, name)
    host_name_split = site.default_host_name.split('.', 1)
    host_name_suffix = '.' + host_name_split[1]
    host_name_val = host_name_split[0]
    configs.experiments.ramp_up_rules = []
    for r in distribution:
        slot, percentage = r.split('=')
        action_host_name_slot = host_name_val + "-" + slot
        configs.experiments.ramp_up_rules.append(RampUpRule(action_host_name=action_host_name_slot + host_name_suffix,
                                                            reroute_percentage=float(percentage),
                                                            name=slot))
    _generic_site_operation(cmd.cli_ctx, resource_group_name, name, 'update_configuration', None, configs)

    return configs.experiments.ramp_up_rules


def show_traffic_routing(cmd, resource_group_name, name):
    configs = get_site_configs(cmd, resource_group_name, name)
    return configs.experiments.ramp_up_rules


def clear_traffic_routing(cmd, resource_group_name, name):
    set_traffic_routing(cmd, resource_group_name, name, [])


def enable_credentials(cmd, resource_group_name, name, enable, slot=None):
    from azure.mgmt.web.models import CorsSettings
    configs = get_site_configs(cmd, resource_group_name, name, slot)
    if not configs.cors:
        configs.cors = CorsSettings()
    configs.cors.support_credentials = enable
    result = _generic_site_operation(cmd.cli_ctx, resource_group_name, name, 'update_configuration', slot, configs)
    return result.cors


def add_cors(cmd, resource_group_name, name, allowed_origins, slot=None):
    from azure.mgmt.web.models import CorsSettings
    configs = get_site_configs(cmd, resource_group_name, name, slot)
    if not configs.cors:
        configs.cors = CorsSettings()
    configs.cors.allowed_origins = (configs.cors.allowed_origins or []) + allowed_origins
    result = _generic_site_operation(cmd.cli_ctx, resource_group_name, name, 'update_configuration', slot, configs)
    return result.cors


def remove_cors(cmd, resource_group_name, name, allowed_origins, slot=None):
    configs = get_site_configs(cmd, resource_group_name, name, slot)
    if configs.cors:
        if allowed_origins:
            configs.cors.allowed_origins = [x for x in (configs.cors.allowed_origins or []) if x not in allowed_origins]
        else:
            configs.cors.allowed_origins = []
        configs = _generic_site_operation(cmd.cli_ctx, resource_group_name, name, 'update_configuration', slot, configs)
    return configs.cors


def show_cors(cmd, resource_group_name, name, slot=None):
    configs = get_site_configs(cmd, resource_group_name, name, slot)
    return configs.cors


def get_streaming_log(cmd, resource_group_name, name, provider=None, slot=None):
    # ping the site first to ensure that the site container is running
    # logsteam does not work if the site container is not running
    # See https://github.com/Azure/azure-cli/issues/23058
    ping_site(cmd, resource_group_name, name, slot)
    scm_url = _get_scm_url(cmd, resource_group_name, name, slot)
    streaming_url = scm_url + '/logstream'
    if provider:
        streaming_url += ('/' + provider.lstrip('/'))

    headers = get_scm_site_headers(cmd.cli_ctx, name, resource_group_name, slot)
    t = threading.Thread(target=_get_log, args=(streaming_url, headers))
    t.daemon = True
    t.start()

    while True:
        time.sleep(100)  # so that ctrl+c can stop the command


def ping_site(cmd, resource_group_name, name, slot, timeout=230):
    import urllib3
    try:
        site_url = _get_url(cmd, resource_group_name, name, slot)
        http = urllib3.PoolManager(timeout=urllib3.Timeout(connect=timeout, read=timeout))
        http.request('GET', site_url)
    except Exception:  # pylint: disable=broad-except
        logger.warning("Unable to reach the app.")
        raise


def download_historical_logs(cmd, resource_group_name, name, log_file=None, slot=None):
    scm_url = _get_scm_url(cmd, resource_group_name, name, slot)
    url = scm_url.rstrip('/') + '/dump'
    headers = get_scm_site_headers(cmd.cli_ctx, name, resource_group_name, slot)
    _get_log(url, headers, log_file)
    logger.warning('Downloaded logs to %s', log_file)


def _get_site_credential(cli_ctx, resource_group_name, name, slot=None):
    creds = _generic_site_operation(cli_ctx, resource_group_name, name, 'begin_list_publishing_credentials', slot)
    creds = creds.result()
    return (creds.publishing_user_name, creds.publishing_password)


def get_bearer_token(cli_ctx):
    from azure.cli.core._profile import Profile
    profile = Profile(cli_ctx=cli_ctx)
    credential, _, _ = profile.get_login_credentials()
    bearer_token = credential.get_token().token
    return bearer_token


def basic_auth_supported(cli_ctx, name, resource_group_name, slot=None):
    return _generic_site_operation(cli_ctx, resource_group_name, name, 'get_scm_allowed', slot).allow


# auth with basic auth if available
def get_scm_site_headers(cli_ctx, name, resource_group_name, slot=None, additional_headers=None):
    import urllib3

    if basic_auth_supported(cli_ctx, name, resource_group_name, slot):
        logger.info("[AUTH]: basic")
        username, password = _get_site_credential(cli_ctx, resource_group_name, name, slot)
        headers = urllib3.util.make_headers(basic_auth=f"{username}:{password}")
    else:
        logger.info("[AUTH]: AAD")
        headers = urllib3.util.make_headers()
        headers["Authorization"] = f"Bearer {get_bearer_token(cli_ctx)}"
    headers['User-Agent'] = get_az_user_agent()
    headers['x-ms-client-request-id'] = cli_ctx.data['headers']['x-ms-client-request-id']
    # allow setting Content-Type, Cache-Control, etc. headers
    if additional_headers:
        for k, v in additional_headers.items():
            headers[k] = v

    return headers


def _get_log(url, headers, log_file=None):
    http = get_pool_manager(url)
    r = http.request(
        'GET',
        url,
        headers=headers,
        preload_content=False
    )
    if r.status != 200:
        raise CLIError("Failed to connect to '{}' with status code '{}' and reason '{}'".format(
            url, r.status, r.reason))
    if log_file:  # download logs
        with open(log_file, 'wb') as f:
            while True:
                data = r.read(1024)
                if not data:
                    break
                f.write(data)
    else:  # streaming
        std_encoding = sys.stdout.encoding
        try:
            for chunk in r.stream():
                if chunk:
                    # Extra encode() and decode for stdout which does not support 'utf-8'
                    logger.warning(chunk.decode(encoding='utf-8', errors='replace')
                                   .encode(std_encoding, errors='replace')
                                   .decode(std_encoding, errors='replace')
                                   .rstrip('\n\r'))  # each line of log has CRLF.
        except Exception as ex:  # pylint: disable=broad-except
            logger.error("Log stream interrupted. Exiting live log stream.")
            logger.debug(ex)
        finally:
            r.release_conn()


def upload_ssl_cert(cmd, resource_group_name,
                    name, certificate_password,
                    certificate_file, slot=None,
                    certificate_name=None):
    Certificate = cmd.get_models('Certificate')
    client = web_client_factory(cmd.cli_ctx)
    webapp = _generic_site_operation(cmd.cli_ctx, resource_group_name, name, 'get', slot)
    cert_file = open(certificate_file, 'rb')
    cert_contents = cert_file.read()
    hosting_environment_profile_param = (webapp.hosting_environment_profile.name
                                         if webapp.hosting_environment_profile else '')

    try:
        thumb_print = _get_cert(certificate_password, certificate_file)
    except OpenSSL.crypto.Error as e:
        raise UnclassifiedUserFault(f"Failed to get the certificate's thrumbprint with error: '{e}'. "
                                    "Please double check the certificate password.") from e
    if certificate_name:
        cert_name = certificate_name
    else:
        cert_name = _generate_cert_name(thumb_print, hosting_environment_profile_param,
                                        webapp.location, resource_group_name)
    cert = Certificate(password=certificate_password, pfx_blob=cert_contents,
                       location=webapp.location, server_farm_id=webapp.server_farm_id)
    return client.certificates.create_or_update(resource_group_name, cert_name, cert)


def _generate_cert_name(thumb_print, hosting_environment, location, resource_group_name):
    return "%s_%s_%s_%s" % (thumb_print, hosting_environment, location, resource_group_name)


def _get_cert(certificate_password, certificate_file):
    ''' Decrypts the .pfx file '''
    p12 = OpenSSL.crypto.load_pkcs12(open(certificate_file, 'rb').read(), certificate_password)
    cert = p12.get_certificate()
    digest_algorithm = 'sha1'
    thumbprint = cert.digest(digest_algorithm).decode("utf-8").replace(':', '')
    return thumbprint


def list_ssl_certs(cmd, resource_group_name):
    client = web_client_factory(cmd.cli_ctx)
    return client.certificates.list_by_resource_group(resource_group_name)


def show_ssl_cert(cmd, resource_group_name, certificate_name):
    client = web_client_factory(cmd.cli_ctx)
    return client.certificates.get(resource_group_name, certificate_name)


def delete_ssl_cert(cmd, resource_group_name, certificate_thumbprint):
    client = web_client_factory(cmd.cli_ctx)
    webapp_certs = client.certificates.list_by_resource_group(resource_group_name)
    for webapp_cert in webapp_certs:
        if webapp_cert.thumbprint == certificate_thumbprint:
            return client.certificates.delete(resource_group_name, webapp_cert.name)
    raise ResourceNotFoundError("Certificate for thumbprint '{}' not found".format(certificate_thumbprint))


def import_ssl_cert(cmd, resource_group_name, name, key_vault, key_vault_certificate_name, certificate_name=None):
    Certificate = cmd.get_models('Certificate')
    client = web_client_factory(cmd.cli_ctx)
    webapp = client.web_apps.get(resource_group_name, name)
    if not webapp:
        raise ResourceNotFoundError("'{}' app doesn't exist in resource group {}".format(name, resource_group_name))
    server_farm_id = webapp.server_farm_id
    location = webapp.location
    kv_id = None
    if not is_valid_resource_id(key_vault):
        kv_client = get_mgmt_service_client(cmd.cli_ctx, ResourceType.MGMT_KEYVAULT)
        key_vaults = kv_client.vaults.list_by_subscription()
        for kv in key_vaults:
            if key_vault == kv.name:
                kv_id = kv.id
                break
    else:
        kv_id = key_vault

    if kv_id is None:
        kv_msg = 'The Key Vault {0} was not found in the subscription in context. ' \
                 'If your Key Vault is in a different subscription, please specify the full Resource ID: ' \
                 '\naz .. ssl import -n {1} -g {2} --key-vault-certificate-name {3} ' \
                 '--key-vault /subscriptions/[sub id]/resourceGroups/[rg]/providers/Microsoft.KeyVault/' \
                 'vaults/{0}'.format(key_vault, name, resource_group_name, key_vault_certificate_name)
        logger.warning(kv_msg)
        return

    kv_id_parts = parse_resource_id(kv_id)
    kv_name = kv_id_parts['name']
    kv_resource_group_name = kv_id_parts['resource_group']
    kv_subscription = kv_id_parts['subscription']

    # If in the public cloud, check if certificate is an app service certificate, in the same or a diferent
    # subscription
    kv_secret_name = None
    cloud_type = cmd.cli_ctx.cloud.name
    from azure.cli.core.commands.client_factory import get_subscription_id
    subscription_id = get_subscription_id(cmd.cli_ctx)
    if cloud_type.lower() == PUBLIC_CLOUD.lower():
        if kv_subscription.lower() != subscription_id.lower():
            diff_subscription_client = get_mgmt_service_client(cmd.cli_ctx, ResourceType.MGMT_APPSERVICE,
                                                               subscription_id=kv_subscription)
            ascs = diff_subscription_client.app_service_certificate_orders.list(api_version=VERSION_2022_09_01)
        else:
            ascs = client.app_service_certificate_orders.list(api_version=VERSION_2022_09_01)

        kv_secret_name = None
        for asc in ascs:
            if asc.name == key_vault_certificate_name:
                kv_secret_name = asc.certificates[key_vault_certificate_name].key_vault_secret_name

    # if kv_secret_name is not populated, it is not an appservice certificate, proceed for KV certificates
    if not kv_secret_name:
        kv_secret_name = key_vault_certificate_name

    if certificate_name:
        cert_name = certificate_name
    else:
        cert_name = '{}-{}-{}'.format(resource_group_name, kv_name, key_vault_certificate_name)

    lnk = 'https://azure.github.io/AppService/2016/05/24/Deploying-Azure-Web-App-Certificate-through-Key-Vault.html'
    lnk_msg = 'Find more details here: {}'.format(lnk)
    if not _check_service_principal_permissions(cmd, kv_resource_group_name, kv_name, kv_subscription):
        logger.warning('Unable to verify Key Vault permissions.')
        logger.warning('You may need to grant Microsoft.Azure.WebSites service principal the Secret:Get permission')
        logger.warning(lnk_msg)

    kv_cert_def = Certificate(location=location, key_vault_id=kv_id, password='',
                              key_vault_secret_name=kv_secret_name, server_farm_id=server_farm_id)

    return client.certificates.create_or_update(name=cert_name, resource_group_name=resource_group_name,
                                                certificate_envelope=kv_cert_def)


def create_managed_ssl_cert(cmd, resource_group_name, name, hostname, slot=None, certificate_name=None):
    Certificate = cmd.get_models('Certificate')
    hostname = hostname.lower()
    client = web_client_factory(cmd.cli_ctx)
    webapp = _generic_site_operation(cmd.cli_ctx, resource_group_name, name, 'get', slot)
    if not webapp:
        slot_text = "Deployment slot {} in ".format(slot) if slot else ''
        raise ResourceNotFoundError("{0}app {1} doesn't exist in resource group {2}".format(slot_text,
                                                                                            name,
                                                                                            resource_group_name))

    parsed_plan_id = parse_resource_id(webapp.server_farm_id)
    plan_info = client.app_service_plans.get(parsed_plan_id['resource_group'], parsed_plan_id['name'])
    if plan_info.sku.tier.upper() == 'FREE' or plan_info.sku.tier.upper() == 'SHARED':
        raise ValidationError('Managed Certificate is not supported on Free and Shared tier.')

    if not _verify_hostname_binding(cmd, resource_group_name, name, hostname, slot):
        slot_text = " --slot {}".format(slot) if slot else ""
        raise ValidationError("Hostname (custom domain) '{0}' is not registered with {1}. "
                              "Use 'az webapp config hostname add --resource-group {2} "
                              "--webapp-name {1}{3} --hostname {0}' "
                              "to register the hostname.".format(hostname, name, resource_group_name, slot_text))

    server_farm_id = webapp.server_farm_id
    location = webapp.location
    easy_cert_def = Certificate(location=location, canonical_name=hostname,
                                server_farm_id=server_farm_id, password='')

    # TODO: Update manual polling to use LongRunningOperation once backend API & new SDK supports polling
    try:
        certificate_name = hostname if not certificate_name else certificate_name
        return client.certificates.create_or_update(name=certificate_name, resource_group_name=resource_group_name,
                                                    certificate_envelope=easy_cert_def)
    except Exception as ex:
        poll_url = ex.response.headers['Location'] if 'Location' in ex.response.headers else None
        if ex.response.status_code == 202 and poll_url:
            r = send_raw_request(cmd.cli_ctx, method='get', url=poll_url)
            poll_timeout = time.time() + 60 * 2  # 2 minute timeout

            while r.status_code != 200 and time.time() < poll_timeout:
                time.sleep(5)
                r = send_raw_request(cmd.cli_ctx, method='get', url=poll_url)

            if r.status_code == 200:
                try:
                    return r.json()
                except ValueError:
                    return r.text
            logger.warning("Managed Certificate creation in progress. Please use the command "
                           "'az webapp config ssl show -g %s --certificate-name %s' "
                           " to view your certificate once it is created", resource_group_name, certificate_name)
            return
        raise CLIError(ex)


def _check_service_principal_permissions(cmd, resource_group_name, key_vault_name, key_vault_subscription):
    from azure.cli.command_modules.role import graph_client_factory, GraphError
    graph_client = graph_client_factory(cmd.cli_ctx)
    from azure.cli.core.commands.client_factory import get_subscription_id
    subscription = get_subscription_id(cmd.cli_ctx)
    # Cannot check if key vault is in another subscription
    if subscription != key_vault_subscription:
        return False
    kv_client = get_mgmt_service_client(cmd.cli_ctx, ResourceType.MGMT_KEYVAULT)
    vault = kv_client.vaults.get(resource_group_name=resource_group_name, vault_name=key_vault_name)
    # Check for Microsoft.Azure.WebSites app registration
    AZURE_PUBLIC_WEBSITES_APP_ID = 'abfa0a7c-a6b6-4736-8310-5855508787cd'
    AZURE_GOV_WEBSITES_APP_ID = '6a02c803-dafd-4136-b4c3-5a6f318b4714'
    for policy in vault.properties.access_policies:
        try:
            sp = graph_client.service_principal_get(policy.object_id)
            if sp['appId'] == AZURE_PUBLIC_WEBSITES_APP_ID or sp['appId'] == AZURE_GOV_WEBSITES_APP_ID:
                for perm in policy.permissions.secrets:
                    if perm == "Get":
                        return True
        except GraphError:
            pass  # Lookup will fail for non service principals (users, groups, etc.)
    return False


def _update_host_name_ssl_state(cmd, resource_group_name, webapp_name, webapp,
                                host_name, ssl_state, thumbprint, slot=None):
    Site, HostNameSslState = cmd.get_models('Site', 'HostNameSslState')
    updated_webapp = Site(host_name_ssl_states=[HostNameSslState(name=host_name,
                                                                 ssl_state=ssl_state,
                                                                 thumbprint=thumbprint,
                                                                 to_update=True)],
                          location=webapp.location, tags=webapp.tags)
    return _generic_site_operation(cmd.cli_ctx, resource_group_name, webapp_name, 'begin_create_or_update',
                                   slot, updated_webapp)


def _update_ssl_binding(cmd, resource_group_name, name, certificate_thumbprint, ssl_type, hostname, slot=None):
    client = web_client_factory(cmd.cli_ctx)
    webapp = client.web_apps.get(resource_group_name, name)
    if not webapp:
        raise ResourceNotFoundError("'{}' app doesn't exist".format(name))

    cert_resource_group_name = parse_resource_id(webapp.server_farm_id)['resource_group']
    webapp_certs = client.certificates.list_by_resource_group(cert_resource_group_name)

    found_cert = None
    # search for a cert that matches in the app service plan's RG
    for webapp_cert in webapp_certs:
        if webapp_cert.thumbprint == certificate_thumbprint:
            found_cert = webapp_cert
    # search for a cert that matches in the webapp's RG
    if not found_cert:
        webapp_certs = client.certificates.list_by_resource_group(resource_group_name)
        for webapp_cert in webapp_certs:
            if webapp_cert.thumbprint == certificate_thumbprint:
                found_cert = webapp_cert
    # search for a cert that matches in the subscription, filtering on the serverfarm
    if not found_cert:
        sub_certs = client.certificates.list(filter=f"ServerFarmId eq '{webapp.server_farm_id}'")
        found_cert = next(iter([c for c in sub_certs if c.thumbprint == certificate_thumbprint]), None)
    if found_cert:
        if not hostname:
            if len(found_cert.host_names) == 1 and not found_cert.host_names[0].startswith('*'):
                return _update_host_name_ssl_state(cmd, resource_group_name, name, webapp,
                                                   found_cert.host_names[0], ssl_type,
                                                   certificate_thumbprint, slot)
            query_result = list_hostnames(cmd, resource_group_name, name, slot)
            hostnames_in_webapp = [x.name.split('/')[-1] for x in query_result]
            to_update = _match_host_names_from_cert(found_cert.host_names, hostnames_in_webapp)
        else:
            to_update = [hostname]
        for h in to_update:
            _update_host_name_ssl_state(cmd, resource_group_name, name, webapp,
                                        h, ssl_type, certificate_thumbprint, slot)

        return show_app(cmd, resource_group_name, name, slot)

    raise ResourceNotFoundError("Certificate for thumbprint '{}' not found.".format(certificate_thumbprint))


def bind_ssl_cert(cmd, resource_group_name, name, certificate_thumbprint, ssl_type, hostname=None, slot=None):
    SslState = cmd.get_models('SslState')
    return _update_ssl_binding(cmd, resource_group_name, name, certificate_thumbprint,
                               SslState.sni_enabled if ssl_type == 'SNI' else SslState.ip_based_enabled, hostname, slot)


def unbind_ssl_cert(cmd, resource_group_name, name, certificate_thumbprint, hostname=None, slot=None):
    SslState = cmd.get_models('SslState')
    return _update_ssl_binding(cmd, resource_group_name, name,
                               certificate_thumbprint, SslState.disabled, hostname, slot)


def _match_host_names_from_cert(hostnames_from_cert, hostnames_in_webapp):
    # the goal is to match '*.foo.com' with host name like 'admin.foo.com', 'logs.foo.com', etc
    matched = set()
    for hostname in hostnames_from_cert:
        if hostname.startswith('*'):
            for h in hostnames_in_webapp:
                if hostname[hostname.find('.'):] == h[h.find('.'):]:
                    matched.add(h)
        elif hostname in hostnames_in_webapp:
            matched.add(hostname)
    return matched


# help class handles runtime stack in format like 'node|6.1', 'php|5.5'
# pylint: disable=too-few-public-methods
class _AbstractStackRuntimeHelper:
    def __init__(self, cmd, linux=False, windows=False):
        self._cmd = cmd
        self._client = web_client_factory(cmd.cli_ctx)
        self._linux = linux
        self._windows = windows
        self._stacks = []

    @property
    def stacks(self):
        self._load_stacks()
        return self._stacks

    def _get_raw_stacks_from_api(self):
        raise NotImplementedError

    # updates self._stacks
    def _parse_raw_stacks(self, stacks):
        raise NotImplementedError

    def _load_stacks(self):
        if self._stacks:
            return
        stacks = self._get_raw_stacks_from_api()
        self._parse_raw_stacks(stacks)


# WebApps stack class
class _StackRuntimeHelper(_AbstractStackRuntimeHelper):
    DEFAULT_DELIMETER = "|"  # character that separates runtime name from version
    ALLOWED_DELIMETERS = "|:"  # delimiters allowed: '|', ':'

    # pylint: disable=too-few-public-methods
    class Runtime:
        def __init__(self, display_name=None, configs=None, github_actions_properties=None, linux=False):
            self.display_name = display_name
            self.configs = configs if configs is not None else dict()
            self.github_actions_properties = github_actions_properties
            self.linux = linux

    def __init__(self, cmd, linux=False, windows=False):
        # TODO try and get API support for this so it isn't hardcoded
        self.windows_config_mappings = {
            'node': 'WEBSITE_NODE_DEFAULT_VERSION',
            'python': 'python_version',
            'php': 'php_version',
            'aspnet': 'net_framework_version',
            'dotnet': 'net_framework_version',
            'dotnetcore': None
        }
        super().__init__(cmd, linux=linux, windows=windows)

    def get_stack_names_only(self, delimiter=None):
        windows_stacks = [s.display_name for s in self.stacks if not s.linux]
        linux_stacks = [s.display_name for s in self.stacks if s.linux]
        if delimiter is not None:
            windows_stacks = [n.replace(self.DEFAULT_DELIMETER, delimiter) for n in windows_stacks]
            linux_stacks = [n.replace(self.DEFAULT_DELIMETER, delimiter) for n in linux_stacks]
        if self._linux and not self._windows:
            return linux_stacks
        if self._windows and not self._linux:
            return windows_stacks
        return {LINUX_OS_NAME: linux_stacks, WINDOWS_OS_NAME: windows_stacks}

    def _get_raw_stacks_from_api(self):
        return list(self._client.provider.get_web_app_stacks(stack_os_type=None))

    def _parse_raw_stacks(self, stacks):
        for lang in stacks:
            if lang.display_text.lower() == "java":
                continue  # info on java stacks is taken from the "java containers" stacks
            for major_version in lang.major_versions:
                if self._linux:
                    self._parse_major_version_linux(major_version, self._stacks)
                if self._windows:
                    self._parse_major_version_windows(major_version, self._stacks, self.windows_config_mappings)

    @classmethod
    def remove_delimiters(cls, runtime):
        if not runtime:
            return runtime
        runtime = re.split("[{}]".format(cls.ALLOWED_DELIMETERS), runtime)
        return cls.DEFAULT_DELIMETER.join(filter(None, runtime))

    def resolve(self, display_name, linux=False):
        display_name = display_name.lower()
        stack = next((s for s in self.stacks if s.linux == linux and s.display_name.lower() == display_name), None)
        if stack is None:  # help convert previously acceptable stack names into correct ones if runtime not found
            old_to_new_windows = {
                "node|12-lts": "node|12lts",
                "node|14-lts": "node|14lts",
                "node|16-lts": "node|16lts",
                "dotnet|5.0": "dotnet|5",
                "dotnet|6.0": "dotnet|6",
            }
            old_to_new_linux = {
                "dotnet|5.0": "dotnetcore|5.0",
                "dotnet|6.0": "dotnetcore|6.0",
            }
            if linux:
                display_name = old_to_new_linux.get(display_name)
            else:
                display_name = old_to_new_windows.get(display_name)
            stack = next((s for s in self.stacks if s.linux == linux and s.display_name.lower() == display_name), None)
        return stack

    @classmethod
    def get_site_config_setter(cls, runtime, linux=False):
        if linux:
            return cls.update_site_config
        return cls.update_site_appsettings if 'node' in runtime.display_name.lower() else cls.update_site_config

    # assumes non-java
    def get_default_version(self, lang, linux=False, get_windows_config_version=False):
        versions = self.get_version_list(lang, linux, get_windows_config_version)
        versions.sort()
        if not versions:
            os = WINDOWS_OS_NAME if not linux else LINUX_OS_NAME
            raise ValidationError("Invalid language type {} for OS {}".format(lang, os))
        return versions[0]

    # assumes non-java
    def get_version_list(self, lang, linux=False, get_windows_config_version=False):
        lang = lang.upper()
        versions = []

        for s in self.stacks:
            if s.linux == linux:
                l_name, v, *_ = s.display_name.upper().split("|")
                if l_name == lang:
                    if get_windows_config_version:
                        versions.append(s.configs[self.windows_config_mappings[lang.lower()]])
                    else:
                        versions.append(v)

        return versions

    @staticmethod
    def update_site_config(stack, site_config, cmd=None):
        for k, v in stack.configs.items():
            setattr(site_config, k, v)
        return site_config

    @staticmethod
    def update_site_appsettings(cmd, stack, site_config):
        NameValuePair = cmd.get_models('NameValuePair')
        if site_config.app_settings is None:
            site_config.app_settings = []

        for k, v in stack.configs.items():
            already_in_appsettings = False
            for app_setting in site_config.app_settings:
                if app_setting.name == k:
                    already_in_appsettings = True
                    app_setting.value = v
            if not already_in_appsettings:
                site_config.app_settings.append(NameValuePair(name=k, value=v))
        return site_config

    # format a (non-java) windows runtime display text
    # TODO get API to return more CLI-friendly display text for windows stacks
    @classmethod
    def _format_windows_display_text(cls, display_text):
        t = display_text.upper()
        t = t.replace(".NET CORE", NETCORE_RUNTIME_NAME.upper())
        t = t.replace("ASP.NET", ASPDOTNET_RUNTIME_NAME.upper())
        t = t.replace(".NET", DOTNET_RUNTIME_NAME)
        t = re.sub(r"\(.*\)", "", t)  # remove "(LTS)"
        return t.replace(" ", "|", 1).replace(" ", "")

    @classmethod
    def _is_valid_runtime_setting(cls, runtime_setting):
        return runtime_setting is not None and not runtime_setting.is_hidden and not runtime_setting.is_deprecated

    @classmethod
    def _get_runtime_setting(cls, minor_version, linux, java):
        if not linux:
            if not java:
                return minor_version.stack_settings.windows_runtime_settings
            return minor_version.stack_settings.windows_container_settings
        if not java:
            return minor_version.stack_settings.linux_runtime_settings
        return minor_version.stack_settings.linux_container_settings

    @classmethod
    def _get_valid_minor_versions(cls, major_version, linux, java=False):
        def _filter(minor_version):
            return cls._is_valid_runtime_setting(cls._get_runtime_setting(minor_version, linux, java))
        return [m for m in major_version.minor_versions if _filter(m)]

    def _parse_major_version_windows(self, major_version, parsed_results, config_mappings):
        minor_java_versions = self._get_valid_minor_versions(major_version, linux=False, java=True)
        default_java_version = next(iter(minor_java_versions), None)
        if default_java_version:
            container_settings = default_java_version.stack_settings.windows_container_settings
            # TODO get the API to return java versions in a more parseable way
            for java_version in ["1.8", "11", "17"]:
                java_container = container_settings.java_container
                container_version = container_settings.java_container_version
                if container_version.upper() == "SE":
                    java_container = "Java SE"
                    if java_version == "1.8":
                        container_version = "8"
                    else:
                        container_version = java_version
                runtime_name = "{}|{}|{}|{}".format("java",
                                                    java_version,
                                                    java_container,
                                                    container_version)
                gh_actions_version = "8" if java_version == "1.8" else java_version
                gh_actions_runtime = "{}, {}, {}".format(java_version,
                                                         java_container.lower().replace(" se", ""),
                                                         container_settings.java_container_version.lower())
                if java_container == "Java SE":  # once runtime name is set, reset configs to correct values
                    java_container = "JAVA"
                    container_version = "SE"
                runtime = self.Runtime(display_name=runtime_name,
                                       configs={"java_version": java_version,
                                                "java_container": java_container,
                                                "java_container_version": container_version},
                                       github_actions_properties={"github_actions_version": gh_actions_version,
                                                                  "app_runtime": "java",
                                                                  "app_runtime_version": gh_actions_runtime},
                                       linux=False)
                parsed_results.append(runtime)
        else:
            minor_versions = self._get_valid_minor_versions(major_version, linux=False, java=False)
            for minor_version in minor_versions:
                settings = minor_version.stack_settings.windows_runtime_settings
                runtime_name = self._format_windows_display_text(minor_version.display_text)

                runtime = self.Runtime(display_name=runtime_name, linux=False)
                lang_name = runtime_name.split("|")[0].lower()
                config_key = config_mappings.get(lang_name)

                if config_key:
                    runtime.configs[config_key] = settings.runtime_version
                gh_properties = settings.git_hub_action_settings
                if gh_properties.is_supported:
                    runtime.github_actions_properties = {"github_actions_version": gh_properties.supported_version}

                parsed_results.append(runtime)

    def _parse_major_version_linux(self, major_version, parsed_results):
        minor_java_versions = self._get_valid_minor_versions(major_version, linux=True, java=True)
        default_java_version_linux = next(iter(minor_java_versions), None)
        if default_java_version_linux:
            linux_container_settings = default_java_version_linux.stack_settings.linux_container_settings
            runtimes = [(linux_container_settings.additional_properties.get("java17Runtime"), "17"),
                        (linux_container_settings.java11_runtime, "11"),
                        (linux_container_settings.java8_runtime, "8")]
            for runtime_name, version in [(r, v) for (r, v) in runtimes if r is not None]:
                runtime = self.Runtime(display_name=runtime_name,
                                       configs={"linux_fx_version": runtime_name},
                                       github_actions_properties={"github_actions_version": version},
                                       linux=True,
                                       )
                parsed_results.append(runtime)
        else:
            minor_versions = self._get_valid_minor_versions(major_version, linux=True, java=False)
            for minor_version in minor_versions:
                settings = minor_version.stack_settings.linux_runtime_settings
                runtime_name = settings.runtime_version
                runtime = self.Runtime(display_name=runtime_name,
                                       configs={"linux_fx_version": runtime_name},
                                       linux=True,
                                       )
                gh_properties = settings.git_hub_action_settings
                if gh_properties.is_supported:
                    runtime.github_actions_properties = {"github_actions_version": gh_properties.supported_version}
                parsed_results.append(runtime)

    # override _load_stacks() to call this method to use hardcoded stacks
    def _load_stacks_hardcoded(self):
        import os
        stacks_file = os.path.abspath(os.path.join(os.path.abspath(__file__), '../resources/WebappRuntimeStacks.json'))
        if self._stacks:
            return
        stacks = []
        if self._linux:
            stacks_json = get_file_json(stacks_file)['linux']
            for r in stacks_json:
                stacks.append(self.Runtime(display_name=r.get("displayName"),
                                           configs=r.get("configs"),
                                           github_actions_properties=r.get("github_actions_properties"),
                                           linux=True))
        if self._windows:  # Windows stacks
            stacks_json = get_file_json(stacks_file)['windows']
            for r in stacks_json:
                stacks.append(self.Runtime(display_name=r.get("displayName"),
                                           configs=r.get("configs"),
                                           github_actions_properties=r.get("github_actions_properties"),
                                           linux=False))
        self._stacks = stacks


class _FunctionAppStackRuntimeHelper(_AbstractStackRuntimeHelper):
    # pylint: disable=too-few-public-methods,too-many-instance-attributes
    class Runtime:
        def __init__(self, name=None, version=None, is_preview=False, supported_func_versions=None, linux=False,
                     app_settings_dict=None, site_config_dict=None, app_insights=False, default=False,
                     github_actions_properties=None):
            self.name = name
            self.version = version
            self.is_preview = is_preview
            self.supported_func_versions = [] if not supported_func_versions else supported_func_versions
            self.linux = linux
            self.app_settings_dict = dict() if not app_settings_dict else app_settings_dict
            self.site_config_dict = dict() if not site_config_dict else site_config_dict
            self.app_insights = app_insights
            self.default = default
            self.github_actions_properties = github_actions_properties

            self.display_name = "{}|{}".format(name, version) if version else name

        # used for displaying stacks
        def to_dict(self):
            d = {"runtime": self.name,
                 "version": self.version,
                 "supported_functions_versions": self.supported_func_versions}
            if self.linux:
                d["linux_fx_version"] = self.site_config_dict.linux_fx_version
            return d

    def __init__(self, cmd, linux=False, windows=False):
        self.disallowed_functions_versions = {"~1", "~2"}
        self.KEYS = FUNCTIONS_STACKS_API_KEYS()
        super().__init__(cmd, linux=linux, windows=windows)

    def resolve(self, runtime, version=None, functions_version=None, linux=False, disable_version_error=False):
        stacks = self.stacks
        runtimes = [r for r in stacks if r.linux == linux and runtime == r.name]
        os = LINUX_OS_NAME if linux else WINDOWS_OS_NAME
        if not runtimes:
            supported_runtimes = [r.name for r in stacks if r.linux == linux]
            raise ValidationError("Runtime {0} not supported for os {1}. Supported runtimes for os {1} are: {2}. "
                                  "Run 'az functionapp list-runtimes' for more details on supported runtimes. "
                                  .format(runtime, os, supported_runtimes))
        if version is None:
            return self.get_default_version(runtime, functions_version, linux)
        matched_runtime_version = next((r for r in runtimes if r.version == version), None)
        if not matched_runtime_version:
            # help convert previously acceptable versions into correct ones if match not found
            old_to_new_version = {
                "11": "11.0",
                "8": "8.0",
                "7": "7.0",
                "6.0": "6",
                "1.8": "8.0"
            }
            new_version = old_to_new_version.get(version)
            matched_runtime_version = next((r for r in runtimes if r.version == new_version), None)
        if not matched_runtime_version:
            versions = [r.version for r in runtimes]
            if disable_version_error:
                return None
            raise ValidationError("Invalid version: {0} for runtime {1} and os {2}. Supported versions for runtime "
                                  "{1} and os {2} are: {3}. "
                                  "Run 'az functionapp list-runtimes' for more details on supported runtimes. "
                                  .format(version, runtime, os, versions))
        if functions_version not in matched_runtime_version.supported_func_versions:
            supported_func_versions = matched_runtime_version.supported_func_versions
            raise ValidationError("Functions version {} is not supported for runtime {} with version {} and os {}. "
                                  "Supported functions versions are {}. "
                                  "Run 'az functionapp list-runtimes' for more details on supported runtimes. "
                                  .format(functions_version, runtime, version, os, supported_func_versions))
        return matched_runtime_version

    def get_default_version(self, runtime, functions_version, linux=False):
        runtimes = [r for r in self.stacks if r.linux == linux and r.name == runtime]
        runtimes.sort(key=lambda r: r.default, reverse=True)  # make runtimes with default=True appear first
        for r in runtimes:
            if functions_version in r.supported_func_versions:
                return r
        raise ValidationError("Could not find a runtime version for runtime {} with functions version {} and os {}"
                              "Run 'az functionapp list-runtimes' for more details on supported runtimes. ")

    def _get_raw_stacks_from_api(self):
        return list(self._client.provider.get_function_app_stacks(stack_os_type=None))

    # remove non-digit or non-"." chars
    @classmethod
    def _format_version_name(cls, name):
        return re.sub(r"[^\d\.]", "", name)

    # format version names while maintaining uniqueness
    def _format_version_names(self, runtime_to_version):
        formatted_runtime_to_version = {}
        for runtime, versions in runtime_to_version.items():
            formatted_runtime_to_version[runtime] = formatted_runtime_to_version.get(runtime, dict())
            for version_name, version_info in versions.items():
                formatted_name = self._format_version_name(version_name)
                if formatted_name in formatted_runtime_to_version[runtime]:
                    formatted_name = version_name.lower().replace(" ", "-")
                formatted_runtime_to_version[runtime][formatted_name] = version_info
        return formatted_runtime_to_version

    @classmethod
    def _format_function_version(cls, v):
        return v.replace("~", "")

    def _get_valid_function_versions(self, runtime_settings):
        supported_function_versions = runtime_settings.supported_functions_extension_versions
        valid_versions = []
        for v in supported_function_versions:
            if v not in self.disallowed_functions_versions:
                valid_versions.append(self._format_version_name(v))
        return valid_versions

    def _parse_minor_version(self, runtime_settings, major_version_name, minor_version_name, runtime_to_version):
        if not runtime_settings.is_deprecated:
            functions_versions = self._get_valid_function_versions(runtime_settings)
            if functions_versions:
                runtime_version_properties = {
                    self.KEYS.IS_PREVIEW: runtime_settings.is_preview,
                    self.KEYS.SUPPORTED_EXTENSION_VERSIONS: functions_versions,
                    self.KEYS.APP_SETTINGS_DICT: runtime_settings.app_settings_dictionary,
                    self.KEYS.APPLICATION_INSIGHTS: runtime_settings.app_insights_settings.is_supported,
                    self.KEYS.SITE_CONFIG_DICT: runtime_settings.site_config_properties_dictionary,
                    self.KEYS.IS_DEFAULT: bool(runtime_settings.is_default),
                    self.KEYS.GIT_HUB_ACTION_SETTINGS: runtime_settings.git_hub_action_settings
                }

                runtime_name = (runtime_settings.app_settings_dictionary.get(self.KEYS.FUNCTIONS_WORKER_RUNTIME) or
                                major_version_name)
                runtime_to_version[runtime_name] = runtime_to_version.get(runtime_name, dict())
                runtime_to_version[runtime_name][minor_version_name] = runtime_version_properties

    def _create_runtime_from_properties(self, runtime_name, version_name, version_properties, linux):
        supported_func_versions = version_properties[self.KEYS.SUPPORTED_EXTENSION_VERSIONS]
        return self.Runtime(name=runtime_name,
                            version=version_name,
                            is_preview=version_properties[self.KEYS.IS_PREVIEW],
                            supported_func_versions=supported_func_versions,
                            linux=linux,
                            site_config_dict=version_properties[self.KEYS.SITE_CONFIG_DICT],
                            app_settings_dict=version_properties[self.KEYS.APP_SETTINGS_DICT],
                            app_insights=version_properties[self.KEYS.APPLICATION_INSIGHTS],
                            default=version_properties[self.KEYS.IS_DEFAULT],
                            github_actions_properties=version_properties[self.KEYS.GIT_HUB_ACTION_SETTINGS]
                            )

    def _parse_raw_stacks(self, stacks):
        # build a map of runtime -> runtime version -> runtime version properties
        runtime_to_version_linux = {}
        runtime_to_version_windows = {}
        for runtime in stacks:
            for major_version in runtime.major_versions:
                for minor_version in major_version.minor_versions:
                    runtime_version = minor_version.value
                    linux_settings = minor_version.stack_settings.linux_runtime_settings
                    windows_settings = minor_version.stack_settings.windows_runtime_settings

                    if linux_settings is not None and not linux_settings.is_hidden:
                        self._parse_minor_version(runtime_settings=linux_settings,
                                                  major_version_name=runtime.name,
                                                  minor_version_name=runtime_version,
                                                  runtime_to_version=runtime_to_version_linux)

                    if windows_settings is not None and not windows_settings.is_hidden:
                        self._parse_minor_version(runtime_settings=windows_settings,
                                                  major_version_name=runtime.name,
                                                  minor_version_name=runtime_version,
                                                  runtime_to_version=runtime_to_version_windows)

        runtime_to_version_linux = self._format_version_names(runtime_to_version_linux)
        runtime_to_version_windows = self._format_version_names(runtime_to_version_windows)

        for runtime_name, versions in runtime_to_version_windows.items():
            for version_name, version_properties in versions.items():
                r = self._create_runtime_from_properties(runtime_name, version_name, version_properties, linux=False)
                self._stacks.append(r)

        for runtime_name, versions in runtime_to_version_linux.items():
            for version_name, version_properties in versions.items():
                r = self._create_runtime_from_properties(runtime_name, version_name, version_properties, linux=True)
                self._stacks.append(r)


def get_app_insights_key(cli_ctx, resource_group, name):
    appinsights_client = get_mgmt_service_client(cli_ctx, ApplicationInsightsManagementClient)
    appinsights = appinsights_client.components.get(resource_group, name)
    if appinsights is None or appinsights.instrumentation_key is None:
        raise ResourceNotFoundError("App Insights {} under resource group {} was not found.".format(name,
                                                                                                    resource_group))
    return appinsights.instrumentation_key


def create_functionapp_app_service_plan(cmd, resource_group_name, name, is_linux, sku, number_of_workers=None,
                                        max_burst=None, location=None, tags=None, zone_redundant=False):
    SkuDescription, AppServicePlan = cmd.get_models('SkuDescription', 'AppServicePlan')
    sku = _normalize_sku(sku)
    tier = get_sku_tier(sku)

    client = web_client_factory(cmd.cli_ctx)
    if location is None:
        location = _get_location_from_resource_group(cmd.cli_ctx, resource_group_name)
    if number_of_workers is not None:
        number_of_workers = validate_range_of_int_flag('--number-of-workers', number_of_workers, min_val=0, max_val=20)
    sku_def = SkuDescription(tier=tier, name=sku, capacity=number_of_workers)
    plan_def = AppServicePlan(location=location, tags=tags, sku=sku_def,
                              reserved=(is_linux or None), maximum_elastic_worker_count=max_burst,
                              hyper_v=None, name=name)

    if zone_redundant:
        _enable_zone_redundant(plan_def, sku_def, number_of_workers)

    return client.app_service_plans.begin_create_or_update(resource_group_name, name, plan_def)


def is_plan_consumption(cmd, plan_info):
    SkuDescription, AppServicePlan = cmd.get_models('SkuDescription', 'AppServicePlan')
    if isinstance(plan_info, AppServicePlan):
        if isinstance(plan_info.sku, SkuDescription):
            return plan_info.sku.tier.lower() == 'dynamic'
    return False


def is_plan_elastic_premium(cmd, plan_info):
    SkuDescription, AppServicePlan = cmd.get_models('SkuDescription', 'AppServicePlan')
    if isinstance(plan_info, AppServicePlan):
        if isinstance(plan_info.sku, SkuDescription):
            return plan_info.sku.tier == 'ElasticPremium'
    return False


def should_enable_distributed_tracing(consumption_plan_location, matched_runtime, image):
    return consumption_plan_location is None \
        and matched_runtime.name.lower() == "java" \
        and image is None


def update_functionapp_polling(cmd, resource_group_name, name, functionapp):
    try:
        _generic_site_operation(cmd.cli_ctx, resource_group_name, name, 'update', None, functionapp)
    except Exception as ex:  # pylint: disable=broad-except
        poll_url = ex.response.headers['Location'] if 'Location' in ex.response.headers else None
        if ex.response.status_code == 202 and poll_url:
            r = send_raw_request(cmd.cli_ctx, method='get', url=poll_url)
            poll_timeout = time.time() + 60 * 2  # 2 minute timeout

            while r.status_code != 200 and time.time() < poll_timeout:
                time.sleep(5)
                r = send_raw_request(cmd.cli_ctx, method='get', url=poll_url)
        else:
            raise CLIError(ex)


def update_dapr_config(cmd, resource_group_name, name, enabled=None, app_id=None, app_port=None,
                       http_max_request_size=None, http_read_buffer_size=None, log_level=None,
                       enable_api_logging=None):
    site = _generic_site_operation(cmd.cli_ctx, resource_group_name, name, 'get')
    import inspect
    frame = inspect.currentframe()
    bool_flags = ['enabled', 'enable_api_logging']
    int_flags = ['app_port', 'http_max_request_size', 'http_read_buffer_size']
    args, _, _, values = inspect.getargvalues(frame)  # pylint: disable=deprecated-method
    for arg in args[3:]:
        if arg in int_flags and values[arg] is not None:
            values[arg] = validate_and_convert_to_int(arg, values[arg])
        if values.get(arg, None):
            setattr(site.dapr_config, arg, values[arg] if arg not in bool_flags else values[arg] == 'true')
    update_functionapp_polling(cmd, resource_group_name, name, site)


def update_resource_config(cmd, resource_group_name, name, workload_profile_name=None, cpu=None, memory=None):
    site = _generic_site_operation(cmd.cli_ctx, resource_group_name, name, 'get')

    if cpu is not None and memory is not None:
        setattr(site.resource_config, 'cpu', cpu)
        setattr(site.resource_config, 'memory', memory)

    if workload_profile_name is not None:
        setattr(site, 'workload_profile_name', workload_profile_name)

    update_functionapp_polling(cmd, resource_group_name, name, site)


def create_functionapp(cmd, resource_group_name, name, storage_account, plan=None,
                       os_type=None, functions_version=None, runtime=None, runtime_version=None,
                       consumption_plan_location=None, app_insights=None, app_insights_key=None,
                       disable_app_insights=None, deployment_source_url=None,
                       deployment_source_branch='master', deployment_local_git=None,
                       registry_server=None, registry_password=None, registry_username=None,
                       image=None, tags=None, assign_identities=None,
                       role='Contributor', scope=None, vnet=None, subnet=None, https_only=False,
                       environment=None, min_replicas=None, max_replicas=None, workspace=None,
                       enable_dapr=False, dapr_app_id=None, dapr_app_port=None, dapr_http_max_request_size=None,
                       dapr_http_read_buffer_size=None, dapr_log_level=None, dapr_enable_api_logging=False,
                       workload_profile_name=None, cpu=None, memory=None):
    # pylint: disable=too-many-statements, too-many-branches
    if functions_version is None:
        logger.warning("No functions version specified so defaulting to 3. In the future, specifying a version will "
                       "be required. To create a 3.x function you would pass in the flag `--functions-version 3`")
        functions_version = '3'
    if deployment_source_url and deployment_local_git:
        raise MutuallyExclusiveArgumentError('usage error: --deployment-source-url <url> | --deployment-local-git')
    if any([cpu, memory, workload_profile_name]) and environment is None:
        raise RequiredArgumentMissingError("usage error: parameters --cpu, -memory, --workload-profile-name "
                                           "must be used with parameter --environment, please provide the "
                                           "name of the container app environment using --environment.")
    if environment is None and bool(plan) == bool(consumption_plan_location):
        raise MutuallyExclusiveArgumentError("usage error: You must specify one of these parameter "
                                             "--plan NAME_OR_ID | --consumption-plan-location LOCATION")
    if ((min_replicas is not None or max_replicas is not None) and environment is None):
        raise RequiredArgumentMissingError("usage error: parameters --min-replicas and --max-replicas must be "
                                           "used with parameter --environment, please provide the name "
                                           "of the container app environment using --environment.")
    if any([enable_dapr, dapr_app_id, dapr_app_port, dapr_http_max_request_size, dapr_http_read_buffer_size,
            dapr_log_level, dapr_enable_api_logging]) and environment is None:
        raise RequiredArgumentMissingError("usage error: parameters --enable-dapr, --dapr-app-id, "
                                           "--dapr-app-port, --dapr-http-max-request-size, "
                                           "--dapr-http-read-buffer-size, --dapr-log-level and "
                                           "dapr-enable-api-logging must be used with parameter --environment,"
                                           "please provide the name of the container app environment using "
                                           "--environment.")
    from azure.mgmt.web.models import Site
    SiteConfig, NameValuePair, DaprConfig, ResourceConfig = cmd.get_models('SiteConfig', 'NameValuePair',
                                                                           'DaprConfig', 'ResourceConfig')
    disable_app_insights = (disable_app_insights == "true")

    site_config = SiteConfig(app_settings=[])
    client = web_client_factory(cmd.cli_ctx)

    dapr_config = DaprConfig()

    if vnet or subnet:
        if plan:
            if is_valid_resource_id(plan):
                parse_result = parse_resource_id(plan)
                plan_info = client.app_service_plans.get(parse_result['resource_group'], parse_result['name'])
            else:
                plan_info = client.app_service_plans.get(resource_group_name, plan)
            webapp_location = plan_info.location
        else:
            webapp_location = consumption_plan_location

        subnet_info = _get_subnet_info(cmd=cmd,
                                       resource_group_name=resource_group_name,
                                       subnet=subnet,
                                       vnet=vnet)
        _validate_vnet_integration_location(cmd=cmd, webapp_location=webapp_location,
                                            subnet_resource_group=subnet_info["resource_group_name"],
                                            vnet_name=subnet_info["vnet_name"],
                                            vnet_sub_id=subnet_info["subnet_subscription_id"])
        _vnet_delegation_check(cmd, subnet_subscription_id=subnet_info["subnet_subscription_id"],
                               vnet_resource_group=subnet_info["resource_group_name"],
                               vnet_name=subnet_info["vnet_name"],
                               subnet_name=subnet_info["subnet_name"])
        subnet_resource_id = subnet_info["subnet_resource_id"]
        vnet_route_all_enabled = True
    else:
        subnet_resource_id = None
        vnet_route_all_enabled = None

    functionapp_def = Site(location=None, site_config=site_config, dapr_config=dapr_config, tags=tags,
                           virtual_network_subnet_id=subnet_resource_id, https_only=https_only,
                           vnet_route_all_enabled=vnet_route_all_enabled)

    plan_info = None
    if runtime is not None:
        runtime = runtime.lower()

    if consumption_plan_location:
        locations = list_consumption_locations(cmd)
        location = next((loc for loc in locations if loc['name'].lower() == consumption_plan_location.lower()), None)
        if location is None:
            raise ValidationError("Location is invalid. Use: az functionapp list-consumption-locations")
        functionapp_def.location = consumption_plan_location
        functionapp_def.kind = 'functionapp'
        # if os_type is None, the os type is windows
        is_linux = bool(os_type and os_type.lower() == LINUX_OS_NAME)

    elif plan:  # apps with SKU based plan
        if is_valid_resource_id(plan):
            parse_result = parse_resource_id(plan)
            plan_info = client.app_service_plans.get(parse_result['resource_group'], parse_result['name'])
        else:
            plan_info = client.app_service_plans.get(resource_group_name, plan)
        if not plan_info:
            raise ResourceNotFoundError("The plan '{}' doesn't exist".format(plan))
        location = plan_info.location
        is_linux = bool(plan_info.reserved)
        functionapp_def.server_farm_id = plan
        functionapp_def.location = location

    if environment is not None:
        if consumption_plan_location is not None:
            raise ArgumentUsageError(
                '--consumption-plan-location is not a valid input for Azure Functions on Azure Container App '
                'environments. Please try again without the --consumption-plan-location parameter.')

        if plan is not None:
            raise ArgumentUsageError(
                '--plan is not a valid input for Azure Functions on Azure Container App environments. '
                'Please try again without the --plan parameter.')

        if os_type is not None:
            raise ArgumentUsageError(
                '--os-type is not a valid input for Azure Functions on Azure Container App environments. '
                'Please try again without the --os-type parameter.')

        is_linux = True

        if image is None:
            image = DEFAULT_CENTAURI_IMAGE

    if registry_server:
        docker_registry_server_url = registry_server
    else:
        docker_registry_server_url = parse_docker_image_name(image, environment)

    if functions_version == '2' and functionapp_def.location in FUNCTIONS_NO_V2_REGIONS:
        raise ValidationError("2.x functions are not supported in this region. To create a 3.x function, "
                              "pass in the flag '--functions-version 3'")

    if is_linux and not runtime and (consumption_plan_location or not image):
        raise ArgumentUsageError(
            "usage error: --runtime RUNTIME required for linux functions apps without custom image.")

    if runtime is None and runtime_version is not None:
        raise ArgumentUsageError('Must specify --runtime to use --runtime-version')

    runtime_helper = _FunctionAppStackRuntimeHelper(cmd, linux=is_linux, windows=(not is_linux))
    matched_runtime = runtime_helper.resolve("dotnet" if not runtime else runtime,
                                             runtime_version, functions_version, is_linux)

    site_config_dict = matched_runtime.site_config_dict
    app_settings_dict = matched_runtime.app_settings_dict

    con_string = _validate_and_get_connection_string(cmd.cli_ctx, resource_group_name, storage_account)

    if environment is not None:
        if docker_registry_server_url is not None:
            site_config.app_settings.append(
                NameValuePair(name='DOCKER_REGISTRY_SERVER_URL', value=docker_registry_server_url)
            )

        if (not registry_username and not registry_password and
                docker_registry_server_url and '.azurecr.io' in str(docker_registry_server_url)):
            logger.warning('No credential was provided to access Azure Container Registry. Trying to look up...')
            parsed = urlparse(docker_registry_server_url)
            registry_name = (parsed.netloc if parsed.scheme else parsed.path).split('.')[0]
            try:
                registry_username, registry_password = _get_acr_cred(cmd.cli_ctx, registry_name)
            except Exception as ex:  # pylint: disable=broad-except
                logger.warning("Retrieving credentials failed with an exception:'%s'", ex)  # consider throw if needed

        if registry_username is not None:
            site_config.app_settings.append(
                NameValuePair(name='DOCKER_REGISTRY_SERVER_USERNAME', value=registry_username)
            )
        if registry_password is not None:
            site_config.app_settings.append(
                NameValuePair(name='DOCKER_REGISTRY_SERVER_PASSWORD', value=registry_password)
            )

        app_settings_dict = {}
        matched_runtime.app_insights = True
    elif is_linux:
        functionapp_def.kind = 'functionapp,linux'
        functionapp_def.reserved = True
        is_consumption = consumption_plan_location is not None
        if not is_consumption:
            site_config.app_settings.append(NameValuePair(name='MACHINEKEY_DecryptionKey',
                                                          value=str(hexlify(urandom(32)).decode()).upper()))
            if image:
                functionapp_def.kind = 'functionapp,linux,container'
                site_config.app_settings.append(NameValuePair(name='DOCKER_CUSTOM_IMAGE_NAME',
                                                              value=image))
                site_config.app_settings.append(NameValuePair(name='FUNCTION_APP_EDIT_MODE', value='readOnly'))
                site_config.app_settings.append(NameValuePair(name='WEBSITES_ENABLE_APP_SERVICE_STORAGE',
                                                              value='false'))
                site_config.linux_fx_version = _format_fx_version(image)

                # clear all runtime specific configs and settings
                site_config_dict.use32_bit_worker_process = False
                app_settings_dict = {}

                # ensure that app insights is created if not disabled
                matched_runtime.app_insights = True
            else:
                site_config.app_settings.append(NameValuePair(name='WEBSITES_ENABLE_APP_SERVICE_STORAGE',
                                                              value='true'))
    else:
        functionapp_def.kind = 'functionapp'

    # set site configs
    for prop, value in site_config_dict.as_dict().items():
        snake_case_prop = _convert_camel_to_snake_case(prop)
        setattr(site_config, snake_case_prop, value)

    if environment is not None:
        functionapp_def.kind = 'functionapp,linux,container,azurecontainerapps'
        functionapp_def.reserved = None
        functionapp_def.name = name
        functionapp_def.https_only = None
        functionapp_def.scm_site_also_stopped = None
        functionapp_def.hyper_v = None
        functionapp_def.is_xenon = None
        functionapp_def.type = 'Microsoft.Web/sites'

        # validate cpu and memory parameters.
        _validate_cpu_momory_functionapp(cpu, memory)

        if (workload_profile_name is not None):
            functionapp_def.workload_profile_name = workload_profile_name

        if (cpu is not None and memory is not None):
            functionapp_def.resource_config = ResourceConfig()
            functionapp_def.resource_config.cpu = cpu
            functionapp_def.resource_config.memory = memory

        site_config.net_framework_version = None
        site_config.java_version = None
        site_config.use32_bit_worker_process = None
        site_config.power_shell_version = None
        site_config.linux_fx_version = _format_fx_version(image)
        site_config.http20_enabled = None
        site_config.local_my_sql_enabled = None
        if min_replicas is not None:
            site_config.minimum_elastic_instance_count = min_replicas
        if max_replicas is not None:
            site_config.function_app_scale_limit = max_replicas

        if enable_dapr:
            logger.warning("Please note while using Dapr Extension for Azure Functions, app port is "
                           "mandatory when using Dapr triggers and should be empty when using only Dapr bindings.")
            dapr_config.enabled = True
            dapr_config.app_id = dapr_app_id
            dapr_config.app_port = dapr_app_port
            dapr_config.http_max_request_size = dapr_http_max_request_size
            dapr_config.http_read_buffer_size = dapr_http_read_buffer_size
            dapr_config.log_level = dapr_log_level
            dapr_config.enable_api_logging = dapr_enable_api_logging

        managed_environment = get_managed_environment(cmd, resource_group_name, environment)
        location = managed_environment.location
        functionapp_def.location = location

        functionapp_def.managed_environment_id = managed_environment.id

    # temporary workaround for dotnet-isolated linux consumption apps
    if is_linux and consumption_plan_location is not None and runtime == 'dotnet-isolated':
        site_config.linux_fx_version = ''

    # adding app settings
    for app_setting, value in app_settings_dict.items():
        site_config.app_settings.append(NameValuePair(name=app_setting, value=value))

    site_config.app_settings.append(NameValuePair(name='FUNCTIONS_EXTENSION_VERSION',
                                                  value=_get_extension_version_functionapp(functions_version)))
    site_config.app_settings.append(NameValuePair(name='AzureWebJobsStorage', value=con_string))

    # If plan is not consumption or elastic premium, we need to set always on
    if consumption_plan_location is None and plan_info is not None and not is_plan_elastic_premium(cmd, plan_info):
        site_config.always_on = True

    # If plan is elastic premium or consumption, we need these app settings
    if (plan_info is not None and is_plan_elastic_premium(cmd, plan_info)) or consumption_plan_location is not None:
        site_config.app_settings.append(NameValuePair(name='WEBSITE_CONTENTAZUREFILECONNECTIONSTRING',
                                                      value=con_string))
        site_config.app_settings.append(NameValuePair(name='WEBSITE_CONTENTSHARE', value=_get_content_share_name(name)))

    create_app_insights = False

    if app_insights_key is not None:
        site_config.app_settings.append(NameValuePair(name='APPINSIGHTS_INSTRUMENTATIONKEY',
                                                      value=app_insights_key))
    elif app_insights is not None:
        instrumentation_key = get_app_insights_key(cmd.cli_ctx, resource_group_name, app_insights)
        site_config.app_settings.append(NameValuePair(name='APPINSIGHTS_INSTRUMENTATIONKEY',
                                                      value=instrumentation_key))
    elif disable_app_insights or not matched_runtime.app_insights:
        # set up dashboard if no app insights
        site_config.app_settings.append(NameValuePair(name='AzureWebJobsDashboard', value=con_string))
    elif not disable_app_insights and matched_runtime.app_insights:
        create_app_insights = True

    poller = client.web_apps.begin_create_or_update(resource_group_name, name, functionapp_def)
    functionapp = LongRunningOperation(cmd.cli_ctx)(poller)

    if environment is not None and (workload_profile_name is not None or cpu is not None or memory is not None):
        functionapp = client.web_apps.get(resource_group_name, name)

    if consumption_plan_location and is_linux:
        logger.warning("Your Linux function app '%s', that uses a consumption plan has been successfully "
                       "created but is not active until content is published using "
                       "Azure Portal or the Functions Core Tools.", name)
    else:
        _set_remote_or_local_git(cmd, functionapp, resource_group_name, name, deployment_source_url,
                                 deployment_source_branch, deployment_local_git)

    if create_app_insights:
        try:
            try_create_workspace_based_application_insights(cmd, functionapp, workspace)
            if should_enable_distributed_tracing(consumption_plan_location, matched_runtime, image):
                update_app_settings(cmd, functionapp.resource_group, functionapp.name,
                                    ["APPLICATIONINSIGHTS_ENABLE_AGENT=true"])

        except Exception:  # pylint: disable=broad-except
            logger.warning('Error while trying to create and configure an Application Insights for the Function App. '
                           'Please use the Azure Portal to create and configure the Application Insights, if needed.')
            update_app_settings(cmd, functionapp.resource_group, functionapp.name,
                                ['AzureWebJobsDashboard={}'.format(con_string)])

    if image and environment is None:
        update_container_settings_functionapp(cmd, resource_group_name, name, docker_registry_server_url,
                                              image, registry_username,
                                              registry_password)

    if assign_identities is not None:
        identity = assign_identity(cmd, resource_group_name, name, assign_identities,
                                   role, None, scope)
        functionapp.identity = identity

    return functionapp


def _validate_cpu_momory_functionapp(cpu=None, memory=None):
    # validate either both cpu and memory are provided or none is provided. throw error otherwise
    if cpu is None and memory is None:
        return

    if cpu is not None and memory is None:
        raise ArgumentUsageError("The --memory argument is required with --cpu. Please provide both or none.")

    if cpu is None and memory is not None:
        raise ArgumentUsageError("The --cpu argument is required with --memory. Please provide both or none.")

    # validate that memory is number and ends with Gi
    if not memory.lower().endswith("gi"):
        raise ValidationError("The --memory argument should end with Gi. Please provide a correct value. e.g. 4.0Gi.")

    try:
        float(memory[:-2])
    except ValueError:
        raise ValidationError("The --memory argument is not valid. Please provide a correct value. e.g. 4.0Gi.")

    return


def _get_extension_version_functionapp(functions_version):
    if functions_version is not None:
        return '~{}'.format(functions_version)
    return '~2'


def _get_app_setting_set_functionapp(site_config, app_setting):
    return list(filter(lambda x: x.name == app_setting, site_config.app_settings))


def _convert_camel_to_snake_case(text):
    return reduce(lambda x, y: x + ('_' if y.isupper() else '') + y, text).lower()


def _get_runtime_version_functionapp(version_string, is_linux):
    windows_match = re.fullmatch(FUNCTIONS_WINDOWS_RUNTIME_VERSION_REGEX, version_string)
    if windows_match:
        return float(windows_match.group(1))

    linux_match = re.fullmatch(FUNCTIONS_LINUX_RUNTIME_VERSION_REGEX, version_string)
    if linux_match:
        return float(linux_match.group(1))

    try:
        return float(version_string)
    except ValueError:
        return 0


def _get_content_share_name(app_name):
    # content share name should be up to 63 characters long, lowercase letter and digits, and random
    # so take the first 50 characters of the app name and add the last 12 digits of a random uuid
    share_name = app_name[0:50]
    suffix = str(uuid.uuid4()).split('-')[-1]
    return share_name.lower() + suffix


def try_create_workspace_based_application_insights(cmd, functionapp, workspace_name):
    creation_failed_warn = 'Unable to create the Application Insights for the Function App. ' \
                           'Please use the Azure Portal to manually create and configure the Application Insights, ' \
                           'if needed.'

    ai_resource_group_name = functionapp.resource_group
    ai_name = functionapp.name
    ai_location = _normalize_location(cmd, functionapp.location)

    workspace = get_workspace(cmd, workspace_name)

    if workspace is None:
        default_resource_group = get_or_create_default_resource_group(cmd, ai_location)
        workspace = get_or_create_default_workspace(cmd, ai_location, default_resource_group.name)

    app_insights_client = get_mgmt_service_client(
        cmd.cli_ctx,
        ApplicationInsightsManagementClient,
        api_version='2020-02-02-preview'
    )

    ai_properties = {
        "name": ai_name,
        "location": ai_location,
        "kind": "web",
        "properties": {
            "Application_Type": "web",
            "WorkspaceResourceId": workspace.id
        }
    }

    appinsights = app_insights_client.components.create_or_update(ai_resource_group_name, ai_name, ai_properties)
    if appinsights is None or appinsights.instrumentation_key is None:
        logger.warning(creation_failed_warn)
        return

    # We make this success message as a warning to no interfere with regular JSON output in stdout
    logger.warning('Application Insights \"%s\" was created for this Function App. '
                   'You can visit https://portal.azure.com/#resource%s/overview to view your '
                   'Application Insights component', appinsights.name, appinsights.id)

    if not is_centauri_functionapp(cmd, ai_resource_group_name, ai_name):
        update_app_settings(cmd, functionapp.resource_group, functionapp.name,
                            ['APPINSIGHTS_INSTRUMENTATIONKEY={}'.format(appinsights.instrumentation_key)])
    else:
        update_app_settings(cmd, functionapp.resource_group, functionapp.name,
                            ['APPLICATIONINSIGHTS_CONNECTION_STRING={}'.format(appinsights.connection_string)])


def try_create_application_insights(cmd, functionapp):
    creation_failed_warn = 'Unable to create the Application Insights for the Function App. ' \
                           'Please use the Azure Portal to manually create and configure the Application Insights, ' \
                           'if needed.'

    ai_resource_group_name = functionapp.resource_group
    ai_name = functionapp.name
    ai_location = functionapp.location

    app_insights_client = get_mgmt_service_client(cmd.cli_ctx, ApplicationInsightsManagementClient)
    ai_properties = {
        "name": ai_name,
        "location": ai_location,
        "kind": "web",
        "properties": {
            "Application_Type": "web"
        }
    }
    appinsights = app_insights_client.components.create_or_update(ai_resource_group_name, ai_name, ai_properties)
    if appinsights is None or appinsights.instrumentation_key is None:
        logger.warning(creation_failed_warn)
        return

    # We make this success message as a warning to no interfere with regular JSON output in stdout
    logger.warning('Application Insights \"%s\" was created for this Function App. '
                   'You can visit https://portal.azure.com/#resource%s/overview to view your '
                   'Application Insights component', appinsights.name, appinsights.id)

    if not is_centauri_functionapp(cmd, ai_resource_group_name, ai_name):
        update_app_settings(cmd, functionapp.resource_group, functionapp.name,
                            ['APPINSIGHTS_INSTRUMENTATIONKEY={}'.format(appinsights.instrumentation_key)])
    else:
        update_app_settings(cmd, functionapp.resource_group, functionapp.name,
                            ['APPLICATIONINSIGHTS_CONNECTION_STRING={}'.format(appinsights.connection_string)])


def _set_remote_or_local_git(cmd, webapp, resource_group_name, name, deployment_source_url=None,
                             deployment_source_branch='master', deployment_local_git=None):
    if deployment_source_url:
        logger.warning("Linking to git repository '%s'", deployment_source_url)
        try:
            config_source_control(cmd, resource_group_name, name, deployment_source_url, 'git',
                                  deployment_source_branch, manual_integration=True)
        except Exception as ex:  # pylint: disable=broad-except
            ex = ex_handler_factory(no_throw=True)(ex)
            logger.warning("Link to git repository failed due to error '%s'", ex)

    if deployment_local_git:
        local_git_info = enable_local_git(cmd, resource_group_name, name)
        logger.warning("Local git is configured with url of '%s'", local_git_info['url'])
        setattr(webapp, 'deploymentLocalGitUrl', local_git_info['url'])


def _validate_and_get_connection_string(cli_ctx, resource_group_name, storage_account):
    sa_resource_group = resource_group_name
    if is_valid_resource_id(storage_account):
        sa_resource_group = parse_resource_id(storage_account)['resource_group']
        storage_account = parse_resource_id(storage_account)['name']
    storage_client = get_mgmt_service_client(cli_ctx, StorageManagementClient)
    storage_properties = storage_client.storage_accounts.get_properties(sa_resource_group,
                                                                        storage_account)
    error_message = ''
    endpoints = storage_properties.primary_endpoints
    sku = storage_properties.sku.name
    allowed_storage_types = ['Standard_GRS', 'Standard_RAGRS', 'Standard_LRS', 'Standard_ZRS', 'Premium_LRS', 'Standard_GZRS']  # pylint: disable=line-too-long

    for e in ['blob', 'queue', 'table']:
        if not getattr(endpoints, e, None):
            error_message = "Storage account '{}' has no '{}' endpoint. It must have table, queue, and blob endpoints all enabled".format(storage_account, e)   # pylint: disable=line-too-long
    if sku not in allowed_storage_types:
        error_message += 'Storage type {} is not allowed'.format(sku)

    if error_message:
        raise CLIError(error_message)

    obj = storage_client.storage_accounts.list_keys(sa_resource_group, storage_account)  # pylint: disable=no-member
    try:
        keys = [obj.keys[0].value, obj.keys[1].value]  # pylint: disable=no-member
    except AttributeError:
        # Older API versions have a slightly different structure
        keys = [obj.key1, obj.key2]  # pylint: disable=no-member

    endpoint_suffix = cli_ctx.cloud.suffixes.storage_endpoint
    connection_string = 'DefaultEndpointsProtocol={};EndpointSuffix={};AccountName={};AccountKey={}'.format(
        "https",
        endpoint_suffix,
        storage_account,
        keys[0])  # pylint: disable=no-member

    return connection_string


def list_consumption_locations(cmd):
    client = web_client_factory(cmd.cli_ctx)
    regions = client.list_geo_regions(sku='Dynamic')
    return [{'name': x.name.lower().replace(' ', '')} for x in regions]


def list_locations(cmd, sku, linux_workers_enabled=None, hyperv_workers_enabled=None):
    web_client = web_client_factory(cmd.cli_ctx)
    full_sku = get_sku_tier(sku)
    # Temporary fix due to regression in this specific API with 2021-03-01, should be removed with the next SDK update
    web_client_geo_regions = web_client.list_geo_regions(sku=full_sku,
                                                         linux_workers_enabled=linux_workers_enabled,
                                                         xenon_workers_enabled=hyperv_workers_enabled)

    providers_client = providers_client_factory(cmd.cli_ctx)
    providers_client_locations_list = getattr(providers_client.get('Microsoft.Web'), 'resource_types', [])
    for resource_type in providers_client_locations_list:
        if resource_type.resource_type == 'sites':
            providers_client_locations_list = resource_type.locations
            break

    return [geo_region for geo_region in web_client_geo_regions if geo_region.name in providers_client_locations_list]


def _check_zip_deployment_status(cmd, rg_name, name, deployment_status_url, slot, timeout=None):
    import requests
    from azure.cli.core.util import should_disable_connection_verify

    headers = get_scm_site_headers(cmd.cli_ctx, name, rg_name, slot)
    total_trials = (int(timeout) // 2) if timeout else 450
    num_trials = 0
    while num_trials < total_trials:
        time.sleep(2)
        response = requests.get(deployment_status_url, headers=headers,
                                verify=not should_disable_connection_verify())
        try:
            res_dict = response.json()
        except json.decoder.JSONDecodeError:
            logger.warning("Deployment status endpoint %s returns malformed data. Retrying...", deployment_status_url)
            res_dict = {}
        finally:
            num_trials = num_trials + 1

        if res_dict.get('status', 0) == 3:
            _configure_default_logging(cmd, rg_name, name)
            raise CLIError("Zip deployment failed. {}. Please run the command az webapp log deployment show "
                           "-n {} -g {}".format(res_dict, name, rg_name))
        if res_dict.get('status', 0) == 4:
            break
        if 'progress' in res_dict:
            logger.info(res_dict['progress'])  # show only in debug mode, customers seem to find this confusing
    # if the deployment is taking longer than expected
    if res_dict.get('status', 0) != 4:
        _configure_default_logging(cmd, rg_name, name)
        raise CLIError("""Timeout reached by the command, however, the deployment operation
                       is still on-going. Navigate to your scm site to check the deployment status""")
    return res_dict


def list_continuous_webjobs(cmd, resource_group_name, name, slot=None):
    return _generic_site_operation(cmd.cli_ctx, resource_group_name, name, 'list_continuous_web_jobs', slot)


def start_continuous_webjob(cmd, resource_group_name, name, webjob_name, slot=None):
    client = web_client_factory(cmd.cli_ctx)
    if slot:
        client.web_apps.start_continuous_web_job_slot(resource_group_name, name, webjob_name, slot)
        return client.web_apps.get_continuous_web_job_slot(resource_group_name, name, webjob_name, slot)
    client.web_apps.start_continuous_web_job(resource_group_name, name, webjob_name)
    return client.web_apps.get_continuous_web_job(resource_group_name, name, webjob_name)


def stop_continuous_webjob(cmd, resource_group_name, name, webjob_name, slot=None):
    client = web_client_factory(cmd.cli_ctx)
    if slot:
        client.web_apps.stop_continuous_web_job_slot(resource_group_name, name, webjob_name, slot)
        return client.web_apps.get_continuous_web_job_slot(resource_group_name, name, webjob_name, slot)
    client.web_apps.stop_continuous_web_job(resource_group_name, name, webjob_name)
    return client.web_apps.get_continuous_web_job(resource_group_name, name, webjob_name)


def remove_continuous_webjob(cmd, resource_group_name, name, webjob_name, slot=None):
    client = web_client_factory(cmd.cli_ctx)
    if slot:
        return client.web_apps.delete_continuous_web_job_slot(resource_group_name, name, webjob_name, slot)
    return client.web_apps.delete_continuous_web_job(resource_group_name, name, webjob_name)


def list_triggered_webjobs(cmd, resource_group_name, name, slot=None):
    return _generic_site_operation(cmd.cli_ctx, resource_group_name, name, 'list_triggered_web_jobs', slot)


def run_triggered_webjob(cmd, resource_group_name, name, webjob_name, slot=None):
    client = web_client_factory(cmd.cli_ctx)
    if slot:
        client.web_apps.run_triggered_web_job_slot(resource_group_name, name, webjob_name, slot)
        return client.web_apps.get_triggered_web_job_slot(resource_group_name, name, webjob_name, slot)
    client.web_apps.run_triggered_web_job(resource_group_name, name, webjob_name)
    return client.web_apps.get_triggered_web_job(resource_group_name, name, webjob_name)


def remove_triggered_webjob(cmd, resource_group_name, name, webjob_name, slot=None):
    client = web_client_factory(cmd.cli_ctx)
    if slot:
        return client.web_apps.delete_triggered_web_job_slot(resource_group_name, name, webjob_name, slot)
    return client.web_apps.delete_triggered_web_job(resource_group_name, name, webjob_name)


def list_hc(cmd, name, resource_group_name, slot=None):
    client = web_client_factory(cmd.cli_ctx)
    if slot is None:
        listed_vals = client.web_apps.list_hybrid_connections(resource_group_name, name)
    else:
        listed_vals = client.web_apps.list_hybrid_connections_slot(resource_group_name, name, slot)

    # reformats hybrid connection, to prune unnecessary fields
    mod_list = []
    for x in listed_vals.additional_properties["value"]:
        properties = x["properties"]
        resourceGroup = x["id"].split("/")
        mod_hc = {
            "id": x["id"],
            "location": x["location"],
            "name": x["name"],
            "properties": {
                "hostname": properties["hostname"],
                "port": properties["port"],
                "relayArmUri": properties["relayArmUri"],
                "relayName": properties["relayName"],
                "serviceBusNamespace": properties["serviceBusNamespace"],
                "serviceBusSuffix": properties["serviceBusSuffix"]
            },
            "resourceGroup": resourceGroup[4],
            "type": x["type"]
        }
        mod_list.append(mod_hc)
    return mod_list


def add_hc(cmd, name, resource_group_name, namespace, hybrid_connection, slot=None):
    HybridConnection = cmd.get_models('HybridConnection')

    web_client = web_client_factory(cmd.cli_ctx)

    hy_co_id = ''
    for n in NamespaceList(cli_ctx=cmd.cli_ctx)(command_args={}):
        logger.warning(n['name'])
        if n['name'] == namespace:
            hy_co_id = n['id']

    if hy_co_id == '':
        raise ResourceNotFoundError('Azure Service Bus Relay namespace {} was not found.'.format(namespace))

    i = 0
    hy_co_resource_group = ''
    hy_co_split = hy_co_id.split("/")
    for z in hy_co_split:
        if z == "resourceGroups":
            hy_co_resource_group = hy_co_split[i + 1]
        i = i + 1

    # calling the relay API to get information about the hybrid connection
    hy_co = HyCoShow(cli_ctx=cmd.cli_ctx)(command_args={"resource_group": hy_co_resource_group,
                                                        "namespace_name": namespace,
                                                        "name": hybrid_connection})

    # if the hybrid connection does not have a default sender authorization
    # rule, create it
    hy_co_rules = HycoAuthoList(cli_ctx=cmd.cli_ctx)(command_args={"resource_group": hy_co_resource_group,
                                                                   "namespace_name": namespace,
                                                                   "hybrid_connection_name": hybrid_connection})
    has_default_sender_key = False
    for r in hy_co_rules:
        if r['name'].lower() == "defaultsender":
            for z in r['rights']:
                if z[0].lower() == 'send' and len(z) == 1:
                    has_default_sender_key = True

    if not has_default_sender_key:
        rights = ["Send"]
        args = {"resource_group": hy_co_resource_group, "namespace_name": namespace,
                "hybrid_connection_name": hybrid_connection, "name": "defaultSender", "rights": rights}
        HycoAuthoCreate(cli_ctx=cmd.cli_ctx)(command_args=args)
    hy_co_keys = HycoAuthoKeysList(cli_ctx=cmd.cli_ctx)(command_args={"resource_group": hy_co_resource_group,
                                                                      "namespace_name": namespace,
                                                                      "hybrid_connection_name": hybrid_connection,
                                                                      "name": "defaultSender"})
    hy_co_info = hy_co['id']
    hy_co_metadata = ast.literal_eval(hy_co['userMetadata'])
    hy_co_hostname = ''
    for x in hy_co_metadata:
        if x["key"] == "endpoint":
            hy_co_hostname = x["value"]

    hostname_parts = hy_co_hostname.split(":")
    hostname = hostname_parts[0]
    port = hostname_parts[1]
    id_parameters = hy_co_info.split("/")

    # populate object with information from the hybrid connection, and set it
    # on webapp

    hc = HybridConnection(service_bus_namespace=id_parameters[8],
                          relay_name=hybrid_connection,
                          relay_arm_uri=hy_co_info,
                          hostname=hostname,
                          port=port,
                          send_key_name="defaultSender",
                          send_key_value=hy_co_keys['primaryKey'],
                          service_bus_suffix=".servicebus.windows.net")

    if slot is None:
        return_hc = web_client.web_apps.create_or_update_hybrid_connection(resource_group_name, name, namespace,
                                                                           hybrid_connection, hc)
    else:
        return_hc = web_client.web_apps.create_or_update_hybrid_connection_slot(resource_group_name, name, namespace,
                                                                                hybrid_connection, slot, hc)

    # reformats hybrid connection, to prune unnecessary fields
    resourceGroup = return_hc.id.split("/")
    mod_hc = {
        "hostname": return_hc.hostname,
        "id": return_hc.id,
        "location": return_hc.additional_properties["location"],
        "name": return_hc.name,
        "port": return_hc.port,
        "relayArmUri": return_hc.relay_arm_uri,
        "resourceGroup": resourceGroup[4],
        "serviceBusNamespace": return_hc.service_bus_namespace,
        "serviceBusSuffix": return_hc.service_bus_suffix
    }
    return mod_hc


# set the key the apps use to connect with the hybrid connection
def set_hc_key(cmd, plan, resource_group_name, namespace, hybrid_connection, key_type):
    HybridConnection = cmd.get_models('HybridConnection')
    web_client = web_client_factory(cmd.cli_ctx)

    # extract the hybrid connection resource group
    asp_hy_co = web_client.app_service_plans.get_hybrid_connection(resource_group_name, plan,
                                                                   namespace, hybrid_connection)
    arm_uri = asp_hy_co.relay_arm_uri
    split_uri = arm_uri.split("resourceGroups/")
    resource_group_strings = split_uri[1].split('/')
    relay_resource_group = resource_group_strings[0]

    # calling the relay function to obtain information about the hc in question
    hy_co = HyCoShow(cli_ctx=cmd.cli_ctx)(command_args={"resource_group": relay_resource_group,
                                                        "namespace_name": namespace,
                                                        "name": hybrid_connection})

    # if the hybrid connection does not have a default sender authorization
    # rule, create it
    hy_co_rules = HycoAuthoList(cli_ctx=cmd.cli_ctx)(command_args={"resource_group": relay_resource_group,
                                                                   "namespace_name": namespace,
                                                                   "hybrid_connection_name": hybrid_connection})

    has_default_sender_key = False
    for r in hy_co_rules:
        if r['name'].lower() == "defaultsender":
            for z in r['rights']:
                if z[0].lower() == 'send' and len(z) == 1:
                    has_default_sender_key = True

    if not has_default_sender_key:
        rights = ["Send"]
        args = {"resource_group": relay_resource_group, "namespace_name": namespace,
                "hybrid_connection_name": hybrid_connection, "name": "defaultSender", "rights": rights}
        HycoAuthoCreate(cli_ctx=cmd.cli_ctx)(command_args=args)

    hy_co_keys = HycoAuthoKeysList(cli_ctx=cmd.cli_ctx)(command_args={"resource_group": relay_resource_group,
                                                                      "namespace_name": namespace,
                                                                      "hybrid_connection_name": hybrid_connection,
                                                                      "name": "defaultSender"})
    hy_co_metadata = ast.literal_eval(hy_co.user_metadata)
    hy_co_hostname = 0
    for x in hy_co_metadata:
        if x["key"] == "endpoint":
            hy_co_hostname = x["value"]

    hostname_parts = hy_co_hostname.split(":")
    hostname = hostname_parts[0]
    port = hostname_parts[1]

    key = "empty"
    if key_type.lower() == "primary":
        key = hy_co_keys['primaryKey']
    elif key_type.lower() == "secondary":
        key = hy_co_keys['secondaryKey']
    # enures input is correct
    if key == "empty":
        logger.warning("Key type is invalid - must be primary or secondary")
        return

    apps = web_client.app_service_plans.list_web_apps_by_hybrid_connection(resource_group_name, plan, namespace,
                                                                           hybrid_connection)
    # changes the key for every app that uses that hybrid connection
    for x in apps:
        app_info = ast.literal_eval(x)
        app_name = app_info["name"]
        app_id = app_info["id"]
        id_split = app_id.split("/")
        app_resource_group = id_split[4]
        hc = HybridConnection(service_bus_namespace=namespace, relay_name=hybrid_connection,
                              relay_arm_uri=arm_uri, hostname=hostname, port=port, send_key_name="defaultSender",
                              send_key_value=key)
        web_client.web_apps.update_hybrid_connection(app_resource_group, app_name, namespace,
                                                     hybrid_connection, hc)

    return web_client.app_service_plans.list_web_apps_by_hybrid_connection(resource_group_name, plan,
                                                                           namespace, hybrid_connection)


def appservice_list_vnet(cmd, resource_group_name, plan):
    web_client = web_client_factory(cmd.cli_ctx)
    return web_client.app_service_plans.list_vnets(resource_group_name, plan)


def remove_hc(cmd, resource_group_name, name, namespace, hybrid_connection, slot=None):
    client = web_client_factory(cmd.cli_ctx)
    if slot is None:
        return_hc = client.web_apps.delete_hybrid_connection(resource_group_name, name, namespace, hybrid_connection)
    else:
        return_hc = client.web_apps.delete_hybrid_connection_slot(resource_group_name, name, namespace,
                                                                  hybrid_connection, slot)
    return return_hc


def list_functionapp_vnet_integration(cmd, name, resource_group_name, slot=None):
    return list_vnet_integration(cmd, name, resource_group_name, slot=None)


def list_vnet_integration(cmd, name, resource_group_name, slot=None):
    client = web_client_factory(cmd.cli_ctx)
    if slot is None:
        result = list(client.web_apps.list_vnet_connections(resource_group_name, name))
    else:
        result = list(client.web_apps.list_vnet_connections_slot(resource_group_name, name, slot))
    mod_list = []

    # reformats the vnet entry, removing unecessary information
    for x in result:
        # removes GUIDs from name and id
        longName = x.name
        if '_' in longName:
            usIndex = longName.index('_')
            shortName = longName[usIndex + 1:]
        else:
            shortName = longName
        v_id = x.id
        lastSlash = v_id.rindex('/')
        shortId = v_id[:lastSlash] + '/' + shortName
        # extracts desired fields
        certThumbprint = x.cert_thumbprint
        location = x.additional_properties["location"]
        v_type = x.type
        vnet_resource_id = x.vnet_resource_id
        id_strings = v_id.split('/')
        resourceGroup = id_strings[4]
        routes = x.routes

        vnet_mod = {"certThumbprint": certThumbprint,
                    "id": shortId,
                    "location": location,
                    "name": shortName,
                    "resourceGroup": resourceGroup,
                    "routes": routes,
                    "type": v_type,
                    "vnetResourceId": vnet_resource_id}
        mod_list.append(vnet_mod)

    return mod_list


def add_webapp_vnet_integration(cmd, name, resource_group_name, vnet, subnet, slot=None, skip_delegation_check=False):
    return _add_vnet_integration(cmd, name, resource_group_name, vnet, subnet, slot, skip_delegation_check)


def add_functionapp_vnet_integration(cmd, name, resource_group_name, vnet, subnet, slot=None,
                                     skip_delegation_check=False):
    client = web_client_factory(cmd.cli_ctx)
    functionapp = get_functionapp(cmd, resource_group_name, name)
    parsed_plan_id = parse_resource_id(functionapp.server_farm_id)
    plan_info = client.app_service_plans.get(parsed_plan_id['resource_group'], parsed_plan_id['name'])
    if plan_info is None:
        raise ResourceNotFoundError('Could not determine the current plan of the functionapp')
    if is_plan_consumption(cmd, plan_info):
        raise ValidationError('Virtual network integration is not allowed for consumption plans')
    return _add_vnet_integration(cmd, name, resource_group_name, vnet, subnet, slot, skip_delegation_check)


def _add_vnet_integration(cmd, name, resource_group_name, vnet, subnet, slot=None, skip_delegation_check=False):
    subnet_info = _get_subnet_info(cmd=cmd,
                                   resource_group_name=resource_group_name,
                                   subnet=subnet,
                                   vnet=vnet)
    client = web_client_factory(cmd.cli_ctx)

    app = _generic_site_operation(cmd.cli_ctx, resource_group_name, name, 'get', slot, client=client)

    parsed_plan = parse_resource_id(app.server_farm_id)
    plan_info = client.app_service_plans.get(parsed_plan['resource_group'], parsed_plan["name"])

    if skip_delegation_check:
        logger.warning('Skipping delegation check. Ensure that subnet is delegated to Microsoft.Web/serverFarms.'
                       ' Missing delegation can cause "Bad Request" error.')
    else:
        _vnet_delegation_check(cmd, subnet_subscription_id=subnet_info["subnet_subscription_id"],
                               vnet_resource_group=subnet_info["resource_group_name"],
                               vnet_name=subnet_info["vnet_name"],
                               subnet_name=subnet_info["subnet_name"])

    app.virtual_network_subnet_id = subnet_info["subnet_resource_id"]
    app.vnet_route_all_enabled = True

    _generic_site_operation(cmd.cli_ctx, resource_group_name, name, 'begin_create_or_update', slot,
                            client=client, extra_parameter=app)

    return {
        "id": subnet_info["vnet_resource_id"],
        "location": plan_info.location,  # must be the same as vnet location bc of validation check
        "name": subnet_info["vnet_name"],
        "resourceGroup": subnet_info["resource_group_name"],
        "subnetResourceId": subnet_info["subnet_resource_id"]
    }


def _vnet_delegation_check(cmd, subnet_subscription_id, vnet_resource_group, vnet_name, subnet_name):
    from azure.cli.core.commands.client_factory import get_subscription_id

    if get_subscription_id(cmd.cli_ctx).lower() != subnet_subscription_id.lower():
        logger.warning('Cannot validate subnet in other subscription for delegation to Microsoft.Web/serverFarms.'
                       ' Missing delegation can cause "Bad Request" error.')
        logger.warning('To manually add a delegation, use the command: az network vnet subnet update '
                       '--resource-group %s '
                       '--name %s '
                       '--vnet-name %s '
                       '--delegations Microsoft.Web/serverFarms', vnet_resource_group, subnet_name, vnet_name)
    else:
        subnetObj = SubnetShow(cli_ctx=cmd.cli_ctx)(command_args={
            "name": subnet_name,
            "vnet_name": vnet_name,
            "resource_group": vnet_resource_group
        })
        delegations = subnetObj["delegations"]
        delegated = False
        for d in delegations:
            if d["serviceName"].lower() == "microsoft.web/serverfarms".lower():
                delegated = True

        if not delegated:
            poller = SubnetUpdate(cli_ctx=cmd.cli_ctx)(command_args={
                "name": subnet_name,
                "vnet_name": vnet_name,
                "resource_group": vnet_resource_group,
                "delegated_services": [{"name": "delegation", "service_name": "Microsoft.Web/serverFarms"}]
            })
            LongRunningOperation(cmd.cli_ctx)(poller)


def _validate_subnet(cli_ctx, subnet, vnet, resource_group_name):
    subnet_is_id = is_valid_resource_id(subnet)
    if subnet_is_id:
        subnet_id_parts = parse_resource_id(subnet)
        vnet_name = subnet_id_parts['name']
        if not (vnet_name.lower() == vnet.lower() or subnet.startswith(vnet)):
            logger.warning('Subnet ID is valid. Ignoring vNet input.')
        return subnet

    vnet_is_id = is_valid_resource_id(vnet)
    if vnet_is_id:
        vnet_id_parts = parse_resource_id(vnet)
        return resource_id(
            subscription=vnet_id_parts['subscription'],
            resource_group=vnet_id_parts['resource_group'],
            namespace='Microsoft.Network',
            type='virtualNetworks',
            name=vnet_id_parts['name'],
            child_type_1='subnets',
            child_name_1=subnet)

    # Reuse logic from existing command to stay backwards compatible
    list_all_vnets = VNetList(cli_ctx=cli_ctx)(command_args={})

    vnets = []
    for v in list_all_vnets:
        if vnet in (v["name"], v["id"]):
            vnet_details = parse_resource_id(v["id"])
            vnet_resource_group = vnet_details['resource_group']
            vnets.append((v["id"], v["name"], vnet_resource_group))

    if not vnets:
        return logger.warning("The virtual network %s was not found in the subscription.", vnet)

    # If more than one vnet, try to use one from same resource group. Otherwise, use first and log the vnet resource id
    found_vnet = [v for v in vnets if v[2].lower() == resource_group_name.lower()]
    if not found_vnet:
        found_vnet = [vnets[0]]

    (vnet_id, vnet, vnet_resource_group) = found_vnet[0]
    if len(vnets) > 1:
        logger.warning("Multiple virtual networks of name %s were found. Using virtual network with resource ID: %s. "
                       "To use a different virtual network, specify the virtual network resource ID using --vnet.",
                       vnet, vnet_id)
    vnet_id_parts = parse_resource_id(vnet_id)
    return resource_id(
        subscription=vnet_id_parts['subscription'],
        resource_group=vnet_id_parts['resource_group'],
        namespace='Microsoft.Network',
        type='virtualNetworks',
        name=vnet_id_parts['name'],
        child_type_1='subnets',
        child_name_1=subnet)


def remove_functionapp_vnet_integration(cmd, name, resource_group_name, slot=None):
    return remove_vnet_integration(cmd, name, resource_group_name, slot)


def remove_vnet_integration(cmd, name, resource_group_name, slot=None):
    client = web_client_factory(cmd.cli_ctx)
    if slot is None:
        return_vnet = client.web_apps.delete_swift_virtual_network(resource_group_name, name)
    else:
        return_vnet = client.web_apps.delete_swift_virtual_network_slot(resource_group_name, name, slot)
    return return_vnet


def get_history_triggered_webjob(cmd, resource_group_name, name, webjob_name, slot=None):
    client = web_client_factory(cmd.cli_ctx)
    if slot:
        return client.web_apps.list_triggered_web_job_history_slot(resource_group_name, name, webjob_name, slot)
    return client.web_apps.list_triggered_web_job_history(resource_group_name, name, webjob_name)


def webapp_up(cmd, name=None, resource_group_name=None, plan=None, location=None, sku=None,  # pylint: disable=too-many-statements,too-many-branches
              os_type=None, runtime=None, dryrun=False, logs=False, launch_browser=False, html=False,
              app_service_environment=None):
    if not name:
        name = generate_default_app_name(cmd)

    import os

    AppServicePlan = cmd.get_models('AppServicePlan')
    src_dir = os.getcwd()
    _src_path_escaped = "{}".format(src_dir.replace(os.sep, os.sep + os.sep))
    client = web_client_factory(cmd.cli_ctx)
    user = get_profile_username()
    _create_new_rg = False
    _site_availability = get_site_availability(cmd, name)
    _create_new_app = _site_availability.name_available
    runtime = _StackRuntimeHelper.remove_delimiters(runtime)
    os_name = os_type if os_type else detect_os_from_src(src_dir, html, runtime)
    _is_linux = os_name.lower() == LINUX_OS_NAME
    helper = _StackRuntimeHelper(cmd, linux=_is_linux, windows=not _is_linux)

    if runtime:
        match = helper.resolve(runtime, _is_linux)
        if not match:
            raise ValidationError("{0} runtime '{1}' is not supported. Please check supported runtimes with: "
                                  "'az webapp list-runtimes --os {0}'".format(os_name, runtime))

        language = runtime.split('|')[0]
        version_used_create = '|'.join(runtime.split('|')[1:])
        detected_version = '-'
    else:
        # detect the version
        _lang_details = get_lang_from_content(src_dir, html, is_linux=_is_linux)
        language = _lang_details.get('language')
        _data = get_runtime_version_details(_lang_details.get('file_loc'), language, helper, _is_linux)
        version_used_create = _data.get('to_create')
        detected_version = _data.get('detected')

    runtime_version = "{}|{}".format(language, version_used_create) if \
        version_used_create != "-" else version_used_create
    site_config = None

    if not _create_new_app:  # App exists, or App name unavailable
        if _site_availability.reason == 'Invalid':
            raise ValidationError(_site_availability.message)
        # Get the ASP & RG info, if the ASP & RG parameters are provided we use those else we need to find those
        logger.warning("Webapp '%s' already exists. The command will deploy contents to the existing app.", name)
        app_details = get_app_details(cmd, name)
        if app_details is None:
            raise ResourceNotFoundError("Unable to retrieve details of the existing app '{}'. Please check that the "
                                        "app is a part of the current subscription if updating an existing app. If "
                                        "creating a new app, app names must be globally unique. Please try a more "
                                        "unique name or leave unspecified to receive a randomly "
                                        "generated name.".format(name))
        current_rg = app_details.resource_group
        if resource_group_name is not None and (resource_group_name.lower() != current_rg.lower()):
            raise ValidationError("The webapp '{}' exists in ResourceGroup '{}' and does not "
                                  "match the value entered '{}'. Please re-run command with the "
                                  "correct parameters.". format(name, current_rg, resource_group_name))
        rg_name = resource_group_name or current_rg
        if location is None:
            loc = app_details.location.replace(" ", "").lower()
        else:
            loc = location.replace(" ", "").lower()
        plan_details = parse_resource_id(app_details.server_farm_id)
        current_plan = plan_details['name']
        if plan is not None and current_plan.lower() != plan.lower():
            raise ValidationError("The plan name entered '{}' does not match the plan name that the webapp is "
                                  "hosted in '{}'. Please check if you have configured defaults for plan name "
                                  "and re-run command.".format(plan, current_plan))
        plan = plan or plan_details['name']
        plan_info = client.app_service_plans.get(plan_details['resource_group'], plan)
        sku = plan_info.sku.name if isinstance(plan_info, AppServicePlan) else 'Free'
        current_os = 'Linux' if plan_info.reserved else 'Windows'
        # Raise error if current OS of the app is different from the current one
        if current_os.lower() != os_name.lower():
            raise ValidationError("The webapp '{}' is a {} app. The code detected at '{}' will default to "
                                  "'{}'. Please create a new app "
                                  "to continue this operation. For more information on default behaviors, "
                                  "see https://docs.microsoft.com/cli/azure/webapp?view=azure-cli-latest#az_webapp_up."
                                  .format(name, current_os, src_dir, os_name))
        _is_linux = plan_info.reserved
        # for an existing app check if the runtime version needs to be updated
        # Get site config to check the runtime version
        site_config = client.web_apps.get_configuration(rg_name, name)
    else:  # need to create new app, check if we need to use default RG or use user entered values
        logger.warning("The webapp '%s' doesn't exist", name)
        sku = get_sku_to_use(src_dir, html, sku, runtime, app_service_environment)
        loc = set_location(cmd, sku, location)
        rg_name = get_rg_to_use(user, resource_group_name)
        _create_new_rg = not check_resource_group_exists(cmd, rg_name)
        plan = get_plan_to_use(cmd=cmd,
                               user=user,
                               loc=loc,
                               sku=sku,
                               create_rg=_create_new_rg,
                               resource_group_name=rg_name,
                               plan=plan,
                               is_linux=_is_linux,
                               client=client)
    dry_run_str = r""" {
                "name" : "%s",
                "appserviceplan" : "%s",
                "resourcegroup" : "%s",
                "sku": "%s",
                "os": "%s",
                "location" : "%s",
                "src_path" : "%s",
                "runtime_version_detected": "%s",
                "runtime_version": "%s"
                }
                """ % (name, plan, rg_name, get_sku_tier(sku), os_name, loc, _src_path_escaped, detected_version,
                       runtime_version)
    create_json = json.loads(dry_run_str)

    if dryrun:
        logger.warning("Web app will be created with the below configuration,re-run command "
                       "without the --dryrun flag to create & deploy a new app")
        return create_json

    if _create_new_rg:
        logger.warning("Creating Resource group '%s' ...", rg_name)
        create_resource_group(cmd, rg_name, loc)
        logger.warning("Resource group creation complete")
    # create ASP
    logger.warning("Creating AppServicePlan '%s' or Updating if already exists", plan)
    # we will always call the ASP create or update API so that in case of re-deployment, if the SKU or plan setting are
    # updated we update those
    try:
        create_app_service_plan(cmd, rg_name, plan, _is_linux, hyper_v=False, per_site_scaling=False, sku=sku,
                                number_of_workers=1 if _is_linux else None, location=loc,
                                app_service_environment=app_service_environment)
    except ResourceNotFoundError as ex:
        raise ex
    except CLIError as ex:
        raise ex
    except Exception as ex:  # pylint: disable=broad-except
        if ex.response.status_code == 409:  # catch 409 conflict when trying to create existing ASP in diff location
            try:
                response_content = json.loads(ex.response._content.decode('utf-8'))  # pylint: disable=protected-access
            except Exception:  # pylint: disable=broad-except
                raise CLIInternalError(ex)
            raise UnclassifiedUserFault(response_content['error']['message'])
        raise AzureResponseError(ex)

    if _create_new_app:
        logger.warning("Creating webapp '%s' ...", name)
        create_webapp(cmd, rg_name, name, plan, runtime_version if not html else None,
                      using_webapp_up=True, language=language)
        _configure_default_logging(cmd, rg_name, name)
    else:  # for existing app if we might need to update the stack runtime settings
        helper = _StackRuntimeHelper(cmd, linux=_is_linux, windows=not _is_linux)
        match = helper.resolve(runtime_version, _is_linux)

        if os_name.lower() == 'linux' and site_config.linux_fx_version != runtime_version:
            if match and site_config.linux_fx_version != match.configs['linux_fx_version']:
                logger.warning('Updating runtime version from %s to %s',
                               site_config.linux_fx_version, match.configs['linux_fx_version'])
                update_site_configs(cmd, rg_name, name, linux_fx_version=match.configs['linux_fx_version'])
                logger.warning('Waiting for runtime version to propagate ...')
                time.sleep(30)  # wait for kudu to get updated runtime before zipdeploy. No way to poll for this
            elif not match:
                logger.warning('Updating runtime version from %s to %s',
                               site_config.linux_fx_version, runtime_version)
                update_site_configs(cmd, rg_name, name, linux_fx_version=runtime_version)
                logger.warning('Waiting for runtime version to propagate ...')
                time.sleep(30)  # wait for kudu to get updated runtime before zipdeploy. No way to poll for this
        elif os_name.lower() == 'windows':
            # may need to update stack runtime settings. For node its site_config.app_settings, otherwise site_config
            if match:
                _update_app_settings_for_windows_if_needed(cmd, rg_name, name, match, site_config, runtime_version)
        create_json['runtime_version'] = runtime_version
    # Zip contents & Deploy
    logger.warning("Creating zip with contents of dir %s ...", src_dir)
    # zip contents & deploy
    zip_file_path = zip_contents_from_dir(src_dir, language)
    enable_zip_deploy(cmd, rg_name, name, zip_file_path)

    if launch_browser:
        logger.warning("Launching app using default browser")
        view_in_browser(cmd, rg_name, name, None, logs)
    else:
        _url = _get_url(cmd, rg_name, name)
        logger.warning("You can launch the app at %s", _url)
        create_json.update({'URL': _url})

    if logs:
        _configure_default_logging(cmd, rg_name, name)
        try:
            return get_streaming_log(cmd, rg_name, name)
        except Exception:  # pylint: disable=broad-except
            logger.warning("Unable to reach the app. Please run 'az webapp log tail' to view the logs.")

    _set_webapp_up_default_args(cmd, rg_name, sku, plan, loc, name)

    return create_json


def _set_webapp_up_default_args(cmd, rg_name, sku, plan, loc, name):
    with ConfiguredDefaultSetter(cmd.cli_ctx.config, True):
        logger.warning("Setting 'az webapp up' default arguments for current directory. "
                       "Manage defaults with 'az configure --scope local'")

        cmd.cli_ctx.config.set_value('defaults', 'group', rg_name)
        logger.warning("--resource-group/-g default: %s", rg_name)

        cmd.cli_ctx.config.set_value('defaults', 'sku', sku)
        logger.warning("--sku default: %s", sku)

        cmd.cli_ctx.config.set_value('defaults', 'appserviceplan', plan)
        logger.warning("--plan/-p default: %s", plan)

        cmd.cli_ctx.config.set_value('defaults', 'location', loc)
        logger.warning("--location/-l default: %s", loc)

        cmd.cli_ctx.config.set_value('defaults', 'web', name)
        logger.warning("--name/-n default: %s", name)


def _update_app_settings_for_windows_if_needed(cmd, rg_name, name, match, site_config, runtime_version):
    app_settings = _generic_site_operation(cmd.cli_ctx, rg_name, name, 'list_application_settings', slot=None)
    update_needed = False
    if 'node' in runtime_version:
        settings = []
        for k, v in match.configs.items():
            for app_setting_name, app_setting_value in app_settings.properties.items():
                if app_setting_name == k and app_setting_value != v:
                    update_needed = True
                    settings.append(f"{k}={v}")
        if update_needed:
            logger.warning('Updating runtime version to %s', runtime_version)
            update_app_settings(cmd, rg_name, name, settings=settings, slot=None, slot_settings=None)
    else:
        for k, v in match.configs.items():
            if getattr(site_config, k, None) != v:
                update_needed = True
                setattr(site_config, k, v)
        if update_needed:
            logger.warning('Updating runtime version to %s', runtime_version)
            update_site_configs(cmd,
                                rg_name,
                                name,
                                net_framework_version=site_config.net_framework_version,
                                php_version=site_config.php_version,
                                python_version=site_config.python_version,
                                java_version=site_config.java_version,
                                java_container=site_config.java_container,
                                java_container_version=site_config.java_container_version)

    current_stack = get_current_stack_from_runtime(runtime_version)
    _update_webapp_current_stack_property_if_needed(cmd, rg_name, name, current_stack)

    if update_needed:
        logger.warning('Waiting for runtime version to propagate ...')
        time.sleep(30)  # wait for kudu to get updated runtime before zipdeploy. No way to poll for this


def _update_webapp_current_stack_property_if_needed(cmd, resource_group, name, current_stack):
    if not current_stack:
        return
    # portal uses this current_stack value to display correct runtime for windows webapps
    client = web_client_factory(cmd.cli_ctx)
    app_metadata = client.web_apps.list_metadata(resource_group, name)
    if 'CURRENT_STACK' not in app_metadata.properties or app_metadata.properties["CURRENT_STACK"] != current_stack:
        app_metadata.properties["CURRENT_STACK"] = current_stack
        client.web_apps.update_metadata(resource_group, name, metadata=app_metadata)


def _ping_scm_site(cmd, resource_group, name, instance=None):
    from azure.cli.core.util import should_disable_connection_verify
    #  wake up kudu, by making an SCM call
    import requests
    #  work around until the timeout limits issue for linux is investigated & fixed
    scm_url = _get_scm_url(cmd, resource_group, name)
    headers = get_scm_site_headers(cmd.cli_ctx, name, resource_group)
    cookies = {}
    if instance is not None:
        cookies['ARRAffinity'] = instance
    requests.get(scm_url + '/api/settings', headers=headers, verify=not should_disable_connection_verify(),
                 cookies=cookies)


def is_webapp_up(tunnel_server):
    return tunnel_server.is_webapp_up()


def get_tunnel(cmd, resource_group_name, name, port=None, slot=None, instance=None):
    webapp = _generic_site_operation(cmd.cli_ctx, resource_group_name, name, 'get', slot)
    is_linux = webapp.reserved
    if not is_linux:
        raise ValidationError("Only Linux App Service Plans supported, Found a Windows App Service Plan")

    if port is None:
        port = 0  # Will auto-select a free port from 1024-65535
        logger.info('No port defined, creating on random free port')

    # Validate that we have a known instance (case-sensitive)
    if instance is not None:
        instances = list_instances(cmd, resource_group_name, name, slot=slot)
        instance_names = set(i.name for i in instances)
        if instance not in instance_names:
            if slot is not None:
                raise ValidationError("The provided instance '{}' is not valid "
                                      "for this webapp and slot.".format(instance))
            raise ValidationError("The provided instance '{}' is not valid for this webapp.".format(instance))

    scm_url = _get_scm_url(cmd, resource_group_name, name, slot)
    headers = get_scm_site_headers(cmd.cli_ctx, name, resource_group_name, slot)
    # basic & bearer auth use different capitalization for whatever reason
    auth_string = headers.get("authorization") or headers.get("Authorization")

    tunnel_server = TunnelServer('127.0.0.1', port, scm_url, auth_string, instance)
    _ping_scm_site(cmd, resource_group_name, name, instance=instance)

    _wait_for_webapp(tunnel_server)
    return tunnel_server


def create_tunnel(cmd, resource_group_name, name, port=None, slot=None, timeout=None, instance=None):
    tunnel_server = get_tunnel(cmd, resource_group_name, name, port, slot, instance)

    t = threading.Thread(target=_start_tunnel, args=(tunnel_server,))
    t.daemon = True
    t.start()
    logger.warning('Opening tunnel on addr: %s', tunnel_server.local_addr)
    logger.warning('Opening tunnel on port: %s', tunnel_server.local_port)

    config = get_site_configs(cmd, resource_group_name, name, slot)
    if config.remote_debugging_enabled:
        logger.warning('Tunnel is ready, connect on port %s', tunnel_server.local_port)
    else:
        ssh_user_name = 'root'
        ssh_user_password = 'Docker!'
        logger.warning('SSH is available { username: %s, password: %s }', ssh_user_name, ssh_user_password)

    logger.warning('Ctrl + C to close')

    if timeout:
        time.sleep(int(timeout))
    else:
        while t.is_alive():
            time.sleep(5)


def create_tunnel_and_session(cmd, resource_group_name, name, port=None, slot=None, timeout=None, instance=None):
    tunnel_server = get_tunnel(cmd, resource_group_name, name, port, slot, instance)

    t = threading.Thread(target=_start_tunnel, args=(tunnel_server,))
    t.daemon = True
    t.start()

    ssh_user_name = 'root'
    ssh_user_password = 'Docker!'

    s = threading.Thread(target=_start_ssh_session,
                         args=('localhost', tunnel_server.get_port(), ssh_user_name, ssh_user_password))
    s.daemon = True
    s.start()

    if timeout:
        time.sleep(int(timeout))
    else:
        while s.is_alive() and t.is_alive():
            time.sleep(5)


def perform_onedeploy(cmd,
                      resource_group_name,
                      name,
                      src_path=None,
                      src_url=None,
                      target_path=None,
                      artifact_type=None,
                      is_async=None,
                      restart=None,
                      clean=None,
                      ignore_stack=None,
                      timeout=None,
                      slot=None):
    params = OneDeployParams()

    params.cmd = cmd
    params.resource_group_name = resource_group_name
    params.webapp_name = name
    params.src_path = src_path
    params.src_url = src_url
    params.target_path = target_path
    params.artifact_type = artifact_type
    params.is_async_deployment = is_async
    params.should_restart = restart
    params.is_clean_deployment = clean
    params.should_ignore_stack = ignore_stack
    params.timeout = timeout
    params.slot = slot

    return _perform_onedeploy_internal(params)


# Class for OneDeploy parameters
# pylint: disable=too-many-instance-attributes,too-few-public-methods
class OneDeployParams:
    def __init__(self):
        self.cmd = None
        self.resource_group_name = None
        self.webapp_name = None
        self.src_path = None
        self.src_url = None
        self.artifact_type = None
        self.is_async_deployment = None
        self.target_path = None
        self.should_restart = None
        self.is_clean_deployment = None
        self.should_ignore_stack = None
        self.timeout = None
        self.slot = None
# pylint: enable=too-many-instance-attributes,too-few-public-methods


def _build_onedeploy_url(params):
    if params.src_url:
        return _build_onedeploy_arm_url(params)
    return _build_onedeploy_scm_url(params)


def _build_onedeploy_scm_url(params):
    scm_url = _get_scm_url(params.cmd, params.resource_group_name, params.webapp_name, params.slot)
    deploy_url = scm_url + '/api/publish?type=' + params.artifact_type

    if params.is_async_deployment is not None:
        deploy_url = deploy_url + '&async=' + str(params.is_async_deployment)

    if params.should_restart is not None:
        deploy_url = deploy_url + '&restart=' + str(params.should_restart)

    if params.is_clean_deployment is not None:
        deploy_url = deploy_url + '&clean=' + str(params.is_clean_deployment)

    if params.should_ignore_stack is not None:
        deploy_url = deploy_url + '&ignorestack=' + str(params.should_ignore_stack)

    if params.target_path is not None:
        deploy_url = deploy_url + '&path=' + params.target_path

    return deploy_url


def _build_onedeploy_arm_url(params):
    from azure.cli.core.commands.client_factory import get_subscription_id
    client = web_client_factory(params.cmd.cli_ctx)
    sub_id = get_subscription_id(params.cmd.cli_ctx)
    if not params.slot:
        base_url = (
            f"subscriptions/{sub_id}/resourceGroups/{params.resource_group_name}/providers/Microsoft.Web/sites/"
            f"{params.webapp_name}/extensions/onedeploy?api-version={client.DEFAULT_API_VERSION}"
        )
    else:
        base_url = (
            f"subscriptions/{sub_id}/resourceGroups/{params.resource_group_name}/providers/Microsoft.Web/sites/"
            f"{params.webapp_name}/slots/{params.slot}/extensions/onedeploy"
            f"?api-version={client.DEFAULT_API_VERSION}"
        )
    return params.cmd.cli_ctx.cloud.endpoints.resource_manager + base_url


def _get_ondeploy_headers(params):
    if params.src_path:
        content_type = 'application/octet-stream'
    elif params.src_url:
        content_type = 'application/json'
    else:
        raise RequiredArgumentMissingError('Unable to determine source location of the artifact being deployed')

    additional_headers = {"Content-Type": content_type, "Cache-Control": "no-cache"}

    return get_scm_site_headers(params.cmd.cli_ctx, params.webapp_name, params.resource_group_name, params.slot,
                                additional_headers=additional_headers)


def _get_onedeploy_status_url(params):
    scm_url = _get_scm_url(params.cmd, params.resource_group_name, params.webapp_name, params.slot)
    return scm_url + '/api/deployments/latest'


def _get_onedeploy_request_body(params):
    import os

    if params.src_path:
        logger.info('Deploying from local path: %s', params.src_path)
        try:
            with open(os.path.realpath(os.path.expanduser(params.src_path)), 'rb') as fs:
                body = fs.read()
        except Exception as e:  # pylint: disable=broad-except
            raise ResourceNotFoundError("Either '{}' is not a valid local file path or you do not have permissions to "
                                        "access it".format(params.src_path)) from e
    elif params.src_url:
        logger.info('Deploying from URL: %s', params.src_url)
        body = {
            "properties": {
                "packageUri": params.src_url,
                "type": params.artifact_type,
                "path": params.target_path,
                "ignorestack": params.should_ignore_stack,
                "clean": params.is_clean_deployment,
                "restart": params.should_restart,
            }
        }
        body = {"properties": {k: v for k, v in body["properties"].items() if v is not None}}
        body = json.dumps(body)
    else:
        raise ResourceNotFoundError('Unable to determine source location of the artifact being deployed')

    return body


def _update_artifact_type(params):
    import os

    if params.artifact_type is not None:
        return

    # Interpret deployment type from the file extension if the type parameter is not passed
    _, file_extension = os.path.splitext(params.src_path)
    file_extension = file_extension[1:]
    if file_extension in ('war', 'jar', 'ear', 'zip'):
        params.artifact_type = file_extension
    elif file_extension in ('sh', 'bat'):
        params.artifact_type = 'startup'
    else:
        params.artifact_type = 'static'
    logger.warning("Deployment type: %s. To override deployment type, please specify the --type parameter. "
                   "Possible values: war, jar, ear, zip, startup, script, static", params.artifact_type)


def _make_onedeploy_request(params):
    import requests
    from azure.cli.core.util import should_disable_connection_verify

    # Build the request body, headers, API URL and status URL
    body = _get_onedeploy_request_body(params)
    deploy_url = _build_onedeploy_url(params)
    deployment_status_url = _get_onedeploy_status_url(params)
    headers = _get_ondeploy_headers(params)

    # For debugging purposes only, you can change the async deployment into a sync deployment by polling the API status
    # For that, set poll_async_deployment_for_debugging=True
    logger.info("Deployment API: %s", deploy_url)
    if not params.src_url:  # use SCM endpoint
        response = requests.post(deploy_url, data=body, headers=headers, verify=not should_disable_connection_verify())
        poll_async_deployment_for_debugging = True
    else:
        response = send_raw_request(params.cmd.cli_ctx, "PUT", deploy_url, body=body)
        poll_async_deployment_for_debugging = False

    # check the status of async deployment
    if response.status_code == 202 or response.status_code == 200:
        response_body = None
        if poll_async_deployment_for_debugging:
            logger.info('Polling the status of async deployment')
            response_body = _check_zip_deployment_status(params.cmd, params.resource_group_name, params.webapp_name,
                                                         deployment_status_url, params.slot, params.timeout)
            logger.info('Async deployment complete. Server response: %s', response_body)
        else:
            if 'application/json' in response.headers.get('content-type', ""):
                state = response.json().get("properties", {}).get("provisioningState")
                if state:
                    logger.warning("Deployment status is: \"%s\"", state)
                response_body = response.json().get("properties", {})
        return response_body

    # API not available yet!
    if response.status_code == 404:
        raise ResourceNotFoundError("This API isn't available in this environment yet!")

    # check if there's an ongoing process
    if response.status_code == 409:
        raise ValidationError("Another deployment is in progress. Please wait until that process is complete before "
                              "starting a new deployment. You can track the ongoing deployment at {}"
                              .format(deployment_status_url))

    # check if an error occured during deployment
    if response.status_code:
        raise CLIError("An error occured during deployment. Status Code: {}, Details: {}"
                       .format(response.status_code, response.text))


# OneDeploy
def _perform_onedeploy_internal(params):

    # Update artifact type, if required
    _update_artifact_type(params)

    # Now make the OneDeploy API call
    logger.info("Initiating deployment")
    response = _make_onedeploy_request(params)
    logger.info("Deployment has completed successfully")
    return response


def _wait_for_webapp(tunnel_server):
    tries = 0
    while True:
        if is_webapp_up(tunnel_server):
            break
        if tries == 0:
            logger.warning('Connection is not ready yet, please wait')
        if tries == 60:
            raise CLIError('SSH timeout, your app must be running before'
                           ' it can accept SSH connections. '
                           'Use `az webapp log tail` to review the app startup logs.')
        tries = tries + 1
        logger.warning('.')
        time.sleep(1)


def _start_tunnel(tunnel_server):
    tunnel_server.start_server()


def _start_ssh_session(hostname, port, username, password):
    tries = 0
    while True:
        try:
            c = Connection(host=hostname,
                           port=port,
                           user=username,
                           # connect_timeout=60*10,
                           connect_kwargs={"password": password})
            break
        except Exception as ex:  # pylint: disable=broad-except
            logger.info(ex)
            if tries == 0:
                logger.warning('Connection is not ready yet, please wait')
            if tries == 60:
                raise CLIError("Timeout Error, Unable to establish a connection")
            tries = tries + 1
            logger.warning('.')
            time.sleep(1)
    try:
        try:
            c.run('cat /etc/motd', pty=True)
        except invoke.exceptions.UnexpectedExit:
            # Don't crash over a non-existing /etc/motd.
            pass
        c.run('source /etc/profile; exec $SHELL -l', pty=True)
    except Exception as ex:  # pylint: disable=broad-except
        logger.info(ex)
    finally:
        c.close()


def ssh_webapp(cmd, resource_group_name, name, port=None, slot=None, timeout=None, instance=None):  # pylint: disable=too-many-statements
    import platform
    if platform.system() == "Windows":
        webapp = _generic_site_operation(cmd.cli_ctx, resource_group_name, name, 'get', slot)
        is_linux = webapp.reserved
        if not is_linux:
            raise ValidationError("Only Linux App Service Plans supported, found a Windows App Service Plan")

        scm_url = _get_scm_url(cmd, resource_group_name, name, slot)
        if not instance:
            open_page_in_browser(scm_url + '/webssh/host')
        else:
            open_page_in_browser(scm_url + '/webssh/host?instance={}'.format(instance))
    else:
        config = get_site_configs(cmd, resource_group_name, name, slot)
        if config.remote_debugging_enabled:
            raise ValidationError('Remote debugging is enabled, please disable')
        create_tunnel_and_session(
            cmd, resource_group_name, name, port=port, slot=slot, timeout=timeout, instance=instance)


def _configure_default_logging(cmd, rg_name, name):
    logger.warning("Configuring default logging for the app, if not already enabled")
    return config_diagnostics(cmd, rg_name, name,
                              application_logging=True, web_server_logging='filesystem',
                              docker_container_logging='filesystem')


# TODO remove once appservice-kube extension removes
def _validate_app_service_environment_id(cli_ctx, ase, resource_group_name):
    ase_is_id = is_valid_resource_id(ase)
    if ase_is_id:
        return ase

    from azure.cli.core.commands.client_factory import get_subscription_id
    return resource_id(
        subscription=get_subscription_id(cli_ctx),
        resource_group=resource_group_name,
        namespace='Microsoft.Web',
        type='hostingEnvironments',
        name=ase)


def _format_key_vault_id(cli_ctx, key_vault, resource_group_name):
    key_vault_is_id = is_valid_resource_id(key_vault)
    if key_vault_is_id:
        return key_vault

    from azure.cli.core.commands.client_factory import get_subscription_id
    return resource_id(
        subscription=get_subscription_id(cli_ctx),
        resource_group=resource_group_name,
        namespace='Microsoft.KeyVault',
        type='vaults',
        name=key_vault)


def _verify_hostname_binding(cmd, resource_group_name, name, hostname, slot=None):
    hostname_bindings = _generic_site_operation(cmd.cli_ctx, resource_group_name, name,
                                                'list_host_name_bindings', slot)
    verified_hostname_found = False
    for hostname_binding in hostname_bindings:
        binding_name = hostname_binding.name.split('/')[-1]
        if binding_name.lower() == hostname and (hostname_binding.host_name_type == 'Verified' or
                                                 hostname_binding.host_name_type == 'Managed'):
            verified_hostname_found = True

    return verified_hostname_found


def update_host_key(cmd, resource_group_name, name, key_type, key_name, key_value=None, slot=None):
    # pylint: disable=protected-access
    key_info = KeyInfo(name=key_name, value=key_value)
    KeyInfo._attribute_map = {
        'name': {'key': 'properties.name', 'type': 'str'},
        'value': {'key': 'properties.value', 'type': 'str'},
    }
    client = web_client_factory(cmd.cli_ctx)
    if slot:
        response = client.web_apps.create_or_update_host_secret_slot(resource_group_name,
                                                                     name,
                                                                     key_type,
                                                                     key_name,
                                                                     slot,
                                                                     key=key_info)
    else:
        response = client.web_apps.create_or_update_host_secret(resource_group_name,
                                                                name,
                                                                key_type,
                                                                key_name,
                                                                key=key_info)
    logger.warning('Keys have been redacted. Use `az functionapp keys list` to view.')
    response.value = None
    return response


def list_host_keys(cmd, resource_group_name, name, slot=None):
    client = web_client_factory(cmd.cli_ctx)
    if slot:
        return client.web_apps.list_host_keys_slot(resource_group_name, name, slot)
    return client.web_apps.list_host_keys(resource_group_name, name)


def delete_host_key(cmd, resource_group_name, name, key_type, key_name, slot=None):
    client = web_client_factory(cmd.cli_ctx)
    if slot:
        return client.web_apps.delete_host_secret_slot(resource_group_name, name, key_type, key_name, slot)
    return client.web_apps.delete_host_secret(resource_group_name, name, key_type, key_name)


def list_functions(cmd, resource_group_name, name):
    client = web_client_factory(cmd.cli_ctx)
    return client.web_apps.list_functions(resource_group_name, name)


def show_function(cmd, resource_group_name, name, function_name):
    client = web_client_factory(cmd.cli_ctx)
    result = client.web_apps.get_function(resource_group_name, name, function_name)
    if result is None:
        return "Function '{}' does not exist in app '{}'".format(function_name, name)
    return result


def delete_function(cmd, resource_group_name, name, function_name):
    client = web_client_factory(cmd.cli_ctx)
    result = client.web_apps.delete_function(resource_group_name, name, function_name)
    return result


def update_function_key(cmd, resource_group_name, name, function_name, key_name, key_value=None, slot=None):
    # pylint: disable=protected-access
    key_info = KeyInfo(name=key_name, value=key_value)
    KeyInfo._attribute_map = {
        'name': {'key': 'properties.name', 'type': 'str'},
        'value': {'key': 'properties.value', 'type': 'str'},
    }
    client = web_client_factory(cmd.cli_ctx)
    if slot:
        response = client.web_apps.create_or_update_function_secret_slot(resource_group_name,
                                                                         name,
                                                                         function_name,
                                                                         key_name,
                                                                         slot,
                                                                         key_info)
    else:
        response = client.web_apps.create_or_update_function_secret(resource_group_name,
                                                                    name,
                                                                    function_name,
                                                                    key_name,
                                                                    key_info)
    logger.warning('Keys have been redacted. Use `az functionapp function keys list` to view.')
    response.value = None
    return response


def list_function_keys(cmd, resource_group_name, name, function_name, slot=None):
    client = web_client_factory(cmd.cli_ctx)
    if slot:
        return client.web_apps.list_function_keys_slot(resource_group_name, name, function_name, slot)
    return client.web_apps.list_function_keys(resource_group_name, name, function_name)


def delete_function_key(cmd, resource_group_name, name, key_name, function_name=None, slot=None):
    client = web_client_factory(cmd.cli_ctx)
    if slot:
        return client.web_apps.delete_function_secret_slot(resource_group_name, name, function_name, key_name, slot)
    return client.web_apps.delete_function_secret(resource_group_name, name, function_name, key_name)


def add_github_actions(cmd, resource_group, name, repo, runtime=None, token=None, slot=None,  # pylint: disable=too-many-statements,too-many-branches
                       branch='master', login_with_github=False, force=False):
    runtime = _StackRuntimeHelper(cmd).remove_delimiters(runtime)  # normalize "runtime:version"
    if not token and not login_with_github:
        raise_missing_token_suggestion()
    elif not token:
        scopes = ["admin:repo_hook", "repo", "workflow"]
        token = get_github_access_token(cmd, scopes)
    elif token and login_with_github:
        logger.warning("Both token and --login-with-github flag are provided. Will use provided token")

    # Verify resource group, app
    site_availability = get_site_availability(cmd, name)
    if site_availability.name_available or (not site_availability.name_available and
                                            site_availability.reason == 'Invalid'):
        raise ResourceNotFoundError(
            "The Resource 'Microsoft.Web/sites/%s' under resource group '%s' "
            "was not found." % (name, resource_group))
    app_details = get_app_details(cmd, name)
    if app_details is None:
        raise ResourceNotFoundError(
            "Unable to retrieve details of the existing app %s. Please check that the app is a part of "
            "the current subscription" % name)
    current_rg = app_details.resource_group
    if resource_group is not None and (resource_group.lower() != current_rg.lower()):
        raise ResourceNotFoundError("The webapp %s exists in ResourceGroup %s and does not match the "
                                    "value entered %s. Please re-run command with the correct "
                                    "parameters." % (name, current_rg, resource_group))
    parsed_plan_id = parse_resource_id(app_details.server_farm_id)
    client = web_client_factory(cmd.cli_ctx)
    plan_info = client.app_service_plans.get(parsed_plan_id['resource_group'], parsed_plan_id['name'])
    is_linux = plan_info.reserved

    # Verify github repo
    from github import Github, GithubException
    from github.GithubException import BadCredentialsException, UnknownObjectException

    if repo.strip()[-1] == '/':
        repo = repo.strip()[:-1]

    g = Github(token)
    github_repo = None
    try:
        github_repo = g.get_repo(repo)
        try:
            github_repo.get_branch(branch=branch)
        except GithubException as e:
            error_msg = "Encountered GitHub error when accessing {} branch in {} repo.".format(branch, repo)
            if e.data and e.data['message']:
                error_msg += " Error: {}".format(e.data['message'])
            raise CLIError(error_msg)
        logger.warning('Verified GitHub repo and branch')
    except BadCredentialsException:
        raise ValidationError("Could not authenticate to the repository. Please create a Personal Access Token and use "
                              "the --token argument. Run 'az webapp deployment github-actions add --help' "
                              "for more information.")
    except GithubException as e:
        error_msg = "Encountered GitHub error when accessing {} repo".format(repo)
        if e.data and e.data['message']:
            error_msg += " Error: {}".format(e.data['message'])
        raise CLIError(error_msg)

    # Verify runtime
    app_runtime_info = _get_app_runtime_info(
        cmd=cmd, resource_group=resource_group, name=name, slot=slot, is_linux=is_linux)

    app_runtime_string = None
    if (app_runtime_info and app_runtime_info['display_name']):
        app_runtime_string = app_runtime_info['display_name']

    github_actions_version = None
    if (app_runtime_info and app_runtime_info['github_actions_version']):
        github_actions_version = app_runtime_info['github_actions_version']

    if runtime and app_runtime_string:
        if app_runtime_string.lower() != runtime.lower():
            logger.warning('The app runtime: {app_runtime_string} does not match the runtime specified: '
                           '{runtime}. Using the specified runtime {runtime}.')
            app_runtime_string = runtime
    elif runtime:
        app_runtime_string = runtime

    if not app_runtime_string:
        raise ValidationError('Could not detect runtime. Please specify using the --runtime flag.')

    if not _runtime_supports_github_actions(cmd=cmd, runtime_string=app_runtime_string, is_linux=is_linux):
        raise ValidationError("Runtime %s is not supported for GitHub Actions deployments." % app_runtime_string)

    # Get workflow template
    logger.warning('Getting workflow template using runtime: %s', app_runtime_string)
    workflow_template = _get_workflow_template(github=g, runtime_string=app_runtime_string, is_linux=is_linux)

    # Fill workflow template
    guid = str(uuid.uuid4()).replace('-', '')
    publish_profile_name = "AzureAppService_PublishProfile_{}".format(guid)
    logger.warning(
        'Filling workflow template with name: %s, branch: %s, version: %s, slot: %s',
        name, branch, github_actions_version, slot if slot else 'production')
    completed_workflow_file = _fill_workflow_template(content=workflow_template.decoded_content.decode(), name=name,
                                                      branch=branch, slot=slot, publish_profile=publish_profile_name,
                                                      version=github_actions_version)
    completed_workflow_file = completed_workflow_file.encode()

    # Check if workflow exists in repo, otherwise push
    if slot:
        file_name = "{}_{}({}).yml".format(branch.replace('/', '-'), name.lower(), slot)
    else:
        file_name = "{}_{}.yml".format(branch.replace('/', '-'), name.lower())
    dir_path = "{}/{}".format('.github', 'workflows')
    file_path = "{}/{}".format(dir_path, file_name)
    try:
        existing_workflow_file = github_repo.get_contents(path=file_path, ref=branch)
        existing_publish_profile_name = _get_publish_profile_from_workflow_file(
            workflow_file=str(existing_workflow_file.decoded_content))
        if existing_publish_profile_name:
            completed_workflow_file = completed_workflow_file.decode()
            completed_workflow_file = completed_workflow_file.replace(
                publish_profile_name, existing_publish_profile_name)
            completed_workflow_file = completed_workflow_file.encode()
            publish_profile_name = existing_publish_profile_name
        logger.warning("Existing workflow file found")
        if force:
            logger.warning("Replacing the existing workflow file")
            github_repo.update_file(path=file_path, message="Update workflow using Azure CLI",
                                    content=completed_workflow_file, sha=existing_workflow_file.sha, branch=branch)
        else:
            option = prompt_y_n('Replace existing workflow file?')
            if option:
                logger.warning("Replacing the existing workflow file")
                github_repo.update_file(path=file_path, message="Update workflow using Azure CLI",
                                        content=completed_workflow_file, sha=existing_workflow_file.sha,
                                        branch=branch)
            else:
                logger.warning("Use the existing workflow file")
                if existing_publish_profile_name:
                    publish_profile_name = existing_publish_profile_name
    except UnknownObjectException:
        logger.warning("Creating new workflow file: %s", file_path)
        github_repo.create_file(path=file_path, message="Create workflow using Azure CLI",
                                content=completed_workflow_file, branch=branch)

    # Add publish profile to GitHub
    logger.warning('Adding publish profile to GitHub')
    _add_publish_profile_to_github(cmd=cmd, resource_group=resource_group, name=name, repo=repo,
                                   token=token, github_actions_secret_name=publish_profile_name,
                                   slot=slot)

    # Set site source control properties
    _update_site_source_control_properties_for_gh_action(
        cmd=cmd, resource_group=resource_group, name=name, token=token, repo=repo, branch=branch, slot=slot)

    github_actions_url = "https://github.com/{}/actions".format(repo)
    return github_actions_url


def remove_github_actions(cmd, resource_group, name, repo, token=None, slot=None,  # pylint: disable=too-many-statements
                          branch='master', login_with_github=False):
    if not token and not login_with_github:
        raise_missing_token_suggestion()
    elif not token:
        scopes = ["admin:repo_hook", "repo", "workflow"]
        token = get_github_access_token(cmd, scopes)
    elif token and login_with_github:
        logger.warning("Both token and --login-with-github flag are provided. Will use provided token")

    # Verify resource group, app
    site_availability = get_site_availability(cmd, name)
    if site_availability.name_available or (not site_availability.name_available and
                                            site_availability.reason == 'Invalid'):
        raise ResourceNotFoundError("The Resource 'Microsoft.Web/sites/%s' under resource group '%s' was not found." %
                                    (name, resource_group))
    app_details = get_app_details(cmd, name)
    if app_details is None:
        raise ResourceNotFoundError("Unable to retrieve details of the existing app %s. "
                                    "Please check that the app is a part of the current subscription" % name)
    current_rg = app_details.resource_group
    if resource_group is not None and (resource_group.lower() != current_rg.lower()):
        raise ValidationError("The webapp %s exists in ResourceGroup %s and does not match "
                              "the value entered %s. Please re-run command with the correct "
                              "parameters." % (name, current_rg, resource_group))

    # Verify github repo
    from github import Github, GithubException
    from github.GithubException import BadCredentialsException, UnknownObjectException

    if repo.strip()[-1] == '/':
        repo = repo.strip()[:-1]

    g = Github(token)
    github_repo = None
    try:
        github_repo = g.get_repo(repo)
        try:
            github_repo.get_branch(branch=branch)
        except GithubException as e:
            error_msg = "Encountered GitHub error when accessing {} branch in {} repo.".format(branch, repo)
            if e.data and e.data['message']:
                error_msg += " Error: {}".format(e.data['message'])
            raise CLIError(error_msg)
        logger.warning('Verified GitHub repo and branch')
    except BadCredentialsException:
        raise ValidationError("Could not authenticate to the repository. Please create a Personal Access Token and use "
                              "the --token argument. Run 'az webapp deployment github-actions add --help' "
                              "for more information.")
    except GithubException as e:
        error_msg = "Encountered GitHub error when accessing {} repo".format(repo)
        if e.data and e.data['message']:
            error_msg += " Error: {}".format(e.data['message'])
        raise CLIError(error_msg)

    # Check if workflow exists in repo and remove
    file_name = "{}_{}({}).yml".format(
        branch.replace('/', '-'), name.lower(), slot) if slot else "{}_{}.yml".format(
            branch.replace('/', '-'), name.lower())
    dir_path = "{}/{}".format('.github', 'workflows')
    file_path = "{}/{}".format(dir_path, file_name)
    existing_publish_profile_name = None
    try:
        existing_workflow_file = github_repo.get_contents(path=file_path, ref=branch)
        existing_publish_profile_name = _get_publish_profile_from_workflow_file(
            workflow_file=str(existing_workflow_file.decoded_content))
        logger.warning("Removing the existing workflow file")
        github_repo.delete_file(path=file_path, message="Removing workflow file, disconnecting github actions",
                                sha=existing_workflow_file.sha, branch=branch)
    except UnknownObjectException as e:
        error_msg = "Error when removing workflow file."
        if e.data and e.data['message']:
            error_msg += " Error: {}".format(e.data['message'])
        raise CLIError(error_msg)

    # Remove publish profile from GitHub
    if existing_publish_profile_name:
        logger.warning('Removing publish profile from GitHub')
        _remove_publish_profile_from_github(cmd=cmd, resource_group=resource_group, name=name, repo=repo, token=token,
                                            github_actions_secret_name=existing_publish_profile_name, slot=slot)

    # Remove site source control properties
    delete_source_control(cmd=cmd,
                          resource_group_name=resource_group,
                          name=name,
                          slot=slot)

    return "Disconnected successfully."


def add_functionapp_github_actions(cmd, resource_group, name, repo, runtime=None, runtime_version=None, token=None,  # pylint: disable=too-many-statements,too-many-branches
                                   slot=None, branch='master', build_path=".", login_with_github=False, force=False):
    if login_with_github:
        token = get_github_access_token(cmd, ["admin:repo_hook", "repo", "workflow"], token)
    repo = repo_url_to_name(repo)
    token = get_token(cmd, repo, token)

    # Verify resource group, app
    site_availability = get_site_availability(cmd, name)
    if site_availability.name_available or (not site_availability.name_available and
                                            site_availability.reason == 'Invalid'):
        raise ResourceNotFoundError(
            "The Resource 'Microsoft.Web/sites/%s' under resource group '%s' "
            "was not found." % (name, resource_group))
    app_details = get_app_details(cmd, name)
    if app_details is None:
        raise ResourceNotFoundError(
            "Unable to retrieve details of the existing app %s. Please check that the app is a part of "
            "the current subscription" % name)
    current_rg = app_details.resource_group
    if resource_group is not None and (resource_group.lower() != current_rg.lower()):
        raise ResourceNotFoundError("The webapp %s exists in ResourceGroup %s and does not match the "
                                    "value entered %s. Please re-run command with the correct "
                                    "parameters." % (name, current_rg, resource_group))

    app = show_app(cmd, resource_group, name, slot)
    is_linux = app.reserved

    # Verify github repo
    from github import Github, GithubException
    from github.GithubException import BadCredentialsException, UnknownObjectException

    if repo.strip()[-1] == '/':
        repo = repo.strip()[:-1]

    g = Github(token)
    github_repo = None
    try:
        github_repo = g.get_repo(repo)
        try:
            github_repo.get_branch(branch=branch)
        except GithubException as e:
            error_msg = "Encountered GitHub error when accessing {} branch in {} repo.".format(branch, repo)
            if e.data and e.data['message']:
                error_msg += " Error: {}".format(e.data['message'])
            raise ValidationError(error_msg)
        logger.warning('Verified GitHub repo and branch')
    except BadCredentialsException:
        raise ValidationError("Could not authenticate to the repository. Please create a Personal Access Token and use "
                              "the --token argument. Run 'az functionapp deployment github-actions add --help' "
                              "for more information.")
    except GithubException as e:
        error_msg = "Encountered GitHub error when accessing {} repo".format(repo)
        if e.data and e.data['message']:
            error_msg += " Error: {}".format(e.data['message'])
        raise ValidationError(error_msg)

    # Get runtime info
    app_runtime_info = _get_functionapp_runtime_info(
        cmd=cmd, resource_group=resource_group, name=name, slot=slot, is_linux=is_linux)

    app_runtime_string = app_runtime_info['app_runtime']
    github_actions_version = app_runtime_info['app_runtime_version']

    if runtime:
        if app_runtime_string and app_runtime_string.lower() != runtime.lower():
            logger.warning('The app runtime: %s does not match the runtime specified: '
                           '%s. Using the specified runtime %s.', app_runtime_string, runtime, runtime)
        app_runtime_string = runtime

    if runtime_version:
        if github_actions_version and github_actions_version.lower() != runtime_version.lower():
            logger.warning('The app runtime version: %s does not match the runtime version specified: '
                           '%s. Using the specified runtime %s.', github_actions_version, runtime_version,
                           runtime_version)
        github_actions_version = runtime_version

    if not app_runtime_string and not github_actions_version:
        raise ValidationError('Could not detect runtime or runtime version. Please specify'
                              'using the --runtime and --runtime-version flags.')
    if not app_runtime_string:
        raise ValidationError('Could not detect runtime. Please specify using the --runtime flag.')
    if not github_actions_version:
        raise ValidationError('Could not detect runtime version. Please specify using the --runtime-version flag.')

    # Verify runtime + gh actions support
    functionapp_version = app_runtime_info['functionapp_version']
    github_actions_version = _get_functionapp_runtime_version(cmd=cmd, runtime_string=app_runtime_string,
                                                              runtime_version=github_actions_version,
                                                              functionapp_version=functionapp_version,
                                                              is_linux=is_linux)
    if not github_actions_version:
        runtime_version = runtime_version if runtime_version else app_runtime_info['app_runtime_version']
        raise ValidationError("Runtime %s version %s is not supported for GitHub Actions deployments "
                              "on os %s." % (app_runtime_string, runtime_version,
                                             "linux" if is_linux else "windows"))

    # Get workflow template
    logger.warning('Getting workflow template using runtime: %s', app_runtime_string)
    workflow_template = _get_functionapp_workflow_template(github=g, runtime_string=app_runtime_string,
                                                           is_linux=is_linux)

    # Fill workflow template
    guid = str(uuid.uuid4()).replace('-', '')
    publish_profile_name = "AZURE_FUNCTIONAPP_PUBLISH_PROFILE_{}".format(guid)
    logger.warning(
        'Filling workflow template with name: %s, branch: %s, version: %s, slot: %s, build_path: %s',
        name, branch, github_actions_version, slot if slot else 'production', build_path)
    completed_workflow_file = _fill_functionapp_workflow_template(content=workflow_template.decoded_content.decode(),
                                                                  name=name, build_path=build_path,
                                                                  version=github_actions_version,
                                                                  publish_profile=publish_profile_name,
                                                                  repo=repo, branch=branch, token=token)
    completed_workflow_file = completed_workflow_file.encode()

    def add_publish_profile(cmd, resource_group, name, repo, token, publish_profile_name, slot):
        logger.warning('Adding publish profile to GitHub')
        _add_publish_profile_to_github(cmd=cmd, resource_group=resource_group, name=name, repo=repo,
                                       token=token, github_actions_secret_name=publish_profile_name,
                                       slot=slot)

    def update_file(cmd,
                    resource_group,
                    name,
                    repo,
                    token,
                    publish_profile_name,
                    slot,
                    logger_message,
                    github_repo,
                    github_message,
                    file_path,
                    completed_workflow_file,
                    existing_workflow_file,
                    branch):
        add_publish_profile(cmd, resource_group, name, repo, token, publish_profile_name, slot)
        logger.warning(logger_message)
        github_repo.update_file(path=file_path, message=github_message,
                                content=completed_workflow_file, sha=existing_workflow_file.sha,
                                branch=branch)

    # Check if workflow exists in repo, otherwise push
    if slot:
        file_name = "{}_{}({}).yml".format(branch.replace('/', '-'), name.lower(), slot)
    else:
        file_name = "{}_{}.yml".format(branch.replace('/', '-'), name.lower())
    dir_path = "{}/{}".format('.github', 'workflows')
    file_path = "{}/{}".format(dir_path, file_name)
    try:
        existing_workflow_file = github_repo.get_contents(path=file_path, ref=branch)
        existing_publish_profile_name = _get_publish_profile_from_workflow_file(
            workflow_file=str(existing_workflow_file.decoded_content))
        if existing_publish_profile_name:
            completed_workflow_file = completed_workflow_file.decode()
            completed_workflow_file = completed_workflow_file.replace(
                publish_profile_name, existing_publish_profile_name)
            completed_workflow_file = completed_workflow_file.encode()
            publish_profile_name = existing_publish_profile_name
        logger.warning("Existing workflow file found")
        if force:
            update_file(cmd,
                        resource_group,
                        name,
                        repo,
                        token,
                        publish_profile_name,
                        slot,
                        "Replacing the existing workflow file",
                        github_repo,
                        "Update workflow using Azure CLI",
                        file_path,
                        completed_workflow_file,
                        existing_workflow_file,
                        branch)
        else:
            option = prompt_y_n('Replace existing workflow file?')
            if option:
                update_file(cmd,
                            resource_group,
                            name,
                            repo,
                            token,
                            publish_profile_name,
                            slot,
                            "Replacing the existing workflow file",
                            github_repo,
                            "Update workflow using Azure CLI",
                            file_path,
                            completed_workflow_file,
                            existing_workflow_file,
                            branch)
            else:
                logger.warning("Use the existing workflow file")
                if existing_publish_profile_name:
                    publish_profile_name = existing_publish_profile_name
                add_publish_profile(cmd, resource_group, name, repo, token, publish_profile_name, slot)
    except UnknownObjectException:
        add_publish_profile(cmd, resource_group, name, repo, token, publish_profile_name, slot)
        logger.warning("Creating new workflow file: %s", file_path)
        github_repo.create_file(path=file_path, message="Create workflow using Azure CLI",
                                content=completed_workflow_file, branch=branch)

    # Set site source control properties
    _update_site_source_control_properties_for_gh_action(
        cmd=cmd, resource_group=resource_group, name=name, token=token, repo=repo, branch=branch, slot=slot)

    cache_github_token(cmd, token, repo)
    github_actions_url = "https://github.com/{}/actions".format(repo)
    return github_actions_url


def remove_functionapp_github_actions(cmd, resource_group, name, repo, token=None, slot=None,  # pylint: disable=too-many-statements
                                      branch='master', login_with_github=False):
    if login_with_github:
        token = get_github_access_token(cmd, ["admin:repo_hook", "repo", "workflow"], token)
    repo = repo_url_to_name(repo)
    token = get_token(cmd, repo, token)
    # Verify resource group, app
    site_availability = get_site_availability(cmd, name)
    if site_availability.name_available or (not site_availability.name_available and
                                            site_availability.reason == 'Invalid'):
        raise ResourceNotFoundError("The Resource 'Microsoft.Web/sites/%s' under resource group '%s' was not found." %
                                    (name, resource_group))
    app_details = get_app_details(cmd, name)
    if app_details is None:
        raise ResourceNotFoundError("Unable to retrieve details of the existing app %s. "
                                    "Please check that the app is a part of the current subscription" % name)
    current_rg = app_details.resource_group
    if resource_group is not None and (resource_group.lower() != current_rg.lower()):
        raise ValidationError("The functionapp %s exists in ResourceGroup %s and does not match "
                              "the value entered %s. Please re-run command with the correct "
                              "parameters." % (name, current_rg, resource_group))

    # Verify github repo
    from github import Github, GithubException
    from github.GithubException import BadCredentialsException, UnknownObjectException

    if repo.strip()[-1] == '/':
        repo = repo.strip()[:-1]

    g = Github(token)
    github_repo = None
    try:
        github_repo = g.get_repo(repo)
        try:
            github_repo.get_branch(branch=branch)
        except GithubException as e:
            error_msg = "Encountered GitHub error when accessing {} branch in {} repo.".format(branch, repo)
            if e.data and e.data['message']:
                error_msg += " Error: {}".format(e.data['message'])
            raise ValidationError(error_msg)
        logger.warning('Verified GitHub repo and branch')
    except BadCredentialsException:
        raise ValidationError("Could not authenticate to the repository. Please create a Personal Access Token and use "
                              "the --token argument. Run 'az functionapp deployment github-actions remove --help' "
                              "for more information.")
    except GithubException as e:
        error_msg = "Encountered GitHub error when accessing {} repo".format(repo)
        if e.data and e.data['message']:
            error_msg += " Error: {}".format(e.data['message'])
        raise ValidationError(error_msg)

    # Check if workflow exists in repo and remove
    file_name = "{}_{}({}).yml".format(
        branch.replace('/', '-'), name.lower(), slot) if slot else "{}_{}.yml".format(
            branch.replace('/', '-'), name.lower())
    dir_path = "{}/{}".format('.github', 'workflows')
    file_path = "{}/{}".format(dir_path, file_name)
    existing_publish_profile_name = None
    try:
        existing_workflow_file = github_repo.get_contents(path=file_path, ref=branch)
        existing_publish_profile_name = _get_publish_profile_from_workflow_file(
            workflow_file=str(existing_workflow_file.decoded_content))
        logger.warning("Removing the existing workflow file")
        github_repo.delete_file(path=file_path, message="Removing workflow file, disconnecting github actions",
                                sha=existing_workflow_file.sha, branch=branch)
    except UnknownObjectException as e:
        error_msg = "Error when removing workflow file."
        if e.data and e.data['message']:
            error_msg += " Error: {}".format(e.data['message'])
        raise FileOperationError(error_msg)

    # Remove publish profile from GitHub
    if existing_publish_profile_name:
        logger.warning('Removing publish profile from GitHub')
        _remove_publish_profile_from_github(cmd=cmd, resource_group=resource_group, name=name, repo=repo, token=token,
                                            github_actions_secret_name=existing_publish_profile_name, slot=slot)

    # Remove site source control properties
    delete_source_control(cmd=cmd,
                          resource_group_name=resource_group,
                          name=name,
                          slot=slot)

    return "Disconnected successfully."


def _get_publish_profile_from_workflow_file(workflow_file):
    publish_profile = None
    regex = re.search(r'publish-profile: \$\{\{ secrets\..*?\}\}', workflow_file)
    if regex:
        publish_profile = regex.group()
        publish_profile = publish_profile.replace('publish-profile: ${{ secrets.', '')
        publish_profile = publish_profile[:-2]

    if publish_profile:
        return publish_profile.strip()
    return None


def _update_site_source_control_properties_for_gh_action(cmd, resource_group, name, token, repo=None,
                                                         branch="master", slot=None):
    if repo:
        repo_url = 'https://github.com/' + repo
    else:
        repo_url = None

    site_source_control = show_source_control(cmd=cmd,
                                              resource_group_name=resource_group,
                                              name=name,
                                              slot=slot)
    if site_source_control:
        if not repo_url:
            repo_url = site_source_control.repo_url

    delete_source_control(cmd=cmd,
                          resource_group_name=resource_group,
                          name=name,
                          slot=slot)
    config_source_control(cmd=cmd,
                          resource_group_name=resource_group,
                          name=name,
                          repo_url=repo_url,
                          repository_type='github',
                          github_action=True,
                          branch=branch,
                          git_token=token,
                          slot=slot)


def _get_workflow_template(github, runtime_string, is_linux):
    from github import GithubException
    from github.GithubException import BadCredentialsException

    file_contents = None
    template_repo_path = 'Azure/actions-workflow-templates'
    template_file_path = _get_template_file_path(runtime_string=runtime_string, is_linux=is_linux)

    try:
        template_repo = github.get_repo(template_repo_path)
        file_contents = template_repo.get_contents(template_file_path)
    except BadCredentialsException:
        raise CLIError("Could not authenticate to the repository. Please create a Personal Access Token and use "
                       "the --token argument. Run 'az webapp deployment github-actions add --help' "
                       "for more information.")
    except GithubException as e:
        error_msg = "Encountered GitHub error when retrieving workflow template"
        if e.data and e.data['message']:
            error_msg += ": {}".format(e.data['message'])
        raise CLIError(error_msg)
    return file_contents


def _get_functionapp_workflow_template(github, runtime_string, is_linux):
    from github import GithubException

    file_contents = None
    template_repo_path = 'Azure/actions-workflow-samples'
    template_path_map = (LINUX_FUNCTIONAPP_GITHUB_ACTIONS_WORKFLOW_TEMPLATE_PATH if is_linux else
                         WINDOWS_FUNCTIONAPP_GITHUB_ACTIONS_WORKFLOW_TEMPLATE_PATH)
    template_file_path = _get_functionapp_template_file_path(runtime_string=runtime_string,
                                                             template_path_map=template_path_map)

    try:
        template_repo = github.get_repo(template_repo_path)
        file_contents = template_repo.get_contents(template_file_path)
    except GithubException as e:
        error_msg = "Encountered GitHub error when retrieving workflow template"
        if e.data and e.data['message']:
            error_msg += ": {}".format(e.data['message'])
        raise CLIError(error_msg)
    return file_contents


def _fill_workflow_template(content, name, branch, slot, publish_profile, version):
    if not slot:
        slot = 'production'

    content = content.replace('${web-app-name}', name)
    content = content.replace('${branch}', branch)
    content = content.replace('${slot-name}', slot)
    content = content.replace('${azure-webapp-publish-profile-name}', publish_profile)
    content = content.replace('${AZURE_WEBAPP_PUBLISH_PROFILE}', publish_profile)
    content = content.replace('${dotnet-core-version}', version)
    content = content.replace('${java-version}', version)
    content = content.replace('${node-version}', version)
    content = content.replace('${python-version}', version)
    return content


def _get_pom_xml_content(repo, branch, token, pom_path="."):
    from github import Github
    import requests

    g = Github(token)
    try:
        r = g.get_repo(repo)
        if not branch:
            branch = r.default_branch
    except Exception as e:
        raise ValidationError(f"Could not find repo {repo}") from e
    try:
        files = r.get_contents(pom_path, ref=branch)
    except Exception as e:
        raise ValidationError(f"Could not find path {pom_path} in branch {branch}") from e
    for f in files:
        if f.path == "pom.xml" or f.path.endswith("/pom.xml"):
            resp = requests.get(f.download_url)
            if resp.ok and resp.content:
                return resp.content.decode("utf-8")
    raise ValidationError("Could not find pom.xml in Github repo/branch. Please ensure it is named 'pom.xml'. "
                          "Set the path with --build-path if not in the root directory.")


def _get_pom_functionapp_name(pom_content: str):
    root = ElementTree.fromstring(pom_content)
    m = re.match(r'\{.*\}', root.tag)
    namespace = m.group(0) if m else ''
    pom_properties = root.find(f"{namespace}properties")
    if pom_properties:
        return pom_properties.find(f"{namespace}functionAppName").text


def _fill_functionapp_workflow_template(content, name, build_path, version, publish_profile, repo, branch, token):
    content = content.replace("AZURE_FUNCTIONAPP_PUBLISH_PROFILE", f"{publish_profile}")
    content = content.replace("AZURE_FUNCTIONAPP_NAME: your-app-name", f"AZURE_FUNCTIONAPP_NAME: '{name}'")
    if "POM_FUNCTIONAPP_NAME" in content:
        pom_app_name = _get_pom_functionapp_name(_get_pom_xml_content(repo, branch, token, build_path))
        content = content.replace("POM_FUNCTIONAPP_NAME: your-app-name", f"POM_FUNCTIONAPP_NAME: '{pom_app_name}'")
    if "AZURE_FUNCTIONAPP_PACKAGE_PATH" not in content and "POM_XML_DIRECTORY" not in content:
        logger.warning("Runtime does not support --build-path, ignoring value.")
    content = content.replace("AZURE_FUNCTIONAPP_PACKAGE_PATH: '.'", f"AZURE_FUNCTIONAPP_PACKAGE_PATH: '{build_path}'")
    content = content.replace("POM_XML_DIRECTORY: '.'", f"POM_XML_DIRECTORY: '{build_path}'")
    content = content.replace("runs-on: ubuntu-18.04", "")  # repair linux python yaml
    if version:
        content = content.replace("DOTNET_VERSION: '2.2.402'", f"DOTNET_VERSION: '{version}'")
        content = content.replace("JAVA_VERSION: '1.8.x'", f"JAVA_VERSION: '{version}'")
        content = content.replace("NODE_VERSION: '10.x'", f"NODE_VERSION: '{version}'")
        content = content.replace("PYTHON_VERSION: '3.7'", f"PYTHON_VERSION: '{version}'")
    return content


def _get_template_file_path(runtime_string, is_linux):
    if not runtime_string:
        raise ResourceNotFoundError('Unable to retrieve workflow template')

    runtime_string = runtime_string.lower()
    runtime_stack = runtime_string.split('|')[0]
    template_file_path = None

    if is_linux:
        template_file_path = LINUX_GITHUB_ACTIONS_WORKFLOW_TEMPLATE_PATH.get(runtime_stack, None)
    else:
        # Handle java naming
        if runtime_stack == 'java':
            java_container_split = runtime_string.split('|')
            if java_container_split and len(java_container_split) >= 2:
                if java_container_split[2] == 'tomcat':
                    runtime_stack = 'tomcat'
                elif java_container_split[2] == 'java se':
                    runtime_stack = 'java'
        template_file_path = WINDOWS_GITHUB_ACTIONS_WORKFLOW_TEMPLATE_PATH.get(runtime_stack, None)

    if not template_file_path:
        raise ResourceNotFoundError('Unable to retrieve workflow template.')
    return template_file_path


def _get_functionapp_template_file_path(runtime_string, template_path_map):
    if not runtime_string:
        raise ResourceNotFoundError('Unable to retrieve workflow template')

    runtime_string = runtime_string.lower()
    runtime_stack = runtime_string.split('|')[0]
    template_file_path = None

    template_file_path = template_path_map.get(runtime_stack)

    if not template_file_path:
        raise ResourceNotFoundError('Unable to retrieve workflow template.')
    return template_file_path


def _add_publish_profile_to_github(cmd, resource_group, name, repo, token, github_actions_secret_name, slot=None):
    # Get publish profile with secrets
    import requests

    logger.warning("Fetching publish profile with secrets for the app '%s'", name)
    publish_profile_bytes = _generic_site_operation(
        cmd.cli_ctx, resource_group, name, 'list_publishing_profile_xml_with_secrets',
        slot, {"format": "WebDeploy"})
    publish_profile = list(publish_profile_bytes)
    if publish_profile:
        publish_profile = publish_profile[0].decode('ascii')
    else:
        raise ResourceNotFoundError('Unable to retrieve publish profile.')

    # Add publish profile with secrets as a GitHub Actions Secret in the repo
    headers = {}
    headers['Authorization'] = 'Token {}'.format(token)
    headers['Content-Type'] = 'application/json;'
    headers['Accept'] = 'application/json;'

    public_key_url = "https://api.github.com/repos/{}/actions/secrets/public-key".format(repo)
    public_key = requests.get(public_key_url, headers=headers)
    if not public_key.ok:
        raise ValidationError('Request to GitHub for public key failed.')
    public_key = public_key.json()

    encrypted_github_actions_secret = _encrypt_github_actions_secret(public_key=public_key['key'],
                                                                     secret_value=str(publish_profile))
    payload = {
        "encrypted_value": encrypted_github_actions_secret,
        "key_id": public_key['key_id']
    }

    store_secret_url = "https://api.github.com/repos/{}/actions/secrets/{}".format(repo, github_actions_secret_name)
    stored_secret = requests.put(store_secret_url, data=json.dumps(payload), headers=headers)
    if str(stored_secret.status_code)[0] != '2':
        raise CLIError('Unable to add publish profile to GitHub. Request status code: %s' % stored_secret.status_code)


def _remove_publish_profile_from_github(cmd, resource_group, name, repo, token, github_actions_secret_name, slot=None):
    headers = {}
    headers['Authorization'] = 'Token {}'.format(token)

    import requests
    store_secret_url = "https://api.github.com/repos/{}/actions/secrets/{}".format(repo, github_actions_secret_name)
    requests.delete(store_secret_url, headers=headers)


def _runtime_supports_github_actions(cmd, runtime_string, is_linux):
    helper = _StackRuntimeHelper(cmd, linux=(is_linux), windows=(not is_linux))
    matched_runtime = helper.resolve(runtime_string, is_linux)
    if not matched_runtime:
        return False
    if matched_runtime.github_actions_properties:
        return True
    return False


def _get_functionapp_runtime_version(cmd, runtime_string, runtime_version, functionapp_version, is_linux):
    runtime_version = re.sub(r"[^\d\.]", "", runtime_version).rstrip('.')
    matched_runtime = None
    helper = _FunctionAppStackRuntimeHelper(cmd, linux=(is_linux), windows=(not is_linux))
    try:
        matched_runtime = helper.resolve(runtime_string, runtime_version, functionapp_version, is_linux)
    except ValidationError as e:
        if "Invalid version" in e.error_msg:
            index = e.error_msg.index("Run 'az functionapp list-runtimes' for more details on supported runtimes.")
            error_message = e.error_msg[0:index]
            error_message += "Try passing --runtime-version with a supported version, or "
            error_message += e.error_msg[index:].lower()
            raise ValidationError(error_message)
        raise e
    if not matched_runtime:
        return None
    if matched_runtime.github_actions_properties:
        gh_props = matched_runtime.github_actions_properties
        if gh_props.is_supported:
            return gh_props.supported_version if gh_props.supported_version else runtime_version
    return None


def _get_app_runtime_info(cmd, resource_group, name, slot, is_linux):
    app_settings = None
    app_runtime = None

    if is_linux:
        app_metadata = get_site_configs(cmd=cmd, resource_group_name=resource_group, name=name, slot=slot)
        app_runtime = getattr(app_metadata, 'linux_fx_version', None)
        return _get_app_runtime_info_helper(cmd, app_runtime, "", is_linux)

    app_metadata = _generic_site_operation(cmd.cli_ctx, resource_group, name, 'list_metadata', slot)
    app_metadata_properties = getattr(app_metadata, 'properties', {})
    if 'CURRENT_STACK' in app_metadata_properties:
        app_runtime = app_metadata_properties['CURRENT_STACK']

    # TODO try and get better API support for windows stacks
    if app_runtime and app_runtime.lower() == 'node':
        app_settings = get_app_settings(cmd=cmd, resource_group_name=resource_group, name=name, slot=slot)
        for app_setting in app_settings:
            if 'name' in app_setting and app_setting['name'] == 'WEBSITE_NODE_DEFAULT_VERSION':
                app_runtime_version = app_setting['value'] if 'value' in app_setting else None
                if app_runtime_version:
                    return _get_app_runtime_info_helper(cmd, app_runtime, app_runtime_version, is_linux)
    elif app_runtime and app_runtime.lower() == 'python':
        app_settings = get_site_configs(cmd=cmd, resource_group_name=resource_group, name=name, slot=slot)
        app_runtime_version = getattr(app_settings, 'python_version', '')
        return _get_app_runtime_info_helper(cmd, app_runtime, app_runtime_version, is_linux)
    elif app_runtime and app_runtime.lower() == 'dotnetcore':
        app_runtime_version = '3.1'
        app_runtime_version = ""
        return _get_app_runtime_info_helper(cmd, app_runtime, app_runtime_version, is_linux)
    elif app_runtime and app_runtime.lower() == 'java':
        app_settings = get_site_configs(cmd=cmd, resource_group_name=resource_group, name=name, slot=slot)
        app_runtime_version = "{java_version}, {java_container}, {java_container_version}".format(
            java_version=getattr(app_settings, 'java_version', '').lower(),
            java_container=getattr(app_settings, 'java_container', '').lower(),
            java_container_version=getattr(app_settings, 'java_container_version', '').lower()
        )
        return _get_app_runtime_info_helper(cmd, app_runtime, app_runtime_version, is_linux)


def _get_functionapp_runtime_info(cmd, resource_group, name, slot, is_linux):  # pylint: disable=too-many-return-statements
    app_settings = None
    app_runtime = None
    functionapp_version = None
    app_runtime_version = None

    app_settings = get_app_settings(cmd=cmd, resource_group_name=resource_group, name=name, slot=slot)
    for app_setting in app_settings:
        if 'name' in app_setting and app_setting['name'] == 'FUNCTIONS_EXTENSION_VERSION':
            functionapp_version = app_setting["value"]
            break

    if is_linux:
        app_metadata = get_site_configs(cmd=cmd, resource_group_name=resource_group, name=name, slot=slot)
        app_runtime = getattr(app_metadata, 'linux_fx_version', None)
        return _get_functionapp_runtime_info_helper(cmd, app_runtime, None, functionapp_version, is_linux)

    app_settings = get_app_settings(cmd=cmd, resource_group_name=resource_group, name=name, slot=slot)
    for app_setting in app_settings:
        if 'name' in app_setting and app_setting['name'] == 'FUNCTIONS_WORKER_RUNTIME':
            app_runtime = app_setting["value"]
            break

    if app_runtime and app_runtime.lower() == 'node':
        app_settings = get_app_settings(cmd=cmd, resource_group_name=resource_group, name=name, slot=slot)
        for app_setting in app_settings:
            if 'name' in app_setting and app_setting['name'] == 'WEBSITE_NODE_DEFAULT_VERSION':
                app_runtime_version = app_setting['value'] if 'value' in app_setting else None
                if app_runtime_version:
                    return _get_functionapp_runtime_info_helper(cmd, app_runtime, app_runtime_version,
                                                                functionapp_version, is_linux)
    elif app_runtime and app_runtime.lower() == 'python':
        app_settings = get_site_configs(cmd=cmd, resource_group_name=resource_group, name=name, slot=slot)
        app_runtime_version = getattr(app_settings, 'python_version', '')
        return _get_functionapp_runtime_info_helper(cmd, app_runtime, app_runtime_version, functionapp_version,
                                                    is_linux)
    elif app_runtime and app_runtime.lower() == 'dotnet':
        app_settings = get_site_configs(cmd=cmd, resource_group_name=resource_group, name=name, slot=slot)
        app_runtime_version = getattr(app_settings, 'net_framework_version', '')
        return _get_functionapp_runtime_info_helper(cmd, app_runtime, app_runtime_version, functionapp_version,
                                                    is_linux)
    elif app_runtime and app_runtime.lower() == 'java':
        app_settings = get_site_configs(cmd=cmd, resource_group_name=resource_group, name=name, slot=slot)
        app_runtime_version = getattr(app_settings, 'java_version', '').lower()
        return _get_functionapp_runtime_info_helper(cmd, app_runtime, app_runtime_version, functionapp_version,
                                                    is_linux)
    elif app_runtime and app_runtime.lower() == 'powershell':
        app_settings = get_site_configs(cmd=cmd, resource_group_name=resource_group, name=name, slot=slot)
        app_runtime_version = getattr(app_settings, 'power_shell_version', '').lower()
        return _get_functionapp_runtime_info_helper(cmd, app_runtime, app_runtime_version, functionapp_version,
                                                    is_linux)
    return _get_functionapp_runtime_info_helper(cmd, app_runtime, app_runtime_version, functionapp_version, is_linux)


def _get_app_runtime_info_helper(cmd, app_runtime, app_runtime_version, is_linux):
    helper = _StackRuntimeHelper(cmd, linux=(is_linux), windows=(not is_linux))
    if not is_linux:
        matched_runtime = helper.resolve("{}|{}".format(app_runtime, app_runtime_version), is_linux)
    else:
        matched_runtime = helper.resolve(app_runtime, is_linux)
    gh_props = None if not matched_runtime else matched_runtime.github_actions_properties
    if gh_props:
        if gh_props.get("github_actions_version"):
            if is_linux:
                return {
                    "display_name": app_runtime,
                    "github_actions_version": gh_props["github_actions_version"]
                }
            if gh_props.get("app_runtime_version").lower() == app_runtime_version.lower():
                return {
                    "display_name": app_runtime,
                    "github_actions_version": gh_props["github_actions_version"]
                }
    return None


def _get_functionapp_runtime_info_helper(cmd, app_runtime, app_runtime_version, functionapp_version, is_linux):
    if is_linux:
        if len(app_runtime.split('|')) < 2:
            raise ValidationError(f"Runtime {app_runtime} is not supported.")
        app_runtime_version = app_runtime.split('|')[1]
        app_runtime = app_runtime.split('|')[0].lower()

    # Normalize versions
    functionapp_version = functionapp_version if functionapp_version else ""
    app_runtime_version = app_runtime_version if app_runtime_version else ""
    functionapp_version = re.sub(r"[^\d\.]", "", functionapp_version)
    app_runtime_version = re.sub(r"[^\d\.]", "", app_runtime_version)

    return {
        "app_runtime": app_runtime,
        "app_runtime_version": app_runtime_version,
        "functionapp_version": functionapp_version
    }


def _encrypt_github_actions_secret(public_key, secret_value):
    # Encrypt a Unicode string using the public key
    from base64 import b64encode
    public_key = public.PublicKey(public_key.encode("utf-8"), encoding.Base64Encoder())
    sealed_box = public.SealedBox(public_key)
    encrypted = sealed_box.encrypt(secret_value.encode("utf-8"))
    return b64encode(encrypted).decode("utf-8")


def show_webapp(cmd, resource_group_name, name, slot=None):  # adding this to not break extensions
    return show_app(cmd, resource_group_name, name, slot)<|MERGE_RESOLUTION|>--- conflicted
+++ resolved
@@ -1786,13 +1786,10 @@
                                           dapr_log_level=None, dapr_enable_api_logging=None,
                                           workload_profile_name=None, cpu=None, memory=None):
     if is_centauri_functionapp(cmd, resource_group_name, name):
-<<<<<<< HEAD
         _validate_cpu_momory_functionapp(cpu, memory)
         if any([cpu, memory, workload_profile_name]):
             update_resource_config(cmd, resource_group_name, name, cpu=cpu, memory=memory,
                                    workload_profile_name=workload_profile_name)
-=======
->>>>>>> 3abe6362
         if any([enable_dapr, dapr_app_id, dapr_app_port, dapr_http_max_request_size, dapr_http_read_buffer_size,
                 dapr_log_level, dapr_enable_api_logging]):
             update_dapr_config(cmd, resource_group_name, name, enable_dapr, dapr_app_id, dapr_app_port,
