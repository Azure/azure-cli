<<<<<<< HEAD
#Tue Apr 20 11:48:15 China Standard Time 2021
=======
#Thu May 06 14:25:20 Pacific Daylight Time 2021
>>>>>>> c8474806
Color=Red
Region=West US
feature-management.FalseFeature=false
feature-management.FeatureSample.enabled-for[0].Name=Filter1
feature-management.FeatureSample.enabled-for[0].Parameters.paramforfilter1=value1
feature-management.FeatureSample.enabled-for[1].Name=Filter2
feature-management.FeatureSample.enabled-for[2].Name=Filter@3
feature-management.FeatureSample.enabled-for[3].Name=filter.4
feature-management.FeatureSample.enabled-for[3].Parameters.EmptyValue=
feature-management.FeatureSample.enabled-for[3].Parameters.dotInFilter.Param=?
feature-management.TrueFeature=true<|MERGE_RESOLUTION|>--- conflicted
+++ resolved
@@ -1,8 +1,4 @@
-<<<<<<< HEAD
-#Tue Apr 20 11:48:15 China Standard Time 2021
-=======
 #Thu May 06 14:25:20 Pacific Daylight Time 2021
->>>>>>> c8474806
 Color=Red
 Region=West US
 feature-management.FalseFeature=false
