--- conflicted
+++ resolved
@@ -487,11 +487,7 @@
     client = web_client_factory(cmd.cli_ctx)
     app = client.web_apps.get(resource_group_name, name)
     if app is None:
-<<<<<<< HEAD
         raise ResourceNotFoundError('The app \'{}\' was not found in resource group \'{}\'. '
-=======
-        raise ResourceNotFoundError('The function app \'{}\' was not found in resource group \'{}\'. '
->>>>>>> b401e2c4
                                     'Please make sure these values are correct.'.format(name, resource_group_name))
     parse_plan_id = parse_resource_id(app.server_farm_id)
     plan_info = None
