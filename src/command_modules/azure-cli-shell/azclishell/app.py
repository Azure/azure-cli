--- conflicted
+++ resolved
@@ -10,12 +10,9 @@
 import os
 import subprocess
 import sys
-<<<<<<< HEAD
 import datetime
-=======
 import threading
 
->>>>>>> 743b4fbc
 import jmespath
 from six.moves import configparser
 
@@ -177,7 +174,6 @@
         self.example_docs = u'{}'.format(example)
 
         self._update_default_info()
-<<<<<<< HEAD
 
         delta = datetime.datetime.utcnow() - START_TIME
         if self.user_feedback and delta.seconds < DISPLAY_TIME:
@@ -189,8 +185,6 @@
 
         settings, empty_space = space_toolbar(toolbar, cols, empty_space)
 
-=======
->>>>>>> 743b4fbc
         cli.buffers['description'].reset(
             initial_document=Document(self.description_docs, cursor_position=0))
         cli.buffers['parameter'].reset(
@@ -555,11 +549,8 @@
         return continue_flag, cmd
 
     def cli_execute(self, cmd):
-<<<<<<< HEAD
-        """ runs a command through the CLI """
-=======
         """ sends the command to the CLI to be executed """
->>>>>>> 743b4fbc
+
         try:
             args = parse_quotes(cmd)
             azlogging.configure_logging(args)
@@ -577,10 +568,6 @@
 
             config = Configuration()
             self.app.initialize(config)
-<<<<<<< HEAD
-            result = self.app.execute(args)
-
-=======
 
             if '--progress' in args:
                 args.remove('--progress')
@@ -598,7 +585,6 @@
 
             else:
                 result = self.app.execute(args)
->>>>>>> 743b4fbc
             self.last_exit = 0
             if result and result.result is not None:
                 from azure.cli.core._output import OutputProducer
