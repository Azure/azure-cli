--- conflicted
+++ resolved
@@ -13,24 +13,15 @@
       ParameterSetName:
       - -g -n --image
       User-Agent:
-<<<<<<< HEAD
-      - python/3.6.5 (Windows-10-10.0.17134-SP0) msrest/0.6.10 msrest_azure/0.6.2
-        azure-mgmt-resource/4.0.0 Azure-SDK-For-Python AZURECLI/2.0.74
-=======
       - python/3.7.4 (Windows-10-10.0.18362-SP0) msrest/0.6.10 msrest_azure/0.6.2
         azure-mgmt-resource/4.0.0 Azure-SDK-For-Python AZURECLI/2.0.75
->>>>>>> 807faccc
       accept-language:
       - en-US
     method: GET
     uri: https://management.azure.com/subscriptions/00000000-0000-0000-0000-000000000000/resourcegroups/clitest.rg000001?api-version=2019-07-01
   response:
     body:
-<<<<<<< HEAD
-      string: '{"id":"/subscriptions/00000000-0000-0000-0000-000000000000/resourceGroups/clitest.rg000001","name":"clitest.rg000001","type":"Microsoft.Resources/resourceGroups","location":"westus","tags":{"product":"azurecli","cause":"automation","date":"2019-10-14T05:39:57Z"},"properties":{"provisioningState":"Succeeded"}}'
-=======
       string: '{"id":"/subscriptions/00000000-0000-0000-0000-000000000000/resourceGroups/clitest.rg000001","name":"clitest.rg000001","type":"Microsoft.Resources/resourceGroups","location":"westus","tags":{"product":"azurecli","cause":"automation","date":"2019-10-21T11:35:39Z"},"properties":{"provisioningState":"Succeeded"}}'
->>>>>>> 807faccc
     headers:
       cache-control:
       - no-cache
@@ -39,11 +30,7 @@
       content-type:
       - application/json; charset=utf-8
       date:
-<<<<<<< HEAD
-      - Mon, 14 Oct 2019 05:39:59 GMT
-=======
       - Mon, 21 Oct 2019 11:35:44 GMT
->>>>>>> 807faccc
       expires:
       - '-1'
       pragma:
@@ -77,13 +64,8 @@
       ParameterSetName:
       - -g -n --image
       User-Agent:
-<<<<<<< HEAD
-      - python/3.6.5 (Windows-10-10.0.17134-SP0) msrest/0.6.10 msrest_azure/0.6.2
-        azure-mgmt-containerinstance/1.5.0 Azure-SDK-For-Python AZURECLI/2.0.74
-=======
       - python/3.7.4 (Windows-10-10.0.18362-SP0) msrest/0.6.10 msrest_azure/0.6.2
         azure-mgmt-containerinstance/1.5.0 Azure-SDK-For-Python AZURECLI/2.0.75
->>>>>>> 807faccc
       accept-language:
       - en-US
     method: PUT
@@ -93,11 +75,7 @@
       string: '{"properties":{"provisioningState":"Pending","containers":[{"name":"clicontainer000002","properties":{"image":"nginx:latest","ports":[],"environmentVariables":[],"resources":{"requests":{"memoryInGB":1.5,"cpu":1.0}}}}],"restartPolicy":"Always","osType":"Linux","instanceView":{"events":[],"state":"Pending"}},"id":"/subscriptions/00000000-0000-0000-0000-000000000000/resourceGroups/clitest.rg000001/providers/Microsoft.ContainerInstance/containerGroups/clicontainer000002","name":"clicontainer000002","type":"Microsoft.ContainerInstance/containerGroups","location":"westus","tags":{}}'
     headers:
       azure-asyncoperation:
-<<<<<<< HEAD
-      - https://management.azure.com/subscriptions/00000000-0000-0000-0000-000000000000/providers/Microsoft.ContainerInstance/locations/westus/operations/b6825bfb-f129-4850-8098-237088ce6e10?api-version=2018-06-01
-=======
       - https://management.azure.com/subscriptions/00000000-0000-0000-0000-000000000000/providers/Microsoft.ContainerInstance/locations/westus/operations/b36a145b-fe64-4bc5-9463-8890f29deadd?api-version=2018-06-01
->>>>>>> 807faccc
       cache-control:
       - no-cache
       content-length:
@@ -105,11 +83,7 @@
       content-type:
       - application/json; charset=utf-8
       date:
-<<<<<<< HEAD
-      - Mon, 14 Oct 2019 05:40:02 GMT
-=======
       - Mon, 21 Oct 2019 11:35:51 GMT
->>>>>>> 807faccc
       expires:
       - '-1'
       pragma:
@@ -119,19 +93,11 @@
       x-content-type-options:
       - nosniff
       x-ms-ratelimit-remaining-subscription-resource-requests-pt1h:
-<<<<<<< HEAD
-      - '297'
-      x-ms-ratelimit-remaining-subscription-resource-requests-pt5m:
-      - '97'
-      x-ms-ratelimit-remaining-subscription-writes:
-      - '1199'
-=======
       - '295'
       x-ms-ratelimit-remaining-subscription-resource-requests-pt5m:
       - '99'
       x-ms-ratelimit-remaining-subscription-writes:
       - '1168'
->>>>>>> 807faccc
     status:
       code: 201
       message: Created
@@ -149,18 +115,6 @@
       ParameterSetName:
       - -g -n --image
       User-Agent:
-<<<<<<< HEAD
-      - python/3.6.5 (Windows-10-10.0.17134-SP0) msrest/0.6.10 msrest_azure/0.6.2
-        azure-mgmt-containerinstance/1.5.0 Azure-SDK-For-Python AZURECLI/2.0.74
-    method: GET
-    uri: https://management.azure.com/subscriptions/00000000-0000-0000-0000-000000000000/providers/Microsoft.ContainerInstance/locations/westus/operations/b6825bfb-f129-4850-8098-237088ce6e10?api-version=2018-06-01
-  response:
-    body:
-      string: '{"id":"/subscriptions/00000000-0000-0000-0000-000000000000/resourceGroups/clitest.rg000001/providers/Microsoft.ContainerInstance/containerGroups/clicontainer000002","status":"Succeeded","startTime":"2019-10-14T05:40:02.0166654Z","properties":{"events":[{"count":1,"firstTimestamp":"2019-10-14T05:40:06Z","lastTimestamp":"2019-10-14T05:40:06Z","name":"Pulling","message":"pulling
-        image \"nginx:latest\"","type":"Normal"},{"count":1,"firstTimestamp":"2019-10-14T05:40:17Z","lastTimestamp":"2019-10-14T05:40:17Z","name":"Pulled","message":"Successfully
-        pulled image \"nginx:latest\"","type":"Normal"},{"count":1,"firstTimestamp":"2019-10-14T05:40:19Z","lastTimestamp":"2019-10-14T05:40:19Z","name":"Created","message":"Created
-        container","type":"Normal"},{"count":1,"firstTimestamp":"2019-10-14T05:40:20Z","lastTimestamp":"2019-10-14T05:40:20Z","name":"Started","message":"Started
-=======
       - python/3.7.4 (Windows-10-10.0.18362-SP0) msrest/0.6.10 msrest_azure/0.6.2
         azure-mgmt-containerinstance/1.5.0 Azure-SDK-For-Python AZURECLI/2.0.75
     method: GET
@@ -171,7 +125,6 @@
         image \"nginx:latest\"","type":"Normal"},{"count":1,"firstTimestamp":"2019-10-21T11:36:08Z","lastTimestamp":"2019-10-21T11:36:08Z","name":"Pulled","message":"Successfully
         pulled image \"nginx:latest\"","type":"Normal"},{"count":1,"firstTimestamp":"2019-10-21T11:36:11Z","lastTimestamp":"2019-10-21T11:36:11Z","name":"Created","message":"Created
         container","type":"Normal"},{"count":1,"firstTimestamp":"2019-10-21T11:36:11Z","lastTimestamp":"2019-10-21T11:36:11Z","name":"Started","message":"Started
->>>>>>> 807faccc
         container","type":"Normal"}]}}'
     headers:
       cache-control:
@@ -181,11 +134,7 @@
       content-type:
       - application/json; charset=utf-8
       date:
-<<<<<<< HEAD
-      - Mon, 14 Oct 2019 05:40:31 GMT
-=======
       - Mon, 21 Oct 2019 11:36:23 GMT
->>>>>>> 807faccc
       expires:
       - '-1'
       pragma:
@@ -215,28 +164,16 @@
       ParameterSetName:
       - -g -n --image
       User-Agent:
-<<<<<<< HEAD
-      - python/3.6.5 (Windows-10-10.0.17134-SP0) msrest/0.6.10 msrest_azure/0.6.2
-        azure-mgmt-containerinstance/1.5.0 Azure-SDK-For-Python AZURECLI/2.0.74
-=======
       - python/3.7.4 (Windows-10-10.0.18362-SP0) msrest/0.6.10 msrest_azure/0.6.2
         azure-mgmt-containerinstance/1.5.0 Azure-SDK-For-Python AZURECLI/2.0.75
->>>>>>> 807faccc
     method: GET
     uri: https://management.azure.com/subscriptions/00000000-0000-0000-0000-000000000000/resourceGroups/clitest.rg000001/providers/Microsoft.ContainerInstance/containerGroups/clicontainer000002?api-version=2018-10-01
   response:
     body:
-<<<<<<< HEAD
-      string: '{"properties":{"provisioningState":"Succeeded","containers":[{"name":"clicontainer000002","properties":{"image":"nginx:latest","ports":[],"environmentVariables":[],"instanceView":{"restartCount":0,"currentState":{"state":"Running","startTime":"2019-10-14T05:40:19Z","detailStatus":""},"events":[{"count":1,"firstTimestamp":"2019-10-14T05:40:06Z","lastTimestamp":"2019-10-14T05:40:06Z","name":"Pulling","message":"pulling
-        image \"nginx:latest\"","type":"Normal"},{"count":1,"firstTimestamp":"2019-10-14T05:40:17Z","lastTimestamp":"2019-10-14T05:40:17Z","name":"Pulled","message":"Successfully
-        pulled image \"nginx:latest\"","type":"Normal"},{"count":1,"firstTimestamp":"2019-10-14T05:40:19Z","lastTimestamp":"2019-10-14T05:40:19Z","name":"Created","message":"Created
-        container","type":"Normal"},{"count":1,"firstTimestamp":"2019-10-14T05:40:20Z","lastTimestamp":"2019-10-14T05:40:20Z","name":"Started","message":"Started
-=======
       string: '{"properties":{"provisioningState":"Succeeded","containers":[{"name":"clicontainer000002","properties":{"image":"nginx:latest","ports":[],"environmentVariables":[],"instanceView":{"restartCount":0,"currentState":{"state":"Running","startTime":"2019-10-21T11:36:11Z","detailStatus":""},"events":[{"count":1,"firstTimestamp":"2019-10-21T11:36:00Z","lastTimestamp":"2019-10-21T11:36:00Z","name":"Pulling","message":"pulling
         image \"nginx:latest\"","type":"Normal"},{"count":1,"firstTimestamp":"2019-10-21T11:36:08Z","lastTimestamp":"2019-10-21T11:36:08Z","name":"Pulled","message":"Successfully
         pulled image \"nginx:latest\"","type":"Normal"},{"count":1,"firstTimestamp":"2019-10-21T11:36:11Z","lastTimestamp":"2019-10-21T11:36:11Z","name":"Created","message":"Created
         container","type":"Normal"},{"count":1,"firstTimestamp":"2019-10-21T11:36:11Z","lastTimestamp":"2019-10-21T11:36:11Z","name":"Started","message":"Started
->>>>>>> 807faccc
         container","type":"Normal"}]},"resources":{"requests":{"memoryInGB":1.5,"cpu":1.0}}}}],"restartPolicy":"Always","osType":"Linux","instanceView":{"events":[],"state":"Running"}},"id":"/subscriptions/00000000-0000-0000-0000-000000000000/resourceGroups/clitest.rg000001/providers/Microsoft.ContainerInstance/containerGroups/clicontainer000002","name":"clicontainer000002","type":"Microsoft.ContainerInstance/containerGroups","location":"westus","tags":{}}'
     headers:
       cache-control:
@@ -246,11 +183,7 @@
       content-type:
       - application/json; charset=utf-8
       date:
-<<<<<<< HEAD
-      - Mon, 14 Oct 2019 05:40:32 GMT
-=======
       - Mon, 21 Oct 2019 11:36:25 GMT
->>>>>>> 807faccc
       expires:
       - '-1'
       pragma:
@@ -280,30 +213,18 @@
       ParameterSetName:
       - -g -n -f
       User-Agent:
-<<<<<<< HEAD
-      - python/3.6.5 (Windows-10-10.0.17134-SP0) msrest/0.6.10 msrest_azure/0.6.2
-        azure-mgmt-resource/4.0.0 Azure-SDK-For-Python AZURECLI/2.0.74
-=======
       - python/3.7.4 (Windows-10-10.0.18362-SP0) msrest/0.6.10 msrest_azure/0.6.2
         azure-mgmt-resource/4.0.0 Azure-SDK-For-Python AZURECLI/2.0.75
->>>>>>> 807faccc
       accept-language:
       - en-US
     method: GET
     uri: https://management.azure.com/subscriptions/00000000-0000-0000-0000-000000000000/resourcegroups/clitest.rg000001/providers/Microsoft.ContainerInstance/containerGroups/clicontainer000002?api-version=2018-10-01
   response:
     body:
-<<<<<<< HEAD
-      string: '{"properties":{"provisioningState":"Succeeded","containers":[{"name":"clicontainer000002","properties":{"image":"nginx:latest","ports":[],"environmentVariables":[],"instanceView":{"restartCount":0,"currentState":{"state":"Running","startTime":"2019-10-14T05:40:19Z","detailStatus":""},"events":[{"count":1,"firstTimestamp":"2019-10-14T05:40:06Z","lastTimestamp":"2019-10-14T05:40:06Z","name":"Pulling","message":"pulling
-        image \"nginx:latest\"","type":"Normal"},{"count":1,"firstTimestamp":"2019-10-14T05:40:17Z","lastTimestamp":"2019-10-14T05:40:17Z","name":"Pulled","message":"Successfully
-        pulled image \"nginx:latest\"","type":"Normal"},{"count":1,"firstTimestamp":"2019-10-14T05:40:19Z","lastTimestamp":"2019-10-14T05:40:19Z","name":"Created","message":"Created
-        container","type":"Normal"},{"count":1,"firstTimestamp":"2019-10-14T05:40:20Z","lastTimestamp":"2019-10-14T05:40:20Z","name":"Started","message":"Started
-=======
       string: '{"properties":{"provisioningState":"Succeeded","containers":[{"name":"clicontainer000002","properties":{"image":"nginx:latest","ports":[],"environmentVariables":[],"instanceView":{"restartCount":0,"currentState":{"state":"Running","startTime":"2019-10-21T11:36:11Z","detailStatus":""},"events":[{"count":1,"firstTimestamp":"2019-10-21T11:36:00Z","lastTimestamp":"2019-10-21T11:36:00Z","name":"Pulling","message":"pulling
         image \"nginx:latest\"","type":"Normal"},{"count":1,"firstTimestamp":"2019-10-21T11:36:08Z","lastTimestamp":"2019-10-21T11:36:08Z","name":"Pulled","message":"Successfully
         pulled image \"nginx:latest\"","type":"Normal"},{"count":1,"firstTimestamp":"2019-10-21T11:36:11Z","lastTimestamp":"2019-10-21T11:36:11Z","name":"Created","message":"Created
         container","type":"Normal"},{"count":1,"firstTimestamp":"2019-10-21T11:36:11Z","lastTimestamp":"2019-10-21T11:36:11Z","name":"Started","message":"Started
->>>>>>> 807faccc
         container","type":"Normal"}]},"resources":{"requests":{"memoryInGB":1.5,"cpu":1.0}}}}],"restartPolicy":"Always","osType":"Linux","instanceView":{"events":[],"state":"Running"}},"id":"/subscriptions/00000000-0000-0000-0000-000000000000/resourceGroups/clitest.rg000001/providers/Microsoft.ContainerInstance/containerGroups/clicontainer000002","name":"clicontainer000002","type":"Microsoft.ContainerInstance/containerGroups","location":"westus","tags":{}}'
     headers:
       cache-control:
@@ -313,11 +234,7 @@
       content-type:
       - application/json; charset=utf-8
       date:
-<<<<<<< HEAD
-      - Mon, 14 Oct 2019 05:40:34 GMT
-=======
       - Mon, 21 Oct 2019 11:36:28 GMT
->>>>>>> 807faccc
       expires:
       - '-1'
       pragma:
