--- conflicted
+++ resolved
@@ -19,12 +19,7 @@
       ParameterSetName:
       - -g -n --size-gb --location --enable-bursting
       User-Agent:
-<<<<<<< HEAD
-      - AZURECLI/2.47.0 azsdk-python-azure-mgmt-compute/29.1.0 Python/3.10.11 (Linux-5.15.0-1036-azure-x86_64-with-glibc2.31)
-        VSTS_7b238909-6802-4b65-b90d-184bca47f458_build_220_0
-=======
-      - AZURECLI/2.50.0 azsdk-python-azure-mgmt-compute/30.0.0 Python/3.9.13 (Windows-10-10.0.22621-SP0)
->>>>>>> 13d0ab0a
+      - AZURECLI/2.50.0 azsdk-python-azure-mgmt-compute/30.0.0 Python/3.9.13 (Windows-10-10.0.22621-SP0)
     method: PUT
     uri: https://management.azure.com/subscriptions/00000000-0000-0000-0000-000000000000/resourceGroups/cli_test_disk_busrting_000001/providers/Microsoft.Compute/disks/mydisk1?api-version=2022-07-02
   response:
@@ -38,11 +33,7 @@
         \ }\r\n}"
     headers:
       azure-asyncoperation:
-<<<<<<< HEAD
-      - https://management.azure.com/subscriptions/00000000-0000-0000-0000-000000000000/providers/Microsoft.Compute/locations/centraluseuap/DiskOperations/057d00c7-80a6-4adb-be28-f70475d45424?p=157f1a74-df5f-47b0-a815-476d8af3dce4&api-version=2022-07-02
-=======
       - https://management.azure.com/subscriptions/00000000-0000-0000-0000-000000000000/providers/Microsoft.Compute/locations/centraluseuap/DiskOperations/685dbf97-d6be-4f66-a9d1-6a8ee08ebce7?p=157f1a74-df5f-47b0-a815-476d8af3dce4&api-version=2022-07-02
->>>>>>> 13d0ab0a
       cache-control:
       - no-cache
       content-length:
@@ -50,36 +41,24 @@
       content-type:
       - application/json; charset=utf-8
       date:
-<<<<<<< HEAD
-      - Fri, 26 May 2023 00:55:47 GMT
-      expires:
-      - '-1'
-      location:
-      - https://management.azure.com/subscriptions/00000000-0000-0000-0000-000000000000/providers/Microsoft.Compute/locations/centraluseuap/DiskOperations/057d00c7-80a6-4adb-be28-f70475d45424?p=157f1a74-df5f-47b0-a815-476d8af3dce4&monitor=true&api-version=2022-07-02
-=======
       - Wed, 26 Jul 2023 06:49:38 GMT
       expires:
       - '-1'
       location:
       - https://management.azure.com/subscriptions/00000000-0000-0000-0000-000000000000/providers/Microsoft.Compute/locations/centraluseuap/DiskOperations/685dbf97-d6be-4f66-a9d1-6a8ee08ebce7?p=157f1a74-df5f-47b0-a815-476d8af3dce4&monitor=true&api-version=2022-07-02
->>>>>>> 13d0ab0a
-      pragma:
-      - no-cache
-      server:
-      - Microsoft-HTTPAPI/2.0
-      - Microsoft-HTTPAPI/2.0
-      strict-transport-security:
-      - max-age=31536000; includeSubDomains
-      x-content-type-options:
-      - nosniff
-      x-ms-ratelimit-remaining-resource:
-<<<<<<< HEAD
-      - Microsoft.Compute/CreateUpdateDisks3Min;2997,Microsoft.Compute/CreateUpdateDisks30Min;24997
-=======
+      pragma:
+      - no-cache
+      server:
+      - Microsoft-HTTPAPI/2.0
+      - Microsoft-HTTPAPI/2.0
+      strict-transport-security:
+      - max-age=31536000; includeSubDomains
+      x-content-type-options:
+      - nosniff
+      x-ms-ratelimit-remaining-resource:
       - Microsoft.Compute/CreateUpdateDisks3Min;2999,Microsoft.Compute/CreateUpdateDisks30Min;24999
->>>>>>> 13d0ab0a
       x-ms-ratelimit-remaining-subscription-writes:
-      - '1198'
+      - '1199'
     status:
       code: 202
       message: Accepted
@@ -97,16 +76,6 @@
       ParameterSetName:
       - -g -n --size-gb --location --enable-bursting
       User-Agent:
-<<<<<<< HEAD
-      - AZURECLI/2.47.0 azsdk-python-azure-mgmt-compute/29.1.0 Python/3.10.11 (Linux-5.15.0-1036-azure-x86_64-with-glibc2.31)
-        VSTS_7b238909-6802-4b65-b90d-184bca47f458_build_220_0
-    method: GET
-    uri: https://management.azure.com/subscriptions/00000000-0000-0000-0000-000000000000/providers/Microsoft.Compute/locations/centraluseuap/DiskOperations/057d00c7-80a6-4adb-be28-f70475d45424?p=157f1a74-df5f-47b0-a815-476d8af3dce4&api-version=2022-07-02
-  response:
-    body:
-      string: "{\r\n  \"startTime\": \"2023-05-26T00:55:47.6219921+00:00\",\r\n  \"endTime\":
-        \"2023-05-26T00:55:47.7313354+00:00\",\r\n  \"status\": \"Succeeded\",\r\n
-=======
       - AZURECLI/2.50.0 azsdk-python-azure-mgmt-compute/30.0.0 Python/3.9.13 (Windows-10-10.0.22621-SP0)
     method: GET
     uri: https://management.azure.com/subscriptions/00000000-0000-0000-0000-000000000000/providers/Microsoft.Compute/locations/centraluseuap/DiskOperations/685dbf97-d6be-4f66-a9d1-6a8ee08ebce7?p=157f1a74-df5f-47b0-a815-476d8af3dce4&api-version=2022-07-02
@@ -114,7 +83,6 @@
     body:
       string: "{\r\n  \"startTime\": \"2023-07-26T06:49:38.6746479+00:00\",\r\n  \"endTime\":
         \"2023-07-26T06:49:38.815293+00:00\",\r\n  \"status\": \"Succeeded\",\r\n
->>>>>>> 13d0ab0a
         \ \"properties\": {\r\n    \"output\": {\r\n  \"name\": \"mydisk1\",\r\n  \"id\":
         \"/subscriptions/00000000-0000-0000-0000-000000000000/resourceGroups/cli_test_disk_busrting_000001/providers/Microsoft.Compute/disks/mydisk1\",\r\n
         \ \"type\": \"Microsoft.Compute/disks\",\r\n  \"location\": \"centraluseuap\",\r\n
@@ -124,19 +92,11 @@
         \   \"diskSizeGB\": 1024,\r\n    \"diskIOPSReadWrite\": 5000,\r\n    \"diskMBpsReadWrite\":
         200,\r\n    \"encryption\": {\r\n      \"type\": \"EncryptionAtRestWithPlatformKey\"\r\n
         \   },\r\n    \"burstingEnabled\": true,\r\n    \"networkAccessPolicy\": \"AllowAll\",\r\n
-<<<<<<< HEAD
-        \   \"publicNetworkAccess\": \"Enabled\",\r\n    \"timeCreated\": \"2023-05-26T00:55:47.637619+00:00\",\r\n
-        \   \"burstingEnabledTime\": \"2023-05-26T00:55:47.6844498+00:00\",\r\n    \"provisioningState\":
-        \"Succeeded\",\r\n    \"diskState\": \"Unattached\",\r\n    \"diskSizeBytes\":
-        1099511627776,\r\n    \"uniqueId\": \"4b720155-9136-4b32-a3e9-d9fba2b727d3\",\r\n
-        \   \"tier\": \"P30\"\r\n  }\r\n}\r\n  },\r\n  \"name\": \"057d00c7-80a6-4adb-be28-f70475d45424\"\r\n}"
-=======
         \   \"publicNetworkAccess\": \"Enabled\",\r\n    \"timeCreated\": \"2023-07-26T06:49:38.6903042+00:00\",\r\n
         \   \"burstingEnabledTime\": \"2023-07-26T06:49:38.7527877+00:00\",\r\n    \"provisioningState\":
         \"Succeeded\",\r\n    \"diskState\": \"Unattached\",\r\n    \"diskSizeBytes\":
         1099511627776,\r\n    \"uniqueId\": \"f64938a5-0d4e-418b-bb19-434c0d4d9a6c\",\r\n
         \   \"tier\": \"P30\"\r\n  }\r\n}\r\n  },\r\n  \"name\": \"685dbf97-d6be-4f66-a9d1-6a8ee08ebce7\"\r\n}"
->>>>>>> 13d0ab0a
     headers:
       cache-control:
       - no-cache
@@ -145,32 +105,24 @@
       content-type:
       - application/json; charset=utf-8
       date:
-<<<<<<< HEAD
-      - Fri, 26 May 2023 00:55:49 GMT
-=======
       - Wed, 26 Jul 2023 06:49:38 GMT
->>>>>>> 13d0ab0a
-      expires:
-      - '-1'
-      pragma:
-      - no-cache
-      server:
-      - Microsoft-HTTPAPI/2.0
-      - Microsoft-HTTPAPI/2.0
-      strict-transport-security:
-      - max-age=31536000; includeSubDomains
-      transfer-encoding:
-      - chunked
-      vary:
-      - Accept-Encoding
-      x-content-type-options:
-      - nosniff
-      x-ms-ratelimit-remaining-resource:
-<<<<<<< HEAD
-      - Microsoft.Compute/GetOperation3Min;49982,Microsoft.Compute/GetOperation30Min;399982
-=======
+      expires:
+      - '-1'
+      pragma:
+      - no-cache
+      server:
+      - Microsoft-HTTPAPI/2.0
+      - Microsoft-HTTPAPI/2.0
+      strict-transport-security:
+      - max-age=31536000; includeSubDomains
+      transfer-encoding:
+      - chunked
+      vary:
+      - Accept-Encoding
+      x-content-type-options:
+      - nosniff
+      x-ms-ratelimit-remaining-resource:
       - Microsoft.Compute/GetOperation3Min;49999,Microsoft.Compute/GetOperation30Min;399999
->>>>>>> 13d0ab0a
     status:
       code: 200
       message: OK
@@ -188,12 +140,7 @@
       ParameterSetName:
       - -g -n --size-gb --location --enable-bursting
       User-Agent:
-<<<<<<< HEAD
-      - AZURECLI/2.47.0 azsdk-python-azure-mgmt-compute/29.1.0 Python/3.10.11 (Linux-5.15.0-1036-azure-x86_64-with-glibc2.31)
-        VSTS_7b238909-6802-4b65-b90d-184bca47f458_build_220_0
-=======
-      - AZURECLI/2.50.0 azsdk-python-azure-mgmt-compute/30.0.0 Python/3.9.13 (Windows-10-10.0.22621-SP0)
->>>>>>> 13d0ab0a
+      - AZURECLI/2.50.0 azsdk-python-azure-mgmt-compute/30.0.0 Python/3.9.13 (Windows-10-10.0.22621-SP0)
     method: GET
     uri: https://management.azure.com/subscriptions/00000000-0000-0000-0000-000000000000/resourceGroups/cli_test_disk_busrting_000001/providers/Microsoft.Compute/disks/mydisk1?api-version=2022-07-02
   response:
@@ -206,52 +153,37 @@
         \   \"diskSizeGB\": 1024,\r\n    \"diskIOPSReadWrite\": 5000,\r\n    \"diskMBpsReadWrite\":
         200,\r\n    \"encryption\": {\r\n      \"type\": \"EncryptionAtRestWithPlatformKey\"\r\n
         \   },\r\n    \"burstingEnabled\": true,\r\n    \"networkAccessPolicy\": \"AllowAll\",\r\n
-<<<<<<< HEAD
-        \   \"publicNetworkAccess\": \"Enabled\",\r\n    \"timeCreated\": \"2023-05-26T00:55:47.637619+00:00\",\r\n
-        \   \"burstingEnabledTime\": \"2023-05-26T00:55:47.6844498+00:00\",\r\n    \"provisioningState\":
-        \"Succeeded\",\r\n    \"diskState\": \"Unattached\",\r\n    \"diskSizeBytes\":
-        1099511627776,\r\n    \"uniqueId\": \"4b720155-9136-4b32-a3e9-d9fba2b727d3\",\r\n
-=======
         \   \"publicNetworkAccess\": \"Enabled\",\r\n    \"timeCreated\": \"2023-07-26T06:49:38.6903042+00:00\",\r\n
         \   \"burstingEnabledTime\": \"2023-07-26T06:49:38.7527877+00:00\",\r\n    \"provisioningState\":
         \"Succeeded\",\r\n    \"diskState\": \"Unattached\",\r\n    \"diskSizeBytes\":
         1099511627776,\r\n    \"uniqueId\": \"f64938a5-0d4e-418b-bb19-434c0d4d9a6c\",\r\n
->>>>>>> 13d0ab0a
         \   \"tier\": \"P30\"\r\n  }\r\n}"
     headers:
       cache-control:
       - no-cache
       content-length:
-      - '1028'
-      content-type:
-      - application/json; charset=utf-8
-      date:
-<<<<<<< HEAD
-      - Fri, 26 May 2023 00:55:49 GMT
-=======
+      - '1029'
+      content-type:
+      - application/json; charset=utf-8
+      date:
       - Wed, 26 Jul 2023 06:49:39 GMT
->>>>>>> 13d0ab0a
-      expires:
-      - '-1'
-      pragma:
-      - no-cache
-      server:
-      - Microsoft-HTTPAPI/2.0
-      - Microsoft-HTTPAPI/2.0
-      strict-transport-security:
-      - max-age=31536000; includeSubDomains
-      transfer-encoding:
-      - chunked
-      vary:
-      - Accept-Encoding
-      x-content-type-options:
-      - nosniff
-      x-ms-ratelimit-remaining-resource:
-<<<<<<< HEAD
-      - Microsoft.Compute/LowCostGet3Min;14981,Microsoft.Compute/LowCostGet30Min;119981
-=======
+      expires:
+      - '-1'
+      pragma:
+      - no-cache
+      server:
+      - Microsoft-HTTPAPI/2.0
+      - Microsoft-HTTPAPI/2.0
+      strict-transport-security:
+      - max-age=31536000; includeSubDomains
+      transfer-encoding:
+      - chunked
+      vary:
+      - Accept-Encoding
+      x-content-type-options:
+      - nosniff
+      x-ms-ratelimit-remaining-resource:
       - Microsoft.Compute/LowCostGet3Min;14999,Microsoft.Compute/LowCostGet30Min;119999
->>>>>>> 13d0ab0a
     status:
       code: 200
       message: OK
@@ -269,12 +201,7 @@
       ParameterSetName:
       - -g -n
       User-Agent:
-<<<<<<< HEAD
-      - AZURECLI/2.47.0 azsdk-python-azure-mgmt-compute/29.1.0 Python/3.10.11 (Linux-5.15.0-1036-azure-x86_64-with-glibc2.31)
-        VSTS_7b238909-6802-4b65-b90d-184bca47f458_build_220_0
-=======
       - AZURECLI/2.50.0 (AAZ) azsdk-python-core/1.26.0 Python/3.9.13 (Windows-10-10.0.22621-SP0)
->>>>>>> 13d0ab0a
     method: GET
     uri: https://management.azure.com/subscriptions/00000000-0000-0000-0000-000000000000/resourceGroups/cli_test_disk_busrting_000001/providers/Microsoft.Compute/disks/mydisk1?api-version=2022-07-02
   response:
@@ -287,52 +214,37 @@
         \   \"diskSizeGB\": 1024,\r\n    \"diskIOPSReadWrite\": 5000,\r\n    \"diskMBpsReadWrite\":
         200,\r\n    \"encryption\": {\r\n      \"type\": \"EncryptionAtRestWithPlatformKey\"\r\n
         \   },\r\n    \"burstingEnabled\": true,\r\n    \"networkAccessPolicy\": \"AllowAll\",\r\n
-<<<<<<< HEAD
-        \   \"publicNetworkAccess\": \"Enabled\",\r\n    \"timeCreated\": \"2023-05-26T00:55:47.637619+00:00\",\r\n
-        \   \"burstingEnabledTime\": \"2023-05-26T00:55:47.6844498+00:00\",\r\n    \"provisioningState\":
-        \"Succeeded\",\r\n    \"diskState\": \"Unattached\",\r\n    \"diskSizeBytes\":
-        1099511627776,\r\n    \"uniqueId\": \"4b720155-9136-4b32-a3e9-d9fba2b727d3\",\r\n
-=======
         \   \"publicNetworkAccess\": \"Enabled\",\r\n    \"timeCreated\": \"2023-07-26T06:49:38.6903042+00:00\",\r\n
         \   \"burstingEnabledTime\": \"2023-07-26T06:49:38.7527877+00:00\",\r\n    \"provisioningState\":
         \"Succeeded\",\r\n    \"diskState\": \"Unattached\",\r\n    \"diskSizeBytes\":
         1099511627776,\r\n    \"uniqueId\": \"f64938a5-0d4e-418b-bb19-434c0d4d9a6c\",\r\n
->>>>>>> 13d0ab0a
         \   \"tier\": \"P30\"\r\n  }\r\n}"
     headers:
       cache-control:
       - no-cache
       content-length:
-      - '1028'
-      content-type:
-      - application/json; charset=utf-8
-      date:
-<<<<<<< HEAD
-      - Fri, 26 May 2023 00:55:49 GMT
-=======
+      - '1029'
+      content-type:
+      - application/json; charset=utf-8
+      date:
       - Wed, 26 Jul 2023 06:49:42 GMT
->>>>>>> 13d0ab0a
-      expires:
-      - '-1'
-      pragma:
-      - no-cache
-      server:
-      - Microsoft-HTTPAPI/2.0
-      - Microsoft-HTTPAPI/2.0
-      strict-transport-security:
-      - max-age=31536000; includeSubDomains
-      transfer-encoding:
-      - chunked
-      vary:
-      - Accept-Encoding
-      x-content-type-options:
-      - nosniff
-      x-ms-ratelimit-remaining-resource:
-<<<<<<< HEAD
-      - Microsoft.Compute/LowCostGet3Min;14980,Microsoft.Compute/LowCostGet30Min;119980
-=======
+      expires:
+      - '-1'
+      pragma:
+      - no-cache
+      server:
+      - Microsoft-HTTPAPI/2.0
+      - Microsoft-HTTPAPI/2.0
+      strict-transport-security:
+      - max-age=31536000; includeSubDomains
+      transfer-encoding:
+      - chunked
+      vary:
+      - Accept-Encoding
+      x-content-type-options:
+      - nosniff
+      x-ms-ratelimit-remaining-resource:
       - Microsoft.Compute/LowCostGet3Min;14998,Microsoft.Compute/LowCostGet30Min;119998
->>>>>>> 13d0ab0a
     status:
       code: 200
       message: OK
@@ -356,12 +268,7 @@
       ParameterSetName:
       - -g -n --size-gb --location
       User-Agent:
-<<<<<<< HEAD
-      - AZURECLI/2.47.0 azsdk-python-azure-mgmt-compute/29.1.0 Python/3.10.11 (Linux-5.15.0-1036-azure-x86_64-with-glibc2.31)
-        VSTS_7b238909-6802-4b65-b90d-184bca47f458_build_220_0
-=======
-      - AZURECLI/2.50.0 azsdk-python-azure-mgmt-compute/30.0.0 Python/3.9.13 (Windows-10-10.0.22621-SP0)
->>>>>>> 13d0ab0a
+      - AZURECLI/2.50.0 azsdk-python-azure-mgmt-compute/30.0.0 Python/3.9.13 (Windows-10-10.0.22621-SP0)
     method: PUT
     uri: https://management.azure.com/subscriptions/00000000-0000-0000-0000-000000000000/resourceGroups/cli_test_disk_busrting_000001/providers/Microsoft.Compute/disks/mydisk2?api-version=2022-07-02
   response:
@@ -374,11 +281,7 @@
         \   \"provisioningState\": \"Updating\"\r\n  }\r\n}"
     headers:
       azure-asyncoperation:
-<<<<<<< HEAD
-      - https://management.azure.com/subscriptions/00000000-0000-0000-0000-000000000000/providers/Microsoft.Compute/locations/centraluseuap/DiskOperations/b5ecb866-ebf1-4913-bd68-e8c660fff065?p=157f1a74-df5f-47b0-a815-476d8af3dce4&api-version=2022-07-02
-=======
       - https://management.azure.com/subscriptions/00000000-0000-0000-0000-000000000000/providers/Microsoft.Compute/locations/centraluseuap/DiskOperations/370faba4-8f7b-4f4c-a337-6298fbc6fc87?p=157f1a74-df5f-47b0-a815-476d8af3dce4&api-version=2022-07-02
->>>>>>> 13d0ab0a
       cache-control:
       - no-cache
       content-length:
@@ -386,36 +289,24 @@
       content-type:
       - application/json; charset=utf-8
       date:
-<<<<<<< HEAD
-      - Fri, 26 May 2023 00:55:50 GMT
-      expires:
-      - '-1'
-      location:
-      - https://management.azure.com/subscriptions/00000000-0000-0000-0000-000000000000/providers/Microsoft.Compute/locations/centraluseuap/DiskOperations/b5ecb866-ebf1-4913-bd68-e8c660fff065?p=157f1a74-df5f-47b0-a815-476d8af3dce4&monitor=true&api-version=2022-07-02
-=======
       - Wed, 26 Jul 2023 06:49:46 GMT
       expires:
       - '-1'
       location:
       - https://management.azure.com/subscriptions/00000000-0000-0000-0000-000000000000/providers/Microsoft.Compute/locations/centraluseuap/DiskOperations/370faba4-8f7b-4f4c-a337-6298fbc6fc87?p=157f1a74-df5f-47b0-a815-476d8af3dce4&monitor=true&api-version=2022-07-02
->>>>>>> 13d0ab0a
-      pragma:
-      - no-cache
-      server:
-      - Microsoft-HTTPAPI/2.0
-      - Microsoft-HTTPAPI/2.0
-      strict-transport-security:
-      - max-age=31536000; includeSubDomains
-      x-content-type-options:
-      - nosniff
-      x-ms-ratelimit-remaining-resource:
-<<<<<<< HEAD
-      - Microsoft.Compute/CreateUpdateDisks3Min;2996,Microsoft.Compute/CreateUpdateDisks30Min;24996
-=======
+      pragma:
+      - no-cache
+      server:
+      - Microsoft-HTTPAPI/2.0
+      - Microsoft-HTTPAPI/2.0
+      strict-transport-security:
+      - max-age=31536000; includeSubDomains
+      x-content-type-options:
+      - nosniff
+      x-ms-ratelimit-remaining-resource:
       - Microsoft.Compute/CreateUpdateDisks3Min;2998,Microsoft.Compute/CreateUpdateDisks30Min;24998
->>>>>>> 13d0ab0a
       x-ms-ratelimit-remaining-subscription-writes:
-      - '1198'
+      - '1197'
     status:
       code: 202
       message: Accepted
@@ -433,16 +324,6 @@
       ParameterSetName:
       - -g -n --size-gb --location
       User-Agent:
-<<<<<<< HEAD
-      - AZURECLI/2.47.0 azsdk-python-azure-mgmt-compute/29.1.0 Python/3.10.11 (Linux-5.15.0-1036-azure-x86_64-with-glibc2.31)
-        VSTS_7b238909-6802-4b65-b90d-184bca47f458_build_220_0
-    method: GET
-    uri: https://management.azure.com/subscriptions/00000000-0000-0000-0000-000000000000/providers/Microsoft.Compute/locations/centraluseuap/DiskOperations/b5ecb866-ebf1-4913-bd68-e8c660fff065?p=157f1a74-df5f-47b0-a815-476d8af3dce4&api-version=2022-07-02
-  response:
-    body:
-      string: "{\r\n  \"startTime\": \"2023-05-26T00:55:50.9691489+00:00\",\r\n  \"endTime\":
-        \"2023-05-26T00:55:51.0628888+00:00\",\r\n  \"status\": \"Succeeded\",\r\n
-=======
       - AZURECLI/2.50.0 azsdk-python-azure-mgmt-compute/30.0.0 Python/3.9.13 (Windows-10-10.0.22621-SP0)
     method: GET
     uri: https://management.azure.com/subscriptions/00000000-0000-0000-0000-000000000000/providers/Microsoft.Compute/locations/centraluseuap/DiskOperations/370faba4-8f7b-4f4c-a337-6298fbc6fc87?p=157f1a74-df5f-47b0-a815-476d8af3dce4&api-version=2022-07-02
@@ -450,7 +331,6 @@
     body:
       string: "{\r\n  \"startTime\": \"2023-07-26T06:49:46.6750684+00:00\",\r\n  \"endTime\":
         \"2023-07-26T06:49:46.8000512+00:00\",\r\n  \"status\": \"Succeeded\",\r\n
->>>>>>> 13d0ab0a
         \ \"properties\": {\r\n    \"output\": {\r\n  \"name\": \"mydisk2\",\r\n  \"id\":
         \"/subscriptions/00000000-0000-0000-0000-000000000000/resourceGroups/cli_test_disk_busrting_000001/providers/Microsoft.Compute/disks/mydisk2\",\r\n
         \ \"type\": \"Microsoft.Compute/disks\",\r\n  \"location\": \"centraluseuap\",\r\n
@@ -460,17 +340,10 @@
         \   \"diskSizeGB\": 1024,\r\n    \"diskIOPSReadWrite\": 5000,\r\n    \"diskMBpsReadWrite\":
         200,\r\n    \"encryption\": {\r\n      \"type\": \"EncryptionAtRestWithPlatformKey\"\r\n
         \   },\r\n    \"networkAccessPolicy\": \"AllowAll\",\r\n    \"publicNetworkAccess\":
-<<<<<<< HEAD
-        \"Enabled\",\r\n    \"timeCreated\": \"2023-05-26T00:55:50.9691489+00:00\",\r\n
-        \   \"provisioningState\": \"Succeeded\",\r\n    \"diskState\": \"Unattached\",\r\n
-        \   \"diskSizeBytes\": 1099511627776,\r\n    \"uniqueId\": \"d0efbbae-0701-40fc-aca7-edfaa0705bd3\",\r\n
-        \   \"tier\": \"P30\"\r\n  }\r\n}\r\n  },\r\n  \"name\": \"b5ecb866-ebf1-4913-bd68-e8c660fff065\"\r\n}"
-=======
         \"Enabled\",\r\n    \"timeCreated\": \"2023-07-26T06:49:46.6750684+00:00\",\r\n
         \   \"provisioningState\": \"Succeeded\",\r\n    \"diskState\": \"Unattached\",\r\n
         \   \"diskSizeBytes\": 1099511627776,\r\n    \"uniqueId\": \"d07ee6a5-5754-401f-9585-8fcb8db12ac3\",\r\n
         \   \"tier\": \"P30\"\r\n  }\r\n}\r\n  },\r\n  \"name\": \"370faba4-8f7b-4f4c-a337-6298fbc6fc87\"\r\n}"
->>>>>>> 13d0ab0a
     headers:
       cache-control:
       - no-cache
@@ -479,32 +352,24 @@
       content-type:
       - application/json; charset=utf-8
       date:
-<<<<<<< HEAD
-      - Fri, 26 May 2023 00:55:52 GMT
-=======
       - Wed, 26 Jul 2023 06:49:46 GMT
->>>>>>> 13d0ab0a
-      expires:
-      - '-1'
-      pragma:
-      - no-cache
-      server:
-      - Microsoft-HTTPAPI/2.0
-      - Microsoft-HTTPAPI/2.0
-      strict-transport-security:
-      - max-age=31536000; includeSubDomains
-      transfer-encoding:
-      - chunked
-      vary:
-      - Accept-Encoding
-      x-content-type-options:
-      - nosniff
-      x-ms-ratelimit-remaining-resource:
-<<<<<<< HEAD
-      - Microsoft.Compute/GetOperation3Min;49980,Microsoft.Compute/GetOperation30Min;399980
-=======
+      expires:
+      - '-1'
+      pragma:
+      - no-cache
+      server:
+      - Microsoft-HTTPAPI/2.0
+      - Microsoft-HTTPAPI/2.0
+      strict-transport-security:
+      - max-age=31536000; includeSubDomains
+      transfer-encoding:
+      - chunked
+      vary:
+      - Accept-Encoding
+      x-content-type-options:
+      - nosniff
+      x-ms-ratelimit-remaining-resource:
       - Microsoft.Compute/GetOperation3Min;49996,Microsoft.Compute/GetOperation30Min;399996
->>>>>>> 13d0ab0a
     status:
       code: 200
       message: OK
@@ -522,12 +387,7 @@
       ParameterSetName:
       - -g -n --size-gb --location
       User-Agent:
-<<<<<<< HEAD
-      - AZURECLI/2.47.0 azsdk-python-azure-mgmt-compute/29.1.0 Python/3.10.11 (Linux-5.15.0-1036-azure-x86_64-with-glibc2.31)
-        VSTS_7b238909-6802-4b65-b90d-184bca47f458_build_220_0
-=======
-      - AZURECLI/2.50.0 azsdk-python-azure-mgmt-compute/30.0.0 Python/3.9.13 (Windows-10-10.0.22621-SP0)
->>>>>>> 13d0ab0a
+      - AZURECLI/2.50.0 azsdk-python-azure-mgmt-compute/30.0.0 Python/3.9.13 (Windows-10-10.0.22621-SP0)
     method: GET
     uri: https://management.azure.com/subscriptions/00000000-0000-0000-0000-000000000000/resourceGroups/cli_test_disk_busrting_000001/providers/Microsoft.Compute/disks/mydisk2?api-version=2022-07-02
   response:
@@ -540,15 +400,9 @@
         \   \"diskSizeGB\": 1024,\r\n    \"diskIOPSReadWrite\": 5000,\r\n    \"diskMBpsReadWrite\":
         200,\r\n    \"encryption\": {\r\n      \"type\": \"EncryptionAtRestWithPlatformKey\"\r\n
         \   },\r\n    \"networkAccessPolicy\": \"AllowAll\",\r\n    \"publicNetworkAccess\":
-<<<<<<< HEAD
-        \"Enabled\",\r\n    \"timeCreated\": \"2023-05-26T00:55:50.9691489+00:00\",\r\n
-        \   \"provisioningState\": \"Succeeded\",\r\n    \"diskState\": \"Unattached\",\r\n
-        \   \"diskSizeBytes\": 1099511627776,\r\n    \"uniqueId\": \"d0efbbae-0701-40fc-aca7-edfaa0705bd3\",\r\n
-=======
         \"Enabled\",\r\n    \"timeCreated\": \"2023-07-26T06:49:46.6750684+00:00\",\r\n
         \   \"provisioningState\": \"Succeeded\",\r\n    \"diskState\": \"Unattached\",\r\n
         \   \"diskSizeBytes\": 1099511627776,\r\n    \"uniqueId\": \"d07ee6a5-5754-401f-9585-8fcb8db12ac3\",\r\n
->>>>>>> 13d0ab0a
         \   \"tier\": \"P30\"\r\n  }\r\n}"
     headers:
       cache-control:
@@ -558,32 +412,24 @@
       content-type:
       - application/json; charset=utf-8
       date:
-<<<<<<< HEAD
-      - Fri, 26 May 2023 00:55:52 GMT
-=======
       - Wed, 26 Jul 2023 06:49:46 GMT
->>>>>>> 13d0ab0a
-      expires:
-      - '-1'
-      pragma:
-      - no-cache
-      server:
-      - Microsoft-HTTPAPI/2.0
-      - Microsoft-HTTPAPI/2.0
-      strict-transport-security:
-      - max-age=31536000; includeSubDomains
-      transfer-encoding:
-      - chunked
-      vary:
-      - Accept-Encoding
-      x-content-type-options:
-      - nosniff
-      x-ms-ratelimit-remaining-resource:
-<<<<<<< HEAD
-      - Microsoft.Compute/LowCostGet3Min;14978,Microsoft.Compute/LowCostGet30Min;119978
-=======
+      expires:
+      - '-1'
+      pragma:
+      - no-cache
+      server:
+      - Microsoft-HTTPAPI/2.0
+      - Microsoft-HTTPAPI/2.0
+      strict-transport-security:
+      - max-age=31536000; includeSubDomains
+      transfer-encoding:
+      - chunked
+      vary:
+      - Accept-Encoding
+      x-content-type-options:
+      - nosniff
+      x-ms-ratelimit-remaining-resource:
       - Microsoft.Compute/LowCostGet3Min;14996,Microsoft.Compute/LowCostGet30Min;119996
->>>>>>> 13d0ab0a
     status:
       code: 200
       message: OK
@@ -601,12 +447,7 @@
       ParameterSetName:
       - -g -n
       User-Agent:
-<<<<<<< HEAD
-      - AZURECLI/2.47.0 azsdk-python-azure-mgmt-compute/29.1.0 Python/3.10.11 (Linux-5.15.0-1036-azure-x86_64-with-glibc2.31)
-        VSTS_7b238909-6802-4b65-b90d-184bca47f458_build_220_0
-=======
       - AZURECLI/2.50.0 (AAZ) azsdk-python-core/1.26.0 Python/3.9.13 (Windows-10-10.0.22621-SP0)
->>>>>>> 13d0ab0a
     method: GET
     uri: https://management.azure.com/subscriptions/00000000-0000-0000-0000-000000000000/resourceGroups/cli_test_disk_busrting_000001/providers/Microsoft.Compute/disks/mydisk2?api-version=2022-07-02
   response:
@@ -619,15 +460,9 @@
         \   \"diskSizeGB\": 1024,\r\n    \"diskIOPSReadWrite\": 5000,\r\n    \"diskMBpsReadWrite\":
         200,\r\n    \"encryption\": {\r\n      \"type\": \"EncryptionAtRestWithPlatformKey\"\r\n
         \   },\r\n    \"networkAccessPolicy\": \"AllowAll\",\r\n    \"publicNetworkAccess\":
-<<<<<<< HEAD
-        \"Enabled\",\r\n    \"timeCreated\": \"2023-05-26T00:55:50.9691489+00:00\",\r\n
-        \   \"provisioningState\": \"Succeeded\",\r\n    \"diskState\": \"Unattached\",\r\n
-        \   \"diskSizeBytes\": 1099511627776,\r\n    \"uniqueId\": \"d0efbbae-0701-40fc-aca7-edfaa0705bd3\",\r\n
-=======
         \"Enabled\",\r\n    \"timeCreated\": \"2023-07-26T06:49:46.6750684+00:00\",\r\n
         \   \"provisioningState\": \"Succeeded\",\r\n    \"diskState\": \"Unattached\",\r\n
         \   \"diskSizeBytes\": 1099511627776,\r\n    \"uniqueId\": \"d07ee6a5-5754-401f-9585-8fcb8db12ac3\",\r\n
->>>>>>> 13d0ab0a
         \   \"tier\": \"P30\"\r\n  }\r\n}"
     headers:
       cache-control:
@@ -637,32 +472,24 @@
       content-type:
       - application/json; charset=utf-8
       date:
-<<<<<<< HEAD
-      - Fri, 26 May 2023 00:55:53 GMT
-=======
       - Wed, 26 Jul 2023 06:49:48 GMT
->>>>>>> 13d0ab0a
-      expires:
-      - '-1'
-      pragma:
-      - no-cache
-      server:
-      - Microsoft-HTTPAPI/2.0
-      - Microsoft-HTTPAPI/2.0
-      strict-transport-security:
-      - max-age=31536000; includeSubDomains
-      transfer-encoding:
-      - chunked
-      vary:
-      - Accept-Encoding
-      x-content-type-options:
-      - nosniff
-      x-ms-ratelimit-remaining-resource:
-<<<<<<< HEAD
-      - Microsoft.Compute/LowCostGet3Min;14977,Microsoft.Compute/LowCostGet30Min;119977
-=======
+      expires:
+      - '-1'
+      pragma:
+      - no-cache
+      server:
+      - Microsoft-HTTPAPI/2.0
+      - Microsoft-HTTPAPI/2.0
+      strict-transport-security:
+      - max-age=31536000; includeSubDomains
+      transfer-encoding:
+      - chunked
+      vary:
+      - Accept-Encoding
+      x-content-type-options:
+      - nosniff
+      x-ms-ratelimit-remaining-resource:
       - Microsoft.Compute/LowCostGet3Min;14995,Microsoft.Compute/LowCostGet30Min;119995
->>>>>>> 13d0ab0a
     status:
       code: 200
       message: OK
@@ -680,12 +507,7 @@
       ParameterSetName:
       - -g -n --enable-bursting
       User-Agent:
-<<<<<<< HEAD
-      - AZURECLI/2.47.0 azsdk-python-azure-mgmt-compute/29.1.0 Python/3.10.11 (Linux-5.15.0-1036-azure-x86_64-with-glibc2.31)
-        VSTS_7b238909-6802-4b65-b90d-184bca47f458_build_220_0
-=======
-      - AZURECLI/2.50.0 azsdk-python-azure-mgmt-compute/30.0.0 Python/3.9.13 (Windows-10-10.0.22621-SP0)
->>>>>>> 13d0ab0a
+      - AZURECLI/2.50.0 azsdk-python-azure-mgmt-compute/30.0.0 Python/3.9.13 (Windows-10-10.0.22621-SP0)
     method: GET
     uri: https://management.azure.com/subscriptions/00000000-0000-0000-0000-000000000000/resourceGroups/cli_test_disk_busrting_000001/providers/Microsoft.Compute/disks/mydisk2?api-version=2022-07-02
   response:
@@ -698,15 +520,9 @@
         \   \"diskSizeGB\": 1024,\r\n    \"diskIOPSReadWrite\": 5000,\r\n    \"diskMBpsReadWrite\":
         200,\r\n    \"encryption\": {\r\n      \"type\": \"EncryptionAtRestWithPlatformKey\"\r\n
         \   },\r\n    \"networkAccessPolicy\": \"AllowAll\",\r\n    \"publicNetworkAccess\":
-<<<<<<< HEAD
-        \"Enabled\",\r\n    \"timeCreated\": \"2023-05-26T00:55:50.9691489+00:00\",\r\n
-        \   \"provisioningState\": \"Succeeded\",\r\n    \"diskState\": \"Unattached\",\r\n
-        \   \"diskSizeBytes\": 1099511627776,\r\n    \"uniqueId\": \"d0efbbae-0701-40fc-aca7-edfaa0705bd3\",\r\n
-=======
         \"Enabled\",\r\n    \"timeCreated\": \"2023-07-26T06:49:46.6750684+00:00\",\r\n
         \   \"provisioningState\": \"Succeeded\",\r\n    \"diskState\": \"Unattached\",\r\n
         \   \"diskSizeBytes\": 1099511627776,\r\n    \"uniqueId\": \"d07ee6a5-5754-401f-9585-8fcb8db12ac3\",\r\n
->>>>>>> 13d0ab0a
         \   \"tier\": \"P30\"\r\n  }\r\n}"
     headers:
       cache-control:
@@ -716,32 +532,24 @@
       content-type:
       - application/json; charset=utf-8
       date:
-<<<<<<< HEAD
-      - Fri, 26 May 2023 00:55:52 GMT
-=======
       - Wed, 26 Jul 2023 06:49:51 GMT
->>>>>>> 13d0ab0a
-      expires:
-      - '-1'
-      pragma:
-      - no-cache
-      server:
-      - Microsoft-HTTPAPI/2.0
-      - Microsoft-HTTPAPI/2.0
-      strict-transport-security:
-      - max-age=31536000; includeSubDomains
-      transfer-encoding:
-      - chunked
-      vary:
-      - Accept-Encoding
-      x-content-type-options:
-      - nosniff
-      x-ms-ratelimit-remaining-resource:
-<<<<<<< HEAD
-      - Microsoft.Compute/LowCostGet3Min;14976,Microsoft.Compute/LowCostGet30Min;119976
-=======
+      expires:
+      - '-1'
+      pragma:
+      - no-cache
+      server:
+      - Microsoft-HTTPAPI/2.0
+      - Microsoft-HTTPAPI/2.0
+      strict-transport-security:
+      - max-age=31536000; includeSubDomains
+      transfer-encoding:
+      - chunked
+      vary:
+      - Accept-Encoding
+      x-content-type-options:
+      - nosniff
+      x-ms-ratelimit-remaining-resource:
       - Microsoft.Compute/LowCostGet3Min;14993,Microsoft.Compute/LowCostGet30Min;119993
->>>>>>> 13d0ab0a
     status:
       code: 200
       message: OK
@@ -767,12 +575,7 @@
       ParameterSetName:
       - -g -n --enable-bursting
       User-Agent:
-<<<<<<< HEAD
-      - AZURECLI/2.47.0 azsdk-python-azure-mgmt-compute/29.1.0 Python/3.10.11 (Linux-5.15.0-1036-azure-x86_64-with-glibc2.31)
-        VSTS_7b238909-6802-4b65-b90d-184bca47f458_build_220_0
-=======
-      - AZURECLI/2.50.0 azsdk-python-azure-mgmt-compute/30.0.0 Python/3.9.13 (Windows-10-10.0.22621-SP0)
->>>>>>> 13d0ab0a
+      - AZURECLI/2.50.0 azsdk-python-azure-mgmt-compute/30.0.0 Python/3.9.13 (Windows-10-10.0.22621-SP0)
     method: PUT
     uri: https://management.azure.com/subscriptions/00000000-0000-0000-0000-000000000000/resourceGroups/cli_test_disk_busrting_000001/providers/Microsoft.Compute/disks/mydisk2?api-version=2022-07-02
   response:
@@ -788,11 +591,7 @@
         \   \"tier\": \"P30\"\r\n  }\r\n}"
     headers:
       azure-asyncoperation:
-<<<<<<< HEAD
-      - https://management.azure.com/subscriptions/00000000-0000-0000-0000-000000000000/providers/Microsoft.Compute/locations/centraluseuap/DiskOperations/040dd929-1941-4b4b-84d1-0a3eb1f6460b?p=157f1a74-df5f-47b0-a815-476d8af3dce4&api-version=2022-07-02
-=======
       - https://management.azure.com/subscriptions/00000000-0000-0000-0000-000000000000/providers/Microsoft.Compute/locations/centraluseuap/DiskOperations/fc941831-5a94-4dde-93ac-e860df053beb?p=157f1a74-df5f-47b0-a815-476d8af3dce4&api-version=2022-07-02
->>>>>>> 13d0ab0a
       cache-control:
       - no-cache
       content-length:
@@ -800,38 +599,24 @@
       content-type:
       - application/json; charset=utf-8
       date:
-<<<<<<< HEAD
-      - Fri, 26 May 2023 00:55:53 GMT
-      expires:
-      - '-1'
-      location:
-      - https://management.azure.com/subscriptions/00000000-0000-0000-0000-000000000000/providers/Microsoft.Compute/locations/centraluseuap/DiskOperations/040dd929-1941-4b4b-84d1-0a3eb1f6460b?p=157f1a74-df5f-47b0-a815-476d8af3dce4&monitor=true&api-version=2022-07-02
-=======
       - Wed, 26 Jul 2023 06:49:52 GMT
       expires:
       - '-1'
       location:
       - https://management.azure.com/subscriptions/00000000-0000-0000-0000-000000000000/providers/Microsoft.Compute/locations/centraluseuap/DiskOperations/fc941831-5a94-4dde-93ac-e860df053beb?p=157f1a74-df5f-47b0-a815-476d8af3dce4&monitor=true&api-version=2022-07-02
->>>>>>> 13d0ab0a
-      pragma:
-      - no-cache
-      server:
-      - Microsoft-HTTPAPI/2.0
-      - Microsoft-HTTPAPI/2.0
-      strict-transport-security:
-      - max-age=31536000; includeSubDomains
-      x-content-type-options:
-      - nosniff
-      x-ms-ratelimit-remaining-resource:
-<<<<<<< HEAD
-      - Microsoft.Compute/CreateUpdateDisks3Min;2995,Microsoft.Compute/CreateUpdateDisks30Min;24995
-      x-ms-ratelimit-remaining-subscription-writes:
-      - '1196'
-=======
+      pragma:
+      - no-cache
+      server:
+      - Microsoft-HTTPAPI/2.0
+      - Microsoft-HTTPAPI/2.0
+      strict-transport-security:
+      - max-age=31536000; includeSubDomains
+      x-content-type-options:
+      - nosniff
+      x-ms-ratelimit-remaining-resource:
       - Microsoft.Compute/CreateUpdateDisks3Min;2996,Microsoft.Compute/CreateUpdateDisks30Min;24996
       x-ms-ratelimit-remaining-subscription-writes:
       - '1199'
->>>>>>> 13d0ab0a
     status:
       code: 202
       message: Accepted
@@ -849,16 +634,6 @@
       ParameterSetName:
       - -g -n --enable-bursting
       User-Agent:
-<<<<<<< HEAD
-      - AZURECLI/2.47.0 azsdk-python-azure-mgmt-compute/29.1.0 Python/3.10.11 (Linux-5.15.0-1036-azure-x86_64-with-glibc2.31)
-        VSTS_7b238909-6802-4b65-b90d-184bca47f458_build_220_0
-    method: GET
-    uri: https://management.azure.com/subscriptions/00000000-0000-0000-0000-000000000000/providers/Microsoft.Compute/locations/centraluseuap/DiskOperations/040dd929-1941-4b4b-84d1-0a3eb1f6460b?p=157f1a74-df5f-47b0-a815-476d8af3dce4&api-version=2022-07-02
-  response:
-    body:
-      string: "{\r\n  \"startTime\": \"2023-05-26T00:55:54.0472488+00:00\",\r\n  \"endTime\":
-        \"2023-05-26T00:55:54.1409651+00:00\",\r\n  \"status\": \"Succeeded\",\r\n
-=======
       - AZURECLI/2.50.0 azsdk-python-azure-mgmt-compute/30.0.0 Python/3.9.13 (Windows-10-10.0.22621-SP0)
     method: GET
     uri: https://management.azure.com/subscriptions/00000000-0000-0000-0000-000000000000/providers/Microsoft.Compute/locations/centraluseuap/DiskOperations/fc941831-5a94-4dde-93ac-e860df053beb?p=157f1a74-df5f-47b0-a815-476d8af3dce4&api-version=2022-07-02
@@ -866,7 +641,6 @@
     body:
       string: "{\r\n  \"startTime\": \"2023-07-26T06:49:52.67531+00:00\",\r\n  \"endTime\":
         \"2023-07-26T06:49:52.8002869+00:00\",\r\n  \"status\": \"Succeeded\",\r\n
->>>>>>> 13d0ab0a
         \ \"properties\": {\r\n    \"output\": {\r\n  \"name\": \"mydisk2\",\r\n  \"id\":
         \"/subscriptions/00000000-0000-0000-0000-000000000000/resourceGroups/cli_test_disk_busrting_000001/providers/Microsoft.Compute/disks/mydisk2\",\r\n
         \ \"type\": \"Microsoft.Compute/disks\",\r\n  \"location\": \"centraluseuap\",\r\n
@@ -876,19 +650,11 @@
         \   \"diskSizeGB\": 1024,\r\n    \"diskIOPSReadWrite\": 5000,\r\n    \"diskMBpsReadWrite\":
         200,\r\n    \"encryption\": {\r\n      \"type\": \"EncryptionAtRestWithPlatformKey\"\r\n
         \   },\r\n    \"burstingEnabled\": true,\r\n    \"networkAccessPolicy\": \"AllowAll\",\r\n
-<<<<<<< HEAD
-        \   \"publicNetworkAccess\": \"Enabled\",\r\n    \"timeCreated\": \"2023-05-26T00:55:50.9691489+00:00\",\r\n
-        \   \"burstingEnabledTime\": \"2023-05-26T00:55:54.1097214+00:00\",\r\n    \"provisioningState\":
-        \"Succeeded\",\r\n    \"diskState\": \"Unattached\",\r\n    \"diskSizeBytes\":
-        1099511627776,\r\n    \"uniqueId\": \"d0efbbae-0701-40fc-aca7-edfaa0705bd3\",\r\n
-        \   \"tier\": \"P30\"\r\n  }\r\n}\r\n  },\r\n  \"name\": \"040dd929-1941-4b4b-84d1-0a3eb1f6460b\"\r\n}"
-=======
         \   \"publicNetworkAccess\": \"Enabled\",\r\n    \"timeCreated\": \"2023-07-26T06:49:46.6750684+00:00\",\r\n
         \   \"burstingEnabledTime\": \"2023-07-26T06:49:52.7377881+00:00\",\r\n    \"provisioningState\":
         \"Succeeded\",\r\n    \"diskState\": \"Unattached\",\r\n    \"diskSizeBytes\":
         1099511627776,\r\n    \"uniqueId\": \"d07ee6a5-5754-401f-9585-8fcb8db12ac3\",\r\n
         \   \"tier\": \"P30\"\r\n  }\r\n}\r\n  },\r\n  \"name\": \"fc941831-5a94-4dde-93ac-e860df053beb\"\r\n}"
->>>>>>> 13d0ab0a
     headers:
       cache-control:
       - no-cache
@@ -897,32 +663,24 @@
       content-type:
       - application/json; charset=utf-8
       date:
-<<<<<<< HEAD
-      - Fri, 26 May 2023 00:55:55 GMT
-=======
       - Wed, 26 Jul 2023 06:49:52 GMT
->>>>>>> 13d0ab0a
-      expires:
-      - '-1'
-      pragma:
-      - no-cache
-      server:
-      - Microsoft-HTTPAPI/2.0
-      - Microsoft-HTTPAPI/2.0
-      strict-transport-security:
-      - max-age=31536000; includeSubDomains
-      transfer-encoding:
-      - chunked
-      vary:
-      - Accept-Encoding
-      x-content-type-options:
-      - nosniff
-      x-ms-ratelimit-remaining-resource:
-<<<<<<< HEAD
-      - Microsoft.Compute/GetOperation3Min;49979,Microsoft.Compute/GetOperation30Min;399979
-=======
+      expires:
+      - '-1'
+      pragma:
+      - no-cache
+      server:
+      - Microsoft-HTTPAPI/2.0
+      - Microsoft-HTTPAPI/2.0
+      strict-transport-security:
+      - max-age=31536000; includeSubDomains
+      transfer-encoding:
+      - chunked
+      vary:
+      - Accept-Encoding
+      x-content-type-options:
+      - nosniff
+      x-ms-ratelimit-remaining-resource:
       - Microsoft.Compute/GetOperation3Min;49994,Microsoft.Compute/GetOperation30Min;399994
->>>>>>> 13d0ab0a
     status:
       code: 200
       message: OK
@@ -940,12 +698,7 @@
       ParameterSetName:
       - -g -n --enable-bursting
       User-Agent:
-<<<<<<< HEAD
-      - AZURECLI/2.47.0 azsdk-python-azure-mgmt-compute/29.1.0 Python/3.10.11 (Linux-5.15.0-1036-azure-x86_64-with-glibc2.31)
-        VSTS_7b238909-6802-4b65-b90d-184bca47f458_build_220_0
-=======
-      - AZURECLI/2.50.0 azsdk-python-azure-mgmt-compute/30.0.0 Python/3.9.13 (Windows-10-10.0.22621-SP0)
->>>>>>> 13d0ab0a
+      - AZURECLI/2.50.0 azsdk-python-azure-mgmt-compute/30.0.0 Python/3.9.13 (Windows-10-10.0.22621-SP0)
     method: GET
     uri: https://management.azure.com/subscriptions/00000000-0000-0000-0000-000000000000/resourceGroups/cli_test_disk_busrting_000001/providers/Microsoft.Compute/disks/mydisk2?api-version=2022-07-02
   response:
@@ -958,17 +711,10 @@
         \   \"diskSizeGB\": 1024,\r\n    \"diskIOPSReadWrite\": 5000,\r\n    \"diskMBpsReadWrite\":
         200,\r\n    \"encryption\": {\r\n      \"type\": \"EncryptionAtRestWithPlatformKey\"\r\n
         \   },\r\n    \"burstingEnabled\": true,\r\n    \"networkAccessPolicy\": \"AllowAll\",\r\n
-<<<<<<< HEAD
-        \   \"publicNetworkAccess\": \"Enabled\",\r\n    \"timeCreated\": \"2023-05-26T00:55:50.9691489+00:00\",\r\n
-        \   \"burstingEnabledTime\": \"2023-05-26T00:55:54.1097214+00:00\",\r\n    \"provisioningState\":
-        \"Succeeded\",\r\n    \"diskState\": \"Unattached\",\r\n    \"diskSizeBytes\":
-        1099511627776,\r\n    \"uniqueId\": \"d0efbbae-0701-40fc-aca7-edfaa0705bd3\",\r\n
-=======
         \   \"publicNetworkAccess\": \"Enabled\",\r\n    \"timeCreated\": \"2023-07-26T06:49:46.6750684+00:00\",\r\n
         \   \"burstingEnabledTime\": \"2023-07-26T06:49:52.7377881+00:00\",\r\n    \"provisioningState\":
         \"Succeeded\",\r\n    \"diskState\": \"Unattached\",\r\n    \"diskSizeBytes\":
         1099511627776,\r\n    \"uniqueId\": \"d07ee6a5-5754-401f-9585-8fcb8db12ac3\",\r\n
->>>>>>> 13d0ab0a
         \   \"tier\": \"P30\"\r\n  }\r\n}"
     headers:
       cache-control:
@@ -978,32 +724,24 @@
       content-type:
       - application/json; charset=utf-8
       date:
-<<<<<<< HEAD
-      - Fri, 26 May 2023 00:55:55 GMT
-=======
       - Wed, 26 Jul 2023 06:49:53 GMT
->>>>>>> 13d0ab0a
-      expires:
-      - '-1'
-      pragma:
-      - no-cache
-      server:
-      - Microsoft-HTTPAPI/2.0
-      - Microsoft-HTTPAPI/2.0
-      strict-transport-security:
-      - max-age=31536000; includeSubDomains
-      transfer-encoding:
-      - chunked
-      vary:
-      - Accept-Encoding
-      x-content-type-options:
-      - nosniff
-      x-ms-ratelimit-remaining-resource:
-<<<<<<< HEAD
-      - Microsoft.Compute/LowCostGet3Min;14975,Microsoft.Compute/LowCostGet30Min;119975
-=======
+      expires:
+      - '-1'
+      pragma:
+      - no-cache
+      server:
+      - Microsoft-HTTPAPI/2.0
+      - Microsoft-HTTPAPI/2.0
+      strict-transport-security:
+      - max-age=31536000; includeSubDomains
+      transfer-encoding:
+      - chunked
+      vary:
+      - Accept-Encoding
+      x-content-type-options:
+      - nosniff
+      x-ms-ratelimit-remaining-resource:
       - Microsoft.Compute/LowCostGet3Min;14991,Microsoft.Compute/LowCostGet30Min;119991
->>>>>>> 13d0ab0a
     status:
       code: 200
       message: OK
@@ -1021,12 +759,7 @@
       ParameterSetName:
       - -g -n
       User-Agent:
-<<<<<<< HEAD
-      - AZURECLI/2.47.0 azsdk-python-azure-mgmt-compute/29.1.0 Python/3.10.11 (Linux-5.15.0-1036-azure-x86_64-with-glibc2.31)
-        VSTS_7b238909-6802-4b65-b90d-184bca47f458_build_220_0
-=======
       - AZURECLI/2.50.0 (AAZ) azsdk-python-core/1.26.0 Python/3.9.13 (Windows-10-10.0.22621-SP0)
->>>>>>> 13d0ab0a
     method: GET
     uri: https://management.azure.com/subscriptions/00000000-0000-0000-0000-000000000000/resourceGroups/cli_test_disk_busrting_000001/providers/Microsoft.Compute/disks/mydisk2?api-version=2022-07-02
   response:
@@ -1039,17 +772,10 @@
         \   \"diskSizeGB\": 1024,\r\n    \"diskIOPSReadWrite\": 5000,\r\n    \"diskMBpsReadWrite\":
         200,\r\n    \"encryption\": {\r\n      \"type\": \"EncryptionAtRestWithPlatformKey\"\r\n
         \   },\r\n    \"burstingEnabled\": true,\r\n    \"networkAccessPolicy\": \"AllowAll\",\r\n
-<<<<<<< HEAD
-        \   \"publicNetworkAccess\": \"Enabled\",\r\n    \"timeCreated\": \"2023-05-26T00:55:50.9691489+00:00\",\r\n
-        \   \"burstingEnabledTime\": \"2023-05-26T00:55:54.1097214+00:00\",\r\n    \"provisioningState\":
-        \"Succeeded\",\r\n    \"diskState\": \"Unattached\",\r\n    \"diskSizeBytes\":
-        1099511627776,\r\n    \"uniqueId\": \"d0efbbae-0701-40fc-aca7-edfaa0705bd3\",\r\n
-=======
         \   \"publicNetworkAccess\": \"Enabled\",\r\n    \"timeCreated\": \"2023-07-26T06:49:46.6750684+00:00\",\r\n
         \   \"burstingEnabledTime\": \"2023-07-26T06:49:52.7377881+00:00\",\r\n    \"provisioningState\":
         \"Succeeded\",\r\n    \"diskState\": \"Unattached\",\r\n    \"diskSizeBytes\":
         1099511627776,\r\n    \"uniqueId\": \"d07ee6a5-5754-401f-9585-8fcb8db12ac3\",\r\n
->>>>>>> 13d0ab0a
         \   \"tier\": \"P30\"\r\n  }\r\n}"
     headers:
       cache-control:
@@ -1059,32 +785,24 @@
       content-type:
       - application/json; charset=utf-8
       date:
-<<<<<<< HEAD
-      - Fri, 26 May 2023 00:55:56 GMT
-=======
       - Wed, 26 Jul 2023 06:49:54 GMT
->>>>>>> 13d0ab0a
-      expires:
-      - '-1'
-      pragma:
-      - no-cache
-      server:
-      - Microsoft-HTTPAPI/2.0
-      - Microsoft-HTTPAPI/2.0
-      strict-transport-security:
-      - max-age=31536000; includeSubDomains
-      transfer-encoding:
-      - chunked
-      vary:
-      - Accept-Encoding
-      x-content-type-options:
-      - nosniff
-      x-ms-ratelimit-remaining-resource:
-<<<<<<< HEAD
-      - Microsoft.Compute/LowCostGet3Min;14973,Microsoft.Compute/LowCostGet30Min;119973
-=======
+      expires:
+      - '-1'
+      pragma:
+      - no-cache
+      server:
+      - Microsoft-HTTPAPI/2.0
+      - Microsoft-HTTPAPI/2.0
+      strict-transport-security:
+      - max-age=31536000; includeSubDomains
+      transfer-encoding:
+      - chunked
+      vary:
+      - Accept-Encoding
+      x-content-type-options:
+      - nosniff
+      x-ms-ratelimit-remaining-resource:
       - Microsoft.Compute/LowCostGet3Min;14990,Microsoft.Compute/LowCostGet30Min;119990
->>>>>>> 13d0ab0a
     status:
       code: 200
       message: OK
