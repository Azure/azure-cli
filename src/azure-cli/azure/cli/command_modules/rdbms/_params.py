# --------------------------------------------------------------------------------------------
# Copyright (c) Microsoft Corporation. All rights reserved.
# Licensed under the MIT License. See License.txt in the project root for license information.
# --------------------------------------------------------------------------------------------

# pylint: disable=line-too-long

from knack.arguments import CLIArgumentType

from azure.cli.core.commands.parameters import (
    get_resource_name_completion_list,
    tags_type, get_location_type,
    get_enum_type,
    get_three_state_flag)
from azure.cli.command_modules.rdbms.validators import configuration_value_validator, validate_subnet, \
    retention_validator, tls_validator, public_access_validator, pg_storage_validator, mysql_storage_validator, tier_validator, \
    pg_sku_name_validator, mysql_sku_name_validator, pg_version_validator, mysql_version_validator, maintenance_window_validator, ip_address_validator
from azure.cli.core.commands.validators import get_default_location_from_resource_group
from .randomname.generate import generate_username
from azure.cli.core.local_context import LocalContextAttribute, LocalContextAction
from azure.cli.core.commands.parameters import (resource_group_name_type, get_location_type,
                                                get_resource_name_completion_list)


def load_arguments(self, _):    # pylint: disable=too-many-statements

    server_completers = {
        'mariadb': get_resource_name_completion_list('Microsoft.DBForMariaDB/servers'),
        'mysql': get_resource_name_completion_list('Microsoft.DBForMySQL/servers'),
        'postgres': get_resource_name_completion_list('Microsoft.DBForPostgreSQL/servers')
    }

    def _complex_params(command_group):

        server_name_setter_arg_type = CLIArgumentType(metavar='NAME', 
                                        help="Name of the server. The name can contain only lowercase letters, numbers, and the hyphen (-) character. Minimum 3 characters and maximum 63 characters.",
                                        local_context_attribute=LocalContextAttribute(name='server_name', 
                                        actions=[LocalContextAction.SET], scopes=['{} server'.format(command_group)]))
        
        server_name_getter_arg_type = CLIArgumentType(metavar='NAME', 
                                        help="Name of the server. The name can contain only lowercase letters, numbers, and the hyphen (-) character. Minimum 3 characters and maximum 63 characters.",
                                        local_context_attribute=LocalContextAttribute(name='server_name', 
                                        actions=[LocalContextAction.GET], scopes=['{} server'.format(command_group)]))

        server_name_arg_type = CLIArgumentType(metavar='NAME', 
                                        help="Name of the server. The name can contain only lowercase letters, numbers, and the hyphen (-) character. Minimum 3 characters and maximum 63 characters.",
                                        local_context_attribute=LocalContextAttribute(name='server_name', 
                                        actions=[LocalContextAction.SET, LocalContextAction.GET], scopes=['{} server'.format(command_group)]))
        
        overriding_none_arg_type = CLIArgumentType(local_context_attribute=LocalContextAttribute(name='context_name', actions=[LocalContextAction.GET]))

        with self.argument_context(command_group) as c:
            c.argument('name', options_list=['--sku-name'], required=True)
            c.argument('server_name', arg_type=server_name_arg_type, completer=server_completers[command_group], options_list=['--server-name', '-s'], help='Name of the server. The name can contain only lowercase letters, numbers, and the hyphen (-) character. Minimum 3 characters and maximum 63 characters.')

        with self.argument_context('{} server'.format(command_group)) as c:
            c.ignore('family', 'capacity', 'tier')

            c.argument('server_name', arg_type=server_name_arg_type, options_list=['--name', '-n'], id_part='name', help='Name of the server. The name can contain only lowercase letters, numbers, and the hyphen (-) character. Minimum 3 characters and maximum 63 characters.')
            c.argument('administrator_login', options_list=['--admin-user', '-u'], help='Administrator username for the server. Once set, it cannot be changed.')
            c.argument('administrator_login_password', options_list=['--admin-password', '-p'], help='The password of the administrator. Minimum 8 characters and maximum 128 characters. Password must contain characters from three of the following categories: English uppercase letters, English lowercase letters, numbers, and non-alphanumeric characters.')
            c.argument('ssl_enforcement', arg_type=get_enum_type(['Enabled', 'Disabled']), options_list=['--ssl-enforcement'], help='Enable or disable ssl enforcement for connections to server. Default is Enabled.')
            c.argument('minimal_tls_version', arg_type=get_enum_type(['TLS1_0', 'TLS1_1', 'TLS1_2', 'TLSEnforcementDisabled']), options_list=['--minimal-tls-version'], help='Set the minimal TLS version for connections to server when SSL is enabled. Default is TLSEnforcementDisabled.', validator=tls_validator)
            c.argument('public_network_access', arg_type=get_enum_type(['Enabled', 'Disabled']), options_list=['--public-network-access'], help='Enable or disable public network access to server. When disabled, only connections made through Private Links can reach this server. Default is Enabled.')
            c.argument('tier', arg_type=get_enum_type(['Basic', 'GeneralPurpose', 'MemoryOptimized']), options_list=['--performance-tier'], help='The performance tier of the server.')
            c.argument('capacity', options_list=['--vcore'], type=int, help='Number of vcore.')
            c.argument('family', options_list=['--family'], arg_type=get_enum_type(['Gen4', 'Gen5']), help='Hardware generation.')
            c.argument('storage_mb', options_list=['--storage-size'], type=int, help='The storage capacity of the server (unit is megabytes). Minimum 5120 and increases in 1024 increments. Default is 51200.')
            c.argument('backup_retention', options_list=['--backup-retention'], type=int, help='The number of days a backup is retained. Range of 7 to 35 days. Default is 7 days.', validator=retention_validator)
            c.argument('auto_grow', arg_type=get_enum_type(['Enabled', 'Disabled']), options_list=['--auto-grow'], help='Enable or disable autogrow of the storage. Default value is Enabled.')
            c.argument('infrastructure_encryption', arg_type=get_enum_type(['Enabled', 'Disabled']), options_list=['--infrastructure-encryption', '-i'], help='Add an optional second layer of encryption for data using new encryption algorithm. Default value is Disabled.')
            c.argument('assign_identity', options_list=['--assign-identity'], help='Generate and assign an Azure Active Directory Identity for this server for use with key management services like Azure KeyVault.')
            c.argument('tags', tags_type)

            if command_group == 'mariadb':
                c.ignore('minimal_tls_version')
                c.ignore('assign_identity')
                c.ignore('infrastructure_encryption')


        with self.argument_context('{} server create'.format(command_group)) as c:
            c.argument('server_name', options_list=['--name', '-n'], arg_type=server_name_setter_arg_type)
            c.argument('sku_name', options_list=['--sku-name'], required=True, help='The name of the sku. Follows the convention {pricing tier}_{compute generation}_{vCores} in shorthand. Examples: B_Gen5_1, GP_Gen5_4, MO_Gen5_16. ')
            c.argument('administrator_login', required=True, arg_group='Authentication')
            c.argument('administrator_login_password', required=True, arg_group='Authentication')

            c.argument('backup_retention', type=int, options_list=['--backup-retention'], help='The number of days a backup is retained. Range of 7 to 35 days. Default is 7 days.', validator=retention_validator)
            c.argument('geo_redundant_backup', arg_type=get_enum_type(['Enabled', 'Disabled']), options_list=['--geo-redundant-backup'], help='Enable or disable geo-redundant backups. Default value is Disabled. Not supported in Basic pricing tier.')
            c.argument('storage_mb', options_list=['--storage-size'], type=int, help='The storage capacity of the server (unit is megabytes). Minimum 5120 and increases in 1024 increments. Default is 51200.')
            c.argument('auto_grow', arg_type=get_enum_type(['Enabled', 'Disabled']), options_list=['--auto-grow'], help='Enable or disable autogrow of the storage. Default value is Enabled.')
            c.argument('infrastructure_encryption', arg_type=get_enum_type(['Enabled', 'Disabled']), options_list=['--infrastructure-encryption', '-i'], help='Add an optional second layer of encryption for data using new encryption algorithm. Default value is Disabled.')
            c.argument('assign_identity', options_list=['--assign-identity'], help='Generate and assign an Azure Active Directory Identity for this server for use with key management services like Azure KeyVault.')

            c.argument('location', arg_type=get_location_type(self.cli_ctx), validator=get_default_location_from_resource_group)
            c.argument('version', help='Server major version.')

        with self.argument_context('{} server update'.format(command_group)) as c:
            c.ignore('family', 'capacity', 'tier')
            c.argument('sku_name', options_list=['--sku-name'], help='The name of the sku. Follows the convention {pricing tier}_{compute generation}_{vCores} in shorthand. Examples: B_Gen5_1, GP_Gen5_4, MO_Gen5_16.')
            c.argument('assign_identity', options_list=['--assign-identity'], help='Generate and assign an Azure Active Directory Identity for this server for use with key management services like Azure KeyVault.')

        with self.argument_context('{} server restore'. format(command_group)) as c:
            c.argument('server_name', options_list=['--name', '-n'], arg_type=overriding_none_arg_type)
            c.argument('source_server', options_list=['--source-server', '-s'], help='The name or resource ID of the source server to restore from.')
            c.argument('restore_point_in_time', help='The point in time to restore from (ISO8601 format), e.g., 2017-04-26T02:10:00+08:00')

        with self.argument_context('{} server georestore'. format(command_group)) as c:
            c.argument('location', arg_type=get_location_type(self.cli_ctx), required=True)
            c.argument('sku_name', options_list=['--sku-name'], required=False, help='The name of the sku. Defaults to sku of the source server. Follows the convention {pricing tier}_{compute generation}_{vCores} in shorthand. Examples: B_Gen5_1, GP_Gen5_4, MO_Gen5_16.')
            c.argument('source_server', options_list=['--source-server', '-s'], required=True, help='The name or ID of the source server to restore from.')
            c.argument('backup_retention', options_list=['--backup-retention'], type=int, help='The number of days a backup is retained. Range of 7 to 35 days. Default is 7 days.', validator=retention_validator)
            c.argument('geo_redundant_backup', options_list=['--geo-redundant-backup'], help='Enable or disable geo-redundant backups. Default value is Disabled. Not supported in Basic pricing tier.')

        with self.argument_context('{} server replica'.format(command_group)) as c:
            c.argument('server_name', options_list=['--name', '-n'], arg_type=overriding_none_arg_type)
            c.argument('source_server', options_list=['--source-server', '-s'], help='The name or resource ID of the master server to the create replica for.')
            c.argument('location', options_list=['--location', '-l'], help='Location. Values from: `az account list-locations`. If not provided, the create replica will be in the same location as the master server')
            c.argument('sku_name', options_list=['--sku-name'], help='The name of the sku. Follows the convention {pricing tier}_{compute generation}_{vCores} in shorthand. Examples: B_Gen5_1, GP_Gen5_4, MO_Gen5_16.')

        with self.argument_context('{} server configuration set'.format(command_group)) as c:
            c.argument('value', help='Value of the configuration. If not provided, configuration value will be set to default.', validator=configuration_value_validator)
            c.ignore('source')

        with self.argument_context('{} server wait'.format(command_group)) as c:
            c.ignore('created', 'deleted', 'updated')

        with self.argument_context('{} server delete'.format(command_group)) as c:
            c.argument('server_name', options_list=['--name', '-n'], arg_type=server_name_getter_arg_type)

        with self.argument_context('{} server-logs'.format(command_group)) as c:
            c.argument('file_name', options_list=['--name', '-n'], nargs='+', help='Space-separated list of log filenames on the server to download.')
            c.argument('max_file_size', type=int, help='The file size limitation to filter files.')
            c.argument('file_last_written', type=int, help='Integer in hours to indicate file last modify time, default value is 72.')
            c.argument('filename_contains', help='The pattern that file name should match.')

        with self.argument_context('{} db'.format(command_group)) as c:
            c.argument('server_name', options_list=['--server-name', '-s'], arg_type=server_name_arg_type)
            c.argument('database_name', options_list=['--name', '-n'])

        with self.argument_context('{} server firewall-rule'.format(command_group)) as c:
            c.argument('server_name', options_list=['--server-name', '-s'])
            c.argument('firewall_rule_name', options_list=['--name', '-n'], id_part='child_name_1', help='The name of the firewall rule. The firewall rule name cannot be empty. The firewall rule name can only contain 0-9, a-z, A-Z, \'-\' and \'_\'. Additionally, the firewall rule name cannot exceed 128 characters.')
            c.argument('start_ip_address', options_list=['--start-ip-address'], help='The start IP address of the firewall rule. Must be IPv4 format. Use value \'0.0.0.0\' to represent all Azure-internal IP addresses.')
            c.argument('end_ip_address', options_list=['--end-ip-address'], help='The end IP address of the firewall rule. Must be IPv4 format. Use value \'0.0.0.0\' to represent all Azure-internal IP addresses.')

        with self.argument_context('{} server vnet-rule'.format(command_group)) as c:
            c.argument('server_name', options_list=['--server-name', '-s'])
            c.argument('virtual_network_rule_name', options_list=['--name', '-n'], id_part='child_name_1', help='The name of the vnet rule.')
            c.argument('virtual_network_subnet_id', options_list=['--subnet'], help='Name or ID of the subnet that allows access to an Azure Postgres Server. If subnet name is provided, --vnet-name must be provided.')
            c.argument('ignore_missing_vnet_service_endpoint', options_list=['--ignore-missing-endpoint', '-i'], help='Create vnet rule before virtual network has vnet service endpoint enabled', arg_type=get_three_state_flag())

        with self.argument_context('{} server vnet-rule create'.format(command_group)) as c:
            c.extra('vnet_name', options_list=['--vnet-name'], help='The virtual network name', validator=validate_subnet)

        with self.argument_context('{} server configuration'.format(command_group)) as c:
            c.argument('server_name', options_list=['--server-name', '-s'])
            c.argument('configuration_name', id_part='child_name_1', options_list=['--name', '-n'])

        with self.argument_context('{} server replica list'.format(command_group)) as c:
            c.argument('server_name', options_list=['--server-name', '-s'], help='Name of the master server.')

        for item in ['approve', 'reject', 'delete', 'show']:
            with self.argument_context('{} server private-endpoint-connection {}'.format(command_group, item)) as c:
                c.argument('private_endpoint_connection_name', options_list=['--name', '-n'], required=False,
                        help='The name of the private endpoint connection associated with the Server. '
                                'Required if --id is not specified')
                c.extra('connection_id', options_list=['--id'], required=False,
                        help='The ID of the private endpoint connection associated with the Server. '
                            'If specified --server-name/-s and --name/-n, this should be omitted.')
                c.argument('server_name', options_list=['--server-name', '-s'], required=False,
                        help='Name of the Server. Required if --id is not specified')
                c.argument('resource_group_name', help='The resource group name of specified server.',
                        required=False)
                c.argument('description', help='Comments for {} operation.'.format(item))

        with self.argument_context('{} server private-link-resource'.format(command_group)) as c:
            c.argument('server_name', options_list=['--server-name', '-s'], required=True, help='Name of the Server.')

        if command_group != 'mariadb':
            with self.argument_context('{} server key'.format(command_group)) as c:
                c.argument('server_name', options_list=['--server-name', '-s'])
                c.argument('kid', options_list=['--kid', '-k'], help='The Azure Key Vault key identifier of the server key. An example key identifier is "https://YourVaultName.vault.azure.net/keys/YourKeyName/01234567890123456789012345678901"')

            with self.argument_context('{} server ad-admin'.format(command_group)) as c:
                c.argument('server_name', options_list=['--server-name', '-s'])
                c.argument('login', options_list=['--display-name', '-u'], help='Display name of the Azure AD administrator user or group.')
                c.argument('sid', options_list=['--object-id', '-i'], help='The unique ID of the Azure AD administrator.')

    _complex_params('mariadb')
    _complex_params('mysql')
    _complex_params('postgres')


    # Flexible-server
    def _flexible_server_params(command_group):

        server_name_setter_arg_type = CLIArgumentType(metavar='NAME', 
                                        help="Name of the server. The name can contain only lowercase letters, numbers, and the hyphen (-) character. Minimum 3 characters and maximum 63 characters.",
                                        local_context_attribute=LocalContextAttribute(name='server_name', 
                                        actions=[LocalContextAction.SET], scopes=['{} flexible-server'.format(command_group)]))
        
        server_name_getter_arg_type = CLIArgumentType(metavar='NAME', 
                                        help="Name of the server. The name can contain only lowercase letters, numbers, and the hyphen (-) character. Minimum 3 characters and maximum 63 characters.",
                                        local_context_attribute=LocalContextAttribute(name='server_name', 
                                        actions=[LocalContextAction.GET], scopes=['{} flexible-server'.format(command_group)]))

        server_name_arg_type = CLIArgumentType(metavar='NAME', 
                                        help="Name of the server. The name can contain only lowercase letters, numbers, and the hyphen (-) character. Minimum 3 characters and maximum 63 characters.",
                                        local_context_attribute=LocalContextAttribute(name='server_name', 
                                        actions=[LocalContextAction.SET, LocalContextAction.GET], scopes=['{} flexible-server'.format(command_group)]))
        
        administrator_login_setter_arg_type = CLIArgumentType(metavar='NAME', 
                                        local_context_attribute=LocalContextAttribute(name='administrator_login', 
                                        actions=[LocalContextAction.SET], scopes=['{} flexible-server'.format(command_group)]))
        
        administrator_login_arg_type = CLIArgumentType(metavar='NAME', 
                                        local_context_attribute=LocalContextAttribute(name='administrator_login', 
                                        actions=[LocalContextAction.GET, LocalContextAction.SET], scopes=['{} flexible-server'.format(command_group)]))
        
        database_name_setter_arg_type = CLIArgumentType(metavar='NAME', 
                                        local_context_attribute=LocalContextAttribute(name='database_name', 
                                        actions=[LocalContextAction.SET], scopes=['{} flexible-server'.format(command_group)]))
        
        database_name_getter_arg_type = CLIArgumentType(metavar='NAME', 
                                        local_context_attribute=LocalContextAttribute(name='database_name', 
                                        actions=[LocalContextAction.GET], scopes=['{} flexible-server'.format(command_group)]))
        
        database_name_arg_type = CLIArgumentType(metavar='NAME', 
                                        local_context_attribute=LocalContextAttribute(name='database_name', 
                                        actions=[LocalContextAction.GET, LocalContextAction.SET], scopes=['{} flexible-server'.format(command_group)]))
                                
        
        overriding_none_arg_type = CLIArgumentType(local_context_attribute=LocalContextAttribute(name='context_name', actions=[LocalContextAction.GET]))

        with self.argument_context('{} flexible-server'.format(command_group)) as c:
            c.argument('server_name', id_part='name', options_list=['--name', '-n'], arg_type=server_name_arg_type)

        with self.argument_context('{} flexible-server create'.format(command_group)) as c:
            # Add create mode as a parameter
            if command_group == 'postgres':
                c.argument('tier', default='GeneralPurpose', options_list=['--tier'], validator=tier_validator,
                            help='Compute tier of the server. Accepted values: Burstable, GeneralPurpose, Memory Optimized ')
<<<<<<< HEAD
                c.argument('sku_name', default='Standard_D2s_v3', options_list=['--sku-name'], validator=pg_sku_name_validator,
                            help='The name of the compute SKU. Follows the convention Standard_{VM name}. Examples: Standard_D4s_v3 ')
                c.argument('storage_mb', default='128', options_list=['--storage-size'], type=int, validator=pg_storage_validator,
=======
                c.argument('sku_name', default='Standard_D2s_v3', options_list=['--sku-name'], 
                            help='The name of the compute SKU. Follows the convention Standard_{VM name}. Examples: Standard_B1ms, Standard_D4s_v3 ')
                c.argument('storage_mb', default='128', options_list=['--storage-size'], type=int,
                           validator=pg_storage_validator,
>>>>>>> 07590216
                            help='The storage capacity of the server. Minimum is 32 GiB and max is 16 TiB.')
                c.argument('version', default='12', options_list=['--version'], validator=pg_version_validator,
                            help='Server major version.')              
                c.argument('zone', options_list=['--zone, -z'], 
                            help='Availability zone into which to provision the resource.')
            elif command_group == 'mysql':
                c.argument('tier', default='Burstable', validator=tier_validator,
                            help='Compute tier of the server. Accepted values: Burstable, GeneralPurpose, Memory Optimized ')
                c.argument('sku_name', default='Standard_B1ms', options_list=['--sku-name'], validator=mysql_sku_name_validator,
                            help='The name of the compute SKU. Follows the convention Standard_{VM name}. Examples: Standard_B1ms, Standard_D4s_v3 ')
                c.argument('storage_mb', default='10', options_list=['--storage-size'], type=int, validator=mysql_storage_validator,
                            help='The storage capacity of the server. Minimum is 5 GiB and increases in 1 GiB increments. Max is 16 TiB.')
                c.argument('version', default='5.7', options_list=['--version'], validator=mysql_version_validator,
                            help='Server major version.')
                c.argument('zone', options_list=['--zone, -z'], 
                            help='Availability zone into which to provision the resource.')
                c.argument('public_network_access', options_list=['--public-network-access'], 
                            help='Enable or disable public network access to server. When disabled, only connections made through Private Links can reach this server. Default is Enabled.')

            c.argument('subnet_arm_resource_id', options_list=['--subnet'],
                       help='Name or ID of the subnet that allows access to an Azure Flexible Server. ')
            c.argument('server_name', options_list=['--name', '-n'], arg_type=server_name_setter_arg_type)
            c.argument('location', arg_type=get_location_type(self.cli_ctx))#, validator=get_default_location_from_resource_group)
            c.argument('administrator_login', default=generate_username(), options_list=['--admin-user, -u'],  arg_group='Authentication', arg_type=administrator_login_setter_arg_type,
                        help='Administrator username for the server. Once set, it cannot be changed. ')
            c.argument('administrator_login_password', options_list=['--admin-password', '-p'],
                       help='The password of the administrator. Minimum 8 characters and maximum 128 characters. Password must contain characters from three of the following categories: English uppercase letters, English lowercase letters, numbers, and non-alphanumeric characters.',
                       arg_group='Authentication')
            c.argument('backup_retention', default=7, type=int, options_list=['--backup-retention'],
                       help='The number of days a backup is retained. Range of 7 to 35 days. Default is 7 days.',
                       validator=retention_validator)
            c.argument('tags', tags_type)
            c.argument('public_access', options_list=['--public-access'],
                        help='Determines the public access. Enter single or range of IP addresses to be included in the allowed list of IPs. IP address ranges must be dash-separated and not contain any spaces. Specifying 0.0.0.0 allows public access from any resources deployed within Azure to access your server. Specifying no IP address sets the server in public access mode but does not create a firewall rule. ',
                        validator=public_access_validator)
            c.argument('high_availability', default="Disabled", options_list=['--high-availability'], help='Enable or disable high availability feature.  Default value is Disabled.')
            c.argument('assign_identity', options_list=['--assign-identity'],
                        help='Generate and assign an Azure Active Directory Identity for this server for use with key management services like Azure KeyVault. No need to enter extra argument.')
            c.ignore('database_name')

        with self.argument_context('{} flexible-server delete'.format(command_group)) as c:
            c.argument('server_name', id_part='name', options_list=['--name', '-n'], arg_type=server_name_getter_arg_type)
            c.argument('force', options_list=['--force'], action='store_true',
                       help='Delete the server without prompt')

        with self.argument_context('{} flexible-server restore'.format(command_group)) as c:
            c.argument('server_name', options_list=['--name', '-n'], arg_type=overriding_none_arg_type,
                        help='The name of the new server that is created by the restore command.')
            c.argument('source_server', options_list=['--source-server'], 
                        help='The name or resource ID of the source server to restore from.')
            c.argument('restore_point_in_time', options_list=['--restore-point-in-time'], 
                        help='The point in time to restore from (ISO8601 format), e.g., 2017-04-26T02:10:00+08:00')
        
        with self.argument_context('{} flexible-server update'.format(command_group)) as c:
<<<<<<< HEAD
            c.ignore('assign_identity') 
            c.argument('tier', options_list=['--tier'], validator=tier_validator,
                       help='Compute tier of the server. Accepted values: Burstable, GeneralPurpose, Memory Optimized ')
=======
            c.ignore('assign_identity')
            c.argument('sku_name', options_list=['--sku-name'], 
                        help='The name of the sku. Follows the convention {pricing tier}_{compute generation}_{vCores} in shorthand. Examples: B_Gen5_1, GP_Gen5_4, MO_Gen5_16.')
            c.argument('tier', default='GeneralPurpose', options_list=['--tier'],
                       help='Compute tier of the server. Accepted values: Burstable, GeneralPurpose, Memory Optimized ')
            c.argument('tags', options_list=['--tags'], 
                        help='Space-separated tags: key[=value] [key[=value] ...]. Use \"\" to clear existing tags.')
>>>>>>> 07590216
            c.argument('backup_retention',  type=int, options_list=['--backup-retention'], 
                        help='The number of days a backup is retained. Range of 7 to 35 days. Default is 7 days.', validator=retention_validator)
            c.argument('administrator_login_password', options_list=['--admin-password', '-p'],
                       help='The password of the administrator. Minimum 8 characters and maximum 128 characters. Password must contain characters from three of the following categories: English uppercase letters, English lowercase letters, numbers, and non-alphanumeric characters.',)
            c.argument('ha_enabled', default='Disabled', options_list=['--high-availability'], arg_type=get_enum_type(['Enabled', 'Disabled']), 
                        help='Enable or disable high availability feature.  Default value is Disabled.')
            c.argument('maintenance_window', options_list=['--maintenance-window'], validator=maintenance_window_validator,
                        help='Period of time designated for maintenance. Examples: "0:8:30" to schedule on Monday, 8:30 UTC')
            c.argument('tags', tags_type)
            if command_group == 'mysql':
                c.argument('sku_name', default='Standard_B1MS', options_list=['--sku-name'], validator=mysql_sku_name_validator,
                            help='The name of the compute SKU. Follows the convention Standard_{VM name}. Examples: Standard_B1ms, Standard_D4s_v3 ')
                c.argument('storage_mb', options_list=['--storage-size'], type=int,
                           validator=mysql_storage_validator,
                            help='The storage capacity of the server. Minimum is 5 GiB and increases in 1 GiB increments. Max is 16 TiB.')
                c.argument('public_network_access', arg_type=get_enum_type(['Enabled', 'Disabled']),
                           options_list=['--public-network-access'],
                           help='Enable or disable public network access to server. When disabled, only connections made through Private Links can reach this server. Default is Enabled.')
                c.argument('auto_grow', arg_type=get_enum_type(['Enabled', 'Disabled']), options_list=['--storage-auto-grow'],
                           help='Enable or disable autogrow of the storage. Default value is Enabled.')
                c.argument('ssl_enforcement', arg_type=get_enum_type(['Enabled', 'Disabled']),
                           options_list=['--ssl-enforcement'],
                           help='Enable or disable ssl enforcement for connections to server. Default is Enabled.')
                c.argument('subnet_arm_resource_id', options_list=['--subnet-id'],
                           help='Name or ID of the subnet that allows access to an Azure Flexible Server MySQL Server. ')
                c.argument('replication_role', options_list=['--replication-role'],
                           help='The replication role of the server.')
            elif command_group == 'postgres':
                c.argument('sku_name', default='Standard_D2s_v3', options_list=['--sku-name'], validator=pg_sku_name_validator,
                            help='The name of the compute SKU. Follows the convention Standard_{VM name}. Examples: Standard_D4s_v3 ')
                c.argument('storage_mb', options_list=['--storage-size'], type=int,
                           validator=pg_storage_validator,
                            help='The storage capacity of the server. Minimum is 32 GiB and max is 16 TiB.')

        with self.argument_context('{} flexible-server list-skus'.format(command_group)) as c:
            c.argument('location', arg_type=get_location_type(self.cli_ctx))

        # flexible-server parameter
        for scope in ['list', 'set', 'show']:
            argument_context_string = '{} flexible-server parameter {}'.format(command_group, scope)
            with self.argument_context(argument_context_string) as c:
                c.argument('server_name', id_part='name', options_list=['--server-name', '-s'], arg_type=server_name_arg_type)
                c.argument('json', options_list=['--json'], help='Output in json format. true/false')
        
        for scope in ['show', 'set']:
            argument_context_string = '{} flexible-server parameter {}'.format(command_group, scope)
            with self.argument_context(argument_context_string) as c:
                c.argument('configuration_name', id_part='child_name_1', options_list=['--name', '-n'], required=True, 
                            help='The name of the server configuration') # N/A
    
        with self.argument_context('{} flexible-server parameter set'.format(command_group)) as c:
            c.argument('value', options_list=['--value', '-v'], 
                        help='Value of the configuration.') 
            c.argument('source', options_list=['--source'], 
                        help='Source of the configuration.') 

        # firewall-rule
        for scope in ['create', 'delete', 'list', 'show', 'update']:
            argument_context_string = '{} flexible-server firewall-rule {}'.format(command_group, scope)
            with self.argument_context(argument_context_string) as c:
                c.argument('resource_group_name', arg_type=resource_group_name_type)
                c.argument('server_name', id_part='name', options_list=['--server-name', '-s'], arg_type=server_name_arg_type)
        
        for scope in ['create', 'delete', 'show', 'update']:
            argument_context_string = '{} flexible-server firewall-rule {}'.format(command_group, scope)
            with self.argument_context(argument_context_string) as c:
                c.argument('firewall_rule_name', id_part='child_name_1', options_list=['--name', '-n'],
                            help='The name of the firewall rule. If name is omitted, default name will be chosen for firewall name. The firewall rule name can only contain 0-9, a-z, A-Z, \'-\' and \'_\'. Additionally, the firewall rule name cannot exceed 128 characters. ')
        
        with self.argument_context('{} flexible-server firewall-rule create'.format(command_group)) as c:
            c.argument('end_ip_address', options_list=['--end-ip-address'], validator=ip_address_validator,
                        help='The end IP address of the firewall rule. Must be IPv4 format. Use value \'0.0.0.0\' to represent all Azure-internal IP addresses. ')
            c.argument('start_ip_address', options_list=['--start-ip-address'], validator=ip_address_validator,
                        help='The start IP address of the firewall rule. Must be IPv4 format. Use value \'0.0.0.0\' to represent all Azure-internal IP addresses. ')
        
        with self.argument_context('{} flexible-server firewall-rule delete'.format(command_group)) as c:
            c.argument('prompt', options_list=['--prompt'], help='Turn confirmation prompt on/off. If off, the rule will be deleted without confirmation')

        with self.argument_context('{} flexible-server firewall-rule update'.format(command_group)) as c:
            c.argument('end_ip_address', options_list=['--end-ip-address'], validator=ip_address_validator,
                        help='When using \'set\' or \'add\', preserve string literals instead of attempting to convert to JSON.')
            c.argument('start_ip_address', options_list=['--start-ip-address'], validator=ip_address_validator,
                        help='The start IP address of the firewall rule. Must be IPv4 format. Use value \'0.0.0.0\' to represent all Azure-internal IP addresses. ')
        
        # db
        with self.argument_context('{} flexible-server db'.format(command_group)) as c:
            c.argument('server_name', options_list=['--server-name', '-s'], help='Name of the server.')
            c.argument('database_name', arg_type=database_name_arg_type, options_list=['--database-name', '-d'], help='The name of a database.')
        
        with self.argument_context('{} flexible-server db create'.format(command_group)) as c:
            c.argument('database_name',  arg_type=database_name_setter_arg_type, options_list=['--database-name', '-d'], help='The name of a database.')
        
        with self.argument_context('{} flexible-server db delete'.format(command_group)) as c:
            c.argument('database_name',  arg_type=database_name_getter_arg_type, options_list=['--database-name', '-d'], help='The name of a database.')


        with self.argument_context('{} flexible-server show-connection-string'.format(command_group)) as c:
<<<<<<< HEAD
            c.argument('server_name', options_list=['--server-name', '-s'], arg_type=server_name_arg_type ,help='Name of the server.')
=======
            c.argument('server_name', options_list=['--server-name', '-s'], help='Name of the server.')
>>>>>>> 07590216
            c.argument('administrator_login', arg_type=administrator_login_arg_type, options_list=['--admin-user', '-u'], 
                       help='The login username of the administrator.')
            c.argument('administrator_login_password', options_list=['--admin-password', '-p'],
                       help='The login password of the administrator.')
            c.argument('database_name', arg_type=database_name_arg_type, options_list=['--database-name', '-d'], help='The name of a database.')


    _flexible_server_params('postgres')
    _flexible_server_params('mysql')<|MERGE_RESOLUTION|>--- conflicted
+++ resolved
@@ -240,16 +240,9 @@
             if command_group == 'postgres':
                 c.argument('tier', default='GeneralPurpose', options_list=['--tier'], validator=tier_validator,
                             help='Compute tier of the server. Accepted values: Burstable, GeneralPurpose, Memory Optimized ')
-<<<<<<< HEAD
                 c.argument('sku_name', default='Standard_D2s_v3', options_list=['--sku-name'], validator=pg_sku_name_validator,
                             help='The name of the compute SKU. Follows the convention Standard_{VM name}. Examples: Standard_D4s_v3 ')
                 c.argument('storage_mb', default='128', options_list=['--storage-size'], type=int, validator=pg_storage_validator,
-=======
-                c.argument('sku_name', default='Standard_D2s_v3', options_list=['--sku-name'], 
-                            help='The name of the compute SKU. Follows the convention Standard_{VM name}. Examples: Standard_B1ms, Standard_D4s_v3 ')
-                c.argument('storage_mb', default='128', options_list=['--storage-size'], type=int,
-                           validator=pg_storage_validator,
->>>>>>> 07590216
                             help='The storage capacity of the server. Minimum is 32 GiB and max is 16 TiB.')
                 c.argument('version', default='12', options_list=['--version'], validator=pg_version_validator,
                             help='Server major version.')              
@@ -304,19 +297,9 @@
                         help='The point in time to restore from (ISO8601 format), e.g., 2017-04-26T02:10:00+08:00')
         
         with self.argument_context('{} flexible-server update'.format(command_group)) as c:
-<<<<<<< HEAD
             c.ignore('assign_identity') 
             c.argument('tier', options_list=['--tier'], validator=tier_validator,
                        help='Compute tier of the server. Accepted values: Burstable, GeneralPurpose, Memory Optimized ')
-=======
-            c.ignore('assign_identity')
-            c.argument('sku_name', options_list=['--sku-name'], 
-                        help='The name of the sku. Follows the convention {pricing tier}_{compute generation}_{vCores} in shorthand. Examples: B_Gen5_1, GP_Gen5_4, MO_Gen5_16.')
-            c.argument('tier', default='GeneralPurpose', options_list=['--tier'],
-                       help='Compute tier of the server. Accepted values: Burstable, GeneralPurpose, Memory Optimized ')
-            c.argument('tags', options_list=['--tags'], 
-                        help='Space-separated tags: key[=value] [key[=value] ...]. Use \"\" to clear existing tags.')
->>>>>>> 07590216
             c.argument('backup_retention',  type=int, options_list=['--backup-retention'], 
                         help='The number of days a backup is retained. Range of 7 to 35 days. Default is 7 days.', validator=retention_validator)
             c.argument('administrator_login_password', options_list=['--admin-password', '-p'],
@@ -414,11 +397,7 @@
 
 
         with self.argument_context('{} flexible-server show-connection-string'.format(command_group)) as c:
-<<<<<<< HEAD
             c.argument('server_name', options_list=['--server-name', '-s'], arg_type=server_name_arg_type ,help='Name of the server.')
-=======
-            c.argument('server_name', options_list=['--server-name', '-s'], help='Name of the server.')
->>>>>>> 07590216
             c.argument('administrator_login', arg_type=administrator_login_arg_type, options_list=['--admin-user', '-u'], 
                        help='The login username of the administrator.')
             c.argument('administrator_login_password', options_list=['--admin-password', '-p'],
