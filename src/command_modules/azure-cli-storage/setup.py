--- conflicted
+++ resolved
@@ -31,11 +31,7 @@
 ]
 
 DEPENDENCIES = [
-<<<<<<< HEAD
-    'azure-storage==0.34.0',
-=======
     'azure-multiapi-storage==0.1.0',
->>>>>>> bed55b19
     'azure-mgmt-storage==1.0.0rc1',
     'azure-cli-core',
 ]
