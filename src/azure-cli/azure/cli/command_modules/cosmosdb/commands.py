--- conflicted
+++ resolved
@@ -484,7 +484,6 @@
         g.show_command('show', 'get')
         g.command('delete', 'begin_delete', confirmation=True, supports_no_wait=True)
 
-<<<<<<< HEAD
     with self.command_group('cosmosdb sql database', cosmosdb_sql_sdk, client_factory=cf_sql_resources) as g:
         g.custom_command('restore', 'cli_cosmosdb_sql_database_restore', is_preview=True)
 
@@ -505,12 +504,10 @@
 
     with self.command_group('cosmosdb table', cosmosdb_table_sdk, client_factory=cf_table_resources) as g:
         g.custom_command('restore', 'cli_cosmosdb_table_restore', is_preview=True)
-=======
     # ComputeV2 services
     with self.command_group('cosmosdb service', cosmosdb_service_sdk, client_factory=cf_service) as g:
         g.custom_command('create', 'cli_cosmosdb_service_create', supports_no_wait=True)
         g.custom_command('update', 'cli_cosmosdb_service_update', supports_no_wait=True)
         g.command('list', 'list')
         g.show_command('show', 'get')
-        g.command('delete', 'begin_delete', confirmation=True, supports_no_wait=True)
->>>>>>> ccf2bd49
+        g.command('delete', 'begin_delete', confirmation=True, supports_no_wait=True)