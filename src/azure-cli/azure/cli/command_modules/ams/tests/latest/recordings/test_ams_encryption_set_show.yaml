--- conflicted
+++ resolved
@@ -19,50 +19,29 @@
       ParameterSetName:
       - -n -g --storage-account -l --mi-system-assigned
       User-Agent:
-<<<<<<< HEAD
       - AZURECLI/2.29.0 azsdk-python-mgmt-media/7.0.0 Python/3.9.6 (Windows-10-10.0.19043-SP0)
-=======
-      - AZURECLI/2.29.0 azsdk-python-mgmt-media/7.0.0 Python/3.7.9 (Windows-10-10.0.19041-SP0)
->>>>>>> 925d5f93
     method: PUT
     uri: https://management.azure.com/subscriptions/00000000-0000-0000-0000-000000000000/resourceGroups/clitest.rg000001/providers/Microsoft.Media/mediaservices/ams000004?api-version=2021-05-01
   response:
     body:
       string: "{\r\n  \"name\":\"ams000004\",\"id\":\"/subscriptions/00000000-0000-0000-0000-000000000000/resourceGroups/clitest.rg000001/providers/Microsoft.Media/mediaservices/ams000004\",\"type\":\"Microsoft.Media/mediaservices\",\"location\":\"Central
-<<<<<<< HEAD
-        US\",\"properties\":{\r\n    \"mediaServiceId\":\"a979035d-2a5e-45d9-b04e-171d3444f77a\",\"storageAccounts\":[\r\n
-=======
-        US\",\"properties\":{\r\n    \"mediaServiceId\":\"30dcff60-aeae-47e4-a33a-94c2f9ab283b\",\"storageAccounts\":[\r\n
->>>>>>> 925d5f93
+        US\",\"properties\":{\r\n    \"mediaServiceId\":\"ecd25f4d-18fe-4775-95db-248e76ab45b8\",\"storageAccounts\":[\r\n
         \     {\r\n        \"id\":\"/subscriptions/00000000-0000-0000-0000-000000000000/resourceGroups/clitest.rg000001/providers/Microsoft.Storage/storageAccounts/clitest000002\",\"type\":\"Primary\"\r\n
         \     }\r\n    ],\"storageAuthentication\":\"System\",\"encryption\":{\r\n
         \     \"type\":\"SystemKey\"\r\n    },\"keyDelivery\":{\r\n      \"accessControl\":{\r\n
         \       \"defaultAction\":\"Allow\",\"ipAllowList\":[\r\n          \r\n        ]\r\n
-<<<<<<< HEAD
-        \     }\r\n    }\r\n  },\"systemData\":{\r\n    \"createdBy\":\"zhiyihuang@microsoft.com\",\"createdByType\":\"User\",\"createdAt\":\"2021-10-15T05:50:53.4173564Z\",\"lastModifiedBy\":\"zhiyihuang@microsoft.com\",\"lastModifiedByType\":\"User\",\"lastModifiedAt\":\"2021-10-15T05:50:53.4173564Z\"\r\n
-        \ },\"identity\":{\r\n    \"type\":\"SystemAssigned\",\"principalId\":\"776d935e-1076-45e6-82fa-caaedcccd992\",\"tenantId\":\"54826b22-38d6-4fb2-bad9-b7b93a3e9c5a\"\r\n
-=======
-        \     }\r\n    }\r\n  },\"systemData\":{\r\n    \"createdBy\":\"yishiwang@microsoft.com\",\"createdByType\":\"User\",\"createdAt\":\"2021-10-12T09:05:43.4034941Z\",\"lastModifiedBy\":\"yishiwang@microsoft.com\",\"lastModifiedByType\":\"User\",\"lastModifiedAt\":\"2021-10-12T09:05:43.4034941Z\"\r\n
-        \ },\"identity\":{\r\n    \"type\":\"SystemAssigned\",\"principalId\":\"17316452-9b50-4ea5-b0fa-c7717bad37ee\",\"tenantId\":\"54826b22-38d6-4fb2-bad9-b7b93a3e9c5a\"\r\n
->>>>>>> 925d5f93
+        \     }\r\n    }\r\n  },\"systemData\":{\r\n    \"createdBy\":\"zhiyihuang@microsoft.com\",\"createdByType\":\"User\",\"createdAt\":\"2021-10-21T06:17:59.0955902Z\",\"lastModifiedBy\":\"zhiyihuang@microsoft.com\",\"lastModifiedByType\":\"User\",\"lastModifiedAt\":\"2021-10-21T06:17:59.0955902Z\"\r\n
+        \ },\"identity\":{\r\n    \"type\":\"SystemAssigned\",\"principalId\":\"6dd6b59c-ef7d-4cc0-9274-f62ad3b17e74\",\"tenantId\":\"54826b22-38d6-4fb2-bad9-b7b93a3e9c5a\"\r\n
         \ }\r\n}"
     headers:
       cache-control:
       - no-cache
       content-length:
-<<<<<<< HEAD
       - '1276'
       content-type:
       - application/json; odata.metadata=minimal
       date:
-      - Fri, 15 Oct 2021 05:50:58 GMT
-=======
-      - '1274'
-      content-type:
-      - application/json; odata.metadata=minimal
-      date:
-      - Tue, 12 Oct 2021 09:05:48 GMT
->>>>>>> 925d5f93
+      - Thu, 21 Oct 2021 06:18:05 GMT
       expires:
       - '-1'
       odata-version:
@@ -76,11 +55,7 @@
       x-content-type-options:
       - nosniff
       x-ms-ratelimit-remaining-subscription-writes:
-<<<<<<< HEAD
       - '1199'
-=======
-      - '1196'
->>>>>>> 925d5f93
     status:
       code: 201
       message: Created
@@ -98,11 +73,7 @@
       Content-Type:
       - application/json
       User-Agent:
-<<<<<<< HEAD
-      - azsdk-python-keyvault-keys/4.4.0 Python/3.9.6 (Windows-10-10.0.19043-SP0)
-=======
-      - azsdk-python-keyvault-keys/4.5.0b4 Python/3.7.9 (Windows-10-10.0.19041-SP0)
->>>>>>> 925d5f93
+      - azsdk-python-keyvault-keys/4.5.0b4 Python/3.9.6 (Windows-10-10.0.19043-SP0)
     method: POST
     uri: https://clitest000003.vault.azure.net/keys/ams000005/create?api-version=7.3-preview
   response:
@@ -117,11 +88,7 @@
       content-type:
       - application/json; charset=utf-8
       date:
-<<<<<<< HEAD
-      - Fri, 15 Oct 2021 05:50:59 GMT
-=======
-      - Tue, 12 Oct 2021 09:05:50 GMT
->>>>>>> 925d5f93
+      - Thu, 21 Oct 2021 06:18:07 GMT
       expires:
       - '-1'
       pragma:
@@ -134,15 +101,11 @@
       x-content-type-options:
       - nosniff
       x-ms-keyvault-network-info:
-<<<<<<< HEAD
       - conn_type=Ipv4;addr=167.220.255.42;act_addr_fam=InterNetwork;
-=======
-      - conn_type=Ipv4;addr=167.220.255.19;act_addr_fam=InterNetwork;
->>>>>>> 925d5f93
       x-ms-keyvault-region:
       - centralus
       x-ms-keyvault-service-version:
-      - 1.9.132.3
+      - 1.9.150.1
       x-powered-by:
       - ASP.NET
     status:
@@ -162,37 +125,21 @@
       Content-Type:
       - application/json
       User-Agent:
-<<<<<<< HEAD
-      - azsdk-python-keyvault-keys/4.4.0 Python/3.9.6 (Windows-10-10.0.19043-SP0)
-=======
-      - azsdk-python-keyvault-keys/4.5.0b4 Python/3.7.9 (Windows-10-10.0.19041-SP0)
->>>>>>> 925d5f93
+      - azsdk-python-keyvault-keys/4.5.0b4 Python/3.9.6 (Windows-10-10.0.19043-SP0)
     method: POST
     uri: https://clitest000003.vault.azure.net/keys/ams000005/create?api-version=7.3-preview
   response:
     body:
-<<<<<<< HEAD
-      string: '{"key":{"kid":"https://clitest000003.vault.azure.net/keys/ams000005/1458c1a76637458a8ba8552841673881","kty":"RSA","key_ops":["encrypt","decrypt","sign","verify","wrapKey","unwrapKey"],"n":"nrylAorVijgtlCVrCUb5_GMJUemcxKEaI3l86iwnYoM6w9fisEns_L_FYxzKV_zrpH06NdDLzVzUf_himNCKs32s2LpPQ5ZI3bpOD9D3fsyXMcrIZM4wpdYoqQKeqf7xxx8bLrvrYQsr9fu_fziwmcmaEyS9uFzcU1aCzhy5iI0gtA-dD5LjBqu21Efob1EJDB1aFEtppn_u39gLU-ecsFk0pMCYQaL65YHjsSghkmUJdzrD3A4ydQnpoIVdxhAwuU3zupI2QOY-BowbIQlxKiATecUTi_78mK3c6YKkSE7_BvFCTs2mNZn_JOSxNHKJn_PrnT3lHa_BXY1B8lAomQ","e":"AQAB"},"attributes":{"enabled":true,"created":1634277062,"updated":1634277062,"recoveryLevel":"CustomizedRecoverable"}}'
-=======
-      string: '{"key":{"kid":"https://clitest000003.vault.azure.net/keys/ams000005/318235911c1d4af3a1810c388646d042","kty":"RSA","key_ops":["encrypt","decrypt","sign","verify","wrapKey","unwrapKey"],"n":"sFOR7Ddgtz-zmhq2rhhPStMbwHhH6IW1RmrCQXuRbbeQsLij9XN-rLvWaRxOQi5aFWg-AOqTtW35_1YlIlJClu-h62B7FakikWNGw65NgHUC9UTfAUbs1xWBz9-8Kg0iVcvXGCn69gWiwRS1aDUGEXedC5zUE7lzQA1M5COkuPhIntuOr4RDJv08Xjkc5cFBqHUdbhEnS2sF6nthMEdLNsqcVvLU6W11DtcEGMnxH7iC3Ie0yrWulMVuBfZk3KwCFwXCn7LMF9nr7MTPQFVdTi9xsPf3x9xvbXtY2Q9yulo25qlEfj_tXWRRU0t-CijQN8oiuOIe1CNduwu8bH651Q","e":"AQAB"},"attributes":{"enabled":true,"created":1634029551,"updated":1634029551,"recoveryLevel":"CustomizedRecoverable","recoverableDays":7}}'
->>>>>>> 925d5f93
-    headers:
-      cache-control:
-      - no-cache
-      content-length:
-<<<<<<< HEAD
-      - '671'
+      string: '{"key":{"kid":"https://clitest000003.vault.azure.net/keys/ams000005/872e0ac097f74dd6b79572d066bc7db9","kty":"RSA","key_ops":["encrypt","decrypt","sign","verify","wrapKey","unwrapKey"],"n":"n8b9b9bfNtg--2S4m_j1l-fLs0xn0QjPW0rJSJt__-HKWasTVnjYsRRbYyZ25OH7zsRCYYp0xpWptnBXXUkJbubiP8QEeVw9sKzmhh7ZTtr3O1GcMH7aajKcFzjC8yaGOz5dALYzsRtyf7WaZk99s9Q0dogTmbXXqxd-RU0ywnfdcktY8WYeP5ERbMWYaW43lWvVTIcsZMvGtH7rvwlSl6JaamxpyHBH9xGUEuvtGL_rJ7dxGX3aNyMrJ9ZWzYMstxCXmD6PtIy7W8we5jKX26ByN9jUcFZ0a3wTC26dDFjBiNQY-6uOw7qjl1vcjPrWcROQnbdWNZyRyW4VadbNjQ","e":"AQAB"},"attributes":{"enabled":true,"created":1634797088,"updated":1634797088,"recoveryLevel":"CustomizedRecoverable","recoverableDays":7}}'
+    headers:
+      cache-control:
+      - no-cache
+      content-length:
+      - '691'
       content-type:
       - application/json; charset=utf-8
       date:
-      - Fri, 15 Oct 2021 05:51:02 GMT
-=======
-      - '691'
-      content-type:
-      - application/json; charset=utf-8
-      date:
-      - Tue, 12 Oct 2021 09:05:51 GMT
->>>>>>> 925d5f93
+      - Thu, 21 Oct 2021 06:18:08 GMT
       expires:
       - '-1'
       pragma:
@@ -202,15 +149,11 @@
       x-content-type-options:
       - nosniff
       x-ms-keyvault-network-info:
-<<<<<<< HEAD
       - conn_type=Ipv4;addr=167.220.255.42;act_addr_fam=InterNetwork;
-=======
-      - conn_type=Ipv4;addr=167.220.255.19;act_addr_fam=InterNetwork;
->>>>>>> 925d5f93
       x-ms-keyvault-region:
       - centralus
       x-ms-keyvault-service-version:
-      - 1.9.132.3
+      - 1.9.150.1
       x-powered-by:
       - ASP.NET
     status:
@@ -230,37 +173,21 @@
       ParameterSetName:
       - --object-id --name --key-permissions
       User-Agent:
-<<<<<<< HEAD
       - AZURECLI/2.29.0 azsdk-python-azure-mgmt-keyvault/9.1.0 Python/3.9.6 (Windows-10-10.0.19043-SP0)
-=======
-      - AZURECLI/2.29.0 azsdk-python-azure-mgmt-keyvault/9.1.0 Python/3.7.9 (Windows-10-10.0.19041-SP0)
->>>>>>> 925d5f93
     method: GET
     uri: https://management.azure.com/subscriptions/00000000-0000-0000-0000-000000000000/resources?$filter=resourceType%20eq%20%27Microsoft.KeyVault%2Fvaults%27&api-version=2015-11-01
   response:
     body:
-<<<<<<< HEAD
-      string: '{"value":[{"id":"/subscriptions/00000000-0000-0000-0000-000000000000/resourceGroups/clitest.rgf2srad5ecy5w5zcjjmtmjcdqb6tk4kychybprrjbphjpyrg3e4ji6753au4qxbn3n/providers/Microsoft.KeyVault/vaults/clitesth6xsrjjznc4gf5qrh","name":"clitesth6xsrjjznc4gf5qrh","type":"Microsoft.KeyVault/vaults","location":"westus","tags":{}},{"id":"/subscriptions/00000000-0000-0000-0000-000000000000/resourceGroups/clitest.rgj3wvckij2mkrtp6e3wbsbrdlu3lfscmoxa7xyj7nolcde3l4mdnl4rsdjczou62oq/providers/Microsoft.KeyVault/vaults/cmk-test-keyvaultabuc5xp","name":"cmk-test-keyvaultabuc5xp","type":"Microsoft.KeyVault/vaults","location":"eastus","tags":{}},{"id":"/subscriptions/00000000-0000-0000-0000-000000000000/resourceGroups/clitest.rg000001/providers/Microsoft.KeyVault/vaults/clitest000003","name":"clitest000003","type":"Microsoft.KeyVault/vaults","location":"centralus","tags":{}},{"id":"/subscriptions/00000000-0000-0000-0000-000000000000/resourceGroups/python-sdk-test/providers/Microsoft.KeyVault/vaults/python-devops-key","name":"python-devops-key","type":"Microsoft.KeyVault/vaults","location":"eastus","tags":{}},{"id":"/subscriptions/00000000-0000-0000-0000-000000000000/resourceGroups/python-sdk-test/providers/Microsoft.KeyVault/vaults/SDKAutoPipelineSecrets","name":"SDKAutoPipelineSecrets","type":"Microsoft.KeyVault/vaults","location":"eastus","tags":{}},{"id":"/subscriptions/00000000-0000-0000-0000-000000000000/resourceGroups/yishitest/providers/Microsoft.KeyVault/vaults/yetestkv","name":"yetestkv","type":"Microsoft.KeyVault/vaults","location":"eastus","tags":{}},{"id":"/subscriptions/00000000-0000-0000-0000-000000000000/resourceGroups/yishitest/providers/Microsoft.KeyVault/vaults/ystestkv","name":"ystestkv","type":"Microsoft.KeyVault/vaults","location":"eastus","tags":{}}]}'
-=======
-      string: '{"value":[{"id":"/subscriptions/00000000-0000-0000-0000-000000000000/resourceGroups/clitest.rg000001/providers/Microsoft.KeyVault/vaults/clitest000003","name":"clitest000003","type":"Microsoft.KeyVault/vaults","location":"centralus","tags":{}},{"id":"/subscriptions/00000000-0000-0000-0000-000000000000/resourceGroups/python-sdk-test/providers/Microsoft.KeyVault/vaults/python-devops-key","name":"python-devops-key","type":"Microsoft.KeyVault/vaults","location":"eastus","tags":{}},{"id":"/subscriptions/00000000-0000-0000-0000-000000000000/resourceGroups/python-sdk-test/providers/Microsoft.KeyVault/vaults/SDKAutoPipelineSecrets","name":"SDKAutoPipelineSecrets","type":"Microsoft.KeyVault/vaults","location":"eastus","tags":{}},{"id":"/subscriptions/00000000-0000-0000-0000-000000000000/resourceGroups/yishitest/providers/Microsoft.KeyVault/vaults/yetestkv","name":"yetestkv","type":"Microsoft.KeyVault/vaults","location":"eastus","tags":{}},{"id":"/subscriptions/00000000-0000-0000-0000-000000000000/resourceGroups/yishitest/providers/Microsoft.KeyVault/vaults/ystestkv","name":"ystestkv","type":"Microsoft.KeyVault/vaults","location":"eastus","tags":{}}]}'
->>>>>>> 925d5f93
-    headers:
-      cache-control:
-      - no-cache
-      content-length:
-<<<<<<< HEAD
-      - '1864'
+      string: '{"value":[{"id":"/subscriptions/00000000-0000-0000-0000-000000000000/resourceGroups/clitest.rg5jz76tdq5i3ic42pit5quvvxrqfidx6gmzshfqsgmroaugx2ca256fuccsm4ihkp3/providers/Microsoft.KeyVault/vaults/clitestfi7ja47dny6zr77cy","name":"clitestfi7ja47dny6zr77cy","type":"Microsoft.KeyVault/vaults","location":"westus","tags":{}},{"id":"/subscriptions/00000000-0000-0000-0000-000000000000/resourceGroups/clitest.rgkviirvjvg3tbz4e347ho5gn6jjavznpa3igmb32zb7koyamjzthuxgwa4mr3sqxq2/providers/Microsoft.KeyVault/vaults/cmk-test-keyvaultj7r4xi5","name":"cmk-test-keyvaultj7r4xi5","type":"Microsoft.KeyVault/vaults","location":"eastus","tags":{}},{"id":"/subscriptions/00000000-0000-0000-0000-000000000000/resourceGroups/clitest.rgoa3ilekippdgqwpxpxauj5xtg4kh525cixueabnmdtpp7fo4ryq3h4izysa6d4kdw/providers/Microsoft.KeyVault/vaults/clitesttsxbgma4vntlz7kak","name":"clitesttsxbgma4vntlz7kak","type":"Microsoft.KeyVault/vaults","location":"westus","tags":{}},{"id":"/subscriptions/00000000-0000-0000-0000-000000000000/resourceGroups/clitest.rg000001/providers/Microsoft.KeyVault/vaults/clitest000003","name":"clitest000003","type":"Microsoft.KeyVault/vaults","location":"centralus","tags":{}},{"id":"/subscriptions/00000000-0000-0000-0000-000000000000/resourceGroups/python-sdk-test/providers/Microsoft.KeyVault/vaults/python-devops-key","name":"python-devops-key","type":"Microsoft.KeyVault/vaults","location":"eastus","tags":{}},{"id":"/subscriptions/00000000-0000-0000-0000-000000000000/resourceGroups/python-sdk-test/providers/Microsoft.KeyVault/vaults/SDKAutoPipelineSecrets","name":"SDKAutoPipelineSecrets","type":"Microsoft.KeyVault/vaults","location":"eastus","tags":{}},{"id":"/subscriptions/00000000-0000-0000-0000-000000000000/resourceGroups/yishitest/providers/Microsoft.KeyVault/vaults/ystestkv","name":"ystestkv","type":"Microsoft.KeyVault/vaults","location":"eastus","tags":{}}]}'
+    headers:
+      cache-control:
+      - no-cache
+      content-length:
+      - '1962'
       content-type:
       - application/json; charset=utf-8
       date:
-      - Fri, 15 Oct 2021 05:51:02 GMT
-=======
-      - '1240'
-      content-type:
-      - application/json; charset=utf-8
-      date:
-      - Tue, 12 Oct 2021 09:05:51 GMT
->>>>>>> 925d5f93
+      - Thu, 21 Oct 2021 06:18:09 GMT
       expires:
       - '-1'
       pragma:
@@ -288,37 +215,21 @@
       ParameterSetName:
       - --object-id --name --key-permissions
       User-Agent:
-<<<<<<< HEAD
       - AZURECLI/2.29.0 azsdk-python-azure-mgmt-keyvault/9.1.0 Python/3.9.6 (Windows-10-10.0.19043-SP0)
-=======
-      - AZURECLI/2.29.0 azsdk-python-azure-mgmt-keyvault/9.1.0 Python/3.7.9 (Windows-10-10.0.19041-SP0)
->>>>>>> 925d5f93
     method: GET
     uri: https://management.azure.com/subscriptions/00000000-0000-0000-0000-000000000000/resourceGroups/clitest.rg000001/providers/Microsoft.KeyVault/vaults/clitest000003?api-version=2021-06-01-preview
   response:
     body:
-<<<<<<< HEAD
-      string: '{"id":"/subscriptions/00000000-0000-0000-0000-000000000000/resourceGroups/clitest.rg000001/providers/Microsoft.KeyVault/vaults/clitest000003","name":"clitest000003","type":"Microsoft.KeyVault/vaults","location":"centralus","tags":{},"systemData":{"createdBy":"zhiyihuang@microsoft.com","createdByType":"User","createdAt":"2021-10-15T05:50:12.385Z","lastModifiedBy":"zhiyihuang@microsoft.com","lastModifiedByType":"User","lastModifiedAt":"2021-10-15T05:50:12.385Z"},"properties":{"sku":{"family":"A","name":"standard"},"tenantId":"54826b22-38d6-4fb2-bad9-b7b93a3e9c5a","accessPolicies":[{"tenantId":"54826b22-38d6-4fb2-bad9-b7b93a3e9c5a","objectId":"a7250e3a-0e5e-48e2-9a34-45f1f5e1a91e","permissions":{"keys":["get","create","delete","list","update","import","backup","restore","recover"],"secrets":["get","list","set","delete","backup","restore","recover"],"certificates":["get","list","delete","create","import","update","managecontacts","getissuers","listissuers","setissuers","deleteissuers","manageissuers","recover"],"storage":["get","list","delete","set","update","regeneratekey","setsas","listsas","getsas","deletesas"]}}],"enabledForDeployment":false,"enableSoftDelete":true,"softDeleteRetentionInDays":7,"enablePurgeProtection":true,"vaultUri":"https://clitest000003.vault.azure.net/","provisioningState":"Succeeded","publicNetworkAccess":"Enabled"}}'
-=======
-      string: '{"id":"/subscriptions/00000000-0000-0000-0000-000000000000/resourceGroups/clitest.rg000001/providers/Microsoft.KeyVault/vaults/clitest000003","name":"clitest000003","type":"Microsoft.KeyVault/vaults","location":"centralus","tags":{},"systemData":{"createdBy":"yishiwang@microsoft.com","createdByType":"User","createdAt":"2021-10-12T09:05:02.975Z","lastModifiedBy":"yishiwang@microsoft.com","lastModifiedByType":"User","lastModifiedAt":"2021-10-12T09:05:02.975Z"},"properties":{"sku":{"family":"A","name":"standard"},"tenantId":"54826b22-38d6-4fb2-bad9-b7b93a3e9c5a","accessPolicies":[{"tenantId":"54826b22-38d6-4fb2-bad9-b7b93a3e9c5a","objectId":"3707fb2f-ac10-4591-a04f-8b0d786ea37d","permissions":{"keys":["get","create","delete","list","update","import","backup","restore","recover"],"secrets":["get","list","set","delete","backup","restore","recover"],"certificates":["get","list","delete","create","import","update","managecontacts","getissuers","listissuers","setissuers","deleteissuers","manageissuers","recover"],"storage":["get","list","delete","set","update","regeneratekey","setsas","listsas","getsas","deletesas"]}}],"enabledForDeployment":false,"enableSoftDelete":true,"softDeleteRetentionInDays":7,"enablePurgeProtection":true,"vaultUri":"https://clitest000003.vault.azure.net/","provisioningState":"Succeeded"}}'
->>>>>>> 925d5f93
-    headers:
-      cache-control:
-      - no-cache
-      content-length:
-<<<<<<< HEAD
+      string: '{"id":"/subscriptions/00000000-0000-0000-0000-000000000000/resourceGroups/clitest.rg000001/providers/Microsoft.KeyVault/vaults/clitest000003","name":"clitest000003","type":"Microsoft.KeyVault/vaults","location":"centralus","tags":{},"systemData":{"createdBy":"zhiyihuang@microsoft.com","createdByType":"User","createdAt":"2021-10-21T06:17:11.195Z","lastModifiedBy":"zhiyihuang@microsoft.com","lastModifiedByType":"User","lastModifiedAt":"2021-10-21T06:17:11.195Z"},"properties":{"sku":{"family":"A","name":"standard"},"tenantId":"54826b22-38d6-4fb2-bad9-b7b93a3e9c5a","accessPolicies":[{"tenantId":"54826b22-38d6-4fb2-bad9-b7b93a3e9c5a","objectId":"a7250e3a-0e5e-48e2-9a34-45f1f5e1a91e","permissions":{"keys":["get","create","delete","list","update","import","backup","restore","recover"],"secrets":["get","list","set","delete","backup","restore","recover"],"certificates":["get","list","delete","create","import","update","managecontacts","getissuers","listissuers","setissuers","deleteissuers","manageissuers","recover"],"storage":["get","list","delete","set","update","regeneratekey","setsas","listsas","getsas","deletesas"]}}],"enabledForDeployment":false,"enableSoftDelete":true,"softDeleteRetentionInDays":7,"enablePurgeProtection":true,"vaultUri":"https://clitest000003.vault.azure.net/","provisioningState":"Succeeded","publicNetworkAccess":"Enabled"}}'
+    headers:
+      cache-control:
+      - no-cache
+      content-length:
       - '1452'
       content-type:
       - application/json; charset=utf-8
       date:
-      - Fri, 15 Oct 2021 05:51:04 GMT
-=======
-      - '1418'
-      content-type:
-      - application/json; charset=utf-8
-      date:
-      - Tue, 12 Oct 2021 09:05:53 GMT
->>>>>>> 925d5f93
+      - Thu, 21 Oct 2021 06:18:12 GMT
       expires:
       - '-1'
       pragma:
@@ -336,7 +247,7 @@
       x-content-type-options:
       - nosniff
       x-ms-keyvault-service-version:
-      - 1.5.155.0
+      - 1.5.166.0
       x-powered-by:
       - ASP.NET
     status:
@@ -345,29 +256,18 @@
 - request:
     body: '{"location": "centralus", "tags": {}, "properties": {"tenantId": "54826b22-38d6-4fb2-bad9-b7b93a3e9c5a",
       "sku": {"family": "A", "name": "standard"}, "accessPolicies": [{"tenantId":
-<<<<<<< HEAD
       "54826b22-38d6-4fb2-bad9-b7b93a3e9c5a", "objectId": "a7250e3a-0e5e-48e2-9a34-45f1f5e1a91e",
-=======
-      "54826b22-38d6-4fb2-bad9-b7b93a3e9c5a", "objectId": "3707fb2f-ac10-4591-a04f-8b0d786ea37d",
->>>>>>> 925d5f93
       "permissions": {"keys": ["get", "create", "delete", "list", "update", "import",
       "backup", "restore", "recover"], "secrets": ["get", "list", "set", "delete",
       "backup", "restore", "recover"], "certificates": ["get", "list", "delete", "create",
       "import", "update", "managecontacts", "getissuers", "listissuers", "setissuers",
       "deleteissuers", "manageissuers", "recover"], "storage": ["get", "list", "delete",
       "set", "update", "regeneratekey", "setsas", "listsas", "getsas", "deletesas"]}},
-<<<<<<< HEAD
-      {"tenantId": "54826b22-38d6-4fb2-bad9-b7b93a3e9c5a", "objectId": "776d935e-1076-45e6-82fa-caaedcccd992",
-      "permissions": {"keys": ["unwrapKey", "get", "wrapKey"]}}], "vaultUri": "https://clitest000003.vault.azure.net/",
+      {"tenantId": "54826b22-38d6-4fb2-bad9-b7b93a3e9c5a", "objectId": "6dd6b59c-ef7d-4cc0-9274-f62ad3b17e74",
+      "permissions": {"keys": ["get", "unwrapKey", "wrapKey"]}}], "vaultUri": "https://clitest000003.vault.azure.net/",
       "enabledForDeployment": false, "enableSoftDelete": true, "softDeleteRetentionInDays":
       7, "enablePurgeProtection": true, "provisioningState": "Succeeded", "publicNetworkAccess":
       "Enabled"}}'
-=======
-      {"tenantId": "54826b22-38d6-4fb2-bad9-b7b93a3e9c5a", "objectId": "17316452-9b50-4ea5-b0fa-c7717bad37ee",
-      "permissions": {"keys": ["wrapKey", "unwrapKey", "get"]}}], "vaultUri": "https://clitest000003.vault.azure.net/",
-      "enabledForDeployment": false, "enableSoftDelete": true, "softDeleteRetentionInDays":
-      7, "enablePurgeProtection": true, "provisioningState": "Succeeded"}}'
->>>>>>> 925d5f93
     headers:
       Accept:
       - application/json
@@ -378,47 +278,27 @@
       Connection:
       - keep-alive
       Content-Length:
-<<<<<<< HEAD
       - '1178'
-=======
-      - '1144'
->>>>>>> 925d5f93
       Content-Type:
       - application/json
       ParameterSetName:
       - --object-id --name --key-permissions
       User-Agent:
-<<<<<<< HEAD
       - AZURECLI/2.29.0 azsdk-python-azure-mgmt-keyvault/9.1.0 Python/3.9.6 (Windows-10-10.0.19043-SP0)
-=======
-      - AZURECLI/2.29.0 azsdk-python-azure-mgmt-keyvault/9.1.0 Python/3.7.9 (Windows-10-10.0.19041-SP0)
->>>>>>> 925d5f93
     method: PUT
     uri: https://management.azure.com/subscriptions/00000000-0000-0000-0000-000000000000/resourceGroups/clitest.rg000001/providers/Microsoft.KeyVault/vaults/clitest000003?api-version=2021-06-01-preview
   response:
     body:
-<<<<<<< HEAD
-      string: '{"id":"/subscriptions/00000000-0000-0000-0000-000000000000/resourceGroups/clitest.rg000001/providers/Microsoft.KeyVault/vaults/clitest000003","name":"clitest000003","type":"Microsoft.KeyVault/vaults","location":"centralus","tags":{},"systemData":{"createdBy":"zhiyihuang@microsoft.com","createdByType":"User","createdAt":"2021-10-15T05:50:12.385Z","lastModifiedBy":"zhiyihuang@microsoft.com","lastModifiedByType":"User","lastModifiedAt":"2021-10-15T05:51:05.579Z"},"properties":{"sku":{"family":"A","name":"standard"},"tenantId":"54826b22-38d6-4fb2-bad9-b7b93a3e9c5a","accessPolicies":[{"tenantId":"54826b22-38d6-4fb2-bad9-b7b93a3e9c5a","objectId":"a7250e3a-0e5e-48e2-9a34-45f1f5e1a91e","permissions":{"keys":["get","create","delete","list","update","import","backup","restore","recover"],"secrets":["get","list","set","delete","backup","restore","recover"],"certificates":["get","list","delete","create","import","update","managecontacts","getissuers","listissuers","setissuers","deleteissuers","manageissuers","recover"],"storage":["get","list","delete","set","update","regeneratekey","setsas","listsas","getsas","deletesas"]}},{"tenantId":"54826b22-38d6-4fb2-bad9-b7b93a3e9c5a","objectId":"776d935e-1076-45e6-82fa-caaedcccd992","permissions":{"keys":["unwrapKey","get","wrapKey"]}}],"enabledForDeployment":false,"enableSoftDelete":true,"softDeleteRetentionInDays":7,"enablePurgeProtection":true,"vaultUri":"https://clitest000003.vault.azure.net/","provisioningState":"Succeeded","publicNetworkAccess":"Enabled"}}'
-=======
-      string: '{"id":"/subscriptions/00000000-0000-0000-0000-000000000000/resourceGroups/clitest.rg000001/providers/Microsoft.KeyVault/vaults/clitest000003","name":"clitest000003","type":"Microsoft.KeyVault/vaults","location":"centralus","tags":{},"systemData":{"createdBy":"yishiwang@microsoft.com","createdByType":"User","createdAt":"2021-10-12T09:05:02.975Z","lastModifiedBy":"yishiwang@microsoft.com","lastModifiedByType":"User","lastModifiedAt":"2021-10-12T09:05:54.321Z"},"properties":{"sku":{"family":"A","name":"standard"},"tenantId":"54826b22-38d6-4fb2-bad9-b7b93a3e9c5a","accessPolicies":[{"tenantId":"54826b22-38d6-4fb2-bad9-b7b93a3e9c5a","objectId":"3707fb2f-ac10-4591-a04f-8b0d786ea37d","permissions":{"keys":["get","create","delete","list","update","import","backup","restore","recover"],"secrets":["get","list","set","delete","backup","restore","recover"],"certificates":["get","list","delete","create","import","update","managecontacts","getissuers","listissuers","setissuers","deleteissuers","manageissuers","recover"],"storage":["get","list","delete","set","update","regeneratekey","setsas","listsas","getsas","deletesas"]}},{"tenantId":"54826b22-38d6-4fb2-bad9-b7b93a3e9c5a","objectId":"17316452-9b50-4ea5-b0fa-c7717bad37ee","permissions":{"keys":["wrapKey","unwrapKey","get"]}}],"enabledForDeployment":false,"enableSoftDelete":true,"softDeleteRetentionInDays":7,"enablePurgeProtection":true,"vaultUri":"https://clitest000003.vault.azure.net/","provisioningState":"Succeeded"}}'
->>>>>>> 925d5f93
-    headers:
-      cache-control:
-      - no-cache
-      content-length:
-<<<<<<< HEAD
-      - '1607'
+      string: '{"id":"/subscriptions/00000000-0000-0000-0000-000000000000/resourceGroups/clitest.rg000001/providers/Microsoft.KeyVault/vaults/clitest000003","name":"clitest000003","type":"Microsoft.KeyVault/vaults","location":"centralus","tags":{},"systemData":{"createdBy":"zhiyihuang@microsoft.com","createdByType":"User","createdAt":"2021-10-21T06:17:11.195Z","lastModifiedBy":"zhiyihuang@microsoft.com","lastModifiedByType":"User","lastModifiedAt":"2021-10-21T06:18:13.06Z"},"properties":{"sku":{"family":"A","name":"standard"},"tenantId":"54826b22-38d6-4fb2-bad9-b7b93a3e9c5a","accessPolicies":[{"tenantId":"54826b22-38d6-4fb2-bad9-b7b93a3e9c5a","objectId":"a7250e3a-0e5e-48e2-9a34-45f1f5e1a91e","permissions":{"keys":["get","create","delete","list","update","import","backup","restore","recover"],"secrets":["get","list","set","delete","backup","restore","recover"],"certificates":["get","list","delete","create","import","update","managecontacts","getissuers","listissuers","setissuers","deleteissuers","manageissuers","recover"],"storage":["get","list","delete","set","update","regeneratekey","setsas","listsas","getsas","deletesas"]}},{"tenantId":"54826b22-38d6-4fb2-bad9-b7b93a3e9c5a","objectId":"6dd6b59c-ef7d-4cc0-9274-f62ad3b17e74","permissions":{"keys":["get","unwrapKey","wrapKey"]}}],"enabledForDeployment":false,"enableSoftDelete":true,"softDeleteRetentionInDays":7,"enablePurgeProtection":true,"vaultUri":"https://clitest000003.vault.azure.net/","provisioningState":"Succeeded","publicNetworkAccess":"Enabled"}}'
+    headers:
+      cache-control:
+      - no-cache
+      content-length:
+      - '1606'
       content-type:
       - application/json; charset=utf-8
       date:
-      - Fri, 15 Oct 2021 05:51:05 GMT
-=======
-      - '1573'
-      content-type:
-      - application/json; charset=utf-8
-      date:
-      - Tue, 12 Oct 2021 09:05:54 GMT
->>>>>>> 925d5f93
+      - Thu, 21 Oct 2021 06:18:14 GMT
       expires:
       - '-1'
       pragma:
@@ -436,9 +316,9 @@
       x-content-type-options:
       - nosniff
       x-ms-keyvault-service-version:
-      - 1.5.155.0
+      - 1.5.166.0
       x-ms-ratelimit-remaining-subscription-writes:
-      - '1195'
+      - '1198'
       x-powered-by:
       - ASP.NET
     status:
@@ -458,50 +338,29 @@
       ParameterSetName:
       - -a -g --key-type --key-identifier
       User-Agent:
-<<<<<<< HEAD
       - AZURECLI/2.29.0 azsdk-python-mgmt-media/7.0.0 Python/3.9.6 (Windows-10-10.0.19043-SP0)
-=======
-      - AZURECLI/2.29.0 azsdk-python-mgmt-media/7.0.0 Python/3.7.9 (Windows-10-10.0.19041-SP0)
->>>>>>> 925d5f93
     method: GET
     uri: https://management.azure.com/subscriptions/00000000-0000-0000-0000-000000000000/resourceGroups/clitest.rg000001/providers/Microsoft.Media/mediaservices/ams000004?api-version=2021-05-01
   response:
     body:
       string: "{\r\n  \"name\":\"ams000004\",\"id\":\"/subscriptions/00000000-0000-0000-0000-000000000000/resourceGroups/clitest.rg000001/providers/Microsoft.Media/mediaservices/ams000004\",\"type\":\"Microsoft.Media/mediaservices\",\"location\":\"Central
-<<<<<<< HEAD
-        US\",\"properties\":{\r\n    \"mediaServiceId\":\"a979035d-2a5e-45d9-b04e-171d3444f77a\",\"storageAccounts\":[\r\n
-=======
-        US\",\"properties\":{\r\n    \"mediaServiceId\":\"30dcff60-aeae-47e4-a33a-94c2f9ab283b\",\"storageAccounts\":[\r\n
->>>>>>> 925d5f93
+        US\",\"properties\":{\r\n    \"mediaServiceId\":\"ecd25f4d-18fe-4775-95db-248e76ab45b8\",\"storageAccounts\":[\r\n
         \     {\r\n        \"id\":\"/subscriptions/00000000-0000-0000-0000-000000000000/resourceGroups/clitest.rg000001/providers/Microsoft.Storage/storageAccounts/clitest000002\",\"type\":\"Primary\"\r\n
         \     }\r\n    ],\"storageAuthentication\":\"System\",\"encryption\":{\r\n
         \     \"type\":\"SystemKey\"\r\n    },\"keyDelivery\":{\r\n      \"accessControl\":{\r\n
         \       \"defaultAction\":\"Allow\",\"ipAllowList\":[\r\n          \r\n        ]\r\n
-<<<<<<< HEAD
-        \     }\r\n    }\r\n  },\"systemData\":{\r\n    \"createdBy\":\"zhiyihuang@microsoft.com\",\"createdByType\":\"User\",\"createdAt\":\"2021-10-15T05:50:53.4173564Z\",\"lastModifiedBy\":\"zhiyihuang@microsoft.com\",\"lastModifiedByType\":\"User\",\"lastModifiedAt\":\"2021-10-15T05:50:53.4173564Z\"\r\n
-        \ },\"identity\":{\r\n    \"type\":\"SystemAssigned\",\"principalId\":\"776d935e-1076-45e6-82fa-caaedcccd992\",\"tenantId\":\"54826b22-38d6-4fb2-bad9-b7b93a3e9c5a\"\r\n
-=======
-        \     }\r\n    }\r\n  },\"systemData\":{\r\n    \"createdBy\":\"yishiwang@microsoft.com\",\"createdByType\":\"User\",\"createdAt\":\"2021-10-12T09:05:43.4034941Z\",\"lastModifiedBy\":\"yishiwang@microsoft.com\",\"lastModifiedByType\":\"User\",\"lastModifiedAt\":\"2021-10-12T09:05:43.4034941Z\"\r\n
-        \ },\"identity\":{\r\n    \"type\":\"SystemAssigned\",\"principalId\":\"17316452-9b50-4ea5-b0fa-c7717bad37ee\",\"tenantId\":\"54826b22-38d6-4fb2-bad9-b7b93a3e9c5a\"\r\n
->>>>>>> 925d5f93
+        \     }\r\n    }\r\n  },\"systemData\":{\r\n    \"createdBy\":\"zhiyihuang@microsoft.com\",\"createdByType\":\"User\",\"createdAt\":\"2021-10-21T06:17:59.0955902Z\",\"lastModifiedBy\":\"zhiyihuang@microsoft.com\",\"lastModifiedByType\":\"User\",\"lastModifiedAt\":\"2021-10-21T06:17:59.0955902Z\"\r\n
+        \ },\"identity\":{\r\n    \"type\":\"SystemAssigned\",\"principalId\":\"6dd6b59c-ef7d-4cc0-9274-f62ad3b17e74\",\"tenantId\":\"54826b22-38d6-4fb2-bad9-b7b93a3e9c5a\"\r\n
         \ }\r\n}"
     headers:
       cache-control:
       - no-cache
       content-length:
-<<<<<<< HEAD
       - '1276'
       content-type:
       - application/json; odata.metadata=minimal
       date:
-      - Fri, 15 Oct 2021 05:51:08 GMT
-=======
-      - '1274'
-      content-type:
-      - application/json; odata.metadata=minimal
-      date:
-      - Tue, 12 Oct 2021 09:05:56 GMT
->>>>>>> 925d5f93
+      - Thu, 21 Oct 2021 06:18:16 GMT
       expires:
       - '-1'
       odata-version:
@@ -525,11 +384,7 @@
     body: '{"location": "Central US", "identity": {"type": "SystemAssigned"}, "properties":
       {"storageAccounts": [{"id": "/subscriptions/00000000-0000-0000-0000-000000000000/resourceGroups/clitest.rg000001/providers/Microsoft.Storage/storageAccounts/clitest000002",
       "type": "Primary"}], "encryption": {"type": "CustomerKey", "keyVaultProperties":
-<<<<<<< HEAD
-      {"keyIdentifier": "https://clitest000003.vault.azure.net/keys/ams000005/1458c1a76637458a8ba8552841673881"}}}}'
-=======
-      {"keyIdentifier": "https://clitest000003.vault.azure.net/keys/ams000005/318235911c1d4af3a1810c388646d042"}}}}'
->>>>>>> 925d5f93
+      {"keyIdentifier": "https://clitest000003.vault.azure.net/keys/ams000005/872e0ac097f74dd6b79572d066bc7db9"}}}}'
     headers:
       Accept:
       - application/json
@@ -546,51 +401,29 @@
       ParameterSetName:
       - -a -g --key-type --key-identifier
       User-Agent:
-<<<<<<< HEAD
       - AZURECLI/2.29.0 azsdk-python-mgmt-media/7.0.0 Python/3.9.6 (Windows-10-10.0.19043-SP0)
-=======
-      - AZURECLI/2.29.0 azsdk-python-mgmt-media/7.0.0 Python/3.7.9 (Windows-10-10.0.19041-SP0)
->>>>>>> 925d5f93
     method: PUT
     uri: https://management.azure.com/subscriptions/00000000-0000-0000-0000-000000000000/resourceGroups/clitest.rg000001/providers/Microsoft.Media/mediaservices/ams000004?api-version=2021-05-01
   response:
     body:
       string: "{\r\n  \"name\":\"ams000004\",\"id\":\"/subscriptions/00000000-0000-0000-0000-000000000000/resourceGroups/clitest.rg000001/providers/Microsoft.Media/mediaservices/ams000004\",\"type\":\"Microsoft.Media/mediaservices\",\"location\":\"Central
-<<<<<<< HEAD
-        US\",\"properties\":{\r\n    \"mediaServiceId\":\"a979035d-2a5e-45d9-b04e-171d3444f77a\",\"storageAccounts\":[\r\n
+        US\",\"properties\":{\r\n    \"mediaServiceId\":\"ecd25f4d-18fe-4775-95db-248e76ab45b8\",\"storageAccounts\":[\r\n
         \     {\r\n        \"id\":\"/subscriptions/00000000-0000-0000-0000-000000000000/resourceGroups/clitest.rg000001/providers/Microsoft.Storage/storageAccounts/clitest000002\",\"type\":\"Primary\"\r\n
         \     }\r\n    ],\"storageAuthentication\":\"System\",\"encryption\":{\r\n
-        \     \"type\":\"CustomerKey\",\"keyVaultProperties\":{\r\n        \"keyIdentifier\":\"https://clitest000003.vault.azure.net/keys/ams000005/1458c1a76637458a8ba8552841673881\",\"currentKeyIdentifier\":\"https://clitest000003.vault.azure.net/keys/ams000005/1458c1a76637458a8ba8552841673881\"\r\n
+        \     \"type\":\"CustomerKey\",\"keyVaultProperties\":{\r\n        \"keyIdentifier\":\"https://clitest000003.vault.azure.net/keys/ams000005/872e0ac097f74dd6b79572d066bc7db9\",\"currentKeyIdentifier\":\"https://clitest000003.vault.azure.net/keys/ams000005/872e0ac097f74dd6b79572d066bc7db9\"\r\n
         \     }\r\n    },\"keyDelivery\":{\r\n      \"accessControl\":{\r\n        \"defaultAction\":\"Allow\",\"ipAllowList\":[\r\n
-        \         \r\n        ]\r\n      }\r\n    }\r\n  },\"systemData\":{\r\n    \"createdBy\":\"zhiyihuang@microsoft.com\",\"createdByType\":\"User\",\"createdAt\":\"2021-10-15T05:50:53.4173564Z\",\"lastModifiedBy\":\"zhiyihuang@microsoft.com\",\"lastModifiedByType\":\"User\",\"lastModifiedAt\":\"2021-10-15T05:51:10.6739929Z\"\r\n
-        \ },\"identity\":{\r\n    \"type\":\"SystemAssigned\",\"principalId\":\"776d935e-1076-45e6-82fa-caaedcccd992\",\"tenantId\":\"54826b22-38d6-4fb2-bad9-b7b93a3e9c5a\"\r\n
-=======
-        US\",\"properties\":{\r\n    \"mediaServiceId\":\"30dcff60-aeae-47e4-a33a-94c2f9ab283b\",\"storageAccounts\":[\r\n
-        \     {\r\n        \"id\":\"/subscriptions/00000000-0000-0000-0000-000000000000/resourceGroups/clitest.rg000001/providers/Microsoft.Storage/storageAccounts/clitest000002\",\"type\":\"Primary\"\r\n
-        \     }\r\n    ],\"storageAuthentication\":\"System\",\"encryption\":{\r\n
-        \     \"type\":\"CustomerKey\",\"keyVaultProperties\":{\r\n        \"keyIdentifier\":\"https://clitest000003.vault.azure.net/keys/ams000005/318235911c1d4af3a1810c388646d042\",\"currentKeyIdentifier\":\"https://clitest000003.vault.azure.net/keys/ams000005/318235911c1d4af3a1810c388646d042\"\r\n
-        \     }\r\n    },\"keyDelivery\":{\r\n      \"accessControl\":{\r\n        \"defaultAction\":\"Allow\",\"ipAllowList\":[\r\n
-        \         \r\n        ]\r\n      }\r\n    }\r\n  },\"systemData\":{\r\n    \"createdBy\":\"yishiwang@microsoft.com\",\"createdByType\":\"User\",\"createdAt\":\"2021-10-12T09:05:43.4034941Z\",\"lastModifiedBy\":\"yishiwang@microsoft.com\",\"lastModifiedByType\":\"User\",\"lastModifiedAt\":\"2021-10-12T09:05:58.8898315Z\"\r\n
-        \ },\"identity\":{\r\n    \"type\":\"SystemAssigned\",\"principalId\":\"17316452-9b50-4ea5-b0fa-c7717bad37ee\",\"tenantId\":\"54826b22-38d6-4fb2-bad9-b7b93a3e9c5a\"\r\n
->>>>>>> 925d5f93
+        \         \r\n        ]\r\n      }\r\n    }\r\n  },\"systemData\":{\r\n    \"createdBy\":\"zhiyihuang@microsoft.com\",\"createdByType\":\"User\",\"createdAt\":\"2021-10-21T06:17:59.0955902Z\",\"lastModifiedBy\":\"zhiyihuang@microsoft.com\",\"lastModifiedByType\":\"User\",\"lastModifiedAt\":\"2021-10-21T06:18:18.8701756Z\"\r\n
+        \ },\"identity\":{\r\n    \"type\":\"SystemAssigned\",\"principalId\":\"6dd6b59c-ef7d-4cc0-9274-f62ad3b17e74\",\"tenantId\":\"54826b22-38d6-4fb2-bad9-b7b93a3e9c5a\"\r\n
         \ }\r\n}"
     headers:
       cache-control:
       - no-cache
       content-length:
-<<<<<<< HEAD
       - '1562'
       content-type:
       - application/json; odata.metadata=minimal
       date:
-      - Fri, 15 Oct 2021 05:51:18 GMT
-=======
-      - '1560'
-      content-type:
-      - application/json; odata.metadata=minimal
-      date:
-      - Tue, 12 Oct 2021 09:06:04 GMT
->>>>>>> 925d5f93
+      - Thu, 21 Oct 2021 06:18:25 GMT
       expires:
       - '-1'
       odata-version:
@@ -608,11 +441,7 @@
       x-content-type-options:
       - nosniff
       x-ms-ratelimit-remaining-subscription-writes:
-<<<<<<< HEAD
-      - '1197'
-=======
       - '1195'
->>>>>>> 925d5f93
     status:
       code: 200
       message: OK
@@ -630,51 +459,29 @@
       ParameterSetName:
       - -a -g
       User-Agent:
-<<<<<<< HEAD
       - AZURECLI/2.29.0 azsdk-python-mgmt-media/7.0.0 Python/3.9.6 (Windows-10-10.0.19043-SP0)
-=======
-      - AZURECLI/2.29.0 azsdk-python-mgmt-media/7.0.0 Python/3.7.9 (Windows-10-10.0.19041-SP0)
->>>>>>> 925d5f93
     method: GET
     uri: https://management.azure.com/subscriptions/00000000-0000-0000-0000-000000000000/resourceGroups/clitest.rg000001/providers/Microsoft.Media/mediaservices/ams000004?api-version=2021-05-01
   response:
     body:
       string: "{\r\n  \"name\":\"ams000004\",\"id\":\"/subscriptions/00000000-0000-0000-0000-000000000000/resourceGroups/clitest.rg000001/providers/Microsoft.Media/mediaservices/ams000004\",\"type\":\"Microsoft.Media/mediaservices\",\"location\":\"Central
-<<<<<<< HEAD
-        US\",\"properties\":{\r\n    \"mediaServiceId\":\"a979035d-2a5e-45d9-b04e-171d3444f77a\",\"storageAccounts\":[\r\n
+        US\",\"properties\":{\r\n    \"mediaServiceId\":\"ecd25f4d-18fe-4775-95db-248e76ab45b8\",\"storageAccounts\":[\r\n
         \     {\r\n        \"id\":\"/subscriptions/00000000-0000-0000-0000-000000000000/resourceGroups/clitest.rg000001/providers/Microsoft.Storage/storageAccounts/clitest000002\",\"type\":\"Primary\"\r\n
         \     }\r\n    ],\"storageAuthentication\":\"System\",\"encryption\":{\r\n
-        \     \"type\":\"CustomerKey\",\"keyVaultProperties\":{\r\n        \"keyIdentifier\":\"https://clitest000003.vault.azure.net/keys/ams000005/1458c1a76637458a8ba8552841673881\",\"currentKeyIdentifier\":\"https://clitest000003.vault.azure.net/keys/ams000005/1458c1a76637458a8ba8552841673881\"\r\n
+        \     \"type\":\"CustomerKey\",\"keyVaultProperties\":{\r\n        \"keyIdentifier\":\"https://clitest000003.vault.azure.net/keys/ams000005/872e0ac097f74dd6b79572d066bc7db9\",\"currentKeyIdentifier\":\"https://clitest000003.vault.azure.net/keys/ams000005/872e0ac097f74dd6b79572d066bc7db9\"\r\n
         \     }\r\n    },\"keyDelivery\":{\r\n      \"accessControl\":{\r\n        \"defaultAction\":\"Allow\",\"ipAllowList\":[\r\n
-        \         \r\n        ]\r\n      }\r\n    }\r\n  },\"systemData\":{\r\n    \"createdBy\":\"zhiyihuang@microsoft.com\",\"createdByType\":\"User\",\"createdAt\":\"2021-10-15T05:50:53.4173564Z\",\"lastModifiedBy\":\"zhiyihuang@microsoft.com\",\"lastModifiedByType\":\"User\",\"lastModifiedAt\":\"2021-10-15T05:51:10.6739929Z\"\r\n
-        \ },\"identity\":{\r\n    \"type\":\"SystemAssigned\",\"principalId\":\"776d935e-1076-45e6-82fa-caaedcccd992\",\"tenantId\":\"54826b22-38d6-4fb2-bad9-b7b93a3e9c5a\"\r\n
-=======
-        US\",\"properties\":{\r\n    \"mediaServiceId\":\"30dcff60-aeae-47e4-a33a-94c2f9ab283b\",\"storageAccounts\":[\r\n
-        \     {\r\n        \"id\":\"/subscriptions/00000000-0000-0000-0000-000000000000/resourceGroups/clitest.rg000001/providers/Microsoft.Storage/storageAccounts/clitest000002\",\"type\":\"Primary\"\r\n
-        \     }\r\n    ],\"storageAuthentication\":\"System\",\"encryption\":{\r\n
-        \     \"type\":\"CustomerKey\",\"keyVaultProperties\":{\r\n        \"keyIdentifier\":\"https://clitest000003.vault.azure.net/keys/ams000005/318235911c1d4af3a1810c388646d042\",\"currentKeyIdentifier\":\"https://clitest000003.vault.azure.net/keys/ams000005/318235911c1d4af3a1810c388646d042\"\r\n
-        \     }\r\n    },\"keyDelivery\":{\r\n      \"accessControl\":{\r\n        \"defaultAction\":\"Allow\",\"ipAllowList\":[\r\n
-        \         \r\n        ]\r\n      }\r\n    }\r\n  },\"systemData\":{\r\n    \"createdBy\":\"yishiwang@microsoft.com\",\"createdByType\":\"User\",\"createdAt\":\"2021-10-12T09:05:43.4034941Z\",\"lastModifiedBy\":\"yishiwang@microsoft.com\",\"lastModifiedByType\":\"User\",\"lastModifiedAt\":\"2021-10-12T09:05:58.8898315Z\"\r\n
-        \ },\"identity\":{\r\n    \"type\":\"SystemAssigned\",\"principalId\":\"17316452-9b50-4ea5-b0fa-c7717bad37ee\",\"tenantId\":\"54826b22-38d6-4fb2-bad9-b7b93a3e9c5a\"\r\n
->>>>>>> 925d5f93
+        \         \r\n        ]\r\n      }\r\n    }\r\n  },\"systemData\":{\r\n    \"createdBy\":\"zhiyihuang@microsoft.com\",\"createdByType\":\"User\",\"createdAt\":\"2021-10-21T06:17:59.0955902Z\",\"lastModifiedBy\":\"zhiyihuang@microsoft.com\",\"lastModifiedByType\":\"User\",\"lastModifiedAt\":\"2021-10-21T06:18:18.8701756Z\"\r\n
+        \ },\"identity\":{\r\n    \"type\":\"SystemAssigned\",\"principalId\":\"6dd6b59c-ef7d-4cc0-9274-f62ad3b17e74\",\"tenantId\":\"54826b22-38d6-4fb2-bad9-b7b93a3e9c5a\"\r\n
         \ }\r\n}"
     headers:
       cache-control:
       - no-cache
       content-length:
-<<<<<<< HEAD
       - '1562'
       content-type:
       - application/json; odata.metadata=minimal
       date:
-      - Fri, 15 Oct 2021 05:51:19 GMT
-=======
-      - '1560'
-      content-type:
-      - application/json; odata.metadata=minimal
-      date:
-      - Tue, 12 Oct 2021 09:06:07 GMT
->>>>>>> 925d5f93
+      - Thu, 21 Oct 2021 06:18:27 GMT
       expires:
       - '-1'
       odata-version:
@@ -710,11 +517,7 @@
       ParameterSetName:
       - -n -g
       User-Agent:
-<<<<<<< HEAD
       - AZURECLI/2.29.0 azsdk-python-mgmt-media/7.0.0 Python/3.9.6 (Windows-10-10.0.19043-SP0)
-=======
-      - AZURECLI/2.29.0 azsdk-python-mgmt-media/7.0.0 Python/3.7.9 (Windows-10-10.0.19041-SP0)
->>>>>>> 925d5f93
     method: DELETE
     uri: https://management.azure.com/subscriptions/00000000-0000-0000-0000-000000000000/resourceGroups/clitest.rg000001/providers/Microsoft.Media/mediaservices/ams000004?api-version=2021-05-01
   response:
@@ -726,11 +529,7 @@
       content-length:
       - '0'
       date:
-<<<<<<< HEAD
-      - Fri, 15 Oct 2021 05:51:28 GMT
-=======
-      - Tue, 12 Oct 2021 09:06:15 GMT
->>>>>>> 925d5f93
+      - Thu, 21 Oct 2021 06:18:37 GMT
       expires:
       - '-1'
       pragma:
