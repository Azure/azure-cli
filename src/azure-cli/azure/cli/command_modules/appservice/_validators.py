# --------------------------------------------------------------------------------------------
# Copyright (c) Microsoft Corporation. All rights reserved.
# Licensed under the MIT License. See License.txt in the project root for license information.
# --------------------------------------------------------------------------------------------

import ipaddress


from azure.cli.core.azclierror import (InvalidArgumentValueError, ArgumentUsageError, RequiredArgumentMissingError,
                                       ResourceNotFoundError, ValidationError, MutuallyExclusiveArgumentError)
from azure.cli.core.commands.client_factory import get_mgmt_service_client, get_subscription_id
from azure.cli.core.commands.validators import validate_tags

from knack.log import get_logger
from msrestazure.tools import is_valid_resource_id, parse_resource_id

from ._appservice_utils import _generic_site_operation
from ._client_factory import web_client_factory
from .utils import (_normalize_sku, get_sku_tier, get_resource_name_and_group,
                    get_resource_if_exists, is_functionapp, is_logicapp, is_webapp, is_centauri_functionapp,
                    _normalize_location_for_vnet_integration)

from .aaz.latest.network import ListServiceTags
from .aaz.latest.network.vnet import List as VNetList, Show as VNetShow
from ._constants import ACR_IMAGE_SUFFIX

logger = get_logger(__name__)


def validate_and_convert_to_int(flag, val):
    try:
        return int(val)
    except ValueError:
        raise ArgumentUsageError("{} is expected to have an int value.".format(flag))


def validate_range_of_int_flag(flag_name, value, min_val, max_val):
    value = validate_and_convert_to_int(flag_name, value)
    if min_val > value or value > max_val:
        raise ArgumentUsageError("Usage error: {} is expected to be between {} and {} (inclusive)".format(flag_name,
                                                                                                          min_val,
                                                                                                          max_val))
    return value


def validate_timeout_value(namespace):
    """Validates that zip deployment timeout is set to a reasonable min value"""
    if isinstance(namespace.timeout, int):
        if namespace.timeout <= 29:
            raise ArgumentUsageError('--timeout value should be a positive value in seconds and should be at least 30')


def validate_site_create(cmd, namespace):
    """Validate the SiteName that is being used to create is available
    This API requires that the RG is already created"""
    client = web_client_factory(cmd.cli_ctx)
    if isinstance(namespace.name, str) and isinstance(namespace.resource_group_name, str) \
            and isinstance(namespace.plan, str):
        resource_group_name = namespace.resource_group_name
        plan = namespace.plan
        if is_valid_resource_id(plan):
            parsed_result = parse_resource_id(plan)
            plan_info = client.app_service_plans.get(parsed_result['resource_group'], parsed_result['name'])
        else:
            plan_info = client.app_service_plans.get(resource_group_name, plan)
        if not plan_info:
            raise ResourceNotFoundError("The plan '{}' doesn't exist in the resource group '{}'".format(
                plan, resource_group_name))
        # verify that the name is available for create
        validation_payload = {
            "name": namespace.name,
            "type": "Microsoft.Web/sites",
            "location": plan_info.location,
            "properties": {
                "serverfarmId": plan_info.id
            }
        }
        validation = client.validate(resource_group_name, validation_payload)
        if validation.status.lower() == "failure" and validation.error.code != 'SiteAlreadyExists':
            raise ValidationError(validation.error.message)


def validate_ase_create(cmd, namespace):
    # Validate the ASE Name availability
    client = web_client_factory(cmd.cli_ctx)
    resource_type = 'Microsoft.Web/hostingEnvironments'
    if isinstance(namespace.name, str):
        name_validation = client.check_name_availability(namespace.name, resource_type)
        if not name_validation.name_available:
            raise ValidationError(name_validation.message)


def _validate_asp_sku(sku, app_service_environment, zone_redundant):
    supported_skus = ['PREMIUMV2', 'PREMIUMV3', 'PREMIUMMV3', 'PREMIUM0V3', 'ISOLATEDV2']
    if zone_redundant and get_sku_tier(sku).upper() not in supported_skus:
        raise ValidationError("Zone redundancy cannot be enabled for sku {}".format(sku))
    # Isolated SKU is supported only for ASE
    if sku.upper() in ['I1', 'I2', 'I3', 'I1V2', 'I2V2', 'I3V2', 'I4V2', 'I5V2', 'I6V2']:
        if not app_service_environment:
            raise ValidationError("The pricing tier 'Isolated' is not allowed for this app service plan. "
                                  "Use this link to learn more: "
                                  "https://docs.microsoft.com/azure/app-service/overview-hosting-plans")
    else:
        if app_service_environment:
            raise ValidationError("Only pricing tier 'Isolated' is allowed in this app service plan. Use this link to "
                                  "learn more: https://docs.microsoft.com/azure/app-service/overview-hosting-plans")


def validate_asp_create(namespace):
    validate_tags(namespace)
    sku = _normalize_sku(namespace.sku)
    _validate_asp_sku(sku, namespace.app_service_environment, namespace.zone_redundant)
    if namespace.is_linux and namespace.hyper_v:
        raise MutuallyExclusiveArgumentError('Usage error: --is-linux and --hyper-v cannot be used together.')


def validate_functionapp_asp_create(namespace):
    validate_tags(namespace)
    sku = _normalize_sku(namespace.sku)
    tier = get_sku_tier(sku)
    _validate_asp_sku(sku=sku, app_service_environment=None, zone_redundant=namespace.zone_redundant)
    if namespace.max_burst is not None:
        if tier.lower() != "elasticpremium":
            raise ArgumentUsageError("--max-burst is only supported for Elastic Premium (EP) plans")


def validate_functionapp_on_containerapp_site_config_set(cmd, namespace):
    resource_group_name = namespace.resource_group_name
    name = namespace.name
    if is_centauri_functionapp(cmd, resource_group_name, name):
        raise ValidationError(
            "Invalid command. This is not supported for Azure Functions on Azure Container app environments.",
            "Please use the following command instead: az functionapp config container set")


def validate_functionapp_on_containerapp_container_settings_delete(cmd, namespace):
    resource_group_name = namespace.resource_group_name
    name = namespace.name
    if is_centauri_functionapp(cmd, resource_group_name, name):
        raise ValidationError(
            "Invalid command. This is currently not supported for Azure Functions on Azure Container app environments.",
            "Please use the following command instead: az functionapp config appsettings set")
    validate_functionapp_on_flex_plan(cmd, namespace)


def validate_functionapp_on_containerapp_update(cmd, namespace):
    resource_group_name = namespace.resource_group_name
    name = namespace.name
    if is_centauri_functionapp(cmd, resource_group_name, name):
        raise ValidationError(
            "Invalid command. This is currently not supported for Azure Functions on Azure Container app environments.",
            "Please use either 'az functionapp config appsettings set' or 'az functionapp config container set'")


def validate_functionapp_on_containerapp_site_config_show(cmd, namespace):
    resource_group_name = namespace.resource_group_name
    name = namespace.name
    if is_centauri_functionapp(cmd, resource_group_name, name):
        raise ValidationError(
            "Invalid command. This is not supported for Azure Functions on Azure Container app environments.",
            "Please use the following command instead: az functionapp config container show")


def validate_functionapp_on_flex_plan(cmd, namespace):
    resource_group_name = namespace.resource_group_name
    name = namespace.name
    functionapp = _generic_site_operation(cmd.cli_ctx, resource_group_name, name, 'get')
    parsed_plan_id = parse_resource_id(functionapp.server_farm_id)
    client = web_client_factory(cmd.cli_ctx)
    plan_info = client.app_service_plans.get(parsed_plan_id['resource_group'], parsed_plan_id['name'])
    if plan_info is None:
        raise ResourceNotFoundError('Could not determine the current plan of the functionapp')
    if plan_info.sku.tier == 'FlexConsumption':
        raise ValidationError('Invalid command. This is not currently supported for Azure Functions '
                              'on the Flex Consumption plan.')


<<<<<<< HEAD
=======
def validate_is_flex_functionapp(cmd, namespace):
    resource_group_name = namespace.resource_group_name
    name = namespace.name
    functionapp = _generic_site_operation(cmd.cli_ctx, resource_group_name, name, 'get')
    parsed_plan_id = parse_resource_id(functionapp.server_farm_id)
    client = web_client_factory(cmd.cli_ctx)
    plan_info = client.app_service_plans.get(parsed_plan_id['resource_group'], parsed_plan_id['name'])
    if plan_info is None:
        raise ResourceNotFoundError('Could not determine the current plan of the functionapp')
    if plan_info.sku.tier.lower() != 'flexconsumption':
        raise ValidationError('This command is only valid for Azure Functions on the FlexConsumption plan.')


>>>>>>> 10f345d0
def validate_app_exists(cmd, namespace):
    app = namespace.name
    resource_group_name = namespace.resource_group_name
    slot = namespace.slot
    app = _generic_site_operation(cmd.cli_ctx, resource_group_name, app, 'get', slot)
    if not app:
        raise ResourceNotFoundError("'{}' app not found in ResourceGroup '{}'".format(app, resource_group_name))


def validate_functionapp_on_containerapp_vnet_add(cmd, namespace):
    validate_functionapp_on_containerapp_vnet(cmd, namespace)
    validate_add_vnet(cmd, namespace)


def validate_functionapp_on_containerapp_vnet(cmd, namespace):
    resource_group_name = namespace.resource_group_name
    name = namespace.name
    if is_centauri_functionapp(cmd, resource_group_name, name):
        raise ValidationError(
            'Unsupported operation on function app.',
            'Please set virtual network configuration for the function app at Container app environment level.')


def validate_add_vnet(cmd, namespace):
    from azure.core.exceptions import ResourceNotFoundError as ResNotFoundError

    resource_group_name = namespace.resource_group_name
    vnet_identifier = namespace.vnet
    name = namespace.name
    slot = namespace.slot

    if is_valid_resource_id(vnet_identifier):
        current_sub_id = get_subscription_id(cmd.cli_ctx)
        parsed_vnet = parse_resource_id(vnet_identifier)

        vnet_sub_id = parsed_vnet['subscription']
        vnet_group = parsed_vnet['resource_group']
        vnet_name = parsed_vnet['name']

        cmd.cli_ctx.data['subscription_id'] = vnet_sub_id
        vnet_loc = VNetShow(cli_ctx=cmd.cli_ctx)(command_args={
            "name": vnet_name,
            "resource_group": vnet_group
        })["location"]
        cmd.cli_ctx.data['subscription_id'] = current_sub_id
    else:
        try:
            vnet_loc = VNetShow(cli_ctx=cmd.cli_ctx)(command_args={
                "name": vnet_identifier,
                "resource_group": namespace.resource_group_name
            })["location"]
        except ResNotFoundError:
            vnets = VNetList(cli_ctx=cmd.cli_ctx)(command_args={})
            vnet_loc = ''
            for v in vnets:
                if vnet_identifier == v["name"]:
                    vnet_loc = v["location"]
                    break

    if not vnet_loc:
        # Fall back to back end validation
        logger.warning("Failed to fetch vnet. Skipping location validation.")
        return

    webapp = _generic_site_operation(cmd.cli_ctx, resource_group_name, name, 'get', slot)

    webapp_loc = _normalize_location_for_vnet_integration(cmd, webapp.location)
    vnet_loc = _normalize_location_for_vnet_integration(cmd, vnet_loc)

    if vnet_loc != webapp_loc:
        raise ValidationError("The app and the vnet resources are in different locations. "
                              "Cannot integrate a regional VNET to an app in a different region"
                              "Web app location: {}. Vnet location: {}".format(webapp_loc, vnet_loc))


def validate_front_end_scale_factor(namespace):
    if namespace.front_end_scale_factor:
        min_scale_factor = 5
        max_scale_factor = 15
        scale_error_text = "Frontend Scale Factor '{}' is invalid. Must be between {} and {}"
        scale_factor = namespace.front_end_scale_factor
        if scale_factor < min_scale_factor or scale_factor > max_scale_factor:
            raise ValidationError(scale_error_text.format(scale_factor, min_scale_factor, max_scale_factor))


def validate_ip_address(cmd, namespace):
    if namespace.ip_address is not None:
        _validate_ip_address_format(namespace)
        # For prevention of adding the duplicate IPs.
        if 'add' in cmd.name:
            _validate_ip_address_existence(cmd, namespace)


def validate_onedeploy_params(namespace):
    if namespace.src_path and namespace.src_url:
        raise MutuallyExclusiveArgumentError('Only one of --src-path and --src-url can be specified')

    if not namespace.src_path and not namespace.src_url:
        raise RequiredArgumentMissingError('Either of --src-path or --src-url must be specified')

    if namespace.src_url and not namespace.artifact_type:
        raise RequiredArgumentMissingError('Deployment type is mandatory when deploying from URLs. Use --type')


def _validate_ip_address_format(namespace):
    if namespace.ip_address is not None:
        input_value = namespace.ip_address
        if ' ' in input_value:
            raise InvalidArgumentValueError("Spaces not allowed: '{}' ".format(input_value))
        input_ips = input_value.split(',')
        if len(input_ips) > 8:
            raise InvalidArgumentValueError('Maximum 8 IP addresses are allowed per rule.')
        validated_ips = ''
        for ip in input_ips:
            # Use ipaddress library to validate ip network format
            ip_obj = ipaddress.ip_network(ip, False)
            validated_ips += str(ip_obj) + ','
        namespace.ip_address = validated_ips[:-1]


def _validate_ip_address_existence(cmd, namespace):
    resource_group_name = namespace.resource_group_name
    name = namespace.name
    slot = namespace.slot
    scm_site = namespace.scm_site
    configs = _generic_site_operation(cmd.cli_ctx, resource_group_name, name, 'get_configuration', slot)
    access_rules = configs.scm_ip_security_restrictions if scm_site else configs.ip_security_restrictions
    ip_exists = [x.ip_address == namespace.ip_address for x in access_rules]
    if True in ip_exists:
        raise ArgumentUsageError('IP address: ' + namespace.ip_address + ' already exists. '
                                 'Cannot add duplicate IP address values.')


def validate_service_tag(cmd, namespace):
    if namespace.service_tag is not None:
        _validate_service_tag_format(cmd, namespace)
        # For prevention of adding the duplicate IPs.
        if 'add' in cmd.name:
            _validate_service_tag_existence(cmd, namespace)


def _validate_service_tag_format(cmd, namespace):
    if namespace.service_tag is not None:
        input_value = namespace.service_tag
        if ' ' in input_value:
            raise InvalidArgumentValueError("Spaces not allowed: '{}' ".format(input_value))
        input_tags = input_value.split(',')
        if len(input_tags) > 8:
            raise InvalidArgumentValueError('Maximum 8 service tags are allowed per rule.')
        resource_group_name = namespace.resource_group_name
        name = namespace.name
        webapp = _generic_site_operation(cmd.cli_ctx, resource_group_name, name, 'get')
        service_tag_full_list = ListServiceTags(cli_ctx=cmd.cli_ctx)(command_args={
            "location": webapp.location
        })["values"]
        if service_tag_full_list is None:
            logger.warning('Not able to get full Service Tag list. Cannot validate Service Tag.')
            return
        for tag in input_tags:
            valid_tag = False
            for tag_full_list in service_tag_full_list:
                if tag.lower() == tag_full_list["name"].lower():
                    valid_tag = True
                    continue
            if not valid_tag:
                raise InvalidArgumentValueError('Unknown Service Tag: ' + tag)


def _validate_service_tag_existence(cmd, namespace):
    resource_group_name = namespace.resource_group_name
    name = namespace.name
    slot = namespace.slot
    scm_site = namespace.scm_site
    input_tag_value = namespace.service_tag.replace(' ', '')
    configs = _generic_site_operation(cmd.cli_ctx, resource_group_name, name, 'get_configuration', slot)
    access_rules = configs.scm_ip_security_restrictions if scm_site else configs.ip_security_restrictions
    for rule in access_rules:
        if rule.ip_address and rule.ip_address.lower() == input_tag_value.lower():
            raise ArgumentUsageError('Service Tag: ' + namespace.service_tag + ' already exists. '
                                     'Cannot add duplicate Service Tag values.')


def validate_public_cloud(cmd):
    from azure.cli.core.cloud import AZURE_PUBLIC_CLOUD
    if cmd.cli_ctx.cloud.name != AZURE_PUBLIC_CLOUD.name:
        raise ValidationError('This command is not yet supported on soveriegn clouds.')


def validate_staticsite_sku(cmd, namespace):
    from azure.mgmt.web import WebSiteManagementClient
    client = get_mgmt_service_client(cmd.cli_ctx, WebSiteManagementClient).static_sites
    sku_name = client.get_static_site(namespace.resource_group_name, namespace.name).sku.name
    if sku_name.lower() != "standard":
        raise ValidationError("Invalid SKU: '{}'. Staticwebapp must have 'Standard' SKU".format(sku_name))


def validate_staticsite_link_function(cmd, namespace):
    from azure.mgmt.web import WebSiteManagementClient
    validate_staticsite_sku(cmd, namespace)

    if not is_valid_resource_id(namespace.function_resource_id):
        raise ArgumentUsageError("--function-resource-id must specify a function resource ID. "
                                 "To get resource ID, use the following commmand, inserting the function "
                                 "group/name as needed: \n"
                                 "az functionapp show --resource-group \"[FUNCTION_RESOURCE_GROUP]\" "
                                 "--name \"[FUNCTION_NAME]\" --query id ")

    client = get_mgmt_service_client(cmd.cli_ctx, WebSiteManagementClient, api_version="2020-12-01").static_sites
    functions = client.get_user_provided_function_apps_for_static_site(
        name=namespace.name, resource_group_name=namespace.resource_group_name)
    if list(functions):
        raise ValidationError("Cannot have more than one user provided function app associated with a Static Web App")


def validate_functionapp(cmd, namespace):
    validate_vnet_integration(cmd, namespace)
    validate_registry_server(namespace)
    validate_registry_user(namespace)
    validate_registry_pass(namespace)


# TODO consider combining with validate_add_vnet
def validate_vnet_integration(cmd, namespace):
    validate_tags(namespace)
    if _get_environment(namespace):
        if namespace.vnet:
            raise ArgumentUsageError(
                "Invalid input. '--vnet' is not a supported property for function apps deployed to Azure Container "
                "Apps.",
                "Please try again without '--vnet' and configure vnet from Azure Container Apps environment.")
        if namespace.subnet:
            raise ArgumentUsageError(
                "Invalid input. '--subnet' is not a supported property for function apps deployed to Azure Container "
                "Apps.",
                "Please try again without '--subnet' and configure subnet from Azure Container Apps environment.")
    if namespace.subnet or namespace.vnet:
        if not namespace.subnet:
            raise ArgumentUsageError("Cannot use --vnet without --subnet")
        if not is_valid_resource_id(namespace.subnet) and not namespace.vnet:
            raise ArgumentUsageError("Must either specify subnet by resource ID or include --vnet argument")

        client = web_client_factory(cmd.cli_ctx)
        if is_valid_resource_id(namespace.plan):
            parse_result = parse_resource_id(namespace.plan)
            plan_info = client.app_service_plans.get(parse_result['resource_group'], parse_result['name'])
        elif _get_flexconsumption_location(namespace):
            return
        elif _get_consumption_plan_location(namespace):
            raise ArgumentUsageError("Virtual network integration is not allowed for consumption plans.")
        else:
            plan_info = client.app_service_plans.get(name=namespace.plan,
                                                     resource_group_name=namespace.resource_group_name)

        sku_name = plan_info.sku.name
        disallowed_skus = {'FREE', 'SHARED', 'PremiumContainer', 'Isolated', 'IsolatedV2'}
        if get_sku_tier(sku_name) in disallowed_skus:
            raise ArgumentUsageError("App Service Plan has invalid sku for vnet integration: {}."
                                     "Plan sku cannot be one of: {}. "
                                     "Please run 'az appservice plan create -h' "
                                     "to see all available App Service Plan SKUs ".format(sku_name, disallowed_skus))


def _validate_ase_exists(client, ase_name, ase_rg):
    extant_ase = get_resource_if_exists(client.app_service_environments,
                                        resource_group_name=ase_rg, name=ase_name)
    if extant_ase is None:
        raise ValidationError("App Service Environment {} does not exist.".format(ase_name))


# if the ASP exists, validate that it is in the ASE
def _validate_plan_in_ase(client, plan_name, plan_rg, ase_id):
    if plan_name is not None:
        plan_info = get_resource_if_exists(client.app_service_plans,
                                           resource_group_name=plan_rg, name=plan_name)
        if plan_info is not None:
            plan_hosting_env = plan_info.hosting_environment_profile

            if not plan_hosting_env or plan_hosting_env.id != ase_id:
                raise ValidationError("Plan {} already exists and is not in the "
                                      "app service environment.".format(plan_name))


def _validate_ase_is_v3(ase):
    if ase.kind.upper() != "ASEV3":
        raise ValidationError("Only V3 App Service Environments supported")


def _validate_ase_not_ilb(ase):
    if (ase.internal_load_balancing_mode != 0) and (ase.internal_load_balancing_mode != "None"):
        raise ValidationError("Internal Load Balancer (ILB) App Service Environments not supported")


def validate_webapp_up(cmd, namespace):
    if namespace.runtime and namespace.html:
        raise MutuallyExclusiveArgumentError('Conflicting parameters: cannot have both --runtime and --html specified.')

    client = web_client_factory(cmd.cli_ctx)
    if namespace.app_service_environment:
        ase_name, ase_rg, ase_id = get_resource_name_and_group(cmd, namespace.app_service_environment,
                                                               namespace.resource_group_name,
                                                               namespace="Microsoft.Web",
                                                               type="hostingEnvironments")
        _validate_ase_exists(client, ase_name, ase_rg)
        _validate_plan_in_ase(client, namespace.plan, namespace.resource_group_name, ase_id)

        ase = client.app_service_environments.get(resource_group_name=ase_rg, name=ase_name)
        _validate_ase_is_v3(ase)
        _validate_ase_not_ilb(ase)


def _get_app_name(namespace):
    if hasattr(namespace, "name"):
        return namespace.name
    if hasattr(namespace, "webapp"):
        return namespace.webapp
    return None


def _get_environment(namespace):
    if hasattr(namespace, "environment"):
        return namespace.environment
    return None


def _get_flexconsumption_location(namespace):
    if hasattr(namespace, "flexconsumption_location"):
        return namespace.flexconsumption_location
    return None


def _get_consumption_plan_location(namespace):
    if hasattr(namespace, "consumption_plan_location"):
        return namespace.consumption_plan_location
    return None


def validate_app_is_webapp(cmd, namespace):
    client = web_client_factory(cmd.cli_ctx)
    name = _get_app_name(namespace)
    rg = namespace.resource_group
    app = get_resource_if_exists(client.web_apps, name=name, resource_group_name=rg)
    if is_functionapp(app):
        raise ValidationError(f"App '{name}' in group '{rg}' is a function app.")
    if is_logicapp(app):
        raise ValidationError(f"App '{name}' in group '{rg}' is a logic app.")


def validate_app_is_functionapp(cmd, namespace):
    client = web_client_factory(cmd.cli_ctx)
    name = _get_app_name(namespace)
    rg = namespace.resource_group
    app = get_resource_if_exists(client.web_apps, name=name, resource_group_name=rg)
    if is_logicapp(app):
        raise ValidationError(f"App '{name}' in group '{rg}' is a logic app.")
    if is_webapp(app):
        raise ValidationError(f"App '{name}' in group '{rg}' is a web app.")


def validate_centauri_delete_function(cmd, namespace):
    resource_group_name = namespace.resource_group_name
    name = namespace.name
    if is_centauri_functionapp(cmd, resource_group_name, name):
        raise ValidationError(
            "Invalid Operation. This function is currently present in your image",
            "Please modify your image to remove the function and provide an updated image.")


def validate_registry_server(namespace):
    if namespace.environment and namespace.registry_server:
        if not namespace.registry_username or not namespace.registry_password:
            if ACR_IMAGE_SUFFIX not in namespace.registry_server:
                raise RequiredArgumentMissingError("Usage error: --registry-server, --registry-password and"
                                                   " --registry-username are required together if not using Azure Container Registry")  # pylint: disable=line-too-long


def validate_registry_user(namespace):
    if namespace.environment and namespace.registry_username:
        if not namespace.registry_server or (not namespace.registry_password and ACR_IMAGE_SUFFIX not in namespace.registry_server):  # pylint: disable=line-too-long
            raise RequiredArgumentMissingError("Usage error: --registry-server, --registry-password and"
                                               " --registry-username are required together if not using Azure Container Registry")  # pylint: disable=line-too-long


def validate_registry_pass(namespace):
    if namespace.environment and namespace.registry_password:
        if not namespace.registry_server or (not namespace.registry_username and ACR_IMAGE_SUFFIX not in namespace.registry_server):  # pylint: disable=line-too-long
            raise RequiredArgumentMissingError("Usage error: --registry-server, --registry-password and"
                                               " --registry-username are required together if not using Azure Container Registry")  # pylint: disable=line-too-long<|MERGE_RESOLUTION|>--- conflicted
+++ resolved
@@ -175,8 +175,6 @@
                               'on the Flex Consumption plan.')
 
 
-<<<<<<< HEAD
-=======
 def validate_is_flex_functionapp(cmd, namespace):
     resource_group_name = namespace.resource_group_name
     name = namespace.name
@@ -190,7 +188,6 @@
         raise ValidationError('This command is only valid for Azure Functions on the FlexConsumption plan.')
 
 
->>>>>>> 10f345d0
 def validate_app_exists(cmd, namespace):
     app = namespace.name
     resource_group_name = namespace.resource_group_name
