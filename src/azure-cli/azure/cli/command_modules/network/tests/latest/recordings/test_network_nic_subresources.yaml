interactions:
- request:
    body: null
    headers:
      Accept:
      - application/json
      Accept-Encoding:
      - gzip, deflate
      CommandName:
      - network vnet create
      Connection:
      - keep-alive
      ParameterSetName:
      - -g -n --subnet-name
      User-Agent:
      - python/3.7.4 (Windows-10-10.0.18362-SP0) msrest/0.6.10 msrest_azure/0.6.2
        azure-mgmt-resource/4.0.0 Azure-SDK-For-Python AZURECLI/2.0.75
      accept-language:
      - en-US
    method: GET
    uri: https://management.azure.com/subscriptions/00000000-0000-0000-0000-000000000000/resourcegroups/cli_test_nic_subresource000001?api-version=2019-07-01
  response:
    body:
      string: '{"id":"/subscriptions/00000000-0000-0000-0000-000000000000/resourceGroups/cli_test_nic_subresource000001","name":"cli_test_nic_subresource000001","type":"Microsoft.Resources/resourceGroups","location":"westus","tags":{"product":"azurecli","cause":"automation","date":"2019-10-24T08:21:58Z"},"properties":{"provisioningState":"Succeeded"}}'
    headers:
      cache-control:
      - no-cache
      content-length:
      - '428'
      content-type:
      - application/json; charset=utf-8
      date:
      - Thu, 24 Oct 2019 08:22:06 GMT
      expires:
      - '-1'
      pragma:
      - no-cache
      strict-transport-security:
      - max-age=31536000; includeSubDomains
      vary:
      - Accept-Encoding
      x-content-type-options:
      - nosniff
    status:
      code: 200
      message: OK
- request:
    body: '{"location": "westus", "tags": {}, "properties": {"addressSpace": {"addressPrefixes":
      ["10.0.0.0/16"]}, "dhcpOptions": {}, "subnets": [{"properties": {"addressPrefix":
      "10.0.0.0/24"}, "name": "subnet1"}]}}'
    headers:
      Accept:
      - application/json
      Accept-Encoding:
      - gzip, deflate
      CommandName:
      - network vnet create
      Connection:
      - keep-alive
      Content-Length:
      - '205'
      Content-Type:
      - application/json; charset=utf-8
      ParameterSetName:
      - -g -n --subnet-name
      User-Agent:
      - python/3.7.4 (Windows-10-10.0.18362-SP0) msrest/0.6.10 msrest_azure/0.6.2
        azure-mgmt-network/7.0.0 Azure-SDK-For-Python AZURECLI/2.0.75
      accept-language:
      - en-US
    method: PUT
    uri: https://management.azure.com/subscriptions/00000000-0000-0000-0000-000000000000/resourceGroups/cli_test_nic_subresource000001/providers/Microsoft.Network/virtualNetworks/vnet1?api-version=2019-09-01
  response:
    body:
      string: "{\r\n  \"name\": \"vnet1\",\r\n  \"id\": \"/subscriptions/00000000-0000-0000-0000-000000000000/resourceGroups/cli_test_nic_subresource000001/providers/Microsoft.Network/virtualNetworks/vnet1\",\r\n
        \ \"etag\": \"W/\\\"1b8427d3-c212-4e58-8751-07873b026b7e\\\"\",\r\n  \"type\":
        \"Microsoft.Network/virtualNetworks\",\r\n  \"location\": \"westus\",\r\n
        \ \"tags\": {},\r\n  \"properties\": {\r\n    \"provisioningState\": \"Updating\",\r\n
        \   \"resourceGuid\": \"948ac3c3-79c9-43c2-bb0f-3d19df9af5dd\",\r\n    \"addressSpace\":
        {\r\n      \"addressPrefixes\": [\r\n        \"10.0.0.0/16\"\r\n      ]\r\n
        \   },\r\n    \"dhcpOptions\": {\r\n      \"dnsServers\": []\r\n    },\r\n
        \   \"subnets\": [\r\n      {\r\n        \"name\": \"subnet1\",\r\n        \"id\":
        \"/subscriptions/00000000-0000-0000-0000-000000000000/resourceGroups/cli_test_nic_subresource000001/providers/Microsoft.Network/virtualNetworks/vnet1/subnets/subnet1\",\r\n
        \       \"etag\": \"W/\\\"1b8427d3-c212-4e58-8751-07873b026b7e\\\"\",\r\n
        \       \"properties\": {\r\n          \"provisioningState\": \"Updating\",\r\n
        \         \"addressPrefix\": \"10.0.0.0/24\",\r\n          \"delegations\":
        [],\r\n          \"privateEndpointNetworkPolicies\": \"Enabled\",\r\n          \"privateLinkServiceNetworkPolicies\":
        \"Enabled\"\r\n        },\r\n        \"type\": \"Microsoft.Network/virtualNetworks/subnets\"\r\n
        \     }\r\n    ],\r\n    \"virtualNetworkPeerings\": [],\r\n    \"enableDdosProtection\":
        false,\r\n    \"enableVmProtection\": false\r\n  }\r\n}"
    headers:
      azure-asyncoperation:
      - https://management.azure.com/subscriptions/00000000-0000-0000-0000-000000000000/providers/Microsoft.Network/locations/westus/operations/a7994a7c-1e88-4ee1-b782-fee42b1df3bf?api-version=2019-09-01
      cache-control:
      - no-cache
      content-length:
      - '1437'
      content-type:
      - application/json; charset=utf-8
      date:
      - Thu, 24 Oct 2019 08:22:09 GMT
      expires:
      - '-1'
      pragma:
      - no-cache
      server:
      - Microsoft-HTTPAPI/2.0
      - Microsoft-HTTPAPI/2.0
      strict-transport-security:
      - max-age=31536000; includeSubDomains
      x-content-type-options:
      - nosniff
      x-ms-arm-service-request-id:
      - a576602d-5fc8-4c2f-a341-b2144dadb18b
      x-ms-ratelimit-remaining-subscription-writes:
      - '1191'
    status:
      code: 201
      message: Created
- request:
    body: null
    headers:
      Accept:
      - application/json
      Accept-Encoding:
      - gzip, deflate
      CommandName:
      - network vnet create
      Connection:
      - keep-alive
      ParameterSetName:
      - -g -n --subnet-name
      User-Agent:
      - python/3.7.4 (Windows-10-10.0.18362-SP0) msrest/0.6.10 msrest_azure/0.6.2
        azure-mgmt-network/7.0.0 Azure-SDK-For-Python AZURECLI/2.0.75
    method: GET
    uri: https://management.azure.com/subscriptions/00000000-0000-0000-0000-000000000000/providers/Microsoft.Network/locations/westus/operations/a7994a7c-1e88-4ee1-b782-fee42b1df3bf?api-version=2019-09-01
  response:
    body:
      string: "{\r\n  \"status\": \"Succeeded\"\r\n}"
    headers:
      cache-control:
      - no-cache
      content-length:
      - '29'
      content-type:
      - application/json; charset=utf-8
      date:
      - Thu, 24 Oct 2019 08:22:13 GMT
      expires:
      - '-1'
      pragma:
      - no-cache
      server:
      - Microsoft-HTTPAPI/2.0
      - Microsoft-HTTPAPI/2.0
      strict-transport-security:
      - max-age=31536000; includeSubDomains
      transfer-encoding:
      - chunked
      vary:
      - Accept-Encoding
      x-content-type-options:
      - nosniff
      x-ms-arm-service-request-id:
      - 0ffcf1da-a4b7-41b4-a7e7-1d3f9c513008
    status:
      code: 200
      message: OK
- request:
    body: null
    headers:
      Accept:
      - application/json
      Accept-Encoding:
      - gzip, deflate
      CommandName:
      - network vnet create
      Connection:
      - keep-alive
      ParameterSetName:
      - -g -n --subnet-name
      User-Agent:
      - python/3.7.4 (Windows-10-10.0.18362-SP0) msrest/0.6.10 msrest_azure/0.6.2
        azure-mgmt-network/7.0.0 Azure-SDK-For-Python AZURECLI/2.0.75
    method: GET
    uri: https://management.azure.com/subscriptions/00000000-0000-0000-0000-000000000000/resourceGroups/cli_test_nic_subresource000001/providers/Microsoft.Network/virtualNetworks/vnet1?api-version=2019-09-01
  response:
    body:
      string: "{\r\n  \"name\": \"vnet1\",\r\n  \"id\": \"/subscriptions/00000000-0000-0000-0000-000000000000/resourceGroups/cli_test_nic_subresource000001/providers/Microsoft.Network/virtualNetworks/vnet1\",\r\n
        \ \"etag\": \"W/\\\"80fb105d-0032-4555-a5de-0e8646fa4c5a\\\"\",\r\n  \"type\":
        \"Microsoft.Network/virtualNetworks\",\r\n  \"location\": \"westus\",\r\n
        \ \"tags\": {},\r\n  \"properties\": {\r\n    \"provisioningState\": \"Succeeded\",\r\n
        \   \"resourceGuid\": \"948ac3c3-79c9-43c2-bb0f-3d19df9af5dd\",\r\n    \"addressSpace\":
        {\r\n      \"addressPrefixes\": [\r\n        \"10.0.0.0/16\"\r\n      ]\r\n
        \   },\r\n    \"dhcpOptions\": {\r\n      \"dnsServers\": []\r\n    },\r\n
        \   \"subnets\": [\r\n      {\r\n        \"name\": \"subnet1\",\r\n        \"id\":
        \"/subscriptions/00000000-0000-0000-0000-000000000000/resourceGroups/cli_test_nic_subresource000001/providers/Microsoft.Network/virtualNetworks/vnet1/subnets/subnet1\",\r\n
        \       \"etag\": \"W/\\\"80fb105d-0032-4555-a5de-0e8646fa4c5a\\\"\",\r\n
        \       \"properties\": {\r\n          \"provisioningState\": \"Succeeded\",\r\n
        \         \"addressPrefix\": \"10.0.0.0/24\",\r\n          \"delegations\":
        [],\r\n          \"privateEndpointNetworkPolicies\": \"Enabled\",\r\n          \"privateLinkServiceNetworkPolicies\":
        \"Enabled\"\r\n        },\r\n        \"type\": \"Microsoft.Network/virtualNetworks/subnets\"\r\n
        \     }\r\n    ],\r\n    \"virtualNetworkPeerings\": [],\r\n    \"enableDdosProtection\":
        false,\r\n    \"enableVmProtection\": false\r\n  }\r\n}"
    headers:
      cache-control:
      - no-cache
      content-length:
      - '1439'
      content-type:
      - application/json; charset=utf-8
      date:
      - Thu, 24 Oct 2019 08:22:13 GMT
      etag:
      - W/"80fb105d-0032-4555-a5de-0e8646fa4c5a"
      expires:
      - '-1'
      pragma:
      - no-cache
      server:
      - Microsoft-HTTPAPI/2.0
      - Microsoft-HTTPAPI/2.0
      strict-transport-security:
      - max-age=31536000; includeSubDomains
      transfer-encoding:
      - chunked
      vary:
      - Accept-Encoding
      x-content-type-options:
      - nosniff
      x-ms-arm-service-request-id:
      - 43aa102d-1f9a-4364-bc27-0b1b93da9d0d
    status:
      code: 200
      message: OK
- request:
    body: null
    headers:
      Accept:
      - application/json
      Accept-Encoding:
      - gzip, deflate
      CommandName:
      - network nic create
      Connection:
      - keep-alive
      ParameterSetName:
      - -g -n --subnet --vnet-name
      User-Agent:
      - python/3.7.4 (Windows-10-10.0.18362-SP0) msrest/0.6.10 msrest_azure/0.6.2
        azure-mgmt-resource/4.0.0 Azure-SDK-For-Python AZURECLI/2.0.75
      accept-language:
      - en-US
    method: GET
    uri: https://management.azure.com/subscriptions/00000000-0000-0000-0000-000000000000/resourcegroups/cli_test_nic_subresource000001?api-version=2019-07-01
  response:
    body:
      string: '{"id":"/subscriptions/00000000-0000-0000-0000-000000000000/resourceGroups/cli_test_nic_subresource000001","name":"cli_test_nic_subresource000001","type":"Microsoft.Resources/resourceGroups","location":"westus","tags":{"product":"azurecli","cause":"automation","date":"2019-10-24T08:21:58Z"},"properties":{"provisioningState":"Succeeded"}}'
    headers:
      cache-control:
      - no-cache
      content-length:
      - '428'
      content-type:
      - application/json; charset=utf-8
      date:
      - Thu, 24 Oct 2019 08:22:14 GMT
      expires:
      - '-1'
      pragma:
      - no-cache
      strict-transport-security:
      - max-age=31536000; includeSubDomains
      vary:
      - Accept-Encoding
      x-content-type-options:
      - nosniff
    status:
      code: 200
      message: OK
- request:
    body: 'b''{"location": "westus", "properties": {"ipConfigurations": [{"properties":
      {"privateIPAllocationMethod": "Dynamic", "privateIPAddressVersion": "IPv4",
      "subnet": {"id": "/subscriptions/00000000-0000-0000-0000-000000000000/resourceGroups/cli_test_nic_subresource000001/providers/Microsoft.Network/virtualNetworks/vnet1/subnets/subnet1"}},
      "name": "ipconfig1"}], "dnsSettings": {"dnsServers": []}, "enableIPForwarding":
      false}}'''
    headers:
      Accept:
      - application/json
      Accept-Encoding:
      - gzip, deflate
      CommandName:
      - network nic create
      Connection:
      - keep-alive
      Content-Length:
      - '468'
      Content-Type:
      - application/json; charset=utf-8
      ParameterSetName:
      - -g -n --subnet --vnet-name
      User-Agent:
      - python/3.7.4 (Windows-10-10.0.18362-SP0) msrest/0.6.10 msrest_azure/0.6.2
        azure-mgmt-network/7.0.0 Azure-SDK-For-Python AZURECLI/2.0.75
      accept-language:
      - en-US
    method: PUT
    uri: https://management.azure.com/subscriptions/00000000-0000-0000-0000-000000000000/resourceGroups/cli_test_nic_subresource000001/providers/Microsoft.Network/networkInterfaces/nic1?api-version=2019-09-01
  response:
    body:
      string: "{\r\n  \"name\": \"nic1\",\r\n  \"id\": \"/subscriptions/00000000-0000-0000-0000-000000000000/resourceGroups/cli_test_nic_subresource000001/providers/Microsoft.Network/networkInterfaces/nic1\",\r\n
        \ \"etag\": \"W/\\\"0702a2b5-479a-4066-afd5-a3329ab73495\\\"\",\r\n  \"location\":
        \"westus\",\r\n  \"properties\": {\r\n    \"provisioningState\": \"Succeeded\",\r\n
        \   \"resourceGuid\": \"da93364d-0df7-4521-918b-6ed5d040be4a\",\r\n    \"ipConfigurations\":
        [\r\n      {\r\n        \"name\": \"ipconfig1\",\r\n        \"id\": \"/subscriptions/00000000-0000-0000-0000-000000000000/resourceGroups/cli_test_nic_subresource000001/providers/Microsoft.Network/networkInterfaces/nic1/ipConfigurations/ipconfig1\",\r\n
        \       \"etag\": \"W/\\\"0702a2b5-479a-4066-afd5-a3329ab73495\\\"\",\r\n
        \       \"type\": \"Microsoft.Network/networkInterfaces/ipConfigurations\",\r\n
        \       \"properties\": {\r\n          \"provisioningState\": \"Succeeded\",\r\n
        \         \"privateIPAddress\": \"10.0.0.4\",\r\n          \"privateIPAllocationMethod\":
        \"Dynamic\",\r\n          \"subnet\": {\r\n            \"id\": \"/subscriptions/00000000-0000-0000-0000-000000000000/resourceGroups/cli_test_nic_subresource000001/providers/Microsoft.Network/virtualNetworks/vnet1/subnets/subnet1\"\r\n
        \         },\r\n          \"primary\": true,\r\n          \"privateIPAddressVersion\":
        \"IPv4\"\r\n        }\r\n      }\r\n    ],\r\n    \"dnsSettings\": {\r\n      \"dnsServers\":
        [],\r\n      \"appliedDnsServers\": [],\r\n      \"internalDomainNameSuffix\":
        \"ypbyvfgjphbehoyphum35gxv1f.dx.internal.cloudapp.net\"\r\n    },\r\n    \"enableAcceleratedNetworking\":
        false,\r\n    \"enableIPForwarding\": false,\r\n    \"hostedWorkloads\": [],\r\n
        \   \"tapConfigurations\": []\r\n  },\r\n  \"type\": \"Microsoft.Network/networkInterfaces\"\r\n}"
    headers:
      azure-asyncoperation:
      - https://management.azure.com/subscriptions/00000000-0000-0000-0000-000000000000/providers/Microsoft.Network/locations/westus/operations/8e3f17ad-4ff6-4469-a606-b69001f07d65?api-version=2019-09-01
      cache-control:
      - no-cache
      content-length:
      - '1768'
      content-type:
      - application/json; charset=utf-8
      date:
      - Thu, 24 Oct 2019 08:22:17 GMT
      expires:
      - '-1'
      pragma:
      - no-cache
      server:
      - Microsoft-HTTPAPI/2.0
      - Microsoft-HTTPAPI/2.0
      strict-transport-security:
      - max-age=31536000; includeSubDomains
      x-content-type-options:
      - nosniff
      x-ms-arm-service-request-id:
      - 7a5a4294-2a35-45a7-a43a-80bd542367a5
      x-ms-ratelimit-remaining-subscription-writes:
      - '1192'
    status:
      code: 201
      message: Created
- request:
    body: null
    headers:
      Accept:
      - application/json
      Accept-Encoding:
      - gzip, deflate
      CommandName:
      - network nic create
      Connection:
      - keep-alive
      ParameterSetName:
      - -g -n --subnet --vnet-name
      User-Agent:
      - python/3.7.4 (Windows-10-10.0.18362-SP0) msrest/0.6.10 msrest_azure/0.6.2
        azure-mgmt-network/7.0.0 Azure-SDK-For-Python AZURECLI/2.0.75
    method: GET
    uri: https://management.azure.com/subscriptions/00000000-0000-0000-0000-000000000000/providers/Microsoft.Network/locations/westus/operations/8e3f17ad-4ff6-4469-a606-b69001f07d65?api-version=2019-09-01
  response:
    body:
      string: "{\r\n  \"status\": \"Succeeded\"\r\n}"
    headers:
      cache-control:
      - no-cache
      content-length:
      - '29'
      content-type:
      - application/json; charset=utf-8
      date:
      - Thu, 24 Oct 2019 08:22:47 GMT
      expires:
      - '-1'
      pragma:
      - no-cache
      server:
      - Microsoft-HTTPAPI/2.0
      - Microsoft-HTTPAPI/2.0
      strict-transport-security:
      - max-age=31536000; includeSubDomains
      transfer-encoding:
      - chunked
      vary:
      - Accept-Encoding
      x-content-type-options:
      - nosniff
      x-ms-arm-service-request-id:
      - 49725a07-3461-4fd3-b812-d0385561ad08
    status:
      code: 200
      message: OK
- request:
    body: null
    headers:
      Accept:
      - application/json
      Accept-Encoding:
      - gzip, deflate
      CommandName:
      - network nic create
      Connection:
      - keep-alive
      ParameterSetName:
      - -g -n --subnet --vnet-name
      User-Agent:
      - python/3.7.4 (Windows-10-10.0.18362-SP0) msrest/0.6.10 msrest_azure/0.6.2
        azure-mgmt-network/7.0.0 Azure-SDK-For-Python AZURECLI/2.0.75
    method: GET
    uri: https://management.azure.com/subscriptions/00000000-0000-0000-0000-000000000000/resourceGroups/cli_test_nic_subresource000001/providers/Microsoft.Network/networkInterfaces/nic1?api-version=2019-09-01
  response:
    body:
      string: "{\r\n  \"name\": \"nic1\",\r\n  \"id\": \"/subscriptions/00000000-0000-0000-0000-000000000000/resourceGroups/cli_test_nic_subresource000001/providers/Microsoft.Network/networkInterfaces/nic1\",\r\n
        \ \"etag\": \"W/\\\"0702a2b5-479a-4066-afd5-a3329ab73495\\\"\",\r\n  \"location\":
        \"westus\",\r\n  \"properties\": {\r\n    \"provisioningState\": \"Succeeded\",\r\n
        \   \"resourceGuid\": \"da93364d-0df7-4521-918b-6ed5d040be4a\",\r\n    \"ipConfigurations\":
        [\r\n      {\r\n        \"name\": \"ipconfig1\",\r\n        \"id\": \"/subscriptions/00000000-0000-0000-0000-000000000000/resourceGroups/cli_test_nic_subresource000001/providers/Microsoft.Network/networkInterfaces/nic1/ipConfigurations/ipconfig1\",\r\n
        \       \"etag\": \"W/\\\"0702a2b5-479a-4066-afd5-a3329ab73495\\\"\",\r\n
        \       \"type\": \"Microsoft.Network/networkInterfaces/ipConfigurations\",\r\n
        \       \"properties\": {\r\n          \"provisioningState\": \"Succeeded\",\r\n
        \         \"privateIPAddress\": \"10.0.0.4\",\r\n          \"privateIPAllocationMethod\":
        \"Dynamic\",\r\n          \"subnet\": {\r\n            \"id\": \"/subscriptions/00000000-0000-0000-0000-000000000000/resourceGroups/cli_test_nic_subresource000001/providers/Microsoft.Network/virtualNetworks/vnet1/subnets/subnet1\"\r\n
        \         },\r\n          \"primary\": true,\r\n          \"privateIPAddressVersion\":
        \"IPv4\"\r\n        }\r\n      }\r\n    ],\r\n    \"dnsSettings\": {\r\n      \"dnsServers\":
        [],\r\n      \"appliedDnsServers\": [],\r\n      \"internalDomainNameSuffix\":
        \"ypbyvfgjphbehoyphum35gxv1f.dx.internal.cloudapp.net\"\r\n    },\r\n    \"enableAcceleratedNetworking\":
        false,\r\n    \"enableIPForwarding\": false,\r\n    \"hostedWorkloads\": [],\r\n
        \   \"tapConfigurations\": []\r\n  },\r\n  \"type\": \"Microsoft.Network/networkInterfaces\"\r\n}"
    headers:
      cache-control:
      - no-cache
      content-length:
      - '1768'
      content-type:
      - application/json; charset=utf-8
      date:
      - Thu, 24 Oct 2019 08:22:47 GMT
      etag:
      - W/"0702a2b5-479a-4066-afd5-a3329ab73495"
      expires:
      - '-1'
      pragma:
      - no-cache
      server:
      - Microsoft-HTTPAPI/2.0
      - Microsoft-HTTPAPI/2.0
      strict-transport-security:
      - max-age=31536000; includeSubDomains
      transfer-encoding:
      - chunked
      vary:
      - Accept-Encoding
      x-content-type-options:
      - nosniff
      x-ms-arm-service-request-id:
      - 23fbec0e-3d11-4b5f-aec4-6f6f6d4f583f
    status:
      code: 200
      message: OK
- request:
    body: null
    headers:
      Accept:
      - application/json
      Accept-Encoding:
      - gzip, deflate
      CommandName:
      - network nic ip-config list
      Connection:
      - keep-alive
      ParameterSetName:
      - -g --nic-name
      User-Agent:
      - python/3.7.4 (Windows-10-10.0.18362-SP0) msrest/0.6.10 msrest_azure/0.6.2
        azure-mgmt-network/7.0.0 Azure-SDK-For-Python AZURECLI/2.0.75
      accept-language:
      - en-US
    method: GET
    uri: https://management.azure.com/subscriptions/00000000-0000-0000-0000-000000000000/resourceGroups/cli_test_nic_subresource000001/providers/Microsoft.Network/networkInterfaces/nic1?api-version=2019-09-01
  response:
    body:
      string: "{\r\n  \"name\": \"nic1\",\r\n  \"id\": \"/subscriptions/00000000-0000-0000-0000-000000000000/resourceGroups/cli_test_nic_subresource000001/providers/Microsoft.Network/networkInterfaces/nic1\",\r\n
        \ \"etag\": \"W/\\\"0702a2b5-479a-4066-afd5-a3329ab73495\\\"\",\r\n  \"location\":
        \"westus\",\r\n  \"properties\": {\r\n    \"provisioningState\": \"Succeeded\",\r\n
        \   \"resourceGuid\": \"da93364d-0df7-4521-918b-6ed5d040be4a\",\r\n    \"ipConfigurations\":
        [\r\n      {\r\n        \"name\": \"ipconfig1\",\r\n        \"id\": \"/subscriptions/00000000-0000-0000-0000-000000000000/resourceGroups/cli_test_nic_subresource000001/providers/Microsoft.Network/networkInterfaces/nic1/ipConfigurations/ipconfig1\",\r\n
        \       \"etag\": \"W/\\\"0702a2b5-479a-4066-afd5-a3329ab73495\\\"\",\r\n
        \       \"type\": \"Microsoft.Network/networkInterfaces/ipConfigurations\",\r\n
        \       \"properties\": {\r\n          \"provisioningState\": \"Succeeded\",\r\n
        \         \"privateIPAddress\": \"10.0.0.4\",\r\n          \"privateIPAllocationMethod\":
        \"Dynamic\",\r\n          \"subnet\": {\r\n            \"id\": \"/subscriptions/00000000-0000-0000-0000-000000000000/resourceGroups/cli_test_nic_subresource000001/providers/Microsoft.Network/virtualNetworks/vnet1/subnets/subnet1\"\r\n
        \         },\r\n          \"primary\": true,\r\n          \"privateIPAddressVersion\":
        \"IPv4\"\r\n        }\r\n      }\r\n    ],\r\n    \"dnsSettings\": {\r\n      \"dnsServers\":
        [],\r\n      \"appliedDnsServers\": [],\r\n      \"internalDomainNameSuffix\":
        \"ypbyvfgjphbehoyphum35gxv1f.dx.internal.cloudapp.net\"\r\n    },\r\n    \"enableAcceleratedNetworking\":
        false,\r\n    \"enableIPForwarding\": false,\r\n    \"hostedWorkloads\": [],\r\n
        \   \"tapConfigurations\": []\r\n  },\r\n  \"type\": \"Microsoft.Network/networkInterfaces\"\r\n}"
    headers:
      cache-control:
      - no-cache
      content-length:
      - '1768'
      content-type:
      - application/json; charset=utf-8
      date:
      - Thu, 24 Oct 2019 08:22:49 GMT
      etag:
      - W/"0702a2b5-479a-4066-afd5-a3329ab73495"
      expires:
      - '-1'
      pragma:
      - no-cache
      server:
      - Microsoft-HTTPAPI/2.0
      - Microsoft-HTTPAPI/2.0
      strict-transport-security:
      - max-age=31536000; includeSubDomains
      transfer-encoding:
      - chunked
      vary:
      - Accept-Encoding
      x-content-type-options:
      - nosniff
      x-ms-arm-service-request-id:
      - dc35e2bf-5019-4879-b029-bbe2cce44d76
    status:
      code: 200
      message: OK
- request:
    body: null
    headers:
      Accept:
      - application/json
      Accept-Encoding:
      - gzip, deflate
      CommandName:
      - network nic ip-config show
      Connection:
      - keep-alive
      ParameterSetName:
      - -g --nic-name -n
      User-Agent:
      - python/3.7.4 (Windows-10-10.0.18362-SP0) msrest/0.6.10 msrest_azure/0.6.2
        azure-mgmt-network/7.0.0 Azure-SDK-For-Python AZURECLI/2.0.75
      accept-language:
      - en-US
    method: GET
    uri: https://management.azure.com/subscriptions/00000000-0000-0000-0000-000000000000/resourceGroups/cli_test_nic_subresource000001/providers/Microsoft.Network/networkInterfaces/nic1?api-version=2019-09-01
  response:
    body:
      string: "{\r\n  \"name\": \"nic1\",\r\n  \"id\": \"/subscriptions/00000000-0000-0000-0000-000000000000/resourceGroups/cli_test_nic_subresource000001/providers/Microsoft.Network/networkInterfaces/nic1\",\r\n
        \ \"etag\": \"W/\\\"0702a2b5-479a-4066-afd5-a3329ab73495\\\"\",\r\n  \"location\":
        \"westus\",\r\n  \"properties\": {\r\n    \"provisioningState\": \"Succeeded\",\r\n
        \   \"resourceGuid\": \"da93364d-0df7-4521-918b-6ed5d040be4a\",\r\n    \"ipConfigurations\":
        [\r\n      {\r\n        \"name\": \"ipconfig1\",\r\n        \"id\": \"/subscriptions/00000000-0000-0000-0000-000000000000/resourceGroups/cli_test_nic_subresource000001/providers/Microsoft.Network/networkInterfaces/nic1/ipConfigurations/ipconfig1\",\r\n
        \       \"etag\": \"W/\\\"0702a2b5-479a-4066-afd5-a3329ab73495\\\"\",\r\n
        \       \"type\": \"Microsoft.Network/networkInterfaces/ipConfigurations\",\r\n
        \       \"properties\": {\r\n          \"provisioningState\": \"Succeeded\",\r\n
        \         \"privateIPAddress\": \"10.0.0.4\",\r\n          \"privateIPAllocationMethod\":
        \"Dynamic\",\r\n          \"subnet\": {\r\n            \"id\": \"/subscriptions/00000000-0000-0000-0000-000000000000/resourceGroups/cli_test_nic_subresource000001/providers/Microsoft.Network/virtualNetworks/vnet1/subnets/subnet1\"\r\n
        \         },\r\n          \"primary\": true,\r\n          \"privateIPAddressVersion\":
        \"IPv4\"\r\n        }\r\n      }\r\n    ],\r\n    \"dnsSettings\": {\r\n      \"dnsServers\":
        [],\r\n      \"appliedDnsServers\": [],\r\n      \"internalDomainNameSuffix\":
        \"ypbyvfgjphbehoyphum35gxv1f.dx.internal.cloudapp.net\"\r\n    },\r\n    \"enableAcceleratedNetworking\":
        false,\r\n    \"enableIPForwarding\": false,\r\n    \"hostedWorkloads\": [],\r\n
        \   \"tapConfigurations\": []\r\n  },\r\n  \"type\": \"Microsoft.Network/networkInterfaces\"\r\n}"
    headers:
      cache-control:
      - no-cache
      content-length:
      - '1768'
      content-type:
      - application/json; charset=utf-8
      date:
      - Thu, 24 Oct 2019 08:22:50 GMT
      etag:
      - W/"0702a2b5-479a-4066-afd5-a3329ab73495"
      expires:
      - '-1'
      pragma:
      - no-cache
      server:
      - Microsoft-HTTPAPI/2.0
      - Microsoft-HTTPAPI/2.0
      strict-transport-security:
      - max-age=31536000; includeSubDomains
      transfer-encoding:
      - chunked
      vary:
      - Accept-Encoding
      x-content-type-options:
      - nosniff
      x-ms-arm-service-request-id:
      - b41542ae-3e0e-4a66-b182-7502a9ae504a
    status:
      code: 200
      message: OK
- request:
    body: null
    headers:
      Accept:
      - application/json
      Accept-Encoding:
      - gzip, deflate
      CommandName:
      - network nic ip-config create
      Connection:
      - keep-alive
      ParameterSetName:
      - -g --nic-name -n --make-primary
      User-Agent:
      - python/3.7.4 (Windows-10-10.0.18362-SP0) msrest/0.6.10 msrest_azure/0.6.2
        azure-mgmt-network/7.0.0 Azure-SDK-For-Python AZURECLI/2.0.75
      accept-language:
      - en-US
    method: GET
    uri: https://management.azure.com/subscriptions/00000000-0000-0000-0000-000000000000/resourceGroups/cli_test_nic_subresource000001/providers/Microsoft.Network/networkInterfaces/nic1?api-version=2019-09-01
  response:
    body:
      string: "{\r\n  \"name\": \"nic1\",\r\n  \"id\": \"/subscriptions/00000000-0000-0000-0000-000000000000/resourceGroups/cli_test_nic_subresource000001/providers/Microsoft.Network/networkInterfaces/nic1\",\r\n
        \ \"etag\": \"W/\\\"0702a2b5-479a-4066-afd5-a3329ab73495\\\"\",\r\n  \"location\":
        \"westus\",\r\n  \"properties\": {\r\n    \"provisioningState\": \"Succeeded\",\r\n
        \   \"resourceGuid\": \"da93364d-0df7-4521-918b-6ed5d040be4a\",\r\n    \"ipConfigurations\":
        [\r\n      {\r\n        \"name\": \"ipconfig1\",\r\n        \"id\": \"/subscriptions/00000000-0000-0000-0000-000000000000/resourceGroups/cli_test_nic_subresource000001/providers/Microsoft.Network/networkInterfaces/nic1/ipConfigurations/ipconfig1\",\r\n
        \       \"etag\": \"W/\\\"0702a2b5-479a-4066-afd5-a3329ab73495\\\"\",\r\n
        \       \"type\": \"Microsoft.Network/networkInterfaces/ipConfigurations\",\r\n
        \       \"properties\": {\r\n          \"provisioningState\": \"Succeeded\",\r\n
        \         \"privateIPAddress\": \"10.0.0.4\",\r\n          \"privateIPAllocationMethod\":
        \"Dynamic\",\r\n          \"subnet\": {\r\n            \"id\": \"/subscriptions/00000000-0000-0000-0000-000000000000/resourceGroups/cli_test_nic_subresource000001/providers/Microsoft.Network/virtualNetworks/vnet1/subnets/subnet1\"\r\n
        \         },\r\n          \"primary\": true,\r\n          \"privateIPAddressVersion\":
        \"IPv4\"\r\n        }\r\n      }\r\n    ],\r\n    \"dnsSettings\": {\r\n      \"dnsServers\":
        [],\r\n      \"appliedDnsServers\": [],\r\n      \"internalDomainNameSuffix\":
        \"ypbyvfgjphbehoyphum35gxv1f.dx.internal.cloudapp.net\"\r\n    },\r\n    \"enableAcceleratedNetworking\":
        false,\r\n    \"enableIPForwarding\": false,\r\n    \"hostedWorkloads\": [],\r\n
        \   \"tapConfigurations\": []\r\n  },\r\n  \"type\": \"Microsoft.Network/networkInterfaces\"\r\n}"
    headers:
      cache-control:
      - no-cache
      content-length:
      - '1768'
      content-type:
      - application/json; charset=utf-8
      date:
      - Thu, 24 Oct 2019 08:22:51 GMT
      etag:
      - W/"0702a2b5-479a-4066-afd5-a3329ab73495"
      expires:
      - '-1'
      pragma:
      - no-cache
      server:
      - Microsoft-HTTPAPI/2.0
      - Microsoft-HTTPAPI/2.0
      strict-transport-security:
      - max-age=31536000; includeSubDomains
      transfer-encoding:
      - chunked
      vary:
      - Accept-Encoding
      x-content-type-options:
      - nosniff
      x-ms-arm-service-request-id:
      - 0b3446f0-406e-406c-845a-d538d99c2c79
    status:
      code: 200
      message: OK
- request:
    body: 'b''{"id": "/subscriptions/00000000-0000-0000-0000-000000000000/resourceGroups/cli_test_nic_subresource000001/providers/Microsoft.Network/networkInterfaces/nic1",
      "location": "westus", "properties": {"ipConfigurations": [{"id": "/subscriptions/00000000-0000-0000-0000-000000000000/resourceGroups/cli_test_nic_subresource000001/providers/Microsoft.Network/networkInterfaces/nic1/ipConfigurations/ipconfig1",
      "properties": {"privateIPAddress": "10.0.0.4", "privateIPAllocationMethod":
      "Dynamic", "privateIPAddressVersion": "IPv4", "subnet": {"id": "/subscriptions/00000000-0000-0000-0000-000000000000/resourceGroups/cli_test_nic_subresource000001/providers/Microsoft.Network/virtualNetworks/vnet1/subnets/subnet1"},
      "primary": false}, "name": "ipconfig1"}, {"properties": {"privateIPAllocationMethod":
      "Dynamic", "privateIPAddressVersion": "IPv4", "subnet": {"id": "/subscriptions/00000000-0000-0000-0000-000000000000/resourceGroups/cli_test_nic_subresource000001/providers/Microsoft.Network/virtualNetworks/vnet1/subnets/subnet1"},
      "primary": true}, "name": "ipconfig2"}], "dnsSettings": {"dnsServers": []},
      "enableAcceleratedNetworking": false, "enableIPForwarding": false}}'''
    headers:
      Accept:
      - application/json
      Accept-Encoding:
      - gzip, deflate
      CommandName:
      - network nic ip-config create
      Connection:
      - keep-alive
      Content-Length:
      - '1350'
      Content-Type:
      - application/json; charset=utf-8
      ParameterSetName:
      - -g --nic-name -n --make-primary
      User-Agent:
      - python/3.7.4 (Windows-10-10.0.18362-SP0) msrest/0.6.10 msrest_azure/0.6.2
        azure-mgmt-network/7.0.0 Azure-SDK-For-Python AZURECLI/2.0.75
      accept-language:
      - en-US
    method: PUT
    uri: https://management.azure.com/subscriptions/00000000-0000-0000-0000-000000000000/resourceGroups/cli_test_nic_subresource000001/providers/Microsoft.Network/networkInterfaces/nic1?api-version=2019-09-01
  response:
    body:
      string: "{\r\n  \"name\": \"nic1\",\r\n  \"id\": \"/subscriptions/00000000-0000-0000-0000-000000000000/resourceGroups/cli_test_nic_subresource000001/providers/Microsoft.Network/networkInterfaces/nic1\",\r\n
        \ \"etag\": \"W/\\\"da5cb4f3-af11-4281-8236-e3fffb89674c\\\"\",\r\n  \"location\":
        \"westus\",\r\n  \"properties\": {\r\n    \"provisioningState\": \"Succeeded\",\r\n
        \   \"resourceGuid\": \"da93364d-0df7-4521-918b-6ed5d040be4a\",\r\n    \"ipConfigurations\":
        [\r\n      {\r\n        \"name\": \"ipconfig2\",\r\n        \"id\": \"/subscriptions/00000000-0000-0000-0000-000000000000/resourceGroups/cli_test_nic_subresource000001/providers/Microsoft.Network/networkInterfaces/nic1/ipConfigurations/ipconfig2\",\r\n
        \       \"etag\": \"W/\\\"da5cb4f3-af11-4281-8236-e3fffb89674c\\\"\",\r\n
        \       \"type\": \"Microsoft.Network/networkInterfaces/ipConfigurations\",\r\n
        \       \"properties\": {\r\n          \"provisioningState\": \"Succeeded\",\r\n
        \         \"privateIPAddress\": \"10.0.0.5\",\r\n          \"privateIPAllocationMethod\":
        \"Dynamic\",\r\n          \"subnet\": {\r\n            \"id\": \"/subscriptions/00000000-0000-0000-0000-000000000000/resourceGroups/cli_test_nic_subresource000001/providers/Microsoft.Network/virtualNetworks/vnet1/subnets/subnet1\"\r\n
        \         },\r\n          \"primary\": true,\r\n          \"privateIPAddressVersion\":
        \"IPv4\"\r\n        }\r\n      },\r\n      {\r\n        \"name\": \"ipconfig1\",\r\n
        \       \"id\": \"/subscriptions/00000000-0000-0000-0000-000000000000/resourceGroups/cli_test_nic_subresource000001/providers/Microsoft.Network/networkInterfaces/nic1/ipConfigurations/ipconfig1\",\r\n
        \       \"etag\": \"W/\\\"da5cb4f3-af11-4281-8236-e3fffb89674c\\\"\",\r\n
        \       \"type\": \"Microsoft.Network/networkInterfaces/ipConfigurations\",\r\n
        \       \"properties\": {\r\n          \"provisioningState\": \"Succeeded\",\r\n
        \         \"privateIPAddress\": \"10.0.0.4\",\r\n          \"privateIPAllocationMethod\":
        \"Dynamic\",\r\n          \"subnet\": {\r\n            \"id\": \"/subscriptions/00000000-0000-0000-0000-000000000000/resourceGroups/cli_test_nic_subresource000001/providers/Microsoft.Network/virtualNetworks/vnet1/subnets/subnet1\"\r\n
        \         },\r\n          \"primary\": false,\r\n          \"privateIPAddressVersion\":
        \"IPv4\"\r\n        }\r\n      }\r\n    ],\r\n    \"dnsSettings\": {\r\n      \"dnsServers\":
        [],\r\n      \"appliedDnsServers\": [],\r\n      \"internalDomainNameSuffix\":
        \"ypbyvfgjphbehoyphum35gxv1f.dx.internal.cloudapp.net\"\r\n    },\r\n    \"enableAcceleratedNetworking\":
        false,\r\n    \"enableIPForwarding\": false,\r\n    \"hostedWorkloads\": [],\r\n
        \   \"tapConfigurations\": []\r\n  },\r\n  \"type\": \"Microsoft.Network/networkInterfaces\"\r\n}"
    headers:
      azure-asyncoperation:
      - https://management.azure.com/subscriptions/00000000-0000-0000-0000-000000000000/providers/Microsoft.Network/locations/westus/operations/149680c6-fcfb-4ec4-8b89-622e2a3fa4f2?api-version=2019-09-01
      cache-control:
      - no-cache
      content-length:
      - '2708'
      content-type:
      - application/json; charset=utf-8
      date:
      - Thu, 24 Oct 2019 08:22:51 GMT
      expires:
      - '-1'
      pragma:
      - no-cache
      server:
      - Microsoft-HTTPAPI/2.0
      - Microsoft-HTTPAPI/2.0
      strict-transport-security:
      - max-age=31536000; includeSubDomains
      transfer-encoding:
      - chunked
      vary:
      - Accept-Encoding
      x-content-type-options:
      - nosniff
      x-ms-arm-service-request-id:
      - df00836d-661e-4d98-89d2-139d9116ff5d
      x-ms-ratelimit-remaining-subscription-writes:
      - '1184'
    status:
      code: 200
      message: OK
- request:
    body: null
    headers:
      Accept:
      - application/json
      Accept-Encoding:
      - gzip, deflate
      CommandName:
      - network nic ip-config create
      Connection:
      - keep-alive
      ParameterSetName:
      - -g --nic-name -n --make-primary
      User-Agent:
      - python/3.7.4 (Windows-10-10.0.18362-SP0) msrest/0.6.10 msrest_azure/0.6.2
        azure-mgmt-network/7.0.0 Azure-SDK-For-Python AZURECLI/2.0.75
    method: GET
    uri: https://management.azure.com/subscriptions/00000000-0000-0000-0000-000000000000/providers/Microsoft.Network/locations/westus/operations/149680c6-fcfb-4ec4-8b89-622e2a3fa4f2?api-version=2019-09-01
  response:
    body:
      string: "{\r\n  \"status\": \"Succeeded\"\r\n}"
    headers:
      cache-control:
      - no-cache
      content-length:
      - '29'
      content-type:
      - application/json; charset=utf-8
      date:
      - Thu, 24 Oct 2019 08:23:21 GMT
      expires:
      - '-1'
      pragma:
      - no-cache
      server:
      - Microsoft-HTTPAPI/2.0
      - Microsoft-HTTPAPI/2.0
      strict-transport-security:
      - max-age=31536000; includeSubDomains
      transfer-encoding:
      - chunked
      vary:
      - Accept-Encoding
      x-content-type-options:
      - nosniff
      x-ms-arm-service-request-id:
      - 99e02ddb-4fec-4c5e-a5f9-a439fd075cd4
    status:
      code: 200
      message: OK
- request:
    body: null
    headers:
      Accept:
      - application/json
      Accept-Encoding:
      - gzip, deflate
      CommandName:
      - network nic ip-config create
      Connection:
      - keep-alive
      ParameterSetName:
      - -g --nic-name -n --make-primary
      User-Agent:
      - python/3.7.4 (Windows-10-10.0.18362-SP0) msrest/0.6.10 msrest_azure/0.6.2
        azure-mgmt-network/7.0.0 Azure-SDK-For-Python AZURECLI/2.0.75
    method: GET
    uri: https://management.azure.com/subscriptions/00000000-0000-0000-0000-000000000000/resourceGroups/cli_test_nic_subresource000001/providers/Microsoft.Network/networkInterfaces/nic1?api-version=2019-09-01
  response:
    body:
      string: "{\r\n  \"name\": \"nic1\",\r\n  \"id\": \"/subscriptions/00000000-0000-0000-0000-000000000000/resourceGroups/cli_test_nic_subresource000001/providers/Microsoft.Network/networkInterfaces/nic1\",\r\n
        \ \"etag\": \"W/\\\"da5cb4f3-af11-4281-8236-e3fffb89674c\\\"\",\r\n  \"location\":
        \"westus\",\r\n  \"properties\": {\r\n    \"provisioningState\": \"Succeeded\",\r\n
        \   \"resourceGuid\": \"da93364d-0df7-4521-918b-6ed5d040be4a\",\r\n    \"ipConfigurations\":
        [\r\n      {\r\n        \"name\": \"ipconfig2\",\r\n        \"id\": \"/subscriptions/00000000-0000-0000-0000-000000000000/resourceGroups/cli_test_nic_subresource000001/providers/Microsoft.Network/networkInterfaces/nic1/ipConfigurations/ipconfig2\",\r\n
        \       \"etag\": \"W/\\\"da5cb4f3-af11-4281-8236-e3fffb89674c\\\"\",\r\n
        \       \"type\": \"Microsoft.Network/networkInterfaces/ipConfigurations\",\r\n
        \       \"properties\": {\r\n          \"provisioningState\": \"Succeeded\",\r\n
        \         \"privateIPAddress\": \"10.0.0.5\",\r\n          \"privateIPAllocationMethod\":
        \"Dynamic\",\r\n          \"subnet\": {\r\n            \"id\": \"/subscriptions/00000000-0000-0000-0000-000000000000/resourceGroups/cli_test_nic_subresource000001/providers/Microsoft.Network/virtualNetworks/vnet1/subnets/subnet1\"\r\n
        \         },\r\n          \"primary\": true,\r\n          \"privateIPAddressVersion\":
        \"IPv4\"\r\n        }\r\n      },\r\n      {\r\n        \"name\": \"ipconfig1\",\r\n
        \       \"id\": \"/subscriptions/00000000-0000-0000-0000-000000000000/resourceGroups/cli_test_nic_subresource000001/providers/Microsoft.Network/networkInterfaces/nic1/ipConfigurations/ipconfig1\",\r\n
        \       \"etag\": \"W/\\\"da5cb4f3-af11-4281-8236-e3fffb89674c\\\"\",\r\n
        \       \"type\": \"Microsoft.Network/networkInterfaces/ipConfigurations\",\r\n
        \       \"properties\": {\r\n          \"provisioningState\": \"Succeeded\",\r\n
        \         \"privateIPAddress\": \"10.0.0.4\",\r\n          \"privateIPAllocationMethod\":
        \"Dynamic\",\r\n          \"subnet\": {\r\n            \"id\": \"/subscriptions/00000000-0000-0000-0000-000000000000/resourceGroups/cli_test_nic_subresource000001/providers/Microsoft.Network/virtualNetworks/vnet1/subnets/subnet1\"\r\n
        \         },\r\n          \"primary\": false,\r\n          \"privateIPAddressVersion\":
        \"IPv4\"\r\n        }\r\n      }\r\n    ],\r\n    \"dnsSettings\": {\r\n      \"dnsServers\":
        [],\r\n      \"appliedDnsServers\": [],\r\n      \"internalDomainNameSuffix\":
        \"ypbyvfgjphbehoyphum35gxv1f.dx.internal.cloudapp.net\"\r\n    },\r\n    \"enableAcceleratedNetworking\":
        false,\r\n    \"enableIPForwarding\": false,\r\n    \"hostedWorkloads\": [],\r\n
        \   \"tapConfigurations\": []\r\n  },\r\n  \"type\": \"Microsoft.Network/networkInterfaces\"\r\n}"
    headers:
      cache-control:
      - no-cache
      content-length:
      - '2708'
      content-type:
      - application/json; charset=utf-8
      date:
      - Thu, 24 Oct 2019 08:23:22 GMT
      etag:
      - W/"da5cb4f3-af11-4281-8236-e3fffb89674c"
      expires:
      - '-1'
      pragma:
      - no-cache
      server:
      - Microsoft-HTTPAPI/2.0
      - Microsoft-HTTPAPI/2.0
      strict-transport-security:
      - max-age=31536000; includeSubDomains
      transfer-encoding:
      - chunked
      vary:
      - Accept-Encoding
      x-content-type-options:
      - nosniff
      x-ms-arm-service-request-id:
      - d8bfde19-c74b-4657-8769-44f726ecfa42
    status:
      code: 200
      message: OK
- request:
    body: null
    headers:
      Accept:
      - application/json
      Accept-Encoding:
      - gzip, deflate
      CommandName:
      - network nic ip-config update
      Connection:
      - keep-alive
      ParameterSetName:
      - -g --nic-name -n --make-primary
      User-Agent:
      - python/3.7.4 (Windows-10-10.0.18362-SP0) msrest/0.6.10 msrest_azure/0.6.2
        azure-mgmt-network/7.0.0 Azure-SDK-For-Python AZURECLI/2.0.75
      accept-language:
      - en-US
    method: GET
    uri: https://management.azure.com/subscriptions/00000000-0000-0000-0000-000000000000/resourceGroups/cli_test_nic_subresource000001/providers/Microsoft.Network/networkInterfaces/nic1?api-version=2019-09-01
  response:
    body:
      string: "{\r\n  \"name\": \"nic1\",\r\n  \"id\": \"/subscriptions/00000000-0000-0000-0000-000000000000/resourceGroups/cli_test_nic_subresource000001/providers/Microsoft.Network/networkInterfaces/nic1\",\r\n
        \ \"etag\": \"W/\\\"da5cb4f3-af11-4281-8236-e3fffb89674c\\\"\",\r\n  \"location\":
        \"westus\",\r\n  \"properties\": {\r\n    \"provisioningState\": \"Succeeded\",\r\n
        \   \"resourceGuid\": \"da93364d-0df7-4521-918b-6ed5d040be4a\",\r\n    \"ipConfigurations\":
        [\r\n      {\r\n        \"name\": \"ipconfig2\",\r\n        \"id\": \"/subscriptions/00000000-0000-0000-0000-000000000000/resourceGroups/cli_test_nic_subresource000001/providers/Microsoft.Network/networkInterfaces/nic1/ipConfigurations/ipconfig2\",\r\n
        \       \"etag\": \"W/\\\"da5cb4f3-af11-4281-8236-e3fffb89674c\\\"\",\r\n
        \       \"type\": \"Microsoft.Network/networkInterfaces/ipConfigurations\",\r\n
        \       \"properties\": {\r\n          \"provisioningState\": \"Succeeded\",\r\n
        \         \"privateIPAddress\": \"10.0.0.5\",\r\n          \"privateIPAllocationMethod\":
        \"Dynamic\",\r\n          \"subnet\": {\r\n            \"id\": \"/subscriptions/00000000-0000-0000-0000-000000000000/resourceGroups/cli_test_nic_subresource000001/providers/Microsoft.Network/virtualNetworks/vnet1/subnets/subnet1\"\r\n
        \         },\r\n          \"primary\": true,\r\n          \"privateIPAddressVersion\":
        \"IPv4\"\r\n        }\r\n      },\r\n      {\r\n        \"name\": \"ipconfig1\",\r\n
        \       \"id\": \"/subscriptions/00000000-0000-0000-0000-000000000000/resourceGroups/cli_test_nic_subresource000001/providers/Microsoft.Network/networkInterfaces/nic1/ipConfigurations/ipconfig1\",\r\n
        \       \"etag\": \"W/\\\"da5cb4f3-af11-4281-8236-e3fffb89674c\\\"\",\r\n
        \       \"type\": \"Microsoft.Network/networkInterfaces/ipConfigurations\",\r\n
        \       \"properties\": {\r\n          \"provisioningState\": \"Succeeded\",\r\n
        \         \"privateIPAddress\": \"10.0.0.4\",\r\n          \"privateIPAllocationMethod\":
        \"Dynamic\",\r\n          \"subnet\": {\r\n            \"id\": \"/subscriptions/00000000-0000-0000-0000-000000000000/resourceGroups/cli_test_nic_subresource000001/providers/Microsoft.Network/virtualNetworks/vnet1/subnets/subnet1\"\r\n
        \         },\r\n          \"primary\": false,\r\n          \"privateIPAddressVersion\":
        \"IPv4\"\r\n        }\r\n      }\r\n    ],\r\n    \"dnsSettings\": {\r\n      \"dnsServers\":
        [],\r\n      \"appliedDnsServers\": [],\r\n      \"internalDomainNameSuffix\":
        \"ypbyvfgjphbehoyphum35gxv1f.dx.internal.cloudapp.net\"\r\n    },\r\n    \"enableAcceleratedNetworking\":
        false,\r\n    \"enableIPForwarding\": false,\r\n    \"hostedWorkloads\": [],\r\n
        \   \"tapConfigurations\": []\r\n  },\r\n  \"type\": \"Microsoft.Network/networkInterfaces\"\r\n}"
    headers:
      cache-control:
      - no-cache
      content-length:
      - '2708'
      content-type:
      - application/json; charset=utf-8
      date:
      - Thu, 24 Oct 2019 08:23:22 GMT
      etag:
      - W/"da5cb4f3-af11-4281-8236-e3fffb89674c"
      expires:
      - '-1'
      pragma:
      - no-cache
      server:
      - Microsoft-HTTPAPI/2.0
      - Microsoft-HTTPAPI/2.0
      strict-transport-security:
      - max-age=31536000; includeSubDomains
      transfer-encoding:
      - chunked
      vary:
      - Accept-Encoding
      x-content-type-options:
      - nosniff
      x-ms-arm-service-request-id:
      - 00375803-af3a-4c76-8802-6e4c24de7102
    status:
      code: 200
      message: OK
- request:
    body: 'b''{"id": "/subscriptions/00000000-0000-0000-0000-000000000000/resourceGroups/cli_test_nic_subresource000001/providers/Microsoft.Network/networkInterfaces/nic1",
      "location": "westus", "properties": {"ipConfigurations": [{"id": "/subscriptions/00000000-0000-0000-0000-000000000000/resourceGroups/cli_test_nic_subresource000001/providers/Microsoft.Network/networkInterfaces/nic1/ipConfigurations/ipconfig2",
      "properties": {"privateIPAddress": "10.0.0.5", "privateIPAllocationMethod":
      "Dynamic", "privateIPAddressVersion": "IPv4", "subnet": {"id": "/subscriptions/00000000-0000-0000-0000-000000000000/resourceGroups/cli_test_nic_subresource000001/providers/Microsoft.Network/virtualNetworks/vnet1/subnets/subnet1"},
      "primary": false}, "name": "ipconfig2"}, {"id": "/subscriptions/00000000-0000-0000-0000-000000000000/resourceGroups/cli_test_nic_subresource000001/providers/Microsoft.Network/networkInterfaces/nic1/ipConfigurations/ipconfig1",
      "properties": {"privateIPAddress": "10.0.0.4", "privateIPAllocationMethod":
      "Dynamic", "privateIPAddressVersion": "IPv4", "subnet": {"id": "/subscriptions/00000000-0000-0000-0000-000000000000/resourceGroups/cli_test_nic_subresource000001/providers/Microsoft.Network/virtualNetworks/vnet1/subnets/subnet1"},
      "primary": true}, "name": "ipconfig1"}], "dnsSettings": {"dnsServers": []},
      "enableAcceleratedNetworking": false, "enableIPForwarding": false}}'''
    headers:
      Accept:
      - application/json
      Accept-Encoding:
      - gzip, deflate
      CommandName:
      - network nic ip-config update
      Connection:
      - keep-alive
      Content-Length:
      - '1612'
      Content-Type:
      - application/json; charset=utf-8
      ParameterSetName:
      - -g --nic-name -n --make-primary
      User-Agent:
      - python/3.7.4 (Windows-10-10.0.18362-SP0) msrest/0.6.10 msrest_azure/0.6.2
        azure-mgmt-network/7.0.0 Azure-SDK-For-Python AZURECLI/2.0.75
      accept-language:
      - en-US
    method: PUT
    uri: https://management.azure.com/subscriptions/00000000-0000-0000-0000-000000000000/resourceGroups/cli_test_nic_subresource000001/providers/Microsoft.Network/networkInterfaces/nic1?api-version=2019-09-01
  response:
    body:
      string: "{\r\n  \"name\": \"nic1\",\r\n  \"id\": \"/subscriptions/00000000-0000-0000-0000-000000000000/resourceGroups/cli_test_nic_subresource000001/providers/Microsoft.Network/networkInterfaces/nic1\",\r\n
        \ \"etag\": \"W/\\\"f6adad3c-93b0-4e05-8684-845179cd5502\\\"\",\r\n  \"location\":
        \"westus\",\r\n  \"properties\": {\r\n    \"provisioningState\": \"Succeeded\",\r\n
        \   \"resourceGuid\": \"da93364d-0df7-4521-918b-6ed5d040be4a\",\r\n    \"ipConfigurations\":
        [\r\n      {\r\n        \"name\": \"ipconfig1\",\r\n        \"id\": \"/subscriptions/00000000-0000-0000-0000-000000000000/resourceGroups/cli_test_nic_subresource000001/providers/Microsoft.Network/networkInterfaces/nic1/ipConfigurations/ipconfig1\",\r\n
        \       \"etag\": \"W/\\\"f6adad3c-93b0-4e05-8684-845179cd5502\\\"\",\r\n
        \       \"type\": \"Microsoft.Network/networkInterfaces/ipConfigurations\",\r\n
        \       \"properties\": {\r\n          \"provisioningState\": \"Succeeded\",\r\n
        \         \"privateIPAddress\": \"10.0.0.4\",\r\n          \"privateIPAllocationMethod\":
        \"Dynamic\",\r\n          \"subnet\": {\r\n            \"id\": \"/subscriptions/00000000-0000-0000-0000-000000000000/resourceGroups/cli_test_nic_subresource000001/providers/Microsoft.Network/virtualNetworks/vnet1/subnets/subnet1\"\r\n
        \         },\r\n          \"primary\": true,\r\n          \"privateIPAddressVersion\":
        \"IPv4\"\r\n        }\r\n      },\r\n      {\r\n        \"name\": \"ipconfig2\",\r\n
        \       \"id\": \"/subscriptions/00000000-0000-0000-0000-000000000000/resourceGroups/cli_test_nic_subresource000001/providers/Microsoft.Network/networkInterfaces/nic1/ipConfigurations/ipconfig2\",\r\n
        \       \"etag\": \"W/\\\"f6adad3c-93b0-4e05-8684-845179cd5502\\\"\",\r\n
        \       \"type\": \"Microsoft.Network/networkInterfaces/ipConfigurations\",\r\n
        \       \"properties\": {\r\n          \"provisioningState\": \"Succeeded\",\r\n
        \         \"privateIPAddress\": \"10.0.0.5\",\r\n          \"privateIPAllocationMethod\":
        \"Dynamic\",\r\n          \"subnet\": {\r\n            \"id\": \"/subscriptions/00000000-0000-0000-0000-000000000000/resourceGroups/cli_test_nic_subresource000001/providers/Microsoft.Network/virtualNetworks/vnet1/subnets/subnet1\"\r\n
        \         },\r\n          \"primary\": false,\r\n          \"privateIPAddressVersion\":
        \"IPv4\"\r\n        }\r\n      }\r\n    ],\r\n    \"dnsSettings\": {\r\n      \"dnsServers\":
        [],\r\n      \"appliedDnsServers\": [],\r\n      \"internalDomainNameSuffix\":
        \"ypbyvfgjphbehoyphum35gxv1f.dx.internal.cloudapp.net\"\r\n    },\r\n    \"enableAcceleratedNetworking\":
        false,\r\n    \"enableIPForwarding\": false,\r\n    \"hostedWorkloads\": [],\r\n
        \   \"tapConfigurations\": []\r\n  },\r\n  \"type\": \"Microsoft.Network/networkInterfaces\"\r\n}"
    headers:
      azure-asyncoperation:
      - https://management.azure.com/subscriptions/00000000-0000-0000-0000-000000000000/providers/Microsoft.Network/locations/westus/operations/e3ff8ee0-c96c-467b-a82a-087cf7f579e8?api-version=2019-09-01
      cache-control:
      - no-cache
      content-length:
      - '2708'
      content-type:
      - application/json; charset=utf-8
      date:
      - Thu, 24 Oct 2019 08:23:23 GMT
      expires:
      - '-1'
      pragma:
      - no-cache
      server:
      - Microsoft-HTTPAPI/2.0
      - Microsoft-HTTPAPI/2.0
      strict-transport-security:
      - max-age=31536000; includeSubDomains
      transfer-encoding:
      - chunked
      vary:
      - Accept-Encoding
      x-content-type-options:
      - nosniff
      x-ms-arm-service-request-id:
      - 0d47f33a-e396-402b-95b5-643a9a7b5326
      x-ms-ratelimit-remaining-subscription-writes:
      - '1183'
    status:
      code: 200
      message: OK
- request:
    body: null
    headers:
      Accept:
      - application/json
      Accept-Encoding:
      - gzip, deflate
      CommandName:
      - network nic ip-config update
      Connection:
      - keep-alive
      ParameterSetName:
      - -g --nic-name -n --make-primary
      User-Agent:
      - python/3.7.4 (Windows-10-10.0.18362-SP0) msrest/0.6.10 msrest_azure/0.6.2
        azure-mgmt-network/7.0.0 Azure-SDK-For-Python AZURECLI/2.0.75
    method: GET
    uri: https://management.azure.com/subscriptions/00000000-0000-0000-0000-000000000000/providers/Microsoft.Network/locations/westus/operations/e3ff8ee0-c96c-467b-a82a-087cf7f579e8?api-version=2019-09-01
  response:
    body:
      string: "{\r\n  \"status\": \"Succeeded\"\r\n}"
    headers:
      cache-control:
      - no-cache
      content-length:
      - '29'
      content-type:
      - application/json; charset=utf-8
      date:
      - Thu, 24 Oct 2019 08:23:54 GMT
      expires:
      - '-1'
      pragma:
      - no-cache
      server:
      - Microsoft-HTTPAPI/2.0
      - Microsoft-HTTPAPI/2.0
      strict-transport-security:
      - max-age=31536000; includeSubDomains
      transfer-encoding:
      - chunked
      vary:
      - Accept-Encoding
      x-content-type-options:
      - nosniff
      x-ms-arm-service-request-id:
      - 60e1848d-079c-4e3a-a126-9ee4a6a3ec09
    status:
      code: 200
      message: OK
- request:
    body: null
    headers:
      Accept:
      - application/json
      Accept-Encoding:
      - gzip, deflate
      CommandName:
      - network nic ip-config update
      Connection:
      - keep-alive
      ParameterSetName:
      - -g --nic-name -n --make-primary
      User-Agent:
      - python/3.7.4 (Windows-10-10.0.18362-SP0) msrest/0.6.10 msrest_azure/0.6.2
        azure-mgmt-network/7.0.0 Azure-SDK-For-Python AZURECLI/2.0.75
    method: GET
    uri: https://management.azure.com/subscriptions/00000000-0000-0000-0000-000000000000/resourceGroups/cli_test_nic_subresource000001/providers/Microsoft.Network/networkInterfaces/nic1?api-version=2019-09-01
  response:
    body:
      string: "{\r\n  \"name\": \"nic1\",\r\n  \"id\": \"/subscriptions/00000000-0000-0000-0000-000000000000/resourceGroups/cli_test_nic_subresource000001/providers/Microsoft.Network/networkInterfaces/nic1\",\r\n
        \ \"etag\": \"W/\\\"f6adad3c-93b0-4e05-8684-845179cd5502\\\"\",\r\n  \"location\":
        \"westus\",\r\n  \"properties\": {\r\n    \"provisioningState\": \"Succeeded\",\r\n
        \   \"resourceGuid\": \"da93364d-0df7-4521-918b-6ed5d040be4a\",\r\n    \"ipConfigurations\":
        [\r\n      {\r\n        \"name\": \"ipconfig1\",\r\n        \"id\": \"/subscriptions/00000000-0000-0000-0000-000000000000/resourceGroups/cli_test_nic_subresource000001/providers/Microsoft.Network/networkInterfaces/nic1/ipConfigurations/ipconfig1\",\r\n
        \       \"etag\": \"W/\\\"f6adad3c-93b0-4e05-8684-845179cd5502\\\"\",\r\n
        \       \"type\": \"Microsoft.Network/networkInterfaces/ipConfigurations\",\r\n
        \       \"properties\": {\r\n          \"provisioningState\": \"Succeeded\",\r\n
        \         \"privateIPAddress\": \"10.0.0.4\",\r\n          \"privateIPAllocationMethod\":
        \"Dynamic\",\r\n          \"subnet\": {\r\n            \"id\": \"/subscriptions/00000000-0000-0000-0000-000000000000/resourceGroups/cli_test_nic_subresource000001/providers/Microsoft.Network/virtualNetworks/vnet1/subnets/subnet1\"\r\n
        \         },\r\n          \"primary\": true,\r\n          \"privateIPAddressVersion\":
        \"IPv4\"\r\n        }\r\n      },\r\n      {\r\n        \"name\": \"ipconfig2\",\r\n
        \       \"id\": \"/subscriptions/00000000-0000-0000-0000-000000000000/resourceGroups/cli_test_nic_subresource000001/providers/Microsoft.Network/networkInterfaces/nic1/ipConfigurations/ipconfig2\",\r\n
        \       \"etag\": \"W/\\\"f6adad3c-93b0-4e05-8684-845179cd5502\\\"\",\r\n
        \       \"type\": \"Microsoft.Network/networkInterfaces/ipConfigurations\",\r\n
        \       \"properties\": {\r\n          \"provisioningState\": \"Succeeded\",\r\n
        \         \"privateIPAddress\": \"10.0.0.5\",\r\n          \"privateIPAllocationMethod\":
        \"Dynamic\",\r\n          \"subnet\": {\r\n            \"id\": \"/subscriptions/00000000-0000-0000-0000-000000000000/resourceGroups/cli_test_nic_subresource000001/providers/Microsoft.Network/virtualNetworks/vnet1/subnets/subnet1\"\r\n
        \         },\r\n          \"primary\": false,\r\n          \"privateIPAddressVersion\":
        \"IPv4\"\r\n        }\r\n      }\r\n    ],\r\n    \"dnsSettings\": {\r\n      \"dnsServers\":
        [],\r\n      \"appliedDnsServers\": [],\r\n      \"internalDomainNameSuffix\":
        \"ypbyvfgjphbehoyphum35gxv1f.dx.internal.cloudapp.net\"\r\n    },\r\n    \"enableAcceleratedNetworking\":
        false,\r\n    \"enableIPForwarding\": false,\r\n    \"hostedWorkloads\": [],\r\n
        \   \"tapConfigurations\": []\r\n  },\r\n  \"type\": \"Microsoft.Network/networkInterfaces\"\r\n}"
    headers:
      cache-control:
      - no-cache
      content-length:
      - '2708'
      content-type:
      - application/json; charset=utf-8
      date:
      - Thu, 24 Oct 2019 08:23:54 GMT
      etag:
      - W/"f6adad3c-93b0-4e05-8684-845179cd5502"
      expires:
      - '-1'
      pragma:
      - no-cache
      server:
      - Microsoft-HTTPAPI/2.0
      - Microsoft-HTTPAPI/2.0
      strict-transport-security:
      - max-age=31536000; includeSubDomains
      transfer-encoding:
      - chunked
      vary:
      - Accept-Encoding
      x-content-type-options:
      - nosniff
      x-ms-arm-service-request-id:
      - 3e66b8d7-5db7-4ead-a95d-cb6417a0f475
    status:
      code: 200
      message: OK
- request:
    body: null
    headers:
      Accept:
      - application/json
      Accept-Encoding:
      - gzip, deflate
      CommandName:
      - network nic ip-config delete
      Connection:
      - keep-alive
      ParameterSetName:
      - -g --nic-name -n
      User-Agent:
      - python/3.7.4 (Windows-10-10.0.18362-SP0) msrest/0.6.10 msrest_azure/0.6.2
        azure-mgmt-network/7.0.0 Azure-SDK-For-Python AZURECLI/2.0.75
      accept-language:
      - en-US
    method: GET
    uri: https://management.azure.com/subscriptions/00000000-0000-0000-0000-000000000000/resourceGroups/cli_test_nic_subresource000001/providers/Microsoft.Network/networkInterfaces/nic1?api-version=2019-09-01
  response:
    body:
      string: "{\r\n  \"name\": \"nic1\",\r\n  \"id\": \"/subscriptions/00000000-0000-0000-0000-000000000000/resourceGroups/cli_test_nic_subresource000001/providers/Microsoft.Network/networkInterfaces/nic1\",\r\n
        \ \"etag\": \"W/\\\"f6adad3c-93b0-4e05-8684-845179cd5502\\\"\",\r\n  \"location\":
        \"westus\",\r\n  \"properties\": {\r\n    \"provisioningState\": \"Succeeded\",\r\n
        \   \"resourceGuid\": \"da93364d-0df7-4521-918b-6ed5d040be4a\",\r\n    \"ipConfigurations\":
        [\r\n      {\r\n        \"name\": \"ipconfig1\",\r\n        \"id\": \"/subscriptions/00000000-0000-0000-0000-000000000000/resourceGroups/cli_test_nic_subresource000001/providers/Microsoft.Network/networkInterfaces/nic1/ipConfigurations/ipconfig1\",\r\n
        \       \"etag\": \"W/\\\"f6adad3c-93b0-4e05-8684-845179cd5502\\\"\",\r\n
        \       \"type\": \"Microsoft.Network/networkInterfaces/ipConfigurations\",\r\n
        \       \"properties\": {\r\n          \"provisioningState\": \"Succeeded\",\r\n
        \         \"privateIPAddress\": \"10.0.0.4\",\r\n          \"privateIPAllocationMethod\":
        \"Dynamic\",\r\n          \"subnet\": {\r\n            \"id\": \"/subscriptions/00000000-0000-0000-0000-000000000000/resourceGroups/cli_test_nic_subresource000001/providers/Microsoft.Network/virtualNetworks/vnet1/subnets/subnet1\"\r\n
        \         },\r\n          \"primary\": true,\r\n          \"privateIPAddressVersion\":
        \"IPv4\"\r\n        }\r\n      },\r\n      {\r\n        \"name\": \"ipconfig2\",\r\n
        \       \"id\": \"/subscriptions/00000000-0000-0000-0000-000000000000/resourceGroups/cli_test_nic_subresource000001/providers/Microsoft.Network/networkInterfaces/nic1/ipConfigurations/ipconfig2\",\r\n
        \       \"etag\": \"W/\\\"f6adad3c-93b0-4e05-8684-845179cd5502\\\"\",\r\n
        \       \"type\": \"Microsoft.Network/networkInterfaces/ipConfigurations\",\r\n
        \       \"properties\": {\r\n          \"provisioningState\": \"Succeeded\",\r\n
        \         \"privateIPAddress\": \"10.0.0.5\",\r\n          \"privateIPAllocationMethod\":
        \"Dynamic\",\r\n          \"subnet\": {\r\n            \"id\": \"/subscriptions/00000000-0000-0000-0000-000000000000/resourceGroups/cli_test_nic_subresource000001/providers/Microsoft.Network/virtualNetworks/vnet1/subnets/subnet1\"\r\n
        \         },\r\n          \"primary\": false,\r\n          \"privateIPAddressVersion\":
        \"IPv4\"\r\n        }\r\n      }\r\n    ],\r\n    \"dnsSettings\": {\r\n      \"dnsServers\":
        [],\r\n      \"appliedDnsServers\": [],\r\n      \"internalDomainNameSuffix\":
        \"ypbyvfgjphbehoyphum35gxv1f.dx.internal.cloudapp.net\"\r\n    },\r\n    \"enableAcceleratedNetworking\":
        false,\r\n    \"enableIPForwarding\": false,\r\n    \"hostedWorkloads\": [],\r\n
        \   \"tapConfigurations\": []\r\n  },\r\n  \"type\": \"Microsoft.Network/networkInterfaces\"\r\n}"
    headers:
      cache-control:
      - no-cache
      content-length:
      - '2708'
      content-type:
      - application/json; charset=utf-8
      date:
      - Thu, 24 Oct 2019 08:23:55 GMT
      etag:
      - W/"f6adad3c-93b0-4e05-8684-845179cd5502"
      expires:
      - '-1'
      pragma:
      - no-cache
      server:
      - Microsoft-HTTPAPI/2.0
      - Microsoft-HTTPAPI/2.0
      strict-transport-security:
      - max-age=31536000; includeSubDomains
      transfer-encoding:
      - chunked
      vary:
      - Accept-Encoding
      x-content-type-options:
      - nosniff
      x-ms-arm-service-request-id:
      - 5d5b8450-827e-4ee5-a603-fcb31d0e005f
    status:
      code: 200
      message: OK
- request:
    body: 'b''{"id": "/subscriptions/00000000-0000-0000-0000-000000000000/resourceGroups/cli_test_nic_subresource000001/providers/Microsoft.Network/networkInterfaces/nic1",
      "location": "westus", "properties": {"ipConfigurations": [{"id": "/subscriptions/00000000-0000-0000-0000-000000000000/resourceGroups/cli_test_nic_subresource000001/providers/Microsoft.Network/networkInterfaces/nic1/ipConfigurations/ipconfig1",
      "properties": {"privateIPAddress": "10.0.0.4", "privateIPAllocationMethod":
      "Dynamic", "privateIPAddressVersion": "IPv4", "subnet": {"id": "/subscriptions/00000000-0000-0000-0000-000000000000/resourceGroups/cli_test_nic_subresource000001/providers/Microsoft.Network/virtualNetworks/vnet1/subnets/subnet1"},
      "primary": true}, "name": "ipconfig1"}], "dnsSettings": {"dnsServers": []},
      "enableAcceleratedNetworking": false, "enableIPForwarding": false}}'''
    headers:
      Accept:
      - application/json
      Accept-Encoding:
      - gzip, deflate
      CommandName:
      - network nic ip-config delete
      Connection:
      - keep-alive
      Content-Length:
      - '988'
      Content-Type:
      - application/json; charset=utf-8
      ParameterSetName:
      - -g --nic-name -n
      User-Agent:
      - python/3.7.4 (Windows-10-10.0.18362-SP0) msrest/0.6.10 msrest_azure/0.6.2
        azure-mgmt-network/7.0.0 Azure-SDK-For-Python AZURECLI/2.0.75
      accept-language:
      - en-US
    method: PUT
    uri: https://management.azure.com/subscriptions/00000000-0000-0000-0000-000000000000/resourceGroups/cli_test_nic_subresource000001/providers/Microsoft.Network/networkInterfaces/nic1?api-version=2019-09-01
  response:
    body:
      string: "{\r\n  \"name\": \"nic1\",\r\n  \"id\": \"/subscriptions/00000000-0000-0000-0000-000000000000/resourceGroups/cli_test_nic_subresource000001/providers/Microsoft.Network/networkInterfaces/nic1\",\r\n
        \ \"etag\": \"W/\\\"20ad40d6-4382-4217-bcc6-42babd15b8e9\\\"\",\r\n  \"location\":
        \"westus\",\r\n  \"properties\": {\r\n    \"provisioningState\": \"Succeeded\",\r\n
        \   \"resourceGuid\": \"da93364d-0df7-4521-918b-6ed5d040be4a\",\r\n    \"ipConfigurations\":
        [\r\n      {\r\n        \"name\": \"ipconfig1\",\r\n        \"id\": \"/subscriptions/00000000-0000-0000-0000-000000000000/resourceGroups/cli_test_nic_subresource000001/providers/Microsoft.Network/networkInterfaces/nic1/ipConfigurations/ipconfig1\",\r\n
        \       \"etag\": \"W/\\\"20ad40d6-4382-4217-bcc6-42babd15b8e9\\\"\",\r\n
        \       \"type\": \"Microsoft.Network/networkInterfaces/ipConfigurations\",\r\n
        \       \"properties\": {\r\n          \"provisioningState\": \"Succeeded\",\r\n
        \         \"privateIPAddress\": \"10.0.0.4\",\r\n          \"privateIPAllocationMethod\":
        \"Dynamic\",\r\n          \"subnet\": {\r\n            \"id\": \"/subscriptions/00000000-0000-0000-0000-000000000000/resourceGroups/cli_test_nic_subresource000001/providers/Microsoft.Network/virtualNetworks/vnet1/subnets/subnet1\"\r\n
        \         },\r\n          \"primary\": true,\r\n          \"privateIPAddressVersion\":
        \"IPv4\"\r\n        }\r\n      }\r\n    ],\r\n    \"dnsSettings\": {\r\n      \"dnsServers\":
        [],\r\n      \"appliedDnsServers\": [],\r\n      \"internalDomainNameSuffix\":
        \"ypbyvfgjphbehoyphum35gxv1f.dx.internal.cloudapp.net\"\r\n    },\r\n    \"enableAcceleratedNetworking\":
        false,\r\n    \"enableIPForwarding\": false,\r\n    \"hostedWorkloads\": [],\r\n
        \   \"tapConfigurations\": []\r\n  },\r\n  \"type\": \"Microsoft.Network/networkInterfaces\"\r\n}"
    headers:
      azure-asyncoperation:
      - https://management.azure.com/subscriptions/00000000-0000-0000-0000-000000000000/providers/Microsoft.Network/locations/westus/operations/922b528c-69a8-4aeb-95bf-9bc9b8bf6ae1?api-version=2019-09-01
      cache-control:
      - no-cache
      content-length:
      - '1768'
      content-type:
      - application/json; charset=utf-8
      date:
      - Thu, 24 Oct 2019 08:23:56 GMT
      expires:
      - '-1'
      pragma:
      - no-cache
      server:
      - Microsoft-HTTPAPI/2.0
      - Microsoft-HTTPAPI/2.0
      strict-transport-security:
      - max-age=31536000; includeSubDomains
      transfer-encoding:
      - chunked
      vary:
      - Accept-Encoding
      x-content-type-options:
      - nosniff
      x-ms-arm-service-request-id:
      - dae0b693-4ff4-4f3b-bafa-de32a8a2acad
      x-ms-ratelimit-remaining-subscription-writes:
      - '1185'
    status:
      code: 200
      message: OK
- request:
    body: null
    headers:
      Accept:
      - application/json
      Accept-Encoding:
      - gzip, deflate
      CommandName:
      - network nic ip-config delete
      Connection:
      - keep-alive
      ParameterSetName:
      - -g --nic-name -n
      User-Agent:
      - python/3.7.4 (Windows-10-10.0.18362-SP0) msrest/0.6.10 msrest_azure/0.6.2
        azure-mgmt-network/7.0.0 Azure-SDK-For-Python AZURECLI/2.0.75
    method: GET
    uri: https://management.azure.com/subscriptions/00000000-0000-0000-0000-000000000000/providers/Microsoft.Network/locations/westus/operations/922b528c-69a8-4aeb-95bf-9bc9b8bf6ae1?api-version=2019-09-01
  response:
    body:
      string: "{\r\n  \"status\": \"Succeeded\"\r\n}"
    headers:
      cache-control:
      - no-cache
      content-length:
      - '29'
      content-type:
      - application/json; charset=utf-8
      date:
      - Thu, 24 Oct 2019 08:24:27 GMT
      expires:
      - '-1'
      pragma:
      - no-cache
      server:
      - Microsoft-HTTPAPI/2.0
      - Microsoft-HTTPAPI/2.0
      strict-transport-security:
      - max-age=31536000; includeSubDomains
      transfer-encoding:
      - chunked
      vary:
      - Accept-Encoding
      x-content-type-options:
      - nosniff
      x-ms-arm-service-request-id:
      - 352c6cc3-f5d0-497f-984d-8968ffbd2b5e
    status:
      code: 200
      message: OK
- request:
    body: null
    headers:
      Accept:
      - application/json
      Accept-Encoding:
      - gzip, deflate
      CommandName:
      - network nic ip-config delete
      Connection:
      - keep-alive
      ParameterSetName:
      - -g --nic-name -n
      User-Agent:
      - python/3.7.4 (Windows-10-10.0.18362-SP0) msrest/0.6.10 msrest_azure/0.6.2
        azure-mgmt-network/7.0.0 Azure-SDK-For-Python AZURECLI/2.0.75
    method: GET
    uri: https://management.azure.com/subscriptions/00000000-0000-0000-0000-000000000000/resourceGroups/cli_test_nic_subresource000001/providers/Microsoft.Network/networkInterfaces/nic1?api-version=2019-09-01
  response:
    body:
      string: "{\r\n  \"name\": \"nic1\",\r\n  \"id\": \"/subscriptions/00000000-0000-0000-0000-000000000000/resourceGroups/cli_test_nic_subresource000001/providers/Microsoft.Network/networkInterfaces/nic1\",\r\n
        \ \"etag\": \"W/\\\"20ad40d6-4382-4217-bcc6-42babd15b8e9\\\"\",\r\n  \"location\":
        \"westus\",\r\n  \"properties\": {\r\n    \"provisioningState\": \"Succeeded\",\r\n
        \   \"resourceGuid\": \"da93364d-0df7-4521-918b-6ed5d040be4a\",\r\n    \"ipConfigurations\":
        [\r\n      {\r\n        \"name\": \"ipconfig1\",\r\n        \"id\": \"/subscriptions/00000000-0000-0000-0000-000000000000/resourceGroups/cli_test_nic_subresource000001/providers/Microsoft.Network/networkInterfaces/nic1/ipConfigurations/ipconfig1\",\r\n
        \       \"etag\": \"W/\\\"20ad40d6-4382-4217-bcc6-42babd15b8e9\\\"\",\r\n
        \       \"type\": \"Microsoft.Network/networkInterfaces/ipConfigurations\",\r\n
        \       \"properties\": {\r\n          \"provisioningState\": \"Succeeded\",\r\n
        \         \"privateIPAddress\": \"10.0.0.4\",\r\n          \"privateIPAllocationMethod\":
        \"Dynamic\",\r\n          \"subnet\": {\r\n            \"id\": \"/subscriptions/00000000-0000-0000-0000-000000000000/resourceGroups/cli_test_nic_subresource000001/providers/Microsoft.Network/virtualNetworks/vnet1/subnets/subnet1\"\r\n
        \         },\r\n          \"primary\": true,\r\n          \"privateIPAddressVersion\":
        \"IPv4\"\r\n        }\r\n      }\r\n    ],\r\n    \"dnsSettings\": {\r\n      \"dnsServers\":
        [],\r\n      \"appliedDnsServers\": [],\r\n      \"internalDomainNameSuffix\":
        \"ypbyvfgjphbehoyphum35gxv1f.dx.internal.cloudapp.net\"\r\n    },\r\n    \"enableAcceleratedNetworking\":
        false,\r\n    \"enableIPForwarding\": false,\r\n    \"hostedWorkloads\": [],\r\n
        \   \"tapConfigurations\": []\r\n  },\r\n  \"type\": \"Microsoft.Network/networkInterfaces\"\r\n}"
    headers:
      cache-control:
      - no-cache
      content-length:
      - '1768'
      content-type:
      - application/json; charset=utf-8
      date:
      - Thu, 24 Oct 2019 08:24:28 GMT
      etag:
      - W/"20ad40d6-4382-4217-bcc6-42babd15b8e9"
      expires:
      - '-1'
      pragma:
      - no-cache
      server:
      - Microsoft-HTTPAPI/2.0
      - Microsoft-HTTPAPI/2.0
      strict-transport-security:
      - max-age=31536000; includeSubDomains
      transfer-encoding:
      - chunked
      vary:
      - Accept-Encoding
      x-content-type-options:
      - nosniff
      x-ms-arm-service-request-id:
      - c39c18c9-d643-4a5b-91d9-3960d40bd606
    status:
      code: 200
      message: OK
- request:
    body: null
    headers:
      Accept:
      - application/json
      Accept-Encoding:
      - gzip, deflate
      CommandName:
      - network vnet create
      Connection:
      - keep-alive
      ParameterSetName:
      - -g -n --subnet-name
      User-Agent:
      - python/3.7.4 (Windows-10-10.0.18362-SP0) msrest/0.6.10 msrest_azure/0.6.2
        azure-mgmt-resource/4.0.0 Azure-SDK-For-Python AZURECLI/2.0.75
      accept-language:
      - en-US
    method: GET
    uri: https://management.azure.com/subscriptions/00000000-0000-0000-0000-000000000000/resourcegroups/cli_test_nic_subresource000001?api-version=2019-07-01
  response:
    body:
      string: '{"id":"/subscriptions/00000000-0000-0000-0000-000000000000/resourceGroups/cli_test_nic_subresource000001","name":"cli_test_nic_subresource000001","type":"Microsoft.Resources/resourceGroups","location":"westus","tags":{"product":"azurecli","cause":"automation","date":"2019-10-24T08:21:58Z"},"properties":{"provisioningState":"Succeeded"}}'
    headers:
      cache-control:
      - no-cache
      content-length:
      - '428'
      content-type:
      - application/json; charset=utf-8
      date:
      - Thu, 24 Oct 2019 08:24:28 GMT
      expires:
      - '-1'
      pragma:
      - no-cache
      strict-transport-security:
      - max-age=31536000; includeSubDomains
      vary:
      - Accept-Encoding
      x-content-type-options:
      - nosniff
    status:
      code: 200
      message: OK
- request:
    body: '{"location": "westus", "tags": {}, "properties": {"addressSpace": {"addressPrefixes":
      ["10.0.0.0/16"]}, "dhcpOptions": {}, "subnets": [{"properties": {"addressPrefix":
      "10.0.0.0/24"}, "name": "subnet2"}]}}'
    headers:
      Accept:
      - application/json
      Accept-Encoding:
      - gzip, deflate
      CommandName:
      - network vnet create
      Connection:
      - keep-alive
      Content-Length:
      - '205'
      Content-Type:
      - application/json; charset=utf-8
      ParameterSetName:
      - -g -n --subnet-name
      User-Agent:
      - python/3.7.4 (Windows-10-10.0.18362-SP0) msrest/0.6.10 msrest_azure/0.6.2
        azure-mgmt-network/7.0.0 Azure-SDK-For-Python AZURECLI/2.0.75
      accept-language:
      - en-US
    method: PUT
    uri: https://management.azure.com/subscriptions/00000000-0000-0000-0000-000000000000/resourceGroups/cli_test_nic_subresource000001/providers/Microsoft.Network/virtualNetworks/vnet2?api-version=2019-09-01
  response:
    body:
      string: "{\r\n  \"name\": \"vnet2\",\r\n  \"id\": \"/subscriptions/00000000-0000-0000-0000-000000000000/resourceGroups/cli_test_nic_subresource000001/providers/Microsoft.Network/virtualNetworks/vnet2\",\r\n
        \ \"etag\": \"W/\\\"71adbd81-fd18-41ee-9410-d0fb3284cfee\\\"\",\r\n  \"type\":
        \"Microsoft.Network/virtualNetworks\",\r\n  \"location\": \"westus\",\r\n
        \ \"tags\": {},\r\n  \"properties\": {\r\n    \"provisioningState\": \"Updating\",\r\n
        \   \"resourceGuid\": \"dfd7d66f-0e52-4f46-ba42-99a26ecec8a9\",\r\n    \"addressSpace\":
        {\r\n      \"addressPrefixes\": [\r\n        \"10.0.0.0/16\"\r\n      ]\r\n
        \   },\r\n    \"dhcpOptions\": {\r\n      \"dnsServers\": []\r\n    },\r\n
        \   \"subnets\": [\r\n      {\r\n        \"name\": \"subnet2\",\r\n        \"id\":
        \"/subscriptions/00000000-0000-0000-0000-000000000000/resourceGroups/cli_test_nic_subresource000001/providers/Microsoft.Network/virtualNetworks/vnet2/subnets/subnet2\",\r\n
        \       \"etag\": \"W/\\\"71adbd81-fd18-41ee-9410-d0fb3284cfee\\\"\",\r\n
        \       \"properties\": {\r\n          \"provisioningState\": \"Updating\",\r\n
        \         \"addressPrefix\": \"10.0.0.0/24\",\r\n          \"delegations\":
        [],\r\n          \"privateEndpointNetworkPolicies\": \"Enabled\",\r\n          \"privateLinkServiceNetworkPolicies\":
        \"Enabled\"\r\n        },\r\n        \"type\": \"Microsoft.Network/virtualNetworks/subnets\"\r\n
        \     }\r\n    ],\r\n    \"virtualNetworkPeerings\": [],\r\n    \"enableDdosProtection\":
        false,\r\n    \"enableVmProtection\": false\r\n  }\r\n}"
    headers:
      azure-asyncoperation:
      - https://management.azure.com/subscriptions/00000000-0000-0000-0000-000000000000/providers/Microsoft.Network/locations/westus/operations/54bfb367-fecc-4f8e-8175-89298d4c6760?api-version=2019-09-01
      cache-control:
      - no-cache
      content-length:
      - '1437'
      content-type:
      - application/json; charset=utf-8
      date:
      - Thu, 24 Oct 2019 08:24:32 GMT
      expires:
      - '-1'
      pragma:
      - no-cache
      server:
      - Microsoft-HTTPAPI/2.0
      - Microsoft-HTTPAPI/2.0
      strict-transport-security:
      - max-age=31536000; includeSubDomains
      x-content-type-options:
      - nosniff
      x-ms-arm-service-request-id:
      - a02a830f-51e4-4fe0-aa01-b874271e1850
      x-ms-ratelimit-remaining-subscription-writes:
      - '1169'
    status:
      code: 201
      message: Created
- request:
    body: null
    headers:
      Accept:
      - application/json
      Accept-Encoding:
      - gzip, deflate
      CommandName:
      - network vnet create
      Connection:
      - keep-alive
      ParameterSetName:
      - -g -n --subnet-name
      User-Agent:
      - python/3.7.4 (Windows-10-10.0.18362-SP0) msrest/0.6.10 msrest_azure/0.6.2
        azure-mgmt-network/7.0.0 Azure-SDK-For-Python AZURECLI/2.0.75
    method: GET
    uri: https://management.azure.com/subscriptions/00000000-0000-0000-0000-000000000000/providers/Microsoft.Network/locations/westus/operations/54bfb367-fecc-4f8e-8175-89298d4c6760?api-version=2019-09-01
  response:
    body:
      string: "{\r\n  \"status\": \"Succeeded\"\r\n}"
    headers:
      cache-control:
      - no-cache
      content-length:
      - '29'
      content-type:
      - application/json; charset=utf-8
      date:
      - Thu, 24 Oct 2019 08:24:36 GMT
      expires:
      - '-1'
      pragma:
      - no-cache
      server:
      - Microsoft-HTTPAPI/2.0
      - Microsoft-HTTPAPI/2.0
      strict-transport-security:
      - max-age=31536000; includeSubDomains
      transfer-encoding:
      - chunked
      vary:
      - Accept-Encoding
      x-content-type-options:
      - nosniff
      x-ms-arm-service-request-id:
      - 25da257f-8181-4eb7-aa44-46b3465c0a9a
    status:
      code: 200
      message: OK
- request:
    body: null
    headers:
      Accept:
      - application/json
      Accept-Encoding:
      - gzip, deflate
      CommandName:
      - network vnet create
      Connection:
      - keep-alive
      ParameterSetName:
      - -g -n --subnet-name
      User-Agent:
      - python/3.7.4 (Windows-10-10.0.18362-SP0) msrest/0.6.10 msrest_azure/0.6.2
        azure-mgmt-network/7.0.0 Azure-SDK-For-Python AZURECLI/2.0.75
    method: GET
    uri: https://management.azure.com/subscriptions/00000000-0000-0000-0000-000000000000/resourceGroups/cli_test_nic_subresource000001/providers/Microsoft.Network/virtualNetworks/vnet2?api-version=2019-09-01
  response:
    body:
      string: "{\r\n  \"name\": \"vnet2\",\r\n  \"id\": \"/subscriptions/00000000-0000-0000-0000-000000000000/resourceGroups/cli_test_nic_subresource000001/providers/Microsoft.Network/virtualNetworks/vnet2\",\r\n
        \ \"etag\": \"W/\\\"7366460c-160e-4524-9a02-64a083a40df2\\\"\",\r\n  \"type\":
        \"Microsoft.Network/virtualNetworks\",\r\n  \"location\": \"westus\",\r\n
        \ \"tags\": {},\r\n  \"properties\": {\r\n    \"provisioningState\": \"Succeeded\",\r\n
        \   \"resourceGuid\": \"dfd7d66f-0e52-4f46-ba42-99a26ecec8a9\",\r\n    \"addressSpace\":
        {\r\n      \"addressPrefixes\": [\r\n        \"10.0.0.0/16\"\r\n      ]\r\n
        \   },\r\n    \"dhcpOptions\": {\r\n      \"dnsServers\": []\r\n    },\r\n
        \   \"subnets\": [\r\n      {\r\n        \"name\": \"subnet2\",\r\n        \"id\":
        \"/subscriptions/00000000-0000-0000-0000-000000000000/resourceGroups/cli_test_nic_subresource000001/providers/Microsoft.Network/virtualNetworks/vnet2/subnets/subnet2\",\r\n
        \       \"etag\": \"W/\\\"7366460c-160e-4524-9a02-64a083a40df2\\\"\",\r\n
        \       \"properties\": {\r\n          \"provisioningState\": \"Succeeded\",\r\n
        \         \"addressPrefix\": \"10.0.0.0/24\",\r\n          \"delegations\":
        [],\r\n          \"privateEndpointNetworkPolicies\": \"Enabled\",\r\n          \"privateLinkServiceNetworkPolicies\":
        \"Enabled\"\r\n        },\r\n        \"type\": \"Microsoft.Network/virtualNetworks/subnets\"\r\n
        \     }\r\n    ],\r\n    \"virtualNetworkPeerings\": [],\r\n    \"enableDdosProtection\":
        false,\r\n    \"enableVmProtection\": false\r\n  }\r\n}"
    headers:
      cache-control:
      - no-cache
      content-length:
      - '1439'
      content-type:
      - application/json; charset=utf-8
      date:
      - Thu, 24 Oct 2019 08:24:36 GMT
      etag:
      - W/"7366460c-160e-4524-9a02-64a083a40df2"
      expires:
      - '-1'
      pragma:
      - no-cache
      server:
      - Microsoft-HTTPAPI/2.0
      - Microsoft-HTTPAPI/2.0
      strict-transport-security:
      - max-age=31536000; includeSubDomains
      transfer-encoding:
      - chunked
      vary:
      - Accept-Encoding
      x-content-type-options:
      - nosniff
      x-ms-arm-service-request-id:
      - 185ceb9a-beb2-493e-9e95-830644f62ad4
    status:
      code: 200
      message: OK
- request:
    body: null
    headers:
      Accept:
      - application/json
      Accept-Encoding:
      - gzip, deflate
      CommandName:
      - network public-ip create
      Connection:
      - keep-alive
      ParameterSetName:
      - -g -n
      User-Agent:
      - python/3.7.4 (Windows-10-10.0.18362-SP0) msrest/0.6.10 msrest_azure/0.6.2
        azure-mgmt-resource/4.0.0 Azure-SDK-For-Python AZURECLI/2.0.75
      accept-language:
      - en-US
    method: GET
    uri: https://management.azure.com/subscriptions/00000000-0000-0000-0000-000000000000/resourcegroups/cli_test_nic_subresource000001?api-version=2019-07-01
  response:
    body:
      string: '{"id":"/subscriptions/00000000-0000-0000-0000-000000000000/resourceGroups/cli_test_nic_subresource000001","name":"cli_test_nic_subresource000001","type":"Microsoft.Resources/resourceGroups","location":"westus","tags":{"product":"azurecli","cause":"automation","date":"2019-10-24T08:21:58Z"},"properties":{"provisioningState":"Succeeded"}}'
    headers:
      cache-control:
      - no-cache
      content-length:
      - '428'
      content-type:
      - application/json; charset=utf-8
      date:
      - Thu, 24 Oct 2019 08:24:37 GMT
      expires:
      - '-1'
      pragma:
      - no-cache
      strict-transport-security:
      - max-age=31536000; includeSubDomains
      vary:
      - Accept-Encoding
      x-content-type-options:
      - nosniff
    status:
      code: 200
      message: OK
- request:
    body: '{"location": "westus", "properties": {"publicIPAllocationMethod": "Dynamic",
      "publicIPAddressVersion": "IPv4", "idleTimeoutInMinutes": 4}}'
    headers:
      Accept:
      - application/json
      Accept-Encoding:
      - gzip, deflate
      CommandName:
      - network public-ip create
      Connection:
      - keep-alive
      Content-Length:
      - '138'
      Content-Type:
      - application/json; charset=utf-8
      ParameterSetName:
      - -g -n
      User-Agent:
      - python/3.7.4 (Windows-10-10.0.18362-SP0) msrest/0.6.10 msrest_azure/0.6.2
        azure-mgmt-network/7.0.0 Azure-SDK-For-Python AZURECLI/2.0.75
      accept-language:
      - en-US
    method: PUT
    uri: https://management.azure.com/subscriptions/00000000-0000-0000-0000-000000000000/resourceGroups/cli_test_nic_subresource000001/providers/Microsoft.Network/publicIPAddresses/publicip2?api-version=2019-09-01
  response:
    body:
      string: "{\r\n  \"name\": \"publicip2\",\r\n  \"id\": \"/subscriptions/00000000-0000-0000-0000-000000000000/resourceGroups/cli_test_nic_subresource000001/providers/Microsoft.Network/publicIPAddresses/publicip2\",\r\n
        \ \"etag\": \"W/\\\"66264b11-81dc-4ead-bbf3-9ab3959e435f\\\"\",\r\n  \"location\":
        \"westus\",\r\n  \"properties\": {\r\n    \"provisioningState\": \"Updating\",\r\n
        \   \"resourceGuid\": \"aa2988aa-57c7-40d8-9d16-576749e2d521\",\r\n    \"publicIPAddressVersion\":
        \"IPv4\",\r\n    \"publicIPAllocationMethod\": \"Dynamic\",\r\n    \"idleTimeoutInMinutes\":
        4,\r\n    \"ipTags\": []\r\n  },\r\n  \"type\": \"Microsoft.Network/publicIPAddresses\",\r\n
        \ \"sku\": {\r\n    \"name\": \"Basic\",\r\n    \"tier\": \"Regional\"\r\n
        \ }\r\n}"
    headers:
      azure-asyncoperation:
      - https://management.azure.com/subscriptions/00000000-0000-0000-0000-000000000000/providers/Microsoft.Network/locations/westus/operations/ca00b2d8-a06d-46cb-bcdc-3039687d104f?api-version=2019-09-01
      cache-control:
      - no-cache
      content-length:
      - '691'
      content-type:
      - application/json; charset=utf-8
      date:
      - Thu, 24 Oct 2019 08:24:40 GMT
      expires:
      - '-1'
      pragma:
      - no-cache
      server:
      - Microsoft-HTTPAPI/2.0
      - Microsoft-HTTPAPI/2.0
      strict-transport-security:
      - max-age=31536000; includeSubDomains
      x-content-type-options:
      - nosniff
      x-ms-arm-service-request-id:
      - e40cdee9-e434-4f68-b627-62272c587719
      x-ms-ratelimit-remaining-subscription-writes:
      - '1191'
    status:
      code: 201
      message: Created
- request:
    body: null
    headers:
      Accept:
      - application/json
      Accept-Encoding:
      - gzip, deflate
      CommandName:
      - network public-ip create
      Connection:
      - keep-alive
      ParameterSetName:
      - -g -n
      User-Agent:
      - python/3.7.4 (Windows-10-10.0.18362-SP0) msrest/0.6.10 msrest_azure/0.6.2
        azure-mgmt-network/7.0.0 Azure-SDK-For-Python AZURECLI/2.0.75
    method: GET
    uri: https://management.azure.com/subscriptions/00000000-0000-0000-0000-000000000000/providers/Microsoft.Network/locations/westus/operations/ca00b2d8-a06d-46cb-bcdc-3039687d104f?api-version=2019-09-01
  response:
    body:
      string: "{\r\n  \"status\": \"Succeeded\"\r\n}"
    headers:
      cache-control:
      - no-cache
      content-length:
      - '29'
      content-type:
      - application/json; charset=utf-8
      date:
      - Thu, 24 Oct 2019 08:24:42 GMT
      expires:
      - '-1'
      pragma:
      - no-cache
      server:
      - Microsoft-HTTPAPI/2.0
      - Microsoft-HTTPAPI/2.0
      strict-transport-security:
      - max-age=31536000; includeSubDomains
      transfer-encoding:
      - chunked
      vary:
      - Accept-Encoding
      x-content-type-options:
      - nosniff
      x-ms-arm-service-request-id:
      - c18c2ee3-e041-4a86-bd90-273fc65162ca
    status:
      code: 200
      message: OK
- request:
    body: null
    headers:
      Accept:
      - application/json
      Accept-Encoding:
      - gzip, deflate
      CommandName:
      - network public-ip create
      Connection:
      - keep-alive
      ParameterSetName:
      - -g -n
      User-Agent:
      - python/3.7.4 (Windows-10-10.0.18362-SP0) msrest/0.6.10 msrest_azure/0.6.2
        azure-mgmt-network/7.0.0 Azure-SDK-For-Python AZURECLI/2.0.75
    method: GET
    uri: https://management.azure.com/subscriptions/00000000-0000-0000-0000-000000000000/resourceGroups/cli_test_nic_subresource000001/providers/Microsoft.Network/publicIPAddresses/publicip2?api-version=2019-09-01
  response:
    body:
      string: "{\r\n  \"name\": \"publicip2\",\r\n  \"id\": \"/subscriptions/00000000-0000-0000-0000-000000000000/resourceGroups/cli_test_nic_subresource000001/providers/Microsoft.Network/publicIPAddresses/publicip2\",\r\n
        \ \"etag\": \"W/\\\"dd2e58fb-557f-4e20-bcf7-004c2945d1ba\\\"\",\r\n  \"location\":
        \"westus\",\r\n  \"properties\": {\r\n    \"provisioningState\": \"Succeeded\",\r\n
        \   \"resourceGuid\": \"aa2988aa-57c7-40d8-9d16-576749e2d521\",\r\n    \"publicIPAddressVersion\":
        \"IPv4\",\r\n    \"publicIPAllocationMethod\": \"Dynamic\",\r\n    \"idleTimeoutInMinutes\":
        4,\r\n    \"ipTags\": []\r\n  },\r\n  \"type\": \"Microsoft.Network/publicIPAddresses\",\r\n
        \ \"sku\": {\r\n    \"name\": \"Basic\",\r\n    \"tier\": \"Regional\"\r\n
        \ }\r\n}"
    headers:
      cache-control:
      - no-cache
      content-length:
      - '692'
      content-type:
      - application/json; charset=utf-8
      date:
      - Thu, 24 Oct 2019 08:24:42 GMT
      etag:
      - W/"dd2e58fb-557f-4e20-bcf7-004c2945d1ba"
      expires:
      - '-1'
      pragma:
      - no-cache
      server:
      - Microsoft-HTTPAPI/2.0
      - Microsoft-HTTPAPI/2.0
      strict-transport-security:
      - max-age=31536000; includeSubDomains
      transfer-encoding:
      - chunked
      vary:
      - Accept-Encoding
      x-content-type-options:
      - nosniff
      x-ms-arm-service-request-id:
      - c9bb1962-f329-4b50-bc71-ea41bc21524d
    status:
      code: 200
      message: OK
- request:
    body: null
    headers:
      Accept:
      - application/json
      Accept-Encoding:
      - gzip, deflate
      CommandName:
      - network public-ip show
      Connection:
      - keep-alive
      ParameterSetName:
      - -g -n
      User-Agent:
      - python/3.7.4 (Windows-10-10.0.18362-SP0) msrest/0.6.10 msrest_azure/0.6.2
        azure-mgmt-network/7.0.0 Azure-SDK-For-Python AZURECLI/2.0.75
      accept-language:
      - en-US
    method: GET
    uri: https://management.azure.com/subscriptions/00000000-0000-0000-0000-000000000000/resourceGroups/cli_test_nic_subresource000001/providers/Microsoft.Network/publicIPAddresses/publicip2?api-version=2019-09-01
  response:
    body:
      string: "{\r\n  \"name\": \"publicip2\",\r\n  \"id\": \"/subscriptions/00000000-0000-0000-0000-000000000000/resourceGroups/cli_test_nic_subresource000001/providers/Microsoft.Network/publicIPAddresses/publicip2\",\r\n
        \ \"etag\": \"W/\\\"dd2e58fb-557f-4e20-bcf7-004c2945d1ba\\\"\",\r\n  \"location\":
        \"westus\",\r\n  \"properties\": {\r\n    \"provisioningState\": \"Succeeded\",\r\n
        \   \"resourceGuid\": \"aa2988aa-57c7-40d8-9d16-576749e2d521\",\r\n    \"publicIPAddressVersion\":
        \"IPv4\",\r\n    \"publicIPAllocationMethod\": \"Dynamic\",\r\n    \"idleTimeoutInMinutes\":
        4,\r\n    \"ipTags\": []\r\n  },\r\n  \"type\": \"Microsoft.Network/publicIPAddresses\",\r\n
        \ \"sku\": {\r\n    \"name\": \"Basic\",\r\n    \"tier\": \"Regional\"\r\n
        \ }\r\n}"
    headers:
      cache-control:
      - no-cache
      content-length:
      - '692'
      content-type:
      - application/json; charset=utf-8
      date:
      - Thu, 24 Oct 2019 08:24:42 GMT
      etag:
      - W/"dd2e58fb-557f-4e20-bcf7-004c2945d1ba"
      expires:
      - '-1'
      pragma:
      - no-cache
      server:
      - Microsoft-HTTPAPI/2.0
      - Microsoft-HTTPAPI/2.0
      strict-transport-security:
      - max-age=31536000; includeSubDomains
      transfer-encoding:
      - chunked
      vary:
      - Accept-Encoding
      x-content-type-options:
      - nosniff
      x-ms-arm-service-request-id:
      - 95efca4a-c833-416c-891b-7bba5a791b3c
    status:
      code: 200
      message: OK
- request:
    body: null
    headers:
      Accept:
      - application/json
      Accept-Encoding:
      - gzip, deflate
      CommandName:
      - network lb create
      Connection:
      - keep-alive
      ParameterSetName:
      - -g -n
      User-Agent:
      - python/3.7.4 (Windows-10-10.0.18362-SP0) msrest/0.6.10 msrest_azure/0.6.2
        azure-mgmt-resource/4.0.0 Azure-SDK-For-Python AZURECLI/2.0.75
      accept-language:
      - en-US
    method: GET
    uri: https://management.azure.com/subscriptions/00000000-0000-0000-0000-000000000000/resourcegroups/cli_test_nic_subresource000001?api-version=2019-07-01
  response:
    body:
      string: '{"id":"/subscriptions/00000000-0000-0000-0000-000000000000/resourceGroups/cli_test_nic_subresource000001","name":"cli_test_nic_subresource000001","type":"Microsoft.Resources/resourceGroups","location":"westus","tags":{"product":"azurecli","cause":"automation","date":"2019-10-24T08:21:58Z"},"properties":{"provisioningState":"Succeeded"}}'
    headers:
      cache-control:
      - no-cache
      content-length:
      - '428'
      content-type:
      - application/json; charset=utf-8
      date:
      - Thu, 24 Oct 2019 08:24:43 GMT
      expires:
      - '-1'
      pragma:
      - no-cache
      strict-transport-security:
      - max-age=31536000; includeSubDomains
      vary:
      - Accept-Encoding
      x-content-type-options:
      - nosniff
    status:
      code: 200
      message: OK
- request:
    body: null
    headers:
      Accept:
      - application/json
      Accept-Encoding:
      - gzip, deflate
      CommandName:
      - network lb create
      Connection:
      - keep-alive
      ParameterSetName:
      - -g -n
      User-Agent:
      - python/3.7.4 (Windows-10-10.0.18362-SP0) msrest/0.6.10 msrest_azure/0.6.2
        azure-mgmt-resource/4.0.0 Azure-SDK-For-Python AZURECLI/2.0.75
      accept-language:
      - en-US
    method: GET
    uri: https://management.azure.com/subscriptions/00000000-0000-0000-0000-000000000000/resources?$filter=resourceGroup%20eq%20%27cli_test_nic_subresource000001%27%20and%20name%20eq%20%27None%27%20and%20resourceType%20eq%20%27Microsoft.Network%2FpublicIPAddresses%27&api-version=2019-07-01
  response:
    body:
      string: '{"value":[]}'
    headers:
      cache-control:
      - no-cache
      content-length:
      - '12'
      content-type:
      - application/json; charset=utf-8
      date:
      - Thu, 24 Oct 2019 08:24:44 GMT
      expires:
      - '-1'
      pragma:
      - no-cache
      strict-transport-security:
      - max-age=31536000; includeSubDomains
      vary:
      - Accept-Encoding
      x-content-type-options:
      - nosniff
    status:
      code: 200
      message: OK
- request:
    body: 'b''{"properties": {"template": {"$schema": "https://schema.management.azure.com/schemas/2015-01-01/deploymentTemplate.json#",
      "contentVersion": "1.0.0.0", "parameters": {}, "variables": {}, "resources":
      [{"apiVersion": "2019-09-01", "type": "Microsoft.Network/publicIPAddresses",
      "name": "PublicIPlb1", "location": "westus", "tags": {}, "dependsOn": [], "properties":
      {"publicIPAllocationMethod": "Dynamic"}, "sku": {"name": "Basic"}}, {"type":
      "Microsoft.Network/loadBalancers", "name": "lb1", "location": "westus", "tags":
      {}, "apiVersion": "2019-09-01", "dependsOn": ["Microsoft.Network/publicIpAddresses/PublicIPlb1"],
      "properties": {"backendAddressPools": [{"name": "lb1bepool"}], "frontendIPConfigurations":
      [{"name": "LoadBalancerFrontEnd", "properties": {"publicIPAddress": {"id": "/subscriptions/00000000-0000-0000-0000-000000000000/resourceGroups/cli_test_nic_subresource000001/providers/Microsoft.Network/publicIPAddresses/PublicIPlb1"},
      "privateIPAddressVersion": "IPv4"}}]}, "sku": {"name": "Basic"}}], "outputs":
      {"loadBalancer": {"type": "object", "value": "[reference(\''lb1\'')]"}}}, "parameters":
      {}, "mode": "Incremental"}}'''
    headers:
      Accept:
      - application/json
      Accept-Encoding:
      - gzip, deflate
      CommandName:
      - network lb create
      Connection:
      - keep-alive
      Content-Length:
      - '1180'
      Content-Type:
      - application/json; charset=utf-8
      ParameterSetName:
      - -g -n
      User-Agent:
      - python/3.7.4 (Windows-10-10.0.18362-SP0) msrest/0.6.10 msrest_azure/0.6.2
        azure-mgmt-resource/4.0.0 Azure-SDK-For-Python AZURECLI/2.0.75
      accept-language:
      - en-US
    method: PUT
    uri: https://management.azure.com/subscriptions/00000000-0000-0000-0000-000000000000/resourcegroups/cli_test_nic_subresource000001/providers/Microsoft.Resources/deployments/mock-deployment?api-version=2019-07-01
  response:
    body:
      string: '{"id":"/subscriptions/00000000-0000-0000-0000-000000000000/resourceGroups/cli_test_nic_subresource000001/providers/Microsoft.Resources/deployments/lb_deploy_eqHPrGRovTkXrvJlZqO3guZz7qdl6JgY","name":"lb_deploy_eqHPrGRovTkXrvJlZqO3guZz7qdl6JgY","type":"Microsoft.Resources/deployments","properties":{"templateHash":"14094528889589405031","parameters":{},"mode":"Incremental","provisioningState":"Accepted","timestamp":"2019-10-24T08:24:46.7528619Z","duration":"PT1.2286229S","correlationId":"c08842fe-b6a2-4ed1-b7ce-05c476b44b6e","providers":[{"namespace":"Microsoft.Network","resourceTypes":[{"resourceType":"publicIPAddresses","locations":["westus"]},{"resourceType":"loadBalancers","locations":["westus"]}]}],"dependencies":[{"dependsOn":[{"id":"/subscriptions/00000000-0000-0000-0000-000000000000/resourceGroups/cli_test_nic_subresource000001/providers/Microsoft.Network/publicIPAddresses/PublicIPlb1","resourceType":"Microsoft.Network/publicIPAddresses","resourceName":"PublicIPlb1"}],"id":"/subscriptions/00000000-0000-0000-0000-000000000000/resourceGroups/cli_test_nic_subresource000001/providers/Microsoft.Network/loadBalancers/lb1","resourceType":"Microsoft.Network/loadBalancers","resourceName":"lb1"}]}}'
    headers:
      azure-asyncoperation:
      - https://management.azure.com/subscriptions/00000000-0000-0000-0000-000000000000/resourcegroups/cli_test_nic_subresource000001/providers/Microsoft.Resources/deployments/lb_deploy_eqHPrGRovTkXrvJlZqO3guZz7qdl6JgY/operationStatuses/08586297013999533830?api-version=2019-07-01
      cache-control:
      - no-cache
      content-length:
      - '1347'
      content-type:
      - application/json; charset=utf-8
      date:
      - Thu, 24 Oct 2019 08:24:47 GMT
      expires:
      - '-1'
      pragma:
      - no-cache
      strict-transport-security:
      - max-age=31536000; includeSubDomains
      x-content-type-options:
      - nosniff
      x-ms-ratelimit-remaining-subscription-writes:
      - '1188'
    status:
      code: 201
      message: Created
- request:
    body: null
    headers:
      Accept:
      - application/json
      Accept-Encoding:
      - gzip, deflate
      CommandName:
      - network lb create
      Connection:
      - keep-alive
      ParameterSetName:
      - -g -n
      User-Agent:
      - python/3.7.4 (Windows-10-10.0.18362-SP0) msrest/0.6.10 msrest_azure/0.6.2
        azure-mgmt-resource/4.0.0 Azure-SDK-For-Python AZURECLI/2.0.75
    method: GET
    uri: https://management.azure.com/subscriptions/00000000-0000-0000-0000-000000000000/resourcegroups/cli_test_nic_subresource000001/providers/Microsoft.Resources/deployments/mock-deployment/operationStatuses/08586297013999533830?api-version=2019-07-01
  response:
    body:
      string: '{"status":"Running"}'
    headers:
      cache-control:
      - no-cache
      content-length:
      - '20'
      content-type:
      - application/json; charset=utf-8
      date:
      - Thu, 24 Oct 2019 08:25:18 GMT
      expires:
      - '-1'
      pragma:
      - no-cache
      strict-transport-security:
      - max-age=31536000; includeSubDomains
      vary:
      - Accept-Encoding
      x-content-type-options:
      - nosniff
    status:
      code: 200
      message: OK
- request:
    body: null
    headers:
      Accept:
      - application/json
      Accept-Encoding:
      - gzip, deflate
      CommandName:
      - network lb create
      Connection:
      - keep-alive
      ParameterSetName:
      - -g -n
      User-Agent:
      - python/3.7.4 (Windows-10-10.0.18362-SP0) msrest/0.6.10 msrest_azure/0.6.2
        azure-mgmt-resource/4.0.0 Azure-SDK-For-Python AZURECLI/2.0.75
    method: GET
    uri: https://management.azure.com/subscriptions/00000000-0000-0000-0000-000000000000/resourcegroups/cli_test_nic_subresource000001/providers/Microsoft.Resources/deployments/mock-deployment/operationStatuses/08586297013999533830?api-version=2019-07-01
  response:
    body:
      string: '{"status":"Running"}'
    headers:
      cache-control:
      - no-cache
      content-length:
      - '20'
      content-type:
      - application/json; charset=utf-8
      date:
      - Thu, 24 Oct 2019 08:25:49 GMT
      expires:
      - '-1'
      pragma:
      - no-cache
      strict-transport-security:
      - max-age=31536000; includeSubDomains
      vary:
      - Accept-Encoding
      x-content-type-options:
      - nosniff
    status:
      code: 200
      message: OK
- request:
    body: null
    headers:
      Accept:
      - application/json
      Accept-Encoding:
      - gzip, deflate
      CommandName:
      - network lb create
      Connection:
      - keep-alive
      ParameterSetName:
      - -g -n
      User-Agent:
      - python/3.7.4 (Windows-10-10.0.18362-SP0) msrest/0.6.10 msrest_azure/0.6.2
        azure-mgmt-resource/4.0.0 Azure-SDK-For-Python AZURECLI/2.0.75
    method: GET
    uri: https://management.azure.com/subscriptions/00000000-0000-0000-0000-000000000000/resourcegroups/cli_test_nic_subresource000001/providers/Microsoft.Resources/deployments/mock-deployment/operationStatuses/08586297013999533830?api-version=2019-07-01
  response:
    body:
      string: '{"status":"Succeeded"}'
    headers:
      cache-control:
      - no-cache
      content-length:
      - '22'
      content-type:
      - application/json; charset=utf-8
      date:
      - Thu, 24 Oct 2019 08:26:19 GMT
      expires:
      - '-1'
      pragma:
      - no-cache
      strict-transport-security:
      - max-age=31536000; includeSubDomains
      vary:
      - Accept-Encoding
      x-content-type-options:
      - nosniff
    status:
      code: 200
      message: OK
- request:
    body: null
    headers:
      Accept:
      - application/json
      Accept-Encoding:
      - gzip, deflate
      CommandName:
      - network lb create
      Connection:
      - keep-alive
      ParameterSetName:
      - -g -n
      User-Agent:
      - python/3.7.4 (Windows-10-10.0.18362-SP0) msrest/0.6.10 msrest_azure/0.6.2
        azure-mgmt-resource/4.0.0 Azure-SDK-For-Python AZURECLI/2.0.75
    method: GET
    uri: https://management.azure.com/subscriptions/00000000-0000-0000-0000-000000000000/resourcegroups/cli_test_nic_subresource000001/providers/Microsoft.Resources/deployments/mock-deployment?api-version=2019-07-01
  response:
    body:
      string: '{"id":"/subscriptions/00000000-0000-0000-0000-000000000000/resourceGroups/cli_test_nic_subresource000001/providers/Microsoft.Resources/deployments/lb_deploy_eqHPrGRovTkXrvJlZqO3guZz7qdl6JgY","name":"lb_deploy_eqHPrGRovTkXrvJlZqO3guZz7qdl6JgY","type":"Microsoft.Resources/deployments","properties":{"templateHash":"14094528889589405031","parameters":{},"mode":"Incremental","provisioningState":"Succeeded","timestamp":"2019-10-24T08:26:04.8718657Z","duration":"PT1M19.3476267S","correlationId":"c08842fe-b6a2-4ed1-b7ce-05c476b44b6e","providers":[{"namespace":"Microsoft.Network","resourceTypes":[{"resourceType":"publicIPAddresses","locations":["westus"]},{"resourceType":"loadBalancers","locations":["westus"]}]}],"dependencies":[{"dependsOn":[{"id":"/subscriptions/00000000-0000-0000-0000-000000000000/resourceGroups/cli_test_nic_subresource000001/providers/Microsoft.Network/publicIPAddresses/PublicIPlb1","resourceType":"Microsoft.Network/publicIPAddresses","resourceName":"PublicIPlb1"}],"id":"/subscriptions/00000000-0000-0000-0000-000000000000/resourceGroups/cli_test_nic_subresource000001/providers/Microsoft.Network/loadBalancers/lb1","resourceType":"Microsoft.Network/loadBalancers","resourceName":"lb1"}],"outputs":{"loadBalancer":{"type":"Object","value":{"provisioningState":"Succeeded","resourceGuid":"a1b949cd-69b7-4306-913a-d174507f5925","frontendIPConfigurations":[{"name":"LoadBalancerFrontEnd","id":"/subscriptions/00000000-0000-0000-0000-000000000000/resourceGroups/cli_test_nic_subresource000001/providers/Microsoft.Network/loadBalancers/lb1/frontendIPConfigurations/LoadBalancerFrontEnd","etag":"W/\"53ccb87d-3ba8-4768-97fc-2b912b7f02db\"","type":"Microsoft.Network/loadBalancers/frontendIPConfigurations","properties":{"provisioningState":"Succeeded","privateIPAllocationMethod":"Dynamic","publicIPAddress":{"id":"/subscriptions/00000000-0000-0000-0000-000000000000/resourceGroups/cli_test_nic_subresource000001/providers/Microsoft.Network/publicIPAddresses/PublicIPlb1"},"privateIPAddressVersion":"IPv4"}}],"backendAddressPools":[{"name":"lb1bepool","id":"/subscriptions/00000000-0000-0000-0000-000000000000/resourceGroups/cli_test_nic_subresource000001/providers/Microsoft.Network/loadBalancers/lb1/backendAddressPools/lb1bepool","etag":"W/\"53ccb87d-3ba8-4768-97fc-2b912b7f02db\"","properties":{"provisioningState":"Succeeded"},"type":"Microsoft.Network/loadBalancers/backendAddressPools"}],"loadBalancingRules":[],"probes":[],"inboundNatRules":[],"inboundNatPools":[]}}},"outputResources":[{"id":"/subscriptions/00000000-0000-0000-0000-000000000000/resourceGroups/cli_test_nic_subresource000001/providers/Microsoft.Network/loadBalancers/lb1"},{"id":"/subscriptions/00000000-0000-0000-0000-000000000000/resourceGroups/cli_test_nic_subresource000001/providers/Microsoft.Network/publicIPAddresses/PublicIPlb1"}]}}'
    headers:
      cache-control:
      - no-cache
      content-length:
      - '3196'
      content-type:
      - application/json; charset=utf-8
      date:
      - Thu, 24 Oct 2019 08:26:20 GMT
      expires:
      - '-1'
      pragma:
      - no-cache
      strict-transport-security:
      - max-age=31536000; includeSubDomains
      vary:
      - Accept-Encoding
      x-content-type-options:
      - nosniff
    status:
      code: 200
      message: OK
- request:
    body: null
    headers:
      Accept:
      - application/json
      Accept-Encoding:
      - gzip, deflate
      CommandName:
      - network lb inbound-nat-rule create
      Connection:
      - keep-alive
      ParameterSetName:
      - -g --lb-name -n --protocol --frontend-port --backend-port --frontend-ip-name
      User-Agent:
      - python/3.7.4 (Windows-10-10.0.18362-SP0) msrest/0.6.10 msrest_azure/0.6.2
        azure-mgmt-network/7.0.0 Azure-SDK-For-Python AZURECLI/2.0.75
      accept-language:
      - en-US
    method: GET
    uri: https://management.azure.com/subscriptions/00000000-0000-0000-0000-000000000000/resourceGroups/cli_test_nic_subresource000001/providers/Microsoft.Network/loadBalancers/lb1?api-version=2019-09-01
  response:
    body:
      string: "{\r\n  \"name\": \"lb1\",\r\n  \"id\": \"/subscriptions/00000000-0000-0000-0000-000000000000/resourceGroups/cli_test_nic_subresource000001/providers/Microsoft.Network/loadBalancers/lb1\",\r\n
        \ \"etag\": \"W/\\\"53ccb87d-3ba8-4768-97fc-2b912b7f02db\\\"\",\r\n  \"type\":
        \"Microsoft.Network/loadBalancers\",\r\n  \"location\": \"westus\",\r\n  \"tags\":
        {},\r\n  \"properties\": {\r\n    \"provisioningState\": \"Succeeded\",\r\n
        \   \"resourceGuid\": \"a1b949cd-69b7-4306-913a-d174507f5925\",\r\n    \"frontendIPConfigurations\":
        [\r\n      {\r\n        \"name\": \"LoadBalancerFrontEnd\",\r\n        \"id\":
        \"/subscriptions/00000000-0000-0000-0000-000000000000/resourceGroups/cli_test_nic_subresource000001/providers/Microsoft.Network/loadBalancers/lb1/frontendIPConfigurations/LoadBalancerFrontEnd\",\r\n
        \       \"etag\": \"W/\\\"53ccb87d-3ba8-4768-97fc-2b912b7f02db\\\"\",\r\n
        \       \"type\": \"Microsoft.Network/loadBalancers/frontendIPConfigurations\",\r\n
        \       \"properties\": {\r\n          \"provisioningState\": \"Succeeded\",\r\n
        \         \"privateIPAllocationMethod\": \"Dynamic\",\r\n          \"publicIPAddress\":
        {\r\n            \"id\": \"/subscriptions/00000000-0000-0000-0000-000000000000/resourceGroups/cli_test_nic_subresource000001/providers/Microsoft.Network/publicIPAddresses/PublicIPlb1\"\r\n
        \         },\r\n          \"privateIPAddressVersion\": \"IPv4\"\r\n        }\r\n
        \     }\r\n    ],\r\n    \"backendAddressPools\": [\r\n      {\r\n        \"name\":
        \"lb1bepool\",\r\n        \"id\": \"/subscriptions/00000000-0000-0000-0000-000000000000/resourceGroups/cli_test_nic_subresource000001/providers/Microsoft.Network/loadBalancers/lb1/backendAddressPools/lb1bepool\",\r\n
        \       \"etag\": \"W/\\\"53ccb87d-3ba8-4768-97fc-2b912b7f02db\\\"\",\r\n
        \       \"properties\": {\r\n          \"provisioningState\": \"Succeeded\"\r\n
        \       },\r\n        \"type\": \"Microsoft.Network/loadBalancers/backendAddressPools\"\r\n
        \     }\r\n    ],\r\n    \"loadBalancingRules\": [],\r\n    \"probes\": [],\r\n
        \   \"inboundNatRules\": [],\r\n    \"inboundNatPools\": []\r\n  },\r\n  \"sku\":
        {\r\n    \"name\": \"Basic\",\r\n    \"tier\": \"Regional\"\r\n  }\r\n}"
    headers:
      cache-control:
      - no-cache
      content-length:
      - '2137'
      content-type:
      - application/json; charset=utf-8
      date:
      - Thu, 24 Oct 2019 08:26:21 GMT
      etag:
      - W/"53ccb87d-3ba8-4768-97fc-2b912b7f02db"
      expires:
      - '-1'
      pragma:
      - no-cache
      server:
      - Microsoft-HTTPAPI/2.0
      - Microsoft-HTTPAPI/2.0
      strict-transport-security:
      - max-age=31536000; includeSubDomains
      transfer-encoding:
      - chunked
      vary:
      - Accept-Encoding
      x-content-type-options:
      - nosniff
      x-ms-arm-service-request-id:
      - b1c18c47-dee7-4f21-b28c-e64b29dd3721
    status:
      code: 200
      message: OK
- request:
    body: 'b''{"id": "/subscriptions/00000000-0000-0000-0000-000000000000/resourceGroups/cli_test_nic_subresource000001/providers/Microsoft.Network/loadBalancers/lb1",
      "location": "westus", "tags": {}, "sku": {"name": "Basic"}, "properties": {"frontendIPConfigurations":
      [{"id": "/subscriptions/00000000-0000-0000-0000-000000000000/resourceGroups/cli_test_nic_subresource000001/providers/Microsoft.Network/loadBalancers/lb1/frontendIPConfigurations/LoadBalancerFrontEnd",
      "properties": {"privateIPAllocationMethod": "Dynamic", "privateIPAddressVersion":
      "IPv4", "publicIPAddress": {"id": "/subscriptions/00000000-0000-0000-0000-000000000000/resourceGroups/cli_test_nic_subresource000001/providers/Microsoft.Network/publicIPAddresses/PublicIPlb1"}},
      "name": "LoadBalancerFrontEnd"}], "backendAddressPools": [{"id": "/subscriptions/00000000-0000-0000-0000-000000000000/resourceGroups/cli_test_nic_subresource000001/providers/Microsoft.Network/loadBalancers/lb1/backendAddressPools/lb1bepool",
      "name": "lb1bepool"}], "loadBalancingRules": [], "probes": [], "inboundNatRules":
      [{"properties": {"frontendIPConfiguration": {"id": "/subscriptions/00000000-0000-0000-0000-000000000000/resourceGroups/cli_test_nic_subresource000001/providers/Microsoft.Network/loadBalancers/lb1/frontendIPConfigurations/LoadBalancerFrontEnd",
      "properties": {"privateIPAllocationMethod": "Dynamic", "privateIPAddressVersion":
      "IPv4", "publicIPAddress": {"id": "/subscriptions/00000000-0000-0000-0000-000000000000/resourceGroups/cli_test_nic_subresource000001/providers/Microsoft.Network/publicIPAddresses/PublicIPlb1"}},
      "name": "LoadBalancerFrontEnd"}, "protocol": "Tcp", "frontendPort": 100, "backendPort":
      100}, "name": "rule1"}], "inboundNatPools": []}}'''
    headers:
      Accept:
      - application/json
      Accept-Encoding:
      - gzip, deflate
      CommandName:
      - network lb inbound-nat-rule create
      Connection:
      - keep-alive
      Content-Length:
      - '1986'
      Content-Type:
      - application/json; charset=utf-8
      ParameterSetName:
      - -g --lb-name -n --protocol --frontend-port --backend-port --frontend-ip-name
      User-Agent:
      - python/3.7.4 (Windows-10-10.0.18362-SP0) msrest/0.6.10 msrest_azure/0.6.2
        azure-mgmt-network/7.0.0 Azure-SDK-For-Python AZURECLI/2.0.75
      accept-language:
      - en-US
    method: PUT
    uri: https://management.azure.com/subscriptions/00000000-0000-0000-0000-000000000000/resourceGroups/cli_test_nic_subresource000001/providers/Microsoft.Network/loadBalancers/lb1?api-version=2019-09-01
  response:
    body:
      string: "{\r\n  \"name\": \"lb1\",\r\n  \"id\": \"/subscriptions/00000000-0000-0000-0000-000000000000/resourceGroups/cli_test_nic_subresource000001/providers/Microsoft.Network/loadBalancers/lb1\",\r\n
        \ \"etag\": \"W/\\\"5631a286-da67-428e-944a-49e2911d3d74\\\"\",\r\n  \"type\":
        \"Microsoft.Network/loadBalancers\",\r\n  \"location\": \"westus\",\r\n  \"tags\":
        {},\r\n  \"properties\": {\r\n    \"provisioningState\": \"Succeeded\",\r\n
        \   \"resourceGuid\": \"a1b949cd-69b7-4306-913a-d174507f5925\",\r\n    \"frontendIPConfigurations\":
        [\r\n      {\r\n        \"name\": \"LoadBalancerFrontEnd\",\r\n        \"id\":
        \"/subscriptions/00000000-0000-0000-0000-000000000000/resourceGroups/cli_test_nic_subresource000001/providers/Microsoft.Network/loadBalancers/lb1/frontendIPConfigurations/LoadBalancerFrontEnd\",\r\n
        \       \"etag\": \"W/\\\"5631a286-da67-428e-944a-49e2911d3d74\\\"\",\r\n
        \       \"type\": \"Microsoft.Network/loadBalancers/frontendIPConfigurations\",\r\n
        \       \"properties\": {\r\n          \"provisioningState\": \"Succeeded\",\r\n
        \         \"privateIPAllocationMethod\": \"Dynamic\",\r\n          \"publicIPAddress\":
        {\r\n            \"id\": \"/subscriptions/00000000-0000-0000-0000-000000000000/resourceGroups/cli_test_nic_subresource000001/providers/Microsoft.Network/publicIPAddresses/PublicIPlb1\"\r\n
        \         },\r\n          \"inboundNatRules\": [\r\n            {\r\n              \"id\":
        \"/subscriptions/00000000-0000-0000-0000-000000000000/resourceGroups/cli_test_nic_subresource000001/providers/Microsoft.Network/loadBalancers/lb1/inboundNatRules/rule1\"\r\n
        \           }\r\n          ],\r\n          \"privateIPAddressVersion\": \"IPv4\"\r\n
        \       }\r\n      }\r\n    ],\r\n    \"backendAddressPools\": [\r\n      {\r\n
        \       \"name\": \"lb1bepool\",\r\n        \"id\": \"/subscriptions/00000000-0000-0000-0000-000000000000/resourceGroups/cli_test_nic_subresource000001/providers/Microsoft.Network/loadBalancers/lb1/backendAddressPools/lb1bepool\",\r\n
        \       \"etag\": \"W/\\\"5631a286-da67-428e-944a-49e2911d3d74\\\"\",\r\n
        \       \"properties\": {\r\n          \"provisioningState\": \"Succeeded\"\r\n
        \       },\r\n        \"type\": \"Microsoft.Network/loadBalancers/backendAddressPools\"\r\n
        \     }\r\n    ],\r\n    \"loadBalancingRules\": [],\r\n    \"probes\": [],\r\n
        \   \"inboundNatRules\": [\r\n      {\r\n        \"name\": \"rule1\",\r\n
        \       \"id\": \"/subscriptions/00000000-0000-0000-0000-000000000000/resourceGroups/cli_test_nic_subresource000001/providers/Microsoft.Network/loadBalancers/lb1/inboundNatRules/rule1\",\r\n
        \       \"etag\": \"W/\\\"5631a286-da67-428e-944a-49e2911d3d74\\\"\",\r\n
        \       \"type\": \"Microsoft.Network/loadBalancers/inboundNatRules\",\r\n
        \       \"properties\": {\r\n          \"provisioningState\": \"Succeeded\",\r\n
        \         \"frontendIPConfiguration\": {\r\n            \"id\": \"/subscriptions/00000000-0000-0000-0000-000000000000/resourceGroups/cli_test_nic_subresource000001/providers/Microsoft.Network/loadBalancers/lb1/frontendIPConfigurations/LoadBalancerFrontEnd\"\r\n
        \         },\r\n          \"frontendPort\": 100,\r\n          \"backendPort\":
        100,\r\n          \"enableFloatingIP\": false,\r\n          \"idleTimeoutInMinutes\":
        4,\r\n          \"protocol\": \"Tcp\",\r\n          \"enableDestinationServiceEndpoint\":
        false,\r\n          \"enableTcpReset\": false,\r\n          \"allowBackendPortConflict\":
        false\r\n        }\r\n      }\r\n    ],\r\n    \"inboundNatPools\": []\r\n
        \ },\r\n  \"sku\": {\r\n    \"name\": \"Basic\",\r\n    \"tier\": \"Regional\"\r\n
        \ }\r\n}"
    headers:
      azure-asyncoperation:
      - https://management.azure.com/subscriptions/00000000-0000-0000-0000-000000000000/providers/Microsoft.Network/locations/westus/operations/bcb9514c-6b02-421e-ab0b-c11deaebeaa5?api-version=2019-09-01
      cache-control:
      - no-cache
      content-length:
      - '3552'
      content-type:
      - application/json; charset=utf-8
      date:
      - Thu, 24 Oct 2019 08:26:24 GMT
      expires:
      - '-1'
      pragma:
      - no-cache
      server:
      - Microsoft-HTTPAPI/2.0
      - Microsoft-HTTPAPI/2.0
      strict-transport-security:
      - max-age=31536000; includeSubDomains
      transfer-encoding:
      - chunked
      vary:
      - Accept-Encoding
      x-content-type-options:
      - nosniff
      x-ms-arm-service-request-id:
      - 141b79a2-4b1a-429a-b5b2-81571cfb7b85
      x-ms-ratelimit-remaining-subscription-writes:
      - '1192'
    status:
      code: 200
      message: OK
- request:
    body: null
    headers:
      Accept:
      - application/json
      Accept-Encoding:
      - gzip, deflate
      CommandName:
      - network lb inbound-nat-rule create
      Connection:
      - keep-alive
      ParameterSetName:
      - -g --lb-name -n --protocol --frontend-port --backend-port --frontend-ip-name
      User-Agent:
      - python/3.7.4 (Windows-10-10.0.18362-SP0) msrest/0.6.10 msrest_azure/0.6.2
        azure-mgmt-network/7.0.0 Azure-SDK-For-Python AZURECLI/2.0.75
    method: GET
    uri: https://management.azure.com/subscriptions/00000000-0000-0000-0000-000000000000/providers/Microsoft.Network/locations/westus/operations/bcb9514c-6b02-421e-ab0b-c11deaebeaa5?api-version=2019-09-01
  response:
    body:
      string: "{\r\n  \"status\": \"Succeeded\"\r\n}"
    headers:
      cache-control:
      - no-cache
      content-length:
      - '29'
      content-type:
      - application/json; charset=utf-8
      date:
      - Thu, 24 Oct 2019 08:26:54 GMT
      expires:
      - '-1'
      pragma:
      - no-cache
      server:
      - Microsoft-HTTPAPI/2.0
      - Microsoft-HTTPAPI/2.0
      strict-transport-security:
      - max-age=31536000; includeSubDomains
      transfer-encoding:
      - chunked
      vary:
      - Accept-Encoding
      x-content-type-options:
      - nosniff
      x-ms-arm-service-request-id:
      - c03f2a3a-3d4f-4343-a0f4-acb16d5f525d
    status:
      code: 200
      message: OK
- request:
    body: null
    headers:
      Accept:
      - application/json
      Accept-Encoding:
      - gzip, deflate
      CommandName:
      - network lb inbound-nat-rule create
      Connection:
      - keep-alive
      ParameterSetName:
      - -g --lb-name -n --protocol --frontend-port --backend-port --frontend-ip-name
      User-Agent:
      - python/3.7.4 (Windows-10-10.0.18362-SP0) msrest/0.6.10 msrest_azure/0.6.2
        azure-mgmt-network/7.0.0 Azure-SDK-For-Python AZURECLI/2.0.75
    method: GET
    uri: https://management.azure.com/subscriptions/00000000-0000-0000-0000-000000000000/resourceGroups/cli_test_nic_subresource000001/providers/Microsoft.Network/loadBalancers/lb1?api-version=2019-09-01
  response:
    body:
      string: "{\r\n  \"name\": \"lb1\",\r\n  \"id\": \"/subscriptions/00000000-0000-0000-0000-000000000000/resourceGroups/cli_test_nic_subresource000001/providers/Microsoft.Network/loadBalancers/lb1\",\r\n
        \ \"etag\": \"W/\\\"5631a286-da67-428e-944a-49e2911d3d74\\\"\",\r\n  \"type\":
        \"Microsoft.Network/loadBalancers\",\r\n  \"location\": \"westus\",\r\n  \"tags\":
        {},\r\n  \"properties\": {\r\n    \"provisioningState\": \"Succeeded\",\r\n
        \   \"resourceGuid\": \"a1b949cd-69b7-4306-913a-d174507f5925\",\r\n    \"frontendIPConfigurations\":
        [\r\n      {\r\n        \"name\": \"LoadBalancerFrontEnd\",\r\n        \"id\":
        \"/subscriptions/00000000-0000-0000-0000-000000000000/resourceGroups/cli_test_nic_subresource000001/providers/Microsoft.Network/loadBalancers/lb1/frontendIPConfigurations/LoadBalancerFrontEnd\",\r\n
        \       \"etag\": \"W/\\\"5631a286-da67-428e-944a-49e2911d3d74\\\"\",\r\n
        \       \"type\": \"Microsoft.Network/loadBalancers/frontendIPConfigurations\",\r\n
        \       \"properties\": {\r\n          \"provisioningState\": \"Succeeded\",\r\n
        \         \"privateIPAllocationMethod\": \"Dynamic\",\r\n          \"publicIPAddress\":
        {\r\n            \"id\": \"/subscriptions/00000000-0000-0000-0000-000000000000/resourceGroups/cli_test_nic_subresource000001/providers/Microsoft.Network/publicIPAddresses/PublicIPlb1\"\r\n
        \         },\r\n          \"inboundNatRules\": [\r\n            {\r\n              \"id\":
        \"/subscriptions/00000000-0000-0000-0000-000000000000/resourceGroups/cli_test_nic_subresource000001/providers/Microsoft.Network/loadBalancers/lb1/inboundNatRules/rule1\"\r\n
        \           }\r\n          ],\r\n          \"privateIPAddressVersion\": \"IPv4\"\r\n
        \       }\r\n      }\r\n    ],\r\n    \"backendAddressPools\": [\r\n      {\r\n
        \       \"name\": \"lb1bepool\",\r\n        \"id\": \"/subscriptions/00000000-0000-0000-0000-000000000000/resourceGroups/cli_test_nic_subresource000001/providers/Microsoft.Network/loadBalancers/lb1/backendAddressPools/lb1bepool\",\r\n
        \       \"etag\": \"W/\\\"5631a286-da67-428e-944a-49e2911d3d74\\\"\",\r\n
        \       \"properties\": {\r\n          \"provisioningState\": \"Succeeded\"\r\n
        \       },\r\n        \"type\": \"Microsoft.Network/loadBalancers/backendAddressPools\"\r\n
        \     }\r\n    ],\r\n    \"loadBalancingRules\": [],\r\n    \"probes\": [],\r\n
        \   \"inboundNatRules\": [\r\n      {\r\n        \"name\": \"rule1\",\r\n
        \       \"id\": \"/subscriptions/00000000-0000-0000-0000-000000000000/resourceGroups/cli_test_nic_subresource000001/providers/Microsoft.Network/loadBalancers/lb1/inboundNatRules/rule1\",\r\n
        \       \"etag\": \"W/\\\"5631a286-da67-428e-944a-49e2911d3d74\\\"\",\r\n
        \       \"type\": \"Microsoft.Network/loadBalancers/inboundNatRules\",\r\n
        \       \"properties\": {\r\n          \"provisioningState\": \"Succeeded\",\r\n
        \         \"frontendIPConfiguration\": {\r\n            \"id\": \"/subscriptions/00000000-0000-0000-0000-000000000000/resourceGroups/cli_test_nic_subresource000001/providers/Microsoft.Network/loadBalancers/lb1/frontendIPConfigurations/LoadBalancerFrontEnd\"\r\n
        \         },\r\n          \"frontendPort\": 100,\r\n          \"backendPort\":
        100,\r\n          \"enableFloatingIP\": false,\r\n          \"idleTimeoutInMinutes\":
        4,\r\n          \"protocol\": \"Tcp\",\r\n          \"enableDestinationServiceEndpoint\":
        false,\r\n          \"enableTcpReset\": false,\r\n          \"allowBackendPortConflict\":
        false\r\n        }\r\n      }\r\n    ],\r\n    \"inboundNatPools\": []\r\n
        \ },\r\n  \"sku\": {\r\n    \"name\": \"Basic\",\r\n    \"tier\": \"Regional\"\r\n
        \ }\r\n}"
    headers:
      cache-control:
      - no-cache
      content-length:
      - '3552'
      content-type:
      - application/json; charset=utf-8
      date:
      - Thu, 24 Oct 2019 08:26:55 GMT
      etag:
      - W/"5631a286-da67-428e-944a-49e2911d3d74"
      expires:
      - '-1'
      pragma:
      - no-cache
      server:
      - Microsoft-HTTPAPI/2.0
      - Microsoft-HTTPAPI/2.0
      strict-transport-security:
      - max-age=31536000; includeSubDomains
      transfer-encoding:
      - chunked
      vary:
      - Accept-Encoding
      x-content-type-options:
      - nosniff
      x-ms-arm-service-request-id:
      - 374caacd-dc05-45d3-a4a6-88c4bcf99375
    status:
      code: 200
      message: OK
- request:
    body: null
    headers:
      Accept:
      - application/json
      Accept-Encoding:
      - gzip, deflate
      CommandName:
      - network lb inbound-nat-rule create
      Connection:
      - keep-alive
      ParameterSetName:
      - -g --lb-name -n --protocol --frontend-port --backend-port --frontend-ip-name
      User-Agent:
      - python/3.7.4 (Windows-10-10.0.18362-SP0) msrest/0.6.10 msrest_azure/0.6.2
        azure-mgmt-network/7.0.0 Azure-SDK-For-Python AZURECLI/2.0.75
      accept-language:
      - en-US
    method: GET
    uri: https://management.azure.com/subscriptions/00000000-0000-0000-0000-000000000000/resourceGroups/cli_test_nic_subresource000001/providers/Microsoft.Network/loadBalancers/lb1?api-version=2019-09-01
  response:
    body:
      string: "{\r\n  \"name\": \"lb1\",\r\n  \"id\": \"/subscriptions/00000000-0000-0000-0000-000000000000/resourceGroups/cli_test_nic_subresource000001/providers/Microsoft.Network/loadBalancers/lb1\",\r\n
        \ \"etag\": \"W/\\\"5631a286-da67-428e-944a-49e2911d3d74\\\"\",\r\n  \"type\":
        \"Microsoft.Network/loadBalancers\",\r\n  \"location\": \"westus\",\r\n  \"tags\":
        {},\r\n  \"properties\": {\r\n    \"provisioningState\": \"Succeeded\",\r\n
        \   \"resourceGuid\": \"a1b949cd-69b7-4306-913a-d174507f5925\",\r\n    \"frontendIPConfigurations\":
        [\r\n      {\r\n        \"name\": \"LoadBalancerFrontEnd\",\r\n        \"id\":
        \"/subscriptions/00000000-0000-0000-0000-000000000000/resourceGroups/cli_test_nic_subresource000001/providers/Microsoft.Network/loadBalancers/lb1/frontendIPConfigurations/LoadBalancerFrontEnd\",\r\n
        \       \"etag\": \"W/\\\"5631a286-da67-428e-944a-49e2911d3d74\\\"\",\r\n
        \       \"type\": \"Microsoft.Network/loadBalancers/frontendIPConfigurations\",\r\n
        \       \"properties\": {\r\n          \"provisioningState\": \"Succeeded\",\r\n
        \         \"privateIPAllocationMethod\": \"Dynamic\",\r\n          \"publicIPAddress\":
        {\r\n            \"id\": \"/subscriptions/00000000-0000-0000-0000-000000000000/resourceGroups/cli_test_nic_subresource000001/providers/Microsoft.Network/publicIPAddresses/PublicIPlb1\"\r\n
        \         },\r\n          \"inboundNatRules\": [\r\n            {\r\n              \"id\":
        \"/subscriptions/00000000-0000-0000-0000-000000000000/resourceGroups/cli_test_nic_subresource000001/providers/Microsoft.Network/loadBalancers/lb1/inboundNatRules/rule1\"\r\n
        \           }\r\n          ],\r\n          \"privateIPAddressVersion\": \"IPv4\"\r\n
        \       }\r\n      }\r\n    ],\r\n    \"backendAddressPools\": [\r\n      {\r\n
        \       \"name\": \"lb1bepool\",\r\n        \"id\": \"/subscriptions/00000000-0000-0000-0000-000000000000/resourceGroups/cli_test_nic_subresource000001/providers/Microsoft.Network/loadBalancers/lb1/backendAddressPools/lb1bepool\",\r\n
        \       \"etag\": \"W/\\\"5631a286-da67-428e-944a-49e2911d3d74\\\"\",\r\n
        \       \"properties\": {\r\n          \"provisioningState\": \"Succeeded\"\r\n
        \       },\r\n        \"type\": \"Microsoft.Network/loadBalancers/backendAddressPools\"\r\n
        \     }\r\n    ],\r\n    \"loadBalancingRules\": [],\r\n    \"probes\": [],\r\n
        \   \"inboundNatRules\": [\r\n      {\r\n        \"name\": \"rule1\",\r\n
        \       \"id\": \"/subscriptions/00000000-0000-0000-0000-000000000000/resourceGroups/cli_test_nic_subresource000001/providers/Microsoft.Network/loadBalancers/lb1/inboundNatRules/rule1\",\r\n
        \       \"etag\": \"W/\\\"5631a286-da67-428e-944a-49e2911d3d74\\\"\",\r\n
        \       \"type\": \"Microsoft.Network/loadBalancers/inboundNatRules\",\r\n
        \       \"properties\": {\r\n          \"provisioningState\": \"Succeeded\",\r\n
        \         \"frontendIPConfiguration\": {\r\n            \"id\": \"/subscriptions/00000000-0000-0000-0000-000000000000/resourceGroups/cli_test_nic_subresource000001/providers/Microsoft.Network/loadBalancers/lb1/frontendIPConfigurations/LoadBalancerFrontEnd\"\r\n
        \         },\r\n          \"frontendPort\": 100,\r\n          \"backendPort\":
        100,\r\n          \"enableFloatingIP\": false,\r\n          \"idleTimeoutInMinutes\":
        4,\r\n          \"protocol\": \"Tcp\",\r\n          \"enableDestinationServiceEndpoint\":
        false,\r\n          \"enableTcpReset\": false,\r\n          \"allowBackendPortConflict\":
        false\r\n        }\r\n      }\r\n    ],\r\n    \"inboundNatPools\": []\r\n
        \ },\r\n  \"sku\": {\r\n    \"name\": \"Basic\",\r\n    \"tier\": \"Regional\"\r\n
        \ }\r\n}"
    headers:
      cache-control:
      - no-cache
      content-length:
      - '3552'
      content-type:
      - application/json; charset=utf-8
      date:
      - Thu, 24 Oct 2019 08:26:56 GMT
      etag:
      - W/"5631a286-da67-428e-944a-49e2911d3d74"
      expires:
      - '-1'
      pragma:
      - no-cache
      server:
      - Microsoft-HTTPAPI/2.0
      - Microsoft-HTTPAPI/2.0
      strict-transport-security:
      - max-age=31536000; includeSubDomains
      transfer-encoding:
      - chunked
      vary:
      - Accept-Encoding
      x-content-type-options:
      - nosniff
      x-ms-arm-service-request-id:
      - 0a192e2a-2567-4b96-8e89-344e0ff7d84e
    status:
      code: 200
      message: OK
- request:
    body: 'b''{"id": "/subscriptions/00000000-0000-0000-0000-000000000000/resourceGroups/cli_test_nic_subresource000001/providers/Microsoft.Network/loadBalancers/lb1",
      "location": "westus", "tags": {}, "sku": {"name": "Basic"}, "properties": {"frontendIPConfigurations":
      [{"id": "/subscriptions/00000000-0000-0000-0000-000000000000/resourceGroups/cli_test_nic_subresource000001/providers/Microsoft.Network/loadBalancers/lb1/frontendIPConfigurations/LoadBalancerFrontEnd",
      "properties": {"privateIPAllocationMethod": "Dynamic", "privateIPAddressVersion":
      "IPv4", "publicIPAddress": {"id": "/subscriptions/00000000-0000-0000-0000-000000000000/resourceGroups/cli_test_nic_subresource000001/providers/Microsoft.Network/publicIPAddresses/PublicIPlb1"}},
      "name": "LoadBalancerFrontEnd"}], "backendAddressPools": [{"id": "/subscriptions/00000000-0000-0000-0000-000000000000/resourceGroups/cli_test_nic_subresource000001/providers/Microsoft.Network/loadBalancers/lb1/backendAddressPools/lb1bepool",
      "name": "lb1bepool"}], "loadBalancingRules": [], "probes": [], "inboundNatRules":
      [{"id": "/subscriptions/00000000-0000-0000-0000-000000000000/resourceGroups/cli_test_nic_subresource000001/providers/Microsoft.Network/loadBalancers/lb1/inboundNatRules/rule1",
      "properties": {"frontendIPConfiguration": {"id": "/subscriptions/00000000-0000-0000-0000-000000000000/resourceGroups/cli_test_nic_subresource000001/providers/Microsoft.Network/loadBalancers/lb1/frontendIPConfigurations/LoadBalancerFrontEnd"},
      "protocol": "Tcp", "frontendPort": 100, "backendPort": 100, "idleTimeoutInMinutes":
      4, "enableFloatingIP": false, "enableTcpReset": false}, "name": "rule1"}, {"properties":
      {"frontendIPConfiguration": {"id": "/subscriptions/00000000-0000-0000-0000-000000000000/resourceGroups/cli_test_nic_subresource000001/providers/Microsoft.Network/loadBalancers/lb1/frontendIPConfigurations/LoadBalancerFrontEnd",
      "properties": {"privateIPAllocationMethod": "Dynamic", "privateIPAddressVersion":
      "IPv4", "publicIPAddress": {"id": "/subscriptions/00000000-0000-0000-0000-000000000000/resourceGroups/cli_test_nic_subresource000001/providers/Microsoft.Network/publicIPAddresses/PublicIPlb1"}},
      "name": "LoadBalancerFrontEnd"}, "protocol": "Tcp", "frontendPort": 200, "backendPort":
      200}, "name": "rule2"}], "inboundNatPools": []}}'''
    headers:
      Accept:
      - application/json
      Accept-Encoding:
      - gzip, deflate
      CommandName:
      - network lb inbound-nat-rule create
      Connection:
      - keep-alive
      Content-Length:
      - '2653'
      Content-Type:
      - application/json; charset=utf-8
      ParameterSetName:
      - -g --lb-name -n --protocol --frontend-port --backend-port --frontend-ip-name
      User-Agent:
      - python/3.7.4 (Windows-10-10.0.18362-SP0) msrest/0.6.10 msrest_azure/0.6.2
        azure-mgmt-network/7.0.0 Azure-SDK-For-Python AZURECLI/2.0.75
      accept-language:
      - en-US
    method: PUT
    uri: https://management.azure.com/subscriptions/00000000-0000-0000-0000-000000000000/resourceGroups/cli_test_nic_subresource000001/providers/Microsoft.Network/loadBalancers/lb1?api-version=2019-09-01
  response:
    body:
      string: "{\r\n  \"name\": \"lb1\",\r\n  \"id\": \"/subscriptions/00000000-0000-0000-0000-000000000000/resourceGroups/cli_test_nic_subresource000001/providers/Microsoft.Network/loadBalancers/lb1\",\r\n
        \ \"etag\": \"W/\\\"801c6e0e-ed4c-4496-a994-d4e4af8557f8\\\"\",\r\n  \"type\":
        \"Microsoft.Network/loadBalancers\",\r\n  \"location\": \"westus\",\r\n  \"tags\":
        {},\r\n  \"properties\": {\r\n    \"provisioningState\": \"Succeeded\",\r\n
        \   \"resourceGuid\": \"a1b949cd-69b7-4306-913a-d174507f5925\",\r\n    \"frontendIPConfigurations\":
        [\r\n      {\r\n        \"name\": \"LoadBalancerFrontEnd\",\r\n        \"id\":
        \"/subscriptions/00000000-0000-0000-0000-000000000000/resourceGroups/cli_test_nic_subresource000001/providers/Microsoft.Network/loadBalancers/lb1/frontendIPConfigurations/LoadBalancerFrontEnd\",\r\n
        \       \"etag\": \"W/\\\"801c6e0e-ed4c-4496-a994-d4e4af8557f8\\\"\",\r\n
        \       \"type\": \"Microsoft.Network/loadBalancers/frontendIPConfigurations\",\r\n
        \       \"properties\": {\r\n          \"provisioningState\": \"Succeeded\",\r\n
        \         \"privateIPAllocationMethod\": \"Dynamic\",\r\n          \"publicIPAddress\":
        {\r\n            \"id\": \"/subscriptions/00000000-0000-0000-0000-000000000000/resourceGroups/cli_test_nic_subresource000001/providers/Microsoft.Network/publicIPAddresses/PublicIPlb1\"\r\n
        \         },\r\n          \"inboundNatRules\": [\r\n            {\r\n              \"id\":
        \"/subscriptions/00000000-0000-0000-0000-000000000000/resourceGroups/cli_test_nic_subresource000001/providers/Microsoft.Network/loadBalancers/lb1/inboundNatRules/rule1\"\r\n
        \           },\r\n            {\r\n              \"id\": \"/subscriptions/00000000-0000-0000-0000-000000000000/resourceGroups/cli_test_nic_subresource000001/providers/Microsoft.Network/loadBalancers/lb1/inboundNatRules/rule2\"\r\n
        \           }\r\n          ],\r\n          \"privateIPAddressVersion\": \"IPv4\"\r\n
        \       }\r\n      }\r\n    ],\r\n    \"backendAddressPools\": [\r\n      {\r\n
        \       \"name\": \"lb1bepool\",\r\n        \"id\": \"/subscriptions/00000000-0000-0000-0000-000000000000/resourceGroups/cli_test_nic_subresource000001/providers/Microsoft.Network/loadBalancers/lb1/backendAddressPools/lb1bepool\",\r\n
        \       \"etag\": \"W/\\\"801c6e0e-ed4c-4496-a994-d4e4af8557f8\\\"\",\r\n
        \       \"properties\": {\r\n          \"provisioningState\": \"Succeeded\"\r\n
        \       },\r\n        \"type\": \"Microsoft.Network/loadBalancers/backendAddressPools\"\r\n
        \     }\r\n    ],\r\n    \"loadBalancingRules\": [],\r\n    \"probes\": [],\r\n
        \   \"inboundNatRules\": [\r\n      {\r\n        \"name\": \"rule1\",\r\n
        \       \"id\": \"/subscriptions/00000000-0000-0000-0000-000000000000/resourceGroups/cli_test_nic_subresource000001/providers/Microsoft.Network/loadBalancers/lb1/inboundNatRules/rule1\",\r\n
        \       \"etag\": \"W/\\\"801c6e0e-ed4c-4496-a994-d4e4af8557f8\\\"\",\r\n
        \       \"type\": \"Microsoft.Network/loadBalancers/inboundNatRules\",\r\n
        \       \"properties\": {\r\n          \"provisioningState\": \"Succeeded\",\r\n
        \         \"frontendIPConfiguration\": {\r\n            \"id\": \"/subscriptions/00000000-0000-0000-0000-000000000000/resourceGroups/cli_test_nic_subresource000001/providers/Microsoft.Network/loadBalancers/lb1/frontendIPConfigurations/LoadBalancerFrontEnd\"\r\n
        \         },\r\n          \"frontendPort\": 100,\r\n          \"backendPort\":
        100,\r\n          \"enableFloatingIP\": false,\r\n          \"idleTimeoutInMinutes\":
        4,\r\n          \"protocol\": \"Tcp\",\r\n          \"enableDestinationServiceEndpoint\":
        false,\r\n          \"enableTcpReset\": false,\r\n          \"allowBackendPortConflict\":
        false\r\n        }\r\n      },\r\n      {\r\n        \"name\": \"rule2\",\r\n
        \       \"id\": \"/subscriptions/00000000-0000-0000-0000-000000000000/resourceGroups/cli_test_nic_subresource000001/providers/Microsoft.Network/loadBalancers/lb1/inboundNatRules/rule2\",\r\n
        \       \"etag\": \"W/\\\"801c6e0e-ed4c-4496-a994-d4e4af8557f8\\\"\",\r\n
        \       \"type\": \"Microsoft.Network/loadBalancers/inboundNatRules\",\r\n
        \       \"properties\": {\r\n          \"provisioningState\": \"Succeeded\",\r\n
        \         \"frontendIPConfiguration\": {\r\n            \"id\": \"/subscriptions/00000000-0000-0000-0000-000000000000/resourceGroups/cli_test_nic_subresource000001/providers/Microsoft.Network/loadBalancers/lb1/frontendIPConfigurations/LoadBalancerFrontEnd\"\r\n
        \         },\r\n          \"frontendPort\": 200,\r\n          \"backendPort\":
        200,\r\n          \"enableFloatingIP\": false,\r\n          \"idleTimeoutInMinutes\":
        4,\r\n          \"protocol\": \"Tcp\",\r\n          \"enableDestinationServiceEndpoint\":
        false,\r\n          \"enableTcpReset\": false,\r\n          \"allowBackendPortConflict\":
        false\r\n        }\r\n      }\r\n    ],\r\n    \"inboundNatPools\": []\r\n
        \ },\r\n  \"sku\": {\r\n    \"name\": \"Basic\",\r\n    \"tier\": \"Regional\"\r\n
        \ }\r\n}"
    headers:
      azure-asyncoperation:
      - https://management.azure.com/subscriptions/00000000-0000-0000-0000-000000000000/providers/Microsoft.Network/locations/westus/operations/e210ff2b-9585-4cb6-8f01-17706cc74b65?api-version=2019-09-01
      cache-control:
      - no-cache
      content-length:
      - '4917'
      content-type:
      - application/json; charset=utf-8
      date:
      - Thu, 24 Oct 2019 08:26:58 GMT
      expires:
      - '-1'
      pragma:
      - no-cache
      server:
      - Microsoft-HTTPAPI/2.0
      - Microsoft-HTTPAPI/2.0
      strict-transport-security:
      - max-age=31536000; includeSubDomains
      transfer-encoding:
      - chunked
      vary:
      - Accept-Encoding
      x-content-type-options:
      - nosniff
      x-ms-arm-service-request-id:
      - 738ce649-411d-43d7-9323-9932c7f6281a
      x-ms-ratelimit-remaining-subscription-writes:
      - '1188'
    status:
      code: 200
      message: OK
- request:
    body: null
    headers:
      Accept:
      - application/json
      Accept-Encoding:
      - gzip, deflate
      CommandName:
      - network lb inbound-nat-rule create
      Connection:
      - keep-alive
      ParameterSetName:
      - -g --lb-name -n --protocol --frontend-port --backend-port --frontend-ip-name
      User-Agent:
      - python/3.7.4 (Windows-10-10.0.18362-SP0) msrest/0.6.10 msrest_azure/0.6.2
        azure-mgmt-network/7.0.0 Azure-SDK-For-Python AZURECLI/2.0.75
    method: GET
    uri: https://management.azure.com/subscriptions/00000000-0000-0000-0000-000000000000/providers/Microsoft.Network/locations/westus/operations/e210ff2b-9585-4cb6-8f01-17706cc74b65?api-version=2019-09-01
  response:
    body:
      string: "{\r\n  \"status\": \"Succeeded\"\r\n}"
    headers:
      cache-control:
      - no-cache
      content-length:
      - '29'
      content-type:
      - application/json; charset=utf-8
      date:
      - Thu, 24 Oct 2019 08:27:28 GMT
      expires:
      - '-1'
      pragma:
      - no-cache
      server:
      - Microsoft-HTTPAPI/2.0
      - Microsoft-HTTPAPI/2.0
      strict-transport-security:
      - max-age=31536000; includeSubDomains
      transfer-encoding:
      - chunked
      vary:
      - Accept-Encoding
      x-content-type-options:
      - nosniff
      x-ms-arm-service-request-id:
      - 53508400-d9d0-424c-939e-6edaca9b82ec
    status:
      code: 200
      message: OK
- request:
    body: null
    headers:
      Accept:
      - application/json
      Accept-Encoding:
      - gzip, deflate
      CommandName:
      - network lb inbound-nat-rule create
      Connection:
      - keep-alive
      ParameterSetName:
      - -g --lb-name -n --protocol --frontend-port --backend-port --frontend-ip-name
      User-Agent:
      - python/3.7.4 (Windows-10-10.0.18362-SP0) msrest/0.6.10 msrest_azure/0.6.2
        azure-mgmt-network/7.0.0 Azure-SDK-For-Python AZURECLI/2.0.75
    method: GET
    uri: https://management.azure.com/subscriptions/00000000-0000-0000-0000-000000000000/resourceGroups/cli_test_nic_subresource000001/providers/Microsoft.Network/loadBalancers/lb1?api-version=2019-09-01
  response:
    body:
      string: "{\r\n  \"name\": \"lb1\",\r\n  \"id\": \"/subscriptions/00000000-0000-0000-0000-000000000000/resourceGroups/cli_test_nic_subresource000001/providers/Microsoft.Network/loadBalancers/lb1\",\r\n
        \ \"etag\": \"W/\\\"801c6e0e-ed4c-4496-a994-d4e4af8557f8\\\"\",\r\n  \"type\":
        \"Microsoft.Network/loadBalancers\",\r\n  \"location\": \"westus\",\r\n  \"tags\":
        {},\r\n  \"properties\": {\r\n    \"provisioningState\": \"Succeeded\",\r\n
        \   \"resourceGuid\": \"a1b949cd-69b7-4306-913a-d174507f5925\",\r\n    \"frontendIPConfigurations\":
        [\r\n      {\r\n        \"name\": \"LoadBalancerFrontEnd\",\r\n        \"id\":
        \"/subscriptions/00000000-0000-0000-0000-000000000000/resourceGroups/cli_test_nic_subresource000001/providers/Microsoft.Network/loadBalancers/lb1/frontendIPConfigurations/LoadBalancerFrontEnd\",\r\n
        \       \"etag\": \"W/\\\"801c6e0e-ed4c-4496-a994-d4e4af8557f8\\\"\",\r\n
        \       \"type\": \"Microsoft.Network/loadBalancers/frontendIPConfigurations\",\r\n
        \       \"properties\": {\r\n          \"provisioningState\": \"Succeeded\",\r\n
        \         \"privateIPAllocationMethod\": \"Dynamic\",\r\n          \"publicIPAddress\":
        {\r\n            \"id\": \"/subscriptions/00000000-0000-0000-0000-000000000000/resourceGroups/cli_test_nic_subresource000001/providers/Microsoft.Network/publicIPAddresses/PublicIPlb1\"\r\n
        \         },\r\n          \"inboundNatRules\": [\r\n            {\r\n              \"id\":
        \"/subscriptions/00000000-0000-0000-0000-000000000000/resourceGroups/cli_test_nic_subresource000001/providers/Microsoft.Network/loadBalancers/lb1/inboundNatRules/rule1\"\r\n
        \           },\r\n            {\r\n              \"id\": \"/subscriptions/00000000-0000-0000-0000-000000000000/resourceGroups/cli_test_nic_subresource000001/providers/Microsoft.Network/loadBalancers/lb1/inboundNatRules/rule2\"\r\n
        \           }\r\n          ],\r\n          \"privateIPAddressVersion\": \"IPv4\"\r\n
        \       }\r\n      }\r\n    ],\r\n    \"backendAddressPools\": [\r\n      {\r\n
        \       \"name\": \"lb1bepool\",\r\n        \"id\": \"/subscriptions/00000000-0000-0000-0000-000000000000/resourceGroups/cli_test_nic_subresource000001/providers/Microsoft.Network/loadBalancers/lb1/backendAddressPools/lb1bepool\",\r\n
        \       \"etag\": \"W/\\\"801c6e0e-ed4c-4496-a994-d4e4af8557f8\\\"\",\r\n
        \       \"properties\": {\r\n          \"provisioningState\": \"Succeeded\"\r\n
        \       },\r\n        \"type\": \"Microsoft.Network/loadBalancers/backendAddressPools\"\r\n
        \     }\r\n    ],\r\n    \"loadBalancingRules\": [],\r\n    \"probes\": [],\r\n
        \   \"inboundNatRules\": [\r\n      {\r\n        \"name\": \"rule1\",\r\n
        \       \"id\": \"/subscriptions/00000000-0000-0000-0000-000000000000/resourceGroups/cli_test_nic_subresource000001/providers/Microsoft.Network/loadBalancers/lb1/inboundNatRules/rule1\",\r\n
        \       \"etag\": \"W/\\\"801c6e0e-ed4c-4496-a994-d4e4af8557f8\\\"\",\r\n
        \       \"type\": \"Microsoft.Network/loadBalancers/inboundNatRules\",\r\n
        \       \"properties\": {\r\n          \"provisioningState\": \"Succeeded\",\r\n
        \         \"frontendIPConfiguration\": {\r\n            \"id\": \"/subscriptions/00000000-0000-0000-0000-000000000000/resourceGroups/cli_test_nic_subresource000001/providers/Microsoft.Network/loadBalancers/lb1/frontendIPConfigurations/LoadBalancerFrontEnd\"\r\n
        \         },\r\n          \"frontendPort\": 100,\r\n          \"backendPort\":
        100,\r\n          \"enableFloatingIP\": false,\r\n          \"idleTimeoutInMinutes\":
        4,\r\n          \"protocol\": \"Tcp\",\r\n          \"enableDestinationServiceEndpoint\":
        false,\r\n          \"enableTcpReset\": false,\r\n          \"allowBackendPortConflict\":
        false\r\n        }\r\n      },\r\n      {\r\n        \"name\": \"rule2\",\r\n
        \       \"id\": \"/subscriptions/00000000-0000-0000-0000-000000000000/resourceGroups/cli_test_nic_subresource000001/providers/Microsoft.Network/loadBalancers/lb1/inboundNatRules/rule2\",\r\n
        \       \"etag\": \"W/\\\"801c6e0e-ed4c-4496-a994-d4e4af8557f8\\\"\",\r\n
        \       \"type\": \"Microsoft.Network/loadBalancers/inboundNatRules\",\r\n
        \       \"properties\": {\r\n          \"provisioningState\": \"Succeeded\",\r\n
        \         \"frontendIPConfiguration\": {\r\n            \"id\": \"/subscriptions/00000000-0000-0000-0000-000000000000/resourceGroups/cli_test_nic_subresource000001/providers/Microsoft.Network/loadBalancers/lb1/frontendIPConfigurations/LoadBalancerFrontEnd\"\r\n
        \         },\r\n          \"frontendPort\": 200,\r\n          \"backendPort\":
        200,\r\n          \"enableFloatingIP\": false,\r\n          \"idleTimeoutInMinutes\":
        4,\r\n          \"protocol\": \"Tcp\",\r\n          \"enableDestinationServiceEndpoint\":
        false,\r\n          \"enableTcpReset\": false,\r\n          \"allowBackendPortConflict\":
        false\r\n        }\r\n      }\r\n    ],\r\n    \"inboundNatPools\": []\r\n
        \ },\r\n  \"sku\": {\r\n    \"name\": \"Basic\",\r\n    \"tier\": \"Regional\"\r\n
        \ }\r\n}"
    headers:
      cache-control:
      - no-cache
      content-length:
      - '4917'
      content-type:
      - application/json; charset=utf-8
      date:
      - Thu, 24 Oct 2019 08:27:28 GMT
      etag:
      - W/"801c6e0e-ed4c-4496-a994-d4e4af8557f8"
      expires:
      - '-1'
      pragma:
      - no-cache
      server:
      - Microsoft-HTTPAPI/2.0
      - Microsoft-HTTPAPI/2.0
      strict-transport-security:
      - max-age=31536000; includeSubDomains
      transfer-encoding:
      - chunked
      vary:
      - Accept-Encoding
      x-content-type-options:
      - nosniff
      x-ms-arm-service-request-id:
      - 69d9ea1c-2a25-4e2b-a33d-795ee90a99a4
    status:
      code: 200
      message: OK
- request:
    body: null
    headers:
      Accept:
      - application/json
      Accept-Encoding:
      - gzip, deflate
      CommandName:
      - network lb inbound-nat-rule show
      Connection:
      - keep-alive
      ParameterSetName:
      - -g --lb-name -n
      User-Agent:
      - python/3.7.4 (Windows-10-10.0.18362-SP0) msrest/0.6.10 msrest_azure/0.6.2
        azure-mgmt-network/7.0.0 Azure-SDK-For-Python AZURECLI/2.0.75
      accept-language:
      - en-US
    method: GET
    uri: https://management.azure.com/subscriptions/00000000-0000-0000-0000-000000000000/resourceGroups/cli_test_nic_subresource000001/providers/Microsoft.Network/loadBalancers/lb1?api-version=2019-09-01
  response:
    body:
      string: "{\r\n  \"name\": \"lb1\",\r\n  \"id\": \"/subscriptions/00000000-0000-0000-0000-000000000000/resourceGroups/cli_test_nic_subresource000001/providers/Microsoft.Network/loadBalancers/lb1\",\r\n
        \ \"etag\": \"W/\\\"801c6e0e-ed4c-4496-a994-d4e4af8557f8\\\"\",\r\n  \"type\":
        \"Microsoft.Network/loadBalancers\",\r\n  \"location\": \"westus\",\r\n  \"tags\":
        {},\r\n  \"properties\": {\r\n    \"provisioningState\": \"Succeeded\",\r\n
        \   \"resourceGuid\": \"a1b949cd-69b7-4306-913a-d174507f5925\",\r\n    \"frontendIPConfigurations\":
        [\r\n      {\r\n        \"name\": \"LoadBalancerFrontEnd\",\r\n        \"id\":
        \"/subscriptions/00000000-0000-0000-0000-000000000000/resourceGroups/cli_test_nic_subresource000001/providers/Microsoft.Network/loadBalancers/lb1/frontendIPConfigurations/LoadBalancerFrontEnd\",\r\n
        \       \"etag\": \"W/\\\"801c6e0e-ed4c-4496-a994-d4e4af8557f8\\\"\",\r\n
        \       \"type\": \"Microsoft.Network/loadBalancers/frontendIPConfigurations\",\r\n
        \       \"properties\": {\r\n          \"provisioningState\": \"Succeeded\",\r\n
        \         \"privateIPAllocationMethod\": \"Dynamic\",\r\n          \"publicIPAddress\":
        {\r\n            \"id\": \"/subscriptions/00000000-0000-0000-0000-000000000000/resourceGroups/cli_test_nic_subresource000001/providers/Microsoft.Network/publicIPAddresses/PublicIPlb1\"\r\n
        \         },\r\n          \"inboundNatRules\": [\r\n            {\r\n              \"id\":
        \"/subscriptions/00000000-0000-0000-0000-000000000000/resourceGroups/cli_test_nic_subresource000001/providers/Microsoft.Network/loadBalancers/lb1/inboundNatRules/rule1\"\r\n
        \           },\r\n            {\r\n              \"id\": \"/subscriptions/00000000-0000-0000-0000-000000000000/resourceGroups/cli_test_nic_subresource000001/providers/Microsoft.Network/loadBalancers/lb1/inboundNatRules/rule2\"\r\n
        \           }\r\n          ],\r\n          \"privateIPAddressVersion\": \"IPv4\"\r\n
        \       }\r\n      }\r\n    ],\r\n    \"backendAddressPools\": [\r\n      {\r\n
        \       \"name\": \"lb1bepool\",\r\n        \"id\": \"/subscriptions/00000000-0000-0000-0000-000000000000/resourceGroups/cli_test_nic_subresource000001/providers/Microsoft.Network/loadBalancers/lb1/backendAddressPools/lb1bepool\",\r\n
        \       \"etag\": \"W/\\\"801c6e0e-ed4c-4496-a994-d4e4af8557f8\\\"\",\r\n
        \       \"properties\": {\r\n          \"provisioningState\": \"Succeeded\"\r\n
        \       },\r\n        \"type\": \"Microsoft.Network/loadBalancers/backendAddressPools\"\r\n
        \     }\r\n    ],\r\n    \"loadBalancingRules\": [],\r\n    \"probes\": [],\r\n
        \   \"inboundNatRules\": [\r\n      {\r\n        \"name\": \"rule1\",\r\n
        \       \"id\": \"/subscriptions/00000000-0000-0000-0000-000000000000/resourceGroups/cli_test_nic_subresource000001/providers/Microsoft.Network/loadBalancers/lb1/inboundNatRules/rule1\",\r\n
        \       \"etag\": \"W/\\\"801c6e0e-ed4c-4496-a994-d4e4af8557f8\\\"\",\r\n
        \       \"type\": \"Microsoft.Network/loadBalancers/inboundNatRules\",\r\n
        \       \"properties\": {\r\n          \"provisioningState\": \"Succeeded\",\r\n
        \         \"frontendIPConfiguration\": {\r\n            \"id\": \"/subscriptions/00000000-0000-0000-0000-000000000000/resourceGroups/cli_test_nic_subresource000001/providers/Microsoft.Network/loadBalancers/lb1/frontendIPConfigurations/LoadBalancerFrontEnd\"\r\n
        \         },\r\n          \"frontendPort\": 100,\r\n          \"backendPort\":
        100,\r\n          \"enableFloatingIP\": false,\r\n          \"idleTimeoutInMinutes\":
        4,\r\n          \"protocol\": \"Tcp\",\r\n          \"enableDestinationServiceEndpoint\":
        false,\r\n          \"enableTcpReset\": false,\r\n          \"allowBackendPortConflict\":
        false\r\n        }\r\n      },\r\n      {\r\n        \"name\": \"rule2\",\r\n
        \       \"id\": \"/subscriptions/00000000-0000-0000-0000-000000000000/resourceGroups/cli_test_nic_subresource000001/providers/Microsoft.Network/loadBalancers/lb1/inboundNatRules/rule2\",\r\n
        \       \"etag\": \"W/\\\"801c6e0e-ed4c-4496-a994-d4e4af8557f8\\\"\",\r\n
        \       \"type\": \"Microsoft.Network/loadBalancers/inboundNatRules\",\r\n
        \       \"properties\": {\r\n          \"provisioningState\": \"Succeeded\",\r\n
        \         \"frontendIPConfiguration\": {\r\n            \"id\": \"/subscriptions/00000000-0000-0000-0000-000000000000/resourceGroups/cli_test_nic_subresource000001/providers/Microsoft.Network/loadBalancers/lb1/frontendIPConfigurations/LoadBalancerFrontEnd\"\r\n
        \         },\r\n          \"frontendPort\": 200,\r\n          \"backendPort\":
        200,\r\n          \"enableFloatingIP\": false,\r\n          \"idleTimeoutInMinutes\":
        4,\r\n          \"protocol\": \"Tcp\",\r\n          \"enableDestinationServiceEndpoint\":
        false,\r\n          \"enableTcpReset\": false,\r\n          \"allowBackendPortConflict\":
        false\r\n        }\r\n      }\r\n    ],\r\n    \"inboundNatPools\": []\r\n
        \ },\r\n  \"sku\": {\r\n    \"name\": \"Basic\",\r\n    \"tier\": \"Regional\"\r\n
        \ }\r\n}"
    headers:
      cache-control:
      - no-cache
      content-length:
      - '4917'
      content-type:
      - application/json; charset=utf-8
      date:
      - Thu, 24 Oct 2019 08:27:29 GMT
      etag:
      - W/"801c6e0e-ed4c-4496-a994-d4e4af8557f8"
      expires:
      - '-1'
      pragma:
      - no-cache
      server:
      - Microsoft-HTTPAPI/2.0
      - Microsoft-HTTPAPI/2.0
      strict-transport-security:
      - max-age=31536000; includeSubDomains
      transfer-encoding:
      - chunked
      vary:
      - Accept-Encoding
      x-content-type-options:
      - nosniff
      x-ms-arm-service-request-id:
      - 3a306a76-808f-4278-8aff-0904df4a931f
    status:
      code: 200
      message: OK
- request:
    body: null
    headers:
      Accept:
      - application/json
      Accept-Encoding:
      - gzip, deflate
      CommandName:
      - network lb address-pool create
      Connection:
      - keep-alive
      ParameterSetName:
      - -g --lb-name -n
      User-Agent:
      - python/3.7.4 (Windows-10-10.0.18362-SP0) msrest/0.6.10 msrest_azure/0.6.2
        azure-mgmt-network/7.0.0 Azure-SDK-For-Python AZURECLI/2.0.75
      accept-language:
      - en-US
    method: GET
    uri: https://management.azure.com/subscriptions/00000000-0000-0000-0000-000000000000/resourceGroups/cli_test_nic_subresource000001/providers/Microsoft.Network/loadBalancers/lb1?api-version=2019-09-01
  response:
    body:
      string: "{\r\n  \"name\": \"lb1\",\r\n  \"id\": \"/subscriptions/00000000-0000-0000-0000-000000000000/resourceGroups/cli_test_nic_subresource000001/providers/Microsoft.Network/loadBalancers/lb1\",\r\n
        \ \"etag\": \"W/\\\"801c6e0e-ed4c-4496-a994-d4e4af8557f8\\\"\",\r\n  \"type\":
        \"Microsoft.Network/loadBalancers\",\r\n  \"location\": \"westus\",\r\n  \"tags\":
        {},\r\n  \"properties\": {\r\n    \"provisioningState\": \"Succeeded\",\r\n
        \   \"resourceGuid\": \"a1b949cd-69b7-4306-913a-d174507f5925\",\r\n    \"frontendIPConfigurations\":
        [\r\n      {\r\n        \"name\": \"LoadBalancerFrontEnd\",\r\n        \"id\":
        \"/subscriptions/00000000-0000-0000-0000-000000000000/resourceGroups/cli_test_nic_subresource000001/providers/Microsoft.Network/loadBalancers/lb1/frontendIPConfigurations/LoadBalancerFrontEnd\",\r\n
        \       \"etag\": \"W/\\\"801c6e0e-ed4c-4496-a994-d4e4af8557f8\\\"\",\r\n
        \       \"type\": \"Microsoft.Network/loadBalancers/frontendIPConfigurations\",\r\n
        \       \"properties\": {\r\n          \"provisioningState\": \"Succeeded\",\r\n
        \         \"privateIPAllocationMethod\": \"Dynamic\",\r\n          \"publicIPAddress\":
        {\r\n            \"id\": \"/subscriptions/00000000-0000-0000-0000-000000000000/resourceGroups/cli_test_nic_subresource000001/providers/Microsoft.Network/publicIPAddresses/PublicIPlb1\"\r\n
        \         },\r\n          \"inboundNatRules\": [\r\n            {\r\n              \"id\":
        \"/subscriptions/00000000-0000-0000-0000-000000000000/resourceGroups/cli_test_nic_subresource000001/providers/Microsoft.Network/loadBalancers/lb1/inboundNatRules/rule1\"\r\n
        \           },\r\n            {\r\n              \"id\": \"/subscriptions/00000000-0000-0000-0000-000000000000/resourceGroups/cli_test_nic_subresource000001/providers/Microsoft.Network/loadBalancers/lb1/inboundNatRules/rule2\"\r\n
        \           }\r\n          ],\r\n          \"privateIPAddressVersion\": \"IPv4\"\r\n
        \       }\r\n      }\r\n    ],\r\n    \"backendAddressPools\": [\r\n      {\r\n
        \       \"name\": \"lb1bepool\",\r\n        \"id\": \"/subscriptions/00000000-0000-0000-0000-000000000000/resourceGroups/cli_test_nic_subresource000001/providers/Microsoft.Network/loadBalancers/lb1/backendAddressPools/lb1bepool\",\r\n
        \       \"etag\": \"W/\\\"801c6e0e-ed4c-4496-a994-d4e4af8557f8\\\"\",\r\n
        \       \"properties\": {\r\n          \"provisioningState\": \"Succeeded\"\r\n
        \       },\r\n        \"type\": \"Microsoft.Network/loadBalancers/backendAddressPools\"\r\n
        \     }\r\n    ],\r\n    \"loadBalancingRules\": [],\r\n    \"probes\": [],\r\n
        \   \"inboundNatRules\": [\r\n      {\r\n        \"name\": \"rule1\",\r\n
        \       \"id\": \"/subscriptions/00000000-0000-0000-0000-000000000000/resourceGroups/cli_test_nic_subresource000001/providers/Microsoft.Network/loadBalancers/lb1/inboundNatRules/rule1\",\r\n
        \       \"etag\": \"W/\\\"801c6e0e-ed4c-4496-a994-d4e4af8557f8\\\"\",\r\n
        \       \"type\": \"Microsoft.Network/loadBalancers/inboundNatRules\",\r\n
        \       \"properties\": {\r\n          \"provisioningState\": \"Succeeded\",\r\n
        \         \"frontendIPConfiguration\": {\r\n            \"id\": \"/subscriptions/00000000-0000-0000-0000-000000000000/resourceGroups/cli_test_nic_subresource000001/providers/Microsoft.Network/loadBalancers/lb1/frontendIPConfigurations/LoadBalancerFrontEnd\"\r\n
        \         },\r\n          \"frontendPort\": 100,\r\n          \"backendPort\":
        100,\r\n          \"enableFloatingIP\": false,\r\n          \"idleTimeoutInMinutes\":
        4,\r\n          \"protocol\": \"Tcp\",\r\n          \"enableDestinationServiceEndpoint\":
        false,\r\n          \"enableTcpReset\": false,\r\n          \"allowBackendPortConflict\":
        false\r\n        }\r\n      },\r\n      {\r\n        \"name\": \"rule2\",\r\n
        \       \"id\": \"/subscriptions/00000000-0000-0000-0000-000000000000/resourceGroups/cli_test_nic_subresource000001/providers/Microsoft.Network/loadBalancers/lb1/inboundNatRules/rule2\",\r\n
        \       \"etag\": \"W/\\\"801c6e0e-ed4c-4496-a994-d4e4af8557f8\\\"\",\r\n
        \       \"type\": \"Microsoft.Network/loadBalancers/inboundNatRules\",\r\n
        \       \"properties\": {\r\n          \"provisioningState\": \"Succeeded\",\r\n
        \         \"frontendIPConfiguration\": {\r\n            \"id\": \"/subscriptions/00000000-0000-0000-0000-000000000000/resourceGroups/cli_test_nic_subresource000001/providers/Microsoft.Network/loadBalancers/lb1/frontendIPConfigurations/LoadBalancerFrontEnd\"\r\n
        \         },\r\n          \"frontendPort\": 200,\r\n          \"backendPort\":
        200,\r\n          \"enableFloatingIP\": false,\r\n          \"idleTimeoutInMinutes\":
        4,\r\n          \"protocol\": \"Tcp\",\r\n          \"enableDestinationServiceEndpoint\":
        false,\r\n          \"enableTcpReset\": false,\r\n          \"allowBackendPortConflict\":
        false\r\n        }\r\n      }\r\n    ],\r\n    \"inboundNatPools\": []\r\n
        \ },\r\n  \"sku\": {\r\n    \"name\": \"Basic\",\r\n    \"tier\": \"Regional\"\r\n
        \ }\r\n}"
    headers:
      cache-control:
      - no-cache
      content-length:
      - '4917'
      content-type:
      - application/json; charset=utf-8
      date:
      - Thu, 24 Oct 2019 08:27:31 GMT
      etag:
      - W/"801c6e0e-ed4c-4496-a994-d4e4af8557f8"
      expires:
      - '-1'
      pragma:
      - no-cache
      server:
      - Microsoft-HTTPAPI/2.0
      - Microsoft-HTTPAPI/2.0
      strict-transport-security:
      - max-age=31536000; includeSubDomains
      transfer-encoding:
      - chunked
      vary:
      - Accept-Encoding
      x-content-type-options:
      - nosniff
      x-ms-arm-service-request-id:
      - 27ddbe97-b61c-4a4a-9a8d-aabaf85c5757
    status:
      code: 200
      message: OK
- request:
    body: 'b''{"id": "/subscriptions/00000000-0000-0000-0000-000000000000/resourceGroups/cli_test_nic_subresource000001/providers/Microsoft.Network/loadBalancers/lb1",
      "location": "westus", "tags": {}, "sku": {"name": "Basic"}, "properties": {"frontendIPConfigurations":
      [{"id": "/subscriptions/00000000-0000-0000-0000-000000000000/resourceGroups/cli_test_nic_subresource000001/providers/Microsoft.Network/loadBalancers/lb1/frontendIPConfigurations/LoadBalancerFrontEnd",
      "properties": {"privateIPAllocationMethod": "Dynamic", "privateIPAddressVersion":
      "IPv4", "publicIPAddress": {"id": "/subscriptions/00000000-0000-0000-0000-000000000000/resourceGroups/cli_test_nic_subresource000001/providers/Microsoft.Network/publicIPAddresses/PublicIPlb1"}},
      "name": "LoadBalancerFrontEnd"}], "backendAddressPools": [{"id": "/subscriptions/00000000-0000-0000-0000-000000000000/resourceGroups/cli_test_nic_subresource000001/providers/Microsoft.Network/loadBalancers/lb1/backendAddressPools/lb1bepool",
      "name": "lb1bepool"}, {"name": "bap1"}], "loadBalancingRules": [], "probes":
      [], "inboundNatRules": [{"id": "/subscriptions/00000000-0000-0000-0000-000000000000/resourceGroups/cli_test_nic_subresource000001/providers/Microsoft.Network/loadBalancers/lb1/inboundNatRules/rule1",
      "properties": {"frontendIPConfiguration": {"id": "/subscriptions/00000000-0000-0000-0000-000000000000/resourceGroups/cli_test_nic_subresource000001/providers/Microsoft.Network/loadBalancers/lb1/frontendIPConfigurations/LoadBalancerFrontEnd"},
      "protocol": "Tcp", "frontendPort": 100, "backendPort": 100, "idleTimeoutInMinutes":
      4, "enableFloatingIP": false, "enableTcpReset": false}, "name": "rule1"}, {"id":
      "/subscriptions/00000000-0000-0000-0000-000000000000/resourceGroups/cli_test_nic_subresource000001/providers/Microsoft.Network/loadBalancers/lb1/inboundNatRules/rule2",
      "properties": {"frontendIPConfiguration": {"id": "/subscriptions/00000000-0000-0000-0000-000000000000/resourceGroups/cli_test_nic_subresource000001/providers/Microsoft.Network/loadBalancers/lb1/frontendIPConfigurations/LoadBalancerFrontEnd"},
      "protocol": "Tcp", "frontendPort": 200, "backendPort": 200, "idleTimeoutInMinutes":
      4, "enableFloatingIP": false, "enableTcpReset": false}, "name": "rule2"}], "inboundNatPools":
      []}}'''
    headers:
      Accept:
      - application/json
      Accept-Encoding:
      - gzip, deflate
      CommandName:
      - network lb address-pool create
      Connection:
      - keep-alive
      Content-Length:
      - '2616'
      Content-Type:
      - application/json; charset=utf-8
      ParameterSetName:
      - -g --lb-name -n
      User-Agent:
      - python/3.7.4 (Windows-10-10.0.18362-SP0) msrest/0.6.10 msrest_azure/0.6.2
        azure-mgmt-network/7.0.0 Azure-SDK-For-Python AZURECLI/2.0.75
      accept-language:
      - en-US
    method: PUT
    uri: https://management.azure.com/subscriptions/00000000-0000-0000-0000-000000000000/resourceGroups/cli_test_nic_subresource000001/providers/Microsoft.Network/loadBalancers/lb1?api-version=2019-09-01
  response:
    body:
      string: "{\r\n  \"name\": \"lb1\",\r\n  \"id\": \"/subscriptions/00000000-0000-0000-0000-000000000000/resourceGroups/cli_test_nic_subresource000001/providers/Microsoft.Network/loadBalancers/lb1\",\r\n
        \ \"etag\": \"W/\\\"6f6a9549-b1fd-4d5c-9fdb-1af279e89c43\\\"\",\r\n  \"type\":
        \"Microsoft.Network/loadBalancers\",\r\n  \"location\": \"westus\",\r\n  \"tags\":
        {},\r\n  \"properties\": {\r\n    \"provisioningState\": \"Succeeded\",\r\n
        \   \"resourceGuid\": \"a1b949cd-69b7-4306-913a-d174507f5925\",\r\n    \"frontendIPConfigurations\":
        [\r\n      {\r\n        \"name\": \"LoadBalancerFrontEnd\",\r\n        \"id\":
        \"/subscriptions/00000000-0000-0000-0000-000000000000/resourceGroups/cli_test_nic_subresource000001/providers/Microsoft.Network/loadBalancers/lb1/frontendIPConfigurations/LoadBalancerFrontEnd\",\r\n
        \       \"etag\": \"W/\\\"6f6a9549-b1fd-4d5c-9fdb-1af279e89c43\\\"\",\r\n
        \       \"type\": \"Microsoft.Network/loadBalancers/frontendIPConfigurations\",\r\n
        \       \"properties\": {\r\n          \"provisioningState\": \"Succeeded\",\r\n
        \         \"privateIPAllocationMethod\": \"Dynamic\",\r\n          \"publicIPAddress\":
        {\r\n            \"id\": \"/subscriptions/00000000-0000-0000-0000-000000000000/resourceGroups/cli_test_nic_subresource000001/providers/Microsoft.Network/publicIPAddresses/PublicIPlb1\"\r\n
        \         },\r\n          \"inboundNatRules\": [\r\n            {\r\n              \"id\":
        \"/subscriptions/00000000-0000-0000-0000-000000000000/resourceGroups/cli_test_nic_subresource000001/providers/Microsoft.Network/loadBalancers/lb1/inboundNatRules/rule1\"\r\n
        \           },\r\n            {\r\n              \"id\": \"/subscriptions/00000000-0000-0000-0000-000000000000/resourceGroups/cli_test_nic_subresource000001/providers/Microsoft.Network/loadBalancers/lb1/inboundNatRules/rule2\"\r\n
        \           }\r\n          ],\r\n          \"privateIPAddressVersion\": \"IPv4\"\r\n
        \       }\r\n      }\r\n    ],\r\n    \"backendAddressPools\": [\r\n      {\r\n
        \       \"name\": \"lb1bepool\",\r\n        \"id\": \"/subscriptions/00000000-0000-0000-0000-000000000000/resourceGroups/cli_test_nic_subresource000001/providers/Microsoft.Network/loadBalancers/lb1/backendAddressPools/lb1bepool\",\r\n
        \       \"etag\": \"W/\\\"6f6a9549-b1fd-4d5c-9fdb-1af279e89c43\\\"\",\r\n
        \       \"properties\": {\r\n          \"provisioningState\": \"Succeeded\"\r\n
        \       },\r\n        \"type\": \"Microsoft.Network/loadBalancers/backendAddressPools\"\r\n
        \     },\r\n      {\r\n        \"name\": \"bap1\",\r\n        \"id\": \"/subscriptions/00000000-0000-0000-0000-000000000000/resourceGroups/cli_test_nic_subresource000001/providers/Microsoft.Network/loadBalancers/lb1/backendAddressPools/bap1\",\r\n
        \       \"etag\": \"W/\\\"6f6a9549-b1fd-4d5c-9fdb-1af279e89c43\\\"\",\r\n
        \       \"properties\": {\r\n          \"provisioningState\": \"Succeeded\"\r\n
        \       },\r\n        \"type\": \"Microsoft.Network/loadBalancers/backendAddressPools\"\r\n
        \     }\r\n    ],\r\n    \"loadBalancingRules\": [],\r\n    \"probes\": [],\r\n
        \   \"inboundNatRules\": [\r\n      {\r\n        \"name\": \"rule1\",\r\n
        \       \"id\": \"/subscriptions/00000000-0000-0000-0000-000000000000/resourceGroups/cli_test_nic_subresource000001/providers/Microsoft.Network/loadBalancers/lb1/inboundNatRules/rule1\",\r\n
        \       \"etag\": \"W/\\\"6f6a9549-b1fd-4d5c-9fdb-1af279e89c43\\\"\",\r\n
        \       \"type\": \"Microsoft.Network/loadBalancers/inboundNatRules\",\r\n
        \       \"properties\": {\r\n          \"provisioningState\": \"Succeeded\",\r\n
        \         \"frontendIPConfiguration\": {\r\n            \"id\": \"/subscriptions/00000000-0000-0000-0000-000000000000/resourceGroups/cli_test_nic_subresource000001/providers/Microsoft.Network/loadBalancers/lb1/frontendIPConfigurations/LoadBalancerFrontEnd\"\r\n
        \         },\r\n          \"frontendPort\": 100,\r\n          \"backendPort\":
        100,\r\n          \"enableFloatingIP\": false,\r\n          \"idleTimeoutInMinutes\":
        4,\r\n          \"protocol\": \"Tcp\",\r\n          \"enableDestinationServiceEndpoint\":
        false,\r\n          \"enableTcpReset\": false,\r\n          \"allowBackendPortConflict\":
        false\r\n        }\r\n      },\r\n      {\r\n        \"name\": \"rule2\",\r\n
        \       \"id\": \"/subscriptions/00000000-0000-0000-0000-000000000000/resourceGroups/cli_test_nic_subresource000001/providers/Microsoft.Network/loadBalancers/lb1/inboundNatRules/rule2\",\r\n
        \       \"etag\": \"W/\\\"6f6a9549-b1fd-4d5c-9fdb-1af279e89c43\\\"\",\r\n
        \       \"type\": \"Microsoft.Network/loadBalancers/inboundNatRules\",\r\n
        \       \"properties\": {\r\n          \"provisioningState\": \"Succeeded\",\r\n
        \         \"frontendIPConfiguration\": {\r\n            \"id\": \"/subscriptions/00000000-0000-0000-0000-000000000000/resourceGroups/cli_test_nic_subresource000001/providers/Microsoft.Network/loadBalancers/lb1/frontendIPConfigurations/LoadBalancerFrontEnd\"\r\n
        \         },\r\n          \"frontendPort\": 200,\r\n          \"backendPort\":
        200,\r\n          \"enableFloatingIP\": false,\r\n          \"idleTimeoutInMinutes\":
        4,\r\n          \"protocol\": \"Tcp\",\r\n          \"enableDestinationServiceEndpoint\":
        false,\r\n          \"enableTcpReset\": false,\r\n          \"allowBackendPortConflict\":
        false\r\n        }\r\n      }\r\n    ],\r\n    \"inboundNatPools\": []\r\n
        \ },\r\n  \"sku\": {\r\n    \"name\": \"Basic\",\r\n    \"tier\": \"Regional\"\r\n
        \ }\r\n}"
    headers:
      azure-asyncoperation:
      - https://management.azure.com/subscriptions/00000000-0000-0000-0000-000000000000/providers/Microsoft.Network/locations/westus/operations/a0ba02a6-e2fc-4a7c-97a9-a53ac86790da?api-version=2019-09-01
      cache-control:
      - no-cache
      content-length:
      - '5408'
      content-type:
      - application/json; charset=utf-8
      date:
      - Thu, 24 Oct 2019 08:27:34 GMT
      expires:
      - '-1'
      pragma:
      - no-cache
      server:
      - Microsoft-HTTPAPI/2.0
      - Microsoft-HTTPAPI/2.0
      strict-transport-security:
      - max-age=31536000; includeSubDomains
      transfer-encoding:
      - chunked
      vary:
      - Accept-Encoding
      x-content-type-options:
      - nosniff
      x-ms-arm-service-request-id:
      - f12131c2-7c57-45a1-ba16-bdfe327a05da
      x-ms-ratelimit-remaining-subscription-writes:
      - '1187'
    status:
      code: 200
      message: OK
- request:
    body: null
    headers:
      Accept:
      - application/json
      Accept-Encoding:
      - gzip, deflate
      CommandName:
      - network lb address-pool create
      Connection:
      - keep-alive
      ParameterSetName:
      - -g --lb-name -n
      User-Agent:
      - python/3.7.4 (Windows-10-10.0.18362-SP0) msrest/0.6.10 msrest_azure/0.6.2
        azure-mgmt-network/7.0.0 Azure-SDK-For-Python AZURECLI/2.0.75
    method: GET
    uri: https://management.azure.com/subscriptions/00000000-0000-0000-0000-000000000000/providers/Microsoft.Network/locations/westus/operations/a0ba02a6-e2fc-4a7c-97a9-a53ac86790da?api-version=2019-09-01
  response:
    body:
      string: "{\r\n  \"status\": \"Succeeded\"\r\n}"
    headers:
      cache-control:
      - no-cache
      content-length:
      - '29'
      content-type:
      - application/json; charset=utf-8
      date:
      - Thu, 24 Oct 2019 08:28:04 GMT
      expires:
      - '-1'
      pragma:
      - no-cache
      server:
      - Microsoft-HTTPAPI/2.0
      - Microsoft-HTTPAPI/2.0
      strict-transport-security:
      - max-age=31536000; includeSubDomains
      transfer-encoding:
      - chunked
      vary:
      - Accept-Encoding
      x-content-type-options:
      - nosniff
      x-ms-arm-service-request-id:
      - e0ee534c-3e8c-4da6-8284-9dad5d5ad7ce
    status:
      code: 200
      message: OK
- request:
    body: null
    headers:
      Accept:
      - application/json
      Accept-Encoding:
      - gzip, deflate
      CommandName:
      - network lb address-pool create
      Connection:
      - keep-alive
      ParameterSetName:
      - -g --lb-name -n
      User-Agent:
      - python/3.7.4 (Windows-10-10.0.18362-SP0) msrest/0.6.10 msrest_azure/0.6.2
        azure-mgmt-network/7.0.0 Azure-SDK-For-Python AZURECLI/2.0.75
    method: GET
    uri: https://management.azure.com/subscriptions/00000000-0000-0000-0000-000000000000/resourceGroups/cli_test_nic_subresource000001/providers/Microsoft.Network/loadBalancers/lb1?api-version=2019-09-01
  response:
    body:
      string: "{\r\n  \"name\": \"lb1\",\r\n  \"id\": \"/subscriptions/00000000-0000-0000-0000-000000000000/resourceGroups/cli_test_nic_subresource000001/providers/Microsoft.Network/loadBalancers/lb1\",\r\n
        \ \"etag\": \"W/\\\"6f6a9549-b1fd-4d5c-9fdb-1af279e89c43\\\"\",\r\n  \"type\":
        \"Microsoft.Network/loadBalancers\",\r\n  \"location\": \"westus\",\r\n  \"tags\":
        {},\r\n  \"properties\": {\r\n    \"provisioningState\": \"Succeeded\",\r\n
        \   \"resourceGuid\": \"a1b949cd-69b7-4306-913a-d174507f5925\",\r\n    \"frontendIPConfigurations\":
        [\r\n      {\r\n        \"name\": \"LoadBalancerFrontEnd\",\r\n        \"id\":
        \"/subscriptions/00000000-0000-0000-0000-000000000000/resourceGroups/cli_test_nic_subresource000001/providers/Microsoft.Network/loadBalancers/lb1/frontendIPConfigurations/LoadBalancerFrontEnd\",\r\n
        \       \"etag\": \"W/\\\"6f6a9549-b1fd-4d5c-9fdb-1af279e89c43\\\"\",\r\n
        \       \"type\": \"Microsoft.Network/loadBalancers/frontendIPConfigurations\",\r\n
        \       \"properties\": {\r\n          \"provisioningState\": \"Succeeded\",\r\n
        \         \"privateIPAllocationMethod\": \"Dynamic\",\r\n          \"publicIPAddress\":
        {\r\n            \"id\": \"/subscriptions/00000000-0000-0000-0000-000000000000/resourceGroups/cli_test_nic_subresource000001/providers/Microsoft.Network/publicIPAddresses/PublicIPlb1\"\r\n
        \         },\r\n          \"inboundNatRules\": [\r\n            {\r\n              \"id\":
        \"/subscriptions/00000000-0000-0000-0000-000000000000/resourceGroups/cli_test_nic_subresource000001/providers/Microsoft.Network/loadBalancers/lb1/inboundNatRules/rule1\"\r\n
        \           },\r\n            {\r\n              \"id\": \"/subscriptions/00000000-0000-0000-0000-000000000000/resourceGroups/cli_test_nic_subresource000001/providers/Microsoft.Network/loadBalancers/lb1/inboundNatRules/rule2\"\r\n
        \           }\r\n          ],\r\n          \"privateIPAddressVersion\": \"IPv4\"\r\n
        \       }\r\n      }\r\n    ],\r\n    \"backendAddressPools\": [\r\n      {\r\n
        \       \"name\": \"lb1bepool\",\r\n        \"id\": \"/subscriptions/00000000-0000-0000-0000-000000000000/resourceGroups/cli_test_nic_subresource000001/providers/Microsoft.Network/loadBalancers/lb1/backendAddressPools/lb1bepool\",\r\n
        \       \"etag\": \"W/\\\"6f6a9549-b1fd-4d5c-9fdb-1af279e89c43\\\"\",\r\n
        \       \"properties\": {\r\n          \"provisioningState\": \"Succeeded\"\r\n
        \       },\r\n        \"type\": \"Microsoft.Network/loadBalancers/backendAddressPools\"\r\n
        \     },\r\n      {\r\n        \"name\": \"bap1\",\r\n        \"id\": \"/subscriptions/00000000-0000-0000-0000-000000000000/resourceGroups/cli_test_nic_subresource000001/providers/Microsoft.Network/loadBalancers/lb1/backendAddressPools/bap1\",\r\n
        \       \"etag\": \"W/\\\"6f6a9549-b1fd-4d5c-9fdb-1af279e89c43\\\"\",\r\n
        \       \"properties\": {\r\n          \"provisioningState\": \"Succeeded\"\r\n
        \       },\r\n        \"type\": \"Microsoft.Network/loadBalancers/backendAddressPools\"\r\n
        \     }\r\n    ],\r\n    \"loadBalancingRules\": [],\r\n    \"probes\": [],\r\n
        \   \"inboundNatRules\": [\r\n      {\r\n        \"name\": \"rule1\",\r\n
        \       \"id\": \"/subscriptions/00000000-0000-0000-0000-000000000000/resourceGroups/cli_test_nic_subresource000001/providers/Microsoft.Network/loadBalancers/lb1/inboundNatRules/rule1\",\r\n
        \       \"etag\": \"W/\\\"6f6a9549-b1fd-4d5c-9fdb-1af279e89c43\\\"\",\r\n
        \       \"type\": \"Microsoft.Network/loadBalancers/inboundNatRules\",\r\n
        \       \"properties\": {\r\n          \"provisioningState\": \"Succeeded\",\r\n
        \         \"frontendIPConfiguration\": {\r\n            \"id\": \"/subscriptions/00000000-0000-0000-0000-000000000000/resourceGroups/cli_test_nic_subresource000001/providers/Microsoft.Network/loadBalancers/lb1/frontendIPConfigurations/LoadBalancerFrontEnd\"\r\n
        \         },\r\n          \"frontendPort\": 100,\r\n          \"backendPort\":
        100,\r\n          \"enableFloatingIP\": false,\r\n          \"idleTimeoutInMinutes\":
        4,\r\n          \"protocol\": \"Tcp\",\r\n          \"enableDestinationServiceEndpoint\":
        false,\r\n          \"enableTcpReset\": false,\r\n          \"allowBackendPortConflict\":
        false\r\n        }\r\n      },\r\n      {\r\n        \"name\": \"rule2\",\r\n
        \       \"id\": \"/subscriptions/00000000-0000-0000-0000-000000000000/resourceGroups/cli_test_nic_subresource000001/providers/Microsoft.Network/loadBalancers/lb1/inboundNatRules/rule2\",\r\n
        \       \"etag\": \"W/\\\"6f6a9549-b1fd-4d5c-9fdb-1af279e89c43\\\"\",\r\n
        \       \"type\": \"Microsoft.Network/loadBalancers/inboundNatRules\",\r\n
        \       \"properties\": {\r\n          \"provisioningState\": \"Succeeded\",\r\n
        \         \"frontendIPConfiguration\": {\r\n            \"id\": \"/subscriptions/00000000-0000-0000-0000-000000000000/resourceGroups/cli_test_nic_subresource000001/providers/Microsoft.Network/loadBalancers/lb1/frontendIPConfigurations/LoadBalancerFrontEnd\"\r\n
        \         },\r\n          \"frontendPort\": 200,\r\n          \"backendPort\":
        200,\r\n          \"enableFloatingIP\": false,\r\n          \"idleTimeoutInMinutes\":
        4,\r\n          \"protocol\": \"Tcp\",\r\n          \"enableDestinationServiceEndpoint\":
        false,\r\n          \"enableTcpReset\": false,\r\n          \"allowBackendPortConflict\":
        false\r\n        }\r\n      }\r\n    ],\r\n    \"inboundNatPools\": []\r\n
        \ },\r\n  \"sku\": {\r\n    \"name\": \"Basic\",\r\n    \"tier\": \"Regional\"\r\n
        \ }\r\n}"
    headers:
      cache-control:
      - no-cache
      content-length:
      - '5408'
      content-type:
      - application/json; charset=utf-8
      date:
      - Thu, 24 Oct 2019 08:28:05 GMT
      etag:
      - W/"6f6a9549-b1fd-4d5c-9fdb-1af279e89c43"
      expires:
      - '-1'
      pragma:
      - no-cache
      server:
      - Microsoft-HTTPAPI/2.0
      - Microsoft-HTTPAPI/2.0
      strict-transport-security:
      - max-age=31536000; includeSubDomains
      transfer-encoding:
      - chunked
      vary:
      - Accept-Encoding
      x-content-type-options:
      - nosniff
      x-ms-arm-service-request-id:
      - 3d32c926-00d6-4ab3-a339-ff56cb3fbed9
    status:
      code: 200
      message: OK
- request:
    body: null
    headers:
      Accept:
      - application/json
      Accept-Encoding:
      - gzip, deflate
      CommandName:
      - network lb address-pool create
      Connection:
      - keep-alive
      ParameterSetName:
      - -g --lb-name -n
      User-Agent:
      - python/3.7.4 (Windows-10-10.0.18362-SP0) msrest/0.6.10 msrest_azure/0.6.2
        azure-mgmt-network/7.0.0 Azure-SDK-For-Python AZURECLI/2.0.75
      accept-language:
      - en-US
    method: GET
    uri: https://management.azure.com/subscriptions/00000000-0000-0000-0000-000000000000/resourceGroups/cli_test_nic_subresource000001/providers/Microsoft.Network/loadBalancers/lb1?api-version=2019-09-01
  response:
    body:
      string: "{\r\n  \"name\": \"lb1\",\r\n  \"id\": \"/subscriptions/00000000-0000-0000-0000-000000000000/resourceGroups/cli_test_nic_subresource000001/providers/Microsoft.Network/loadBalancers/lb1\",\r\n
        \ \"etag\": \"W/\\\"6f6a9549-b1fd-4d5c-9fdb-1af279e89c43\\\"\",\r\n  \"type\":
        \"Microsoft.Network/loadBalancers\",\r\n  \"location\": \"westus\",\r\n  \"tags\":
        {},\r\n  \"properties\": {\r\n    \"provisioningState\": \"Succeeded\",\r\n
        \   \"resourceGuid\": \"a1b949cd-69b7-4306-913a-d174507f5925\",\r\n    \"frontendIPConfigurations\":
        [\r\n      {\r\n        \"name\": \"LoadBalancerFrontEnd\",\r\n        \"id\":
        \"/subscriptions/00000000-0000-0000-0000-000000000000/resourceGroups/cli_test_nic_subresource000001/providers/Microsoft.Network/loadBalancers/lb1/frontendIPConfigurations/LoadBalancerFrontEnd\",\r\n
        \       \"etag\": \"W/\\\"6f6a9549-b1fd-4d5c-9fdb-1af279e89c43\\\"\",\r\n
        \       \"type\": \"Microsoft.Network/loadBalancers/frontendIPConfigurations\",\r\n
        \       \"properties\": {\r\n          \"provisioningState\": \"Succeeded\",\r\n
        \         \"privateIPAllocationMethod\": \"Dynamic\",\r\n          \"publicIPAddress\":
        {\r\n            \"id\": \"/subscriptions/00000000-0000-0000-0000-000000000000/resourceGroups/cli_test_nic_subresource000001/providers/Microsoft.Network/publicIPAddresses/PublicIPlb1\"\r\n
        \         },\r\n          \"inboundNatRules\": [\r\n            {\r\n              \"id\":
        \"/subscriptions/00000000-0000-0000-0000-000000000000/resourceGroups/cli_test_nic_subresource000001/providers/Microsoft.Network/loadBalancers/lb1/inboundNatRules/rule1\"\r\n
        \           },\r\n            {\r\n              \"id\": \"/subscriptions/00000000-0000-0000-0000-000000000000/resourceGroups/cli_test_nic_subresource000001/providers/Microsoft.Network/loadBalancers/lb1/inboundNatRules/rule2\"\r\n
        \           }\r\n          ],\r\n          \"privateIPAddressVersion\": \"IPv4\"\r\n
        \       }\r\n      }\r\n    ],\r\n    \"backendAddressPools\": [\r\n      {\r\n
        \       \"name\": \"lb1bepool\",\r\n        \"id\": \"/subscriptions/00000000-0000-0000-0000-000000000000/resourceGroups/cli_test_nic_subresource000001/providers/Microsoft.Network/loadBalancers/lb1/backendAddressPools/lb1bepool\",\r\n
        \       \"etag\": \"W/\\\"6f6a9549-b1fd-4d5c-9fdb-1af279e89c43\\\"\",\r\n
        \       \"properties\": {\r\n          \"provisioningState\": \"Succeeded\"\r\n
        \       },\r\n        \"type\": \"Microsoft.Network/loadBalancers/backendAddressPools\"\r\n
        \     },\r\n      {\r\n        \"name\": \"bap1\",\r\n        \"id\": \"/subscriptions/00000000-0000-0000-0000-000000000000/resourceGroups/cli_test_nic_subresource000001/providers/Microsoft.Network/loadBalancers/lb1/backendAddressPools/bap1\",\r\n
        \       \"etag\": \"W/\\\"6f6a9549-b1fd-4d5c-9fdb-1af279e89c43\\\"\",\r\n
        \       \"properties\": {\r\n          \"provisioningState\": \"Succeeded\"\r\n
        \       },\r\n        \"type\": \"Microsoft.Network/loadBalancers/backendAddressPools\"\r\n
        \     }\r\n    ],\r\n    \"loadBalancingRules\": [],\r\n    \"probes\": [],\r\n
        \   \"inboundNatRules\": [\r\n      {\r\n        \"name\": \"rule1\",\r\n
        \       \"id\": \"/subscriptions/00000000-0000-0000-0000-000000000000/resourceGroups/cli_test_nic_subresource000001/providers/Microsoft.Network/loadBalancers/lb1/inboundNatRules/rule1\",\r\n
        \       \"etag\": \"W/\\\"6f6a9549-b1fd-4d5c-9fdb-1af279e89c43\\\"\",\r\n
        \       \"type\": \"Microsoft.Network/loadBalancers/inboundNatRules\",\r\n
        \       \"properties\": {\r\n          \"provisioningState\": \"Succeeded\",\r\n
        \         \"frontendIPConfiguration\": {\r\n            \"id\": \"/subscriptions/00000000-0000-0000-0000-000000000000/resourceGroups/cli_test_nic_subresource000001/providers/Microsoft.Network/loadBalancers/lb1/frontendIPConfigurations/LoadBalancerFrontEnd\"\r\n
        \         },\r\n          \"frontendPort\": 100,\r\n          \"backendPort\":
        100,\r\n          \"enableFloatingIP\": false,\r\n          \"idleTimeoutInMinutes\":
        4,\r\n          \"protocol\": \"Tcp\",\r\n          \"enableDestinationServiceEndpoint\":
        false,\r\n          \"enableTcpReset\": false,\r\n          \"allowBackendPortConflict\":
        false\r\n        }\r\n      },\r\n      {\r\n        \"name\": \"rule2\",\r\n
        \       \"id\": \"/subscriptions/00000000-0000-0000-0000-000000000000/resourceGroups/cli_test_nic_subresource000001/providers/Microsoft.Network/loadBalancers/lb1/inboundNatRules/rule2\",\r\n
        \       \"etag\": \"W/\\\"6f6a9549-b1fd-4d5c-9fdb-1af279e89c43\\\"\",\r\n
        \       \"type\": \"Microsoft.Network/loadBalancers/inboundNatRules\",\r\n
        \       \"properties\": {\r\n          \"provisioningState\": \"Succeeded\",\r\n
        \         \"frontendIPConfiguration\": {\r\n            \"id\": \"/subscriptions/00000000-0000-0000-0000-000000000000/resourceGroups/cli_test_nic_subresource000001/providers/Microsoft.Network/loadBalancers/lb1/frontendIPConfigurations/LoadBalancerFrontEnd\"\r\n
        \         },\r\n          \"frontendPort\": 200,\r\n          \"backendPort\":
        200,\r\n          \"enableFloatingIP\": false,\r\n          \"idleTimeoutInMinutes\":
        4,\r\n          \"protocol\": \"Tcp\",\r\n          \"enableDestinationServiceEndpoint\":
        false,\r\n          \"enableTcpReset\": false,\r\n          \"allowBackendPortConflict\":
        false\r\n        }\r\n      }\r\n    ],\r\n    \"inboundNatPools\": []\r\n
        \ },\r\n  \"sku\": {\r\n    \"name\": \"Basic\",\r\n    \"tier\": \"Regional\"\r\n
        \ }\r\n}"
    headers:
      cache-control:
      - no-cache
      content-length:
      - '5408'
      content-type:
      - application/json; charset=utf-8
      date:
      - Thu, 24 Oct 2019 08:28:06 GMT
      etag:
      - W/"6f6a9549-b1fd-4d5c-9fdb-1af279e89c43"
      expires:
      - '-1'
      pragma:
      - no-cache
      server:
      - Microsoft-HTTPAPI/2.0
      - Microsoft-HTTPAPI/2.0
      strict-transport-security:
      - max-age=31536000; includeSubDomains
      transfer-encoding:
      - chunked
      vary:
      - Accept-Encoding
      x-content-type-options:
      - nosniff
      x-ms-arm-service-request-id:
      - ded26214-5b5d-4bcf-8ba2-13ce7261c66b
    status:
      code: 200
      message: OK
- request:
    body: 'b''{"id": "/subscriptions/00000000-0000-0000-0000-000000000000/resourceGroups/cli_test_nic_subresource000001/providers/Microsoft.Network/loadBalancers/lb1",
      "location": "westus", "tags": {}, "sku": {"name": "Basic"}, "properties": {"frontendIPConfigurations":
      [{"id": "/subscriptions/00000000-0000-0000-0000-000000000000/resourceGroups/cli_test_nic_subresource000001/providers/Microsoft.Network/loadBalancers/lb1/frontendIPConfigurations/LoadBalancerFrontEnd",
      "properties": {"privateIPAllocationMethod": "Dynamic", "privateIPAddressVersion":
      "IPv4", "publicIPAddress": {"id": "/subscriptions/00000000-0000-0000-0000-000000000000/resourceGroups/cli_test_nic_subresource000001/providers/Microsoft.Network/publicIPAddresses/PublicIPlb1"}},
      "name": "LoadBalancerFrontEnd"}], "backendAddressPools": [{"id": "/subscriptions/00000000-0000-0000-0000-000000000000/resourceGroups/cli_test_nic_subresource000001/providers/Microsoft.Network/loadBalancers/lb1/backendAddressPools/lb1bepool",
      "name": "lb1bepool"}, {"id": "/subscriptions/00000000-0000-0000-0000-000000000000/resourceGroups/cli_test_nic_subresource000001/providers/Microsoft.Network/loadBalancers/lb1/backendAddressPools/bap1",
      "name": "bap1"}, {"name": "bap2"}], "loadBalancingRules": [], "probes": [],
      "inboundNatRules": [{"id": "/subscriptions/00000000-0000-0000-0000-000000000000/resourceGroups/cli_test_nic_subresource000001/providers/Microsoft.Network/loadBalancers/lb1/inboundNatRules/rule1",
      "properties": {"frontendIPConfiguration": {"id": "/subscriptions/00000000-0000-0000-0000-000000000000/resourceGroups/cli_test_nic_subresource000001/providers/Microsoft.Network/loadBalancers/lb1/frontendIPConfigurations/LoadBalancerFrontEnd"},
      "protocol": "Tcp", "frontendPort": 100, "backendPort": 100, "idleTimeoutInMinutes":
      4, "enableFloatingIP": false, "enableTcpReset": false}, "name": "rule1"}, {"id":
      "/subscriptions/00000000-0000-0000-0000-000000000000/resourceGroups/cli_test_nic_subresource000001/providers/Microsoft.Network/loadBalancers/lb1/inboundNatRules/rule2",
      "properties": {"frontendIPConfiguration": {"id": "/subscriptions/00000000-0000-0000-0000-000000000000/resourceGroups/cli_test_nic_subresource000001/providers/Microsoft.Network/loadBalancers/lb1/frontendIPConfigurations/LoadBalancerFrontEnd"},
      "protocol": "Tcp", "frontendPort": 200, "backendPort": 200, "idleTimeoutInMinutes":
      4, "enableFloatingIP": false, "enableTcpReset": false}, "name": "rule2"}], "inboundNatPools":
      []}}'''
    headers:
      Accept:
      - application/json
      Accept-Encoding:
      - gzip, deflate
      CommandName:
      - network lb address-pool create
      Connection:
      - keep-alive
      Content-Length:
      - '2857'
      Content-Type:
      - application/json; charset=utf-8
      ParameterSetName:
      - -g --lb-name -n
      User-Agent:
      - python/3.7.4 (Windows-10-10.0.18362-SP0) msrest/0.6.10 msrest_azure/0.6.2
        azure-mgmt-network/7.0.0 Azure-SDK-For-Python AZURECLI/2.0.75
      accept-language:
      - en-US
    method: PUT
    uri: https://management.azure.com/subscriptions/00000000-0000-0000-0000-000000000000/resourceGroups/cli_test_nic_subresource000001/providers/Microsoft.Network/loadBalancers/lb1?api-version=2019-09-01
  response:
    body:
      string: "{\r\n  \"name\": \"lb1\",\r\n  \"id\": \"/subscriptions/00000000-0000-0000-0000-000000000000/resourceGroups/cli_test_nic_subresource000001/providers/Microsoft.Network/loadBalancers/lb1\",\r\n
        \ \"etag\": \"W/\\\"118135ef-5861-410a-8302-b6d777c978cf\\\"\",\r\n  \"type\":
        \"Microsoft.Network/loadBalancers\",\r\n  \"location\": \"westus\",\r\n  \"tags\":
        {},\r\n  \"properties\": {\r\n    \"provisioningState\": \"Succeeded\",\r\n
        \   \"resourceGuid\": \"a1b949cd-69b7-4306-913a-d174507f5925\",\r\n    \"frontendIPConfigurations\":
        [\r\n      {\r\n        \"name\": \"LoadBalancerFrontEnd\",\r\n        \"id\":
        \"/subscriptions/00000000-0000-0000-0000-000000000000/resourceGroups/cli_test_nic_subresource000001/providers/Microsoft.Network/loadBalancers/lb1/frontendIPConfigurations/LoadBalancerFrontEnd\",\r\n
        \       \"etag\": \"W/\\\"118135ef-5861-410a-8302-b6d777c978cf\\\"\",\r\n
        \       \"type\": \"Microsoft.Network/loadBalancers/frontendIPConfigurations\",\r\n
        \       \"properties\": {\r\n          \"provisioningState\": \"Succeeded\",\r\n
        \         \"privateIPAllocationMethod\": \"Dynamic\",\r\n          \"publicIPAddress\":
        {\r\n            \"id\": \"/subscriptions/00000000-0000-0000-0000-000000000000/resourceGroups/cli_test_nic_subresource000001/providers/Microsoft.Network/publicIPAddresses/PublicIPlb1\"\r\n
        \         },\r\n          \"inboundNatRules\": [\r\n            {\r\n              \"id\":
        \"/subscriptions/00000000-0000-0000-0000-000000000000/resourceGroups/cli_test_nic_subresource000001/providers/Microsoft.Network/loadBalancers/lb1/inboundNatRules/rule1\"\r\n
        \           },\r\n            {\r\n              \"id\": \"/subscriptions/00000000-0000-0000-0000-000000000000/resourceGroups/cli_test_nic_subresource000001/providers/Microsoft.Network/loadBalancers/lb1/inboundNatRules/rule2\"\r\n
        \           }\r\n          ],\r\n          \"privateIPAddressVersion\": \"IPv4\"\r\n
        \       }\r\n      }\r\n    ],\r\n    \"backendAddressPools\": [\r\n      {\r\n
        \       \"name\": \"lb1bepool\",\r\n        \"id\": \"/subscriptions/00000000-0000-0000-0000-000000000000/resourceGroups/cli_test_nic_subresource000001/providers/Microsoft.Network/loadBalancers/lb1/backendAddressPools/lb1bepool\",\r\n
        \       \"etag\": \"W/\\\"118135ef-5861-410a-8302-b6d777c978cf\\\"\",\r\n
        \       \"properties\": {\r\n          \"provisioningState\": \"Succeeded\"\r\n
        \       },\r\n        \"type\": \"Microsoft.Network/loadBalancers/backendAddressPools\"\r\n
        \     },\r\n      {\r\n        \"name\": \"bap1\",\r\n        \"id\": \"/subscriptions/00000000-0000-0000-0000-000000000000/resourceGroups/cli_test_nic_subresource000001/providers/Microsoft.Network/loadBalancers/lb1/backendAddressPools/bap1\",\r\n
        \       \"etag\": \"W/\\\"118135ef-5861-410a-8302-b6d777c978cf\\\"\",\r\n
        \       \"properties\": {\r\n          \"provisioningState\": \"Succeeded\"\r\n
        \       },\r\n        \"type\": \"Microsoft.Network/loadBalancers/backendAddressPools\"\r\n
        \     },\r\n      {\r\n        \"name\": \"bap2\",\r\n        \"id\": \"/subscriptions/00000000-0000-0000-0000-000000000000/resourceGroups/cli_test_nic_subresource000001/providers/Microsoft.Network/loadBalancers/lb1/backendAddressPools/bap2\",\r\n
        \       \"etag\": \"W/\\\"118135ef-5861-410a-8302-b6d777c978cf\\\"\",\r\n
        \       \"properties\": {\r\n          \"provisioningState\": \"Succeeded\"\r\n
        \       },\r\n        \"type\": \"Microsoft.Network/loadBalancers/backendAddressPools\"\r\n
        \     }\r\n    ],\r\n    \"loadBalancingRules\": [],\r\n    \"probes\": [],\r\n
        \   \"inboundNatRules\": [\r\n      {\r\n        \"name\": \"rule1\",\r\n
        \       \"id\": \"/subscriptions/00000000-0000-0000-0000-000000000000/resourceGroups/cli_test_nic_subresource000001/providers/Microsoft.Network/loadBalancers/lb1/inboundNatRules/rule1\",\r\n
        \       \"etag\": \"W/\\\"118135ef-5861-410a-8302-b6d777c978cf\\\"\",\r\n
        \       \"type\": \"Microsoft.Network/loadBalancers/inboundNatRules\",\r\n
        \       \"properties\": {\r\n          \"provisioningState\": \"Succeeded\",\r\n
        \         \"frontendIPConfiguration\": {\r\n            \"id\": \"/subscriptions/00000000-0000-0000-0000-000000000000/resourceGroups/cli_test_nic_subresource000001/providers/Microsoft.Network/loadBalancers/lb1/frontendIPConfigurations/LoadBalancerFrontEnd\"\r\n
        \         },\r\n          \"frontendPort\": 100,\r\n          \"backendPort\":
        100,\r\n          \"enableFloatingIP\": false,\r\n          \"idleTimeoutInMinutes\":
        4,\r\n          \"protocol\": \"Tcp\",\r\n          \"enableDestinationServiceEndpoint\":
        false,\r\n          \"enableTcpReset\": false,\r\n          \"allowBackendPortConflict\":
        false\r\n        }\r\n      },\r\n      {\r\n        \"name\": \"rule2\",\r\n
        \       \"id\": \"/subscriptions/00000000-0000-0000-0000-000000000000/resourceGroups/cli_test_nic_subresource000001/providers/Microsoft.Network/loadBalancers/lb1/inboundNatRules/rule2\",\r\n
        \       \"etag\": \"W/\\\"118135ef-5861-410a-8302-b6d777c978cf\\\"\",\r\n
        \       \"type\": \"Microsoft.Network/loadBalancers/inboundNatRules\",\r\n
        \       \"properties\": {\r\n          \"provisioningState\": \"Succeeded\",\r\n
        \         \"frontendIPConfiguration\": {\r\n            \"id\": \"/subscriptions/00000000-0000-0000-0000-000000000000/resourceGroups/cli_test_nic_subresource000001/providers/Microsoft.Network/loadBalancers/lb1/frontendIPConfigurations/LoadBalancerFrontEnd\"\r\n
        \         },\r\n          \"frontendPort\": 200,\r\n          \"backendPort\":
        200,\r\n          \"enableFloatingIP\": false,\r\n          \"idleTimeoutInMinutes\":
        4,\r\n          \"protocol\": \"Tcp\",\r\n          \"enableDestinationServiceEndpoint\":
        false,\r\n          \"enableTcpReset\": false,\r\n          \"allowBackendPortConflict\":
        false\r\n        }\r\n      }\r\n    ],\r\n    \"inboundNatPools\": []\r\n
        \ },\r\n  \"sku\": {\r\n    \"name\": \"Basic\",\r\n    \"tier\": \"Regional\"\r\n
        \ }\r\n}"
    headers:
      azure-asyncoperation:
      - https://management.azure.com/subscriptions/00000000-0000-0000-0000-000000000000/providers/Microsoft.Network/locations/westus/operations/d720cd3c-afca-4bb2-9d83-ded1a1bb93d9?api-version=2019-09-01
      cache-control:
      - no-cache
      content-length:
      - '5899'
      content-type:
      - application/json; charset=utf-8
      date:
      - Thu, 24 Oct 2019 08:28:09 GMT
      expires:
      - '-1'
      pragma:
      - no-cache
      server:
      - Microsoft-HTTPAPI/2.0
      - Microsoft-HTTPAPI/2.0
      strict-transport-security:
      - max-age=31536000; includeSubDomains
      transfer-encoding:
      - chunked
      vary:
      - Accept-Encoding
      x-content-type-options:
      - nosniff
      x-ms-arm-service-request-id:
      - 016feca6-4967-4a72-b63a-b466e2ed2640
      x-ms-ratelimit-remaining-subscription-writes:
<<<<<<< HEAD
      - '1198'
=======
      - '1191'
>>>>>>> 807faccc
    status:
      code: 200
      message: OK
- request:
    body: null
    headers:
      Accept:
      - application/json
      Accept-Encoding:
      - gzip, deflate
      CommandName:
      - network lb address-pool create
      Connection:
      - keep-alive
      ParameterSetName:
      - -g --lb-name -n
      User-Agent:
      - python/3.7.4 (Windows-10-10.0.18362-SP0) msrest/0.6.10 msrest_azure/0.6.2
        azure-mgmt-network/7.0.0 Azure-SDK-For-Python AZURECLI/2.0.75
    method: GET
    uri: https://management.azure.com/subscriptions/00000000-0000-0000-0000-000000000000/providers/Microsoft.Network/locations/westus/operations/d720cd3c-afca-4bb2-9d83-ded1a1bb93d9?api-version=2019-09-01
  response:
    body:
      string: "{\r\n  \"status\": \"Succeeded\"\r\n}"
    headers:
      cache-control:
      - no-cache
      content-length:
      - '29'
      content-type:
      - application/json; charset=utf-8
      date:
      - Thu, 24 Oct 2019 08:28:40 GMT
      expires:
      - '-1'
      pragma:
      - no-cache
      server:
      - Microsoft-HTTPAPI/2.0
      - Microsoft-HTTPAPI/2.0
      strict-transport-security:
      - max-age=31536000; includeSubDomains
      transfer-encoding:
      - chunked
      vary:
      - Accept-Encoding
      x-content-type-options:
      - nosniff
      x-ms-arm-service-request-id:
      - 539c51d4-e10a-4104-bd2a-df3d5883c3a9
    status:
      code: 200
      message: OK
- request:
    body: null
    headers:
      Accept:
      - application/json
      Accept-Encoding:
      - gzip, deflate
      CommandName:
      - network lb address-pool create
      Connection:
      - keep-alive
      ParameterSetName:
      - -g --lb-name -n
      User-Agent:
      - python/3.7.4 (Windows-10-10.0.18362-SP0) msrest/0.6.10 msrest_azure/0.6.2
        azure-mgmt-network/7.0.0 Azure-SDK-For-Python AZURECLI/2.0.75
    method: GET
    uri: https://management.azure.com/subscriptions/00000000-0000-0000-0000-000000000000/resourceGroups/cli_test_nic_subresource000001/providers/Microsoft.Network/loadBalancers/lb1?api-version=2019-09-01
  response:
    body:
      string: "{\r\n  \"name\": \"lb1\",\r\n  \"id\": \"/subscriptions/00000000-0000-0000-0000-000000000000/resourceGroups/cli_test_nic_subresource000001/providers/Microsoft.Network/loadBalancers/lb1\",\r\n
        \ \"etag\": \"W/\\\"118135ef-5861-410a-8302-b6d777c978cf\\\"\",\r\n  \"type\":
        \"Microsoft.Network/loadBalancers\",\r\n  \"location\": \"westus\",\r\n  \"tags\":
        {},\r\n  \"properties\": {\r\n    \"provisioningState\": \"Succeeded\",\r\n
        \   \"resourceGuid\": \"a1b949cd-69b7-4306-913a-d174507f5925\",\r\n    \"frontendIPConfigurations\":
        [\r\n      {\r\n        \"name\": \"LoadBalancerFrontEnd\",\r\n        \"id\":
        \"/subscriptions/00000000-0000-0000-0000-000000000000/resourceGroups/cli_test_nic_subresource000001/providers/Microsoft.Network/loadBalancers/lb1/frontendIPConfigurations/LoadBalancerFrontEnd\",\r\n
        \       \"etag\": \"W/\\\"118135ef-5861-410a-8302-b6d777c978cf\\\"\",\r\n
        \       \"type\": \"Microsoft.Network/loadBalancers/frontendIPConfigurations\",\r\n
        \       \"properties\": {\r\n          \"provisioningState\": \"Succeeded\",\r\n
        \         \"privateIPAllocationMethod\": \"Dynamic\",\r\n          \"publicIPAddress\":
        {\r\n            \"id\": \"/subscriptions/00000000-0000-0000-0000-000000000000/resourceGroups/cli_test_nic_subresource000001/providers/Microsoft.Network/publicIPAddresses/PublicIPlb1\"\r\n
        \         },\r\n          \"inboundNatRules\": [\r\n            {\r\n              \"id\":
        \"/subscriptions/00000000-0000-0000-0000-000000000000/resourceGroups/cli_test_nic_subresource000001/providers/Microsoft.Network/loadBalancers/lb1/inboundNatRules/rule1\"\r\n
        \           },\r\n            {\r\n              \"id\": \"/subscriptions/00000000-0000-0000-0000-000000000000/resourceGroups/cli_test_nic_subresource000001/providers/Microsoft.Network/loadBalancers/lb1/inboundNatRules/rule2\"\r\n
        \           }\r\n          ],\r\n          \"privateIPAddressVersion\": \"IPv4\"\r\n
        \       }\r\n      }\r\n    ],\r\n    \"backendAddressPools\": [\r\n      {\r\n
        \       \"name\": \"lb1bepool\",\r\n        \"id\": \"/subscriptions/00000000-0000-0000-0000-000000000000/resourceGroups/cli_test_nic_subresource000001/providers/Microsoft.Network/loadBalancers/lb1/backendAddressPools/lb1bepool\",\r\n
        \       \"etag\": \"W/\\\"118135ef-5861-410a-8302-b6d777c978cf\\\"\",\r\n
        \       \"properties\": {\r\n          \"provisioningState\": \"Succeeded\"\r\n
        \       },\r\n        \"type\": \"Microsoft.Network/loadBalancers/backendAddressPools\"\r\n
        \     },\r\n      {\r\n        \"name\": \"bap1\",\r\n        \"id\": \"/subscriptions/00000000-0000-0000-0000-000000000000/resourceGroups/cli_test_nic_subresource000001/providers/Microsoft.Network/loadBalancers/lb1/backendAddressPools/bap1\",\r\n
        \       \"etag\": \"W/\\\"118135ef-5861-410a-8302-b6d777c978cf\\\"\",\r\n
        \       \"properties\": {\r\n          \"provisioningState\": \"Succeeded\"\r\n
        \       },\r\n        \"type\": \"Microsoft.Network/loadBalancers/backendAddressPools\"\r\n
        \     },\r\n      {\r\n        \"name\": \"bap2\",\r\n        \"id\": \"/subscriptions/00000000-0000-0000-0000-000000000000/resourceGroups/cli_test_nic_subresource000001/providers/Microsoft.Network/loadBalancers/lb1/backendAddressPools/bap2\",\r\n
        \       \"etag\": \"W/\\\"118135ef-5861-410a-8302-b6d777c978cf\\\"\",\r\n
        \       \"properties\": {\r\n          \"provisioningState\": \"Succeeded\"\r\n
        \       },\r\n        \"type\": \"Microsoft.Network/loadBalancers/backendAddressPools\"\r\n
        \     }\r\n    ],\r\n    \"loadBalancingRules\": [],\r\n    \"probes\": [],\r\n
        \   \"inboundNatRules\": [\r\n      {\r\n        \"name\": \"rule1\",\r\n
        \       \"id\": \"/subscriptions/00000000-0000-0000-0000-000000000000/resourceGroups/cli_test_nic_subresource000001/providers/Microsoft.Network/loadBalancers/lb1/inboundNatRules/rule1\",\r\n
        \       \"etag\": \"W/\\\"118135ef-5861-410a-8302-b6d777c978cf\\\"\",\r\n
        \       \"type\": \"Microsoft.Network/loadBalancers/inboundNatRules\",\r\n
        \       \"properties\": {\r\n          \"provisioningState\": \"Succeeded\",\r\n
        \         \"frontendIPConfiguration\": {\r\n            \"id\": \"/subscriptions/00000000-0000-0000-0000-000000000000/resourceGroups/cli_test_nic_subresource000001/providers/Microsoft.Network/loadBalancers/lb1/frontendIPConfigurations/LoadBalancerFrontEnd\"\r\n
        \         },\r\n          \"frontendPort\": 100,\r\n          \"backendPort\":
        100,\r\n          \"enableFloatingIP\": false,\r\n          \"idleTimeoutInMinutes\":
        4,\r\n          \"protocol\": \"Tcp\",\r\n          \"enableDestinationServiceEndpoint\":
        false,\r\n          \"enableTcpReset\": false,\r\n          \"allowBackendPortConflict\":
        false\r\n        }\r\n      },\r\n      {\r\n        \"name\": \"rule2\",\r\n
        \       \"id\": \"/subscriptions/00000000-0000-0000-0000-000000000000/resourceGroups/cli_test_nic_subresource000001/providers/Microsoft.Network/loadBalancers/lb1/inboundNatRules/rule2\",\r\n
        \       \"etag\": \"W/\\\"118135ef-5861-410a-8302-b6d777c978cf\\\"\",\r\n
        \       \"type\": \"Microsoft.Network/loadBalancers/inboundNatRules\",\r\n
        \       \"properties\": {\r\n          \"provisioningState\": \"Succeeded\",\r\n
        \         \"frontendIPConfiguration\": {\r\n            \"id\": \"/subscriptions/00000000-0000-0000-0000-000000000000/resourceGroups/cli_test_nic_subresource000001/providers/Microsoft.Network/loadBalancers/lb1/frontendIPConfigurations/LoadBalancerFrontEnd\"\r\n
        \         },\r\n          \"frontendPort\": 200,\r\n          \"backendPort\":
        200,\r\n          \"enableFloatingIP\": false,\r\n          \"idleTimeoutInMinutes\":
        4,\r\n          \"protocol\": \"Tcp\",\r\n          \"enableDestinationServiceEndpoint\":
        false,\r\n          \"enableTcpReset\": false,\r\n          \"allowBackendPortConflict\":
        false\r\n        }\r\n      }\r\n    ],\r\n    \"inboundNatPools\": []\r\n
        \ },\r\n  \"sku\": {\r\n    \"name\": \"Basic\",\r\n    \"tier\": \"Regional\"\r\n
        \ }\r\n}"
    headers:
      cache-control:
      - no-cache
      content-length:
      - '5899'
      content-type:
      - application/json; charset=utf-8
      date:
      - Thu, 24 Oct 2019 08:28:40 GMT
      etag:
      - W/"118135ef-5861-410a-8302-b6d777c978cf"
      expires:
      - '-1'
      pragma:
      - no-cache
      server:
      - Microsoft-HTTPAPI/2.0
      - Microsoft-HTTPAPI/2.0
      strict-transport-security:
      - max-age=31536000; includeSubDomains
      transfer-encoding:
      - chunked
      vary:
      - Accept-Encoding
      x-content-type-options:
      - nosniff
      x-ms-arm-service-request-id:
      - b506b5ec-f2fb-41b6-a98a-0d3cb41eca13
    status:
      code: 200
      message: OK
- request:
    body: null
    headers:
      Accept:
      - application/json
      Accept-Encoding:
      - gzip, deflate
      CommandName:
      - network lb address-pool show
      Connection:
      - keep-alive
      ParameterSetName:
      - -g --lb-name -n
      User-Agent:
      - python/3.7.4 (Windows-10-10.0.18362-SP0) msrest/0.6.10 msrest_azure/0.6.2
        azure-mgmt-network/7.0.0 Azure-SDK-For-Python AZURECLI/2.0.75
      accept-language:
      - en-US
    method: GET
    uri: https://management.azure.com/subscriptions/00000000-0000-0000-0000-000000000000/resourceGroups/cli_test_nic_subresource000001/providers/Microsoft.Network/loadBalancers/lb1?api-version=2019-09-01
  response:
    body:
      string: "{\r\n  \"name\": \"lb1\",\r\n  \"id\": \"/subscriptions/00000000-0000-0000-0000-000000000000/resourceGroups/cli_test_nic_subresource000001/providers/Microsoft.Network/loadBalancers/lb1\",\r\n
        \ \"etag\": \"W/\\\"118135ef-5861-410a-8302-b6d777c978cf\\\"\",\r\n  \"type\":
        \"Microsoft.Network/loadBalancers\",\r\n  \"location\": \"westus\",\r\n  \"tags\":
        {},\r\n  \"properties\": {\r\n    \"provisioningState\": \"Succeeded\",\r\n
        \   \"resourceGuid\": \"a1b949cd-69b7-4306-913a-d174507f5925\",\r\n    \"frontendIPConfigurations\":
        [\r\n      {\r\n        \"name\": \"LoadBalancerFrontEnd\",\r\n        \"id\":
        \"/subscriptions/00000000-0000-0000-0000-000000000000/resourceGroups/cli_test_nic_subresource000001/providers/Microsoft.Network/loadBalancers/lb1/frontendIPConfigurations/LoadBalancerFrontEnd\",\r\n
        \       \"etag\": \"W/\\\"118135ef-5861-410a-8302-b6d777c978cf\\\"\",\r\n
        \       \"type\": \"Microsoft.Network/loadBalancers/frontendIPConfigurations\",\r\n
        \       \"properties\": {\r\n          \"provisioningState\": \"Succeeded\",\r\n
        \         \"privateIPAllocationMethod\": \"Dynamic\",\r\n          \"publicIPAddress\":
        {\r\n            \"id\": \"/subscriptions/00000000-0000-0000-0000-000000000000/resourceGroups/cli_test_nic_subresource000001/providers/Microsoft.Network/publicIPAddresses/PublicIPlb1\"\r\n
        \         },\r\n          \"inboundNatRules\": [\r\n            {\r\n              \"id\":
        \"/subscriptions/00000000-0000-0000-0000-000000000000/resourceGroups/cli_test_nic_subresource000001/providers/Microsoft.Network/loadBalancers/lb1/inboundNatRules/rule1\"\r\n
        \           },\r\n            {\r\n              \"id\": \"/subscriptions/00000000-0000-0000-0000-000000000000/resourceGroups/cli_test_nic_subresource000001/providers/Microsoft.Network/loadBalancers/lb1/inboundNatRules/rule2\"\r\n
        \           }\r\n          ],\r\n          \"privateIPAddressVersion\": \"IPv4\"\r\n
        \       }\r\n      }\r\n    ],\r\n    \"backendAddressPools\": [\r\n      {\r\n
        \       \"name\": \"lb1bepool\",\r\n        \"id\": \"/subscriptions/00000000-0000-0000-0000-000000000000/resourceGroups/cli_test_nic_subresource000001/providers/Microsoft.Network/loadBalancers/lb1/backendAddressPools/lb1bepool\",\r\n
        \       \"etag\": \"W/\\\"118135ef-5861-410a-8302-b6d777c978cf\\\"\",\r\n
        \       \"properties\": {\r\n          \"provisioningState\": \"Succeeded\"\r\n
        \       },\r\n        \"type\": \"Microsoft.Network/loadBalancers/backendAddressPools\"\r\n
        \     },\r\n      {\r\n        \"name\": \"bap1\",\r\n        \"id\": \"/subscriptions/00000000-0000-0000-0000-000000000000/resourceGroups/cli_test_nic_subresource000001/providers/Microsoft.Network/loadBalancers/lb1/backendAddressPools/bap1\",\r\n
        \       \"etag\": \"W/\\\"118135ef-5861-410a-8302-b6d777c978cf\\\"\",\r\n
        \       \"properties\": {\r\n          \"provisioningState\": \"Succeeded\"\r\n
        \       },\r\n        \"type\": \"Microsoft.Network/loadBalancers/backendAddressPools\"\r\n
        \     },\r\n      {\r\n        \"name\": \"bap2\",\r\n        \"id\": \"/subscriptions/00000000-0000-0000-0000-000000000000/resourceGroups/cli_test_nic_subresource000001/providers/Microsoft.Network/loadBalancers/lb1/backendAddressPools/bap2\",\r\n
        \       \"etag\": \"W/\\\"118135ef-5861-410a-8302-b6d777c978cf\\\"\",\r\n
        \       \"properties\": {\r\n          \"provisioningState\": \"Succeeded\"\r\n
        \       },\r\n        \"type\": \"Microsoft.Network/loadBalancers/backendAddressPools\"\r\n
        \     }\r\n    ],\r\n    \"loadBalancingRules\": [],\r\n    \"probes\": [],\r\n
        \   \"inboundNatRules\": [\r\n      {\r\n        \"name\": \"rule1\",\r\n
        \       \"id\": \"/subscriptions/00000000-0000-0000-0000-000000000000/resourceGroups/cli_test_nic_subresource000001/providers/Microsoft.Network/loadBalancers/lb1/inboundNatRules/rule1\",\r\n
        \       \"etag\": \"W/\\\"118135ef-5861-410a-8302-b6d777c978cf\\\"\",\r\n
        \       \"type\": \"Microsoft.Network/loadBalancers/inboundNatRules\",\r\n
        \       \"properties\": {\r\n          \"provisioningState\": \"Succeeded\",\r\n
        \         \"frontendIPConfiguration\": {\r\n            \"id\": \"/subscriptions/00000000-0000-0000-0000-000000000000/resourceGroups/cli_test_nic_subresource000001/providers/Microsoft.Network/loadBalancers/lb1/frontendIPConfigurations/LoadBalancerFrontEnd\"\r\n
        \         },\r\n          \"frontendPort\": 100,\r\n          \"backendPort\":
        100,\r\n          \"enableFloatingIP\": false,\r\n          \"idleTimeoutInMinutes\":
        4,\r\n          \"protocol\": \"Tcp\",\r\n          \"enableDestinationServiceEndpoint\":
        false,\r\n          \"enableTcpReset\": false,\r\n          \"allowBackendPortConflict\":
        false\r\n        }\r\n      },\r\n      {\r\n        \"name\": \"rule2\",\r\n
        \       \"id\": \"/subscriptions/00000000-0000-0000-0000-000000000000/resourceGroups/cli_test_nic_subresource000001/providers/Microsoft.Network/loadBalancers/lb1/inboundNatRules/rule2\",\r\n
        \       \"etag\": \"W/\\\"118135ef-5861-410a-8302-b6d777c978cf\\\"\",\r\n
        \       \"type\": \"Microsoft.Network/loadBalancers/inboundNatRules\",\r\n
        \       \"properties\": {\r\n          \"provisioningState\": \"Succeeded\",\r\n
        \         \"frontendIPConfiguration\": {\r\n            \"id\": \"/subscriptions/00000000-0000-0000-0000-000000000000/resourceGroups/cli_test_nic_subresource000001/providers/Microsoft.Network/loadBalancers/lb1/frontendIPConfigurations/LoadBalancerFrontEnd\"\r\n
        \         },\r\n          \"frontendPort\": 200,\r\n          \"backendPort\":
        200,\r\n          \"enableFloatingIP\": false,\r\n          \"idleTimeoutInMinutes\":
        4,\r\n          \"protocol\": \"Tcp\",\r\n          \"enableDestinationServiceEndpoint\":
        false,\r\n          \"enableTcpReset\": false,\r\n          \"allowBackendPortConflict\":
        false\r\n        }\r\n      }\r\n    ],\r\n    \"inboundNatPools\": []\r\n
        \ },\r\n  \"sku\": {\r\n    \"name\": \"Basic\",\r\n    \"tier\": \"Regional\"\r\n
        \ }\r\n}"
    headers:
      cache-control:
      - no-cache
      content-length:
      - '5899'
      content-type:
      - application/json; charset=utf-8
      date:
      - Thu, 24 Oct 2019 08:28:41 GMT
      etag:
      - W/"118135ef-5861-410a-8302-b6d777c978cf"
      expires:
      - '-1'
      pragma:
      - no-cache
      server:
      - Microsoft-HTTPAPI/2.0
      - Microsoft-HTTPAPI/2.0
      strict-transport-security:
      - max-age=31536000; includeSubDomains
      transfer-encoding:
      - chunked
      vary:
      - Accept-Encoding
      x-content-type-options:
      - nosniff
      x-ms-arm-service-request-id:
      - 81d9e4da-ccf0-4936-8f0f-e538713ae6d3
    status:
      code: 200
      message: OK
- request:
    body: null
    headers:
      Accept:
      - application/json
      Accept-Encoding:
      - gzip, deflate
      CommandName:
      - network nic ip-config update
      Connection:
      - keep-alive
      ParameterSetName:
      - -g --nic-name -n --lb-name --lb-address-pools --lb-inbound-nat-rules --private-ip-address
      User-Agent:
      - python/3.7.4 (Windows-10-10.0.18362-SP0) msrest/0.6.10 msrest_azure/0.6.2
        azure-mgmt-network/7.0.0 Azure-SDK-For-Python AZURECLI/2.0.75
      accept-language:
      - en-US
    method: GET
    uri: https://management.azure.com/subscriptions/00000000-0000-0000-0000-000000000000/resourceGroups/cli_test_nic_subresource000001/providers/Microsoft.Network/networkInterfaces/nic1?api-version=2019-09-01
  response:
    body:
      string: "{\r\n  \"name\": \"nic1\",\r\n  \"id\": \"/subscriptions/00000000-0000-0000-0000-000000000000/resourceGroups/cli_test_nic_subresource000001/providers/Microsoft.Network/networkInterfaces/nic1\",\r\n
        \ \"etag\": \"W/\\\"20ad40d6-4382-4217-bcc6-42babd15b8e9\\\"\",\r\n  \"location\":
        \"westus\",\r\n  \"properties\": {\r\n    \"provisioningState\": \"Succeeded\",\r\n
        \   \"resourceGuid\": \"da93364d-0df7-4521-918b-6ed5d040be4a\",\r\n    \"ipConfigurations\":
        [\r\n      {\r\n        \"name\": \"ipconfig1\",\r\n        \"id\": \"/subscriptions/00000000-0000-0000-0000-000000000000/resourceGroups/cli_test_nic_subresource000001/providers/Microsoft.Network/networkInterfaces/nic1/ipConfigurations/ipconfig1\",\r\n
        \       \"etag\": \"W/\\\"20ad40d6-4382-4217-bcc6-42babd15b8e9\\\"\",\r\n
        \       \"type\": \"Microsoft.Network/networkInterfaces/ipConfigurations\",\r\n
        \       \"properties\": {\r\n          \"provisioningState\": \"Succeeded\",\r\n
        \         \"privateIPAddress\": \"10.0.0.4\",\r\n          \"privateIPAllocationMethod\":
        \"Dynamic\",\r\n          \"subnet\": {\r\n            \"id\": \"/subscriptions/00000000-0000-0000-0000-000000000000/resourceGroups/cli_test_nic_subresource000001/providers/Microsoft.Network/virtualNetworks/vnet1/subnets/subnet1\"\r\n
        \         },\r\n          \"primary\": true,\r\n          \"privateIPAddressVersion\":
        \"IPv4\"\r\n        }\r\n      }\r\n    ],\r\n    \"dnsSettings\": {\r\n      \"dnsServers\":
        [],\r\n      \"appliedDnsServers\": [],\r\n      \"internalDomainNameSuffix\":
        \"ypbyvfgjphbehoyphum35gxv1f.dx.internal.cloudapp.net\"\r\n    },\r\n    \"enableAcceleratedNetworking\":
        false,\r\n    \"enableIPForwarding\": false,\r\n    \"hostedWorkloads\": [],\r\n
        \   \"tapConfigurations\": []\r\n  },\r\n  \"type\": \"Microsoft.Network/networkInterfaces\"\r\n}"
    headers:
      cache-control:
      - no-cache
      content-length:
      - '1768'
      content-type:
      - application/json; charset=utf-8
      date:
      - Thu, 24 Oct 2019 08:28:41 GMT
      etag:
      - W/"20ad40d6-4382-4217-bcc6-42babd15b8e9"
      expires:
      - '-1'
      pragma:
      - no-cache
      server:
      - Microsoft-HTTPAPI/2.0
      - Microsoft-HTTPAPI/2.0
      strict-transport-security:
      - max-age=31536000; includeSubDomains
      transfer-encoding:
      - chunked
      vary:
      - Accept-Encoding
      x-content-type-options:
      - nosniff
      x-ms-arm-service-request-id:
      - e6c1db1f-3027-4877-98ba-84bf66deda94
    status:
      code: 200
      message: OK
- request:
    body: 'b''{"id": "/subscriptions/00000000-0000-0000-0000-000000000000/resourceGroups/cli_test_nic_subresource000001/providers/Microsoft.Network/networkInterfaces/nic1",
      "location": "westus", "properties": {"ipConfigurations": [{"id": "/subscriptions/00000000-0000-0000-0000-000000000000/resourceGroups/cli_test_nic_subresource000001/providers/Microsoft.Network/networkInterfaces/nic1/ipConfigurations/ipconfig1",
      "properties": {"loadBalancerBackendAddressPools": [{"id": "/subscriptions/00000000-0000-0000-0000-000000000000/resourceGroups/cli_test_nic_subresource000001/providers/Microsoft.Network/loadBalancers/lb1/backendAddressPools/bap1"},
      {"id": "/subscriptions/00000000-0000-0000-0000-000000000000/resourceGroups/cli_test_nic_subresource000001/providers/Microsoft.Network/loadBalancers/lb1/backendAddressPools/bap2"}],
      "loadBalancerInboundNatRules": [{"id": "/subscriptions/00000000-0000-0000-0000-000000000000/resourceGroups/cli_test_nic_subresource000001/providers/Microsoft.Network/loadBalancers/lb1/inboundNatRules/rule1"},
      {"id": "/subscriptions/00000000-0000-0000-0000-000000000000/resourceGroups/cli_test_nic_subresource000001/providers/Microsoft.Network/loadBalancers/lb1/inboundNatRules/rule2"}],
      "privateIPAddress": "10.0.0.15", "privateIPAllocationMethod": "static", "privateIPAddressVersion":
      "IPv4", "subnet": {"id": "/subscriptions/00000000-0000-0000-0000-000000000000/resourceGroups/cli_test_nic_subresource000001/providers/Microsoft.Network/virtualNetworks/vnet1/subnets/subnet1"},
      "primary": true}, "name": "ipconfig1"}], "dnsSettings": {"dnsServers": []},
      "enableAcceleratedNetworking": false, "enableIPForwarding": false}}'''
    headers:
      Accept:
      - application/json
      Accept-Encoding:
      - gzip, deflate
      CommandName:
      - network nic ip-config update
      Connection:
      - keep-alive
      Content-Length:
      - '1952'
      Content-Type:
      - application/json; charset=utf-8
      ParameterSetName:
      - -g --nic-name -n --lb-name --lb-address-pools --lb-inbound-nat-rules --private-ip-address
      User-Agent:
      - python/3.7.4 (Windows-10-10.0.18362-SP0) msrest/0.6.10 msrest_azure/0.6.2
        azure-mgmt-network/7.0.0 Azure-SDK-For-Python AZURECLI/2.0.75
      accept-language:
      - en-US
    method: PUT
    uri: https://management.azure.com/subscriptions/00000000-0000-0000-0000-000000000000/resourceGroups/cli_test_nic_subresource000001/providers/Microsoft.Network/networkInterfaces/nic1?api-version=2019-09-01
  response:
    body:
      string: "{\r\n  \"name\": \"nic1\",\r\n  \"id\": \"/subscriptions/00000000-0000-0000-0000-000000000000/resourceGroups/cli_test_nic_subresource000001/providers/Microsoft.Network/networkInterfaces/nic1\",\r\n
        \ \"etag\": \"W/\\\"93bcaac8-8a0b-498e-af91-89f65b3ad220\\\"\",\r\n  \"location\":
        \"westus\",\r\n  \"properties\": {\r\n    \"provisioningState\": \"Succeeded\",\r\n
        \   \"resourceGuid\": \"da93364d-0df7-4521-918b-6ed5d040be4a\",\r\n    \"ipConfigurations\":
        [\r\n      {\r\n        \"name\": \"ipconfig1\",\r\n        \"id\": \"/subscriptions/00000000-0000-0000-0000-000000000000/resourceGroups/cli_test_nic_subresource000001/providers/Microsoft.Network/networkInterfaces/nic1/ipConfigurations/ipconfig1\",\r\n
        \       \"etag\": \"W/\\\"93bcaac8-8a0b-498e-af91-89f65b3ad220\\\"\",\r\n
        \       \"type\": \"Microsoft.Network/networkInterfaces/ipConfigurations\",\r\n
        \       \"properties\": {\r\n          \"provisioningState\": \"Succeeded\",\r\n
        \         \"privateIPAddress\": \"10.0.0.15\",\r\n          \"privateIPAllocationMethod\":
        \"Static\",\r\n          \"subnet\": {\r\n            \"id\": \"/subscriptions/00000000-0000-0000-0000-000000000000/resourceGroups/cli_test_nic_subresource000001/providers/Microsoft.Network/virtualNetworks/vnet1/subnets/subnet1\"\r\n
        \         },\r\n          \"primary\": true,\r\n          \"privateIPAddressVersion\":
        \"IPv4\",\r\n          \"loadBalancerBackendAddressPools\": [\r\n            {\r\n
        \             \"id\": \"/subscriptions/00000000-0000-0000-0000-000000000000/resourceGroups/cli_test_nic_subresource000001/providers/Microsoft.Network/loadBalancers/lb1/backendAddressPools/bap1\"\r\n
        \           },\r\n            {\r\n              \"id\": \"/subscriptions/00000000-0000-0000-0000-000000000000/resourceGroups/cli_test_nic_subresource000001/providers/Microsoft.Network/loadBalancers/lb1/backendAddressPools/bap2\"\r\n
        \           }\r\n          ],\r\n          \"loadBalancerInboundNatRules\":
        [\r\n            {\r\n              \"id\": \"/subscriptions/00000000-0000-0000-0000-000000000000/resourceGroups/cli_test_nic_subresource000001/providers/Microsoft.Network/loadBalancers/lb1/inboundNatRules/rule1\"\r\n
        \           },\r\n            {\r\n              \"id\": \"/subscriptions/00000000-0000-0000-0000-000000000000/resourceGroups/cli_test_nic_subresource000001/providers/Microsoft.Network/loadBalancers/lb1/inboundNatRules/rule2\"\r\n
        \           }\r\n          ]\r\n        }\r\n      }\r\n    ],\r\n    \"dnsSettings\":
        {\r\n      \"dnsServers\": [],\r\n      \"appliedDnsServers\": [],\r\n      \"internalDomainNameSuffix\":
        \"ypbyvfgjphbehoyphum35gxv1f.dx.internal.cloudapp.net\"\r\n    },\r\n    \"enableAcceleratedNetworking\":
        false,\r\n    \"enableIPForwarding\": false,\r\n    \"hostedWorkloads\": [],\r\n
        \   \"tapConfigurations\": []\r\n  },\r\n  \"type\": \"Microsoft.Network/networkInterfaces\"\r\n}"
    headers:
      azure-asyncoperation:
      - https://management.azure.com/subscriptions/00000000-0000-0000-0000-000000000000/providers/Microsoft.Network/locations/westus/operations/7784b1ee-bc4c-49b3-939f-3ee02c48f670?api-version=2019-09-01
      cache-control:
      - no-cache
      content-length:
      - '2952'
      content-type:
      - application/json; charset=utf-8
      date:
      - Thu, 24 Oct 2019 08:28:42 GMT
      expires:
      - '-1'
      pragma:
      - no-cache
      server:
      - Microsoft-HTTPAPI/2.0
      - Microsoft-HTTPAPI/2.0
      strict-transport-security:
      - max-age=31536000; includeSubDomains
      transfer-encoding:
      - chunked
      vary:
      - Accept-Encoding
      x-content-type-options:
      - nosniff
      x-ms-arm-service-request-id:
      - f5e4e800-0cdf-492a-bce6-ea0b6791926e
      x-ms-ratelimit-remaining-subscription-writes:
      - '1189'
    status:
      code: 200
      message: OK
- request:
    body: null
    headers:
      Accept:
      - application/json
      Accept-Encoding:
      - gzip, deflate
      CommandName:
      - network nic ip-config update
      Connection:
      - keep-alive
      ParameterSetName:
      - -g --nic-name -n --lb-name --lb-address-pools --lb-inbound-nat-rules --private-ip-address
      User-Agent:
      - python/3.7.4 (Windows-10-10.0.18362-SP0) msrest/0.6.10 msrest_azure/0.6.2
        azure-mgmt-network/7.0.0 Azure-SDK-For-Python AZURECLI/2.0.75
    method: GET
    uri: https://management.azure.com/subscriptions/00000000-0000-0000-0000-000000000000/providers/Microsoft.Network/locations/westus/operations/7784b1ee-bc4c-49b3-939f-3ee02c48f670?api-version=2019-09-01
  response:
    body:
      string: "{\r\n  \"status\": \"Succeeded\"\r\n}"
    headers:
      cache-control:
      - no-cache
      content-length:
      - '29'
      content-type:
      - application/json; charset=utf-8
      date:
      - Thu, 24 Oct 2019 08:29:14 GMT
      expires:
      - '-1'
      pragma:
      - no-cache
      server:
      - Microsoft-HTTPAPI/2.0
      - Microsoft-HTTPAPI/2.0
      strict-transport-security:
      - max-age=31536000; includeSubDomains
      transfer-encoding:
      - chunked
      vary:
      - Accept-Encoding
      x-content-type-options:
      - nosniff
      x-ms-arm-service-request-id:
      - b6973fdf-f9d9-4300-8624-3838e5ccb4fb
    status:
      code: 200
      message: OK
- request:
    body: null
    headers:
      Accept:
      - application/json
      Accept-Encoding:
      - gzip, deflate
      CommandName:
      - network nic ip-config update
      Connection:
      - keep-alive
      ParameterSetName:
      - -g --nic-name -n --lb-name --lb-address-pools --lb-inbound-nat-rules --private-ip-address
      User-Agent:
      - python/3.7.4 (Windows-10-10.0.18362-SP0) msrest/0.6.10 msrest_azure/0.6.2
        azure-mgmt-network/7.0.0 Azure-SDK-For-Python AZURECLI/2.0.75
    method: GET
    uri: https://management.azure.com/subscriptions/00000000-0000-0000-0000-000000000000/resourceGroups/cli_test_nic_subresource000001/providers/Microsoft.Network/networkInterfaces/nic1?api-version=2019-09-01
  response:
    body:
      string: "{\r\n  \"name\": \"nic1\",\r\n  \"id\": \"/subscriptions/00000000-0000-0000-0000-000000000000/resourceGroups/cli_test_nic_subresource000001/providers/Microsoft.Network/networkInterfaces/nic1\",\r\n
        \ \"etag\": \"W/\\\"93bcaac8-8a0b-498e-af91-89f65b3ad220\\\"\",\r\n  \"location\":
        \"westus\",\r\n  \"properties\": {\r\n    \"provisioningState\": \"Succeeded\",\r\n
        \   \"resourceGuid\": \"da93364d-0df7-4521-918b-6ed5d040be4a\",\r\n    \"ipConfigurations\":
        [\r\n      {\r\n        \"name\": \"ipconfig1\",\r\n        \"id\": \"/subscriptions/00000000-0000-0000-0000-000000000000/resourceGroups/cli_test_nic_subresource000001/providers/Microsoft.Network/networkInterfaces/nic1/ipConfigurations/ipconfig1\",\r\n
        \       \"etag\": \"W/\\\"93bcaac8-8a0b-498e-af91-89f65b3ad220\\\"\",\r\n
        \       \"type\": \"Microsoft.Network/networkInterfaces/ipConfigurations\",\r\n
        \       \"properties\": {\r\n          \"provisioningState\": \"Succeeded\",\r\n
        \         \"privateIPAddress\": \"10.0.0.15\",\r\n          \"privateIPAllocationMethod\":
        \"Static\",\r\n          \"subnet\": {\r\n            \"id\": \"/subscriptions/00000000-0000-0000-0000-000000000000/resourceGroups/cli_test_nic_subresource000001/providers/Microsoft.Network/virtualNetworks/vnet1/subnets/subnet1\"\r\n
        \         },\r\n          \"primary\": true,\r\n          \"privateIPAddressVersion\":
        \"IPv4\",\r\n          \"loadBalancerBackendAddressPools\": [\r\n            {\r\n
        \             \"id\": \"/subscriptions/00000000-0000-0000-0000-000000000000/resourceGroups/cli_test_nic_subresource000001/providers/Microsoft.Network/loadBalancers/lb1/backendAddressPools/bap1\"\r\n
        \           },\r\n            {\r\n              \"id\": \"/subscriptions/00000000-0000-0000-0000-000000000000/resourceGroups/cli_test_nic_subresource000001/providers/Microsoft.Network/loadBalancers/lb1/backendAddressPools/bap2\"\r\n
        \           }\r\n          ],\r\n          \"loadBalancerInboundNatRules\":
        [\r\n            {\r\n              \"id\": \"/subscriptions/00000000-0000-0000-0000-000000000000/resourceGroups/cli_test_nic_subresource000001/providers/Microsoft.Network/loadBalancers/lb1/inboundNatRules/rule1\"\r\n
        \           },\r\n            {\r\n              \"id\": \"/subscriptions/00000000-0000-0000-0000-000000000000/resourceGroups/cli_test_nic_subresource000001/providers/Microsoft.Network/loadBalancers/lb1/inboundNatRules/rule2\"\r\n
        \           }\r\n          ]\r\n        }\r\n      }\r\n    ],\r\n    \"dnsSettings\":
        {\r\n      \"dnsServers\": [],\r\n      \"appliedDnsServers\": [],\r\n      \"internalDomainNameSuffix\":
        \"ypbyvfgjphbehoyphum35gxv1f.dx.internal.cloudapp.net\"\r\n    },\r\n    \"enableAcceleratedNetworking\":
        false,\r\n    \"enableIPForwarding\": false,\r\n    \"hostedWorkloads\": [],\r\n
        \   \"tapConfigurations\": []\r\n  },\r\n  \"type\": \"Microsoft.Network/networkInterfaces\"\r\n}"
    headers:
      cache-control:
      - no-cache
      content-length:
      - '2952'
      content-type:
      - application/json; charset=utf-8
      date:
      - Thu, 24 Oct 2019 08:29:14 GMT
      etag:
      - W/"93bcaac8-8a0b-498e-af91-89f65b3ad220"
      expires:
      - '-1'
      pragma:
      - no-cache
      server:
      - Microsoft-HTTPAPI/2.0
      - Microsoft-HTTPAPI/2.0
      strict-transport-security:
      - max-age=31536000; includeSubDomains
      transfer-encoding:
      - chunked
      vary:
      - Accept-Encoding
      x-content-type-options:
      - nosniff
      x-ms-arm-service-request-id:
      - 88a73087-1b4c-490f-ac9b-4cb80fb91550
    status:
      code: 200
      message: OK
- request:
    body: null
    headers:
      Accept:
      - application/json
      Accept-Encoding:
      - gzip, deflate
      CommandName:
      - network nic ip-config update
      Connection:
      - keep-alive
      ParameterSetName:
      - -g --nic-name -n --set
      User-Agent:
      - python/3.7.4 (Windows-10-10.0.18362-SP0) msrest/0.6.10 msrest_azure/0.6.2
        azure-mgmt-network/7.0.0 Azure-SDK-For-Python AZURECLI/2.0.75
      accept-language:
      - en-US
    method: GET
    uri: https://management.azure.com/subscriptions/00000000-0000-0000-0000-000000000000/resourceGroups/cli_test_nic_subresource000001/providers/Microsoft.Network/networkInterfaces/nic1?api-version=2019-09-01
  response:
    body:
      string: "{\r\n  \"name\": \"nic1\",\r\n  \"id\": \"/subscriptions/00000000-0000-0000-0000-000000000000/resourceGroups/cli_test_nic_subresource000001/providers/Microsoft.Network/networkInterfaces/nic1\",\r\n
        \ \"etag\": \"W/\\\"93bcaac8-8a0b-498e-af91-89f65b3ad220\\\"\",\r\n  \"location\":
        \"westus\",\r\n  \"properties\": {\r\n    \"provisioningState\": \"Succeeded\",\r\n
        \   \"resourceGuid\": \"da93364d-0df7-4521-918b-6ed5d040be4a\",\r\n    \"ipConfigurations\":
        [\r\n      {\r\n        \"name\": \"ipconfig1\",\r\n        \"id\": \"/subscriptions/00000000-0000-0000-0000-000000000000/resourceGroups/cli_test_nic_subresource000001/providers/Microsoft.Network/networkInterfaces/nic1/ipConfigurations/ipconfig1\",\r\n
        \       \"etag\": \"W/\\\"93bcaac8-8a0b-498e-af91-89f65b3ad220\\\"\",\r\n
        \       \"type\": \"Microsoft.Network/networkInterfaces/ipConfigurations\",\r\n
        \       \"properties\": {\r\n          \"provisioningState\": \"Succeeded\",\r\n
        \         \"privateIPAddress\": \"10.0.0.15\",\r\n          \"privateIPAllocationMethod\":
        \"Static\",\r\n          \"subnet\": {\r\n            \"id\": \"/subscriptions/00000000-0000-0000-0000-000000000000/resourceGroups/cli_test_nic_subresource000001/providers/Microsoft.Network/virtualNetworks/vnet1/subnets/subnet1\"\r\n
        \         },\r\n          \"primary\": true,\r\n          \"privateIPAddressVersion\":
        \"IPv4\",\r\n          \"loadBalancerBackendAddressPools\": [\r\n            {\r\n
        \             \"id\": \"/subscriptions/00000000-0000-0000-0000-000000000000/resourceGroups/cli_test_nic_subresource000001/providers/Microsoft.Network/loadBalancers/lb1/backendAddressPools/bap1\"\r\n
        \           },\r\n            {\r\n              \"id\": \"/subscriptions/00000000-0000-0000-0000-000000000000/resourceGroups/cli_test_nic_subresource000001/providers/Microsoft.Network/loadBalancers/lb1/backendAddressPools/bap2\"\r\n
        \           }\r\n          ],\r\n          \"loadBalancerInboundNatRules\":
        [\r\n            {\r\n              \"id\": \"/subscriptions/00000000-0000-0000-0000-000000000000/resourceGroups/cli_test_nic_subresource000001/providers/Microsoft.Network/loadBalancers/lb1/inboundNatRules/rule1\"\r\n
        \           },\r\n            {\r\n              \"id\": \"/subscriptions/00000000-0000-0000-0000-000000000000/resourceGroups/cli_test_nic_subresource000001/providers/Microsoft.Network/loadBalancers/lb1/inboundNatRules/rule2\"\r\n
        \           }\r\n          ]\r\n        }\r\n      }\r\n    ],\r\n    \"dnsSettings\":
        {\r\n      \"dnsServers\": [],\r\n      \"appliedDnsServers\": [],\r\n      \"internalDomainNameSuffix\":
        \"ypbyvfgjphbehoyphum35gxv1f.dx.internal.cloudapp.net\"\r\n    },\r\n    \"enableAcceleratedNetworking\":
        false,\r\n    \"enableIPForwarding\": false,\r\n    \"hostedWorkloads\": [],\r\n
        \   \"tapConfigurations\": []\r\n  },\r\n  \"type\": \"Microsoft.Network/networkInterfaces\"\r\n}"
    headers:
      cache-control:
      - no-cache
      content-length:
      - '2952'
      content-type:
      - application/json; charset=utf-8
      date:
      - Thu, 24 Oct 2019 08:29:15 GMT
      etag:
      - W/"93bcaac8-8a0b-498e-af91-89f65b3ad220"
      expires:
      - '-1'
      pragma:
      - no-cache
      server:
      - Microsoft-HTTPAPI/2.0
      - Microsoft-HTTPAPI/2.0
      strict-transport-security:
      - max-age=31536000; includeSubDomains
      transfer-encoding:
      - chunked
      vary:
      - Accept-Encoding
      x-content-type-options:
      - nosniff
      x-ms-arm-service-request-id:
      - b5265d2c-04ca-4417-920e-17c8cf39a713
    status:
      code: 200
      message: OK
- request:
    body: 'b''{"id": "/subscriptions/00000000-0000-0000-0000-000000000000/resourceGroups/cli_test_nic_subresource000001/providers/Microsoft.Network/networkInterfaces/nic1",
      "location": "westus", "properties": {"ipConfigurations": [{"id": "/subscriptions/00000000-0000-0000-0000-000000000000/resourceGroups/cli_test_nic_subresource000001/providers/Microsoft.Network/networkInterfaces/nic1/ipConfigurations/ipconfig1",
      "properties": {"loadBalancerBackendAddressPools": [{"id": "/subscriptions/00000000-0000-0000-0000-000000000000/resourceGroups/cli_test_nic_subresource000001/providers/Microsoft.Network/loadBalancers/lb1/backendAddressPools/bap1"},
      {"id": "/subscriptions/00000000-0000-0000-0000-000000000000/resourceGroups/cli_test_nic_subresource000001/providers/Microsoft.Network/loadBalancers/lb1/backendAddressPools/bap2"}],
      "loadBalancerInboundNatRules": [{"id": "/subscriptions/00000000-0000-0000-0000-000000000000/resourceGroups/cli_test_nic_subresource000001/providers/Microsoft.Network/loadBalancers/lb1/inboundNatRules/rule1"},
      {"id": "/subscriptions/00000000-0000-0000-0000-000000000000/resourceGroups/cli_test_nic_subresource000001/providers/Microsoft.Network/loadBalancers/lb1/inboundNatRules/rule2"}],
      "privateIPAddress": "10.0.0.50", "privateIPAllocationMethod": "Static", "privateIPAddressVersion":
      "IPv4", "subnet": {"id": "/subscriptions/00000000-0000-0000-0000-000000000000/resourceGroups/cli_test_nic_subresource000001/providers/Microsoft.Network/virtualNetworks/vnet1/subnets/subnet1"},
      "primary": true}, "name": "ipconfig1"}], "dnsSettings": {"dnsServers": []},
      "enableAcceleratedNetworking": false, "enableIPForwarding": false}}'''
    headers:
      Accept:
      - application/json
      Accept-Encoding:
      - gzip, deflate
      CommandName:
      - network nic ip-config update
      Connection:
      - keep-alive
      Content-Length:
      - '1952'
      Content-Type:
      - application/json; charset=utf-8
      ParameterSetName:
      - -g --nic-name -n --set
      User-Agent:
      - python/3.7.4 (Windows-10-10.0.18362-SP0) msrest/0.6.10 msrest_azure/0.6.2
        azure-mgmt-network/7.0.0 Azure-SDK-For-Python AZURECLI/2.0.75
      accept-language:
      - en-US
    method: PUT
    uri: https://management.azure.com/subscriptions/00000000-0000-0000-0000-000000000000/resourceGroups/cli_test_nic_subresource000001/providers/Microsoft.Network/networkInterfaces/nic1?api-version=2019-09-01
  response:
    body:
      string: "{\r\n  \"name\": \"nic1\",\r\n  \"id\": \"/subscriptions/00000000-0000-0000-0000-000000000000/resourceGroups/cli_test_nic_subresource000001/providers/Microsoft.Network/networkInterfaces/nic1\",\r\n
        \ \"etag\": \"W/\\\"bed0095b-02c0-40eb-9dab-35ab40f86c92\\\"\",\r\n  \"location\":
        \"westus\",\r\n  \"properties\": {\r\n    \"provisioningState\": \"Succeeded\",\r\n
        \   \"resourceGuid\": \"da93364d-0df7-4521-918b-6ed5d040be4a\",\r\n    \"ipConfigurations\":
        [\r\n      {\r\n        \"name\": \"ipconfig1\",\r\n        \"id\": \"/subscriptions/00000000-0000-0000-0000-000000000000/resourceGroups/cli_test_nic_subresource000001/providers/Microsoft.Network/networkInterfaces/nic1/ipConfigurations/ipconfig1\",\r\n
        \       \"etag\": \"W/\\\"bed0095b-02c0-40eb-9dab-35ab40f86c92\\\"\",\r\n
        \       \"type\": \"Microsoft.Network/networkInterfaces/ipConfigurations\",\r\n
        \       \"properties\": {\r\n          \"provisioningState\": \"Succeeded\",\r\n
        \         \"privateIPAddress\": \"10.0.0.50\",\r\n          \"privateIPAllocationMethod\":
        \"Static\",\r\n          \"subnet\": {\r\n            \"id\": \"/subscriptions/00000000-0000-0000-0000-000000000000/resourceGroups/cli_test_nic_subresource000001/providers/Microsoft.Network/virtualNetworks/vnet1/subnets/subnet1\"\r\n
        \         },\r\n          \"primary\": true,\r\n          \"privateIPAddressVersion\":
        \"IPv4\",\r\n          \"loadBalancerBackendAddressPools\": [\r\n            {\r\n
        \             \"id\": \"/subscriptions/00000000-0000-0000-0000-000000000000/resourceGroups/cli_test_nic_subresource000001/providers/Microsoft.Network/loadBalancers/lb1/backendAddressPools/bap1\"\r\n
        \           },\r\n            {\r\n              \"id\": \"/subscriptions/00000000-0000-0000-0000-000000000000/resourceGroups/cli_test_nic_subresource000001/providers/Microsoft.Network/loadBalancers/lb1/backendAddressPools/bap2\"\r\n
        \           }\r\n          ],\r\n          \"loadBalancerInboundNatRules\":
        [\r\n            {\r\n              \"id\": \"/subscriptions/00000000-0000-0000-0000-000000000000/resourceGroups/cli_test_nic_subresource000001/providers/Microsoft.Network/loadBalancers/lb1/inboundNatRules/rule1\"\r\n
        \           },\r\n            {\r\n              \"id\": \"/subscriptions/00000000-0000-0000-0000-000000000000/resourceGroups/cli_test_nic_subresource000001/providers/Microsoft.Network/loadBalancers/lb1/inboundNatRules/rule2\"\r\n
        \           }\r\n          ]\r\n        }\r\n      }\r\n    ],\r\n    \"dnsSettings\":
        {\r\n      \"dnsServers\": [],\r\n      \"appliedDnsServers\": [],\r\n      \"internalDomainNameSuffix\":
        \"ypbyvfgjphbehoyphum35gxv1f.dx.internal.cloudapp.net\"\r\n    },\r\n    \"enableAcceleratedNetworking\":
        false,\r\n    \"enableIPForwarding\": false,\r\n    \"hostedWorkloads\": [],\r\n
        \   \"tapConfigurations\": []\r\n  },\r\n  \"type\": \"Microsoft.Network/networkInterfaces\"\r\n}"
    headers:
      azure-asyncoperation:
      - https://management.azure.com/subscriptions/00000000-0000-0000-0000-000000000000/providers/Microsoft.Network/locations/westus/operations/d9f72bd9-6d0f-4d0a-87c4-fc9bf1d06461?api-version=2019-09-01
      cache-control:
      - no-cache
      content-length:
      - '2952'
      content-type:
      - application/json; charset=utf-8
      date:
      - Thu, 24 Oct 2019 08:29:16 GMT
      expires:
      - '-1'
      pragma:
      - no-cache
      server:
      - Microsoft-HTTPAPI/2.0
      - Microsoft-HTTPAPI/2.0
      strict-transport-security:
      - max-age=31536000; includeSubDomains
      transfer-encoding:
      - chunked
      vary:
      - Accept-Encoding
      x-content-type-options:
      - nosniff
      x-ms-arm-service-request-id:
      - 30dab894-7b78-4455-bd4d-339b94150827
      x-ms-ratelimit-remaining-subscription-writes:
      - '1185'
    status:
      code: 200
      message: OK
- request:
    body: null
    headers:
      Accept:
      - application/json
      Accept-Encoding:
      - gzip, deflate
      CommandName:
      - network nic ip-config update
      Connection:
      - keep-alive
      ParameterSetName:
      - -g --nic-name -n --set
      User-Agent:
      - python/3.7.4 (Windows-10-10.0.18362-SP0) msrest/0.6.10 msrest_azure/0.6.2
        azure-mgmt-network/7.0.0 Azure-SDK-For-Python AZURECLI/2.0.75
    method: GET
    uri: https://management.azure.com/subscriptions/00000000-0000-0000-0000-000000000000/providers/Microsoft.Network/locations/westus/operations/d9f72bd9-6d0f-4d0a-87c4-fc9bf1d06461?api-version=2019-09-01
  response:
    body:
      string: "{\r\n  \"status\": \"Succeeded\"\r\n}"
    headers:
      cache-control:
      - no-cache
      content-length:
      - '29'
      content-type:
      - application/json; charset=utf-8
      date:
      - Thu, 24 Oct 2019 08:29:47 GMT
      expires:
      - '-1'
      pragma:
      - no-cache
      server:
      - Microsoft-HTTPAPI/2.0
      - Microsoft-HTTPAPI/2.0
      strict-transport-security:
      - max-age=31536000; includeSubDomains
      transfer-encoding:
      - chunked
      vary:
      - Accept-Encoding
      x-content-type-options:
      - nosniff
      x-ms-arm-service-request-id:
      - 88d33256-6555-41c0-84d1-8d2895d462dd
    status:
      code: 200
      message: OK
- request:
    body: null
    headers:
      Accept:
      - application/json
      Accept-Encoding:
      - gzip, deflate
      CommandName:
      - network nic ip-config update
      Connection:
      - keep-alive
      ParameterSetName:
      - -g --nic-name -n --set
      User-Agent:
      - python/3.7.4 (Windows-10-10.0.18362-SP0) msrest/0.6.10 msrest_azure/0.6.2
        azure-mgmt-network/7.0.0 Azure-SDK-For-Python AZURECLI/2.0.75
    method: GET
    uri: https://management.azure.com/subscriptions/00000000-0000-0000-0000-000000000000/resourceGroups/cli_test_nic_subresource000001/providers/Microsoft.Network/networkInterfaces/nic1?api-version=2019-09-01
  response:
    body:
      string: "{\r\n  \"name\": \"nic1\",\r\n  \"id\": \"/subscriptions/00000000-0000-0000-0000-000000000000/resourceGroups/cli_test_nic_subresource000001/providers/Microsoft.Network/networkInterfaces/nic1\",\r\n
        \ \"etag\": \"W/\\\"bed0095b-02c0-40eb-9dab-35ab40f86c92\\\"\",\r\n  \"location\":
        \"westus\",\r\n  \"properties\": {\r\n    \"provisioningState\": \"Succeeded\",\r\n
        \   \"resourceGuid\": \"da93364d-0df7-4521-918b-6ed5d040be4a\",\r\n    \"ipConfigurations\":
        [\r\n      {\r\n        \"name\": \"ipconfig1\",\r\n        \"id\": \"/subscriptions/00000000-0000-0000-0000-000000000000/resourceGroups/cli_test_nic_subresource000001/providers/Microsoft.Network/networkInterfaces/nic1/ipConfigurations/ipconfig1\",\r\n
        \       \"etag\": \"W/\\\"bed0095b-02c0-40eb-9dab-35ab40f86c92\\\"\",\r\n
        \       \"type\": \"Microsoft.Network/networkInterfaces/ipConfigurations\",\r\n
        \       \"properties\": {\r\n          \"provisioningState\": \"Succeeded\",\r\n
        \         \"privateIPAddress\": \"10.0.0.50\",\r\n          \"privateIPAllocationMethod\":
        \"Static\",\r\n          \"subnet\": {\r\n            \"id\": \"/subscriptions/00000000-0000-0000-0000-000000000000/resourceGroups/cli_test_nic_subresource000001/providers/Microsoft.Network/virtualNetworks/vnet1/subnets/subnet1\"\r\n
        \         },\r\n          \"primary\": true,\r\n          \"privateIPAddressVersion\":
        \"IPv4\",\r\n          \"loadBalancerBackendAddressPools\": [\r\n            {\r\n
        \             \"id\": \"/subscriptions/00000000-0000-0000-0000-000000000000/resourceGroups/cli_test_nic_subresource000001/providers/Microsoft.Network/loadBalancers/lb1/backendAddressPools/bap1\"\r\n
        \           },\r\n            {\r\n              \"id\": \"/subscriptions/00000000-0000-0000-0000-000000000000/resourceGroups/cli_test_nic_subresource000001/providers/Microsoft.Network/loadBalancers/lb1/backendAddressPools/bap2\"\r\n
        \           }\r\n          ],\r\n          \"loadBalancerInboundNatRules\":
        [\r\n            {\r\n              \"id\": \"/subscriptions/00000000-0000-0000-0000-000000000000/resourceGroups/cli_test_nic_subresource000001/providers/Microsoft.Network/loadBalancers/lb1/inboundNatRules/rule1\"\r\n
        \           },\r\n            {\r\n              \"id\": \"/subscriptions/00000000-0000-0000-0000-000000000000/resourceGroups/cli_test_nic_subresource000001/providers/Microsoft.Network/loadBalancers/lb1/inboundNatRules/rule2\"\r\n
        \           }\r\n          ]\r\n        }\r\n      }\r\n    ],\r\n    \"dnsSettings\":
        {\r\n      \"dnsServers\": [],\r\n      \"appliedDnsServers\": [],\r\n      \"internalDomainNameSuffix\":
        \"ypbyvfgjphbehoyphum35gxv1f.dx.internal.cloudapp.net\"\r\n    },\r\n    \"enableAcceleratedNetworking\":
        false,\r\n    \"enableIPForwarding\": false,\r\n    \"hostedWorkloads\": [],\r\n
        \   \"tapConfigurations\": []\r\n  },\r\n  \"type\": \"Microsoft.Network/networkInterfaces\"\r\n}"
    headers:
      cache-control:
      - no-cache
      content-length:
      - '2952'
      content-type:
      - application/json; charset=utf-8
      date:
      - Thu, 24 Oct 2019 08:29:47 GMT
      etag:
      - W/"bed0095b-02c0-40eb-9dab-35ab40f86c92"
      expires:
      - '-1'
      pragma:
      - no-cache
      server:
      - Microsoft-HTTPAPI/2.0
      - Microsoft-HTTPAPI/2.0
      strict-transport-security:
      - max-age=31536000; includeSubDomains
      transfer-encoding:
      - chunked
      vary:
      - Accept-Encoding
      x-content-type-options:
      - nosniff
      x-ms-arm-service-request-id:
      - 802555c1-e4ac-4dad-a11f-b3ccde1e692e
    status:
      code: 200
      message: OK
- request:
    body: null
    headers:
      Accept:
      - application/json
      Accept-Encoding:
      - gzip, deflate
      CommandName:
      - network nic ip-config inbound-nat-rule remove
      Connection:
      - keep-alive
      ParameterSetName:
      - -g --lb-name --nic-name --ip-config-name --inbound-nat-rule
      User-Agent:
      - python/3.7.4 (Windows-10-10.0.18362-SP0) msrest/0.6.10 msrest_azure/0.6.2
        azure-mgmt-network/7.0.0 Azure-SDK-For-Python AZURECLI/2.0.75
      accept-language:
      - en-US
    method: GET
    uri: https://management.azure.com/subscriptions/00000000-0000-0000-0000-000000000000/resourceGroups/cli_test_nic_subresource000001/providers/Microsoft.Network/networkInterfaces/nic1?api-version=2019-09-01
  response:
    body:
      string: "{\r\n  \"name\": \"nic1\",\r\n  \"id\": \"/subscriptions/00000000-0000-0000-0000-000000000000/resourceGroups/cli_test_nic_subresource000001/providers/Microsoft.Network/networkInterfaces/nic1\",\r\n
        \ \"etag\": \"W/\\\"bed0095b-02c0-40eb-9dab-35ab40f86c92\\\"\",\r\n  \"location\":
        \"westus\",\r\n  \"properties\": {\r\n    \"provisioningState\": \"Succeeded\",\r\n
        \   \"resourceGuid\": \"da93364d-0df7-4521-918b-6ed5d040be4a\",\r\n    \"ipConfigurations\":
        [\r\n      {\r\n        \"name\": \"ipconfig1\",\r\n        \"id\": \"/subscriptions/00000000-0000-0000-0000-000000000000/resourceGroups/cli_test_nic_subresource000001/providers/Microsoft.Network/networkInterfaces/nic1/ipConfigurations/ipconfig1\",\r\n
        \       \"etag\": \"W/\\\"bed0095b-02c0-40eb-9dab-35ab40f86c92\\\"\",\r\n
        \       \"type\": \"Microsoft.Network/networkInterfaces/ipConfigurations\",\r\n
        \       \"properties\": {\r\n          \"provisioningState\": \"Succeeded\",\r\n
        \         \"privateIPAddress\": \"10.0.0.50\",\r\n          \"privateIPAllocationMethod\":
        \"Static\",\r\n          \"subnet\": {\r\n            \"id\": \"/subscriptions/00000000-0000-0000-0000-000000000000/resourceGroups/cli_test_nic_subresource000001/providers/Microsoft.Network/virtualNetworks/vnet1/subnets/subnet1\"\r\n
        \         },\r\n          \"primary\": true,\r\n          \"privateIPAddressVersion\":
        \"IPv4\",\r\n          \"loadBalancerBackendAddressPools\": [\r\n            {\r\n
        \             \"id\": \"/subscriptions/00000000-0000-0000-0000-000000000000/resourceGroups/cli_test_nic_subresource000001/providers/Microsoft.Network/loadBalancers/lb1/backendAddressPools/bap1\"\r\n
        \           },\r\n            {\r\n              \"id\": \"/subscriptions/00000000-0000-0000-0000-000000000000/resourceGroups/cli_test_nic_subresource000001/providers/Microsoft.Network/loadBalancers/lb1/backendAddressPools/bap2\"\r\n
        \           }\r\n          ],\r\n          \"loadBalancerInboundNatRules\":
        [\r\n            {\r\n              \"id\": \"/subscriptions/00000000-0000-0000-0000-000000000000/resourceGroups/cli_test_nic_subresource000001/providers/Microsoft.Network/loadBalancers/lb1/inboundNatRules/rule1\"\r\n
        \           },\r\n            {\r\n              \"id\": \"/subscriptions/00000000-0000-0000-0000-000000000000/resourceGroups/cli_test_nic_subresource000001/providers/Microsoft.Network/loadBalancers/lb1/inboundNatRules/rule2\"\r\n
        \           }\r\n          ]\r\n        }\r\n      }\r\n    ],\r\n    \"dnsSettings\":
        {\r\n      \"dnsServers\": [],\r\n      \"appliedDnsServers\": [],\r\n      \"internalDomainNameSuffix\":
        \"ypbyvfgjphbehoyphum35gxv1f.dx.internal.cloudapp.net\"\r\n    },\r\n    \"enableAcceleratedNetworking\":
        false,\r\n    \"enableIPForwarding\": false,\r\n    \"hostedWorkloads\": [],\r\n
        \   \"tapConfigurations\": []\r\n  },\r\n  \"type\": \"Microsoft.Network/networkInterfaces\"\r\n}"
    headers:
      cache-control:
      - no-cache
      content-length:
      - '2952'
      content-type:
      - application/json; charset=utf-8
      date:
      - Thu, 24 Oct 2019 08:29:48 GMT
      etag:
      - W/"bed0095b-02c0-40eb-9dab-35ab40f86c92"
      expires:
      - '-1'
      pragma:
      - no-cache
      server:
      - Microsoft-HTTPAPI/2.0
      - Microsoft-HTTPAPI/2.0
      strict-transport-security:
      - max-age=31536000; includeSubDomains
      transfer-encoding:
      - chunked
      vary:
      - Accept-Encoding
      x-content-type-options:
      - nosniff
      x-ms-arm-service-request-id:
      - 0d9d58f8-f032-46f9-aa2d-980238b2dd38
    status:
      code: 200
      message: OK
- request:
    body: 'b''{"id": "/subscriptions/00000000-0000-0000-0000-000000000000/resourceGroups/cli_test_nic_subresource000001/providers/Microsoft.Network/networkInterfaces/nic1",
      "location": "westus", "properties": {"ipConfigurations": [{"id": "/subscriptions/00000000-0000-0000-0000-000000000000/resourceGroups/cli_test_nic_subresource000001/providers/Microsoft.Network/networkInterfaces/nic1/ipConfigurations/ipconfig1",
      "properties": {"loadBalancerBackendAddressPools": [{"id": "/subscriptions/00000000-0000-0000-0000-000000000000/resourceGroups/cli_test_nic_subresource000001/providers/Microsoft.Network/loadBalancers/lb1/backendAddressPools/bap1"},
      {"id": "/subscriptions/00000000-0000-0000-0000-000000000000/resourceGroups/cli_test_nic_subresource000001/providers/Microsoft.Network/loadBalancers/lb1/backendAddressPools/bap2"}],
      "loadBalancerInboundNatRules": [{"id": "/subscriptions/00000000-0000-0000-0000-000000000000/resourceGroups/cli_test_nic_subresource000001/providers/Microsoft.Network/loadBalancers/lb1/inboundNatRules/rule2"}],
      "privateIPAddress": "10.0.0.50", "privateIPAllocationMethod": "Static", "privateIPAddressVersion":
      "IPv4", "subnet": {"id": "/subscriptions/00000000-0000-0000-0000-000000000000/resourceGroups/cli_test_nic_subresource000001/providers/Microsoft.Network/virtualNetworks/vnet1/subnets/subnet1"},
      "primary": true}, "name": "ipconfig1"}], "dnsSettings": {"dnsServers": []},
      "enableAcceleratedNetworking": false, "enableIPForwarding": false}}'''
    headers:
      Accept:
      - application/json
      Accept-Encoding:
      - gzip, deflate
      CommandName:
      - network nic ip-config inbound-nat-rule remove
      Connection:
      - keep-alive
      Content-Length:
      - '1730'
      Content-Type:
      - application/json; charset=utf-8
      ParameterSetName:
      - -g --lb-name --nic-name --ip-config-name --inbound-nat-rule
      User-Agent:
      - python/3.7.4 (Windows-10-10.0.18362-SP0) msrest/0.6.10 msrest_azure/0.6.2
        azure-mgmt-network/7.0.0 Azure-SDK-For-Python AZURECLI/2.0.75
      accept-language:
      - en-US
    method: PUT
    uri: https://management.azure.com/subscriptions/00000000-0000-0000-0000-000000000000/resourceGroups/cli_test_nic_subresource000001/providers/Microsoft.Network/networkInterfaces/nic1?api-version=2019-09-01
  response:
    body:
      string: "{\r\n  \"name\": \"nic1\",\r\n  \"id\": \"/subscriptions/00000000-0000-0000-0000-000000000000/resourceGroups/cli_test_nic_subresource000001/providers/Microsoft.Network/networkInterfaces/nic1\",\r\n
        \ \"etag\": \"W/\\\"d235a312-6e95-4921-9199-1c95d9ebe4de\\\"\",\r\n  \"location\":
        \"westus\",\r\n  \"properties\": {\r\n    \"provisioningState\": \"Succeeded\",\r\n
        \   \"resourceGuid\": \"da93364d-0df7-4521-918b-6ed5d040be4a\",\r\n    \"ipConfigurations\":
        [\r\n      {\r\n        \"name\": \"ipconfig1\",\r\n        \"id\": \"/subscriptions/00000000-0000-0000-0000-000000000000/resourceGroups/cli_test_nic_subresource000001/providers/Microsoft.Network/networkInterfaces/nic1/ipConfigurations/ipconfig1\",\r\n
        \       \"etag\": \"W/\\\"d235a312-6e95-4921-9199-1c95d9ebe4de\\\"\",\r\n
        \       \"type\": \"Microsoft.Network/networkInterfaces/ipConfigurations\",\r\n
        \       \"properties\": {\r\n          \"provisioningState\": \"Succeeded\",\r\n
        \         \"privateIPAddress\": \"10.0.0.50\",\r\n          \"privateIPAllocationMethod\":
        \"Static\",\r\n          \"subnet\": {\r\n            \"id\": \"/subscriptions/00000000-0000-0000-0000-000000000000/resourceGroups/cli_test_nic_subresource000001/providers/Microsoft.Network/virtualNetworks/vnet1/subnets/subnet1\"\r\n
        \         },\r\n          \"primary\": true,\r\n          \"privateIPAddressVersion\":
        \"IPv4\",\r\n          \"loadBalancerBackendAddressPools\": [\r\n            {\r\n
        \             \"id\": \"/subscriptions/00000000-0000-0000-0000-000000000000/resourceGroups/cli_test_nic_subresource000001/providers/Microsoft.Network/loadBalancers/lb1/backendAddressPools/bap1\"\r\n
        \           },\r\n            {\r\n              \"id\": \"/subscriptions/00000000-0000-0000-0000-000000000000/resourceGroups/cli_test_nic_subresource000001/providers/Microsoft.Network/loadBalancers/lb1/backendAddressPools/bap2\"\r\n
        \           }\r\n          ],\r\n          \"loadBalancerInboundNatRules\":
        [\r\n            {\r\n              \"id\": \"/subscriptions/00000000-0000-0000-0000-000000000000/resourceGroups/cli_test_nic_subresource000001/providers/Microsoft.Network/loadBalancers/lb1/inboundNatRules/rule2\"\r\n
        \           }\r\n          ]\r\n        }\r\n      }\r\n    ],\r\n    \"dnsSettings\":
        {\r\n      \"dnsServers\": [],\r\n      \"appliedDnsServers\": [],\r\n      \"internalDomainNameSuffix\":
        \"ypbyvfgjphbehoyphum35gxv1f.dx.internal.cloudapp.net\"\r\n    },\r\n    \"enableAcceleratedNetworking\":
        false,\r\n    \"enableIPForwarding\": false,\r\n    \"hostedWorkloads\": [],\r\n
        \   \"tapConfigurations\": []\r\n  },\r\n  \"type\": \"Microsoft.Network/networkInterfaces\"\r\n}"
    headers:
      azure-asyncoperation:
      - https://management.azure.com/subscriptions/00000000-0000-0000-0000-000000000000/providers/Microsoft.Network/locations/westus/operations/52fb4878-eed8-4726-bd05-c55fe59f59aa?api-version=2019-09-01
      cache-control:
      - no-cache
      content-length:
      - '2687'
      content-type:
      - application/json; charset=utf-8
      date:
      - Thu, 24 Oct 2019 08:29:49 GMT
      expires:
      - '-1'
      pragma:
      - no-cache
      server:
      - Microsoft-HTTPAPI/2.0
      - Microsoft-HTTPAPI/2.0
      strict-transport-security:
      - max-age=31536000; includeSubDomains
      transfer-encoding:
      - chunked
      vary:
      - Accept-Encoding
      x-content-type-options:
      - nosniff
      x-ms-arm-service-request-id:
      - 1f7189cc-b00c-40c5-9917-e8223f3a4f05
      x-ms-ratelimit-remaining-subscription-writes:
      - '1186'
    status:
      code: 200
      message: OK
- request:
    body: null
    headers:
      Accept:
      - application/json
      Accept-Encoding:
      - gzip, deflate
      CommandName:
      - network nic ip-config inbound-nat-rule remove
      Connection:
      - keep-alive
      ParameterSetName:
      - -g --lb-name --nic-name --ip-config-name --inbound-nat-rule
      User-Agent:
      - python/3.7.4 (Windows-10-10.0.18362-SP0) msrest/0.6.10 msrest_azure/0.6.2
        azure-mgmt-network/7.0.0 Azure-SDK-For-Python AZURECLI/2.0.75
    method: GET
    uri: https://management.azure.com/subscriptions/00000000-0000-0000-0000-000000000000/providers/Microsoft.Network/locations/westus/operations/52fb4878-eed8-4726-bd05-c55fe59f59aa?api-version=2019-09-01
  response:
    body:
      string: "{\r\n  \"status\": \"Succeeded\"\r\n}"
    headers:
      cache-control:
      - no-cache
      content-length:
      - '29'
      content-type:
      - application/json; charset=utf-8
      date:
      - Thu, 24 Oct 2019 08:30:20 GMT
      expires:
      - '-1'
      pragma:
      - no-cache
      server:
      - Microsoft-HTTPAPI/2.0
      - Microsoft-HTTPAPI/2.0
      strict-transport-security:
      - max-age=31536000; includeSubDomains
      transfer-encoding:
      - chunked
      vary:
      - Accept-Encoding
      x-content-type-options:
      - nosniff
      x-ms-arm-service-request-id:
      - d2bec97e-5d66-40e1-9e3a-9e0f62a41e88
    status:
      code: 200
      message: OK
- request:
    body: null
    headers:
      Accept:
      - application/json
      Accept-Encoding:
      - gzip, deflate
      CommandName:
      - network nic ip-config inbound-nat-rule remove
      Connection:
      - keep-alive
      ParameterSetName:
      - -g --lb-name --nic-name --ip-config-name --inbound-nat-rule
      User-Agent:
      - python/3.7.4 (Windows-10-10.0.18362-SP0) msrest/0.6.10 msrest_azure/0.6.2
        azure-mgmt-network/7.0.0 Azure-SDK-For-Python AZURECLI/2.0.75
    method: GET
    uri: https://management.azure.com/subscriptions/00000000-0000-0000-0000-000000000000/resourceGroups/cli_test_nic_subresource000001/providers/Microsoft.Network/networkInterfaces/nic1?api-version=2019-09-01
  response:
    body:
      string: "{\r\n  \"name\": \"nic1\",\r\n  \"id\": \"/subscriptions/00000000-0000-0000-0000-000000000000/resourceGroups/cli_test_nic_subresource000001/providers/Microsoft.Network/networkInterfaces/nic1\",\r\n
        \ \"etag\": \"W/\\\"d235a312-6e95-4921-9199-1c95d9ebe4de\\\"\",\r\n  \"location\":
        \"westus\",\r\n  \"properties\": {\r\n    \"provisioningState\": \"Succeeded\",\r\n
        \   \"resourceGuid\": \"da93364d-0df7-4521-918b-6ed5d040be4a\",\r\n    \"ipConfigurations\":
        [\r\n      {\r\n        \"name\": \"ipconfig1\",\r\n        \"id\": \"/subscriptions/00000000-0000-0000-0000-000000000000/resourceGroups/cli_test_nic_subresource000001/providers/Microsoft.Network/networkInterfaces/nic1/ipConfigurations/ipconfig1\",\r\n
        \       \"etag\": \"W/\\\"d235a312-6e95-4921-9199-1c95d9ebe4de\\\"\",\r\n
        \       \"type\": \"Microsoft.Network/networkInterfaces/ipConfigurations\",\r\n
        \       \"properties\": {\r\n          \"provisioningState\": \"Succeeded\",\r\n
        \         \"privateIPAddress\": \"10.0.0.50\",\r\n          \"privateIPAllocationMethod\":
        \"Static\",\r\n          \"subnet\": {\r\n            \"id\": \"/subscriptions/00000000-0000-0000-0000-000000000000/resourceGroups/cli_test_nic_subresource000001/providers/Microsoft.Network/virtualNetworks/vnet1/subnets/subnet1\"\r\n
        \         },\r\n          \"primary\": true,\r\n          \"privateIPAddressVersion\":
        \"IPv4\",\r\n          \"loadBalancerBackendAddressPools\": [\r\n            {\r\n
        \             \"id\": \"/subscriptions/00000000-0000-0000-0000-000000000000/resourceGroups/cli_test_nic_subresource000001/providers/Microsoft.Network/loadBalancers/lb1/backendAddressPools/bap1\"\r\n
        \           },\r\n            {\r\n              \"id\": \"/subscriptions/00000000-0000-0000-0000-000000000000/resourceGroups/cli_test_nic_subresource000001/providers/Microsoft.Network/loadBalancers/lb1/backendAddressPools/bap2\"\r\n
        \           }\r\n          ],\r\n          \"loadBalancerInboundNatRules\":
        [\r\n            {\r\n              \"id\": \"/subscriptions/00000000-0000-0000-0000-000000000000/resourceGroups/cli_test_nic_subresource000001/providers/Microsoft.Network/loadBalancers/lb1/inboundNatRules/rule2\"\r\n
        \           }\r\n          ]\r\n        }\r\n      }\r\n    ],\r\n    \"dnsSettings\":
        {\r\n      \"dnsServers\": [],\r\n      \"appliedDnsServers\": [],\r\n      \"internalDomainNameSuffix\":
        \"ypbyvfgjphbehoyphum35gxv1f.dx.internal.cloudapp.net\"\r\n    },\r\n    \"enableAcceleratedNetworking\":
        false,\r\n    \"enableIPForwarding\": false,\r\n    \"hostedWorkloads\": [],\r\n
        \   \"tapConfigurations\": []\r\n  },\r\n  \"type\": \"Microsoft.Network/networkInterfaces\"\r\n}"
    headers:
      cache-control:
      - no-cache
      content-length:
      - '2687'
      content-type:
      - application/json; charset=utf-8
      date:
      - Thu, 24 Oct 2019 08:30:20 GMT
      etag:
      - W/"d235a312-6e95-4921-9199-1c95d9ebe4de"
      expires:
      - '-1'
      pragma:
      - no-cache
      server:
      - Microsoft-HTTPAPI/2.0
      - Microsoft-HTTPAPI/2.0
      strict-transport-security:
      - max-age=31536000; includeSubDomains
      transfer-encoding:
      - chunked
      vary:
      - Accept-Encoding
      x-content-type-options:
      - nosniff
      x-ms-arm-service-request-id:
      - db45780a-aa76-4c22-a5d3-49f6745e67f7
    status:
      code: 200
      message: OK
- request:
    body: null
    headers:
      Accept:
      - application/json
      Accept-Encoding:
      - gzip, deflate
      CommandName:
      - network nic ip-config inbound-nat-rule add
      Connection:
      - keep-alive
      ParameterSetName:
      - -g --lb-name --nic-name --ip-config-name --inbound-nat-rule
      User-Agent:
      - python/3.7.4 (Windows-10-10.0.18362-SP0) msrest/0.6.10 msrest_azure/0.6.2
        azure-mgmt-network/7.0.0 Azure-SDK-For-Python AZURECLI/2.0.75
      accept-language:
      - en-US
    method: GET
    uri: https://management.azure.com/subscriptions/00000000-0000-0000-0000-000000000000/resourceGroups/cli_test_nic_subresource000001/providers/Microsoft.Network/networkInterfaces/nic1?api-version=2019-09-01
  response:
    body:
      string: "{\r\n  \"name\": \"nic1\",\r\n  \"id\": \"/subscriptions/00000000-0000-0000-0000-000000000000/resourceGroups/cli_test_nic_subresource000001/providers/Microsoft.Network/networkInterfaces/nic1\",\r\n
        \ \"etag\": \"W/\\\"d235a312-6e95-4921-9199-1c95d9ebe4de\\\"\",\r\n  \"location\":
        \"westus\",\r\n  \"properties\": {\r\n    \"provisioningState\": \"Succeeded\",\r\n
        \   \"resourceGuid\": \"da93364d-0df7-4521-918b-6ed5d040be4a\",\r\n    \"ipConfigurations\":
        [\r\n      {\r\n        \"name\": \"ipconfig1\",\r\n        \"id\": \"/subscriptions/00000000-0000-0000-0000-000000000000/resourceGroups/cli_test_nic_subresource000001/providers/Microsoft.Network/networkInterfaces/nic1/ipConfigurations/ipconfig1\",\r\n
        \       \"etag\": \"W/\\\"d235a312-6e95-4921-9199-1c95d9ebe4de\\\"\",\r\n
        \       \"type\": \"Microsoft.Network/networkInterfaces/ipConfigurations\",\r\n
        \       \"properties\": {\r\n          \"provisioningState\": \"Succeeded\",\r\n
        \         \"privateIPAddress\": \"10.0.0.50\",\r\n          \"privateIPAllocationMethod\":
        \"Static\",\r\n          \"subnet\": {\r\n            \"id\": \"/subscriptions/00000000-0000-0000-0000-000000000000/resourceGroups/cli_test_nic_subresource000001/providers/Microsoft.Network/virtualNetworks/vnet1/subnets/subnet1\"\r\n
        \         },\r\n          \"primary\": true,\r\n          \"privateIPAddressVersion\":
        \"IPv4\",\r\n          \"loadBalancerBackendAddressPools\": [\r\n            {\r\n
        \             \"id\": \"/subscriptions/00000000-0000-0000-0000-000000000000/resourceGroups/cli_test_nic_subresource000001/providers/Microsoft.Network/loadBalancers/lb1/backendAddressPools/bap1\"\r\n
        \           },\r\n            {\r\n              \"id\": \"/subscriptions/00000000-0000-0000-0000-000000000000/resourceGroups/cli_test_nic_subresource000001/providers/Microsoft.Network/loadBalancers/lb1/backendAddressPools/bap2\"\r\n
        \           }\r\n          ],\r\n          \"loadBalancerInboundNatRules\":
        [\r\n            {\r\n              \"id\": \"/subscriptions/00000000-0000-0000-0000-000000000000/resourceGroups/cli_test_nic_subresource000001/providers/Microsoft.Network/loadBalancers/lb1/inboundNatRules/rule2\"\r\n
        \           }\r\n          ]\r\n        }\r\n      }\r\n    ],\r\n    \"dnsSettings\":
        {\r\n      \"dnsServers\": [],\r\n      \"appliedDnsServers\": [],\r\n      \"internalDomainNameSuffix\":
        \"ypbyvfgjphbehoyphum35gxv1f.dx.internal.cloudapp.net\"\r\n    },\r\n    \"enableAcceleratedNetworking\":
        false,\r\n    \"enableIPForwarding\": false,\r\n    \"hostedWorkloads\": [],\r\n
        \   \"tapConfigurations\": []\r\n  },\r\n  \"type\": \"Microsoft.Network/networkInterfaces\"\r\n}"
    headers:
      cache-control:
      - no-cache
      content-length:
      - '2687'
      content-type:
      - application/json; charset=utf-8
      date:
      - Thu, 24 Oct 2019 08:30:21 GMT
      etag:
      - W/"d235a312-6e95-4921-9199-1c95d9ebe4de"
      expires:
      - '-1'
      pragma:
      - no-cache
      server:
      - Microsoft-HTTPAPI/2.0
      - Microsoft-HTTPAPI/2.0
      strict-transport-security:
      - max-age=31536000; includeSubDomains
      transfer-encoding:
      - chunked
      vary:
      - Accept-Encoding
      x-content-type-options:
      - nosniff
      x-ms-arm-service-request-id:
      - 64f37cf4-6e68-43ec-9dad-79b4174ba449
    status:
      code: 200
      message: OK
- request:
    body: 'b''{"id": "/subscriptions/00000000-0000-0000-0000-000000000000/resourceGroups/cli_test_nic_subresource000001/providers/Microsoft.Network/networkInterfaces/nic1",
      "location": "westus", "properties": {"ipConfigurations": [{"id": "/subscriptions/00000000-0000-0000-0000-000000000000/resourceGroups/cli_test_nic_subresource000001/providers/Microsoft.Network/networkInterfaces/nic1/ipConfigurations/ipconfig1",
      "properties": {"loadBalancerBackendAddressPools": [{"id": "/subscriptions/00000000-0000-0000-0000-000000000000/resourceGroups/cli_test_nic_subresource000001/providers/Microsoft.Network/loadBalancers/lb1/backendAddressPools/bap1"},
      {"id": "/subscriptions/00000000-0000-0000-0000-000000000000/resourceGroups/cli_test_nic_subresource000001/providers/Microsoft.Network/loadBalancers/lb1/backendAddressPools/bap2"}],
      "loadBalancerInboundNatRules": [{"id": "/subscriptions/00000000-0000-0000-0000-000000000000/resourceGroups/cli_test_nic_subresource000001/providers/Microsoft.Network/loadBalancers/lb1/inboundNatRules/rule2"},
      {"id": "/subscriptions/00000000-0000-0000-0000-000000000000/resourceGroups/cli_test_nic_subresource000001/providers/Microsoft.Network/loadBalancers/lb1/inboundNatRules/rule1"}],
      "privateIPAddress": "10.0.0.50", "privateIPAllocationMethod": "Static", "privateIPAddressVersion":
      "IPv4", "subnet": {"id": "/subscriptions/00000000-0000-0000-0000-000000000000/resourceGroups/cli_test_nic_subresource000001/providers/Microsoft.Network/virtualNetworks/vnet1/subnets/subnet1"},
      "primary": true}, "name": "ipconfig1"}], "dnsSettings": {"dnsServers": []},
      "enableAcceleratedNetworking": false, "enableIPForwarding": false}}'''
    headers:
      Accept:
      - application/json
      Accept-Encoding:
      - gzip, deflate
      CommandName:
      - network nic ip-config inbound-nat-rule add
      Connection:
      - keep-alive
      Content-Length:
      - '1952'
      Content-Type:
      - application/json; charset=utf-8
      ParameterSetName:
      - -g --lb-name --nic-name --ip-config-name --inbound-nat-rule
      User-Agent:
      - python/3.7.4 (Windows-10-10.0.18362-SP0) msrest/0.6.10 msrest_azure/0.6.2
        azure-mgmt-network/7.0.0 Azure-SDK-For-Python AZURECLI/2.0.75
      accept-language:
      - en-US
    method: PUT
    uri: https://management.azure.com/subscriptions/00000000-0000-0000-0000-000000000000/resourceGroups/cli_test_nic_subresource000001/providers/Microsoft.Network/networkInterfaces/nic1?api-version=2019-09-01
  response:
    body:
      string: "{\r\n  \"name\": \"nic1\",\r\n  \"id\": \"/subscriptions/00000000-0000-0000-0000-000000000000/resourceGroups/cli_test_nic_subresource000001/providers/Microsoft.Network/networkInterfaces/nic1\",\r\n
        \ \"etag\": \"W/\\\"0245455b-e111-4214-8ef8-87b9ce630412\\\"\",\r\n  \"location\":
        \"westus\",\r\n  \"properties\": {\r\n    \"provisioningState\": \"Succeeded\",\r\n
        \   \"resourceGuid\": \"da93364d-0df7-4521-918b-6ed5d040be4a\",\r\n    \"ipConfigurations\":
        [\r\n      {\r\n        \"name\": \"ipconfig1\",\r\n        \"id\": \"/subscriptions/00000000-0000-0000-0000-000000000000/resourceGroups/cli_test_nic_subresource000001/providers/Microsoft.Network/networkInterfaces/nic1/ipConfigurations/ipconfig1\",\r\n
        \       \"etag\": \"W/\\\"0245455b-e111-4214-8ef8-87b9ce630412\\\"\",\r\n
        \       \"type\": \"Microsoft.Network/networkInterfaces/ipConfigurations\",\r\n
        \       \"properties\": {\r\n          \"provisioningState\": \"Succeeded\",\r\n
        \         \"privateIPAddress\": \"10.0.0.50\",\r\n          \"privateIPAllocationMethod\":
        \"Static\",\r\n          \"subnet\": {\r\n            \"id\": \"/subscriptions/00000000-0000-0000-0000-000000000000/resourceGroups/cli_test_nic_subresource000001/providers/Microsoft.Network/virtualNetworks/vnet1/subnets/subnet1\"\r\n
        \         },\r\n          \"primary\": true,\r\n          \"privateIPAddressVersion\":
        \"IPv4\",\r\n          \"loadBalancerBackendAddressPools\": [\r\n            {\r\n
        \             \"id\": \"/subscriptions/00000000-0000-0000-0000-000000000000/resourceGroups/cli_test_nic_subresource000001/providers/Microsoft.Network/loadBalancers/lb1/backendAddressPools/bap1\"\r\n
        \           },\r\n            {\r\n              \"id\": \"/subscriptions/00000000-0000-0000-0000-000000000000/resourceGroups/cli_test_nic_subresource000001/providers/Microsoft.Network/loadBalancers/lb1/backendAddressPools/bap2\"\r\n
        \           }\r\n          ],\r\n          \"loadBalancerInboundNatRules\":
        [\r\n            {\r\n              \"id\": \"/subscriptions/00000000-0000-0000-0000-000000000000/resourceGroups/cli_test_nic_subresource000001/providers/Microsoft.Network/loadBalancers/lb1/inboundNatRules/rule2\"\r\n
        \           },\r\n            {\r\n              \"id\": \"/subscriptions/00000000-0000-0000-0000-000000000000/resourceGroups/cli_test_nic_subresource000001/providers/Microsoft.Network/loadBalancers/lb1/inboundNatRules/rule1\"\r\n
        \           }\r\n          ]\r\n        }\r\n      }\r\n    ],\r\n    \"dnsSettings\":
        {\r\n      \"dnsServers\": [],\r\n      \"appliedDnsServers\": [],\r\n      \"internalDomainNameSuffix\":
        \"ypbyvfgjphbehoyphum35gxv1f.dx.internal.cloudapp.net\"\r\n    },\r\n    \"enableAcceleratedNetworking\":
        false,\r\n    \"enableIPForwarding\": false,\r\n    \"hostedWorkloads\": [],\r\n
        \   \"tapConfigurations\": []\r\n  },\r\n  \"type\": \"Microsoft.Network/networkInterfaces\"\r\n}"
    headers:
      azure-asyncoperation:
      - https://management.azure.com/subscriptions/00000000-0000-0000-0000-000000000000/providers/Microsoft.Network/locations/westus/operations/b16b6295-c393-407f-9240-526e26dcdbc1?api-version=2019-09-01
      cache-control:
      - no-cache
      content-length:
      - '2952'
      content-type:
      - application/json; charset=utf-8
      date:
      - Thu, 24 Oct 2019 08:30:22 GMT
      expires:
      - '-1'
      pragma:
      - no-cache
      server:
      - Microsoft-HTTPAPI/2.0
      - Microsoft-HTTPAPI/2.0
      strict-transport-security:
      - max-age=31536000; includeSubDomains
      transfer-encoding:
      - chunked
      vary:
      - Accept-Encoding
      x-content-type-options:
      - nosniff
      x-ms-arm-service-request-id:
      - 19ac4b71-9690-4aa8-a98d-963aead78f18
      x-ms-ratelimit-remaining-subscription-writes:
      - '1191'
    status:
      code: 200
      message: OK
- request:
    body: null
    headers:
      Accept:
      - application/json
      Accept-Encoding:
      - gzip, deflate
      CommandName:
      - network nic ip-config inbound-nat-rule add
      Connection:
      - keep-alive
      ParameterSetName:
      - -g --lb-name --nic-name --ip-config-name --inbound-nat-rule
      User-Agent:
      - python/3.7.4 (Windows-10-10.0.18362-SP0) msrest/0.6.10 msrest_azure/0.6.2
        azure-mgmt-network/7.0.0 Azure-SDK-For-Python AZURECLI/2.0.75
    method: GET
    uri: https://management.azure.com/subscriptions/00000000-0000-0000-0000-000000000000/providers/Microsoft.Network/locations/westus/operations/b16b6295-c393-407f-9240-526e26dcdbc1?api-version=2019-09-01
  response:
    body:
      string: "{\r\n  \"status\": \"Succeeded\"\r\n}"
    headers:
      cache-control:
      - no-cache
      content-length:
      - '29'
      content-type:
      - application/json; charset=utf-8
      date:
      - Thu, 24 Oct 2019 08:30:53 GMT
      expires:
      - '-1'
      pragma:
      - no-cache
      server:
      - Microsoft-HTTPAPI/2.0
      - Microsoft-HTTPAPI/2.0
      strict-transport-security:
      - max-age=31536000; includeSubDomains
      transfer-encoding:
      - chunked
      vary:
      - Accept-Encoding
      x-content-type-options:
      - nosniff
      x-ms-arm-service-request-id:
      - f6c3b917-ab7a-4539-b5dc-7550f77d2211
    status:
      code: 200
      message: OK
- request:
    body: null
    headers:
      Accept:
      - application/json
      Accept-Encoding:
      - gzip, deflate
      CommandName:
      - network nic ip-config inbound-nat-rule add
      Connection:
      - keep-alive
      ParameterSetName:
      - -g --lb-name --nic-name --ip-config-name --inbound-nat-rule
      User-Agent:
      - python/3.7.4 (Windows-10-10.0.18362-SP0) msrest/0.6.10 msrest_azure/0.6.2
        azure-mgmt-network/7.0.0 Azure-SDK-For-Python AZURECLI/2.0.75
    method: GET
    uri: https://management.azure.com/subscriptions/00000000-0000-0000-0000-000000000000/resourceGroups/cli_test_nic_subresource000001/providers/Microsoft.Network/networkInterfaces/nic1?api-version=2019-09-01
  response:
    body:
      string: "{\r\n  \"name\": \"nic1\",\r\n  \"id\": \"/subscriptions/00000000-0000-0000-0000-000000000000/resourceGroups/cli_test_nic_subresource000001/providers/Microsoft.Network/networkInterfaces/nic1\",\r\n
        \ \"etag\": \"W/\\\"0245455b-e111-4214-8ef8-87b9ce630412\\\"\",\r\n  \"location\":
        \"westus\",\r\n  \"properties\": {\r\n    \"provisioningState\": \"Succeeded\",\r\n
        \   \"resourceGuid\": \"da93364d-0df7-4521-918b-6ed5d040be4a\",\r\n    \"ipConfigurations\":
        [\r\n      {\r\n        \"name\": \"ipconfig1\",\r\n        \"id\": \"/subscriptions/00000000-0000-0000-0000-000000000000/resourceGroups/cli_test_nic_subresource000001/providers/Microsoft.Network/networkInterfaces/nic1/ipConfigurations/ipconfig1\",\r\n
        \       \"etag\": \"W/\\\"0245455b-e111-4214-8ef8-87b9ce630412\\\"\",\r\n
        \       \"type\": \"Microsoft.Network/networkInterfaces/ipConfigurations\",\r\n
        \       \"properties\": {\r\n          \"provisioningState\": \"Succeeded\",\r\n
        \         \"privateIPAddress\": \"10.0.0.50\",\r\n          \"privateIPAllocationMethod\":
        \"Static\",\r\n          \"subnet\": {\r\n            \"id\": \"/subscriptions/00000000-0000-0000-0000-000000000000/resourceGroups/cli_test_nic_subresource000001/providers/Microsoft.Network/virtualNetworks/vnet1/subnets/subnet1\"\r\n
        \         },\r\n          \"primary\": true,\r\n          \"privateIPAddressVersion\":
        \"IPv4\",\r\n          \"loadBalancerBackendAddressPools\": [\r\n            {\r\n
        \             \"id\": \"/subscriptions/00000000-0000-0000-0000-000000000000/resourceGroups/cli_test_nic_subresource000001/providers/Microsoft.Network/loadBalancers/lb1/backendAddressPools/bap1\"\r\n
        \           },\r\n            {\r\n              \"id\": \"/subscriptions/00000000-0000-0000-0000-000000000000/resourceGroups/cli_test_nic_subresource000001/providers/Microsoft.Network/loadBalancers/lb1/backendAddressPools/bap2\"\r\n
        \           }\r\n          ],\r\n          \"loadBalancerInboundNatRules\":
        [\r\n            {\r\n              \"id\": \"/subscriptions/00000000-0000-0000-0000-000000000000/resourceGroups/cli_test_nic_subresource000001/providers/Microsoft.Network/loadBalancers/lb1/inboundNatRules/rule2\"\r\n
        \           },\r\n            {\r\n              \"id\": \"/subscriptions/00000000-0000-0000-0000-000000000000/resourceGroups/cli_test_nic_subresource000001/providers/Microsoft.Network/loadBalancers/lb1/inboundNatRules/rule1\"\r\n
        \           }\r\n          ]\r\n        }\r\n      }\r\n    ],\r\n    \"dnsSettings\":
        {\r\n      \"dnsServers\": [],\r\n      \"appliedDnsServers\": [],\r\n      \"internalDomainNameSuffix\":
        \"ypbyvfgjphbehoyphum35gxv1f.dx.internal.cloudapp.net\"\r\n    },\r\n    \"enableAcceleratedNetworking\":
        false,\r\n    \"enableIPForwarding\": false,\r\n    \"hostedWorkloads\": [],\r\n
        \   \"tapConfigurations\": []\r\n  },\r\n  \"type\": \"Microsoft.Network/networkInterfaces\"\r\n}"
    headers:
      cache-control:
      - no-cache
      content-length:
      - '2952'
      content-type:
      - application/json; charset=utf-8
      date:
      - Thu, 24 Oct 2019 08:30:53 GMT
      etag:
      - W/"0245455b-e111-4214-8ef8-87b9ce630412"
      expires:
      - '-1'
      pragma:
      - no-cache
      server:
      - Microsoft-HTTPAPI/2.0
      - Microsoft-HTTPAPI/2.0
      strict-transport-security:
      - max-age=31536000; includeSubDomains
      transfer-encoding:
      - chunked
      vary:
      - Accept-Encoding
      x-content-type-options:
      - nosniff
      x-ms-arm-service-request-id:
      - db881d34-ebef-410e-9f07-97791ac5aa48
    status:
      code: 200
      message: OK
- request:
    body: null
    headers:
      Accept:
      - application/json
      Accept-Encoding:
      - gzip, deflate
      CommandName:
      - network nic ip-config address-pool remove
      Connection:
      - keep-alive
      ParameterSetName:
      - -g --lb-name --nic-name --ip-config-name --address-pool
      User-Agent:
      - python/3.7.4 (Windows-10-10.0.18362-SP0) msrest/0.6.10 msrest_azure/0.6.2
        azure-mgmt-network/7.0.0 Azure-SDK-For-Python AZURECLI/2.0.75
      accept-language:
      - en-US
    method: GET
    uri: https://management.azure.com/subscriptions/00000000-0000-0000-0000-000000000000/resourceGroups/cli_test_nic_subresource000001/providers/Microsoft.Network/networkInterfaces/nic1?api-version=2019-09-01
  response:
    body:
      string: "{\r\n  \"name\": \"nic1\",\r\n  \"id\": \"/subscriptions/00000000-0000-0000-0000-000000000000/resourceGroups/cli_test_nic_subresource000001/providers/Microsoft.Network/networkInterfaces/nic1\",\r\n
        \ \"etag\": \"W/\\\"0245455b-e111-4214-8ef8-87b9ce630412\\\"\",\r\n  \"location\":
        \"westus\",\r\n  \"properties\": {\r\n    \"provisioningState\": \"Succeeded\",\r\n
        \   \"resourceGuid\": \"da93364d-0df7-4521-918b-6ed5d040be4a\",\r\n    \"ipConfigurations\":
        [\r\n      {\r\n        \"name\": \"ipconfig1\",\r\n        \"id\": \"/subscriptions/00000000-0000-0000-0000-000000000000/resourceGroups/cli_test_nic_subresource000001/providers/Microsoft.Network/networkInterfaces/nic1/ipConfigurations/ipconfig1\",\r\n
        \       \"etag\": \"W/\\\"0245455b-e111-4214-8ef8-87b9ce630412\\\"\",\r\n
        \       \"type\": \"Microsoft.Network/networkInterfaces/ipConfigurations\",\r\n
        \       \"properties\": {\r\n          \"provisioningState\": \"Succeeded\",\r\n
        \         \"privateIPAddress\": \"10.0.0.50\",\r\n          \"privateIPAllocationMethod\":
        \"Static\",\r\n          \"subnet\": {\r\n            \"id\": \"/subscriptions/00000000-0000-0000-0000-000000000000/resourceGroups/cli_test_nic_subresource000001/providers/Microsoft.Network/virtualNetworks/vnet1/subnets/subnet1\"\r\n
        \         },\r\n          \"primary\": true,\r\n          \"privateIPAddressVersion\":
        \"IPv4\",\r\n          \"loadBalancerBackendAddressPools\": [\r\n            {\r\n
        \             \"id\": \"/subscriptions/00000000-0000-0000-0000-000000000000/resourceGroups/cli_test_nic_subresource000001/providers/Microsoft.Network/loadBalancers/lb1/backendAddressPools/bap1\"\r\n
        \           },\r\n            {\r\n              \"id\": \"/subscriptions/00000000-0000-0000-0000-000000000000/resourceGroups/cli_test_nic_subresource000001/providers/Microsoft.Network/loadBalancers/lb1/backendAddressPools/bap2\"\r\n
        \           }\r\n          ],\r\n          \"loadBalancerInboundNatRules\":
        [\r\n            {\r\n              \"id\": \"/subscriptions/00000000-0000-0000-0000-000000000000/resourceGroups/cli_test_nic_subresource000001/providers/Microsoft.Network/loadBalancers/lb1/inboundNatRules/rule2\"\r\n
        \           },\r\n            {\r\n              \"id\": \"/subscriptions/00000000-0000-0000-0000-000000000000/resourceGroups/cli_test_nic_subresource000001/providers/Microsoft.Network/loadBalancers/lb1/inboundNatRules/rule1\"\r\n
        \           }\r\n          ]\r\n        }\r\n      }\r\n    ],\r\n    \"dnsSettings\":
        {\r\n      \"dnsServers\": [],\r\n      \"appliedDnsServers\": [],\r\n      \"internalDomainNameSuffix\":
        \"ypbyvfgjphbehoyphum35gxv1f.dx.internal.cloudapp.net\"\r\n    },\r\n    \"enableAcceleratedNetworking\":
        false,\r\n    \"enableIPForwarding\": false,\r\n    \"hostedWorkloads\": [],\r\n
        \   \"tapConfigurations\": []\r\n  },\r\n  \"type\": \"Microsoft.Network/networkInterfaces\"\r\n}"
    headers:
      cache-control:
      - no-cache
      content-length:
      - '2952'
      content-type:
      - application/json; charset=utf-8
      date:
      - Thu, 24 Oct 2019 08:30:54 GMT
      etag:
      - W/"0245455b-e111-4214-8ef8-87b9ce630412"
      expires:
      - '-1'
      pragma:
      - no-cache
      server:
      - Microsoft-HTTPAPI/2.0
      - Microsoft-HTTPAPI/2.0
      strict-transport-security:
      - max-age=31536000; includeSubDomains
      transfer-encoding:
      - chunked
      vary:
      - Accept-Encoding
      x-content-type-options:
      - nosniff
      x-ms-arm-service-request-id:
      - ee0a0840-4bd0-48e1-8bda-e885c5bb3129
    status:
      code: 200
      message: OK
- request:
    body: 'b''{"id": "/subscriptions/00000000-0000-0000-0000-000000000000/resourceGroups/cli_test_nic_subresource000001/providers/Microsoft.Network/networkInterfaces/nic1",
      "location": "westus", "properties": {"ipConfigurations": [{"id": "/subscriptions/00000000-0000-0000-0000-000000000000/resourceGroups/cli_test_nic_subresource000001/providers/Microsoft.Network/networkInterfaces/nic1/ipConfigurations/ipconfig1",
      "properties": {"loadBalancerBackendAddressPools": [{"id": "/subscriptions/00000000-0000-0000-0000-000000000000/resourceGroups/cli_test_nic_subresource000001/providers/Microsoft.Network/loadBalancers/lb1/backendAddressPools/bap2"}],
      "loadBalancerInboundNatRules": [{"id": "/subscriptions/00000000-0000-0000-0000-000000000000/resourceGroups/cli_test_nic_subresource000001/providers/Microsoft.Network/loadBalancers/lb1/inboundNatRules/rule2"},
      {"id": "/subscriptions/00000000-0000-0000-0000-000000000000/resourceGroups/cli_test_nic_subresource000001/providers/Microsoft.Network/loadBalancers/lb1/inboundNatRules/rule1"}],
      "privateIPAddress": "10.0.0.50", "privateIPAllocationMethod": "Static", "privateIPAddressVersion":
      "IPv4", "subnet": {"id": "/subscriptions/00000000-0000-0000-0000-000000000000/resourceGroups/cli_test_nic_subresource000001/providers/Microsoft.Network/virtualNetworks/vnet1/subnets/subnet1"},
      "primary": true}, "name": "ipconfig1"}], "dnsSettings": {"dnsServers": []},
      "enableAcceleratedNetworking": false, "enableIPForwarding": false}}'''
    headers:
      Accept:
      - application/json
      Accept-Encoding:
      - gzip, deflate
      CommandName:
      - network nic ip-config address-pool remove
      Connection:
      - keep-alive
      Content-Length:
      - '1727'
      Content-Type:
      - application/json; charset=utf-8
      ParameterSetName:
      - -g --lb-name --nic-name --ip-config-name --address-pool
      User-Agent:
      - python/3.7.4 (Windows-10-10.0.18362-SP0) msrest/0.6.10 msrest_azure/0.6.2
        azure-mgmt-network/7.0.0 Azure-SDK-For-Python AZURECLI/2.0.75
      accept-language:
      - en-US
    method: PUT
    uri: https://management.azure.com/subscriptions/00000000-0000-0000-0000-000000000000/resourceGroups/cli_test_nic_subresource000001/providers/Microsoft.Network/networkInterfaces/nic1?api-version=2019-09-01
  response:
    body:
      string: "{\r\n  \"name\": \"nic1\",\r\n  \"id\": \"/subscriptions/00000000-0000-0000-0000-000000000000/resourceGroups/cli_test_nic_subresource000001/providers/Microsoft.Network/networkInterfaces/nic1\",\r\n
        \ \"etag\": \"W/\\\"ae8684c5-57b2-439a-9e15-dc445b06ebf0\\\"\",\r\n  \"location\":
        \"westus\",\r\n  \"properties\": {\r\n    \"provisioningState\": \"Succeeded\",\r\n
        \   \"resourceGuid\": \"da93364d-0df7-4521-918b-6ed5d040be4a\",\r\n    \"ipConfigurations\":
        [\r\n      {\r\n        \"name\": \"ipconfig1\",\r\n        \"id\": \"/subscriptions/00000000-0000-0000-0000-000000000000/resourceGroups/cli_test_nic_subresource000001/providers/Microsoft.Network/networkInterfaces/nic1/ipConfigurations/ipconfig1\",\r\n
        \       \"etag\": \"W/\\\"ae8684c5-57b2-439a-9e15-dc445b06ebf0\\\"\",\r\n
        \       \"type\": \"Microsoft.Network/networkInterfaces/ipConfigurations\",\r\n
        \       \"properties\": {\r\n          \"provisioningState\": \"Succeeded\",\r\n
        \         \"privateIPAddress\": \"10.0.0.50\",\r\n          \"privateIPAllocationMethod\":
        \"Static\",\r\n          \"subnet\": {\r\n            \"id\": \"/subscriptions/00000000-0000-0000-0000-000000000000/resourceGroups/cli_test_nic_subresource000001/providers/Microsoft.Network/virtualNetworks/vnet1/subnets/subnet1\"\r\n
        \         },\r\n          \"primary\": true,\r\n          \"privateIPAddressVersion\":
        \"IPv4\",\r\n          \"loadBalancerBackendAddressPools\": [\r\n            {\r\n
        \             \"id\": \"/subscriptions/00000000-0000-0000-0000-000000000000/resourceGroups/cli_test_nic_subresource000001/providers/Microsoft.Network/loadBalancers/lb1/backendAddressPools/bap2\"\r\n
        \           }\r\n          ],\r\n          \"loadBalancerInboundNatRules\":
        [\r\n            {\r\n              \"id\": \"/subscriptions/00000000-0000-0000-0000-000000000000/resourceGroups/cli_test_nic_subresource000001/providers/Microsoft.Network/loadBalancers/lb1/inboundNatRules/rule2\"\r\n
        \           },\r\n            {\r\n              \"id\": \"/subscriptions/00000000-0000-0000-0000-000000000000/resourceGroups/cli_test_nic_subresource000001/providers/Microsoft.Network/loadBalancers/lb1/inboundNatRules/rule1\"\r\n
        \           }\r\n          ]\r\n        }\r\n      }\r\n    ],\r\n    \"dnsSettings\":
        {\r\n      \"dnsServers\": [],\r\n      \"appliedDnsServers\": [],\r\n      \"internalDomainNameSuffix\":
        \"ypbyvfgjphbehoyphum35gxv1f.dx.internal.cloudapp.net\"\r\n    },\r\n    \"enableAcceleratedNetworking\":
        false,\r\n    \"enableIPForwarding\": false,\r\n    \"hostedWorkloads\": [],\r\n
        \   \"tapConfigurations\": []\r\n  },\r\n  \"type\": \"Microsoft.Network/networkInterfaces\"\r\n}"
    headers:
      azure-asyncoperation:
      - https://management.azure.com/subscriptions/00000000-0000-0000-0000-000000000000/providers/Microsoft.Network/locations/westus/operations/eeb2b2a4-6884-47b0-a925-104ca0c34568?api-version=2019-09-01
      cache-control:
      - no-cache
      content-length:
      - '2684'
      content-type:
      - application/json; charset=utf-8
      date:
      - Thu, 24 Oct 2019 08:30:54 GMT
      expires:
      - '-1'
      pragma:
      - no-cache
      server:
      - Microsoft-HTTPAPI/2.0
      - Microsoft-HTTPAPI/2.0
      strict-transport-security:
      - max-age=31536000; includeSubDomains
      transfer-encoding:
      - chunked
      vary:
      - Accept-Encoding
      x-content-type-options:
      - nosniff
      x-ms-arm-service-request-id:
      - 6c716e56-c06a-462d-be20-a7917ba6a4e3
      x-ms-ratelimit-remaining-subscription-writes:
      - '1188'
    status:
      code: 200
      message: OK
- request:
    body: null
    headers:
      Accept:
      - application/json
      Accept-Encoding:
      - gzip, deflate
      CommandName:
      - network nic ip-config address-pool remove
      Connection:
      - keep-alive
      ParameterSetName:
      - -g --lb-name --nic-name --ip-config-name --address-pool
      User-Agent:
      - python/3.7.4 (Windows-10-10.0.18362-SP0) msrest/0.6.10 msrest_azure/0.6.2
        azure-mgmt-network/7.0.0 Azure-SDK-For-Python AZURECLI/2.0.75
    method: GET
    uri: https://management.azure.com/subscriptions/00000000-0000-0000-0000-000000000000/providers/Microsoft.Network/locations/westus/operations/eeb2b2a4-6884-47b0-a925-104ca0c34568?api-version=2019-09-01
  response:
    body:
      string: "{\r\n  \"status\": \"Succeeded\"\r\n}"
    headers:
      cache-control:
      - no-cache
      content-length:
      - '29'
      content-type:
      - application/json; charset=utf-8
      date:
      - Thu, 24 Oct 2019 08:31:26 GMT
      expires:
      - '-1'
      pragma:
      - no-cache
      server:
      - Microsoft-HTTPAPI/2.0
      - Microsoft-HTTPAPI/2.0
      strict-transport-security:
      - max-age=31536000; includeSubDomains
      transfer-encoding:
      - chunked
      vary:
      - Accept-Encoding
      x-content-type-options:
      - nosniff
      x-ms-arm-service-request-id:
      - af71ea0a-20f1-42cd-8675-aa5736aba01f
    status:
      code: 200
      message: OK
- request:
    body: null
    headers:
      Accept:
      - application/json
      Accept-Encoding:
      - gzip, deflate
      CommandName:
      - network nic ip-config address-pool remove
      Connection:
      - keep-alive
      ParameterSetName:
      - -g --lb-name --nic-name --ip-config-name --address-pool
      User-Agent:
      - python/3.7.4 (Windows-10-10.0.18362-SP0) msrest/0.6.10 msrest_azure/0.6.2
        azure-mgmt-network/7.0.0 Azure-SDK-For-Python AZURECLI/2.0.75
    method: GET
    uri: https://management.azure.com/subscriptions/00000000-0000-0000-0000-000000000000/resourceGroups/cli_test_nic_subresource000001/providers/Microsoft.Network/networkInterfaces/nic1?api-version=2019-09-01
  response:
    body:
      string: "{\r\n  \"name\": \"nic1\",\r\n  \"id\": \"/subscriptions/00000000-0000-0000-0000-000000000000/resourceGroups/cli_test_nic_subresource000001/providers/Microsoft.Network/networkInterfaces/nic1\",\r\n
        \ \"etag\": \"W/\\\"ae8684c5-57b2-439a-9e15-dc445b06ebf0\\\"\",\r\n  \"location\":
        \"westus\",\r\n  \"properties\": {\r\n    \"provisioningState\": \"Succeeded\",\r\n
        \   \"resourceGuid\": \"da93364d-0df7-4521-918b-6ed5d040be4a\",\r\n    \"ipConfigurations\":
        [\r\n      {\r\n        \"name\": \"ipconfig1\",\r\n        \"id\": \"/subscriptions/00000000-0000-0000-0000-000000000000/resourceGroups/cli_test_nic_subresource000001/providers/Microsoft.Network/networkInterfaces/nic1/ipConfigurations/ipconfig1\",\r\n
        \       \"etag\": \"W/\\\"ae8684c5-57b2-439a-9e15-dc445b06ebf0\\\"\",\r\n
        \       \"type\": \"Microsoft.Network/networkInterfaces/ipConfigurations\",\r\n
        \       \"properties\": {\r\n          \"provisioningState\": \"Succeeded\",\r\n
        \         \"privateIPAddress\": \"10.0.0.50\",\r\n          \"privateIPAllocationMethod\":
        \"Static\",\r\n          \"subnet\": {\r\n            \"id\": \"/subscriptions/00000000-0000-0000-0000-000000000000/resourceGroups/cli_test_nic_subresource000001/providers/Microsoft.Network/virtualNetworks/vnet1/subnets/subnet1\"\r\n
        \         },\r\n          \"primary\": true,\r\n          \"privateIPAddressVersion\":
        \"IPv4\",\r\n          \"loadBalancerBackendAddressPools\": [\r\n            {\r\n
        \             \"id\": \"/subscriptions/00000000-0000-0000-0000-000000000000/resourceGroups/cli_test_nic_subresource000001/providers/Microsoft.Network/loadBalancers/lb1/backendAddressPools/bap2\"\r\n
        \           }\r\n          ],\r\n          \"loadBalancerInboundNatRules\":
        [\r\n            {\r\n              \"id\": \"/subscriptions/00000000-0000-0000-0000-000000000000/resourceGroups/cli_test_nic_subresource000001/providers/Microsoft.Network/loadBalancers/lb1/inboundNatRules/rule2\"\r\n
        \           },\r\n            {\r\n              \"id\": \"/subscriptions/00000000-0000-0000-0000-000000000000/resourceGroups/cli_test_nic_subresource000001/providers/Microsoft.Network/loadBalancers/lb1/inboundNatRules/rule1\"\r\n
        \           }\r\n          ]\r\n        }\r\n      }\r\n    ],\r\n    \"dnsSettings\":
        {\r\n      \"dnsServers\": [],\r\n      \"appliedDnsServers\": [],\r\n      \"internalDomainNameSuffix\":
        \"ypbyvfgjphbehoyphum35gxv1f.dx.internal.cloudapp.net\"\r\n    },\r\n    \"enableAcceleratedNetworking\":
        false,\r\n    \"enableIPForwarding\": false,\r\n    \"hostedWorkloads\": [],\r\n
        \   \"tapConfigurations\": []\r\n  },\r\n  \"type\": \"Microsoft.Network/networkInterfaces\"\r\n}"
    headers:
      cache-control:
      - no-cache
      content-length:
      - '2684'
      content-type:
      - application/json; charset=utf-8
      date:
      - Thu, 24 Oct 2019 08:31:26 GMT
      etag:
      - W/"ae8684c5-57b2-439a-9e15-dc445b06ebf0"
      expires:
      - '-1'
      pragma:
      - no-cache
      server:
      - Microsoft-HTTPAPI/2.0
      - Microsoft-HTTPAPI/2.0
      strict-transport-security:
      - max-age=31536000; includeSubDomains
      transfer-encoding:
      - chunked
      vary:
      - Accept-Encoding
      x-content-type-options:
      - nosniff
      x-ms-arm-service-request-id:
      - 0924b066-adb0-4ba1-9c45-ea646a397cfe
    status:
      code: 200
      message: OK
- request:
    body: null
    headers:
      Accept:
      - application/json
      Accept-Encoding:
      - gzip, deflate
      CommandName:
      - network nic ip-config address-pool add
      Connection:
      - keep-alive
      ParameterSetName:
      - -g --lb-name --nic-name --ip-config-name --address-pool
      User-Agent:
      - python/3.7.4 (Windows-10-10.0.18362-SP0) msrest/0.6.10 msrest_azure/0.6.2
        azure-mgmt-network/7.0.0 Azure-SDK-For-Python AZURECLI/2.0.75
      accept-language:
      - en-US
    method: GET
    uri: https://management.azure.com/subscriptions/00000000-0000-0000-0000-000000000000/resourceGroups/cli_test_nic_subresource000001/providers/Microsoft.Network/networkInterfaces/nic1?api-version=2019-09-01
  response:
    body:
      string: "{\r\n  \"name\": \"nic1\",\r\n  \"id\": \"/subscriptions/00000000-0000-0000-0000-000000000000/resourceGroups/cli_test_nic_subresource000001/providers/Microsoft.Network/networkInterfaces/nic1\",\r\n
        \ \"etag\": \"W/\\\"ae8684c5-57b2-439a-9e15-dc445b06ebf0\\\"\",\r\n  \"location\":
        \"westus\",\r\n  \"properties\": {\r\n    \"provisioningState\": \"Succeeded\",\r\n
        \   \"resourceGuid\": \"da93364d-0df7-4521-918b-6ed5d040be4a\",\r\n    \"ipConfigurations\":
        [\r\n      {\r\n        \"name\": \"ipconfig1\",\r\n        \"id\": \"/subscriptions/00000000-0000-0000-0000-000000000000/resourceGroups/cli_test_nic_subresource000001/providers/Microsoft.Network/networkInterfaces/nic1/ipConfigurations/ipconfig1\",\r\n
        \       \"etag\": \"W/\\\"ae8684c5-57b2-439a-9e15-dc445b06ebf0\\\"\",\r\n
        \       \"type\": \"Microsoft.Network/networkInterfaces/ipConfigurations\",\r\n
        \       \"properties\": {\r\n          \"provisioningState\": \"Succeeded\",\r\n
        \         \"privateIPAddress\": \"10.0.0.50\",\r\n          \"privateIPAllocationMethod\":
        \"Static\",\r\n          \"subnet\": {\r\n            \"id\": \"/subscriptions/00000000-0000-0000-0000-000000000000/resourceGroups/cli_test_nic_subresource000001/providers/Microsoft.Network/virtualNetworks/vnet1/subnets/subnet1\"\r\n
        \         },\r\n          \"primary\": true,\r\n          \"privateIPAddressVersion\":
        \"IPv4\",\r\n          \"loadBalancerBackendAddressPools\": [\r\n            {\r\n
        \             \"id\": \"/subscriptions/00000000-0000-0000-0000-000000000000/resourceGroups/cli_test_nic_subresource000001/providers/Microsoft.Network/loadBalancers/lb1/backendAddressPools/bap2\"\r\n
        \           }\r\n          ],\r\n          \"loadBalancerInboundNatRules\":
        [\r\n            {\r\n              \"id\": \"/subscriptions/00000000-0000-0000-0000-000000000000/resourceGroups/cli_test_nic_subresource000001/providers/Microsoft.Network/loadBalancers/lb1/inboundNatRules/rule2\"\r\n
        \           },\r\n            {\r\n              \"id\": \"/subscriptions/00000000-0000-0000-0000-000000000000/resourceGroups/cli_test_nic_subresource000001/providers/Microsoft.Network/loadBalancers/lb1/inboundNatRules/rule1\"\r\n
        \           }\r\n          ]\r\n        }\r\n      }\r\n    ],\r\n    \"dnsSettings\":
        {\r\n      \"dnsServers\": [],\r\n      \"appliedDnsServers\": [],\r\n      \"internalDomainNameSuffix\":
        \"ypbyvfgjphbehoyphum35gxv1f.dx.internal.cloudapp.net\"\r\n    },\r\n    \"enableAcceleratedNetworking\":
        false,\r\n    \"enableIPForwarding\": false,\r\n    \"hostedWorkloads\": [],\r\n
        \   \"tapConfigurations\": []\r\n  },\r\n  \"type\": \"Microsoft.Network/networkInterfaces\"\r\n}"
    headers:
      cache-control:
      - no-cache
      content-length:
      - '2684'
      content-type:
      - application/json; charset=utf-8
      date:
      - Thu, 24 Oct 2019 08:31:26 GMT
      etag:
      - W/"ae8684c5-57b2-439a-9e15-dc445b06ebf0"
      expires:
      - '-1'
      pragma:
      - no-cache
      server:
      - Microsoft-HTTPAPI/2.0
      - Microsoft-HTTPAPI/2.0
      strict-transport-security:
      - max-age=31536000; includeSubDomains
      transfer-encoding:
      - chunked
      vary:
      - Accept-Encoding
      x-content-type-options:
      - nosniff
      x-ms-arm-service-request-id:
      - 31d20b10-2524-4ef2-aedf-07c91a83453c
    status:
      code: 200
      message: OK
- request:
    body: 'b''{"id": "/subscriptions/00000000-0000-0000-0000-000000000000/resourceGroups/cli_test_nic_subresource000001/providers/Microsoft.Network/networkInterfaces/nic1",
      "location": "westus", "properties": {"ipConfigurations": [{"id": "/subscriptions/00000000-0000-0000-0000-000000000000/resourceGroups/cli_test_nic_subresource000001/providers/Microsoft.Network/networkInterfaces/nic1/ipConfigurations/ipconfig1",
      "properties": {"loadBalancerBackendAddressPools": [{"id": "/subscriptions/00000000-0000-0000-0000-000000000000/resourceGroups/cli_test_nic_subresource000001/providers/Microsoft.Network/loadBalancers/lb1/backendAddressPools/bap2"},
      {"id": "/subscriptions/00000000-0000-0000-0000-000000000000/resourceGroups/cli_test_nic_subresource000001/providers/Microsoft.Network/loadBalancers/lb1/backendAddressPools/bap1"}],
      "loadBalancerInboundNatRules": [{"id": "/subscriptions/00000000-0000-0000-0000-000000000000/resourceGroups/cli_test_nic_subresource000001/providers/Microsoft.Network/loadBalancers/lb1/inboundNatRules/rule2"},
      {"id": "/subscriptions/00000000-0000-0000-0000-000000000000/resourceGroups/cli_test_nic_subresource000001/providers/Microsoft.Network/loadBalancers/lb1/inboundNatRules/rule1"}],
      "privateIPAddress": "10.0.0.50", "privateIPAllocationMethod": "Static", "privateIPAddressVersion":
      "IPv4", "subnet": {"id": "/subscriptions/00000000-0000-0000-0000-000000000000/resourceGroups/cli_test_nic_subresource000001/providers/Microsoft.Network/virtualNetworks/vnet1/subnets/subnet1"},
      "primary": true}, "name": "ipconfig1"}], "dnsSettings": {"dnsServers": []},
      "enableAcceleratedNetworking": false, "enableIPForwarding": false}}'''
    headers:
      Accept:
      - application/json
      Accept-Encoding:
      - gzip, deflate
      CommandName:
      - network nic ip-config address-pool add
      Connection:
      - keep-alive
      Content-Length:
      - '1952'
      Content-Type:
      - application/json; charset=utf-8
      ParameterSetName:
      - -g --lb-name --nic-name --ip-config-name --address-pool
      User-Agent:
      - python/3.7.4 (Windows-10-10.0.18362-SP0) msrest/0.6.10 msrest_azure/0.6.2
        azure-mgmt-network/7.0.0 Azure-SDK-For-Python AZURECLI/2.0.75
      accept-language:
      - en-US
    method: PUT
    uri: https://management.azure.com/subscriptions/00000000-0000-0000-0000-000000000000/resourceGroups/cli_test_nic_subresource000001/providers/Microsoft.Network/networkInterfaces/nic1?api-version=2019-09-01
  response:
    body:
      string: "{\r\n  \"name\": \"nic1\",\r\n  \"id\": \"/subscriptions/00000000-0000-0000-0000-000000000000/resourceGroups/cli_test_nic_subresource000001/providers/Microsoft.Network/networkInterfaces/nic1\",\r\n
        \ \"etag\": \"W/\\\"216478a1-4494-4153-8a9d-54696911258b\\\"\",\r\n  \"location\":
        \"westus\",\r\n  \"properties\": {\r\n    \"provisioningState\": \"Succeeded\",\r\n
        \   \"resourceGuid\": \"da93364d-0df7-4521-918b-6ed5d040be4a\",\r\n    \"ipConfigurations\":
        [\r\n      {\r\n        \"name\": \"ipconfig1\",\r\n        \"id\": \"/subscriptions/00000000-0000-0000-0000-000000000000/resourceGroups/cli_test_nic_subresource000001/providers/Microsoft.Network/networkInterfaces/nic1/ipConfigurations/ipconfig1\",\r\n
        \       \"etag\": \"W/\\\"216478a1-4494-4153-8a9d-54696911258b\\\"\",\r\n
        \       \"type\": \"Microsoft.Network/networkInterfaces/ipConfigurations\",\r\n
        \       \"properties\": {\r\n          \"provisioningState\": \"Succeeded\",\r\n
        \         \"privateIPAddress\": \"10.0.0.50\",\r\n          \"privateIPAllocationMethod\":
        \"Static\",\r\n          \"subnet\": {\r\n            \"id\": \"/subscriptions/00000000-0000-0000-0000-000000000000/resourceGroups/cli_test_nic_subresource000001/providers/Microsoft.Network/virtualNetworks/vnet1/subnets/subnet1\"\r\n
        \         },\r\n          \"primary\": true,\r\n          \"privateIPAddressVersion\":
        \"IPv4\",\r\n          \"loadBalancerBackendAddressPools\": [\r\n            {\r\n
        \             \"id\": \"/subscriptions/00000000-0000-0000-0000-000000000000/resourceGroups/cli_test_nic_subresource000001/providers/Microsoft.Network/loadBalancers/lb1/backendAddressPools/bap2\"\r\n
        \           },\r\n            {\r\n              \"id\": \"/subscriptions/00000000-0000-0000-0000-000000000000/resourceGroups/cli_test_nic_subresource000001/providers/Microsoft.Network/loadBalancers/lb1/backendAddressPools/bap1\"\r\n
        \           }\r\n          ],\r\n          \"loadBalancerInboundNatRules\":
        [\r\n            {\r\n              \"id\": \"/subscriptions/00000000-0000-0000-0000-000000000000/resourceGroups/cli_test_nic_subresource000001/providers/Microsoft.Network/loadBalancers/lb1/inboundNatRules/rule2\"\r\n
        \           },\r\n            {\r\n              \"id\": \"/subscriptions/00000000-0000-0000-0000-000000000000/resourceGroups/cli_test_nic_subresource000001/providers/Microsoft.Network/loadBalancers/lb1/inboundNatRules/rule1\"\r\n
        \           }\r\n          ]\r\n        }\r\n      }\r\n    ],\r\n    \"dnsSettings\":
        {\r\n      \"dnsServers\": [],\r\n      \"appliedDnsServers\": [],\r\n      \"internalDomainNameSuffix\":
        \"ypbyvfgjphbehoyphum35gxv1f.dx.internal.cloudapp.net\"\r\n    },\r\n    \"enableAcceleratedNetworking\":
        false,\r\n    \"enableIPForwarding\": false,\r\n    \"hostedWorkloads\": [],\r\n
        \   \"tapConfigurations\": []\r\n  },\r\n  \"type\": \"Microsoft.Network/networkInterfaces\"\r\n}"
    headers:
      azure-asyncoperation:
      - https://management.azure.com/subscriptions/00000000-0000-0000-0000-000000000000/providers/Microsoft.Network/locations/westus/operations/918509be-4b45-41a7-b6e9-e12829427e92?api-version=2019-09-01
      cache-control:
      - no-cache
      content-length:
      - '2952'
      content-type:
      - application/json; charset=utf-8
      date:
      - Thu, 24 Oct 2019 08:31:27 GMT
      expires:
      - '-1'
      pragma:
      - no-cache
      server:
      - Microsoft-HTTPAPI/2.0
      - Microsoft-HTTPAPI/2.0
      strict-transport-security:
      - max-age=31536000; includeSubDomains
      transfer-encoding:
      - chunked
      vary:
      - Accept-Encoding
      x-content-type-options:
      - nosniff
      x-ms-arm-service-request-id:
      - 3c5e2fbe-318c-461c-a34c-79ebf328957b
      x-ms-ratelimit-remaining-subscription-writes:
      - '1191'
    status:
      code: 200
      message: OK
- request:
    body: null
    headers:
      Accept:
      - application/json
      Accept-Encoding:
      - gzip, deflate
      CommandName:
      - network nic ip-config address-pool add
      Connection:
      - keep-alive
      ParameterSetName:
      - -g --lb-name --nic-name --ip-config-name --address-pool
      User-Agent:
      - python/3.7.4 (Windows-10-10.0.18362-SP0) msrest/0.6.10 msrest_azure/0.6.2
        azure-mgmt-network/7.0.0 Azure-SDK-For-Python AZURECLI/2.0.75
    method: GET
    uri: https://management.azure.com/subscriptions/00000000-0000-0000-0000-000000000000/providers/Microsoft.Network/locations/westus/operations/918509be-4b45-41a7-b6e9-e12829427e92?api-version=2019-09-01
  response:
    body:
      string: "{\r\n  \"status\": \"Succeeded\"\r\n}"
    headers:
      cache-control:
      - no-cache
      content-length:
      - '29'
      content-type:
      - application/json; charset=utf-8
      date:
      - Thu, 24 Oct 2019 08:31:58 GMT
      expires:
      - '-1'
      pragma:
      - no-cache
      server:
      - Microsoft-HTTPAPI/2.0
      - Microsoft-HTTPAPI/2.0
      strict-transport-security:
      - max-age=31536000; includeSubDomains
      transfer-encoding:
      - chunked
      vary:
      - Accept-Encoding
      x-content-type-options:
      - nosniff
      x-ms-arm-service-request-id:
      - c2ea0f94-9dbc-4933-a3df-af21aaeed16b
    status:
      code: 200
      message: OK
- request:
    body: null
    headers:
      Accept:
      - application/json
      Accept-Encoding:
      - gzip, deflate
      CommandName:
      - network nic ip-config address-pool add
      Connection:
      - keep-alive
      ParameterSetName:
      - -g --lb-name --nic-name --ip-config-name --address-pool
      User-Agent:
      - python/3.7.4 (Windows-10-10.0.18362-SP0) msrest/0.6.10 msrest_azure/0.6.2
        azure-mgmt-network/7.0.0 Azure-SDK-For-Python AZURECLI/2.0.75
    method: GET
    uri: https://management.azure.com/subscriptions/00000000-0000-0000-0000-000000000000/resourceGroups/cli_test_nic_subresource000001/providers/Microsoft.Network/networkInterfaces/nic1?api-version=2019-09-01
  response:
    body:
      string: "{\r\n  \"name\": \"nic1\",\r\n  \"id\": \"/subscriptions/00000000-0000-0000-0000-000000000000/resourceGroups/cli_test_nic_subresource000001/providers/Microsoft.Network/networkInterfaces/nic1\",\r\n
        \ \"etag\": \"W/\\\"216478a1-4494-4153-8a9d-54696911258b\\\"\",\r\n  \"location\":
        \"westus\",\r\n  \"properties\": {\r\n    \"provisioningState\": \"Succeeded\",\r\n
        \   \"resourceGuid\": \"da93364d-0df7-4521-918b-6ed5d040be4a\",\r\n    \"ipConfigurations\":
        [\r\n      {\r\n        \"name\": \"ipconfig1\",\r\n        \"id\": \"/subscriptions/00000000-0000-0000-0000-000000000000/resourceGroups/cli_test_nic_subresource000001/providers/Microsoft.Network/networkInterfaces/nic1/ipConfigurations/ipconfig1\",\r\n
        \       \"etag\": \"W/\\\"216478a1-4494-4153-8a9d-54696911258b\\\"\",\r\n
        \       \"type\": \"Microsoft.Network/networkInterfaces/ipConfigurations\",\r\n
        \       \"properties\": {\r\n          \"provisioningState\": \"Succeeded\",\r\n
        \         \"privateIPAddress\": \"10.0.0.50\",\r\n          \"privateIPAllocationMethod\":
        \"Static\",\r\n          \"subnet\": {\r\n            \"id\": \"/subscriptions/00000000-0000-0000-0000-000000000000/resourceGroups/cli_test_nic_subresource000001/providers/Microsoft.Network/virtualNetworks/vnet1/subnets/subnet1\"\r\n
        \         },\r\n          \"primary\": true,\r\n          \"privateIPAddressVersion\":
        \"IPv4\",\r\n          \"loadBalancerBackendAddressPools\": [\r\n            {\r\n
        \             \"id\": \"/subscriptions/00000000-0000-0000-0000-000000000000/resourceGroups/cli_test_nic_subresource000001/providers/Microsoft.Network/loadBalancers/lb1/backendAddressPools/bap2\"\r\n
        \           },\r\n            {\r\n              \"id\": \"/subscriptions/00000000-0000-0000-0000-000000000000/resourceGroups/cli_test_nic_subresource000001/providers/Microsoft.Network/loadBalancers/lb1/backendAddressPools/bap1\"\r\n
        \           }\r\n          ],\r\n          \"loadBalancerInboundNatRules\":
        [\r\n            {\r\n              \"id\": \"/subscriptions/00000000-0000-0000-0000-000000000000/resourceGroups/cli_test_nic_subresource000001/providers/Microsoft.Network/loadBalancers/lb1/inboundNatRules/rule2\"\r\n
        \           },\r\n            {\r\n              \"id\": \"/subscriptions/00000000-0000-0000-0000-000000000000/resourceGroups/cli_test_nic_subresource000001/providers/Microsoft.Network/loadBalancers/lb1/inboundNatRules/rule1\"\r\n
        \           }\r\n          ]\r\n        }\r\n      }\r\n    ],\r\n    \"dnsSettings\":
        {\r\n      \"dnsServers\": [],\r\n      \"appliedDnsServers\": [],\r\n      \"internalDomainNameSuffix\":
        \"ypbyvfgjphbehoyphum35gxv1f.dx.internal.cloudapp.net\"\r\n    },\r\n    \"enableAcceleratedNetworking\":
        false,\r\n    \"enableIPForwarding\": false,\r\n    \"hostedWorkloads\": [],\r\n
        \   \"tapConfigurations\": []\r\n  },\r\n  \"type\": \"Microsoft.Network/networkInterfaces\"\r\n}"
    headers:
      cache-control:
      - no-cache
      content-length:
      - '2952'
      content-type:
      - application/json; charset=utf-8
      date:
      - Thu, 24 Oct 2019 08:31:58 GMT
      etag:
      - W/"216478a1-4494-4153-8a9d-54696911258b"
      expires:
      - '-1'
      pragma:
      - no-cache
      server:
      - Microsoft-HTTPAPI/2.0
      - Microsoft-HTTPAPI/2.0
      strict-transport-security:
      - max-age=31536000; includeSubDomains
      transfer-encoding:
      - chunked
      vary:
      - Accept-Encoding
      x-content-type-options:
      - nosniff
      x-ms-arm-service-request-id:
      - f930e04b-19d7-45f6-8b0f-9dbad00b109f
    status:
      code: 200
      message: OK
- request:
    body: null
    headers:
      Accept:
      - application/json
      Accept-Encoding:
      - gzip, deflate
      CommandName:
      - network nic ip-config update
      Connection:
      - keep-alive
      ParameterSetName:
      - -g --nic-name -n --private-ip-address --public-ip-address
      User-Agent:
      - python/3.7.4 (Windows-10-10.0.18362-SP0) msrest/0.6.10 msrest_azure/0.6.2
        azure-mgmt-network/7.0.0 Azure-SDK-For-Python AZURECLI/2.0.75
      accept-language:
      - en-US
    method: GET
    uri: https://management.azure.com/subscriptions/00000000-0000-0000-0000-000000000000/resourceGroups/cli_test_nic_subresource000001/providers/Microsoft.Network/networkInterfaces/nic1?api-version=2019-09-01
  response:
    body:
      string: "{\r\n  \"name\": \"nic1\",\r\n  \"id\": \"/subscriptions/00000000-0000-0000-0000-000000000000/resourceGroups/cli_test_nic_subresource000001/providers/Microsoft.Network/networkInterfaces/nic1\",\r\n
        \ \"etag\": \"W/\\\"216478a1-4494-4153-8a9d-54696911258b\\\"\",\r\n  \"location\":
        \"westus\",\r\n  \"properties\": {\r\n    \"provisioningState\": \"Succeeded\",\r\n
        \   \"resourceGuid\": \"da93364d-0df7-4521-918b-6ed5d040be4a\",\r\n    \"ipConfigurations\":
        [\r\n      {\r\n        \"name\": \"ipconfig1\",\r\n        \"id\": \"/subscriptions/00000000-0000-0000-0000-000000000000/resourceGroups/cli_test_nic_subresource000001/providers/Microsoft.Network/networkInterfaces/nic1/ipConfigurations/ipconfig1\",\r\n
        \       \"etag\": \"W/\\\"216478a1-4494-4153-8a9d-54696911258b\\\"\",\r\n
        \       \"type\": \"Microsoft.Network/networkInterfaces/ipConfigurations\",\r\n
        \       \"properties\": {\r\n          \"provisioningState\": \"Succeeded\",\r\n
        \         \"privateIPAddress\": \"10.0.0.50\",\r\n          \"privateIPAllocationMethod\":
        \"Static\",\r\n          \"subnet\": {\r\n            \"id\": \"/subscriptions/00000000-0000-0000-0000-000000000000/resourceGroups/cli_test_nic_subresource000001/providers/Microsoft.Network/virtualNetworks/vnet1/subnets/subnet1\"\r\n
        \         },\r\n          \"primary\": true,\r\n          \"privateIPAddressVersion\":
        \"IPv4\",\r\n          \"loadBalancerBackendAddressPools\": [\r\n            {\r\n
        \             \"id\": \"/subscriptions/00000000-0000-0000-0000-000000000000/resourceGroups/cli_test_nic_subresource000001/providers/Microsoft.Network/loadBalancers/lb1/backendAddressPools/bap2\"\r\n
        \           },\r\n            {\r\n              \"id\": \"/subscriptions/00000000-0000-0000-0000-000000000000/resourceGroups/cli_test_nic_subresource000001/providers/Microsoft.Network/loadBalancers/lb1/backendAddressPools/bap1\"\r\n
        \           }\r\n          ],\r\n          \"loadBalancerInboundNatRules\":
        [\r\n            {\r\n              \"id\": \"/subscriptions/00000000-0000-0000-0000-000000000000/resourceGroups/cli_test_nic_subresource000001/providers/Microsoft.Network/loadBalancers/lb1/inboundNatRules/rule2\"\r\n
        \           },\r\n            {\r\n              \"id\": \"/subscriptions/00000000-0000-0000-0000-000000000000/resourceGroups/cli_test_nic_subresource000001/providers/Microsoft.Network/loadBalancers/lb1/inboundNatRules/rule1\"\r\n
        \           }\r\n          ]\r\n        }\r\n      }\r\n    ],\r\n    \"dnsSettings\":
        {\r\n      \"dnsServers\": [],\r\n      \"appliedDnsServers\": [],\r\n      \"internalDomainNameSuffix\":
        \"ypbyvfgjphbehoyphum35gxv1f.dx.internal.cloudapp.net\"\r\n    },\r\n    \"enableAcceleratedNetworking\":
        false,\r\n    \"enableIPForwarding\": false,\r\n    \"hostedWorkloads\": [],\r\n
        \   \"tapConfigurations\": []\r\n  },\r\n  \"type\": \"Microsoft.Network/networkInterfaces\"\r\n}"
    headers:
      cache-control:
      - no-cache
      content-length:
      - '2952'
      content-type:
      - application/json; charset=utf-8
      date:
      - Thu, 24 Oct 2019 08:31:59 GMT
      etag:
      - W/"216478a1-4494-4153-8a9d-54696911258b"
      expires:
      - '-1'
      pragma:
      - no-cache
      server:
      - Microsoft-HTTPAPI/2.0
      - Microsoft-HTTPAPI/2.0
      strict-transport-security:
      - max-age=31536000; includeSubDomains
      transfer-encoding:
      - chunked
      vary:
      - Accept-Encoding
      x-content-type-options:
      - nosniff
      x-ms-arm-service-request-id:
      - 291175e4-5d9e-4db3-b538-c11b93d8dba2
    status:
      code: 200
      message: OK
- request:
    body: 'b''{"id": "/subscriptions/00000000-0000-0000-0000-000000000000/resourceGroups/cli_test_nic_subresource000001/providers/Microsoft.Network/networkInterfaces/nic1",
      "location": "westus", "properties": {"ipConfigurations": [{"id": "/subscriptions/00000000-0000-0000-0000-000000000000/resourceGroups/cli_test_nic_subresource000001/providers/Microsoft.Network/networkInterfaces/nic1/ipConfigurations/ipconfig1",
      "properties": {"loadBalancerBackendAddressPools": [{"id": "/subscriptions/00000000-0000-0000-0000-000000000000/resourceGroups/cli_test_nic_subresource000001/providers/Microsoft.Network/loadBalancers/lb1/backendAddressPools/bap2"},
      {"id": "/subscriptions/00000000-0000-0000-0000-000000000000/resourceGroups/cli_test_nic_subresource000001/providers/Microsoft.Network/loadBalancers/lb1/backendAddressPools/bap1"}],
      "loadBalancerInboundNatRules": [{"id": "/subscriptions/00000000-0000-0000-0000-000000000000/resourceGroups/cli_test_nic_subresource000001/providers/Microsoft.Network/loadBalancers/lb1/inboundNatRules/rule2"},
      {"id": "/subscriptions/00000000-0000-0000-0000-000000000000/resourceGroups/cli_test_nic_subresource000001/providers/Microsoft.Network/loadBalancers/lb1/inboundNatRules/rule1"}],
      "privateIPAllocationMethod": "dynamic", "privateIPAddressVersion": "ipv4", "subnet":
      {"id": "/subscriptions/00000000-0000-0000-0000-000000000000/resourceGroups/cli_test_nic_subresource000001/providers/Microsoft.Network/virtualNetworks/vnet1/subnets/subnet1"},
      "primary": true, "publicIPAddress": {"id": "/subscriptions/00000000-0000-0000-0000-000000000000/resourceGroups/cli_test_nic_subresource000001/providers/Microsoft.Network/publicIPAddresses/publicip2"}},
      "name": "ipconfig1"}], "dnsSettings": {"dnsServers": []}, "enableAcceleratedNetworking":
      false, "enableIPForwarding": false}}'''
    headers:
      Accept:
      - application/json
      Accept-Encoding:
      - gzip, deflate
      CommandName:
      - network nic ip-config update
      Connection:
      - keep-alive
      Content-Length:
      - '2149'
      Content-Type:
      - application/json; charset=utf-8
      ParameterSetName:
      - -g --nic-name -n --private-ip-address --public-ip-address
      User-Agent:
      - python/3.7.4 (Windows-10-10.0.18362-SP0) msrest/0.6.10 msrest_azure/0.6.2
        azure-mgmt-network/7.0.0 Azure-SDK-For-Python AZURECLI/2.0.75
      accept-language:
      - en-US
    method: PUT
    uri: https://management.azure.com/subscriptions/00000000-0000-0000-0000-000000000000/resourceGroups/cli_test_nic_subresource000001/providers/Microsoft.Network/networkInterfaces/nic1?api-version=2019-09-01
  response:
    body:
      string: "{\r\n  \"name\": \"nic1\",\r\n  \"id\": \"/subscriptions/00000000-0000-0000-0000-000000000000/resourceGroups/cli_test_nic_subresource000001/providers/Microsoft.Network/networkInterfaces/nic1\",\r\n
        \ \"etag\": \"W/\\\"0d699ed6-ad46-4f3d-a154-ced9a6b622ac\\\"\",\r\n  \"location\":
        \"westus\",\r\n  \"properties\": {\r\n    \"provisioningState\": \"Succeeded\",\r\n
        \   \"resourceGuid\": \"da93364d-0df7-4521-918b-6ed5d040be4a\",\r\n    \"ipConfigurations\":
        [\r\n      {\r\n        \"name\": \"ipconfig1\",\r\n        \"id\": \"/subscriptions/00000000-0000-0000-0000-000000000000/resourceGroups/cli_test_nic_subresource000001/providers/Microsoft.Network/networkInterfaces/nic1/ipConfigurations/ipconfig1\",\r\n
        \       \"etag\": \"W/\\\"0d699ed6-ad46-4f3d-a154-ced9a6b622ac\\\"\",\r\n
        \       \"type\": \"Microsoft.Network/networkInterfaces/ipConfigurations\",\r\n
        \       \"properties\": {\r\n          \"provisioningState\": \"Succeeded\",\r\n
        \         \"privateIPAddress\": \"10.0.0.50\",\r\n          \"privateIPAllocationMethod\":
        \"Dynamic\",\r\n          \"publicIPAddress\": {\r\n            \"id\": \"/subscriptions/00000000-0000-0000-0000-000000000000/resourceGroups/cli_test_nic_subresource000001/providers/Microsoft.Network/publicIPAddresses/publicip2\"\r\n
        \         },\r\n          \"subnet\": {\r\n            \"id\": \"/subscriptions/00000000-0000-0000-0000-000000000000/resourceGroups/cli_test_nic_subresource000001/providers/Microsoft.Network/virtualNetworks/vnet1/subnets/subnet1\"\r\n
        \         },\r\n          \"primary\": true,\r\n          \"privateIPAddressVersion\":
        \"IPv4\",\r\n          \"loadBalancerBackendAddressPools\": [\r\n            {\r\n
        \             \"id\": \"/subscriptions/00000000-0000-0000-0000-000000000000/resourceGroups/cli_test_nic_subresource000001/providers/Microsoft.Network/loadBalancers/lb1/backendAddressPools/bap2\"\r\n
        \           },\r\n            {\r\n              \"id\": \"/subscriptions/00000000-0000-0000-0000-000000000000/resourceGroups/cli_test_nic_subresource000001/providers/Microsoft.Network/loadBalancers/lb1/backendAddressPools/bap1\"\r\n
        \           }\r\n          ],\r\n          \"loadBalancerInboundNatRules\":
        [\r\n            {\r\n              \"id\": \"/subscriptions/00000000-0000-0000-0000-000000000000/resourceGroups/cli_test_nic_subresource000001/providers/Microsoft.Network/loadBalancers/lb1/inboundNatRules/rule2\"\r\n
        \           },\r\n            {\r\n              \"id\": \"/subscriptions/00000000-0000-0000-0000-000000000000/resourceGroups/cli_test_nic_subresource000001/providers/Microsoft.Network/loadBalancers/lb1/inboundNatRules/rule1\"\r\n
        \           }\r\n          ]\r\n        }\r\n      }\r\n    ],\r\n    \"dnsSettings\":
        {\r\n      \"dnsServers\": [],\r\n      \"appliedDnsServers\": [],\r\n      \"internalDomainNameSuffix\":
        \"ypbyvfgjphbehoyphum35gxv1f.dx.internal.cloudapp.net\"\r\n    },\r\n    \"enableAcceleratedNetworking\":
        false,\r\n    \"enableIPForwarding\": false,\r\n    \"hostedWorkloads\": [],\r\n
        \   \"tapConfigurations\": []\r\n  },\r\n  \"type\": \"Microsoft.Network/networkInterfaces\"\r\n}"
    headers:
      azure-asyncoperation:
      - https://management.azure.com/subscriptions/00000000-0000-0000-0000-000000000000/providers/Microsoft.Network/locations/westus/operations/ab5b361a-9731-409a-8c96-bbc513f25ca4?api-version=2019-09-01
      cache-control:
      - no-cache
      content-length:
      - '3219'
      content-type:
      - application/json; charset=utf-8
      date:
      - Thu, 24 Oct 2019 08:32:00 GMT
      expires:
      - '-1'
      pragma:
      - no-cache
      server:
      - Microsoft-HTTPAPI/2.0
      - Microsoft-HTTPAPI/2.0
      strict-transport-security:
      - max-age=31536000; includeSubDomains
      transfer-encoding:
      - chunked
      vary:
      - Accept-Encoding
      x-content-type-options:
      - nosniff
      x-ms-arm-service-request-id:
      - 02218fe2-bca6-4223-a7a0-6eae26f7aff0
      x-ms-ratelimit-remaining-subscription-writes:
      - '1188'
    status:
      code: 200
      message: OK
- request:
    body: null
    headers:
      Accept:
      - application/json
      Accept-Encoding:
      - gzip, deflate
      CommandName:
      - network nic ip-config update
      Connection:
      - keep-alive
      ParameterSetName:
      - -g --nic-name -n --private-ip-address --public-ip-address
      User-Agent:
      - python/3.7.4 (Windows-10-10.0.18362-SP0) msrest/0.6.10 msrest_azure/0.6.2
        azure-mgmt-network/7.0.0 Azure-SDK-For-Python AZURECLI/2.0.75
    method: GET
    uri: https://management.azure.com/subscriptions/00000000-0000-0000-0000-000000000000/providers/Microsoft.Network/locations/westus/operations/ab5b361a-9731-409a-8c96-bbc513f25ca4?api-version=2019-09-01
  response:
    body:
      string: "{\r\n  \"status\": \"Succeeded\"\r\n}"
    headers:
      cache-control:
      - no-cache
      content-length:
      - '29'
      content-type:
      - application/json; charset=utf-8
      date:
      - Thu, 24 Oct 2019 08:32:31 GMT
      expires:
      - '-1'
      pragma:
      - no-cache
      server:
      - Microsoft-HTTPAPI/2.0
      - Microsoft-HTTPAPI/2.0
      strict-transport-security:
      - max-age=31536000; includeSubDomains
      transfer-encoding:
      - chunked
      vary:
      - Accept-Encoding
      x-content-type-options:
      - nosniff
      x-ms-arm-service-request-id:
      - e5b145f9-9c7d-4831-9c5b-aafd120c7a76
    status:
      code: 200
      message: OK
- request:
    body: null
    headers:
      Accept:
      - application/json
      Accept-Encoding:
      - gzip, deflate
      CommandName:
      - network nic ip-config update
      Connection:
      - keep-alive
      ParameterSetName:
      - -g --nic-name -n --private-ip-address --public-ip-address
      User-Agent:
      - python/3.7.4 (Windows-10-10.0.18362-SP0) msrest/0.6.10 msrest_azure/0.6.2
        azure-mgmt-network/7.0.0 Azure-SDK-For-Python AZURECLI/2.0.75
    method: GET
    uri: https://management.azure.com/subscriptions/00000000-0000-0000-0000-000000000000/resourceGroups/cli_test_nic_subresource000001/providers/Microsoft.Network/networkInterfaces/nic1?api-version=2019-09-01
  response:
    body:
      string: "{\r\n  \"name\": \"nic1\",\r\n  \"id\": \"/subscriptions/00000000-0000-0000-0000-000000000000/resourceGroups/cli_test_nic_subresource000001/providers/Microsoft.Network/networkInterfaces/nic1\",\r\n
        \ \"etag\": \"W/\\\"0d699ed6-ad46-4f3d-a154-ced9a6b622ac\\\"\",\r\n  \"location\":
        \"westus\",\r\n  \"properties\": {\r\n    \"provisioningState\": \"Succeeded\",\r\n
        \   \"resourceGuid\": \"da93364d-0df7-4521-918b-6ed5d040be4a\",\r\n    \"ipConfigurations\":
        [\r\n      {\r\n        \"name\": \"ipconfig1\",\r\n        \"id\": \"/subscriptions/00000000-0000-0000-0000-000000000000/resourceGroups/cli_test_nic_subresource000001/providers/Microsoft.Network/networkInterfaces/nic1/ipConfigurations/ipconfig1\",\r\n
        \       \"etag\": \"W/\\\"0d699ed6-ad46-4f3d-a154-ced9a6b622ac\\\"\",\r\n
        \       \"type\": \"Microsoft.Network/networkInterfaces/ipConfigurations\",\r\n
        \       \"properties\": {\r\n          \"provisioningState\": \"Succeeded\",\r\n
        \         \"privateIPAddress\": \"10.0.0.50\",\r\n          \"privateIPAllocationMethod\":
        \"Dynamic\",\r\n          \"publicIPAddress\": {\r\n            \"id\": \"/subscriptions/00000000-0000-0000-0000-000000000000/resourceGroups/cli_test_nic_subresource000001/providers/Microsoft.Network/publicIPAddresses/publicip2\"\r\n
        \         },\r\n          \"subnet\": {\r\n            \"id\": \"/subscriptions/00000000-0000-0000-0000-000000000000/resourceGroups/cli_test_nic_subresource000001/providers/Microsoft.Network/virtualNetworks/vnet1/subnets/subnet1\"\r\n
        \         },\r\n          \"primary\": true,\r\n          \"privateIPAddressVersion\":
        \"IPv4\",\r\n          \"loadBalancerBackendAddressPools\": [\r\n            {\r\n
        \             \"id\": \"/subscriptions/00000000-0000-0000-0000-000000000000/resourceGroups/cli_test_nic_subresource000001/providers/Microsoft.Network/loadBalancers/lb1/backendAddressPools/bap2\"\r\n
        \           },\r\n            {\r\n              \"id\": \"/subscriptions/00000000-0000-0000-0000-000000000000/resourceGroups/cli_test_nic_subresource000001/providers/Microsoft.Network/loadBalancers/lb1/backendAddressPools/bap1\"\r\n
        \           }\r\n          ],\r\n          \"loadBalancerInboundNatRules\":
        [\r\n            {\r\n              \"id\": \"/subscriptions/00000000-0000-0000-0000-000000000000/resourceGroups/cli_test_nic_subresource000001/providers/Microsoft.Network/loadBalancers/lb1/inboundNatRules/rule2\"\r\n
        \           },\r\n            {\r\n              \"id\": \"/subscriptions/00000000-0000-0000-0000-000000000000/resourceGroups/cli_test_nic_subresource000001/providers/Microsoft.Network/loadBalancers/lb1/inboundNatRules/rule1\"\r\n
        \           }\r\n          ]\r\n        }\r\n      }\r\n    ],\r\n    \"dnsSettings\":
        {\r\n      \"dnsServers\": [],\r\n      \"appliedDnsServers\": [],\r\n      \"internalDomainNameSuffix\":
        \"ypbyvfgjphbehoyphum35gxv1f.dx.internal.cloudapp.net\"\r\n    },\r\n    \"enableAcceleratedNetworking\":
        false,\r\n    \"enableIPForwarding\": false,\r\n    \"hostedWorkloads\": [],\r\n
        \   \"tapConfigurations\": []\r\n  },\r\n  \"type\": \"Microsoft.Network/networkInterfaces\"\r\n}"
    headers:
      cache-control:
      - no-cache
      content-length:
      - '3219'
      content-type:
      - application/json; charset=utf-8
      date:
      - Thu, 24 Oct 2019 08:32:32 GMT
      etag:
      - W/"0d699ed6-ad46-4f3d-a154-ced9a6b622ac"
      expires:
      - '-1'
      pragma:
      - no-cache
      server:
      - Microsoft-HTTPAPI/2.0
      - Microsoft-HTTPAPI/2.0
      strict-transport-security:
      - max-age=31536000; includeSubDomains
      transfer-encoding:
      - chunked
      vary:
      - Accept-Encoding
      x-content-type-options:
      - nosniff
      x-ms-arm-service-request-id:
      - babcf698-f1d3-4023-a4b0-e24134b66a05
    status:
      code: 200
      message: OK
- request:
    body: null
    headers:
      Accept:
      - application/json
      Accept-Encoding:
      - gzip, deflate
      CommandName:
      - network nic ip-config update
      Connection:
      - keep-alive
      ParameterSetName:
      - -g --nic-name -n --subnet --vnet-name
      User-Agent:
      - python/3.7.4 (Windows-10-10.0.18362-SP0) msrest/0.6.10 msrest_azure/0.6.2
        azure-mgmt-network/7.0.0 Azure-SDK-For-Python AZURECLI/2.0.75
      accept-language:
      - en-US
    method: GET
    uri: https://management.azure.com/subscriptions/00000000-0000-0000-0000-000000000000/resourceGroups/cli_test_nic_subresource000001/providers/Microsoft.Network/networkInterfaces/nic1?api-version=2019-09-01
  response:
    body:
      string: "{\r\n  \"name\": \"nic1\",\r\n  \"id\": \"/subscriptions/00000000-0000-0000-0000-000000000000/resourceGroups/cli_test_nic_subresource000001/providers/Microsoft.Network/networkInterfaces/nic1\",\r\n
        \ \"etag\": \"W/\\\"0d699ed6-ad46-4f3d-a154-ced9a6b622ac\\\"\",\r\n  \"location\":
        \"westus\",\r\n  \"properties\": {\r\n    \"provisioningState\": \"Succeeded\",\r\n
        \   \"resourceGuid\": \"da93364d-0df7-4521-918b-6ed5d040be4a\",\r\n    \"ipConfigurations\":
        [\r\n      {\r\n        \"name\": \"ipconfig1\",\r\n        \"id\": \"/subscriptions/00000000-0000-0000-0000-000000000000/resourceGroups/cli_test_nic_subresource000001/providers/Microsoft.Network/networkInterfaces/nic1/ipConfigurations/ipconfig1\",\r\n
        \       \"etag\": \"W/\\\"0d699ed6-ad46-4f3d-a154-ced9a6b622ac\\\"\",\r\n
        \       \"type\": \"Microsoft.Network/networkInterfaces/ipConfigurations\",\r\n
        \       \"properties\": {\r\n          \"provisioningState\": \"Succeeded\",\r\n
        \         \"privateIPAddress\": \"10.0.0.50\",\r\n          \"privateIPAllocationMethod\":
        \"Dynamic\",\r\n          \"publicIPAddress\": {\r\n            \"id\": \"/subscriptions/00000000-0000-0000-0000-000000000000/resourceGroups/cli_test_nic_subresource000001/providers/Microsoft.Network/publicIPAddresses/publicip2\"\r\n
        \         },\r\n          \"subnet\": {\r\n            \"id\": \"/subscriptions/00000000-0000-0000-0000-000000000000/resourceGroups/cli_test_nic_subresource000001/providers/Microsoft.Network/virtualNetworks/vnet1/subnets/subnet1\"\r\n
        \         },\r\n          \"primary\": true,\r\n          \"privateIPAddressVersion\":
        \"IPv4\",\r\n          \"loadBalancerBackendAddressPools\": [\r\n            {\r\n
        \             \"id\": \"/subscriptions/00000000-0000-0000-0000-000000000000/resourceGroups/cli_test_nic_subresource000001/providers/Microsoft.Network/loadBalancers/lb1/backendAddressPools/bap2\"\r\n
        \           },\r\n            {\r\n              \"id\": \"/subscriptions/00000000-0000-0000-0000-000000000000/resourceGroups/cli_test_nic_subresource000001/providers/Microsoft.Network/loadBalancers/lb1/backendAddressPools/bap1\"\r\n
        \           }\r\n          ],\r\n          \"loadBalancerInboundNatRules\":
        [\r\n            {\r\n              \"id\": \"/subscriptions/00000000-0000-0000-0000-000000000000/resourceGroups/cli_test_nic_subresource000001/providers/Microsoft.Network/loadBalancers/lb1/inboundNatRules/rule2\"\r\n
        \           },\r\n            {\r\n              \"id\": \"/subscriptions/00000000-0000-0000-0000-000000000000/resourceGroups/cli_test_nic_subresource000001/providers/Microsoft.Network/loadBalancers/lb1/inboundNatRules/rule1\"\r\n
        \           }\r\n          ]\r\n        }\r\n      }\r\n    ],\r\n    \"dnsSettings\":
        {\r\n      \"dnsServers\": [],\r\n      \"appliedDnsServers\": [],\r\n      \"internalDomainNameSuffix\":
        \"ypbyvfgjphbehoyphum35gxv1f.dx.internal.cloudapp.net\"\r\n    },\r\n    \"enableAcceleratedNetworking\":
        false,\r\n    \"enableIPForwarding\": false,\r\n    \"hostedWorkloads\": [],\r\n
        \   \"tapConfigurations\": []\r\n  },\r\n  \"type\": \"Microsoft.Network/networkInterfaces\"\r\n}"
    headers:
      cache-control:
      - no-cache
      content-length:
      - '3219'
      content-type:
      - application/json; charset=utf-8
      date:
      - Thu, 24 Oct 2019 08:32:33 GMT
      etag:
      - W/"0d699ed6-ad46-4f3d-a154-ced9a6b622ac"
      expires:
      - '-1'
      pragma:
      - no-cache
      server:
      - Microsoft-HTTPAPI/2.0
      - Microsoft-HTTPAPI/2.0
      strict-transport-security:
      - max-age=31536000; includeSubDomains
      transfer-encoding:
      - chunked
      vary:
      - Accept-Encoding
      x-content-type-options:
      - nosniff
      x-ms-arm-service-request-id:
      - 758230e7-a403-4fcf-bef3-3f54d744eb4b
    status:
      code: 200
      message: OK
- request:
    body: 'b''{"id": "/subscriptions/00000000-0000-0000-0000-000000000000/resourceGroups/cli_test_nic_subresource000001/providers/Microsoft.Network/networkInterfaces/nic1",
      "location": "westus", "properties": {"ipConfigurations": [{"id": "/subscriptions/00000000-0000-0000-0000-000000000000/resourceGroups/cli_test_nic_subresource000001/providers/Microsoft.Network/networkInterfaces/nic1/ipConfigurations/ipconfig1",
      "properties": {"loadBalancerBackendAddressPools": [{"id": "/subscriptions/00000000-0000-0000-0000-000000000000/resourceGroups/cli_test_nic_subresource000001/providers/Microsoft.Network/loadBalancers/lb1/backendAddressPools/bap2"},
      {"id": "/subscriptions/00000000-0000-0000-0000-000000000000/resourceGroups/cli_test_nic_subresource000001/providers/Microsoft.Network/loadBalancers/lb1/backendAddressPools/bap1"}],
      "loadBalancerInboundNatRules": [{"id": "/subscriptions/00000000-0000-0000-0000-000000000000/resourceGroups/cli_test_nic_subresource000001/providers/Microsoft.Network/loadBalancers/lb1/inboundNatRules/rule2"},
      {"id": "/subscriptions/00000000-0000-0000-0000-000000000000/resourceGroups/cli_test_nic_subresource000001/providers/Microsoft.Network/loadBalancers/lb1/inboundNatRules/rule1"}],
      "privateIPAddress": "10.0.0.50", "privateIPAllocationMethod": "Dynamic", "privateIPAddressVersion":
      "IPv4", "subnet": {"id": "/subscriptions/00000000-0000-0000-0000-000000000000/resourceGroups/cli_test_nic_subresource000001/providers/Microsoft.Network/virtualNetworks/vnet2/subnets/subnet2"},
      "primary": true, "publicIPAddress": {"id": "/subscriptions/00000000-0000-0000-0000-000000000000/resourceGroups/cli_test_nic_subresource000001/providers/Microsoft.Network/publicIPAddresses/publicip2"}},
      "name": "ipconfig1"}], "dnsSettings": {"dnsServers": []}, "enableAcceleratedNetworking":
      false, "enableIPForwarding": false}}'''
    headers:
      Accept:
      - application/json
      Accept-Encoding:
      - gzip, deflate
      CommandName:
      - network nic ip-config update
      Connection:
      - keep-alive
      Content-Length:
      - '2182'
      Content-Type:
      - application/json; charset=utf-8
      ParameterSetName:
      - -g --nic-name -n --subnet --vnet-name
      User-Agent:
      - python/3.7.4 (Windows-10-10.0.18362-SP0) msrest/0.6.10 msrest_azure/0.6.2
        azure-mgmt-network/7.0.0 Azure-SDK-For-Python AZURECLI/2.0.75
      accept-language:
      - en-US
    method: PUT
    uri: https://management.azure.com/subscriptions/00000000-0000-0000-0000-000000000000/resourceGroups/cli_test_nic_subresource000001/providers/Microsoft.Network/networkInterfaces/nic1?api-version=2019-09-01
  response:
    body:
      string: "{\r\n  \"name\": \"nic1\",\r\n  \"id\": \"/subscriptions/00000000-0000-0000-0000-000000000000/resourceGroups/cli_test_nic_subresource000001/providers/Microsoft.Network/networkInterfaces/nic1\",\r\n
        \ \"etag\": \"W/\\\"08001c00-d3d5-47af-8ba1-15999c874d2f\\\"\",\r\n  \"location\":
        \"westus\",\r\n  \"properties\": {\r\n    \"provisioningState\": \"Succeeded\",\r\n
        \   \"resourceGuid\": \"da93364d-0df7-4521-918b-6ed5d040be4a\",\r\n    \"ipConfigurations\":
        [\r\n      {\r\n        \"name\": \"ipconfig1\",\r\n        \"id\": \"/subscriptions/00000000-0000-0000-0000-000000000000/resourceGroups/cli_test_nic_subresource000001/providers/Microsoft.Network/networkInterfaces/nic1/ipConfigurations/ipconfig1\",\r\n
        \       \"etag\": \"W/\\\"08001c00-d3d5-47af-8ba1-15999c874d2f\\\"\",\r\n
        \       \"type\": \"Microsoft.Network/networkInterfaces/ipConfigurations\",\r\n
        \       \"properties\": {\r\n          \"provisioningState\": \"Succeeded\",\r\n
        \         \"privateIPAddress\": \"10.0.0.4\",\r\n          \"privateIPAllocationMethod\":
        \"Dynamic\",\r\n          \"publicIPAddress\": {\r\n            \"id\": \"/subscriptions/00000000-0000-0000-0000-000000000000/resourceGroups/cli_test_nic_subresource000001/providers/Microsoft.Network/publicIPAddresses/publicip2\"\r\n
        \         },\r\n          \"subnet\": {\r\n            \"id\": \"/subscriptions/00000000-0000-0000-0000-000000000000/resourceGroups/cli_test_nic_subresource000001/providers/Microsoft.Network/virtualNetworks/vnet2/subnets/subnet2\"\r\n
        \         },\r\n          \"primary\": true,\r\n          \"privateIPAddressVersion\":
        \"IPv4\",\r\n          \"loadBalancerBackendAddressPools\": [\r\n            {\r\n
        \             \"id\": \"/subscriptions/00000000-0000-0000-0000-000000000000/resourceGroups/cli_test_nic_subresource000001/providers/Microsoft.Network/loadBalancers/lb1/backendAddressPools/bap2\"\r\n
        \           },\r\n            {\r\n              \"id\": \"/subscriptions/00000000-0000-0000-0000-000000000000/resourceGroups/cli_test_nic_subresource000001/providers/Microsoft.Network/loadBalancers/lb1/backendAddressPools/bap1\"\r\n
        \           }\r\n          ],\r\n          \"loadBalancerInboundNatRules\":
        [\r\n            {\r\n              \"id\": \"/subscriptions/00000000-0000-0000-0000-000000000000/resourceGroups/cli_test_nic_subresource000001/providers/Microsoft.Network/loadBalancers/lb1/inboundNatRules/rule2\"\r\n
        \           },\r\n            {\r\n              \"id\": \"/subscriptions/00000000-0000-0000-0000-000000000000/resourceGroups/cli_test_nic_subresource000001/providers/Microsoft.Network/loadBalancers/lb1/inboundNatRules/rule1\"\r\n
        \           }\r\n          ]\r\n        }\r\n      }\r\n    ],\r\n    \"dnsSettings\":
        {\r\n      \"dnsServers\": [],\r\n      \"appliedDnsServers\": [],\r\n      \"internalDomainNameSuffix\":
        \"ypbyvfgjphbehoyphum35gxv1f.dx.internal.cloudapp.net\"\r\n    },\r\n    \"enableAcceleratedNetworking\":
        false,\r\n    \"enableIPForwarding\": false,\r\n    \"hostedWorkloads\": [],\r\n
        \   \"tapConfigurations\": []\r\n  },\r\n  \"type\": \"Microsoft.Network/networkInterfaces\"\r\n}"
    headers:
      azure-asyncoperation:
      - https://management.azure.com/subscriptions/00000000-0000-0000-0000-000000000000/providers/Microsoft.Network/locations/westus/operations/1729208c-8559-4f46-aecb-22c417311f83?api-version=2019-09-01
      cache-control:
      - no-cache
      content-length:
      - '3218'
      content-type:
      - application/json; charset=utf-8
      date:
      - Thu, 24 Oct 2019 08:32:33 GMT
      expires:
      - '-1'
      pragma:
      - no-cache
      server:
      - Microsoft-HTTPAPI/2.0
      - Microsoft-HTTPAPI/2.0
      strict-transport-security:
      - max-age=31536000; includeSubDomains
      transfer-encoding:
      - chunked
      vary:
      - Accept-Encoding
      x-content-type-options:
      - nosniff
      x-ms-arm-service-request-id:
      - dece5f52-c8f0-4dac-80fe-c4f30b6f82a8
      x-ms-ratelimit-remaining-subscription-writes:
      - '1190'
    status:
      code: 200
      message: OK
- request:
    body: null
    headers:
      Accept:
      - application/json
      Accept-Encoding:
      - gzip, deflate
      CommandName:
      - network nic ip-config update
      Connection:
      - keep-alive
      ParameterSetName:
      - -g --nic-name -n --subnet --vnet-name
      User-Agent:
      - python/3.7.4 (Windows-10-10.0.18362-SP0) msrest/0.6.10 msrest_azure/0.6.2
        azure-mgmt-network/7.0.0 Azure-SDK-For-Python AZURECLI/2.0.75
    method: GET
    uri: https://management.azure.com/subscriptions/00000000-0000-0000-0000-000000000000/providers/Microsoft.Network/locations/westus/operations/1729208c-8559-4f46-aecb-22c417311f83?api-version=2019-09-01
  response:
    body:
      string: "{\r\n  \"status\": \"Succeeded\"\r\n}"
    headers:
      cache-control:
      - no-cache
      content-length:
      - '29'
      content-type:
      - application/json; charset=utf-8
      date:
      - Thu, 24 Oct 2019 08:33:04 GMT
      expires:
      - '-1'
      pragma:
      - no-cache
      server:
      - Microsoft-HTTPAPI/2.0
      - Microsoft-HTTPAPI/2.0
      strict-transport-security:
      - max-age=31536000; includeSubDomains
      transfer-encoding:
      - chunked
      vary:
      - Accept-Encoding
      x-content-type-options:
      - nosniff
      x-ms-arm-service-request-id:
      - a226fb2c-e5dd-41d7-b38d-9777c10a2d80
    status:
      code: 200
      message: OK
- request:
    body: null
    headers:
      Accept:
      - application/json
      Accept-Encoding:
      - gzip, deflate
      CommandName:
      - network nic ip-config update
      Connection:
      - keep-alive
      ParameterSetName:
      - -g --nic-name -n --subnet --vnet-name
      User-Agent:
      - python/3.7.4 (Windows-10-10.0.18362-SP0) msrest/0.6.10 msrest_azure/0.6.2
        azure-mgmt-network/7.0.0 Azure-SDK-For-Python AZURECLI/2.0.75
    method: GET
    uri: https://management.azure.com/subscriptions/00000000-0000-0000-0000-000000000000/resourceGroups/cli_test_nic_subresource000001/providers/Microsoft.Network/networkInterfaces/nic1?api-version=2019-09-01
  response:
    body:
      string: "{\r\n  \"name\": \"nic1\",\r\n  \"id\": \"/subscriptions/00000000-0000-0000-0000-000000000000/resourceGroups/cli_test_nic_subresource000001/providers/Microsoft.Network/networkInterfaces/nic1\",\r\n
        \ \"etag\": \"W/\\\"08001c00-d3d5-47af-8ba1-15999c874d2f\\\"\",\r\n  \"location\":
        \"westus\",\r\n  \"properties\": {\r\n    \"provisioningState\": \"Succeeded\",\r\n
        \   \"resourceGuid\": \"da93364d-0df7-4521-918b-6ed5d040be4a\",\r\n    \"ipConfigurations\":
        [\r\n      {\r\n        \"name\": \"ipconfig1\",\r\n        \"id\": \"/subscriptions/00000000-0000-0000-0000-000000000000/resourceGroups/cli_test_nic_subresource000001/providers/Microsoft.Network/networkInterfaces/nic1/ipConfigurations/ipconfig1\",\r\n
        \       \"etag\": \"W/\\\"08001c00-d3d5-47af-8ba1-15999c874d2f\\\"\",\r\n
        \       \"type\": \"Microsoft.Network/networkInterfaces/ipConfigurations\",\r\n
        \       \"properties\": {\r\n          \"provisioningState\": \"Succeeded\",\r\n
        \         \"privateIPAddress\": \"10.0.0.4\",\r\n          \"privateIPAllocationMethod\":
        \"Dynamic\",\r\n          \"publicIPAddress\": {\r\n            \"id\": \"/subscriptions/00000000-0000-0000-0000-000000000000/resourceGroups/cli_test_nic_subresource000001/providers/Microsoft.Network/publicIPAddresses/publicip2\"\r\n
        \         },\r\n          \"subnet\": {\r\n            \"id\": \"/subscriptions/00000000-0000-0000-0000-000000000000/resourceGroups/cli_test_nic_subresource000001/providers/Microsoft.Network/virtualNetworks/vnet2/subnets/subnet2\"\r\n
        \         },\r\n          \"primary\": true,\r\n          \"privateIPAddressVersion\":
        \"IPv4\",\r\n          \"loadBalancerBackendAddressPools\": [\r\n            {\r\n
        \             \"id\": \"/subscriptions/00000000-0000-0000-0000-000000000000/resourceGroups/cli_test_nic_subresource000001/providers/Microsoft.Network/loadBalancers/lb1/backendAddressPools/bap2\"\r\n
        \           },\r\n            {\r\n              \"id\": \"/subscriptions/00000000-0000-0000-0000-000000000000/resourceGroups/cli_test_nic_subresource000001/providers/Microsoft.Network/loadBalancers/lb1/backendAddressPools/bap1\"\r\n
        \           }\r\n          ],\r\n          \"loadBalancerInboundNatRules\":
        [\r\n            {\r\n              \"id\": \"/subscriptions/00000000-0000-0000-0000-000000000000/resourceGroups/cli_test_nic_subresource000001/providers/Microsoft.Network/loadBalancers/lb1/inboundNatRules/rule2\"\r\n
        \           },\r\n            {\r\n              \"id\": \"/subscriptions/00000000-0000-0000-0000-000000000000/resourceGroups/cli_test_nic_subresource000001/providers/Microsoft.Network/loadBalancers/lb1/inboundNatRules/rule1\"\r\n
        \           }\r\n          ]\r\n        }\r\n      }\r\n    ],\r\n    \"dnsSettings\":
        {\r\n      \"dnsServers\": [],\r\n      \"appliedDnsServers\": [],\r\n      \"internalDomainNameSuffix\":
        \"ypbyvfgjphbehoyphum35gxv1f.dx.internal.cloudapp.net\"\r\n    },\r\n    \"enableAcceleratedNetworking\":
        false,\r\n    \"enableIPForwarding\": false,\r\n    \"hostedWorkloads\": [],\r\n
        \   \"tapConfigurations\": []\r\n  },\r\n  \"type\": \"Microsoft.Network/networkInterfaces\"\r\n}"
    headers:
      cache-control:
      - no-cache
      content-length:
      - '3218'
      content-type:
      - application/json; charset=utf-8
      date:
      - Thu, 24 Oct 2019 08:33:04 GMT
      etag:
      - W/"08001c00-d3d5-47af-8ba1-15999c874d2f"
      expires:
      - '-1'
      pragma:
      - no-cache
      server:
      - Microsoft-HTTPAPI/2.0
      - Microsoft-HTTPAPI/2.0
      strict-transport-security:
      - max-age=31536000; includeSubDomains
      transfer-encoding:
      - chunked
      vary:
      - Accept-Encoding
      x-content-type-options:
      - nosniff
      x-ms-arm-service-request-id:
      - c2f8c41c-f113-487b-ae6f-d79485d7905e
    status:
      code: 200
      message: OK
version: 1<|MERGE_RESOLUTION|>--- conflicted
+++ resolved
@@ -3658,11 +3658,7 @@
       x-ms-arm-service-request-id:
       - 016feca6-4967-4a72-b63a-b466e2ed2640
       x-ms-ratelimit-remaining-subscription-writes:
-<<<<<<< HEAD
-      - '1198'
-=======
       - '1191'
->>>>>>> 807faccc
     status:
       code: 200
       message: OK
