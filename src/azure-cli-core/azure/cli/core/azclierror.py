# --------------------------------------------------------------------------------------------
# Copyright (c) Microsoft Corporation. All rights reserved.
# Licensed under the MIT License. See License.txt in the project root for license information.
# --------------------------------------------------------------------------------------------

import sys

import azure.cli.core.telemetry as telemetry
from knack.util import CLIError
from knack.log import get_logger

logger = get_logger(__name__)
# pylint: disable=unnecessary-pass


# Error types in AzureCLI are from different sources, and there are many general error types like CLIError, AzureError.
# Besides, many error types with different names are actually showing the same kind of error.
# For example, CloudError, CLIError and ValidationError all could be a resource-not-found error.
# Therefore, here we define the new error classes to map and categorize all of the error types from different sources.


# region: Base Layer
# Base class for all the AzureCLI defined error classes.
class AzCLIError(CLIError):
    """ Base class for all the AzureCLI defined error classes.
    DO NOT raise this error class in your codes. """

    def __init__(self, error_msg, recommendation=None):
        # error message
        self.error_msg = error_msg

        # set recommendations to fix the error if the message is not actionable,
        # they will be printed to users after the error message, one recommendation per line
        self.recommendations = []
        self.set_recommendation(recommendation)

        # exception trace for the error
        self.exception_trace = None
        super().__init__(error_msg)

    def set_recommendation(self, recommendation):
        if isinstance(recommendation, str):
            self.recommendations.append(recommendation)
        elif isinstance(recommendation, list):
            self.recommendations.extend(recommendation)

    def set_exception_trace(self, exception_trace):
        self.exception_trace = exception_trace

    def print_error(self):
        from azure.cli.core.azlogging import CommandLoggerContext
        with CommandLoggerContext(logger):
            # print error type and error message
            message = '{}: {}'.format(self.__class__.__name__, self.error_msg)
            logger.error(message)
            # print exception trace if there is
            if self.exception_trace:
                logger.exception(self.exception_trace)
            # print recommendations to action
            if self.recommendations:
                for recommendation in self.recommendations:
                    print(recommendation, file=sys.stderr)

    def send_telemetry(self):
        telemetry.set_error_type(self.__class__.__name__)
# endregion


# region: Second Layer
# Main categories of the AzureCLI error types, used for Telemetry analysis
class UserFault(AzCLIError):
    """ Users should be responsible for the errors.
    DO NOT raise this error class in your codes. """
    def send_telemetry(self):
        super().send_telemetry()
        telemetry.set_user_fault(self.error_msg)


class ServiceError(AzCLIError):
    """ Azure Services should be responsible for the errors.
    DO NOT raise this error class in your codes. """
    def send_telemetry(self):
        super().send_telemetry()
        telemetry.set_failure(self.error_msg)


class ClientError(AzCLIError):
    """ AzureCLI should be responsible for the errors.
    DO NOT raise this error class in your codes. """
    def send_telemetry(self):
        super().send_telemetry()
        telemetry.set_failure(self.error_msg)
        if self.exception_trace:
            telemetry.set_exception(self.exception_trace, '')


class UnknownError(AzCLIError):
    """ Unclear errors, could not know who should be responsible for the errors.
    DO NOT raise this error class in your codes. """
    def send_telemetry(self):
        super().send_telemetry()
        telemetry.set_failure(self.error_msg)

    def print_error(self):
        from azure.cli.core.azlogging import CommandLoggerContext
        with CommandLoggerContext(logger):
            # print only error message (no error type)
            logger.error(self.error_msg)
            # print recommendations to action
            if self.recommendations:
                for recommendation in self.recommendations:
                    print(recommendation, file=sys.stderr)
# endregion


# region: Third Layer
# Specific categories of the AzureCLI error types
# Raise the error classes here in your codes. Avoid using fallback error classes unless you can not find a proper one.
# Command related error types
class CommandNotFoundError(UserFault):
    """ Command is misspelled or not recognized by AzureCLI. """
    pass


# Argument related error types
class UnrecognizedArgumentError(UserFault):
    """ Argument is misspelled or not recognized by AzureCLI. """
    pass


class RequiredArgumentMissingError(UserFault):
    """ Required argument is not specified. """
    pass


class MutuallyExclusiveArgumentError(UserFault):
    """ Arguments can not be specified together. """
    pass


class InvalidArgumentValueError(UserFault):
    """ Argument value is not valid. """
    pass


class ArgumentUsageError(UserFault):
    """ Fallback of the argument usage related errors.
    Avoid using this class unless the error can not be classified
    into the Argument related specific error types. """
    pass


# Response related error types
class BadRequestError(UserFault):
    """ Bad request from client: 400 error """
    pass


class UnauthorizedError(UserFault):
    """ Unauthorized request: 401 error """
    pass


class ForbiddenError(UserFault):
    """ Service refuse to response: 403 error """
    pass


class ResourceNotFoundError(UserFault):
    """ Can not find Azure resources: 404 error """
    pass


class AzureInternalError(ServiceError):
    """ Azure service internal error: 5xx error """
    pass


class AzureResponseError(UserFault):
    """ Fallback of the response related errors.
    Avoid using this class unless the error can not be classified
    into the Response related specific error types. """
    pass


# Request related error types
class AzureConnectionError(UserFault):
    """ Connection issues like connection timeout, aborted or broken. """
    pass


class ClientRequestError(UserFault):
    """ Fallback of the request related errors. Error occurs while attempting
    to make a request to the service. No request is sent.
    Avoid using this class unless the error can not be classified
    into the Request related specific errors types. """
    pass


# File operation related error types
class FileOperationError(UserFault):
    """ For file or directory operation related errors. """
    pass


# Keyboard interrupt error type
class ManualInterrupt(UserFault):
    """ Keyboard interrupt. """
    pass


<<<<<<< HEAD
# File not found error type
class FileNotFoundError(UserFault):
    """ File not found. """
    pass


# Unknown error type
class UnknownError(UserFault):
    """ Reserved for the errors which can not be categorized into the error types above.
    Usually for the very general error type like CLIError, AzureError.
    Error type info will not printed to users for this class. """
=======
# ARM template related error types
class InvalidTemplateError(UserFault):
    """ ARM template validation fails. It could be caused by incorrect template files or parameters """
    pass


class DeploymentError(UserFault):
    """ ARM template deployment fails. Template file is valid, and error occurs in deployment. """
    pass


# Validation related error types
class ValidationError(UserFault):
    """ Fallback of the errors in validation functions.
    Avoid using this class unless the error can not be classified into
    the Argument, Request and Response related specific error types. """
    pass


class UnclassifiedUserFault(UserFault):
    """ Fallback of the UserFault related error types.
    Avoid using this class unless the error can not be classified into
    the UserFault related specific error types.
    """
>>>>>>> ae6351db
    def print_error(self):
        from azure.cli.core.azlogging import CommandLoggerContext
        with CommandLoggerContext(logger):
            # print only error message (no error type)
            logger.error(self.error_msg)
            # print recommendations to action
            if self.recommendations:
                for recommendation in self.recommendations:
                    print(recommendation, file=sys.stderr)


# CLI internal error type
class CLIInternalError(ClientError):
    """ AzureCLI internal error """
    pass

# endregion<|MERGE_RESOLUTION|>--- conflicted
+++ resolved
@@ -209,19 +209,6 @@
     pass
 
 
-<<<<<<< HEAD
-# File not found error type
-class FileNotFoundError(UserFault):
-    """ File not found. """
-    pass
-
-
-# Unknown error type
-class UnknownError(UserFault):
-    """ Reserved for the errors which can not be categorized into the error types above.
-    Usually for the very general error type like CLIError, AzureError.
-    Error type info will not printed to users for this class. """
-=======
 # ARM template related error types
 class InvalidTemplateError(UserFault):
     """ ARM template validation fails. It could be caused by incorrect template files or parameters """
@@ -246,7 +233,7 @@
     Avoid using this class unless the error can not be classified into
     the UserFault related specific error types.
     """
->>>>>>> ae6351db
+
     def print_error(self):
         from azure.cli.core.azlogging import CommandLoggerContext
         with CommandLoggerContext(logger):
