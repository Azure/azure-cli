--- conflicted
+++ resolved
@@ -24,7 +24,6 @@
     'required_resource_accesses': 'requiredResourceAccess',
 }
 
-<<<<<<< HEAD
 # https://docs.microsoft.com/en-us/graph/api/resources/user?view=graph-rest-1.0#properties
 user_property_map = {
     # base properties
@@ -36,7 +35,7 @@
     'password': ['passwordProfile', 'password'],
     'force_change_password_next_login': ['passwordProfile', 'forceChangePasswordNextSignIn']
 }
-=======
+
 # https://docs.microsoft.com/en-us/graph/api/resources/group?view=graph-rest-1.0#properties
 group_property_map = {
     'display_name': 'displayName',
@@ -45,8 +44,6 @@
     'security_enabled': 'securityEnabled',
     'description': 'description'
 }
-
->>>>>>> 168bae8a
 
 def set_object_properties(property_map, graph_object, **kwargs):
     """Set properties of the graph object according to property_map.
