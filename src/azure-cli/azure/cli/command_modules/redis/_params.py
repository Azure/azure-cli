# --------------------------------------------------------------------------------------------
# Copyright (c) Microsoft Corporation. All rights reserved.
# Licensed under the MIT License. See License.txt in the project root for license information.
# --------------------------------------------------------------------------------------------
# pylint: disable=line-too-long

from knack.arguments import CLIArgumentType


def load_arguments(self, _):  # pylint: disable=too-many-statements
    from azure.mgmt.redis.models import RebootType, RedisKeyType, SkuName, TlsVersion, ReplicationRole, UpdateChannel
    from azure.cli.command_modules.redis._validators import JsonString, ScheduleEntryList
    from azure.cli.command_modules.redis.custom import allowed_c_family_sizes, allowed_p_family_sizes, allowed_auth_methods
    from azure.cli.core.commands.parameters import get_enum_type, tags_type, zones_type
    from azure.cli.core.commands.parameters import get_resource_name_completion_list

    system_identity_type = CLIArgumentType(action='store_true', help='Flag to specify system assigned identity')
    user_identity_type = CLIArgumentType(nargs='+', help='One or more space separated resource IDs of user assigned identities')

    with self.argument_context('redis') as c:
        cache_name = CLIArgumentType(options_list=['--name', '-n'], help='Name of the Redis cache.', id_part='name',
                                     completer=get_resource_name_completion_list('Microsoft.Cache/redis'))
        format_type = CLIArgumentType(options_list=['--file-format'], help='Format of the blob (Currently rdb is the only supported format, with other formats expected in the future)')

        c.argument('name', arg_type=cache_name)
        c.argument('redis_configuration', help='JSON encoded configuration settings. Use @{file} to load from a file.',
                   type=JsonString)
        c.argument('reboot_type', arg_type=get_enum_type(RebootType), help='Which Redis node(s) to reboot. Depending on this value data loss is possible.')
        c.argument('key_type', arg_type=get_enum_type(RedisKeyType), help='The Redis access key to regenerate.')
        c.argument('files', help='SAS url for blobs that needs to be imported', nargs='+')
        c.argument('format', arg_type=format_type)
        c.argument('file_format', arg_type=format_type)
        c.argument('container', help='SAS url for container where data needs to be exported to')
        c.argument('prefix', help='Prefix to use for exported files')
        c.argument('preferred_data_archive_auth_method', options_list=['--preferred-data-archive-auth-method', '--auth-method'], arg_type=get_enum_type(allowed_auth_methods), help='Preferred auth method to communicate to storage account used for data archive, default value is SAS')
        c.argument('cache_name', arg_type=cache_name)
        c.argument('shard_count', type=int, help='The number of shards to be created on a Premium Cluster Cache.')
        c.argument('subnet_id', help='The full resource ID of a subnet in a virtual network to deploy the redis cache in. Example format /subscriptions/{subid}/resourceGroups/{resourceGroupName}/providers/Microsoft.{Network|ClassicNetwork}/virtualNetworks/vnet1/subnets/subnet1')
        c.argument('static_ip', help='Specify a static ip if required for the VNET. If you do not specify a static IP then an IP address is chosen automatically')
        c.argument('tenant_settings', arg_type=tags_type, help='Space-separated tenant settings in key[=value] format')
        c.argument('tags', arg_type=tags_type)
        c.argument('zones', arg_type=zones_type)
        c.argument('shard_id', type=int)
        c.argument('sku', help='Type of Redis cache.', arg_type=get_enum_type(SkuName))
        c.argument('minimum_tls_version', help='Specifies the TLS version required by clients to connect to cache', arg_type=get_enum_type(TlsVersion))
        c.argument('vm_size', arg_type=get_enum_type(allowed_c_family_sizes + allowed_p_family_sizes), help='Size of Redis cache to deploy. Basic and Standard Cache sizes start with C. Premium Cache sizes start with P')
        c.argument('enable_non_ssl_port', action='store_true', help='If specified, then the non-ssl redis server port (6379) will be enabled.')
        c.argument('replicas_per_master', help='The number of replicas to be created per master.')
        c.argument('redis_version', help='Redis version. This should be in the form \'major[.minor]\' (only \'major\' is required) or the value \'latest\' which refers to the latest stable Redis version that is available. Supported versions: 4.0, 6.0 (latest). Default value is \'latest\'.')
        c.argument('mi_system_assigned', arg_type=system_identity_type)
        c.argument('mi_user_assigned', arg_type=user_identity_type)
<<<<<<< HEAD
        c.argument('update_channel', arg_type=get_enum_type(UpdateChannel), help='Specifies the update channel for the monthly Redis updates your Redis Cache will receive. Caches using "Preview" update channel get latest Redis updates at least 4 weeks ahead of "Stable" channel caches. Default value is "Stable".')
=======
        c.argument('storage_subscription_id', options_list=['--storage-subscription-id', '--storage-sub-id'], help='SubscriptionId of the storage account')
>>>>>>> 3ed4cef7

    with self.argument_context('redis firewall-rules list') as c:
        c.argument('cache_name', arg_type=cache_name, id_part=None)
        c.argument('rule_name', help='Name of the firewall rule')

    with self.argument_context('redis firewall-rules') as c:
        c.argument('end_ip', help='Highest IP address included in the range.')
        c.argument('rule_name', help='The name of the firewall rule.')
        c.argument('start_ip', help='Lowest IP address included in the range.')

    with self.argument_context('redis access-policy') as c:
        c.argument('access_policy_name', help='The name of the access policy that is being assigned')
        c.argument('permissions', help='Permissions for the access policy. Learn how to configure permissions at '
                                       'https://aka.ms/redis/AADPreRequisites')

    with self.argument_context('redis access-policy-assignment') as c:
        c.argument('access_policy_assignment_name', help='The name of the access policy assignment')
        c.argument('object_id', help='Object Id to assign access policy to')
        c.argument('object_id_alias', help='User friendly name for object id. Also represents username for token based authentication')
        c.argument('access_policy_name', help='The name of the access policy that is being assigned')

    with self.argument_context('redis force-reboot') as c:
        c.argument('shard_id', help='If clustering is enabled, the ID of the shard to be rebooted.')

    with self.argument_context('redis server-link') as c:
        c.argument('name', arg_type=cache_name, id_part=None)
        c.argument('server_to_link', help='Resource ID or name of the redis cache to be linked')
        c.argument('replication_role', help='Role of the redis cache to be linked', arg_type=get_enum_type(ReplicationRole))
        c.argument('linked_server_name', help='Name of the linked redis cache')

    with self.argument_context('redis patch-schedule') as c:
        c.argument('name', arg_type=cache_name, id_part=None)
        c.argument('schedule_entries', help="List of Patch schedule entries. Example Value:[{\"dayOfWeek\":\"Monday\",\"startHourUtc\":\"00\",\"maintenanceWindow\":\"PT5H\"}]", type=ScheduleEntryList)

    with self.argument_context('redis identity') as c:
        c.argument('name', arg_type=cache_name, id_part=None)
        c.argument('mi_system_assigned', arg_type=system_identity_type)
        c.argument('mi_user_assigned', arg_type=user_identity_type)<|MERGE_RESOLUTION|>--- conflicted
+++ resolved
@@ -49,11 +49,8 @@
         c.argument('redis_version', help='Redis version. This should be in the form \'major[.minor]\' (only \'major\' is required) or the value \'latest\' which refers to the latest stable Redis version that is available. Supported versions: 4.0, 6.0 (latest). Default value is \'latest\'.')
         c.argument('mi_system_assigned', arg_type=system_identity_type)
         c.argument('mi_user_assigned', arg_type=user_identity_type)
-<<<<<<< HEAD
         c.argument('update_channel', arg_type=get_enum_type(UpdateChannel), help='Specifies the update channel for the monthly Redis updates your Redis Cache will receive. Caches using "Preview" update channel get latest Redis updates at least 4 weeks ahead of "Stable" channel caches. Default value is "Stable".')
-=======
         c.argument('storage_subscription_id', options_list=['--storage-subscription-id', '--storage-sub-id'], help='SubscriptionId of the storage account')
->>>>>>> 3ed4cef7
 
     with self.argument_context('redis firewall-rules list') as c:
         c.argument('cache_name', arg_type=cache_name, id_part=None)
