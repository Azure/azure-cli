
; Exported zone file from Azure DNS
;      Zone name: zone2.com
;      Resource Group Name: cli_dns_zone2_import000001
<<<<<<< HEAD
;      Date and time (UTC): Mon, 13 May 2019 15:35:16 -0700
=======
;      Date and time (UTC): Mon, 13 May 2019 16:08:23 -0700
>>>>>>> 0fffa386

$TTL 3600
$ORIGIN zone2.com.
    
@ 3600 IN SOA ns1-05.ppe.azure-dns.com. hostmaster. (
              10 ; serial
              900 ; refresh
              600 ; retry
              86400 ; expire
              3600 ; minimum
              )

  3600 IN NS ns1-05.ppe.azure-dns.com.
  3600 IN NS ns2-05.ppe.azure-dns.net.
  3600 IN NS ns3-05.ppe.azure-dns.org.
  3600 IN NS ns4-05.ppe.azure-dns.info.

  200 IN TXT "this is another SPF, this time as TXT"
  200 IN TXT "v=spf1 mx ip4:14.14.22.0/23 a:mail.trum.ch mx:mese.ch include:spf.mapp.com ?all"

160.1 3600 IN PTR foo.com.

160.2 3600 IN PTR foobar.com.
      3600 IN PTR bar.com.

200 3600 IN A 7.8.9.0

160.3 3600 IN PTR foo.com.
      3600 IN PTR bar.com.

a2 3600 IN A 1.2.3.4
   3600 IN A 2.3.4.5

aa 100 IN A 4.5.6.7
   100 IN A 6.7.8.9

   300 IN MX 1 foo.com.zone2.com.

aaaa2 3600 IN AAAA 2001:cafe:130::100
      3600 IN AAAA 2001:cafe:130::101

base 3600 IN A 194.124.202.114

     3600 IN MX 10 be.xpiler.de.

     3600 IN TXT "v=spf1 mx include:_spf4.xcaign.de include:_spf6.xcaign.de -all"
     3600 IN TXT "spf2.0/mfrom,pra mx ip4:15.19.14.0/24 ip4:8.8.11.4/27 ip4:9.16.20.19/26 -all"

doozie 3600 IN TXT "abcdefghijklmnopqrstuvwxyz1234567890abcdefghijklmnopqrstuvwxyz1234567890abcdefghijklmnopqrstuvwxyz1234567890"

even 3600 IN A 194.124.202.114

     3600 IN MX 10 be.xpiler.de.

     3600 IN TXT "v=spf1 mx include:_spf4.xgn.de include:_spf6.xgn.de -all"

fee2 3600 IN CNAME bar.com.

longtxt 999 IN TXT "this is a super long txt record...wow, it is really really long!  And I even used copy and paste to make it longer....this is a super long txt record...wow, it is really really long!  And I even used copy and paste to make it longer....this is a super long txt record...wow, it is really really long!  And I even used copy and paste to make it longer....this is a super long txt record...wow, it is really really long!  And I even used copy and paste to make it longer....this is a super long txt record...wow, it is really really long!  And I even used copy and paste to make it longer....this is a super long txt record...wow, it is really really long!  And I even used copy and paste to make it longer....this is a super long txt record...wow, it is really really long!  And I even used copy and paste to make it longer....this is a super long txt record...wow, it is really really long!  And I even used copy and paste to make it longer...."

longtxt2 100 IN TXT "01234567890123456789012345678901234567890123456789012345678901234567890123456789012345678901234567890123456789012345678901234567890123456789012345678901234567890123456789012345678901234567890123456789012345678901234567890123456789012345678901234567890123456789012345678901234567890123456789012345678901234567890123456789012345678901234567890123456789012345678901234567890123456789012345678901234567890123456789012345678901234567890123456789012345678901234567890123456789012345678901234567890123456789"

mail 3600 IN MX 10 mail1.mymail.com.
     3600 IN MX 11 flooble.

myspf 100 IN TXT "this is an SPF record! Convert to TXT on import"

spaces 3600 IN TXT "  a  "

t1 3600 IN TXT "foobar"

t10 3600 IN TXT "foo bar"

t11 3600 IN TXT "foobar"

t2 3600 IN TXT "foobar"

t3 3600 IN TXT "foobar"

t4 3600 IN TXT "foo;bar"

t5 3600 IN TXT "foo\;bar"

t6 3600 IN TXT "foo\;bar"

t7 3600 IN TXT "\"quoted string\""

t8 3600 IN TXT "foobar"

t9 3600 IN TXT "foobarr"

sip.tcp 3600 IN SRV 10 20 30 foobar.
        3600 IN SRV 55 66 77 zoo.

test-ns2 3600 IN NS ns1.com.
         3600 IN NS ns2.com.

test-txt2 3600 IN TXT "string 1"
          3600 IN TXT "string 2"
<|MERGE_RESOLUTION|>--- conflicted
+++ resolved
@@ -2,11 +2,7 @@
 ; Exported zone file from Azure DNS
 ;      Zone name: zone2.com
 ;      Resource Group Name: cli_dns_zone2_import000001
-<<<<<<< HEAD
-;      Date and time (UTC): Mon, 13 May 2019 15:35:16 -0700
-=======
-;      Date and time (UTC): Mon, 13 May 2019 16:08:23 -0700
->>>>>>> 0fffa386
+;      Date and time (UTC): Wed, 15 May 2019 09:44:15 -0700
 
 $TTL 3600
 $ORIGIN zone2.com.
