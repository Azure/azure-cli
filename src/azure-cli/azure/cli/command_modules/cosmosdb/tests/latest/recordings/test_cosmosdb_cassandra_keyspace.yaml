interactions:
- request:
    body: null
    headers:
      Accept:
      - application/json
      Accept-Encoding:
      - gzip, deflate
      CommandName:
      - cosmosdb create
      Connection:
      - keep-alive
      ParameterSetName:
      - -n -g --capabilities
      User-Agent:
<<<<<<< HEAD
      - AZURECLI/2.37.0 azsdk-python-azure-mgmt-resource/21.1.0b1 Python/3.8.10 (Windows-10-10.0.22000-SP0)
=======
      - AZURECLI/2.40.0 azsdk-python-azure-mgmt-resource/21.1.0b1 Python/3.10.6 (Linux-5.15.0-1019-azure-x86_64-with-glibc2.31)
        VSTS_0fb41ef4-5012-48a9-bf39-4ee3de03ee35_build_4949_0
>>>>>>> 1be1db21
    method: GET
    uri: https://management.azure.com/subscriptions/00000000-0000-0000-0000-000000000000/resourcegroups/cli_test_cosmosdb_cassandra_keyspace000001?api-version=2021-04-01
  response:
    body:
<<<<<<< HEAD
      string: '{"id":"/subscriptions/00000000-0000-0000-0000-000000000000/resourceGroups/cli_test_cosmosdb_cassandra_keyspace000001","name":"cli_test_cosmosdb_cassandra_keyspace000001","type":"Microsoft.Resources/resourceGroups","location":"westus","tags":{"product":"azurecli","cause":"automation","date":"2022-06-28T13:02:46Z"},"properties":{"provisioningState":"Succeeded"}}'
=======
      string: '{"id":"/subscriptions/00000000-0000-0000-0000-000000000000/resourceGroups/cli_test_cosmosdb_cassandra_keyspace000001","name":"cli_test_cosmosdb_cassandra_keyspace000001","type":"Microsoft.Resources/resourceGroups","location":"westus","tags":{"product":"azurecli","cause":"automation","date":"2022-09-19T03:16:51Z"},"properties":{"provisioningState":"Succeeded"}}'
>>>>>>> 1be1db21
    headers:
      cache-control:
      - no-cache
      content-length:
      - '362'
      content-type:
      - application/json; charset=utf-8
      date:
<<<<<<< HEAD
      - Tue, 28 Jun 2022 13:02:51 GMT
=======
      - Mon, 19 Sep 2022 03:16:52 GMT
>>>>>>> 1be1db21
      expires:
      - '-1'
      pragma:
      - no-cache
      strict-transport-security:
      - max-age=31536000; includeSubDomains
      vary:
      - Accept-Encoding
      x-content-type-options:
      - nosniff
    status:
      code: 200
      message: OK
- request:
    body: '{"location": "westus", "kind": "GlobalDocumentDB", "properties": {"locations":
      [{"locationName": "westus", "failoverPriority": 0, "isZoneRedundant": false}],
      "databaseAccountOfferType": "Standard", "capabilities": [{"name": "EnableCassandra"}],
      "apiProperties": {}, "createMode": "Default"}}'
    headers:
      Accept:
      - application/json
      Accept-Encoding:
      - gzip, deflate
      CommandName:
      - cosmosdb create
      Connection:
      - keep-alive
      Content-Length:
      - '291'
      Content-Type:
      - application/json
      ParameterSetName:
      - -n -g --capabilities
      User-Agent:
<<<<<<< HEAD
      - AZURECLI/2.37.0 azsdk-python-mgmt-cosmosdb/7.0.0b6 Python/3.8.10 (Windows-10-10.0.22000-SP0)
    method: PUT
    uri: https://management.azure.com/subscriptions/00000000-0000-0000-0000-000000000000/resourceGroups/cli_test_cosmosdb_cassandra_keyspace000001/providers/Microsoft.DocumentDB/databaseAccounts/cli000003?api-version=2022-02-15-preview
  response:
    body:
      string: '{"id":"/subscriptions/00000000-0000-0000-0000-000000000000/resourceGroups/cli_test_cosmosdb_cassandra_keyspace000001/providers/Microsoft.DocumentDB/databaseAccounts/cli000003","name":"cli000003","location":"West
        US","type":"Microsoft.DocumentDB/databaseAccounts","kind":"GlobalDocumentDB","tags":{},"systemData":{"createdAt":"2022-06-28T13:03:03.3368251Z"},"properties":{"provisioningState":"Creating","publicNetworkAccess":"Enabled","enableAutomaticFailover":false,"enableMultipleWriteLocations":false,"enablePartitionKeyMonitor":false,"isVirtualNetworkFilterEnabled":false,"virtualNetworkRules":[],"EnabledApiTypes":"Cassandra","disableKeyBasedMetadataWriteAccess":false,"enableFreeTier":false,"enableAnalyticalStorage":false,"analyticalStorageConfiguration":{"schemaType":"WellDefined"},"instanceId":"52f8d06a-5eb6-4809-a24d-55d39dda8feb","databaseAccountOfferType":"Standard","enableCassandraConnector":false,"connectorOffer":"","enableMaterializedViews":false,"defaultIdentity":"","networkAclBypass":"None","disableLocalAuth":false,"consistencyPolicy":{"defaultConsistencyLevel":"Session","maxIntervalInSeconds":5,"maxStalenessPrefix":100},"configurationOverrides":{},"writeLocations":[{"id":"cli000003-westus","locationName":"West
        US","provisioningState":"Creating","failoverPriority":0,"isZoneRedundant":false}],"readLocations":[{"id":"cli000003-westus","locationName":"West
        US","provisioningState":"Creating","failoverPriority":0,"isZoneRedundant":false}],"locations":[{"id":"cli000003-westus","locationName":"West
        US","provisioningState":"Creating","failoverPriority":0,"isZoneRedundant":false}],"failoverPolicies":[{"id":"cli000003-westus","locationName":"West
        US","failoverPriority":0}],"cors":[],"capabilities":[{"name":"EnableCassandra"}],"ipRules":[],"backupPolicy":{"type":"Periodic","periodicModeProperties":{"backupIntervalInMinutes":240,"backupRetentionIntervalInHours":8,"backupStorageRedundancy":"Invalid"}},"networkAclBypassResourceIds":[],"diagnosticLogSettings":{"enableFullTextQuery":"None"}},"identity":{"type":"None"}}'
    headers:
      azure-asyncoperation:
      - https://management.azure.com/subscriptions/00000000-0000-0000-0000-000000000000/providers/Microsoft.DocumentDB/locations/westus/operationsStatus/bc47deee-93be-43eb-89ff-43732cbebbde?api-version=2022-02-15-preview
      cache-control:
      - no-store, no-cache
      content-length:
      - '2044'
      content-type:
      - application/json
      date:
      - Tue, 28 Jun 2022 13:03:07 GMT
      location:
      - https://management.azure.com/subscriptions/00000000-0000-0000-0000-000000000000/resourceGroups/cli_test_cosmosdb_cassandra_keyspace000001/providers/Microsoft.DocumentDB/databaseAccounts/cli000003/operationResults/bc47deee-93be-43eb-89ff-43732cbebbde?api-version=2022-02-15-preview
=======
      - AZURECLI/2.40.0 azsdk-python-mgmt-cosmosdb/8.0.0 Python/3.10.6 (Linux-5.15.0-1019-azure-x86_64-with-glibc2.31)
        VSTS_0fb41ef4-5012-48a9-bf39-4ee3de03ee35_build_4949_0
    method: PUT
    uri: https://management.azure.com/subscriptions/00000000-0000-0000-0000-000000000000/resourceGroups/cli_test_cosmosdb_cassandra_keyspace000001/providers/Microsoft.DocumentDB/databaseAccounts/cli000003?api-version=2022-08-15
  response:
    body:
      string: '{"id":"/subscriptions/00000000-0000-0000-0000-000000000000/resourceGroups/cli_test_cosmosdb_cassandra_keyspace000001/providers/Microsoft.DocumentDB/databaseAccounts/cli000003","name":"cli000003","location":"West
        US","type":"Microsoft.DocumentDB/databaseAccounts","kind":"GlobalDocumentDB","tags":{},"systemData":{"createdAt":"2022-09-19T03:16:56.7661957Z"},"properties":{"provisioningState":"Creating","publicNetworkAccess":"Enabled","enableAutomaticFailover":false,"enableMultipleWriteLocations":false,"enablePartitionKeyMonitor":false,"isVirtualNetworkFilterEnabled":false,"virtualNetworkRules":[],"EnabledApiTypes":"Cassandra","disableKeyBasedMetadataWriteAccess":false,"enableFreeTier":false,"enableAnalyticalStorage":false,"analyticalStorageConfiguration":{"schemaType":"WellDefined"},"instanceId":"78127c3e-7862-46a4-8373-0f9fe2f1619d","databaseAccountOfferType":"Standard","defaultIdentity":"","networkAclBypass":"None","disableLocalAuth":false,"enablePartitionMerge":false,"consistencyPolicy":{"defaultConsistencyLevel":"Session","maxIntervalInSeconds":5,"maxStalenessPrefix":100},"configurationOverrides":{},"writeLocations":[{"id":"cli000003-westus","locationName":"West
        US","provisioningState":"Creating","failoverPriority":0,"isZoneRedundant":false}],"readLocations":[{"id":"cli000003-westus","locationName":"West
        US","provisioningState":"Creating","failoverPriority":0,"isZoneRedundant":false}],"locations":[{"id":"cli000003-westus","locationName":"West
        US","provisioningState":"Creating","failoverPriority":0,"isZoneRedundant":false}],"failoverPolicies":[{"id":"cli000003-westus","locationName":"West
        US","failoverPriority":0}],"cors":[],"capabilities":[{"name":"EnableCassandra"}],"ipRules":[],"backupPolicy":{"type":"Periodic","periodicModeProperties":{"backupIntervalInMinutes":240,"backupRetentionIntervalInHours":8,"backupStorageRedundancy":"Invalid"}},"networkAclBypassResourceIds":[],"keysMetadata":{"primaryMasterKey":{"generationTime":"2022-09-19T03:16:56.7661957Z"},"secondaryMasterKey":{"generationTime":"2022-09-19T03:16:56.7661957Z"},"primaryReadonlyMasterKey":{"generationTime":"2022-09-19T03:16:56.7661957Z"},"secondaryReadonlyMasterKey":{"generationTime":"2022-09-19T03:16:56.7661957Z"}}},"identity":{"type":"None"}}'
    headers:
      azure-asyncoperation:
      - https://management.azure.com/subscriptions/00000000-0000-0000-0000-000000000000/providers/Microsoft.DocumentDB/locations/westus/operationsStatus/57617fee-759d-44f4-bc9c-9eab40c8c7e8?api-version=2022-08-15
      cache-control:
      - no-store, no-cache
      content-length:
      - '2246'
      content-type:
      - application/json
      date:
      - Mon, 19 Sep 2022 03:16:59 GMT
      location:
      - https://management.azure.com/subscriptions/00000000-0000-0000-0000-000000000000/resourceGroups/cli_test_cosmosdb_cassandra_keyspace000001/providers/Microsoft.DocumentDB/databaseAccounts/cli000003/operationResults/57617fee-759d-44f4-bc9c-9eab40c8c7e8?api-version=2022-08-15
>>>>>>> 1be1db21
      pragma:
      - no-cache
      server:
      - Microsoft-HTTPAPI/2.0
      strict-transport-security:
      - max-age=31536000; includeSubDomains
      transfer-encoding:
      - chunked
      vary:
      - Accept-Encoding
      x-content-type-options:
      - nosniff
      x-ms-gatewayversion:
      - version=2.14.0
      x-ms-ratelimit-remaining-subscription-writes:
      - '1196'
    status:
      code: 200
      message: Ok
- request:
    body: null
    headers:
      Accept:
      - '*/*'
      Accept-Encoding:
      - gzip, deflate
      CommandName:
      - cosmosdb create
      Connection:
      - keep-alive
      ParameterSetName:
      - -n -g --capabilities
      User-Agent:
<<<<<<< HEAD
      - AZURECLI/2.37.0 azsdk-python-mgmt-cosmosdb/7.0.0b6 Python/3.8.10 (Windows-10-10.0.22000-SP0)
    method: GET
    uri: https://management.azure.com/subscriptions/00000000-0000-0000-0000-000000000000/providers/Microsoft.DocumentDB/locations/westus/operationsStatus/bc47deee-93be-43eb-89ff-43732cbebbde?api-version=2022-02-15-preview
=======
      - AZURECLI/2.40.0 azsdk-python-mgmt-cosmosdb/8.0.0 Python/3.10.6 (Linux-5.15.0-1019-azure-x86_64-with-glibc2.31)
        VSTS_0fb41ef4-5012-48a9-bf39-4ee3de03ee35_build_4949_0
    method: GET
    uri: https://management.azure.com/subscriptions/00000000-0000-0000-0000-000000000000/providers/Microsoft.DocumentDB/locations/westus/operationsStatus/57617fee-759d-44f4-bc9c-9eab40c8c7e8?api-version=2022-08-15
>>>>>>> 1be1db21
  response:
    body:
      string: '{"status":"Dequeued"}'
    headers:
      cache-control:
      - no-store, no-cache
      content-length:
      - '21'
      content-type:
      - application/json
      date:
<<<<<<< HEAD
      - Tue, 28 Jun 2022 13:03:37 GMT
=======
      - Mon, 19 Sep 2022 03:17:29 GMT
>>>>>>> 1be1db21
      pragma:
      - no-cache
      server:
      - Microsoft-HTTPAPI/2.0
      strict-transport-security:
      - max-age=31536000; includeSubDomains
      transfer-encoding:
      - chunked
      vary:
      - Accept-Encoding
      x-content-type-options:
      - nosniff
      x-ms-gatewayversion:
      - version=2.14.0
    status:
      code: 200
      message: Ok
- request:
    body: null
    headers:
      Accept:
      - '*/*'
      Accept-Encoding:
      - gzip, deflate
      CommandName:
      - cosmosdb create
      Connection:
      - keep-alive
      ParameterSetName:
      - -n -g --capabilities
      User-Agent:
<<<<<<< HEAD
      - AZURECLI/2.37.0 azsdk-python-mgmt-cosmosdb/7.0.0b6 Python/3.8.10 (Windows-10-10.0.22000-SP0)
    method: GET
    uri: https://management.azure.com/subscriptions/00000000-0000-0000-0000-000000000000/providers/Microsoft.DocumentDB/locations/westus/operationsStatus/bc47deee-93be-43eb-89ff-43732cbebbde?api-version=2022-02-15-preview
=======
      - AZURECLI/2.40.0 azsdk-python-mgmt-cosmosdb/8.0.0 Python/3.10.6 (Linux-5.15.0-1019-azure-x86_64-with-glibc2.31)
        VSTS_0fb41ef4-5012-48a9-bf39-4ee3de03ee35_build_4949_0
    method: GET
    uri: https://management.azure.com/subscriptions/00000000-0000-0000-0000-000000000000/providers/Microsoft.DocumentDB/locations/westus/operationsStatus/57617fee-759d-44f4-bc9c-9eab40c8c7e8?api-version=2022-08-15
>>>>>>> 1be1db21
  response:
    body:
      string: '{"status":"Dequeued"}'
    headers:
      cache-control:
      - no-store, no-cache
      content-length:
      - '21'
      content-type:
      - application/json
      date:
<<<<<<< HEAD
      - Tue, 28 Jun 2022 13:04:09 GMT
=======
      - Mon, 19 Sep 2022 03:17:59 GMT
>>>>>>> 1be1db21
      pragma:
      - no-cache
      server:
      - Microsoft-HTTPAPI/2.0
      strict-transport-security:
      - max-age=31536000; includeSubDomains
      transfer-encoding:
      - chunked
      vary:
      - Accept-Encoding
      x-content-type-options:
      - nosniff
      x-ms-gatewayversion:
      - version=2.14.0
    status:
      code: 200
      message: Ok
- request:
    body: null
    headers:
      Accept:
      - '*/*'
      Accept-Encoding:
      - gzip, deflate
      CommandName:
      - cosmosdb create
      Connection:
      - keep-alive
      ParameterSetName:
      - -n -g --capabilities
      User-Agent:
<<<<<<< HEAD
      - AZURECLI/2.37.0 azsdk-python-mgmt-cosmosdb/7.0.0b6 Python/3.8.10 (Windows-10-10.0.22000-SP0)
    method: GET
    uri: https://management.azure.com/subscriptions/00000000-0000-0000-0000-000000000000/providers/Microsoft.DocumentDB/locations/westus/operationsStatus/bc47deee-93be-43eb-89ff-43732cbebbde?api-version=2022-02-15-preview
=======
      - AZURECLI/2.40.0 azsdk-python-mgmt-cosmosdb/8.0.0 Python/3.10.6 (Linux-5.15.0-1019-azure-x86_64-with-glibc2.31)
        VSTS_0fb41ef4-5012-48a9-bf39-4ee3de03ee35_build_4949_0
    method: GET
    uri: https://management.azure.com/subscriptions/00000000-0000-0000-0000-000000000000/providers/Microsoft.DocumentDB/locations/westus/operationsStatus/57617fee-759d-44f4-bc9c-9eab40c8c7e8?api-version=2022-08-15
>>>>>>> 1be1db21
  response:
    body:
      string: '{"status":"Dequeued"}'
    headers:
      cache-control:
      - no-store, no-cache
      content-length:
      - '21'
      content-type:
      - application/json
      date:
<<<<<<< HEAD
      - Tue, 28 Jun 2022 13:04:39 GMT
=======
      - Mon, 19 Sep 2022 03:18:29 GMT
>>>>>>> 1be1db21
      pragma:
      - no-cache
      server:
      - Microsoft-HTTPAPI/2.0
      strict-transport-security:
      - max-age=31536000; includeSubDomains
      transfer-encoding:
      - chunked
      vary:
      - Accept-Encoding
      x-content-type-options:
      - nosniff
      x-ms-gatewayversion:
      - version=2.14.0
    status:
      code: 200
      message: Ok
- request:
    body: null
    headers:
      Accept:
      - '*/*'
      Accept-Encoding:
      - gzip, deflate
      CommandName:
      - cosmosdb create
      Connection:
      - keep-alive
      ParameterSetName:
      - -n -g --capabilities
      User-Agent:
<<<<<<< HEAD
      - AZURECLI/2.37.0 azsdk-python-mgmt-cosmosdb/7.0.0b6 Python/3.8.10 (Windows-10-10.0.22000-SP0)
    method: GET
    uri: https://management.azure.com/subscriptions/00000000-0000-0000-0000-000000000000/providers/Microsoft.DocumentDB/locations/westus/operationsStatus/bc47deee-93be-43eb-89ff-43732cbebbde?api-version=2022-02-15-preview
=======
      - AZURECLI/2.40.0 azsdk-python-mgmt-cosmosdb/8.0.0 Python/3.10.6 (Linux-5.15.0-1019-azure-x86_64-with-glibc2.31)
        VSTS_0fb41ef4-5012-48a9-bf39-4ee3de03ee35_build_4949_0
    method: GET
    uri: https://management.azure.com/subscriptions/00000000-0000-0000-0000-000000000000/providers/Microsoft.DocumentDB/locations/westus/operationsStatus/57617fee-759d-44f4-bc9c-9eab40c8c7e8?api-version=2022-08-15
>>>>>>> 1be1db21
  response:
    body:
      string: '{"status":"Dequeued"}'
    headers:
      cache-control:
      - no-store, no-cache
      content-length:
      - '21'
      content-type:
      - application/json
      date:
<<<<<<< HEAD
      - Tue, 28 Jun 2022 13:05:10 GMT
=======
      - Mon, 19 Sep 2022 03:18:59 GMT
>>>>>>> 1be1db21
      pragma:
      - no-cache
      server:
      - Microsoft-HTTPAPI/2.0
      strict-transport-security:
      - max-age=31536000; includeSubDomains
      transfer-encoding:
      - chunked
      vary:
      - Accept-Encoding
      x-content-type-options:
      - nosniff
      x-ms-gatewayversion:
      - version=2.14.0
    status:
      code: 200
      message: Ok
- request:
    body: null
    headers:
      Accept:
      - '*/*'
      Accept-Encoding:
      - gzip, deflate
      CommandName:
      - cosmosdb create
      Connection:
      - keep-alive
      ParameterSetName:
      - -n -g --capabilities
      User-Agent:
<<<<<<< HEAD
      - AZURECLI/2.37.0 azsdk-python-mgmt-cosmosdb/7.0.0b6 Python/3.8.10 (Windows-10-10.0.22000-SP0)
    method: GET
    uri: https://management.azure.com/subscriptions/00000000-0000-0000-0000-000000000000/providers/Microsoft.DocumentDB/locations/westus/operationsStatus/bc47deee-93be-43eb-89ff-43732cbebbde?api-version=2022-02-15-preview
=======
      - AZURECLI/2.40.0 azsdk-python-mgmt-cosmosdb/8.0.0 Python/3.10.6 (Linux-5.15.0-1019-azure-x86_64-with-glibc2.31)
        VSTS_0fb41ef4-5012-48a9-bf39-4ee3de03ee35_build_4949_0
    method: GET
    uri: https://management.azure.com/subscriptions/00000000-0000-0000-0000-000000000000/providers/Microsoft.DocumentDB/locations/westus/operationsStatus/57617fee-759d-44f4-bc9c-9eab40c8c7e8?api-version=2022-08-15
>>>>>>> 1be1db21
  response:
    body:
      string: '{"status":"Dequeued"}'
    headers:
      cache-control:
      - no-store, no-cache
      content-length:
      - '21'
      content-type:
      - application/json
      date:
<<<<<<< HEAD
      - Tue, 28 Jun 2022 13:05:41 GMT
=======
      - Mon, 19 Sep 2022 03:19:29 GMT
>>>>>>> 1be1db21
      pragma:
      - no-cache
      server:
      - Microsoft-HTTPAPI/2.0
      strict-transport-security:
      - max-age=31536000; includeSubDomains
      transfer-encoding:
      - chunked
      vary:
      - Accept-Encoding
      x-content-type-options:
      - nosniff
      x-ms-gatewayversion:
      - version=2.14.0
    status:
      code: 200
      message: Ok
- request:
    body: null
    headers:
      Accept:
      - '*/*'
      Accept-Encoding:
      - gzip, deflate
      CommandName:
      - cosmosdb create
      Connection:
      - keep-alive
      ParameterSetName:
      - -n -g --capabilities
      User-Agent:
<<<<<<< HEAD
      - AZURECLI/2.37.0 azsdk-python-mgmt-cosmosdb/7.0.0b6 Python/3.8.10 (Windows-10-10.0.22000-SP0)
    method: GET
    uri: https://management.azure.com/subscriptions/00000000-0000-0000-0000-000000000000/providers/Microsoft.DocumentDB/locations/westus/operationsStatus/bc47deee-93be-43eb-89ff-43732cbebbde?api-version=2022-02-15-preview
=======
      - AZURECLI/2.40.0 azsdk-python-mgmt-cosmosdb/8.0.0 Python/3.10.6 (Linux-5.15.0-1019-azure-x86_64-with-glibc2.31)
        VSTS_0fb41ef4-5012-48a9-bf39-4ee3de03ee35_build_4949_0
    method: GET
    uri: https://management.azure.com/subscriptions/00000000-0000-0000-0000-000000000000/providers/Microsoft.DocumentDB/locations/westus/operationsStatus/57617fee-759d-44f4-bc9c-9eab40c8c7e8?api-version=2022-08-15
  response:
    body:
      string: '{"status":"Dequeued"}'
    headers:
      cache-control:
      - no-store, no-cache
      content-length:
      - '21'
      content-type:
      - application/json
      date:
      - Mon, 19 Sep 2022 03:19:59 GMT
      pragma:
      - no-cache
      server:
      - Microsoft-HTTPAPI/2.0
      strict-transport-security:
      - max-age=31536000; includeSubDomains
      transfer-encoding:
      - chunked
      vary:
      - Accept-Encoding
      x-content-type-options:
      - nosniff
      x-ms-gatewayversion:
      - version=2.14.0
    status:
      code: 200
      message: Ok
- request:
    body: null
    headers:
      Accept:
      - '*/*'
      Accept-Encoding:
      - gzip, deflate
      CommandName:
      - cosmosdb create
      Connection:
      - keep-alive
      ParameterSetName:
      - -n -g --capabilities
      User-Agent:
      - AZURECLI/2.40.0 azsdk-python-mgmt-cosmosdb/8.0.0 Python/3.10.6 (Linux-5.15.0-1019-azure-x86_64-with-glibc2.31)
        VSTS_0fb41ef4-5012-48a9-bf39-4ee3de03ee35_build_4949_0
    method: GET
    uri: https://management.azure.com/subscriptions/00000000-0000-0000-0000-000000000000/providers/Microsoft.DocumentDB/locations/westus/operationsStatus/57617fee-759d-44f4-bc9c-9eab40c8c7e8?api-version=2022-08-15
>>>>>>> 1be1db21
  response:
    body:
      string: '{"status":"Succeeded"}'
    headers:
      cache-control:
      - no-store, no-cache
      content-length:
      - '22'
      content-type:
      - application/json
      date:
<<<<<<< HEAD
      - Tue, 28 Jun 2022 13:06:12 GMT
=======
      - Mon, 19 Sep 2022 03:20:30 GMT
>>>>>>> 1be1db21
      pragma:
      - no-cache
      server:
      - Microsoft-HTTPAPI/2.0
      strict-transport-security:
      - max-age=31536000; includeSubDomains
      transfer-encoding:
      - chunked
      vary:
      - Accept-Encoding
      x-content-type-options:
      - nosniff
      x-ms-gatewayversion:
      - version=2.14.0
    status:
      code: 200
      message: Ok
- request:
    body: null
    headers:
      Accept:
      - '*/*'
      Accept-Encoding:
      - gzip, deflate
      CommandName:
      - cosmosdb create
      Connection:
      - keep-alive
      ParameterSetName:
      - -n -g --capabilities
      User-Agent:
<<<<<<< HEAD
      - AZURECLI/2.37.0 azsdk-python-mgmt-cosmosdb/7.0.0b6 Python/3.8.10 (Windows-10-10.0.22000-SP0)
    method: GET
    uri: https://management.azure.com/subscriptions/00000000-0000-0000-0000-000000000000/resourceGroups/cli_test_cosmosdb_cassandra_keyspace000001/providers/Microsoft.DocumentDB/databaseAccounts/cli000003?api-version=2022-02-15-preview
  response:
    body:
      string: '{"id":"/subscriptions/00000000-0000-0000-0000-000000000000/resourceGroups/cli_test_cosmosdb_cassandra_keyspace000001/providers/Microsoft.DocumentDB/databaseAccounts/cli000003","name":"cli000003","location":"West
        US","type":"Microsoft.DocumentDB/databaseAccounts","kind":"GlobalDocumentDB","tags":{},"systemData":{"createdAt":"2022-06-28T13:05:51.3342313Z"},"properties":{"provisioningState":"Succeeded","documentEndpoint":"https://cli000003.documents.azure.com:443/","cassandraEndpoint":"https://cli000003.cassandra.cosmos.azure.com:443/","publicNetworkAccess":"Enabled","enableAutomaticFailover":false,"enableMultipleWriteLocations":false,"enablePartitionKeyMonitor":false,"isVirtualNetworkFilterEnabled":false,"virtualNetworkRules":[],"EnabledApiTypes":"Cassandra","disableKeyBasedMetadataWriteAccess":false,"enableFreeTier":false,"enableAnalyticalStorage":false,"analyticalStorageConfiguration":{"schemaType":"WellDefined"},"instanceId":"52f8d06a-5eb6-4809-a24d-55d39dda8feb","databaseAccountOfferType":"Standard","enableCassandraConnector":false,"connectorOffer":"","enableMaterializedViews":false,"defaultIdentity":"FirstPartyIdentity","networkAclBypass":"None","disableLocalAuth":false,"consistencyPolicy":{"defaultConsistencyLevel":"Session","maxIntervalInSeconds":5,"maxStalenessPrefix":100},"configurationOverrides":{},"writeLocations":[{"id":"cli000003-westus","locationName":"West
        US","documentEndpoint":"https://cli000003-westus.documents.azure.com:443/","provisioningState":"Succeeded","failoverPriority":0,"isZoneRedundant":false}],"readLocations":[{"id":"cli000003-westus","locationName":"West
        US","documentEndpoint":"https://cli000003-westus.documents.azure.com:443/","provisioningState":"Succeeded","failoverPriority":0,"isZoneRedundant":false}],"locations":[{"id":"cli000003-westus","locationName":"West
        US","documentEndpoint":"https://cli000003-westus.documents.azure.com:443/","provisioningState":"Succeeded","failoverPriority":0,"isZoneRedundant":false}],"failoverPolicies":[{"id":"cli000003-westus","locationName":"West
        US","failoverPriority":0}],"cors":[],"capabilities":[{"name":"EnableCassandra"}],"ipRules":[],"backupPolicy":{"type":"Periodic","periodicModeProperties":{"backupIntervalInMinutes":240,"backupRetentionIntervalInHours":8,"backupStorageRedundancy":"Geo"}},"networkAclBypassResourceIds":[],"diagnosticLogSettings":{"enableFullTextQuery":"None"}},"identity":{"type":"None"}}'
=======
      - AZURECLI/2.40.0 azsdk-python-mgmt-cosmosdb/8.0.0 Python/3.10.6 (Linux-5.15.0-1019-azure-x86_64-with-glibc2.31)
        VSTS_0fb41ef4-5012-48a9-bf39-4ee3de03ee35_build_4949_0
    method: GET
    uri: https://management.azure.com/subscriptions/00000000-0000-0000-0000-000000000000/resourceGroups/cli_test_cosmosdb_cassandra_keyspace000001/providers/Microsoft.DocumentDB/databaseAccounts/cli000003?api-version=2022-08-15
  response:
    body:
      string: '{"id":"/subscriptions/00000000-0000-0000-0000-000000000000/resourceGroups/cli_test_cosmosdb_cassandra_keyspace000001/providers/Microsoft.DocumentDB/databaseAccounts/cli000003","name":"cli000003","location":"West
        US","type":"Microsoft.DocumentDB/databaseAccounts","kind":"GlobalDocumentDB","tags":{},"systemData":{"createdAt":"2022-09-19T03:19:37.2205166Z"},"properties":{"provisioningState":"Succeeded","documentEndpoint":"https://cli000003.documents.azure.com:443/","cassandraEndpoint":"https://cli000003.cassandra.cosmos.azure.com:443/","publicNetworkAccess":"Enabled","enableAutomaticFailover":false,"enableMultipleWriteLocations":false,"enablePartitionKeyMonitor":false,"isVirtualNetworkFilterEnabled":false,"virtualNetworkRules":[],"EnabledApiTypes":"Cassandra","disableKeyBasedMetadataWriteAccess":false,"enableFreeTier":false,"enableAnalyticalStorage":false,"analyticalStorageConfiguration":{"schemaType":"WellDefined"},"instanceId":"78127c3e-7862-46a4-8373-0f9fe2f1619d","databaseAccountOfferType":"Standard","defaultIdentity":"FirstPartyIdentity","networkAclBypass":"None","disableLocalAuth":false,"enablePartitionMerge":false,"consistencyPolicy":{"defaultConsistencyLevel":"Session","maxIntervalInSeconds":5,"maxStalenessPrefix":100},"configurationOverrides":{},"writeLocations":[{"id":"cli000003-westus","locationName":"West
        US","documentEndpoint":"https://cli000003-westus.documents.azure.com:443/","provisioningState":"Succeeded","failoverPriority":0,"isZoneRedundant":false}],"readLocations":[{"id":"cli000003-westus","locationName":"West
        US","documentEndpoint":"https://cli000003-westus.documents.azure.com:443/","provisioningState":"Succeeded","failoverPriority":0,"isZoneRedundant":false}],"locations":[{"id":"cli000003-westus","locationName":"West
        US","documentEndpoint":"https://cli000003-westus.documents.azure.com:443/","provisioningState":"Succeeded","failoverPriority":0,"isZoneRedundant":false}],"failoverPolicies":[{"id":"cli000003-westus","locationName":"West
        US","failoverPriority":0}],"cors":[],"capabilities":[{"name":"EnableCassandra"}],"ipRules":[],"backupPolicy":{"type":"Periodic","periodicModeProperties":{"backupIntervalInMinutes":240,"backupRetentionIntervalInHours":8,"backupStorageRedundancy":"Geo"}},"networkAclBypassResourceIds":[],"keysMetadata":{"primaryMasterKey":{"generationTime":"2022-09-19T03:19:37.2205166Z"},"secondaryMasterKey":{"generationTime":"2022-09-19T03:19:37.2205166Z"},"primaryReadonlyMasterKey":{"generationTime":"2022-09-19T03:19:37.2205166Z"},"secondaryReadonlyMasterKey":{"generationTime":"2022-09-19T03:19:37.2205166Z"}}},"identity":{"type":"None"}}'
>>>>>>> 1be1db21
    headers:
      cache-control:
      - no-store, no-cache
      content-length:
<<<<<<< HEAD
      - '2411'
      content-type:
      - application/json
      date:
      - Tue, 28 Jun 2022 13:06:12 GMT
=======
      - '2613'
      content-type:
      - application/json
      date:
      - Mon, 19 Sep 2022 03:20:30 GMT
>>>>>>> 1be1db21
      pragma:
      - no-cache
      server:
      - Microsoft-HTTPAPI/2.0
      strict-transport-security:
      - max-age=31536000; includeSubDomains
      transfer-encoding:
      - chunked
      vary:
      - Accept-Encoding
      x-content-type-options:
      - nosniff
      x-ms-gatewayversion:
      - version=2.14.0
    status:
      code: 200
      message: Ok
- request:
    body: null
    headers:
      Accept:
      - application/json
      Accept-Encoding:
      - gzip, deflate
      CommandName:
      - cosmosdb create
      Connection:
      - keep-alive
      ParameterSetName:
      - -n -g --capabilities
      User-Agent:
<<<<<<< HEAD
      - AZURECLI/2.37.0 azsdk-python-mgmt-cosmosdb/7.0.0b6 Python/3.8.10 (Windows-10-10.0.22000-SP0)
    method: GET
    uri: https://management.azure.com/subscriptions/00000000-0000-0000-0000-000000000000/resourceGroups/cli_test_cosmosdb_cassandra_keyspace000001/providers/Microsoft.DocumentDB/databaseAccounts/cli000003?api-version=2022-02-15-preview
  response:
    body:
      string: '{"id":"/subscriptions/00000000-0000-0000-0000-000000000000/resourceGroups/cli_test_cosmosdb_cassandra_keyspace000001/providers/Microsoft.DocumentDB/databaseAccounts/cli000003","name":"cli000003","location":"West
        US","type":"Microsoft.DocumentDB/databaseAccounts","kind":"GlobalDocumentDB","tags":{},"systemData":{"createdAt":"2022-06-28T13:05:51.3342313Z"},"properties":{"provisioningState":"Succeeded","documentEndpoint":"https://cli000003.documents.azure.com:443/","cassandraEndpoint":"https://cli000003.cassandra.cosmos.azure.com:443/","publicNetworkAccess":"Enabled","enableAutomaticFailover":false,"enableMultipleWriteLocations":false,"enablePartitionKeyMonitor":false,"isVirtualNetworkFilterEnabled":false,"virtualNetworkRules":[],"EnabledApiTypes":"Cassandra","disableKeyBasedMetadataWriteAccess":false,"enableFreeTier":false,"enableAnalyticalStorage":false,"analyticalStorageConfiguration":{"schemaType":"WellDefined"},"instanceId":"52f8d06a-5eb6-4809-a24d-55d39dda8feb","databaseAccountOfferType":"Standard","enableCassandraConnector":false,"connectorOffer":"","enableMaterializedViews":false,"defaultIdentity":"FirstPartyIdentity","networkAclBypass":"None","disableLocalAuth":false,"consistencyPolicy":{"defaultConsistencyLevel":"Session","maxIntervalInSeconds":5,"maxStalenessPrefix":100},"configurationOverrides":{},"writeLocations":[{"id":"cli000003-westus","locationName":"West
        US","documentEndpoint":"https://cli000003-westus.documents.azure.com:443/","provisioningState":"Succeeded","failoverPriority":0,"isZoneRedundant":false}],"readLocations":[{"id":"cli000003-westus","locationName":"West
        US","documentEndpoint":"https://cli000003-westus.documents.azure.com:443/","provisioningState":"Succeeded","failoverPriority":0,"isZoneRedundant":false}],"locations":[{"id":"cli000003-westus","locationName":"West
        US","documentEndpoint":"https://cli000003-westus.documents.azure.com:443/","provisioningState":"Succeeded","failoverPriority":0,"isZoneRedundant":false}],"failoverPolicies":[{"id":"cli000003-westus","locationName":"West
        US","failoverPriority":0}],"cors":[],"capabilities":[{"name":"EnableCassandra"}],"ipRules":[],"backupPolicy":{"type":"Periodic","periodicModeProperties":{"backupIntervalInMinutes":240,"backupRetentionIntervalInHours":8,"backupStorageRedundancy":"Geo"}},"networkAclBypassResourceIds":[],"diagnosticLogSettings":{"enableFullTextQuery":"None"}},"identity":{"type":"None"}}'
=======
      - AZURECLI/2.40.0 azsdk-python-mgmt-cosmosdb/8.0.0 Python/3.10.6 (Linux-5.15.0-1019-azure-x86_64-with-glibc2.31)
        VSTS_0fb41ef4-5012-48a9-bf39-4ee3de03ee35_build_4949_0
    method: GET
    uri: https://management.azure.com/subscriptions/00000000-0000-0000-0000-000000000000/resourceGroups/cli_test_cosmosdb_cassandra_keyspace000001/providers/Microsoft.DocumentDB/databaseAccounts/cli000003?api-version=2022-08-15
  response:
    body:
      string: '{"id":"/subscriptions/00000000-0000-0000-0000-000000000000/resourceGroups/cli_test_cosmosdb_cassandra_keyspace000001/providers/Microsoft.DocumentDB/databaseAccounts/cli000003","name":"cli000003","location":"West
        US","type":"Microsoft.DocumentDB/databaseAccounts","kind":"GlobalDocumentDB","tags":{},"systemData":{"createdAt":"2022-09-19T03:19:37.2205166Z"},"properties":{"provisioningState":"Succeeded","documentEndpoint":"https://cli000003.documents.azure.com:443/","cassandraEndpoint":"https://cli000003.cassandra.cosmos.azure.com:443/","publicNetworkAccess":"Enabled","enableAutomaticFailover":false,"enableMultipleWriteLocations":false,"enablePartitionKeyMonitor":false,"isVirtualNetworkFilterEnabled":false,"virtualNetworkRules":[],"EnabledApiTypes":"Cassandra","disableKeyBasedMetadataWriteAccess":false,"enableFreeTier":false,"enableAnalyticalStorage":false,"analyticalStorageConfiguration":{"schemaType":"WellDefined"},"instanceId":"78127c3e-7862-46a4-8373-0f9fe2f1619d","databaseAccountOfferType":"Standard","defaultIdentity":"FirstPartyIdentity","networkAclBypass":"None","disableLocalAuth":false,"enablePartitionMerge":false,"consistencyPolicy":{"defaultConsistencyLevel":"Session","maxIntervalInSeconds":5,"maxStalenessPrefix":100},"configurationOverrides":{},"writeLocations":[{"id":"cli000003-westus","locationName":"West
        US","documentEndpoint":"https://cli000003-westus.documents.azure.com:443/","provisioningState":"Succeeded","failoverPriority":0,"isZoneRedundant":false}],"readLocations":[{"id":"cli000003-westus","locationName":"West
        US","documentEndpoint":"https://cli000003-westus.documents.azure.com:443/","provisioningState":"Succeeded","failoverPriority":0,"isZoneRedundant":false}],"locations":[{"id":"cli000003-westus","locationName":"West
        US","documentEndpoint":"https://cli000003-westus.documents.azure.com:443/","provisioningState":"Succeeded","failoverPriority":0,"isZoneRedundant":false}],"failoverPolicies":[{"id":"cli000003-westus","locationName":"West
        US","failoverPriority":0}],"cors":[],"capabilities":[{"name":"EnableCassandra"}],"ipRules":[],"backupPolicy":{"type":"Periodic","periodicModeProperties":{"backupIntervalInMinutes":240,"backupRetentionIntervalInHours":8,"backupStorageRedundancy":"Geo"}},"networkAclBypassResourceIds":[],"keysMetadata":{"primaryMasterKey":{"generationTime":"2022-09-19T03:19:37.2205166Z"},"secondaryMasterKey":{"generationTime":"2022-09-19T03:19:37.2205166Z"},"primaryReadonlyMasterKey":{"generationTime":"2022-09-19T03:19:37.2205166Z"},"secondaryReadonlyMasterKey":{"generationTime":"2022-09-19T03:19:37.2205166Z"}}},"identity":{"type":"None"}}'
>>>>>>> 1be1db21
    headers:
      cache-control:
      - no-store, no-cache
      content-length:
<<<<<<< HEAD
      - '2411'
      content-type:
      - application/json
      date:
      - Tue, 28 Jun 2022 13:06:13 GMT
=======
      - '2613'
      content-type:
      - application/json
      date:
      - Mon, 19 Sep 2022 03:20:30 GMT
>>>>>>> 1be1db21
      pragma:
      - no-cache
      server:
      - Microsoft-HTTPAPI/2.0
      strict-transport-security:
      - max-age=31536000; includeSubDomains
      transfer-encoding:
      - chunked
      vary:
      - Accept-Encoding
      x-content-type-options:
      - nosniff
      x-ms-gatewayversion:
      - version=2.14.0
    status:
      code: 200
      message: Ok
- request:
    body: null
    headers:
      Accept:
      - application/json
      Accept-Encoding:
      - gzip, deflate
      CommandName:
      - cosmosdb cassandra keyspace exists
      Connection:
      - keep-alive
      ParameterSetName:
      - -g -a -n
      User-Agent:
<<<<<<< HEAD
      - AZURECLI/2.37.0 azsdk-python-mgmt-cosmosdb/7.0.0b6 Python/3.8.10 (Windows-10-10.0.22000-SP0)
    method: GET
    uri: https://management.azure.com/subscriptions/00000000-0000-0000-0000-000000000000/resourceGroups/cli_test_cosmosdb_cassandra_keyspace000001/providers/Microsoft.DocumentDB/databaseAccounts/cli000003/cassandraKeyspaces/cli000002?api-version=2022-02-15-preview
=======
      - AZURECLI/2.40.0 azsdk-python-mgmt-cosmosdb/8.0.0 Python/3.10.6 (Linux-5.15.0-1019-azure-x86_64-with-glibc2.31)
        VSTS_0fb41ef4-5012-48a9-bf39-4ee3de03ee35_build_4949_0
    method: GET
    uri: https://management.azure.com/subscriptions/00000000-0000-0000-0000-000000000000/resourceGroups/cli_test_cosmosdb_cassandra_keyspace000001/providers/Microsoft.DocumentDB/databaseAccounts/cli000003/cassandraKeyspaces/cli000002?api-version=2022-08-15
>>>>>>> 1be1db21
  response:
    body:
      string: '{"code":"NotFound","message":"Message: {\"code\":\"NotFound\",\"message\":\"Message:
        {\\\"Errors\\\":[\\\"Resource Not Found. Learn more: https:\\\\/\\\\/aka.ms\\\\/cosmosdb-tsg-not-found\\\"]}\\r\\nActivityId:
<<<<<<< HEAD
        16713aeb-f6e3-11ec-a8f5-84a93e8d2c6d, Request URI: /apps/76299d82-b577-4993-b4c8-518c0f67c793/services/5e77cb56-6d26-4e4b-8da6-4dee01ae2751/partitions/c00365f5-238e-4324-a45b-f7e5bde54928/replicas/133002381069684304s,
        RequestStats: \\r\\nRequestStartTime: 2022-06-28T13:06:14.5080810Z, RequestEndTime:
        2022-06-28T13:06:14.5080810Z,  Number of regions attempted:1\\r\\n{\\\"systemHistory\\\":[{\\\"dateUtc\\\":\\\"2022-06-28T13:05:18.1584973Z\\\",\\\"cpu\\\":7.944,\\\"memory\\\":391419852.000,\\\"threadInfo\\\":{\\\"isThreadStarving\\\":\\\"False\\\",\\\"threadWaitIntervalInMs\\\":0.0155,\\\"availableThreads\\\":32763,\\\"minThreads\\\":40,\\\"maxThreads\\\":32767}},{\\\"dateUtc\\\":\\\"2022-06-28T13:05:28.1683800Z\\\",\\\"cpu\\\":5.382,\\\"memory\\\":391161804.000,\\\"threadInfo\\\":{\\\"isThreadStarving\\\":\\\"False\\\",\\\"threadWaitIntervalInMs\\\":0.0196,\\\"availableThreads\\\":32764,\\\"minThreads\\\":40,\\\"maxThreads\\\":32767}},{\\\"dateUtc\\\":\\\"2022-06-28T13:05:38.1782943Z\\\",\\\"cpu\\\":5.370,\\\"memory\\\":390691508.000,\\\"threadInfo\\\":{\\\"isThreadStarving\\\":\\\"False\\\",\\\"threadWaitIntervalInMs\\\":0.0193,\\\"availableThreads\\\":32761,\\\"minThreads\\\":40,\\\"maxThreads\\\":32767}},{\\\"dateUtc\\\":\\\"2022-06-28T13:05:48.6782271Z\\\",\\\"cpu\\\":6.010,\\\"memory\\\":392211596.000,\\\"threadInfo\\\":{\\\"isThreadStarving\\\":\\\"False\\\",\\\"threadWaitIntervalInMs\\\":0.0196,\\\"availableThreads\\\":32760,\\\"minThreads\\\":40,\\\"maxThreads\\\":32767}},{\\\"dateUtc\\\":\\\"2022-06-28T13:05:58.6881463Z\\\",\\\"cpu\\\":1.680,\\\"memory\\\":391932016.000,\\\"threadInfo\\\":{\\\"isThreadStarving\\\":\\\"False\\\",\\\"threadWaitIntervalInMs\\\":0.0174,\\\"availableThreads\\\":32763,\\\"minThreads\\\":40,\\\"maxThreads\\\":32767}},{\\\"dateUtc\\\":\\\"2022-06-28T13:06:08.6981098Z\\\",\\\"cpu\\\":1.828,\\\"memory\\\":391398132.000,\\\"threadInfo\\\":{\\\"isThreadStarving\\\":\\\"False\\\",\\\"threadWaitIntervalInMs\\\":0.009,\\\"availableThreads\\\":32763,\\\"minThreads\\\":40,\\\"maxThreads\\\":32767}}]}\\r\\nRequestStart:
        2022-06-28T13:06:14.5080810Z; ResponseTime: 2022-06-28T13:06:14.5080810Z;
        StoreResult: StorePhysicalAddress: rntbd://10.0.0.24:11000/apps/76299d82-b577-4993-b4c8-518c0f67c793/services/5e77cb56-6d26-4e4b-8da6-4dee01ae2751/partitions/c00365f5-238e-4324-a45b-f7e5bde54928/replicas/133002381069684304s,
        LSN: 7, GlobalCommittedLsn: 7, PartitionKeyRangeId: , IsValid: True, StatusCode:
        404, SubStatusCode: 0, RequestCharge: 1, ItemLSN: -1, SessionToken: -1#7,
        UsingLocalLSN: False, TransportException: null, BELatencyMs: 1.251, ActivityId:
        16713aeb-f6e3-11ec-a8f5-84a93e8d2c6d, RetryAfterInMs: , TransportRequestTimeline:
        {\\\"requestTimeline\\\":[{\\\"event\\\": \\\"Created\\\", \\\"startTimeUtc\\\":
        \\\"2022-06-28T13:06:14.5080810Z\\\", \\\"durationInMs\\\": 0.0615},{\\\"event\\\":
        \\\"ChannelAcquisitionStarted\\\", \\\"startTimeUtc\\\": \\\"2022-06-28T13:06:14.5081425Z\\\",
        \\\"durationInMs\\\": 0.0283},{\\\"event\\\": \\\"Pipelined\\\", \\\"startTimeUtc\\\":
        \\\"2022-06-28T13:06:14.5081708Z\\\", \\\"durationInMs\\\": 0.3133},{\\\"event\\\":
        \\\"Transit Time\\\", \\\"startTimeUtc\\\": \\\"2022-06-28T13:06:14.5084841Z\\\",
        \\\"durationInMs\\\": 1.7963},{\\\"event\\\": \\\"Received\\\", \\\"startTimeUtc\\\":
        \\\"2022-06-28T13:06:14.5102804Z\\\", \\\"durationInMs\\\": 0.1388},{\\\"event\\\":
        \\\"Completed\\\", \\\"startTimeUtc\\\": \\\"2022-06-28T13:06:14.5104192Z\\\",
        \\\"durationInMs\\\": 0}],\\\"serviceEndpointStats\\\":{\\\"inflightRequests\\\":1,\\\"openConnections\\\":3},\\\"connectionStats\\\":{\\\"waitforConnectionInit\\\":\\\"False\\\",\\\"callsPendingReceive\\\":0,\\\"lastSendAttempt\\\":\\\"2022-06-28T13:06:13.8580972Z\\\",\\\"lastSend\\\":\\\"2022-06-28T13:06:13.8580972Z\\\",\\\"lastReceive\\\":\\\"2022-06-28T13:06:13.8580972Z\\\"},\\\"requestSizeInBytes\\\":470,\\\"responseMetadataSizeInBytes\\\":134,\\\"responseBodySizeInBytes\\\":87};\\r\\n
        ResourceType: Database, OperationType: Read\\r\\nRequestStart: 2022-06-28T13:06:14.5080810Z;
        ResponseTime: 2022-06-28T13:06:14.5080810Z; StoreResult: StorePhysicalAddress:
        rntbd://10.0.0.21:11300/apps/76299d82-b577-4993-b4c8-518c0f67c793/services/5e77cb56-6d26-4e4b-8da6-4dee01ae2751/partitions/c00365f5-238e-4324-a45b-f7e5bde54928/replicas/133002381069684302s,
        LSN: 7, GlobalCommittedLsn: 7, PartitionKeyRangeId: , IsValid: True, StatusCode:
        404, SubStatusCode: 0, RequestCharge: 1, ItemLSN: -1, SessionToken: -1#7,
        UsingLocalLSN: False, TransportException: null, BELatencyMs: 1.118, ActivityId:
        16713aeb-f6e3-11ec-a8f5-84a93e8d2c6d, RetryAfterInMs: , TransportRequestTimeline:
        {\\\"requestTimeline\\\":[{\\\"event\\\": \\\"Created\\\", \\\"startTimeUtc\\\":
        \\\"2022-06-28T13:06:14.5080810Z\\\", \\\"durationInMs\\\": 0.0068},{\\\"event\\\":
        \\\"ChannelAcquisitionStarted\\\", \\\"startTimeUtc\\\": \\\"2022-06-28T13:06:14.5080878Z\\\",
        \\\"durationInMs\\\": 0.0305},{\\\"event\\\": \\\"Pipelined\\\", \\\"startTimeUtc\\\":
        \\\"2022-06-28T13:06:14.5081183Z\\\", \\\"durationInMs\\\": 0.1644},{\\\"event\\\":
        \\\"Transit Time\\\", \\\"startTimeUtc\\\": \\\"2022-06-28T13:06:14.5082827Z\\\",
        \\\"durationInMs\\\": 1.8234},{\\\"event\\\": \\\"Received\\\", \\\"startTimeUtc\\\":
        \\\"2022-06-28T13:06:14.5101061Z\\\", \\\"durationInMs\\\": 0.0736},{\\\"event\\\":
        \\\"Completed\\\", \\\"startTimeUtc\\\": \\\"2022-06-28T13:06:14.5101797Z\\\",
        \\\"durationInMs\\\": 0}],\\\"serviceEndpointStats\\\":{\\\"inflightRequests\\\":1,\\\"openConnections\\\":2},\\\"connectionStats\\\":{\\\"waitforConnectionInit\\\":\\\"False\\\",\\\"callsPendingReceive\\\":0,\\\"lastSendAttempt\\\":\\\"2022-06-28T13:06:11.1580718Z\\\",\\\"lastSend\\\":\\\"2022-06-28T13:06:11.1580718Z\\\",\\\"lastReceive\\\":\\\"2022-06-28T13:06:11.1580718Z\\\"},\\\"requestSizeInBytes\\\":470,\\\"responseMetadataSizeInBytes\\\":134,\\\"responseBodySizeInBytes\\\":87};\\r\\n
=======
        03ee98e8-37ca-11ed-8bce-d765df81fe6a, Request URI: /apps/3a62caf7-a940-4aac-9606-4ea549cff642/services/83ade6a1-3f4c-468e-988c-5bafc69ce83a/partitions/55cdb002-8cd3-44f5-9ecd-1eeff1a7006c/replicas/133080195256500412s,
        RequestStats: \\r\\nRequestStartTime: 2022-09-19T03:20:31.0910662Z, RequestEndTime:
        2022-09-19T03:20:31.1010639Z,  Number of regions attempted:1\\r\\n{\\\"systemHistory\\\":[{\\\"dateUtc\\\":\\\"2022-09-19T03:19:40.0306669Z\\\",\\\"cpu\\\":0.351,\\\"memory\\\":635397392.000,\\\"threadInfo\\\":{\\\"isThreadStarving\\\":\\\"False\\\",\\\"threadWaitIntervalInMs\\\":0.0197,\\\"availableThreads\\\":32763,\\\"minThreads\\\":64,\\\"maxThreads\\\":32767},\\\"numberOfOpenTcpConnection\\\":107},{\\\"dateUtc\\\":\\\"2022-09-19T03:19:50.0407430Z\\\",\\\"cpu\\\":1.105,\\\"memory\\\":635427964.000,\\\"threadInfo\\\":{\\\"isThreadStarving\\\":\\\"False\\\",\\\"threadWaitIntervalInMs\\\":0.0306,\\\"availableThreads\\\":32763,\\\"minThreads\\\":64,\\\"maxThreads\\\":32767},\\\"numberOfOpenTcpConnection\\\":107},{\\\"dateUtc\\\":\\\"2022-09-19T03:20:00.0507994Z\\\",\\\"cpu\\\":0.220,\\\"memory\\\":635669720.000,\\\"threadInfo\\\":{\\\"isThreadStarving\\\":\\\"False\\\",\\\"threadWaitIntervalInMs\\\":0.0632,\\\"availableThreads\\\":32763,\\\"minThreads\\\":64,\\\"maxThreads\\\":32767},\\\"numberOfOpenTcpConnection\\\":107},{\\\"dateUtc\\\":\\\"2022-09-19T03:20:10.0608786Z\\\",\\\"cpu\\\":0.383,\\\"memory\\\":635650836.000,\\\"threadInfo\\\":{\\\"isThreadStarving\\\":\\\"False\\\",\\\"threadWaitIntervalInMs\\\":0.0501,\\\"availableThreads\\\":32764,\\\"minThreads\\\":64,\\\"maxThreads\\\":32767},\\\"numberOfOpenTcpConnection\\\":107},{\\\"dateUtc\\\":\\\"2022-09-19T03:20:20.0709581Z\\\",\\\"cpu\\\":0.171,\\\"memory\\\":635442240.000,\\\"threadInfo\\\":{\\\"isThreadStarving\\\":\\\"False\\\",\\\"threadWaitIntervalInMs\\\":0.0623,\\\"availableThreads\\\":32764,\\\"minThreads\\\":64,\\\"maxThreads\\\":32767},\\\"numberOfOpenTcpConnection\\\":107},{\\\"dateUtc\\\":\\\"2022-09-19T03:20:30.0810375Z\\\",\\\"cpu\\\":0.141,\\\"memory\\\":635441200.000,\\\"threadInfo\\\":{\\\"isThreadStarving\\\":\\\"False\\\",\\\"threadWaitIntervalInMs\\\":0.0382,\\\"availableThreads\\\":32764,\\\"minThreads\\\":64,\\\"maxThreads\\\":32767},\\\"numberOfOpenTcpConnection\\\":108}]}\\r\\nRequestStart:
        2022-09-19T03:20:31.0910662Z; ResponseTime: 2022-09-19T03:20:31.1010639Z;
        StoreResult: StorePhysicalAddress: rntbd://10.0.1.4:11300/apps/3a62caf7-a940-4aac-9606-4ea549cff642/services/83ade6a1-3f4c-468e-988c-5bafc69ce83a/partitions/55cdb002-8cd3-44f5-9ecd-1eeff1a7006c/replicas/133080195256500412s,
        LSN: 7, GlobalCommittedLsn: 7, PartitionKeyRangeId: , IsValid: True, StatusCode:
        404, SubStatusCode: 0, RequestCharge: 1, ItemLSN: -1, SessionToken: -1#7,
        UsingLocalLSN: False, TransportException: null, BELatencyMs: 0.701, ActivityId:
        03ee98e8-37ca-11ed-8bce-d765df81fe6a, RetryAfterInMs: , TransportRequestTimeline:
        {\\\"requestTimeline\\\":[{\\\"event\\\": \\\"Created\\\", \\\"startTimeUtc\\\":
        \\\"2022-09-19T03:20:31.0910662Z\\\", \\\"durationInMs\\\": 0.0166},{\\\"event\\\":
        \\\"ChannelAcquisitionStarted\\\", \\\"startTimeUtc\\\": \\\"2022-09-19T03:20:31.0910828Z\\\",
        \\\"durationInMs\\\": 0.0025},{\\\"event\\\": \\\"Pipelined\\\", \\\"startTimeUtc\\\":
        \\\"2022-09-19T03:20:31.0910853Z\\\", \\\"durationInMs\\\": 0.1087},{\\\"event\\\":
        \\\"Transit Time\\\", \\\"startTimeUtc\\\": \\\"2022-09-19T03:20:31.0911940Z\\\",
        \\\"durationInMs\\\": 1.0313},{\\\"event\\\": \\\"Received\\\", \\\"startTimeUtc\\\":
        \\\"2022-09-19T03:20:31.0922253Z\\\", \\\"durationInMs\\\": 0.083},{\\\"event\\\":
        \\\"Completed\\\", \\\"startTimeUtc\\\": \\\"2022-09-19T03:20:31.0923083Z\\\",
        \\\"durationInMs\\\": 0}],\\\"serviceEndpointStats\\\":{\\\"inflightRequests\\\":1,\\\"openConnections\\\":1},\\\"connectionStats\\\":{\\\"waitforConnectionInit\\\":\\\"False\\\",\\\"callsPendingReceive\\\":0,\\\"lastSendAttempt\\\":\\\"2022-09-19T03:20:31.0510457Z\\\",\\\"lastSend\\\":\\\"2022-09-19T03:20:31.0510457Z\\\",\\\"lastReceive\\\":\\\"2022-09-19T03:20:31.0510457Z\\\"},\\\"requestSizeInBytes\\\":466,\\\"responseMetadataSizeInBytes\\\":134,\\\"responseBodySizeInBytes\\\":87};\\r\\n
        ResourceType: Database, OperationType: Read\\r\\nRequestStart: 2022-09-19T03:20:31.0910662Z;
        ResponseTime: 2022-09-19T03:20:31.1010639Z; StoreResult: StorePhysicalAddress:
        rntbd://10.0.1.7:11300/apps/3a62caf7-a940-4aac-9606-4ea549cff642/services/83ade6a1-3f4c-468e-988c-5bafc69ce83a/partitions/55cdb002-8cd3-44f5-9ecd-1eeff1a7006c/replicas/133080195256500411s,
        LSN: 7, GlobalCommittedLsn: 7, PartitionKeyRangeId: , IsValid: True, StatusCode:
        404, SubStatusCode: 0, RequestCharge: 1, ItemLSN: -1, SessionToken: -1#7,
        UsingLocalLSN: False, TransportException: null, BELatencyMs: 0.747, ActivityId:
        03ee98e8-37ca-11ed-8bce-d765df81fe6a, RetryAfterInMs: , TransportRequestTimeline:
        {\\\"requestTimeline\\\":[{\\\"event\\\": \\\"Created\\\", \\\"startTimeUtc\\\":
        \\\"2022-09-19T03:20:31.0910662Z\\\", \\\"durationInMs\\\": 0.0041},{\\\"event\\\":
        \\\"ChannelAcquisitionStarted\\\", \\\"startTimeUtc\\\": \\\"2022-09-19T03:20:31.0910703Z\\\",
        \\\"durationInMs\\\": 0.0011},{\\\"event\\\": \\\"Pipelined\\\", \\\"startTimeUtc\\\":
        \\\"2022-09-19T03:20:31.0910714Z\\\", \\\"durationInMs\\\": 0.0586},{\\\"event\\\":
        \\\"Transit Time\\\", \\\"startTimeUtc\\\": \\\"2022-09-19T03:20:31.0911300Z\\\",
        \\\"durationInMs\\\": 1.073},{\\\"event\\\": \\\"Received\\\", \\\"startTimeUtc\\\":
        \\\"2022-09-19T03:20:31.0922030Z\\\", \\\"durationInMs\\\": 0.0555},{\\\"event\\\":
        \\\"Completed\\\", \\\"startTimeUtc\\\": \\\"2022-09-19T03:20:31.0922585Z\\\",
        \\\"durationInMs\\\": 0}],\\\"serviceEndpointStats\\\":{\\\"inflightRequests\\\":1,\\\"openConnections\\\":1},\\\"connectionStats\\\":{\\\"waitforConnectionInit\\\":\\\"False\\\",\\\"callsPendingReceive\\\":0,\\\"lastSendAttempt\\\":\\\"2022-09-19T03:20:31.0010453Z\\\",\\\"lastSend\\\":\\\"2022-09-19T03:20:31.0010453Z\\\",\\\"lastReceive\\\":\\\"2022-09-19T03:20:31.0010453Z\\\"},\\\"requestSizeInBytes\\\":466,\\\"responseMetadataSizeInBytes\\\":134,\\\"responseBodySizeInBytes\\\":87};\\r\\n
>>>>>>> 1be1db21
        ResourceType: Database, OperationType: Read\\r\\n, SDK: Microsoft.Azure.Documents.Common/2.14.0\"},
        Request URI: /dbs/cli000002, RequestStats: , SDK: Microsoft.Azure.Documents.Common/2.14.0"}'
    headers:
      cache-control:
      - no-store, no-cache
      content-length:
<<<<<<< HEAD
      - '6293'
      content-type:
      - application/json
      date:
      - Tue, 28 Jun 2022 13:06:14 GMT
=======
      - '6518'
      content-type:
      - application/json
      date:
      - Mon, 19 Sep 2022 03:20:31 GMT
>>>>>>> 1be1db21
      pragma:
      - no-cache
      server:
      - Microsoft-HTTPAPI/2.0
      strict-transport-security:
      - max-age=31536000; includeSubDomains
      x-content-type-options:
      - nosniff
      x-ms-gatewayversion:
      - version=2.14.0
    status:
      code: 404
      message: NotFound
- request:
    body: '{"properties": {"resource": {"id": "cli000002"}, "options": {}}}'
    headers:
      Accept:
      - application/json
      Accept-Encoding:
      - gzip, deflate
      CommandName:
      - cosmosdb cassandra keyspace create
      Connection:
      - keep-alive
      Content-Length:
      - '64'
      Content-Type:
      - application/json
      ParameterSetName:
      - -g -a -n
      User-Agent:
<<<<<<< HEAD
      - AZURECLI/2.37.0 azsdk-python-mgmt-cosmosdb/7.0.0b6 Python/3.8.10 (Windows-10-10.0.22000-SP0)
    method: PUT
    uri: https://management.azure.com/subscriptions/00000000-0000-0000-0000-000000000000/resourceGroups/cli_test_cosmosdb_cassandra_keyspace000001/providers/Microsoft.DocumentDB/databaseAccounts/cli000003/cassandraKeyspaces/cli000002?api-version=2022-02-15-preview
=======
      - AZURECLI/2.40.0 azsdk-python-mgmt-cosmosdb/8.0.0 Python/3.10.6 (Linux-5.15.0-1019-azure-x86_64-with-glibc2.31)
        VSTS_0fb41ef4-5012-48a9-bf39-4ee3de03ee35_build_4949_0
    method: PUT
    uri: https://management.azure.com/subscriptions/00000000-0000-0000-0000-000000000000/resourceGroups/cli_test_cosmosdb_cassandra_keyspace000001/providers/Microsoft.DocumentDB/databaseAccounts/cli000003/cassandraKeyspaces/cli000002?api-version=2022-08-15
>>>>>>> 1be1db21
  response:
    body:
      string: '{"status":"Enqueued"}'
    headers:
      azure-asyncoperation:
<<<<<<< HEAD
      - https://management.azure.com/subscriptions/00000000-0000-0000-0000-000000000000/providers/Microsoft.DocumentDB/locations/westus/operationsStatus/2bf2ed78-6f95-4b58-8fc4-a8c27e193a16?api-version=2022-02-15-preview
=======
      - https://management.azure.com/subscriptions/00000000-0000-0000-0000-000000000000/providers/Microsoft.DocumentDB/locations/westus/operationsStatus/ccb13d59-37ae-49fe-9e7c-60ba58b48bbe?api-version=2022-08-15
>>>>>>> 1be1db21
      cache-control:
      - no-store, no-cache
      content-length:
      - '21'
      content-type:
      - application/json
      date:
<<<<<<< HEAD
      - Tue, 28 Jun 2022 13:06:15 GMT
      location:
      - https://management.azure.com/subscriptions/00000000-0000-0000-0000-000000000000/resourceGroups/cli_test_cosmosdb_cassandra_keyspace000001/providers/Microsoft.DocumentDB/databaseAccounts/cli000003/cassandraKeyspaces/cli000002/operationResults/2bf2ed78-6f95-4b58-8fc4-a8c27e193a16?api-version=2022-02-15-preview
=======
      - Mon, 19 Sep 2022 03:20:31 GMT
      location:
      - https://management.azure.com/subscriptions/00000000-0000-0000-0000-000000000000/resourceGroups/cli_test_cosmosdb_cassandra_keyspace000001/providers/Microsoft.DocumentDB/databaseAccounts/cli000003/cassandraKeyspaces/cli000002/operationResults/ccb13d59-37ae-49fe-9e7c-60ba58b48bbe?api-version=2022-08-15
>>>>>>> 1be1db21
      pragma:
      - no-cache
      server:
      - Microsoft-HTTPAPI/2.0
      strict-transport-security:
      - max-age=31536000; includeSubDomains
      x-content-type-options:
      - nosniff
      x-ms-gatewayversion:
      - version=2.14.0
      x-ms-ratelimit-remaining-subscription-writes:
      - '1195'
    status:
      code: 202
      message: Accepted
- request:
    body: null
    headers:
      Accept:
      - '*/*'
      Accept-Encoding:
      - gzip, deflate
      CommandName:
      - cosmosdb cassandra keyspace create
      Connection:
      - keep-alive
      ParameterSetName:
      - -g -a -n
      User-Agent:
<<<<<<< HEAD
      - AZURECLI/2.37.0 azsdk-python-mgmt-cosmosdb/7.0.0b6 Python/3.8.10 (Windows-10-10.0.22000-SP0)
    method: GET
    uri: https://management.azure.com/subscriptions/00000000-0000-0000-0000-000000000000/providers/Microsoft.DocumentDB/locations/westus/operationsStatus/2bf2ed78-6f95-4b58-8fc4-a8c27e193a16?api-version=2022-02-15-preview
=======
      - AZURECLI/2.40.0 azsdk-python-mgmt-cosmosdb/8.0.0 Python/3.10.6 (Linux-5.15.0-1019-azure-x86_64-with-glibc2.31)
        VSTS_0fb41ef4-5012-48a9-bf39-4ee3de03ee35_build_4949_0
    method: GET
    uri: https://management.azure.com/subscriptions/00000000-0000-0000-0000-000000000000/providers/Microsoft.DocumentDB/locations/westus/operationsStatus/ccb13d59-37ae-49fe-9e7c-60ba58b48bbe?api-version=2022-08-15
>>>>>>> 1be1db21
  response:
    body:
      string: '{"status":"Succeeded"}'
    headers:
      cache-control:
      - no-store, no-cache
      content-length:
      - '22'
      content-type:
      - application/json
      date:
<<<<<<< HEAD
      - Tue, 28 Jun 2022 13:06:46 GMT
=======
      - Mon, 19 Sep 2022 03:21:01 GMT
>>>>>>> 1be1db21
      pragma:
      - no-cache
      server:
      - Microsoft-HTTPAPI/2.0
      strict-transport-security:
      - max-age=31536000; includeSubDomains
      transfer-encoding:
      - chunked
      vary:
      - Accept-Encoding
      x-content-type-options:
      - nosniff
      x-ms-gatewayversion:
      - version=2.14.0
    status:
      code: 200
      message: Ok
- request:
    body: null
    headers:
      Accept:
      - '*/*'
      Accept-Encoding:
      - gzip, deflate
      CommandName:
      - cosmosdb cassandra keyspace create
      Connection:
      - keep-alive
      ParameterSetName:
      - -g -a -n
      User-Agent:
<<<<<<< HEAD
      - AZURECLI/2.37.0 azsdk-python-mgmt-cosmosdb/7.0.0b6 Python/3.8.10 (Windows-10-10.0.22000-SP0)
    method: GET
    uri: https://management.azure.com/subscriptions/00000000-0000-0000-0000-000000000000/resourceGroups/cli_test_cosmosdb_cassandra_keyspace000001/providers/Microsoft.DocumentDB/databaseAccounts/cli000003/cassandraKeyspaces/cli000002?api-version=2022-02-15-preview
  response:
    body:
      string: '{"id":"/subscriptions/00000000-0000-0000-0000-000000000000/resourceGroups/cli_test_cosmosdb_cassandra_keyspace000001/providers/Microsoft.DocumentDB/databaseAccounts/cli000003/cassandraKeyspaces/cli000002","type":"Microsoft.DocumentDB/databaseAccounts/cassandraKeyspaces","name":"cli000002","properties":{"resource":{"id":"cli000002","_rid":"v3VaAA==","_etag":"\"0000c104-0000-0700-0000-62bafccc0000\"","_ts":1656421580}}}'
=======
      - AZURECLI/2.40.0 azsdk-python-mgmt-cosmosdb/8.0.0 Python/3.10.6 (Linux-5.15.0-1019-azure-x86_64-with-glibc2.31)
        VSTS_0fb41ef4-5012-48a9-bf39-4ee3de03ee35_build_4949_0
    method: GET
    uri: https://management.azure.com/subscriptions/00000000-0000-0000-0000-000000000000/resourceGroups/cli_test_cosmosdb_cassandra_keyspace000001/providers/Microsoft.DocumentDB/databaseAccounts/cli000003/cassandraKeyspaces/cli000002?api-version=2022-08-15
  response:
    body:
      string: '{"id":"/subscriptions/00000000-0000-0000-0000-000000000000/resourceGroups/cli_test_cosmosdb_cassandra_keyspace000001/providers/Microsoft.DocumentDB/databaseAccounts/cli000003/cassandraKeyspaces/cli000002","type":"Microsoft.DocumentDB/databaseAccounts/cassandraKeyspaces","name":"cli000002","properties":{"resource":{"id":"cli000002","_rid":"MK1WAA==","_etag":"\"0000a70c-0000-0700-0000-6327e0040000\"","_ts":1663557636}}}'
>>>>>>> 1be1db21
    headers:
      cache-control:
      - no-store, no-cache
      content-length:
      - '421'
      content-type:
      - application/json
      date:
<<<<<<< HEAD
      - Tue, 28 Jun 2022 13:06:46 GMT
=======
      - Mon, 19 Sep 2022 03:21:01 GMT
>>>>>>> 1be1db21
      pragma:
      - no-cache
      server:
      - Microsoft-HTTPAPI/2.0
      strict-transport-security:
      - max-age=31536000; includeSubDomains
      transfer-encoding:
      - chunked
      vary:
      - Accept-Encoding
      x-content-type-options:
      - nosniff
      x-ms-gatewayversion:
      - version=2.14.0
    status:
      code: 200
      message: Ok
- request:
    body: null
    headers:
      Accept:
      - application/json
      Accept-Encoding:
      - gzip, deflate
      CommandName:
      - cosmosdb cassandra keyspace show
      Connection:
      - keep-alive
      ParameterSetName:
      - -g -a -n
      User-Agent:
<<<<<<< HEAD
      - AZURECLI/2.37.0 azsdk-python-mgmt-cosmosdb/7.0.0b6 Python/3.8.10 (Windows-10-10.0.22000-SP0)
    method: GET
    uri: https://management.azure.com/subscriptions/00000000-0000-0000-0000-000000000000/resourceGroups/cli_test_cosmosdb_cassandra_keyspace000001/providers/Microsoft.DocumentDB/databaseAccounts/cli000003/cassandraKeyspaces/cli000002?api-version=2022-02-15-preview
  response:
    body:
      string: '{"id":"/subscriptions/00000000-0000-0000-0000-000000000000/resourceGroups/cli_test_cosmosdb_cassandra_keyspace000001/providers/Microsoft.DocumentDB/databaseAccounts/cli000003/cassandraKeyspaces/cli000002","type":"Microsoft.DocumentDB/databaseAccounts/cassandraKeyspaces","name":"cli000002","properties":{"resource":{"id":"cli000002","_rid":"v3VaAA==","_etag":"\"0000c104-0000-0700-0000-62bafccc0000\"","_ts":1656421580}}}'
=======
      - AZURECLI/2.40.0 azsdk-python-mgmt-cosmosdb/8.0.0 Python/3.10.6 (Linux-5.15.0-1019-azure-x86_64-with-glibc2.31)
        VSTS_0fb41ef4-5012-48a9-bf39-4ee3de03ee35_build_4949_0
    method: GET
    uri: https://management.azure.com/subscriptions/00000000-0000-0000-0000-000000000000/resourceGroups/cli_test_cosmosdb_cassandra_keyspace000001/providers/Microsoft.DocumentDB/databaseAccounts/cli000003/cassandraKeyspaces/cli000002?api-version=2022-08-15
  response:
    body:
      string: '{"id":"/subscriptions/00000000-0000-0000-0000-000000000000/resourceGroups/cli_test_cosmosdb_cassandra_keyspace000001/providers/Microsoft.DocumentDB/databaseAccounts/cli000003/cassandraKeyspaces/cli000002","type":"Microsoft.DocumentDB/databaseAccounts/cassandraKeyspaces","name":"cli000002","properties":{"resource":{"id":"cli000002","_rid":"MK1WAA==","_etag":"\"0000a70c-0000-0700-0000-6327e0040000\"","_ts":1663557636}}}'
>>>>>>> 1be1db21
    headers:
      cache-control:
      - no-store, no-cache
      content-length:
      - '421'
      content-type:
      - application/json
      date:
<<<<<<< HEAD
      - Tue, 28 Jun 2022 13:06:48 GMT
=======
      - Mon, 19 Sep 2022 03:21:02 GMT
>>>>>>> 1be1db21
      pragma:
      - no-cache
      server:
      - Microsoft-HTTPAPI/2.0
      strict-transport-security:
      - max-age=31536000; includeSubDomains
      transfer-encoding:
      - chunked
      vary:
      - Accept-Encoding
      x-content-type-options:
      - nosniff
      x-ms-gatewayversion:
      - version=2.14.0
    status:
      code: 200
      message: Ok
- request:
    body: null
    headers:
      Accept:
      - application/json
      Accept-Encoding:
      - gzip, deflate
      CommandName:
      - cosmosdb cassandra keyspace list
      Connection:
      - keep-alive
      ParameterSetName:
      - -g -a
      User-Agent:
<<<<<<< HEAD
      - AZURECLI/2.37.0 azsdk-python-mgmt-cosmosdb/7.0.0b6 Python/3.8.10 (Windows-10-10.0.22000-SP0)
    method: GET
    uri: https://management.azure.com/subscriptions/00000000-0000-0000-0000-000000000000/resourceGroups/cli_test_cosmosdb_cassandra_keyspace000001/providers/Microsoft.DocumentDB/databaseAccounts/cli000003/cassandraKeyspaces?api-version=2022-02-15-preview
  response:
    body:
      string: '{"value":[{"id":"/subscriptions/00000000-0000-0000-0000-000000000000/resourceGroups/cli_test_cosmosdb_cassandra_keyspace000001/providers/Microsoft.DocumentDB/databaseAccounts/cli000003/cassandraKeyspaces/cli000002","type":"Microsoft.DocumentDB/databaseAccounts/cassandraKeyspaces","name":"cli000002","properties":{"resource":{"id":"cli000002","_rid":"v3VaAA==","_etag":"\"0000c104-0000-0700-0000-62bafccc0000\"","_ts":1656421580}}}]}'
=======
      - AZURECLI/2.40.0 azsdk-python-mgmt-cosmosdb/8.0.0 Python/3.10.6 (Linux-5.15.0-1019-azure-x86_64-with-glibc2.31)
        VSTS_0fb41ef4-5012-48a9-bf39-4ee3de03ee35_build_4949_0
    method: GET
    uri: https://management.azure.com/subscriptions/00000000-0000-0000-0000-000000000000/resourceGroups/cli_test_cosmosdb_cassandra_keyspace000001/providers/Microsoft.DocumentDB/databaseAccounts/cli000003/cassandraKeyspaces?api-version=2022-08-15
  response:
    body:
      string: '{"value":[{"id":"/subscriptions/00000000-0000-0000-0000-000000000000/resourceGroups/cli_test_cosmosdb_cassandra_keyspace000001/providers/Microsoft.DocumentDB/databaseAccounts/cli000003/cassandraKeyspaces/cli000002","type":"Microsoft.DocumentDB/databaseAccounts/cassandraKeyspaces","name":"cli000002","properties":{"resource":{"id":"cli000002","_rid":"MK1WAA==","_etag":"\"0000a70c-0000-0700-0000-6327e0040000\"","_ts":1663557636}}}]}'
>>>>>>> 1be1db21
    headers:
      cache-control:
      - no-store, no-cache
      content-length:
      - '433'
      content-type:
      - application/json
      date:
<<<<<<< HEAD
      - Tue, 28 Jun 2022 13:06:49 GMT
=======
      - Mon, 19 Sep 2022 03:21:02 GMT
>>>>>>> 1be1db21
      pragma:
      - no-cache
      server:
      - Microsoft-HTTPAPI/2.0
      strict-transport-security:
      - max-age=31536000; includeSubDomains
      transfer-encoding:
      - chunked
      vary:
      - Accept-Encoding
      x-content-type-options:
      - nosniff
      x-ms-gatewayversion:
      - version=2.14.0
    status:
      code: 200
      message: Ok
- request:
    body: null
    headers:
      Accept:
      - application/json
      Accept-Encoding:
      - gzip, deflate
      CommandName:
      - cosmosdb cassandra keyspace exists
      Connection:
      - keep-alive
      ParameterSetName:
      - -g -a -n
      User-Agent:
<<<<<<< HEAD
      - AZURECLI/2.37.0 azsdk-python-mgmt-cosmosdb/7.0.0b6 Python/3.8.10 (Windows-10-10.0.22000-SP0)
    method: GET
    uri: https://management.azure.com/subscriptions/00000000-0000-0000-0000-000000000000/resourceGroups/cli_test_cosmosdb_cassandra_keyspace000001/providers/Microsoft.DocumentDB/databaseAccounts/cli000003/cassandraKeyspaces/cli000002?api-version=2022-02-15-preview
  response:
    body:
      string: '{"id":"/subscriptions/00000000-0000-0000-0000-000000000000/resourceGroups/cli_test_cosmosdb_cassandra_keyspace000001/providers/Microsoft.DocumentDB/databaseAccounts/cli000003/cassandraKeyspaces/cli000002","type":"Microsoft.DocumentDB/databaseAccounts/cassandraKeyspaces","name":"cli000002","properties":{"resource":{"id":"cli000002","_rid":"v3VaAA==","_etag":"\"0000c104-0000-0700-0000-62bafccc0000\"","_ts":1656421580}}}'
=======
      - AZURECLI/2.40.0 azsdk-python-mgmt-cosmosdb/8.0.0 Python/3.10.6 (Linux-5.15.0-1019-azure-x86_64-with-glibc2.31)
        VSTS_0fb41ef4-5012-48a9-bf39-4ee3de03ee35_build_4949_0
    method: GET
    uri: https://management.azure.com/subscriptions/00000000-0000-0000-0000-000000000000/resourceGroups/cli_test_cosmosdb_cassandra_keyspace000001/providers/Microsoft.DocumentDB/databaseAccounts/cli000003/cassandraKeyspaces/cli000002?api-version=2022-08-15
  response:
    body:
      string: '{"id":"/subscriptions/00000000-0000-0000-0000-000000000000/resourceGroups/cli_test_cosmosdb_cassandra_keyspace000001/providers/Microsoft.DocumentDB/databaseAccounts/cli000003/cassandraKeyspaces/cli000002","type":"Microsoft.DocumentDB/databaseAccounts/cassandraKeyspaces","name":"cli000002","properties":{"resource":{"id":"cli000002","_rid":"MK1WAA==","_etag":"\"0000a70c-0000-0700-0000-6327e0040000\"","_ts":1663557636}}}'
>>>>>>> 1be1db21
    headers:
      cache-control:
      - no-store, no-cache
      content-length:
      - '421'
      content-type:
      - application/json
      date:
<<<<<<< HEAD
      - Tue, 28 Jun 2022 13:06:51 GMT
=======
      - Mon, 19 Sep 2022 03:21:03 GMT
>>>>>>> 1be1db21
      pragma:
      - no-cache
      server:
      - Microsoft-HTTPAPI/2.0
      strict-transport-security:
      - max-age=31536000; includeSubDomains
      transfer-encoding:
      - chunked
      vary:
      - Accept-Encoding
      x-content-type-options:
      - nosniff
      x-ms-gatewayversion:
      - version=2.14.0
    status:
      code: 200
      message: Ok
- request:
    body: null
    headers:
      Accept:
      - '*/*'
      Accept-Encoding:
      - gzip, deflate
      CommandName:
      - cosmosdb cassandra keyspace delete
      Connection:
      - keep-alive
      Content-Length:
      - '0'
      ParameterSetName:
      - -g -a -n --yes
      User-Agent:
<<<<<<< HEAD
      - AZURECLI/2.37.0 azsdk-python-mgmt-cosmosdb/7.0.0b6 Python/3.8.10 (Windows-10-10.0.22000-SP0)
    method: DELETE
    uri: https://management.azure.com/subscriptions/00000000-0000-0000-0000-000000000000/resourceGroups/cli_test_cosmosdb_cassandra_keyspace000001/providers/Microsoft.DocumentDB/databaseAccounts/cli000003/cassandraKeyspaces/cli000002?api-version=2022-02-15-preview
=======
      - AZURECLI/2.40.0 azsdk-python-mgmt-cosmosdb/8.0.0 Python/3.10.6 (Linux-5.15.0-1019-azure-x86_64-with-glibc2.31)
        VSTS_0fb41ef4-5012-48a9-bf39-4ee3de03ee35_build_4949_0
    method: DELETE
    uri: https://management.azure.com/subscriptions/00000000-0000-0000-0000-000000000000/resourceGroups/cli_test_cosmosdb_cassandra_keyspace000001/providers/Microsoft.DocumentDB/databaseAccounts/cli000003/cassandraKeyspaces/cli000002?api-version=2022-08-15
>>>>>>> 1be1db21
  response:
    body:
      string: '{"status":"Enqueued"}'
    headers:
      azure-asyncoperation:
<<<<<<< HEAD
      - https://management.azure.com/subscriptions/00000000-0000-0000-0000-000000000000/providers/Microsoft.DocumentDB/locations/westus/operationsStatus/a5ceb8f5-4382-4409-aef2-8bbe96e02b18?api-version=2022-02-15-preview
=======
      - https://management.azure.com/subscriptions/00000000-0000-0000-0000-000000000000/providers/Microsoft.DocumentDB/locations/westus/operationsStatus/d533531f-1af1-4802-be99-3e8553ed4724?api-version=2022-08-15
>>>>>>> 1be1db21
      cache-control:
      - no-store, no-cache
      content-length:
      - '21'
      content-type:
      - application/json
      date:
<<<<<<< HEAD
      - Tue, 28 Jun 2022 13:06:52 GMT
      location:
      - https://management.azure.com/subscriptions/00000000-0000-0000-0000-000000000000/resourceGroups/cli_test_cosmosdb_cassandra_keyspace000001/providers/Microsoft.DocumentDB/databaseAccounts/cli000003/cassandraKeyspaces/cli000002/operationResults/a5ceb8f5-4382-4409-aef2-8bbe96e02b18?api-version=2022-02-15-preview
=======
      - Mon, 19 Sep 2022 03:21:03 GMT
      location:
      - https://management.azure.com/subscriptions/00000000-0000-0000-0000-000000000000/resourceGroups/cli_test_cosmosdb_cassandra_keyspace000001/providers/Microsoft.DocumentDB/databaseAccounts/cli000003/cassandraKeyspaces/cli000002/operationResults/d533531f-1af1-4802-be99-3e8553ed4724?api-version=2022-08-15
>>>>>>> 1be1db21
      pragma:
      - no-cache
      server:
      - Microsoft-HTTPAPI/2.0
      strict-transport-security:
      - max-age=31536000; includeSubDomains
      x-content-type-options:
      - nosniff
      x-ms-gatewayversion:
      - version=2.14.0
      x-ms-ratelimit-remaining-subscription-deletes:
      - '14999'
    status:
      code: 202
      message: Accepted
- request:
    body: null
    headers:
      Accept:
      - '*/*'
      Accept-Encoding:
      - gzip, deflate
      CommandName:
      - cosmosdb cassandra keyspace delete
      Connection:
      - keep-alive
      ParameterSetName:
      - -g -a -n --yes
      User-Agent:
<<<<<<< HEAD
      - AZURECLI/2.37.0 azsdk-python-mgmt-cosmosdb/7.0.0b6 Python/3.8.10 (Windows-10-10.0.22000-SP0)
    method: GET
    uri: https://management.azure.com/subscriptions/00000000-0000-0000-0000-000000000000/providers/Microsoft.DocumentDB/locations/westus/operationsStatus/a5ceb8f5-4382-4409-aef2-8bbe96e02b18?api-version=2022-02-15-preview
=======
      - AZURECLI/2.40.0 azsdk-python-mgmt-cosmosdb/8.0.0 Python/3.10.6 (Linux-5.15.0-1019-azure-x86_64-with-glibc2.31)
        VSTS_0fb41ef4-5012-48a9-bf39-4ee3de03ee35_build_4949_0
    method: GET
    uri: https://management.azure.com/subscriptions/00000000-0000-0000-0000-000000000000/providers/Microsoft.DocumentDB/locations/westus/operationsStatus/d533531f-1af1-4802-be99-3e8553ed4724?api-version=2022-08-15
>>>>>>> 1be1db21
  response:
    body:
      string: '{"status":"Succeeded"}'
    headers:
      cache-control:
      - no-store, no-cache
      content-length:
      - '22'
      content-type:
      - application/json
      date:
<<<<<<< HEAD
      - Tue, 28 Jun 2022 13:07:22 GMT
=======
      - Mon, 19 Sep 2022 03:21:34 GMT
>>>>>>> 1be1db21
      pragma:
      - no-cache
      server:
      - Microsoft-HTTPAPI/2.0
      strict-transport-security:
      - max-age=31536000; includeSubDomains
      transfer-encoding:
      - chunked
      vary:
      - Accept-Encoding
      x-content-type-options:
      - nosniff
      x-ms-gatewayversion:
      - version=2.14.0
    status:
      code: 200
      message: Ok
- request:
    body: null
    headers:
      Accept:
      - application/json
      Accept-Encoding:
      - gzip, deflate
      CommandName:
      - cosmosdb cassandra keyspace list
      Connection:
      - keep-alive
      ParameterSetName:
      - -g -a
      User-Agent:
<<<<<<< HEAD
      - AZURECLI/2.37.0 azsdk-python-mgmt-cosmosdb/7.0.0b6 Python/3.8.10 (Windows-10-10.0.22000-SP0)
    method: GET
    uri: https://management.azure.com/subscriptions/00000000-0000-0000-0000-000000000000/resourceGroups/cli_test_cosmosdb_cassandra_keyspace000001/providers/Microsoft.DocumentDB/databaseAccounts/cli000003/cassandraKeyspaces?api-version=2022-02-15-preview
=======
      - AZURECLI/2.40.0 azsdk-python-mgmt-cosmosdb/8.0.0 Python/3.10.6 (Linux-5.15.0-1019-azure-x86_64-with-glibc2.31)
        VSTS_0fb41ef4-5012-48a9-bf39-4ee3de03ee35_build_4949_0
    method: GET
    uri: https://management.azure.com/subscriptions/00000000-0000-0000-0000-000000000000/resourceGroups/cli_test_cosmosdb_cassandra_keyspace000001/providers/Microsoft.DocumentDB/databaseAccounts/cli000003/cassandraKeyspaces?api-version=2022-08-15
>>>>>>> 1be1db21
  response:
    body:
      string: '{"value":[]}'
    headers:
      cache-control:
      - no-store, no-cache
      content-length:
      - '12'
      content-type:
      - application/json
      date:
<<<<<<< HEAD
      - Tue, 28 Jun 2022 13:07:25 GMT
=======
      - Mon, 19 Sep 2022 03:21:34 GMT
>>>>>>> 1be1db21
      pragma:
      - no-cache
      server:
      - Microsoft-HTTPAPI/2.0
      strict-transport-security:
      - max-age=31536000; includeSubDomains
      transfer-encoding:
      - chunked
      vary:
      - Accept-Encoding
      x-content-type-options:
      - nosniff
      x-ms-gatewayversion:
      - version=2.14.0
    status:
      code: 200
      message: Ok
version: 1<|MERGE_RESOLUTION|>--- conflicted
+++ resolved
@@ -13,21 +13,13 @@
       ParameterSetName:
       - -n -g --capabilities
       User-Agent:
-<<<<<<< HEAD
-      - AZURECLI/2.37.0 azsdk-python-azure-mgmt-resource/21.1.0b1 Python/3.8.10 (Windows-10-10.0.22000-SP0)
-=======
       - AZURECLI/2.40.0 azsdk-python-azure-mgmt-resource/21.1.0b1 Python/3.10.6 (Linux-5.15.0-1019-azure-x86_64-with-glibc2.31)
         VSTS_0fb41ef4-5012-48a9-bf39-4ee3de03ee35_build_4949_0
->>>>>>> 1be1db21
     method: GET
     uri: https://management.azure.com/subscriptions/00000000-0000-0000-0000-000000000000/resourcegroups/cli_test_cosmosdb_cassandra_keyspace000001?api-version=2021-04-01
   response:
     body:
-<<<<<<< HEAD
-      string: '{"id":"/subscriptions/00000000-0000-0000-0000-000000000000/resourceGroups/cli_test_cosmosdb_cassandra_keyspace000001","name":"cli_test_cosmosdb_cassandra_keyspace000001","type":"Microsoft.Resources/resourceGroups","location":"westus","tags":{"product":"azurecli","cause":"automation","date":"2022-06-28T13:02:46Z"},"properties":{"provisioningState":"Succeeded"}}'
-=======
       string: '{"id":"/subscriptions/00000000-0000-0000-0000-000000000000/resourceGroups/cli_test_cosmosdb_cassandra_keyspace000001","name":"cli_test_cosmosdb_cassandra_keyspace000001","type":"Microsoft.Resources/resourceGroups","location":"westus","tags":{"product":"azurecli","cause":"automation","date":"2022-09-19T03:16:51Z"},"properties":{"provisioningState":"Succeeded"}}'
->>>>>>> 1be1db21
     headers:
       cache-control:
       - no-cache
@@ -36,11 +28,7 @@
       content-type:
       - application/json; charset=utf-8
       date:
-<<<<<<< HEAD
-      - Tue, 28 Jun 2022 13:02:51 GMT
-=======
       - Mon, 19 Sep 2022 03:16:52 GMT
->>>>>>> 1be1db21
       expires:
       - '-1'
       pragma:
@@ -75,32 +63,6 @@
       ParameterSetName:
       - -n -g --capabilities
       User-Agent:
-<<<<<<< HEAD
-      - AZURECLI/2.37.0 azsdk-python-mgmt-cosmosdb/7.0.0b6 Python/3.8.10 (Windows-10-10.0.22000-SP0)
-    method: PUT
-    uri: https://management.azure.com/subscriptions/00000000-0000-0000-0000-000000000000/resourceGroups/cli_test_cosmosdb_cassandra_keyspace000001/providers/Microsoft.DocumentDB/databaseAccounts/cli000003?api-version=2022-02-15-preview
-  response:
-    body:
-      string: '{"id":"/subscriptions/00000000-0000-0000-0000-000000000000/resourceGroups/cli_test_cosmosdb_cassandra_keyspace000001/providers/Microsoft.DocumentDB/databaseAccounts/cli000003","name":"cli000003","location":"West
-        US","type":"Microsoft.DocumentDB/databaseAccounts","kind":"GlobalDocumentDB","tags":{},"systemData":{"createdAt":"2022-06-28T13:03:03.3368251Z"},"properties":{"provisioningState":"Creating","publicNetworkAccess":"Enabled","enableAutomaticFailover":false,"enableMultipleWriteLocations":false,"enablePartitionKeyMonitor":false,"isVirtualNetworkFilterEnabled":false,"virtualNetworkRules":[],"EnabledApiTypes":"Cassandra","disableKeyBasedMetadataWriteAccess":false,"enableFreeTier":false,"enableAnalyticalStorage":false,"analyticalStorageConfiguration":{"schemaType":"WellDefined"},"instanceId":"52f8d06a-5eb6-4809-a24d-55d39dda8feb","databaseAccountOfferType":"Standard","enableCassandraConnector":false,"connectorOffer":"","enableMaterializedViews":false,"defaultIdentity":"","networkAclBypass":"None","disableLocalAuth":false,"consistencyPolicy":{"defaultConsistencyLevel":"Session","maxIntervalInSeconds":5,"maxStalenessPrefix":100},"configurationOverrides":{},"writeLocations":[{"id":"cli000003-westus","locationName":"West
-        US","provisioningState":"Creating","failoverPriority":0,"isZoneRedundant":false}],"readLocations":[{"id":"cli000003-westus","locationName":"West
-        US","provisioningState":"Creating","failoverPriority":0,"isZoneRedundant":false}],"locations":[{"id":"cli000003-westus","locationName":"West
-        US","provisioningState":"Creating","failoverPriority":0,"isZoneRedundant":false}],"failoverPolicies":[{"id":"cli000003-westus","locationName":"West
-        US","failoverPriority":0}],"cors":[],"capabilities":[{"name":"EnableCassandra"}],"ipRules":[],"backupPolicy":{"type":"Periodic","periodicModeProperties":{"backupIntervalInMinutes":240,"backupRetentionIntervalInHours":8,"backupStorageRedundancy":"Invalid"}},"networkAclBypassResourceIds":[],"diagnosticLogSettings":{"enableFullTextQuery":"None"}},"identity":{"type":"None"}}'
-    headers:
-      azure-asyncoperation:
-      - https://management.azure.com/subscriptions/00000000-0000-0000-0000-000000000000/providers/Microsoft.DocumentDB/locations/westus/operationsStatus/bc47deee-93be-43eb-89ff-43732cbebbde?api-version=2022-02-15-preview
-      cache-control:
-      - no-store, no-cache
-      content-length:
-      - '2044'
-      content-type:
-      - application/json
-      date:
-      - Tue, 28 Jun 2022 13:03:07 GMT
-      location:
-      - https://management.azure.com/subscriptions/00000000-0000-0000-0000-000000000000/resourceGroups/cli_test_cosmosdb_cassandra_keyspace000001/providers/Microsoft.DocumentDB/databaseAccounts/cli000003/operationResults/bc47deee-93be-43eb-89ff-43732cbebbde?api-version=2022-02-15-preview
-=======
       - AZURECLI/2.40.0 azsdk-python-mgmt-cosmosdb/8.0.0 Python/3.10.6 (Linux-5.15.0-1019-azure-x86_64-with-glibc2.31)
         VSTS_0fb41ef4-5012-48a9-bf39-4ee3de03ee35_build_4949_0
     method: PUT
@@ -126,7 +88,6 @@
       - Mon, 19 Sep 2022 03:16:59 GMT
       location:
       - https://management.azure.com/subscriptions/00000000-0000-0000-0000-000000000000/resourceGroups/cli_test_cosmosdb_cassandra_keyspace000001/providers/Microsoft.DocumentDB/databaseAccounts/cli000003/operationResults/57617fee-759d-44f4-bc9c-9eab40c8c7e8?api-version=2022-08-15
->>>>>>> 1be1db21
       pragma:
       - no-cache
       server:
@@ -142,7 +103,7 @@
       x-ms-gatewayversion:
       - version=2.14.0
       x-ms-ratelimit-remaining-subscription-writes:
-      - '1196'
+      - '1199'
     status:
       code: 200
       message: Ok
@@ -160,16 +121,10 @@
       ParameterSetName:
       - -n -g --capabilities
       User-Agent:
-<<<<<<< HEAD
-      - AZURECLI/2.37.0 azsdk-python-mgmt-cosmosdb/7.0.0b6 Python/3.8.10 (Windows-10-10.0.22000-SP0)
-    method: GET
-    uri: https://management.azure.com/subscriptions/00000000-0000-0000-0000-000000000000/providers/Microsoft.DocumentDB/locations/westus/operationsStatus/bc47deee-93be-43eb-89ff-43732cbebbde?api-version=2022-02-15-preview
-=======
       - AZURECLI/2.40.0 azsdk-python-mgmt-cosmosdb/8.0.0 Python/3.10.6 (Linux-5.15.0-1019-azure-x86_64-with-glibc2.31)
         VSTS_0fb41ef4-5012-48a9-bf39-4ee3de03ee35_build_4949_0
     method: GET
     uri: https://management.azure.com/subscriptions/00000000-0000-0000-0000-000000000000/providers/Microsoft.DocumentDB/locations/westus/operationsStatus/57617fee-759d-44f4-bc9c-9eab40c8c7e8?api-version=2022-08-15
->>>>>>> 1be1db21
   response:
     body:
       string: '{"status":"Dequeued"}'
@@ -181,11 +136,7 @@
       content-type:
       - application/json
       date:
-<<<<<<< HEAD
-      - Tue, 28 Jun 2022 13:03:37 GMT
-=======
       - Mon, 19 Sep 2022 03:17:29 GMT
->>>>>>> 1be1db21
       pragma:
       - no-cache
       server:
@@ -217,16 +168,10 @@
       ParameterSetName:
       - -n -g --capabilities
       User-Agent:
-<<<<<<< HEAD
-      - AZURECLI/2.37.0 azsdk-python-mgmt-cosmosdb/7.0.0b6 Python/3.8.10 (Windows-10-10.0.22000-SP0)
-    method: GET
-    uri: https://management.azure.com/subscriptions/00000000-0000-0000-0000-000000000000/providers/Microsoft.DocumentDB/locations/westus/operationsStatus/bc47deee-93be-43eb-89ff-43732cbebbde?api-version=2022-02-15-preview
-=======
       - AZURECLI/2.40.0 azsdk-python-mgmt-cosmosdb/8.0.0 Python/3.10.6 (Linux-5.15.0-1019-azure-x86_64-with-glibc2.31)
         VSTS_0fb41ef4-5012-48a9-bf39-4ee3de03ee35_build_4949_0
     method: GET
     uri: https://management.azure.com/subscriptions/00000000-0000-0000-0000-000000000000/providers/Microsoft.DocumentDB/locations/westus/operationsStatus/57617fee-759d-44f4-bc9c-9eab40c8c7e8?api-version=2022-08-15
->>>>>>> 1be1db21
   response:
     body:
       string: '{"status":"Dequeued"}'
@@ -238,11 +183,7 @@
       content-type:
       - application/json
       date:
-<<<<<<< HEAD
-      - Tue, 28 Jun 2022 13:04:09 GMT
-=======
       - Mon, 19 Sep 2022 03:17:59 GMT
->>>>>>> 1be1db21
       pragma:
       - no-cache
       server:
@@ -274,16 +215,10 @@
       ParameterSetName:
       - -n -g --capabilities
       User-Agent:
-<<<<<<< HEAD
-      - AZURECLI/2.37.0 azsdk-python-mgmt-cosmosdb/7.0.0b6 Python/3.8.10 (Windows-10-10.0.22000-SP0)
-    method: GET
-    uri: https://management.azure.com/subscriptions/00000000-0000-0000-0000-000000000000/providers/Microsoft.DocumentDB/locations/westus/operationsStatus/bc47deee-93be-43eb-89ff-43732cbebbde?api-version=2022-02-15-preview
-=======
       - AZURECLI/2.40.0 azsdk-python-mgmt-cosmosdb/8.0.0 Python/3.10.6 (Linux-5.15.0-1019-azure-x86_64-with-glibc2.31)
         VSTS_0fb41ef4-5012-48a9-bf39-4ee3de03ee35_build_4949_0
     method: GET
     uri: https://management.azure.com/subscriptions/00000000-0000-0000-0000-000000000000/providers/Microsoft.DocumentDB/locations/westus/operationsStatus/57617fee-759d-44f4-bc9c-9eab40c8c7e8?api-version=2022-08-15
->>>>>>> 1be1db21
   response:
     body:
       string: '{"status":"Dequeued"}'
@@ -295,11 +230,7 @@
       content-type:
       - application/json
       date:
-<<<<<<< HEAD
-      - Tue, 28 Jun 2022 13:04:39 GMT
-=======
       - Mon, 19 Sep 2022 03:18:29 GMT
->>>>>>> 1be1db21
       pragma:
       - no-cache
       server:
@@ -331,16 +262,10 @@
       ParameterSetName:
       - -n -g --capabilities
       User-Agent:
-<<<<<<< HEAD
-      - AZURECLI/2.37.0 azsdk-python-mgmt-cosmosdb/7.0.0b6 Python/3.8.10 (Windows-10-10.0.22000-SP0)
-    method: GET
-    uri: https://management.azure.com/subscriptions/00000000-0000-0000-0000-000000000000/providers/Microsoft.DocumentDB/locations/westus/operationsStatus/bc47deee-93be-43eb-89ff-43732cbebbde?api-version=2022-02-15-preview
-=======
       - AZURECLI/2.40.0 azsdk-python-mgmt-cosmosdb/8.0.0 Python/3.10.6 (Linux-5.15.0-1019-azure-x86_64-with-glibc2.31)
         VSTS_0fb41ef4-5012-48a9-bf39-4ee3de03ee35_build_4949_0
     method: GET
     uri: https://management.azure.com/subscriptions/00000000-0000-0000-0000-000000000000/providers/Microsoft.DocumentDB/locations/westus/operationsStatus/57617fee-759d-44f4-bc9c-9eab40c8c7e8?api-version=2022-08-15
->>>>>>> 1be1db21
   response:
     body:
       string: '{"status":"Dequeued"}'
@@ -352,11 +277,7 @@
       content-type:
       - application/json
       date:
-<<<<<<< HEAD
-      - Tue, 28 Jun 2022 13:05:10 GMT
-=======
       - Mon, 19 Sep 2022 03:18:59 GMT
->>>>>>> 1be1db21
       pragma:
       - no-cache
       server:
@@ -388,16 +309,10 @@
       ParameterSetName:
       - -n -g --capabilities
       User-Agent:
-<<<<<<< HEAD
-      - AZURECLI/2.37.0 azsdk-python-mgmt-cosmosdb/7.0.0b6 Python/3.8.10 (Windows-10-10.0.22000-SP0)
-    method: GET
-    uri: https://management.azure.com/subscriptions/00000000-0000-0000-0000-000000000000/providers/Microsoft.DocumentDB/locations/westus/operationsStatus/bc47deee-93be-43eb-89ff-43732cbebbde?api-version=2022-02-15-preview
-=======
       - AZURECLI/2.40.0 azsdk-python-mgmt-cosmosdb/8.0.0 Python/3.10.6 (Linux-5.15.0-1019-azure-x86_64-with-glibc2.31)
         VSTS_0fb41ef4-5012-48a9-bf39-4ee3de03ee35_build_4949_0
     method: GET
     uri: https://management.azure.com/subscriptions/00000000-0000-0000-0000-000000000000/providers/Microsoft.DocumentDB/locations/westus/operationsStatus/57617fee-759d-44f4-bc9c-9eab40c8c7e8?api-version=2022-08-15
->>>>>>> 1be1db21
   response:
     body:
       string: '{"status":"Dequeued"}'
@@ -409,11 +324,7 @@
       content-type:
       - application/json
       date:
-<<<<<<< HEAD
-      - Tue, 28 Jun 2022 13:05:41 GMT
-=======
       - Mon, 19 Sep 2022 03:19:29 GMT
->>>>>>> 1be1db21
       pragma:
       - no-cache
       server:
@@ -445,11 +356,6 @@
       ParameterSetName:
       - -n -g --capabilities
       User-Agent:
-<<<<<<< HEAD
-      - AZURECLI/2.37.0 azsdk-python-mgmt-cosmosdb/7.0.0b6 Python/3.8.10 (Windows-10-10.0.22000-SP0)
-    method: GET
-    uri: https://management.azure.com/subscriptions/00000000-0000-0000-0000-000000000000/providers/Microsoft.DocumentDB/locations/westus/operationsStatus/bc47deee-93be-43eb-89ff-43732cbebbde?api-version=2022-02-15-preview
-=======
       - AZURECLI/2.40.0 azsdk-python-mgmt-cosmosdb/8.0.0 Python/3.10.6 (Linux-5.15.0-1019-azure-x86_64-with-glibc2.31)
         VSTS_0fb41ef4-5012-48a9-bf39-4ee3de03ee35_build_4949_0
     method: GET
@@ -501,7 +407,6 @@
         VSTS_0fb41ef4-5012-48a9-bf39-4ee3de03ee35_build_4949_0
     method: GET
     uri: https://management.azure.com/subscriptions/00000000-0000-0000-0000-000000000000/providers/Microsoft.DocumentDB/locations/westus/operationsStatus/57617fee-759d-44f4-bc9c-9eab40c8c7e8?api-version=2022-08-15
->>>>>>> 1be1db21
   response:
     body:
       string: '{"status":"Succeeded"}'
@@ -513,11 +418,7 @@
       content-type:
       - application/json
       date:
-<<<<<<< HEAD
-      - Tue, 28 Jun 2022 13:06:12 GMT
-=======
       - Mon, 19 Sep 2022 03:20:30 GMT
->>>>>>> 1be1db21
       pragma:
       - no-cache
       server:
@@ -549,19 +450,6 @@
       ParameterSetName:
       - -n -g --capabilities
       User-Agent:
-<<<<<<< HEAD
-      - AZURECLI/2.37.0 azsdk-python-mgmt-cosmosdb/7.0.0b6 Python/3.8.10 (Windows-10-10.0.22000-SP0)
-    method: GET
-    uri: https://management.azure.com/subscriptions/00000000-0000-0000-0000-000000000000/resourceGroups/cli_test_cosmosdb_cassandra_keyspace000001/providers/Microsoft.DocumentDB/databaseAccounts/cli000003?api-version=2022-02-15-preview
-  response:
-    body:
-      string: '{"id":"/subscriptions/00000000-0000-0000-0000-000000000000/resourceGroups/cli_test_cosmosdb_cassandra_keyspace000001/providers/Microsoft.DocumentDB/databaseAccounts/cli000003","name":"cli000003","location":"West
-        US","type":"Microsoft.DocumentDB/databaseAccounts","kind":"GlobalDocumentDB","tags":{},"systemData":{"createdAt":"2022-06-28T13:05:51.3342313Z"},"properties":{"provisioningState":"Succeeded","documentEndpoint":"https://cli000003.documents.azure.com:443/","cassandraEndpoint":"https://cli000003.cassandra.cosmos.azure.com:443/","publicNetworkAccess":"Enabled","enableAutomaticFailover":false,"enableMultipleWriteLocations":false,"enablePartitionKeyMonitor":false,"isVirtualNetworkFilterEnabled":false,"virtualNetworkRules":[],"EnabledApiTypes":"Cassandra","disableKeyBasedMetadataWriteAccess":false,"enableFreeTier":false,"enableAnalyticalStorage":false,"analyticalStorageConfiguration":{"schemaType":"WellDefined"},"instanceId":"52f8d06a-5eb6-4809-a24d-55d39dda8feb","databaseAccountOfferType":"Standard","enableCassandraConnector":false,"connectorOffer":"","enableMaterializedViews":false,"defaultIdentity":"FirstPartyIdentity","networkAclBypass":"None","disableLocalAuth":false,"consistencyPolicy":{"defaultConsistencyLevel":"Session","maxIntervalInSeconds":5,"maxStalenessPrefix":100},"configurationOverrides":{},"writeLocations":[{"id":"cli000003-westus","locationName":"West
-        US","documentEndpoint":"https://cli000003-westus.documents.azure.com:443/","provisioningState":"Succeeded","failoverPriority":0,"isZoneRedundant":false}],"readLocations":[{"id":"cli000003-westus","locationName":"West
-        US","documentEndpoint":"https://cli000003-westus.documents.azure.com:443/","provisioningState":"Succeeded","failoverPriority":0,"isZoneRedundant":false}],"locations":[{"id":"cli000003-westus","locationName":"West
-        US","documentEndpoint":"https://cli000003-westus.documents.azure.com:443/","provisioningState":"Succeeded","failoverPriority":0,"isZoneRedundant":false}],"failoverPolicies":[{"id":"cli000003-westus","locationName":"West
-        US","failoverPriority":0}],"cors":[],"capabilities":[{"name":"EnableCassandra"}],"ipRules":[],"backupPolicy":{"type":"Periodic","periodicModeProperties":{"backupIntervalInMinutes":240,"backupRetentionIntervalInHours":8,"backupStorageRedundancy":"Geo"}},"networkAclBypassResourceIds":[],"diagnosticLogSettings":{"enableFullTextQuery":"None"}},"identity":{"type":"None"}}'
-=======
       - AZURECLI/2.40.0 azsdk-python-mgmt-cosmosdb/8.0.0 Python/3.10.6 (Linux-5.15.0-1019-azure-x86_64-with-glibc2.31)
         VSTS_0fb41ef4-5012-48a9-bf39-4ee3de03ee35_build_4949_0
     method: GET
@@ -574,24 +462,15 @@
         US","documentEndpoint":"https://cli000003-westus.documents.azure.com:443/","provisioningState":"Succeeded","failoverPriority":0,"isZoneRedundant":false}],"locations":[{"id":"cli000003-westus","locationName":"West
         US","documentEndpoint":"https://cli000003-westus.documents.azure.com:443/","provisioningState":"Succeeded","failoverPriority":0,"isZoneRedundant":false}],"failoverPolicies":[{"id":"cli000003-westus","locationName":"West
         US","failoverPriority":0}],"cors":[],"capabilities":[{"name":"EnableCassandra"}],"ipRules":[],"backupPolicy":{"type":"Periodic","periodicModeProperties":{"backupIntervalInMinutes":240,"backupRetentionIntervalInHours":8,"backupStorageRedundancy":"Geo"}},"networkAclBypassResourceIds":[],"keysMetadata":{"primaryMasterKey":{"generationTime":"2022-09-19T03:19:37.2205166Z"},"secondaryMasterKey":{"generationTime":"2022-09-19T03:19:37.2205166Z"},"primaryReadonlyMasterKey":{"generationTime":"2022-09-19T03:19:37.2205166Z"},"secondaryReadonlyMasterKey":{"generationTime":"2022-09-19T03:19:37.2205166Z"}}},"identity":{"type":"None"}}'
->>>>>>> 1be1db21
-    headers:
-      cache-control:
-      - no-store, no-cache
-      content-length:
-<<<<<<< HEAD
-      - '2411'
-      content-type:
-      - application/json
-      date:
-      - Tue, 28 Jun 2022 13:06:12 GMT
-=======
+    headers:
+      cache-control:
+      - no-store, no-cache
+      content-length:
       - '2613'
       content-type:
       - application/json
       date:
       - Mon, 19 Sep 2022 03:20:30 GMT
->>>>>>> 1be1db21
       pragma:
       - no-cache
       server:
@@ -623,19 +502,6 @@
       ParameterSetName:
       - -n -g --capabilities
       User-Agent:
-<<<<<<< HEAD
-      - AZURECLI/2.37.0 azsdk-python-mgmt-cosmosdb/7.0.0b6 Python/3.8.10 (Windows-10-10.0.22000-SP0)
-    method: GET
-    uri: https://management.azure.com/subscriptions/00000000-0000-0000-0000-000000000000/resourceGroups/cli_test_cosmosdb_cassandra_keyspace000001/providers/Microsoft.DocumentDB/databaseAccounts/cli000003?api-version=2022-02-15-preview
-  response:
-    body:
-      string: '{"id":"/subscriptions/00000000-0000-0000-0000-000000000000/resourceGroups/cli_test_cosmosdb_cassandra_keyspace000001/providers/Microsoft.DocumentDB/databaseAccounts/cli000003","name":"cli000003","location":"West
-        US","type":"Microsoft.DocumentDB/databaseAccounts","kind":"GlobalDocumentDB","tags":{},"systemData":{"createdAt":"2022-06-28T13:05:51.3342313Z"},"properties":{"provisioningState":"Succeeded","documentEndpoint":"https://cli000003.documents.azure.com:443/","cassandraEndpoint":"https://cli000003.cassandra.cosmos.azure.com:443/","publicNetworkAccess":"Enabled","enableAutomaticFailover":false,"enableMultipleWriteLocations":false,"enablePartitionKeyMonitor":false,"isVirtualNetworkFilterEnabled":false,"virtualNetworkRules":[],"EnabledApiTypes":"Cassandra","disableKeyBasedMetadataWriteAccess":false,"enableFreeTier":false,"enableAnalyticalStorage":false,"analyticalStorageConfiguration":{"schemaType":"WellDefined"},"instanceId":"52f8d06a-5eb6-4809-a24d-55d39dda8feb","databaseAccountOfferType":"Standard","enableCassandraConnector":false,"connectorOffer":"","enableMaterializedViews":false,"defaultIdentity":"FirstPartyIdentity","networkAclBypass":"None","disableLocalAuth":false,"consistencyPolicy":{"defaultConsistencyLevel":"Session","maxIntervalInSeconds":5,"maxStalenessPrefix":100},"configurationOverrides":{},"writeLocations":[{"id":"cli000003-westus","locationName":"West
-        US","documentEndpoint":"https://cli000003-westus.documents.azure.com:443/","provisioningState":"Succeeded","failoverPriority":0,"isZoneRedundant":false}],"readLocations":[{"id":"cli000003-westus","locationName":"West
-        US","documentEndpoint":"https://cli000003-westus.documents.azure.com:443/","provisioningState":"Succeeded","failoverPriority":0,"isZoneRedundant":false}],"locations":[{"id":"cli000003-westus","locationName":"West
-        US","documentEndpoint":"https://cli000003-westus.documents.azure.com:443/","provisioningState":"Succeeded","failoverPriority":0,"isZoneRedundant":false}],"failoverPolicies":[{"id":"cli000003-westus","locationName":"West
-        US","failoverPriority":0}],"cors":[],"capabilities":[{"name":"EnableCassandra"}],"ipRules":[],"backupPolicy":{"type":"Periodic","periodicModeProperties":{"backupIntervalInMinutes":240,"backupRetentionIntervalInHours":8,"backupStorageRedundancy":"Geo"}},"networkAclBypassResourceIds":[],"diagnosticLogSettings":{"enableFullTextQuery":"None"}},"identity":{"type":"None"}}'
-=======
       - AZURECLI/2.40.0 azsdk-python-mgmt-cosmosdb/8.0.0 Python/3.10.6 (Linux-5.15.0-1019-azure-x86_64-with-glibc2.31)
         VSTS_0fb41ef4-5012-48a9-bf39-4ee3de03ee35_build_4949_0
     method: GET
@@ -648,24 +514,15 @@
         US","documentEndpoint":"https://cli000003-westus.documents.azure.com:443/","provisioningState":"Succeeded","failoverPriority":0,"isZoneRedundant":false}],"locations":[{"id":"cli000003-westus","locationName":"West
         US","documentEndpoint":"https://cli000003-westus.documents.azure.com:443/","provisioningState":"Succeeded","failoverPriority":0,"isZoneRedundant":false}],"failoverPolicies":[{"id":"cli000003-westus","locationName":"West
         US","failoverPriority":0}],"cors":[],"capabilities":[{"name":"EnableCassandra"}],"ipRules":[],"backupPolicy":{"type":"Periodic","periodicModeProperties":{"backupIntervalInMinutes":240,"backupRetentionIntervalInHours":8,"backupStorageRedundancy":"Geo"}},"networkAclBypassResourceIds":[],"keysMetadata":{"primaryMasterKey":{"generationTime":"2022-09-19T03:19:37.2205166Z"},"secondaryMasterKey":{"generationTime":"2022-09-19T03:19:37.2205166Z"},"primaryReadonlyMasterKey":{"generationTime":"2022-09-19T03:19:37.2205166Z"},"secondaryReadonlyMasterKey":{"generationTime":"2022-09-19T03:19:37.2205166Z"}}},"identity":{"type":"None"}}'
->>>>>>> 1be1db21
-    headers:
-      cache-control:
-      - no-store, no-cache
-      content-length:
-<<<<<<< HEAD
-      - '2411'
-      content-type:
-      - application/json
-      date:
-      - Tue, 28 Jun 2022 13:06:13 GMT
-=======
+    headers:
+      cache-control:
+      - no-store, no-cache
+      content-length:
       - '2613'
       content-type:
       - application/json
       date:
       - Mon, 19 Sep 2022 03:20:30 GMT
->>>>>>> 1be1db21
       pragma:
       - no-cache
       server:
@@ -697,58 +554,14 @@
       ParameterSetName:
       - -g -a -n
       User-Agent:
-<<<<<<< HEAD
-      - AZURECLI/2.37.0 azsdk-python-mgmt-cosmosdb/7.0.0b6 Python/3.8.10 (Windows-10-10.0.22000-SP0)
-    method: GET
-    uri: https://management.azure.com/subscriptions/00000000-0000-0000-0000-000000000000/resourceGroups/cli_test_cosmosdb_cassandra_keyspace000001/providers/Microsoft.DocumentDB/databaseAccounts/cli000003/cassandraKeyspaces/cli000002?api-version=2022-02-15-preview
-=======
       - AZURECLI/2.40.0 azsdk-python-mgmt-cosmosdb/8.0.0 Python/3.10.6 (Linux-5.15.0-1019-azure-x86_64-with-glibc2.31)
         VSTS_0fb41ef4-5012-48a9-bf39-4ee3de03ee35_build_4949_0
     method: GET
     uri: https://management.azure.com/subscriptions/00000000-0000-0000-0000-000000000000/resourceGroups/cli_test_cosmosdb_cassandra_keyspace000001/providers/Microsoft.DocumentDB/databaseAccounts/cli000003/cassandraKeyspaces/cli000002?api-version=2022-08-15
->>>>>>> 1be1db21
   response:
     body:
       string: '{"code":"NotFound","message":"Message: {\"code\":\"NotFound\",\"message\":\"Message:
         {\\\"Errors\\\":[\\\"Resource Not Found. Learn more: https:\\\\/\\\\/aka.ms\\\\/cosmosdb-tsg-not-found\\\"]}\\r\\nActivityId:
-<<<<<<< HEAD
-        16713aeb-f6e3-11ec-a8f5-84a93e8d2c6d, Request URI: /apps/76299d82-b577-4993-b4c8-518c0f67c793/services/5e77cb56-6d26-4e4b-8da6-4dee01ae2751/partitions/c00365f5-238e-4324-a45b-f7e5bde54928/replicas/133002381069684304s,
-        RequestStats: \\r\\nRequestStartTime: 2022-06-28T13:06:14.5080810Z, RequestEndTime:
-        2022-06-28T13:06:14.5080810Z,  Number of regions attempted:1\\r\\n{\\\"systemHistory\\\":[{\\\"dateUtc\\\":\\\"2022-06-28T13:05:18.1584973Z\\\",\\\"cpu\\\":7.944,\\\"memory\\\":391419852.000,\\\"threadInfo\\\":{\\\"isThreadStarving\\\":\\\"False\\\",\\\"threadWaitIntervalInMs\\\":0.0155,\\\"availableThreads\\\":32763,\\\"minThreads\\\":40,\\\"maxThreads\\\":32767}},{\\\"dateUtc\\\":\\\"2022-06-28T13:05:28.1683800Z\\\",\\\"cpu\\\":5.382,\\\"memory\\\":391161804.000,\\\"threadInfo\\\":{\\\"isThreadStarving\\\":\\\"False\\\",\\\"threadWaitIntervalInMs\\\":0.0196,\\\"availableThreads\\\":32764,\\\"minThreads\\\":40,\\\"maxThreads\\\":32767}},{\\\"dateUtc\\\":\\\"2022-06-28T13:05:38.1782943Z\\\",\\\"cpu\\\":5.370,\\\"memory\\\":390691508.000,\\\"threadInfo\\\":{\\\"isThreadStarving\\\":\\\"False\\\",\\\"threadWaitIntervalInMs\\\":0.0193,\\\"availableThreads\\\":32761,\\\"minThreads\\\":40,\\\"maxThreads\\\":32767}},{\\\"dateUtc\\\":\\\"2022-06-28T13:05:48.6782271Z\\\",\\\"cpu\\\":6.010,\\\"memory\\\":392211596.000,\\\"threadInfo\\\":{\\\"isThreadStarving\\\":\\\"False\\\",\\\"threadWaitIntervalInMs\\\":0.0196,\\\"availableThreads\\\":32760,\\\"minThreads\\\":40,\\\"maxThreads\\\":32767}},{\\\"dateUtc\\\":\\\"2022-06-28T13:05:58.6881463Z\\\",\\\"cpu\\\":1.680,\\\"memory\\\":391932016.000,\\\"threadInfo\\\":{\\\"isThreadStarving\\\":\\\"False\\\",\\\"threadWaitIntervalInMs\\\":0.0174,\\\"availableThreads\\\":32763,\\\"minThreads\\\":40,\\\"maxThreads\\\":32767}},{\\\"dateUtc\\\":\\\"2022-06-28T13:06:08.6981098Z\\\",\\\"cpu\\\":1.828,\\\"memory\\\":391398132.000,\\\"threadInfo\\\":{\\\"isThreadStarving\\\":\\\"False\\\",\\\"threadWaitIntervalInMs\\\":0.009,\\\"availableThreads\\\":32763,\\\"minThreads\\\":40,\\\"maxThreads\\\":32767}}]}\\r\\nRequestStart:
-        2022-06-28T13:06:14.5080810Z; ResponseTime: 2022-06-28T13:06:14.5080810Z;
-        StoreResult: StorePhysicalAddress: rntbd://10.0.0.24:11000/apps/76299d82-b577-4993-b4c8-518c0f67c793/services/5e77cb56-6d26-4e4b-8da6-4dee01ae2751/partitions/c00365f5-238e-4324-a45b-f7e5bde54928/replicas/133002381069684304s,
-        LSN: 7, GlobalCommittedLsn: 7, PartitionKeyRangeId: , IsValid: True, StatusCode:
-        404, SubStatusCode: 0, RequestCharge: 1, ItemLSN: -1, SessionToken: -1#7,
-        UsingLocalLSN: False, TransportException: null, BELatencyMs: 1.251, ActivityId:
-        16713aeb-f6e3-11ec-a8f5-84a93e8d2c6d, RetryAfterInMs: , TransportRequestTimeline:
-        {\\\"requestTimeline\\\":[{\\\"event\\\": \\\"Created\\\", \\\"startTimeUtc\\\":
-        \\\"2022-06-28T13:06:14.5080810Z\\\", \\\"durationInMs\\\": 0.0615},{\\\"event\\\":
-        \\\"ChannelAcquisitionStarted\\\", \\\"startTimeUtc\\\": \\\"2022-06-28T13:06:14.5081425Z\\\",
-        \\\"durationInMs\\\": 0.0283},{\\\"event\\\": \\\"Pipelined\\\", \\\"startTimeUtc\\\":
-        \\\"2022-06-28T13:06:14.5081708Z\\\", \\\"durationInMs\\\": 0.3133},{\\\"event\\\":
-        \\\"Transit Time\\\", \\\"startTimeUtc\\\": \\\"2022-06-28T13:06:14.5084841Z\\\",
-        \\\"durationInMs\\\": 1.7963},{\\\"event\\\": \\\"Received\\\", \\\"startTimeUtc\\\":
-        \\\"2022-06-28T13:06:14.5102804Z\\\", \\\"durationInMs\\\": 0.1388},{\\\"event\\\":
-        \\\"Completed\\\", \\\"startTimeUtc\\\": \\\"2022-06-28T13:06:14.5104192Z\\\",
-        \\\"durationInMs\\\": 0}],\\\"serviceEndpointStats\\\":{\\\"inflightRequests\\\":1,\\\"openConnections\\\":3},\\\"connectionStats\\\":{\\\"waitforConnectionInit\\\":\\\"False\\\",\\\"callsPendingReceive\\\":0,\\\"lastSendAttempt\\\":\\\"2022-06-28T13:06:13.8580972Z\\\",\\\"lastSend\\\":\\\"2022-06-28T13:06:13.8580972Z\\\",\\\"lastReceive\\\":\\\"2022-06-28T13:06:13.8580972Z\\\"},\\\"requestSizeInBytes\\\":470,\\\"responseMetadataSizeInBytes\\\":134,\\\"responseBodySizeInBytes\\\":87};\\r\\n
-        ResourceType: Database, OperationType: Read\\r\\nRequestStart: 2022-06-28T13:06:14.5080810Z;
-        ResponseTime: 2022-06-28T13:06:14.5080810Z; StoreResult: StorePhysicalAddress:
-        rntbd://10.0.0.21:11300/apps/76299d82-b577-4993-b4c8-518c0f67c793/services/5e77cb56-6d26-4e4b-8da6-4dee01ae2751/partitions/c00365f5-238e-4324-a45b-f7e5bde54928/replicas/133002381069684302s,
-        LSN: 7, GlobalCommittedLsn: 7, PartitionKeyRangeId: , IsValid: True, StatusCode:
-        404, SubStatusCode: 0, RequestCharge: 1, ItemLSN: -1, SessionToken: -1#7,
-        UsingLocalLSN: False, TransportException: null, BELatencyMs: 1.118, ActivityId:
-        16713aeb-f6e3-11ec-a8f5-84a93e8d2c6d, RetryAfterInMs: , TransportRequestTimeline:
-        {\\\"requestTimeline\\\":[{\\\"event\\\": \\\"Created\\\", \\\"startTimeUtc\\\":
-        \\\"2022-06-28T13:06:14.5080810Z\\\", \\\"durationInMs\\\": 0.0068},{\\\"event\\\":
-        \\\"ChannelAcquisitionStarted\\\", \\\"startTimeUtc\\\": \\\"2022-06-28T13:06:14.5080878Z\\\",
-        \\\"durationInMs\\\": 0.0305},{\\\"event\\\": \\\"Pipelined\\\", \\\"startTimeUtc\\\":
-        \\\"2022-06-28T13:06:14.5081183Z\\\", \\\"durationInMs\\\": 0.1644},{\\\"event\\\":
-        \\\"Transit Time\\\", \\\"startTimeUtc\\\": \\\"2022-06-28T13:06:14.5082827Z\\\",
-        \\\"durationInMs\\\": 1.8234},{\\\"event\\\": \\\"Received\\\", \\\"startTimeUtc\\\":
-        \\\"2022-06-28T13:06:14.5101061Z\\\", \\\"durationInMs\\\": 0.0736},{\\\"event\\\":
-        \\\"Completed\\\", \\\"startTimeUtc\\\": \\\"2022-06-28T13:06:14.5101797Z\\\",
-        \\\"durationInMs\\\": 0}],\\\"serviceEndpointStats\\\":{\\\"inflightRequests\\\":1,\\\"openConnections\\\":2},\\\"connectionStats\\\":{\\\"waitforConnectionInit\\\":\\\"False\\\",\\\"callsPendingReceive\\\":0,\\\"lastSendAttempt\\\":\\\"2022-06-28T13:06:11.1580718Z\\\",\\\"lastSend\\\":\\\"2022-06-28T13:06:11.1580718Z\\\",\\\"lastReceive\\\":\\\"2022-06-28T13:06:11.1580718Z\\\"},\\\"requestSizeInBytes\\\":470,\\\"responseMetadataSizeInBytes\\\":134,\\\"responseBodySizeInBytes\\\":87};\\r\\n
-=======
         03ee98e8-37ca-11ed-8bce-d765df81fe6a, Request URI: /apps/3a62caf7-a940-4aac-9606-4ea549cff642/services/83ade6a1-3f4c-468e-988c-5bafc69ce83a/partitions/55cdb002-8cd3-44f5-9ecd-1eeff1a7006c/replicas/133080195256500412s,
         RequestStats: \\r\\nRequestStartTime: 2022-09-19T03:20:31.0910662Z, RequestEndTime:
         2022-09-19T03:20:31.1010639Z,  Number of regions attempted:1\\r\\n{\\\"systemHistory\\\":[{\\\"dateUtc\\\":\\\"2022-09-19T03:19:40.0306669Z\\\",\\\"cpu\\\":0.351,\\\"memory\\\":635397392.000,\\\"threadInfo\\\":{\\\"isThreadStarving\\\":\\\"False\\\",\\\"threadWaitIntervalInMs\\\":0.0197,\\\"availableThreads\\\":32763,\\\"minThreads\\\":64,\\\"maxThreads\\\":32767},\\\"numberOfOpenTcpConnection\\\":107},{\\\"dateUtc\\\":\\\"2022-09-19T03:19:50.0407430Z\\\",\\\"cpu\\\":1.105,\\\"memory\\\":635427964.000,\\\"threadInfo\\\":{\\\"isThreadStarving\\\":\\\"False\\\",\\\"threadWaitIntervalInMs\\\":0.0306,\\\"availableThreads\\\":32763,\\\"minThreads\\\":64,\\\"maxThreads\\\":32767},\\\"numberOfOpenTcpConnection\\\":107},{\\\"dateUtc\\\":\\\"2022-09-19T03:20:00.0507994Z\\\",\\\"cpu\\\":0.220,\\\"memory\\\":635669720.000,\\\"threadInfo\\\":{\\\"isThreadStarving\\\":\\\"False\\\",\\\"threadWaitIntervalInMs\\\":0.0632,\\\"availableThreads\\\":32763,\\\"minThreads\\\":64,\\\"maxThreads\\\":32767},\\\"numberOfOpenTcpConnection\\\":107},{\\\"dateUtc\\\":\\\"2022-09-19T03:20:10.0608786Z\\\",\\\"cpu\\\":0.383,\\\"memory\\\":635650836.000,\\\"threadInfo\\\":{\\\"isThreadStarving\\\":\\\"False\\\",\\\"threadWaitIntervalInMs\\\":0.0501,\\\"availableThreads\\\":32764,\\\"minThreads\\\":64,\\\"maxThreads\\\":32767},\\\"numberOfOpenTcpConnection\\\":107},{\\\"dateUtc\\\":\\\"2022-09-19T03:20:20.0709581Z\\\",\\\"cpu\\\":0.171,\\\"memory\\\":635442240.000,\\\"threadInfo\\\":{\\\"isThreadStarving\\\":\\\"False\\\",\\\"threadWaitIntervalInMs\\\":0.0623,\\\"availableThreads\\\":32764,\\\"minThreads\\\":64,\\\"maxThreads\\\":32767},\\\"numberOfOpenTcpConnection\\\":107},{\\\"dateUtc\\\":\\\"2022-09-19T03:20:30.0810375Z\\\",\\\"cpu\\\":0.141,\\\"memory\\\":635441200.000,\\\"threadInfo\\\":{\\\"isThreadStarving\\\":\\\"False\\\",\\\"threadWaitIntervalInMs\\\":0.0382,\\\"availableThreads\\\":32764,\\\"minThreads\\\":64,\\\"maxThreads\\\":32767},\\\"numberOfOpenTcpConnection\\\":108}]}\\r\\nRequestStart:
@@ -785,26 +598,17 @@
         \\\"2022-09-19T03:20:31.0922030Z\\\", \\\"durationInMs\\\": 0.0555},{\\\"event\\\":
         \\\"Completed\\\", \\\"startTimeUtc\\\": \\\"2022-09-19T03:20:31.0922585Z\\\",
         \\\"durationInMs\\\": 0}],\\\"serviceEndpointStats\\\":{\\\"inflightRequests\\\":1,\\\"openConnections\\\":1},\\\"connectionStats\\\":{\\\"waitforConnectionInit\\\":\\\"False\\\",\\\"callsPendingReceive\\\":0,\\\"lastSendAttempt\\\":\\\"2022-09-19T03:20:31.0010453Z\\\",\\\"lastSend\\\":\\\"2022-09-19T03:20:31.0010453Z\\\",\\\"lastReceive\\\":\\\"2022-09-19T03:20:31.0010453Z\\\"},\\\"requestSizeInBytes\\\":466,\\\"responseMetadataSizeInBytes\\\":134,\\\"responseBodySizeInBytes\\\":87};\\r\\n
->>>>>>> 1be1db21
         ResourceType: Database, OperationType: Read\\r\\n, SDK: Microsoft.Azure.Documents.Common/2.14.0\"},
         Request URI: /dbs/cli000002, RequestStats: , SDK: Microsoft.Azure.Documents.Common/2.14.0"}'
     headers:
       cache-control:
       - no-store, no-cache
       content-length:
-<<<<<<< HEAD
-      - '6293'
-      content-type:
-      - application/json
-      date:
-      - Tue, 28 Jun 2022 13:06:14 GMT
-=======
       - '6518'
       content-type:
       - application/json
       date:
       - Mon, 19 Sep 2022 03:20:31 GMT
->>>>>>> 1be1db21
       pragma:
       - no-cache
       server:
@@ -836,26 +640,16 @@
       ParameterSetName:
       - -g -a -n
       User-Agent:
-<<<<<<< HEAD
-      - AZURECLI/2.37.0 azsdk-python-mgmt-cosmosdb/7.0.0b6 Python/3.8.10 (Windows-10-10.0.22000-SP0)
-    method: PUT
-    uri: https://management.azure.com/subscriptions/00000000-0000-0000-0000-000000000000/resourceGroups/cli_test_cosmosdb_cassandra_keyspace000001/providers/Microsoft.DocumentDB/databaseAccounts/cli000003/cassandraKeyspaces/cli000002?api-version=2022-02-15-preview
-=======
       - AZURECLI/2.40.0 azsdk-python-mgmt-cosmosdb/8.0.0 Python/3.10.6 (Linux-5.15.0-1019-azure-x86_64-with-glibc2.31)
         VSTS_0fb41ef4-5012-48a9-bf39-4ee3de03ee35_build_4949_0
     method: PUT
     uri: https://management.azure.com/subscriptions/00000000-0000-0000-0000-000000000000/resourceGroups/cli_test_cosmosdb_cassandra_keyspace000001/providers/Microsoft.DocumentDB/databaseAccounts/cli000003/cassandraKeyspaces/cli000002?api-version=2022-08-15
->>>>>>> 1be1db21
   response:
     body:
       string: '{"status":"Enqueued"}'
     headers:
       azure-asyncoperation:
-<<<<<<< HEAD
-      - https://management.azure.com/subscriptions/00000000-0000-0000-0000-000000000000/providers/Microsoft.DocumentDB/locations/westus/operationsStatus/2bf2ed78-6f95-4b58-8fc4-a8c27e193a16?api-version=2022-02-15-preview
-=======
       - https://management.azure.com/subscriptions/00000000-0000-0000-0000-000000000000/providers/Microsoft.DocumentDB/locations/westus/operationsStatus/ccb13d59-37ae-49fe-9e7c-60ba58b48bbe?api-version=2022-08-15
->>>>>>> 1be1db21
       cache-control:
       - no-store, no-cache
       content-length:
@@ -863,15 +657,9 @@
       content-type:
       - application/json
       date:
-<<<<<<< HEAD
-      - Tue, 28 Jun 2022 13:06:15 GMT
-      location:
-      - https://management.azure.com/subscriptions/00000000-0000-0000-0000-000000000000/resourceGroups/cli_test_cosmosdb_cassandra_keyspace000001/providers/Microsoft.DocumentDB/databaseAccounts/cli000003/cassandraKeyspaces/cli000002/operationResults/2bf2ed78-6f95-4b58-8fc4-a8c27e193a16?api-version=2022-02-15-preview
-=======
       - Mon, 19 Sep 2022 03:20:31 GMT
       location:
       - https://management.azure.com/subscriptions/00000000-0000-0000-0000-000000000000/resourceGroups/cli_test_cosmosdb_cassandra_keyspace000001/providers/Microsoft.DocumentDB/databaseAccounts/cli000003/cassandraKeyspaces/cli000002/operationResults/ccb13d59-37ae-49fe-9e7c-60ba58b48bbe?api-version=2022-08-15
->>>>>>> 1be1db21
       pragma:
       - no-cache
       server:
@@ -883,7 +671,7 @@
       x-ms-gatewayversion:
       - version=2.14.0
       x-ms-ratelimit-remaining-subscription-writes:
-      - '1195'
+      - '1199'
     status:
       code: 202
       message: Accepted
@@ -901,16 +689,10 @@
       ParameterSetName:
       - -g -a -n
       User-Agent:
-<<<<<<< HEAD
-      - AZURECLI/2.37.0 azsdk-python-mgmt-cosmosdb/7.0.0b6 Python/3.8.10 (Windows-10-10.0.22000-SP0)
-    method: GET
-    uri: https://management.azure.com/subscriptions/00000000-0000-0000-0000-000000000000/providers/Microsoft.DocumentDB/locations/westus/operationsStatus/2bf2ed78-6f95-4b58-8fc4-a8c27e193a16?api-version=2022-02-15-preview
-=======
       - AZURECLI/2.40.0 azsdk-python-mgmt-cosmosdb/8.0.0 Python/3.10.6 (Linux-5.15.0-1019-azure-x86_64-with-glibc2.31)
         VSTS_0fb41ef4-5012-48a9-bf39-4ee3de03ee35_build_4949_0
     method: GET
     uri: https://management.azure.com/subscriptions/00000000-0000-0000-0000-000000000000/providers/Microsoft.DocumentDB/locations/westus/operationsStatus/ccb13d59-37ae-49fe-9e7c-60ba58b48bbe?api-version=2022-08-15
->>>>>>> 1be1db21
   response:
     body:
       string: '{"status":"Succeeded"}'
@@ -922,11 +704,7 @@
       content-type:
       - application/json
       date:
-<<<<<<< HEAD
-      - Tue, 28 Jun 2022 13:06:46 GMT
-=======
       - Mon, 19 Sep 2022 03:21:01 GMT
->>>>>>> 1be1db21
       pragma:
       - no-cache
       server:
@@ -958,14 +736,6 @@
       ParameterSetName:
       - -g -a -n
       User-Agent:
-<<<<<<< HEAD
-      - AZURECLI/2.37.0 azsdk-python-mgmt-cosmosdb/7.0.0b6 Python/3.8.10 (Windows-10-10.0.22000-SP0)
-    method: GET
-    uri: https://management.azure.com/subscriptions/00000000-0000-0000-0000-000000000000/resourceGroups/cli_test_cosmosdb_cassandra_keyspace000001/providers/Microsoft.DocumentDB/databaseAccounts/cli000003/cassandraKeyspaces/cli000002?api-version=2022-02-15-preview
-  response:
-    body:
-      string: '{"id":"/subscriptions/00000000-0000-0000-0000-000000000000/resourceGroups/cli_test_cosmosdb_cassandra_keyspace000001/providers/Microsoft.DocumentDB/databaseAccounts/cli000003/cassandraKeyspaces/cli000002","type":"Microsoft.DocumentDB/databaseAccounts/cassandraKeyspaces","name":"cli000002","properties":{"resource":{"id":"cli000002","_rid":"v3VaAA==","_etag":"\"0000c104-0000-0700-0000-62bafccc0000\"","_ts":1656421580}}}'
-=======
       - AZURECLI/2.40.0 azsdk-python-mgmt-cosmosdb/8.0.0 Python/3.10.6 (Linux-5.15.0-1019-azure-x86_64-with-glibc2.31)
         VSTS_0fb41ef4-5012-48a9-bf39-4ee3de03ee35_build_4949_0
     method: GET
@@ -973,7 +743,6 @@
   response:
     body:
       string: '{"id":"/subscriptions/00000000-0000-0000-0000-000000000000/resourceGroups/cli_test_cosmosdb_cassandra_keyspace000001/providers/Microsoft.DocumentDB/databaseAccounts/cli000003/cassandraKeyspaces/cli000002","type":"Microsoft.DocumentDB/databaseAccounts/cassandraKeyspaces","name":"cli000002","properties":{"resource":{"id":"cli000002","_rid":"MK1WAA==","_etag":"\"0000a70c-0000-0700-0000-6327e0040000\"","_ts":1663557636}}}'
->>>>>>> 1be1db21
     headers:
       cache-control:
       - no-store, no-cache
@@ -982,11 +751,7 @@
       content-type:
       - application/json
       date:
-<<<<<<< HEAD
-      - Tue, 28 Jun 2022 13:06:46 GMT
-=======
       - Mon, 19 Sep 2022 03:21:01 GMT
->>>>>>> 1be1db21
       pragma:
       - no-cache
       server:
@@ -1018,14 +783,6 @@
       ParameterSetName:
       - -g -a -n
       User-Agent:
-<<<<<<< HEAD
-      - AZURECLI/2.37.0 azsdk-python-mgmt-cosmosdb/7.0.0b6 Python/3.8.10 (Windows-10-10.0.22000-SP0)
-    method: GET
-    uri: https://management.azure.com/subscriptions/00000000-0000-0000-0000-000000000000/resourceGroups/cli_test_cosmosdb_cassandra_keyspace000001/providers/Microsoft.DocumentDB/databaseAccounts/cli000003/cassandraKeyspaces/cli000002?api-version=2022-02-15-preview
-  response:
-    body:
-      string: '{"id":"/subscriptions/00000000-0000-0000-0000-000000000000/resourceGroups/cli_test_cosmosdb_cassandra_keyspace000001/providers/Microsoft.DocumentDB/databaseAccounts/cli000003/cassandraKeyspaces/cli000002","type":"Microsoft.DocumentDB/databaseAccounts/cassandraKeyspaces","name":"cli000002","properties":{"resource":{"id":"cli000002","_rid":"v3VaAA==","_etag":"\"0000c104-0000-0700-0000-62bafccc0000\"","_ts":1656421580}}}'
-=======
       - AZURECLI/2.40.0 azsdk-python-mgmt-cosmosdb/8.0.0 Python/3.10.6 (Linux-5.15.0-1019-azure-x86_64-with-glibc2.31)
         VSTS_0fb41ef4-5012-48a9-bf39-4ee3de03ee35_build_4949_0
     method: GET
@@ -1033,7 +790,6 @@
   response:
     body:
       string: '{"id":"/subscriptions/00000000-0000-0000-0000-000000000000/resourceGroups/cli_test_cosmosdb_cassandra_keyspace000001/providers/Microsoft.DocumentDB/databaseAccounts/cli000003/cassandraKeyspaces/cli000002","type":"Microsoft.DocumentDB/databaseAccounts/cassandraKeyspaces","name":"cli000002","properties":{"resource":{"id":"cli000002","_rid":"MK1WAA==","_etag":"\"0000a70c-0000-0700-0000-6327e0040000\"","_ts":1663557636}}}'
->>>>>>> 1be1db21
     headers:
       cache-control:
       - no-store, no-cache
@@ -1042,11 +798,7 @@
       content-type:
       - application/json
       date:
-<<<<<<< HEAD
-      - Tue, 28 Jun 2022 13:06:48 GMT
-=======
       - Mon, 19 Sep 2022 03:21:02 GMT
->>>>>>> 1be1db21
       pragma:
       - no-cache
       server:
@@ -1078,14 +830,6 @@
       ParameterSetName:
       - -g -a
       User-Agent:
-<<<<<<< HEAD
-      - AZURECLI/2.37.0 azsdk-python-mgmt-cosmosdb/7.0.0b6 Python/3.8.10 (Windows-10-10.0.22000-SP0)
-    method: GET
-    uri: https://management.azure.com/subscriptions/00000000-0000-0000-0000-000000000000/resourceGroups/cli_test_cosmosdb_cassandra_keyspace000001/providers/Microsoft.DocumentDB/databaseAccounts/cli000003/cassandraKeyspaces?api-version=2022-02-15-preview
-  response:
-    body:
-      string: '{"value":[{"id":"/subscriptions/00000000-0000-0000-0000-000000000000/resourceGroups/cli_test_cosmosdb_cassandra_keyspace000001/providers/Microsoft.DocumentDB/databaseAccounts/cli000003/cassandraKeyspaces/cli000002","type":"Microsoft.DocumentDB/databaseAccounts/cassandraKeyspaces","name":"cli000002","properties":{"resource":{"id":"cli000002","_rid":"v3VaAA==","_etag":"\"0000c104-0000-0700-0000-62bafccc0000\"","_ts":1656421580}}}]}'
-=======
       - AZURECLI/2.40.0 azsdk-python-mgmt-cosmosdb/8.0.0 Python/3.10.6 (Linux-5.15.0-1019-azure-x86_64-with-glibc2.31)
         VSTS_0fb41ef4-5012-48a9-bf39-4ee3de03ee35_build_4949_0
     method: GET
@@ -1093,7 +837,6 @@
   response:
     body:
       string: '{"value":[{"id":"/subscriptions/00000000-0000-0000-0000-000000000000/resourceGroups/cli_test_cosmosdb_cassandra_keyspace000001/providers/Microsoft.DocumentDB/databaseAccounts/cli000003/cassandraKeyspaces/cli000002","type":"Microsoft.DocumentDB/databaseAccounts/cassandraKeyspaces","name":"cli000002","properties":{"resource":{"id":"cli000002","_rid":"MK1WAA==","_etag":"\"0000a70c-0000-0700-0000-6327e0040000\"","_ts":1663557636}}}]}'
->>>>>>> 1be1db21
     headers:
       cache-control:
       - no-store, no-cache
@@ -1102,11 +845,7 @@
       content-type:
       - application/json
       date:
-<<<<<<< HEAD
-      - Tue, 28 Jun 2022 13:06:49 GMT
-=======
       - Mon, 19 Sep 2022 03:21:02 GMT
->>>>>>> 1be1db21
       pragma:
       - no-cache
       server:
@@ -1138,14 +877,6 @@
       ParameterSetName:
       - -g -a -n
       User-Agent:
-<<<<<<< HEAD
-      - AZURECLI/2.37.0 azsdk-python-mgmt-cosmosdb/7.0.0b6 Python/3.8.10 (Windows-10-10.0.22000-SP0)
-    method: GET
-    uri: https://management.azure.com/subscriptions/00000000-0000-0000-0000-000000000000/resourceGroups/cli_test_cosmosdb_cassandra_keyspace000001/providers/Microsoft.DocumentDB/databaseAccounts/cli000003/cassandraKeyspaces/cli000002?api-version=2022-02-15-preview
-  response:
-    body:
-      string: '{"id":"/subscriptions/00000000-0000-0000-0000-000000000000/resourceGroups/cli_test_cosmosdb_cassandra_keyspace000001/providers/Microsoft.DocumentDB/databaseAccounts/cli000003/cassandraKeyspaces/cli000002","type":"Microsoft.DocumentDB/databaseAccounts/cassandraKeyspaces","name":"cli000002","properties":{"resource":{"id":"cli000002","_rid":"v3VaAA==","_etag":"\"0000c104-0000-0700-0000-62bafccc0000\"","_ts":1656421580}}}'
-=======
       - AZURECLI/2.40.0 azsdk-python-mgmt-cosmosdb/8.0.0 Python/3.10.6 (Linux-5.15.0-1019-azure-x86_64-with-glibc2.31)
         VSTS_0fb41ef4-5012-48a9-bf39-4ee3de03ee35_build_4949_0
     method: GET
@@ -1153,7 +884,6 @@
   response:
     body:
       string: '{"id":"/subscriptions/00000000-0000-0000-0000-000000000000/resourceGroups/cli_test_cosmosdb_cassandra_keyspace000001/providers/Microsoft.DocumentDB/databaseAccounts/cli000003/cassandraKeyspaces/cli000002","type":"Microsoft.DocumentDB/databaseAccounts/cassandraKeyspaces","name":"cli000002","properties":{"resource":{"id":"cli000002","_rid":"MK1WAA==","_etag":"\"0000a70c-0000-0700-0000-6327e0040000\"","_ts":1663557636}}}'
->>>>>>> 1be1db21
     headers:
       cache-control:
       - no-store, no-cache
@@ -1162,11 +892,7 @@
       content-type:
       - application/json
       date:
-<<<<<<< HEAD
-      - Tue, 28 Jun 2022 13:06:51 GMT
-=======
       - Mon, 19 Sep 2022 03:21:03 GMT
->>>>>>> 1be1db21
       pragma:
       - no-cache
       server:
@@ -1200,26 +926,16 @@
       ParameterSetName:
       - -g -a -n --yes
       User-Agent:
-<<<<<<< HEAD
-      - AZURECLI/2.37.0 azsdk-python-mgmt-cosmosdb/7.0.0b6 Python/3.8.10 (Windows-10-10.0.22000-SP0)
-    method: DELETE
-    uri: https://management.azure.com/subscriptions/00000000-0000-0000-0000-000000000000/resourceGroups/cli_test_cosmosdb_cassandra_keyspace000001/providers/Microsoft.DocumentDB/databaseAccounts/cli000003/cassandraKeyspaces/cli000002?api-version=2022-02-15-preview
-=======
       - AZURECLI/2.40.0 azsdk-python-mgmt-cosmosdb/8.0.0 Python/3.10.6 (Linux-5.15.0-1019-azure-x86_64-with-glibc2.31)
         VSTS_0fb41ef4-5012-48a9-bf39-4ee3de03ee35_build_4949_0
     method: DELETE
     uri: https://management.azure.com/subscriptions/00000000-0000-0000-0000-000000000000/resourceGroups/cli_test_cosmosdb_cassandra_keyspace000001/providers/Microsoft.DocumentDB/databaseAccounts/cli000003/cassandraKeyspaces/cli000002?api-version=2022-08-15
->>>>>>> 1be1db21
   response:
     body:
       string: '{"status":"Enqueued"}'
     headers:
       azure-asyncoperation:
-<<<<<<< HEAD
-      - https://management.azure.com/subscriptions/00000000-0000-0000-0000-000000000000/providers/Microsoft.DocumentDB/locations/westus/operationsStatus/a5ceb8f5-4382-4409-aef2-8bbe96e02b18?api-version=2022-02-15-preview
-=======
       - https://management.azure.com/subscriptions/00000000-0000-0000-0000-000000000000/providers/Microsoft.DocumentDB/locations/westus/operationsStatus/d533531f-1af1-4802-be99-3e8553ed4724?api-version=2022-08-15
->>>>>>> 1be1db21
       cache-control:
       - no-store, no-cache
       content-length:
@@ -1227,15 +943,9 @@
       content-type:
       - application/json
       date:
-<<<<<<< HEAD
-      - Tue, 28 Jun 2022 13:06:52 GMT
-      location:
-      - https://management.azure.com/subscriptions/00000000-0000-0000-0000-000000000000/resourceGroups/cli_test_cosmosdb_cassandra_keyspace000001/providers/Microsoft.DocumentDB/databaseAccounts/cli000003/cassandraKeyspaces/cli000002/operationResults/a5ceb8f5-4382-4409-aef2-8bbe96e02b18?api-version=2022-02-15-preview
-=======
       - Mon, 19 Sep 2022 03:21:03 GMT
       location:
       - https://management.azure.com/subscriptions/00000000-0000-0000-0000-000000000000/resourceGroups/cli_test_cosmosdb_cassandra_keyspace000001/providers/Microsoft.DocumentDB/databaseAccounts/cli000003/cassandraKeyspaces/cli000002/operationResults/d533531f-1af1-4802-be99-3e8553ed4724?api-version=2022-08-15
->>>>>>> 1be1db21
       pragma:
       - no-cache
       server:
@@ -1265,16 +975,10 @@
       ParameterSetName:
       - -g -a -n --yes
       User-Agent:
-<<<<<<< HEAD
-      - AZURECLI/2.37.0 azsdk-python-mgmt-cosmosdb/7.0.0b6 Python/3.8.10 (Windows-10-10.0.22000-SP0)
-    method: GET
-    uri: https://management.azure.com/subscriptions/00000000-0000-0000-0000-000000000000/providers/Microsoft.DocumentDB/locations/westus/operationsStatus/a5ceb8f5-4382-4409-aef2-8bbe96e02b18?api-version=2022-02-15-preview
-=======
       - AZURECLI/2.40.0 azsdk-python-mgmt-cosmosdb/8.0.0 Python/3.10.6 (Linux-5.15.0-1019-azure-x86_64-with-glibc2.31)
         VSTS_0fb41ef4-5012-48a9-bf39-4ee3de03ee35_build_4949_0
     method: GET
     uri: https://management.azure.com/subscriptions/00000000-0000-0000-0000-000000000000/providers/Microsoft.DocumentDB/locations/westus/operationsStatus/d533531f-1af1-4802-be99-3e8553ed4724?api-version=2022-08-15
->>>>>>> 1be1db21
   response:
     body:
       string: '{"status":"Succeeded"}'
@@ -1286,11 +990,7 @@
       content-type:
       - application/json
       date:
-<<<<<<< HEAD
-      - Tue, 28 Jun 2022 13:07:22 GMT
-=======
       - Mon, 19 Sep 2022 03:21:34 GMT
->>>>>>> 1be1db21
       pragma:
       - no-cache
       server:
@@ -1322,16 +1022,10 @@
       ParameterSetName:
       - -g -a
       User-Agent:
-<<<<<<< HEAD
-      - AZURECLI/2.37.0 azsdk-python-mgmt-cosmosdb/7.0.0b6 Python/3.8.10 (Windows-10-10.0.22000-SP0)
-    method: GET
-    uri: https://management.azure.com/subscriptions/00000000-0000-0000-0000-000000000000/resourceGroups/cli_test_cosmosdb_cassandra_keyspace000001/providers/Microsoft.DocumentDB/databaseAccounts/cli000003/cassandraKeyspaces?api-version=2022-02-15-preview
-=======
       - AZURECLI/2.40.0 azsdk-python-mgmt-cosmosdb/8.0.0 Python/3.10.6 (Linux-5.15.0-1019-azure-x86_64-with-glibc2.31)
         VSTS_0fb41ef4-5012-48a9-bf39-4ee3de03ee35_build_4949_0
     method: GET
     uri: https://management.azure.com/subscriptions/00000000-0000-0000-0000-000000000000/resourceGroups/cli_test_cosmosdb_cassandra_keyspace000001/providers/Microsoft.DocumentDB/databaseAccounts/cli000003/cassandraKeyspaces?api-version=2022-08-15
->>>>>>> 1be1db21
   response:
     body:
       string: '{"value":[]}'
@@ -1343,11 +1037,7 @@
       content-type:
       - application/json
       date:
-<<<<<<< HEAD
-      - Tue, 28 Jun 2022 13:07:25 GMT
-=======
       - Mon, 19 Sep 2022 03:21:34 GMT
->>>>>>> 1be1db21
       pragma:
       - no-cache
       server:
