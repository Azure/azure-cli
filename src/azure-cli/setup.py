#!/usr/bin/env python

# --------------------------------------------------------------------------------------------
# Copyright (c) Microsoft Corporation. All rights reserved.
# Licensed under the MIT License. See License.txt in the project root for license information.
# --------------------------------------------------------------------------------------------

from codecs import open
from setuptools import setup, find_packages
import sys

try:
    from azure_cli_bdist_wheel import cmdclass
except ImportError:
    from distutils import log as logger

    logger.warn("Wheel is not available, disabling bdist_wheel hook")
    cmdclass = {}

<<<<<<< HEAD
VERSION = "2.48.1"
=======
VERSION = "2.50.0"
>>>>>>> 5307e359
# If we have source, validate that our version numbers match
# This should prevent uploading releases with mismatched versions.
try:
    with open('azure/cli/__main__.py', 'r', encoding='utf-8') as f:
        content = f.read()
except OSError:
    pass
else:
    import re

    m = re.search(r'__version__\s*=\s*[\'"](.+?)[\'"]', content)
    if not m:
        print('Could not find __version__ in azure/cli/__main__.py')
        sys.exit(1)
    if m.group(1) != VERSION:
        print('Expected __version__ = "{}"; found "{}"'.format(VERSION, m.group(1)))
        sys.exit(1)

CLASSIFIERS = [
    'Development Status :: 5 - Production/Stable',
    'Intended Audience :: Developers',
    'Intended Audience :: System Administrators',
    'Programming Language :: Python',
    'Programming Language :: Python :: 3',
    'Programming Language :: Python :: 3.7',
    'Programming Language :: Python :: 3.8',
    'Programming Language :: Python :: 3.9',
    'Programming Language :: Python :: 3.10',
    'License :: OSI Approved :: MIT License',
]

DEPENDENCIES = [
    "antlr4-python3-runtime~=4.9.3",
    'azure-appconfiguration~=1.1.1',
    'azure-batch~=14.0.0',
    'azure-cli-core=={}'.format(VERSION),
    'azure-cosmos~=3.0,>=3.0.2',
    'azure-data-tables==12.4.0',
    'azure-datalake-store~=0.0.49',
    'azure-graphrbac~=0.60.0',
    'azure-keyvault-administration==4.0.0b3',
    'azure-keyvault-keys==4.8.0b2',
    'azure-keyvault~=1.1.0',
    'azure-loganalytics~=0.1.0',
    'azure-mgmt-advisor==9.0.0',
    'azure-mgmt-apimanagement==4.0.0',
    'azure-mgmt-appconfiguration==3.0.0',
    'azure-mgmt-appcontainers==2.0.0',
    'azure-mgmt-applicationinsights~=1.0.0',
    'azure-mgmt-authorization~=3.0.0',
    'azure-mgmt-batchai==7.0.0b1',
    'azure-mgmt-batch~=17.0.0',
    'azure-mgmt-billing==6.0.0',
    'azure-mgmt-botservice~=2.0.0b3',
    'azure-mgmt-cdn==12.0.0',
    'azure-mgmt-cognitiveservices~=13.3.0',
    'azure-mgmt-compute~=29.2.0b2',
    'azure-mgmt-consumption~=2.0',
    'azure-mgmt-containerinstance==10.1.0b1',
    'azure-mgmt-containerregistry==10.1.0',
<<<<<<< HEAD
    'azure-mgmt-containerservice~=22.1.0',
    'azure-mgmt-cosmosdb==9.0.0',
=======
    'azure-mgmt-containerservice~=24.0.0',
    'azure-mgmt-cosmosdb==9.2.0',
>>>>>>> 5307e359
    'azure-mgmt-databoxedge~=1.0.0',
    'azure-mgmt-datalake-analytics~=0.2.1',
    'azure-mgmt-datalake-store~=0.5.0',
    'azure-mgmt-datamigration~=10.0.0',
    'azure-mgmt-devtestlabs~=4.0',
    'azure-mgmt-dns~=8.0.0',
    'azure-mgmt-eventgrid==10.2.0b2',
    'azure-mgmt-eventhub~=10.1.0',
    'azure-mgmt-extendedlocation==1.0.0b2',
    'azure-mgmt-hdinsight~=9.0.0',
    'azure-mgmt-imagebuilder~=1.1.0',
    'azure-mgmt-iotcentral~=10.0.0b1',
    'azure-mgmt-iothub==2.3.0',
    'azure-mgmt-iothubprovisioningservices==1.1.0',
    'azure-mgmt-keyvault==10.2.2',
    'azure-mgmt-kusto~=0.3.0',
    'azure-mgmt-loganalytics==13.0.0b4',
    'azure-mgmt-managedservices~=1.0',
    'azure-mgmt-managementgroups~=1.0.0',
    'azure-mgmt-maps~=2.0.0',
    'azure-mgmt-marketplaceordering==1.1.0',
    'azure-mgmt-media~=9.0',
    'azure-mgmt-monitor~=5.0.0',
    'azure-mgmt-msi~=7.0.0',
    'azure-mgmt-netapp~=9.0.1',
    'azure-mgmt-policyinsights~=1.1.0b2',
    'azure-mgmt-privatedns~=1.0.0',
<<<<<<< HEAD
    'azure-mgmt-rdbms~=10.2.0b7',
    'azure-mgmt-recoveryservicesbackup~=5.1.0',
    'azure-mgmt-recoveryservices~=2.2.0',
=======
    'azure-mgmt-rdbms~=10.2.0b10',
    'azure-mgmt-recoveryservicesbackup~=6.0.0',
    'azure-mgmt-recoveryservices~=2.4.0',
>>>>>>> 5307e359
    'azure-mgmt-redhatopenshift~=1.2.0',
    'azure-mgmt-redis~=14.1.0',
    'azure-mgmt-relay~=0.1.0',
    'azure-mgmt-resource==23.1.0b2',
    'azure-mgmt-search~=9.0',
    'azure-mgmt-security==3.0.0',
    'azure-mgmt-servicebus~=8.2.0',
    'azure-mgmt-servicefabricmanagedclusters~=1.0.0',
    'azure-mgmt-servicelinker==1.2.0b1',
    'azure-mgmt-servicefabric~=1.0.0',
    'azure-mgmt-signalr==1.1.0',
    'azure-mgmt-sqlvirtualmachine==1.0.0b5',
    'azure-mgmt-sql==4.0.0b10',
    'azure-mgmt-storage~=21.0.0',
    'azure-mgmt-synapse==2.1.0b5',
    'azure-mgmt-trafficmanager~=1.0.0',
    'azure-mgmt-web==7.0.0',
    'azure-multiapi-storage~=1.2.0',
    'azure-storage-common~=1.4',
    'azure-synapse-accesscontrol~=0.5.0',
    'azure-synapse-artifacts~=0.15.0',
    'azure-synapse-managedprivateendpoints~=0.4.0',
    'azure-synapse-spark~=0.2.0',
    'chardet~=3.0.4',
    'colorama~=0.4.4',
    # On Linux, the distribution (Ubuntu, Debian, etc) and version are checked for `az feedback`
    'distro; sys_platform == "linux"',
    'fabric~=2.4',
    'javaproperties~=0.5.1',
    'jsondiff~=2.0.0',
    'packaging>=20.9',
    'PyGithub~=1.38',
    'PyNaCl~=1.5.0',
    'scp~=0.13.2',
    'semver==2.13.0',
    'six>=1.10.0',  # six is still used by countless extensions
    'sshtunnel~=0.1.4',
    'urllib3',
    'websocket-client~=1.3.1',
    'xmltodict~=0.12'
]

with open('README.rst', 'r', encoding='utf-8') as f:
    README = f.read()

setup(
    name='azure-cli',
    version=VERSION,
    description='Microsoft Azure Command-Line Tools',
    long_description=README,
    license='MIT',
    author='Microsoft Corporation',
    author_email='azpycli@microsoft.com',
    url='https://github.com/Azure/azure-cli',
    zip_safe=False,
    classifiers=CLASSIFIERS,
    scripts=[
        'az',
        'az.completion.sh',
        'az.bat',
        'azps.ps1'
    ],
    packages=find_packages(exclude=["*.tests", "*.tests.*", "tests.*", "tests", "azure", "azure.cli"]),
    install_requires=DEPENDENCIES,
    python_requires='>=3.7.0',
    package_data={
        'azure.cli.command_modules.acr': ['*.json'],
        'azure.cli.command_modules.botservice': ['*.json', '*.config'],
        'azure.cli.command_modules.monitor.operations': ['autoscale-parameters-template.json'],
        'azure.cli.command_modules.servicefabric': [
            'template/windows/template.json',
            'template/windows/parameter.json',
            'template/linux/template.json',
            'template/linux/parameter.json',
            'template/service/template.json',
            'template/service/parameter.json'
        ],
        'azure.cli.command_modules.appservice': [
            'resources/WebappRuntimeStacks.json',
            'resources/GenerateRandomAppNames.json'
        ],
        'azure.cli.command_modules.rdbms': [
            'randomname/adjectives.txt',
            'randomname/nouns.txt',
            'templates/mysql_githubaction_template.yaml',
            'templates/postgresql_githubaction_template.yaml'
        ],
        'azure.cli.command_modules.mysql': [
            'random/adjectives.txt',
            'random/nouns.txt'
        ]
    },
    cmdclass=cmdclass
)<|MERGE_RESOLUTION|>--- conflicted
+++ resolved
@@ -17,11 +17,7 @@
     logger.warn("Wheel is not available, disabling bdist_wheel hook")
     cmdclass = {}
 
-<<<<<<< HEAD
-VERSION = "2.48.1"
-=======
 VERSION = "2.50.0"
->>>>>>> 5307e359
 # If we have source, validate that our version numbers match
 # This should prevent uploading releases with mismatched versions.
 try:
@@ -62,8 +58,10 @@
     'azure-data-tables==12.4.0',
     'azure-datalake-store~=0.0.49',
     'azure-graphrbac~=0.60.0',
-    'azure-keyvault-administration==4.0.0b3',
+    'azure-keyvault-administration==4.3.0',
+    'azure-keyvault-certificates==4.7.0',
     'azure-keyvault-keys==4.8.0b2',
+    'azure-keyvault-secrets==4.7.0',
     'azure-keyvault~=1.1.0',
     'azure-loganalytics~=0.1.0',
     'azure-mgmt-advisor==9.0.0',
@@ -78,17 +76,12 @@
     'azure-mgmt-botservice~=2.0.0b3',
     'azure-mgmt-cdn==12.0.0',
     'azure-mgmt-cognitiveservices~=13.3.0',
-    'azure-mgmt-compute~=29.2.0b2',
+    'azure-mgmt-compute~=29.1.0',
     'azure-mgmt-consumption~=2.0',
-    'azure-mgmt-containerinstance==10.1.0b1',
+    'azure-mgmt-containerinstance==10.1.0',
     'azure-mgmt-containerregistry==10.1.0',
-<<<<<<< HEAD
-    'azure-mgmt-containerservice~=22.1.0',
-    'azure-mgmt-cosmosdb==9.0.0',
-=======
     'azure-mgmt-containerservice~=24.0.0',
     'azure-mgmt-cosmosdb==9.2.0',
->>>>>>> 5307e359
     'azure-mgmt-databoxedge~=1.0.0',
     'azure-mgmt-datalake-analytics~=0.2.1',
     'azure-mgmt-datalake-store~=0.5.0',
@@ -99,7 +92,7 @@
     'azure-mgmt-eventhub~=10.1.0',
     'azure-mgmt-extendedlocation==1.0.0b2',
     'azure-mgmt-hdinsight~=9.0.0',
-    'azure-mgmt-imagebuilder~=1.1.0',
+    'azure-mgmt-imagebuilder~=1.2.0',
     'azure-mgmt-iotcentral~=10.0.0b1',
     'azure-mgmt-iothub==2.3.0',
     'azure-mgmt-iothubprovisioningservices==1.1.0',
@@ -113,18 +106,12 @@
     'azure-mgmt-media~=9.0',
     'azure-mgmt-monitor~=5.0.0',
     'azure-mgmt-msi~=7.0.0',
-    'azure-mgmt-netapp~=9.0.1',
+    'azure-mgmt-netapp~=10.0.0',
     'azure-mgmt-policyinsights~=1.1.0b2',
     'azure-mgmt-privatedns~=1.0.0',
-<<<<<<< HEAD
-    'azure-mgmt-rdbms~=10.2.0b7',
-    'azure-mgmt-recoveryservicesbackup~=5.1.0',
-    'azure-mgmt-recoveryservices~=2.2.0',
-=======
     'azure-mgmt-rdbms~=10.2.0b10',
     'azure-mgmt-recoveryservicesbackup~=6.0.0',
     'azure-mgmt-recoveryservices~=2.4.0',
->>>>>>> 5307e359
     'azure-mgmt-redhatopenshift~=1.2.0',
     'azure-mgmt-redis~=14.1.0',
     'azure-mgmt-relay~=0.1.0',
