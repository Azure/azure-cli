--- conflicted
+++ resolved
@@ -127,11 +127,8 @@
 class LongRunningOperation(object):  # pylint: disable=too-few-public-methods
 
     def __init__(self, start_msg='', finish_msg='',
-<<<<<<< HEAD
                  poller_done_interval_ms=1000.0, progress_controller=None):
-=======
-                 poller_done_interval_ms=1000.0):
->>>>>>> ef735f54
+
         self.start_msg = start_msg
         self.finish_msg = finish_msg
         self.poller_done_interval_ms = poller_done_interval_ms
