# --------------------------------------------------------------------------------------------
# Copyright (c) Microsoft Corporation. All rights reserved.
# Licensed under the MIT License. See License.txt in the project root for license information.
# --------------------------------------------------------------------------------------------

from azure.cli.core.commands import CliCommandType
from ._client_factory import (get_mediaservices_client, get_transforms_client,
                              get_assets_client, get_jobs_client, get_streaming_locators_client,
                              get_streaming_policies_client, get_streaming_endpoints_client,
                              get_locations_client, get_live_events_client, get_live_outputs_client)
from ._exception_handler import ams_exception_handler


# pylint: disable=line-too-long

def load_command_table(self, _):  # pylint: disable=too-many-locals, too-many-statements
    def get_sdk(operation, client_factory):
        return CliCommandType(
            operations_tmpl='azure.mgmt.media.operations#{}Operations.'.format(operation) + '{}',
            client_factory=client_factory,
            exception_handler=ams_exception_handler
        )

    def get_custom_sdk(custom_module, client_factory):
        return CliCommandType(
            operations_tmpl='azure.cli.command_modules.ams.operations.{}#'.format(custom_module) + '{}',
            client_factory=client_factory,
            exception_handler=ams_exception_handler
        )

    with self.command_group('ams account', get_sdk('Mediaservices', get_mediaservices_client)) as g:
        g.show_command('show', 'get')
        g.command('delete', 'delete')
        g.generic_update_command('update',
                                 getter_name='mediaservice_update_getter',
                                 getter_type=get_custom_sdk('account', get_mediaservices_client),
                                 custom_func_name='update_mediaservice',
                                 custom_func_type=get_custom_sdk('account', get_mediaservices_client))
        g.custom_command('list', 'list_mediaservices',
                         custom_command_type=get_custom_sdk('account', get_mediaservices_client))
        g.custom_command('create', 'create_mediaservice',
                         custom_command_type=get_custom_sdk('account', get_mediaservices_client))
        g.custom_command('check-name', 'check_name_availability',
                         custom_command_type=get_custom_sdk('account', get_locations_client))

    with self.command_group('ams account storage', get_sdk('Mediaservices', get_mediaservices_client)) as g:
        g.custom_command('add', 'add_mediaservice_secondary_storage',
                         custom_command_type=get_custom_sdk('account', get_mediaservices_client))
        g.custom_command('remove', 'remove_mediaservice_secondary_storage',
                         custom_command_type=get_custom_sdk('account', get_mediaservices_client))
        g.command('sync-storage-keys', 'sync_storage_keys')

    with self.command_group('ams account sp', get_sdk('Mediaservices', get_mediaservices_client)) as g:
        g.custom_command('create', 'create_assign_sp_to_mediaservice',
                         custom_command_type=get_custom_sdk('sp', get_mediaservices_client))
        g.custom_command('reset-credentials', 'reset_sp_credentials_for_mediaservice',
                         custom_command_type=get_custom_sdk('sp', get_mediaservices_client))

    with self.command_group('ams transform', get_sdk('Transforms', get_transforms_client)) as g:
        g.show_command('show', 'get')
        g.command('list', 'list')
        g.command('delete', 'delete')
        g.custom_command('create', 'create_transform',
                         custom_command_type=get_custom_sdk('transform', get_transforms_client))
        g.generic_update_command('update',
                                 setter_name='transform_update_setter',
                                 setter_type=get_custom_sdk('transform', get_mediaservices_client),
                                 custom_func_name='update_transform',
                                 custom_func_type=get_custom_sdk('transform', get_mediaservices_client))

    with self.command_group('ams transform output', get_sdk('Transforms', get_mediaservices_client)) as g:
        g.custom_command('add', 'add_transform_output',
                         custom_command_type=get_custom_sdk('transform', get_transforms_client))
        g.custom_command('remove', 'remove_transform_output',
                         custom_command_type=get_custom_sdk('transform', get_transforms_client))

    with self.command_group('ams asset', get_sdk('Assets', get_assets_client)) as g:
        g.show_command('show', 'get')
        g.command('list', 'list')
        g.command('delete', 'delete')
        g.command('get-encryption-key', 'get_encryption_key')
        g.generic_update_command('update',
                                 custom_func_name='update_asset',
                                 custom_func_type=get_custom_sdk('asset', get_mediaservices_client))
        g.custom_command('get-sas-urls', 'get_sas_urls',
                         custom_command_type=get_custom_sdk('asset', get_assets_client))
        g.custom_command('create', 'create_asset',
                         custom_command_type=get_custom_sdk('asset', get_assets_client))

    with self.command_group('ams job', get_sdk('Jobs', get_jobs_client)) as g:
        g.show_command('show', 'get')
        g.command('list', 'list')
        g.command('delete', 'delete')
        g.custom_command('cancel', 'cancel_job',
                         custom_command_type=get_custom_sdk('job', get_jobs_client))
        g.custom_command('start', 'create_job',
                         custom_command_type=get_custom_sdk('job', get_jobs_client))

    with self.command_group('ams streaming locator', get_sdk('StreamingLocators', get_streaming_locators_client)) as g:
        g.custom_command('create', 'create_streaming_locator',
                         custom_command_type=get_custom_sdk('streaming', get_streaming_locators_client))
        g.command('list', 'list')
        g.show_command('show', 'get')
        g.command('delete', 'delete')
        g.command('get-paths', 'list_paths')

    with self.command_group('ams streaming policy', get_sdk('StreamingPolicies', get_streaming_policies_client)) as g:
        g.custom_command('create', 'create_streaming_policy',
                         custom_command_type=get_custom_sdk('streaming', get_streaming_policies_client))
        g.command('list', 'list')
        g.show_command('show', 'get')
        g.command('delete', 'delete')

    with self.command_group('ams streaming endpoint', get_sdk('StreamingEndpoints', get_streaming_endpoints_client)) as g:
        g.command('list', 'list')
<<<<<<< HEAD
        g.command('start', 'start')
        g.command('stop', 'stop')
        g.custom_command('create', 'create_streaming_endpoint',
                         custom_command_type=get_custom_sdk('streaming_endpoint', get_streaming_endpoints_client))
=======
        g.custom_command('start', 'start',
                         custom_command_type=get_custom_sdk('streaming_endpoint', get_streaming_endpoints_client),
                         supports_no_wait=True)
        g.custom_command('stop', 'stop',
                         custom_command_type=get_custom_sdk('streaming_endpoint', get_streaming_endpoints_client),
                         supports_no_wait=True)
        g.custom_command('create', 'create_streaming_endpoint',
                         custom_command_type=get_custom_sdk('streaming_endpoint', get_streaming_endpoints_client),
                         supports_no_wait=True)
>>>>>>> 9003b4a7
        g.show_command('show', 'get')
        g.command('delete', 'delete')
        g.command('scale', 'scale')

    with self.command_group('ams streaming endpoint akamai', get_sdk('StreamingEndpoints', get_streaming_endpoints_client)) as g:
        g.custom_command('add', 'add_akamai_access_control',
                         custom_command_type=get_custom_sdk('streaming_endpoint', get_streaming_endpoints_client))
        g.custom_command('remove', 'remove_akamai_access_control',
                         custom_command_type=get_custom_sdk('streaming_endpoint', get_streaming_endpoints_client))

    with self.command_group('ams live event', get_sdk('LiveEvents', get_live_events_client)) as g:
        g.custom_command('create', 'create',
                         custom_command_type=get_custom_sdk('live_event', get_live_events_client),
                         supports_no_wait=True)
        g.custom_command('start', 'start',
                         custom_command_type=get_custom_sdk('live_event', get_live_events_client),
                         supports_no_wait=True)
        g.custom_command('stop', 'stop',
                         custom_command_type=get_custom_sdk('live_event', get_live_events_client),
                         supports_no_wait=True)
        g.custom_command('reset', 'reset',
                         custom_command_type=get_custom_sdk('live_event', get_live_events_client),
                         supports_no_wait=True)
        g.show_command('show', 'get')
        g.command('delete', 'delete')
        g.command('list', 'list')
        g.generic_update_command('update',
                                 setter_name='update_live_event_setter',
                                 setter_type=get_custom_sdk('live_event', get_live_events_client),
                                 custom_func_name='update_live_event',
                                 custom_func_type=get_custom_sdk('live_event', get_live_events_client))

    with self.command_group('ams live output', get_sdk('LiveOutputs', get_live_outputs_client)) as g:
        g.custom_command('create', 'create_live_output',
                         custom_command_type=get_custom_sdk('live_output', get_live_outputs_client))
        g.show_command('show', 'get')
        g.command('list', 'list')
        g.command('delete', 'delete')<|MERGE_RESOLUTION|>--- conflicted
+++ resolved
@@ -113,12 +113,6 @@
 
     with self.command_group('ams streaming endpoint', get_sdk('StreamingEndpoints', get_streaming_endpoints_client)) as g:
         g.command('list', 'list')
-<<<<<<< HEAD
-        g.command('start', 'start')
-        g.command('stop', 'stop')
-        g.custom_command('create', 'create_streaming_endpoint',
-                         custom_command_type=get_custom_sdk('streaming_endpoint', get_streaming_endpoints_client))
-=======
         g.custom_command('start', 'start',
                          custom_command_type=get_custom_sdk('streaming_endpoint', get_streaming_endpoints_client),
                          supports_no_wait=True)
@@ -128,7 +122,6 @@
         g.custom_command('create', 'create_streaming_endpoint',
                          custom_command_type=get_custom_sdk('streaming_endpoint', get_streaming_endpoints_client),
                          supports_no_wait=True)
->>>>>>> 9003b4a7
         g.show_command('show', 'get')
         g.command('delete', 'delete')
         g.command('scale', 'scale')
