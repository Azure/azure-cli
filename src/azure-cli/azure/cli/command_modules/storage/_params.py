# --------------------------------------------------------------------------------------------
# Copyright (c) Microsoft Corporation. All rights reserved.
# Licensed under the MIT License. See License.txt in the project root for license information.
# --------------------------------------------------------------------------------------------

from azure.cli.core.profiles import ResourceType
from azure.cli.core.commands.validators import get_default_location_from_resource_group
from azure.cli.core.commands.parameters import (tags_type, file_type, get_location_type,
                                                get_enum_type, get_three_state_flag, edge_zone_type)
from azure.cli.core.local_context import LocalContextAttribute, LocalContextAction, ALL

from ._validators import (get_datetime_type, validate_metadata, get_permission_validator, get_permission_help_string,
                          validate_entity, validate_select, validate_blob_type,
                          validate_included_datasets_validator, validate_custom_domain, validate_hns_migration_type,
                          validate_container_public_access,
                          add_progress_callback, process_resource_group,
                          storage_account_key_options, process_metric_update_namespace,
                          get_char_options_validator, validate_bypass, validate_encryption_source, validate_marker,
                          validate_storage_data_plane_list, validate_azcopy_upload_destination_url,
                          validate_azcopy_remove_arguments, as_user_validator, parse_storage_account,
                          validate_delete_retention_days, validate_container_delete_retention_days,
                          validate_file_delete_retention_days, validator_change_feed_retention_days,
                          validate_fs_public_access, validate_logging_version, validate_or_policy, validate_policy,
                          get_api_version_type, blob_download_file_path_validator, blob_tier_validator, validate_subnet,
                          validate_immutability_arguments, validate_blob_name_for_upload, validate_share_close_handle,
                          blob_tier_validator_track2, services_type_v2, resource_type_type_v2, PermissionScopeAddAction,
                          SshPublicKeyAddAction)


def load_arguments(self, _):  # pylint: disable=too-many-locals, too-many-statements, too-many-lines, too-many-branches, line-too-long
    from argcomplete.completers import FilesCompleter

    from knack.arguments import ignore_type, CLIArgumentType

    from azure.cli.core.commands.parameters import get_resource_name_completion_list

    from .sdkutil import get_table_data_type
    from .completers import get_storage_name_completion_list

    t_base_blob_service = self.get_sdk('blob.baseblobservice#BaseBlobService')
    t_file_service = self.get_sdk('file#FileService')
    t_share_service = self.get_sdk('_share_service_client#ShareServiceClient',
                                   resource_type=ResourceType.DATA_STORAGE_FILESHARE)
    t_queue_service = self.get_sdk('_queue_service_client#QueueServiceClient',
                                   resource_type=ResourceType.DATA_STORAGE_QUEUE)
    t_table_service = get_table_data_type(self.cli_ctx, 'table', 'TableService')

    storage_account_type = CLIArgumentType(options_list='--storage-account',
                                           help='The name or ID of the storage account.',
                                           validator=parse_storage_account, id_part='name')

    acct_name_type = CLIArgumentType(options_list=['--account-name', '-n'], help='The storage account name.',
                                     id_part='name',
                                     completer=get_resource_name_completion_list('Microsoft.Storage/storageAccounts'),
                                     local_context_attribute=LocalContextAttribute(
                                         name='storage_account_name', actions=[LocalContextAction.GET]))
    blob_name_type = CLIArgumentType(options_list=['--blob-name', '-b'], help='The blob name.',
                                     completer=get_storage_name_completion_list(t_base_blob_service, 'list_blobs',
                                                                                parent='container_name'))

    container_name_type = CLIArgumentType(options_list=['--container-name', '-c'], help='The container name.',
                                          completer=get_storage_name_completion_list(t_base_blob_service,
                                                                                     'list_containers'))
    directory_type = CLIArgumentType(options_list=['--directory-name', '-d'], help='The directory name.',
                                     completer=get_storage_name_completion_list(t_file_service,
                                                                                'list_directories_and_files',
                                                                                parent='share_name'))
    file_name_type = CLIArgumentType(options_list=['--file-name', '-f'],
                                     completer=get_storage_name_completion_list(t_file_service,
                                                                                'list_directories_and_files',
                                                                                parent='share_name'))
    share_name_type = CLIArgumentType(options_list=['--share-name', '-s'], help='The file share name.',
                                      completer=get_storage_name_completion_list(t_share_service, 'list_shares'))
    table_name_type = CLIArgumentType(options_list=['--table-name', '-t'], help='The table name.',
                                      completer=get_storage_name_completion_list(t_table_service, 'list_tables'))
    queue_name_type = CLIArgumentType(options_list=['--queue-name', '-q'], help='The queue name.',
                                      completer=get_storage_name_completion_list(t_queue_service, 'list_queues'))
    progress_type = CLIArgumentType(help='Include this flag to disable progress reporting for the command.',
                                    action='store_true', validator=add_progress_callback)
    large_file_share_type = CLIArgumentType(
        action='store_true', min_api='2019-04-01',
        help='Enable the capability to support large file shares with more than 5 TiB capacity for storage account.'
             'Once the property is enabled, the feature cannot be disabled. Currently only supported for LRS and '
             'ZRS replication types, hence account conversions to geo-redundant accounts would not be possible. '
             'For more information, please refer to https://go.microsoft.com/fwlink/?linkid=2086047.')
    adds_type = CLIArgumentType(arg_type=get_three_state_flag(), min_api='2019-04-01',
                                arg_group='Azure Files Identity Based Authentication',
                                help='Enable Azure Files Active Directory Domain Service Authentication for '
                                     'storage account. When --enable-files-adds is set to true, Azure Active '
                                     'Directory Properties arguments must be provided.')
    aadkerb_type = CLIArgumentType(arg_type=get_three_state_flag(), min_api='2022-05-01',
                                   arg_group='Azure Files Identity Based Authentication',
                                   help='Enable Azure Files Active Directory Domain Service Kerberos Authentication '
                                        'for the storage account')
    aadds_type = CLIArgumentType(arg_type=get_three_state_flag(), min_api='2018-11-01',
                                 arg_group='Azure Files Identity Based Authentication',
                                 help='Enable Azure Active Directory Domain Services authentication for Azure Files')
    domain_name_type = CLIArgumentType(min_api='2019-04-01', arg_group="Azure Active Directory Properties",
                                       help="Specify the primary domain that the AD DNS server is authoritative for. "
                                            "Required when --enable-files-adds is set to True")
    net_bios_domain_name_type = CLIArgumentType(min_api='2019-04-01', arg_group="Azure Active Directory Properties",
                                                help="Specify the NetBIOS domain name. "
                                                     "Required when --enable-files-adds is set to True")
    forest_name_type = CLIArgumentType(min_api='2019-04-01', arg_group="Azure Active Directory Properties",
                                       help="Specify the Active Directory forest to get. "
                                            "Required when --enable-files-adds is set to True")
    domain_guid_type = CLIArgumentType(min_api='2019-04-01', arg_group="Azure Active Directory Properties",
                                       help="Specify the domain GUID. Required when --enable-files-adds is set to True")
    domain_sid_type = CLIArgumentType(min_api='2019-04-01', arg_group="Azure Active Directory Properties",
                                      help="Specify the security identifier (SID). Required when --enable-files-adds "
                                           "is set to True")
    azure_storage_sid_type = CLIArgumentType(min_api='2019-04-01', arg_group="Azure Active Directory Properties",
                                             help="Specify the security identifier (SID) for Azure Storage. "
                                                  "Required when --enable-files-adds is set to True")
    sam_account_name_type = CLIArgumentType(min_api='2021-08-01', arg_group="Azure Active Directory Properties",
                                            help="Specify the Active Directory SAMAccountName for Azure Storage.")
    t_account_type = self.get_models('ActiveDirectoryPropertiesAccountType', resource_type=ResourceType.MGMT_STORAGE)
    account_type_type = CLIArgumentType(min_api='2021-08-01', arg_group="Azure Active Directory Properties",
                                        arg_type=get_enum_type(t_account_type),
                                        help="Specify the Active Directory account type for Azure Storage.")
    exclude_pattern_type = CLIArgumentType(arg_group='Additional Flags', help='Exclude these files where the name '
                                           'matches the pattern list. For example: *.jpg;*.pdf;exactName. This '
                                           'option supports wildcard characters (*)')
    include_pattern_type = CLIArgumentType(arg_group='Additional Flags', help='Include only these files where the name '
                                           'matches the pattern list. For example: *.jpg;*.pdf;exactName. This '
                                           'option supports wildcard characters (*)')
    exclude_path_type = CLIArgumentType(arg_group='Additional Flags', help='Exclude these paths. This option does not '
                                        'support wildcard characters (*). Checks relative path prefix. For example: '
                                        'myFolder;myFolder/subDirName/file.pdf.')
    include_path_type = CLIArgumentType(arg_group='Additional Flags', help='Include only these paths. This option does '
                                        'not support wildcard characters (*). Checks relative path prefix. For example:'
                                        'myFolder;myFolder/subDirName/file.pdf')
    recursive_type = CLIArgumentType(options_list=['--recursive', '-r'], action='store_true',
                                     help='Look into sub-directories recursively.')
    sas_help = 'The permissions the SAS grants. Allowed values: {}. Do not use if a stored access policy is ' \
               'referenced with --id that specifies this value. Can be combined.'
    t_routing_choice = self.get_models('RoutingChoice', resource_type=ResourceType.MGMT_STORAGE)
    routing_choice_type = CLIArgumentType(
        arg_group='Routing Preference', arg_type=get_enum_type(t_routing_choice),
        help='Routing Choice defines the kind of network routing opted by the user.',
        min_api='2019-06-01')
    publish_microsoft_endpoints_type = CLIArgumentType(
        arg_group='Routing Preference', arg_type=get_three_state_flag(), min_api='2019-06-01',
        help='A boolean flag which indicates whether microsoft routing storage endpoints are to be published.')
    publish_internet_endpoints_type = CLIArgumentType(
        arg_group='Routing Preference', arg_type=get_three_state_flag(), min_api='2019-06-01',
        help='A boolean flag which indicates whether internet routing storage endpoints are to be published.')

    umask_type = CLIArgumentType(
        help='When creating a file or directory and the parent folder does not have a default ACL, the umask restricts '
             'the permissions of the file or directory to be created. The resulting permission is given by p & ^u, '
             'where p is the permission and u is the umask. For more information, please refer to '
             'https://docs.microsoft.com/azure/storage/blobs/data-lake-storage-access-control#umask.')
    permissions_type = CLIArgumentType(
        help='POSIX access permissions for the file owner, the file owning group, and others. Each class may be '
             'granted read (4), write (2), or execute (1) permission. Both symbolic (rwxrw-rw-) and 4-digit octal '
             'notation (e.g. 0766) are supported. The sticky bit is also supported and in symbolic notation, '
             'its represented either by the letter t or T in the final character-place depending on whether '
             'the execution bit for the others category is set or unset respectively (e.g. rwxrw-rw- with sticky bit '
             'is represented as rwxrw-rwT. A rwxrw-rwx with sticky bit is represented as rwxrw-rwt), absence of t or T '
             'indicates sticky bit not set. In 4-digit octal notation, its represented by 1st digit (e.g. 1766 '
             'represents rwxrw-rw- with sticky bit and 0766 represents rwxrw-rw- without sticky bit). For more '
             'information, please refer to '
             'https://docs.microsoft.com/azure/storage/blobs/data-lake-storage-access-control#levels-of-permission.')

    timeout_type = CLIArgumentType(
        help='Request timeout in seconds. Applies to each call to the service.', type=int
    )

    marker_type = CLIArgumentType(
        help='A string value that identifies the portion of the list of containers to be '
             'returned with the next listing operation. The operation returns the NextMarker value within '
             'the response body if the listing operation did not return all containers remaining to be listed '
             'with the current page. If specified, this generator will begin returning results from the point '
             'where the previous generator stopped.')

    num_results_type = CLIArgumentType(
        default=5000, validator=validate_storage_data_plane_list,
        help='Specify the maximum number to return. If the request does not specify '
        'num_results, or specifies a value greater than 5000, the server will return up to 5000 items. Note that '
        'if the listing operation crosses a partition boundary, then the service will return a continuation token '
        'for retrieving the remaining of the results. Provide "*" to return all.'
    )

    if_modified_since_type = CLIArgumentType(
        help='Commence only if modified since supplied UTC datetime (Y-m-d\'T\'H:M\'Z\')',
        type=get_datetime_type(False))
    if_unmodified_since_type = CLIArgumentType(
        help='Commence only if unmodified since supplied UTC datetime (Y-m-d\'T\'H:M\'Z\')',
        type=get_datetime_type(False))

    allow_shared_key_access_type = CLIArgumentType(
        arg_type=get_three_state_flag(), options_list=['--allow-shared-key-access', '-k'], min_api='2019-04-01',
        help='Indicate whether the storage account permits requests to be authorized with the account access key via '
             'Shared Key. If false, then all requests, including shared access signatures, must be authorized with '
             'Azure Active Directory (Azure AD). The default value is null, which is equivalent to true.')

    sas_expiration_period_type = CLIArgumentType(
        options_list=['--sas-expiration-period', '--sas-exp'], min_api='2021-02-01',
        help='Expiration period of the SAS Policy assigned to the storage account, DD.HH:MM:SS.'
    )

    key_expiration_period_in_days_type = CLIArgumentType(
        options_list=['--key-expiration-period-in-days', '--key-exp-days'], min_api='2021-02-01', type=int,
        help='Expiration period in days of the Key Policy assigned to the storage account'
    )

    allow_cross_tenant_replication_type = CLIArgumentType(
        arg_type=get_three_state_flag(), options_list=['--allow-cross-tenant-replication', '-r'], min_api='2021-04-01',
        help='Allow or disallow cross AAD tenant object replication. Set this property to true for new or existing '
             'accounts only if object replication policies will involve storage accounts in different AAD tenants. '
             'If not specified, the default value is false for new accounts to follow best security practices.')

    t_share_permission = self.get_models('DefaultSharePermission', resource_type=ResourceType.MGMT_STORAGE)

    default_share_permission_type = CLIArgumentType(
        options_list=['--default-share-permission', '-d'],
        arg_type=get_enum_type(t_share_permission),
        min_api='2020-08-01-preview',
        arg_group='Azure Files Identity Based Authentication',
        help='Default share permission for users using Kerberos authentication if RBAC role is not assigned.')

    t_blob_tier = self.get_sdk('_generated.models._azure_blob_storage_enums#AccessTierOptional',
                               resource_type=ResourceType.DATA_STORAGE_BLOB)
    t_rehydrate_priority = self.get_sdk('_generated.models._azure_blob_storage_enums#RehydratePriority',
                                        resource_type=ResourceType.DATA_STORAGE_BLOB)
    tier_type = CLIArgumentType(
        arg_type=get_enum_type(t_blob_tier), min_api='2019-02-02',
        help='The tier value to set the blob to. For page blob, the tier correlates to the size of the blob '
             'and number of allowed IOPS. Possible values are P10, P15, P20, P30, P4, P40, P50, P6, P60, P70, P80 '
             'and this is only applicable to page blobs on premium storage accounts; For block blob, possible '
             'values are Archive, Cold, Cool, and Hot. This is only applicable to block blobs on standard '
             'storage accounts.'
    )
    rehydrate_priority_type = CLIArgumentType(
        arg_type=get_enum_type(t_rehydrate_priority), options_list=('--rehydrate-priority', '-r'),
        min_api='2019-02-02',
        help='Indicate the priority with which to rehydrate an archived blob.')

    action_type = CLIArgumentType(
        help='The action of virtual network rule. Possible value is Allow.'
    )

    immutability_period_since_creation_in_days_type = CLIArgumentType(
        options_list=['--immutability-period-in-days', '--immutability-period'], min_api='2021-06-01',
        help='The immutability period for the blobs in the container since the policy creation, in days.'
    )

    account_immutability_policy_state_enum = self.get_sdk(
        'models._storage_management_client_enums#AccountImmutabilityPolicyState',
        resource_type=ResourceType.MGMT_STORAGE)
    immutability_policy_state_type = CLIArgumentType(
        arg_type=get_enum_type(account_immutability_policy_state_enum),
        options_list='--immutability-state', min_api='2021-06-01',
        help='Defines the mode of the policy. Disabled state disables the policy, '
        'Unlocked state allows increase and decrease of immutability retention time '
        'and also allows toggling allow-protected-append-write property, '
        'Locked state only allows the increase of the immutability retention time. '
        'A policy can only be created in a Disabled or Unlocked state and can be toggled between the '
        'two states. Only a policy in an Unlocked state can transition to a Locked state which cannot '
        'be reverted.')

    public_network_access_enum = self.get_sdk('models._storage_management_client_enums#PublicNetworkAccess',
                                              resource_type=ResourceType.MGMT_STORAGE)

    version_id_type = CLIArgumentType(
        help='An optional blob version ID. This parameter is only for versioning enabled account. ',
        min_api='2019-12-12', is_preview=True
    )

    with self.argument_context('storage') as c:
        c.argument('container_name', container_name_type)
        c.argument('directory_name', directory_type)
        c.argument('share_name', share_name_type)
        c.argument('table_name', table_name_type)
        c.argument('retry_wait', options_list=('--retry-interval',))
        c.ignore('progress_callback')
        c.argument('metadata', nargs='+',
                   help='Metadata in space-separated key=value pairs. This overwrites any existing metadata.',
                   validator=validate_metadata)
        c.argument('timeout', help='Request timeout in seconds. Applies to each call to the service.', type=int)

    with self.argument_context('storage', arg_group='Precondition') as c:
        c.argument('if_modified_since', if_modified_since_type)
        c.argument('if_unmodified_since', if_unmodified_since_type)
        c.argument('if_match')
        c.argument('if_none_match')

    for item in ['delete', 'show', 'update', 'show-connection-string', 'keys', 'network-rule', 'revoke-delegation-keys', 'failover', 'hns-migration']:  # pylint: disable=line-too-long
        with self.argument_context('storage account {}'.format(item)) as c:
            c.argument('account_name', acct_name_type, options_list=['--name', '-n'])
            c.argument('resource_group_name', required=False, validator=process_resource_group)

    with self.argument_context('storage account blob-inventory-policy') as c:
        c.ignore('blob_inventory_policy_name')
        c.argument('resource_group_name', required=False, validator=process_resource_group)
        c.argument('account_name',
                   help='The name of the storage account within the specified resource group. Storage account names '
                        'must be between 3 and 24 characters in length and use numbers and lower-case letters only.')

    with self.argument_context('storage account blob-inventory-policy create') as c:
        c.argument('policy', type=file_type, completer=FilesCompleter(),
                   help='The Storage Account Blob Inventory Policy, string in JSON format or json file path. See more '
                   'details in https://docs.microsoft.com/azure/storage/blobs/blob-inventory#inventory-policy.')

    with self.argument_context('storage account check-name') as c:
        c.argument('name', options_list=['--name', '-n'],
                   help='The name of the storage account within the specified resource group')

    with self.argument_context('storage account failover') as c:
        c.argument('failover_type', options_list=['--failover-type', '--type'], is_preview=True, default=None,
                   help="The parameter is set to 'Planned' to indicate whether a Planned failover is requested")
        c.argument('yes', options_list=['--yes', '-y'], help='Do not prompt for confirmation.', action='store_true')

    with self.argument_context('storage account delete') as c:
        c.argument('account_name', acct_name_type, options_list=['--name', '-n'], local_context_attribute=None)

    with self.argument_context('storage account create', resource_type=ResourceType.MGMT_STORAGE) as c:
        t_account_type, t_sku_name, t_kind, t_tls_version, t_dns_endpoint_type = \
            self.get_models('AccountType', 'SkuName', 'Kind', 'MinimumTlsVersion', 'DnsEndpointType',
                            resource_type=ResourceType.MGMT_STORAGE)
        t_identity_type = self.get_models('IdentityType', resource_type=ResourceType.MGMT_STORAGE)
        c.register_common_storage_account_options()
        c.argument('location', get_location_type(self.cli_ctx), validator=get_default_location_from_resource_group)
        c.argument('account_type', help='The storage account type', arg_type=get_enum_type(t_account_type))
        c.argument('account_name', acct_name_type, options_list=['--name', '-n'], completer=None,
                   local_context_attribute=LocalContextAttribute(
                       name='storage_account_name', actions=[LocalContextAction.SET], scopes=[ALL]))
        c.argument('kind', help='Indicate the type of storage account.',
                   arg_type=get_enum_type(t_kind),
                   default='StorageV2' if self.cli_ctx.cloud.profile == 'latest' else 'Storage')
        c.argument('https_only', arg_type=get_three_state_flag(), min_api='2019-04-01',
                   help='Allow https traffic only to storage service if set to true. The default value is true.')
        c.argument('https_only', arg_type=get_three_state_flag(), max_api='2018-11-01',
                   help='Allow https traffic only to storage service if set to true. The default value is false.')
        c.argument('tags', tags_type)
        c.argument('custom_domain', help='User domain assigned to the storage account. Name is the CNAME source.')
        c.argument('sku', help='The storage account SKU.', arg_type=get_enum_type(t_sku_name, default='standard_ragrs'))
        c.argument('enable_sftp', arg_type=get_three_state_flag(), min_api='2021-08-01',
                   help='Enable Secure File Transfer Protocol.')
        c.argument('enable_local_user', arg_type=get_three_state_flag(), min_api='2021-08-01',
                   help='Enable local user features.')
        c.argument('enable_files_aadds', aadds_type)
        c.argument('enable_files_adds', adds_type)
        c.argument('enable_files_aadkerb', aadkerb_type)
        c.argument('enable_large_file_share', arg_type=large_file_share_type)
        c.argument('domain_name', domain_name_type)
        c.argument('net_bios_domain_name', net_bios_domain_name_type)
        c.argument('forest_name', forest_name_type)
        c.argument('domain_guid', domain_guid_type)
        c.argument('domain_sid', domain_sid_type)
        c.argument('azure_storage_sid', azure_storage_sid_type)
        c.argument('sam_account_name', sam_account_name_type)
        c.argument('account_type', account_type_type)
        c.argument('enable_hierarchical_namespace', arg_type=get_three_state_flag(),
                   options_list=['--enable-hierarchical-namespace', '--hns',
                                 c.deprecate(target='--hierarchical-namespace', redirect='--hns', hide=True)],
                   help=" Allow the blob service to exhibit filesystem semantics. This property can be enabled only "
                   "when storage account kind is StorageV2.",
                   min_api='2018-02-01')
        c.argument('encryption_key_type_for_table', arg_type=get_enum_type(['Account', 'Service']),
                   help='Set the encryption key type for Table service. "Account": Table will be encrypted '
                        'with account-scoped encryption key. "Service": Table will always be encrypted with '
                        'service-scoped keys. Currently the default encryption key type is "Service".',
                   min_api='2019-06-01', options_list=['--encryption-key-type-for-table', '-t'])
        c.argument('encryption_key_type_for_queue', arg_type=get_enum_type(['Account', 'Service']),
                   help='Set the encryption key type for Queue service. "Account": Queue will be encrypted '
                        'with account-scoped encryption key. "Service": Queue will always be encrypted with '
                        'service-scoped keys. Currently the default encryption key type is "Service".',
                   min_api='2019-06-01', options_list=['--encryption-key-type-for-queue', '-q'])
        c.argument('routing_choice', routing_choice_type)
        c.argument('publish_microsoft_endpoints', publish_microsoft_endpoints_type)
        c.argument('publish_internet_endpoints', publish_internet_endpoints_type)
        c.argument('require_infrastructure_encryption', options_list=['--require-infrastructure-encryption', '-i'],
                   arg_type=get_three_state_flag(),
                   help='A boolean indicating whether or not the service applies a secondary layer of encryption with '
                   'platform managed keys for data at rest.')
        c.argument('allow_blob_public_access', arg_type=get_three_state_flag(), min_api='2019-04-01',
                   help='Allow or disallow public access to all blobs or containers in the storage account. '
                   'If not specified, the default value is false for new accounts to follow best security practices. '
                   'When true, containers in the account may '
                   'be configured for public access. Note that setting this property to true does '
                   'not enable anonymous access to any data in the account. The additional step of configuring the '
                   'public access setting for a container is required to enable anonymous access.')
        c.argument('min_tls_version', arg_type=get_enum_type(t_tls_version),
                   help='The minimum TLS version to be permitted on requests to storage. '
                        'The default interpretation is TLS 1.0 for this property')
        c.argument('allow_shared_key_access', allow_shared_key_access_type)
        c.argument('edge_zone', edge_zone_type, min_api='2020-08-01-preview')
        c.argument('identity_type', arg_type=get_enum_type(t_identity_type), arg_group='Identity',
                   help='The identity type.')
        c.argument('user_identity_id', arg_group='Identity',
                   help='The key is the ARM resource identifier of the identity. Only 1 User Assigned identity is '
                   'permitted here.')
        c.argument('key_expiration_period_in_days', key_expiration_period_in_days_type, is_preview=True)
        c.argument('sas_expiration_period', sas_expiration_period_type, is_preview=True)
        c.argument('allow_cross_tenant_replication', allow_cross_tenant_replication_type)
        c.argument('default_share_permission', default_share_permission_type)
        c.argument('enable_nfs_v3', arg_type=get_three_state_flag(), is_preview=True, min_api='2021-01-01',
                   help='NFS 3.0 protocol support enabled if sets to true.')
        c.argument('enable_alw', arg_type=get_three_state_flag(), min_api='2021-06-01',
                   help='The account level immutability property. The property is immutable and can only be set to true'
                        ' at the account creation time. When set to true, it enables object level immutability for all '
                        'the containers in the account by default.',
                   arg_group='Account Level Immutability',
                   validator=validate_immutability_arguments)
        c.argument('immutability_period_since_creation_in_days',
                   arg_type=immutability_period_since_creation_in_days_type,
                   arg_group='Account Level Immutability',
                   validator=validate_immutability_arguments)
        c.argument('immutability_policy_state', arg_type=immutability_policy_state_type,
                   arg_group='Account Level Immutability',
                   validator=validate_immutability_arguments)
        c.argument('allow_protected_append_writes', arg_type=get_three_state_flag(),
                   options_list=['--allow-protected-append-writes', '--allow-append', '-w'],
                   min_api='2021-06-01',
                   help='This property can only be changed for disabled and unlocked time-based retention policies. '
                        'When enabled, new blocks can be written to an append blob while maintaining immutability '
                        'protection and compliance. Only new blocks can be added and any existing blocks cannot be '
                        'modified or deleted.',
                   arg_group='Account Level Immutability',
                   validator=validate_immutability_arguments)
        c.argument('public_network_access', arg_type=get_enum_type(public_network_access_enum), min_api='2021-06-01',
                   help='Enable or disable public network access to the storage account. '
                        'Possible values include: `Enabled` or `Disabled`.')
        c.argument('dns_endpoint_type', arg_type=get_enum_type(t_dns_endpoint_type),
                   options_list=['--dns-endpoint-type', '--endpoint'], min_api='2021-09-01',
                   help='Allow you to specify the type of endpoint. Set this to AzureDNSZone to create a large number '
                        'of accounts in a single subscription, which creates accounts in an Azure DNS Zone and the '
                        'endpoint URL will have an alphanumeric DNS Zone identifier.')
        c.argument('publish_ipv6_endpoint', arg_type=get_three_state_flag(), min_api='2023-01-01',
                   arg_group='IPv6 Endpoint',
                   help='A boolean flag which indicates whether IPv6 storage endpoints are to be published.')

    with self.argument_context('storage account private-endpoint-connection',
                               resource_type=ResourceType.MGMT_STORAGE) as c:
        c.argument('private_endpoint_connection_name', options_list=['--name', '-n'],
                   help='The name of the private endpoint connection associated with the Storage Account.')
    for item in ['approve', 'reject', 'show', 'delete']:
        with self.argument_context('storage account private-endpoint-connection {}'.format(item),
                                   resource_type=ResourceType.MGMT_STORAGE) as c:
            c.argument('private_endpoint_connection_name', options_list=['--name', '-n'], required=False,
                       help='The name of the private endpoint connection associated with the Storage Account.')
            c.extra('connection_id', options_list=['--id'],
                    help='The ID of the private endpoint connection associated with the Storage Account. You can get '
                    'it using `az storage account show`.')
            c.argument('account_name', help='The storage account name.', required=False)
            c.argument('resource_group_name', help='The resource group name of specified storage account.',
                       required=False)
            c.argument('description', help='Comments for {} operation.'.format(item))

    with self.argument_context('storage account update', resource_type=ResourceType.MGMT_STORAGE) as c:
        t_tls_version = self.get_models('MinimumTlsVersion', resource_type=ResourceType.MGMT_STORAGE)
        t_identity_type = self.get_models('IdentityType', resource_type=ResourceType.MGMT_STORAGE)
        c.register_common_storage_account_options()
        c.argument('sku', arg_type=get_enum_type(t_sku_name),
                   help='Note that the SKU name cannot be updated to Standard_ZRS, Premium_LRS or Premium_ZRS, '
                   'nor can accounts of those SKU names be updated to any other value')
        c.argument('custom_domain',
                   help='User domain assigned to the storage account. Name is the CNAME source. Use "" to clear '
                        'existing value.',
                   validator=validate_custom_domain)
        c.argument('use_subdomain', help='Specify whether to use indirect CNAME validation.',
                   arg_type=get_enum_type(['true', 'false']))
        c.argument('tags', tags_type, default=None)
        c.argument('enable_sftp', arg_type=get_three_state_flag(), min_api='2021-08-01',
                   help='Enable Secure File Transfer Protocol.')
        c.argument('enable_local_user', arg_type=get_three_state_flag(), min_api='2021-08-01',
                   help='Enable local user features.')
        c.argument('enable_files_aadds', aadds_type)
        c.argument('enable_files_adds', adds_type)
        c.argument('enable_files_aadkerb', aadkerb_type)
        c.argument('enable_large_file_share', arg_type=large_file_share_type)
        c.argument('domain_name', domain_name_type)
        c.argument('net_bios_domain_name', net_bios_domain_name_type)
        c.argument('forest_name', forest_name_type)
        c.argument('domain_guid', domain_guid_type)
        c.argument('domain_sid', domain_sid_type)
        c.argument('azure_storage_sid', azure_storage_sid_type)
        c.argument('sam_account_name', sam_account_name_type)
        c.argument('account_type', account_type_type)
        c.argument('routing_choice', routing_choice_type)
        c.argument('publish_microsoft_endpoints', publish_microsoft_endpoints_type)
        c.argument('publish_internet_endpoints', publish_internet_endpoints_type)
        c.argument('allow_blob_public_access', arg_type=get_three_state_flag(), min_api='2019-04-01',
                   help='Allow or disallow public access to all blobs or containers in the storage account. '
                   'If not specified, the default value is false for new account to follow best security practices. '
                   'When true, containers '
                   'in the account may be configured for public access. Note that setting this property to true does '
                   'not enable anonymous access to any data in the account. The additional step of configuring the '
                   'public access setting for a container is required to enable anonymous access.')
        c.argument('min_tls_version', arg_type=get_enum_type(t_tls_version),
                   help='The minimum TLS version to be permitted on requests to storage. '
                        'The default interpretation is TLS 1.0 for this property')
        c.argument('allow_shared_key_access', allow_shared_key_access_type)
        c.argument('identity_type', arg_type=get_enum_type(t_identity_type), arg_group='Identity',
                   help='The identity type.')
        c.argument('user_identity_id', arg_group='Identity',
                   help='The key is the ARM resource identifier of the identity. Only 1 User Assigned identity is '
                   'permitted here.')
        c.argument('key_expiration_period_in_days', key_expiration_period_in_days_type, is_preview=True)
        c.argument('sas_expiration_period', sas_expiration_period_type, is_preview=True)
        c.argument('allow_cross_tenant_replication', allow_cross_tenant_replication_type)
        c.argument('default_share_permission', default_share_permission_type)
        c.argument('immutability_period_since_creation_in_days',
                   arg_type=immutability_period_since_creation_in_days_type,
                   arg_group='Account Level Immutability')
        c.argument('immutability_policy_state', arg_type=immutability_policy_state_type,
                   arg_group='Account Level Immutability')
        c.argument('allow_protected_append_writes', arg_type=get_three_state_flag(),
                   options_list=['--allow-protected-append-writes', '--allow-append', '-w'],
                   min_api='2021-06-01',
                   help='This property can only be changed for disabled and unlocked time-based retention policies. '
                        'When enabled, new blocks can be written to an append blob while maintaining immutability '
                        'protection and compliance. Only new blocks can be added and any existing blocks cannot be '
                        'modified or deleted.',
                   arg_group='Account Level Immutability')
        c.argument('public_network_access', arg_type=get_enum_type(public_network_access_enum), min_api='2021-06-01',
                   help='Enable or disable public network access to the storage account. '
                        'Possible values include: `Enabled` or `Disabled`.')
<<<<<<< HEAD
        c.argument('publish_ipv6_endpoint', arg_type=get_three_state_flag(), min_api='2023-01-01',
                   arg_group='IPv6 Endpoint',
                   help='A boolean flag which indicates whether IPv6 storage endpoints are to be published.')
=======
        c.argument('upgrade_to_storagev2', arg_type=get_three_state_flag(),
                   help='Upgrade Storage Account Kind to StorageV2.')
        c.argument('yes', options_list=['--yes', '-y'], help='Do not prompt for confirmation.', action='store_true')
>>>>>>> 44071193

    for scope in ['storage account create', 'storage account update']:
        with self.argument_context(scope, arg_group='Customer managed key', min_api='2017-06-01',
                                   resource_type=ResourceType.MGMT_STORAGE) as c:
            t_key_source = self.get_models('KeySource', resource_type=ResourceType.MGMT_STORAGE)
            c.argument('encryption_key_name', help='The name of the KeyVault key.', )
            c.argument('encryption_key_vault', help='The Uri of the KeyVault.')
            c.argument('encryption_key_version',
                       help='The version of the KeyVault key to use, which will opt out of implicit key rotation. '
                       'Please use "" to opt in key auto-rotation again.')
            c.argument('encryption_key_source',
                       arg_type=get_enum_type(t_key_source),
                       help='The default encryption key source',
                       validator=validate_encryption_source)
            c.argument('key_vault_user_identity_id', options_list=['--key-vault-user-identity-id', '-u'],
                       min_api='2021-01-01',
                       help='Resource identifier of the UserAssigned identity to be associated with server-side '
                            'encryption on the storage account.')
            c.argument('federated_identity_client_id', options_list=['--key-vault-federated-client-id', '-f'],
                       min_api='2021-08-01',
                       help='ClientId of the multi-tenant application to be used '
                            'in conjunction with the user-assigned identity for '
                            'cross-tenant customer-managed-keys server-side encryption on the storage account.')

    for scope in ['storage account create', 'storage account update']:
        with self.argument_context(scope, resource_type=ResourceType.MGMT_STORAGE, min_api='2017-06-01',
                                   arg_group='Network Rule') as c:
            t_bypass, t_default_action = self.get_models('Bypass', 'DefaultAction',
                                                         resource_type=ResourceType.MGMT_STORAGE)

            c.argument('bypass', nargs='+', validator=validate_bypass, arg_type=get_enum_type(t_bypass),
                       help='Bypass traffic for space-separated uses.')
            c.argument('default_action', arg_type=get_enum_type(t_default_action),
                       help='Default action to apply when no rule matches.')
            c.argument('subnet', help='Name or ID of subnet. If name is supplied, `--vnet-name` must be supplied.')
            c.argument('vnet_name', help='Name of a virtual network.', validator=validate_subnet)
            c.argument('action', action_type)

    with self.argument_context('storage account show-connection-string') as c:
        from ._validators import validate_key_name
        c.argument('protocol', help='The default endpoint protocol.', arg_type=get_enum_type(['http', 'https']))
        c.argument('sas_token', help='The SAS token to be used in the connection-string.')
        c.argument('key_name', options_list=['--key'], help='The key to use.', validator=validate_key_name,
                   arg_type=get_enum_type(list(storage_account_key_options.keys())))
        for item in ['blob', 'file', 'queue', 'table']:
            c.argument('{}_endpoint'.format(item), help='Custom endpoint for {}s.'.format(item))

    with self.argument_context('storage account encryption-scope') as c:
        c.argument('account_name', help='The storage account name.')
        c.argument('resource_group_name', validator=process_resource_group, required=False)
        c.argument('encryption_scope_name', options_list=['--name', '-n'],
                   help='The name of the encryption scope within the specified storage account.')

    for scope in ['storage account encryption-scope create', 'storage account encryption-scope update']:
        with self.argument_context(scope, resource_type=ResourceType.MGMT_STORAGE) as c:
            from ._validators import validate_encryption_key
            t_encryption_key_source = self.get_models('EncryptionScopeSource', resource_type=ResourceType.MGMT_STORAGE)
            c.argument('key_source', options_list=['-s', '--key-source'],
                       arg_type=get_enum_type(t_encryption_key_source, default="Microsoft.Storage"),
                       help='The provider for the encryption scope.', validator=validate_encryption_key)
            c.argument('key_uri', options_list=['-u', '--key-uri'],
                       help='The object identifier for a key vault key object. When applied, the encryption scope will '
                       'use the key referenced by the identifier to enable customer-managed key support on this '
                       'encryption scope.')
            c.argument('require_infrastructure_encryption', options_list=['--require-infrastructure-encryption', '-i'],
                       arg_type=get_three_state_flag(), min_api='2021-01-01',
                       help='A boolean indicating whether or not the service applies a secondary layer of encryption '
                       'with platform managed keys for data at rest.')

    with self.argument_context('storage account encryption-scope update') as c:
        t_state = self.get_models("EncryptionScopeState", resource_type=ResourceType.MGMT_STORAGE)
        c.argument('key_source', options_list=['-s', '--key-source'],
                   arg_type=get_enum_type(t_encryption_key_source),
                   help='The provider for the encryption scope.', validator=validate_encryption_key)
        c.argument('state', arg_type=get_enum_type(t_state),
                   help='Change the state the encryption scope. When disabled, '
                   'all blob read/write operations using this encryption scope will fail.')

    with self.argument_context('storage account encryption-scope list') as c:
        t_encryption_scope_include = self.get_models("ListEncryptionScopesInclude",
                                                     resource_type=ResourceType.MGMT_STORAGE)
        c.argument('filter', help='When specified, only encryption scope names starting with the filter will be listed')
        c.argument('include', arg_type=get_enum_type(t_encryption_scope_include),
                   help='when specified, will list encryption scopes with the specific state')
        c.argument('maxpagesize', type=int,
                   help='the maximum number of encryption scopes that will be included in the list response')
        c.argument('marker', arg_type=marker_type)

    with self.argument_context('storage account keys list', resource_type=ResourceType.MGMT_STORAGE) as c:
        t_expand_key_type = self.get_models('ListKeyExpand', resource_type=ResourceType.MGMT_STORAGE)
        c.argument("expand", options_list=['--expand-key-type'], help='Specify the expanded key types to be listed.',
                   arg_type=get_enum_type(t_expand_key_type), min_api='2019-04-01', is_preview=True)

    with self.argument_context('storage account keys renew', resource_type=ResourceType.MGMT_STORAGE) as c:
        from ._validators import validate_key_name
        c.argument('key_name', options_list=['--key'], help='The key options to regenerate.',
                   validator=validate_key_name,
                   arg_type=get_enum_type(list(storage_account_key_options.keys())))
        c.extra('key_type', help='The key type to regenerate. If --key-type is not specified, one of access keys will '
                'be regenerated by default.', arg_type=get_enum_type(['kerb']), min_api='2019-04-01')
        c.argument('account_name', acct_name_type, id_part=None)

    with self.argument_context('storage account management-policy create') as c:
        c.argument('policy', type=file_type, completer=FilesCompleter(),
                   help='The Storage Account ManagementPolicies Rules, in JSON format. See more details in: '
                        'https://docs.microsoft.com/azure/storage/common/storage-lifecycle-managment-concepts.')

    for item in ['create', 'update', 'show', 'delete']:
        with self.argument_context('storage account management-policy {}'.format(item)) as c:
            c.argument('account_name', help='The name of the storage account within the specified resource group.')

    with self.argument_context('storage account keys list') as c:
        c.argument('account_name', acct_name_type, id_part=None)

    with self.argument_context('storage account network-rule', resource_type=ResourceType.MGMT_STORAGE) as c:
        from ._validators import validate_ip_address, validate_ipv6_address
        c.argument('account_name', acct_name_type, id_part=None)
        c.argument('ip_address', nargs='*', help='IPv4 address or CIDR range. Can supply a list: --ip-address ip1 '
                                                 '[ip2]...', validator=validate_ip_address)
        c.argument('ipv6_address', nargs='*', help='IPv6 address or CIDR range. Can supply a list: --ipv6-address ip1 '
                                                   '[ip2]...', validator=validate_ipv6_address)
        c.argument('subnet', help='Name or ID of subnet. If name is supplied, `--vnet-name` must be supplied.')
        c.argument('vnet_name', help='Name of a virtual network.', validator=validate_subnet)
        c.argument('action', action_type)
        c.argument('resource_id', help='The resource id to add in network rule.', arg_group='Resource Access Rule',
                   min_api='2020-08-01-preview')
        c.argument('tenant_id', help='The tenant id to add in network rule.', arg_group='Resource Access Rule',
                   min_api='2020-08-01-preview')

    with self.argument_context('storage account blob-service-properties',
                               resource_type=ResourceType.MGMT_STORAGE) as c:
        c.argument('account_name', acct_name_type, id_part=None)
        c.argument('resource_group_name', required=False, validator=process_resource_group)

    with self.argument_context('storage account blob-service-properties update',
                               resource_type=ResourceType.MGMT_STORAGE) as c:
        c.argument('account_name', acct_name_type, id_part=None)
        c.argument('resource_group_name', required=False, validator=process_resource_group)
        c.argument('enable_change_feed', arg_type=get_three_state_flag(), min_api='2019-04-01',
                   arg_group='Change Feed Policy')
        c.argument('change_feed_retention_days', is_preview=True,
                   options_list=['--change-feed-retention-days', '--change-feed-days'],
                   type=int, min_api='2019-06-01', arg_group='Change Feed Policy',
                   validator=validator_change_feed_retention_days,
                   help='Indicate the duration of changeFeed retention in days. '
                        'Minimum value is 1 day and maximum value is 146000 days (400 years). '
                        'A null value indicates an infinite retention of the change feed.'
                        '(Use `--enable-change-feed` without `--change-feed-days` to indicate null)')
        c.argument('enable_container_delete_retention',
                   arg_type=get_three_state_flag(),
                   options_list=['--enable-container-delete-retention', '--container-retention'],
                   arg_group='Container Delete Retention Policy', min_api='2019-06-01',
                   help='Enable container delete retention policy for container soft delete when set to true. '
                        'Disable container delete retention policy when set to false.')
        c.argument('container_delete_retention_days',
                   options_list=['--container-delete-retention-days', '--container-days'],
                   type=int, arg_group='Container Delete Retention Policy',
                   min_api='2019-06-01', validator=validate_container_delete_retention_days,
                   help='Indicate the number of days that the deleted container should be retained. The minimum '
                        'specified value can be 1 and the maximum value can be 365.')
        c.argument('enable_delete_retention', arg_type=get_three_state_flag(), arg_group='Delete Retention Policy',
                   min_api='2018-07-01')
        c.argument('delete_retention_days', type=int, arg_group='Delete Retention Policy',
                   validator=validate_delete_retention_days, min_api='2018-07-01')
        c.argument('enable_restore_policy', arg_type=get_three_state_flag(), arg_group='Restore Policy',
                   min_api='2019-06-01', help="Enable blob restore policy when it set to true.")
        c.argument('restore_days', type=int, arg_group='Restore Policy',
                   min_api='2019-06-01', help="The number of days for the blob can be restored. It should be greater "
                   "than zero and less than Delete Retention Days.")
        c.argument('enable_versioning', arg_type=get_three_state_flag(), help='Versioning is enabled if set to true.',
                   min_api='2019-06-01')
        c.argument('default_service_version', options_list=['--default-service-version', '-d'],
                   type=get_api_version_type(), min_api='2018-07-01',
                   help="Indicate the default version to use for requests to the Blob service if an incoming request's "
                        "version is not specified.")
        c.argument('enable_last_access_tracking', arg_type=get_three_state_flag(), min_api='2019-06-01',
                   options_list=['--enable-last-access-tracking', '-t'],
                   help='When set to true last access time based tracking policy is enabled.')

    with self.argument_context('storage account blob-service-properties cors-rule',
                               resource_type=ResourceType.MGMT_STORAGE) as c:
        c.argument('max_age_in_seconds', options_list=['--max-age', '--max-age-in-seconds'], type=int,
                   help='The number of seconds that the client/browser should cache a preflight response')
        c.argument('allowed_origins', nargs='+', options_list=['--origins', '--allowed-origins'],
                   help='Space-separated list of origin domains that will be allowed via CORS,'
                        ' or "*" to allow all domains')
        c.argument('allowed_methods', nargs='+', options_list=['--methods', '--allowed-methods'],
                   help='Space-separated list of HTTP verbs (methods) allowed to be executed by the origin')
        c.argument('allowed_headers', nargs='+',
                   help='Space-separated list of headers allowed to be part of the cross-origin request')
        c.argument('exposed_headers', nargs='+',
                   help='Space-separated list of response headers to expose to CORS clients')

    with self.argument_context('storage account file-service-properties show',
                               resource_type=ResourceType.MGMT_STORAGE) as c:
        c.argument('account_name', acct_name_type, id_part=None)
        c.argument('resource_group_name', required=False, validator=process_resource_group)

    with self.argument_context('storage account file-service-properties update',
                               resource_type=ResourceType.MGMT_STORAGE) as c:
        c.argument('account_name', acct_name_type, id_part=None)
        c.argument('resource_group_name', required=False, validator=process_resource_group)
        c.argument('enable_delete_retention', arg_type=get_three_state_flag(), arg_group='Delete Retention Policy',
                   min_api='2019-06-01', help='Enable file service properties for share soft delete.')
        c.argument('delete_retention_days', type=int, arg_group='Delete Retention Policy',
                   validator=validate_file_delete_retention_days, min_api='2019-06-01',
                   help='Indicate the number of days that the deleted item should be retained. The minimum specified '
                   'value can be 1 and the maximum value can be 365.')
        c.argument('enable_smb_multichannel', options_list=['--enable-smb-multichannel', '--mc'],
                   arg_type=get_three_state_flag(), min_api='2020-08-01-preview', arg_group='SMB Setting',
                   help='Set SMB Multichannel setting for file service. Applies to Premium FileStorage only.')
        c.argument('versions', arg_group='SMB Setting', min_api='2020-08-01-preview',
                   help="SMB protocol versions supported by server. Valid values are SMB2.1, SMB3.0, "
                        "SMB3.1.1. Should be passed as a string with delimiter ';'.")
        c.argument('authentication_methods', options_list='--auth-methods', arg_group='SMB Setting',
                   min_api='2020-08-01-preview',
                   help="SMB authentication methods supported by server. Valid values are NTLMv2, Kerberos. "
                        "Should be passed as a string with delimiter ';'.")
        c.argument('kerberos_ticket_encryption', options_list=['--kerb-ticket-encryption', '-k'],
                   arg_group='SMB Setting', min_api='2020-08-01-preview',
                   help="Kerberos ticket encryption supported by server. Valid values are RC4-HMAC, AES-256. "
                        "Should be passed as a string with delimiter ';'.")
        c.argument('channel_encryption', arg_group='SMB Setting', min_api='2020-08-01-preview',
                   help="SMB channel encryption supported by server. Valid values are AES-128-CCM, AES-128-GCM, "
                        "AES-256-GCM. Should be passed as a string with delimiter ';' ")

    with self.argument_context('storage account generate-sas', resource_type=ResourceType.DATA_STORAGE_BLOB) as c:
        t_account_permissions = self.get_sdk('_shared.models#AccountSasPermissions',
                                             resource_type=ResourceType.DATA_STORAGE_BLOB)
        c.register_sas_arguments()
        c.argument('services', type=services_type_v2())
        c.argument('resource_types', type=resource_type_type_v2(self))
        c.argument('expiry', type=get_datetime_type(True))
        c.argument('start', type=get_datetime_type(True))
        c.argument('account_name', acct_name_type, options_list=['--account-name'])
        c.argument('permission', options_list=('--permissions',),
                   help='The permissions the SAS grants. Allowed values: {}. Can be combined.'.format(
                       get_permission_help_string(t_account_permissions)),
                   validator=get_permission_validator(t_account_permissions))
        c.extra('encryption_scope', help='A predefined encryption scope used to encrypt the data on the service.')
        c.ignore('sas_token')

    or_policy_type = CLIArgumentType(
        options_list=['--policy', '-p'],
        help='The object replication policy definition between two storage accounts, in JSON format. '
             'Multiple rules can be defined in one policy.'
    )
    policy_id_type = CLIArgumentType(
        options_list=['--policy-id'],
        help='The ID of object replication policy or "default" if the policy ID is unknown. Policy Id will be '
             'auto-generated when setting on destination account. Required when setting on source account.'
    )
    rule_id_type = CLIArgumentType(
        options_list=['--rule-id', '-r'],
        help='Rule Id is auto-generated for each new rule on destination account. It is required '
             'for put policy on source account.'
    )
    prefix_math_type = CLIArgumentType(
        nargs='+', arg_group='Filters', options_list=['--prefix-match', '--prefix'],
        help='Optional. Filter the results to replicate only blobs whose names begin with the specified '
             'prefix.'
    )
    min_creation_time_type = CLIArgumentType(
        options_list=['--min-creation-time', '-t'], arg_group='Filters', type=get_datetime_type(True),
        help="Blobs created after the time will be replicated to the destination. It must be in datetime format "
             "'yyyy-MM-ddTHH:mm:ssZ'. Example: 2020-02-19T16:05:00Z")

    with self.argument_context('storage account or-policy') as c:
        c.argument('account_name', acct_name_type, id_part=None)
        c.argument('resource_group_name', required=False, validator=process_resource_group)
        c.argument('object_replication_policy_id', policy_id_type)
        c.argument('policy_id', policy_id_type)
        c.argument('source_account', options_list=['--source-account', '-s'],
                   help='The source storage account name or resource Id. Required when no --policy provided.')
        c.argument('destination_account', options_list=['--destination-account', '-d'],
                   help='The destination storage account name or resource Id. Apply --account-name value as '
                   'destination account when there is no destination account provided in --policy and '
                   '--destination-account.')
        c.argument('properties', or_policy_type, validator=validate_or_policy)
        c.argument('prefix_match', prefix_math_type)
        c.argument('min_creation_time', min_creation_time_type)

    for item in ['create', 'update']:
        with self.argument_context('storage account or-policy {}'.format(item),
                                   arg_group="Object Replication Policy Rule") as c:
            c.argument('rule_id', help='Rule Id is auto-generated for each new rule on destination account. It is '
                                       'required for put policy on source account.')
            c.argument('source_container', options_list=['--source-container', '--scont'],
                       help='The source storage container name. Required when no --policy provided.')
            c.argument('destination_container', options_list=['--destination-container', '--dcont'],
                       help='The destination storage container name. Required when no --policy provided.')

    with self.argument_context('storage account or-policy rule') as c:
        c.argument('policy_id', policy_id_type)
        c.argument('source_container', options_list=['--source-container', '-s'],
                   help='The source storage container name.')
        c.argument('destination_container', options_list=['--destination-container', '-d'],
                   help='The destination storage container name.')
        c.argument('rule_id', rule_id_type)

    with self.argument_context('storage account hns-migration start') as c:
        c.argument('request_type', options_list=['--type', '--request-type'],
                   arg_type=get_enum_type(['validation', 'upgrade']), validator=validate_hns_migration_type,
                   help='Start a validation request for migration or start a migration request')

    with self.argument_context('storage account local-user') as c:
        c.argument('account_name', acct_name_type, options_list='--account-name', id_part=None)
        c.argument('username', options_list=['--user-name', '--name', '-n'],
                   help='The name of local user. The username must contain lowercase letters and numbers '
                        'only. It must be unique only within the storage account.')

    for item in ['create', 'update']:
        with self.argument_context(f'storage account local-user {item}') as c:
            c.argument('permission_scope', nargs='+', action=PermissionScopeAddAction,
                       help='The permission scope argument list which includes the permissions, service, '
                            'and resource_name.'
                            'The permissions can be a combination of the below possible values: '
                            'Read(r), Write (w), Delete (d), List (l), and Create (c). '
                            'The service has possible values: blob, file. '
                            'The resource-name is the container name or the file share name. '
                            'Example: --permission-scope permissions=r service=blob resource-name=container1'
                            'Can specify multiple permission scopes: '
                            '--permission-scope permissions=rw service=blob resource-name=container1'
                            '--permission-scope permissions=rwd service=file resource-name=share2')
            c.argument('home_directory', help='The home directory.')
            c.argument('ssh_authorized_key', nargs='+', action=SshPublicKeyAddAction,
                       help='SSH authorized keys for SFTP. Includes an optional description and key. '
                            'The key is the base64 encoded SSH public key , with format: '
                            '<keyType> <keyData> e.g. ssh-rsa AAAABBBB.'
                            'Example: --ssh_authorized_key description=description key="ssh-rsa AAAABBBB"'
                            'or --ssh_authorized_key key="ssh-rsa AAAABBBB"')
            c.argument('has_shared_key', arg_type=get_three_state_flag(),
                       help='Indicates whether shared key exists. Set it to false to remove existing shared key.')
            c.argument('has_ssh_key', arg_type=get_three_state_flag(),
                       help='Indicates whether ssh key exists. Set it to false to remove existing SSH key.')
            c.argument('has_ssh_password', arg_type=get_three_state_flag(),
                       help='Indicates whether ssh password exists. Set it to false to remove existing SSH password.')

    for item in ['show', 'off']:
        with self.argument_context('storage logging {}'.format(item)) as c:
            c.extra('services', validator=get_char_options_validator('bqt', 'services'), default='bqt')

    with self.argument_context('storage logging update') as c:
        c.extra('services', validator=get_char_options_validator('bqt', 'services'), options_list='--services',
                required=True)
        c.argument('log', validator=get_char_options_validator('rwd', 'log'))
        c.argument('retention', type=int)
        c.argument('version', type=float, validator=validate_logging_version)

    with self.argument_context('storage metrics show') as c:
        c.extra('services', validator=get_char_options_validator('bfqt', 'services'), default='bfqt')
        c.argument('interval', arg_type=get_enum_type(['hour', 'minute', 'both']))

    with self.argument_context('storage metrics update') as c:
        c.extra('services', validator=get_char_options_validator('bfqt', 'services'), options_list='--services',
                required=True)
        c.argument('hour', validator=process_metric_update_namespace, arg_type=get_enum_type(['true', 'false']))
        c.argument('minute', arg_type=get_enum_type(['true', 'false']))
        c.argument('api', arg_type=get_enum_type(['true', 'false']))
        c.argument('retention', type=int)

    with self.argument_context('storage blob') as c:
        c.argument('blob_name', options_list=('--name', '-n'), arg_type=blob_name_type)
        c.argument('destination_path', help='The destination path that will be prepended to the blob name.')
        c.argument('socket_timeout', deprecate_info=c.deprecate(hide=True),
                   help='The socket timeout(secs), used by the service to regulate data flow.')

    with self.argument_context('storage blob list') as c:
        from ._validators import get_include_help_string
        t_blob_include = self.get_sdk('_generated.models._azure_blob_storage_enums#ListBlobsIncludeItem',
                                      resource_type=ResourceType.DATA_STORAGE_BLOB)
        c.register_container_arguments()
        c.argument('delimiter',
                   help='When the request includes this parameter, the operation returns a BlobPrefix element in the '
                   'result list that acts as a placeholder for all blobs whose names begin with the same substring '
                   'up to the appearance of the delimiter character. The delimiter may be a single character or a '
                   'string.')
        c.argument('include', help="Specify one or more additional datasets to include in the response. "
                   "Options include: {}. Can be combined.".format(get_include_help_string(t_blob_include)),
                   validator=validate_included_datasets_validator(include_class=t_blob_include))
        c.argument('marker', arg_type=marker_type)
        c.argument('num_results', arg_type=num_results_type)
        c.argument('prefix',
                   help='Filter the results to return only blobs whose name begins with the specified prefix.')
        c.argument('show_next_marker', action='store_true',
                   help='Show nextMarker in result when specified.')

    with self.argument_context('storage blob generate-sas', resource_type=ResourceType.DATA_STORAGE_BLOB) as c:
        from .completers import get_storage_acl_name_completion_list

        t_blob_permissions = self.get_sdk('_models#BlobSasPermissions', resource_type=ResourceType.DATA_STORAGE_BLOB)
        c.register_sas_arguments()
        c.register_blob_arguments_track2()
        c.argument('cache_control', help='Response header value for Cache-Control when resource is accessed '
                                         'using this shared access signature.')
        c.argument('content_disposition', help='Response header value for Content-Disposition when resource is '
                                               'accessed using this shared access signature.')
        c.argument('content_encoding', help='Response header value for Content-Encoding when resource is accessed '
                                            'using this shared access signature.')
        c.argument('content_language', help='Response header value for Content-Language when resource is accessed '
                                            'using this shared access signature.')
        c.argument('content_type', help='Response header value for Content-Type when resource is accessed '
                                        'using this shared access signature.')
        c.argument('full_uri', action='store_true',
                   help='Indicates that this command return the full blob URI and the shared access signature token.')
        c.argument('as_user', min_api='2018-11-09', action='store_true',
                   validator=as_user_validator,
                   help="Indicates that this command return the SAS signed with the user delegation key. "
                        "The expiry parameter and '--auth-mode login' are required if this argument is specified. ")
        c.argument('id', options_list='--policy-name', validator=validate_policy,
                   help='The name of a stored access policy within the container\'s ACL.',
                   completer=get_storage_acl_name_completion_list(t_base_blob_service, 'container_name',
                                                                  'get_container_acl'))
        c.argument('permission', options_list='--permissions',
                   help=sas_help.format(get_permission_help_string(t_blob_permissions)),
                   validator=get_permission_validator(t_blob_permissions))
        c.argument('snapshot', help='An optional blob snapshot ID. Opaque DateTime value that, when present, '
                                    'specifies the blob snapshot to grant permission.')
        c.extra('encryption_scope', help='A predefined encryption scope used to encrypt the data on the service.')
        c.ignore('sas_token')

    with self.argument_context('storage blob restore', resource_type=ResourceType.MGMT_STORAGE) as c:
        from ._validators import BlobRangeAddAction
        c.argument('blob_ranges', options_list=['--blob-range', '-r'], action=BlobRangeAddAction, nargs='+',
                   help='Blob ranges to restore. You need to two values to specify start_range and end_range for each '
                        'blob range, e.g. -r blob1 blob2. Note: Empty means account start as start range value, and '
                        'means account end for end range.')
        c.argument('account_name', acct_name_type, id_part=None)
        c.argument('resource_group_name', required=False, validator=process_resource_group)
        c.argument('time_to_restore', type=get_datetime_type(True), options_list=['--time-to-restore', '-t'],
                   help='Restore blob to the specified time, which should be UTC datetime in (Y-m-d\'T\'H:M:S\'Z\').')

    with self.argument_context('storage blob rewrite', resource_type=ResourceType.DATA_STORAGE_BLOB,
                               min_api='2020-04-08') as c:
        c.register_blob_arguments()
        c.register_precondition_options()

        c.argument('source_url', options_list=['--source-uri', '-u'],
                   help='A URL of up to 2 KB in length that specifies a file or blob. The value should be URL-encoded '
                   'as it would appear in a request URI. If the source is in another account, the source must either '
                   'be public or must be authenticated via a shared access signature. If the source is public, no '
                   'authentication is required.')
        c.extra('lease', options_list='--lease-id',
                help='Required if the blob has an active lease. Value can be a BlobLeaseClient object '
                'or the lease ID as a string.')
        c.extra('standard_blob_tier', arg_type=get_enum_type(t_blob_tier), options_list='--tier',
                help='A standard blob tier value to set the blob to. For this version of the library, '
                     'this is only applicable to block blobs on standard storage accounts.')
        c.extra('encryption_scope',
                help='A predefined encryption scope used to encrypt the data on the service. An encryption scope '
                'can be created using the Management API and referenced here by name. If a default encryption scope '
                'has been defined at the container, this value will override it if the container-level scope is '
                'configured to allow overrides. Otherwise an error will be raised.')

    with self.argument_context('storage blob update') as c:
        c.register_blob_arguments()
        c.register_precondition_options()
        t_blob_content_settings = self.get_sdk('_models#ContentSettings', resource_type=ResourceType.DATA_STORAGE_BLOB)
        c.register_content_settings_argument(t_blob_content_settings, update=True, process_md5=True)
        c.extra('lease', options_list=['--lease-id'], help='Required if the blob has an active lease.')

    with self.argument_context('storage blob exists') as c:
        c.register_blob_arguments_track2()
        c.extra('snapshot', help='The snapshot parameter is an opaque DateTime value that, when present, '
                                 'specifies the snapshot.')

    with self.argument_context('storage blob url') as c:
        from ._validators import get_not_none_validator
        c.extra('blob_name', required=True)
        c.extra('container_name', required=True, validator=get_not_none_validator('container_name'))
        c.extra('protocol', arg_type=get_enum_type(['http', 'https'], 'https'), help='Protocol to use.')
        c.extra('snapshot', help='An string value that uniquely identifies the snapshot. The value of this query '
                                 'parameter indicates the snapshot version.')

    with self.argument_context('storage blob snapshot') as c:
        c.register_blob_arguments_track2()
        c.register_precondition_options()
        c.extra('lease', options_list=['--lease-id'], help='Required if the blob has an active lease.')

    with self.argument_context('storage blob set-tier') as c:
        from azure.cli.command_modules.storage._validators import (blob_rehydrate_priority_validator)
        c.register_blob_arguments_track2()

        c.argument('blob_type', options_list=('--type', '-t'), arg_type=get_enum_type(('block', 'page')))
        c.argument('tier', validator=blob_tier_validator)
        c.argument('rehydrate_priority', options_list=('--rehydrate-priority', '-r'),
                   arg_type=get_enum_type(('High', 'Standard')), validator=blob_rehydrate_priority_validator,
                   is_preview=True, help="Indicate the priority with which to rehydrate an archived blob. "
                                         "The priority can be set on a blob only once, default value is Standard.")

    with self.argument_context('storage blob set-legal-hold') as c:
        c.register_blob_arguments()
        c.argument('legal_hold', arg_type=get_three_state_flag(),
                   help='Specified if a legal hold should be set on the blob.')

    with self.argument_context('storage blob immutability-policy delete') as c:
        c.register_blob_arguments()

    with self.argument_context('storage blob immutability-policy set') as c:
        c.register_blob_arguments()
        c.argument('expiry_time', type=get_datetime_type(False),
                   help='expiration UTC datetime in (Y-m-d\'T\'H:M:S\'Z\')')
        c.argument('policy_mode', arg_type=get_enum_type(['Locked', 'Unlocked']), help='Lock or Unlock the policy')

    with self.argument_context('storage blob service-properties delete-policy update') as c:
        c.argument('enable', arg_type=get_enum_type(['true', 'false']), help='Enables/disables soft-delete.')
        c.argument('days_retained', type=int,
                   help='Number of days that soft-deleted blob will be retained. Must be in range [1,365].')

    with self.argument_context('storage blob service-properties update') as c:
        c.argument('delete_retention', arg_type=get_three_state_flag(), arg_group='Soft Delete',
                   help='Enables soft-delete.')
        c.argument('delete_retention_period', type=int, arg_group='Soft Delete',
                   help='Number of days that soft-deleted blob will be retained. Must be in range [1,365].')
        c.argument('static_website', arg_group='Static Website', arg_type=get_three_state_flag(),
                   help='Enables static-website.')
        c.argument('index_document', help='Represents the name of the index document. This is commonly "index.html".',
                   arg_group='Static Website')
        c.argument('error_document_404_path', options_list=['--404-document'], arg_group='Static Website',
                   help='Represents the path to the error document that should be shown when an error 404 is issued,'
                        ' in other words, when a browser requests a page that does not exist.')

    for item in ['show', 'metadata show', 'metadata update']:
        with self.argument_context('storage blob {}'.format(item)) as c:
            c.register_blob_arguments_track2()
            c.register_precondition_options()
            c.extra('snapshot', help='The snapshot parameter is an opaque DateTime value that, when present, '
                                     'specifies the blob snapshot to retrieve.')
            c.extra('lease', options_list=['--lease-id'], help='Required if the blob has an active lease.')

    # pylint: disable=line-too-long
    with self.argument_context('storage blob upload', resource_type=ResourceType.DATA_STORAGE_BLOB) as c:
        from ._validators import validate_encryption_scope_client_params, validate_upload_blob

        from .sdkutil import get_blob_types

        t_blob_content_settings = self.get_sdk('_models#ContentSettings', resource_type=ResourceType.DATA_STORAGE_BLOB)

        c.register_blob_arguments_track2()
        c.register_precondition_options()
        c.register_content_settings_argument(t_blob_content_settings, update=False, arg_group="Content Control",
                                             process_md5=True)
        c.extra('blob_name', validator=validate_blob_name_for_upload)

        c.argument('file_path', options_list=('--file', '-f'), type=file_type, completer=FilesCompleter(),
                   help='Path of the file to upload as the blob content.', validator=validate_upload_blob)
        c.argument('data', help='The blob data to upload.', required=False, is_preview=True, min_api='2019-02-02')
        c.argument('length', type=int, help='Number of bytes to read from the stream. This is optional, but should be '
                                            'supplied for optimal performance. Cooperate with --data.', is_preview=True,
                   min_api='2019-02-02')
        c.argument('overwrite', arg_type=get_three_state_flag(), arg_group="Additional Flags",
                   help='Whether the blob to be uploaded should overwrite the current data. If True, blob upload '
                        'operation will overwrite the existing data. If set to False, the operation will fail with '
                        'ResourceExistsError. The exception to the above is with Append blob types: if set to False and the '
                        'data already exists, an error will not be raised and the data will be appended to the existing '
                        'blob. If set overwrite=True, then the existing append blob will be deleted, and a new one created. '
                        'Defaults to False.')
        c.argument('max_connections', type=int, arg_group="Additional Flags",
                   help='Maximum number of parallel connections to use when the blob size exceeds 64MB.')
        c.extra('maxsize_condition', type=int, arg_group="Content Control",
                help='The max length in bytes permitted for the append blob.')
        c.argument('blob_type', options_list=('--type', '-t'), validator=validate_blob_type,
                   arg_type=get_enum_type(get_blob_types()), arg_group="Additional Flags")
        c.argument('validate_content', action='store_true', min_api='2016-05-31', arg_group="Content Control")
        c.extra('no_progress', progress_type, validator=add_progress_callback, arg_group="Additional Flags")
        c.extra('tier', tier_type, validator=blob_tier_validator_track2, arg_group="Additional Flags")
        c.argument('encryption_scope', validator=validate_encryption_scope_client_params,
                   help='A predefined encryption scope used to encrypt the data on the service.',
                   arg_group="Additional Flags")
        c.argument('lease_id', help='Required if the blob has an active lease.')
        c.extra('tags', arg_type=tags_type, arg_group="Additional Flags")
        c.argument('metadata', arg_group="Additional Flags")
        c.argument('timeout', arg_group="Additional Flags")
        c.extra('connection_timeout', options_list=('--socket-timeout'), type=int,
                help='The socket timeout(secs), used by the service to regulate data flow.')

    # pylint: disable=line-too-long
    with self.argument_context('storage blob upload-batch', resource_type=ResourceType.DATA_STORAGE_BLOB) as c:
        from .sdkutil import get_blob_types

        t_blob_content_settings = self.get_sdk('_models#ContentSettings', resource_type=ResourceType.DATA_STORAGE_BLOB)
        c.register_precondition_options()
        c.register_content_settings_argument(t_blob_content_settings, update=False, arg_group='Content Control')
        c.ignore('source_files', 'destination_container_name')

        c.argument('source', options_list=('--source', '-s'))
        c.argument('destination', options_list=('--destination', '-d'))
        c.argument('max_connections', type=int, arg_group="Additional Flags",
                   help='Maximum number of parallel connections to use when the blob size exceeds 64MB.')
        c.argument('maxsize_condition', arg_group='Content Control')
        c.argument('validate_content', action='store_true', min_api='2016-05-31', arg_group='Content Control')
        c.argument('blob_type', options_list=('--type', '-t'), arg_type=get_enum_type(get_blob_types()),
                   arg_group="Additional Flags")
        c.extra('no_progress', progress_type, validator=add_progress_callback, arg_group="Additional Flags")
        c.extra('tier', tier_type, is_preview=True, validator=blob_tier_validator_track2, arg_group="Additional Flags")
        c.extra('overwrite', arg_type=get_three_state_flag(), arg_group="Additional Flags",
                help='Whether the blob to be uploaded should overwrite the current data. If True, blob upload '
                     'operation will overwrite the existing data. If set to False, the operation will fail with '
                     'ResourceExistsError. The exception to the above is with Append blob types: if set to False and the '
                     'data already exists, an error will not be raised and the data will be appended to the existing '
                     'blob. If set overwrite=True, then the existing append blob will be deleted, and a new one created. '
                     'Defaults to False.')
        c.extra('tags', arg_type=tags_type, arg_group="Additional Flags")
        c.argument('metadata', arg_group="Additional Flags")
        c.argument('timeout', arg_group="Additional Flags")

    with self.argument_context('storage blob download', resource_type=ResourceType.DATA_STORAGE_BLOB) as c:
        c.register_blob_arguments_track2()
        c.register_precondition_options()
        c.argument('file_path', options_list=('--file', '-f'), type=file_type, completer=FilesCompleter(),
                   help='Path of file to write out to. If not specified, stdout will be used '
                        'and max_connections will be set to 1.', validator=blob_download_file_path_validator)
        c.argument('start_range', type=int,
                   help='Start of byte range to use for downloading a section of the blob. If no end_range is given, '
                        'all bytes after the start_range will be downloaded. The start_range and end_range params are '
                        'inclusive. Ex: start_range=0, end_range=511 will download first 512 bytes of blob.')
        c.argument('end_range', type=int,
                   help='End of byte range to use for downloading a section of the blob. If end_range is given, '
                        'start_range must be provided. The start_range and end_range params are inclusive. '
                        'Ex: start_range=0, end_range=511 will download first 512 bytes of blob.')
        c.extra('no_progress', progress_type, validator=add_progress_callback)
        c.extra('snapshot', help='The snapshot parameter is an opaque DateTime value that, when present, '
                                 'specifies the blob snapshot to retrieve.')
        c.extra('lease', options_list=['--lease-id'], help='Required if the blob has an active lease.')
        c.extra('version_id', version_id_type)
        c.extra('max_concurrency', options_list=['--max-connections'], type=int, default=2,
                help='The number of parallel connections with which to download.')
        c.argument('open_mode', help='Mode to use when opening the file. Note that specifying append only open_mode '
                                     'prevents parallel download. So, max_connections must be set to 1 '
                                     'if this open_mode is used.')
        c.extra('validate_content', action='store_true', min_api='2016-05-31',
                help='If true, calculates an MD5 hash for each chunk of the blob. The storage service checks the '
                     'hash of the content that has arrived with the hash that was sent. This is primarily valuable for '
                     'detecting bitflips on the wire if using http instead of https, as https (the default), '
                     'will already validate. Note that this MD5 hash is not stored with the blob. Also note that '
                     'if enabled, the memory-efficient algorithm will not be used because computing the MD5 hash '
                     'requires buffering entire blocks, and doing so defeats the purpose of the memory-efficient '
                     'algorithm.')
        c.argument('overwrite', arg_type=get_three_state_flag(),
                   help="Overwrite an existing file when specified. Default value is true.")

    with self.argument_context('storage blob download-batch') as c:
        c.ignore('source_container_name')
        c.argument('destination', options_list=('--destination', '-d'))
        c.argument('source', options_list=('--source', '-s'))
        c.extra('no_progress', progress_type)
        c.extra('max_concurrency', options_list=['--max-connections'], type=int, default=2,
                help='The number of parallel connections with which to download.')
        c.argument('overwrite', arg_type=get_three_state_flag(),
                   help="Overwrite an existing file when specified. Default value is false.")

    with self.argument_context('storage blob delete') as c:
        from .sdkutil import get_delete_blob_snapshot_type_names
        c.register_blob_arguments_track2()
        c.register_precondition_options()
        c.argument('delete_snapshots', arg_type=get_enum_type(get_delete_blob_snapshot_type_names()),
                   help='Required if the blob has associated snapshots. '
                        'Values include: "only": Deletes only the blobs snapshots. '
                        '"include": Deletes the blob along with all snapshots.')
        c.extra('lease', options_list='--lease-id', help='Required if the blob has an active lease.')
        c.extra('snapshot', help='The snapshot parameter is an opaque DateTime value that, when present, '
                                 'specifies the blob snapshot to delete.')

    with self.argument_context('storage blob undelete') as c:
        c.register_blob_arguments_track2()

    with self.argument_context('storage blob delete-batch') as c:
        c.ignore('source_container_name')
        c.argument('source', options_list=('--source', '-s'))
        c.argument('delete_snapshots', arg_type=get_enum_type(get_delete_blob_snapshot_type_names()),
                   help='Required if the blob has associated snapshots.')
        c.argument('lease_id', help='The active lease id for the blob.')

    with self.argument_context('storage blob lease') as c:
        c.argument('blob_name', arg_type=blob_name_type)

    with self.argument_context('storage blob lease acquire') as c:
        c.register_precondition_options()
        c.register_blob_arguments()
        c.extra('lease_id', options_list='--proposed-lease-id', help='Proposed lease ID, in a GUID string format. '
                'The Blob service returns 400 (Invalid request) if the proposed lease ID is not in the correct format.')
        c.argument('lease_duration', help='Specify the duration of the lease, in seconds, or negative one (-1) for '
                   'a lease that never expires. A non-infinite lease can be between 15 and 60 seconds. A lease '
                   'duration cannot be changed using renew or change. Default is -1 (infinite lease)', type=int)

    with self.argument_context('storage blob lease break') as c:
        c.register_precondition_options()
        c.register_blob_arguments()
        c.argument('lease_break_period', type=int,
                   help="This is the proposed duration of seconds that the lease should continue before it is broken, "
                   "between 0 and 60 seconds. This break period is only used if it is shorter than the time remaining "
                   "on the lease. If longer, the time remaining on the lease is used. A new lease will not be "
                   "available before the break period has expired, but the lease may be held for longer than the break "
                   "period. If this header does not appear with a break operation, a fixed-duration lease breaks after "
                   "the remaining lease period elapses, and an infinite lease breaks immediately.")

    with self.argument_context('storage blob lease change') as c:
        c.register_precondition_options()
        c.register_blob_arguments()
        c.extra('proposed_lease_id', help='Proposed lease ID, in a GUID string format. The Blob service returns 400 '
                '(Invalid request) if the proposed lease ID is not in the correct format.', required=True)
        c.extra('lease_id', help='Required if the blob has an active lease.', required=True)

    for item in ['release', 'renew']:
        with self.argument_context('storage blob lease {}'.format(item)) as c:
            c.register_precondition_options()
            c.register_blob_arguments()
            c.extra('lease_id', help='Required if the blob has an active lease.', required=True)

    with self.argument_context('storage copy') as c:
        c.argument('destination',
                   options_list=['--destination', '-d',
                                 c.deprecate(target='--destination-local-path', redirect='--destination')],
                   help="The path/url of copy destination. "
                   "It can be a local path, an url to azure storage server. If you provide destination parameter "
                   "here, you do not need to provide arguments in copy destination arguments group and copy "
                   "destination arguments will be deprecated in future.", required=False)
        c.argument('source',
                   options_list=['--source', '-s',
                                 c.deprecate(target='--source-local-path', redirect='--source')],
                   help="The path/url of copy source. It can be a local"
                   " path, an url to azure storage server or AWS S3 buckets. If you provide source parameter here,"
                   " you do not need to provide arguments in copy source arguments group and copy source arguments"
                   " will be deprecated in future.", required=False)
        for item in ['destination', 'source']:
            c.extra('{}_container'.format(item), arg_group='Copy {}'.format(item),
                    help='Container name of copy {} storage account'.format(item))
            c.extra('{}_blob'.format(item), arg_group='Copy {}'.format(item),
                    help='Blob name in blob container of copy {} storage account'.format(item))
            c.extra('{}_share'.format(item), arg_group='Copy {}'.format(item),
                    help='File share name of copy {} storage account'.format(item))
            c.extra('{}_file_path'.format(item), arg_group='Copy {}'.format(item),
                    help='File path in file share of copy {} storage account'.format(item))

        c.argument('account_name', acct_name_type, arg_group='Storage Account', id_part=None,
                   options_list=['--account-name',
                                 c.deprecate(target='--destination-account-name', redirect='--account-name')],
                   help='Storage account name of copy destination')
        c.extra('source_account_name', arg_group='Copy source',
                help='Account name of copy source storage account.')
        c.extra('source_account_key', arg_group='Copy source',
                help='Account key of copy source storage account. Must be used in conjunction with source storage '
                     'account name.')
        c.extra('source_connection_string', arg_group='Copy source',
                options_list=['--source-connection-string', '--src-conn'],
                help='Connection string of source storage account.')
        c.extra('source_sas', arg_group='Copy source',
                help='Shared Access Signature (SAS) token of copy source. Must be used in conjunction with source '
                     'storage account name.')
        c.argument('put_md5', arg_group='Additional Flags', action='store_true',
                   help='Create an MD5 hash of each file, and save the hash as the Content-MD5 property of the '
                   'destination blob/file.Only available when uploading.')
        c.argument('blob_type', arg_group='Additional Flags',
                   arg_type=get_enum_type(["BlockBlob", "PageBlob", "AppendBlob"]),
                   help='The type of blob at the destination.')
        c.argument('preserve_s2s_access_tier', arg_group='Additional Flags', arg_type=get_three_state_flag(),
                   help='Preserve access tier during service to service copy. '
                   'Please refer to https://docs.microsoft.com/azure/storage/blobs/storage-blob-storage-tiers '
                   'to ensure destination storage account support setting access tier. In the cases that setting '
                   'access tier is not supported, please use `--preserve-s2s-access-tier false` to bypass copying '
                   'access tier. (Default true)')
        c.argument('exclude_pattern', exclude_pattern_type)
        c.argument('include_pattern', include_pattern_type)
        c.argument('exclude_path', exclude_path_type)
        c.argument('include_path', include_path_type)
        c.argument('recursive', recursive_type)
        c.argument('content_type', arg_group='Additional Flags', help="Specify content type of the file. ")
        c.argument('follow_symlinks', arg_group='Additional Flags', action='store_true',
                   help='Follow symbolic links when uploading from local file system.')
        c.argument('cap_mbps', arg_group='Additional Flags', help="Caps the transfer rate, in megabits per second. "
                   "Moment-by-moment throughput might vary slightly from the cap. "
                   "If this option is set to zero, or it is omitted, the throughput isn't capped. ")
        c.positional('extra_options', nargs='*', is_experimental=True, default=[],
                     help="Other options which will be passed through to azcopy as it is. "
                          "Please put all the extra options after a `--`")

    with self.argument_context('storage blob copy') as c:
        for item in ['destination', 'source']:
            c.argument('{}_if_modified_since'.format(item), arg_group='Pre-condition', arg_type=if_modified_since_type)
            c.argument('{}_if_unmodified_since'.format(item), arg_group='Pre-condition',
                       arg_type=if_unmodified_since_type)
            c.argument('{}_if_match'.format(item), arg_group='Pre-condition')
            c.argument('{}_if_none_match'.format(item), arg_group='Pre-condition')
        c.argument('container_name', container_name_type, options_list=('--destination-container', '-c'))
        c.argument('blob_name', blob_name_type, options_list=('--destination-blob', '-b'),
                   help='Name of the destination blob. If it exists, it will be overwritten.')
        c.argument('source_lease_id', arg_group='Copy Source')

    with self.argument_context('storage blob copy cancel') as c:
        c.extra('container_name', container_name_type, options_list=('--destination-container', '-c'),
                required=True)
        c.extra('blob_name', blob_name_type, options_list=('--destination-blob', '-b'), required=True,
                help='Name of the destination blob. If it exists, it will be overwritten.')
        c.extra('timeout', timeout_type)
        c.extra('lease', options_list='--lease-id',
                help='Required if the destination blob has an active infinite lease.')

    with self.argument_context('storage blob copy start', resource_type=ResourceType.DATA_STORAGE_BLOB) as c:
        from ._validators import validate_source_url

        c.register_blob_arguments()
        c.register_precondition_options()
        c.register_precondition_options(prefix='source_')
        c.register_source_uri_arguments(validator=validate_source_url)

        c.ignore('incremental_copy')
        c.argument('if_match', options_list=['--destination-if-match'])
        c.argument('if_modified_since', options_list=['--destination-if-modified-since'])
        c.argument('if_none_match', options_list=['--destination-if-none-match'])
        c.argument('if_unmodified_since', options_list=['--destination-if-unmodified-since'])
        c.argument('if_tags_match_condition', options_list=['--destination-tags-condition'])

        c.argument('blob_name', options_list=['--destination-blob', '-b'], required=True,
                   help='Name of the destination blob. If it exists, it will be overwritten.')
        c.argument('container_name', options_list=['--destination-container', '-c'], required=True,
                   help='The container name.')
        c.extra('destination_lease', options_list='--destination-lease-id',
                help='The lease ID specified for this header must match the lease ID of the estination blob. '
                'If the request does not include the lease ID or it is not valid, the operation fails with status '
                'code 412 (Precondition Failed).')
        c.extra('source_lease', options_list='--source-lease-id', arg_group='Copy Source',
                help='Specify this to perform the Copy Blob operation only if the lease ID given matches the '
                'active lease ID of the source blob.')
        c.extra('rehydrate_priority', rehydrate_priority_type)
        c.extra('requires_sync', arg_type=get_three_state_flag(),
                help='Enforce that the service will not return a response until the copy is complete.')
        c.extra('tier', tier_type)
        c.extra('tags', tags_type)
        c.extra('destination_blob_type', arg_type=get_enum_type(['Detect', 'BlockBlob', 'PageBlob', 'AppendBlob']),
                help='Defines the type of blob at the destination. '
                     'Value of "Detect" determines the type based on source blob type.')

    with self.argument_context('storage blob copy start-batch', arg_group='Copy Source',
                               resource_type=ResourceType.DATA_STORAGE_BLOB) as c:
        from azure.cli.command_modules.storage._validators import get_source_file_or_blob_service_client_track2
        c.argument('source_client', ignore_type, validator=get_source_file_or_blob_service_client_track2)
        c.extra('source_account_name')
        c.extra('source_account_key')
        c.extra('source_uri')
        c.argument('source_sas')
        c.argument('source_container')
        c.argument('source_share')
        c.extra('rehydrate_priority', rehydrate_priority_type, arg_group=None)
        c.extra('tier', tier_type, arg_group=None)
        c.extra('destination_blob_type', arg_type=get_enum_type(['Detect', 'BlockBlob', 'PageBlob', 'AppendBlob']),
                help='Defines the type of blob at the destination. '
                     'Value of "Detect" determines the type based on source blob type.', arg_group=None)

    with self.argument_context('storage blob incremental-copy start') as c:
        from azure.cli.command_modules.storage._validators import process_blob_source_uri

        c.register_source_uri_arguments(validator=process_blob_source_uri, blob_only=True)
        c.argument('destination_if_modified_since', arg_group='Pre-condition', arg_type=if_modified_since_type)
        c.argument('destination_if_unmodified_since', arg_group='Pre-condition', arg_type=if_unmodified_since_type)
        c.argument('destination_if_match', arg_group='Pre-condition')
        c.argument('destination_if_none_match', arg_group='Pre-condition')
        c.argument('container_name', container_name_type, options_list=('--destination-container', '-c'))
        c.argument('blob_name', blob_name_type, options_list=('--destination-blob', '-b'),
                   help='Name of the destination blob. If the exists, it will be overwritten.')
        c.argument('source_lease_id', arg_group='Copy Source')

    with self.argument_context('storage blob query') as c:
        from ._validators import validate_text_configuration
        c.register_blob_arguments_track2()
        c.register_precondition_options()
        line_separator = CLIArgumentType(help="The string used to separate records.", default='\n')
        column_separator = CLIArgumentType(help="The string used to separate columns.", default=',')
        quote_char = CLIArgumentType(help="The string used to quote a specific field.", default='"')
        record_separator = CLIArgumentType(help="The string used to separate records.", default='\n')
        escape_char = CLIArgumentType(help="The string used as an escape character. Default to empty.", default="")
        has_header = CLIArgumentType(
            arg_type=get_three_state_flag(),
            help="Whether the blob data includes headers in the first line. "
            "The default value is False, meaning that the data will be returned inclusive of the first line. "
            "If set to True, the data will be returned exclusive of the first line.", default=False)
        c.extra('lease', options_list='--lease-id',
                help='Required if the blob has an active lease.')
        c.argument('query_expression', help='The query expression in SQL. The maximum size of the query expression '
                   'is 256KiB. For more information about the expression syntax, please see '
                   'https://docs.microsoft.com/azure/storage/blobs/query-acceleration-sql-reference')
        c.extra('input_format', arg_type=get_enum_type(['csv', 'json']), validator=validate_text_configuration,
                help='Serialization type of the data currently stored in the blob. '
                'The default is to treat the blob data as CSV data formatted in the default dialect.'
                'The blob data will be reformatted according to that profile when blob format is specified. '
                'If you choose `json`, please specify `Output Json Text Configuration Arguments` accordingly; '
                'If you choose `csv`, please specify `Output Delimited Text Configuration Arguments`.')
        c.extra('output_format', arg_type=get_enum_type(['csv', 'json']),
                help='Output serialization type for the data stream. '
                'By default the data will be returned as it is represented in the blob. '
                'By providing an output format, the blob data will be reformatted according to that profile. '
                'If you choose `json`, please specify `Output Json Text Configuration Arguments` accordingly; '
                'If you choose `csv`, please specify `Output Delimited Text Configuration Arguments`.')
        c.extra('in_line_separator',
                arg_group='Input Json Text Configuration',
                arg_type=line_separator)
        c.extra('in_column_separator', arg_group='Input Delimited Text Configuration',
                arg_type=column_separator)
        c.extra('in_quote_char', arg_group='Input Delimited Text Configuration',
                arg_type=quote_char)
        c.extra('in_record_separator', arg_group='Input Delimited Text Configuration',
                arg_type=record_separator)
        c.extra('in_escape_char', arg_group='Input Delimited Text Configuration',
                arg_type=escape_char)
        c.extra('in_has_header', arg_group='Input Delimited Text Configuration',
                arg_type=has_header)
        c.extra('out_line_separator',
                arg_group='Output Json Text Configuration',
                arg_type=line_separator)
        c.extra('out_column_separator', arg_group='Output Delimited Text Configuration',
                arg_type=column_separator)
        c.extra('out_quote_char', arg_group='Output Delimited Text Configuration',
                arg_type=quote_char)
        c.extra('out_record_separator', arg_group='Output Delimited Text Configuration',
                arg_type=record_separator)
        c.extra('out_escape_char', arg_group='Output Delimited Text Configuration',
                arg_type=escape_char)
        c.extra('out_has_header', arg_group='Output Delimited Text Configuration',
                arg_type=has_header)
        c.extra('result_file', help='Specify the file path to save result.')
        c.ignore('input_config')
        c.ignore('output_config')

    with self.argument_context('storage blob sync') as c:
        from .sdkutil import get_blob_sync_delete_destination_types
        c.extra('destination_container', options_list=['--container', '-c'], required=True,
                help='The sync destination container.')
        c.extra('destination_path', options_list=['--destination', '-d'],
                validator=validate_azcopy_upload_destination_url,
                help='The sync destination path.')
        c.argument('source', options_list=['--source', '-s'],
                   help='The source file path to sync from.')
        c.ignore('destination')
        c.argument('delete_destination', arg_type=get_enum_type(get_blob_sync_delete_destination_types()),
                   arg_group='Additional Flags', help='Defines whether to delete extra files from the destination that '
                   'are not present at the source. Could be set to true, false, or prompt. If set to prompt, the user '
                   'will be asked a question before scheduling files and blobs for deletion. ')
        c.argument('exclude_pattern', exclude_pattern_type)
        c.argument('include_pattern', include_pattern_type)
        c.argument('exclude_path', exclude_path_type)
        c.positional('extra_options', nargs='*', is_experimental=True, default=[],
                     help="Other options which will be passed through to azcopy as it is. "
                          "Please put all the extra options after a `--`")

    with self.argument_context('storage container') as c:
        t_public_access = self.get_sdk('_models#PublicAccess', resource_type=ResourceType.DATA_STORAGE_BLOB)
        c.argument('container_name', container_name_type, options_list=('--name', '-n'))
        c.argument('public_access', validator=validate_container_public_access,
                   arg_type=get_enum_type(t_public_access),
                   help='Specifies whether data in the container may be accessed publicly.')
    for scope in ['show', 'exists', 'show-permission', 'set-permission', 'metadata show', 'metadata update']:
        with self.argument_context('storage container {}'.format(scope)) as c:
            c.extra('container_name', container_name_type, options_list=('--name', '-n'), required=True)
            c.extra('timeout', timeout_type)

    for scope in ['show', 'show-permission', 'set-permission', 'metadata show', 'metadata update']:
        with self.argument_context('storage container {}'.format(scope)) as c:
            c.extra('lease', options_list='--lease-id',
                    help="If specified, only succeed if the container's lease is active and matches this ID.")

    for scope in ['set-permission', 'metadata update']:
        with self.argument_context(f'storage container {scope}') as c:
            c.extra('if_modified_since', arg_group='Precondition', type=get_datetime_type(False),
                    help="Commence only if modified since supplied UTC datetime (Y-m-d'T'H:M'Z').")
            c.extra('if_unmodified_since', arg_group='Precondition', type=get_datetime_type(False),
                    help="Commence only if unmodified since supplied UTC datetime (Y-m-d'T'H:M'Z').")

    with self.argument_context('storage container create') as c:
        from ._validators import validate_encryption_scope_parameter
        c.argument('resource_group_name', required=False, validator=None, deprecate_info=c.deprecate())
        c.argument('container_name', container_name_type, options_list=('--name', '-n'), completer=None)
        c.argument('fail_on_exist', help='Throw an exception if the container already exists.')
        c.argument('account_name', help='Storage account name. Related environment variable: AZURE_STORAGE_ACCOUNT.')
        c.argument('default_encryption_scope', options_list=['--default-encryption-scope', '-d'],
                   arg_group='Encryption Policy', is_preview=True, validator=validate_encryption_scope_parameter,
                   help='Default the container to use specified encryption scope for all writes.')
        c.argument('prevent_encryption_scope_override', options_list=['--prevent-encryption-scope-override', '-p'],
                   arg_type=get_three_state_flag(), arg_group='Encryption Policy', is_preview=True,
                   help='Block override of encryption scope from the container default.')

    with self.argument_context('storage container delete') as c:
        c.argument('fail_not_exist', help='Throw an exception if the container does not exist.')
        c.argument('bypass_immutability_policy', action='store_true', help='Bypasses upcoming service behavior that '
                   'will block a container from being deleted if it has a immutability-policy. Specifying this will '
                   'ignore arguments aside from those used to identify the container ("--name", "--account-name").')
        c.argument('lease_id', help="If specified, delete_container only succeeds if the container's lease is active "
                                    "and matches this ID. Required if the container has an active lease.")
        c.ignore('processed_resource_group')
        c.ignore('processed_account_name')
        c.ignore('mgmt_client')

    for item in ['create', 'extend']:
        with self.argument_context('storage container immutability-policy {}'.format(item)) as c:
            from ._validators import validate_allow_protected_append_writes_all
            c.argument('account_name',
                       help='Storage account name. Related environment variable: AZURE_STORAGE_ACCOUNT.')
            c.argument('if_match', help="An ETag value, or the wildcard character (*). Specify this header to perform "
                                        "the operation only if the resource's ETag matches the value specified.")
            c.extra('allow_protected_append_writes', options_list=['--allow-protected-append-writes', '-w'],
                    arg_type=get_three_state_flag(), help='This property can only be changed for unlocked time-based '
                                                          'retention policies. When enabled, new blocks can be '
                                                          'written to an append blob while maintaining immutability '
                                                          'protection and compliance. Only new blocks can be added '
                                                          'and any existing blocks cannot be modified or deleted. '
                                                          'This property cannot be changed with '
                                                          'ExtendImmutabilityPolicy API.')
            c.extra('allow_protected_append_writes_all', options_list=['--allow-protected-append-writes-all',
                                                                       '--w-all'],
                    arg_type=get_three_state_flag(), help="This property can only be changed for unlocked time-based "
                                                          "retention policies. When enabled, new blocks can be written "
                                                          "to both 'Append and Block Blobs' while maintaining "
                                                          "immutability protection and compliance. "
                                                          "Only new blocks can be added and any existing blocks cannot "
                                                          "be modified or deleted. This property cannot be changed with"
                                                          " ExtendImmutabilityPolicy API. The "
                                                          "'allowProtectedAppendWrites' and "
                                                          "'allowProtectedAppendWritesAll' properties are mutually "
                                                          "exclusive.",
                    validator=validate_allow_protected_append_writes_all)
            c.extra('period', type=int, help='The immutability period for the blobs in the container since the policy '
                                             'creation, in days.')
            c.ignore('parameters')

    with self.argument_context('storage container list') as c:
        c.argument('num_results', arg_type=num_results_type)

    with self.argument_context('storage container set-permission') as c:
        c.ignore('signed_identifiers')

    for item in ['set', 'show']:
        with self.argument_context('storage container {}-permission'.format(item)) as c:
            c.extra('auth_mode', arg_type=get_enum_type(['key']),
                    help='The mode in which to run the command. The legacy "key" mode will attempt to query for '
                         'an account key if no authentication parameters for the account are provided. '
                         'Environment variable: AZURE_STORAGE_AUTH_MODE')
            c.ignore('sas_token')

    with self.argument_context('storage container') as c:
        c.argument('account_name', completer=get_resource_name_completion_list('Microsoft.Storage/storageAccounts'))
        c.argument('resource_group_name', required=False, validator=process_resource_group)

    with self.argument_context('storage container immutability-policy') as c:
        c.argument('immutability_period_since_creation_in_days', options_list='--period')
        c.argument('container_name', container_name_type)

    with self.argument_context('storage container legal-hold') as c:
        c.argument('container_name', container_name_type)
        c.argument('account_name',
                   help='Storage account name. Related environment variable: AZURE_STORAGE_ACCOUNT.')
        c.argument('tags', nargs='+',
                   help='Space-separated tags. Each tag should be 3 to 23 alphanumeric characters and is normalized '
                        'to lower case')
    for item in ['set', 'clear']:
        with self.argument_context(f'storage container legal-hold {item}') as c:
            c.extra('allow_protected_append_writes_all', options_list=['--allow-protected-append-writes-all',
                                                                       '--w-all'],
                    arg_type=get_three_state_flag(),
                    help="When enabled, new blocks can be written to both Append and Block Blobs while maintaining "
                         "legal hold protection and compliance. Only new blocks can be added and any existing blocks "
                         "cannot be modified or deleted.")

    with self.argument_context('storage container policy') as c:
        from .completers import get_storage_acl_name_completion_list
        t_container_permissions = self.get_sdk('_models#ContainerSasPermissions',
                                               resource_type=ResourceType.DATA_STORAGE_BLOB)
        c.argument('container_name', container_name_type)
        c.argument('policy_name', options_list=('--name', '-n'), help='The stored access policy name.',
                   completer=get_storage_acl_name_completion_list(t_base_blob_service, 'container_name',
                                                                  'get_container_acl'))
        help_str = 'Allowed values: {}. Can be combined'.format(get_permission_help_string(t_container_permissions))
        c.argument('permission', options_list='--permissions', help=help_str,
                   validator=get_permission_validator(t_container_permissions))

        c.argument('start', type=get_datetime_type(False),
                   help='start UTC datetime (Y-m-d\'T\'H:M:S\'Z\'). Defaults to time of request.')
        c.argument('expiry', type=get_datetime_type(False), help='expiration UTC datetime in (Y-m-d\'T\'H:M:S\'Z\')')
        c.ignore('sas_token')

    for item in ['create', 'delete', 'list', 'show', 'update']:
        with self.argument_context('storage container policy {}'.format(item)) as c:
            c.extra('container_name', container_name_type, required=True)
            c.extra('lease', options_list='--lease-id', help='The container lease ID.')
            c.extra('auth_mode', arg_type=get_enum_type(['key']),
                    help='The mode in which to run the command. The legacy "key" mode will attempt to query for '
                         'an account key if no authentication parameters for the account are provided. '
                         'Environment variable: AZURE_STORAGE_AUTH_MODE')

    with self.argument_context('storage container generate-sas', resource_type=ResourceType.DATA_STORAGE_BLOB) as c:
        from .completers import get_storage_acl_name_completion_list
        t_container_permissions = self.get_sdk('_models#ContainerSasPermissions',
                                               resource_type=ResourceType.DATA_STORAGE_BLOB)
        c.register_sas_arguments()
        c.argument('id', options_list='--policy-name', validator=validate_policy,
                   help='The name of a stored access policy within the container\'s ACL.',
                   completer=get_storage_acl_name_completion_list(t_base_blob_service, 'container_name',
                                                                  'get_container_acl'))
        c.argument('permission', options_list='--permissions',
                   help=sas_help.format(get_permission_help_string(t_container_permissions)),
                   validator=get_permission_validator(t_container_permissions))
        c.argument('cache_control', help='Response header value for Cache-Control when resource is accessed '
                                         'using this shared access signature.')
        c.argument('content_disposition', help='Response header value for Content-Disposition when resource is '
                                               'accessed using this shared access signature.')
        c.argument('content_encoding', help='Response header value for Content-Encoding when resource is accessed '
                                            'using this shared access signature.')
        c.argument('content_language', help='Response header value for Content-Language when resource is accessed '
                                            'using this shared access signature.')
        c.argument('content_type', help='Response header value for Content-Type when resource is accessed '
                                        'using this shared access signature.')
        c.argument('as_user', min_api='2018-11-09', action='store_true',
                   validator=as_user_validator,
                   help="Indicates that this command return the SAS signed with the user delegation key. "
                        "The expiry parameter and '--auth-mode login' are required if this argument is specified. ")
        c.extra('encryption_scope', help='A predefined encryption scope used to encrypt the data on the service.')
        c.ignore('sas_token')

    for cmd in ['acquire', 'renew', 'break', 'change', 'release']:
        with self.argument_context(f'storage container lease {cmd}') as c:
            c.register_precondition_options()
            c.register_container_arguments()
            c.argument('container_name', required=True, options_list=['--container-name', '-c'])

    with self.argument_context('storage container lease acquire') as c:
        c.argument('lease_duration',
                   help='Specify the duration of the lease, in seconds, or negative one (-1) for a lease that never'
                        ' expires. A non-infinite lease can be between 15 and 60 seconds. A lease duration cannot '
                        'be changed using renew or change. Default is -1 (infinite lease)', type=int)
        c.extra('lease_id', options_list='--proposed-lease-id',
                help='Proposed lease ID, in a GUID string format. The Blob service returns 400 (Invalid request) '
                     'if the proposed lease ID is not in the correct format.')

    for cmd in ['renew', 'change', 'release']:
        with self.argument_context(f'storage container lease {cmd}') as c:
            c.extra('lease_id', help='Lease ID for active lease.', required=True)

    with self.argument_context('storage container lease break') as c:
        c.extra('lease_break_period', type=int, help='This is the proposed duration of seconds that the lease should '
                                                     'continue before it is broken, between 0 and 60 seconds. '
                                                     'This break period is only used if it is shorter than the time '
                                                     'remaining on the lease. If longer, the time remaining on the '
                                                     'lease is used. A new lease will not be available before the '
                                                     'break period has expired, but the lease may be held for longer '
                                                     'than the break period. If this header does not appear with a '
                                                     'break operation, a fixed-duration lease breaks after the '
                                                     'remaining lease period elapses, and an infinite lease breaks '
                                                     'immediately.')

    with self.argument_context('storage container lease change') as c:
        c.extra('proposed_lease_id', help='Proposed lease ID, in a GUID string format. The Blob service returns 400'
                                          ' (Invalid request) if the proposed lease ID is not in the correct format.',
                required=True)

    with self.argument_context('storage container list', resource_type=ResourceType.DATA_STORAGE_BLOB) as c:
        c.extra('timeout', timeout_type)
        c.argument('marker', arg_type=marker_type)
        c.argument('num_results', arg_type=num_results_type)
        c.argument('prefix',
                   help='Filter the results to return only blobs whose name begins with the specified prefix.')
        c.argument('include_metadata', arg_type=get_three_state_flag(),
                   help='Specify that container metadata to be returned in the response.')
        c.argument('show_next_marker', action='store_true', is_preview=True,
                   help='Show nextMarker in result when specified.')
        c.argument('include_deleted', arg_type=get_three_state_flag(), min_api='2020-02-10',
                   help='Specify that deleted containers to be returned in the response. This is for container restore '
                   'enabled account. The default value is `False`')

    with self.argument_context('storage container restore') as c:
        c.argument('deleted_container_name', options_list=['--name', '-n'],
                   help='Specify the name of the deleted container to restore.')
        c.argument('deleted_container_version', options_list=['--deleted-version'],
                   help='Specify the version of the deleted container to restore.')
        c.extra('timeout', timeout_type)

    with self.argument_context('storage container-rm', resource_type=ResourceType.MGMT_STORAGE) as c:
        from .sdkutil import get_container_access_type_names
        c.argument('container_name', container_name_type, options_list=('--name', '-n'), id_part='child_name_2')
        c.argument('account_name', storage_account_type)
        c.argument('resource_group_name', required=False)
        c.argument('public_access', validator=validate_container_public_access,
                   arg_type=get_enum_type(get_container_access_type_names()),
                   help='Specify whether data in the container may be accessed publicly.')
        c.ignore('filter', 'maxpagesize')

    with self.argument_context('storage container-rm create', resource_type=ResourceType.MGMT_STORAGE) as c:
        c.argument('fail_on_exist', help='Throw an exception if the container already exists.')
        c.argument('enable_vlw', arg_type=get_three_state_flag(), min_api='2021-01-01', is_preview=True,
                   help='The object level immutability property of the container. The property is immutable and can '
                   'only be set to true at the container creation time. Existing containers must undergo a migration '
                   'process.')

    for item in ['create', 'update']:
        with self.argument_context('storage container-rm {}'.format(item),
                                   resource_type=ResourceType.MGMT_STORAGE) as c:
            from ._validators import validate_container_nfsv3_squash
            t_root_squash = self.get_models('RootSquashType', resource_type=ResourceType.MGMT_STORAGE)
            c.extra('root_squash', arg_type=get_enum_type(t_root_squash), min_api='2021-06-01',
                    help='Enable NFSv3 squash on blob container.', validator=validate_container_nfsv3_squash)
            c.ignore('enable_nfs_v3_root_squash')
            c.ignore('enable_nfs_v3_all_squash')

    with self.argument_context('storage container-rm create', resource_type=ResourceType.MGMT_STORAGE) as c:
        c.argument('default_encryption_scope', options_list=['--default-encryption-scope', '-d'],
                   arg_group='Encryption Policy', min_api='2019-06-01',
                   help='Default the container to use specified encryption scope for all writes.')
        c.argument('deny_encryption_scope_override',
                   options_list=['--deny-encryption-scope-override', '--deny-override'],
                   arg_type=get_three_state_flag(), arg_group='Encryption Policy', min_api='2019-06-01',
                   help='Block override of encryption scope from the container default.')

    with self.argument_context('storage container-rm list', resource_type=ResourceType.MGMT_STORAGE) as c:
        c.argument('account_name', storage_account_type, id_part=None)
        c.argument('include_deleted', action='store_true',
                   help='Include soft deleted containers when specified.')

    with self.argument_context('storage share') as c:
        c.argument('share_name', share_name_type, options_list=('--name', '-n'))

    with self.argument_context('storage share-rm', resource_type=ResourceType.MGMT_STORAGE) as c:
        c.argument('resource_group_name', required=False)
        c.argument('account_name', storage_account_type)
        c.argument('share_name', share_name_type, options_list=('--name', '-n'), id_part='child_name_2')
        c.argument('expand', default=None)
        c.argument('x_ms_snapshot', options_list=['--snapshot'], is_preview=True,
                   help='The DateTime value that specifies the share snapshot to retrieve.')
        c.ignore('filter', 'maxpagesize')

    with self.argument_context('storage share-rm delete', resource_type=ResourceType.MGMT_STORAGE) as c:
        c.argument('include', default='none')

    with self.argument_context('storage share-rm update', resource_type=ResourceType.MGMT_STORAGE) as c:
        c.ignore('x_ms_snapshot')

    for item in ['create', 'update', 'snapshot']:
        with self.argument_context('storage share-rm {}'.format(item), resource_type=ResourceType.MGMT_STORAGE) as c:
            t_enabled_protocols, t_root_squash, t_access_tier = \
                self.get_models('EnabledProtocols', 'RootSquashType', 'ShareAccessTier',
                                resource_type=ResourceType.MGMT_STORAGE)
            c.argument('share_quota', type=int, options_list=['--quota', '-q'],
                       help='The maximum size of the share in gigabytes. Must be greater than 0, and less than or '
                            'equal to 5TB (5120). For Large File Shares, the maximum size is 102400.')
            c.argument('metadata', nargs='+',
                       help='Metadata in space-separated key=value pairs that is associated with the share. '
                            'This overwrites any existing metadata',
                       validator=validate_metadata)
            c.argument('enabled_protocols', arg_type=get_enum_type(t_enabled_protocols),
                       min_api='2019-06-01', help='Immutable property for file shares protocol. NFS protocol will be '
                       'only available for premium file shares (file shares in the FileStorage account type).')
            c.argument('root_squash', arg_type=get_enum_type(t_root_squash),
                       min_api='2019-06-01', help='Reduction of the access rights for the remote superuser.')
            c.argument('access_tier', arg_type=get_enum_type(t_access_tier), min_api='2019-06-01',
                       help='Access tier for specific share. GpV2 account can choose between TransactionOptimized '
                       '(default), Hot, and Cool. FileStorage account can choose Premium.')

    with self.argument_context('storage share-rm list', resource_type=ResourceType.MGMT_STORAGE) as c:
        c.argument('account_name', storage_account_type, id_part=None)
        c.argument('include_deleted', action='store_true',
                   help='Include soft deleted file shares when specified.')
        c.argument('include_snapshot', action='store_true',
                   help='Include file share snapshots when specified.')

    with self.argument_context('storage share-rm restore', resource_type=ResourceType.MGMT_STORAGE) as c:
        c.argument('deleted_version',
                   help='Identify the version of the deleted share that will be restored.')
        c.argument('share_name',
                   help='The file share name. Identify the name of the deleted share that will be restored.')
        c.argument('restored_name',
                   help='A new file share name to be restored. If not specified, deleted share name will be used.')

    with self.argument_context('storage share create') as c:
        c.extra('share_name', share_name_type, options_list=('--name', '-n'), required=True)
        c.argument('fail_on_exist', help='Specify whether to throw an exception when the share exists. False by '
                                         'default.')
        c.argument('quota', type=int, help='Specifies the maximum size of the share, in gigabytes. Must be greater '
                                           'than 0, and less than or equal to 5TB (5120).')

    with self.argument_context('storage share url') as c:
        c.extra('unc', action='store_true', help='Output UNC network path.')
        c.argument('protocol', arg_type=get_enum_type(['http', 'https'], 'https'), help='Protocol to use.')
        c.ignore('snapshot')

    with self.argument_context('storage share snapshot') as c:
        c.extra('metadata', nargs='+',
                help='Metadata in space-separated key=value pairs. This overwrites any existing metadata.',
                validator=validate_metadata)
        c.extra('quota', help='Specifies the maximum size of the share, in gigabytes. Must be greater than 0, and '
                'less than or equal to 5 TB (5120 GB).')

    with self.argument_context('storage share list') as c:
        c.argument('num_results', arg_type=num_results_type)
        c.extra('marker', help='An opaque continuation token. This value can be retrieved from the next_marker field '
                               'of a previous generator object if num_results was specified and that generator has '
                               'finished enumerating results. If specified, this generator will begin returning '
                               'results from the point where the previous generator stopped.')
        c.extra('timeout', timeout_type)
        c.argument('include_snapshots', help='Specifies that share snapshots be returned in the response.')
        c.argument('include_metadata', help='Specifies that share metadata be returned in the response.')
        c.extra('prefix',
                help='Filter the results to return only blobs whose name begins with the specified prefix.')
        c.ignore('name_starts_with')

    with self.argument_context('storage share exists') as c:
        c.extra('share_name', share_name_type, options_list=('--name', '-n'), required=True)
        c.extra('snapshot', options_list=['--snapshot'],
                help='A string that represents the snapshot version, if applicable.')
        c.ignore('directory_name', 'file_name')
        c.extra('timeout', timeout_type)

    for item in ['show', 'metadata show']:
        with self.argument_context('storage share {}'.format(item)) as c:
            c.extra('share_name', share_name_type, options_list=('--name', '-n'), required=True)
            c.extra('snapshot', options_list=['--snapshot'],
                    help='A string that represents the snapshot version, if applicable.')
            c.extra('timeout', timeout_type)

    for item in ['stats', 'snapshot', 'metadata update']:
        with self.argument_context('storage share {}'.format(item)) as c:
            c.extra('share_name', share_name_type, options_list=('--name', '-n'), required=True)
            c.extra('timeout', timeout_type)

    for item in ['create', 'delete', 'show', 'list', 'update']:
        with self.argument_context('storage share policy {}'.format(item)) as c:
            c.extra('share_name', share_name_type, required=True)

    with self.argument_context('storage share policy') as c:
        from .completers import get_storage_acl_name_completion_list

        t_share_permissions = self.get_sdk('_models#ShareSasPermissions',
                                           resource_type=ResourceType.DATA_STORAGE_FILESHARE)

        c.argument('share_name', share_name_type)
        c.argument('policy_name', options_list=('--name', '-n'), help='The stored access policy name.',
                   completer=get_storage_acl_name_completion_list(t_share_service, 'share_name',
                                                                  'get_share_access_policy'))

        help_str = 'Allowed values: {}. Can be combined'.format(get_permission_help_string(t_share_permissions))
        c.argument('permission', options_list='--permissions', help=help_str,
                   validator=get_permission_validator(t_share_permissions))

        c.argument('start', type=get_datetime_type(True),
                   help='start UTC datetime (Y-m-d\'T\'H:M:S\'Z\'). Defaults to time of request.')
        c.argument('expiry', type=get_datetime_type(True), help='expiration UTC datetime in (Y-m-d\'T\'H:M:S\'Z\')')

    with self.argument_context('storage share delete') as c:
        from .sdkutil import get_delete_file_snapshot_type_names
        c.extra('share_name', share_name_type, options_list=('--name', '-n'), required=True)
        c.argument('delete_snapshots', arg_type=get_enum_type(get_delete_file_snapshot_type_names()),
                   help='Specify the deletion strategy when the share has snapshots.')
        c.argument('fail_not_exist', help="Specify whether to throw an exception when the share doesn't exists. False "
                                          "by default.")
        c.extra('snapshot', options_list=['--snapshot'],
                help='A string that represents the snapshot version, if applicable.Specify this argument to delete a '
                     'specific snapshot only. delete_snapshots must be None if this is specified.')
        c.extra('timeout', timeout_type)

    with self.argument_context('storage share generate-sas') as c:
        from .completers import get_storage_acl_name_completion_list

        t_share_permissions = self.get_sdk('_models#ShareSasPermissions',
                                           resource_type=ResourceType.DATA_STORAGE_FILESHARE)
        c.register_sas_arguments()
        c.extra('share_name', share_name_type, options_list=('--name', '-n'), required=True)
        c.argument('cache_control', help='Response header value for Cache-Control when resource is accessed using this '
                                         'shared access signature.')
        c.argument('content_disposition', help='Response header value for Content-Disposition when resource is '
                                               'accessed using this shared access signature.')
        c.argument('content_encoding', help='Response header value for Content-Encoding when resource is accessed '
                                            'using this shared access signature.')
        c.argument('content_language', help='Response header value for Content-Language when resource is accessed '
                                            'using this shared access signature.')
        c.argument('content_type', help='Response header value for Content-Type when resource is accessed using this '
                                        'shared access signature.')
        c.argument('policy_id', options_list='--policy-name',
                   help='The name of a stored access policy within the share\'s ACL.',
                   completer=get_storage_acl_name_completion_list(t_share_service, 'share_name',
                                                                  'get_share_access_policy'))
        c.argument('permission', options_list='--permissions',
                   help=sas_help.format(get_permission_help_string(t_share_permissions)),
                   validator=get_permission_validator(t_share_permissions))
        c.ignore('sas_token')

    with self.argument_context('storage share update') as c:
        c.extra('share_name', share_name_type, options_list=('--name', '-n'), required=True)
        c.argument('quota', help='Specifies the maximum size of the share, in gigabytes. Must be greater than 0, and '
                                 'less than or equal to 5 TB (5120 GB).')
        c.extra('timeout', timeout_type)

    with self.argument_context('storage share list-handle') as c:
        c.register_path_argument(default_file_param="", fileshare=True)
        c.extra('share_name', share_name_type, options_list=('--name', '-n'), required=True)
        c.extra('marker', help='An opaque continuation token. This value can be retrieved from the '
                               'next_marker field of a previous generator object if max_results was '
                               'specified and that generator has finished enumerating results. If '
                               'specified, this generator will begin returning results from the point '
                               'where the previous generator stopped.')
        c.extra('num_results', options_list='--max-results', type=int,
                help='Specifies the maximum number of handles taken on files and/or directories '
                     'to return. If the request does not specify max_results or specifies a '
                     'value greater than 5,000, the server will return up to 5,000 items. '
                     'Setting max_results to a value less than or equal to zero results in '
                     'error response code 400 (Bad Request).')
        c.extra('recursive', arg_type=get_three_state_flag(),
                help='Boolean that specifies if operation should apply to the directory specified in the URI, '
                     'its files, with its subdirectories and their files.')
        c.extra('snapshot', help="A string that represents the snapshot version, if applicable.")
        c.extra('timeout', help='Request timeout in seconds. Applies to each call to the service.', type=int)

    with self.argument_context('storage share close-handle') as c:
        c.register_path_argument(default_file_param="", fileshare=True)
        c.extra('share_name', share_name_type, options_list=('--name', '-n'), required=True)
        c.extra('recursive', arg_type=get_three_state_flag(),
                help="Boolean that specifies if operation should apply to the directory specified in the URI, its "
                     "files, with its subdirectories and their files.")
        c.extra('close_all', arg_type=get_three_state_flag(), validator=validate_share_close_handle,
                help="Whether or not to close all the file handles. Specify close-all or a specific handle-id.")
        c.extra('handle', options_list='--handle-id',
                help="Specifies handle ID opened on the file or directory to be closed. "
                     "Astrix (‘*’) is a wildcard that specifies all handles.")
        c.extra('snapshot', help="A string that represents the snapshot version, if applicable.")
        c.extra('timeout', help='Request timeout in seconds. Applies to each call to the service.', type=int)

    for scope in ['create', 'delete', 'show', 'exists', 'metadata show', 'metadata update']:
        with self.argument_context(f'storage directory {scope}') as c:
            c.extra('share_name', share_name_type, required=True)
            c.extra('snapshot', help="A string that represents the snapshot version, if applicable.")
            c.extra('directory_path', directory_type, options_list=('--name', '-n'), required=True)
            c.extra('timeout', help='Request timeout in seconds. Applies to each call to the service.', type=int)

    with self.argument_context('storage directory list') as c:
        c.extra('share_name', share_name_type, required=True)
        c.extra('directory_path', directory_type, options_list=('--name', '-n'))
        c.argument('exclude_extended_info',
                   help='Specify to exclude "timestamps", "Etag", "Attributes", "PermissionKey" info from response')
        c.extra('timeout', help='Request timeout in seconds. Applies to each call to the service.', type=int)

    with self.argument_context('storage directory create') as c:
        c.argument('fail_on_exist', help='Throw an exception if the directory already exists.')

    with self.argument_context('storage directory delete') as c:
        c.argument('fail_not_exist', help='Throw an exception if the directory does not exist.')

    with self.argument_context('storage directory metadata update') as c:
        c.argument('metadata', required=False)

    with self.argument_context('storage file') as c:
        c.argument('file_name', file_name_type, options_list=('--name', '-n'))
        c.argument('directory_name', directory_type, required=False)

    with self.argument_context('storage file copy') as c:
        c.argument('share_name', share_name_type, options_list=('--destination-share', '-s'),
                   help='Name of the destination share. The share must exist.')

    with self.argument_context('storage file copy start') as c:
        from .completers import dir_path_completer
        from azure.cli.command_modules.storage._validators import validate_source_uri
        c.register_path_argument(options_list=('--destination-path', '-p'))
        c.register_source_uri_arguments(validator=validate_source_uri)
        c.extra('share_name', share_name_type, options_list=('--destination-share', '-s'), required=True,
                help='Name of the destination share. The share must exist.')
        c.extra('file_snapshot', default=None, arg_group='Copy Source',
                help='The file snapshot for the source storage account.')
        c.extra('metadata', nargs='+',
                help='Metadata in space-separated key=value pairs. This overwrites any existing metadata.',
                validator=validate_metadata)
        c.extra('timeout', help='Request timeout in seconds. Applies to each call to the service.', type=int)

    with self.argument_context('storage file copy cancel') as c:
        c.register_path_argument(options_list=('--destination-path', '-p'))
        c.extra('share_name', share_name_type, options_list=('--destination-share', '-s'), required=True,
                help='Name of the destination share. The share must exist.')
        c.extra('timeout', help='Request timeout in seconds. Applies to each call to the service.', type=int)

    with self.argument_context('storage file copy start-batch') as c:
        c.argument('share_name', share_name_type, options_list=('--destination-share'),
                   help='Name of the destination share. The share must exist.')

    with self.argument_context('storage file copy start-batch', arg_group='Copy Source') as c:
        from ._validators import get_source_file_or_blob_service_client_track2
        c.argument('source_client', ignore_type, validator=get_source_file_or_blob_service_client_track2)
        c.extra('source_account_name')
        c.extra('source_account_key')
        c.extra('source_uri')
        c.argument('source_sas')
        c.argument('source_container')
        c.argument('source_share')

    with self.argument_context('storage file delete') as c:
        c.register_path_argument()
        c.extra('share_name', share_name_type, required=True)
        c.extra('timeout', help='Request timeout in seconds. Applies to each call to the service.', type=int)

    with self.argument_context('storage file download') as c:
        c.register_path_argument()
        c.extra('share_name', share_name_type, required=True)
        c.extra('destination_path', options_list=('--dest',), type=file_type, required=False,
                help='Path of the file to write to. The source filename will be used if not specified.',
                completer=FilesCompleter())
        c.extra('no_progress', progress_type, validator=add_progress_callback)
        c.argument('max_connections', type=int, help='Maximum number of parallel connections to use.')
        c.extra('start_range', type=int, help='Start of byte range to use for downloading a section of the file. '
                                              'If no --end-range is given, all bytes after the --start-range will be '
                                              'downloaded. The --start-range and --end-range params are inclusive. Ex: '
                                              '--start-range=0, --end-range=511 will download first 512 bytes of file.')
        c.extra('end_range', type=int, help='End of byte range to use for downloading a section of the file. If '
                                            '--end-range is given, --start-range must be provided. The --start-range '
                                            'and --end-range params are inclusive. Ex: --start-range=0, '
                                            '--end-range=511 will download first 512 bytes of file.')
        c.argument('timeout', help='Request timeout in seconds. Applies to each call to the service.', type=int)
        c.extra('snapshot', help="A string that represents the snapshot version, if applicable.")
        c.argument('open_mode', help="Mode to use when opening the file. Note that specifying append only "
                                     "open_mode prevents parallel download. So, --max-connections must be "
                                     "set to 1 if this --open-mode is used.")
        c.extra('validate_content', help="If set to true, validates an MD5 hash for each retrieved portion of the file."
                                         " This is primarily valuable for detecting bitflips on the wire if using "
                                         "http instead of https as https (the default) will already validate. "
                                         "As computing the MD5 takes processing time and more requests will "
                                         "need to be done due to the reduced chunk size there may be some increase "
                                         "in latency.")

    with self.argument_context('storage file exists') as c:
        c.register_path_argument()
        c.extra('share_name', share_name_type, required=True)
        c.extra('timeout', help='Request timeout in seconds. Applies to each call to the service.', type=int)
        c.extra('snapshot', help="A string that represents the snapshot version, if applicable.")

    with self.argument_context('storage file generate-sas') as c:
        from .completers import get_storage_acl_name_completion_list

        c.register_path_argument()
        c.register_sas_arguments()
        c.extra('share_name', share_name_type, required=True)
        t_file_svc = self.get_sdk('file.fileservice#FileService')
        t_file_permissions = self.get_sdk('_models#FileSasPermissions',
                                          resource_type=ResourceType.DATA_STORAGE_FILESHARE)
        c.argument('id', options_list='--policy-name',
                   help='The name of a stored access policy within the container\'s ACL.',
                   completer=get_storage_acl_name_completion_list(t_file_svc, 'container_name', 'get_container_acl'))
        c.argument('permission', options_list='--permissions',
                   help=sas_help.format(get_permission_help_string(t_file_permissions)),
                   validator=get_permission_validator(t_file_permissions))
        c.extra('cache_control', help='Response header value for Cache-Control when resource is accessed '
                                      'using this shared access signature.')
        c.extra('content_disposition', help='Response header value for Content-Disposition when resource is accessed '
                                            'using this shared access signature.')
        c.extra('content_encoding', help='Response header value for Content-Encoding when resource is accessed '
                                         'using this shared access signature.')
        c.extra('content_language', help='Response header value for Content-Language when resource is accessed '
                                         'using this shared access signature.')
        c.extra('content_type', help='Response header value for Content-Type when resource is accessed '
                                     'using this shared access signature.')
        c.ignore('sas_token')

    with self.argument_context('storage file list') as c:
        c.extra('share_name', share_name_type, required=True)
        c.extra('snapshot', help="A string that represents the snapshot version, if applicable.")
        c.argument('directory_name', options_list=('--path', '-p'), help='The directory path within the file share.',
                   completer=dir_path_completer)
        c.argument('num_results', arg_type=num_results_type)
        c.argument('marker', arg_type=marker_type)
        c.argument('exclude_extended_info',
                   help='Specify to exclude "timestamps", "Etag", "Attributes", "PermissionKey" info from response')

    with self.argument_context('storage file metadata show') as c:
        c.register_path_argument()
        c.extra('share_name', share_name_type, required=True)
        c.extra('snapshot', help="A string that represents the snapshot version, if applicable.")
        c.extra('timeout', help='Request timeout in seconds. Applies to each call to the service.', type=int)

    with self.argument_context('storage file metadata update') as c:
        c.register_path_argument()
        c.extra('share_name', share_name_type, required=True)
        c.extra('timeout', help='Request timeout in seconds. Applies to each call to the service.', type=int)

    with self.argument_context('storage file resize') as c:
        c.register_path_argument()
        c.extra('share_name', share_name_type, required=True)
        c.extra('timeout', help='Request timeout in seconds. Applies to each call to the service.', type=int)
        c.argument('content_length', options_list='--size', type=int)

    with self.argument_context('storage file show') as c:
        c.register_path_argument()
        c.extra('share_name', share_name_type, required=True)
        c.extra('timeout', help='Request timeout in seconds. Applies to each call to the service.', type=int)
        c.extra('snapshot', help='A string that represents the snapshot version, if applicable.')

    with self.argument_context('storage file update') as c:
        t_file_content_settings = self.get_sdk('_models#ContentSettings',
                                               resource_type=ResourceType.DATA_STORAGE_FILESHARE)
        c.extra('share_name', share_name_type, required=True)
        c.register_path_argument()
        c.register_content_settings_argument(t_file_content_settings, update=True, process_md5=True)
        c.extra('timeout', help='Request timeout in seconds. Applies to each call to the service.', type=int)

    with self.argument_context('storage file upload') as c:
        t_file_content_settings = self.get_sdk('_models#ContentSettings',
                                               resource_type=ResourceType.DATA_STORAGE_FILESHARE)

        c.register_path_argument(default_file_param='local_file_path')
        c.register_content_settings_argument(t_file_content_settings, update=False, guess_from_file='local_file_path',
                                             process_md5=True)
        c.argument('local_file_path', options_list='--source', type=file_type, completer=FilesCompleter(),
                   help='Path of the local file to upload as the file content.')
        c.extra('no_progress', progress_type, validator=add_progress_callback)
        c.argument('max_connections', type=int, help='Maximum number of parallel connections to use.')
        c.extra('share_name', share_name_type)
        c.argument('validate_content', action='store_true', min_api='2016-05-31',
                   help='If true, calculates an MD5 hash for each range of the file. The storage service checks the '
                        'hash of the content that has arrived with the hash that was sent. This is primarily valuable '
                        'for detecting bitflips on the wire if using http instead of https as https (the default) will '
                        'already validate. Note that this MD5 hash is not stored with the file.')
        c.extra('file_url', help='The full endpoint URL to the File, including SAS token if used.')

    with self.argument_context('storage file url') as c:
        c.register_path_argument(fileshare=True)
        c.extra('share_name', share_name_type, required=True)
        c.argument('protocol', arg_type=get_enum_type(['http', 'https'], 'https'), help='Protocol to use.')

    with self.argument_context('storage file upload-batch') as c:
        t_file_content_settings = self.get_sdk('_models#ContentSettings',
                                               resource_type=ResourceType.DATA_STORAGE_FILESHARE)
        from ._validators import process_file_upload_batch_parameters
        c.argument('source', options_list=('--source', '-s'), validator=process_file_upload_batch_parameters)
        c.argument('destination', options_list=('--destination', '-d'))
        c.argument('max_connections', arg_group='Download Control', type=int)
        c.argument('validate_content', action='store_true', min_api='2016-05-31')
        c.register_content_settings_argument(t_file_content_settings, update=False, arg_group='Content Settings')
        c.extra('no_progress', progress_type, validator=add_progress_callback)

    with self.argument_context('storage file download-batch') as c:
        from ._validators import process_file_download_batch_parameters
        c.argument('source', options_list=('--source', '-s'), validator=process_file_download_batch_parameters)
        c.argument('destination', options_list=('--destination', '-d'))
        c.argument('max_connections', arg_group='Download Control', type=int)
        c.argument('validate_content', action='store_true', min_api='2016-05-31')
        c.extra('no_progress', progress_type, validator=add_progress_callback)
        c.extra('snapshot', help='The snapshot parameter is an opaque DateTime value that, when present, '
                                 'specifies the snapshot.')

    with self.argument_context('storage file delete-batch') as c:
        from ._validators import process_file_batch_source_parameters
        c.argument('source', options_list=('--source', '-s'), validator=process_file_batch_source_parameters)

    with self.argument_context('storage cors list') as c:
        c.extra('services', validator=get_char_options_validator('bfqt', 'services'), default='bfqt',
                options_list='--services', required=False)

    with self.argument_context('storage cors add') as c:
        t_cors_rule_allowed_methods = self.get_models('CorsRuleAllowedMethodsItem',
                                                      resource_type=ResourceType.MGMT_STORAGE)
        c.extra('services', validator=get_char_options_validator('bfqt', 'services'), required=True,
                options_list='--services')
        c.argument('max_age')
        c.argument('origins', nargs='+')
        c.argument('methods', nargs='+',
                   arg_type=get_enum_type(t_cors_rule_allowed_methods))
        c.argument('allowed_headers', nargs='+')
        c.argument('exposed_headers', nargs='+')

    with self.argument_context('storage cors clear') as c:
        c.extra('services', validator=get_char_options_validator('bfqt', 'services'), required=True,
                options_list='--services')

    for item in ['stats', 'exists', 'metadata show', 'metadata update']:
        with self.argument_context('storage queue {}'.format(item)) as c:
            c.extra('timeout', help='Request timeout in seconds. Applies to each call to the service.', type=int)

    for item in ['exists', 'generate-sas', 'create', 'delete', 'metadata show', 'metadata update']:
        with self.argument_context('storage queue {}'.format(item)) as c:
            c.extra('queue_name', queue_name_type, options_list=('--name', '-n'), required=True)

    with self.argument_context('storage queue generate-sas') as c:
        from .completers import get_storage_acl_name_completion_list

        t_queue_permissions = self.get_sdk('_models#QueueSasPermissions', resource_type=ResourceType.DATA_STORAGE_QUEUE)

        c.register_sas_arguments()

        c.argument('policy_id', options_list='--policy-name',
                   help='The name of a stored access policy within the share\'s ACL.',
                   completer=get_storage_acl_name_completion_list(t_queue_service, 'container_name',
                                                                  'get_queue_access_policy'))
        c.argument('permission', options_list='--permissions',
                   help=sas_help.format(get_permission_help_string(t_queue_permissions)),
                   validator=get_permission_validator(t_queue_permissions))
        c.ignore('sas_token')

    with self.argument_context('storage queue list') as c:
        c.argument('include_metadata', help='Specify that queue metadata be returned in the response.')
        c.argument('marker', arg_type=marker_type)
        c.argument('num_results', arg_type=num_results_type)
        c.argument('prefix', help='Filter the results to return only queues whose names '
                                  'begin with the specified prefix.')
        c.argument('show_next_marker', action='store_true',
                   help='Show nextMarker in result when specified.')
        c.extra('timeout', help='Request timeout in seconds. Apply to each call to the service.', type=int)

    with self.argument_context('storage queue create') as c:
        c.argument('fail_on_exist', help='Specify whether to throw an exception if the queue already exists.')

    with self.argument_context('storage queue delete') as c:
        c.argument('fail_not_exist', help='Specify whether to throw an exception if the queue doesn\'t exist.')

    for item in ['create', 'delete', 'show', 'list', 'update']:
        with self.argument_context('storage queue policy {}'.format(item)) as c:
            c.extra('queue_name', queue_name_type, required=True)

    with self.argument_context('storage queue policy') as c:
        from .completers import get_storage_acl_name_completion_list

        t_queue_permissions = self.get_sdk('_models#QueueSasPermissions', resource_type=ResourceType.DATA_STORAGE_QUEUE)

        c.argument('container_name', queue_name_type)
        c.argument('policy_name', options_list=('--name', '-n'), help='The stored access policy name.',
                   completer=get_storage_acl_name_completion_list(t_queue_service, 'container_name',
                                                                  'get_queue_access_policy'))

        help_str = 'Allowed values: {}. Can be combined'.format(get_permission_help_string(t_queue_permissions))
        c.argument('permission', options_list='--permissions', help=help_str,
                   validator=get_permission_validator(t_queue_permissions))

        c.argument('start', type=get_datetime_type(True),
                   help='start UTC datetime (Y-m-d\'T\'H:M:S\'Z\'). Defaults to time of request.')
        c.argument('expiry', type=get_datetime_type(True), help='expiration UTC datetime in (Y-m-d\'T\'H:M:S\'Z\')')
        c.ignore('auth_mode')

    from six import u as unicode_string
    for item in ['get', 'peek', 'put', 'update', 'delete', 'clear']:
        with self.argument_context('storage message {}'.format(item)) as c:
            c.extra('queue_name', queue_name_type, required=True)
            c.extra('timeout', help='Request timeout in seconds. Applies to each call to the service.', type=int)

    for item in ['update', 'delete']:
        with self.argument_context('storage message {}'.format(item)) as c:
            c.argument('message', options_list='--id', required=True,
                       help='The message id identifying the message to delete.')
            c.argument('pop_receipt', required=True,
                       help='A valid pop receipt value returned from an earlier call to '
                            'the :func:`~get_messages` or :func:`~update_message` operation.')

    with self.argument_context('storage message put') as c:
        c.argument('content', type=unicode_string, help='Message content, up to 64KB in size.')
        c.extra('time_to_live', type=int,
                help='Specify the time-to-live interval for the message, in seconds. '
                     'The time-to-live may be any positive number or -1 for infinity. '
                     'If this parameter is omitted, the default time-to-live is 7 days.')
        c.extra('visibility_timeout', type=int,
                help='If not specified, the default value is 0. Specify the new visibility timeout value, '
                     'in seconds, relative to server time. The value must be larger than or equal to 0, '
                     'and cannot be larger than 7 days. The visibility timeout of a message cannot be set '
                     'to a value later than the expiry time. visibility_timeout should be set to a value '
                     'smaller than the time_to_live value.')

    with self.argument_context('storage message get') as c:
        c.extra('messages_per_page', options_list='--num-messages', type=int, default=1,
                help='A nonzero integer value that specifies the number of messages to retrieve from the queue, '
                     'up to a maximum of 32. If fewer are visible, the visible messages are returned. '
                     'By default, a single message is retrieved from the queue with this operation.')
        c.extra('visibility_timeout', type=int,
                help='Specify the new visibility timeout value, in seconds, relative to server time. '
                     'The new value must be larger than or equal to 1 second, and cannot be larger than 7 days. '
                     'The visibility timeout of a message can be set to a value later than the expiry time.')

    with self.argument_context('storage message peek') as c:
        c.extra('max_messages', options_list='--num-messages', type=int,
                help='A nonzero integer value that specifies the number of messages to peek from the queue, up to '
                     'a maximum of 32. By default, a single message is peeked from the queue with this operation.')

    with self.argument_context('storage message update') as c:
        c.argument('content', type=unicode_string, help='Message content, up to 64KB in size.')
        c.extra('visibility_timeout', type=int,
                help='If not specified, the default value is 0. Specify the new visibility timeout value, in seconds, '
                     'relative to server time. The new value must be larger than or equal to 0, and cannot be larger '
                     'than 7 days. The visibility timeout of a message cannot be set to a value later than the expiry '
                     'time. A message can be updated until it has been deleted or has expired.')

    with self.argument_context('storage remove') as c:
        from .completers import file_path_completer

        c.extra('container_name', container_name_type, validator=validate_azcopy_remove_arguments)
        c.extra('blob_name', options_list=('--name', '-n'), arg_type=blob_name_type)
        c.extra('share_name', share_name_type, help='The file share name.')
        c.extra('path', options_list=('--path', '-p'),
                help='The path to the file within the file share.',
                completer=file_path_completer)
        c.argument('exclude_pattern', exclude_pattern_type)
        c.argument('include_pattern', include_pattern_type)
        c.argument('exclude_path', exclude_path_type)
        c.argument('include_path', include_path_type)
        c.argument('recursive', recursive_type)
        c.ignore('destination')
        c.ignore('service')
        c.ignore('target')

    for scope in ['create', 'delete', 'exists', 'generate-sas', 'stats']:
        with self.argument_context('storage table {}'.format(scope)) as c:
            c.argument('table_name', table_name_type, options_list=('--name', '-n'))

    with self.argument_context('storage table create') as c:
        c.argument('table_name', table_name_type, options_list=('--name', '-n'), completer=None)
        c.argument('fail_on_exist', help='Throw an exception if the table already exists.')

    with self.argument_context('storage table delete') as c:
        c.argument('fail_not_exist', help='Throw an exception if the table does not exist.')

    with self.argument_context('storage table list') as c:
        c.argument('marker', arg_type=marker_type)
        c.argument('num_results', type=int, help='The maximum number of tables to return.')
        c.argument('show_next_marker', action='store_true',
                   help='Show nextMarker in result when specified.')

    for scope in ['create', 'delete', 'list', 'show', 'update']:
        with self.argument_context('storage table policy {}'.format(scope)) as c:
            c.extra('table_name', table_name_type, required=True)

    with self.argument_context('storage table policy') as c:
        from ._validators import table_permission_validator
        from .completers import get_storage_acl_name_completion_list

        c.argument('policy_name', options_list=('--name', '-n'), help='The stored access policy name.',
                   completer=get_storage_acl_name_completion_list(t_table_service, 'table_name', 'get_table_acl'))

        help_str = 'Allowed values: (r)ead/query (a)dd (u)pdate (d)elete. Can be combined.'
        c.argument('permission', options_list='--permissions', help=help_str, validator=table_permission_validator)

        c.argument('start', type=get_datetime_type(True),
                   help='start UTC datetime (Y-m-d\'T\'H:M:S\'Z\'). Defaults to time of request.')
        c.argument('expiry', type=get_datetime_type(True), help='expiration UTC datetime in (Y-m-d\'T\'H:M:S\'Z\')')

    with self.argument_context('storage table generate-sas') as c:
        from .completers import get_storage_acl_name_completion_list

        c.register_sas_arguments()
        c.argument('id', options_list='--policy-name',
                   help='The name of a stored access policy within the table\'s ACL.',
                   completer=get_storage_acl_name_completion_list(t_table_service, 'table_name', 'get_table_acl'))
        c.argument('permission', options_list='--permissions',
                   help=sas_help.format('(r)ead/query (a)dd (u)pdate (d)elete'),
                   validator=table_permission_validator)
        c.argument('start_pk', help='The minimum partition key accessible with this shared access signature. '
                                    'startpk must accompany startrk. Key values are inclusive. If omitted, '
                                    'there is no lower bound on the table entities that can be accessed.')
        c.argument('start_rk', help='The minimum row key accessible with this shared access signature. '
                                    'startpk must accompany startrk. Key values are inclusive. If omitted, '
                                    'there is no lower bound on the table entities that can be accessed.')
        c.argument('end_pk', help='The maximum partition key accessible with this shared access signature. '
                                  'endpk must accompany endrk. Key values are inclusive. If omitted, '
                                  'there is no upper bound on the table entities that can be accessed.')
        c.argument('end_rk', help='The maximum row key accessible with this shared access signature. '
                                  'endpk must accompany endrk. Key values are inclusive. If omitted, '
                                  'there is no upper bound on the table entities that can be accessed.')
        c.ignore('sas_token')

    with self.argument_context('storage entity') as c:
        c.argument('entity', options_list=('--entity', '-e'), validator=validate_entity, nargs='+',
                   help='Space-separated list of key=value pairs. Must contain a PartitionKey and a RowKey.')
        c.argument('partition_key', help='The PartitionKey of the entity.')
        c.argument('row_key', help='The RowKey of the entity.')

    for scope in ['insert', 'show', 'query', 'replace', 'merge', 'delete']:
        with self.argument_context('storage entity {}'.format(scope)) as c:
            c.extra('table_name', table_name_type, required=True)

    for scope in ['show', 'query']:
        with self.argument_context('storage entity {}'.format(scope)) as c:
            c.extra('select', nargs='+', validator=validate_select,
                    help='Space-separated list of properties to return for each entity.')

    for scope in ['replace', 'merge', 'delete']:
        with self.argument_context('storage entity {}'.format(scope)) as c:
            c.argument('if_match', arg_group='Precondition',
                       help="An ETag value, or the wildcard character (*). "
                            "Specify this header to perform the operation only if "
                            "the resource's ETag matches the value specified.")

    with self.argument_context('storage entity insert') as c:
        c.argument('if_exists', arg_type=get_enum_type(['fail', 'merge', 'replace']))

    with self.argument_context('storage entity query') as c:
        c.argument('filter', help='Specify a filter to return certain entities')
        c.argument('marker', validator=validate_marker, nargs='+')
        c.argument('num_results', type=int, help='Number of entities returned per service request.')

    for item in ['create', 'show', 'delete', 'exists', 'metadata update', 'metadata show']:
        with self.argument_context('storage fs {}'.format(item)) as c:
            c.extra('file_system_name', options_list=['--name', '-n'],
                    help="File system name (i.e. container name).", required=True)
            c.extra('timeout', timeout_type)

    with self.argument_context('storage fs create') as c:
        from .sdkutil import get_fs_access_type_names
        c.argument('public_access', arg_type=get_enum_type(get_fs_access_type_names()),
                   validator=validate_fs_public_access,
                   help="Specify whether data in the file system may be accessed publicly and the level of access.")
        c.argument('default_encryption_scope', options_list=['--default-encryption-scope', '-d'],
                   arg_group='Encryption Policy', validator=validate_encryption_scope_parameter,
                   help='Specify the default encryption scope to set on the file system and use for all future writes.')
        c.argument('prevent_encryption_scope_override', options_list=['--prevent-encryption-scope-override', '-p'],
                   arg_type=get_three_state_flag(), arg_group='Encryption Policy',
                   help='If true, prevents any request from specifying a different encryption scope than the scope '
                        'set on the file system. Default value is false.')

    with self.argument_context('storage fs generate-sas') as c:
        t_file_system_permissions = self.get_sdk('_models#FileSystemSasPermissions',
                                                 resource_type=ResourceType.DATA_STORAGE_FILEDATALAKE)
        c.register_sas_arguments()
        c.argument('file_system', options_list=['--name', '-n'], help="File system name (i.e. container name).")
        c.argument('id', options_list='--policy-name',
                   help='The name of a stored access policy.')
        c.argument('permission', options_list='--permissions',
                   help=sas_help.format(get_permission_help_string(t_file_system_permissions)),
                   validator=get_permission_validator(t_file_system_permissions))
        c.argument('cache_control', help='Response header value for Cache-Control when resource is accessed'
                                         'using this shared access signature.')
        c.argument('content_disposition', help='Response header value for Content-Disposition when resource is accessed'
                                               'using this shared access signature.')
        c.argument('content_encoding', help='Response header value for Content-Encoding when resource is accessed'
                                            'using this shared access signature.')
        c.argument('content_language', help='Response header value for Content-Language when resource is accessed'
                                            'using this shared access signature.')
        c.argument('content_type', help='Response header value for Content-Type when resource is accessed'
                                        'using this shared access signature.')
        c.argument('as_user', min_api='2018-11-09', action='store_true',
                   validator=as_user_validator,
                   help="Indicates that this command return the SAS signed with the user delegation key. "
                        "The expiry parameter and '--auth-mode login' are required if this argument is specified. ")
        c.ignore('sas_token')
        c.argument('full_uri', action='store_true',
                   help='Indicate that this command return the full blob URI and the shared access signature token.')
        c.argument('encryption_scope', help='Specify the encryption scope for a request made so that all '
                                            'write operations will be service encrypted.')

    with self.argument_context('storage fs list') as c:
        c.argument('include_metadata', arg_type=get_three_state_flag(),
                   help='Specify that file system metadata be returned in the response. The default value is "False".')
        c.argument('name_starts_with', options_list=['--prefix'],
                   help='Filter the results to return only file systems whose names begin with the specified prefix.')

    for item in ['list-deleted-path', 'undelete-path']:
        with self.argument_context('storage fs {}'.format(item)) as c:
            c.extra('file_system_name', options_list=['--file-system', '-f'],
                    help="File system name.", required=True)
            c.extra('timeout', timeout_type)

    with self.argument_context('storage fs undelete-path') as c:
        from ._validators import encode_deleted_path
        c.argument('deleted_path_name', validator=encode_deleted_path)

    with self.argument_context('storage fs list-deleted-path') as c:
        c.argument('path_prefix', help='Filter the results to return only paths under the specified path.')
        c.argument('num_results', type=int, help='Specify the maximum number to return.')
        c.argument('marker', help='A string value that identifies the portion of the list of containers to be '
                                  'returned with the next listing operation. The operation returns the NextMarker '
                                  'value within the response body if the listing operation did not return all '
                                  'containers remaining to be listed with the current page. If specified, this '
                                  'generator will begin returning results from the point where the previous '
                                  'generator stopped.')

    with self.argument_context('storage fs service-properties update', resource_type=ResourceType.DATA_STORAGE_FILEDATALAKE,
                               min_api='2020-06-12') as c:
        c.argument('delete_retention', arg_type=get_three_state_flag(), arg_group='Soft Delete',
                   help='Enable soft-delete.')
        c.argument('delete_retention_period', type=int, arg_group='Soft Delete',
                   options_list=['--delete-retention-period', '--period'],
                   help='Number of days that soft-deleted fs will be retained. Must be in range [1,365].')
        c.argument('enable_static_website', options_list=['--static-website'], arg_group='Static Website',
                   arg_type=get_three_state_flag(),
                   help='Enable static-website.')
        c.argument('index_document', help='Represent the name of the index document. This is commonly "index.html".',
                   arg_group='Static Website')
        c.argument('error_document_404_path', options_list=['--404-document'], arg_group='Static Website',
                   help='Represent the path to the error document that should be shown when an error 404 is issued,'
                        ' in other words, when a browser requests a page that does not exist.')

    for item in ['create', 'show', 'delete', 'exists', 'move', 'metadata update', 'metadata show']:
        with self.argument_context('storage fs directory {}'.format(item)) as c:
            c.extra('file_system_name', options_list=['-f', '--file-system'],
                    help="File system name (i.e. container name).", required=True)
            c.extra('directory_path', options_list=['--name', '-n'],
                    help="The name of directory.", required=True)
            c.extra('timeout', timeout_type)

    with self.argument_context('storage fs directory create') as c:
        c.extra('permissions', permissions_type)
        c.extra('umask', umask_type)

    with self.argument_context('storage fs directory list') as c:
        c.extra('file_system_name', options_list=['-f', '--file-system'],
                help="File system name (i.e. container name).", required=True)
        c.argument('recursive', arg_type=get_three_state_flag(), default=True,
                   help='Look into sub-directories recursively when set to true.')
        c.argument('path', help="Filter the results to return only paths under the specified path.")
        c.argument('num_results', type=int, help='Specify the maximum number of results to return.')

    with self.argument_context('storage fs directory move') as c:
        c.argument('new_name', options_list=['--new-directory', '-d'],
                   help='The new directory name the users want to move to. The value must have the following format: '
                        '"{filesystem}/{directory}/{subdirectory}".')

    with self.argument_context('storage fs directory upload') as c:
        from ._validators import validate_fs_directory_upload_destination_url
        c.extra('destination_fs', options_list=['--file-system', '-f'], required=True,
                help='The upload destination file system.')
        c.extra('destination_path', options_list=['--destination-path', '-d'],
                validator=validate_fs_directory_upload_destination_url,
                help='The upload destination directory path. It should be an absolute path to file system. '
                     'If the specified destination path does not exist, a new directory path will be created.')
        c.argument('source', options_list=['--source', '-s'],
                   help='The source file path to upload from.')
        c.argument('recursive', recursive_type, help='Recursively upload files. If enabled, all the files '
                                                     'including the files in subdirectories will be uploaded.')
        c.ignore('destination')

    with self.argument_context('storage fs directory download') as c:
        from ._validators import validate_fs_directory_download_source_url
        c.extra('source_fs', options_list=['--file-system', '-f'], required=True,
                help='The download source file system.')
        c.extra('source_path', options_list=['--source-path', '-s'],
                validator=validate_fs_directory_download_source_url,
                help='The download source directory path. It should be an absolute path to file system.')
        c.argument('destination', options_list=['--destination-path', '-d'],
                   help='The destination local directory path to download.')
        c.argument('recursive', recursive_type, help='Recursively download files. If enabled, all the files '
                                                     'including the files in subdirectories will be downloaded.')
        c.ignore('source')

    with self.argument_context('storage fs directory generate-sas') as c:
        t_file_system_permissions = self.get_sdk('_models#FileSystemSasPermissions',
                                                 resource_type=ResourceType.DATA_STORAGE_FILEDATALAKE)
        c.register_sas_arguments()
        c.argument('file_system_name', options_list=['--file-system', '-f'],
                   help="File system name (i.e. container name).", required=True)
        c.argument('directory_name', options_list=['--name', '-n'], help="The name of directory.", required=True)
        c.argument('id', options_list='--policy-name',
                   help='The name of a stored access policy.')
        c.argument('permission', options_list='--permissions',
                   help=sas_help.format(get_permission_help_string(t_file_system_permissions)),
                   validator=get_permission_validator(t_file_system_permissions))
        c.argument('cache_control', help='Response header value for Cache-Control when resource is accessed'
                                         'using this shared access signature.')
        c.argument('content_disposition', help='Response header value for Content-Disposition when resource is accessed'
                                               'using this shared access signature.')
        c.argument('content_encoding', help='Response header value for Content-Encoding when resource is accessed'
                                            'using this shared access signature.')
        c.argument('content_language', help='Response header value for Content-Language when resource is accessed'
                                            'using this shared access signature.')
        c.argument('content_type', help='Response header value for Content-Type when resource is accessed'
                                        'using this shared access signature.')
        c.argument('as_user', action='store_true',
                   validator=as_user_validator,
                   help="Indicates that this command return the SAS signed with the user delegation key. "
                        "The expiry parameter and '--auth-mode login' are required if this argument is specified. ")
        c.ignore('sas_token')
        c.argument('full_uri', action='store_true',
                   help='Indicate that this command return the full blob URI and the shared access signature token.')
        c.argument('encryption_scope', help='Specify the encryption scope for a request made so that all '
                                            'write operations will be service encrypted.')

    with self.argument_context('storage fs file list') as c:
        c.extra('file_system_name', options_list=['-f', '--file-system'],
                help="File system name (i.e. container name).", required=True)
        c.argument('recursive', arg_type=get_three_state_flag(), default=True,
                   help='Look into sub-directories recursively when set to true.')
        c.argument('exclude_dir', action='store_true',
                   help='List only files in the given file system.')
        c.argument('path', help='Filter the results to return only paths under the specified path.')
        c.argument('num_results', type=int, default=5000,
                   help='Specify the maximum number of results to return. If the request does not specify num_results '
                        'or specifies a value greater than 5,000, the server will return up to 5,000 items.')
        c.argument('marker',
                   help='An opaque continuation token. This value can be retrieved from the next_marker field of a '
                   'previous generator object. If specified, this generator will begin returning results from this '
                   'point.')
        c.argument('show_next_marker', action='store_true', is_preview=True,
                   help='Show nextMarker in result when specified.')

    for item in ['create', 'show', 'delete', 'exists', 'upload', 'append', 'download', 'show', 'metadata update',
                 'metadata show', 'set-expiry']:
        with self.argument_context('storage fs file {}'.format(item)) as c:
            c.extra('file_system_name', options_list=['-f', '--file-system'],
                    help='File system name (i.e. container name).', required=True)
            c.extra('path', options_list=['-p', '--path'], help="The file path in a file system.",
                    required=True)
            c.extra('timeout', timeout_type)
            c.argument('content', help='Content to be appended to file.')

    with self.argument_context('storage fs file create') as c:
        t_file_content_settings = self.get_sdk('_models#ContentSettings',
                                               resource_type=ResourceType.DATA_STORAGE_FILEDATALAKE)
        c.register_content_settings_argument(t_file_content_settings, update=False)
        c.extra('permissions', permissions_type)
        c.extra('umask', umask_type)
        c.extra('timeout', timeout_type)

    with self.argument_context('storage fs file download') as c:
        c.argument('destination_path', options_list=['--destination', '-d'], type=file_type,
                   help='The local file where the file or folder will be downloaded to. The source filename will be '
                        'used if not specified.')
        c.argument('overwrite', arg_type=get_three_state_flag(),
                   help="Overwrite an existing file when specified. Default value is false.")

    with self.argument_context('storage fs file move') as c:
        t_file_content_settings = self.get_sdk('_models#ContentSettings',
                                               resource_type=ResourceType.DATA_STORAGE_FILEDATALAKE)
        c.register_content_settings_argument(t_file_content_settings, update=False)
        c.extra('file_system_name', options_list=['-f', '--file-system'],
                help='File system name (i.e. container name).', required=True)
        c.extra('path', options_list=['-p', '--path'], required=True,
                help="The original file path users want to move in a file system.")
        c.argument('new_name', options_list=['--new-path'],
                   help='The new path the users want to move to. The value must have the following format: '
                   '"{filesystem}/{directory}/{subdirectory}/{file}".')

    with self.argument_context('storage fs file upload') as c:
        t_file_content_settings = self.get_sdk('_models#ContentSettings',
                                               resource_type=ResourceType.DATA_STORAGE_FILEDATALAKE)
        c.register_content_settings_argument(t_file_content_settings, update=False)
        c.argument('local_path', options_list=['--source', '-s'],
                   help='Path of the local file to upload as the file content.')
        c.argument('overwrite', arg_type=get_three_state_flag(), help="Overwrite an existing file when specified.")
        c.argument('if_match', arg_group='Precondition',
                   help="An ETag value, or the wildcard character (*). Specify this header to perform the operation "
                   "only if the resource's ETag matches the value specified.")
        c.argument('if_none_match', arg_group='Precondition',
                   help="An ETag value, or the wildcard character (*). Specify this header to perform the operation "
                   "only if the resource's ETag does not match the value specified.")
        c.argument('if_modified_since', arg_group='Precondition',
                   help="A Commence only if modified since supplied UTC datetime (Y-m-d'T'H:M'Z').")
        c.argument('if_unmodified_since', arg_group='Precondition',
                   help="A Commence only if unmodified since supplied UTC datetime (Y-m-d'T'H:M'Z').")
        c.argument('permissions', permissions_type)
        c.argument('umask', umask_type)

    with self.argument_context('storage fs file set-expiry') as c:
        t_expiry_option_type = self.get_models('_generated.models#PathExpiryOptions',
                                               resource_type=ResourceType.DATA_STORAGE_FILEDATALAKE)
        c.argument('expiry_options', required=True, arg_type=get_enum_type(t_expiry_option_type))
        from ._validators import validate_fs_file_set_expiry
        c.argument('expires_on', validator=validate_fs_file_set_expiry,
                   help='The time to set the file to expiry. When expiry_options is '
                        'RelativeTo*, expires_on should be an int in milliseconds. If the '
                        'type of expires_on is datetime, it should be in UTC time.')

    for item in ['set', 'show']:
        with self.argument_context('storage fs access {}'.format(item)) as c:
            from ._validators import validate_access_control
            c.extra('file_system_name', options_list=['-f', '--file-system'],
                    help='File system name (i.e. container name).', required=True)
            c.extra('directory_path', options_list=['-p', '--path'],
                    help='The path to a file or directory in the specified file system.', required=True)
            c.argument('permissions', validator=validate_access_control)
            c.ignore('upn')

    for item in ['set-recursive', 'update-recursive', 'remove-recursive']:
        with self.argument_context('storage fs access {}'.format(item)) as c:
            c.register_fs_directory_arguments()
            c.argument('acl', help='The value is a comma-separated list of access control entries. Each access control '
                       'entry (ACE) consists of a scope, a type, a user or group identifier, and permissions in the '
                       'format "[scope:][type]:[id]:[permissions]".  For more information, please refer to '
                       'https://docs.microsoft.com/azure/storage/blobs/data-lake-storage-access-control.')
            c.extra('continuation',
                    help='Optional continuation token that can be used to resume previously stopped operation.')
            c.extra('batch_size', type=int, help='Optional. If data set size exceeds batch size then operation will '
                    'be split into multiple requests so that progress can be tracked. Batch size should be between 1 '
                    'and 2000. The default when unspecified is 2000.')
            c.extra('max_batches', type=int, help='Optional. Define maximum number of batches that single change '
                    'Access Control operation can execute. If maximum is reached before all sub-paths are processed, '
                    'then continuation token can be used to resume operation. Empty value indicates that maximum '
                    'number of batches in unbound and operation continues till end.')
            c.extra('continue_on_failure', arg_type=get_three_state_flag(),
                    help='If set to False, the operation will terminate quickly on encountering user errors (4XX). '
                         'If True, the operation will ignore user errors and proceed with the operation on other '
                         'sub-entities of the directory. Continuation token will only be returned when '
                         '--continue-on-failure is True in case of user errors. If not set the default value is False '
                         'for this.')

    for cmd in ['list-handle', 'close-handle']:
        with self.argument_context('storage share ' + cmd) as c:
            c.extra('disallow_trailing_dot', arg_type=get_three_state_flag(), default=False,
                    help="If true, the trailing dot will be trimmed from the target URI. Default to False")

    for cmd in ['create', 'delete', 'show', 'exists', 'metadata show', 'metadata update', 'list']:
        with self.argument_context('storage directory ' + cmd) as c:
            c.extra('disallow_trailing_dot', arg_type=get_three_state_flag(), default=False,
                    help="If true, the trailing dot will be trimmed from the target URI. Default to False")

    for cmd in ['list', 'delete', 'delete-batch', 'resize', 'url', 'generate-sas', 'show', 'update',
                'exists', 'metadata show', 'metadata update', 'copy start', 'copy cancel', 'copy start-batch',
                'upload', 'upload-batch', 'download', 'download-batch']:
        with self.argument_context('storage file ' + cmd) as c:
            c.extra('disallow_trailing_dot', arg_type=get_three_state_flag(), default=False,
                    help="If true, the trailing dot will be trimmed from the target URI. Default to False")

    for cmd in ['start', 'start-batch']:
        with self.argument_context('storage file copy ' + cmd) as c:
            c.extra('disallow_source_trailing_dot', arg_type=get_three_state_flag(), default=False,
                    options_list=["--disallow-source-trailing-dot", "--disallow-src-trailing"],
                    help="If true, the trailing dot will be trimmed from the source URI. Default to False")<|MERGE_RESOLUTION|>--- conflicted
+++ resolved
@@ -518,15 +518,12 @@
         c.argument('public_network_access', arg_type=get_enum_type(public_network_access_enum), min_api='2021-06-01',
                    help='Enable or disable public network access to the storage account. '
                         'Possible values include: `Enabled` or `Disabled`.')
-<<<<<<< HEAD
+        c.argument('upgrade_to_storagev2', arg_type=get_three_state_flag(),
+                   help='Upgrade Storage Account Kind to StorageV2.')
+        c.argument('yes', options_list=['--yes', '-y'], help='Do not prompt for confirmation.', action='store_true')
         c.argument('publish_ipv6_endpoint', arg_type=get_three_state_flag(), min_api='2023-01-01',
                    arg_group='IPv6 Endpoint',
                    help='A boolean flag which indicates whether IPv6 storage endpoints are to be published.')
-=======
-        c.argument('upgrade_to_storagev2', arg_type=get_three_state_flag(),
-                   help='Upgrade Storage Account Kind to StorageV2.')
-        c.argument('yes', options_list=['--yes', '-y'], help='Do not prompt for confirmation.', action='store_true')
->>>>>>> 44071193
 
     for scope in ['storage account create', 'storage account update']:
         with self.argument_context(scope, arg_group='Customer managed key', min_api='2017-06-01',
