# --------------------------------------------------------------------------------------------
# Copyright (c) Microsoft Corporation. All rights reserved.
# Licensed under the MIT License. See License.txt in the project root for license information.
# --------------------------------------------------------------------------------------------

import time
import os
from datetime import datetime, timedelta, timezone
# pylint: disable=too-many-lines
from knack.log import get_logger
from azure.mgmt.core.tools import is_valid_resource_id

from azure.mgmt.recoveryservicesbackup.activestamp import RecoveryServicesBackupClient
from azure.cli.core.commands.client_factory import get_mgmt_service_client, get_subscription_id
from azure.cli.core.profiles import ResourceType

from azure.mgmt.recoveryservices.models import Vault, VaultProperties, Sku, SkuName, PatchVault, IdentityData, \
    CmkKeyVaultProperties, CmkKekIdentity, VaultPropertiesEncryption, UserIdentity, MonitoringSettings, \
    AzureMonitorAlertSettings, ClassicAlertSettings, SecuritySettings, ImmutabilitySettings, RestoreSettings, \
    CrossSubscriptionRestoreSettings
from azure.mgmt.recoveryservicesbackup.activestamp.models import ProtectedItemResource, \
    AzureIaaSComputeVMProtectedItem, AzureIaaSClassicComputeVMProtectedItem, ProtectionState, IaasVMBackupRequest, \
    BackupRequestResource, IaasVMRestoreRequest, RestoreRequestResource, BackupManagementType, WorkloadType, \
    ILRRequestResource, IaasVMILRRegistrationRequest, BackupResourceConfig, BackupResourceConfigResource, \
    BackupResourceVaultConfig, BackupResourceVaultConfigResource, DiskExclusionProperties, ExtendedProperties, \
    MoveRPAcrossTiersRequest, RecoveryPointRehydrationInfo, IaasVMRestoreWithRehydrationRequest, IdentityInfo, \
    BackupStatusRequest, ListRecoveryPointsRecommendedForMoveRequest, IdentityBasedRestoreDetails, ScheduleRunType, \
    UnlockDeleteRequest, ResourceGuardProxyBase, ResourceGuardProxyBaseResource
from azure.mgmt.recoveryservicesbackup.passivestamp.models import CrrJobRequest, CrossRegionRestoreRequest

import azure.cli.command_modules.backup._validators as validators
from azure.cli.core.util import CLIError
from azure.core.exceptions import HttpResponseError, ResourceNotFoundError as CoreResourceNotFoundError
from azure.cli.core.azclierror import RequiredArgumentMissingError, InvalidArgumentValueError, \
    MutuallyExclusiveArgumentError, ArgumentUsageError, ValidationError, ResourceNotFoundError
from azure.cli.command_modules.backup._client_factory import (
    vaults_cf, backup_protected_items_cf, protection_policies_cf, virtual_machines_cf, recovery_points_cf,
    protection_containers_cf, backup_protectable_items_cf, backup_protection_containers_cf,
    protected_items_cf, backup_resource_vault_config_cf, recovery_points_crr_cf, aad_properties_cf,
    cross_region_restore_cf, backup_crr_job_details_cf, backup_crr_jobs_cf, backup_protected_items_crr_cf,
    _backup_client_factory, recovery_points_recommended_cf, backup_resource_encryption_config_cf, backup_status_cf,
    backup_storage_configs_non_crr_cf, recovery_points_passive_cf)

import azure.cli.command_modules.backup.custom_common as common
import azure.cli.command_modules.backup.custom_help as cust_help

logger = get_logger(__name__)

# Mapping of workload type
secondary_region_map = {"ussecwest": "usseceast",
                        "usseceast": "ussecwest",
                        "usnateast": "usnatwest",
                        "usnatwest": "usnateast",
                        "swedencentral": "swedensouth",
                        "swedensouth": "swedencentral",
                        "norwaywest": "norwayeast",
                        "norwayeast": "norwaywest",
                        "germanynorth": "germanywestcentral",
                        "germanywestcentral": "germanynorth",
                        "westus3": "eastus",
                        "eastasia": "southeastasia",
                        "southeastasia": "eastasia",
                        "australiaeast": "australiasoutheast",
                        "australiasoutheast": "australiaeast",
                        "australiacentral": "australiacentral2",
                        "australiacentral2": "australiacentral",
                        "brazilsouth": "southcentralus",
                        "brazilsoutheast": "brazilsouth",
                        "canadacentral": "canadaeast",
                        "canadaeast": "canadacentral",
                        "chinanorth": "chinaeast",
                        "chinaeast": "chinanorth",
                        "chinanorth2": "chinaeast2",
                        "chinaeast2": "chinanorth2",
                        "chinanorth3": "chinaeast3",
                        "chinaeast3": "chinanorth3",
                        "northeurope": "westeurope",
                        "westeurope": "northeurope",
                        "francecentral": "francesouth",
                        "francesouth": "francecentral",
                        "germanycentral": "germanynortheast",
                        "germanynortheast": "germanycentral",
                        "centralindia": "southindia",
                        "southindia": "centralindia",
                        "westindia": "southindia",
                        "japaneast": "japanwest",
                        "japanwest": "japaneast",
                        "koreacentral": "koreasouth",
                        "koreasouth": "koreacentral",
                        "eastus": "westus",
                        "westus": "eastus",
                        "eastus2": "centralus",
                        "centralus": "eastus2",
                        "northcentralus": "southcentralus",
                        "southcentralus": "northcentralus",
                        "westus2": "westcentralus",
                        "westcentralus": "westus2",
                        "centraluseuap": "eastus2euap",
                        "eastus2euap": "centraluseuap",
                        "southafricanorth": "southafricawest",
                        "southafricawest": "southafricanorth",
                        "switzerlandnorth": "switzerlandwest",
                        "switzerlandwest": "switzerlandnorth",
                        "ukwest": "uksouth",
                        "uksouth": "ukwest",
                        "uaenorth": "uaecentral",
                        "uaecentral": "uaenorth",
                        "usdodeast": "usdodcentral",
                        "usdodcentral": "usdodeast",
                        "usgovarizona": "usgovtexas",
                        "usgovtexas": "usgovarizona",
                        "usgoviowa": "usgovvirginia",
                        "usgovvirginia": "usgovtexas",
                        "malaysiasouth": "japanwest",
                        "jioindiacentral": "jioindiawest",
                        "jioindiawest": "jioindiacentral"}

fabric_name = "Azure"
default_policy_name = "DefaultPolicy"
default_resource_guard = "VaultProxy"
os_windows = 'Windows'
os_linux = 'Linux'
password_offset = 33
password_length = 15
# pylint: disable=too-many-function-args


# TODO: Re-add references to SoftDeleteSettings once SDK version is upgraded:
# Import SoftDeleteSettings, args in create_vault and _get_vault_security_settings
def create_vault(client, vault_name, resource_group_name, location, tags=None,
                 public_network_access=None, immutability_state=None, cross_subscription_restore_state=None,
                 classic_alerts='Enable', azure_monitor_alerts_for_job_failures='Enable'):
    vault_sku = Sku(name=SkuName.standard)

    vault_properties = VaultProperties(
        monitoring_settings=_get_vault_monitoring_settings(azure_monitor_alerts_for_job_failures, classic_alerts),
        public_network_access=_get_vault_public_network_access(client, resource_group_name, vault_name,
                                                               public_network_access),
        security_settings=_get_vault_security_settings(client, resource_group_name, vault_name, immutability_state),
        restore_settings=_get_vault_restore_settings(cross_subscription_restore_state)
    )
    vault = Vault(location=location, sku=vault_sku, properties=vault_properties, tags=tags)
    return client.begin_create_or_update(resource_group_name, vault_name, vault)


def _get_vault_monitoring_settings(azure_monitor_alerts_for_job_failures, classic_alerts):
    monitoring_settings = MonitoringSettings(
        azure_monitor_alert_settings=AzureMonitorAlertSettings(
            alerts_for_all_job_failures=cust_help.transform_enable_parameters(azure_monitor_alerts_for_job_failures)
        ),
        classic_alert_settings=ClassicAlertSettings(
            alerts_for_critical_operations=cust_help.transform_enable_parameters(classic_alerts)
        )
    )
    return monitoring_settings


# TODO Remove pylint supress once the new SDK is in place
# pylint: disable=unused-argument
def _get_vault_security_settings(client, resource_group_name, vault_name, immutability_state):
    security_settings = None
    immutability_settings = None
    if immutability_state is not None:
        immutability_settings = ImmutabilitySettings(state=immutability_state)
    security_settings = SecuritySettings(
        immutability_settings=None if immutability_settings is None else immutability_settings)

    # TODO Re-add once the new SDK is in place
    # security_settings = None
    # if immutability_state is not None or soft_delete_state is not None or \
    #         soft_delete_retention_period_in_days is not None:
    #     immutability_settings = None
    #     soft_delete_settings = None

    #     if immutability_state is not None:
    #         immutability_settings = ImmutabilitySettings(state=immutability_state)

    #     if soft_delete_state is not None or soft_delete_retention_period_in_days is not None:
    #         # Both soft delete state and retention period need to be passed, so we need to fetch the existing values
    #         # if not provided in the input. If the vault does not exist, the default values are Enabled/14 days
    #         if soft_delete_state is None:
    #             try:
    #                 existing_vault_if_any = client.get(resource_group_name, vault_name)
    #                 existing_soft_delete_state = existing_vault_if_any.properties.security_settings.\
    #                     soft_delete_settings.soft_delete_state
    #                 soft_delete_state = cust_help.transform_enable_parameters(existing_soft_delete_state)
    #             except CoreResourceNotFoundError:
    #                 soft_delete_state = "Enable"
    #         if soft_delete_retention_period_in_days is None:
    #             try:
    #                 existing_vault_if_any = client.get(resource_group_name, vault_name)
    #                 existing_soft_delete_retention_period_in_days = existing_vault_if_any.properties.\
    #                     security_settings.soft_delete_settings.soft_delete_retention_period_in_days
    #                 soft_delete_retention_period_in_days = existing_soft_delete_retention_period_in_days
    #             except CoreResourceNotFoundError:
    #                 soft_delete_retention_period_in_days = 14

    #         soft_delete_settings = SoftDeleteSettings(
    #             soft_delete_state=cust_help.transform_softdelete_parameters(soft_delete_state),
    #             soft_delete_retention_period_in_days=soft_delete_retention_period_in_days
    #         )

    #     security_settings = SecuritySettings(
    #         immutability_settings=None if immutability_settings is None else immutability_settings,
    #         soft_delete_settings=None if soft_delete_settings is None else soft_delete_settings
    #     )

    return security_settings


def _get_vault_restore_settings(cross_subscription_restore_state):
    restore_settings = None
    if cross_subscription_restore_state is not None:
        restore_settings = RestoreSettings(
            cross_subscription_restore_settings=CrossSubscriptionRestoreSettings(
                cross_subscription_restore_state=cust_help.transform_enable_parameters(cross_subscription_restore_state)
            )
        )
    return restore_settings


def _get_vault_public_network_access(client, resource_group_name, vault_name, public_network_access):
    if public_network_access is None:
        # get the existing value of public_network_access so the request is made correctly
        try:
            existing_vault_if_any = client.get(resource_group_name, vault_name)
            existing_vault_public_network_access = existing_vault_if_any.properties.public_network_access
            public_network_access = cust_help.transform_enable_parameters(existing_vault_public_network_access)
        except CoreResourceNotFoundError:
            # This runs for a create - if there is no vault, default value is Enable
            public_network_access = 'Enable'
<<<<<<< HEAD

    vault_properties = VaultProperties(
        monitoring_settings=MonitoringSettings(
            azure_monitor_alert_settings=AzureMonitorAlertSettings(
                alerts_for_all_job_failures=azure_monitor_alerts_for_job_failures + 'd'),
            classic_alert_settings=ClassicAlertSettings(alerts_for_critical_operations=classic_alerts + 'd')),
        public_network_access=public_network_access + 'd',
        security_settings=None if immutability_state is None else SecuritySettings(
            immutability_settings=ImmutabilitySettings(
                state=immutability_state
            )
        ),
        restore_settings=None if cross_subscription_restore_state is None else RestoreSettings(
            cross_subscription_restore_settings=CrossSubscriptionRestoreSettings(
                cross_subscription_restore_state=cross_subscription_restore_state + 'd'
            )
        ))
    vault = Vault(location=location, sku=vault_sku, properties=vault_properties, tags=tags)
    return client.begin_create_or_update(resource_group_name, vault_name, vault)
=======
    return cust_help.transform_enable_parameters(public_network_access)
>>>>>>> 13d0ab0a


def _force_delete_vault(cmd, vault_name, resource_group_name):
    logger.warning('Attemping to force delete vault: %s', vault_name)
    container_client = backup_protection_containers_cf(cmd.cli_ctx)
    protection_containers_client = protection_containers_cf(cmd.cli_ctx)
    backup_item_client = backup_protected_items_cf(cmd.cli_ctx)
    item_client = protected_items_cf(cmd.cli_ctx)
    vault_client = vaults_cf(cmd.cli_ctx)
    # delete the AzureIaasVM backup management type items
    containers = _get_containers(
        container_client, 'AzureIaasVM', 'Registered',
        resource_group_name, vault_name)
    for container in containers:
        container_name = container.name.rsplit(';', 1)[1]
        items = list_items(
            cmd, backup_item_client, resource_group_name, vault_name, container.name)
        for item in items:
            item_name = item.name.rsplit(';', 1)[1]
            logger.warning("Deleting backup item '%s' in container '%s'",
                           item_name, container_name)
            common.delete_protected_item(cmd, item_client, resource_group_name, vault_name,
                                         item)

    # delete the AzureWorkload backup management type items
    containers = _get_containers(
        container_client, 'AzureWorkload', 'Registered',
        resource_group_name, vault_name)
    for container in containers:
        container_name = container.name.rsplit(';', 1)[1]
        items_sql = list_items(
            cmd, backup_item_client, resource_group_name, vault_name, container.name, 'AzureWorkload', 'SQLDataBase')
        items_hana = list_items(
            cmd, backup_item_client, resource_group_name, vault_name, container.name, 'AzureWorkload',
            'SAPHanaDatabase')
        items = items_sql + items_hana
        for item in items:
            item_name = item.name.rsplit(';', 1)[1]
            logger.warning("Deleting backup item '%s' in container '%s'",
                           item_name, container_name)
            common.delete_protected_item(cmd, item_client, resource_group_name, vault_name,
                                         item)
        _unregister_containers(cmd, protection_containers_client, resource_group_name, vault_name, container.name)

    # delete the AzureStorage backup management type items
    containers = _get_containers(
        container_client, 'AzureStorage', 'Registered',
        resource_group_name, vault_name)
    for container in containers:
        container_name = container.name.rsplit(';', 1)[1]
        items = list_items(
            cmd, backup_item_client, resource_group_name, vault_name, container.name, 'AzureStorage', 'AzureFileShare')
        for item in items:
            item_name = item.name.rsplit(';', 1)[1]
            logger.warning("Deleting backup item '%s' in container '%s'",
                           item_name, container_name)
            common.delete_protected_item(cmd, item_client, resource_group_name, vault_name,
                                         item)
        _unregister_containers(cmd, protection_containers_client, resource_group_name, vault_name, container.name)
    # now delete the vault
    try:
        vault_client.delete(resource_group_name, vault_name)
    except HttpResponseError as ex:
        raise ex


def delete_vault(cmd, client, vault_name, resource_group_name, force=False):
    try:
        client.delete(resource_group_name, vault_name)
    except HttpResponseError as ex:  # pylint: disable=broad-except
        if 'existing resources within the vault' in ex.message and force:  # pylint: disable=no-member
            _force_delete_vault(cmd, vault_name, resource_group_name)
        elif "Operation returned an invalid status 'Accepted'" in ex.message:
            # TODO: Once the swagger is updated, this won't be needed.
            pass
        else:
            raise ex


def list_vaults(client, resource_group_name=None):
    if resource_group_name:
        return client.list_by_resource_group(resource_group_name)
    return client.list_by_subscription_id()


def assign_identity(client, resource_group_name, vault_name, system_assigned=None, user_assigned=None):
    vault_details = client.get(resource_group_name, vault_name)

    curr_identity_details = vault_details.identity
    curr_identity_type = 'none'
    identity_type = 'none'
    user_assigned_identity = None

    if curr_identity_details is not None:
        curr_identity_type = curr_identity_details.type.lower()

    if user_assigned is not None:
        userid = UserIdentity()
        user_assigned_identity = dict()
        for userMSI in user_assigned:
            user_assigned_identity[userMSI] = userid
        if system_assigned is not None or curr_identity_type in ["systemassigned", "systemassigned, userassigned"]:
            identity_type = "systemassigned,userassigned"
        else:
            identity_type = "userassigned"
    elif system_assigned is not None:
        if curr_identity_type in ["systemassigned, userassigned", "userassigned"]:
            identity_type = "systemassigned,userassigned"
        else:
            identity_type = "systemassigned"
    else:
        raise RequiredArgumentMissingError(
            """
            Invalid parameters, no operation specified.
            """)

    identity_data = IdentityData(type=identity_type, user_assigned_identities=user_assigned_identity)
    vault = PatchVault(identity=identity_data)
    return client.begin_update(resource_group_name, vault_name, vault)


def remove_identity(client, resource_group_name, vault_name, system_assigned=None, user_assigned=None):
    vault_details = client.get(resource_group_name, vault_name)

    curr_identity_details = vault_details.identity
    curr_identity_type = 'none'
    user_assigned_identity = None
    identity_type = 'none'

    if curr_identity_details is not None:
        curr_identity_type = curr_identity_details.type.lower()

    if user_assigned is not None:
        if curr_identity_type not in ["userassigned", "systemassigned, userassigned"]:
            raise ArgumentUsageError(
                """
                There are no user assigned identities to be removed.
                """)
        userid = None
        remove_count_of_userMSI = 0
        totaluserMSI = 0
        user_assigned_identity = dict()
        for element in curr_identity_details.user_assigned_identities.keys():
            if element in user_assigned:
                remove_count_of_userMSI += 1
            totaluserMSI += 1
        if not user_assigned:
            remove_count_of_userMSI = totaluserMSI
        for userMSI in user_assigned:
            user_assigned_identity[userMSI] = userid
        if system_assigned is not None:
            if curr_identity_type != "systemassigned, userassigned":
                raise ArgumentUsageError(
                    """
                    System assigned identity is not enabled for Recovery Services Vault.
                    """)
            if remove_count_of_userMSI == totaluserMSI:
                identity_type = 'none'
                user_assigned_identity = None
            else:
                identity_type = "userassigned"
        else:
            if curr_identity_type == 'systemassigned, userassigned':
                if remove_count_of_userMSI == totaluserMSI:
                    identity_type = 'systemassigned'
                    user_assigned_identity = None
                else:
                    identity_type = 'systemassigned,userassigned'
            else:
                if remove_count_of_userMSI == totaluserMSI:
                    identity_type = 'none'
                    user_assigned_identity = None
                else:
                    identity_type = 'userassigned'
    elif system_assigned is not None:
        return _remove_system_identity(client, resource_group_name, vault_name, curr_identity_type)
    else:
        raise RequiredArgumentMissingError(
            """
            Invalid parameters, no operation specified.
            """)

    identity_data = IdentityData(type=identity_type, user_assigned_identities=user_assigned_identity)
    vault = PatchVault(identity=identity_data)
    return client.begin_update(resource_group_name, vault_name, vault)


def _remove_system_identity(client, resource_group_name, vault_name, curr_identity_type):
    user_assigned_identity = None
    identity_type = 'none'
    if curr_identity_type not in ["systemassigned", "systemassigned, userassigned"]:
        raise ArgumentUsageError(
            """
            System assigned identity is not enabled for Recovery Services Vault.
            """)
    if curr_identity_type == 'systemassigned':
        identity_type = 'none'
    else:
        identity_type = 'userassigned'

    identity_data = IdentityData(type=identity_type, user_assigned_identities=user_assigned_identity)
    vault = PatchVault(identity=identity_data)
    return client.begin_update(resource_group_name, vault_name, vault)


def show_identity(client, resource_group_name, vault_name):
    return client.get(resource_group_name, vault_name).identity


def update_encryption(cmd, client, resource_group_name, vault_name, encryption_key_id, infrastructure_encryption=None,
                      mi_user_assigned=None, mi_system_assigned=None):
    keyVaultproperties = CmkKeyVaultProperties(key_uri=encryption_key_id)

    vault_details = client.get(resource_group_name, vault_name)
    encryption_details = backup_resource_encryption_config_cf(cmd.cli_ctx).get(vault_name, resource_group_name)
    encryption_type = encryption_details.properties.encryption_at_rest_type
    identity_details = vault_details.identity
    identity_type = 'none'

    if identity_details is not None:
        identity_type = identity_details.type.lower()
    if identity_details is None or identity_type == 'none':
        raise ValidationError(
            """
            Please enable identities of Recovery Services Vault
            """)

    if encryption_type != "CustomerManaged":
        if mi_system_assigned is None and mi_user_assigned is None:
            raise RequiredArgumentMissingError(
                """
                Please provide user assigned identity id using --identity-id paramter or set --use-system-assigned flag
                """)
        if infrastructure_encryption is None:
            infrastructure_encryption = "Disabled"
    if mi_user_assigned is not None and mi_system_assigned:
        raise MutuallyExclusiveArgumentError(
            """
            Both --identity-id and --use-system-assigned parameters can't be given at the same time.
            """)

    kekIdentity = None
    is_identity_present = False
    if mi_user_assigned is not None:
        if identity_type not in ["userassigned", "systemassigned, userassigned"]:
            raise ArgumentUsageError(
                """
                Please add user assigned identity for Recovery Services Vault.
                """)
        if mi_user_assigned in identity_details.user_assigned_identities.keys():
            is_identity_present = True
        if not is_identity_present:
            raise InvalidArgumentValueError(
                """
                This user assigned identity not available for Recovery Services Vault.
                """)

    if mi_system_assigned:
        if identity_type not in ["systemassigned", "systemassigned, userassigned"]:
            raise ArgumentUsageError(
                """
                Please make sure that system assigned identity is enabled for Recovery Services Vault
                """)
    if mi_user_assigned is not None or mi_system_assigned:
        kekIdentity = CmkKekIdentity(user_assigned_identity=mi_user_assigned,
                                     use_system_assigned_identity=mi_system_assigned)
    encryption_data = VaultPropertiesEncryption(key_vault_properties=keyVaultproperties, kek_identity=kekIdentity,
                                                infrastructure_encryption=infrastructure_encryption)
    vault_properties = VaultProperties(encryption=encryption_data)
    vault = PatchVault(properties=vault_properties)
    client.begin_update(resource_group_name, vault_name, vault).result()


def show_encryption(client, resource_group_name, vault_name):
    encryption_config_response = client.get(vault_name, resource_group_name)
    return encryption_config_response


# pylint: disable=too-many-locals
def set_backup_properties(cmd, client, vault_name, resource_group_name, backup_storage_redundancy=None,
                          soft_delete_feature_state=None, cross_region_restore_flag=None,
                          hybrid_backup_security_features=None, tenant_id=None,
                          classic_alerts=None, azure_monitor_alerts_for_job_failures=None,
                          retention_duration_in_days=None):
    if soft_delete_feature_state or hybrid_backup_security_features or retention_duration_in_days:
        logger.warning('--backup-storage-redundancy, --cross-region-restore-flag, --classic-alerts and '
                       '--azure-monitor-alerts-for-job-failures parameters will be ignored if provided.')

        # TODO Re-add once the new SDK is in place
        # if soft_delete_feature_state or retention_duration_in_days:
        #     logger.warning("Modifying the soft delete properties of a vault via this command will "
        #                    "soon be deprecated. Please use the 'az backup vault create' command "
        #                    "to modify soft delete settings.")
        vault_config_client = backup_resource_vault_config_cf(cmd.cli_ctx)
        if tenant_id is not None:
            vault_config_client = get_mgmt_service_client(cmd.cli_ctx, RecoveryServicesBackupClient,
                                                          aux_tenants=[tenant_id]).backup_resource_vault_configs
        vault_config_response = vault_config_client.get(vault_name, resource_group_name)

        # Manual input validation - can be removed once the error messages are fixed (ETA October 2023)
        if vault_config_response.properties.soft_delete_feature_state.lower() == "alwayson" \
                and soft_delete_feature_state is not None:
            logger.warning("Vault's current Soft Delete State is AlwaysOn. This cannot be modified.")
            soft_delete_feature_state = None
        if retention_duration_in_days is not None:
            if retention_duration_in_days < 14 or retention_duration_in_days > 180:
                logger.warning("Retention duration must be between 14 and 180 days. Not modifying this field.")
                retention_duration_in_days = None

        soft_delete_feature_state = vault_config_response.properties.soft_delete_feature_state if (
            soft_delete_feature_state is None) else cust_help.transform_softdelete_parameters(soft_delete_feature_state)
        retention_duration_in_days = vault_config_response.properties.soft_delete_retention_period_in_days if (
            retention_duration_in_days is None) else retention_duration_in_days
        hybrid_backup_security_features = vault_config_response.properties.enhanced_security_state if (
            hybrid_backup_security_features is None) else hybrid_backup_security_features + "d"
        resource_guard_operation_requests = None
        if cust_help.has_resource_guard_mapping(cmd.cli_ctx, resource_group_name, vault_name, "disableSoftDelete"):
            if soft_delete_feature_state.lower() == "disabled" or hybrid_backup_security_features.lower() == "disabled":
                resource_guard_operation_requests = [cust_help.get_resource_guard_operation_request(
                    cmd.cli_ctx, resource_group_name, vault_name, "disableSoftDelete")]
        vault_config = BackupResourceVaultConfig(soft_delete_feature_state=soft_delete_feature_state,
                                                 enhanced_security_state=hybrid_backup_security_features,
                                                 resource_guard_operation_requests=resource_guard_operation_requests,
                                                 soft_delete_retention_period_in_days=retention_duration_in_days)
        vault_config_resource = BackupResourceVaultConfigResource(properties=vault_config)
        return vault_config_client.update(vault_name, resource_group_name, vault_config_resource)

    if backup_storage_redundancy or cross_region_restore_flag:
        logger.warning(
            '--classic-alerts and --azure-monitor-alerts-for-job-failures parameters will be ignored if provided.')
        backup_config_response = client.get(vault_name, resource_group_name)
        prev_crr_flag = backup_config_response.properties.cross_region_restore_flag
        if backup_storage_redundancy is None:
            backup_storage_redundancy = backup_config_response.properties.storage_type
        if cross_region_restore_flag is None:
            cross_region_restore_flag = prev_crr_flag
        else:
            cross_region_restore_flag = bool(cross_region_restore_flag.lower() == 'true')

        if prev_crr_flag and not cross_region_restore_flag:
            raise ArgumentUsageError("""
            Cross Region Restore is currently a non-reversible storage property. You can not disable it once enabled.
            """)

        backup_storage_config = BackupResourceConfig(storage_model_type=backup_storage_redundancy,
                                                     cross_region_restore_flag=cross_region_restore_flag)
        backup_storage_config_resource = BackupResourceConfigResource(properties=backup_storage_config)
        return client.update(vault_name, resource_group_name, backup_storage_config_resource)

    if classic_alerts or azure_monitor_alerts_for_job_failures:
        monitor_settings = vaults_cf(cmd.cli_ctx).get(resource_group_name, vault_name).properties.monitoring_settings
        prev_classic_alerts = 'Enabled'
        prev_azmon_alerts = 'Enabled'
        if (hasattr(monitor_settings, 'classic_alert_settings') and
                hasattr(monitor_settings.classic_alert_settings, 'alerts_for_critical_operations')):
            prev_classic_alerts = monitor_settings.classic_alert_settings.alerts_for_critical_operations
        if (hasattr(monitor_settings, 'azure_monitor_alert_settings') and
                hasattr(monitor_settings.azure_monitor_alert_settings, 'alerts_for_all_job_failures')):
            prev_azmon_alerts = monitor_settings.azure_monitor_alert_settings.alerts_for_all_job_failures
        classic_alerts = prev_classic_alerts if classic_alerts is None else classic_alerts + 'd'
        azmon_alerts = (prev_azmon_alerts if azure_monitor_alerts_for_job_failures is None else
                        azure_monitor_alerts_for_job_failures + 'd')
        vault_properties = VaultProperties(
            monitoring_settings=MonitoringSettings(
                azure_monitor_alert_settings=AzureMonitorAlertSettings(
                    alerts_for_all_job_failures=azmon_alerts),
                classic_alert_settings=ClassicAlertSettings(alerts_for_critical_operations=classic_alerts)))
        return vaults_cf(cmd.cli_ctx).begin_update(resource_group_name, vault_name,
                                                   PatchVault(properties=vault_properties))


def get_backup_properties(cmd, client, vault_name, resource_group_name):
    vault_config_client = backup_resource_vault_config_cf(cmd.cli_ctx)
    vault_config_response = vault_config_client.get(vault_name, resource_group_name)
    backup_config_response = client.get(vault_name, resource_group_name)
    return [backup_config_response, vault_config_response]


def get_default_policy_for_vm(client, resource_group_name, vault_name):
    return show_policy(client, resource_group_name, vault_name, default_policy_name)


def show_policy(client, resource_group_name, vault_name, name):
    return client.get(vault_name, resource_group_name, name)


# pylint: disable=redefined-builtin
def list_deleted_protection_containers(client, resource_group_name, vault_name, backup_management_type):
    # backup_management_type should be made an optional field after the swagger is fixed
    filter = "backupManagementType eq '{}'".format(backup_management_type)
    return client.list(resource_group_name, vault_name, filter)


def update_resource_guard_mapping(cmd, client, resource_group_name, vault_name, resource_guard_id, tenant_id=None):
    # Authorization for cross tenant
    if tenant_id is not None:
        client = get_mgmt_service_client(cmd.cli_ctx, RecoveryServicesBackupClient,
                                         aux_tenants=[tenant_id]).resource_guard_proxy
    # unlock delete if already protected
    if cust_help.has_resource_guard_mapping(cmd.cli_ctx, resource_group_name, vault_name):
        delete_resource_guard_mapping(cmd, client, resource_group_name, vault_name, tenant_id)
    properties = ResourceGuardProxyBase(resource_guard_resource_id=resource_guard_id)
    return client.put(vault_name, resource_group_name, default_resource_guard,
                      ResourceGuardProxyBaseResource(properties=properties))


def show_resource_guard_mapping(client, resource_group_name, vault_name):
    return client.get(vault_name, resource_group_name, default_resource_guard)


def delete_resource_guard_mapping(cmd, client, resource_group_name, vault_name, tenant_id=None):
    if not cust_help.has_resource_guard_mapping(cmd.cli_ctx, resource_group_name, vault_name, "deleteRGMapping"):
        raise ResourceNotFoundError("The vault does not have any Resource Guard Mapping.")
    # For Cross Tenant Scenario
    if tenant_id is not None:
        client = get_mgmt_service_client(cmd.cli_ctx, RecoveryServicesBackupClient,
                                         aux_tenants=[tenant_id]).resource_guard_proxy

    # unlock delete
    resource_guard_operation_request = cust_help.get_resource_guard_operation_request(cmd.cli_ctx,
                                                                                      resource_group_name, vault_name,
                                                                                      "deleteRGMapping")
    client.unlock_delete(vault_name, resource_group_name, default_resource_guard,
                         UnlockDeleteRequest(resource_guard_operation_requests=[resource_guard_operation_request]))
    return client.delete(vault_name, resource_group_name, default_resource_guard)


def list_policies(client, resource_group_name, vault_name):
    policies = client.list(vault_name, resource_group_name)
    return cust_help.get_list_from_paged_response(policies)


def set_policy(cmd, client, resource_group_name, vault_name, policy, policy_name, tenant_id=None,
               is_critical_operation=False):
    policy_object = cust_help.get_policy_from_json(client, policy)
    retention_range_in_days = policy_object.properties.instant_rp_retention_range_in_days
    schedule_run_frequency = policy_object.properties.schedule_policy.schedule_run_frequency

    # Validating range of days input
    if retention_range_in_days is not None:
        if policy_object.properties.policy_type != 'V2':
            if schedule_run_frequency == ScheduleRunType.weekly and retention_range_in_days != 5:
                raise InvalidArgumentValueError(
                    """
                    Retention policy range must be equal to 5.
                    """)
            if schedule_run_frequency == ScheduleRunType.daily and (retention_range_in_days > 5 or
                                                                    retention_range_in_days < 1):
                raise InvalidArgumentValueError(
                    """
                    Retention policy range must be between 1 to 5.
                    """)
        else:
            if (retention_range_in_days > 30 or retention_range_in_days < 1):
                raise InvalidArgumentValueError(
                    """
                    Retention policy range must be between 1 to 30.
                    """)
    if policy_name is None:
        policy_name = policy_object.name

    additional_properties = policy_object.properties.additional_properties
    if 'instantRpDetails' in additional_properties:
        policy_object.properties.instant_rp_details = additional_properties['instantRpDetails']
    if is_critical_operation:
        existing_policy = common.show_policy(client, resource_group_name, vault_name, policy_name)
        if cust_help.is_retention_duration_decreased(existing_policy, policy_object, "AzureIaasVM"):
            # update the payload with critical operation and add auxiliary header for cross tenant case
            if tenant_id is not None:
                client = get_mgmt_service_client(cmd.cli_ctx, RecoveryServicesBackupClient,
                                                 aux_tenants=[tenant_id]).protection_policies
            policy_object.properties.resource_guard_operation_requests = [
                cust_help.get_resource_guard_operation_request(cmd.cli_ctx, resource_group_name, vault_name,
                                                               "updatePolicy")]
    return client.create_or_update(vault_name, resource_group_name, policy_name, policy_object)


def create_policy(client, resource_group_name, vault_name, name, policy):
    policy_object = cust_help.get_policy_from_json(client, policy)

    policy_object.name = name
    policy_object.properties.backup_management_type = "AzureIaasVM"

    additional_properties = policy_object.properties.additional_properties
    if 'instantRpDetails' in additional_properties:
        policy_object.properties.instant_rp_details = additional_properties['instantRpDetails']

    return client.create_or_update(vault_name, resource_group_name, name, policy_object)


def delete_policy(client, resource_group_name, vault_name, name):
    client.begin_delete(vault_name, resource_group_name, name)


def show_container(client, name, resource_group_name, vault_name, container_type="AzureIaasVM", status="Registered"):
    return cust_help.get_none_one_or_many(_get_containers(client, container_type, status, resource_group_name,
                                                          vault_name, name))


def list_containers(client, resource_group_name, vault_name, container_type="AzureIaasVM", status="Registered"):
    return _get_containers(client, container_type, status, resource_group_name, vault_name)


def check_protection_enabled_for_vm(cmd, vm_id=None, vm=None, resource_group_name=None):
    if vm_id is None:
        if is_valid_resource_id(vm):
            vm_id = vm
        else:
            if vm is None or resource_group_name is None:
                raise RequiredArgumentMissingError("--vm or --resource-group missing. Please provide the required "
                                                   "arguments.")
            vm_id = virtual_machines_cf(cmd.cli_ctx).get(resource_group_name, vm).id
    vm_name, vm_rg = cust_help.get_resource_name_and_rg(resource_group_name, vm_id)
    vm = virtual_machines_cf(cmd.cli_ctx).get(vm_rg, vm_name)
    parameters = BackupStatusRequest(resource_type='VM', resource_id=vm_id)
    return backup_status_cf(cmd.cli_ctx).get(vm.location, parameters).vault_id


def enable_protection_for_vm(cmd, client, resource_group_name, vault_name, vm, policy_name, diskslist=None,
                             disk_list_setting=None, exclude_all_data_disks=None):
    vm_name, vm_rg = cust_help.get_resource_name_and_rg(resource_group_name, vm)
    vm = virtual_machines_cf(cmd.cli_ctx).get(vm_rg, vm_name)
    vault = vaults_cf(cmd.cli_ctx).get(resource_group_name, vault_name)
    policy = show_policy(protection_policies_cf(cmd.cli_ctx), resource_group_name, vault_name, policy_name)

    logger.warning('Ignite (November) 2023 onwards Virtual Machine deployments using PS and CLI will default to '
                   'security type Trusted Launch. Please ensure Policy Name used with "az backup '
                   'protection enable-for-vm" command is of type Enhanced Policy for Trusted Launch VMs. Non-Trusted '
                   'Launch Virtual Machines will not be impacted by this change. To know more about default change '
                   'and Trusted Launch, please visit https://aka.ms/TLaD.')

    # throw error if policy has more than 1000 protected VMs.
    if policy.properties.protected_items_count >= 1000:
        raise CLIError("Cannot configure backup for more than 1000 VMs per policy")

    if vm.location.lower() != vault.location.lower():
        raise CLIError(
            """
            The VM should be in the same location as that of the Recovery Services vault to enable protection.
            """)

    if policy.properties.backup_management_type != BackupManagementType.azure_iaas_vm.value:
        raise CLIError(
            """
            The policy type should match with the workload being protected.
            Use the relevant get-default policy command and use it to protect the workload.
            """)

    if (hasattr(vm, 'security_profile') and hasattr(vm.security_profile, 'security_type') and
            vm.security_profile.security_type is not None and
            vm.security_profile.security_type.lower() == 'trustedlaunch'):
        if policy.properties.policy_type != 'V2':
            raise InvalidArgumentValueError(
                """
                Trusted VM can only be protected using Enhanced Policy. Please provide a valid IaasVM Enhanced Policy
                in --policy-name argument.
                """)

    # Get protectable item.
    protectable_item = _get_protectable_item_for_vm(cmd.cli_ctx, vault_name, resource_group_name, vm_name, vm_rg)
    if protectable_item is None:
        raise CLIError(
            """
            The specified Azure Virtual Machine Not Found. Possible causes are
               1. VM does not exist
               2. The VM name or the Service name needs to be case sensitive
               3. VM is already Protected with same or other Vault.
                  Please Unprotect VM first and then try to protect it again.

            Please contact Microsoft for further assistance.
            """)

    # Construct enable protection request object
    container_uri = cust_help.get_protection_container_uri_from_id(protectable_item.id)
    item_uri = cust_help.get_protectable_item_uri_from_id(protectable_item.id)
    vm_item_properties = _get_vm_item_properties_from_vm_type(vm.type)
    vm_item_properties.policy_id = policy.id
    vm_item_properties.source_resource_id = protectable_item.properties.virtual_machine_id

    if disk_list_setting is not None and exclude_all_data_disks is not None:
        raise MutuallyExclusiveArgumentError("""
        Both --disk-list-setting and --exclude-all-data-disks can not be provided together.
        """)
    if disk_list_setting is not None:
        if diskslist is None:
            raise CLIError("Please provide LUNs of disks that will be included or excluded.")
        is_inclusion_list = False
        if disk_list_setting == "include":
            is_inclusion_list = True
        disk_exclusion_properties = DiskExclusionProperties(disk_lun_list=diskslist,
                                                            is_inclusion_list=is_inclusion_list)
        extended_properties = ExtendedProperties(disk_exclusion_properties=disk_exclusion_properties)
        vm_item_properties.extended_properties = extended_properties
    elif exclude_all_data_disks:
        disk_exclusion_properties = DiskExclusionProperties(disk_lun_list=[],
                                                            is_inclusion_list=True)
        extended_properties = ExtendedProperties(disk_exclusion_properties=disk_exclusion_properties)
        vm_item_properties.extended_properties = extended_properties

    vm_item = ProtectedItemResource(properties=vm_item_properties)

    # Trigger enable protection and wait for completion
    result = client.create_or_update(vault_name, resource_group_name, fabric_name,
                                     container_uri, item_uri, vm_item, cls=cust_help.get_pipeline_response)
    return cust_help.track_backup_job(cmd.cli_ctx, result, vault_name, resource_group_name)


def update_protection_for_vm(cmd, client, resource_group_name, vault_name, item, diskslist=None,
                             disk_list_setting=None, exclude_all_data_disks=None):
    container_uri = cust_help.get_protection_container_uri_from_id(item.id)
    item_uri = item.name
    vm_type = '/'.join(item.properties.virtual_machine_id.split('/')[-3:-1])
    vm_item_properties = _get_vm_item_properties_from_vm_type(vm_type)
    vm_item_properties.policy_id = item.properties.policy_id
    vm_item_properties.source_resource_id = item.properties.virtual_machine_id

    if disk_list_setting is not None and exclude_all_data_disks is not None:
        raise MutuallyExclusiveArgumentError("""
        Both --disk-list-setting and --exclude-all-data-disks can not be provided together.
        """)
    if disk_list_setting is not None:
        if disk_list_setting.lower() == "resetexclusionsettings":
            disk_exclusion_properties = None
        else:
            if diskslist is None:
                raise CLIError("Please provide LUNs of disks that will be included or excluded.")
            is_inclusion_list = False
            if disk_list_setting.lower() == "include":
                is_inclusion_list = True
            disk_exclusion_properties = DiskExclusionProperties(disk_lun_list=diskslist,
                                                                is_inclusion_list=is_inclusion_list)
        extended_properties = ExtendedProperties(disk_exclusion_properties=disk_exclusion_properties)
        vm_item_properties.extended_properties = extended_properties
    elif exclude_all_data_disks:
        disk_exclusion_properties = DiskExclusionProperties(disk_lun_list=[],
                                                            is_inclusion_list=True)
        extended_properties = ExtendedProperties(disk_exclusion_properties=disk_exclusion_properties)
        vm_item_properties.extended_properties = extended_properties

    vm_item = ProtectedItemResource(properties=vm_item_properties)

    # Trigger enable protection and wait for completion
    result = client.create_or_update(vault_name, resource_group_name, fabric_name,
                                     container_uri, item_uri, vm_item, cls=cust_help.get_pipeline_response)
    return cust_help.track_backup_job(cmd.cli_ctx, result, vault_name, resource_group_name)


def show_item(cmd, client, resource_group_name, vault_name, container_name, name, container_type="AzureIaasVM",
              item_type="VM", use_secondary_region=None):
    items = list_items(cmd, client, resource_group_name, vault_name, container_name, container_type, item_type,
                       use_secondary_region)

    if cust_help.is_native_name(name):
        filtered_items = [item for item in items if item.name == name]
    else:
        filtered_items = [item for item in items if item.properties.friendly_name == name]

    return cust_help.get_none_one_or_many(filtered_items)


def list_items(cmd, client, resource_group_name, vault_name, container_name=None, container_type="AzureIaasVM",
               item_type="VM", use_secondary_region=None):
    filter_string = cust_help.get_filter_string({
        'backupManagementType': container_type,
        'itemType': item_type})

    if use_secondary_region:
        client = backup_protected_items_crr_cf(cmd.cli_ctx)
    items = client.list(vault_name, resource_group_name, filter_string)
    paged_items = cust_help.get_list_from_paged_response(items)
    if container_name:
        if cust_help.is_native_name(container_name):
            container_uri = container_name
        else:
            container = show_container(backup_protection_containers_cf(cmd.cli_ctx),
                                       container_name, resource_group_name, vault_name,
                                       container_type)
            cust_help.validate_container(container)
            container_uri = container.name

        return [item for item in paged_items if
                cust_help.get_protection_container_uri_from_id(item.id).lower() == container_uri.lower()]
    return paged_items


def update_policy_for_item(cmd, client, resource_group_name, vault_name, item, policy, tenant_id=None,
                           is_critical_operation=False):
    if item.properties.backup_management_type != policy.properties.backup_management_type:
        raise CLIError(
            """
            The policy type should match with the workload being protected.
            Use the relevant get-default policy command and use it to update the policy for the workload.
            """)

    # throw error if policy has more than 1000 protected VMs.
    if policy.properties.protected_items_count >= 1000:
        raise CLIError("Cannot configure backup for more than 1000 VMs per policy")

    # Get container and item URIs
    container_uri = cust_help.get_protection_container_uri_from_id(item.id)
    item_uri = cust_help.get_protected_item_uri_from_id(item.id)

    # Update policy request
    vm_item_properties = _get_vm_item_properties_from_vm_id(item.properties.virtual_machine_id)
    vm_item_properties.policy_id = policy.id
    vm_item_properties.source_resource_id = item.properties.source_resource_id
    vm_item = ProtectedItemResource(properties=vm_item_properties)
    if is_critical_operation:
        existing_policy = common.show_policy(protection_policies_cf(cmd.cli_ctx), resource_group_name, vault_name,
                                             item.properties.policy_name)
        if cust_help.is_retention_duration_decreased(existing_policy, policy, "AzureIaasVM"):
            # update the payload with critical operation and add auxiliary header for cross tenant case
            if tenant_id is not None:
                client = get_mgmt_service_client(cmd.cli_ctx, RecoveryServicesBackupClient,
                                                 aux_tenants=[tenant_id]).protected_items
            vm_item.properties.resource_guard_operation_requests = [cust_help.get_resource_guard_operation_request(
                cmd.cli_ctx, resource_group_name, vault_name, "updateProtection")]
    # Update policy
    result = client.create_or_update(vault_name, resource_group_name, fabric_name,
                                     container_uri, item_uri, vm_item, cls=cust_help.get_pipeline_response)
    return cust_help.track_backup_job(cmd.cli_ctx, result, vault_name, resource_group_name)


def backup_now(cmd, client, resource_group_name, vault_name, item, retain_until):

    if retain_until is None:
        retain_until = datetime.now(timezone.utc) + timedelta(days=30)

    # Get container and item URIs
    container_uri = cust_help.get_protection_container_uri_from_id(item.id)
    item_uri = cust_help.get_protected_item_uri_from_id(item.id)
    trigger_backup_request = _get_backup_request(item.properties.workload_type, retain_until)

    # Trigger backup
    result = client.trigger(vault_name, resource_group_name, fabric_name,
                            container_uri, item_uri, trigger_backup_request, cls=cust_help.get_pipeline_response)
    return cust_help.track_backup_job(cmd.cli_ctx, result, vault_name, resource_group_name)


def show_recovery_point(cmd, client, resource_group_name, vault_name, container_name, item_name, name,  # pylint: disable=redefined-builtin
                        container_type="AzureIaasVM", item_type="VM", use_secondary_region=None):
    item = show_item(cmd, backup_protected_items_cf(cmd.cli_ctx), resource_group_name, vault_name, container_name,
                     item_name, container_type, item_type, use_secondary_region)
    cust_help.validate_item(item)

    # Get container and item URIs
    container_uri = cust_help.get_protection_container_uri_from_id(item.id)
    item_uri = cust_help.get_protected_item_uri_from_id(item.id)

    if use_secondary_region:
        client = recovery_points_crr_cf(cmd.cli_ctx)
        recovery_points = client.list(vault_name, resource_group_name, fabric_name, container_uri, item_uri, None)
        paged_rps = cust_help.get_list_from_paged_response(recovery_points)
        filtered_rps = [rp for rp in paged_rps if rp.name.lower() == name.lower()]
        recovery_point = cust_help.get_none_one_or_many(filtered_rps)
        if recovery_point is None:
            raise InvalidArgumentValueError("The recovery point provided does not exist. Please provide valid RP.")
        return recovery_point

    return client.get(vault_name, resource_group_name, fabric_name, container_uri, item_uri, name)


def list_recovery_points(cmd, client, resource_group_name, vault_name, item, start_date=None, end_date=None,
                         use_secondary_region=None, is_ready_for_move=None, target_tier=None, tier=None,
                         recommended_for_archive=None):

    if cmd.name.split()[2] == 'show-log-chain':
        raise ArgumentUsageError("show-log-chain is supported by AzureWorkload backup management type only.")

    # Get container and item URIs
    container_uri = cust_help.get_protection_container_uri_from_id(item.id)
    item_uri = cust_help.get_protected_item_uri_from_id(item.id)

    query_end_date, query_start_date = cust_help.get_query_dates(end_date, start_date)

    filter_string = cust_help.get_filter_string({
        'startDate': query_start_date,
        'endDate': query_end_date})

    if use_secondary_region:
        client = recovery_points_crr_cf(cmd.cli_ctx)

    if recommended_for_archive:
        if is_ready_for_move is False:
            raise InvalidArgumentValueError(
                """
                All the recommended archivable recovery points are by default ready for
                move. Please provide the correct value for --is-ready-for-move.
                """)

        client = recovery_points_recommended_cf(cmd.cli_ctx)
        recovery_points = client.list(vault_name, resource_group_name, fabric_name, container_uri, item_uri,
                                      ListRecoveryPointsRecommendedForMoveRequest(excluded_rp_list=[]))

    else:
        recovery_points = client.list(vault_name, resource_group_name, fabric_name, container_uri, item_uri,
                                      filter_string)

    paged_recovery_points = cust_help.get_list_from_paged_response(recovery_points)
    common.fetch_tier(paged_recovery_points)

    if use_secondary_region:
        paged_recovery_points = [item for item in paged_recovery_points if item.properties.recovery_point_tier_details
                                 is None or (item.properties.recovery_point_tier_details is not None and
                                             item.tier_type != 'VaultArchive')]

    recovery_point_list = common.check_rp_move_readiness(paged_recovery_points, target_tier, is_ready_for_move)
    recovery_point_list = common.filter_rp_based_on_tier(recovery_point_list, tier)
    return recovery_point_list


def move_recovery_points(cmd, resource_group_name, vault_name, item_name, rp_name, source_tier,
                         destination_tier):

    container_uri = cust_help.get_protection_container_uri_from_id(item_name.id)
    item_uri = cust_help.get_protected_item_uri_from_id(item_name.id)

    if source_tier not in common.tier_type_map:
        raise InvalidArgumentValueError('This source tier-type is not accepted by move command at present.')

    parameters = MoveRPAcrossTiersRequest(source_tier_type=common.tier_type_map[source_tier],
                                          target_tier_type=common.tier_type_map[destination_tier])

    result = _backup_client_factory(cmd.cli_ctx).begin_move_recovery_point(vault_name, resource_group_name,
                                                                           fabric_name, container_uri, item_uri,
                                                                           rp_name, parameters,
                                                                           cls=cust_help.get_pipeline_response,
                                                                           polling=False).result()

    return cust_help.track_backup_job(cmd.cli_ctx, result, vault_name, resource_group_name)


def _should_use_original_storage_account(recovery_point, restore_to_staging_storage_account):
    if restore_to_staging_storage_account is None:
        # No intent given by user. Treat it as False. Try OSA = True
        # pylint: disable=simplifiable-if-statement
        if recovery_point.properties.original_storage_account_option:
            # RP is enabled for OSA.
            use_original_storage_account = True
        else:
            # RP is not enabled for OSA. Go ahead with OSA = False
            use_original_storage_account = False
    else:
        # User gave explicit intent
        if restore_to_staging_storage_account is True:
            # User explicitly intended to not use OSA. Go ahead with OSA = False
            use_original_storage_account = False
        else:
            # User explicitly intended to use OSA. Try with OSA = True
            if recovery_point.properties.original_storage_account_option:
                # RP supports OSA. Go ahead with OSA = True
                use_original_storage_account = True
            else:
                # RP doesn't support OSA.
                raise CLIError(
                    """
                    This recovery point doesn't have the capability to restore disks to their original storage
                    accounts. The disks and the VM config file will be uploaded to the given storage account.
                    """)
    return use_original_storage_account


def get_vault_csr_state(vault):
    restore_settings = vault.properties.restore_settings
    return (None if restore_settings is None else
            restore_settings.cross_subscription_restore_settings.cross_subscription_restore_state)


def _get_trigger_restore_properties(rp_name, vault_location, storage_account_id,
                                    source_resource_id, target_rg_id,
                                    use_original_storage_account, restore_disk_lun_list,
                                    rehydration_duration, rehydration_priority, tier, disk_encryption_set_id,
                                    encryption, recovery_point, mi_system_assigned,
                                    mi_user_assigned, restore_mode):

    if disk_encryption_set_id is not None:
        if not (encryption.properties.encryption_at_rest_type == "CustomerManaged" and
                recovery_point.properties.is_managed_virtual_machine and
                not recovery_point.properties.is_source_vm_encrypted):
            raise InvalidArgumentValueError("disk_encryption_set_id can't be specified")

    identity_info = None
    identity_based_restore_details = None
    target_storage_account_id = storage_account_id
    if mi_system_assigned or mi_user_assigned:
        if not recovery_point.properties.is_managed_virtual_machine:
            raise InvalidArgumentValueError("MI based restore is not supported for unmanaged VMs.")
        identity_info = IdentityInfo(
            is_system_assigned_identity=mi_system_assigned is not None,
            managed_identity_resource_id=mi_user_assigned)
        identity_based_restore_details = IdentityBasedRestoreDetails(
            target_storage_account_id=target_storage_account_id)
        target_storage_account_id = None

    if tier == 'VaultArchive':
        rehyd_duration = 'P' + str(rehydration_duration) + 'D'
        rehydration_info = RecoveryPointRehydrationInfo(rehydration_retention_duration=rehyd_duration,
                                                        rehydration_priority=rehydration_priority)

        trigger_restore_properties = IaasVMRestoreWithRehydrationRequest(
            create_new_cloud_service=False,
            recovery_point_id=rp_name,
            recovery_type=restore_mode,
            region=vault_location,
            storage_account_id=target_storage_account_id,
            source_resource_id=source_resource_id,
            target_resource_group_id=target_rg_id,
            original_storage_account_option=use_original_storage_account,
            restore_disk_lun_list=restore_disk_lun_list,
            recovery_point_rehydration_info=rehydration_info,
            disk_encryption_set_id=disk_encryption_set_id,
            identity_info=identity_info,
            identity_based_restore_details=identity_based_restore_details)

    else:
        trigger_restore_properties = IaasVMRestoreRequest(
            create_new_cloud_service=False,
            recovery_point_id=rp_name,
            recovery_type=restore_mode,
            region=vault_location,
            storage_account_id=target_storage_account_id,
            source_resource_id=source_resource_id,
            target_resource_group_id=target_rg_id,
            original_storage_account_option=use_original_storage_account,
            restore_disk_lun_list=restore_disk_lun_list,
            disk_encryption_set_id=disk_encryption_set_id,
            identity_info=identity_info,
            identity_based_restore_details=identity_based_restore_details)

    return trigger_restore_properties


def _set_trigger_restore_properties(cmd, trigger_restore_properties, target_virtual_machine_name, virtual_network_name,
                                    target_vnet_resource_group, subnet_name, vault_name, resource_group_name,
                                    recovery_point, target_zone, target_rg_id, source_resource_id, restore_mode,
                                    target_subscription, use_secondary_region):
    if restore_mode == "AlternateLocation":
        virtual_network = _get_vnet_object(cmd.cli_ctx, target_subscription, virtual_network_name,
                                           target_vnet_resource_group)
        subnet_id = None
        for subnet in virtual_network.properties['subnets']:
            if subnet_name.lower() == subnet['name'].lower():
                subnet_id = subnet['id']
                break
        if subnet_id is None:
            raise InvalidArgumentValueError(
                """
                --target-subnet-name provided does not exist in the virtual network specified. Please check the
                combination and try again.
                """)
        trigger_restore_properties.target_virtual_machine_id = (target_rg_id + '/' +
                                                                '/'.join(source_resource_id.split('/')[-4:-1]) + '/' +
                                                                target_virtual_machine_name)
        trigger_restore_properties.virtual_network_id = virtual_network.id
        trigger_restore_properties.subnet_id = subnet_id
    if target_zone:
        backup_config_response = backup_storage_configs_non_crr_cf(cmd.cli_ctx).get(vault_name, resource_group_name)
        validators.validate_czr(backup_config_response, recovery_point, use_secondary_region)
        trigger_restore_properties.zones = [target_zone]


def _get_alr_restore_mode(target_vm_name, target_vnet_name, target_vnet_resource_group, target_subnet_name,
                          target_resource_group):
    if (target_vm_name is None and target_vnet_name is None and target_vnet_resource_group is None and
            target_subnet_name is None):
        return 'RestoreDisks'
    if not (target_vm_name is None or target_vnet_name is None or target_vnet_resource_group is None or
            target_subnet_name is None):
        if target_resource_group is None:
            raise RequiredArgumentMissingError(
                """
                --target-resource-group is required for ALR. Please specify a valid --target-resource-group.
                """)
        return 'AlternateLocation'
    raise RequiredArgumentMissingError(
        """
        Target VM details are not specified completely. Please make sure all these parameters are specified:
        --target-vm-name, --target-vnet-name, --target-vnet-resource-group, --target-subnet-name.
        """)


# pylint: disable=too-many-locals
# pylint: disable=too-many-statements
def restore_disks(cmd, client, resource_group_name, vault_name, container_name, item_name, rp_name, storage_account,
                  target_resource_group=None, restore_to_staging_storage_account=None, restore_only_osdisk=None,
                  diskslist=None, restore_as_unmanaged_disks=None, use_secondary_region=None, rehydration_duration=15,
                  rehydration_priority=None, disk_encryption_set_id=None, mi_system_assigned=None,
                  mi_user_assigned=None, target_zone=None, restore_mode='AlternateLocation', target_vm_name=None,
                  target_vnet_name=None, target_vnet_resource_group=None, target_subnet_name=None,
                  target_subscription_id=None, storage_account_resource_group=None):
    vault = vaults_cf(cmd.cli_ctx).get(resource_group_name, vault_name)
    vault_location = vault.location
    vault_identity = vault.identity

    target_subscription = get_subscription_id(cmd.cli_ctx)
    if target_subscription_id is not None and restore_mode == "AlternateLocation":
        vault_csr_state = get_vault_csr_state(vault)
        if vault_csr_state is None or vault_csr_state == "Enabled":
            target_subscription = target_subscription_id
        else:
            raise ArgumentUsageError(
                """
                Cross Subscription Restore is not allowed on this Vault. Please either enable CSR on the vault or
                try restoring in the same subscription.
                """)
    item = show_item(cmd, backup_protected_items_cf(cmd.cli_ctx), resource_group_name, vault_name, container_name,
                     item_name, "AzureIaasVM", "VM", use_secondary_region)
    cust_help.validate_item(item)

    recovery_point = show_recovery_point(cmd, recovery_points_cf(cmd.cli_ctx), resource_group_name, vault_name,
                                         container_name, item_name, rp_name, "AzureIaasVM", "VM", use_secondary_region)

    common.fetch_tier_for_rp(recovery_point)

    validators.validate_archive_restore(recovery_point, rehydration_priority)

    encryption = backup_resource_encryption_config_cf(cmd.cli_ctx).get(vault_name, resource_group_name)

    # Get container and item URIs
    container_uri = cust_help.get_protection_container_uri_from_id(item.id)
    item_uri = cust_help.get_protected_item_uri_from_id(item.id)

    # Original Storage Account Restore Logic
    use_original_storage_account = _should_use_original_storage_account(recovery_point,
                                                                        restore_to_staging_storage_account)
    if use_original_storage_account:
        logger.warning(
            """
            The disks will be restored to their original storage accounts. The VM config file will be uploaded to given
            storage account.
            """)

    # Construct trigger restore request object
    if storage_account_resource_group is None:
        storage_account_resource_group = resource_group_name
    sa_name, sa_rg = cust_help.get_resource_name_and_rg(storage_account_resource_group, storage_account)
    _storage_account_id = _get_storage_account_id(cmd.cli_ctx, target_subscription, sa_name, sa_rg)
    _source_resource_id = item.properties.source_resource_id
    target_rg_id = None

    if restore_mode == "AlternateLocation":
        restore_mode = _get_alr_restore_mode(target_vm_name, target_vnet_name, target_vnet_resource_group,
                                             target_subnet_name, target_resource_group)

        if restore_as_unmanaged_disks and target_resource_group is not None:
            raise MutuallyExclusiveArgumentError(
                """
                Both restore_as_unmanaged_disks and target_resource_group can't be spceified.
                Please give Only one parameter and retry.
                """)

        if recovery_point.properties.is_managed_virtual_machine:
            if target_resource_group is not None:
                target_rg_id = "/subscriptions/" + target_subscription + "/resourceGroups/" + target_resource_group
            if not restore_as_unmanaged_disks and target_resource_group is None:
                logger.warning(
                    """
                    The disks of the managed VM will be restored as unmanaged since targetRG parameter is not provided.
                    This will NOT leverage the instant restore functionality.
                    Hence it can be significantly slow based on given storage account.
                    To leverage instant restore, provide the target RG parameter.
                    Otherwise, provide the intent next time by passing the --restore-as-unmanaged-disks parameter
                    """)

    _validate_restore_disk_parameters(restore_only_osdisk, diskslist)
    restore_disk_lun_list = None
    if restore_only_osdisk:
        restore_disk_lun_list = []

    if diskslist:
        restore_disk_lun_list = diskslist

    validators.validate_mi_used_for_restore_disks(vault_identity, mi_system_assigned, mi_user_assigned)

    trigger_restore_properties = _get_trigger_restore_properties(rp_name, vault_location, _storage_account_id,
                                                                 _source_resource_id, target_rg_id,
                                                                 use_original_storage_account, restore_disk_lun_list,
                                                                 rehydration_duration, rehydration_priority,
                                                                 None if recovery_point.
                                                                 properties.recovery_point_tier_details is None else
                                                                 recovery_point.tier_type, disk_encryption_set_id,
                                                                 encryption, recovery_point, mi_system_assigned,
                                                                 mi_user_assigned, restore_mode)

    _set_trigger_restore_properties(cmd, trigger_restore_properties, target_vm_name, target_vnet_name,
                                    target_vnet_resource_group, target_subnet_name, vault_name, resource_group_name,
                                    recovery_point, target_zone, target_rg_id, _source_resource_id, restore_mode,
                                    target_subscription, use_secondary_region)

    trigger_restore_request = RestoreRequestResource(properties=trigger_restore_properties)

    if use_secondary_region:
        validators.validate_crr(target_rg_id, rehydration_priority)
        azure_region = secondary_region_map[vault_location]
        crr_access_token = _get_crr_access_token(cmd, azure_region, vault_name, resource_group_name, container_uri,
                                                 item_uri, rp_name)
        crr_client = cross_region_restore_cf(cmd.cli_ctx)
        trigger_restore_properties.region = azure_region
        trigger_crr_request = CrossRegionRestoreRequest(cross_region_restore_access_details=crr_access_token,
                                                        restore_request=trigger_restore_properties)
        result = crr_client.begin_trigger(azure_region, trigger_crr_request, cls=cust_help.get_pipeline_response,
                                          polling=False).result()

        return cust_help.track_backup_crr_job(cmd.cli_ctx, result, azure_region, vault.id)

    # Trigger restore
    result = client.begin_trigger(vault_name, resource_group_name, fabric_name, container_uri, item_uri, rp_name,
                                  trigger_restore_request, cls=cust_help.get_pipeline_response, polling=False).result()
    return cust_help.track_backup_job(cmd.cli_ctx, result, vault_name, resource_group_name)


def restore_files_mount_rp(cmd, client, resource_group_name, vault_name, container_name, item_name, rp_name):
    item = show_item(cmd, backup_protected_items_cf(cmd.cli_ctx), resource_group_name, vault_name, container_name,
                     item_name, "AzureIaasVM", "VM")
    cust_help.validate_item(item)

    # Get container and item URIs
    container_uri = cust_help.get_protection_container_uri_from_id(item.id)
    item_uri = cust_help.get_protected_item_uri_from_id(item.id)

    # file restore request
    _virtual_machine_id = item.properties.virtual_machine_id
    file_restore_request_properties = IaasVMILRRegistrationRequest(recovery_point_id=rp_name,
                                                                   virtual_machine_id=_virtual_machine_id)
    file_restore_request = ILRRequestResource(properties=file_restore_request_properties)

    recovery_point = recovery_points_cf(cmd.cli_ctx).get(vault_name, resource_group_name, fabric_name,
                                                         container_uri, item_uri, rp_name)

    if recovery_point.properties.is_instant_ilr_session_active:
        recovery_point.properties.renew_existing_registration = True

    result = client.provision(vault_name, resource_group_name, fabric_name, container_uri, item_uri, rp_name,
                              file_restore_request, cls=cust_help.get_pipeline_response)

    client_scripts = cust_help.track_backup_ilr(cmd.cli_ctx, result, vault_name, resource_group_name)

    if client_scripts[0].os_type == os_windows:
        _run_client_script_for_windows(client_scripts)
    elif client_scripts[0].os_type == os_linux:
        _run_client_script_for_linux(client_scripts)


def restore_files_unmount_rp(cmd, client, resource_group_name, vault_name, container_name, item_name, rp_name):
    item = show_item(cmd, backup_protected_items_cf(cmd.cli_ctx), resource_group_name, vault_name, container_name,
                     item_name, "AzureIaasVM", "VM")
    cust_help.validate_item(item)

    # Get container and item URIs
    container_uri = cust_help.get_protection_container_uri_from_id(item.id)
    item_uri = cust_help.get_protected_item_uri_from_id(item.id)

    recovery_point = recovery_points_cf(cmd.cli_ctx).get(vault_name, resource_group_name, fabric_name,
                                                         container_uri, item_uri, rp_name)

    if recovery_point.properties.is_instant_ilr_session_active:
        result = client.revoke(vault_name, resource_group_name, fabric_name,
                               container_uri, item_uri, rp_name, cls=cust_help.get_pipeline_response)
        cust_help.track_backup_operation(cmd.cli_ctx, resource_group_name, result, vault_name)


def disable_protection(cmd, client, resource_group_name, vault_name, item,
                       retain_recovery_points_as_per_policy=False):
    # Get container and item URIs
    container_uri = cust_help.get_protection_container_uri_from_id(item.id)
    item_uri = cust_help.get_protected_item_uri_from_id(item.id)

    # Parameters: item, undelete=True, retain_recovery_points_as_per_policy=False. Passed like this
    # because the parameter=variable format breaks linting.
    vm_item = _get_disable_protection_request(item, False, retain_recovery_points_as_per_policy)

    result = client.create_or_update(vault_name, resource_group_name, fabric_name,
                                     container_uri, item_uri, vm_item, cls=cust_help.get_pipeline_response)
    return cust_help.track_backup_job(cmd.cli_ctx, result, vault_name, resource_group_name)


def undelete_protection(cmd, client, resource_group_name, vault_name, item):
    container_uri = cust_help.get_protection_container_uri_from_id(item.id)
    item_uri = cust_help.get_protected_item_uri_from_id(item.id)

    # Parameters: item, undelete=True, retain_recovery_points_as_per_policy=False. Passed like this to
    # maintain consistency wih call in disable_protection, where parameter=variable format breaks linting.
    vm_item = _get_disable_protection_request(item, True, False)
    result = client.create_or_update(vault_name, resource_group_name, fabric_name,
                                     container_uri, item_uri, vm_item, cls=cust_help.get_pipeline_response)
    return cust_help.track_backup_job(cmd.cli_ctx, result, vault_name, resource_group_name)


def resume_protection(cmd, client, resource_group_name, vault_name, item, policy):
    if item.properties.protection_state != "ProtectionStopped":
        raise CLIError("Azure Virtual Machine is already protected")
    return update_policy_for_item(cmd, client, resource_group_name, vault_name, item, policy)


def list_jobs(cmd, client, resource_group_name, vault_name, status=None, operation=None, start_date=None, end_date=None,
              backup_management_type=None, use_secondary_region=None):
    query_end_date, query_start_date = cust_help.get_query_dates(end_date, start_date)

    filter_string = cust_help.get_filter_string({
        'status': status,
        'operation': operation,
        'startTime': query_start_date,
        'endTime': query_end_date,
        'backupManagementType': backup_management_type})

    if use_secondary_region:
        vault = vaults_cf(cmd.cli_ctx).get(resource_group_name, vault_name)
        vault_location = vault.location
        azure_region = secondary_region_map[vault_location]
        client = backup_crr_jobs_cf(cmd.cli_ctx)
        return cust_help.get_list_from_paged_response(client.list(azure_region, CrrJobRequest(resource_id=vault.id),
                                                                  filter_string))

    return cust_help.get_list_from_paged_response(client.list(vault_name, resource_group_name, filter_string))


def show_job(cmd, client, resource_group_name, vault_name, name, use_secondary_region=None):
    if use_secondary_region:
        vault = vaults_cf(cmd.cli_ctx).get(resource_group_name, vault_name)
        vault_location = vault.location
        azure_region = secondary_region_map[vault_location]
        client = backup_crr_job_details_cf(cmd.cli_ctx)
        response = client.get(azure_region, CrrJobRequest(resource_id=vault.id, job_name=name))
        return cust_help.replace_min_value_in_subtask(response)
    response = client.get(vault_name, resource_group_name, name)
    return cust_help.replace_min_value_in_subtask(response)


def stop_job(client, resource_group_name, vault_name, name, use_secondary_region=None):
    if use_secondary_region:
        raise InvalidArgumentValueError("Secondary region jobs do not support cancellation as of now.")
    client.trigger(vault_name, resource_group_name, name)


def wait_for_job(cmd, client, resource_group_name, vault_name, name, timeout=None, use_secondary_region=None):
    logger.warning("Waiting for job '%s' ...", name)
    start_timestamp = datetime.utcnow()
    if use_secondary_region:
        vault = vaults_cf(cmd.cli_ctx).get(resource_group_name, vault_name)
        vault_location = vault.location
        azure_region = secondary_region_map[vault_location]
        client = backup_crr_job_details_cf(cmd.cli_ctx)
        job_details = client.get(azure_region, CrrJobRequest(resource_id=vault.id, job_name=name))
        while cust_help.job_in_progress(job_details.properties.status):
            if timeout:
                elapsed_time = datetime.utcnow() - start_timestamp
                if elapsed_time.seconds > timeout:
                    logger.warning("Command timed out while waiting for job '%s'", name)
                    break
            job_details = client.get(azure_region, CrrJobRequest(resource_id=vault.id, job_name=name))
            time.sleep(30)
    else:
        job_details = client.get(vault_name, resource_group_name, name)
        while cust_help.job_in_progress(job_details.properties.status):
            if timeout:
                elapsed_time = datetime.utcnow() - start_timestamp
                if elapsed_time.seconds > timeout:
                    logger.warning("Command timed out while waiting for job '%s'", name)
                    break
            job_details = client.get(vault_name, resource_group_name, name)
            time.sleep(30)
    return job_details

# Client Utilities


def _get_containers(client, container_type, status, resource_group_name, vault_name, container_name=None):
    filter_dict = {
        'backupManagementType': container_type,
        'status': status
    }

    if container_name and not cust_help.is_native_name(container_name):
        filter_dict['friendlyName'] = container_name
    filter_string = cust_help.get_filter_string(filter_dict)

    paged_containers = client.list(vault_name, resource_group_name, filter_string)
    containers = cust_help.get_list_from_paged_response(paged_containers)

    if container_name and cust_help.is_native_name(container_name):
        return [container for container in containers if container.name == container_name]

    return containers


def _unregister_containers(cmd, client, resource_group_name, vault_name, container_name):
    result = client.unregister(vault_name, resource_group_name, fabric_name, container_name,
                               cls=cust_help.get_pipeline_response)
    return cust_help.track_register_operation(cmd.cli_ctx, result, vault_name, resource_group_name, container_name)


def _get_protectable_item_for_vm(cli_ctx, vault_name, vault_rg, vm_name, vm_rg):
    protection_containers_client = protection_containers_cf(cli_ctx)

    protectable_item = _try_get_protectable_item_for_vm(cli_ctx, vault_name, vault_rg, vm_name, vm_rg)
    if protectable_item is None:
        # Protectable item not found. Trigger discovery.
        refresh_result = protection_containers_client.refresh(vault_name, vault_rg, fabric_name,
                                                              cls=cust_help.get_pipeline_response)
        cust_help.track_refresh_operation(cli_ctx, refresh_result, vault_name, vault_rg)
    protectable_item = _try_get_protectable_item_for_vm(cli_ctx, vault_name, vault_rg, vm_name, vm_rg)
    return protectable_item


def _try_get_protectable_item_for_vm(cli_ctx, vault_name, vault_rg, vm_name, vm_rg):
    backup_protectable_items_client = backup_protectable_items_cf(cli_ctx)

    filter_string = cust_help.get_filter_string({
        'backupManagementType': 'AzureIaasVM'})

    protectable_items_paged = backup_protectable_items_client.list(vault_name, vault_rg, filter_string)
    protectable_items = cust_help.get_list_from_paged_response(protectable_items_paged)

    for protectable_item in protectable_items:
        item_vm_name = cust_help.get_vm_name_from_vm_id(protectable_item.properties.virtual_machine_id)
        item_vm_rg = cust_help.get_resource_group_from_id(protectable_item.properties.virtual_machine_id)
        if item_vm_name.lower() == vm_name.lower() and item_vm_rg.lower() == vm_rg.lower():
            return protectable_item
    return None


def _get_backup_request(workload_type, retain_until):
    if workload_type == WorkloadType.vm.value:
        trigger_backup_properties = IaasVMBackupRequest(recovery_point_expiry_time_in_utc=retain_until)
    trigger_backup_request = BackupRequestResource(properties=trigger_backup_properties)
    return trigger_backup_request


def _get_crr_access_token(cmd, azure_region, vault_name, resource_group_name, container_uri, item_uri, rp_name):
    aad_client = aad_properties_cf(cmd.cli_ctx)
    aad_result = aad_client.get(azure_region)
    rp_client = recovery_points_passive_cf(cmd.cli_ctx)
    crr_access_token = rp_client.get_access_token(vault_name, resource_group_name, fabric_name, container_uri,
                                                  item_uri, rp_name, aad_result).properties
    crr_access_token.object_type = "CrrAccessToken"
    return crr_access_token


def _get_vnet_object(cli_ctx, vnet_subscription, vnet_name, vnet_resource_group):
    resources_client = get_mgmt_service_client(cli_ctx, ResourceType.MGMT_RESOURCE_RESOURCES,
                                               subscription_id=vnet_subscription).resources
    vnet_resource_namespace = 'Microsoft.Network'
    parent_resource_path = 'virtualNetworks'
    resource_type = ''
    api_version = '2019-11-01'

    return resources_client.get(vnet_resource_group, vnet_resource_namespace, parent_resource_path, resource_type,
                                vnet_name, api_version)


def _get_storage_account_id(cli_ctx, storage_account_sub, storage_account_name, storage_account_rg):
    resources_client = get_mgmt_service_client(cli_ctx, ResourceType.MGMT_RESOURCE_RESOURCES,
                                               subscription_id=storage_account_sub).resources
    classic_storage_resource_namespace = 'Microsoft.ClassicStorage'
    storage_resource_namespace = 'Microsoft.Storage'
    parent_resource_path = 'storageAccounts'
    resource_type = ''
    classic_api_version = '2015-12-01'
    api_version = '2016-01-01'

    storage_account = None
    try:
        storage_account = resources_client.get(storage_account_rg, classic_storage_resource_namespace,
                                               parent_resource_path, resource_type, storage_account_name,
                                               classic_api_version)
    except:  # pylint: disable=bare-except
        storage_account = resources_client.get(storage_account_rg, storage_resource_namespace, parent_resource_path,
                                               resource_type, storage_account_name, api_version)
    return storage_account.id


# pylint: disable=inconsistent-return-statements
def _get_disable_protection_request(item, undelete=False,
                                    retain_recovery_points_as_per_policy=False):
    if item.properties.workload_type == WorkloadType.vm.value:
        vm_item_properties = _get_vm_item_properties_from_vm_id(item.properties.virtual_machine_id)
        vm_item_properties.policy_id = ''
        if retain_recovery_points_as_per_policy:
            vm_item_properties.protection_state = ProtectionState.backups_suspended
        else:
            vm_item_properties.protection_state = ProtectionState.protection_stopped
        vm_item_properties.source_resource_id = item.properties.source_resource_id
        if undelete:
            vm_item_properties.is_rehydrate = True
        vm_item = ProtectedItemResource(properties=vm_item_properties)
        return vm_item


# pylint: disable=inconsistent-return-statements
def _get_vm_item_properties_from_vm_type(vm_type):
    if vm_type == 'Microsoft.Compute/virtualMachines':
        return AzureIaaSComputeVMProtectedItem()
    if vm_type == 'Microsoft.ClassicCompute/virtualMachines':
        return AzureIaaSClassicComputeVMProtectedItem()


# pylint: disable=inconsistent-return-statements
def _get_vm_item_properties_from_vm_id(vm_id):
    if 'Microsoft.Compute/virtualMachines' in vm_id:
        return AzureIaaSComputeVMProtectedItem()
    if 'Microsoft.ClassicCompute/virtualMachines' in vm_id:
        return AzureIaaSClassicComputeVMProtectedItem()


def _get_associated_vm_item(cli_ctx, container_uri, item_uri, resource_group, vault_name):
    container_name = container_uri.split(';')[-1]
    item_name = item_uri.split(';')[-1]

    filter_string = cust_help.get_filter_string({
        'backupManagementType': BackupManagementType.azure_iaas_vm.value,
        'itemType': WorkloadType.vm.value})
    items = backup_protected_items_cf(cli_ctx).list(vault_name, resource_group, filter_string)
    paged_items = cust_help.get_list_from_paged_response(items)

    filtered_items = [item for item in paged_items
                      if container_name.lower() in item.properties.container_name.lower() and
                      item.properties.friendly_name.lower() == item_name.lower()]
    item = filtered_items[0]
    return item


def _run_executable(file_name):
    try:
        os.system('{}'.format(file_name))
    except:  # pylint: disable=bare-except
        pass


def _get_host_os():
    import platform
    return platform.system()


def _remove_password_from_suffix(suffix):
    password_segment_index = suffix.rfind('_')
    password_start_index = password_segment_index + password_offset
    password_end_index = password_segment_index + password_offset + password_length
    password = suffix[password_start_index: password_end_index]
    suffix = suffix[:password_start_index] + suffix[password_end_index:]
    return suffix, password


def _get_script_file_name_and_password(script):
    suffix, password = _remove_password_from_suffix(script.script_name_suffix)
    return suffix + script.script_extension, password


def _run_client_script_for_windows(client_scripts):
    windows_script = client_scripts[1]
    file_name, password = _get_script_file_name_and_password(windows_script)

    # Create File
    from urllib.request import urlopen
    import shutil
    with urlopen(windows_script.url) as response, open(file_name, 'wb') as out_file:
        shutil.copyfileobj(response, out_file)

    logger.warning('File downloaded: %s. Use password %s', file_name, password)


def _run_client_script_for_linux(client_scripts):
    linux_script = client_scripts[0]
    file_name, password = _get_script_file_name_and_password(linux_script)

    # Create File
    import base64
    script_content = base64.b64decode(linux_script.script_content).decode('utf-8')
    script_content = script_content.replace('TargetPassword="{}"'.format(password),
                                            'TargetPassword="UserInput012345"')  # This is a hack due to bug in script

    if _get_host_os() == os_windows:
        with open(file_name, 'w', newline='\n') as out_file:
            out_file.write(script_content)
    elif _get_host_os() == os_linux:
        with open(file_name, 'w') as out_file:
            out_file.write(script_content)

    logger.warning('File downloaded: %s. Use password %s', file_name, password)


def _validate_restore_disk_parameters(restore_only_osdisk, diskslist):
    if restore_only_osdisk and diskslist is not None:
        logger.warning("Value of diskslist parameter will be ignored as restore-only-osdisk is set to be true.")<|MERGE_RESOLUTION|>--- conflicted
+++ resolved
@@ -229,29 +229,7 @@
         except CoreResourceNotFoundError:
             # This runs for a create - if there is no vault, default value is Enable
             public_network_access = 'Enable'
-<<<<<<< HEAD
-
-    vault_properties = VaultProperties(
-        monitoring_settings=MonitoringSettings(
-            azure_monitor_alert_settings=AzureMonitorAlertSettings(
-                alerts_for_all_job_failures=azure_monitor_alerts_for_job_failures + 'd'),
-            classic_alert_settings=ClassicAlertSettings(alerts_for_critical_operations=classic_alerts + 'd')),
-        public_network_access=public_network_access + 'd',
-        security_settings=None if immutability_state is None else SecuritySettings(
-            immutability_settings=ImmutabilitySettings(
-                state=immutability_state
-            )
-        ),
-        restore_settings=None if cross_subscription_restore_state is None else RestoreSettings(
-            cross_subscription_restore_settings=CrossSubscriptionRestoreSettings(
-                cross_subscription_restore_state=cross_subscription_restore_state + 'd'
-            )
-        ))
-    vault = Vault(location=location, sku=vault_sku, properties=vault_properties, tags=tags)
-    return client.begin_create_or_update(resource_group_name, vault_name, vault)
-=======
     return cust_help.transform_enable_parameters(public_network_access)
->>>>>>> 13d0ab0a
 
 
 def _force_delete_vault(cmd, vault_name, resource_group_name):
