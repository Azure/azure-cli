# --------------------------------------------------------------------------------------------
# Copyright (c) Microsoft Corporation. All rights reserved.
# Licensed under the MIT License. See License.txt in the project root for license information.
# --------------------------------------------------------------------------------------------

# pylint: disable=unused-argument, line-too-long, import-outside-toplevel

from msrestazure.tools import is_valid_resource_id, parse_resource_id, is_valid_resource_name, resource_id  # pylint: disable=import-error
from knack.log import get_logger
from azure.cli.core.profiles import ResourceType
from azure.cli.core.commands.client_factory import get_subscription_id
from azure.cli.core.util import CLIError
from azure.cli.core.azclierror import ValidationError
from azure.mgmt.privatedns.models import PrivateZone
from azure.mgmt.privatedns.models import SubResource
from azure.mgmt.privatedns.models import VirtualNetworkLink
from ._client_factory import resource_client_factory, network_client_factory, private_dns_client_factory, private_dns_link_client_factory, cf_postgres_flexible_private_dns_zone_suffix_operations
from ._flexible_server_util import get_id_components, check_existence

logger = get_logger(__name__)
DEFAULT_VNET_ADDRESS_PREFIX = '10.0.0.0/16'
DEFAULT_SUBNET_ADDRESS_PREFIX = '10.0.0.0/24'


# pylint: disable=too-many-locals, too-many-statements, too-many-branches, import-outside-toplevel
def prepare_private_network(cmd, resource_group_name, server_name, vnet, subnet, location, delegation_service_name, vnet_address_pref, subnet_address_pref):

    nw_client = network_client_factory(cmd.cli_ctx)
    resource_client = resource_client_factory(cmd.cli_ctx)

    # Handle vnet and subnet prefix
    if (vnet_address_pref is not None and subnet_address_pref is None) or \
       (vnet_address_pref is None and subnet_address_pref is not None):
        raise ValidationError("You need to provide both Vnet address prefix and Subnet address prefix.")
    if vnet_address_pref is None:
        vnet_address_pref = DEFAULT_VNET_ADDRESS_PREFIX
    if subnet_address_pref is None:
        subnet_address_pref = DEFAULT_SUBNET_ADDRESS_PREFIX

    # pylint: disable=too-many-nested-blocks
    if subnet is not None and vnet is None:
        if not is_valid_resource_id(subnet):
            raise ValidationError("Incorrectly formed Subnet ID. If you are providing only --subnet (not --vnet), the Subnet parameter should be in resource ID format.")
        if 'child_name_1' not in parse_resource_id(subnet):
            raise ValidationError("Incorrectly formed Subnet ID. Check if the Subnet ID is in the right format.")
        logger.warning("You have supplied a Subnet ID. Verifying its existence...")
        subnet_result = address_private_network_with_id_input(cmd, subnet, nw_client, resource_client, server_name, location, delegation_service_name, vnet_address_pref, subnet_address_pref)

    elif subnet is None and vnet is not None:
        if is_valid_resource_id(vnet):
            logger.warning("You have supplied a Vnet ID. Verifying its existence...")
            subnet_result = address_private_network_with_id_input(cmd, vnet, nw_client, resource_client, server_name, location, delegation_service_name, vnet_address_pref, subnet_address_pref)

        elif _check_if_resource_name(vnet) and is_valid_resource_name(vnet):
            logger.warning("You have supplied a Vnet name. Verifying its existence...")
            subnet_result = _create_vnet_subnet_delegation(cmd, nw_client, resource_client, delegation_service_name, resource_group_name, vnet, 'Subnet' + server_name[6:],
                                                           location, server_name, vnet_address_pref, subnet_address_pref)
        else:
            raise ValidationError("Incorrectly formed Vnet ID or Vnet name")

    elif subnet is not None and vnet is not None:
        if _check_if_resource_name(vnet) and _check_if_resource_name(subnet):
            logger.warning("You have supplied a Vnet and Subnet name. Verifying its existence...")

            subnet_result = _create_vnet_subnet_delegation(cmd, nw_client, resource_client, delegation_service_name, resource_group_name, vnet, subnet,
                                                           location, server_name, vnet_address_pref, subnet_address_pref)

        else:
            raise ValidationError("If you pass both --vnet and --subnet, consider passing names instead of IDs. If you want to use an existing subnet, please provide the subnet Id only (not vnet Id).")

    elif subnet is None and vnet is None:
        subnet_result = _create_vnet_subnet_delegation(cmd, nw_client, resource_client, delegation_service_name, resource_group_name, 'Vnet' + server_name[6:], 'Subnet' + server_name[6:],
                                                       location, server_name, vnet_address_pref, subnet_address_pref)
    else:
        return None

    return subnet_result.id


def address_private_network_with_id_input(cmd, rid, nw_client, resource_client, server_name, location, delegation_service_name, vnet_address_pref, subnet_address_pref):
    id_subscription, id_resource_group, id_vnet, id_subnet = get_id_components(rid)
    nw_client, resource_client = _change_client_with_different_subscription(cmd, id_subscription, nw_client, resource_client)
    _resource_group_verify_and_create(resource_client, id_resource_group, location)
    if id_subnet is None:
        id_subnet = 'Subnet' + server_name[6:]

    return _create_vnet_subnet_delegation(cmd, nw_client, resource_client, delegation_service_name, id_resource_group, id_vnet, id_subnet,
                                          location, server_name, vnet_address_pref, subnet_address_pref)


def _change_client_with_different_subscription(cmd, subscription, nw_client, resource_client):
    if subscription != get_subscription_id(cmd.cli_ctx):
        logger.warning('The Vnet/Subnet ID provided is in different subscription from the server')
        nw_client = network_client_factory(cmd.cli_ctx, subscription_id=subscription)
        resource_client = resource_client_factory(cmd.cli_ctx, subscription_id=subscription)

    return nw_client, resource_client


def _resource_group_verify_and_create(resource_client, resource_group, location):
    if not resource_client.resource_groups.check_existence(resource_group):
        logger.warning("Provided resource group in the resource ID doesn't exist. Creating the resource group %s", resource_group)
        resource_client.resource_groups.create_or_update(resource_group, {'location': location})


def _create_vnet_subnet_delegation(cmd, nw_client, resource_client, delegation_service_name, resource_group, vnet_name, subnet_name, location, server_name, vnet_address_pref, subnet_address_pref):
    VirtualNetwork, AddressSpace = cmd.get_models('VirtualNetwork', 'AddressSpace', resource_type=ResourceType.MGMT_NETWORK)
    if not check_existence(resource_client, vnet_name, resource_group, 'Microsoft.Network', 'virtualNetworks'):
        logger.warning('Creating new Vnet "%s" in resource group "%s"', vnet_name, resource_group)
        nw_client.virtual_networks.begin_create_or_update(resource_group,
                                                          vnet_name,
                                                          VirtualNetwork(name=vnet_name,
                                                                         location=location,
                                                                         address_space=AddressSpace(
                                                                             address_prefixes=[
                                                                                 vnet_address_pref]))).result()
    else:
        logger.warning('Using existing Vnet "%s" in resource group "%s"', vnet_name, resource_group)
        # check if vnet prefix is in address space and add if not there
        vnet = nw_client.virtual_networks.get(resource_group, vnet_name)
        prefixes = vnet.address_space.address_prefixes
        subnet_exist = check_existence(resource_client, subnet_name, resource_group, 'Microsoft.Network', 'subnets', parent_name=vnet_name, parent_type='virtualNetworks')
        if not subnet_exist and vnet_address_pref not in prefixes:
            logger.warning('The default/input address prefix does not exist in the Vnet. Adding address prefix %s to Vnet %s.', vnet_address_pref, vnet_name)
            nw_client.virtual_networks.begin_create_or_update(resource_group, vnet_name,
                                                              VirtualNetwork(location=location,
                                                                             address_space=AddressSpace(
                                                                                 address_prefixes=prefixes + [vnet_address_pref]))).result()

    return _create_subnet_delegation(cmd, nw_client, resource_client, delegation_service_name, resource_group, vnet_name, subnet_name, location, server_name, subnet_address_pref)


def _create_subnet_delegation(cmd, nw_client, resource_client, delegation_service_name, resource_group, vnet_name, subnet_name, location, server_name, subnet_address_pref):
    Delegation, Subnet = cmd.get_models('Delegation', 'Subnet', resource_type=ResourceType.MGMT_NETWORK)
    delegation = Delegation(name=delegation_service_name, service_name=delegation_service_name)

    # subnet not exist
    if not check_existence(resource_client, subnet_name, resource_group, 'Microsoft.Network', 'subnets', parent_name=vnet_name, parent_type='virtualNetworks'):
        subnet_result = Subnet(
            name=subnet_name,
            location=location,
            address_prefix=subnet_address_pref,
            delegations=[delegation])

        vnet = nw_client.virtual_networks.get(resource_group, vnet_name)
        vnet_subnet_prefixes = [subnet.address_prefix for subnet in vnet.subnets]
        if subnet_address_pref in vnet_subnet_prefixes:
            raise ValidationError("The Subnet (default) prefix {} is already taken by another Subnet in the Vnet. Please provide a different prefix for --subnet-prefix parameter".format(subnet_address_pref))

        logger.warning('Creating new Subnet "%s" in resource group "%s"', subnet_name, resource_group)
        subnet = nw_client.subnets.begin_create_or_update(resource_group, vnet_name, subnet_name,
                                                          subnet_result).result()
    # subnet exist
    else:
        subnet = nw_client.subnets.get(resource_group, vnet_name, subnet_name)
        logger.warning('Using existing Subnet "%s" in resource group "%s"', subnet_name, resource_group)
        if subnet_address_pref not in (DEFAULT_SUBNET_ADDRESS_PREFIX, subnet.address_prefix):
            logger.warning("The prefix of the subnet you provided does not match the --subnet-prefix value %s. Using current prefix %s", subnet_address_pref, subnet.address_prefix)

        # Add Delegation if not delegated already
        if not subnet.delegations:
            logger.warning('Adding "%s" delegation to the existing subnet %s.', delegation_service_name, subnet_name)
            subnet.delegations = [delegation]
            subnet = nw_client.subnets.begin_create_or_update(resource_group, vnet_name, subnet_name, subnet).result()
        else:
            for delgtn in subnet.delegations:
                if delgtn.service_name != delegation_service_name:
                    raise CLIError("Can not use subnet with existing delegations other than {}".format(
                        delegation_service_name))

    return subnet


def prepare_private_dns_zone(cmd, database_engine, resource_group, server_name, private_dns_zone, subnet_id, location):
    dns_suffix_client = cf_postgres_flexible_private_dns_zone_suffix_operations(cmd.cli_ctx, '_')

    private_dns_zone_suffix = dns_suffix_client.execute(database_engine)
    vnet_sub, vnet_rg, vnet_name, _ = get_id_components(subnet_id)
    private_dns_client = private_dns_client_factory(cmd.cli_ctx)
    private_dns_link_client = private_dns_link_client_factory(cmd.cli_ctx)
    resource_client = resource_client_factory(cmd.cli_ctx)

    vnet_id = resource_id(subscription=vnet_sub,
                          resource_group=vnet_rg,
                          namespace='Microsoft.Network',
                          type='virtualNetworks',
                          name=vnet_name)
    nw_client = network_client_factory(cmd.cli_ctx, subscription_id=vnet_sub)
    vnet = nw_client.virtual_networks.get(vnet_rg, vnet_name)

    dns_rg = None
    if private_dns_zone is None:
        if 'private' in private_dns_zone_suffix:
            private_dns_zone = server_name + '.' + private_dns_zone_suffix
        else:
            private_dns_zone = server_name + '.private.' + private_dns_zone_suffix
    #  resource ID input => check subscription and change client
    elif not _check_if_resource_name(private_dns_zone) and is_valid_resource_id(private_dns_zone):
        subscription, dns_rg, private_dns_zone, _ = get_id_components(private_dns_zone)
        if private_dns_zone[-len(private_dns_zone_suffix):] != private_dns_zone_suffix:
            raise ValidationError('The suffix of the private DNS zone should be "{}"'.format(private_dns_zone_suffix))

        if subscription != get_subscription_id(cmd.cli_ctx):
            logger.warning('The provided private DNS zone ID is in different subscription from the server')
            resource_client = resource_client_factory(cmd.cli_ctx, subscription_id=subscription)
            private_dns_client = private_dns_client_factory(cmd.cli_ctx, subscription_id=subscription)
            private_dns_link_client = private_dns_link_client_factory(cmd.cli_ctx, subscription_id=subscription)
        _resource_group_verify_and_create(resource_client, dns_rg, location)
    #  check Invalid resource ID or Name format
    elif _check_if_resource_name(private_dns_zone) and not is_valid_resource_name(private_dns_zone) \
            or not _check_if_resource_name(private_dns_zone) and not is_valid_resource_id(private_dns_zone):
        raise ValidationError("Check if the private dns zone name or Id is in correct format.")
    #  Invalid resource name suffix check
    elif _check_if_resource_name(private_dns_zone) and private_dns_zone[-len(private_dns_zone_suffix):] != private_dns_zone_suffix:
        raise ValidationError('The suffix of the private DNS zone should be in "{}" format'.format(private_dns_zone_suffix))

    link = VirtualNetworkLink(location='global', virtual_network=SubResource(id=vnet.id))
    link.registration_enabled = True

<<<<<<< HEAD
    if not check_existence(resource_client, private_dns_zone, resource_group, 'Microsoft.Network', 'privateDnsZones'):
        logger.warning('Creating a private dns zone %s..', private_dns_zone)
        private_zone = private_dns_client.create_or_update(resource_group_name=resource_group,
                                                           private_zone_name=private_dns_zone,
                                                           parameters=PrivateZone(location='global'),
                                                           if_none_match='*').result()

        private_dns_link_client.create_or_update(resource_group_name=resource_group,
                                                 private_zone_name=private_dns_zone,
                                                 virtual_network_link_name=vnet_name + '-link',
                                                 parameters=link, if_none_match='*').result()
=======
    # check existence DNS zone and change resource group
    zone_exist_flag = False
    if dns_rg is not None and check_existence(resource_client, private_dns_zone, dns_rg, 'Microsoft.Network', 'privateDnsZones'):
        zone_exist_flag = True
    elif dns_rg is None and check_existence(resource_client, private_dns_zone, resource_group, 'Microsoft.Network', 'privateDnsZones'):
        zone_exist_flag = True
        dns_rg = resource_group
    elif dns_rg is None and check_existence(resource_client, private_dns_zone, vnet_rg, 'Microsoft.Network', 'privateDnsZones'):
        zone_exist_flag = True
        dns_rg = vnet_rg
    else:
        dns_rg = vnet_rg

    # create DNS zone if not exist
    if not zone_exist_flag:
        logger.warning('Creating a private dns zone %s in resource group "%s"', private_dns_zone, dns_rg)
        private_zone = private_dns_client.begin_create_or_update(resource_group_name=dns_rg,
                                                                 private_zone_name=private_dns_zone,
                                                                 parameters=PrivateZone(location='global'),
                                                                 if_none_match='*').result()

        private_dns_link_client.begin_create_or_update(resource_group_name=dns_rg,
                                                       private_zone_name=private_dns_zone,
                                                       virtual_network_link_name=vnet_name + '-link',
                                                       parameters=link, if_none_match='*').result()
>>>>>>> 6ad1929a
    else:
        logger.warning('Using the existing private dns zone %s in resource group "%s"', private_dns_zone, dns_rg)

        private_zone = private_dns_client.get(resource_group_name=dns_rg,
                                              private_zone_name=private_dns_zone)
        virtual_links = private_dns_link_client.list(resource_group_name=dns_rg,
                                                     private_zone_name=private_dns_zone)

        link_exist_flag = False
        for virtual_link in virtual_links:
            if virtual_link.virtual_network.id == vnet_id:
                link_exist_flag = True
                break

        if not link_exist_flag:
<<<<<<< HEAD
            private_dns_link_client.create_or_update(resource_group_name=resource_group,
                                                     private_zone_name=private_dns_zone,
                                                     virtual_network_link_name=vnet_name + '-link',
                                                     parameters=link, if_none_match='*').result()
=======
            private_dns_link_client.begin_create_or_update(resource_group_name=dns_rg,
                                                           private_zone_name=private_dns_zone,
                                                           virtual_network_link_name=vnet_name + '-link',
                                                           parameters=link, if_none_match='*').result()
>>>>>>> 6ad1929a

    return private_zone.id


def _check_if_resource_name(resource):
    if len(resource.split('/')) == 1:
        return True
    return False<|MERGE_RESOLUTION|>--- conflicted
+++ resolved
@@ -217,19 +217,6 @@
     link = VirtualNetworkLink(location='global', virtual_network=SubResource(id=vnet.id))
     link.registration_enabled = True
 
-<<<<<<< HEAD
-    if not check_existence(resource_client, private_dns_zone, resource_group, 'Microsoft.Network', 'privateDnsZones'):
-        logger.warning('Creating a private dns zone %s..', private_dns_zone)
-        private_zone = private_dns_client.create_or_update(resource_group_name=resource_group,
-                                                           private_zone_name=private_dns_zone,
-                                                           parameters=PrivateZone(location='global'),
-                                                           if_none_match='*').result()
-
-        private_dns_link_client.create_or_update(resource_group_name=resource_group,
-                                                 private_zone_name=private_dns_zone,
-                                                 virtual_network_link_name=vnet_name + '-link',
-                                                 parameters=link, if_none_match='*').result()
-=======
     # check existence DNS zone and change resource group
     zone_exist_flag = False
     if dns_rg is not None and check_existence(resource_client, private_dns_zone, dns_rg, 'Microsoft.Network', 'privateDnsZones'):
@@ -255,7 +242,6 @@
                                                        private_zone_name=private_dns_zone,
                                                        virtual_network_link_name=vnet_name + '-link',
                                                        parameters=link, if_none_match='*').result()
->>>>>>> 6ad1929a
     else:
         logger.warning('Using the existing private dns zone %s in resource group "%s"', private_dns_zone, dns_rg)
 
@@ -271,17 +257,10 @@
                 break
 
         if not link_exist_flag:
-<<<<<<< HEAD
-            private_dns_link_client.create_or_update(resource_group_name=resource_group,
-                                                     private_zone_name=private_dns_zone,
-                                                     virtual_network_link_name=vnet_name + '-link',
-                                                     parameters=link, if_none_match='*').result()
-=======
             private_dns_link_client.begin_create_or_update(resource_group_name=dns_rg,
                                                            private_zone_name=private_dns_zone,
                                                            virtual_network_link_name=vnet_name + '-link',
                                                            parameters=link, if_none_match='*').result()
->>>>>>> 6ad1929a
 
     return private_zone.id
 
