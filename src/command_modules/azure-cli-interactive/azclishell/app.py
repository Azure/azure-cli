--- conflicted
+++ resolved
@@ -581,26 +581,6 @@
             else:
                 result = self.app.execute(args)
 
-<<<<<<< HEAD
-            if '--progress' in args:
-                args.remove('--progress')
-                thread = ExecuteThread(self.app.execute, args)
-                thread.daemon = True
-                thread.start()
-                self.threads.append(thread)
-                self.curr_thread = thread
-
-                thread = ProgressViewThread(progress_view, self)
-                thread.daemon = True
-                thread.start()
-                self.threads.append(thread)
-                result = None
-
-            else:
-                result = self.app.execute(args)
-
-=======
->>>>>>> 30e4c6be
             self.last_exit = 0
             if result and result.result is not None:
                 from azure.cli.core._output import OutputProducer
