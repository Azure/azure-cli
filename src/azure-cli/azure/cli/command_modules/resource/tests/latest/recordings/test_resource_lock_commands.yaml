--- conflicted
+++ resolved
@@ -82,11 +82,7 @@
         false,\r\n    \"enableVmProtection\": false\r\n  }\r\n}"
     headers:
       azure-asyncoperation:
-<<<<<<< HEAD
-      - https://management.azure.com/subscriptions/00000000-0000-0000-0000-000000000000/providers/Microsoft.Network/locations/westus/operations/cf005741-b153-4616-ac63-b814c8ba0712?api-version=2019-04-01
-=======
       - https://management.azure.com/subscriptions/00000000-0000-0000-0000-000000000000/providers/Microsoft.Network/locations/westus/operations/92621031-0715-4127-a215-5787b97b1197?api-version=2019-08-01
->>>>>>> 15b3674b
       cache-control:
       - no-cache
       content-length:
@@ -130,11 +126,7 @@
       - python/3.6.5 (Windows-10-10.0.17134-SP0) msrest/0.6.10 msrest_azure/0.6.1
         azure-mgmt-network/4.0.0 Azure-SDK-For-Python AZURECLI/2.0.74
     method: GET
-<<<<<<< HEAD
-    uri: https://management.azure.com/subscriptions/00000000-0000-0000-0000-000000000000/providers/Microsoft.Network/locations/westus/operations/cf005741-b153-4616-ac63-b814c8ba0712?api-version=2019-04-01
-=======
     uri: https://management.azure.com/subscriptions/00000000-0000-0000-0000-000000000000/providers/Microsoft.Network/locations/westus/operations/92621031-0715-4127-a215-5787b97b1197?api-version=2019-08-01
->>>>>>> 15b3674b
   response:
     body:
       string: "{\r\n  \"status\": \"Succeeded\"\r\n}"
