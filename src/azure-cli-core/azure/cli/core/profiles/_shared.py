# --------------------------------------------------------------------------------------------
# Copyright (c) Microsoft Corporation. All rights reserved.
# Licensed under the MIT License. See License.txt in the project root for license information.
# --------------------------------------------------------------------------------------------

# TODO Move this to a package shared by CLI and SDK
from enum import Enum
from functools import total_ordering
from importlib import import_module


class APIVersionException(Exception):
    def __init__(self, type_name, api_profile):
        super(APIVersionException, self).__init__(type_name, api_profile)
        self.type_name = type_name
        self.api_profile = api_profile

    def __str__(self):
        return "Unable to get API version for type '{}' in profile '{}'".format(
            self.type_name, self.api_profile)


# Sentinel value for profile
PROFILE_TYPE = object()


class CustomResourceType:  # pylint: disable=too-few-public-methods
    def __init__(self, import_prefix, client_name):
        self.import_prefix = import_prefix
        self.client_name = client_name


class ResourceType(Enum):  # pylint: disable=too-few-public-methods

    MGMT_APIMANAGEMENT = ('azure.mgmt.apimanagement', 'ApiManagementClient')
    MGMT_KUSTO = ('azure.mgmt.kusto', 'KustoManagementClient')
    MGMT_KEYVAULT = ('azure.mgmt.keyvault', 'KeyVaultManagementClient')
    MGMT_STORAGE = ('azure.mgmt.storage', 'StorageManagementClient')
    MGMT_COMPUTE = ('azure.mgmt.compute', 'ComputeManagementClient')
    MGMT_NETWORK = ('azure.mgmt.network', 'NetworkManagementClient')
    MGMT_NETWORK_DNS = ('azure.mgmt.dns', 'DnsManagementClient')
    MGMT_AUTHORIZATION = ('azure.mgmt.authorization', 'AuthorizationManagementClient')
    MGMT_CONTAINERREGISTRY = ('azure.mgmt.containerregistry', 'ContainerRegistryManagementClient')
    MGMT_RESOURCE_FEATURES = ('azure.mgmt.resource.features', 'FeatureClient')
    MGMT_RESOURCE_LINKS = ('azure.mgmt.resource.links', 'ManagementLinkClient')
    MGMT_RESOURCE_LOCKS = ('azure.mgmt.resource.locks', 'ManagementLockClient')
    MGMT_RESOURCE_POLICY = ('azure.mgmt.resource.policy', 'PolicyClient')
    MGMT_RESOURCE_RESOURCES = ('azure.mgmt.resource.resources', 'ResourceManagementClient')
    MGMT_RESOURCE_SUBSCRIPTIONS = ('azure.mgmt.resource.subscriptions', 'SubscriptionClient')
    MGMT_RESOURCE_DEPLOYMENTSCRIPTS = ('azure.mgmt.resource.deploymentscripts', 'DeploymentScriptsClient')
    MGMT_MONITOR = ('azure.mgmt.monitor', 'MonitorManagementClient')
    DATA_KEYVAULT = ('azure.keyvault', 'KeyVaultClient')
    MGMT_EVENTHUB = ('azure.mgmt.eventhub', 'EventHubManagementClient')
    MGMT_APPSERVICE = ('azure.mgmt.web', 'WebSiteManagementClient')
    MGMT_IOTHUB = ('azure.mgmt.iothub', 'IotHubClient')
    MGMT_ARO = ('azure.mgmt.redhatopenshift', 'AzureRedHatOpenShiftClient')
    # the "None" below will stay till a command module fills in the type so "get_mgmt_service_client"
    # can be provided with "ResourceType.XXX" to initialize the client object. This usually happens
    # when related commands start to support Multi-API

    DATA_COSMOS_TABLE = ('azure.multiapi.cosmosdb', None)
    MGMT_CONTAINERSERVICE = ('azure.mgmt.containerservice', None)
    MGMT_ADVISOR = ('azure.mgmt.advisor', None)
    MGMT_MEDIA = ('azure.mgmt.media', None)
    MGMT_BACKUP = ('azure.mgmt.recoveryservicesbackup', None)
    MGMT_BATCH = ('azure.mgmt.batch', None)
    MGMT_BATCHAI = ('azure.mgmt.batchai', None)
    MGMT_BILLING = ('azure.mgmt.billing', None)
    MGMT_BOTSERVICE = ('azure.mgmt.botservice', None)
    MGMT_CDN = ('azure.mgmt.cdn', None)
    MGMT_COGNITIVESERVICES = ('azure.mgmt.cognitiveservices', None)
    MGMT_CONSUMPTION = ('azure.mgmt.consumption', None)
    MGMT_CONTAINERINSTANCE = ('azure.mgmt.containerinstance', None)
    MGMT_COSMOSDB = ('azure.mgmt.cosmosdb', None)
    MGMT_DEPLOYMENTMANAGER = ('azure.mgmt.deploymentmanager', None)
    MGMT_DATALAKE_ANALYTICS = ('azure.mgmt.datalake.analytics', None)
    MGMT_DATALAKE_STORE = ('azure.mgmt.datalake.store', None)
    MGMT_DATAMIGRATION = ('azure.mgmt.datamigration', None)
    MGMT_EVENTGRID = ('azure.mgmt.eventgrid', None)
    MGMT_IOTCENTRAL = ('azure.mgmt.iotcentral', None)
    MGMT_DEVTESTLABS = ('azure.mgmt.devtestlabs', None)
    MGMT_MAPS = ('azure.mgmt.maps', None)
    MGMT_POLICYINSIGHTS = ('azure.mgmt.policyinsights', None)
    MGMT_RDBMS = ('azure.mgmt.rdbms', None)
    MGMT_REDIS = ('azure.mgmt.redis', None)
    MGMT_RELAY = ('azure.mgmt.relay', None)
    MGMT_RESERVATIONS = ('azure.mgmt.reservations', None)
    MGMT_SEARCH = ('azure.mgmt.search', None)
    MGMT_SERVICEBUS = ('azure.mgmt.servicebus', None)
    MGMT_SERVICEFABRIC = ('azure.mgmt.servicefabric', None)
    MGMT_SIGNALR = ('azure.mgmt.signalr', None)
    MGMT_SQL = ('azure.mgmt.sql', None)
    MGMT_SQLVM = ('azure.mgmt.sqlvirtualmachine', None)
    MGMT_MANAGEDSERVICES = ('azure.mgmt.managedservices', None)
    MGMT_NETAPPFILES = ('azure.mgmt.netappfiles', None)
    DATA_STORAGE = ('azure.multiapi.storage', None)
    DATA_STORAGE_BLOB = ('azure.multiapi.storagev2.blob', None)
    DATA_STORAGE_FILEDATALAKE = ('azure.multiapi.storagev2.filedatalake', None)
    DATA_STORAGE_FILESHARE = ('azure.multiapi.storagev2.fileshare', None)
    DATA_STORAGE_QUEUE = ('azure.multiapi.storagev2.queue', None)

    def __init__(self, import_prefix, client_name):
        """Constructor.

        :param import_prefix: Path to the (unversioned) module.
        :type import_prefix: str.
        :param client_name: Name the client for this resource type.
        :type client_name: str.
        """
        self.import_prefix = import_prefix
        self.client_name = client_name


class SDKProfile:  # pylint: disable=too-few-public-methods

    def __init__(self, default_api_version, profile=None):
        """Constructor.

        :param str default_api_version: Default API version if not overridden by a profile. Nullable.
        :param profile: A dict operation group name to API version.
        :type profile: dict[str, str]
        """
        self.profile = profile if profile is not None else {}
        self.profile[None] = default_api_version

    @property
    def default_api_version(self):
        return self.profile[None]


AZURE_API_PROFILES = {
    'latest': {
        ResourceType.MGMT_STORAGE: '2019-06-01',
        ResourceType.MGMT_NETWORK: '2020-05-01',
        ResourceType.MGMT_COMPUTE: SDKProfile('2020-06-01', {
            'resource_skus': '2019-04-01',
            'disks': '2020-05-01',
            'disk_encryption_sets': '2020-05-01',
<<<<<<< HEAD
            'snapshots': '2020-05-01',
=======
            'disk_accesses': '2020-05-01',
            'snapshots': '2019-07-01',
>>>>>>> 7680db98
            'galleries': '2019-12-01',
            'gallery_images': '2019-12-01',
            'gallery_image_versions': '2019-12-01',
            'virtual_machine_scale_sets': '2020-06-01'
        }),
        ResourceType.MGMT_RESOURCE_FEATURES: '2015-12-01',
        ResourceType.MGMT_RESOURCE_LINKS: '2016-09-01',
        ResourceType.MGMT_RESOURCE_LOCKS: '2016-09-01',
        ResourceType.MGMT_RESOURCE_POLICY: '2019-09-01',
        ResourceType.MGMT_RESOURCE_RESOURCES: '2020-06-01',
        ResourceType.MGMT_RESOURCE_SUBSCRIPTIONS: '2019-11-01',
        ResourceType.MGMT_RESOURCE_DEPLOYMENTSCRIPTS: '2019-10-01-preview',
        ResourceType.MGMT_NETWORK_DNS: '2018-05-01',
        ResourceType.MGMT_KEYVAULT: '2019-09-01',
        ResourceType.MGMT_AUTHORIZATION: SDKProfile('2018-09-01-preview', {
            'classic_administrators': '2015-06-01',
            'role_definitions': '2018-01-01-preview',
            'provider_operations_metadata': '2018-01-01-preview'
        }),
        ResourceType.MGMT_CONTAINERREGISTRY: '2019-12-01-preview',
        ResourceType.DATA_KEYVAULT: '7.0',
        ResourceType.DATA_STORAGE: '2018-11-09',
        ResourceType.DATA_STORAGE_BLOB: '2019-07-07',
        ResourceType.DATA_STORAGE_FILEDATALAKE: '2018-11-09',
        ResourceType.DATA_STORAGE_FILESHARE: '2019-07-07',
        ResourceType.DATA_STORAGE_QUEUE: '2018-03-28',
        ResourceType.DATA_COSMOS_TABLE: '2017-04-17',
        ResourceType.MGMT_EVENTHUB: '2018-01-01-preview',
        ResourceType.MGMT_MONITOR: SDKProfile('2019-06-01', {
            'activity_log_alerts': '2017-04-01',
            'activity_logs': '2015-04-01',
            'alert_rule_incidents': '2016-03-01',
            'alert_rules': '2016-03-01',
            'autoscale_settings': '2015-04-01',
            'baseline': '2018-09-01',
            'baselines': '2019-03-01',
            'diagnostic_settings': '2017-05-01-preview',
            'diagnostic_settings_category': '2017-05-01-preview',
            'event_categories': '2015-04-01',
            'guest_diagnostics_settings': '2018-06-01-preview',
            'guest_diagnostics_settings_association': '2018-06-01-preview',
            'log_profiles': '2016-03-01',
            'metric_alerts': '2018-03-01',
            'metric_alerts_status': '2018-03-01',
            'metric_baseline': '2018-09-01',
            'metric_definitions': '2018-01-01',
            'metric_namespaces': '2017-12-01-preview',
            'metrics': '2018-01-01',
            'operations': '2015-04-01',
            'scheduled_query_rules': '2018-04-16',
            'service_diagnostic_settings': '2016-09-01',
            'tenant_activity_logs': '2015-04-01',
            'vm_insights': '2018-11-27-preview',
            'private_link_resources': '2019-10-17-preview',
            'private_link_scoped_resources': '2019-10-17-preview',
            'private_link_scope_operation_status': '2019-10-17-preview',
            'private_link_scopes': '2019-10-17-preview',
            'private_endpoint_connections': '2019-10-17-preview',
            'subscription_diagnostic_settings': '2017-05-01-preview'
        }),
        ResourceType.MGMT_APPSERVICE: '2019-08-01',
        ResourceType.MGMT_IOTHUB: '2020-03-01',
        ResourceType.MGMT_ARO: '2020-04-30'
    },
    '2019-03-01-hybrid': {
        ResourceType.MGMT_STORAGE: '2017-10-01',
        ResourceType.MGMT_NETWORK: '2017-10-01',
        ResourceType.MGMT_COMPUTE: SDKProfile('2017-12-01', {
            'resource_skus': '2017-09-01',
            'disks': '2017-03-30',
            'snapshots': '2017-03-30'
        }),
        ResourceType.MGMT_RESOURCE_LINKS: '2016-09-01',
        ResourceType.MGMT_RESOURCE_LOCKS: '2016-09-01',
        ResourceType.MGMT_RESOURCE_POLICY: '2016-12-01',
        ResourceType.MGMT_RESOURCE_RESOURCES: '2018-05-01',
        ResourceType.MGMT_RESOURCE_SUBSCRIPTIONS: '2016-06-01',
        ResourceType.MGMT_NETWORK_DNS: '2016-04-01',
        ResourceType.MGMT_KEYVAULT: '2016-10-01',
        ResourceType.MGMT_AUTHORIZATION: SDKProfile('2015-07-01', {
            'classic_administrators': '2015-06-01',
            'policy_assignments': '2016-12-01',
            'policy_definitions': '2016-12-01'
        }),
        ResourceType.DATA_KEYVAULT: '2016-10-01',
        ResourceType.DATA_STORAGE: '2017-11-09',
        ResourceType.DATA_STORAGE_BLOB: '2017-11-09',
        ResourceType.DATA_STORAGE_FILEDATALAKE: '2017-11-09',
        ResourceType.DATA_STORAGE_FILESHARE: '2017-11-09',
        ResourceType.DATA_STORAGE_QUEUE: '2017-11-09',
        ResourceType.DATA_COSMOS_TABLE: '2017-04-17',
        # Full MultiAPI support is not done in AppService, the line below is merely
        # to have commands show up in the hybrid profile which happens to have the latest
        # API versions
        ResourceType.MGMT_APPSERVICE: '2018-02-01',
        ResourceType.MGMT_EVENTHUB: '2018-01-01-preview',
        ResourceType.MGMT_IOTHUB: '2019-03-22'
    },
    '2018-03-01-hybrid': {
        ResourceType.MGMT_STORAGE: '2016-01-01',
        ResourceType.MGMT_NETWORK: '2017-10-01',
        ResourceType.MGMT_COMPUTE: SDKProfile('2017-03-30'),
        ResourceType.MGMT_RESOURCE_LINKS: '2016-09-01',
        ResourceType.MGMT_RESOURCE_LOCKS: '2016-09-01',
        ResourceType.MGMT_RESOURCE_POLICY: '2016-12-01',
        ResourceType.MGMT_RESOURCE_RESOURCES: '2018-02-01',
        ResourceType.MGMT_RESOURCE_SUBSCRIPTIONS: '2016-06-01',
        ResourceType.MGMT_NETWORK_DNS: '2016-04-01',
        ResourceType.MGMT_KEYVAULT: '2016-10-01',
        ResourceType.MGMT_AUTHORIZATION: SDKProfile('2015-07-01', {
            'classic_administrators': '2015-06-01'
        }),
        ResourceType.DATA_KEYVAULT: '2016-10-01',
        ResourceType.DATA_STORAGE: '2017-04-17',
        ResourceType.DATA_STORAGE_BLOB: '2017-04-17',
        ResourceType.DATA_STORAGE_FILEDATALAKE: '2017-04-17',
        ResourceType.DATA_STORAGE_FILESHARE: '2017-04-17',
        ResourceType.DATA_STORAGE_QUEUE: '2017-04-17',
        ResourceType.DATA_COSMOS_TABLE: '2017-04-17'
    },
    '2017-03-09-profile': {
        ResourceType.MGMT_STORAGE: '2016-01-01',
        ResourceType.MGMT_NETWORK: '2015-06-15',
        ResourceType.MGMT_COMPUTE: SDKProfile('2016-03-30'),
        ResourceType.MGMT_RESOURCE_LINKS: '2016-09-01',
        ResourceType.MGMT_RESOURCE_LOCKS: '2015-01-01',
        ResourceType.MGMT_RESOURCE_POLICY: '2015-10-01-preview',
        ResourceType.MGMT_RESOURCE_RESOURCES: '2016-02-01',
        ResourceType.MGMT_RESOURCE_SUBSCRIPTIONS: '2016-06-01',
        ResourceType.MGMT_NETWORK_DNS: '2016-04-01',
        ResourceType.MGMT_KEYVAULT: '2016-10-01',
        ResourceType.MGMT_AUTHORIZATION: SDKProfile('2015-07-01', {
            'classic_administrators': '2015-06-01'
        }),
        ResourceType.DATA_KEYVAULT: '2016-10-01',
        ResourceType.DATA_STORAGE: '2015-04-05',
        ResourceType.DATA_STORAGE_BLOB: '2015-04-05',
        ResourceType.DATA_STORAGE_FILEDATALAKE: '2015-04-05',
        ResourceType.DATA_STORAGE_FILESHARE: '2015-04-05',
        ResourceType.DATA_STORAGE_QUEUE: '2015-04-05'
    }
}


class _ApiVersions:  # pylint: disable=too-few-public-methods
    def __init__(self, client_type, sdk_profile, post_process):
        self._client_type = client_type
        self._sdk_profile = sdk_profile
        self._post_process = post_process
        self._operations_groups_value = None
        self._resolved = False

    def _resolve(self):
        if self._resolved:
            return

        self._operations_groups_value = {}
        for operation_group_name, operation_type in self._client_type.__dict__.items():
            if not isinstance(operation_type, property):
                continue

            value_to_save = self._sdk_profile.profile.get(
                operation_group_name,
                self._sdk_profile.default_api_version
            )
            self._operations_groups_value[operation_group_name] = self._post_process(value_to_save)
        self._resolved = True

    def __getattr__(self, item):
        try:
            self._resolve()
            return self._operations_groups_value[item]
        except KeyError:
            raise AttributeError('Attribute {} does not exist.'.format(item))


def _get_api_version_tuple(resource_type, sdk_profile, post_process=lambda x: x):
    """Return a _ApiVersion instance where key are operation group and value are api version."""
    return _ApiVersions(client_type=get_client_class(resource_type),
                        sdk_profile=sdk_profile,
                        post_process=post_process)


def get_api_version(api_profile, resource_type, as_sdk_profile=False):
    """Get the API version of a resource type given an API profile.

    :param api_profile: The name of the API profile.
    :type api_profile: str.
    :param resource_type: The resource type.
    :type resource_type: ResourceType.
    :returns:  str -- the API version.
    :raises: APIVersionException
    """
    try:
        api_version = AZURE_API_PROFILES[api_profile][resource_type]
        if as_sdk_profile:
            return api_version  # Could be SDKProfile or string
        if isinstance(api_version, SDKProfile):
            api_version = _get_api_version_tuple(resource_type, api_version)
        return api_version
    except KeyError:
        raise APIVersionException(resource_type, api_profile)


@total_ordering
class _SemVerAPIFormat:
    """Basic semver x.y.z API format.
    Supports x, or x.y, or x.y.z
    """

    def __init__(self, api_version_str):
        try:
            parts = api_version_str.split('.')
            parts += [0, 0]  # At worst never read, at best minor/patch
            self.major = int(parts[0])
            self.minor = int(parts[1])
            self.patch = int(parts[2])
        except (ValueError, TypeError):
            raise ValueError('The API version {} is not in a '
                             'semver format'.format(api_version_str))

    def __eq__(self, other):
        return (self.major, self.minor, self.patch) == (other.major, other.minor, other.patch)

    def __lt__(self, other):
        return (self.major, self.minor, self.patch) < (other.major, other.minor, other.patch)


@total_ordering  # pylint: disable=too-few-public-methods
class _DateAPIFormat:
    """ Class to support comparisons for API versions in
        YYYY-MM-DD, YYYY-MM-DD-preview, YYYY-MM-DD-profile, YYYY-MM-DD-profile-preview
        or any string that starts with YYYY-MM-DD format. A special case is made for 'latest'.
    """

    def __init__(self, api_version_str):
        try:
            self.latest = self.preview = False
            self.yyyy = self.mm = self.dd = None
            if api_version_str == 'latest':
                self.latest = True
            else:
                if 'preview' in api_version_str:
                    self.preview = True
                parts = api_version_str.split('-')
                self.yyyy = int(parts[0])
                self.mm = int(parts[1])
                self.dd = int(parts[2])
        except (ValueError, TypeError):
            raise ValueError('The API version {} is not in a '
                             'supported format'.format(api_version_str))

    def __eq__(self, other):
        return self.latest == other.latest and self.yyyy == other.yyyy and self.mm == other.mm and \
            self.dd == other.dd and self.preview == other.preview

    def __lt__(self, other):  # pylint: disable=too-many-return-statements
        if self.latest or other.latest:
            if not self.latest and other.latest:
                return True
            if self.latest and not other.latest:
                return False
            return False
        if self.yyyy < other.yyyy:
            return True
        if self.yyyy == other.yyyy:
            if self.mm < other.mm:
                return True
            if self.mm == other.mm:
                if self.dd < other.dd:
                    return True
                if self.dd == other.dd:
                    if self.preview and not other.preview:
                        return True
        return False


def _parse_api_version(api_version):
    """Will try to parse it as a date, and if not working
    as semver, and if still not working raise.
    """
    try:
        return _DateAPIFormat(api_version)
    except ValueError:
        return _SemVerAPIFormat(api_version)


def _cross_api_format_less_than(api_version, other):
    """LT strategy that supports if types are different.

    For now, let's assume that any Semver is higher than any DateAPI
    This fits KeyVault, if later we have a counter-example we'll update
    """
    api_version = _parse_api_version(api_version)
    other = _parse_api_version(other)

    if type(api_version) is type(other):
        return api_version < other
    return isinstance(api_version, _DateAPIFormat) and isinstance(other, _SemVerAPIFormat)


def _validate_api_version(api_version_str, min_api=None, max_api=None):
    """Validate if api_version is inside the interval min_api/max_api.
    """
    if min_api and _cross_api_format_less_than(api_version_str, min_api):
        return False
    if max_api and _cross_api_format_less_than(max_api, api_version_str):
        return False
    return True


def supported_api_version(api_profile, resource_type, min_api=None, max_api=None, operation_group=None):
    """
    Returns True if current API version for the resource type satisfies min/max range.
    To compare profile versions, set resource type to None.
    Can return a tuple<operation_group, bool> if the resource_type supports SDKProfile.
    note: Currently supports YYYY-MM-DD, YYYY-MM-DD-preview, YYYY-MM-DD-profile
    or YYYY-MM-DD-profile-preview  formatted strings.
    """
    if not isinstance(resource_type, (ResourceType, CustomResourceType)) and resource_type != PROFILE_TYPE:
        raise ValueError("'resource_type' is required.")
    if min_api is None and max_api is None:
        raise ValueError('At least a min or max version must be specified')
    api_version_obj = get_api_version(api_profile, resource_type, as_sdk_profile=True) \
        if isinstance(resource_type, (ResourceType, CustomResourceType)) else api_profile
    if isinstance(api_version_obj, SDKProfile):
        api_version_obj = api_version_obj.profile.get(operation_group or '', api_version_obj.default_api_version)
    return _validate_api_version(api_version_obj, min_api, max_api)


def supported_resource_type(api_profile, resource_type):
    if api_profile == 'latest' or resource_type is None:
        return True
    try:
        return bool(AZURE_API_PROFILES[api_profile][resource_type])
    except KeyError:
        return False


def _get_attr(sdk_path, mod_attr_path, checked=True):
    try:
        attr_mod, attr_path = mod_attr_path.split('#') \
            if '#' in mod_attr_path else (mod_attr_path, '')
        full_mod_path = '{}.{}'.format(sdk_path, attr_mod) if attr_mod else sdk_path
        op = import_module(full_mod_path)
        if attr_path:
            # Only load attributes if needed
            for part in attr_path.split('.'):
                op = getattr(op, part)
        return op
    except (ImportError, AttributeError) as ex:
        if checked:
            return None
        raise ex


def get_client_class(resource_type):
    return _get_attr(resource_type.import_prefix, '#' + resource_type.client_name)


def get_versioned_sdk_path(api_profile, resource_type, operation_group=None):
    """ Patch the unversioned sdk path to include the appropriate API version for the
        resource type in question.
        e.g. Converts azure.mgmt.storage.operations.storage_accounts_operations to
                      azure.mgmt.storage.v2016_12_01.operations.storage_accounts_operations
                      azure.keyvault.v7_0.models.KeyVault
    """
    api_version = get_api_version(api_profile, resource_type)
    if api_version is None:
        return resource_type
    if isinstance(api_version, _ApiVersions):
        if operation_group is None:
            raise ValueError("operation_group is required for resource type '{}'".format(resource_type))
        api_version = getattr(api_version, operation_group)
    return '{}.v{}'.format(resource_type.import_prefix, api_version.replace('-', '_').replace('.', '_'))


def get_versioned_sdk(api_profile, resource_type, *attr_args, **kwargs):
    checked = kwargs.get('checked', True)
    sub_mod_prefix = kwargs.get('mod', None)
    operation_group = kwargs.get('operation_group', None)
    sdk_path = get_versioned_sdk_path(api_profile, resource_type, operation_group)
    if not attr_args:
        # No attributes to load. Return the versioned sdk
        return import_module(sdk_path)
    results = []
    for mod_attr_path in attr_args:
        if sub_mod_prefix and '#' not in mod_attr_path:
            mod_attr_path = '{}#{}'.format(sub_mod_prefix, mod_attr_path)
        loaded_obj = _get_attr(sdk_path, mod_attr_path, checked)
        results.append(loaded_obj)
    return results[0] if len(results) == 1 else results<|MERGE_RESOLUTION|>--- conflicted
+++ resolved
@@ -136,12 +136,8 @@
             'resource_skus': '2019-04-01',
             'disks': '2020-05-01',
             'disk_encryption_sets': '2020-05-01',
-<<<<<<< HEAD
+            'disk_accesses': '2020-05-01',
             'snapshots': '2020-05-01',
-=======
-            'disk_accesses': '2020-05-01',
-            'snapshots': '2019-07-01',
->>>>>>> 7680db98
             'galleries': '2019-12-01',
             'gallery_images': '2019-12-01',
             'gallery_image_versions': '2019-12-01',
