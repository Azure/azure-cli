#!/usr/bin/env python

# --------------------------------------------------------------------------------------------
# Copyright (c) Microsoft Corporation. All rights reserved.
# Licensed under the MIT License. See License.txt in the project root for license information.
# --------------------------------------------------------------------------------------------

from __future__ import print_function
from codecs import open
from setuptools import setup, find_packages
import sys

try:
    from azure_bdist_wheel import cmdclass
except ImportError:
    from distutils import log as logger

    logger.warn("Wheel is not available, disabling bdist_wheel hook")
    cmdclass = {}

VERSION = "2.3.1"
# If we have source, validate that our version numbers match
# This should prevent uploading releases with mismatched versions.
try:
    with open('azure/cli/__init__.py', 'r', encoding='utf-8') as f:
        content = f.read()
except OSError:
    pass
else:
    import re

    m = re.search(r'__version__\s*=\s*[\'"](.+?)[\'"]', content)
    if not m:
        print('Could not find __version__ in azure/cli/__init__.py')
        sys.exit(1)
    if m.group(1) != VERSION:
        print('Expected __version__ = "{}"; found "{}"'.format(VERSION, m.group(1)))
        sys.exit(1)

CLASSIFIERS = [
    'Development Status :: 5 - Production/Stable',
    'Intended Audience :: Developers',
    'Intended Audience :: System Administrators',
    'Programming Language :: Python',
    'Programming Language :: Python :: 3',
    'Programming Language :: Python :: 3.6',
    'Programming Language :: Python :: 3.7',
    'Programming Language :: Python :: 3.8',
    'License :: OSI Approved :: MIT License',
]

DEPENDENCIES = [
    'azure-batch~=8.0',
    'azure-cli-command_modules-nspkg~=2.0',
    'azure-cli-core=={}.*'.format(VERSION),
    'azure-cli-nspkg~=3.0,>=3.0.3',
    'azure-cli-telemetry>=1.0.2,<2.0',
    'azure-cosmos~=3.0,>=3.0.2',
    'azure-datalake-store~=0.0.48',
    'azure-functions-devops-build~=0.0.22',
    'azure-graphrbac~=0.60.0',
    'azure-keyvault-keys~=4.1.0',
    'azure-keyvault-secrets~=4.1.0',
    'azure-keyvault-certificates~=4.1.0',
    'azure-keyvault~=1.1.0',
    'azure-mgmt-advisor>=2.0.1,<3.0.0',
    'azure-mgmt-apimanagement~=0.1.0',
    'azure-mgmt-applicationinsights~=0.1.1',
    'azure-mgmt-appconfiguration~=0.4.0',
    'azure-mgmt-authorization~=0.52.0',
    'azure-mgmt-batch~=7.0',
    'azure-mgmt-batchai~=2.0',
    'azure-mgmt-billing~=0.2',
    'azure-mgmt-botservice~=0.2.0',
    'azure-mgmt-cdn==4.1.0rc1',
    'azure-mgmt-cognitiveservices~=5.0.0',
    'azure-mgmt-compute~=12.0',
    'azure-mgmt-consumption~=2.0',
    'azure-mgmt-containerinstance~=1.4',
    'azure-mgmt-containerregistry~=3.0.0rc11',
    'azure-mgmt-containerservice~=9.0.0',
    'azure-mgmt-cosmosdb~=0.12.0',
    'azure-mgmt-datalake-analytics~=0.2.1',
    'azure-mgmt-datalake-store~=0.5.0',
    'azure-mgmt-datamigration~=0.1.0',
    'azure-mgmt-deploymentmanager~=0.2.0',
    'azure-mgmt-devtestlabs~=2.2',
    'azure-mgmt-dns~=2.1',
    'azure-mgmt-eventgrid~=2.2',
    'azure-mgmt-eventhub~=3.0.0',
    'azure-mgmt-hdinsight~=1.4.0',
    'azure-mgmt-imagebuilder~=0.2.1',
    'azure-mgmt-iotcentral~=3.0.0',
    'azure-mgmt-iothub~=0.11.0',
    'azure-mgmt-iothubprovisioningservices~=0.2.0',
    'azure-mgmt-keyvault~=3.0.0b1',
    'azure-mgmt-kusto~=0.3.0',
    'azure-mgmt-loganalytics~=0.2',
    'azure-mgmt-managedservices~=1.0',
    'azure-mgmt-managementgroups~=0.1',
    'azure-mgmt-maps~=0.1.0',
    'azure-mgmt-marketplaceordering~=0.1',
    'azure-mgmt-media~=1.1,>=1.1.1',
    'azure-mgmt-monitor~=0.7.0',
    'azure-mgmt-msi~=0.2',
    'azure-mgmt-netapp~=0.8.0',
    'azure-mgmt-network~=10.0.0',
    'azure-mgmt-policyinsights~=0.4.0',
    'azure-mgmt-privatedns~=0.1.0',
    'azure-mgmt-rdbms~=2.2.0',
    'azure-mgmt-recoveryservices~=0.4.0',
    'azure-mgmt-recoveryservicesbackup~=0.6.0',
    'azure-mgmt-redis~=7.0.0rc1',
    'azure-mgmt-relay~=0.1.0',
    # 'azure-mgmt-reservations~=0.6.0',
    'azure-mgmt-reservations==0.6.0',  # TODO: Use requirements.txt instead of '==' #9781
    'azure-mgmt-resource==8.0.1',
    'azure-mgmt-search~=2.0',
    'azure-mgmt-security~=0.1.0',
    'azure-mgmt-servicebus~=0.6.0',
    'azure-mgmt-servicefabric~=0.4.0',
    'azure-mgmt-signalr~=0.3.0',
    'azure-mgmt-sql~=0.18.0',
    'azure-mgmt-sqlvirtualmachine~=0.5.0',
    'azure-mgmt-storage~=9.0.0',
    'azure-mgmt-trafficmanager~=0.51.0',
    'azure-mgmt-web~=0.44.0',
    'azure-multiapi-storage~=0.2.4',
    'azure-loganalytics~=0.1.0',
    'azure-storage-blob>=1.3.1,<2.0.0',
    'colorama~=0.4.1',
    'cryptography>=2.3.1,<3.0.0',
    'fabric~=2.4',
    'jsmin~=2.2.2',
    'knack==0.7.0rc1',
    'mock~=4.0',
    'paramiko>=2.0.8,<3.0.0',
    'pyOpenSSL>=17.1.0',
    'pytz==2019.1',
    'requests~=2.22',
    'scp~=0.13.2',
    'six~=1.12',
    'sshtunnel~=0.1.4',
    'urllib3[secure]~=1.18',
    'vsts-cd-manager~=1.0.0,>=1.0.2',
    'websocket-client~=0.56.0',
    'xmltodict~=0.12',
    'javaproperties==0.5.1',
    'jsondiff==1.2.0',
<<<<<<< HEAD
    'azure-mgmt-core==1.0.0b1'
=======
>>>>>>> 9a649d4b
]

with open('README.rst', 'r', encoding='utf-8') as f:
    README = f.read()
with open('HISTORY.rst', 'r', encoding='utf-8') as f:
    HISTORY = f.read()

setup(
    name='azure-cli',
    version=VERSION,
    description='Microsoft Azure Command-Line Tools',
    long_description=README + '\n\n' + HISTORY,
    license='MIT',
    author='Microsoft Corporation',
    author_email='azpycli@microsoft.com',
    url='https://github.com/Azure/azure-cli',
    zip_safe=False,
    classifiers=CLASSIFIERS,
    scripts=[
        'az',
        'az.completion.sh',
        'az.bat',
    ],
    packages=find_packages(exclude=["*.tests", "*.tests.*", "tests.*", "tests"]),
    install_requires=DEPENDENCIES,
    package_data={
        'azure.cli.core': ['auth_landing_pages/*.html'],
        'azure.cli.command_modules.acr': ['*.json'],
        'azure.cli.command_modules.botservice': ['*.json', '*.config'],
        'azure.cli.command_modules.monitor.operations': ['autoscale-parameters-template.json'],
        'azure.cli.command_modules.servicefabric': [
            'template/windows/template.json',
            'template/windows/parameter.json',
            'template/linux/template.json',
            'template/linux/parameter.json',
            'template/service/template.json',
            'template/service/parameter.json'
        ],
    },
    cmdclass=cmdclass
)<|MERGE_RESOLUTION|>--- conflicted
+++ resolved
@@ -147,10 +147,7 @@
     'xmltodict~=0.12',
     'javaproperties==0.5.1',
     'jsondiff==1.2.0',
-<<<<<<< HEAD
     'azure-mgmt-core==1.0.0b1'
-=======
->>>>>>> 9a649d4b
 ]
 
 with open('README.rst', 'r', encoding='utf-8') as f:
