--- conflicted
+++ resolved
@@ -428,20 +428,6 @@
         return result
 
     def _new_account(self):
-<<<<<<< HEAD
-        if _USE_VENDORED_SUBSCRIPTION_SDK:
-            from azure.cli.core.vendored_sdks.subscriptions.models import Subscription
-            from azure.cli.core.vendored_sdks.subscriptions.models import SubscriptionState
-            SubscriptionType = Subscription
-            StateType = SubscriptionState
-        else:
-            from azure.cli.core.profiles import ResourceType, get_sdk
-            SubscriptionType, StateType = get_sdk(self.cli_ctx, ResourceType.MGMT_RESOURCE_SUBSCRIPTIONS,
-                                                  'Subscription',
-                                                  'SubscriptionState', mod='models')
-        s = SubscriptionType()
-        s.state = StateType.ENABLED
-=======
         """Build an empty Subscription which will be used as a tenant account.
         API version doesn't matter as only specified attributes are preserved by _normalize_properties."""
         if _USE_VENDORED_SUBSCRIPTION_SDK:
@@ -453,7 +439,6 @@
                                        'Subscription', mod='models')
         s = SubscriptionType()
         s.state = 'Enabled'
->>>>>>> 9730dec9
         return s
 
     def _set_subscriptions(self, new_subscriptions, merge=True, secondary_key_name=None):
@@ -901,13 +886,10 @@
             from azure.cli.core.commands.client_factory import _prepare_client_kwargs_track2
 
             client_type = self._get_subscription_client_class()
-<<<<<<< HEAD
-=======
             if client_type is None:
                 from azure.cli.core.azclierror import CLIInternalError
                 raise CLIInternalError("Unable to get '{}' in profile '{}'"
                                        .format(ResourceType.MGMT_RESOURCE_SUBSCRIPTIONS, cli_ctx.cloud.profile))
->>>>>>> 9730dec9
             api_version = get_api_version(cli_ctx, ResourceType.MGMT_RESOURCE_SUBSCRIPTIONS)
             client_kwargs = _prepare_client_kwargs_track2(cli_ctx)
             # We don't need to change credential_scopes as 'scopes' is ignored by BasicTokenCredential anyway
@@ -928,7 +910,6 @@
 
     def find_using_common_tenant(self, username, credential=None):
         import adal
-<<<<<<< HEAD
         all_subscriptions = []
         empty_tenants = []
         mfa_tenants = []
@@ -936,15 +917,6 @@
         from azure.cli.core.credential import CredentialAdaptor
         credential = CredentialAdaptor(credential, resource=self._graph_resource_id)
         client = self._arm_client_factory(credential)
-=======
-        from azure.cli.core.adal_authentication import BasicTokenCredential
-
-        all_subscriptions = []
-        empty_tenants = []
-        mfa_tenants = []
-        token_credential = BasicTokenCredential(access_token)
-        client = self._arm_client_factory(token_credential)
->>>>>>> 9730dec9
         tenants = client.tenants.list()
 
         for t in tenants:
@@ -961,16 +933,11 @@
                                 allow_unencrypted=self.cli_ctx.config
                                 .getboolean('core', 'allow_fallback_to_plaintext', fallback=True))
             try:
-<<<<<<< HEAD
                 specific_tenant_credential = identity.get_user_credential(username)
                 # todo: remove after ADAL deprecation
                 if self.adal_cache:
                     self.adal_cache.add_credential(specific_tenant_credential)
             # TODO: handle MSAL exceptions
-=======
-                logger.debug("Acquiring a token with tenant=%s, resource=%s", tenant_id, resource)
-                temp_credentials = temp_context.acquire_token(resource, self.user_id, _CLIENT_ID)
->>>>>>> 9730dec9
             except adal.AdalError as ex:
                 # because user creds went through the 'common' tenant, the error here must be
                 # tenant specific, like the account was disabled. For such errors, we will continue
@@ -1027,18 +994,10 @@
                     logger.warning("%s", t.tenant_id)
         return all_subscriptions
 
-<<<<<<< HEAD
     def find_using_specific_tenant(self, tenant, credential):
         from azure.cli.core.credential import CredentialAdaptor
         track1_credential = CredentialAdaptor(credential, resource=self._graph_resource_id)
         client = self._arm_client_factory(track1_credential)
-=======
-    def _find_using_specific_tenant(self, tenant, access_token):
-        from azure.cli.core.adal_authentication import BasicTokenCredential
-
-        token_credential = BasicTokenCredential(access_token)
-        client = self._arm_client_factory(token_credential)
->>>>>>> 9730dec9
         subscriptions = client.subscriptions.list()
         all_subscriptions = []
         for s in subscriptions:
@@ -1053,77 +1012,6 @@
     def _get_subscription_client_class(self):  # pylint: disable=no-self-use
         """Get the subscription client class. It can come from either the vendored SDK or public SDK, depending
         on the design of architecture.
-<<<<<<< HEAD
-=======
-        """
-        if _USE_VENDORED_SUBSCRIPTION_SDK:
-            # Use vendered subscription SDK to decouple from `resource` command module
-            from azure.cli.core.vendored_sdks.subscriptions import SubscriptionClient
-            client_type = SubscriptionClient
-        else:
-            # Use the public SDK
-            from azure.cli.core.profiles import ResourceType
-            from azure.cli.core.profiles._shared import get_client_class
-            client_type = get_client_class(ResourceType.MGMT_RESOURCE_SUBSCRIPTIONS)
-        return client_type
-
-
-class CredsCache:
-    '''Caches AAD tokena and service principal secrets, and persistence will
-    also be handled
-    '''
-
-    def __init__(self, cli_ctx, auth_ctx_factory=None, async_persist=True):
-        # AZURE_ACCESS_TOKEN_FILE is used by Cloud Console and not meant to be user configured
-        self._token_file = (os.environ.get('AZURE_ACCESS_TOKEN_FILE', None) or
-                            os.path.join(get_config_dir(), 'accessTokens.json'))
-        self._service_principal_creds = []
-        self._auth_ctx_factory = auth_ctx_factory
-        self._adal_token_cache_attr = None
-        self._should_flush_to_disk = False
-        self._async_persist = async_persist
-        self._ctx = cli_ctx
-        if async_persist:
-            import atexit
-            atexit.register(self.flush_to_disk)
-
-    def persist_cached_creds(self):
-        self._should_flush_to_disk = True
-        if not self._async_persist:
-            self.flush_to_disk()
-        self.adal_token_cache.has_state_changed = False
-
-    def flush_to_disk(self):
-        if self._should_flush_to_disk:
-            with os.fdopen(os.open(self._token_file, os.O_RDWR | os.O_CREAT | os.O_TRUNC, 0o600),
-                           'w+') as cred_file:
-                items = self.adal_token_cache.read_items()
-                all_creds = [entry for _, entry in items]
-
-                # trim away useless fields (needed for cred sharing with xplat)
-                for i in all_creds:
-                    for key in TOKEN_FIELDS_EXCLUDED_FROM_PERSISTENCE:
-                        i.pop(key, None)
-
-                all_creds.extend(self._service_principal_creds)
-                cred_file.write(json.dumps(all_creds))
-
-    def retrieve_token_for_user(self, username, tenant, resource):
-        context = self._auth_ctx_factory(self._ctx, tenant, cache=self.adal_token_cache)
-        token_entry = context.acquire_token(resource, username, _CLIENT_ID)
-        if not token_entry:
-            raise CLIError("Could not retrieve token from local cache.{}".format(
-                " Please run 'az login'." if not in_cloud_console() else ''))
-
-        if self.adal_token_cache.has_state_changed:
-            self.persist_cached_creds()
-        return (token_entry[_TOKEN_ENTRY_TOKEN_TYPE], token_entry[_ACCESS_TOKEN], token_entry)
-
-    def retrieve_msal_token(self, tenant, scopes, data, refresh_token):
-        """
-        This is added only for vmssh feature.
-        It is a temporary solution and will deprecate after MSAL adopted completely.
->>>>>>> 9730dec9
         """
         if _USE_VENDORED_SUBSCRIPTION_SDK:
             # Use vendored subscription SDK to decouple from `resource` command module
