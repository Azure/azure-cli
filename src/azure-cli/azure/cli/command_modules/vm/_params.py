--- conflicted
+++ resolved
@@ -434,12 +434,8 @@
         c.argument('ephemeral_os_disk_placement', arg_type=ephemeral_placement_type,
                    help='Only applicable when used with `--size`. Allows you to choose the Ephemeral OS disk provisioning location.')
         c.argument('enable_hibernation', arg_type=get_three_state_flag(), min_api='2021-03-01', help='The flag that enable or disable hibernation capability on the VM.')
-<<<<<<< HEAD
-        c.argument('security_type', arg_type=get_enum_type(["TrustedLaunch"], default=None), min_api='2022-11-01', help='Specify the security type of the virtual machine.')
-        c.argument('key_incarnation_id', type=int, min_api='2024-07-01',  help='Increase the value of this property allows user to reset the key used for securing communication channel between guest and host.')
-=======
         c.argument('security_type', arg_type=get_enum_type(["TrustedLaunch", "Standard"], default=None), min_api='2022-11-01', help='Specify the security type of the virtual machine.')
->>>>>>> 3d601c91
+        c.argument('key_incarnation_id', type=int, min_api='2024-07-01', help='Increase the value of this property allows user to reset the key used for securing communication channel between guest and host.')
 
     with self.argument_context('vm create') as c:
         c.argument('name', name_arg_type, validator=_resource_not_exists(self.cli_ctx, 'Microsoft.Compute/virtualMachines'))
