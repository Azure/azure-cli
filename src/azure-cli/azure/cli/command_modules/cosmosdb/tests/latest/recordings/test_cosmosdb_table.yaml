interactions:
- request:
    body: null
    headers:
      Accept:
      - application/json
      Accept-Encoding:
      - gzip, deflate
      CommandName:
      - cosmosdb create
      Connection:
      - keep-alive
      ParameterSetName:
      - -n -g --capabilities
      User-Agent:
<<<<<<< HEAD
      - AZURECLI/2.46.0 azsdk-python-azure-mgmt-resource/22.0.0 Python/3.10.10 (Linux-5.15.0-1033-azure-x86_64-with-glibc2.31)
        VSTS_7b238909-6802-4b65-b90d-184bca47f458_build_220_0
=======
      - AZURECLI/2.49.0 azsdk-python-azure-mgmt-resource/22.0.0 Python/3.10.11 (Windows-10-10.0.22621-SP0)
>>>>>>> 5307e359
    method: GET
    uri: https://management.azure.com/subscriptions/00000000-0000-0000-0000-000000000000/resourcegroups/cli_test_cosmosdb_table000001?api-version=2022-09-01
  response:
    body:
<<<<<<< HEAD
      string: '{"id":"/subscriptions/00000000-0000-0000-0000-000000000000/resourceGroups/cli_test_cosmosdb_table000001","name":"cli_test_cosmosdb_table000001","type":"Microsoft.Resources/resourceGroups","location":"westus","tags":{"product":"azurecli","cause":"automation","date":"2023-03-13T16:44:59Z"},"properties":{"provisioningState":"Succeeded"}}'
=======
      string: '{"id":"/subscriptions/00000000-0000-0000-0000-000000000000/resourceGroups/cli_test_cosmosdb_table000001","name":"cli_test_cosmosdb_table000001","type":"Microsoft.Resources/resourceGroups","location":"westus","tags":{"product":"azurecli","cause":"automation","test":"test_cosmosdb_table","date":"2023-06-08T17:30:06Z","module":"cosmosdb"},"properties":{"provisioningState":"Succeeded"}}'
>>>>>>> 5307e359
    headers:
      cache-control:
      - no-cache
      content-length:
<<<<<<< HEAD
      - '336'
      content-type:
      - application/json; charset=utf-8
      date:
      - Mon, 13 Mar 2023 16:45:01 GMT
=======
      - '385'
      content-type:
      - application/json; charset=utf-8
      date:
      - Thu, 08 Jun 2023 17:30:09 GMT
>>>>>>> 5307e359
      expires:
      - '-1'
      pragma:
      - no-cache
      strict-transport-security:
      - max-age=31536000; includeSubDomains
      vary:
      - Accept-Encoding
      x-content-type-options:
      - nosniff
    status:
      code: 200
      message: OK
- request:
    body: '{"location": "westus", "kind": "GlobalDocumentDB", "properties": {"locations":
      [{"locationName": "westus", "failoverPriority": 0, "isZoneRedundant": false}],
      "databaseAccountOfferType": "Standard", "capabilities": [{"name": "EnableTable"}],
      "apiProperties": {}, "createMode": "Default"}}'
    headers:
      Accept:
      - application/json
      Accept-Encoding:
      - gzip, deflate
      CommandName:
      - cosmosdb create
      Connection:
      - keep-alive
      Content-Length:
      - '287'
      Content-Type:
      - application/json
      ParameterSetName:
      - -n -g --capabilities
      User-Agent:
<<<<<<< HEAD
      - AZURECLI/2.46.0 azsdk-python-mgmt-cosmosdb/9.0.0 Python/3.10.10 (Linux-5.15.0-1033-azure-x86_64-with-glibc2.31)
        VSTS_7b238909-6802-4b65-b90d-184bca47f458_build_220_0
=======
      - AZURECLI/2.49.0 azsdk-python-mgmt-cosmosdb/9.2.0 Python/3.10.11 (Windows-10-10.0.22621-SP0)
>>>>>>> 5307e359
    method: PUT
    uri: https://management.azure.com/subscriptions/00000000-0000-0000-0000-000000000000/resourceGroups/cli_test_cosmosdb_table000001/providers/Microsoft.DocumentDB/databaseAccounts/cli000003?api-version=2022-11-15
  response:
    body:
      string: '{"id":"/subscriptions/00000000-0000-0000-0000-000000000000/resourceGroups/cli_test_cosmosdb_table000001/providers/Microsoft.DocumentDB/databaseAccounts/cli000003","name":"cli000003","location":"West
<<<<<<< HEAD
        US","type":"Microsoft.DocumentDB/databaseAccounts","kind":"GlobalDocumentDB","tags":{},"systemData":{"createdAt":"2023-03-13T16:45:06.9045284Z"},"properties":{"provisioningState":"Creating","publicNetworkAccess":"Enabled","enableAutomaticFailover":false,"enableMultipleWriteLocations":false,"enablePartitionKeyMonitor":false,"isVirtualNetworkFilterEnabled":false,"virtualNetworkRules":[],"EnabledApiTypes":"Table,
        Sql","disableKeyBasedMetadataWriteAccess":false,"enableFreeTier":false,"enableAnalyticalStorage":false,"analyticalStorageConfiguration":{"schemaType":"WellDefined"},"instanceId":"71373807-3b7e-4129-9dc7-c8ea8cad3e59","databaseAccountOfferType":"Standard","defaultIdentity":"","networkAclBypass":"None","disableLocalAuth":false,"enablePartitionMerge":false,"minimalTlsVersion":"Tls","consistencyPolicy":{"defaultConsistencyLevel":"BoundedStaleness","maxIntervalInSeconds":86400,"maxStalenessPrefix":1000000},"configurationOverrides":{},"writeLocations":[{"id":"cli000003-westus","locationName":"West
        US","provisioningState":"Creating","failoverPriority":0,"isZoneRedundant":false}],"readLocations":[{"id":"cli000003-westus","locationName":"West
        US","provisioningState":"Creating","failoverPriority":0,"isZoneRedundant":false}],"locations":[{"id":"cli000003-westus","locationName":"West
        US","provisioningState":"Creating","failoverPriority":0,"isZoneRedundant":false}],"failoverPolicies":[{"id":"cli000003-westus","locationName":"West
        US","failoverPriority":0}],"cors":[],"capabilities":[{"name":"EnableTable"}],"ipRules":[],"backupPolicy":{"type":"Periodic","periodicModeProperties":{"backupIntervalInMinutes":240,"backupRetentionIntervalInHours":8,"backupStorageRedundancy":"Invalid"}},"networkAclBypassResourceIds":[],"keysMetadata":{"primaryMasterKey":{"generationTime":"2023-03-13T16:45:06.9045284Z"},"secondaryMasterKey":{"generationTime":"2023-03-13T16:45:06.9045284Z"},"primaryReadonlyMasterKey":{"generationTime":"2023-03-13T16:45:06.9045284Z"},"secondaryReadonlyMasterKey":{"generationTime":"2023-03-13T16:45:06.9045284Z"}}},"identity":{"type":"None"}}'
    headers:
      azure-asyncoperation:
      - https://management.azure.com/subscriptions/00000000-0000-0000-0000-000000000000/providers/Microsoft.DocumentDB/locations/westus/operationsStatus/0a618efa-3e5b-4f21-abbd-d5c8018326b1?api-version=2022-11-15
=======
        US","type":"Microsoft.DocumentDB/databaseAccounts","kind":"GlobalDocumentDB","tags":{},"systemData":{"createdAt":"2023-06-08T17:30:14.3483914Z"},"properties":{"provisioningState":"Creating","publicNetworkAccess":"Enabled","enableAutomaticFailover":false,"enableMultipleWriteLocations":false,"enablePartitionKeyMonitor":false,"isVirtualNetworkFilterEnabled":false,"virtualNetworkRules":[],"EnabledApiTypes":"Table,
        Sql","disableKeyBasedMetadataWriteAccess":false,"enableFreeTier":false,"enableAnalyticalStorage":false,"analyticalStorageConfiguration":{"schemaType":"WellDefined"},"instanceId":"a92ece18-6399-4cce-85ff-081d9ad4aa2e","databaseAccountOfferType":"Standard","defaultIdentity":"","networkAclBypass":"None","disableLocalAuth":false,"enablePartitionMerge":false,"minimalTlsVersion":"Tls","consistencyPolicy":{"defaultConsistencyLevel":"BoundedStaleness","maxIntervalInSeconds":86400,"maxStalenessPrefix":1000000},"configurationOverrides":{},"writeLocations":[{"id":"cli000003-westus","locationName":"West
        US","provisioningState":"Creating","failoverPriority":0,"isZoneRedundant":false}],"readLocations":[{"id":"cli000003-westus","locationName":"West
        US","provisioningState":"Creating","failoverPriority":0,"isZoneRedundant":false}],"locations":[{"id":"cli000003-westus","locationName":"West
        US","provisioningState":"Creating","failoverPriority":0,"isZoneRedundant":false}],"failoverPolicies":[{"id":"cli000003-westus","locationName":"West
        US","failoverPriority":0}],"cors":[],"capabilities":[{"name":"EnableTable"}],"ipRules":[],"backupPolicy":{"type":"Periodic","periodicModeProperties":{"backupIntervalInMinutes":240,"backupRetentionIntervalInHours":8,"backupStorageRedundancy":"Invalid"}},"networkAclBypassResourceIds":[],"keysMetadata":{"primaryMasterKey":{"generationTime":"2023-06-08T17:30:14.3483914Z"},"secondaryMasterKey":{"generationTime":"2023-06-08T17:30:14.3483914Z"},"primaryReadonlyMasterKey":{"generationTime":"2023-06-08T17:30:14.3483914Z"},"secondaryReadonlyMasterKey":{"generationTime":"2023-06-08T17:30:14.3483914Z"}}},"identity":{"type":"None"}}'
    headers:
      azure-asyncoperation:
      - https://management.azure.com/subscriptions/00000000-0000-0000-0000-000000000000/providers/Microsoft.DocumentDB/locations/westus/operationsStatus/bf42274a-4abe-4f1a-ba97-7dc93af1b700?api-version=2023-04-15
>>>>>>> 5307e359
      cache-control:
      - no-store, no-cache
      content-length:
      - '2273'
      content-type:
      - application/json
      date:
<<<<<<< HEAD
      - Mon, 13 Mar 2023 16:45:10 GMT
      location:
      - https://management.azure.com/subscriptions/00000000-0000-0000-0000-000000000000/resourceGroups/cli_test_cosmosdb_table000001/providers/Microsoft.DocumentDB/databaseAccounts/cli000003/operationResults/0a618efa-3e5b-4f21-abbd-d5c8018326b1?api-version=2022-11-15
=======
      - Thu, 08 Jun 2023 17:30:15 GMT
      location:
      - https://management.azure.com/subscriptions/00000000-0000-0000-0000-000000000000/resourceGroups/cli_test_cosmosdb_table000001/providers/Microsoft.DocumentDB/databaseAccounts/cli000003/operationResults/bf42274a-4abe-4f1a-ba97-7dc93af1b700?api-version=2023-04-15
>>>>>>> 5307e359
      pragma:
      - no-cache
      server:
      - Microsoft-HTTPAPI/2.0
      strict-transport-security:
      - max-age=31536000; includeSubDomains
      transfer-encoding:
      - chunked
      vary:
      - Accept-Encoding
      x-content-type-options:
      - nosniff
      x-ms-gatewayversion:
      - version=2.14.0
      x-ms-ratelimit-remaining-subscription-writes:
<<<<<<< HEAD
      - '1199'
=======
      - '1197'
>>>>>>> 5307e359
    status:
      code: 200
      message: Ok
- request:
    body: null
    headers:
      Accept:
      - '*/*'
      Accept-Encoding:
      - gzip, deflate
      CommandName:
      - cosmosdb create
      Connection:
      - keep-alive
      ParameterSetName:
      - -n -g --capabilities
      User-Agent:
<<<<<<< HEAD
      - AZURECLI/2.46.0 azsdk-python-mgmt-cosmosdb/9.0.0 Python/3.10.10 (Linux-5.15.0-1033-azure-x86_64-with-glibc2.31)
        VSTS_7b238909-6802-4b65-b90d-184bca47f458_build_220_0
    method: GET
    uri: https://management.azure.com/subscriptions/00000000-0000-0000-0000-000000000000/providers/Microsoft.DocumentDB/locations/westus/operationsStatus/0a618efa-3e5b-4f21-abbd-d5c8018326b1?api-version=2022-11-15
=======
      - AZURECLI/2.49.0 azsdk-python-mgmt-cosmosdb/9.2.0 Python/3.10.11 (Windows-10-10.0.22621-SP0)
    method: GET
    uri: https://management.azure.com/subscriptions/00000000-0000-0000-0000-000000000000/providers/Microsoft.DocumentDB/locations/westus/operationsStatus/bf42274a-4abe-4f1a-ba97-7dc93af1b700?api-version=2023-04-15
  response:
    body:
      string: '{"status":"Enqueued"}'
    headers:
      cache-control:
      - no-store, no-cache
      content-length:
      - '21'
      content-type:
      - application/json
      date:
      - Thu, 08 Jun 2023 17:30:15 GMT
      pragma:
      - no-cache
      server:
      - Microsoft-HTTPAPI/2.0
      strict-transport-security:
      - max-age=31536000; includeSubDomains
      transfer-encoding:
      - chunked
      vary:
      - Accept-Encoding
      x-content-type-options:
      - nosniff
      x-ms-gatewayversion:
      - version=2.14.0
    status:
      code: 200
      message: Ok
- request:
    body: null
    headers:
      Accept:
      - '*/*'
      Accept-Encoding:
      - gzip, deflate
      CommandName:
      - cosmosdb create
      Connection:
      - keep-alive
      ParameterSetName:
      - -n -g --capabilities
      User-Agent:
      - AZURECLI/2.49.0 azsdk-python-mgmt-cosmosdb/9.2.0 Python/3.10.11 (Windows-10-10.0.22621-SP0)
    method: GET
    uri: https://management.azure.com/subscriptions/00000000-0000-0000-0000-000000000000/providers/Microsoft.DocumentDB/locations/westus/operationsStatus/bf42274a-4abe-4f1a-ba97-7dc93af1b700?api-version=2023-04-15
  response:
    body:
      string: '{"status":"Dequeued"}'
    headers:
      cache-control:
      - no-store, no-cache
      content-length:
      - '21'
      content-type:
      - application/json
      date:
      - Thu, 08 Jun 2023 17:30:46 GMT
      pragma:
      - no-cache
      server:
      - Microsoft-HTTPAPI/2.0
      strict-transport-security:
      - max-age=31536000; includeSubDomains
      transfer-encoding:
      - chunked
      vary:
      - Accept-Encoding
      x-content-type-options:
      - nosniff
      x-ms-gatewayversion:
      - version=2.14.0
    status:
      code: 200
      message: Ok
- request:
    body: null
    headers:
      Accept:
      - '*/*'
      Accept-Encoding:
      - gzip, deflate
      CommandName:
      - cosmosdb create
      Connection:
      - keep-alive
      ParameterSetName:
      - -n -g --capabilities
      User-Agent:
      - AZURECLI/2.49.0 azsdk-python-mgmt-cosmosdb/9.2.0 Python/3.10.11 (Windows-10-10.0.22621-SP0)
    method: GET
    uri: https://management.azure.com/subscriptions/00000000-0000-0000-0000-000000000000/providers/Microsoft.DocumentDB/locations/westus/operationsStatus/bf42274a-4abe-4f1a-ba97-7dc93af1b700?api-version=2023-04-15
>>>>>>> 5307e359
  response:
    body:
      string: '{"status":"Dequeued"}'
    headers:
      cache-control:
      - no-store, no-cache
      content-length:
      - '21'
      content-type:
      - application/json
      date:
<<<<<<< HEAD
      - Mon, 13 Mar 2023 16:45:39 GMT
=======
      - Thu, 08 Jun 2023 17:31:16 GMT
>>>>>>> 5307e359
      pragma:
      - no-cache
      server:
      - Microsoft-HTTPAPI/2.0
      strict-transport-security:
      - max-age=31536000; includeSubDomains
      transfer-encoding:
      - chunked
      vary:
      - Accept-Encoding
      x-content-type-options:
      - nosniff
      x-ms-gatewayversion:
      - version=2.14.0
    status:
      code: 200
      message: Ok
- request:
    body: null
    headers:
      Accept:
      - '*/*'
      Accept-Encoding:
      - gzip, deflate
      CommandName:
      - cosmosdb create
      Connection:
      - keep-alive
      ParameterSetName:
      - -n -g --capabilities
      User-Agent:
<<<<<<< HEAD
      - AZURECLI/2.46.0 azsdk-python-mgmt-cosmosdb/9.0.0 Python/3.10.10 (Linux-5.15.0-1033-azure-x86_64-with-glibc2.31)
        VSTS_7b238909-6802-4b65-b90d-184bca47f458_build_220_0
    method: GET
    uri: https://management.azure.com/subscriptions/00000000-0000-0000-0000-000000000000/providers/Microsoft.DocumentDB/locations/westus/operationsStatus/0a618efa-3e5b-4f21-abbd-d5c8018326b1?api-version=2022-11-15
=======
      - AZURECLI/2.49.0 azsdk-python-mgmt-cosmosdb/9.2.0 Python/3.10.11 (Windows-10-10.0.22621-SP0)
    method: GET
    uri: https://management.azure.com/subscriptions/00000000-0000-0000-0000-000000000000/providers/Microsoft.DocumentDB/locations/westus/operationsStatus/bf42274a-4abe-4f1a-ba97-7dc93af1b700?api-version=2023-04-15
>>>>>>> 5307e359
  response:
    body:
      string: '{"status":"Dequeued"}'
    headers:
      cache-control:
      - no-store, no-cache
      content-length:
      - '21'
      content-type:
      - application/json
      date:
<<<<<<< HEAD
      - Mon, 13 Mar 2023 16:46:09 GMT
=======
      - Thu, 08 Jun 2023 17:31:46 GMT
>>>>>>> 5307e359
      pragma:
      - no-cache
      server:
      - Microsoft-HTTPAPI/2.0
      strict-transport-security:
      - max-age=31536000; includeSubDomains
      transfer-encoding:
      - chunked
      vary:
      - Accept-Encoding
      x-content-type-options:
      - nosniff
      x-ms-gatewayversion:
      - version=2.14.0
    status:
      code: 200
      message: Ok
- request:
    body: null
    headers:
      Accept:
      - '*/*'
      Accept-Encoding:
      - gzip, deflate
      CommandName:
      - cosmosdb create
      Connection:
      - keep-alive
      ParameterSetName:
      - -n -g --capabilities
      User-Agent:
<<<<<<< HEAD
      - AZURECLI/2.46.0 azsdk-python-mgmt-cosmosdb/9.0.0 Python/3.10.10 (Linux-5.15.0-1033-azure-x86_64-with-glibc2.31)
        VSTS_7b238909-6802-4b65-b90d-184bca47f458_build_220_0
    method: GET
    uri: https://management.azure.com/subscriptions/00000000-0000-0000-0000-000000000000/providers/Microsoft.DocumentDB/locations/westus/operationsStatus/0a618efa-3e5b-4f21-abbd-d5c8018326b1?api-version=2022-11-15
=======
      - AZURECLI/2.49.0 azsdk-python-mgmt-cosmosdb/9.2.0 Python/3.10.11 (Windows-10-10.0.22621-SP0)
    method: GET
    uri: https://management.azure.com/subscriptions/00000000-0000-0000-0000-000000000000/providers/Microsoft.DocumentDB/locations/westus/operationsStatus/bf42274a-4abe-4f1a-ba97-7dc93af1b700?api-version=2023-04-15
>>>>>>> 5307e359
  response:
    body:
      string: '{"status":"Dequeued"}'
    headers:
      cache-control:
      - no-store, no-cache
      content-length:
      - '21'
      content-type:
      - application/json
      date:
<<<<<<< HEAD
      - Mon, 13 Mar 2023 16:46:40 GMT
=======
      - Thu, 08 Jun 2023 17:32:16 GMT
>>>>>>> 5307e359
      pragma:
      - no-cache
      server:
      - Microsoft-HTTPAPI/2.0
      strict-transport-security:
      - max-age=31536000; includeSubDomains
      transfer-encoding:
      - chunked
      vary:
      - Accept-Encoding
      x-content-type-options:
      - nosniff
      x-ms-gatewayversion:
      - version=2.14.0
    status:
      code: 200
      message: Ok
- request:
    body: null
    headers:
      Accept:
      - '*/*'
      Accept-Encoding:
      - gzip, deflate
      CommandName:
      - cosmosdb create
      Connection:
      - keep-alive
      ParameterSetName:
      - -n -g --capabilities
      User-Agent:
<<<<<<< HEAD
      - AZURECLI/2.46.0 azsdk-python-mgmt-cosmosdb/9.0.0 Python/3.10.10 (Linux-5.15.0-1033-azure-x86_64-with-glibc2.31)
        VSTS_7b238909-6802-4b65-b90d-184bca47f458_build_220_0
    method: GET
    uri: https://management.azure.com/subscriptions/00000000-0000-0000-0000-000000000000/providers/Microsoft.DocumentDB/locations/westus/operationsStatus/0a618efa-3e5b-4f21-abbd-d5c8018326b1?api-version=2022-11-15
  response:
    body:
      string: '{"status":"Dequeued"}'
    headers:
      cache-control:
      - no-store, no-cache
      content-length:
      - '21'
      content-type:
      - application/json
      date:
      - Mon, 13 Mar 2023 16:47:09 GMT
      pragma:
      - no-cache
      server:
      - Microsoft-HTTPAPI/2.0
      strict-transport-security:
      - max-age=31536000; includeSubDomains
      transfer-encoding:
      - chunked
      vary:
      - Accept-Encoding
      x-content-type-options:
      - nosniff
      x-ms-gatewayversion:
      - version=2.14.0
    status:
      code: 200
      message: Ok
- request:
    body: null
    headers:
      Accept:
      - '*/*'
      Accept-Encoding:
      - gzip, deflate
      CommandName:
      - cosmosdb create
      Connection:
      - keep-alive
      ParameterSetName:
      - -n -g --capabilities
      User-Agent:
      - AZURECLI/2.46.0 azsdk-python-mgmt-cosmosdb/9.0.0 Python/3.10.10 (Linux-5.15.0-1033-azure-x86_64-with-glibc2.31)
        VSTS_7b238909-6802-4b65-b90d-184bca47f458_build_220_0
    method: GET
    uri: https://management.azure.com/subscriptions/00000000-0000-0000-0000-000000000000/providers/Microsoft.DocumentDB/locations/westus/operationsStatus/0a618efa-3e5b-4f21-abbd-d5c8018326b1?api-version=2022-11-15
  response:
    body:
      string: '{"status":"Dequeued"}'
    headers:
      cache-control:
      - no-store, no-cache
      content-length:
      - '21'
      content-type:
      - application/json
      date:
      - Mon, 13 Mar 2023 16:47:40 GMT
      pragma:
      - no-cache
      server:
      - Microsoft-HTTPAPI/2.0
      strict-transport-security:
      - max-age=31536000; includeSubDomains
      transfer-encoding:
      - chunked
      vary:
      - Accept-Encoding
      x-content-type-options:
      - nosniff
      x-ms-gatewayversion:
      - version=2.14.0
    status:
      code: 200
      message: Ok
- request:
    body: null
    headers:
      Accept:
      - '*/*'
      Accept-Encoding:
      - gzip, deflate
      CommandName:
      - cosmosdb create
      Connection:
      - keep-alive
      ParameterSetName:
      - -n -g --capabilities
      User-Agent:
      - AZURECLI/2.46.0 azsdk-python-mgmt-cosmosdb/9.0.0 Python/3.10.10 (Linux-5.15.0-1033-azure-x86_64-with-glibc2.31)
        VSTS_7b238909-6802-4b65-b90d-184bca47f458_build_220_0
    method: GET
    uri: https://management.azure.com/subscriptions/00000000-0000-0000-0000-000000000000/providers/Microsoft.DocumentDB/locations/westus/operationsStatus/0a618efa-3e5b-4f21-abbd-d5c8018326b1?api-version=2022-11-15
  response:
    body:
      string: '{"status":"Dequeued"}'
    headers:
      cache-control:
      - no-store, no-cache
      content-length:
      - '21'
      content-type:
      - application/json
      date:
      - Mon, 13 Mar 2023 16:48:10 GMT
      pragma:
      - no-cache
      server:
      - Microsoft-HTTPAPI/2.0
      strict-transport-security:
      - max-age=31536000; includeSubDomains
      transfer-encoding:
      - chunked
      vary:
      - Accept-Encoding
      x-content-type-options:
      - nosniff
      x-ms-gatewayversion:
      - version=2.14.0
    status:
      code: 200
      message: Ok
- request:
    body: null
    headers:
      Accept:
      - '*/*'
      Accept-Encoding:
      - gzip, deflate
      CommandName:
      - cosmosdb create
      Connection:
      - keep-alive
      ParameterSetName:
      - -n -g --capabilities
      User-Agent:
      - AZURECLI/2.46.0 azsdk-python-mgmt-cosmosdb/9.0.0 Python/3.10.10 (Linux-5.15.0-1033-azure-x86_64-with-glibc2.31)
        VSTS_7b238909-6802-4b65-b90d-184bca47f458_build_220_0
    method: GET
    uri: https://management.azure.com/subscriptions/00000000-0000-0000-0000-000000000000/providers/Microsoft.DocumentDB/locations/westus/operationsStatus/0a618efa-3e5b-4f21-abbd-d5c8018326b1?api-version=2022-11-15
=======
      - AZURECLI/2.49.0 azsdk-python-mgmt-cosmosdb/9.2.0 Python/3.10.11 (Windows-10-10.0.22621-SP0)
    method: GET
    uri: https://management.azure.com/subscriptions/00000000-0000-0000-0000-000000000000/providers/Microsoft.DocumentDB/locations/westus/operationsStatus/bf42274a-4abe-4f1a-ba97-7dc93af1b700?api-version=2023-04-15
>>>>>>> 5307e359
  response:
    body:
      string: '{"status":"Succeeded"}'
    headers:
      cache-control:
      - no-store, no-cache
      content-length:
      - '22'
      content-type:
      - application/json
      date:
<<<<<<< HEAD
      - Mon, 13 Mar 2023 16:48:40 GMT
=======
      - Thu, 08 Jun 2023 17:32:46 GMT
>>>>>>> 5307e359
      pragma:
      - no-cache
      server:
      - Microsoft-HTTPAPI/2.0
      strict-transport-security:
      - max-age=31536000; includeSubDomains
      transfer-encoding:
      - chunked
      vary:
      - Accept-Encoding
      x-content-type-options:
      - nosniff
      x-ms-gatewayversion:
      - version=2.14.0
    status:
      code: 200
      message: Ok
- request:
    body: null
    headers:
      Accept:
      - '*/*'
      Accept-Encoding:
      - gzip, deflate
      CommandName:
      - cosmosdb create
      Connection:
      - keep-alive
      ParameterSetName:
      - -n -g --capabilities
      User-Agent:
<<<<<<< HEAD
      - AZURECLI/2.46.0 azsdk-python-mgmt-cosmosdb/9.0.0 Python/3.10.10 (Linux-5.15.0-1033-azure-x86_64-with-glibc2.31)
        VSTS_7b238909-6802-4b65-b90d-184bca47f458_build_220_0
=======
      - AZURECLI/2.49.0 azsdk-python-mgmt-cosmosdb/9.2.0 Python/3.10.11 (Windows-10-10.0.22621-SP0)
>>>>>>> 5307e359
    method: GET
    uri: https://management.azure.com/subscriptions/00000000-0000-0000-0000-000000000000/resourceGroups/cli_test_cosmosdb_table000001/providers/Microsoft.DocumentDB/databaseAccounts/cli000003?api-version=2022-11-15
  response:
    body:
      string: '{"id":"/subscriptions/00000000-0000-0000-0000-000000000000/resourceGroups/cli_test_cosmosdb_table000001/providers/Microsoft.DocumentDB/databaseAccounts/cli000003","name":"cli000003","location":"West
<<<<<<< HEAD
        US","type":"Microsoft.DocumentDB/databaseAccounts","kind":"GlobalDocumentDB","tags":{},"systemData":{"createdAt":"2023-03-13T16:47:51.1371122Z"},"properties":{"provisioningState":"Succeeded","documentEndpoint":"https://cli000003.documents.azure.com:443/","tableEndpoint":"https://cli000003.table.cosmos.azure.com:443/","sqlEndpoint":"https://cli000003.documents.azure.com:443/","publicNetworkAccess":"Enabled","enableAutomaticFailover":false,"enableMultipleWriteLocations":false,"enablePartitionKeyMonitor":false,"isVirtualNetworkFilterEnabled":false,"virtualNetworkRules":[],"EnabledApiTypes":"Table,
        Sql","disableKeyBasedMetadataWriteAccess":false,"enableFreeTier":false,"enableAnalyticalStorage":false,"analyticalStorageConfiguration":{"schemaType":"WellDefined"},"instanceId":"71373807-3b7e-4129-9dc7-c8ea8cad3e59","databaseAccountOfferType":"Standard","defaultIdentity":"FirstPartyIdentity","networkAclBypass":"None","disableLocalAuth":false,"enablePartitionMerge":false,"minimalTlsVersion":"Tls","consistencyPolicy":{"defaultConsistencyLevel":"BoundedStaleness","maxIntervalInSeconds":86400,"maxStalenessPrefix":1000000},"configurationOverrides":{},"writeLocations":[{"id":"cli000003-westus","locationName":"West
        US","documentEndpoint":"https://cli000003-westus.documents.azure.com:443/","provisioningState":"Succeeded","failoverPriority":0,"isZoneRedundant":false}],"readLocations":[{"id":"cli000003-westus","locationName":"West
        US","documentEndpoint":"https://cli000003-westus.documents.azure.com:443/","provisioningState":"Succeeded","failoverPriority":0,"isZoneRedundant":false}],"locations":[{"id":"cli000003-westus","locationName":"West
        US","documentEndpoint":"https://cli000003-westus.documents.azure.com:443/","provisioningState":"Succeeded","failoverPriority":0,"isZoneRedundant":false}],"failoverPolicies":[{"id":"cli000003-westus","locationName":"West
        US","failoverPriority":0}],"cors":[],"capabilities":[{"name":"EnableTable"}],"ipRules":[],"backupPolicy":{"type":"Periodic","periodicModeProperties":{"backupIntervalInMinutes":240,"backupRetentionIntervalInHours":8,"backupStorageRedundancy":"Geo"}},"networkAclBypassResourceIds":[],"keysMetadata":{"primaryMasterKey":{"generationTime":"2023-03-13T16:47:51.1371122Z"},"secondaryMasterKey":{"generationTime":"2023-03-13T16:47:51.1371122Z"},"primaryReadonlyMasterKey":{"generationTime":"2023-03-13T16:47:51.1371122Z"},"secondaryReadonlyMasterKey":{"generationTime":"2023-03-13T16:47:51.1371122Z"}}},"identity":{"type":"None"}}'
=======
        US","type":"Microsoft.DocumentDB/databaseAccounts","kind":"GlobalDocumentDB","tags":{},"systemData":{"createdAt":"2023-06-08T17:31:48.7102251Z"},"properties":{"provisioningState":"Succeeded","documentEndpoint":"https://cli000003.documents.azure.com:443/","tableEndpoint":"https://cli000003.table.cosmos.azure.com:443/","sqlEndpoint":"https://cli000003.documents.azure.com:443/","publicNetworkAccess":"Enabled","enableAutomaticFailover":false,"enableMultipleWriteLocations":false,"enablePartitionKeyMonitor":false,"isVirtualNetworkFilterEnabled":false,"virtualNetworkRules":[],"EnabledApiTypes":"Table,
        Sql","disableKeyBasedMetadataWriteAccess":false,"enableFreeTier":false,"enableAnalyticalStorage":false,"analyticalStorageConfiguration":{"schemaType":"WellDefined"},"instanceId":"a92ece18-6399-4cce-85ff-081d9ad4aa2e","databaseAccountOfferType":"Standard","defaultIdentity":"FirstPartyIdentity","networkAclBypass":"None","disableLocalAuth":false,"enablePartitionMerge":false,"minimalTlsVersion":"Tls","consistencyPolicy":{"defaultConsistencyLevel":"BoundedStaleness","maxIntervalInSeconds":86400,"maxStalenessPrefix":1000000},"configurationOverrides":{},"writeLocations":[{"id":"cli000003-westus","locationName":"West
        US","documentEndpoint":"https://cli000003-westus.documents.azure.com:443/","provisioningState":"Succeeded","failoverPriority":0,"isZoneRedundant":false}],"readLocations":[{"id":"cli000003-westus","locationName":"West
        US","documentEndpoint":"https://cli000003-westus.documents.azure.com:443/","provisioningState":"Succeeded","failoverPriority":0,"isZoneRedundant":false}],"locations":[{"id":"cli000003-westus","locationName":"West
        US","documentEndpoint":"https://cli000003-westus.documents.azure.com:443/","provisioningState":"Succeeded","failoverPriority":0,"isZoneRedundant":false}],"failoverPolicies":[{"id":"cli000003-westus","locationName":"West
        US","failoverPriority":0}],"cors":[],"capabilities":[{"name":"EnableTable"}],"ipRules":[],"backupPolicy":{"type":"Periodic","periodicModeProperties":{"backupIntervalInMinutes":240,"backupRetentionIntervalInHours":8,"backupStorageRedundancy":"Geo"}},"networkAclBypassResourceIds":[],"keysMetadata":{"primaryMasterKey":{"generationTime":"2023-06-08T17:31:48.7102251Z"},"secondaryMasterKey":{"generationTime":"2023-06-08T17:31:48.7102251Z"},"primaryReadonlyMasterKey":{"generationTime":"2023-06-08T17:31:48.7102251Z"},"secondaryReadonlyMasterKey":{"generationTime":"2023-06-08T17:31:48.7102251Z"}}},"identity":{"type":"None"}}'
>>>>>>> 5307e359
    headers:
      cache-control:
      - no-store, no-cache
      content-length:
      - '2691'
      content-type:
      - application/json
      date:
<<<<<<< HEAD
      - Mon, 13 Mar 2023 16:48:40 GMT
=======
      - Thu, 08 Jun 2023 17:32:46 GMT
>>>>>>> 5307e359
      pragma:
      - no-cache
      server:
      - Microsoft-HTTPAPI/2.0
      strict-transport-security:
      - max-age=31536000; includeSubDomains
      transfer-encoding:
      - chunked
      vary:
      - Accept-Encoding
      x-content-type-options:
      - nosniff
      x-ms-gatewayversion:
      - version=2.14.0
    status:
      code: 200
      message: Ok
- request:
    body: null
    headers:
      Accept:
      - application/json
      Accept-Encoding:
      - gzip, deflate
      CommandName:
      - cosmosdb create
      Connection:
      - keep-alive
      ParameterSetName:
      - -n -g --capabilities
      User-Agent:
<<<<<<< HEAD
      - AZURECLI/2.46.0 azsdk-python-mgmt-cosmosdb/9.0.0 Python/3.10.10 (Linux-5.15.0-1033-azure-x86_64-with-glibc2.31)
        VSTS_7b238909-6802-4b65-b90d-184bca47f458_build_220_0
=======
      - AZURECLI/2.49.0 azsdk-python-mgmt-cosmosdb/9.2.0 Python/3.10.11 (Windows-10-10.0.22621-SP0)
>>>>>>> 5307e359
    method: GET
    uri: https://management.azure.com/subscriptions/00000000-0000-0000-0000-000000000000/resourceGroups/cli_test_cosmosdb_table000001/providers/Microsoft.DocumentDB/databaseAccounts/cli000003?api-version=2022-11-15
  response:
    body:
      string: '{"id":"/subscriptions/00000000-0000-0000-0000-000000000000/resourceGroups/cli_test_cosmosdb_table000001/providers/Microsoft.DocumentDB/databaseAccounts/cli000003","name":"cli000003","location":"West
<<<<<<< HEAD
        US","type":"Microsoft.DocumentDB/databaseAccounts","kind":"GlobalDocumentDB","tags":{},"systemData":{"createdAt":"2023-03-13T16:47:51.1371122Z"},"properties":{"provisioningState":"Succeeded","documentEndpoint":"https://cli000003.documents.azure.com:443/","tableEndpoint":"https://cli000003.table.cosmos.azure.com:443/","sqlEndpoint":"https://cli000003.documents.azure.com:443/","publicNetworkAccess":"Enabled","enableAutomaticFailover":false,"enableMultipleWriteLocations":false,"enablePartitionKeyMonitor":false,"isVirtualNetworkFilterEnabled":false,"virtualNetworkRules":[],"EnabledApiTypes":"Table,
        Sql","disableKeyBasedMetadataWriteAccess":false,"enableFreeTier":false,"enableAnalyticalStorage":false,"analyticalStorageConfiguration":{"schemaType":"WellDefined"},"instanceId":"71373807-3b7e-4129-9dc7-c8ea8cad3e59","databaseAccountOfferType":"Standard","defaultIdentity":"FirstPartyIdentity","networkAclBypass":"None","disableLocalAuth":false,"enablePartitionMerge":false,"minimalTlsVersion":"Tls","consistencyPolicy":{"defaultConsistencyLevel":"BoundedStaleness","maxIntervalInSeconds":86400,"maxStalenessPrefix":1000000},"configurationOverrides":{},"writeLocations":[{"id":"cli000003-westus","locationName":"West
        US","documentEndpoint":"https://cli000003-westus.documents.azure.com:443/","provisioningState":"Succeeded","failoverPriority":0,"isZoneRedundant":false}],"readLocations":[{"id":"cli000003-westus","locationName":"West
        US","documentEndpoint":"https://cli000003-westus.documents.azure.com:443/","provisioningState":"Succeeded","failoverPriority":0,"isZoneRedundant":false}],"locations":[{"id":"cli000003-westus","locationName":"West
        US","documentEndpoint":"https://cli000003-westus.documents.azure.com:443/","provisioningState":"Succeeded","failoverPriority":0,"isZoneRedundant":false}],"failoverPolicies":[{"id":"cli000003-westus","locationName":"West
        US","failoverPriority":0}],"cors":[],"capabilities":[{"name":"EnableTable"}],"ipRules":[],"backupPolicy":{"type":"Periodic","periodicModeProperties":{"backupIntervalInMinutes":240,"backupRetentionIntervalInHours":8,"backupStorageRedundancy":"Geo"}},"networkAclBypassResourceIds":[],"keysMetadata":{"primaryMasterKey":{"generationTime":"2023-03-13T16:47:51.1371122Z"},"secondaryMasterKey":{"generationTime":"2023-03-13T16:47:51.1371122Z"},"primaryReadonlyMasterKey":{"generationTime":"2023-03-13T16:47:51.1371122Z"},"secondaryReadonlyMasterKey":{"generationTime":"2023-03-13T16:47:51.1371122Z"}}},"identity":{"type":"None"}}'
=======
        US","type":"Microsoft.DocumentDB/databaseAccounts","kind":"GlobalDocumentDB","tags":{},"systemData":{"createdAt":"2023-06-08T17:31:48.7102251Z"},"properties":{"provisioningState":"Succeeded","documentEndpoint":"https://cli000003.documents.azure.com:443/","tableEndpoint":"https://cli000003.table.cosmos.azure.com:443/","sqlEndpoint":"https://cli000003.documents.azure.com:443/","publicNetworkAccess":"Enabled","enableAutomaticFailover":false,"enableMultipleWriteLocations":false,"enablePartitionKeyMonitor":false,"isVirtualNetworkFilterEnabled":false,"virtualNetworkRules":[],"EnabledApiTypes":"Table,
        Sql","disableKeyBasedMetadataWriteAccess":false,"enableFreeTier":false,"enableAnalyticalStorage":false,"analyticalStorageConfiguration":{"schemaType":"WellDefined"},"instanceId":"a92ece18-6399-4cce-85ff-081d9ad4aa2e","databaseAccountOfferType":"Standard","defaultIdentity":"FirstPartyIdentity","networkAclBypass":"None","disableLocalAuth":false,"enablePartitionMerge":false,"minimalTlsVersion":"Tls","consistencyPolicy":{"defaultConsistencyLevel":"BoundedStaleness","maxIntervalInSeconds":86400,"maxStalenessPrefix":1000000},"configurationOverrides":{},"writeLocations":[{"id":"cli000003-westus","locationName":"West
        US","documentEndpoint":"https://cli000003-westus.documents.azure.com:443/","provisioningState":"Succeeded","failoverPriority":0,"isZoneRedundant":false}],"readLocations":[{"id":"cli000003-westus","locationName":"West
        US","documentEndpoint":"https://cli000003-westus.documents.azure.com:443/","provisioningState":"Succeeded","failoverPriority":0,"isZoneRedundant":false}],"locations":[{"id":"cli000003-westus","locationName":"West
        US","documentEndpoint":"https://cli000003-westus.documents.azure.com:443/","provisioningState":"Succeeded","failoverPriority":0,"isZoneRedundant":false}],"failoverPolicies":[{"id":"cli000003-westus","locationName":"West
        US","failoverPriority":0}],"cors":[],"capabilities":[{"name":"EnableTable"}],"ipRules":[],"backupPolicy":{"type":"Periodic","periodicModeProperties":{"backupIntervalInMinutes":240,"backupRetentionIntervalInHours":8,"backupStorageRedundancy":"Geo"}},"networkAclBypassResourceIds":[],"keysMetadata":{"primaryMasterKey":{"generationTime":"2023-06-08T17:31:48.7102251Z"},"secondaryMasterKey":{"generationTime":"2023-06-08T17:31:48.7102251Z"},"primaryReadonlyMasterKey":{"generationTime":"2023-06-08T17:31:48.7102251Z"},"secondaryReadonlyMasterKey":{"generationTime":"2023-06-08T17:31:48.7102251Z"}}},"identity":{"type":"None"}}'
>>>>>>> 5307e359
    headers:
      cache-control:
      - no-store, no-cache
      content-length:
      - '2691'
      content-type:
      - application/json
      date:
<<<<<<< HEAD
      - Mon, 13 Mar 2023 16:48:41 GMT
=======
      - Thu, 08 Jun 2023 17:32:46 GMT
>>>>>>> 5307e359
      pragma:
      - no-cache
      server:
      - Microsoft-HTTPAPI/2.0
      strict-transport-security:
      - max-age=31536000; includeSubDomains
      transfer-encoding:
      - chunked
      vary:
      - Accept-Encoding
      x-content-type-options:
      - nosniff
      x-ms-gatewayversion:
      - version=2.14.0
    status:
      code: 200
      message: Ok
- request:
    body: null
    headers:
      Accept:
      - application/json
      Accept-Encoding:
      - gzip, deflate
      CommandName:
      - cosmosdb table exists
      Connection:
      - keep-alive
      ParameterSetName:
      - -g -a -n
      User-Agent:
<<<<<<< HEAD
      - AZURECLI/2.46.0 azsdk-python-mgmt-cosmosdb/9.0.0 Python/3.10.10 (Linux-5.15.0-1033-azure-x86_64-with-glibc2.31)
        VSTS_7b238909-6802-4b65-b90d-184bca47f458_build_220_0
=======
      - AZURECLI/2.49.0 azsdk-python-mgmt-cosmosdb/9.2.0 Python/3.10.11 (Windows-10-10.0.22621-SP0)
>>>>>>> 5307e359
    method: GET
    uri: https://management.azure.com/subscriptions/00000000-0000-0000-0000-000000000000/resourceGroups/cli_test_cosmosdb_table000001/providers/Microsoft.DocumentDB/databaseAccounts/cli000003/tables/cli000002?api-version=2022-11-15
  response:
    body:
      string: '{"code":"NotFound","message":"Message: {\"code\":\"NotFound\",\"message\":\"Message:
        {\\\"Errors\\\":[\\\"Owner resource does not exist\\\"]}\\r\\nActivityId:
<<<<<<< HEAD
        e8f6b37a-c1be-11ed-9429-531fc8eb70b7, Request URI: /apps/08a5949c-f902-482d-9df5-01e0dd4636a2/services/c7985e95-b02d-4238-9fcd-57cd3b34cbf3/partitions/b9246dde-616f-4814-bf83-6dad3811510c/replicas/133196971837473868s,
        RequestStats: \\r\\nRequestStartTime: 2023-03-13T16:48:41.9610467Z, RequestEndTime:
        2023-03-13T16:48:41.9610467Z,  Number of regions attempted:1\\r\\n{\\\"systemHistory\\\":[{\\\"dateUtc\\\":\\\"2023-03-13T16:47:27.4403325Z\\\",\\\"cpu\\\":0.609,\\\"memory\\\":487397692.000,\\\"threadInfo\\\":{\\\"isThreadStarving\\\":\\\"False\\\",\\\"threadWaitIntervalInMs\\\":0.0204,\\\"availableThreads\\\":32762,\\\"minThreads\\\":52,\\\"maxThreads\\\":32767},\\\"numberOfOpenTcpConnection\\\":452},{\\\"dateUtc\\\":\\\"2023-03-13T16:47:37.4404136Z\\\",\\\"cpu\\\":1.955,\\\"memory\\\":487826680.000,\\\"threadInfo\\\":{\\\"isThreadStarving\\\":\\\"False\\\",\\\"threadWaitIntervalInMs\\\":0.0259,\\\"availableThreads\\\":32762,\\\"minThreads\\\":52,\\\"maxThreads\\\":32767},\\\"numberOfOpenTcpConnection\\\":452},{\\\"dateUtc\\\":\\\"2023-03-13T16:47:47.4505219Z\\\",\\\"cpu\\\":0.573,\\\"memory\\\":487823976.000,\\\"threadInfo\\\":{\\\"isThreadStarving\\\":\\\"False\\\",\\\"threadWaitIntervalInMs\\\":0.0264,\\\"availableThreads\\\":32764,\\\"minThreads\\\":52,\\\"maxThreads\\\":32767},\\\"numberOfOpenTcpConnection\\\":452},{\\\"dateUtc\\\":\\\"2023-03-13T16:47:57.4605552Z\\\",\\\"cpu\\\":0.600,\\\"memory\\\":487837956.000,\\\"threadInfo\\\":{\\\"isThreadStarving\\\":\\\"False\\\",\\\"threadWaitIntervalInMs\\\":0.0223,\\\"availableThreads\\\":32764,\\\"minThreads\\\":52,\\\"maxThreads\\\":32767},\\\"numberOfOpenTcpConnection\\\":447},{\\\"dateUtc\\\":\\\"2023-03-13T16:48:17.4707349Z\\\",\\\"cpu\\\":1.003,\\\"memory\\\":487821324.000,\\\"threadInfo\\\":{\\\"isThreadStarving\\\":\\\"False\\\",\\\"threadWaitIntervalInMs\\\":0.0214,\\\"availableThreads\\\":32762,\\\"minThreads\\\":52,\\\"maxThreads\\\":32767},\\\"numberOfOpenTcpConnection\\\":447},{\\\"dateUtc\\\":\\\"2023-03-13T16:48:27.4808353Z\\\",\\\"cpu\\\":0.477,\\\"memory\\\":487798836.000,\\\"threadInfo\\\":{\\\"isThreadStarving\\\":\\\"False\\\",\\\"threadWaitIntervalInMs\\\":0.0144,\\\"availableThreads\\\":32763,\\\"minThreads\\\":52,\\\"maxThreads\\\":32767},\\\"numberOfOpenTcpConnection\\\":438}]}\\r\\nRequestStart:
        2023-03-13T16:48:41.9610467Z; ResponseTime: 2023-03-13T16:48:41.9610467Z;
        StoreResult: StorePhysicalAddress: rntbd://10.0.0.23:11000/apps/08a5949c-f902-482d-9df5-01e0dd4636a2/services/c7985e95-b02d-4238-9fcd-57cd3b34cbf3/partitions/b9246dde-616f-4814-bf83-6dad3811510c/replicas/133196971837473868s,
        LSN: 7, GlobalCommittedLsn: 7, PartitionKeyRangeId: , IsValid: True, StatusCode:
        404, SubStatusCode: 1003, RequestCharge: 1, ItemLSN: -1, SessionToken: -1#7,
        UsingLocalLSN: False, TransportException: null, BELatencyMs: 1.417, ActivityId:
        e8f6b37a-c1be-11ed-9429-531fc8eb70b7, RetryAfterInMs: , TransportRequestTimeline:
        {\\\"requestTimeline\\\":[{\\\"event\\\": \\\"Created\\\", \\\"startTimeUtc\\\":
        \\\"2023-03-13T16:48:41.9610467Z\\\", \\\"durationInMs\\\": 0.0092},{\\\"event\\\":
        \\\"ChannelAcquisitionStarted\\\", \\\"startTimeUtc\\\": \\\"2023-03-13T16:48:41.9610559Z\\\",
        \\\"durationInMs\\\": 0.0029},{\\\"event\\\": \\\"Pipelined\\\", \\\"startTimeUtc\\\":
        \\\"2023-03-13T16:48:41.9610588Z\\\", \\\"durationInMs\\\": 0.1523},{\\\"event\\\":
        \\\"Transit Time\\\", \\\"startTimeUtc\\\": \\\"2023-03-13T16:48:41.9612111Z\\\",
        \\\"durationInMs\\\": 1.7968},{\\\"event\\\": \\\"Received\\\", \\\"startTimeUtc\\\":
        \\\"2023-03-13T16:48:41.9630079Z\\\", \\\"durationInMs\\\": 0.1403},{\\\"event\\\":
        \\\"Completed\\\", \\\"startTimeUtc\\\": \\\"2023-03-13T16:48:41.9631482Z\\\",
        \\\"durationInMs\\\": 0}],\\\"serviceEndpointStats\\\":{\\\"inflightRequests\\\":1,\\\"openConnections\\\":1},\\\"connectionStats\\\":{\\\"waitforConnectionInit\\\":\\\"False\\\",\\\"callsPendingReceive\\\":0,\\\"lastSendAttempt\\\":\\\"2023-03-13T16:48:41.8409953Z\\\",\\\"lastSend\\\":\\\"2023-03-13T16:48:41.8409953Z\\\",\\\"lastReceive\\\":\\\"2023-03-13T16:48:41.8409953Z\\\"},\\\"requestSizeInBytes\\\":485,\\\"responseMetadataSizeInBytes\\\":141,\\\"responseBodySizeInBytes\\\":44};\\r\\n
        ResourceType: Collection, OperationType: Read\\r\\nRequestStart: 2023-03-13T16:48:41.9610467Z;
        ResponseTime: 2023-03-13T16:48:41.9610467Z; StoreResult: StorePhysicalAddress:
        rntbd://10.0.0.21:11300/apps/08a5949c-f902-482d-9df5-01e0dd4636a2/services/c7985e95-b02d-4238-9fcd-57cd3b34cbf3/partitions/b9246dde-616f-4814-bf83-6dad3811510c/replicas/133170591116015296s,
        LSN: 7, GlobalCommittedLsn: 7, PartitionKeyRangeId: , IsValid: True, StatusCode:
        404, SubStatusCode: 1003, RequestCharge: 1, ItemLSN: -1, SessionToken: -1#7,
        UsingLocalLSN: False, TransportException: null, BELatencyMs: 1.874, ActivityId:
        e8f6b37a-c1be-11ed-9429-531fc8eb70b7, RetryAfterInMs: , TransportRequestTimeline:
        {\\\"requestTimeline\\\":[{\\\"event\\\": \\\"Created\\\", \\\"startTimeUtc\\\":
        \\\"2023-03-13T16:48:41.9610467Z\\\", \\\"durationInMs\\\": 0.0047},{\\\"event\\\":
        \\\"ChannelAcquisitionStarted\\\", \\\"startTimeUtc\\\": \\\"2023-03-13T16:48:41.9610514Z\\\",
        \\\"durationInMs\\\": 0.0011},{\\\"event\\\": \\\"Pipelined\\\", \\\"startTimeUtc\\\":
        \\\"2023-03-13T16:48:41.9610525Z\\\", \\\"durationInMs\\\": 0.1293},{\\\"event\\\":
        \\\"Transit Time\\\", \\\"startTimeUtc\\\": \\\"2023-03-13T16:48:41.9611818Z\\\",
        \\\"durationInMs\\\": 2.3537},{\\\"event\\\": \\\"Received\\\", \\\"startTimeUtc\\\":
        \\\"2023-03-13T16:48:41.9635355Z\\\", \\\"durationInMs\\\": 0.0295},{\\\"event\\\":
        \\\"Completed\\\", \\\"startTimeUtc\\\": \\\"2023-03-13T16:48:41.9635650Z\\\",
        \\\"durationInMs\\\": 0}],\\\"serviceEndpointStats\\\":{\\\"inflightRequests\\\":1,\\\"openConnections\\\":1},\\\"connectionStats\\\":{\\\"waitforConnectionInit\\\":\\\"False\\\",\\\"callsPendingReceive\\\":0,\\\"lastSendAttempt\\\":\\\"2023-03-13T16:48:41.9110450Z\\\",\\\"lastSend\\\":\\\"2023-03-13T16:48:41.9110450Z\\\",\\\"lastReceive\\\":\\\"2023-03-13T16:48:41.9110450Z\\\"},\\\"requestSizeInBytes\\\":485,\\\"responseMetadataSizeInBytes\\\":141,\\\"responseBodySizeInBytes\\\":44};\\r\\n
=======
        7a9cfea3-0622-11ee-9362-2c0da71935e7, Request URI: /apps/46a0702a-e7a8-4cea-a7a0-dd678110a21a/services/3a758126-84b9-4657-9b76-732ab736fcd9/partitions/73012e9c-ea85-4b1e-8fb4-355d31c8b0b3/replicas/133298322048479390s,
        RequestStats: \\r\\nRequestStartTime: 2023-06-08T17:32:47.9849840Z, RequestEndTime:
        2023-06-08T17:32:47.9849840Z,  Number of regions attempted:1\\r\\n{\\\"systemHistory\\\":[{\\\"dateUtc\\\":\\\"2023-06-08T17:31:56.5950457Z\\\",\\\"cpu\\\":0.461,\\\"memory\\\":419545300.000,\\\"threadInfo\\\":{\\\"isThreadStarving\\\":\\\"False\\\",\\\"threadWaitIntervalInMs\\\":0.0817,\\\"availableThreads\\\":32764,\\\"minThreads\\\":64,\\\"maxThreads\\\":32767},\\\"numberOfOpenTcpConnection\\\":398},{\\\"dateUtc\\\":\\\"2023-06-08T17:32:06.6050131Z\\\",\\\"cpu\\\":0.427,\\\"memory\\\":419519224.000,\\\"threadInfo\\\":{\\\"isThreadStarving\\\":\\\"False\\\",\\\"threadWaitIntervalInMs\\\":0.071,\\\"availableThreads\\\":32764,\\\"minThreads\\\":64,\\\"maxThreads\\\":32767},\\\"numberOfOpenTcpConnection\\\":398},{\\\"dateUtc\\\":\\\"2023-06-08T17:32:16.6149887Z\\\",\\\"cpu\\\":0.330,\\\"memory\\\":419538224.000,\\\"threadInfo\\\":{\\\"isThreadStarving\\\":\\\"False\\\",\\\"threadWaitIntervalInMs\\\":0.0648,\\\"availableThreads\\\":32764,\\\"minThreads\\\":64,\\\"maxThreads\\\":32767},\\\"numberOfOpenTcpConnection\\\":398},{\\\"dateUtc\\\":\\\"2023-06-08T17:32:26.6249740Z\\\",\\\"cpu\\\":0.400,\\\"memory\\\":419511616.000,\\\"threadInfo\\\":{\\\"isThreadStarving\\\":\\\"False\\\",\\\"threadWaitIntervalInMs\\\":0.0471,\\\"availableThreads\\\":32763,\\\"minThreads\\\":64,\\\"maxThreads\\\":32767},\\\"numberOfOpenTcpConnection\\\":398},{\\\"dateUtc\\\":\\\"2023-06-08T17:32:36.6349671Z\\\",\\\"cpu\\\":0.727,\\\"memory\\\":419510560.000,\\\"threadInfo\\\":{\\\"isThreadStarving\\\":\\\"False\\\",\\\"threadWaitIntervalInMs\\\":0.0313,\\\"availableThreads\\\":32764,\\\"minThreads\\\":64,\\\"maxThreads\\\":32767},\\\"numberOfOpenTcpConnection\\\":391},{\\\"dateUtc\\\":\\\"2023-06-08T17:32:46.6449793Z\\\",\\\"cpu\\\":0.888,\\\"memory\\\":419520584.000,\\\"threadInfo\\\":{\\\"isThreadStarving\\\":\\\"False\\\",\\\"threadWaitIntervalInMs\\\":0.0523,\\\"availableThreads\\\":32764,\\\"minThreads\\\":64,\\\"maxThreads\\\":32767},\\\"numberOfOpenTcpConnection\\\":391}]}\\r\\nRequestStart:
        2023-06-08T17:32:47.9849840Z; ResponseTime: 2023-06-08T17:32:47.9849840Z;
        StoreResult: StorePhysicalAddress: rntbd://10.0.1.7:11000/apps/46a0702a-e7a8-4cea-a7a0-dd678110a21a/services/3a758126-84b9-4657-9b76-732ab736fcd9/partitions/73012e9c-ea85-4b1e-8fb4-355d31c8b0b3/replicas/133298322048479390s,
        LSN: 7, GlobalCommittedLsn: 7, PartitionKeyRangeId: , IsValid: True, StatusCode:
        404, SubStatusCode: 1003, RequestCharge: 1, ItemLSN: -1, SessionToken: -1#7,
        UsingLocalLSN: False, TransportException: null, BELatencyMs: 0.789, ActivityId:
        7a9cfea3-0622-11ee-9362-2c0da71935e7, RetryAfterInMs: , TransportRequestTimeline:
        {\\\"requestTimeline\\\":[{\\\"event\\\": \\\"Created\\\", \\\"startTimeUtc\\\":
        \\\"2023-06-08T17:32:47.9849840Z\\\", \\\"durationInMs\\\": 0.0119},{\\\"event\\\":
        \\\"ChannelAcquisitionStarted\\\", \\\"startTimeUtc\\\": \\\"2023-06-08T17:32:47.9849959Z\\\",
        \\\"durationInMs\\\": 0.0106},{\\\"event\\\": \\\"Pipelined\\\", \\\"startTimeUtc\\\":
        \\\"2023-06-08T17:32:47.9850065Z\\\", \\\"durationInMs\\\": 0.1064},{\\\"event\\\":
        \\\"Transit Time\\\", \\\"startTimeUtc\\\": \\\"2023-06-08T17:32:47.9851129Z\\\",
        \\\"durationInMs\\\": 1.1397},{\\\"event\\\": \\\"Received\\\", \\\"startTimeUtc\\\":
        \\\"2023-06-08T17:32:47.9862526Z\\\", \\\"durationInMs\\\": 0.098},{\\\"event\\\":
        \\\"Completed\\\", \\\"startTimeUtc\\\": \\\"2023-06-08T17:32:47.9863506Z\\\",
        \\\"durationInMs\\\": 0}],\\\"serviceEndpointStats\\\":{\\\"inflightRequests\\\":1,\\\"openConnections\\\":1},\\\"connectionStats\\\":{\\\"waitforConnectionInit\\\":\\\"False\\\",\\\"callsPendingReceive\\\":0,\\\"lastSendAttempt\\\":\\\"2023-06-08T17:32:38.1549645Z\\\",\\\"lastSend\\\":\\\"2023-06-08T17:32:38.1549645Z\\\",\\\"lastReceive\\\":\\\"2023-06-08T17:32:38.1549645Z\\\"},\\\"requestSizeInBytes\\\":496,\\\"responseMetadataSizeInBytes\\\":141,\\\"responseBodySizeInBytes\\\":44};\\r\\n
        ResourceType: Collection, OperationType: Read\\r\\nRequestStart: 2023-06-08T17:32:47.9849840Z;
        ResponseTime: 2023-06-08T17:32:47.9849840Z; StoreResult: StorePhysicalAddress:
        rntbd://10.0.1.5:11000/apps/46a0702a-e7a8-4cea-a7a0-dd678110a21a/services/3a758126-84b9-4657-9b76-732ab736fcd9/partitions/73012e9c-ea85-4b1e-8fb4-355d31c8b0b3/replicas/133298322048479391s,
        LSN: 7, GlobalCommittedLsn: 7, PartitionKeyRangeId: , IsValid: True, StatusCode:
        404, SubStatusCode: 1003, RequestCharge: 1, ItemLSN: -1, SessionToken: -1#7,
        UsingLocalLSN: False, TransportException: null, BELatencyMs: 0.756, ActivityId:
        7a9cfea3-0622-11ee-9362-2c0da71935e7, RetryAfterInMs: , TransportRequestTimeline:
        {\\\"requestTimeline\\\":[{\\\"event\\\": \\\"Created\\\", \\\"startTimeUtc\\\":
        \\\"2023-06-08T17:32:47.9849840Z\\\", \\\"durationInMs\\\": 0.0031},{\\\"event\\\":
        \\\"ChannelAcquisitionStarted\\\", \\\"startTimeUtc\\\": \\\"2023-06-08T17:32:47.9849871Z\\\",
        \\\"durationInMs\\\": 0.0017},{\\\"event\\\": \\\"Pipelined\\\", \\\"startTimeUtc\\\":
        \\\"2023-06-08T17:32:47.9849888Z\\\", \\\"durationInMs\\\": 0.0618},{\\\"event\\\":
        \\\"Transit Time\\\", \\\"startTimeUtc\\\": \\\"2023-06-08T17:32:47.9850506Z\\\",
        \\\"durationInMs\\\": 1.1137},{\\\"event\\\": \\\"Received\\\", \\\"startTimeUtc\\\":
        \\\"2023-06-08T17:32:47.9861643Z\\\", \\\"durationInMs\\\": 0.1038},{\\\"event\\\":
        \\\"Completed\\\", \\\"startTimeUtc\\\": \\\"2023-06-08T17:32:47.9862681Z\\\",
        \\\"durationInMs\\\": 0}],\\\"serviceEndpointStats\\\":{\\\"inflightRequests\\\":1,\\\"openConnections\\\":1},\\\"connectionStats\\\":{\\\"waitforConnectionInit\\\":\\\"False\\\",\\\"callsPendingReceive\\\":0,\\\"lastSendAttempt\\\":\\\"2023-06-08T17:32:47.9449797Z\\\",\\\"lastSend\\\":\\\"2023-06-08T17:32:47.9449797Z\\\",\\\"lastReceive\\\":\\\"2023-06-08T17:32:47.9449797Z\\\"},\\\"requestSizeInBytes\\\":496,\\\"responseMetadataSizeInBytes\\\":141,\\\"responseBodySizeInBytes\\\":44};\\r\\n
>>>>>>> 5307e359
        ResourceType: Collection, OperationType: Read\\r\\n, SDK: Microsoft.Azure.Documents.Common/2.14.0\"},
        Request URI: /dbs/TablesDB/colls/cli000002, RequestStats: , SDK: Microsoft.Azure.Documents.Common/2.14.0"}'
    headers:
      cache-control:
      - no-store, no-cache
      content-length:
<<<<<<< HEAD
      - '6495'
      content-type:
      - application/json
      date:
      - Mon, 13 Mar 2023 16:48:41 GMT
=======
      - '6491'
      content-type:
      - application/json
      date:
      - Thu, 08 Jun 2023 17:32:47 GMT
>>>>>>> 5307e359
      pragma:
      - no-cache
      server:
      - Microsoft-HTTPAPI/2.0
      strict-transport-security:
      - max-age=31536000; includeSubDomains
      x-content-type-options:
      - nosniff
      x-ms-gatewayversion:
      - version=2.14.0
    status:
      code: 404
      message: NotFound
- request:
    body: '{"properties": {"resource": {"id": "cli000002"}, "options": {}}}'
    headers:
      Accept:
      - application/json
      Accept-Encoding:
      - gzip, deflate
      CommandName:
      - cosmosdb table create
      Connection:
      - keep-alive
      Content-Length:
      - '64'
      Content-Type:
      - application/json
      ParameterSetName:
      - -g -a -n
      User-Agent:
<<<<<<< HEAD
      - AZURECLI/2.46.0 azsdk-python-mgmt-cosmosdb/9.0.0 Python/3.10.10 (Linux-5.15.0-1033-azure-x86_64-with-glibc2.31)
        VSTS_7b238909-6802-4b65-b90d-184bca47f458_build_220_0
=======
      - AZURECLI/2.49.0 azsdk-python-mgmt-cosmosdb/9.2.0 Python/3.10.11 (Windows-10-10.0.22621-SP0)
>>>>>>> 5307e359
    method: PUT
    uri: https://management.azure.com/subscriptions/00000000-0000-0000-0000-000000000000/resourceGroups/cli_test_cosmosdb_table000001/providers/Microsoft.DocumentDB/databaseAccounts/cli000003/tables/cli000002?api-version=2022-11-15
  response:
    body:
      string: '{"status":"Enqueued"}'
    headers:
      azure-asyncoperation:
<<<<<<< HEAD
      - https://management.azure.com/subscriptions/00000000-0000-0000-0000-000000000000/providers/Microsoft.DocumentDB/locations/westus/operationsStatus/7c77a813-9e96-465d-aeb1-ec711c448bf9?api-version=2022-11-15
=======
      - https://management.azure.com/subscriptions/00000000-0000-0000-0000-000000000000/providers/Microsoft.DocumentDB/locations/westus/operationsStatus/0799fef5-7a28-4dce-8394-e22c60bb6a0e?api-version=2023-04-15
>>>>>>> 5307e359
      cache-control:
      - no-store, no-cache
      content-length:
      - '21'
      content-type:
      - application/json
      date:
<<<<<<< HEAD
      - Mon, 13 Mar 2023 16:48:42 GMT
      location:
      - https://management.azure.com/subscriptions/00000000-0000-0000-0000-000000000000/resourceGroups/cli_test_cosmosdb_table000001/providers/Microsoft.DocumentDB/databaseAccounts/cli000003/tables/cli000002/operationResults/7c77a813-9e96-465d-aeb1-ec711c448bf9?api-version=2022-11-15
=======
      - Thu, 08 Jun 2023 17:32:48 GMT
      location:
      - https://management.azure.com/subscriptions/00000000-0000-0000-0000-000000000000/resourceGroups/cli_test_cosmosdb_table000001/providers/Microsoft.DocumentDB/databaseAccounts/cli000003/tables/cli000002/operationResults/0799fef5-7a28-4dce-8394-e22c60bb6a0e?api-version=2023-04-15
>>>>>>> 5307e359
      pragma:
      - no-cache
      server:
      - Microsoft-HTTPAPI/2.0
      strict-transport-security:
      - max-age=31536000; includeSubDomains
      x-content-type-options:
      - nosniff
      x-ms-gatewayversion:
      - version=2.14.0
      x-ms-ratelimit-remaining-subscription-writes:
<<<<<<< HEAD
      - '1189'
=======
      - '1198'
>>>>>>> 5307e359
    status:
      code: 202
      message: Accepted
- request:
    body: null
    headers:
      Accept:
      - '*/*'
      Accept-Encoding:
      - gzip, deflate
      CommandName:
      - cosmosdb table create
      Connection:
      - keep-alive
      ParameterSetName:
      - -g -a -n
      User-Agent:
<<<<<<< HEAD
      - AZURECLI/2.46.0 azsdk-python-mgmt-cosmosdb/9.0.0 Python/3.10.10 (Linux-5.15.0-1033-azure-x86_64-with-glibc2.31)
        VSTS_7b238909-6802-4b65-b90d-184bca47f458_build_220_0
    method: GET
    uri: https://management.azure.com/subscriptions/00000000-0000-0000-0000-000000000000/providers/Microsoft.DocumentDB/locations/westus/operationsStatus/7c77a813-9e96-465d-aeb1-ec711c448bf9?api-version=2022-11-15
=======
      - AZURECLI/2.49.0 azsdk-python-mgmt-cosmosdb/9.2.0 Python/3.10.11 (Windows-10-10.0.22621-SP0)
    method: GET
    uri: https://management.azure.com/subscriptions/00000000-0000-0000-0000-000000000000/providers/Microsoft.DocumentDB/locations/westus/operationsStatus/0799fef5-7a28-4dce-8394-e22c60bb6a0e?api-version=2023-04-15
  response:
    body:
      string: '{"status":"Enqueued"}'
    headers:
      cache-control:
      - no-store, no-cache
      content-length:
      - '21'
      content-type:
      - application/json
      date:
      - Thu, 08 Jun 2023 17:32:48 GMT
      pragma:
      - no-cache
      server:
      - Microsoft-HTTPAPI/2.0
      strict-transport-security:
      - max-age=31536000; includeSubDomains
      transfer-encoding:
      - chunked
      vary:
      - Accept-Encoding
      x-content-type-options:
      - nosniff
      x-ms-gatewayversion:
      - version=2.14.0
    status:
      code: 200
      message: Ok
- request:
    body: null
    headers:
      Accept:
      - '*/*'
      Accept-Encoding:
      - gzip, deflate
      CommandName:
      - cosmosdb table create
      Connection:
      - keep-alive
      ParameterSetName:
      - -g -a -n
      User-Agent:
      - AZURECLI/2.49.0 azsdk-python-mgmt-cosmosdb/9.2.0 Python/3.10.11 (Windows-10-10.0.22621-SP0)
    method: GET
    uri: https://management.azure.com/subscriptions/00000000-0000-0000-0000-000000000000/providers/Microsoft.DocumentDB/locations/westus/operationsStatus/0799fef5-7a28-4dce-8394-e22c60bb6a0e?api-version=2023-04-15
>>>>>>> 5307e359
  response:
    body:
      string: '{"status":"Succeeded"}'
    headers:
      cache-control:
      - no-store, no-cache
      content-length:
      - '22'
      content-type:
      - application/json
      date:
<<<<<<< HEAD
      - Mon, 13 Mar 2023 16:49:13 GMT
=======
      - Thu, 08 Jun 2023 17:33:19 GMT
>>>>>>> 5307e359
      pragma:
      - no-cache
      server:
      - Microsoft-HTTPAPI/2.0
      strict-transport-security:
      - max-age=31536000; includeSubDomains
      transfer-encoding:
      - chunked
      vary:
      - Accept-Encoding
      x-content-type-options:
      - nosniff
      x-ms-gatewayversion:
      - version=2.14.0
    status:
      code: 200
      message: Ok
- request:
    body: null
    headers:
      Accept:
      - '*/*'
      Accept-Encoding:
      - gzip, deflate
      CommandName:
      - cosmosdb table create
      Connection:
      - keep-alive
      ParameterSetName:
      - -g -a -n
      User-Agent:
<<<<<<< HEAD
      - AZURECLI/2.46.0 azsdk-python-mgmt-cosmosdb/9.0.0 Python/3.10.10 (Linux-5.15.0-1033-azure-x86_64-with-glibc2.31)
        VSTS_7b238909-6802-4b65-b90d-184bca47f458_build_220_0
=======
      - AZURECLI/2.49.0 azsdk-python-mgmt-cosmosdb/9.2.0 Python/3.10.11 (Windows-10-10.0.22621-SP0)
>>>>>>> 5307e359
    method: GET
    uri: https://management.azure.com/subscriptions/00000000-0000-0000-0000-000000000000/resourceGroups/cli_test_cosmosdb_table000001/providers/Microsoft.DocumentDB/databaseAccounts/cli000003/tables/cli000002?api-version=2022-11-15
  response:
    body:
<<<<<<< HEAD
      string: '{"id":"/subscriptions/00000000-0000-0000-0000-000000000000/resourceGroups/cli_test_cosmosdb_table000001/providers/Microsoft.DocumentDB/databaseAccounts/cli000003/tables/cli000002","type":"Microsoft.DocumentDB/databaseAccounts/tables","name":"cli000002","properties":{"resource":{"id":"cli000002","_rid":"e-tTAJR9KGg=","_etag":"\"00000000-0000-0000-55cb-b0a13c0701d9\"","_ts":1678726131}}}'
=======
      string: '{"id":"/subscriptions/00000000-0000-0000-0000-000000000000/resourceGroups/cli_test_cosmosdb_table000001/providers/Microsoft.DocumentDB/databaseAccounts/cli000003/tables/cli000002","type":"Microsoft.DocumentDB/databaseAccounts/tables","name":"cli000002","properties":{"resource":{"id":"cli000002","_rid":"e10nALocYEY=","_etag":"\"00000000-0000-0000-9a2f-438d280701d9\"","_ts":1686245577}}}'
>>>>>>> 5307e359
    headers:
      cache-control:
      - no-store, no-cache
      content-length:
      - '388'
      content-type:
      - application/json
      date:
<<<<<<< HEAD
      - Mon, 13 Mar 2023 16:49:13 GMT
=======
      - Thu, 08 Jun 2023 17:33:19 GMT
>>>>>>> 5307e359
      pragma:
      - no-cache
      server:
      - Microsoft-HTTPAPI/2.0
      strict-transport-security:
      - max-age=31536000; includeSubDomains
      transfer-encoding:
      - chunked
      vary:
      - Accept-Encoding
      x-content-type-options:
      - nosniff
      x-ms-gatewayversion:
      - version=2.14.0
    status:
      code: 200
      message: Ok
- request:
    body: null
    headers:
      Accept:
      - application/json
      Accept-Encoding:
      - gzip, deflate
      CommandName:
      - cosmosdb table show
      Connection:
      - keep-alive
      ParameterSetName:
      - -g -a -n
      User-Agent:
<<<<<<< HEAD
      - AZURECLI/2.46.0 azsdk-python-mgmt-cosmosdb/9.0.0 Python/3.10.10 (Linux-5.15.0-1033-azure-x86_64-with-glibc2.31)
        VSTS_7b238909-6802-4b65-b90d-184bca47f458_build_220_0
=======
      - AZURECLI/2.49.0 azsdk-python-mgmt-cosmosdb/9.2.0 Python/3.10.11 (Windows-10-10.0.22621-SP0)
>>>>>>> 5307e359
    method: GET
    uri: https://management.azure.com/subscriptions/00000000-0000-0000-0000-000000000000/resourceGroups/cli_test_cosmosdb_table000001/providers/Microsoft.DocumentDB/databaseAccounts/cli000003/tables/cli000002?api-version=2022-11-15
  response:
    body:
<<<<<<< HEAD
      string: '{"id":"/subscriptions/00000000-0000-0000-0000-000000000000/resourceGroups/cli_test_cosmosdb_table000001/providers/Microsoft.DocumentDB/databaseAccounts/cli000003/tables/cli000002","type":"Microsoft.DocumentDB/databaseAccounts/tables","name":"cli000002","properties":{"resource":{"id":"cli000002","_rid":"e-tTAJR9KGg=","_etag":"\"00000000-0000-0000-55cb-b0a13c0701d9\"","_ts":1678726131}}}'
=======
      string: '{"id":"/subscriptions/00000000-0000-0000-0000-000000000000/resourceGroups/cli_test_cosmosdb_table000001/providers/Microsoft.DocumentDB/databaseAccounts/cli000003/tables/cli000002","type":"Microsoft.DocumentDB/databaseAccounts/tables","name":"cli000002","properties":{"resource":{"id":"cli000002","_rid":"e10nALocYEY=","_etag":"\"00000000-0000-0000-9a2f-438d280701d9\"","_ts":1686245577}}}'
>>>>>>> 5307e359
    headers:
      cache-control:
      - no-store, no-cache
      content-length:
      - '388'
      content-type:
      - application/json
      date:
<<<<<<< HEAD
      - Mon, 13 Mar 2023 16:49:14 GMT
=======
      - Thu, 08 Jun 2023 17:33:20 GMT
>>>>>>> 5307e359
      pragma:
      - no-cache
      server:
      - Microsoft-HTTPAPI/2.0
      strict-transport-security:
      - max-age=31536000; includeSubDomains
      x-content-type-options:
      - nosniff
      x-ms-gatewayversion:
      - version=2.14.0
    status:
      code: 200
      message: Ok
- request:
    body: null
    headers:
      Accept:
      - application/json
      Accept-Encoding:
      - gzip, deflate
      CommandName:
      - cosmosdb table list
      Connection:
      - keep-alive
      ParameterSetName:
      - -g -a
      User-Agent:
<<<<<<< HEAD
      - AZURECLI/2.46.0 azsdk-python-mgmt-cosmosdb/9.0.0 Python/3.10.10 (Linux-5.15.0-1033-azure-x86_64-with-glibc2.31)
        VSTS_7b238909-6802-4b65-b90d-184bca47f458_build_220_0
=======
      - AZURECLI/2.49.0 azsdk-python-mgmt-cosmosdb/9.2.0 Python/3.10.11 (Windows-10-10.0.22621-SP0)
>>>>>>> 5307e359
    method: GET
    uri: https://management.azure.com/subscriptions/00000000-0000-0000-0000-000000000000/resourceGroups/cli_test_cosmosdb_table000001/providers/Microsoft.DocumentDB/databaseAccounts/cli000003/tables?api-version=2022-11-15
  response:
    body:
<<<<<<< HEAD
      string: '{"value":[{"id":"/subscriptions/00000000-0000-0000-0000-000000000000/resourceGroups/cli_test_cosmosdb_table000001/providers/Microsoft.DocumentDB/databaseAccounts/cli000003/tables/cli000002","type":"Microsoft.DocumentDB/databaseAccounts/tables","name":"cli000002","properties":{"resource":{"id":"cli000002","_rid":"e-tTAJR9KGg=","_etag":"\"00000000-0000-0000-55cb-b0a13c0701d9\"","_ts":1678726131}}}]}'
=======
      string: '{"value":[{"id":"/subscriptions/00000000-0000-0000-0000-000000000000/resourceGroups/cli_test_cosmosdb_table000001/providers/Microsoft.DocumentDB/databaseAccounts/cli000003/tables/cli000002","type":"Microsoft.DocumentDB/databaseAccounts/tables","name":"cli000002","properties":{"resource":{"id":"cli000002","_rid":"e10nALocYEY=","_etag":"\"00000000-0000-0000-9a2f-438d280701d9\"","_ts":1686245577}}}]}'
>>>>>>> 5307e359
    headers:
      cache-control:
      - no-store, no-cache
      content-length:
      - '400'
      content-type:
      - application/json
      date:
<<<<<<< HEAD
      - Mon, 13 Mar 2023 16:49:14 GMT
=======
      - Thu, 08 Jun 2023 17:33:21 GMT
>>>>>>> 5307e359
      pragma:
      - no-cache
      server:
      - Microsoft-HTTPAPI/2.0
      strict-transport-security:
      - max-age=31536000; includeSubDomains
      transfer-encoding:
      - chunked
      vary:
      - Accept-Encoding
      x-content-type-options:
      - nosniff
      x-ms-gatewayversion:
      - version=2.14.0
    status:
      code: 200
      message: Ok
- request:
    body: null
    headers:
      Accept:
      - application/json
      Accept-Encoding:
      - gzip, deflate
      CommandName:
      - cosmosdb table exists
      Connection:
      - keep-alive
      ParameterSetName:
      - -g -a -n
      User-Agent:
<<<<<<< HEAD
      - AZURECLI/2.46.0 azsdk-python-mgmt-cosmosdb/9.0.0 Python/3.10.10 (Linux-5.15.0-1033-azure-x86_64-with-glibc2.31)
        VSTS_7b238909-6802-4b65-b90d-184bca47f458_build_220_0
=======
      - AZURECLI/2.49.0 azsdk-python-mgmt-cosmosdb/9.2.0 Python/3.10.11 (Windows-10-10.0.22621-SP0)
>>>>>>> 5307e359
    method: GET
    uri: https://management.azure.com/subscriptions/00000000-0000-0000-0000-000000000000/resourceGroups/cli_test_cosmosdb_table000001/providers/Microsoft.DocumentDB/databaseAccounts/cli000003/tables/cli000002?api-version=2022-11-15
  response:
    body:
<<<<<<< HEAD
      string: '{"id":"/subscriptions/00000000-0000-0000-0000-000000000000/resourceGroups/cli_test_cosmosdb_table000001/providers/Microsoft.DocumentDB/databaseAccounts/cli000003/tables/cli000002","type":"Microsoft.DocumentDB/databaseAccounts/tables","name":"cli000002","properties":{"resource":{"id":"cli000002","_rid":"e-tTAJR9KGg=","_etag":"\"00000000-0000-0000-55cb-b0a13c0701d9\"","_ts":1678726131}}}'
=======
      string: '{"id":"/subscriptions/00000000-0000-0000-0000-000000000000/resourceGroups/cli_test_cosmosdb_table000001/providers/Microsoft.DocumentDB/databaseAccounts/cli000003/tables/cli000002","type":"Microsoft.DocumentDB/databaseAccounts/tables","name":"cli000002","properties":{"resource":{"id":"cli000002","_rid":"e10nALocYEY=","_etag":"\"00000000-0000-0000-9a2f-438d280701d9\"","_ts":1686245577}}}'
>>>>>>> 5307e359
    headers:
      cache-control:
      - no-store, no-cache
      content-length:
      - '388'
      content-type:
      - application/json
      date:
<<<<<<< HEAD
      - Mon, 13 Mar 2023 16:49:15 GMT
=======
      - Thu, 08 Jun 2023 17:33:21 GMT
>>>>>>> 5307e359
      pragma:
      - no-cache
      server:
      - Microsoft-HTTPAPI/2.0
      strict-transport-security:
      - max-age=31536000; includeSubDomains
      transfer-encoding:
      - chunked
      vary:
      - Accept-Encoding
      x-content-type-options:
      - nosniff
      x-ms-gatewayversion:
      - version=2.14.0
    status:
      code: 200
      message: Ok
- request:
    body: null
    headers:
      Accept:
      - '*/*'
      Accept-Encoding:
      - gzip, deflate
      CommandName:
      - cosmosdb table delete
      Connection:
      - keep-alive
      Content-Length:
      - '0'
      ParameterSetName:
      - -g -a -n --yes
      User-Agent:
<<<<<<< HEAD
      - AZURECLI/2.46.0 azsdk-python-mgmt-cosmosdb/9.0.0 Python/3.10.10 (Linux-5.15.0-1033-azure-x86_64-with-glibc2.31)
        VSTS_7b238909-6802-4b65-b90d-184bca47f458_build_220_0
=======
      - AZURECLI/2.49.0 azsdk-python-mgmt-cosmosdb/9.2.0 Python/3.10.11 (Windows-10-10.0.22621-SP0)
>>>>>>> 5307e359
    method: DELETE
    uri: https://management.azure.com/subscriptions/00000000-0000-0000-0000-000000000000/resourceGroups/cli_test_cosmosdb_table000001/providers/Microsoft.DocumentDB/databaseAccounts/cli000003/tables/cli000002?api-version=2022-11-15
  response:
    body:
      string: '{"status":"Enqueued"}'
    headers:
      azure-asyncoperation:
<<<<<<< HEAD
      - https://management.azure.com/subscriptions/00000000-0000-0000-0000-000000000000/providers/Microsoft.DocumentDB/locations/westus/operationsStatus/169baa68-9338-4a06-a58d-137f93b98ca7?api-version=2022-11-15
=======
      - https://management.azure.com/subscriptions/00000000-0000-0000-0000-000000000000/providers/Microsoft.DocumentDB/locations/westus/operationsStatus/2693c38c-6c33-42a0-8deb-d8a755d1eb9f?api-version=2023-04-15
>>>>>>> 5307e359
      cache-control:
      - no-store, no-cache
      content-length:
      - '21'
      content-type:
      - application/json
      date:
<<<<<<< HEAD
      - Mon, 13 Mar 2023 16:49:16 GMT
      location:
      - https://management.azure.com/subscriptions/00000000-0000-0000-0000-000000000000/resourceGroups/cli_test_cosmosdb_table000001/providers/Microsoft.DocumentDB/databaseAccounts/cli000003/tables/cli000002/operationResults/169baa68-9338-4a06-a58d-137f93b98ca7?api-version=2022-11-15
=======
      - Thu, 08 Jun 2023 17:33:23 GMT
      location:
      - https://management.azure.com/subscriptions/00000000-0000-0000-0000-000000000000/resourceGroups/cli_test_cosmosdb_table000001/providers/Microsoft.DocumentDB/databaseAccounts/cli000003/tables/cli000002/operationResults/2693c38c-6c33-42a0-8deb-d8a755d1eb9f?api-version=2023-04-15
>>>>>>> 5307e359
      pragma:
      - no-cache
      server:
      - Microsoft-HTTPAPI/2.0
      strict-transport-security:
      - max-age=31536000; includeSubDomains
      x-content-type-options:
      - nosniff
      x-ms-gatewayversion:
      - version=2.14.0
      x-ms-ratelimit-remaining-subscription-deletes:
      - '14997'
    status:
      code: 202
      message: Accepted
- request:
    body: null
    headers:
      Accept:
      - '*/*'
      Accept-Encoding:
      - gzip, deflate
      CommandName:
      - cosmosdb table delete
      Connection:
      - keep-alive
      ParameterSetName:
      - -g -a -n --yes
      User-Agent:
<<<<<<< HEAD
      - AZURECLI/2.46.0 azsdk-python-mgmt-cosmosdb/9.0.0 Python/3.10.10 (Linux-5.15.0-1033-azure-x86_64-with-glibc2.31)
        VSTS_7b238909-6802-4b65-b90d-184bca47f458_build_220_0
    method: GET
    uri: https://management.azure.com/subscriptions/00000000-0000-0000-0000-000000000000/providers/Microsoft.DocumentDB/locations/westus/operationsStatus/169baa68-9338-4a06-a58d-137f93b98ca7?api-version=2022-11-15
=======
      - AZURECLI/2.49.0 azsdk-python-mgmt-cosmosdb/9.2.0 Python/3.10.11 (Windows-10-10.0.22621-SP0)
    method: GET
    uri: https://management.azure.com/subscriptions/00000000-0000-0000-0000-000000000000/providers/Microsoft.DocumentDB/locations/westus/operationsStatus/2693c38c-6c33-42a0-8deb-d8a755d1eb9f?api-version=2023-04-15
  response:
    body:
      string: '{"status":"Enqueued"}'
    headers:
      cache-control:
      - no-store, no-cache
      content-length:
      - '21'
      content-type:
      - application/json
      date:
      - Thu, 08 Jun 2023 17:33:23 GMT
      pragma:
      - no-cache
      server:
      - Microsoft-HTTPAPI/2.0
      strict-transport-security:
      - max-age=31536000; includeSubDomains
      transfer-encoding:
      - chunked
      vary:
      - Accept-Encoding
      x-content-type-options:
      - nosniff
      x-ms-gatewayversion:
      - version=2.14.0
    status:
      code: 200
      message: Ok
- request:
    body: null
    headers:
      Accept:
      - '*/*'
      Accept-Encoding:
      - gzip, deflate
      CommandName:
      - cosmosdb table delete
      Connection:
      - keep-alive
      ParameterSetName:
      - -g -a -n --yes
      User-Agent:
      - AZURECLI/2.49.0 azsdk-python-mgmt-cosmosdb/9.2.0 Python/3.10.11 (Windows-10-10.0.22621-SP0)
    method: GET
    uri: https://management.azure.com/subscriptions/00000000-0000-0000-0000-000000000000/providers/Microsoft.DocumentDB/locations/westus/operationsStatus/2693c38c-6c33-42a0-8deb-d8a755d1eb9f?api-version=2023-04-15
>>>>>>> 5307e359
  response:
    body:
      string: '{"status":"Succeeded"}'
    headers:
      cache-control:
      - no-store, no-cache
      content-length:
      - '22'
      content-type:
      - application/json
      date:
<<<<<<< HEAD
      - Mon, 13 Mar 2023 16:49:46 GMT
=======
      - Thu, 08 Jun 2023 17:33:52 GMT
>>>>>>> 5307e359
      pragma:
      - no-cache
      server:
      - Microsoft-HTTPAPI/2.0
      strict-transport-security:
      - max-age=31536000; includeSubDomains
      transfer-encoding:
      - chunked
      vary:
      - Accept-Encoding
      x-content-type-options:
      - nosniff
      x-ms-gatewayversion:
      - version=2.14.0
    status:
      code: 200
      message: Ok
- request:
    body: null
    headers:
      Accept:
      - application/json
      Accept-Encoding:
      - gzip, deflate
      CommandName:
      - cosmosdb table list
      Connection:
      - keep-alive
      ParameterSetName:
      - -g -a
      User-Agent:
<<<<<<< HEAD
      - AZURECLI/2.46.0 azsdk-python-mgmt-cosmosdb/9.0.0 Python/3.10.10 (Linux-5.15.0-1033-azure-x86_64-with-glibc2.31)
        VSTS_7b238909-6802-4b65-b90d-184bca47f458_build_220_0
=======
      - AZURECLI/2.49.0 azsdk-python-mgmt-cosmosdb/9.2.0 Python/3.10.11 (Windows-10-10.0.22621-SP0)
>>>>>>> 5307e359
    method: GET
    uri: https://management.azure.com/subscriptions/00000000-0000-0000-0000-000000000000/resourceGroups/cli_test_cosmosdb_table000001/providers/Microsoft.DocumentDB/databaseAccounts/cli000003/tables?api-version=2022-11-15
  response:
    body:
      string: '{"value":[]}'
    headers:
      cache-control:
      - no-store, no-cache
      content-length:
      - '12'
      content-type:
      - application/json
      date:
<<<<<<< HEAD
      - Mon, 13 Mar 2023 16:49:46 GMT
=======
      - Thu, 08 Jun 2023 17:33:53 GMT
>>>>>>> 5307e359
      pragma:
      - no-cache
      server:
      - Microsoft-HTTPAPI/2.0
      strict-transport-security:
      - max-age=31536000; includeSubDomains
      transfer-encoding:
      - chunked
      vary:
      - Accept-Encoding
      x-content-type-options:
      - nosniff
      x-ms-gatewayversion:
      - version=2.14.0
    status:
      code: 200
      message: Ok
version: 1<|MERGE_RESOLUTION|>--- conflicted
+++ resolved
@@ -13,38 +13,21 @@
       ParameterSetName:
       - -n -g --capabilities
       User-Agent:
-<<<<<<< HEAD
-      - AZURECLI/2.46.0 azsdk-python-azure-mgmt-resource/22.0.0 Python/3.10.10 (Linux-5.15.0-1033-azure-x86_64-with-glibc2.31)
-        VSTS_7b238909-6802-4b65-b90d-184bca47f458_build_220_0
-=======
       - AZURECLI/2.49.0 azsdk-python-azure-mgmt-resource/22.0.0 Python/3.10.11 (Windows-10-10.0.22621-SP0)
->>>>>>> 5307e359
     method: GET
     uri: https://management.azure.com/subscriptions/00000000-0000-0000-0000-000000000000/resourcegroups/cli_test_cosmosdb_table000001?api-version=2022-09-01
   response:
     body:
-<<<<<<< HEAD
-      string: '{"id":"/subscriptions/00000000-0000-0000-0000-000000000000/resourceGroups/cli_test_cosmosdb_table000001","name":"cli_test_cosmosdb_table000001","type":"Microsoft.Resources/resourceGroups","location":"westus","tags":{"product":"azurecli","cause":"automation","date":"2023-03-13T16:44:59Z"},"properties":{"provisioningState":"Succeeded"}}'
-=======
       string: '{"id":"/subscriptions/00000000-0000-0000-0000-000000000000/resourceGroups/cli_test_cosmosdb_table000001","name":"cli_test_cosmosdb_table000001","type":"Microsoft.Resources/resourceGroups","location":"westus","tags":{"product":"azurecli","cause":"automation","test":"test_cosmosdb_table","date":"2023-06-08T17:30:06Z","module":"cosmosdb"},"properties":{"provisioningState":"Succeeded"}}'
->>>>>>> 5307e359
-    headers:
-      cache-control:
-      - no-cache
-      content-length:
-<<<<<<< HEAD
-      - '336'
+    headers:
+      cache-control:
+      - no-cache
+      content-length:
+      - '385'
       content-type:
       - application/json; charset=utf-8
       date:
-      - Mon, 13 Mar 2023 16:45:01 GMT
-=======
-      - '385'
-      content-type:
-      - application/json; charset=utf-8
-      date:
       - Thu, 08 Jun 2023 17:30:09 GMT
->>>>>>> 5307e359
       expires:
       - '-1'
       pragma:
@@ -79,28 +62,12 @@
       ParameterSetName:
       - -n -g --capabilities
       User-Agent:
-<<<<<<< HEAD
-      - AZURECLI/2.46.0 azsdk-python-mgmt-cosmosdb/9.0.0 Python/3.10.10 (Linux-5.15.0-1033-azure-x86_64-with-glibc2.31)
-        VSTS_7b238909-6802-4b65-b90d-184bca47f458_build_220_0
-=======
-      - AZURECLI/2.49.0 azsdk-python-mgmt-cosmosdb/9.2.0 Python/3.10.11 (Windows-10-10.0.22621-SP0)
->>>>>>> 5307e359
+      - AZURECLI/2.49.0 azsdk-python-mgmt-cosmosdb/9.2.0 Python/3.10.11 (Windows-10-10.0.22621-SP0)
     method: PUT
-    uri: https://management.azure.com/subscriptions/00000000-0000-0000-0000-000000000000/resourceGroups/cli_test_cosmosdb_table000001/providers/Microsoft.DocumentDB/databaseAccounts/cli000003?api-version=2022-11-15
+    uri: https://management.azure.com/subscriptions/00000000-0000-0000-0000-000000000000/resourceGroups/cli_test_cosmosdb_table000001/providers/Microsoft.DocumentDB/databaseAccounts/cli000003?api-version=2023-04-15
   response:
     body:
       string: '{"id":"/subscriptions/00000000-0000-0000-0000-000000000000/resourceGroups/cli_test_cosmosdb_table000001/providers/Microsoft.DocumentDB/databaseAccounts/cli000003","name":"cli000003","location":"West
-<<<<<<< HEAD
-        US","type":"Microsoft.DocumentDB/databaseAccounts","kind":"GlobalDocumentDB","tags":{},"systemData":{"createdAt":"2023-03-13T16:45:06.9045284Z"},"properties":{"provisioningState":"Creating","publicNetworkAccess":"Enabled","enableAutomaticFailover":false,"enableMultipleWriteLocations":false,"enablePartitionKeyMonitor":false,"isVirtualNetworkFilterEnabled":false,"virtualNetworkRules":[],"EnabledApiTypes":"Table,
-        Sql","disableKeyBasedMetadataWriteAccess":false,"enableFreeTier":false,"enableAnalyticalStorage":false,"analyticalStorageConfiguration":{"schemaType":"WellDefined"},"instanceId":"71373807-3b7e-4129-9dc7-c8ea8cad3e59","databaseAccountOfferType":"Standard","defaultIdentity":"","networkAclBypass":"None","disableLocalAuth":false,"enablePartitionMerge":false,"minimalTlsVersion":"Tls","consistencyPolicy":{"defaultConsistencyLevel":"BoundedStaleness","maxIntervalInSeconds":86400,"maxStalenessPrefix":1000000},"configurationOverrides":{},"writeLocations":[{"id":"cli000003-westus","locationName":"West
-        US","provisioningState":"Creating","failoverPriority":0,"isZoneRedundant":false}],"readLocations":[{"id":"cli000003-westus","locationName":"West
-        US","provisioningState":"Creating","failoverPriority":0,"isZoneRedundant":false}],"locations":[{"id":"cli000003-westus","locationName":"West
-        US","provisioningState":"Creating","failoverPriority":0,"isZoneRedundant":false}],"failoverPolicies":[{"id":"cli000003-westus","locationName":"West
-        US","failoverPriority":0}],"cors":[],"capabilities":[{"name":"EnableTable"}],"ipRules":[],"backupPolicy":{"type":"Periodic","periodicModeProperties":{"backupIntervalInMinutes":240,"backupRetentionIntervalInHours":8,"backupStorageRedundancy":"Invalid"}},"networkAclBypassResourceIds":[],"keysMetadata":{"primaryMasterKey":{"generationTime":"2023-03-13T16:45:06.9045284Z"},"secondaryMasterKey":{"generationTime":"2023-03-13T16:45:06.9045284Z"},"primaryReadonlyMasterKey":{"generationTime":"2023-03-13T16:45:06.9045284Z"},"secondaryReadonlyMasterKey":{"generationTime":"2023-03-13T16:45:06.9045284Z"}}},"identity":{"type":"None"}}'
-    headers:
-      azure-asyncoperation:
-      - https://management.azure.com/subscriptions/00000000-0000-0000-0000-000000000000/providers/Microsoft.DocumentDB/locations/westus/operationsStatus/0a618efa-3e5b-4f21-abbd-d5c8018326b1?api-version=2022-11-15
-=======
         US","type":"Microsoft.DocumentDB/databaseAccounts","kind":"GlobalDocumentDB","tags":{},"systemData":{"createdAt":"2023-06-08T17:30:14.3483914Z"},"properties":{"provisioningState":"Creating","publicNetworkAccess":"Enabled","enableAutomaticFailover":false,"enableMultipleWriteLocations":false,"enablePartitionKeyMonitor":false,"isVirtualNetworkFilterEnabled":false,"virtualNetworkRules":[],"EnabledApiTypes":"Table,
         Sql","disableKeyBasedMetadataWriteAccess":false,"enableFreeTier":false,"enableAnalyticalStorage":false,"analyticalStorageConfiguration":{"schemaType":"WellDefined"},"instanceId":"a92ece18-6399-4cce-85ff-081d9ad4aa2e","databaseAccountOfferType":"Standard","defaultIdentity":"","networkAclBypass":"None","disableLocalAuth":false,"enablePartitionMerge":false,"minimalTlsVersion":"Tls","consistencyPolicy":{"defaultConsistencyLevel":"BoundedStaleness","maxIntervalInSeconds":86400,"maxStalenessPrefix":1000000},"configurationOverrides":{},"writeLocations":[{"id":"cli000003-westus","locationName":"West
         US","provisioningState":"Creating","failoverPriority":0,"isZoneRedundant":false}],"readLocations":[{"id":"cli000003-westus","locationName":"West
@@ -110,7 +77,6 @@
     headers:
       azure-asyncoperation:
       - https://management.azure.com/subscriptions/00000000-0000-0000-0000-000000000000/providers/Microsoft.DocumentDB/locations/westus/operationsStatus/bf42274a-4abe-4f1a-ba97-7dc93af1b700?api-version=2023-04-15
->>>>>>> 5307e359
       cache-control:
       - no-store, no-cache
       content-length:
@@ -118,15 +84,9 @@
       content-type:
       - application/json
       date:
-<<<<<<< HEAD
-      - Mon, 13 Mar 2023 16:45:10 GMT
-      location:
-      - https://management.azure.com/subscriptions/00000000-0000-0000-0000-000000000000/resourceGroups/cli_test_cosmosdb_table000001/providers/Microsoft.DocumentDB/databaseAccounts/cli000003/operationResults/0a618efa-3e5b-4f21-abbd-d5c8018326b1?api-version=2022-11-15
-=======
       - Thu, 08 Jun 2023 17:30:15 GMT
       location:
       - https://management.azure.com/subscriptions/00000000-0000-0000-0000-000000000000/resourceGroups/cli_test_cosmosdb_table000001/providers/Microsoft.DocumentDB/databaseAccounts/cli000003/operationResults/bf42274a-4abe-4f1a-ba97-7dc93af1b700?api-version=2023-04-15
->>>>>>> 5307e359
       pragma:
       - no-cache
       server:
@@ -142,11 +102,7 @@
       x-ms-gatewayversion:
       - version=2.14.0
       x-ms-ratelimit-remaining-subscription-writes:
-<<<<<<< HEAD
-      - '1199'
-=======
       - '1197'
->>>>>>> 5307e359
     status:
       code: 200
       message: Ok
@@ -164,12 +120,6 @@
       ParameterSetName:
       - -n -g --capabilities
       User-Agent:
-<<<<<<< HEAD
-      - AZURECLI/2.46.0 azsdk-python-mgmt-cosmosdb/9.0.0 Python/3.10.10 (Linux-5.15.0-1033-azure-x86_64-with-glibc2.31)
-        VSTS_7b238909-6802-4b65-b90d-184bca47f458_build_220_0
-    method: GET
-    uri: https://management.azure.com/subscriptions/00000000-0000-0000-0000-000000000000/providers/Microsoft.DocumentDB/locations/westus/operationsStatus/0a618efa-3e5b-4f21-abbd-d5c8018326b1?api-version=2022-11-15
-=======
       - AZURECLI/2.49.0 azsdk-python-mgmt-cosmosdb/9.2.0 Python/3.10.11 (Windows-10-10.0.22621-SP0)
     method: GET
     uri: https://management.azure.com/subscriptions/00000000-0000-0000-0000-000000000000/providers/Microsoft.DocumentDB/locations/westus/operationsStatus/bf42274a-4abe-4f1a-ba97-7dc93af1b700?api-version=2023-04-15
@@ -265,7 +215,6 @@
       - AZURECLI/2.49.0 azsdk-python-mgmt-cosmosdb/9.2.0 Python/3.10.11 (Windows-10-10.0.22621-SP0)
     method: GET
     uri: https://management.azure.com/subscriptions/00000000-0000-0000-0000-000000000000/providers/Microsoft.DocumentDB/locations/westus/operationsStatus/bf42274a-4abe-4f1a-ba97-7dc93af1b700?api-version=2023-04-15
->>>>>>> 5307e359
   response:
     body:
       string: '{"status":"Dequeued"}'
@@ -277,11 +226,7 @@
       content-type:
       - application/json
       date:
-<<<<<<< HEAD
-      - Mon, 13 Mar 2023 16:45:39 GMT
-=======
       - Thu, 08 Jun 2023 17:31:16 GMT
->>>>>>> 5307e359
       pragma:
       - no-cache
       server:
@@ -313,16 +258,9 @@
       ParameterSetName:
       - -n -g --capabilities
       User-Agent:
-<<<<<<< HEAD
-      - AZURECLI/2.46.0 azsdk-python-mgmt-cosmosdb/9.0.0 Python/3.10.10 (Linux-5.15.0-1033-azure-x86_64-with-glibc2.31)
-        VSTS_7b238909-6802-4b65-b90d-184bca47f458_build_220_0
-    method: GET
-    uri: https://management.azure.com/subscriptions/00000000-0000-0000-0000-000000000000/providers/Microsoft.DocumentDB/locations/westus/operationsStatus/0a618efa-3e5b-4f21-abbd-d5c8018326b1?api-version=2022-11-15
-=======
       - AZURECLI/2.49.0 azsdk-python-mgmt-cosmosdb/9.2.0 Python/3.10.11 (Windows-10-10.0.22621-SP0)
     method: GET
     uri: https://management.azure.com/subscriptions/00000000-0000-0000-0000-000000000000/providers/Microsoft.DocumentDB/locations/westus/operationsStatus/bf42274a-4abe-4f1a-ba97-7dc93af1b700?api-version=2023-04-15
->>>>>>> 5307e359
   response:
     body:
       string: '{"status":"Dequeued"}'
@@ -334,11 +272,7 @@
       content-type:
       - application/json
       date:
-<<<<<<< HEAD
-      - Mon, 13 Mar 2023 16:46:09 GMT
-=======
       - Thu, 08 Jun 2023 17:31:46 GMT
->>>>>>> 5307e359
       pragma:
       - no-cache
       server:
@@ -370,16 +304,9 @@
       ParameterSetName:
       - -n -g --capabilities
       User-Agent:
-<<<<<<< HEAD
-      - AZURECLI/2.46.0 azsdk-python-mgmt-cosmosdb/9.0.0 Python/3.10.10 (Linux-5.15.0-1033-azure-x86_64-with-glibc2.31)
-        VSTS_7b238909-6802-4b65-b90d-184bca47f458_build_220_0
-    method: GET
-    uri: https://management.azure.com/subscriptions/00000000-0000-0000-0000-000000000000/providers/Microsoft.DocumentDB/locations/westus/operationsStatus/0a618efa-3e5b-4f21-abbd-d5c8018326b1?api-version=2022-11-15
-=======
       - AZURECLI/2.49.0 azsdk-python-mgmt-cosmosdb/9.2.0 Python/3.10.11 (Windows-10-10.0.22621-SP0)
     method: GET
     uri: https://management.azure.com/subscriptions/00000000-0000-0000-0000-000000000000/providers/Microsoft.DocumentDB/locations/westus/operationsStatus/bf42274a-4abe-4f1a-ba97-7dc93af1b700?api-version=2023-04-15
->>>>>>> 5307e359
   response:
     body:
       string: '{"status":"Dequeued"}'
@@ -391,11 +318,7 @@
       content-type:
       - application/json
       date:
-<<<<<<< HEAD
-      - Mon, 13 Mar 2023 16:46:40 GMT
-=======
       - Thu, 08 Jun 2023 17:32:16 GMT
->>>>>>> 5307e359
       pragma:
       - no-cache
       server:
@@ -427,23 +350,21 @@
       ParameterSetName:
       - -n -g --capabilities
       User-Agent:
-<<<<<<< HEAD
-      - AZURECLI/2.46.0 azsdk-python-mgmt-cosmosdb/9.0.0 Python/3.10.10 (Linux-5.15.0-1033-azure-x86_64-with-glibc2.31)
-        VSTS_7b238909-6802-4b65-b90d-184bca47f458_build_220_0
-    method: GET
-    uri: https://management.azure.com/subscriptions/00000000-0000-0000-0000-000000000000/providers/Microsoft.DocumentDB/locations/westus/operationsStatus/0a618efa-3e5b-4f21-abbd-d5c8018326b1?api-version=2022-11-15
-  response:
-    body:
-      string: '{"status":"Dequeued"}'
-    headers:
-      cache-control:
-      - no-store, no-cache
-      content-length:
-      - '21'
-      content-type:
-      - application/json
-      date:
-      - Mon, 13 Mar 2023 16:47:09 GMT
+      - AZURECLI/2.49.0 azsdk-python-mgmt-cosmosdb/9.2.0 Python/3.10.11 (Windows-10-10.0.22621-SP0)
+    method: GET
+    uri: https://management.azure.com/subscriptions/00000000-0000-0000-0000-000000000000/providers/Microsoft.DocumentDB/locations/westus/operationsStatus/bf42274a-4abe-4f1a-ba97-7dc93af1b700?api-version=2023-04-15
+  response:
+    body:
+      string: '{"status":"Succeeded"}'
+    headers:
+      cache-control:
+      - no-store, no-cache
+      content-length:
+      - '22'
+      content-type:
+      - application/json
+      date:
+      - Thu, 08 Jun 2023 17:32:46 GMT
       pragma:
       - no-cache
       server:
@@ -475,182 +396,18 @@
       ParameterSetName:
       - -n -g --capabilities
       User-Agent:
-      - AZURECLI/2.46.0 azsdk-python-mgmt-cosmosdb/9.0.0 Python/3.10.10 (Linux-5.15.0-1033-azure-x86_64-with-glibc2.31)
-        VSTS_7b238909-6802-4b65-b90d-184bca47f458_build_220_0
-    method: GET
-    uri: https://management.azure.com/subscriptions/00000000-0000-0000-0000-000000000000/providers/Microsoft.DocumentDB/locations/westus/operationsStatus/0a618efa-3e5b-4f21-abbd-d5c8018326b1?api-version=2022-11-15
-  response:
-    body:
-      string: '{"status":"Dequeued"}'
-    headers:
-      cache-control:
-      - no-store, no-cache
-      content-length:
-      - '21'
-      content-type:
-      - application/json
-      date:
-      - Mon, 13 Mar 2023 16:47:40 GMT
-      pragma:
-      - no-cache
-      server:
-      - Microsoft-HTTPAPI/2.0
-      strict-transport-security:
-      - max-age=31536000; includeSubDomains
-      transfer-encoding:
-      - chunked
-      vary:
-      - Accept-Encoding
-      x-content-type-options:
-      - nosniff
-      x-ms-gatewayversion:
-      - version=2.14.0
-    status:
-      code: 200
-      message: Ok
-- request:
-    body: null
-    headers:
-      Accept:
-      - '*/*'
-      Accept-Encoding:
-      - gzip, deflate
-      CommandName:
-      - cosmosdb create
-      Connection:
-      - keep-alive
-      ParameterSetName:
-      - -n -g --capabilities
-      User-Agent:
-      - AZURECLI/2.46.0 azsdk-python-mgmt-cosmosdb/9.0.0 Python/3.10.10 (Linux-5.15.0-1033-azure-x86_64-with-glibc2.31)
-        VSTS_7b238909-6802-4b65-b90d-184bca47f458_build_220_0
-    method: GET
-    uri: https://management.azure.com/subscriptions/00000000-0000-0000-0000-000000000000/providers/Microsoft.DocumentDB/locations/westus/operationsStatus/0a618efa-3e5b-4f21-abbd-d5c8018326b1?api-version=2022-11-15
-  response:
-    body:
-      string: '{"status":"Dequeued"}'
-    headers:
-      cache-control:
-      - no-store, no-cache
-      content-length:
-      - '21'
-      content-type:
-      - application/json
-      date:
-      - Mon, 13 Mar 2023 16:48:10 GMT
-      pragma:
-      - no-cache
-      server:
-      - Microsoft-HTTPAPI/2.0
-      strict-transport-security:
-      - max-age=31536000; includeSubDomains
-      transfer-encoding:
-      - chunked
-      vary:
-      - Accept-Encoding
-      x-content-type-options:
-      - nosniff
-      x-ms-gatewayversion:
-      - version=2.14.0
-    status:
-      code: 200
-      message: Ok
-- request:
-    body: null
-    headers:
-      Accept:
-      - '*/*'
-      Accept-Encoding:
-      - gzip, deflate
-      CommandName:
-      - cosmosdb create
-      Connection:
-      - keep-alive
-      ParameterSetName:
-      - -n -g --capabilities
-      User-Agent:
-      - AZURECLI/2.46.0 azsdk-python-mgmt-cosmosdb/9.0.0 Python/3.10.10 (Linux-5.15.0-1033-azure-x86_64-with-glibc2.31)
-        VSTS_7b238909-6802-4b65-b90d-184bca47f458_build_220_0
-    method: GET
-    uri: https://management.azure.com/subscriptions/00000000-0000-0000-0000-000000000000/providers/Microsoft.DocumentDB/locations/westus/operationsStatus/0a618efa-3e5b-4f21-abbd-d5c8018326b1?api-version=2022-11-15
-=======
-      - AZURECLI/2.49.0 azsdk-python-mgmt-cosmosdb/9.2.0 Python/3.10.11 (Windows-10-10.0.22621-SP0)
-    method: GET
-    uri: https://management.azure.com/subscriptions/00000000-0000-0000-0000-000000000000/providers/Microsoft.DocumentDB/locations/westus/operationsStatus/bf42274a-4abe-4f1a-ba97-7dc93af1b700?api-version=2023-04-15
->>>>>>> 5307e359
-  response:
-    body:
-      string: '{"status":"Succeeded"}'
-    headers:
-      cache-control:
-      - no-store, no-cache
-      content-length:
-      - '22'
-      content-type:
-      - application/json
-      date:
-<<<<<<< HEAD
-      - Mon, 13 Mar 2023 16:48:40 GMT
-=======
-      - Thu, 08 Jun 2023 17:32:46 GMT
->>>>>>> 5307e359
-      pragma:
-      - no-cache
-      server:
-      - Microsoft-HTTPAPI/2.0
-      strict-transport-security:
-      - max-age=31536000; includeSubDomains
-      transfer-encoding:
-      - chunked
-      vary:
-      - Accept-Encoding
-      x-content-type-options:
-      - nosniff
-      x-ms-gatewayversion:
-      - version=2.14.0
-    status:
-      code: 200
-      message: Ok
-- request:
-    body: null
-    headers:
-      Accept:
-      - '*/*'
-      Accept-Encoding:
-      - gzip, deflate
-      CommandName:
-      - cosmosdb create
-      Connection:
-      - keep-alive
-      ParameterSetName:
-      - -n -g --capabilities
-      User-Agent:
-<<<<<<< HEAD
-      - AZURECLI/2.46.0 azsdk-python-mgmt-cosmosdb/9.0.0 Python/3.10.10 (Linux-5.15.0-1033-azure-x86_64-with-glibc2.31)
-        VSTS_7b238909-6802-4b65-b90d-184bca47f458_build_220_0
-=======
-      - AZURECLI/2.49.0 azsdk-python-mgmt-cosmosdb/9.2.0 Python/3.10.11 (Windows-10-10.0.22621-SP0)
->>>>>>> 5307e359
-    method: GET
-    uri: https://management.azure.com/subscriptions/00000000-0000-0000-0000-000000000000/resourceGroups/cli_test_cosmosdb_table000001/providers/Microsoft.DocumentDB/databaseAccounts/cli000003?api-version=2022-11-15
+      - AZURECLI/2.49.0 azsdk-python-mgmt-cosmosdb/9.2.0 Python/3.10.11 (Windows-10-10.0.22621-SP0)
+    method: GET
+    uri: https://management.azure.com/subscriptions/00000000-0000-0000-0000-000000000000/resourceGroups/cli_test_cosmosdb_table000001/providers/Microsoft.DocumentDB/databaseAccounts/cli000003?api-version=2023-04-15
   response:
     body:
       string: '{"id":"/subscriptions/00000000-0000-0000-0000-000000000000/resourceGroups/cli_test_cosmosdb_table000001/providers/Microsoft.DocumentDB/databaseAccounts/cli000003","name":"cli000003","location":"West
-<<<<<<< HEAD
-        US","type":"Microsoft.DocumentDB/databaseAccounts","kind":"GlobalDocumentDB","tags":{},"systemData":{"createdAt":"2023-03-13T16:47:51.1371122Z"},"properties":{"provisioningState":"Succeeded","documentEndpoint":"https://cli000003.documents.azure.com:443/","tableEndpoint":"https://cli000003.table.cosmos.azure.com:443/","sqlEndpoint":"https://cli000003.documents.azure.com:443/","publicNetworkAccess":"Enabled","enableAutomaticFailover":false,"enableMultipleWriteLocations":false,"enablePartitionKeyMonitor":false,"isVirtualNetworkFilterEnabled":false,"virtualNetworkRules":[],"EnabledApiTypes":"Table,
-        Sql","disableKeyBasedMetadataWriteAccess":false,"enableFreeTier":false,"enableAnalyticalStorage":false,"analyticalStorageConfiguration":{"schemaType":"WellDefined"},"instanceId":"71373807-3b7e-4129-9dc7-c8ea8cad3e59","databaseAccountOfferType":"Standard","defaultIdentity":"FirstPartyIdentity","networkAclBypass":"None","disableLocalAuth":false,"enablePartitionMerge":false,"minimalTlsVersion":"Tls","consistencyPolicy":{"defaultConsistencyLevel":"BoundedStaleness","maxIntervalInSeconds":86400,"maxStalenessPrefix":1000000},"configurationOverrides":{},"writeLocations":[{"id":"cli000003-westus","locationName":"West
-        US","documentEndpoint":"https://cli000003-westus.documents.azure.com:443/","provisioningState":"Succeeded","failoverPriority":0,"isZoneRedundant":false}],"readLocations":[{"id":"cli000003-westus","locationName":"West
-        US","documentEndpoint":"https://cli000003-westus.documents.azure.com:443/","provisioningState":"Succeeded","failoverPriority":0,"isZoneRedundant":false}],"locations":[{"id":"cli000003-westus","locationName":"West
-        US","documentEndpoint":"https://cli000003-westus.documents.azure.com:443/","provisioningState":"Succeeded","failoverPriority":0,"isZoneRedundant":false}],"failoverPolicies":[{"id":"cli000003-westus","locationName":"West
-        US","failoverPriority":0}],"cors":[],"capabilities":[{"name":"EnableTable"}],"ipRules":[],"backupPolicy":{"type":"Periodic","periodicModeProperties":{"backupIntervalInMinutes":240,"backupRetentionIntervalInHours":8,"backupStorageRedundancy":"Geo"}},"networkAclBypassResourceIds":[],"keysMetadata":{"primaryMasterKey":{"generationTime":"2023-03-13T16:47:51.1371122Z"},"secondaryMasterKey":{"generationTime":"2023-03-13T16:47:51.1371122Z"},"primaryReadonlyMasterKey":{"generationTime":"2023-03-13T16:47:51.1371122Z"},"secondaryReadonlyMasterKey":{"generationTime":"2023-03-13T16:47:51.1371122Z"}}},"identity":{"type":"None"}}'
-=======
         US","type":"Microsoft.DocumentDB/databaseAccounts","kind":"GlobalDocumentDB","tags":{},"systemData":{"createdAt":"2023-06-08T17:31:48.7102251Z"},"properties":{"provisioningState":"Succeeded","documentEndpoint":"https://cli000003.documents.azure.com:443/","tableEndpoint":"https://cli000003.table.cosmos.azure.com:443/","sqlEndpoint":"https://cli000003.documents.azure.com:443/","publicNetworkAccess":"Enabled","enableAutomaticFailover":false,"enableMultipleWriteLocations":false,"enablePartitionKeyMonitor":false,"isVirtualNetworkFilterEnabled":false,"virtualNetworkRules":[],"EnabledApiTypes":"Table,
         Sql","disableKeyBasedMetadataWriteAccess":false,"enableFreeTier":false,"enableAnalyticalStorage":false,"analyticalStorageConfiguration":{"schemaType":"WellDefined"},"instanceId":"a92ece18-6399-4cce-85ff-081d9ad4aa2e","databaseAccountOfferType":"Standard","defaultIdentity":"FirstPartyIdentity","networkAclBypass":"None","disableLocalAuth":false,"enablePartitionMerge":false,"minimalTlsVersion":"Tls","consistencyPolicy":{"defaultConsistencyLevel":"BoundedStaleness","maxIntervalInSeconds":86400,"maxStalenessPrefix":1000000},"configurationOverrides":{},"writeLocations":[{"id":"cli000003-westus","locationName":"West
         US","documentEndpoint":"https://cli000003-westus.documents.azure.com:443/","provisioningState":"Succeeded","failoverPriority":0,"isZoneRedundant":false}],"readLocations":[{"id":"cli000003-westus","locationName":"West
         US","documentEndpoint":"https://cli000003-westus.documents.azure.com:443/","provisioningState":"Succeeded","failoverPriority":0,"isZoneRedundant":false}],"locations":[{"id":"cli000003-westus","locationName":"West
         US","documentEndpoint":"https://cli000003-westus.documents.azure.com:443/","provisioningState":"Succeeded","failoverPriority":0,"isZoneRedundant":false}],"failoverPolicies":[{"id":"cli000003-westus","locationName":"West
         US","failoverPriority":0}],"cors":[],"capabilities":[{"name":"EnableTable"}],"ipRules":[],"backupPolicy":{"type":"Periodic","periodicModeProperties":{"backupIntervalInMinutes":240,"backupRetentionIntervalInHours":8,"backupStorageRedundancy":"Geo"}},"networkAclBypassResourceIds":[],"keysMetadata":{"primaryMasterKey":{"generationTime":"2023-06-08T17:31:48.7102251Z"},"secondaryMasterKey":{"generationTime":"2023-06-08T17:31:48.7102251Z"},"primaryReadonlyMasterKey":{"generationTime":"2023-06-08T17:31:48.7102251Z"},"secondaryReadonlyMasterKey":{"generationTime":"2023-06-08T17:31:48.7102251Z"}}},"identity":{"type":"None"}}'
->>>>>>> 5307e359
     headers:
       cache-control:
       - no-store, no-cache
@@ -659,11 +416,7 @@
       content-type:
       - application/json
       date:
-<<<<<<< HEAD
-      - Mon, 13 Mar 2023 16:48:40 GMT
-=======
       - Thu, 08 Jun 2023 17:32:46 GMT
->>>>>>> 5307e359
       pragma:
       - no-cache
       server:
@@ -695,32 +448,18 @@
       ParameterSetName:
       - -n -g --capabilities
       User-Agent:
-<<<<<<< HEAD
-      - AZURECLI/2.46.0 azsdk-python-mgmt-cosmosdb/9.0.0 Python/3.10.10 (Linux-5.15.0-1033-azure-x86_64-with-glibc2.31)
-        VSTS_7b238909-6802-4b65-b90d-184bca47f458_build_220_0
-=======
-      - AZURECLI/2.49.0 azsdk-python-mgmt-cosmosdb/9.2.0 Python/3.10.11 (Windows-10-10.0.22621-SP0)
->>>>>>> 5307e359
-    method: GET
-    uri: https://management.azure.com/subscriptions/00000000-0000-0000-0000-000000000000/resourceGroups/cli_test_cosmosdb_table000001/providers/Microsoft.DocumentDB/databaseAccounts/cli000003?api-version=2022-11-15
+      - AZURECLI/2.49.0 azsdk-python-mgmt-cosmosdb/9.2.0 Python/3.10.11 (Windows-10-10.0.22621-SP0)
+    method: GET
+    uri: https://management.azure.com/subscriptions/00000000-0000-0000-0000-000000000000/resourceGroups/cli_test_cosmosdb_table000001/providers/Microsoft.DocumentDB/databaseAccounts/cli000003?api-version=2023-04-15
   response:
     body:
       string: '{"id":"/subscriptions/00000000-0000-0000-0000-000000000000/resourceGroups/cli_test_cosmosdb_table000001/providers/Microsoft.DocumentDB/databaseAccounts/cli000003","name":"cli000003","location":"West
-<<<<<<< HEAD
-        US","type":"Microsoft.DocumentDB/databaseAccounts","kind":"GlobalDocumentDB","tags":{},"systemData":{"createdAt":"2023-03-13T16:47:51.1371122Z"},"properties":{"provisioningState":"Succeeded","documentEndpoint":"https://cli000003.documents.azure.com:443/","tableEndpoint":"https://cli000003.table.cosmos.azure.com:443/","sqlEndpoint":"https://cli000003.documents.azure.com:443/","publicNetworkAccess":"Enabled","enableAutomaticFailover":false,"enableMultipleWriteLocations":false,"enablePartitionKeyMonitor":false,"isVirtualNetworkFilterEnabled":false,"virtualNetworkRules":[],"EnabledApiTypes":"Table,
-        Sql","disableKeyBasedMetadataWriteAccess":false,"enableFreeTier":false,"enableAnalyticalStorage":false,"analyticalStorageConfiguration":{"schemaType":"WellDefined"},"instanceId":"71373807-3b7e-4129-9dc7-c8ea8cad3e59","databaseAccountOfferType":"Standard","defaultIdentity":"FirstPartyIdentity","networkAclBypass":"None","disableLocalAuth":false,"enablePartitionMerge":false,"minimalTlsVersion":"Tls","consistencyPolicy":{"defaultConsistencyLevel":"BoundedStaleness","maxIntervalInSeconds":86400,"maxStalenessPrefix":1000000},"configurationOverrides":{},"writeLocations":[{"id":"cli000003-westus","locationName":"West
-        US","documentEndpoint":"https://cli000003-westus.documents.azure.com:443/","provisioningState":"Succeeded","failoverPriority":0,"isZoneRedundant":false}],"readLocations":[{"id":"cli000003-westus","locationName":"West
-        US","documentEndpoint":"https://cli000003-westus.documents.azure.com:443/","provisioningState":"Succeeded","failoverPriority":0,"isZoneRedundant":false}],"locations":[{"id":"cli000003-westus","locationName":"West
-        US","documentEndpoint":"https://cli000003-westus.documents.azure.com:443/","provisioningState":"Succeeded","failoverPriority":0,"isZoneRedundant":false}],"failoverPolicies":[{"id":"cli000003-westus","locationName":"West
-        US","failoverPriority":0}],"cors":[],"capabilities":[{"name":"EnableTable"}],"ipRules":[],"backupPolicy":{"type":"Periodic","periodicModeProperties":{"backupIntervalInMinutes":240,"backupRetentionIntervalInHours":8,"backupStorageRedundancy":"Geo"}},"networkAclBypassResourceIds":[],"keysMetadata":{"primaryMasterKey":{"generationTime":"2023-03-13T16:47:51.1371122Z"},"secondaryMasterKey":{"generationTime":"2023-03-13T16:47:51.1371122Z"},"primaryReadonlyMasterKey":{"generationTime":"2023-03-13T16:47:51.1371122Z"},"secondaryReadonlyMasterKey":{"generationTime":"2023-03-13T16:47:51.1371122Z"}}},"identity":{"type":"None"}}'
-=======
         US","type":"Microsoft.DocumentDB/databaseAccounts","kind":"GlobalDocumentDB","tags":{},"systemData":{"createdAt":"2023-06-08T17:31:48.7102251Z"},"properties":{"provisioningState":"Succeeded","documentEndpoint":"https://cli000003.documents.azure.com:443/","tableEndpoint":"https://cli000003.table.cosmos.azure.com:443/","sqlEndpoint":"https://cli000003.documents.azure.com:443/","publicNetworkAccess":"Enabled","enableAutomaticFailover":false,"enableMultipleWriteLocations":false,"enablePartitionKeyMonitor":false,"isVirtualNetworkFilterEnabled":false,"virtualNetworkRules":[],"EnabledApiTypes":"Table,
         Sql","disableKeyBasedMetadataWriteAccess":false,"enableFreeTier":false,"enableAnalyticalStorage":false,"analyticalStorageConfiguration":{"schemaType":"WellDefined"},"instanceId":"a92ece18-6399-4cce-85ff-081d9ad4aa2e","databaseAccountOfferType":"Standard","defaultIdentity":"FirstPartyIdentity","networkAclBypass":"None","disableLocalAuth":false,"enablePartitionMerge":false,"minimalTlsVersion":"Tls","consistencyPolicy":{"defaultConsistencyLevel":"BoundedStaleness","maxIntervalInSeconds":86400,"maxStalenessPrefix":1000000},"configurationOverrides":{},"writeLocations":[{"id":"cli000003-westus","locationName":"West
         US","documentEndpoint":"https://cli000003-westus.documents.azure.com:443/","provisioningState":"Succeeded","failoverPriority":0,"isZoneRedundant":false}],"readLocations":[{"id":"cli000003-westus","locationName":"West
         US","documentEndpoint":"https://cli000003-westus.documents.azure.com:443/","provisioningState":"Succeeded","failoverPriority":0,"isZoneRedundant":false}],"locations":[{"id":"cli000003-westus","locationName":"West
         US","documentEndpoint":"https://cli000003-westus.documents.azure.com:443/","provisioningState":"Succeeded","failoverPriority":0,"isZoneRedundant":false}],"failoverPolicies":[{"id":"cli000003-westus","locationName":"West
         US","failoverPriority":0}],"cors":[],"capabilities":[{"name":"EnableTable"}],"ipRules":[],"backupPolicy":{"type":"Periodic","periodicModeProperties":{"backupIntervalInMinutes":240,"backupRetentionIntervalInHours":8,"backupStorageRedundancy":"Geo"}},"networkAclBypassResourceIds":[],"keysMetadata":{"primaryMasterKey":{"generationTime":"2023-06-08T17:31:48.7102251Z"},"secondaryMasterKey":{"generationTime":"2023-06-08T17:31:48.7102251Z"},"primaryReadonlyMasterKey":{"generationTime":"2023-06-08T17:31:48.7102251Z"},"secondaryReadonlyMasterKey":{"generationTime":"2023-06-08T17:31:48.7102251Z"}}},"identity":{"type":"None"}}'
->>>>>>> 5307e359
     headers:
       cache-control:
       - no-store, no-cache
@@ -729,11 +468,7 @@
       content-type:
       - application/json
       date:
-<<<<<<< HEAD
-      - Mon, 13 Mar 2023 16:48:41 GMT
-=======
       - Thu, 08 Jun 2023 17:32:46 GMT
->>>>>>> 5307e359
       pragma:
       - no-cache
       server:
@@ -765,56 +500,13 @@
       ParameterSetName:
       - -g -a -n
       User-Agent:
-<<<<<<< HEAD
-      - AZURECLI/2.46.0 azsdk-python-mgmt-cosmosdb/9.0.0 Python/3.10.10 (Linux-5.15.0-1033-azure-x86_64-with-glibc2.31)
-        VSTS_7b238909-6802-4b65-b90d-184bca47f458_build_220_0
-=======
-      - AZURECLI/2.49.0 azsdk-python-mgmt-cosmosdb/9.2.0 Python/3.10.11 (Windows-10-10.0.22621-SP0)
->>>>>>> 5307e359
-    method: GET
-    uri: https://management.azure.com/subscriptions/00000000-0000-0000-0000-000000000000/resourceGroups/cli_test_cosmosdb_table000001/providers/Microsoft.DocumentDB/databaseAccounts/cli000003/tables/cli000002?api-version=2022-11-15
+      - AZURECLI/2.49.0 azsdk-python-mgmt-cosmosdb/9.2.0 Python/3.10.11 (Windows-10-10.0.22621-SP0)
+    method: GET
+    uri: https://management.azure.com/subscriptions/00000000-0000-0000-0000-000000000000/resourceGroups/cli_test_cosmosdb_table000001/providers/Microsoft.DocumentDB/databaseAccounts/cli000003/tables/cli000002?api-version=2023-04-15
   response:
     body:
       string: '{"code":"NotFound","message":"Message: {\"code\":\"NotFound\",\"message\":\"Message:
         {\\\"Errors\\\":[\\\"Owner resource does not exist\\\"]}\\r\\nActivityId:
-<<<<<<< HEAD
-        e8f6b37a-c1be-11ed-9429-531fc8eb70b7, Request URI: /apps/08a5949c-f902-482d-9df5-01e0dd4636a2/services/c7985e95-b02d-4238-9fcd-57cd3b34cbf3/partitions/b9246dde-616f-4814-bf83-6dad3811510c/replicas/133196971837473868s,
-        RequestStats: \\r\\nRequestStartTime: 2023-03-13T16:48:41.9610467Z, RequestEndTime:
-        2023-03-13T16:48:41.9610467Z,  Number of regions attempted:1\\r\\n{\\\"systemHistory\\\":[{\\\"dateUtc\\\":\\\"2023-03-13T16:47:27.4403325Z\\\",\\\"cpu\\\":0.609,\\\"memory\\\":487397692.000,\\\"threadInfo\\\":{\\\"isThreadStarving\\\":\\\"False\\\",\\\"threadWaitIntervalInMs\\\":0.0204,\\\"availableThreads\\\":32762,\\\"minThreads\\\":52,\\\"maxThreads\\\":32767},\\\"numberOfOpenTcpConnection\\\":452},{\\\"dateUtc\\\":\\\"2023-03-13T16:47:37.4404136Z\\\",\\\"cpu\\\":1.955,\\\"memory\\\":487826680.000,\\\"threadInfo\\\":{\\\"isThreadStarving\\\":\\\"False\\\",\\\"threadWaitIntervalInMs\\\":0.0259,\\\"availableThreads\\\":32762,\\\"minThreads\\\":52,\\\"maxThreads\\\":32767},\\\"numberOfOpenTcpConnection\\\":452},{\\\"dateUtc\\\":\\\"2023-03-13T16:47:47.4505219Z\\\",\\\"cpu\\\":0.573,\\\"memory\\\":487823976.000,\\\"threadInfo\\\":{\\\"isThreadStarving\\\":\\\"False\\\",\\\"threadWaitIntervalInMs\\\":0.0264,\\\"availableThreads\\\":32764,\\\"minThreads\\\":52,\\\"maxThreads\\\":32767},\\\"numberOfOpenTcpConnection\\\":452},{\\\"dateUtc\\\":\\\"2023-03-13T16:47:57.4605552Z\\\",\\\"cpu\\\":0.600,\\\"memory\\\":487837956.000,\\\"threadInfo\\\":{\\\"isThreadStarving\\\":\\\"False\\\",\\\"threadWaitIntervalInMs\\\":0.0223,\\\"availableThreads\\\":32764,\\\"minThreads\\\":52,\\\"maxThreads\\\":32767},\\\"numberOfOpenTcpConnection\\\":447},{\\\"dateUtc\\\":\\\"2023-03-13T16:48:17.4707349Z\\\",\\\"cpu\\\":1.003,\\\"memory\\\":487821324.000,\\\"threadInfo\\\":{\\\"isThreadStarving\\\":\\\"False\\\",\\\"threadWaitIntervalInMs\\\":0.0214,\\\"availableThreads\\\":32762,\\\"minThreads\\\":52,\\\"maxThreads\\\":32767},\\\"numberOfOpenTcpConnection\\\":447},{\\\"dateUtc\\\":\\\"2023-03-13T16:48:27.4808353Z\\\",\\\"cpu\\\":0.477,\\\"memory\\\":487798836.000,\\\"threadInfo\\\":{\\\"isThreadStarving\\\":\\\"False\\\",\\\"threadWaitIntervalInMs\\\":0.0144,\\\"availableThreads\\\":32763,\\\"minThreads\\\":52,\\\"maxThreads\\\":32767},\\\"numberOfOpenTcpConnection\\\":438}]}\\r\\nRequestStart:
-        2023-03-13T16:48:41.9610467Z; ResponseTime: 2023-03-13T16:48:41.9610467Z;
-        StoreResult: StorePhysicalAddress: rntbd://10.0.0.23:11000/apps/08a5949c-f902-482d-9df5-01e0dd4636a2/services/c7985e95-b02d-4238-9fcd-57cd3b34cbf3/partitions/b9246dde-616f-4814-bf83-6dad3811510c/replicas/133196971837473868s,
-        LSN: 7, GlobalCommittedLsn: 7, PartitionKeyRangeId: , IsValid: True, StatusCode:
-        404, SubStatusCode: 1003, RequestCharge: 1, ItemLSN: -1, SessionToken: -1#7,
-        UsingLocalLSN: False, TransportException: null, BELatencyMs: 1.417, ActivityId:
-        e8f6b37a-c1be-11ed-9429-531fc8eb70b7, RetryAfterInMs: , TransportRequestTimeline:
-        {\\\"requestTimeline\\\":[{\\\"event\\\": \\\"Created\\\", \\\"startTimeUtc\\\":
-        \\\"2023-03-13T16:48:41.9610467Z\\\", \\\"durationInMs\\\": 0.0092},{\\\"event\\\":
-        \\\"ChannelAcquisitionStarted\\\", \\\"startTimeUtc\\\": \\\"2023-03-13T16:48:41.9610559Z\\\",
-        \\\"durationInMs\\\": 0.0029},{\\\"event\\\": \\\"Pipelined\\\", \\\"startTimeUtc\\\":
-        \\\"2023-03-13T16:48:41.9610588Z\\\", \\\"durationInMs\\\": 0.1523},{\\\"event\\\":
-        \\\"Transit Time\\\", \\\"startTimeUtc\\\": \\\"2023-03-13T16:48:41.9612111Z\\\",
-        \\\"durationInMs\\\": 1.7968},{\\\"event\\\": \\\"Received\\\", \\\"startTimeUtc\\\":
-        \\\"2023-03-13T16:48:41.9630079Z\\\", \\\"durationInMs\\\": 0.1403},{\\\"event\\\":
-        \\\"Completed\\\", \\\"startTimeUtc\\\": \\\"2023-03-13T16:48:41.9631482Z\\\",
-        \\\"durationInMs\\\": 0}],\\\"serviceEndpointStats\\\":{\\\"inflightRequests\\\":1,\\\"openConnections\\\":1},\\\"connectionStats\\\":{\\\"waitforConnectionInit\\\":\\\"False\\\",\\\"callsPendingReceive\\\":0,\\\"lastSendAttempt\\\":\\\"2023-03-13T16:48:41.8409953Z\\\",\\\"lastSend\\\":\\\"2023-03-13T16:48:41.8409953Z\\\",\\\"lastReceive\\\":\\\"2023-03-13T16:48:41.8409953Z\\\"},\\\"requestSizeInBytes\\\":485,\\\"responseMetadataSizeInBytes\\\":141,\\\"responseBodySizeInBytes\\\":44};\\r\\n
-        ResourceType: Collection, OperationType: Read\\r\\nRequestStart: 2023-03-13T16:48:41.9610467Z;
-        ResponseTime: 2023-03-13T16:48:41.9610467Z; StoreResult: StorePhysicalAddress:
-        rntbd://10.0.0.21:11300/apps/08a5949c-f902-482d-9df5-01e0dd4636a2/services/c7985e95-b02d-4238-9fcd-57cd3b34cbf3/partitions/b9246dde-616f-4814-bf83-6dad3811510c/replicas/133170591116015296s,
-        LSN: 7, GlobalCommittedLsn: 7, PartitionKeyRangeId: , IsValid: True, StatusCode:
-        404, SubStatusCode: 1003, RequestCharge: 1, ItemLSN: -1, SessionToken: -1#7,
-        UsingLocalLSN: False, TransportException: null, BELatencyMs: 1.874, ActivityId:
-        e8f6b37a-c1be-11ed-9429-531fc8eb70b7, RetryAfterInMs: , TransportRequestTimeline:
-        {\\\"requestTimeline\\\":[{\\\"event\\\": \\\"Created\\\", \\\"startTimeUtc\\\":
-        \\\"2023-03-13T16:48:41.9610467Z\\\", \\\"durationInMs\\\": 0.0047},{\\\"event\\\":
-        \\\"ChannelAcquisitionStarted\\\", \\\"startTimeUtc\\\": \\\"2023-03-13T16:48:41.9610514Z\\\",
-        \\\"durationInMs\\\": 0.0011},{\\\"event\\\": \\\"Pipelined\\\", \\\"startTimeUtc\\\":
-        \\\"2023-03-13T16:48:41.9610525Z\\\", \\\"durationInMs\\\": 0.1293},{\\\"event\\\":
-        \\\"Transit Time\\\", \\\"startTimeUtc\\\": \\\"2023-03-13T16:48:41.9611818Z\\\",
-        \\\"durationInMs\\\": 2.3537},{\\\"event\\\": \\\"Received\\\", \\\"startTimeUtc\\\":
-        \\\"2023-03-13T16:48:41.9635355Z\\\", \\\"durationInMs\\\": 0.0295},{\\\"event\\\":
-        \\\"Completed\\\", \\\"startTimeUtc\\\": \\\"2023-03-13T16:48:41.9635650Z\\\",
-        \\\"durationInMs\\\": 0}],\\\"serviceEndpointStats\\\":{\\\"inflightRequests\\\":1,\\\"openConnections\\\":1},\\\"connectionStats\\\":{\\\"waitforConnectionInit\\\":\\\"False\\\",\\\"callsPendingReceive\\\":0,\\\"lastSendAttempt\\\":\\\"2023-03-13T16:48:41.9110450Z\\\",\\\"lastSend\\\":\\\"2023-03-13T16:48:41.9110450Z\\\",\\\"lastReceive\\\":\\\"2023-03-13T16:48:41.9110450Z\\\"},\\\"requestSizeInBytes\\\":485,\\\"responseMetadataSizeInBytes\\\":141,\\\"responseBodySizeInBytes\\\":44};\\r\\n
-=======
         7a9cfea3-0622-11ee-9362-2c0da71935e7, Request URI: /apps/46a0702a-e7a8-4cea-a7a0-dd678110a21a/services/3a758126-84b9-4657-9b76-732ab736fcd9/partitions/73012e9c-ea85-4b1e-8fb4-355d31c8b0b3/replicas/133298322048479390s,
         RequestStats: \\r\\nRequestStartTime: 2023-06-08T17:32:47.9849840Z, RequestEndTime:
         2023-06-08T17:32:47.9849840Z,  Number of regions attempted:1\\r\\n{\\\"systemHistory\\\":[{\\\"dateUtc\\\":\\\"2023-06-08T17:31:56.5950457Z\\\",\\\"cpu\\\":0.461,\\\"memory\\\":419545300.000,\\\"threadInfo\\\":{\\\"isThreadStarving\\\":\\\"False\\\",\\\"threadWaitIntervalInMs\\\":0.0817,\\\"availableThreads\\\":32764,\\\"minThreads\\\":64,\\\"maxThreads\\\":32767},\\\"numberOfOpenTcpConnection\\\":398},{\\\"dateUtc\\\":\\\"2023-06-08T17:32:06.6050131Z\\\",\\\"cpu\\\":0.427,\\\"memory\\\":419519224.000,\\\"threadInfo\\\":{\\\"isThreadStarving\\\":\\\"False\\\",\\\"threadWaitIntervalInMs\\\":0.071,\\\"availableThreads\\\":32764,\\\"minThreads\\\":64,\\\"maxThreads\\\":32767},\\\"numberOfOpenTcpConnection\\\":398},{\\\"dateUtc\\\":\\\"2023-06-08T17:32:16.6149887Z\\\",\\\"cpu\\\":0.330,\\\"memory\\\":419538224.000,\\\"threadInfo\\\":{\\\"isThreadStarving\\\":\\\"False\\\",\\\"threadWaitIntervalInMs\\\":0.0648,\\\"availableThreads\\\":32764,\\\"minThreads\\\":64,\\\"maxThreads\\\":32767},\\\"numberOfOpenTcpConnection\\\":398},{\\\"dateUtc\\\":\\\"2023-06-08T17:32:26.6249740Z\\\",\\\"cpu\\\":0.400,\\\"memory\\\":419511616.000,\\\"threadInfo\\\":{\\\"isThreadStarving\\\":\\\"False\\\",\\\"threadWaitIntervalInMs\\\":0.0471,\\\"availableThreads\\\":32763,\\\"minThreads\\\":64,\\\"maxThreads\\\":32767},\\\"numberOfOpenTcpConnection\\\":398},{\\\"dateUtc\\\":\\\"2023-06-08T17:32:36.6349671Z\\\",\\\"cpu\\\":0.727,\\\"memory\\\":419510560.000,\\\"threadInfo\\\":{\\\"isThreadStarving\\\":\\\"False\\\",\\\"threadWaitIntervalInMs\\\":0.0313,\\\"availableThreads\\\":32764,\\\"minThreads\\\":64,\\\"maxThreads\\\":32767},\\\"numberOfOpenTcpConnection\\\":391},{\\\"dateUtc\\\":\\\"2023-06-08T17:32:46.6449793Z\\\",\\\"cpu\\\":0.888,\\\"memory\\\":419520584.000,\\\"threadInfo\\\":{\\\"isThreadStarving\\\":\\\"False\\\",\\\"threadWaitIntervalInMs\\\":0.0523,\\\"availableThreads\\\":32764,\\\"minThreads\\\":64,\\\"maxThreads\\\":32767},\\\"numberOfOpenTcpConnection\\\":391}]}\\r\\nRequestStart:
@@ -851,26 +543,17 @@
         \\\"2023-06-08T17:32:47.9861643Z\\\", \\\"durationInMs\\\": 0.1038},{\\\"event\\\":
         \\\"Completed\\\", \\\"startTimeUtc\\\": \\\"2023-06-08T17:32:47.9862681Z\\\",
         \\\"durationInMs\\\": 0}],\\\"serviceEndpointStats\\\":{\\\"inflightRequests\\\":1,\\\"openConnections\\\":1},\\\"connectionStats\\\":{\\\"waitforConnectionInit\\\":\\\"False\\\",\\\"callsPendingReceive\\\":0,\\\"lastSendAttempt\\\":\\\"2023-06-08T17:32:47.9449797Z\\\",\\\"lastSend\\\":\\\"2023-06-08T17:32:47.9449797Z\\\",\\\"lastReceive\\\":\\\"2023-06-08T17:32:47.9449797Z\\\"},\\\"requestSizeInBytes\\\":496,\\\"responseMetadataSizeInBytes\\\":141,\\\"responseBodySizeInBytes\\\":44};\\r\\n
->>>>>>> 5307e359
         ResourceType: Collection, OperationType: Read\\r\\n, SDK: Microsoft.Azure.Documents.Common/2.14.0\"},
         Request URI: /dbs/TablesDB/colls/cli000002, RequestStats: , SDK: Microsoft.Azure.Documents.Common/2.14.0"}'
     headers:
       cache-control:
       - no-store, no-cache
       content-length:
-<<<<<<< HEAD
-      - '6495'
-      content-type:
-      - application/json
-      date:
-      - Mon, 13 Mar 2023 16:48:41 GMT
-=======
       - '6491'
       content-type:
       - application/json
       date:
       - Thu, 08 Jun 2023 17:32:47 GMT
->>>>>>> 5307e359
       pragma:
       - no-cache
       server:
@@ -902,24 +585,15 @@
       ParameterSetName:
       - -g -a -n
       User-Agent:
-<<<<<<< HEAD
-      - AZURECLI/2.46.0 azsdk-python-mgmt-cosmosdb/9.0.0 Python/3.10.10 (Linux-5.15.0-1033-azure-x86_64-with-glibc2.31)
-        VSTS_7b238909-6802-4b65-b90d-184bca47f458_build_220_0
-=======
-      - AZURECLI/2.49.0 azsdk-python-mgmt-cosmosdb/9.2.0 Python/3.10.11 (Windows-10-10.0.22621-SP0)
->>>>>>> 5307e359
+      - AZURECLI/2.49.0 azsdk-python-mgmt-cosmosdb/9.2.0 Python/3.10.11 (Windows-10-10.0.22621-SP0)
     method: PUT
-    uri: https://management.azure.com/subscriptions/00000000-0000-0000-0000-000000000000/resourceGroups/cli_test_cosmosdb_table000001/providers/Microsoft.DocumentDB/databaseAccounts/cli000003/tables/cli000002?api-version=2022-11-15
+    uri: https://management.azure.com/subscriptions/00000000-0000-0000-0000-000000000000/resourceGroups/cli_test_cosmosdb_table000001/providers/Microsoft.DocumentDB/databaseAccounts/cli000003/tables/cli000002?api-version=2023-04-15
   response:
     body:
       string: '{"status":"Enqueued"}'
     headers:
       azure-asyncoperation:
-<<<<<<< HEAD
-      - https://management.azure.com/subscriptions/00000000-0000-0000-0000-000000000000/providers/Microsoft.DocumentDB/locations/westus/operationsStatus/7c77a813-9e96-465d-aeb1-ec711c448bf9?api-version=2022-11-15
-=======
       - https://management.azure.com/subscriptions/00000000-0000-0000-0000-000000000000/providers/Microsoft.DocumentDB/locations/westus/operationsStatus/0799fef5-7a28-4dce-8394-e22c60bb6a0e?api-version=2023-04-15
->>>>>>> 5307e359
       cache-control:
       - no-store, no-cache
       content-length:
@@ -927,15 +601,9 @@
       content-type:
       - application/json
       date:
-<<<<<<< HEAD
-      - Mon, 13 Mar 2023 16:48:42 GMT
-      location:
-      - https://management.azure.com/subscriptions/00000000-0000-0000-0000-000000000000/resourceGroups/cli_test_cosmosdb_table000001/providers/Microsoft.DocumentDB/databaseAccounts/cli000003/tables/cli000002/operationResults/7c77a813-9e96-465d-aeb1-ec711c448bf9?api-version=2022-11-15
-=======
       - Thu, 08 Jun 2023 17:32:48 GMT
       location:
       - https://management.azure.com/subscriptions/00000000-0000-0000-0000-000000000000/resourceGroups/cli_test_cosmosdb_table000001/providers/Microsoft.DocumentDB/databaseAccounts/cli000003/tables/cli000002/operationResults/0799fef5-7a28-4dce-8394-e22c60bb6a0e?api-version=2023-04-15
->>>>>>> 5307e359
       pragma:
       - no-cache
       server:
@@ -947,11 +615,7 @@
       x-ms-gatewayversion:
       - version=2.14.0
       x-ms-ratelimit-remaining-subscription-writes:
-<<<<<<< HEAD
-      - '1189'
-=======
       - '1198'
->>>>>>> 5307e359
     status:
       code: 202
       message: Accepted
@@ -969,12 +633,6 @@
       ParameterSetName:
       - -g -a -n
       User-Agent:
-<<<<<<< HEAD
-      - AZURECLI/2.46.0 azsdk-python-mgmt-cosmosdb/9.0.0 Python/3.10.10 (Linux-5.15.0-1033-azure-x86_64-with-glibc2.31)
-        VSTS_7b238909-6802-4b65-b90d-184bca47f458_build_220_0
-    method: GET
-    uri: https://management.azure.com/subscriptions/00000000-0000-0000-0000-000000000000/providers/Microsoft.DocumentDB/locations/westus/operationsStatus/7c77a813-9e96-465d-aeb1-ec711c448bf9?api-version=2022-11-15
-=======
       - AZURECLI/2.49.0 azsdk-python-mgmt-cosmosdb/9.2.0 Python/3.10.11 (Windows-10-10.0.22621-SP0)
     method: GET
     uri: https://management.azure.com/subscriptions/00000000-0000-0000-0000-000000000000/providers/Microsoft.DocumentDB/locations/westus/operationsStatus/0799fef5-7a28-4dce-8394-e22c60bb6a0e?api-version=2023-04-15
@@ -1024,7 +682,6 @@
       - AZURECLI/2.49.0 azsdk-python-mgmt-cosmosdb/9.2.0 Python/3.10.11 (Windows-10-10.0.22621-SP0)
     method: GET
     uri: https://management.azure.com/subscriptions/00000000-0000-0000-0000-000000000000/providers/Microsoft.DocumentDB/locations/westus/operationsStatus/0799fef5-7a28-4dce-8394-e22c60bb6a0e?api-version=2023-04-15
->>>>>>> 5307e359
   response:
     body:
       string: '{"status":"Succeeded"}'
@@ -1036,11 +693,7 @@
       content-type:
       - application/json
       date:
-<<<<<<< HEAD
-      - Mon, 13 Mar 2023 16:49:13 GMT
-=======
       - Thu, 08 Jun 2023 17:33:19 GMT
->>>>>>> 5307e359
       pragma:
       - no-cache
       server:
@@ -1072,21 +725,12 @@
       ParameterSetName:
       - -g -a -n
       User-Agent:
-<<<<<<< HEAD
-      - AZURECLI/2.46.0 azsdk-python-mgmt-cosmosdb/9.0.0 Python/3.10.10 (Linux-5.15.0-1033-azure-x86_64-with-glibc2.31)
-        VSTS_7b238909-6802-4b65-b90d-184bca47f458_build_220_0
-=======
-      - AZURECLI/2.49.0 azsdk-python-mgmt-cosmosdb/9.2.0 Python/3.10.11 (Windows-10-10.0.22621-SP0)
->>>>>>> 5307e359
-    method: GET
-    uri: https://management.azure.com/subscriptions/00000000-0000-0000-0000-000000000000/resourceGroups/cli_test_cosmosdb_table000001/providers/Microsoft.DocumentDB/databaseAccounts/cli000003/tables/cli000002?api-version=2022-11-15
-  response:
-    body:
-<<<<<<< HEAD
-      string: '{"id":"/subscriptions/00000000-0000-0000-0000-000000000000/resourceGroups/cli_test_cosmosdb_table000001/providers/Microsoft.DocumentDB/databaseAccounts/cli000003/tables/cli000002","type":"Microsoft.DocumentDB/databaseAccounts/tables","name":"cli000002","properties":{"resource":{"id":"cli000002","_rid":"e-tTAJR9KGg=","_etag":"\"00000000-0000-0000-55cb-b0a13c0701d9\"","_ts":1678726131}}}'
-=======
+      - AZURECLI/2.49.0 azsdk-python-mgmt-cosmosdb/9.2.0 Python/3.10.11 (Windows-10-10.0.22621-SP0)
+    method: GET
+    uri: https://management.azure.com/subscriptions/00000000-0000-0000-0000-000000000000/resourceGroups/cli_test_cosmosdb_table000001/providers/Microsoft.DocumentDB/databaseAccounts/cli000003/tables/cli000002?api-version=2023-04-15
+  response:
+    body:
       string: '{"id":"/subscriptions/00000000-0000-0000-0000-000000000000/resourceGroups/cli_test_cosmosdb_table000001/providers/Microsoft.DocumentDB/databaseAccounts/cli000003/tables/cli000002","type":"Microsoft.DocumentDB/databaseAccounts/tables","name":"cli000002","properties":{"resource":{"id":"cli000002","_rid":"e10nALocYEY=","_etag":"\"00000000-0000-0000-9a2f-438d280701d9\"","_ts":1686245577}}}'
->>>>>>> 5307e359
     headers:
       cache-control:
       - no-store, no-cache
@@ -1095,11 +739,7 @@
       content-type:
       - application/json
       date:
-<<<<<<< HEAD
-      - Mon, 13 Mar 2023 16:49:13 GMT
-=======
       - Thu, 08 Jun 2023 17:33:19 GMT
->>>>>>> 5307e359
       pragma:
       - no-cache
       server:
@@ -1131,21 +771,12 @@
       ParameterSetName:
       - -g -a -n
       User-Agent:
-<<<<<<< HEAD
-      - AZURECLI/2.46.0 azsdk-python-mgmt-cosmosdb/9.0.0 Python/3.10.10 (Linux-5.15.0-1033-azure-x86_64-with-glibc2.31)
-        VSTS_7b238909-6802-4b65-b90d-184bca47f458_build_220_0
-=======
-      - AZURECLI/2.49.0 azsdk-python-mgmt-cosmosdb/9.2.0 Python/3.10.11 (Windows-10-10.0.22621-SP0)
->>>>>>> 5307e359
-    method: GET
-    uri: https://management.azure.com/subscriptions/00000000-0000-0000-0000-000000000000/resourceGroups/cli_test_cosmosdb_table000001/providers/Microsoft.DocumentDB/databaseAccounts/cli000003/tables/cli000002?api-version=2022-11-15
-  response:
-    body:
-<<<<<<< HEAD
-      string: '{"id":"/subscriptions/00000000-0000-0000-0000-000000000000/resourceGroups/cli_test_cosmosdb_table000001/providers/Microsoft.DocumentDB/databaseAccounts/cli000003/tables/cli000002","type":"Microsoft.DocumentDB/databaseAccounts/tables","name":"cli000002","properties":{"resource":{"id":"cli000002","_rid":"e-tTAJR9KGg=","_etag":"\"00000000-0000-0000-55cb-b0a13c0701d9\"","_ts":1678726131}}}'
-=======
+      - AZURECLI/2.49.0 azsdk-python-mgmt-cosmosdb/9.2.0 Python/3.10.11 (Windows-10-10.0.22621-SP0)
+    method: GET
+    uri: https://management.azure.com/subscriptions/00000000-0000-0000-0000-000000000000/resourceGroups/cli_test_cosmosdb_table000001/providers/Microsoft.DocumentDB/databaseAccounts/cli000003/tables/cli000002?api-version=2023-04-15
+  response:
+    body:
       string: '{"id":"/subscriptions/00000000-0000-0000-0000-000000000000/resourceGroups/cli_test_cosmosdb_table000001/providers/Microsoft.DocumentDB/databaseAccounts/cli000003/tables/cli000002","type":"Microsoft.DocumentDB/databaseAccounts/tables","name":"cli000002","properties":{"resource":{"id":"cli000002","_rid":"e10nALocYEY=","_etag":"\"00000000-0000-0000-9a2f-438d280701d9\"","_ts":1686245577}}}'
->>>>>>> 5307e359
     headers:
       cache-control:
       - no-store, no-cache
@@ -1154,17 +785,17 @@
       content-type:
       - application/json
       date:
-<<<<<<< HEAD
-      - Mon, 13 Mar 2023 16:49:14 GMT
-=======
       - Thu, 08 Jun 2023 17:33:20 GMT
->>>>>>> 5307e359
-      pragma:
-      - no-cache
-      server:
-      - Microsoft-HTTPAPI/2.0
-      strict-transport-security:
-      - max-age=31536000; includeSubDomains
+      pragma:
+      - no-cache
+      server:
+      - Microsoft-HTTPAPI/2.0
+      strict-transport-security:
+      - max-age=31536000; includeSubDomains
+      transfer-encoding:
+      - chunked
+      vary:
+      - Accept-Encoding
       x-content-type-options:
       - nosniff
       x-ms-gatewayversion:
@@ -1186,21 +817,12 @@
       ParameterSetName:
       - -g -a
       User-Agent:
-<<<<<<< HEAD
-      - AZURECLI/2.46.0 azsdk-python-mgmt-cosmosdb/9.0.0 Python/3.10.10 (Linux-5.15.0-1033-azure-x86_64-with-glibc2.31)
-        VSTS_7b238909-6802-4b65-b90d-184bca47f458_build_220_0
-=======
-      - AZURECLI/2.49.0 azsdk-python-mgmt-cosmosdb/9.2.0 Python/3.10.11 (Windows-10-10.0.22621-SP0)
->>>>>>> 5307e359
-    method: GET
-    uri: https://management.azure.com/subscriptions/00000000-0000-0000-0000-000000000000/resourceGroups/cli_test_cosmosdb_table000001/providers/Microsoft.DocumentDB/databaseAccounts/cli000003/tables?api-version=2022-11-15
-  response:
-    body:
-<<<<<<< HEAD
-      string: '{"value":[{"id":"/subscriptions/00000000-0000-0000-0000-000000000000/resourceGroups/cli_test_cosmosdb_table000001/providers/Microsoft.DocumentDB/databaseAccounts/cli000003/tables/cli000002","type":"Microsoft.DocumentDB/databaseAccounts/tables","name":"cli000002","properties":{"resource":{"id":"cli000002","_rid":"e-tTAJR9KGg=","_etag":"\"00000000-0000-0000-55cb-b0a13c0701d9\"","_ts":1678726131}}}]}'
-=======
+      - AZURECLI/2.49.0 azsdk-python-mgmt-cosmosdb/9.2.0 Python/3.10.11 (Windows-10-10.0.22621-SP0)
+    method: GET
+    uri: https://management.azure.com/subscriptions/00000000-0000-0000-0000-000000000000/resourceGroups/cli_test_cosmosdb_table000001/providers/Microsoft.DocumentDB/databaseAccounts/cli000003/tables?api-version=2023-04-15
+  response:
+    body:
       string: '{"value":[{"id":"/subscriptions/00000000-0000-0000-0000-000000000000/resourceGroups/cli_test_cosmosdb_table000001/providers/Microsoft.DocumentDB/databaseAccounts/cli000003/tables/cli000002","type":"Microsoft.DocumentDB/databaseAccounts/tables","name":"cli000002","properties":{"resource":{"id":"cli000002","_rid":"e10nALocYEY=","_etag":"\"00000000-0000-0000-9a2f-438d280701d9\"","_ts":1686245577}}}]}'
->>>>>>> 5307e359
     headers:
       cache-control:
       - no-store, no-cache
@@ -1209,11 +831,7 @@
       content-type:
       - application/json
       date:
-<<<<<<< HEAD
-      - Mon, 13 Mar 2023 16:49:14 GMT
-=======
       - Thu, 08 Jun 2023 17:33:21 GMT
->>>>>>> 5307e359
       pragma:
       - no-cache
       server:
@@ -1245,21 +863,12 @@
       ParameterSetName:
       - -g -a -n
       User-Agent:
-<<<<<<< HEAD
-      - AZURECLI/2.46.0 azsdk-python-mgmt-cosmosdb/9.0.0 Python/3.10.10 (Linux-5.15.0-1033-azure-x86_64-with-glibc2.31)
-        VSTS_7b238909-6802-4b65-b90d-184bca47f458_build_220_0
-=======
-      - AZURECLI/2.49.0 azsdk-python-mgmt-cosmosdb/9.2.0 Python/3.10.11 (Windows-10-10.0.22621-SP0)
->>>>>>> 5307e359
-    method: GET
-    uri: https://management.azure.com/subscriptions/00000000-0000-0000-0000-000000000000/resourceGroups/cli_test_cosmosdb_table000001/providers/Microsoft.DocumentDB/databaseAccounts/cli000003/tables/cli000002?api-version=2022-11-15
-  response:
-    body:
-<<<<<<< HEAD
-      string: '{"id":"/subscriptions/00000000-0000-0000-0000-000000000000/resourceGroups/cli_test_cosmosdb_table000001/providers/Microsoft.DocumentDB/databaseAccounts/cli000003/tables/cli000002","type":"Microsoft.DocumentDB/databaseAccounts/tables","name":"cli000002","properties":{"resource":{"id":"cli000002","_rid":"e-tTAJR9KGg=","_etag":"\"00000000-0000-0000-55cb-b0a13c0701d9\"","_ts":1678726131}}}'
-=======
+      - AZURECLI/2.49.0 azsdk-python-mgmt-cosmosdb/9.2.0 Python/3.10.11 (Windows-10-10.0.22621-SP0)
+    method: GET
+    uri: https://management.azure.com/subscriptions/00000000-0000-0000-0000-000000000000/resourceGroups/cli_test_cosmosdb_table000001/providers/Microsoft.DocumentDB/databaseAccounts/cli000003/tables/cli000002?api-version=2023-04-15
+  response:
+    body:
       string: '{"id":"/subscriptions/00000000-0000-0000-0000-000000000000/resourceGroups/cli_test_cosmosdb_table000001/providers/Microsoft.DocumentDB/databaseAccounts/cli000003/tables/cli000002","type":"Microsoft.DocumentDB/databaseAccounts/tables","name":"cli000002","properties":{"resource":{"id":"cli000002","_rid":"e10nALocYEY=","_etag":"\"00000000-0000-0000-9a2f-438d280701d9\"","_ts":1686245577}}}'
->>>>>>> 5307e359
     headers:
       cache-control:
       - no-store, no-cache
@@ -1268,11 +877,7 @@
       content-type:
       - application/json
       date:
-<<<<<<< HEAD
-      - Mon, 13 Mar 2023 16:49:15 GMT
-=======
       - Thu, 08 Jun 2023 17:33:21 GMT
->>>>>>> 5307e359
       pragma:
       - no-cache
       server:
@@ -1306,24 +911,15 @@
       ParameterSetName:
       - -g -a -n --yes
       User-Agent:
-<<<<<<< HEAD
-      - AZURECLI/2.46.0 azsdk-python-mgmt-cosmosdb/9.0.0 Python/3.10.10 (Linux-5.15.0-1033-azure-x86_64-with-glibc2.31)
-        VSTS_7b238909-6802-4b65-b90d-184bca47f458_build_220_0
-=======
-      - AZURECLI/2.49.0 azsdk-python-mgmt-cosmosdb/9.2.0 Python/3.10.11 (Windows-10-10.0.22621-SP0)
->>>>>>> 5307e359
+      - AZURECLI/2.49.0 azsdk-python-mgmt-cosmosdb/9.2.0 Python/3.10.11 (Windows-10-10.0.22621-SP0)
     method: DELETE
-    uri: https://management.azure.com/subscriptions/00000000-0000-0000-0000-000000000000/resourceGroups/cli_test_cosmosdb_table000001/providers/Microsoft.DocumentDB/databaseAccounts/cli000003/tables/cli000002?api-version=2022-11-15
+    uri: https://management.azure.com/subscriptions/00000000-0000-0000-0000-000000000000/resourceGroups/cli_test_cosmosdb_table000001/providers/Microsoft.DocumentDB/databaseAccounts/cli000003/tables/cli000002?api-version=2023-04-15
   response:
     body:
       string: '{"status":"Enqueued"}'
     headers:
       azure-asyncoperation:
-<<<<<<< HEAD
-      - https://management.azure.com/subscriptions/00000000-0000-0000-0000-000000000000/providers/Microsoft.DocumentDB/locations/westus/operationsStatus/169baa68-9338-4a06-a58d-137f93b98ca7?api-version=2022-11-15
-=======
       - https://management.azure.com/subscriptions/00000000-0000-0000-0000-000000000000/providers/Microsoft.DocumentDB/locations/westus/operationsStatus/2693c38c-6c33-42a0-8deb-d8a755d1eb9f?api-version=2023-04-15
->>>>>>> 5307e359
       cache-control:
       - no-store, no-cache
       content-length:
@@ -1331,15 +927,9 @@
       content-type:
       - application/json
       date:
-<<<<<<< HEAD
-      - Mon, 13 Mar 2023 16:49:16 GMT
-      location:
-      - https://management.azure.com/subscriptions/00000000-0000-0000-0000-000000000000/resourceGroups/cli_test_cosmosdb_table000001/providers/Microsoft.DocumentDB/databaseAccounts/cli000003/tables/cli000002/operationResults/169baa68-9338-4a06-a58d-137f93b98ca7?api-version=2022-11-15
-=======
       - Thu, 08 Jun 2023 17:33:23 GMT
       location:
       - https://management.azure.com/subscriptions/00000000-0000-0000-0000-000000000000/resourceGroups/cli_test_cosmosdb_table000001/providers/Microsoft.DocumentDB/databaseAccounts/cli000003/tables/cli000002/operationResults/2693c38c-6c33-42a0-8deb-d8a755d1eb9f?api-version=2023-04-15
->>>>>>> 5307e359
       pragma:
       - no-cache
       server:
@@ -1351,7 +941,7 @@
       x-ms-gatewayversion:
       - version=2.14.0
       x-ms-ratelimit-remaining-subscription-deletes:
-      - '14997'
+      - '14999'
     status:
       code: 202
       message: Accepted
@@ -1369,12 +959,6 @@
       ParameterSetName:
       - -g -a -n --yes
       User-Agent:
-<<<<<<< HEAD
-      - AZURECLI/2.46.0 azsdk-python-mgmt-cosmosdb/9.0.0 Python/3.10.10 (Linux-5.15.0-1033-azure-x86_64-with-glibc2.31)
-        VSTS_7b238909-6802-4b65-b90d-184bca47f458_build_220_0
-    method: GET
-    uri: https://management.azure.com/subscriptions/00000000-0000-0000-0000-000000000000/providers/Microsoft.DocumentDB/locations/westus/operationsStatus/169baa68-9338-4a06-a58d-137f93b98ca7?api-version=2022-11-15
-=======
       - AZURECLI/2.49.0 azsdk-python-mgmt-cosmosdb/9.2.0 Python/3.10.11 (Windows-10-10.0.22621-SP0)
     method: GET
     uri: https://management.azure.com/subscriptions/00000000-0000-0000-0000-000000000000/providers/Microsoft.DocumentDB/locations/westus/operationsStatus/2693c38c-6c33-42a0-8deb-d8a755d1eb9f?api-version=2023-04-15
@@ -1424,7 +1008,6 @@
       - AZURECLI/2.49.0 azsdk-python-mgmt-cosmosdb/9.2.0 Python/3.10.11 (Windows-10-10.0.22621-SP0)
     method: GET
     uri: https://management.azure.com/subscriptions/00000000-0000-0000-0000-000000000000/providers/Microsoft.DocumentDB/locations/westus/operationsStatus/2693c38c-6c33-42a0-8deb-d8a755d1eb9f?api-version=2023-04-15
->>>>>>> 5307e359
   response:
     body:
       string: '{"status":"Succeeded"}'
@@ -1436,11 +1019,7 @@
       content-type:
       - application/json
       date:
-<<<<<<< HEAD
-      - Mon, 13 Mar 2023 16:49:46 GMT
-=======
       - Thu, 08 Jun 2023 17:33:52 GMT
->>>>>>> 5307e359
       pragma:
       - no-cache
       server:
@@ -1472,14 +1051,9 @@
       ParameterSetName:
       - -g -a
       User-Agent:
-<<<<<<< HEAD
-      - AZURECLI/2.46.0 azsdk-python-mgmt-cosmosdb/9.0.0 Python/3.10.10 (Linux-5.15.0-1033-azure-x86_64-with-glibc2.31)
-        VSTS_7b238909-6802-4b65-b90d-184bca47f458_build_220_0
-=======
-      - AZURECLI/2.49.0 azsdk-python-mgmt-cosmosdb/9.2.0 Python/3.10.11 (Windows-10-10.0.22621-SP0)
->>>>>>> 5307e359
-    method: GET
-    uri: https://management.azure.com/subscriptions/00000000-0000-0000-0000-000000000000/resourceGroups/cli_test_cosmosdb_table000001/providers/Microsoft.DocumentDB/databaseAccounts/cli000003/tables?api-version=2022-11-15
+      - AZURECLI/2.49.0 azsdk-python-mgmt-cosmosdb/9.2.0 Python/3.10.11 (Windows-10-10.0.22621-SP0)
+    method: GET
+    uri: https://management.azure.com/subscriptions/00000000-0000-0000-0000-000000000000/resourceGroups/cli_test_cosmosdb_table000001/providers/Microsoft.DocumentDB/databaseAccounts/cli000003/tables?api-version=2023-04-15
   response:
     body:
       string: '{"value":[]}'
@@ -1491,11 +1065,7 @@
       content-type:
       - application/json
       date:
-<<<<<<< HEAD
-      - Mon, 13 Mar 2023 16:49:46 GMT
-=======
       - Thu, 08 Jun 2023 17:33:53 GMT
->>>>>>> 5307e359
       pragma:
       - no-cache
       server:
