# --------------------------------------------------------------------------------------------
# Copyright (c) Microsoft Corporation. All rights reserved.
# Licensed under the MIT License. See License.txt in the project root for license information.
# --------------------------------------------------------------------------------------------

# pylint: disable=unused-argument, line-too-long
from datetime import datetime
from knack.log import get_logger
from knack.util import CLIError
<<<<<<< HEAD
from azure.cli.core.util import user_confirmation
=======
from knack.prompting import prompt_y_n, NoTTYException
>>>>>>> fcae0900

logger = get_logger(__name__)
# pylint: disable=raise-missing-from


# Common functions used by other providers
def flexible_server_update_get(client, resource_group_name, server_name):
    return client.get(resource_group_name, server_name)


def flexible_server_stop(cmd, client, resource_group_name=None, server_name=None):
    logger.warning("Server will be automatically started after 7 days "
                   "if you do not perform a manual start operation")
    return client.begin_stop(resource_group_name, server_name)


def flexible_server_update_set(client, resource_group_name, server_name, parameters):
    return client.begin_update(resource_group_name, server_name, parameters)


def server_list_custom_func(client, resource_group_name=None):
    if resource_group_name:
        return client.list_by_resource_group(resource_group_name)
    return client.list()


def firewall_rule_create_func(client, resource_group_name, server_name, firewall_rule_name=None, start_ip_address=None, end_ip_address=None):

    if end_ip_address is None and start_ip_address is not None:
        end_ip_address = start_ip_address
        logger.warning('Configuring server firewall rule to accept connections from \'%s\'...', start_ip_address)

    if firewall_rule_name is None:
        now = datetime.now()
        firewall_rule_name = 'FirewallIPAddress_{}-{}-{}_{}-{}-{}'.format(now.year, now.month, now.day, now.hour, now.minute,
                                                                          now.second)
        if start_ip_address == '0.0.0.0' and end_ip_address == '0.0.0.0':
            logger.warning('Configuring server firewall rule, \'azure-access\', to accept connections from all '
                           'Azure resources...')
            firewall_rule_name = 'AllowAllAzureServicesAndResourcesWithinAzureIps_{}-{}-{}_{}-{}-{}'.format(now.year, now.month,
                                                                                                            now.day, now.hour,
                                                                                                            now.minute,
                                                                                                            now.second)
        else:
            if start_ip_address == '0.0.0.0' and end_ip_address == '255.255.255.255':
                firewall_rule_name = 'AllowAll_{}-{}-{}_{}-{}-{}'.format(now.year, now.month, now.day,
                                                                         now.hour, now.minute, now.second)
            logger.warning('Configuring server firewall rule to accept connections from \'%s\' to \'%s\'...', start_ip_address,
                           end_ip_address)

    parameters = {
        'name': firewall_rule_name,
        'start_ip_address': start_ip_address,
        'end_ip_address': end_ip_address
    }

    return client.begin_create_or_update(
        resource_group_name,
        server_name,
        firewall_rule_name,
        parameters)


def firewall_rule_delete_func(client, resource_group_name, server_name, firewall_rule_name, yes=None):
    result = None
    if not yes:
        user_confirmation(
            "Are you sure you want to delete the firewall-rule '{0}' in server '{1}', resource group '{2}'".format(
                firewall_rule_name, server_name, resource_group_name))
    try:
        result = client.begin_delete(resource_group_name, server_name, firewall_rule_name)
    except Exception as ex:  # pylint: disable=broad-except
        logger.error(ex)
    return result


def flexible_firewall_rule_custom_getter(client, resource_group_name, server_name, firewall_rule_name):
    return client.get(resource_group_name, server_name, firewall_rule_name)


def flexible_firewall_rule_custom_setter(client, resource_group_name, server_name, firewall_rule_name, parameters):
    return client.begin_create_or_update(
        resource_group_name,
        server_name,
        firewall_rule_name,
        parameters)


def flexible_firewall_rule_update_custom_func(instance, start_ip_address=None, end_ip_address=None):
    if start_ip_address is not None:
        instance.start_ip_address = start_ip_address
    if end_ip_address is not None:
        instance.end_ip_address = end_ip_address
    return instance


def database_delete_func(client, resource_group_name=None, server_name=None, database_name=None, yes=None):
    result = None
    if resource_group_name is None or server_name is None or database_name is None:
        raise CLIError("Incorrect Usage : Deleting a database needs resource-group, server-name and database-name."
                       "If your parameter persistence is turned ON, make sure these three parameters exist in "
                       "persistent parameters using \'az config param-persist show\'. "
                       "If your parameter persistence is turned OFF, consider passing them explicitly.")
    if not yes:
        user_confirmation(
            "Are you sure you want to delete the server '{0}' in resource group '{1}'".format(server_name,
<<<<<<< HEAD
                                                                                              resource_group_name), yes=yes)
=======
                                                                                              resource_group_name),
            yes=yes)
    if confirm:
        try:
            result = client.begin_delete(resource_group_name, server_name, database_name)
        except Exception as ex:  # pylint: disable=broad-except
            logger.error(ex)
    return result


def user_confirmation(message, yes=False):
    if yes:
        return True

>>>>>>> fcae0900
    try:
        result = client.begin_delete(resource_group_name, server_name, database_name)
    except Exception as ex:  # pylint: disable=broad-except
        logger.error(ex)
    return result<|MERGE_RESOLUTION|>--- conflicted
+++ resolved
@@ -7,11 +7,8 @@
 from datetime import datetime
 from knack.log import get_logger
 from knack.util import CLIError
-<<<<<<< HEAD
 from azure.cli.core.util import user_confirmation
-=======
-from knack.prompting import prompt_y_n, NoTTYException
->>>>>>> fcae0900
+
 
 logger = get_logger(__name__)
 # pylint: disable=raise-missing-from
@@ -118,24 +115,8 @@
     if not yes:
         user_confirmation(
             "Are you sure you want to delete the server '{0}' in resource group '{1}'".format(server_name,
-<<<<<<< HEAD
                                                                                               resource_group_name), yes=yes)
-=======
-                                                                                              resource_group_name),
-            yes=yes)
-    if confirm:
-        try:
-            result = client.begin_delete(resource_group_name, server_name, database_name)
-        except Exception as ex:  # pylint: disable=broad-except
-            logger.error(ex)
-    return result
 
-
-def user_confirmation(message, yes=False):
-    if yes:
-        return True
-
->>>>>>> fcae0900
     try:
         result = client.begin_delete(resource_group_name, server_name, database_name)
     except Exception as ex:  # pylint: disable=broad-except
