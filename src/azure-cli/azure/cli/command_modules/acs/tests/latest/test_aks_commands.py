# --------------------------------------------------------------------------------------------
# Copyright (c) Microsoft Corporation. All rights reserved.
# Licensed under the MIT License. See License.txt in the project root for license information.
# --------------------------------------------------------------------------------------------

import os
import tempfile
import unittest

from knack.util import CLIError

from azure.cli.testsdk import (
    ResourceGroupPreparer, RoleBasedServicePrincipalPreparer, ScenarioTest, live_only)
from azure_devtools.scenario_tests import AllowLargeResponse
from azure.cli.testsdk.checkers import (StringContainCheck, StringContainCheckIgnoreCase)
from azure.cli.command_modules.acs._format import version_to_tuple

# flake8: noqa


class AzureKubernetesServiceScenarioTest(ScenarioTest):

    @AllowLargeResponse()
    @ResourceGroupPreparer(random_name_length=17, name_prefix='clitest', location='westus2')
    @RoleBasedServicePrincipalPreparer()
    def test_aks_create_default_service(self, resource_group, resource_group_location, sp_name, sp_password):
        # reset the count so in replay mode the random names will start with 0
        self.test_resources_count = 0
        # kwargs for string formatting
        aks_name = self.create_random_name('cliakstest', 16)
        tags = "key1=value1"
        nodepool_labels = "label1=value1 label2=value2"
        self.kwargs.update({
            'resource_group': resource_group,
            'name': aks_name,
            'dns_name_prefix': self.create_random_name('cliaksdns', 16),
            'ssh_key_value': self.generate_ssh_keys().replace('\\', '\\\\'),
            'location': resource_group_location,
            'service_principal': sp_name,
            'client_secret': sp_password,
            'tags': tags,
            'nodepool_labels': nodepool_labels,
            'resource_type': 'Microsoft.ContainerService/ManagedClusters'
        })

        # create
        create_cmd = 'aks create --resource-group={resource_group} --name={name} --location={location} ' \
                     '--dns-name-prefix={dns_name_prefix} --node-count=1 --ssh-key-value={ssh_key_value} ' \
                     '--service-principal={service_principal} --client-secret={client_secret} --tags {tags} ' \
                     '--nodepool-labels {nodepool_labels}'
        self.cmd(create_cmd, checks=[
            self.exists('fqdn'),
            self.exists('nodeResourceGroup'),
            self.check('provisioningState', 'Succeeded'),
            self.check('tags.key1', 'value1')
        ])

        # list
        self.cmd('aks list -g {resource_group}', checks=[
            self.check('[0].type', '{resource_type}'),
            StringContainCheck(aks_name),
            StringContainCheck(resource_group)
        ])

        # list in tabular format
        self.cmd('aks list -g {resource_group} -o table', checks=[
            StringContainCheck(aks_name),
            StringContainCheck(resource_group)
        ])

        # show
        self.cmd('aks show -g {resource_group} -n {name}', checks=[
            self.check('type', '{resource_type}'),
            self.check('name', '{name}'),
            self.exists('nodeResourceGroup'),
            self.check('resourceGroup', '{resource_group}'),
            self.check('agentPoolProfiles[0].count', 1),
            self.check('agentPoolProfiles[0].osType', 'Linux'),
            self.check('agentPoolProfiles[0].vmSize', 'Standard_DS2_v2'),
            self.check('dnsPrefix', '{dns_name_prefix}'),
            self.check('agentPoolProfiles[0].nodeLabels.label1','value1'),
            self.check('agentPoolProfiles[0].nodeLabels.label2','value2'),
            self.exists('kubernetesVersion')
        ])

        # get-credentials
        fd, temp_path = tempfile.mkstemp()
        self.kwargs.update({'file': temp_path})
        try:
            self.cmd('aks get-credentials -g {resource_group} -n {name} --file "{file}"')
            self.assertGreater(os.path.getsize(temp_path), 0)
        finally:
            os.close(fd)
            os.remove(temp_path)

        # get-credentials to stdout
        self.cmd('aks get-credentials -g {resource_group} -n {name} -f -')

        # scale up
        self.cmd('aks scale -g {resource_group} -n {name} --node-count 3', checks=[
            self.check('agentPoolProfiles[0].count', 3)
        ])

        # show again
        self.cmd('aks show -g {resource_group} -n {name}', checks=[
            self.check('agentPoolProfiles[0].count', 3)
        ])

        # delete
        self.cmd('aks delete -g {resource_group} -n {name} --yes --no-wait', checks=[self.is_empty()])

    # TODO: Remove when issue #9392 is addressed.
    @live_only()
    @ResourceGroupPreparer(random_name_length=17, name_prefix='clitest', location='westus2')
    @RoleBasedServicePrincipalPreparer()
    def test_aks_create_service_no_wait(self, resource_group, resource_group_location, sp_name, sp_password):
        # reset the count so in replay mode the random names will start with 0
        self.test_resources_count = 0

        create_version, upgrade_version = self._get_versions(resource_group_location)
        # kwargs for string formatting
        self.kwargs.update({
            'resource_group': resource_group,
            'name': self.create_random_name('cliakstest', 16),
            'dns_name_prefix': self.create_random_name('cliaksdns', 16),
            'ssh_key_value': self.generate_ssh_keys().replace('\\', '\\\\'),
            'location': resource_group_location,
            'service_principal': sp_name,
            'client_secret': sp_password,
            'k8s_version': create_version,
            'vm_size': 'Standard_DS2_v2'
        })

        # create --no-wait
        create_cmd = 'aks create -g {resource_group} -n {name} -p {dns_name_prefix} --ssh-key-value {ssh_key_value} ' \
                     '-l {location} --service-principal {service_principal} --client-secret {client_secret} -k {k8s_version} ' \
                     '--node-vm-size {vm_size} ' \
                     '--tags scenario_test -c 1 --no-wait'
        self.cmd(create_cmd, checks=[self.is_empty()])

        # wait
        self.cmd('aks wait -g {resource_group} -n {name} --created', checks=[self.is_empty()])

        # show
        self.cmd('aks show -g {resource_group} -n {name}', checks=[
            self.check('name', '{name}'),
            self.check('resourceGroup', '{resource_group}'),
            self.check('agentPoolProfiles[0].count', 1),
            self.check('agentPoolProfiles[0].vmSize', 'Standard_DS2_v2'),
            self.check('dnsPrefix', '{dns_name_prefix}'),
            self.check('provisioningState', 'Succeeded'),
            self.check('addonProfiles', None)
        ])

        # show k8s versions
        self.cmd('aks get-versions -l {location}', checks=[
            self.exists('orchestrators[*].orchestratorVersion')
        ])

        # show k8s versions in table format
        self.cmd('aks get-versions -l {location} -o table', checks=[
            StringContainCheck(self.kwargs['k8s_version'])
        ])

        # get versions for upgrade
        self.cmd('aks get-upgrades -g {resource_group} -n {name}', checks=[
            self.exists('id'),
            self.check('resourceGroup', '{resource_group}'),
            self.check('controlPlaneProfile.kubernetesVersion', '{k8s_version}'),
            self.check('controlPlaneProfile.osType', 'Linux'),
            self.exists('controlPlaneProfile.upgrades'),
            self.check('type', 'Microsoft.ContainerService/managedClusters/upgradeprofiles')
        ])

        # get versions for upgrade in table format
        self.cmd('aks get-upgrades -g {resource_group} -n {name} --output table', checks=[
            StringContainCheck('Upgrades'),
            StringContainCheck(upgrade_version)
        ])

        # enable http application routing addon
        self.cmd('aks enable-addons -g {resource_group} -n {name} --addons http_application_routing', checks=[
            self.check('name', '{name}'),
            self.check('resourceGroup', '{resource_group}'),
            self.check('agentPoolProfiles[0].count', 1),
            self.check('agentPoolProfiles[0].vmSize', 'Standard_DS2_v2'),
            self.check('dnsPrefix', '{dns_name_prefix}'),
            self.check('provisioningState', 'Succeeded'),
            self.check('addonProfiles.httpApplicationRouting.enabled', True)
        ])

        # delete
        self.cmd('aks delete -g {resource_group} -n {name} --yes', checks=[self.is_empty()])

        # show again and expect failure
        self.cmd('aks show -g {resource_group} -n {name}', expect_failure=True)

    # TODO: remove when issue #9392 is addressed.
    @live_only()
    @ResourceGroupPreparer(random_name_length=17, name_prefix='clitest', location='southcentralus')
    @RoleBasedServicePrincipalPreparer()
    def test_aks_create_scale_with_custom_nodepool_name(self, resource_group, resource_group_location, sp_name, sp_password):
        create_version, _ = self._get_versions(resource_group_location)
        # kwargs for string formatting
        aks_name = self.create_random_name('cliakstest', 16)
        self.kwargs.update({
            'resource_group': resource_group,
            'name': aks_name,
            'dns_name_prefix': self.create_random_name('cliaksdns', 16),
            'ssh_key_value': self.generate_ssh_keys().replace('\\', '\\\\'),
            'location': resource_group_location,
            'service_principal': 'http://' + sp_name,
            'client_secret': sp_password,
            'k8s_version': create_version,
            'nodepool_name': self.create_random_name('np', 12)
        })

        # create
        create_cmd = 'aks create -g {resource_group} -n {name} -p {dns_name_prefix} --nodepool-name {nodepool_name} ' \
                     '-l {location} --service-principal {service_principal} --client-secret {client_secret} -k {k8s_version} ' \
                     '--ssh-key-value {ssh_key_value} --tags scenario_test -c 1'
        self.cmd(create_cmd, checks=[
            self.exists('fqdn'),
            self.exists('nodeResourceGroup'),
            self.check('provisioningState', 'Succeeded')
        ])

        # list
        self.cmd('aks list -g {resource_group}', checks=[
            StringContainCheck(aks_name),
            StringContainCheck(resource_group)
        ])

        # show
        self.cmd('aks show -g {resource_group} -n {name}', checks=[
            self.check('name', '{name}'),
            self.check('resourceGroup', '{resource_group}'),
            self.check('agentPoolProfiles[0].count', 1),
            self.check('agentPoolProfiles[0].osType', 'Linux'),
            self.check('agentPoolProfiles[0].name', '{nodepool_name}'),
            self.check('dnsPrefix', '{dns_name_prefix}'),
            self.check('provisioningState', 'Succeeded'),
            self.check('addonProfiles', None)
        ])

        # scale up
        self.cmd('aks scale -g {resource_group} -n {name} --nodepool-name {nodepool_name} --node-count 3', checks=[
            self.check('agentPoolProfiles[0].count', 3)
        ])

        # show again
        self.cmd('aks show -g {resource_group} -n {name}', checks=[
            self.check('agentPoolProfiles[0].count', 3)
        ])

        # delete
        self.cmd('aks delete -g {resource_group} -n {name} --yes', checks=[self.is_empty()])

        # show again and expect failure
        self.cmd('aks show -g {resource_group} -n {name}', expect_failure=True)

    @ResourceGroupPreparer(random_name_length=17, name_prefix='clitest', location='eastus')
    @RoleBasedServicePrincipalPreparer()
    def test_aks_bad_inputs(self, resource_group, resource_group_location, sp_name, sp_password):
        # kwargs for string formatting
        self.kwargs.update({
            'resource_group': resource_group,
            'name': self.create_random_name('cliakstest', 16),
            'dns_name_prefix': self.create_random_name('cliaksdns', 16),
            'ssh_key_value': self.generate_ssh_keys().replace('\\', '\\\\'),
        })

        # create with --max-pods set too small
        create_cmd = 'aks create -g {resource_group} -n {name} -p {dns_name_prefix} --ssh-key-value {ssh_key_value} ' \
                     '--max-pods 3'
        with self.assertRaises(CLIError) as err:
            self.cmd(create_cmd)
        self.assertIn('--max-pods', str(err.exception))

    # TODO: Remove when issue #9392 is addressed.
    @live_only()
    @AllowLargeResponse(8192)
    @ResourceGroupPreparer(random_name_length=17, name_prefix='clitest', location='westus2')
    @RoleBasedServicePrincipalPreparer()
    def test_aks_create_default_service_without_skip_role_assignment(self, resource_group, resource_group_location, sp_name, sp_password):
        aks_name = self.create_random_name('cliakstest', 16)
        self.kwargs.update({
            'resource_group': resource_group,
            'name': aks_name,
            'location': resource_group_location,
            'service_principal': 'http://' + sp_name,
            'client_secret': sp_password,
            'vnet_subnet_id': self.generate_vnet_subnet_id(resource_group)
        })
        # create cluster without skip_role_assignment
        create_cmd = 'aks create --resource-group={resource_group} --name={name} --location={location} ' \
                     '--node-count=1 --service-principal={service_principal} ' \
                     '--client-secret={client_secret} --vnet-subnet-id={vnet_subnet_id} '\
                     '--no-ssh-key'
        self.cmd(create_cmd, checks=[
            self.check('agentPoolProfiles[0].vnetSubnetId', '{vnet_subnet_id}'),
            self.check('provisioningState', 'Succeeded')
        ])

        check_role_assignment_cmd = 'role assignment list --scope={vnet_subnet_id}'
        self.cmd(check_role_assignment_cmd, checks=[
            self.check('[0].scope', '{vnet_subnet_id}')
        ])

        # create cluster with same role assignment
        aks_name = self.create_random_name('cliakstest', 16)
        self.kwargs.update({
            'name': aks_name,
        })

        create_cmd = 'aks create --resource-group={resource_group} --name={name} --location={location} ' \
                     '--node-count=1 --service-principal={service_principal} ' \
                     '--client-secret={client_secret} --vnet-subnet-id={vnet_subnet_id} '\
                     '--no-ssh-key'
        self.cmd(create_cmd, checks=[
            self.check('agentPoolProfiles[0].vnetSubnetId', '{vnet_subnet_id}'),
            self.check('provisioningState', 'Succeeded')
        ])

    # TODO: Remove when issue #9392 is addressed.
    @live_only()
    @AllowLargeResponse(8192)
    @ResourceGroupPreparer(random_name_length=17, name_prefix='clitest', location='westus2')
    @RoleBasedServicePrincipalPreparer()
    def test_aks_create_default_service_with_skip_role_assignment(self, resource_group, resource_group_location, sp_name, sp_password):
        aks_name = self.create_random_name('cliakstest', 16)
        self.kwargs.update({
            'resource_group': resource_group,
            'name': aks_name,
            'location': resource_group_location,
            'service_principal': 'http://' + sp_name,
            'client_secret': sp_password,
            'vnet_subnet_id': self.generate_vnet_subnet_id(resource_group)
        })
        # create cluster without skip_role_assignment
        create_cmd = 'aks create --resource-group={resource_group} --name={name} --location={location} ' \
                     '--node-count=1 --service-principal={service_principal} ' \
                     '--client-secret={client_secret} --vnet-subnet-id={vnet_subnet_id} ' \
                     '--skip-subnet-role-assignment --no-ssh-key'
        self.cmd(create_cmd, checks=[
            self.check('provisioningState', 'Succeeded')
        ])

        check_role_assignment_cmd = 'role assignment list --scope={vnet_subnet_id}'
        self.cmd(check_role_assignment_cmd, checks=[
            self.is_empty()
        ])

    # TODO: Remove when issue #9392 is addressed.
    @live_only()
    @AllowLargeResponse(8192)
    @ResourceGroupPreparer(random_name_length=17, name_prefix='clitest', location='westus2')
    def test_aks_create_default_service_without_SP_and_with_role_assignment(self, resource_group, resource_group_location):
        aks_name = self.create_random_name('cliakstest', 16)
        self.kwargs.update({
            'resource_group': resource_group,
            'name': aks_name,
            'location': resource_group_location,
            'vnet_subnet_id': self.generate_vnet_subnet_id(resource_group)
        })
        # create cluster without skip_role_assignment
        create_cmd = 'aks create --resource-group={resource_group} --name={name} --location={location} ' \
                     '--node-count=1 --vnet-subnet-id={vnet_subnet_id}  --no-ssh-key'

        self.cmd(create_cmd, checks=[
            self.check('provisioningState', 'Succeeded')
        ])

        check_role_assignment_cmd = 'role assignment list --scope={vnet_subnet_id}'
        self.cmd(check_role_assignment_cmd, checks=[
            self.check('[0].scope', '{vnet_subnet_id}')
        ])

    # TODO: Remove when issue #9392 is addressed.
    @live_only()
    @ResourceGroupPreparer(random_name_length=17, name_prefix='clitest', location='westus2')
    @RoleBasedServicePrincipalPreparer()
    def test_aks_create_default_service_with_monitoring_addon(self, resource_group, resource_group_location, sp_name, sp_password):
        # kwargs for string formatting
        aks_name = self.create_random_name('cliakstest', 16)
        self.kwargs.update({
            'resource_group': resource_group,
            'name': aks_name,
            'dns_name_prefix': self.create_random_name('cliaksdns', 16),
            'ssh_key_value': self.generate_ssh_keys().replace('\\', '\\\\'),
            'location': resource_group_location,
            'service_principal': 'http://' + sp_name,
            'client_secret': sp_password,
            'resource_type': 'Microsoft.ContainerService/ManagedClusters'
        })

        # create cluster with monitoring-addon
        create_cmd = 'aks create --resource-group={resource_group} --name={name} --location={location} ' \
                     '--dns-name-prefix={dns_name_prefix} --node-count=1 --ssh-key-value={ssh_key_value} ' \
                     '--service-principal={service_principal} --client-secret={client_secret} --enable-addons monitoring'
        self.cmd(create_cmd, checks=[
            self.exists('fqdn'),
            self.exists('nodeResourceGroup'),
            self.check('provisioningState', 'Succeeded'),
            self.check('addonProfiles.omsagent.enabled', True),
            self.exists('addonProfiles.omsagent.config.logAnalyticsWorkspaceResourceID'),
            StringContainCheckIgnoreCase('Microsoft.OperationalInsights')
        ])

        # show
        self.cmd('aks show -g {resource_group} -n {name}', checks=[
            self.check('type', '{resource_type}'),
            self.check('name', '{name}'),
            self.exists('nodeResourceGroup'),
            self.check('resourceGroup', '{resource_group}'),
            self.check('agentPoolProfiles[0].count', 1),
            self.check('agentPoolProfiles[0].osType', 'Linux'),
            self.check('agentPoolProfiles[0].vmSize', 'Standard_DS2_v2'),
            self.check('dnsPrefix', '{dns_name_prefix}'),
            self.exists('kubernetesVersion'),
            self.check('addonProfiles.omsagent.enabled', True),
            self.exists('addonProfiles.omsagent.config.logAnalyticsWorkspaceResourceID'),
            StringContainCheckIgnoreCase('Microsoft.OperationalInsights'),
            StringContainCheckIgnoreCase('DefaultResourceGroup'),
            StringContainCheckIgnoreCase('DefaultWorkspace')
        ])

        # disable monitoring add-on
        self.cmd('aks disable-addons -a monitoring -g {resource_group} -n {name}', checks=[
            self.check('addonProfiles.omsagent.enabled', False),
            self.check('addonProfiles.omsagent.config', None)
        ])

        # show again
        self.cmd('aks show -g {resource_group} -n {name}', checks=[
            self.check('addonProfiles.omsagent.enabled', False),
            self.check('addonProfiles.omsagent.config', None)

        ])

        # enable monitoring add-on
        self.cmd('aks enable-addons -a monitoring -g {resource_group} -n {name}', checks=[
            self.check('addonProfiles.omsagent.enabled', True),
            self.exists('addonProfiles.omsagent.config.logAnalyticsWorkspaceResourceID'),
            StringContainCheckIgnoreCase('Microsoft.OperationalInsights'),
            StringContainCheckIgnoreCase('DefaultResourceGroup'),
            StringContainCheckIgnoreCase('DefaultWorkspace')
        ])

        # show again
        self.cmd('aks show -g {resource_group} -n {name}', checks=[
            self.check('type', '{resource_type}'),
            self.check('name', '{name}'),
            self.exists('nodeResourceGroup'),
            self.check('resourceGroup', '{resource_group}'),
            self.check('agentPoolProfiles[0].count', 1),
            self.check('agentPoolProfiles[0].osType', 'Linux'),
            self.check('agentPoolProfiles[0].vmSize', 'Standard_DS2_v2'),
            self.check('dnsPrefix', '{dns_name_prefix}'),
            self.exists('kubernetesVersion'),
            self.check('addonProfiles.omsagent.enabled', True),
            self.exists('addonProfiles.omsagent.config.logAnalyticsWorkspaceResourceID'),
            StringContainCheckIgnoreCase('Microsoft.OperationalInsights'),
            StringContainCheckIgnoreCase('DefaultResourceGroup'),
            StringContainCheckIgnoreCase('DefaultWorkspace')
        ])

        # delete
        self.cmd(
            'aks delete -g {resource_group} -n {name} --yes --no-wait', checks=[self.is_empty()])

    @AllowLargeResponse()
    @ResourceGroupPreparer(random_name_length=17, name_prefix='clitest', location='westus2')
    @RoleBasedServicePrincipalPreparer()
    def test_aks_create_blb_vmas(self, resource_group, resource_group_location, sp_name, sp_password):
        # reset the count so in replay mode the random names will start with 0
        self.test_resources_count = 0
        # kwargs for string formatting
        aks_name = self.create_random_name('cliakstest', 16)
        self.kwargs.update({
            'resource_group': resource_group,
            'name': aks_name,
            'dns_name_prefix': self.create_random_name('cliaksdns', 16),
            'ssh_key_value': self.generate_ssh_keys().replace('\\', '\\\\'),
            'location': resource_group_location,
            'service_principal': sp_name,
            'client_secret': sp_password,
            'resource_type': 'Microsoft.ContainerService/ManagedClusters'
        })

        # create
        create_cmd = 'aks create --resource-group={resource_group} --name={name} --location={location} ' \
                     '--dns-name-prefix={dns_name_prefix} --node-count=1 --ssh-key-value={ssh_key_value} ' \
                     '--service-principal={service_principal} --client-secret={client_secret} ' \
                     '--load-balancer-sku=basic --vm-set-type=availabilityset --no-wait'

        self.cmd(create_cmd, checks=[self.is_empty()])

        # wait
        self.cmd('aks wait -g {resource_group} -n {name} --created', checks=[self.is_empty()])

        # list
        self.cmd('aks list -g {resource_group}', checks=[
            self.check('[0].type', '{resource_type}'),
            StringContainCheck(aks_name),
            StringContainCheck(resource_group)
        ])

        # list in tabular format
        self.cmd('aks list -g {resource_group} -o table', checks=[
            StringContainCheck(aks_name),
            StringContainCheck(resource_group)
        ])

        # show
        self.cmd('aks show -g {resource_group} -n {name}', checks=[
            self.check('type', '{resource_type}'),
            self.check('name', '{name}'),
            self.exists('nodeResourceGroup'),
            self.check('resourceGroup', '{resource_group}'),
            self.check('agentPoolProfiles[0].count', 1),
            self.check('agentPoolProfiles[0].osType', 'Linux'),
            self.check('agentPoolProfiles[0].vmSize', 'Standard_DS2_v2'),
            self.check('agentPoolProfiles[0].type', 'AvailabilitySet'),
            self.check('dnsPrefix', '{dns_name_prefix}'),
            self.exists('kubernetesVersion'),
            self.check('networkProfile.loadBalancerSku', 'Basic'),
        ])

        # get-credentials
        fd, temp_path = tempfile.mkstemp()
        self.kwargs.update({'file': temp_path})
        try:
            self.cmd('aks get-credentials -g {resource_group} -n {name} --file "{file}"')
            self.assertGreater(os.path.getsize(temp_path), 0)
        finally:
            os.close(fd)
            os.remove(temp_path)

        #delete
        self.cmd('aks delete -g {resource_group} -n {name} --yes --no-wait', checks=[self.is_empty()])

    @AllowLargeResponse()
    @ResourceGroupPreparer(random_name_length=17, name_prefix='clitest', location='westus')
    @RoleBasedServicePrincipalPreparer()
    def test_aks_create_default_setting(self, resource_group, resource_group_location, sp_name, sp_password):
        # reset the count so in replay mode the random names will start with 0
        self.test_resources_count = 0
        # kwargs for string formatting
        aks_name = self.create_random_name('cliakstest', 16)
        self.kwargs.update({
            'resource_group': resource_group,
            'name': aks_name,
            'dns_name_prefix': self.create_random_name('cliaksdns', 16),
            'ssh_key_value': self.generate_ssh_keys().replace('\\', '\\\\'),
            'location': resource_group_location,
            'service_principal': sp_name,
            'client_secret': sp_password,
            'resource_type': 'Microsoft.ContainerService/ManagedClusters'
        })

        # create
        create_cmd = 'aks create --resource-group={resource_group} --name={name} --location={location} ' \
                     '--dns-name-prefix={dns_name_prefix} --node-count=1 --ssh-key-value={ssh_key_value} ' \
                     '--service-principal={service_principal} --client-secret={client_secret} ' \
                     '--no-wait'

        self.cmd(create_cmd, checks=[self.is_empty()])

        # wait
        self.cmd('aks wait -g {resource_group} -n {name} --created', checks=[self.is_empty()])

        # list
        self.cmd('aks list -g {resource_group}', checks=[
            self.check('[0].type', '{resource_type}'),
            StringContainCheck(aks_name),
            StringContainCheck(resource_group)
        ])

        # list in tabular format
        self.cmd('aks list -g {resource_group} -o table', checks=[
            StringContainCheck(aks_name),
            StringContainCheck(resource_group)
        ])

        # show
        self.cmd('aks show -g {resource_group} -n {name}', checks=[
            self.check('type', '{resource_type}'),
            self.check('name', '{name}'),
            self.exists('nodeResourceGroup'),
            self.check('resourceGroup', '{resource_group}'),
            self.check('agentPoolProfiles[0].count', 1),
            self.check('agentPoolProfiles[0].osType', 'Linux'),
            self.check('agentPoolProfiles[0].vmSize', 'Standard_DS2_v2'),
            self.check('agentPoolProfiles[0].type', 'VirtualMachineScaleSets'),
            self.check('dnsPrefix', '{dns_name_prefix}'),
            self.exists('kubernetesVersion'),
            self.check('networkProfile.loadBalancerSku', 'Standard'),
            self.check('networkProfile.loadBalancerProfile.managedOutboundIps.count', 1),
            self.exists('networkProfile.loadBalancerProfile.effectiveOutboundIps')
        ])

        # get-credentials
        fd, temp_path = tempfile.mkstemp()
        self.kwargs.update({'file': temp_path})
        try:
            self.cmd('aks get-credentials -g {resource_group} -n {name} --file "{file}"')
        finally:
            os.close(fd)
            os.remove(temp_path)

        # get-credentials to stdout
        self.cmd('aks get-credentials -g {resource_group} -n {name} -f -')

        # get-credentials without directory in path
        temp_path = self.create_random_name('kubeconfig', 24) + '.tmp'
        self.kwargs.update({'file': temp_path})
        try:
            self.cmd('aks get-credentials -g {resource_group} -n {name} -f "{file}"')
            self.assertGreater(os.path.getsize(temp_path), 0)
        finally:
            os.remove(temp_path)

        #delete
        self.cmd('aks delete -g {resource_group} -n {name} --yes --no-wait', checks=[self.is_empty()])

    @AllowLargeResponse()
    @ResourceGroupPreparer(random_name_length=17, name_prefix='clitest', location='westus2')
    @RoleBasedServicePrincipalPreparer()
    def test_aks_create_private_cluster_then_update(self, resource_group, resource_group_location, sp_name, sp_password):
        # reset the count so in replay mode the random names will start with 0
        self.test_resources_count = 0
        # kwargs for string formatting
        aks_name = self.create_random_name('cliakstest', 16)
        self.kwargs.update({
            'resource_group': resource_group,
            'name': aks_name,
            'dns_name_prefix': self.create_random_name('cliaksdns', 16),
            'ssh_key_value': self.generate_ssh_keys().replace('\\', '\\\\'),
            'location': resource_group_location,
            'service_principal': sp_name,
            'client_secret': sp_password,
            'resource_type': 'Microsoft.ContainerService/ManagedClusters'
        })

        # create
        create_cmd = 'aks create --resource-group={resource_group} --name={name} --location={location} ' \
                     '--dns-name-prefix={dns_name_prefix} --node-count=1 --ssh-key-value={ssh_key_value} ' \
                     '--service-principal={service_principal} --client-secret={client_secret} ' \
                     '--load-balancer-sku=standard --vm-set-type=virtualmachinescalesets ' \
                     '--enable-private-cluster --no-wait'

        self.cmd(create_cmd, checks=[self.is_empty()])

        # wait
        self.cmd('aks wait -g {resource_group} -n {name} --created', checks=[self.is_empty()])

        # list
        self.cmd('aks list -g {resource_group}', checks=[
            self.check('[0].type', '{resource_type}'),
            StringContainCheck(aks_name),
            StringContainCheck(resource_group)
        ])

        # list in tabular format
        self.cmd('aks list -g {resource_group} -o table', checks=[
            StringContainCheck(aks_name),
            StringContainCheck(resource_group)
        ])

        # show
        self.cmd('aks show -g {resource_group} -n {name}', checks=[
            self.check('type', '{resource_type}'),
            self.check('name', '{name}'),
            self.exists('nodeResourceGroup'),
            self.check('resourceGroup', '{resource_group}'),
            self.check('agentPoolProfiles[0].count', 1),
            self.check('agentPoolProfiles[0].osType', 'Linux'),
            self.check('agentPoolProfiles[0].vmSize', 'Standard_DS2_v2'),
            self.check('agentPoolProfiles[0].type', 'VirtualMachineScaleSets'),
            self.check('dnsPrefix', '{dns_name_prefix}'),
            self.exists('kubernetesVersion'),
            self.check('networkProfile.loadBalancerSku', 'Standard'),
            self.check('apiServerAccessProfile.enablePrivateCluster', True),
            self.check('networkProfile.loadBalancerProfile.managedOutboundIps.count', 1),
            self.exists('networkProfile.loadBalancerProfile.effectiveOutboundIps')
        ])

        # get-credentials
        fd, temp_path = tempfile.mkstemp()
        self.kwargs.update({'file': temp_path})
        try:
            self.cmd('aks get-credentials -g {resource_group} -n {name} --file "{file}"')
            self.assertGreater(os.path.getsize(temp_path), 0)
        finally:
            os.close(fd)
            os.remove(temp_path)

        # update api-server-authorized-ip-ranges is not supported
        with self.assertRaises(CLIError) as err:
            self.cmd('aks update -g {resource_group} -n {name} --api-server-authorized-ip-ranges=1.2.3.4/32')

        # scale up
        self.cmd('aks scale -g {resource_group} -n {name} --node-count 3', checks=[
            self.check('agentPoolProfiles[0].count', 3)
        ])

        # show again
        self.cmd('aks show -g {resource_group} -n {name}', checks=[
            self.check('agentPoolProfiles[0].count', 3)
        ])

        #delete
        self.cmd('aks delete -g {resource_group} -n {name} --yes --no-wait', checks=[self.is_empty()])

    @AllowLargeResponse()
    @ResourceGroupPreparer(random_name_length=17, name_prefix='clitest', location='westus2')
    @RoleBasedServicePrincipalPreparer()
    def test_aks_create_cluster_with_apiserver_authorized_ranges_then_update(self, resource_group, resource_group_location, sp_name, sp_password):
        # reset the count so in replay mode the random names will start with 0
        self.test_resources_count = 0
        # kwargs for string formatting
        aks_name = self.create_random_name('cliakstest', 16)
        self.kwargs.update({
            'resource_group': resource_group,
            'name': aks_name,
            'dns_name_prefix': self.create_random_name('cliaksdns', 16),
            'ssh_key_value': self.generate_ssh_keys().replace('\\', '\\\\'),
            'location': resource_group_location,
            'service_principal': sp_name,
            'client_secret': sp_password,
            'resource_type': 'Microsoft.ContainerService/ManagedClusters'
        })

        # create
        create_cmd = 'aks create --resource-group={resource_group} --name={name} --location={location} ' \
                     '--dns-name-prefix={dns_name_prefix} --node-count=1 --ssh-key-value={ssh_key_value} ' \
                     '--service-principal={service_principal} --client-secret={client_secret} ' \
                     '--load-balancer-sku=standard --vm-set-type=virtualmachinescalesets ' \
                     '--api-server-authorized-ip-ranges=1.2.3.4/32 --no-wait'

        self.cmd(create_cmd, checks=[self.is_empty()])

        # wait
        self.cmd('aks wait -g {resource_group} -n {name} --created', checks=[self.is_empty()])

        # list
        self.cmd('aks list -g {resource_group}', checks=[
            self.check('[0].type', '{resource_type}'),
            StringContainCheck(aks_name),
            StringContainCheck(resource_group)
        ])

        # list in tabular format
        self.cmd('aks list -g {resource_group} -o table', checks=[
            StringContainCheck(aks_name),
            StringContainCheck(resource_group)
        ])

        # show
        self.cmd('aks show -g {resource_group} -n {name}', checks=[
            self.check('type', '{resource_type}'),
            self.check('name', '{name}'),
            self.exists('nodeResourceGroup'),
            self.check('resourceGroup', '{resource_group}'),
            self.check('agentPoolProfiles[0].count', 1),
            self.check('agentPoolProfiles[0].osType', 'Linux'),
            self.check('agentPoolProfiles[0].vmSize', 'Standard_DS2_v2'),
            self.check('agentPoolProfiles[0].type', 'VirtualMachineScaleSets'),
            self.check('dnsPrefix', '{dns_name_prefix}'),
            self.exists('kubernetesVersion'),
            self.check('networkProfile.loadBalancerSku', 'Standard'),
            self.check('apiServerAccessProfile.enablePrivateCluster', None),
            self.check('apiServerAccessProfile.authorizedIpRanges', ['1.2.3.4/32']),
            self.check('networkProfile.loadBalancerProfile.managedOutboundIps.count', 1),
            self.exists('networkProfile.loadBalancerProfile.effectiveOutboundIps')
        ])

        # get-credentials
        fd, temp_path = tempfile.mkstemp()
        self.kwargs.update({'file': temp_path})
        try:
            self.cmd('aks get-credentials -g {resource_group} -n {name} --file "{file}"')
            self.assertGreater(os.path.getsize(temp_path), 0)
        finally:
            os.close(fd)
            os.remove(temp_path)

        # update api-server-authorized-ip-ranges
        self.cmd('aks update -g {resource_group} -n {name} --api-server-authorized-ip-ranges=""', checks=[
            self.check('apiServerAccessProfile.authorizedIpRanges', None)
        ])

        # scale up
        self.cmd('aks scale -g {resource_group} -n {name} --node-count 3', checks=[
            self.check('agentPoolProfiles[0].count', 3)
        ])

        # show again
        self.cmd('aks show -g {resource_group} -n {name}', checks=[
            self.check('agentPoolProfiles[0].count', 3)
        ])

        #delete
        self.cmd('aks delete -g {resource_group} -n {name} --yes --no-wait', checks=[self.is_empty()])

    @AllowLargeResponse()
    @ResourceGroupPreparer(random_name_length=17, name_prefix='clitest', location='westus2')
    @RoleBasedServicePrincipalPreparer()
    def test_aks_create_slb_vmss_with_default_mgd_outbound_ip_then_update(self, resource_group, resource_group_location, sp_name, sp_password):
        # reset the count so in replay mode the random names will start with 0
        self.test_resources_count = 0
        # kwargs for string formatting
        aks_name = self.create_random_name('cliakstest', 16)
        self.kwargs.update({
            'resource_group': resource_group,
            'name': aks_name,
            'dns_name_prefix': self.create_random_name('cliaksdns', 16),
            'ssh_key_value': self.generate_ssh_keys().replace('\\', '\\\\'),
            'location': resource_group_location,
            'service_principal': sp_name,
            'client_secret': sp_password,
            'resource_type': 'Microsoft.ContainerService/ManagedClusters'
        })

        # create
        create_cmd = 'aks create --resource-group={resource_group} --name={name} --location={location} ' \
                     '--dns-name-prefix={dns_name_prefix} --node-count=1 --ssh-key-value={ssh_key_value} ' \
                     '--service-principal={service_principal} --client-secret={client_secret} ' \
                     '--load-balancer-sku=standard --vm-set-type=virtualmachinescalesets --no-wait'

        self.cmd(create_cmd, checks=[self.is_empty()])

        # wait
        self.cmd('aks wait -g {resource_group} -n {name} --created', checks=[self.is_empty()])

        # list
        self.cmd('aks list -g {resource_group}', checks=[
            self.check('[0].type', '{resource_type}'),
            StringContainCheck(aks_name),
            StringContainCheck(resource_group)
        ])

        # list in tabular format
        self.cmd('aks list -g {resource_group} -o table', checks=[
            StringContainCheck(aks_name),
            StringContainCheck(resource_group)
        ])

        # show
        self.cmd('aks show -g {resource_group} -n {name}', checks=[
            self.check('type', '{resource_type}'),
            self.check('name', '{name}'),
            self.exists('nodeResourceGroup'),
            self.check('resourceGroup', '{resource_group}'),
            self.check('agentPoolProfiles[0].count', 1),
            self.check('agentPoolProfiles[0].osType', 'Linux'),
            self.check('agentPoolProfiles[0].vmSize', 'Standard_DS2_v2'),
            self.check('agentPoolProfiles[0].type', 'VirtualMachineScaleSets'),
            self.check('dnsPrefix', '{dns_name_prefix}'),
            self.exists('kubernetesVersion'),
            self.check('networkProfile.loadBalancerSku', 'Standard'),
            self.check('networkProfile.loadBalancerProfile.managedOutboundIps.count', 1),
            self.exists('networkProfile.loadBalancerProfile.effectiveOutboundIps')
        ])

        # get-credentials
        fd, temp_path = tempfile.mkstemp()
        self.kwargs.update({'file': temp_path})
        try:
            self.cmd('aks get-credentials -g {resource_group} -n {name} --file "{file}"')
            self.assertGreater(os.path.getsize(temp_path), 0)
        finally:
            os.close(fd)
            os.remove(temp_path)

        # update managed outbound IP
        self.cmd('aks update -g {resource_group} -n {name} --load-balancer-managed-outbound-ip-count 2', checks=[
            self.check('networkProfile.loadBalancerProfile.managedOutboundIps.count', 2),
        ])

        # show again
        self.cmd('aks show -g {resource_group} -n {name}', checks=[
            self.check('networkProfile.loadBalancerProfile.managedOutboundIps.count', 2),
        ])

        # scale up
        self.cmd('aks scale -g {resource_group} -n {name} --node-count 3', checks=[
            self.check('agentPoolProfiles[0].count', 3)
        ])

        # show again
        self.cmd('aks show -g {resource_group} -n {name}', checks=[
            self.check('agentPoolProfiles[0].count', 3)
        ])

        #delete
        self.cmd('aks delete -g {resource_group} -n {name} --yes --no-wait', checks=[self.is_empty()])

    @AllowLargeResponse()
    @ResourceGroupPreparer(random_name_length=17, name_prefix='clitest', location='westus2')
    @RoleBasedServicePrincipalPreparer()
    def test_aks_create_slb_vmss_with_outbound_ip_then_update(self, resource_group, resource_group_location, sp_name, sp_password):
        # reset the count so in replay mode the random names will start with 0
        self.test_resources_count = 0
        # kwargs for string formatting
        aks_name = self.create_random_name('cliakstest', 16)
        ip1_name = self.create_random_name('cliaksslbip1', 16)
        ip2_name = self.create_random_name('cliaksslbip2', 16)

        self.kwargs.update({
            'resource_group': resource_group,
            'name': aks_name,
            'ip1_name': ip1_name,
            'ip2_name': ip2_name,
            'dns_name_prefix': self.create_random_name('cliaksdns', 16),
            'ssh_key_value': self.generate_ssh_keys().replace('\\', '\\\\'),
            'location': resource_group_location,
            'service_principal': sp_name,
            'client_secret': sp_password,
            'resource_type': 'Microsoft.ContainerService/ManagedClusters'
        })

        # create public ip address
        ip1_id = self.cmd('az network public-ip create -g {rg} -n {ip1_name} --location {location} --sku Standard '). \
            get_output_in_json().get("publicIp").get("id")
        ip2_id = self.cmd('az network public-ip create -g {rg} -n {ip2_name} --location {location} --sku Standard '). \
            get_output_in_json().get("publicIp").get("id")

        self.kwargs.update({
            'ip1_id': ip1_id,
            'ip2_id': ip2_id
        })

        # create
        create_cmd = 'aks create --resource-group={resource_group} --name={name} --location={location} ' \
                     '--dns-name-prefix={dns_name_prefix} --node-count=1 --ssh-key-value={ssh_key_value} ' \
                     '--service-principal={service_principal} --client-secret={client_secret} ' \
                     '--load-balancer-sku=standard --vm-set-type=virtualmachinescalesets --load-balancer-outbound-ips {ip1_id}'

        self.cmd(create_cmd, checks=[
            self.exists('fqdn'),
            self.exists('nodeResourceGroup'),
            self.check('provisioningState', 'Succeeded')
        ])

        # list
        self.cmd('aks list -g {resource_group}', checks=[
            self.check('[0].type', '{resource_type}'),
            StringContainCheck(aks_name),
            StringContainCheck(resource_group)
        ])

        # list in tabular format
        self.cmd('aks list -g {resource_group} -o table', checks=[
            StringContainCheck(aks_name),
            StringContainCheck(resource_group)
        ])

        # show
        self.cmd('aks show -g {resource_group} -n {name}', checks=[
            self.check('type', '{resource_type}'),
            self.check('name', '{name}'),
            self.exists('nodeResourceGroup'),
            self.check('resourceGroup', '{resource_group}'),
            self.check('agentPoolProfiles[0].count', 1),
            self.check('agentPoolProfiles[0].osType', 'Linux'),
            self.check('agentPoolProfiles[0].vmSize', 'Standard_DS2_v2'),
            self.check('agentPoolProfiles[0].type', 'VirtualMachineScaleSets'),
            self.check('dnsPrefix', '{dns_name_prefix}'),
            self.exists('kubernetesVersion'),
            self.check('networkProfile.loadBalancerSku', 'Standard'),
            self.exists('networkProfile.loadBalancerProfile'),
            self.exists('networkProfile.loadBalancerProfile.outboundIps'),
            self.exists('networkProfile.loadBalancerProfile.effectiveOutboundIps')
        ])

        # get-credentials
        fd, temp_path = tempfile.mkstemp()
        self.kwargs.update({'file': temp_path})
        try:
            self.cmd('aks get-credentials -g {resource_group} -n {name} --file "{file}"')
            self.assertGreater(os.path.getsize(temp_path), 0)
        finally:
            os.close(fd)
            os.remove(temp_path)

        # update outbound IP
        self.cmd('aks update -g {resource_group} -n {name} --load-balancer-outbound-ips {ip1_id},{ip2_id}', checks=[
            StringContainCheck(ip1_id),
            StringContainCheck(ip2_id)
        ])

        # show again
        self.cmd('aks show -g {resource_group} -n {name}', checks=[
            StringContainCheck(ip1_id),
            StringContainCheck(ip2_id)
        ])

        #delete
        self.cmd('aks delete -g {resource_group} -n {name} --yes --no-wait', checks=[self.is_empty()])

    @AllowLargeResponse()
    @ResourceGroupPreparer(random_name_length=17, name_prefix='clitest', location='westus2')
    @RoleBasedServicePrincipalPreparer()
    def test_aks_create_slb_vmss_with_outbound_ip_prefixes_then_update(self, resource_group, resource_group_location, sp_name, sp_password):
        # reset the count so in replay mode the random names will start with 0
        self.test_resources_count = 0
        # kwargs for string formatting
        aks_name = self.create_random_name('cliakstest', 16)
        ipprefix1_name = self.create_random_name('cliaksslbipp1', 20)
        ipprefix2_name = self.create_random_name('cliaksslbipp2', 20)

        self.kwargs.update({
            'resource_group': resource_group,
            'name': aks_name,
            'ipprefix1_name': ipprefix1_name,
            'ipprefix2_name': ipprefix2_name,
            'dns_name_prefix': self.create_random_name('cliaksdns', 16),
            'ssh_key_value': self.generate_ssh_keys().replace('\\', '\\\\'),
            'location': resource_group_location,
            'service_principal': sp_name,
            'client_secret': sp_password,
            'resource_type': 'Microsoft.ContainerService/ManagedClusters'
        })

        # create public ip prefix
        ipprefix1_id = self.cmd('az network public-ip prefix create -g {rg} -n {ipprefix1_name} --location {location} --length 29'). \
            get_output_in_json().get("id")
        ipprefix2_id = self.cmd('az network public-ip prefix create -g {rg} -n {ipprefix2_name} --location {location} --length 29'). \
            get_output_in_json().get("id")

        self.kwargs.update({
            'ipprefix1_id': ipprefix1_id,
            'ipprefix2_id': ipprefix2_id
        })

        # create
        create_cmd = 'aks create --resource-group={resource_group} --name={name} --location={location} ' \
                     '--dns-name-prefix={dns_name_prefix} --node-count=1 --ssh-key-value={ssh_key_value} ' \
                     '--service-principal={service_principal} --client-secret={client_secret} ' \
                     '--load-balancer-sku=standard --vm-set-type=virtualmachinescalesets --load-balancer-outbound-ip-prefixes {ipprefix1_id}'

        self.cmd(create_cmd, checks=[
            self.exists('fqdn'),
            self.exists('nodeResourceGroup'),
            self.check('provisioningState', 'Succeeded'),
            StringContainCheck(ipprefix1_id)
        ])

        # list
        self.cmd('aks list -g {resource_group}', checks=[
            self.check('[0].type', '{resource_type}'),
            StringContainCheck(aks_name),
            StringContainCheck(resource_group)
        ])

        # list in tabular format
        self.cmd('aks list -g {resource_group} -o table', checks=[
            StringContainCheck(aks_name),
            StringContainCheck(resource_group)
        ])

        # show
        self.cmd('aks show -g {resource_group} -n {name}', checks=[
            self.check('type', '{resource_type}'),
            self.check('name', '{name}'),
            self.exists('nodeResourceGroup'),
            self.check('resourceGroup', '{resource_group}'),
            self.check('agentPoolProfiles[0].count', 1),
            self.check('agentPoolProfiles[0].osType', 'Linux'),
            self.check('agentPoolProfiles[0].vmSize', 'Standard_DS2_v2'),
            self.check('agentPoolProfiles[0].type', 'VirtualMachineScaleSets'),
            self.check('dnsPrefix', '{dns_name_prefix}'),
            self.exists('kubernetesVersion'),
            self.check('networkProfile.loadBalancerSku', 'Standard'),
            self.exists('networkProfile.loadBalancerProfile'),
            self.exists('networkProfile.loadBalancerProfile.outboundIpPrefixes'),
            self.exists('networkProfile.loadBalancerProfile.effectiveOutboundIps')
        ])

        # get-credentials
        fd, temp_path = tempfile.mkstemp()
        self.kwargs.update({'file': temp_path})
        try:
            self.cmd('aks get-credentials -g {resource_group} -n {name} --file "{file}"')
            self.assertGreater(os.path.getsize(temp_path), 0)
        finally:
            os.close(fd)
            os.remove(temp_path)

        # update outbound IP
        self.cmd('aks update -g {resource_group} -n {name} --load-balancer-outbound-ip-prefixes {ipprefix1_id},{ipprefix2_id}', checks=[
            StringContainCheck(ipprefix1_id),
            StringContainCheck(ipprefix2_id)
        ])

        # show again
        self.cmd('aks show -g {resource_group} -n {name}', checks=[
            StringContainCheck(ipprefix1_id),
            StringContainCheck(ipprefix2_id)
        ])

        #delete
        self.cmd('aks delete -g {resource_group} -n {name} --yes --no-wait', checks=[self.is_empty()])

    @AllowLargeResponse()
    @ResourceGroupPreparer(random_name_length=17, name_prefix='clitest', location='westus2')
    @RoleBasedServicePrincipalPreparer()
    def test_aks_nodepool_create_scale_delete(self, resource_group, resource_group_location, sp_name, sp_password):
        # reset the count so in replay mode the random names will start with 0
        self.test_resources_count = 0
        # kwargs for string formatting
        aks_name = self.create_random_name('cliakstest', 16)
        nodepool1_name = "nodepool1"
        nodepool2_name = "nodepool2"
        tags = "key1=value1"
        new_tags = "key2=value2"
        labels="label1=value1"
        self.kwargs.update({
            'resource_group': resource_group,
            'name': aks_name,
            'dns_name_prefix': self.create_random_name('cliaksdns', 16),
            'ssh_key_value': self.generate_ssh_keys().replace('\\', '\\\\'),
            'location': resource_group_location,
            'service_principal': sp_name,
            'client_secret': sp_password,
            'resource_type': 'Microsoft.ContainerService/ManagedClusters',
            'tags': tags,
            'new_tags': new_tags,
            'labels': labels,
            'nodepool1_name': nodepool1_name,
            'nodepool2_name': nodepool2_name
        })

        # create
        create_cmd = 'aks create --resource-group={resource_group} --name={name} --location={location} ' \
                     '--dns-name-prefix={dns_name_prefix} --node-count=1 --ssh-key-value={ssh_key_value} ' \
                     '--service-principal={service_principal} --client-secret={client_secret}'
        self.cmd(create_cmd, checks=[
            self.exists('fqdn'),
            self.exists('nodeResourceGroup'),
            self.check('provisioningState', 'Succeeded')
        ])

        # show
        self.cmd('aks show -g {resource_group} -n {name}', checks=[
            self.check('type', '{resource_type}'),
            self.check('name', '{name}'),
            self.exists('nodeResourceGroup'),
            self.check('resourceGroup', '{resource_group}'),
            self.check('agentPoolProfiles[0].count', 1),
            self.check('agentPoolProfiles[0].osType', 'Linux'),
            self.check('agentPoolProfiles[0].vmSize', 'Standard_DS2_v2'),
            self.check('agentPoolProfiles[0].mode', 'System'),
            self.check('dnsPrefix', '{dns_name_prefix}'),
            self.exists('kubernetesVersion')
        ])

        # get-credentials
        fd, temp_path = tempfile.mkstemp()
        self.kwargs.update({'file': temp_path})
        try:
            self.cmd('aks get-credentials -g {resource_group} -n {name} --file "{file}"')
            self.assertGreater(os.path.getsize(temp_path), 0)
        finally:
            os.close(fd)
            os.remove(temp_path)

        # nodepool add
        self.cmd('aks nodepool add --resource-group={resource_group} --cluster-name={name} --name={nodepool2_name} --labels {labels} --node-count=1 --tags {tags}',checks=[
            self.check('provisioningState', 'Succeeded')
            ])

        #nodepool list
        self.cmd('aks nodepool list --resource-group={resource_group} --cluster-name={name}', checks=[
            StringContainCheck(aks_name),
            StringContainCheck(resource_group),
            StringContainCheck(nodepool1_name),
            StringContainCheck(nodepool2_name),
            self.check('[1].tags.key1','value1'),
            self.check('[1].nodeLabels.label1','value1'),
            self.check('[1].mode', 'User')
        ])
        #nodepool list in tabular format
        self.cmd('aks nodepool list --resource-group={resource_group} --cluster-name={name} -o table', checks=[
            StringContainCheck(nodepool1_name),
            StringContainCheck(nodepool2_name)
        ])
        #nodepool scale up
        self.cmd('aks nodepool scale --resource-group={resource_group} --cluster-name={name} --name={nodepool2_name} --node-count=3', checks=[
            self.check('count', 3)
        ])

        #nodepool show
        self.cmd('aks nodepool show --resource-group={resource_group} --cluster-name={name} --name={nodepool2_name}', checks=[
            self.check('count', 3)
        ])

        #nodepool update
        self.cmd('aks nodepool update --resource-group={resource_group} --cluster-name={name} --name={nodepool2_name} --tags {new_tags}', checks=[
            self.check('tags.key2','value2')
        ])

        # #nodepool delete
        self.cmd('aks nodepool delete --resource-group={resource_group} --cluster-name={name} --name={nodepool2_name} --no-wait', checks=[self.is_empty()])
        
        # delete
        self.cmd('aks delete -g {resource_group} -n {name} --yes --no-wait', checks=[self.is_empty()])

    @AllowLargeResponse()
    @ResourceGroupPreparer(random_name_length=17, name_prefix='clitest', location='westus2')
    @RoleBasedServicePrincipalPreparer()
    def test_aks_nodepool_system_pool(self, resource_group, resource_group_location, sp_name, sp_password):
        # reset the count so in replay mode the random names will start with 0
        self.test_resources_count = 0
        # kwargs for string formatting
        aks_name = self.create_random_name('cliakstest', 16)
        nodepool1_name = "nodepool1"
        nodepool2_name = "nodepool2"
        nodepool3_name = "nodepool3"
        tags = "key1=value1"
        new_tags = "key2=value2"
        labels="label1=value1"
        self.kwargs.update({
            'resource_group': resource_group,
            'name': aks_name,
            'dns_name_prefix': self.create_random_name('cliaksdns', 16),
            'ssh_key_value': self.generate_ssh_keys().replace('\\', '\\\\'),
            'location': resource_group_location,
            'service_principal': sp_name,
            'client_secret': sp_password,
            'resource_type': 'Microsoft.ContainerService/ManagedClusters',
            'tags': tags,
            'new_tags': new_tags,
            'labels': labels,
            'nodepool1_name': nodepool1_name,
            'nodepool2_name': nodepool2_name,
            'nodepool3_name': nodepool3_name
        })

        # create
        create_cmd = 'aks create --resource-group={resource_group} --name={name} --location={location} ' \
                     '--dns-name-prefix={dns_name_prefix} --node-count=1 --ssh-key-value={ssh_key_value} ' \
                     '--service-principal={service_principal} --client-secret={client_secret}'
        self.cmd(create_cmd, checks=[
            self.exists('fqdn'),
            self.exists('nodeResourceGroup'),
            self.check('provisioningState', 'Succeeded')
        ])

        # show
        self.cmd('aks show -g {resource_group} -n {name}', checks=[
            self.check('type', '{resource_type}'),
            self.check('name', '{name}'),
            self.exists('nodeResourceGroup'),
            self.check('resourceGroup', '{resource_group}'),
            self.check('agentPoolProfiles[0].count', 1),
            self.check('agentPoolProfiles[0].osType', 'Linux'),
            self.check('agentPoolProfiles[0].vmSize', 'Standard_DS2_v2'),
            self.check('agentPoolProfiles[0].mode', 'System'),
            self.check('dnsPrefix', '{dns_name_prefix}'),
            self.exists('kubernetesVersion')
        ])

        # get-credentials
        fd, temp_path = tempfile.mkstemp()
        self.kwargs.update({'file': temp_path})
        try:
            self.cmd('aks get-credentials -g {resource_group} -n {name} --file "{file}"')
            self.assertGreater(os.path.getsize(temp_path), 0)
        finally:
            os.close(fd)
            os.remove(temp_path)

        # nodepool add user mode pool
        self.cmd('aks nodepool add --resource-group={resource_group} --cluster-name={name} --name={nodepool2_name} --labels {labels} --node-count=1 --tags {tags}',checks=[
            self.check('provisioningState', 'Succeeded'),
            self.check('mode', 'User')
            ])

        #nodepool list
        self.cmd('aks nodepool list --resource-group={resource_group} --cluster-name={name}', checks=[
            StringContainCheck(aks_name),
            StringContainCheck(resource_group),
            StringContainCheck(nodepool1_name),
            StringContainCheck(nodepool2_name),
            self.check('[0].mode', 'System'),
            self.check('[1].tags.key1','value1'),
            self.check('[1].nodeLabels.label1','value1'),
            self.check('[1].mode', 'User')
        ])

        #nodepool list in tabular format
        self.cmd('aks nodepool list --resource-group={resource_group} --cluster-name={name} -o table', checks=[
            StringContainCheck(nodepool1_name),
            StringContainCheck(nodepool2_name)
        ])

         # nodepool add another system mode pool
        self.cmd('aks nodepool add --resource-group={resource_group} --cluster-name={name} --name={nodepool3_name} --labels {labels} --node-count=1 --tags {tags} --mode system',checks=[
            self.check('provisioningState', 'Succeeded')
        ])

        #nodepool show
        self.cmd('aks nodepool show --resource-group={resource_group} --cluster-name={name} --name={nodepool3_name}', checks=[
            self.check('mode', 'System')
        ])

        #nodepool delete the first system pool
        self.cmd('aks nodepool delete --resource-group={resource_group} --cluster-name={name} --name={nodepool1_name} --no-wait', checks=[self.is_empty()])

        #nodepool update nodepool2 to system pool
        self.cmd('aks nodepool update --resource-group={resource_group} --cluster-name={name} --name={nodepool2_name} --mode System', checks=[
            self.check('mode', 'System')
        ])

        #nodepool show
        self.cmd('aks nodepool show --resource-group={resource_group} --cluster-name={name} --name={nodepool2_name}', checks=[
            self.check('mode', 'System')
        ])

        # delete
        self.cmd('aks delete -g {resource_group} -n {name} --yes --no-wait', checks=[self.is_empty()])

    @AllowLargeResponse()
    @ResourceGroupPreparer(random_name_length=17, name_prefix='clitest', location='westus2')
    @RoleBasedServicePrincipalPreparer()
    def test_aks_availability_zones(self, resource_group, resource_group_location, sp_name, sp_password):
        # reset the count so in replay mode the random names will start with 0
        self.test_resources_count = 0
        # kwargs for string formatting
        aks_name = self.create_random_name('cliakstest', 16)
        nodepool1_name = "nodepool1"
        nodepool2_name = "nodepool2"
        self.kwargs.update({
            'resource_group': resource_group,
            'name': aks_name,
            'dns_name_prefix': self.create_random_name('cliaksdns', 16),
            'ssh_key_value': self.generate_ssh_keys().replace('\\', '\\\\'),
            'location': resource_group_location,
            'service_principal': sp_name,
            'client_secret': sp_password,
            'resource_type': 'Microsoft.ContainerService/ManagedClusters',
            'nodepool1_name': nodepool1_name,
            'nodepool2_name': nodepool2_name,
            'zones': "1 2 3"
        })

        # create
        create_cmd = 'aks create --resource-group={resource_group} --name={name} --location={location} ' \
                     '--dns-name-prefix={dns_name_prefix} --node-count=3 --ssh-key-value={ssh_key_value} ' \
                     '--service-principal={service_principal} --client-secret={client_secret} --zones {zones}'
        self.cmd(create_cmd, checks=[
            self.exists('fqdn'),
            self.exists('nodeResourceGroup'),
            self.check('provisioningState', 'Succeeded'),
            self.check('agentPoolProfiles[0].availabilityZones[0]', '1'),
            self.check('agentPoolProfiles[0].availabilityZones[1]', '2'),
            self.check('agentPoolProfiles[0].availabilityZones[2]', '3'),
        ])

        # show
        self.cmd('aks show -g {resource_group} -n {name}', checks=[
            self.check('type', '{resource_type}'),
            self.check('name', '{name}'),
            self.exists('nodeResourceGroup'),
            self.check('resourceGroup', '{resource_group}'),
            self.check('agentPoolProfiles[0].count', 3),
            self.check('agentPoolProfiles[0].osType', 'Linux'),
            self.check('agentPoolProfiles[0].vmSize', 'Standard_DS2_v2'),
            self.check('agentPoolProfiles[0].availabilityZones[0]', '1'),
            self.check('agentPoolProfiles[0].availabilityZones[1]', '2'),
            self.check('agentPoolProfiles[0].availabilityZones[2]', '3'),
            self.check('dnsPrefix', '{dns_name_prefix}'),
            self.exists('kubernetesVersion')
        ])

        # get-credentials
        fd, temp_path = tempfile.mkstemp()
        self.kwargs.update({'file': temp_path})
        try:
            self.cmd('aks get-credentials -g {resource_group} -n {name} --file "{file}"')
            self.assertGreater(os.path.getsize(temp_path), 0)
        finally:
            os.close(fd)
            os.remove(temp_path)

        # nodepool add
        self.cmd('aks nodepool add --resource-group={resource_group} --cluster-name={name} --name={nodepool2_name} --node-count=3 --zones {zones}',checks=[
            self.check('provisioningState', 'Succeeded'),
            self.check('availabilityZones[0]', '1'),
            self.check('availabilityZones[1]', '2'),
            self.check('availabilityZones[2]', '3'),
            ])

        # delete
        self.cmd('aks delete -g {resource_group} -n {name} --yes --no-wait', checks=[self.is_empty()])

    @AllowLargeResponse()
    @ResourceGroupPreparer(random_name_length=17, name_prefix='clitest', location='westus2')
    @RoleBasedServicePrincipalPreparer()
    def test_aks_managed_identity_with_service_principal(self, resource_group, resource_group_location, sp_name, sp_password):
        # reset the count so in replay mode the random names will start with 0
        self.test_resources_count = 0
        # kwargs for string formatting
        aks_name = self.create_random_name('cliakstest', 16)
        self.kwargs.update({
            'resource_group': resource_group,
            'name': aks_name,
            'dns_name_prefix': self.create_random_name('cliaksdns', 16),
            'ssh_key_value': self.generate_ssh_keys().replace('\\', '\\\\'),
            'location': resource_group_location,
            'service_principal': sp_name,
            'client_secret': sp_password,
            'resource_type': 'Microsoft.ContainerService/ManagedClusters'
        })

        # create
        create_cmd = 'aks create --resource-group={resource_group} --name={name} --location={location} ' \
                     '--dns-name-prefix={dns_name_prefix} --node-count=1 --ssh-key-value={ssh_key_value} ' \
                     '--service-principal={service_principal} --client-secret={client_secret} --enable-managed-identity'

        self.cmd(create_cmd, checks=[
            self.exists('fqdn'),
            self.exists('nodeResourceGroup'),
            self.exists('identity'),
            self.exists('identityProfile'),
            self.check('provisioningState', 'Succeeded'),
        ])

        # list
        self.cmd('aks list -g {resource_group}', checks=[
            self.check('[0].type', '{resource_type}'),
            StringContainCheck(aks_name),
            StringContainCheck(resource_group)
        ])

        # list in tabular format
        self.cmd('aks list -g {resource_group} -o table', checks=[
            StringContainCheck(aks_name),
            StringContainCheck(resource_group)
        ])

        # show
        self.cmd('aks show -g {resource_group} -n {name}', checks=[
            self.check('type', '{resource_type}'),
            self.check('name', '{name}'),
            self.exists('nodeResourceGroup'),
            self.check('resourceGroup', '{resource_group}'),
            self.check('agentPoolProfiles[0].count', 1),
            self.check('agentPoolProfiles[0].osType', 'Linux'),
            self.check('agentPoolProfiles[0].vmSize', 'Standard_DS2_v2'),
            self.check('dnsPrefix', '{dns_name_prefix}'),
            self.exists('kubernetesVersion'),
            self.exists('identity'),
            self.exists('identityProfile')
        ])

        # get-credentials
        fd, temp_path = tempfile.mkstemp()
        self.kwargs.update({'file': temp_path})
        try:
            self.cmd('aks get-credentials -g {resource_group} -n {name} --file "{file}"')
            self.assertGreater(os.path.getsize(temp_path), 0)
        finally:
            os.close(fd)
            os.remove(temp_path)

        # scale up
        self.cmd('aks scale -g {resource_group} -n {name} --node-count 3', checks=[
            self.check('agentPoolProfiles[0].count', 3)
        ])

        # show again
        self.cmd('aks show -g {resource_group} -n {name}', checks=[
            self.check('agentPoolProfiles[0].count', 3)
        ])

        # delete
        self.cmd('aks delete -g {resource_group} -n {name} --yes --no-wait', checks=[self.is_empty()])

    @AllowLargeResponse()
    @ResourceGroupPreparer(random_name_length=17, name_prefix='clitest', location='westus2')
    @RoleBasedServicePrincipalPreparer()
    def test_aks_create_with_paid_sku(self, resource_group, resource_group_location, sp_name, sp_password):
        # reset the count so in replay mode the random names will start with 0
        self.test_resources_count = 0
        # kwargs for string formatting
        aks_name = self.create_random_name('cliakstest', 16)
        self.kwargs.update({
            'resource_group': resource_group,
            'name': aks_name,
            'dns_name_prefix': self.create_random_name('cliaksdns', 16),
            'ssh_key_value': self.generate_ssh_keys().replace('\\', '\\\\'),
            'location': resource_group_location,
            'service_principal': sp_name,
            'client_secret': sp_password,
            'resource_type': 'Microsoft.ContainerService/ManagedClusters'
        })

        # create
        create_cmd = 'aks create --resource-group={resource_group} --name={name} --location={location} ' \
                     '--dns-name-prefix={dns_name_prefix} --node-count=1 --ssh-key-value={ssh_key_value} ' \
                     '--service-principal={service_principal} --client-secret={client_secret} --uptime-sla '
        self.cmd(create_cmd, checks=[
            self.exists('fqdn'),
            self.exists('nodeResourceGroup'),
            self.check('provisioningState', 'Succeeded'),
            self.check('sku.tier', 'Paid')
        ])

        # delete
        self.cmd(
            'aks delete -g {resource_group} -n {name} --yes --no-wait', checks=[self.is_empty()])

    @AllowLargeResponse()
    @ResourceGroupPreparer(random_name_length=17, name_prefix='clitest', location='westus2')
    @RoleBasedServicePrincipalPreparer()
    def test_aks_create_with_windows(self, resource_group, resource_group_location, sp_name, sp_password):
        # reset the count so in replay mode the random names will start with 0
        self.test_resources_count = 0
        # kwargs for string formatting
        aks_name = self.create_random_name('cliakstest', 16)
        self.kwargs.update({
            'resource_group': resource_group,
            'name': aks_name,
            'dns_name_prefix': self.create_random_name('cliaksdns', 16),
            'ssh_key_value': self.generate_ssh_keys().replace('\\', '\\\\'),
            'location': resource_group_location,
            'service_principal': sp_name,
            'client_secret': sp_password,
            'resource_type': 'Microsoft.ContainerService/ManagedClusters',
            'windows_admin_username': 'azureuser1',
            'windows_admin_password': 'replacePassword1234$',
            'nodepool2_name': 'npwin',
        })

        # create
        create_cmd = 'aks create --resource-group={resource_group} --name={name} --location={location} ' \
                     '--dns-name-prefix={dns_name_prefix} --node-count=1 --ssh-key-value={ssh_key_value} ' \
                     '--service-principal={service_principal} --client-secret={client_secret} ' \
                     '--windows-admin-username={windows_admin_username} --windows-admin-password={windows_admin_password} ' \
                     '--load-balancer-sku=standard --vm-set-type=virtualmachinescalesets --network-plugin=azure'
        self.cmd(create_cmd, checks=[
            self.exists('fqdn'),
            self.exists('nodeResourceGroup'),
            self.check('provisioningState', 'Succeeded'),
            self.check('windowsProfile.adminUsername', 'azureuser1')
        ])

        # nodepool add
        self.cmd('aks nodepool add --resource-group={resource_group} --cluster-name={name} --name={nodepool2_name} --os-type Windows --node-count=1',checks=[
            self.check('provisioningState', 'Succeeded')
            ])

        # #nodepool delete
        self.cmd('aks nodepool delete --resource-group={resource_group} --cluster-name={name} --name={nodepool2_name} --no-wait', checks=[self.is_empty()])

        # delete
        self.cmd(
            'aks delete -g {resource_group} -n {name} --yes --no-wait', checks=[self.is_empty()])

    @AllowLargeResponse()
    @ResourceGroupPreparer(random_name_length=17, name_prefix='clitest', location='eastus')
    def test_aks_managed_identity_without_service_principal(self, resource_group, resource_group_location):
        # reset the count so in replay mode the random names will start with 0
        self.test_resources_count = 0
        # kwargs for string formatting
        aks_name = self.create_random_name('cliakstest', 16)
        self.kwargs.update({
            'resource_group': resource_group,
            'name': aks_name,
            'dns_name_prefix': self.create_random_name('cliaksdns', 16),
            'ssh_key_value': self.generate_ssh_keys().replace('\\', '\\\\'),
            'location': resource_group_location,
            'resource_type': 'Microsoft.ContainerService/ManagedClusters'
        })

        # create
        create_cmd = 'aks create --resource-group={resource_group} --name={name} --location={location} ' \
                     '--dns-name-prefix={dns_name_prefix} --node-count=1 --ssh-key-value={ssh_key_value} ' \
                     '--enable-managed-identity'

        self.cmd(create_cmd, checks=[
            self.exists('fqdn'),
            self.exists('nodeResourceGroup'),
            self.exists('identity'),
            self.exists('identityProfile'),
            self.check('provisioningState', 'Succeeded'),
        ])

        # list
        self.cmd('aks list -g {resource_group}', checks=[
            self.check('[0].type', '{resource_type}'),
            StringContainCheck(aks_name),
            StringContainCheck(resource_group)
        ])

        # list in tabular format
        self.cmd('aks list -g {resource_group} -o table', checks=[
            StringContainCheck(aks_name),
            StringContainCheck(resource_group)
        ])

        # show
        self.cmd('aks show -g {resource_group} -n {name}', checks=[
            self.check('type', '{resource_type}'),
            self.check('name', '{name}'),
            self.exists('nodeResourceGroup'),
            self.check('resourceGroup', '{resource_group}'),
            self.check('agentPoolProfiles[0].count', 1),
            self.check('agentPoolProfiles[0].osType', 'Linux'),
            self.check('agentPoolProfiles[0].vmSize', 'Standard_DS2_v2'),
            self.check('dnsPrefix', '{dns_name_prefix}'),
            self.exists('kubernetesVersion'),
            self.exists('identity'),
            self.exists('identityProfile')
        ])

        # get-credentials
        fd, temp_path = tempfile.mkstemp()
        self.kwargs.update({'file': temp_path})
        try:
            self.cmd('aks get-credentials -g {resource_group} -n {name} --file "{file}"')
        finally:
            os.close(fd)
            os.remove(temp_path)

        # get-credentials to stdout
        self.cmd('aks get-credentials -g {resource_group} -n {name} -f -')

        # get-credentials without directory in path
        temp_path = 'kubeconfig.tmp'
        self.kwargs.update({'file': temp_path})
        try:
            self.cmd('aks get-credentials -g {resource_group} -n {name} -f "{file}"')
            self.assertGreater(os.path.getsize(temp_path), 0)
        finally:
            os.remove(temp_path)

        # scale up
        self.cmd('aks scale -g {resource_group} -n {name} --node-count 3', checks=[
            self.check('agentPoolProfiles[0].count', 3)
        ])

        # show again
        self.cmd('aks show -g {resource_group} -n {name}', checks=[
            self.check('agentPoolProfiles[0].count', 3)
        ])

        # delete
        self.cmd('aks delete -g {resource_group} -n {name} --yes --no-wait', checks=[self.is_empty()])

    @AllowLargeResponse()
    @ResourceGroupPreparer(random_name_length=17, name_prefix='clitest', location='eastus2')
    @RoleBasedServicePrincipalPreparer()
    def test_aks_managed_aad(self, resource_group, resource_group_location):
        # reset the count so in replay mode the random names will start with 0
        self.test_resources_count = 0
        # kwargs for string formatting
        aks_name = self.create_random_name('cliakstest', 16)
        self.kwargs.update({
            'resource_group': resource_group,
            'name': aks_name,
            'ssh_key_value': self.generate_ssh_keys().replace('\\', '\\\\')
        })

        create_cmd = 'aks create --resource-group={resource_group} --name={name} ' \
                     '--vm-set-type VirtualMachineScaleSets --node-count=1 --ssh-key-value={ssh_key_value} ' \
                     '--enable-aad --aad-admin-group-object-ids 00000000-0000-0000-0000-000000000001 -o json'
        self.cmd(create_cmd, checks=[
            self.check('provisioningState', 'Succeeded'),
            self.check('aadProfile.managed', True),
            self.check('aadProfile.adminGroupObjectIds[0]', '00000000-0000-0000-0000-000000000001')
        ])

        update_cmd = 'aks update --resource-group={resource_group} --name={name} ' \
                     '--aad-admin-group-object-ids 00000000-0000-0000-0000-000000000002 ' \
                     '--aad-tenant-id 00000000-0000-0000-0000-000000000003 -o json'
        self.cmd(update_cmd, checks=[
            self.check('provisioningState', 'Succeeded'),
            self.check('aadProfile.managed', True),
            self.check('aadProfile.adminGroupObjectIds[0]', '00000000-0000-0000-0000-000000000002'),
            self.check('aadProfile.tenantId', '00000000-0000-0000-0000-000000000003')
        ])

    @AllowLargeResponse()
    @ResourceGroupPreparer(random_name_length=17, name_prefix='clitest', location='eastus2')
    @RoleBasedServicePrincipalPreparer()
    def test_aks_create_aadv1_and_update_with_managed_aad(self, resource_group, resource_group_location):
        # reset the count so in replay mode the random names will start with 0
        self.test_resources_count = 0
        # kwargs for string formatting
        aks_name = self.create_random_name('cliakstest', 16)
        self.kwargs.update({
            'resource_group': resource_group,
            'name': aks_name,
            'ssh_key_value': self.generate_ssh_keys().replace('\\', '\\\\')
        })

        create_cmd = 'aks create --resource-group={resource_group} --name={name} ' \
                     '--vm-set-type VirtualMachineScaleSets --node-count=1 --ssh-key-value={ssh_key_value} ' \
                     '--aad-server-app-id 00000000-0000-0000-0000-000000000001 ' \
                     '--aad-server-app-secret fake-secret ' \
                     '--aad-client-app-id 00000000-0000-0000-0000-000000000002 ' \
                     '--aad-tenant-id d5b55040-0c14-48cc-a028-91457fc190d9 ' \
                     '-o json'
        self.cmd(create_cmd, checks=[
            self.check('provisioningState', 'Succeeded'),
            self.check('aadProfile.managed', None),
            self.check('aadProfile.serverAppId', '00000000-0000-0000-0000-000000000001'),
            self.check('aadProfile.clientAppId', '00000000-0000-0000-0000-000000000002'),
            self.check('aadProfile.tenantId', 'd5b55040-0c14-48cc-a028-91457fc190d9')
        ])

        update_cmd = 'aks update --resource-group={resource_group} --name={name} ' \
                     '--enable-aad ' \
                     '--aad-admin-group-object-ids 00000000-0000-0000-0000-000000000003 ' \
                     '--aad-tenant-id 00000000-0000-0000-0000-000000000004 -o json'
        self.cmd(update_cmd, checks=[
            self.check('provisioningState', 'Succeeded'),
            self.check('aadProfile.managed', True),
            self.check('aadProfile.adminGroupObjectIds[0]', '00000000-0000-0000-0000-000000000003'),
            self.check('aadProfile.tenantId', '00000000-0000-0000-0000-000000000004')
        ])

    @AllowLargeResponse()
<<<<<<< HEAD
    @ResourceGroupPreparer(random_name_length=17, name_prefix='clitest', location='eastus2')
=======
    @ResourceGroupPreparer(random_name_length=17, name_prefix='clitest', location='canadacentral')
>>>>>>> c9e1b504
    @RoleBasedServicePrincipalPreparer()
    def test_aks_create_nonaad_and_update_with_managed_aad(self, resource_group, resource_group_location):
        # reset the count so in replay mode the random names will start with 0
        self.test_resources_count = 0
        # kwargs for string formatting
        aks_name = self.create_random_name('cliakstest', 16)
        self.kwargs.update({
            'resource_group': resource_group,
            'name': aks_name,
            'ssh_key_value': self.generate_ssh_keys().replace('\\', '\\\\')
        })

        create_cmd = 'aks create --resource-group={resource_group} --name={name} ' \
                     '--vm-set-type VirtualMachineScaleSets --node-count=1 --ssh-key-value={ssh_key_value} ' \
                     '-o json'
        self.cmd(create_cmd, checks=[
            self.check('provisioningState', 'Succeeded'),
            self.check('aadProfile', None)
        ])

        update_cmd = 'aks update --resource-group={resource_group} --name={name} ' \
                     '--enable-aad ' \
                     '--aad-admin-group-object-ids 00000000-0000-0000-0000-000000000001 ' \
                     '--aad-tenant-id 00000000-0000-0000-0000-000000000002 -o json'
<<<<<<< HEAD
        self.cmd(update_cmd, expect_failure=True)
=======
        self.cmd(update_cmd, checks=[
            self.check('provisioningState', 'Succeeded'),
            self.check('aadProfile.managed', True),
            self.check('aadProfile.adminGroupObjectIds[0]', '00000000-0000-0000-0000-000000000001'),
            self.check('aadProfile.tenantId', '00000000-0000-0000-0000-000000000002')
        ])
>>>>>>> c9e1b504

    @classmethod
    def generate_ssh_keys(cls):
        TEST_SSH_KEY_PUB = "ssh-rsa AAAAB3NzaC1yc2EAAAADAQABAAACAQCbIg1guRHbI0lV11wWDt1r2cUdcNd27CJsg+SfgC7miZeubtwUhbsPdhMQsfDyhOWHq1+ZL0M+nJZV63d/1dhmhtgyOqejUwrPlzKhydsbrsdUor+JmNJDdW01v7BXHyuymT8G4s09jCasNOwiufbP/qp72ruu0bIA1nySsvlf9pCQAuFkAnVnf/rFhUlOkhtRpwcq8SUNY2zRHR/EKb/4NWY1JzR4sa3q2fWIJdrrX0DvLoa5g9bIEd4Df79ba7v+yiUBOS0zT2ll+z4g9izHK3EO5d8hL4jYxcjKs+wcslSYRWrascfscLgMlMGh0CdKeNTDjHpGPncaf3Z+FwwwjWeuiNBxv7bJo13/8B/098KlVDl4GZqsoBCEjPyJfV6hO0y/LkRGkk7oHWKgeWAfKtfLItRp00eZ4fcJNK9kCaSMmEugoZWcI7NGbZXzqFWqbpRI7NcDP9+WIQ+i9U5vqWsqd/zng4kbuAJ6UuKqIzB0upYrLShfQE3SAck8oaLhJqqq56VfDuASNpJKidV+zq27HfSBmbXnkR/5AK337dc3MXKJypoK/QPMLKUAP5XLPbs+NddJQV7EZXd29DLgp+fRIg3edpKdO7ZErWhv7d+3Kws+e1Y+ypmR2WIVSwVyBEUfgv2C8Ts9gnTF4pNcEY/S2aBicz5Ew2+jdyGNQQ== test@example.com\n"  # pylint: disable=line-too-long
        _, pathname = tempfile.mkstemp()
        with open(pathname, 'w') as key_file:
            key_file.write(TEST_SSH_KEY_PUB)
        return pathname

    def generate_vnet_subnet_id(self, resource_group):
        vnet_name = self.create_random_name('clivnet', 16)
        subnet_name = self.create_random_name('clisubnet', 16)
        address_prefix = "192.168.0.0/16"
        subnet_prefix = "192.168.0.0/24"
        vnet_subnet = self.cmd('az network vnet create -n {} -g {} --address-prefix {} --subnet-name {} --subnet-prefix {}'
                               .format(vnet_name, resource_group, address_prefix, subnet_name, subnet_prefix)).get_output_in_json()
        return vnet_subnet.get("newVNet").get("subnets")[0].get("id")

    def _get_versions(self, location):
        """Return the previous and current Kubernetes minor release versions, such as ("1.11.6", "1.12.4")."""
        versions = self.cmd("az aks get-versions -l westus2 --query 'orchestrators[].orchestratorVersion'").get_output_in_json()
        # sort by semantic version, from newest to oldest
        versions = sorted(versions, key=version_to_tuple, reverse=True)
        upgrade_version = versions[0]
        # find the first version that doesn't start with the latest major.minor.
        prefix = upgrade_version[:upgrade_version.rfind('.')]
        create_version = next(x for x in versions if not x.startswith(prefix))
        return create_version, upgrade_version<|MERGE_RESOLUTION|>--- conflicted
+++ resolved
@@ -1726,11 +1726,7 @@
         ])
 
     @AllowLargeResponse()
-<<<<<<< HEAD
-    @ResourceGroupPreparer(random_name_length=17, name_prefix='clitest', location='eastus2')
-=======
     @ResourceGroupPreparer(random_name_length=17, name_prefix='clitest', location='canadacentral')
->>>>>>> c9e1b504
     @RoleBasedServicePrincipalPreparer()
     def test_aks_create_nonaad_and_update_with_managed_aad(self, resource_group, resource_group_location):
         # reset the count so in replay mode the random names will start with 0
@@ -1755,16 +1751,12 @@
                      '--enable-aad ' \
                      '--aad-admin-group-object-ids 00000000-0000-0000-0000-000000000001 ' \
                      '--aad-tenant-id 00000000-0000-0000-0000-000000000002 -o json'
-<<<<<<< HEAD
-        self.cmd(update_cmd, expect_failure=True)
-=======
         self.cmd(update_cmd, checks=[
             self.check('provisioningState', 'Succeeded'),
             self.check('aadProfile.managed', True),
             self.check('aadProfile.adminGroupObjectIds[0]', '00000000-0000-0000-0000-000000000001'),
             self.check('aadProfile.tenantId', '00000000-0000-0000-0000-000000000002')
         ])
->>>>>>> c9e1b504
 
     @classmethod
     def generate_ssh_keys(cls):
