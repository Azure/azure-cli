--- conflicted
+++ resolved
@@ -66,14 +66,9 @@
     'pyopenssl>=17.1.0',  # https://github.com/pyca/pyopenssl/pull/612
     'requests~=2.20',
     'six~=1.12',
-<<<<<<< HEAD
-    'wheel==0.30.0',
-    'azure-mgmt-resource==9.0.0',
-=======
     'pkginfo>=1.5.0.1',
     'azure-mgmt-resource==9.0.0',
     'azure-mgmt-core==1.0.0'
->>>>>>> 03436bcf
 ]
 
 TESTS_REQUIRE = [
