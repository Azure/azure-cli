{
  "$schema": "https://schema.management.azure.com/schemas/2015-01-01/deploymentTemplate.json#",
  "contentVersion": "1.0.0.0",
  "parameters": {
    "storageAccountName": {
      "type": "string",
      "defaultValue": "armbuilddemo1801"
    },
    "nestedRGName": {
      "type": "string",
      "defaultValue": "cli_test_subscription_level_deployment"
    }
  },
  "variables": {},
  "resources": [
    {
      "type": "Microsoft.Authorization/policyDefinitions",
      "name": "policy2",
      "apiVersion": "2016-12-01",
      "properties": {
        "policyType": "Custom",
        "parameters": {},
        "policyRule": {
          "if": {
            "field": "location",
            "equals": "northeurope"
          },
          "then": {
            "effect": "deny"
          }
        }
      }
    },
    {
      "type": "Microsoft.Authorization/policyAssignments",
      "name": "location-lock",
      "apiVersion": "2016-12-01",
      "dependsOn": [
        "policy2"
      ],
      "properties": {
        "scope": "[subscription().id]",
        "policyDefinitionId": "[resourceId('Microsoft.Authorization/policyDefinitions', 'policy2')]"
      }
    },
    {
      "type": "Microsoft.Resources/resourceGroups",
      "name": "[parameters('nestedRGName')]",
      "apiVersion": "2018-05-01",
      "location": "WestUS",
      "properties": {
      }
    },
    {
      "type": "Microsoft.Resources/deployments",
<<<<<<< HEAD
      "name": "rg-nested5",
=======
      "name": "rg-nested4",
>>>>>>> 5adda2cd
      "apiVersion": "2017-05-10",
      "resourceGroup": "[parameters('nestedRGName')]",
      "dependsOn": [ "[parameters('nestedRGName')]" ],
      "properties": {
        "template": {
          "$schema": "https://schema.management.azure.com/schemas/2015-01-01/deploymentTemplate.json#",
          "contentVersion": "1.0.0.0",
          "parameters": {},
          "variables": {},
          "resources": [
            {
              "type": "Microsoft.Storage/storageAccounts",
              "name": "[parameters('storageAccountName')]",
              "apiVersion": "2015-06-15",
              "location": "East US",
              "properties": {
                "accountType": "Standard_LRS",
                "supportsHttpsTrafficOnly": true
              }
            }
          ]
        },
        "mode":"Incremental"
      }
    }
  ] // comment
}<|MERGE_RESOLUTION|>--- conflicted
+++ resolved
@@ -53,11 +53,7 @@
     },
     {
       "type": "Microsoft.Resources/deployments",
-<<<<<<< HEAD
-      "name": "rg-nested5",
-=======
-      "name": "rg-nested4",
->>>>>>> 5adda2cd
+      "name": "rg-nested6",
       "apiVersion": "2017-05-10",
       "resourceGroup": "[parameters('nestedRGName')]",
       "dependsOn": [ "[parameters('nestedRGName')]" ],
