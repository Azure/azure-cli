--- conflicted
+++ resolved
@@ -1787,8 +1787,6 @@
     return sdk_no_wait(no_wait, client.begin_reset_gtid, resource_group_name, server_name, parameters)
 
 
-<<<<<<< HEAD
-=======
 def map_single_server_configuration(single_server_client, source_server_id, tier, sku_name, location, storage_gb, auto_grow, backup_retention,
                                     geo_redundant_backup, version, tags, public_access, subnet, administrator_login, administrator_login_password):
     try:
@@ -1864,7 +1862,6 @@
     return tier, sku_name, storage_gb, auto_grow, backup_retention, geo_redundant_backup, version, administrator_login
 
 
->>>>>>> a6e9bacd
 def flexible_server_export_create(cmd, client, resource_group_name, server_name, backup_name, sas_uri):
     target_details = {
         'objectType': "FullBackupStoreDetails",
@@ -1881,8 +1878,6 @@
     return resolve_poller(client.begin_create(resource_group_name, server_name, parameters), cmd.cli_ctx, 'Create backup')
 
 
-<<<<<<< HEAD
-=======
 def migrate_firewall_rules_from_single_to_flex(db_context, cmd, source_server_id, target_server_name):
     id_parts = parse_resource_id(source_server_id)
     firewall_client = cf_mysql_firewall_rules(cmd.cli_ctx, _=None)
@@ -1902,7 +1897,6 @@
                              firewall_rule_name=rule.name)
 
 
->>>>>>> a6e9bacd
 # pylint: disable=too-many-instance-attributes, too-few-public-methods, useless-object-inheritance
 class DbContext(object):
     def __init__(self, cmd=None, azure_sdk=None, logging_name=None, cf_firewall=None, cf_db=None,
