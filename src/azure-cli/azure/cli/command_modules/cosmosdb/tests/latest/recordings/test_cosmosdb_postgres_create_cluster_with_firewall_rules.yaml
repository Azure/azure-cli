--- conflicted
+++ resolved
@@ -30,15 +30,9 @@
       string: "{\n  \"id\": \"/subscriptions/00000000-0000-0000-0000-000000000000/resourceGroups/cli_test000001/providers/Microsoft.DBforPostgreSQL/serverGroupsv2/cli000002\",\n
         \ \"name\": \"cli000002\",\n  \"type\": \"Microsoft.DBforPostgreSQL/serverGroupsv2\",\n
         \ \"tags\": {\n  },\n  \"location\": \"westus\",\n  \"systemData\": {\n    \"createdBy\":
-<<<<<<< HEAD
-        \"pjohari@microsoft.com\",\n    \"createdByType\": \"User\",\n    \"createdAt\":
-        \"2024-12-02T04:05:19.7297933Z\",\n    \"lastModifiedBy\": \"pjohari@microsoft.com\",\n
-        \   \"lastModifiedByType\": \"User\",\n    \"lastModifiedAt\": \"2024-12-02T04:05:19.7297933Z\"\n
-=======
         \"aaa@foo.com\",\n    \"createdByType\": \"User\",\n    \"createdAt\":
         \"2024-09-19T19:48:13.6260371Z\",\n    \"lastModifiedBy\": \"aaa@foo.com\",\n
         \   \"lastModifiedByType\": \"User\",\n    \"lastModifiedAt\": \"2024-09-19T19:48:13.6260371Z\"\n
->>>>>>> 29ed992f
         \ },\n  \"properties\": {\n    \"provisioningState\": \"Provisioning\",\n
         \   \"state\": \"Provisioning\",\n    \"administratorLogin\": \"citus\",\n
         \   \"postgresqlVersion\": \"16\",\n    \"citusVersion\": \"12.1\",\n    \"maintenanceWindow\":
@@ -1785,15 +1779,9 @@
       string: "{\n  \"id\": \"/subscriptions/00000000-0000-0000-0000-000000000000/resourceGroups/cli_test000001/providers/Microsoft.DBforPostgreSQL/serverGroupsv2/cli000002\",\n
         \ \"name\": \"cli000002\",\n  \"type\": \"Microsoft.DBforPostgreSQL/serverGroupsv2\",\n
         \ \"tags\": {\n  },\n  \"location\": \"westus\",\n  \"systemData\": {\n    \"createdAt\":
-<<<<<<< HEAD
-        \"2024-12-02T04:05:19.7297933Z\",\n    \"createdBy\": \"pjohari@microsoft.com\",\n
-        \   \"createdByType\": \"User\",\n    \"lastModifiedAt\": \"2024-12-02T04:05:19.7297933Z\",\n
-        \   \"lastModifiedBy\": \"pjohari@microsoft.com\",\n    \"lastModifiedByType\":
-=======
         \"2024-09-19T19:48:13.6260371Z\",\n    \"createdBy\": \"aaa@foo.com\",\n
         \   \"createdByType\": \"User\",\n    \"lastModifiedAt\": \"2024-09-19T19:48:13.6260371Z\",\n
         \   \"lastModifiedBy\": \"aaa@foo.com\",\n    \"lastModifiedByType\":
->>>>>>> 29ed992f
         \"User\"\n  },\n  \"properties\": {\n    \"provisioningState\": \"Succeeded\",\n
         \   \"state\": \"Ready\",\n    \"administratorLogin\": \"citus\",\n    \"postgresqlVersion\":
         \"16\",\n    \"citusVersion\": \"12.1\",\n    \"maintenanceWindow\": {\n      \"customWindow\":
@@ -1885,21 +1873,12 @@
     body:
       string: "{\n  \"id\": \"/subscriptions/00000000-0000-0000-0000-000000000000/resourceGroups/cli_test000001/providers/Microsoft.DBforPostgreSQL/serverGroupsv2/cli000002/firewallRules/fw_rule\",\n
         \ \"name\": \"fw_rule\",\n  \"type\": \"Microsoft.DBforPostgreSQL/serverGroupsv2/firewallRules\",\n
-<<<<<<< HEAD
-        \ \"systemData\": {\n    \"createdAt\": \"2024-12-02T04:15:59.156298Z\",\n
-        \   \"createdBy\": \"pjohari@microsoft.com\",\n    \"createdByType\": \"User\",\n
-        \   \"lastModifiedAt\": \"2024-12-02T04:15:59.156298Z\",\n    \"lastModifiedBy\":
-        \"pjohari@microsoft.com\",\n    \"lastModifiedByType\": \"User\"\n  },\n  \"properties\":
-        {\n    \"provisioningState\": \"InProgress\",\n    \"startIpAddress\": \"0.0.0.0\",\n
-        \   \"endIpAddress\": \"255.255.255.255\"\n  }\n}"
-=======
         \ \"systemData\": {\n    \"createdAt\": \"2024-09-19T19:55:51.7655173Z\",\n
         \   \"createdBy\": \"aaa@foo.com\",\n    \"createdByType\": \"User\",\n
         \   \"lastModifiedAt\": \"2024-09-19T19:55:51.7655173Z\",\n    \"lastModifiedBy\":
         \"aaa@foo.com\",\n    \"lastModifiedByType\": \"User\"\n  },\n
         \ \"properties\": {\n    \"provisioningState\": \"InProgress\",\n    \"startIpAddress\":
         \"0.0.0.0\",\n    \"endIpAddress\": \"255.255.255.255\"\n  }\n}"
->>>>>>> 29ed992f
     headers:
       azure-asyncoperation:
       - https://management.azure.com/subscriptions/00000000-0000-0000-0000-000000000000/providers/Microsoft.DBforPostgreSQL/locations/westus/azureAsyncOperation/2897d7c8-c111-4661-a905-37ecf465c826?api-version=2022-11-08&t=638687097594063185&c=MIIHhzCCBm-gAwIBAgITHgVslgx4cCrrdPlP5AAABWyWDDANBgkqhkiG9w0BAQsFADBEMRMwEQYKCZImiZPyLGQBGRYDR0JMMRMwEQYKCZImiZPyLGQBGRYDQU1FMRgwFgYDVQQDEw9BTUUgSW5mcmEgQ0EgMDYwHhcNMjQwOTIyMTE0NjE4WhcNMjUwMzIxMTE0NjE4WjBAMT4wPAYDVQQDEzVhc3luY29wZXJhdGlvbnNpZ25pbmdjZXJ0aWZpY2F0ZS5tYW5hZ2VtZW50LmF6dXJlLmNvbTCCASIwDQYJKoZIhvcNAQEBBQADggEPADCCAQoCggEBAN279WA8w2UGJKEPnrSqUvI8cmvIqBGNjMUdviwValF5bl-e98u1K1Ddoi5k3vh_OpM-15X9qEG12juXWGYh9bbMJOy-T54IJ0DvCSgNbDDw2zkU9rCSa2Z-h4POpvF4VKNAxh7LceNBcB-9eA092p29IKemfh-_qthcrHvjIe53b09OxW7PeoQLxBHaWXZ3m-KO02HEnvG36pJNiDeyTZislTjhqVlAjOxRvsqIuk4h_HCW3F0DRSJG5FMBKgWLxoHZaGUWXSpv9p8ysVYcdSVYXS-UmYjbSSNmPsNGUWaSeMKsZvCExS9Gh7pxVzqVAHV3Kqi4zITzXPo9EYRtJ3UCAwEAAaOCBHQwggRwMCcGCSsGAQQBgjcVCgQaMBgwCgYIKwYBBQUHAwEwCgYIKwYBBQUHAwIwPQYJKwYBBAGCNxUHBDAwLgYmKwYBBAGCNxUIhpDjDYTVtHiE8Ys-hZvdFs6dEoFghfmRS4WsmTQCAWQCAQcwggHLBggrBgEFBQcBAQSCAb0wggG5MGMGCCsGAQUFBzAChldodHRwOi8vY3JsLm1pY3Jvc29mdC5jb20vcGtpaW5mcmEvQ2VydHMvQkwyUEtJSU5UQ0EwMi5BTUUuR0JMX0FNRSUyMEluZnJhJTIwQ0ElMjAwNi5jcnQwUwYIKwYBBQUHMAKGR2h0dHA6Ly9jcmwxLmFtZS5nYmwvYWlhL0JMMlBLSUlOVENBMDIuQU1FLkdCTF9BTUUlMjBJbmZyYSUyMENBJTIwMDYuY3J0MFMGCCsGAQUFBzAChkdodHRwOi8vY3JsMi5hbWUuZ2JsL2FpYS9CTDJQS0lJTlRDQTAyLkFNRS5HQkxfQU1FJTIwSW5mcmElMjBDQSUyMDA2LmNydDBTBggrBgEFBQcwAoZHaHR0cDovL2NybDMuYW1lLmdibC9haWEvQkwyUEtJSU5UQ0EwMi5BTUUuR0JMX0FNRSUyMEluZnJhJTIwQ0ElMjAwNi5jcnQwUwYIKwYBBQUHMAKGR2h0dHA6Ly9jcmw0LmFtZS5nYmwvYWlhL0JMMlBLSUlOVENBMDIuQU1FLkdCTF9BTUUlMjBJbmZyYSUyMENBJTIwMDYuY3J0MB0GA1UdDgQWBBT4OZDVxefNR2i_WuhR2QFblzbd0DAOBgNVHQ8BAf8EBAMCBaAwggEmBgNVHR8EggEdMIIBGTCCARWgggERoIIBDYY_aHR0cDovL2NybC5taWNyb3NvZnQuY29tL3BraWluZnJhL0NSTC9BTUUlMjBJbmZyYSUyMENBJTIwMDYuY3JshjFodHRwOi8vY3JsMS5hbWUuZ2JsL2NybC9BTUUlMjBJbmZyYSUyMENBJTIwMDYuY3JshjFodHRwOi8vY3JsMi5hbWUuZ2JsL2NybC9BTUUlMjBJbmZyYSUyMENBJTIwMDYuY3JshjFodHRwOi8vY3JsMy5hbWUuZ2JsL2NybC9BTUUlMjBJbmZyYSUyMENBJTIwMDYuY3JshjFodHRwOi8vY3JsNC5hbWUuZ2JsL2NybC9BTUUlMjBJbmZyYSUyMENBJTIwMDYuY3JsMIGdBgNVHSAEgZUwgZIwDAYKKwYBBAGCN3sBATBmBgorBgEEAYI3ewICMFgwVgYIKwYBBQUHAgIwSh5IADMAMwBlADAAMQA5ADIAMQAtADQAZAA2ADQALQA0AGYAOABjAC0AYQAwADUANQAtADUAYgBkAGEAZgBmAGQANQBlADMAMwBkMAwGCisGAQQBgjd7AwEwDAYKKwYBBAGCN3sEAjAfBgNVHSMEGDAWgBTxRmjG8cPwKy19i2rhsvm-NfzRQTAdBgNVHSUEFjAUBggrBgEFBQcDAQYIKwYBBQUHAwIwDQYJKoZIhvcNAQELBQADggEBAG_6_VrzoWxf5yjwi8CyUBwvZDPjgsEbQ3QruPq7jO7MXm51RwIWOGYMeMgUj50nZl9trwF-TAU3q-9ydD_XtvhV3TY9V9Q9bBtrKva3ic6WVj-mFgXmsA1HL60LwduLKbtXqCuWIUO3cyD1czrzQwsIblHZa4tdIj7gmjDYkpAzJ1ab0UHq5Bqgj3R1QEh5832WstiGSpeeRtXRWa5LDFZ0YGe2rP8ReCfpnLDMapDxpGC6PaiU-_Fwq79kQr_VUmiwKGdQbPoXWuRfkx6zsByKo7xipq12uyavCsNsq_St_bWGXZjkjWGYrspJ6yV_BZZapSbsDt_nJDcX-jqUKl4&s=mJ0MYJbbZj_TFhWDP8yLeOchuuXgnl8E9W7bOwKIpYRdO9JrNol81_wsf7_Lny7pgpWpWEbj-PRodmAe537AA8bWnMq2nDPMXAro1i1FvnG2OK2OJfh5y1aIQxVeAFfNgVAqtHy1CSZgaaCsKYuOYuk6SbuvBFOenaMIE-35xHENFDiV4ViOy2nsoXJZh9M8NvKEKo2ycVi2a20XqOa8a_UEXD_84oaURUHmMZ6f8YhVkAW8hUmETclyXI0X-OHiHR-oWxzYUFR62cphzu3GQWgA2MuUql2OQl2eoaY7SUFRtT2TZmf4a3C2J_RSPU2KPSJRBXa0cJJrne8t6o-yJQ&h=rcrzRWJW9e0J60L3zczCNvsAdXpffVewwxbG-uhOM6g
@@ -2120,21 +2099,12 @@
     body:
       string: "{\n  \"id\": \"/subscriptions/00000000-0000-0000-0000-000000000000/resourceGroups/cli_test000001/providers/Microsoft.DBforPostgreSQL/serverGroupsv2/cli000002/firewallRules/fw_rule\",\n
         \ \"name\": \"fw_rule\",\n  \"type\": \"Microsoft.DBforPostgreSQL/serverGroupsv2/firewallRules\",\n
-<<<<<<< HEAD
-        \ \"systemData\": {\n    \"createdAt\": \"2024-12-02T04:15:59.156298Z\",\n
-        \   \"createdBy\": \"pjohari@microsoft.com\",\n    \"createdByType\": \"User\",\n
-        \   \"lastModifiedAt\": \"2024-12-02T04:15:59.156298Z\",\n    \"lastModifiedBy\":
-        \"pjohari@microsoft.com\",\n    \"lastModifiedByType\": \"User\"\n  },\n  \"properties\":
-        {\n    \"provisioningState\": \"Succeeded\",\n    \"startIpAddress\": \"0.0.0.0\",\n
-        \   \"endIpAddress\": \"255.255.255.255\"\n  }\n}"
-=======
         \ \"systemData\": {\n    \"createdAt\": \"2024-09-19T19:55:51.7655173Z\",\n
         \   \"createdBy\": \"aaa@foo.com\",\n    \"createdByType\": \"User\",\n
         \   \"lastModifiedAt\": \"2024-09-19T19:55:51.7655173Z\",\n    \"lastModifiedBy\":
         \"aaa@foo.com\",\n    \"lastModifiedByType\": \"User\"\n  },\n
         \ \"properties\": {\n    \"provisioningState\": \"Succeeded\",\n    \"startIpAddress\":
         \"0.0.0.0\",\n    \"endIpAddress\": \"255.255.255.255\"\n  }\n}"
->>>>>>> 29ed992f
     headers:
       cache-control:
       - no-cache
@@ -2203,21 +2173,12 @@
     body:
       string: "{\n  \"id\": \"/subscriptions/00000000-0000-0000-0000-000000000000/resourceGroups/cli_test000001/providers/Microsoft.DBforPostgreSQL/serverGroupsv2/cli000002/firewallRules/fw_rule\",\n
         \ \"name\": \"fw_rule\",\n  \"type\": \"Microsoft.DBforPostgreSQL/serverGroupsv2/firewallRules\",\n
-<<<<<<< HEAD
-        \ \"systemData\": {\n    \"createdAt\": \"2024-12-02T04:15:59.156298Z\",\n
-        \   \"createdBy\": \"pjohari@microsoft.com\",\n    \"createdByType\": \"User\",\n
-        \   \"lastModifiedAt\": \"2024-12-02T04:15:59.156298Z\",\n    \"lastModifiedBy\":
-        \"pjohari@microsoft.com\",\n    \"lastModifiedByType\": \"User\"\n  },\n  \"properties\":
-        {\n    \"provisioningState\": \"Succeeded\",\n    \"startIpAddress\": \"0.0.0.0\",\n
-        \   \"endIpAddress\": \"255.255.255.255\"\n  }\n}"
-=======
         \ \"systemData\": {\n    \"createdAt\": \"2024-09-19T19:55:51.7655173Z\",\n
         \   \"createdBy\": \"aaa@foo.com\",\n    \"createdByType\": \"User\",\n
         \   \"lastModifiedAt\": \"2024-09-19T19:55:51.7655173Z\",\n    \"lastModifiedBy\":
         \"aaa@foo.com\",\n    \"lastModifiedByType\": \"User\"\n  },\n
         \ \"properties\": {\n    \"provisioningState\": \"Succeeded\",\n    \"startIpAddress\":
         \"0.0.0.0\",\n    \"endIpAddress\": \"255.255.255.255\"\n  }\n}"
->>>>>>> 29ed992f
     headers:
       cache-control:
       - no-cache
@@ -2290,21 +2251,12 @@
     body:
       string: "{\n  \"id\": \"/subscriptions/00000000-0000-0000-0000-000000000000/resourceGroups/cli_test000001/providers/Microsoft.DBforPostgreSQL/serverGroupsv2/cli000002/firewallRules/fw_rule\",\n
         \ \"name\": \"fw_rule\",\n  \"type\": \"Microsoft.DBforPostgreSQL/serverGroupsv2/firewallRules\",\n
-<<<<<<< HEAD
-        \ \"systemData\": {\n    \"createdAt\": \"2024-12-02T04:16:31.5992756Z\",\n
-        \   \"createdBy\": \"pjohari@microsoft.com\",\n    \"createdByType\": \"User\",\n
-        \   \"lastModifiedAt\": \"2024-12-02T04:16:31.5992756Z\",\n    \"lastModifiedBy\":
-        \"pjohari@microsoft.com\",\n    \"lastModifiedByType\": \"User\"\n  },\n  \"properties\":
-        {\n    \"provisioningState\": \"InProgress\",\n    \"startIpAddress\": \"0.0.0.0\",\n
-        \   \"endIpAddress\": \"255.255.255.1\"\n  }\n}"
-=======
         \ \"systemData\": {\n    \"createdAt\": \"2024-09-19T19:56:24.4161873Z\",\n
         \   \"createdBy\": \"aaa@foo.com\",\n    \"createdByType\": \"User\",\n
         \   \"lastModifiedAt\": \"2024-09-19T19:56:24.4161873Z\",\n    \"lastModifiedBy\":
         \"aaa@foo.com\",\n    \"lastModifiedByType\": \"User\"\n  },\n
         \ \"properties\": {\n    \"provisioningState\": \"InProgress\",\n    \"startIpAddress\":
         \"0.0.0.0\",\n    \"endIpAddress\": \"255.255.255.1\"\n  }\n}"
->>>>>>> 29ed992f
     headers:
       azure-asyncoperation:
       - https://management.azure.com/subscriptions/00000000-0000-0000-0000-000000000000/providers/Microsoft.DBforPostgreSQL/locations/westus/azureAsyncOperation/dd4e1000-4995-4b99-ad97-4365fcf63a00?api-version=2022-11-08&t=638687097918180304&c=MIIHhzCCBm-gAwIBAgITHgVslgx4cCrrdPlP5AAABWyWDDANBgkqhkiG9w0BAQsFADBEMRMwEQYKCZImiZPyLGQBGRYDR0JMMRMwEQYKCZImiZPyLGQBGRYDQU1FMRgwFgYDVQQDEw9BTUUgSW5mcmEgQ0EgMDYwHhcNMjQwOTIyMTE0NjE4WhcNMjUwMzIxMTE0NjE4WjBAMT4wPAYDVQQDEzVhc3luY29wZXJhdGlvbnNpZ25pbmdjZXJ0aWZpY2F0ZS5tYW5hZ2VtZW50LmF6dXJlLmNvbTCCASIwDQYJKoZIhvcNAQEBBQADggEPADCCAQoCggEBAN279WA8w2UGJKEPnrSqUvI8cmvIqBGNjMUdviwValF5bl-e98u1K1Ddoi5k3vh_OpM-15X9qEG12juXWGYh9bbMJOy-T54IJ0DvCSgNbDDw2zkU9rCSa2Z-h4POpvF4VKNAxh7LceNBcB-9eA092p29IKemfh-_qthcrHvjIe53b09OxW7PeoQLxBHaWXZ3m-KO02HEnvG36pJNiDeyTZislTjhqVlAjOxRvsqIuk4h_HCW3F0DRSJG5FMBKgWLxoHZaGUWXSpv9p8ysVYcdSVYXS-UmYjbSSNmPsNGUWaSeMKsZvCExS9Gh7pxVzqVAHV3Kqi4zITzXPo9EYRtJ3UCAwEAAaOCBHQwggRwMCcGCSsGAQQBgjcVCgQaMBgwCgYIKwYBBQUHAwEwCgYIKwYBBQUHAwIwPQYJKwYBBAGCNxUHBDAwLgYmKwYBBAGCNxUIhpDjDYTVtHiE8Ys-hZvdFs6dEoFghfmRS4WsmTQCAWQCAQcwggHLBggrBgEFBQcBAQSCAb0wggG5MGMGCCsGAQUFBzAChldodHRwOi8vY3JsLm1pY3Jvc29mdC5jb20vcGtpaW5mcmEvQ2VydHMvQkwyUEtJSU5UQ0EwMi5BTUUuR0JMX0FNRSUyMEluZnJhJTIwQ0ElMjAwNi5jcnQwUwYIKwYBBQUHMAKGR2h0dHA6Ly9jcmwxLmFtZS5nYmwvYWlhL0JMMlBLSUlOVENBMDIuQU1FLkdCTF9BTUUlMjBJbmZyYSUyMENBJTIwMDYuY3J0MFMGCCsGAQUFBzAChkdodHRwOi8vY3JsMi5hbWUuZ2JsL2FpYS9CTDJQS0lJTlRDQTAyLkFNRS5HQkxfQU1FJTIwSW5mcmElMjBDQSUyMDA2LmNydDBTBggrBgEFBQcwAoZHaHR0cDovL2NybDMuYW1lLmdibC9haWEvQkwyUEtJSU5UQ0EwMi5BTUUuR0JMX0FNRSUyMEluZnJhJTIwQ0ElMjAwNi5jcnQwUwYIKwYBBQUHMAKGR2h0dHA6Ly9jcmw0LmFtZS5nYmwvYWlhL0JMMlBLSUlOVENBMDIuQU1FLkdCTF9BTUUlMjBJbmZyYSUyMENBJTIwMDYuY3J0MB0GA1UdDgQWBBT4OZDVxefNR2i_WuhR2QFblzbd0DAOBgNVHQ8BAf8EBAMCBaAwggEmBgNVHR8EggEdMIIBGTCCARWgggERoIIBDYY_aHR0cDovL2NybC5taWNyb3NvZnQuY29tL3BraWluZnJhL0NSTC9BTUUlMjBJbmZyYSUyMENBJTIwMDYuY3JshjFodHRwOi8vY3JsMS5hbWUuZ2JsL2NybC9BTUUlMjBJbmZyYSUyMENBJTIwMDYuY3JshjFodHRwOi8vY3JsMi5hbWUuZ2JsL2NybC9BTUUlMjBJbmZyYSUyMENBJTIwMDYuY3JshjFodHRwOi8vY3JsMy5hbWUuZ2JsL2NybC9BTUUlMjBJbmZyYSUyMENBJTIwMDYuY3JshjFodHRwOi8vY3JsNC5hbWUuZ2JsL2NybC9BTUUlMjBJbmZyYSUyMENBJTIwMDYuY3JsMIGdBgNVHSAEgZUwgZIwDAYKKwYBBAGCN3sBATBmBgorBgEEAYI3ewICMFgwVgYIKwYBBQUHAgIwSh5IADMAMwBlADAAMQA5ADIAMQAtADQAZAA2ADQALQA0AGYAOABjAC0AYQAwADUANQAtADUAYgBkAGEAZgBmAGQANQBlADMAMwBkMAwGCisGAQQBgjd7AwEwDAYKKwYBBAGCN3sEAjAfBgNVHSMEGDAWgBTxRmjG8cPwKy19i2rhsvm-NfzRQTAdBgNVHSUEFjAUBggrBgEFBQcDAQYIKwYBBQUHAwIwDQYJKoZIhvcNAQELBQADggEBAG_6_VrzoWxf5yjwi8CyUBwvZDPjgsEbQ3QruPq7jO7MXm51RwIWOGYMeMgUj50nZl9trwF-TAU3q-9ydD_XtvhV3TY9V9Q9bBtrKva3ic6WVj-mFgXmsA1HL60LwduLKbtXqCuWIUO3cyD1czrzQwsIblHZa4tdIj7gmjDYkpAzJ1ab0UHq5Bqgj3R1QEh5832WstiGSpeeRtXRWa5LDFZ0YGe2rP8ReCfpnLDMapDxpGC6PaiU-_Fwq79kQr_VUmiwKGdQbPoXWuRfkx6zsByKo7xipq12uyavCsNsq_St_bWGXZjkjWGYrspJ6yV_BZZapSbsDt_nJDcX-jqUKl4&s=FgRtDhBZqMm8kuHVpGyhjuVc2TB4qoGk81tn6OOWTqNNkoIoWO3e-Zunc-Y9CRR60R6_e7bTDXdn10meFvt97emltUCvqVCE9Z29k4-FHBdR7Gx0cku17ZF3LcSUOsY-PDkvfuHymMlcuLnIi8U3JlbkkRL9tIHakoQ42phUyCKb-8N5Qi-f5-edzsr7fVPgBuOpmCLOSN32xgeD1YcUQKwjE3TXL_wk1_vHjkAsVNOLevnShCR11jP2YOjRyojs_awRODLtEHCAnNr3lrGJD-gryYxG2W6kAMbi1FfhrmoKGPjAAUomo3Wl703zrbhDedtJc2C4QMIAkNYvrwgiUw&h=gKBaI9UMoFkpb-hnaGQxO9Yw6ypzMUdTeqQVBiqjGEQ
@@ -2598,21 +2550,12 @@
     body:
       string: "{\n  \"id\": \"/subscriptions/00000000-0000-0000-0000-000000000000/resourceGroups/cli_test000001/providers/Microsoft.DBforPostgreSQL/serverGroupsv2/cli000002/firewallRules/fw_rule\",\n
         \ \"name\": \"fw_rule\",\n  \"type\": \"Microsoft.DBforPostgreSQL/serverGroupsv2/firewallRules\",\n
-<<<<<<< HEAD
-        \ \"systemData\": {\n    \"createdAt\": \"2024-12-02T04:16:31.5992756Z\",\n
-        \   \"createdBy\": \"pjohari@microsoft.com\",\n    \"createdByType\": \"User\",\n
-        \   \"lastModifiedAt\": \"2024-12-02T04:16:31.5992756Z\",\n    \"lastModifiedBy\":
-        \"pjohari@microsoft.com\",\n    \"lastModifiedByType\": \"User\"\n  },\n  \"properties\":
-        {\n    \"provisioningState\": \"Succeeded\",\n    \"startIpAddress\": \"0.0.0.0\",\n
-        \   \"endIpAddress\": \"255.255.255.1\"\n  }\n}"
-=======
         \ \"systemData\": {\n    \"createdAt\": \"2024-09-19T19:56:24.4161873Z\",\n
         \   \"createdBy\": \"aaa@foo.com\",\n    \"createdByType\": \"User\",\n
         \   \"lastModifiedAt\": \"2024-09-19T19:56:24.4161873Z\",\n    \"lastModifiedBy\":
         \"aaa@foo.com\",\n    \"lastModifiedByType\": \"User\"\n  },\n
         \ \"properties\": {\n    \"provisioningState\": \"Succeeded\",\n    \"startIpAddress\":
         \"0.0.0.0\",\n    \"endIpAddress\": \"255.255.255.1\"\n  }\n}"
->>>>>>> 29ed992f
     headers:
       cache-control:
       - no-cache
@@ -2681,17 +2624,10 @@
     body:
       string: "{\n  \"value\": [\n    {\n      \"id\": \"/subscriptions/00000000-0000-0000-0000-000000000000/resourceGroups/cli_test000001/providers/Microsoft.DBforPostgreSQL/serverGroupsv2/cli000002/firewallRules/fw_rule\",\n
         \     \"name\": \"fw_rule\",\n      \"type\": \"Microsoft.DBforPostgreSQL/serverGroupsv2/firewallRules\",\n
-<<<<<<< HEAD
-        \     \"systemData\": {\n        \"createdAt\": \"2024-12-02T04:16:31.5992756Z\",\n
-        \       \"createdBy\": \"pjohari@microsoft.com\",\n        \"createdByType\":
-        \"User\",\n        \"lastModifiedAt\": \"2024-12-02T04:16:31.5992756Z\",\n
-        \       \"lastModifiedBy\": \"pjohari@microsoft.com\",\n        \"lastModifiedByType\":
-=======
         \     \"systemData\": {\n        \"createdAt\": \"2024-09-19T19:56:24.4161873Z\",\n
         \       \"createdBy\": \"aaa@foo.com\",\n        \"createdByType\":
         \"User\",\n        \"lastModifiedAt\": \"2024-09-19T19:56:24.4161873Z\",\n
         \       \"lastModifiedBy\": \"aaa@foo.com\",\n        \"lastModifiedByType\":
->>>>>>> 29ed992f
         \"User\"\n      },\n      \"properties\": {\n        \"provisioningState\":
         \"Succeeded\",\n        \"startIpAddress\": \"0.0.0.0\",\n        \"endIpAddress\":
         \"255.255.255.1\"\n      }\n    }\n  ]\n}"
