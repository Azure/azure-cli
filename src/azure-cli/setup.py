#!/usr/bin/env python

# --------------------------------------------------------------------------------------------
# Copyright (c) Microsoft Corporation. All rights reserved.
# Licensed under the MIT License. See License.txt in the project root for license information.
# --------------------------------------------------------------------------------------------

from __future__ import print_function
from codecs import open
from setuptools import setup, find_packages
import sys

try:
    from azure_cli_bdist_wheel import cmdclass
except ImportError:
    from distutils import log as logger

    logger.warn("Wheel is not available, disabling bdist_wheel hook")
    cmdclass = {}

VERSION = "2.20.0"
# If we have source, validate that our version numbers match
# This should prevent uploading releases with mismatched versions.
try:
    with open('azure/cli/__main__.py', 'r', encoding='utf-8') as f:
        content = f.read()
except OSError:
    pass
else:
    import re

    m = re.search(r'__version__\s*=\s*[\'"](.+?)[\'"]', content)
    if not m:
        print('Could not find __version__ in azure/cli/__main__.py')
        sys.exit(1)
    if m.group(1) != VERSION:
        print('Expected __version__ = "{}"; found "{}"'.format(VERSION, m.group(1)))
        sys.exit(1)

CLASSIFIERS = [
    'Development Status :: 5 - Production/Stable',
    'Intended Audience :: Developers',
    'Intended Audience :: System Administrators',
    'Programming Language :: Python',
    'Programming Language :: Python :: 3',
    'Programming Language :: Python :: 3.6',
    'Programming Language :: Python :: 3.7',
    'Programming Language :: Python :: 3.8',
    'License :: OSI Approved :: MIT License',
]

DEPENDENCIES = [
    'antlr4-python3-runtime~=4.7.2',
    'azure-appconfiguration~=1.1.1',
    'azure-batch~=10.0.0',
    'azure-cli-core=={}'.format(VERSION),
    'azure-cosmos~=3.0,>=3.0.2',
    'azure-datalake-store~=0.0.49',
    'azure-functions-devops-build~=0.0.22',
    'azure-graphrbac~=0.60.0',
    'azure-identity',
    'azure-keyvault-administration==4.0.0b3',
    'azure-keyvault~=1.1.0',
    'azure-loganalytics~=0.1.0',
    'azure-mgmt-advisor>=2.0.1,<3.0.0',
    'azure-mgmt-apimanagement~=0.2.0',
    'azure-mgmt-appconfiguration~=1.0.1',
    'azure-mgmt-applicationinsights~=0.1.1',
    'azure-mgmt-authorization~=0.61.0',
    'azure-mgmt-batchai~=2.0',
    'azure-mgmt-batch~=9.0.0',
    'azure-mgmt-billing==1.0.0',
    'azure-mgmt-botservice~=0.3.0',
    'azure-mgmt-cdn==7.0.0',
    'azure-mgmt-cognitiveservices~=6.3.0',
    'azure-mgmt-compute~=19.0.0',
    'azure-mgmt-consumption~=2.0',
    'azure-mgmt-containerinstance~=1.4',
    'azure-mgmt-containerregistry==3.0.0rc17',
    'azure-mgmt-containerservice~=9.4.0',
    'azure-mgmt-cosmosdb~=3.0.0',
    'azure-mgmt-databoxedge~=0.2.0',
    'azure-mgmt-datalake-analytics~=0.2.1',
    'azure-mgmt-datalake-store~=0.5.0',
    'azure-mgmt-datamigration~=4.1.0',
    'azure-mgmt-deploymentmanager~=0.2.0',
    'azure-mgmt-devtestlabs~=4.0',
    'azure-mgmt-dns~=2.1',
    'azure-mgmt-eventgrid==3.0.0rc7',
    'azure-mgmt-eventhub~=4.1.0',
    'azure-mgmt-hdinsight~=2.2.0',
    'azure-mgmt-imagebuilder~=0.4.0',
    'azure-mgmt-iotcentral~=4.1.0',
    'azure-mgmt-iothubprovisioningservices~=0.2.0',
    'azure-mgmt-iothub~=0.12.0',
    'azure-mgmt-keyvault==8.0.0',
    'azure-mgmt-kusto~=0.3.0',
    'azure-mgmt-loganalytics~=8.0.0',
    'azure-mgmt-managedservices~=1.0',
    'azure-mgmt-managementgroups~=0.1',
    'azure-mgmt-maps~=0.1.0',
    'azure-mgmt-marketplaceordering~=0.1',
    'azure-mgmt-media~=3.0',
    'azure-mgmt-monitor~=2.0.0',
    'azure-mgmt-msi~=0.2',
<<<<<<< HEAD
    'azure-mgmt-netapp~=0.15.0',
    'azure-mgmt-network~=18.0.0',
=======
    'azure-mgmt-netapp~=0.16.0',
    'azure-mgmt-network~=17.1.0',
>>>>>>> 85468995
    'azure-mgmt-policyinsights~=0.5.0',
    'azure-mgmt-privatedns~=0.1.0',
    'azure-mgmt-rdbms~=3.1.0rc1',
    'azure-mgmt-recoveryservicesbackup~=0.11.0',
    'azure-mgmt-recoveryservices~=0.4.0',
    'azure-mgmt-redhatopenshift==0.1.0',
    'azure-mgmt-redis~=7.0.0rc1',
    'azure-mgmt-relay~=0.1.0',
    'azure-mgmt-reservations==0.6.0',  # TODO: Use requirements.txt instead of '==' #9781
    # 'azure-mgmt-reservations~=0.6.0',
    'azure-mgmt-resource==12.0.0',
    'azure-mgmt-search~=8.0',
    'azure-mgmt-security~=0.6.0',
    'azure-mgmt-servicebus~=0.6.0',
    'azure-mgmt-servicefabric~=0.5.0',
    'azure-mgmt-signalr~=0.4.0',
    'azure-mgmt-sqlvirtualmachine~=0.5.0',
    'azure-mgmt-sql~=0.26.0',
    'azure-mgmt-storage~=17.0.0',
    'azure-mgmt-synapse~=0.6.0',
    'azure-mgmt-trafficmanager~=0.51.0',
    'azure-mgmt-web~=0.48.0',
    'azure-multiapi-storage~=0.6.0',
    'azure-storage-common~=1.4',
    'azure-synapse-accesscontrol~=0.2.0',
    'azure-synapse-artifacts~=0.3.0',
    'azure-synapse-spark~=0.2.0',
    'fabric~=2.4',
    'javaproperties==0.5.1',
    'jsmin~=2.2.2',
    'jsondiff==1.2.0',
    'pytz==2019.1',
    'scp~=0.13.2',
    'semver==2.13.0',
    'sshtunnel~=0.1.4',
    'urllib3[secure]>=1.25.9,<2.0.0',
    'vsts-cd-manager~=1.0.0,>=1.0.2',
    'websocket-client~=0.56.0',
    'xmltodict~=0.12'
]

TESTS_REQUIRE = [
    'mock~=4.0'
]

with open('README.rst', 'r', encoding='utf-8') as f:
    README = f.read()
with open('HISTORY.rst', 'r', encoding='utf-8') as f:
    HISTORY = f.read()

setup(
    name='azure-cli',
    version=VERSION,
    description='Microsoft Azure Command-Line Tools',
    long_description=README + '\n\n' + HISTORY,
    license='MIT',
    author='Microsoft Corporation',
    author_email='azpycli@microsoft.com',
    url='https://github.com/Azure/azure-cli',
    zip_safe=False,
    classifiers=CLASSIFIERS,
    scripts=[
        'az',
        'az.completion.sh',
        'az.bat',
    ],
    packages=find_packages(exclude=["*.tests", "*.tests.*", "tests.*", "tests", "azure", "azure.cli"]),
    install_requires=DEPENDENCIES,
    python_requires='>=3.6.0',
    package_data={
        'azure.cli.command_modules.acr': ['*.json'],
        'azure.cli.command_modules.botservice': ['*.json', '*.config'],
        'azure.cli.command_modules.monitor.operations': ['autoscale-parameters-template.json'],
        'azure.cli.command_modules.servicefabric': [
            'template/windows/template.json',
            'template/windows/parameter.json',
            'template/linux/template.json',
            'template/linux/parameter.json',
            'template/service/template.json',
            'template/service/parameter.json'
        ],
        'azure.cli.command_modules.appservice': [
            'resources/WindowsFunctionsStacks.json',
            'resources/LinuxFunctionsStacks.json',
            'resources/WebappRuntimeStacks.json',
            'resources/GenerateRandomAppNames.json'
        ],
        'azure.cli.command_modules.rdbms': [
            'randomname/adjectives.txt',
            'randomname/nouns.txt'
        ]
    },
    cmdclass=cmdclass
)<|MERGE_RESOLUTION|>--- conflicted
+++ resolved
@@ -103,13 +103,8 @@
     'azure-mgmt-media~=3.0',
     'azure-mgmt-monitor~=2.0.0',
     'azure-mgmt-msi~=0.2',
-<<<<<<< HEAD
-    'azure-mgmt-netapp~=0.15.0',
+    'azure-mgmt-netapp~=0.16.0',
     'azure-mgmt-network~=18.0.0',
-=======
-    'azure-mgmt-netapp~=0.16.0',
-    'azure-mgmt-network~=17.1.0',
->>>>>>> 85468995
     'azure-mgmt-policyinsights~=0.5.0',
     'azure-mgmt-privatedns~=0.1.0',
     'azure-mgmt-rdbms~=3.1.0rc1',
