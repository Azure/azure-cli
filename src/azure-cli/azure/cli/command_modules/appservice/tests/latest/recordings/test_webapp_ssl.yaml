interactions:
- request:
    body: null
    headers:
      Accept:
      - application/json
      Accept-Encoding:
      - gzip, deflate
      CommandName:
      - appservice plan create
      Connection:
      - keep-alive
      ParameterSetName:
      - -g -n --sku --tags
      User-Agent:
<<<<<<< HEAD
      - python/3.6.5 (Windows-10-10.0.17134-SP0) msrest/0.6.10 msrest_azure/0.6.2
        azure-mgmt-resource/4.0.0 Azure-SDK-For-Python AZURECLI/2.0.74
=======
      - python/3.7.4 (Windows-10-10.0.18362-SP0) msrest/0.6.10 msrest_azure/0.6.2
        azure-mgmt-resource/4.0.0 Azure-SDK-For-Python AZURECLI/2.0.75
>>>>>>> 807faccc
      accept-language:
      - en-US
    method: GET
    uri: https://management.azure.com/subscriptions/00000000-0000-0000-0000-000000000000/resourcegroups/clitest.rg000001?api-version=2019-07-01
  response:
    body:
<<<<<<< HEAD
      string: '{"id":"/subscriptions/00000000-0000-0000-0000-000000000000/resourceGroups/clitest.rg000001","name":"clitest.rg000001","type":"Microsoft.Resources/resourceGroups","location":"westus","tags":{"product":"azurecli","cause":"automation","date":"2019-10-13T05:42:26Z"},"properties":{"provisioningState":"Succeeded"}}'
=======
      string: '{"id":"/subscriptions/00000000-0000-0000-0000-000000000000/resourceGroups/clitest.rg000001","name":"clitest.rg000001","type":"Microsoft.Resources/resourceGroups","location":"westus","tags":{"product":"azurecli","cause":"automation","date":"2019-10-21T10:48:47Z"},"properties":{"provisioningState":"Succeeded"}}'
>>>>>>> 807faccc
    headers:
      cache-control:
      - no-cache
      content-length:
      - '428'
      content-type:
      - application/json; charset=utf-8
      date:
<<<<<<< HEAD
      - Sun, 13 Oct 2019 05:42:27 GMT
=======
      - Mon, 21 Oct 2019 10:48:51 GMT
>>>>>>> 807faccc
      expires:
      - '-1'
      pragma:
      - no-cache
      strict-transport-security:
      - max-age=31536000; includeSubDomains
      vary:
      - Accept-Encoding
      x-content-type-options:
      - nosniff
    status:
      code: 200
      message: OK
- request:
    body: '{"name": "ssl-test-plan000002", "type": "Microsoft.Web/serverfarms", "location":
      "westus", "properties": {"skuName": "B1", "capacity": 1}}'
    headers:
      Accept:
      - application/json
      Accept-Encoding:
      - gzip, deflate
      CommandName:
      - appservice plan create
      Connection:
      - keep-alive
      Content-Length:
      - '143'
      Content-Type:
      - application/json; charset=utf-8
      ParameterSetName:
      - -g -n --sku --tags
      User-Agent:
<<<<<<< HEAD
      - python/3.6.5 (Windows-10-10.0.17134-SP0) msrest/0.6.10 msrest_azure/0.6.2
        azure-mgmt-web/0.42.0 Azure-SDK-For-Python AZURECLI/2.0.74
=======
      - python/3.7.4 (Windows-10-10.0.18362-SP0) msrest/0.6.10 msrest_azure/0.6.2
        azure-mgmt-web/0.42.0 Azure-SDK-For-Python AZURECLI/2.0.75
>>>>>>> 807faccc
      accept-language:
      - en-US
    method: POST
    uri: https://management.azure.com/subscriptions/00000000-0000-0000-0000-000000000000/resourceGroups/clitest.rg000001/providers/Microsoft.Web/validate?api-version=2018-02-01
  response:
    body:
      string: '{"status":"Success","error":null}'
    headers:
      cache-control:
      - no-cache
      content-length:
      - '33'
      content-type:
      - application/json
      date:
<<<<<<< HEAD
      - Sun, 13 Oct 2019 05:42:27 GMT
=======
      - Mon, 21 Oct 2019 10:48:52 GMT
>>>>>>> 807faccc
      expires:
      - '-1'
      pragma:
      - no-cache
      server:
      - Microsoft-IIS/10.0
      strict-transport-security:
      - max-age=31536000; includeSubDomains
      transfer-encoding:
      - chunked
      vary:
      - Accept-Encoding
      x-aspnet-version:
      - 4.0.30319
      x-content-type-options:
      - nosniff
      x-ms-ratelimit-remaining-subscription-writes:
      - '1197'
      x-powered-by:
      - ASP.NET
    status:
      code: 200
      message: OK
- request:
    body: null
    headers:
      Accept:
      - application/json
      Accept-Encoding:
      - gzip, deflate
      CommandName:
      - appservice plan create
      Connection:
      - keep-alive
      ParameterSetName:
      - -g -n --sku --tags
      User-Agent:
<<<<<<< HEAD
      - python/3.6.5 (Windows-10-10.0.17134-SP0) msrest/0.6.10 msrest_azure/0.6.2
        azure-mgmt-resource/4.0.0 Azure-SDK-For-Python AZURECLI/2.0.74
=======
      - python/3.7.4 (Windows-10-10.0.18362-SP0) msrest/0.6.10 msrest_azure/0.6.2
        azure-mgmt-resource/4.0.0 Azure-SDK-For-Python AZURECLI/2.0.75
>>>>>>> 807faccc
      accept-language:
      - en-US
    method: GET
    uri: https://management.azure.com/subscriptions/00000000-0000-0000-0000-000000000000/resourcegroups/clitest.rg000001?api-version=2019-07-01
  response:
    body:
<<<<<<< HEAD
      string: '{"id":"/subscriptions/00000000-0000-0000-0000-000000000000/resourceGroups/clitest.rg000001","name":"clitest.rg000001","type":"Microsoft.Resources/resourceGroups","location":"westus","tags":{"product":"azurecli","cause":"automation","date":"2019-10-13T05:42:26Z"},"properties":{"provisioningState":"Succeeded"}}'
=======
      string: '{"id":"/subscriptions/00000000-0000-0000-0000-000000000000/resourceGroups/clitest.rg000001","name":"clitest.rg000001","type":"Microsoft.Resources/resourceGroups","location":"westus","tags":{"product":"azurecli","cause":"automation","date":"2019-10-21T10:48:47Z"},"properties":{"provisioningState":"Succeeded"}}'
>>>>>>> 807faccc
    headers:
      cache-control:
      - no-cache
      content-length:
      - '428'
      content-type:
      - application/json; charset=utf-8
      date:
<<<<<<< HEAD
      - Sun, 13 Oct 2019 05:42:28 GMT
=======
      - Mon, 21 Oct 2019 10:48:52 GMT
>>>>>>> 807faccc
      expires:
      - '-1'
      pragma:
      - no-cache
      strict-transport-security:
      - max-age=31536000; includeSubDomains
      vary:
      - Accept-Encoding
      x-content-type-options:
      - nosniff
    status:
      code: 200
      message: OK
- request:
    body: '{"location": "westus", "tags": {"plan": "plan1"}, "properties": {"perSiteScaling":
      false, "isXenon": false}, "sku": {"name": "B1", "tier": "BASIC", "capacity":
      1}}'
    headers:
      Accept:
      - application/json
      Accept-Encoding:
      - gzip, deflate
      CommandName:
      - appservice plan create
      Connection:
      - keep-alive
      Content-Length:
      - '163'
      Content-Type:
      - application/json; charset=utf-8
      ParameterSetName:
      - -g -n --sku --tags
      User-Agent:
<<<<<<< HEAD
      - python/3.6.5 (Windows-10-10.0.17134-SP0) msrest/0.6.10 msrest_azure/0.6.2
        azure-mgmt-web/0.42.0 Azure-SDK-For-Python AZURECLI/2.0.74
=======
      - python/3.7.4 (Windows-10-10.0.18362-SP0) msrest/0.6.10 msrest_azure/0.6.2
        azure-mgmt-web/0.42.0 Azure-SDK-For-Python AZURECLI/2.0.75
>>>>>>> 807faccc
      accept-language:
      - en-US
    method: PUT
    uri: https://management.azure.com/subscriptions/00000000-0000-0000-0000-000000000000/resourceGroups/clitest.rg000001/providers/Microsoft.Web/serverfarms/ssl-test-plan000002?api-version=2018-02-01
  response:
    body:
      string: '{"id":"/subscriptions/00000000-0000-0000-0000-000000000000/resourceGroups/clitest.rg000001/providers/Microsoft.Web/serverfarms/ssl-test-plan000002","name":"ssl-test-plan000002","type":"Microsoft.Web/serverfarms","kind":"app","location":"West
<<<<<<< HEAD
        US","tags":{"plan":"plan1"},"properties":{"serverFarmId":47914,"name":"ssl-test-plan000002","workerSize":"Default","workerSizeId":0,"workerTierName":null,"numberOfWorkers":1,"currentWorkerSize":"Default","currentWorkerSizeId":0,"currentNumberOfWorkers":1,"status":"Ready","webSpace":"clitest.rg000001-WestUSwebspace","subscription":"fb3a3d6b-44c8-44f5-88c9-b20917c9b96b","adminSiteName":null,"hostingEnvironment":null,"hostingEnvironmentProfile":null,"maximumNumberOfWorkers":3,"planName":"VirtualDedicatedPlan","adminRuntimeSiteName":null,"computeMode":"Dedicated","siteMode":null,"geoRegion":"West
        US","perSiteScaling":false,"maximumElasticWorkerCount":1,"numberOfSites":0,"hostingEnvironmentId":null,"isSpot":false,"spotExpirationTime":null,"freeOfferExpirationTime":null,"tags":{"plan":"plan1"},"kind":"app","resourceGroup":"clitest.rg000001","reserved":false,"isXenon":false,"hyperV":false,"mdmId":"waws-prod-bay-043_47914","targetWorkerCount":0,"targetWorkerSizeId":0,"provisioningState":"Succeeded","webSiteId":null,"existingServerFarmIds":null},"sku":{"name":"B1","tier":"Basic","size":"B1","family":"B","capacity":1}}'
=======
        US","tags":{"plan":"plan1"},"properties":{"serverFarmId":39180,"name":"ssl-test-plan000002","workerSize":"Default","workerSizeId":0,"workerTierName":null,"numberOfWorkers":1,"currentWorkerSize":"Default","currentWorkerSizeId":0,"currentNumberOfWorkers":1,"status":"Ready","webSpace":"clitest.rg000001-WestUSwebspace","subscription":"0b1f6471-1bf0-4dda-aec3-cb9272f09590","adminSiteName":null,"hostingEnvironment":null,"hostingEnvironmentProfile":null,"maximumNumberOfWorkers":3,"planName":"VirtualDedicatedPlan","adminRuntimeSiteName":null,"computeMode":"Dedicated","siteMode":null,"geoRegion":"West
        US","perSiteScaling":false,"maximumElasticWorkerCount":1,"numberOfSites":0,"hostingEnvironmentId":null,"isSpot":false,"spotExpirationTime":null,"freeOfferExpirationTime":null,"tags":{"plan":"plan1"},"kind":"app","resourceGroup":"clitest.rg000001","reserved":false,"isXenon":false,"hyperV":false,"mdmId":"waws-prod-bay-033_39180","targetWorkerCount":0,"targetWorkerSizeId":0,"provisioningState":"Succeeded","webSiteId":null,"existingServerFarmIds":null},"sku":{"name":"B1","tier":"Basic","size":"B1","family":"B","capacity":1}}'
>>>>>>> 807faccc
    headers:
      cache-control:
      - no-cache
      content-length:
      - '1560'
      content-type:
      - application/json
      date:
<<<<<<< HEAD
      - Sun, 13 Oct 2019 05:42:33 GMT
=======
      - Mon, 21 Oct 2019 10:49:01 GMT
>>>>>>> 807faccc
      expires:
      - '-1'
      pragma:
      - no-cache
      server:
      - Microsoft-IIS/10.0
      strict-transport-security:
      - max-age=31536000; includeSubDomains
      transfer-encoding:
      - chunked
      vary:
      - Accept-Encoding
      x-aspnet-version:
      - 4.0.30319
      x-content-type-options:
      - nosniff
      x-ms-ratelimit-remaining-subscription-writes:
<<<<<<< HEAD
      - '1197'
=======
      - '1189'
>>>>>>> 807faccc
      x-powered-by:
      - ASP.NET
    status:
      code: 200
      message: OK
- request:
    body: null
    headers:
      Accept:
      - application/json
      Accept-Encoding:
      - gzip, deflate
      CommandName:
      - appservice plan show
      Connection:
      - keep-alive
      ParameterSetName:
      - -g -n
      User-Agent:
<<<<<<< HEAD
      - python/3.6.5 (Windows-10-10.0.17134-SP0) msrest/0.6.10 msrest_azure/0.6.2
        azure-mgmt-web/0.42.0 Azure-SDK-For-Python AZURECLI/2.0.74
=======
      - python/3.7.4 (Windows-10-10.0.18362-SP0) msrest/0.6.10 msrest_azure/0.6.2
        azure-mgmt-web/0.42.0 Azure-SDK-For-Python AZURECLI/2.0.75
>>>>>>> 807faccc
      accept-language:
      - en-US
    method: GET
    uri: https://management.azure.com/subscriptions/00000000-0000-0000-0000-000000000000/resourceGroups/clitest.rg000001/providers/Microsoft.Web/serverfarms/ssl-test-plan000002?api-version=2018-02-01
  response:
    body:
      string: '{"id":"/subscriptions/00000000-0000-0000-0000-000000000000/resourceGroups/clitest.rg000001/providers/Microsoft.Web/serverfarms/ssl-test-plan000002","name":"ssl-test-plan000002","type":"Microsoft.Web/serverfarms","kind":"app","location":"West
<<<<<<< HEAD
        US","tags":{"plan":"plan1"},"properties":{"serverFarmId":47914,"name":"ssl-test-plan000002","workerSize":"Default","workerSizeId":0,"workerTierName":null,"numberOfWorkers":1,"currentWorkerSize":"Default","currentWorkerSizeId":0,"currentNumberOfWorkers":1,"status":"Ready","webSpace":"clitest.rg000001-WestUSwebspace","subscription":"fb3a3d6b-44c8-44f5-88c9-b20917c9b96b","adminSiteName":null,"hostingEnvironment":null,"hostingEnvironmentProfile":null,"maximumNumberOfWorkers":3,"planName":"VirtualDedicatedPlan","adminRuntimeSiteName":null,"computeMode":"Dedicated","siteMode":null,"geoRegion":"West
        US","perSiteScaling":false,"maximumElasticWorkerCount":1,"numberOfSites":0,"hostingEnvironmentId":null,"isSpot":false,"spotExpirationTime":null,"freeOfferExpirationTime":null,"tags":{"plan":"plan1"},"kind":"app","resourceGroup":"clitest.rg000001","reserved":false,"isXenon":false,"hyperV":false,"mdmId":"waws-prod-bay-043_47914","targetWorkerCount":0,"targetWorkerSizeId":0,"provisioningState":"Succeeded","webSiteId":null,"existingServerFarmIds":null},"sku":{"name":"B1","tier":"Basic","size":"B1","family":"B","capacity":1}}'
=======
        US","tags":{"plan":"plan1"},"properties":{"serverFarmId":39180,"name":"ssl-test-plan000002","workerSize":"Default","workerSizeId":0,"workerTierName":null,"numberOfWorkers":1,"currentWorkerSize":"Default","currentWorkerSizeId":0,"currentNumberOfWorkers":1,"status":"Ready","webSpace":"clitest.rg000001-WestUSwebspace","subscription":"0b1f6471-1bf0-4dda-aec3-cb9272f09590","adminSiteName":null,"hostingEnvironment":null,"hostingEnvironmentProfile":null,"maximumNumberOfWorkers":3,"planName":"VirtualDedicatedPlan","adminRuntimeSiteName":null,"computeMode":"Dedicated","siteMode":null,"geoRegion":"West
        US","perSiteScaling":false,"maximumElasticWorkerCount":1,"numberOfSites":0,"hostingEnvironmentId":null,"isSpot":false,"spotExpirationTime":null,"freeOfferExpirationTime":null,"tags":{"plan":"plan1"},"kind":"app","resourceGroup":"clitest.rg000001","reserved":false,"isXenon":false,"hyperV":false,"mdmId":"waws-prod-bay-033_39180","targetWorkerCount":0,"targetWorkerSizeId":0,"provisioningState":"Succeeded","webSiteId":null,"existingServerFarmIds":null},"sku":{"name":"B1","tier":"Basic","size":"B1","family":"B","capacity":1}}'
>>>>>>> 807faccc
    headers:
      cache-control:
      - no-cache
      content-length:
      - '1560'
      content-type:
      - application/json
      date:
<<<<<<< HEAD
      - Sun, 13 Oct 2019 05:42:34 GMT
=======
      - Mon, 21 Oct 2019 10:49:02 GMT
>>>>>>> 807faccc
      expires:
      - '-1'
      pragma:
      - no-cache
      server:
      - Microsoft-IIS/10.0
      strict-transport-security:
      - max-age=31536000; includeSubDomains
      transfer-encoding:
      - chunked
      vary:
      - Accept-Encoding
      x-aspnet-version:
      - 4.0.30319
      x-content-type-options:
      - nosniff
      x-powered-by:
      - ASP.NET
    status:
      code: 200
      message: OK
- request:
    body: null
    headers:
      Accept:
      - application/json
      Accept-Encoding:
      - gzip, deflate
      CommandName:
      - webapp create
      Connection:
      - keep-alive
      ParameterSetName:
      - -g -n --plan --tags
      User-Agent:
<<<<<<< HEAD
      - python/3.6.5 (Windows-10-10.0.17134-SP0) msrest/0.6.10 msrest_azure/0.6.2
        azure-mgmt-web/0.42.0 Azure-SDK-For-Python AZURECLI/2.0.74
=======
      - python/3.7.4 (Windows-10-10.0.18362-SP0) msrest/0.6.10 msrest_azure/0.6.2
        azure-mgmt-web/0.42.0 Azure-SDK-For-Python AZURECLI/2.0.75
>>>>>>> 807faccc
      accept-language:
      - en-US
    method: GET
    uri: https://management.azure.com/subscriptions/00000000-0000-0000-0000-000000000000/resourceGroups/clitest.rg000001/providers/Microsoft.Web/serverfarms/ssl-test-plan000002?api-version=2018-02-01
  response:
    body:
      string: '{"id":"/subscriptions/00000000-0000-0000-0000-000000000000/resourceGroups/clitest.rg000001/providers/Microsoft.Web/serverfarms/ssl-test-plan000002","name":"ssl-test-plan000002","type":"Microsoft.Web/serverfarms","kind":"app","location":"West
<<<<<<< HEAD
        US","tags":{"plan":"plan1"},"properties":{"serverFarmId":47914,"name":"ssl-test-plan000002","workerSize":"Default","workerSizeId":0,"workerTierName":null,"numberOfWorkers":1,"currentWorkerSize":"Default","currentWorkerSizeId":0,"currentNumberOfWorkers":1,"status":"Ready","webSpace":"clitest.rg000001-WestUSwebspace","subscription":"fb3a3d6b-44c8-44f5-88c9-b20917c9b96b","adminSiteName":null,"hostingEnvironment":null,"hostingEnvironmentProfile":null,"maximumNumberOfWorkers":3,"planName":"VirtualDedicatedPlan","adminRuntimeSiteName":null,"computeMode":"Dedicated","siteMode":null,"geoRegion":"West
        US","perSiteScaling":false,"maximumElasticWorkerCount":1,"numberOfSites":0,"hostingEnvironmentId":null,"isSpot":false,"spotExpirationTime":null,"freeOfferExpirationTime":null,"tags":{"plan":"plan1"},"kind":"app","resourceGroup":"clitest.rg000001","reserved":false,"isXenon":false,"hyperV":false,"mdmId":"waws-prod-bay-043_47914","targetWorkerCount":0,"targetWorkerSizeId":0,"provisioningState":"Succeeded","webSiteId":null,"existingServerFarmIds":null},"sku":{"name":"B1","tier":"Basic","size":"B1","family":"B","capacity":1}}'
=======
        US","tags":{"plan":"plan1"},"properties":{"serverFarmId":39180,"name":"ssl-test-plan000002","workerSize":"Default","workerSizeId":0,"workerTierName":null,"numberOfWorkers":1,"currentWorkerSize":"Default","currentWorkerSizeId":0,"currentNumberOfWorkers":1,"status":"Ready","webSpace":"clitest.rg000001-WestUSwebspace","subscription":"0b1f6471-1bf0-4dda-aec3-cb9272f09590","adminSiteName":null,"hostingEnvironment":null,"hostingEnvironmentProfile":null,"maximumNumberOfWorkers":3,"planName":"VirtualDedicatedPlan","adminRuntimeSiteName":null,"computeMode":"Dedicated","siteMode":null,"geoRegion":"West
        US","perSiteScaling":false,"maximumElasticWorkerCount":1,"numberOfSites":0,"hostingEnvironmentId":null,"isSpot":false,"spotExpirationTime":null,"freeOfferExpirationTime":null,"tags":{"plan":"plan1"},"kind":"app","resourceGroup":"clitest.rg000001","reserved":false,"isXenon":false,"hyperV":false,"mdmId":"waws-prod-bay-033_39180","targetWorkerCount":0,"targetWorkerSizeId":0,"provisioningState":"Succeeded","webSiteId":null,"existingServerFarmIds":null},"sku":{"name":"B1","tier":"Basic","size":"B1","family":"B","capacity":1}}'
>>>>>>> 807faccc
    headers:
      cache-control:
      - no-cache
      content-length:
      - '1560'
      content-type:
      - application/json
      date:
<<<<<<< HEAD
      - Sun, 13 Oct 2019 05:42:35 GMT
=======
      - Mon, 21 Oct 2019 10:49:03 GMT
>>>>>>> 807faccc
      expires:
      - '-1'
      pragma:
      - no-cache
      server:
      - Microsoft-IIS/10.0
      strict-transport-security:
      - max-age=31536000; includeSubDomains
      transfer-encoding:
      - chunked
      vary:
      - Accept-Encoding
      x-aspnet-version:
      - 4.0.30319
      x-content-type-options:
      - nosniff
      x-powered-by:
      - ASP.NET
    status:
      code: 200
      message: OK
- request:
    body: 'b''{"name": "web-ssl-test000003", "type": "Microsoft.Web/sites", "location":
      "West US", "properties": {"serverFarmId": "/subscriptions/00000000-0000-0000-0000-000000000000/resourceGroups/clitest.rg000001/providers/Microsoft.Web/serverfarms/ssl-test-plan000002"}}'''
    headers:
      Accept:
      - application/json
      Accept-Encoding:
      - gzip, deflate
      CommandName:
      - webapp create
      Connection:
      - keep-alive
      Content-Length:
      - '325'
      Content-Type:
      - application/json; charset=utf-8
      ParameterSetName:
      - -g -n --plan --tags
      User-Agent:
<<<<<<< HEAD
      - python/3.6.5 (Windows-10-10.0.17134-SP0) msrest/0.6.10 msrest_azure/0.6.2
        azure-mgmt-web/0.42.0 Azure-SDK-For-Python AZURECLI/2.0.74
=======
      - python/3.7.4 (Windows-10-10.0.18362-SP0) msrest/0.6.10 msrest_azure/0.6.2
        azure-mgmt-web/0.42.0 Azure-SDK-For-Python AZURECLI/2.0.75
>>>>>>> 807faccc
      accept-language:
      - en-US
    method: POST
    uri: https://management.azure.com/subscriptions/00000000-0000-0000-0000-000000000000/resourceGroups/clitest.rg000001/providers/Microsoft.Web/validate?api-version=2018-02-01
  response:
    body:
      string: '{"status":"Success","error":null}'
    headers:
      cache-control:
      - no-cache
      content-length:
      - '33'
      content-type:
      - application/json
      date:
<<<<<<< HEAD
      - Sun, 13 Oct 2019 05:42:35 GMT
=======
      - Mon, 21 Oct 2019 10:49:04 GMT
>>>>>>> 807faccc
      expires:
      - '-1'
      pragma:
      - no-cache
      server:
      - Microsoft-IIS/10.0
      strict-transport-security:
      - max-age=31536000; includeSubDomains
      transfer-encoding:
      - chunked
      vary:
      - Accept-Encoding
      x-aspnet-version:
      - 4.0.30319
      x-content-type-options:
      - nosniff
      x-ms-ratelimit-remaining-subscription-writes:
<<<<<<< HEAD
      - '1197'
=======
      - '1195'
>>>>>>> 807faccc
      x-powered-by:
      - ASP.NET
    status:
      code: 200
      message: OK
- request:
    body: null
    headers:
      Accept:
      - application/json
      Accept-Encoding:
      - gzip, deflate
      CommandName:
      - webapp create
      Connection:
      - keep-alive
      ParameterSetName:
      - -g -n --plan --tags
      User-Agent:
<<<<<<< HEAD
      - python/3.6.5 (Windows-10-10.0.17134-SP0) msrest/0.6.10 msrest_azure/0.6.2
        azure-mgmt-web/0.42.0 Azure-SDK-For-Python AZURECLI/2.0.74
=======
      - python/3.7.4 (Windows-10-10.0.18362-SP0) msrest/0.6.10 msrest_azure/0.6.2
        azure-mgmt-web/0.42.0 Azure-SDK-For-Python AZURECLI/2.0.75
>>>>>>> 807faccc
      accept-language:
      - en-US
    method: GET
    uri: https://management.azure.com/subscriptions/00000000-0000-0000-0000-000000000000/resourceGroups/clitest.rg000001/providers/Microsoft.Web/serverfarms/ssl-test-plan000002?api-version=2018-02-01
  response:
    body:
      string: '{"id":"/subscriptions/00000000-0000-0000-0000-000000000000/resourceGroups/clitest.rg000001/providers/Microsoft.Web/serverfarms/ssl-test-plan000002","name":"ssl-test-plan000002","type":"Microsoft.Web/serverfarms","kind":"app","location":"West
<<<<<<< HEAD
        US","tags":{"plan":"plan1"},"properties":{"serverFarmId":47914,"name":"ssl-test-plan000002","workerSize":"Default","workerSizeId":0,"workerTierName":null,"numberOfWorkers":1,"currentWorkerSize":"Default","currentWorkerSizeId":0,"currentNumberOfWorkers":1,"status":"Ready","webSpace":"clitest.rg000001-WestUSwebspace","subscription":"fb3a3d6b-44c8-44f5-88c9-b20917c9b96b","adminSiteName":null,"hostingEnvironment":null,"hostingEnvironmentProfile":null,"maximumNumberOfWorkers":3,"planName":"VirtualDedicatedPlan","adminRuntimeSiteName":null,"computeMode":"Dedicated","siteMode":null,"geoRegion":"West
        US","perSiteScaling":false,"maximumElasticWorkerCount":1,"numberOfSites":0,"hostingEnvironmentId":null,"isSpot":false,"spotExpirationTime":null,"freeOfferExpirationTime":null,"tags":{"plan":"plan1"},"kind":"app","resourceGroup":"clitest.rg000001","reserved":false,"isXenon":false,"hyperV":false,"mdmId":"waws-prod-bay-043_47914","targetWorkerCount":0,"targetWorkerSizeId":0,"provisioningState":"Succeeded","webSiteId":null,"existingServerFarmIds":null},"sku":{"name":"B1","tier":"Basic","size":"B1","family":"B","capacity":1}}'
=======
        US","tags":{"plan":"plan1"},"properties":{"serverFarmId":39180,"name":"ssl-test-plan000002","workerSize":"Default","workerSizeId":0,"workerTierName":null,"numberOfWorkers":1,"currentWorkerSize":"Default","currentWorkerSizeId":0,"currentNumberOfWorkers":1,"status":"Ready","webSpace":"clitest.rg000001-WestUSwebspace","subscription":"0b1f6471-1bf0-4dda-aec3-cb9272f09590","adminSiteName":null,"hostingEnvironment":null,"hostingEnvironmentProfile":null,"maximumNumberOfWorkers":3,"planName":"VirtualDedicatedPlan","adminRuntimeSiteName":null,"computeMode":"Dedicated","siteMode":null,"geoRegion":"West
        US","perSiteScaling":false,"maximumElasticWorkerCount":1,"numberOfSites":0,"hostingEnvironmentId":null,"isSpot":false,"spotExpirationTime":null,"freeOfferExpirationTime":null,"tags":{"plan":"plan1"},"kind":"app","resourceGroup":"clitest.rg000001","reserved":false,"isXenon":false,"hyperV":false,"mdmId":"waws-prod-bay-033_39180","targetWorkerCount":0,"targetWorkerSizeId":0,"provisioningState":"Succeeded","webSiteId":null,"existingServerFarmIds":null},"sku":{"name":"B1","tier":"Basic","size":"B1","family":"B","capacity":1}}'
>>>>>>> 807faccc
    headers:
      cache-control:
      - no-cache
      content-length:
      - '1560'
      content-type:
      - application/json
      date:
<<<<<<< HEAD
      - Sun, 13 Oct 2019 05:42:36 GMT
=======
      - Mon, 21 Oct 2019 10:49:05 GMT
>>>>>>> 807faccc
      expires:
      - '-1'
      pragma:
      - no-cache
      server:
      - Microsoft-IIS/10.0
      strict-transport-security:
      - max-age=31536000; includeSubDomains
      transfer-encoding:
      - chunked
      vary:
      - Accept-Encoding
      x-aspnet-version:
      - 4.0.30319
      x-content-type-options:
      - nosniff
      x-powered-by:
      - ASP.NET
    status:
      code: 200
      message: OK
- request:
    body: 'b''{"location": "West US", "tags": {"web": "web1"}, "properties": {"serverFarmId":
      "/subscriptions/00000000-0000-0000-0000-000000000000/resourceGroups/clitest.rg000001/providers/Microsoft.Web/serverfarms/ssl-test-plan000002",
      "reserved": false, "isXenon": false, "hyperV": false, "siteConfig": {"netFrameworkVersion":
      "v4.6", "appSettings": [{"name": "WEBSITE_NODE_DEFAULT_VERSION", "value": "10.14"}],
      "localMySqlEnabled": false, "http20Enabled": true}, "scmSiteAlsoStopped": false}}'''
    headers:
      Accept:
      - application/json
      Accept-Encoding:
      - gzip, deflate
      CommandName:
      - webapp create
      Connection:
      - keep-alive
      Content-Length:
      - '545'
      Content-Type:
      - application/json; charset=utf-8
      ParameterSetName:
      - -g -n --plan --tags
      User-Agent:
<<<<<<< HEAD
      - python/3.6.5 (Windows-10-10.0.17134-SP0) msrest/0.6.10 msrest_azure/0.6.2
        azure-mgmt-web/0.42.0 Azure-SDK-For-Python AZURECLI/2.0.74
=======
      - python/3.7.4 (Windows-10-10.0.18362-SP0) msrest/0.6.10 msrest_azure/0.6.2
        azure-mgmt-web/0.42.0 Azure-SDK-For-Python AZURECLI/2.0.75
>>>>>>> 807faccc
      accept-language:
      - en-US
    method: PUT
    uri: https://management.azure.com/subscriptions/00000000-0000-0000-0000-000000000000/resourceGroups/clitest.rg000001/providers/Microsoft.Web/sites/web-ssl-test000003?api-version=2018-11-01
  response:
    body:
      string: '{"id":"/subscriptions/00000000-0000-0000-0000-000000000000/resourceGroups/clitest.rg000001/providers/Microsoft.Web/sites/web-ssl-test000003","name":"web-ssl-test000003","type":"Microsoft.Web/sites","kind":"app","location":"West
<<<<<<< HEAD
        US","tags":{"web":"web1"},"properties":{"name":"web-ssl-test000003","state":"Running","hostNames":["web-ssl-test000003.azurewebsites.net"],"webSpace":"clitest.rg000001-WestUSwebspace","selfLink":"https://waws-prod-bay-043.api.azurewebsites.windows.net:454/subscriptions/00000000-0000-0000-0000-000000000000/webspaces/clitest.rg000001-WestUSwebspace/sites/web-ssl-test000003","repositorySiteName":"web-ssl-test000003","owner":null,"usageState":"Normal","enabled":true,"adminEnabled":true,"enabledHostNames":["web-ssl-test000003.azurewebsites.net","web-ssl-test000003.scm.azurewebsites.net"],"siteProperties":{"metadata":null,"properties":[{"name":"LinuxFxVersion","value":""},{"name":"WindowsFxVersion","value":null}],"appSettings":null},"availabilityState":"Normal","sslCertificates":null,"csrs":[],"cers":null,"siteMode":null,"hostNameSslStates":[{"name":"web-ssl-test000003.azurewebsites.net","sslState":"Disabled","ipBasedSslResult":null,"virtualIP":null,"thumbprint":null,"toUpdate":null,"toUpdateIpBasedSsl":null,"ipBasedSslState":"NotConfigured","hostType":"Standard"},{"name":"web-ssl-test000003.scm.azurewebsites.net","sslState":"Disabled","ipBasedSslResult":null,"virtualIP":null,"thumbprint":null,"toUpdate":null,"toUpdateIpBasedSsl":null,"ipBasedSslState":"NotConfigured","hostType":"Repository"}],"computeMode":null,"serverFarm":null,"serverFarmId":"/subscriptions/00000000-0000-0000-0000-000000000000/resourceGroups/clitest.rg000001/providers/Microsoft.Web/serverfarms/ssl-test-plan000002","reserved":false,"isXenon":false,"hyperV":false,"lastModifiedTimeUtc":"2019-10-13T05:42:39.027","storageRecoveryDefaultState":"Running","contentAvailabilityState":"Normal","runtimeAvailabilityState":"Normal","siteConfig":null,"deploymentId":"web-ssl-test000003","trafficManagerHostNames":null,"sku":"Basic","scmSiteAlsoStopped":false,"targetSwapSlot":null,"hostingEnvironment":null,"hostingEnvironmentProfile":null,"clientAffinityEnabled":true,"clientCertEnabled":false,"clientCertExclusionPaths":null,"hostNamesDisabled":false,"domainVerificationIdentifiers":null,"kind":"app","inboundIpAddress":"104.40.92.107","possibleInboundIpAddresses":"104.40.92.107","outboundIpAddresses":"104.40.88.152,104.40.87.132,104.40.95.34,104.40.88.78","possibleOutboundIpAddresses":"104.40.88.152,104.40.87.132,104.40.95.34,104.40.88.78","containerSize":0,"dailyMemoryTimeQuota":0,"suspendedTill":null,"siteDisabledReason":0,"functionExecutionUnitsCache":null,"maxNumberOfWorkers":null,"homeStamp":"waws-prod-bay-043","cloningInfo":null,"hostingEnvironmentId":null,"tags":{"web":"web1"},"resourceGroup":"clitest.rg000001","defaultHostName":"web-ssl-test000003.azurewebsites.net","slotSwapStatus":null,"httpsOnly":false,"redundancyMode":"None","inProgressOperationId":null,"geoDistributions":null,"privateEndpointConnections":null,"buildVersion":null,"targetBuildVersion":null}}'
=======
        US","tags":{"web":"web1"},"properties":{"name":"web-ssl-test000003","state":"Running","hostNames":["web-ssl-test000003.azurewebsites.net"],"webSpace":"clitest.rg000001-WestUSwebspace","selfLink":"https://waws-prod-bay-033.api.azurewebsites.windows.net:454/subscriptions/00000000-0000-0000-0000-000000000000/webspaces/clitest.rg000001-WestUSwebspace/sites/web-ssl-test000003","repositorySiteName":"web-ssl-test000003","owner":null,"usageState":"Normal","enabled":true,"adminEnabled":true,"enabledHostNames":["web-ssl-test000003.azurewebsites.net","web-ssl-test000003.scm.azurewebsites.net"],"siteProperties":{"metadata":null,"properties":[{"name":"LinuxFxVersion","value":""},{"name":"WindowsFxVersion","value":null}],"appSettings":null},"availabilityState":"Normal","sslCertificates":null,"csrs":[],"cers":null,"siteMode":null,"hostNameSslStates":[{"name":"web-ssl-test000003.azurewebsites.net","sslState":"Disabled","ipBasedSslResult":null,"virtualIP":null,"thumbprint":null,"toUpdate":null,"toUpdateIpBasedSsl":null,"ipBasedSslState":"NotConfigured","hostType":"Standard"},{"name":"web-ssl-test000003.scm.azurewebsites.net","sslState":"Disabled","ipBasedSslResult":null,"virtualIP":null,"thumbprint":null,"toUpdate":null,"toUpdateIpBasedSsl":null,"ipBasedSslState":"NotConfigured","hostType":"Repository"}],"computeMode":null,"serverFarm":null,"serverFarmId":"/subscriptions/00000000-0000-0000-0000-000000000000/resourceGroups/clitest.rg000001/providers/Microsoft.Web/serverfarms/ssl-test-plan000002","reserved":false,"isXenon":false,"hyperV":false,"lastModifiedTimeUtc":"2019-10-21T10:49:10.123","storageRecoveryDefaultState":"Running","contentAvailabilityState":"Normal","runtimeAvailabilityState":"Normal","siteConfig":null,"deploymentId":"web-ssl-test000003","trafficManagerHostNames":null,"sku":"Basic","scmSiteAlsoStopped":false,"targetSwapSlot":null,"hostingEnvironment":null,"hostingEnvironmentProfile":null,"clientAffinityEnabled":true,"clientCertEnabled":false,"clientCertExclusionPaths":null,"hostNamesDisabled":false,"domainVerificationIdentifiers":null,"customDomainVerificationId":"452092DD58A58B21528CA0E51CD6C4A4098E0D61570172EA391087A3E1858E33","kind":"app","inboundIpAddress":"40.112.142.148","possibleInboundIpAddresses":"40.112.142.148","outboundIpAddresses":"40.112.137.127,40.112.139.85,40.112.142.204,40.112.139.188","possibleOutboundIpAddresses":"40.112.137.127,40.112.139.85,40.112.142.204,40.112.139.188","containerSize":0,"dailyMemoryTimeQuota":0,"suspendedTill":null,"siteDisabledReason":0,"functionExecutionUnitsCache":null,"maxNumberOfWorkers":null,"homeStamp":"waws-prod-bay-033","cloningInfo":null,"hostingEnvironmentId":null,"tags":{"web":"web1"},"resourceGroup":"clitest.rg000001","defaultHostName":"web-ssl-test000003.azurewebsites.net","slotSwapStatus":null,"httpsOnly":false,"redundancyMode":"None","inProgressOperationId":null,"geoDistributions":null,"privateEndpointConnections":null,"buildVersion":null,"targetBuildVersion":null}}'
>>>>>>> 807faccc
    headers:
      cache-control:
      - no-cache
      content-length:
<<<<<<< HEAD
      - '3416'
      content-type:
      - application/json
      date:
      - Sun, 13 Oct 2019 05:42:55 GMT
      etag:
      - '"1D5818906634790"'
=======
      - '3524'
      content-type:
      - application/json
      date:
      - Mon, 21 Oct 2019 10:49:26 GMT
      etag:
      - '"1D587FD2BAE0C40"'
>>>>>>> 807faccc
      expires:
      - '-1'
      pragma:
      - no-cache
      server:
      - Microsoft-IIS/10.0
      strict-transport-security:
      - max-age=31536000; includeSubDomains
      transfer-encoding:
      - chunked
      vary:
      - Accept-Encoding
      x-aspnet-version:
      - 4.0.30319
      x-content-type-options:
      - nosniff
      x-ms-ratelimit-remaining-subscription-resource-requests:
      - '499'
      x-powered-by:
      - ASP.NET
    status:
      code: 200
      message: OK
- request:
    body: '{}'
    headers:
      Accept:
      - application/xml
      Accept-Encoding:
      - gzip, deflate
      CommandName:
      - webapp create
      Connection:
      - keep-alive
      Content-Length:
      - '2'
      Content-Type:
      - application/json; charset=utf-8
      ParameterSetName:
      - -g -n --plan --tags
      User-Agent:
<<<<<<< HEAD
      - python/3.6.5 (Windows-10-10.0.17134-SP0) msrest/0.6.10 msrest_azure/0.6.2
        azure-mgmt-web/0.42.0 Azure-SDK-For-Python AZURECLI/2.0.74
=======
      - python/3.7.4 (Windows-10-10.0.18362-SP0) msrest/0.6.10 msrest_azure/0.6.2
        azure-mgmt-web/0.42.0 Azure-SDK-For-Python AZURECLI/2.0.75
>>>>>>> 807faccc
      accept-language:
      - en-US
    method: POST
    uri: https://management.azure.com/subscriptions/00000000-0000-0000-0000-000000000000/resourceGroups/clitest.rg000001/providers/Microsoft.Web/sites/web-ssl-test000003/publishxml?api-version=2018-11-01
  response:
    body:
      string: <publishData><publishProfile profileName="web-ssl-test000003 - Web Deploy"
        publishMethod="MSDeploy" publishUrl="web-ssl-test000003.scm.azurewebsites.net:443"
<<<<<<< HEAD
        msdeploySite="web-ssl-test000003" userName="$web-ssl-test000003" userPWD="5NgFDNgCgP8HPYwKxq8canby7Hnn6Zccp9hdGkx6TAyHbqwpNjsHwyjb81fq"
        destinationAppUrl="http://web-ssl-test000003.azurewebsites.net" SQLServerDBConnectionString=""
        mySQLDBConnectionString="" hostingProviderForumLink="" controlPanelLink="http://windows.azure.com"
        webSystem="WebSites"><databases /></publishProfile><publishProfile profileName="web-ssl-test000003
        - FTP" publishMethod="FTP" publishUrl="ftp://waws-prod-bay-043.ftp.azurewebsites.windows.net/site/wwwroot"
        ftpPassiveMode="True" userName="web-ssl-test000003\$web-ssl-test000003" userPWD="5NgFDNgCgP8HPYwKxq8canby7Hnn6Zccp9hdGkx6TAyHbqwpNjsHwyjb81fq"
        destinationAppUrl="http://web-ssl-test000003.azurewebsites.net" SQLServerDBConnectionString=""
        mySQLDBConnectionString="" hostingProviderForumLink="" controlPanelLink="http://windows.azure.com"
        webSystem="WebSites"><databases /></publishProfile><publishProfile profileName="web-ssl-test000003
        - ReadOnly - FTP" publishMethod="FTP" publishUrl="ftp://waws-prod-bay-043dr.ftp.azurewebsites.windows.net/site/wwwroot"
        ftpPassiveMode="True" userName="web-ssl-test000003\$web-ssl-test000003" userPWD="5NgFDNgCgP8HPYwKxq8canby7Hnn6Zccp9hdGkx6TAyHbqwpNjsHwyjb81fq"
=======
        msdeploySite="web-ssl-test000003" userName="$web-ssl-test000003" userPWD="SftciSuL9k94B2ACspsXB53hqXGywrjMwi6lbmP0Wa5QZ9XmZNrjgblj3KDZ"
        destinationAppUrl="http://web-ssl-test000003.azurewebsites.net" SQLServerDBConnectionString=""
        mySQLDBConnectionString="" hostingProviderForumLink="" controlPanelLink="http://windows.azure.com"
        webSystem="WebSites"><databases /></publishProfile><publishProfile profileName="web-ssl-test000003
        - FTP" publishMethod="FTP" publishUrl="ftp://waws-prod-bay-033.ftp.azurewebsites.windows.net/site/wwwroot"
        ftpPassiveMode="True" userName="web-ssl-test000003\$web-ssl-test000003" userPWD="SftciSuL9k94B2ACspsXB53hqXGywrjMwi6lbmP0Wa5QZ9XmZNrjgblj3KDZ"
        destinationAppUrl="http://web-ssl-test000003.azurewebsites.net" SQLServerDBConnectionString=""
        mySQLDBConnectionString="" hostingProviderForumLink="" controlPanelLink="http://windows.azure.com"
        webSystem="WebSites"><databases /></publishProfile><publishProfile profileName="web-ssl-test000003
        - ReadOnly - FTP" publishMethod="FTP" publishUrl="ftp://waws-prod-bay-033dr.ftp.azurewebsites.windows.net/site/wwwroot"
        ftpPassiveMode="True" userName="web-ssl-test000003\$web-ssl-test000003" userPWD="SftciSuL9k94B2ACspsXB53hqXGywrjMwi6lbmP0Wa5QZ9XmZNrjgblj3KDZ"
>>>>>>> 807faccc
        destinationAppUrl="http://web-ssl-test000003.azurewebsites.net" SQLServerDBConnectionString=""
        mySQLDBConnectionString="" hostingProviderForumLink="" controlPanelLink="http://windows.azure.com"
        webSystem="WebSites"><databases /></publishProfile></publishData>
    headers:
      cache-control:
      - no-cache
      content-length:
      - '1678'
      content-type:
      - application/xml
      date:
<<<<<<< HEAD
      - Sun, 13 Oct 2019 05:42:55 GMT
=======
      - Mon, 21 Oct 2019 10:49:26 GMT
>>>>>>> 807faccc
      expires:
      - '-1'
      pragma:
      - no-cache
      server:
      - Microsoft-IIS/10.0
      strict-transport-security:
      - max-age=31536000; includeSubDomains
      x-aspnet-version:
      - 4.0.30319
      x-content-type-options:
      - nosniff
      x-ms-ratelimit-remaining-subscription-resource-requests:
      - '11998'
      x-powered-by:
      - ASP.NET
    status:
      code: 200
      message: OK
- request:
    body: null
    headers:
      Accept:
      - application/json
      Accept-Encoding:
      - gzip, deflate
      CommandName:
      - webapp config ssl upload
      Connection:
      - keep-alive
      ParameterSetName:
      - -g -n --certificate-file --certificate-password
      User-Agent:
<<<<<<< HEAD
      - python/3.6.5 (Windows-10-10.0.17134-SP0) msrest/0.6.10 msrest_azure/0.6.2
        azure-mgmt-web/0.42.0 Azure-SDK-For-Python AZURECLI/2.0.74
=======
      - python/3.7.4 (Windows-10-10.0.18362-SP0) msrest/0.6.10 msrest_azure/0.6.2
        azure-mgmt-web/0.42.0 Azure-SDK-For-Python AZURECLI/2.0.75
>>>>>>> 807faccc
      accept-language:
      - en-US
    method: GET
    uri: https://management.azure.com/subscriptions/00000000-0000-0000-0000-000000000000/resourceGroups/clitest.rg000001/providers/Microsoft.Web/sites/web-ssl-test000003?api-version=2018-11-01
  response:
    body:
      string: '{"id":"/subscriptions/00000000-0000-0000-0000-000000000000/resourceGroups/clitest.rg000001/providers/Microsoft.Web/sites/web-ssl-test000003","name":"web-ssl-test000003","type":"Microsoft.Web/sites","kind":"app","location":"West
<<<<<<< HEAD
        US","tags":{"web":"web1"},"properties":{"name":"web-ssl-test000003","state":"Running","hostNames":["web-ssl-test000003.azurewebsites.net"],"webSpace":"clitest.rg000001-WestUSwebspace","selfLink":"https://waws-prod-bay-043.api.azurewebsites.windows.net:454/subscriptions/00000000-0000-0000-0000-000000000000/webspaces/clitest.rg000001-WestUSwebspace/sites/web-ssl-test000003","repositorySiteName":"web-ssl-test000003","owner":null,"usageState":"Normal","enabled":true,"adminEnabled":true,"enabledHostNames":["web-ssl-test000003.azurewebsites.net","web-ssl-test000003.scm.azurewebsites.net"],"siteProperties":{"metadata":null,"properties":[{"name":"LinuxFxVersion","value":""},{"name":"WindowsFxVersion","value":null}],"appSettings":null},"availabilityState":"Normal","sslCertificates":null,"csrs":[],"cers":null,"siteMode":null,"hostNameSslStates":[{"name":"web-ssl-test000003.azurewebsites.net","sslState":"Disabled","ipBasedSslResult":null,"virtualIP":null,"thumbprint":null,"toUpdate":null,"toUpdateIpBasedSsl":null,"ipBasedSslState":"NotConfigured","hostType":"Standard"},{"name":"web-ssl-test000003.scm.azurewebsites.net","sslState":"Disabled","ipBasedSslResult":null,"virtualIP":null,"thumbprint":null,"toUpdate":null,"toUpdateIpBasedSsl":null,"ipBasedSslState":"NotConfigured","hostType":"Repository"}],"computeMode":null,"serverFarm":null,"serverFarmId":"/subscriptions/00000000-0000-0000-0000-000000000000/resourceGroups/clitest.rg000001/providers/Microsoft.Web/serverfarms/ssl-test-plan000002","reserved":false,"isXenon":false,"hyperV":false,"lastModifiedTimeUtc":"2019-10-13T05:42:39.497","storageRecoveryDefaultState":"Running","contentAvailabilityState":"Normal","runtimeAvailabilityState":"Normal","siteConfig":null,"deploymentId":"web-ssl-test000003","trafficManagerHostNames":null,"sku":"Basic","scmSiteAlsoStopped":false,"targetSwapSlot":null,"hostingEnvironment":null,"hostingEnvironmentProfile":null,"clientAffinityEnabled":true,"clientCertEnabled":false,"clientCertExclusionPaths":null,"hostNamesDisabled":false,"domainVerificationIdentifiers":null,"kind":"app","inboundIpAddress":"104.40.92.107","possibleInboundIpAddresses":"104.40.92.107","outboundIpAddresses":"104.40.88.152,104.40.87.132,104.40.95.34,104.40.88.78","possibleOutboundIpAddresses":"104.40.88.152,104.40.87.132,104.40.95.34,104.40.88.78","containerSize":0,"dailyMemoryTimeQuota":0,"suspendedTill":null,"siteDisabledReason":0,"functionExecutionUnitsCache":null,"maxNumberOfWorkers":null,"homeStamp":"waws-prod-bay-043","cloningInfo":null,"hostingEnvironmentId":null,"tags":{"web":"web1"},"resourceGroup":"clitest.rg000001","defaultHostName":"web-ssl-test000003.azurewebsites.net","slotSwapStatus":null,"httpsOnly":false,"redundancyMode":"None","inProgressOperationId":null,"geoDistributions":null,"privateEndpointConnections":[],"buildVersion":null,"targetBuildVersion":null}}'
=======
        US","tags":{"web":"web1"},"properties":{"name":"web-ssl-test000003","state":"Running","hostNames":["web-ssl-test000003.azurewebsites.net"],"webSpace":"clitest.rg000001-WestUSwebspace","selfLink":"https://waws-prod-bay-033.api.azurewebsites.windows.net:454/subscriptions/00000000-0000-0000-0000-000000000000/webspaces/clitest.rg000001-WestUSwebspace/sites/web-ssl-test000003","repositorySiteName":"web-ssl-test000003","owner":null,"usageState":"Normal","enabled":true,"adminEnabled":true,"enabledHostNames":["web-ssl-test000003.azurewebsites.net","web-ssl-test000003.scm.azurewebsites.net"],"siteProperties":{"metadata":null,"properties":[{"name":"LinuxFxVersion","value":""},{"name":"WindowsFxVersion","value":null}],"appSettings":null},"availabilityState":"Normal","sslCertificates":null,"csrs":[],"cers":null,"siteMode":null,"hostNameSslStates":[{"name":"web-ssl-test000003.azurewebsites.net","sslState":"Disabled","ipBasedSslResult":null,"virtualIP":null,"thumbprint":null,"toUpdate":null,"toUpdateIpBasedSsl":null,"ipBasedSslState":"NotConfigured","hostType":"Standard"},{"name":"web-ssl-test000003.scm.azurewebsites.net","sslState":"Disabled","ipBasedSslResult":null,"virtualIP":null,"thumbprint":null,"toUpdate":null,"toUpdateIpBasedSsl":null,"ipBasedSslState":"NotConfigured","hostType":"Repository"}],"computeMode":null,"serverFarm":null,"serverFarmId":"/subscriptions/00000000-0000-0000-0000-000000000000/resourceGroups/clitest.rg000001/providers/Microsoft.Web/serverfarms/ssl-test-plan000002","reserved":false,"isXenon":false,"hyperV":false,"lastModifiedTimeUtc":"2019-10-21T10:49:10.66","storageRecoveryDefaultState":"Running","contentAvailabilityState":"Normal","runtimeAvailabilityState":"Normal","siteConfig":null,"deploymentId":"web-ssl-test000003","trafficManagerHostNames":null,"sku":"Basic","scmSiteAlsoStopped":false,"targetSwapSlot":null,"hostingEnvironment":null,"hostingEnvironmentProfile":null,"clientAffinityEnabled":true,"clientCertEnabled":false,"clientCertExclusionPaths":null,"hostNamesDisabled":false,"domainVerificationIdentifiers":null,"customDomainVerificationId":"452092DD58A58B21528CA0E51CD6C4A4098E0D61570172EA391087A3E1858E33","kind":"app","inboundIpAddress":"40.112.142.148","possibleInboundIpAddresses":"40.112.142.148","outboundIpAddresses":"40.112.137.127,40.112.139.85,40.112.142.204,40.112.139.188","possibleOutboundIpAddresses":"40.112.137.127,40.112.139.85,40.112.142.204,40.112.139.188","containerSize":0,"dailyMemoryTimeQuota":0,"suspendedTill":null,"siteDisabledReason":0,"functionExecutionUnitsCache":null,"maxNumberOfWorkers":null,"homeStamp":"waws-prod-bay-033","cloningInfo":null,"hostingEnvironmentId":null,"tags":{"web":"web1"},"resourceGroup":"clitest.rg000001","defaultHostName":"web-ssl-test000003.azurewebsites.net","slotSwapStatus":null,"httpsOnly":false,"redundancyMode":"None","inProgressOperationId":null,"geoDistributions":null,"privateEndpointConnections":[],"buildVersion":null,"targetBuildVersion":null}}'
>>>>>>> 807faccc
    headers:
      cache-control:
      - no-cache
      content-length:
<<<<<<< HEAD
      - '3414'
      content-type:
      - application/json
      date:
      - Sun, 13 Oct 2019 05:42:57 GMT
      etag:
      - '"1D5818906634790"'
=======
      - '3521'
      content-type:
      - application/json
      date:
      - Mon, 21 Oct 2019 10:49:28 GMT
      etag:
      - '"1D587FD2BAE0C40"'
>>>>>>> 807faccc
      expires:
      - '-1'
      pragma:
      - no-cache
      server:
      - Microsoft-IIS/10.0
      strict-transport-security:
      - max-age=31536000; includeSubDomains
      transfer-encoding:
      - chunked
      vary:
      - Accept-Encoding
      x-aspnet-version:
      - 4.0.30319
      x-content-type-options:
      - nosniff
      x-powered-by:
      - ASP.NET
    status:
      code: 200
      message: OK
- request:
    body: null
    headers:
      Accept:
      - application/json
      Accept-Encoding:
      - gzip, deflate
      CommandName:
      - webapp config ssl upload
      Connection:
      - keep-alive
      ParameterSetName:
      - -g -n --certificate-file --certificate-password
      User-Agent:
<<<<<<< HEAD
      - python/3.6.5 (Windows-10-10.0.17134-SP0) msrest/0.6.10 msrest_azure/0.6.2
        azure-mgmt-web/0.42.0 Azure-SDK-For-Python AZURECLI/2.0.74
=======
      - python/3.7.4 (Windows-10-10.0.18362-SP0) msrest/0.6.10 msrest_azure/0.6.2
        azure-mgmt-web/0.42.0 Azure-SDK-For-Python AZURECLI/2.0.75
>>>>>>> 807faccc
      accept-language:
      - en-US
    method: GET
    uri: https://management.azure.com/subscriptions/00000000-0000-0000-0000-000000000000/resourceGroups/clitest.rg000001/providers/Microsoft.Web/sites/web-ssl-test000003?api-version=2018-11-01
  response:
    body:
      string: '{"id":"/subscriptions/00000000-0000-0000-0000-000000000000/resourceGroups/clitest.rg000001/providers/Microsoft.Web/sites/web-ssl-test000003","name":"web-ssl-test000003","type":"Microsoft.Web/sites","kind":"app","location":"West
<<<<<<< HEAD
        US","tags":{"web":"web1"},"properties":{"name":"web-ssl-test000003","state":"Running","hostNames":["web-ssl-test000003.azurewebsites.net"],"webSpace":"clitest.rg000001-WestUSwebspace","selfLink":"https://waws-prod-bay-043.api.azurewebsites.windows.net:454/subscriptions/00000000-0000-0000-0000-000000000000/webspaces/clitest.rg000001-WestUSwebspace/sites/web-ssl-test000003","repositorySiteName":"web-ssl-test000003","owner":null,"usageState":"Normal","enabled":true,"adminEnabled":true,"enabledHostNames":["web-ssl-test000003.azurewebsites.net","web-ssl-test000003.scm.azurewebsites.net"],"siteProperties":{"metadata":null,"properties":[{"name":"LinuxFxVersion","value":""},{"name":"WindowsFxVersion","value":null}],"appSettings":null},"availabilityState":"Normal","sslCertificates":null,"csrs":[],"cers":null,"siteMode":null,"hostNameSslStates":[{"name":"web-ssl-test000003.azurewebsites.net","sslState":"Disabled","ipBasedSslResult":null,"virtualIP":null,"thumbprint":null,"toUpdate":null,"toUpdateIpBasedSsl":null,"ipBasedSslState":"NotConfigured","hostType":"Standard"},{"name":"web-ssl-test000003.scm.azurewebsites.net","sslState":"Disabled","ipBasedSslResult":null,"virtualIP":null,"thumbprint":null,"toUpdate":null,"toUpdateIpBasedSsl":null,"ipBasedSslState":"NotConfigured","hostType":"Repository"}],"computeMode":null,"serverFarm":null,"serverFarmId":"/subscriptions/00000000-0000-0000-0000-000000000000/resourceGroups/clitest.rg000001/providers/Microsoft.Web/serverfarms/ssl-test-plan000002","reserved":false,"isXenon":false,"hyperV":false,"lastModifiedTimeUtc":"2019-10-13T05:42:39.497","storageRecoveryDefaultState":"Running","contentAvailabilityState":"Normal","runtimeAvailabilityState":"Normal","siteConfig":null,"deploymentId":"web-ssl-test000003","trafficManagerHostNames":null,"sku":"Basic","scmSiteAlsoStopped":false,"targetSwapSlot":null,"hostingEnvironment":null,"hostingEnvironmentProfile":null,"clientAffinityEnabled":true,"clientCertEnabled":false,"clientCertExclusionPaths":null,"hostNamesDisabled":false,"domainVerificationIdentifiers":null,"kind":"app","inboundIpAddress":"104.40.92.107","possibleInboundIpAddresses":"104.40.92.107","outboundIpAddresses":"104.40.88.152,104.40.87.132,104.40.95.34,104.40.88.78","possibleOutboundIpAddresses":"104.40.88.152,104.40.87.132,104.40.95.34,104.40.88.78","containerSize":0,"dailyMemoryTimeQuota":0,"suspendedTill":null,"siteDisabledReason":0,"functionExecutionUnitsCache":null,"maxNumberOfWorkers":null,"homeStamp":"waws-prod-bay-043","cloningInfo":null,"hostingEnvironmentId":null,"tags":{"web":"web1"},"resourceGroup":"clitest.rg000001","defaultHostName":"web-ssl-test000003.azurewebsites.net","slotSwapStatus":null,"httpsOnly":false,"redundancyMode":"None","inProgressOperationId":null,"geoDistributions":null,"privateEndpointConnections":[],"buildVersion":null,"targetBuildVersion":null}}'
=======
        US","tags":{"web":"web1"},"properties":{"name":"web-ssl-test000003","state":"Running","hostNames":["web-ssl-test000003.azurewebsites.net"],"webSpace":"clitest.rg000001-WestUSwebspace","selfLink":"https://waws-prod-bay-033.api.azurewebsites.windows.net:454/subscriptions/00000000-0000-0000-0000-000000000000/webspaces/clitest.rg000001-WestUSwebspace/sites/web-ssl-test000003","repositorySiteName":"web-ssl-test000003","owner":null,"usageState":"Normal","enabled":true,"adminEnabled":true,"enabledHostNames":["web-ssl-test000003.azurewebsites.net","web-ssl-test000003.scm.azurewebsites.net"],"siteProperties":{"metadata":null,"properties":[{"name":"LinuxFxVersion","value":""},{"name":"WindowsFxVersion","value":null}],"appSettings":null},"availabilityState":"Normal","sslCertificates":null,"csrs":[],"cers":null,"siteMode":null,"hostNameSslStates":[{"name":"web-ssl-test000003.azurewebsites.net","sslState":"Disabled","ipBasedSslResult":null,"virtualIP":null,"thumbprint":null,"toUpdate":null,"toUpdateIpBasedSsl":null,"ipBasedSslState":"NotConfigured","hostType":"Standard"},{"name":"web-ssl-test000003.scm.azurewebsites.net","sslState":"Disabled","ipBasedSslResult":null,"virtualIP":null,"thumbprint":null,"toUpdate":null,"toUpdateIpBasedSsl":null,"ipBasedSslState":"NotConfigured","hostType":"Repository"}],"computeMode":null,"serverFarm":null,"serverFarmId":"/subscriptions/00000000-0000-0000-0000-000000000000/resourceGroups/clitest.rg000001/providers/Microsoft.Web/serverfarms/ssl-test-plan000002","reserved":false,"isXenon":false,"hyperV":false,"lastModifiedTimeUtc":"2019-10-21T10:49:10.66","storageRecoveryDefaultState":"Running","contentAvailabilityState":"Normal","runtimeAvailabilityState":"Normal","siteConfig":null,"deploymentId":"web-ssl-test000003","trafficManagerHostNames":null,"sku":"Basic","scmSiteAlsoStopped":false,"targetSwapSlot":null,"hostingEnvironment":null,"hostingEnvironmentProfile":null,"clientAffinityEnabled":true,"clientCertEnabled":false,"clientCertExclusionPaths":null,"hostNamesDisabled":false,"domainVerificationIdentifiers":null,"customDomainVerificationId":"452092DD58A58B21528CA0E51CD6C4A4098E0D61570172EA391087A3E1858E33","kind":"app","inboundIpAddress":"40.112.142.148","possibleInboundIpAddresses":"40.112.142.148","outboundIpAddresses":"40.112.137.127,40.112.139.85,40.112.142.204,40.112.139.188","possibleOutboundIpAddresses":"40.112.137.127,40.112.139.85,40.112.142.204,40.112.139.188","containerSize":0,"dailyMemoryTimeQuota":0,"suspendedTill":null,"siteDisabledReason":0,"functionExecutionUnitsCache":null,"maxNumberOfWorkers":null,"homeStamp":"waws-prod-bay-033","cloningInfo":null,"hostingEnvironmentId":null,"tags":{"web":"web1"},"resourceGroup":"clitest.rg000001","defaultHostName":"web-ssl-test000003.azurewebsites.net","slotSwapStatus":null,"httpsOnly":false,"redundancyMode":"None","inProgressOperationId":null,"geoDistributions":null,"privateEndpointConnections":[],"buildVersion":null,"targetBuildVersion":null}}'
>>>>>>> 807faccc
    headers:
      cache-control:
      - no-cache
      content-length:
<<<<<<< HEAD
      - '3414'
      content-type:
      - application/json
      date:
      - Sun, 13 Oct 2019 05:42:56 GMT
      etag:
      - '"1D5818906634790"'
=======
      - '3521'
      content-type:
      - application/json
      date:
      - Mon, 21 Oct 2019 10:49:30 GMT
      etag:
      - '"1D587FD2BAE0C40"'
>>>>>>> 807faccc
      expires:
      - '-1'
      pragma:
      - no-cache
      server:
      - Microsoft-IIS/10.0
      strict-transport-security:
      - max-age=31536000; includeSubDomains
      transfer-encoding:
      - chunked
      vary:
      - Accept-Encoding
      x-aspnet-version:
      - 4.0.30319
      x-content-type-options:
      - nosniff
      x-powered-by:
      - ASP.NET
    status:
      code: 200
      message: OK
- request:
    body: 'b''{"location": "West US", "properties": {"pfxBlob": "MIIKYgIBAzCCCh4GCSqGSIb3DQEHAaCCCg8EggoLMIIKBzCCBggGCSqGSIb3DQEHAaCCBfkEggX1MIIF8TCCBe0GCyqGSIb3DQEMCgECoIIE/jCCBPowHAYKKoZIhvcNAQwBAzAOBAiXDoyN14zikgICB9AEggTYczAG9RXE6P9dZzKEkuAB3zAoIpepICAcTQO38wV1z2dd3E1p7vBI+RYv1Td3965af6LUHeW7iHwE1h+qUntxAQtW7vVI7cUFa9iP0Heu/ijuZraY1lmKQEzFWffCE1XIgwcH3yHpi88Ow1Au64PfaaYPlrAgklPQ69DPIwM9JuhBd5qXW1XDe6XQ1msu6kvEFR1SNLN4Ul6BfKSPvzhVPKVnq33Lbt/QsVkZ3DtabLz8sW6qVYjEa5R8uW2Z7OaBtBbQWGkM6vnuaUpnE0pXxo815RTsvHXVlZkfgSCeOakmGIAygU/EU8BGvubAWx7WNo6RWFCOiT25tJspW6VY9JEse5ESvc4QnUQm1f0C3YPCcCDUCwEt3ZatGSr4MnJHN2Y1OEf1aWjewz0Se1bP2o/SwihyBNqXXZ3QzjxC8vrR+l6E7fPX3UVPJG5hHZfn2q5aofU/OyrPLUUDCaRlrM5oBADouQBy+t77/pobdvShgdYhiy/QCD6mJGalk6OEdfvp35uoL4jgo2irh4i9C3oOzSXFADUjivG66ZsVIN0k43boaO+JueqVso4GNYB8Zz4FIRlPQOZNCXHcuqvhnU0SGhujeb+H0LSXw53xmiwpWwB7xdv7b/qacaoOV1S3C8ZTM6FkJ8oKmNRMIWiIyfgyXQpmqaMND6nCVkcKkYbmVgNQZdWmbiKg1NGm66Q8rLtSUdIlyyCYzmxngLAa4zEbqPqgMwP4LIyCnxKn7hguBeyLsDvYRk029pgLnVVl5fl+Ijk4w2Noor/Axn3yD2gXCy5h9Xel1iXUqr4JtaJnWOoELx5KFwGhXeHdmRUjRVigbVN+nNd2AdtLih2eBimKpRm2NoBCrfGg9KUDpSi8eSTmbXW/enBWkdGrlu9lVTpgK3tlXW3VUveJh15rtwxTUagsee3G06w6YOu0ZRmT4hNfV2FWmjCuB4VCkY+KeFndsRLdC52odvO2z0u2nwBlvRjFrzErpAJdHWWv+XQ/fuOOjBbP5mvV1+gPEEA8QY4tvi/ac1n5S8L2oVNhaF39+QYlwMdcpLFy2BAw2PN7OnNAQMKViTu4iqVA6861oDa22D9EVufpyvSQj4Y0UoGhs8kS8aT8qsHUvabPlrjqslSuaIDB3H2kVSXXVW9kmMLmRNlhqm7Kowa4jjobr2lNY5dZFjJKy3wD2lsBdRHvsGrC35/vakI6Qy0WHcgA1YM7JwJl808lCQ9fi5Jcd/3tjfyhRv6AvZ6Na2VMZwg2bNOCJfhMKgTyssqRLy5us9zRXRvDFI8IQHmoNcliDnQZIcaVApPx095wQOOm4n8dqfw0AFSSRpgdQT6yQRxlNUyqhQbaUzlUKxxf9F6iVvpDMizmDbCB2/wapF+1/6M4HZfHT0JV4nnOtjr96Yfm1pUYN6jkcsyyeYypOFMKcbaTe9UtU9XU/AxJnkBOl2U7YRuffu3ElkZv0pZggWaNeQ3sCE5scVrFsi8+/AFz1O264knbXyw07leoal/JKIiAquq1Hx6QMzShgz/ympyGVHcC2DJBqjOQ/E8b/34WjUaBMop+JNMStUZnoJqL68rQcxkRdWAEj27f+A2c9nagz0TyCXLB5s/LQu3mbknXQzDbH7qJQxOidFg675fqaTrhekaR7psnJDGB2zATBgkqhkiG9w0BCRUxBgQEAQAAADBdBgkrBgEEAYI3EQExUB5OAE0AaQBjAHIAbwBzAG8AZgB0ACAAUwB0AHIAbwBuAGcAIABDAHIAeQBwAHQAbwBnAHIAYQBwAGgAaQBjACAAUAByAG8AdgBpAGQAZQByMGUGCSqGSIb3DQEJFDFYHlYAUAB2AGsAVABtAHAAOgAzAGUAYQAxADIAYQBiADcALQBjAGMAYgA4AC0ANAA3ADcAZAAtAGEAYQBlADQALQA5ADgAZQA1AGYAZgAzAGEANgA4ADcAZjCCA/cGCSqGSIb3DQEHBqCCA+gwggPkAgEAMIID3QYJKoZIhvcNAQcBMBwGCiqGSIb3DQEMAQMwDgQII49JHcCo5YoCAgfQgIIDsNAp0Fem6ktVE6yy8cO2q9jHI94QEA5Xu4T5v/RWz1VJJ2SdSCBXvrCYdhldYVSoXbSbeLTBsULmi/6ST1VkMETbtrl8RlW8DzzDFeYisyeZtOuxbHcVX8ByqDFo/Ro/vydvx7CRx11IstHIeg64qeVsofMU9NRS3rCGU9CwCjJ4aV9QFgZa0vEnROAZnaI1uRWOuMuHT98Kvv/wJ93xZJq2voAASyysePaZq/pUlzmRuyC/Pz2uXdNIoOu8BykMjvXw4kFzDCWt1DljYaijTLX9hGgzgxdbAOw1/2RSlEaYXpxPrhaYxOTFLGByyO2F1arn3btiMGTxBh61/2Gswg+gpUWX9J3jlT77pXXgyHgZ4YBJ45cWkTCmSSOqjyjdP6buSRInPlfTKDfQGi0riI32qdcO77gCvJdMOcN5HTleglaCDvQyFfYRAzWQ+EQ4N0WfnfDYe8v7+o136wht8cxxKQmo4/FbfOMURe6L1Hlj/hOie6yUD8+lqNMF3oFW42/rMUke5OWZZEIqDeN8tg08f/h7T2i10HW5zuDwAMllqwSdcfNZOESpcbAGbZn76wvvG2sYMXmT3lZvel4iWD8yOZTWIaCKv1+p5GqKTIiIpVOl7iXS4QTwbuNaMJl4a92zuCrnWxTJgw+ZCsmEvpC4u/OUivv7l1R7eJgbo/gdbtuaZWr3Ei4jaOlQj7W6OOGjJDAzzzY1MndsoBA+6HC3KsOCmP9aoXjp8g6hTMNnWZVehPE3Bq4AjHPoP3YXYFHfqqetUhYxnajYd6AB0JPiM9anCMTgbqUHhCTK8B+smPMCijRAGESbrP3EDcmSEJ2mjobV4SllM0qbfKBvU9ZdbUGaOHSytD/fplWpH4oc6SBvHyhK/WPzBz+o7uwgzD70Spl9OiqhsitQTw1asjWKRCs3rrby5tpAfbD0V0lSgLa9ac9bOP/B82LwRe5V7bG/TY+oE5hrN+d50rYl+FBzGsh0lZ//b9lbJIylFhNKz+C2zEobd846u90tYfBvbHgo8RSbIN082uGLo3Vi3d0g/uhkhSMqLNQdYkBku2akqPcPIVrgdaT1ezCgoxX61q5UTjtdRuZv1d9u1ZhOA8iO7Gqi0C/9MQAQhk9uhbHg+88gLE5VFeRgt7H+fI2OjvFqSkq6Xk8Tio4RCQp54wnZ9cyOl7i5mZ7pqEZBUPxbXS6ssQYjuFi67Bl4BqYdIIV11mEYCccDAuyzNmoRy6LnvKFF4JUfEWZvO09PSU7qMDswHzAHBgUrDgMCGgQUSM2AwxMfBXKBH7nTqtFwI2zPF/0EFN4t6/m7IFHS48s+ZjArJodRXSNNAgIH0A==",
      "password": "test", "serverFarmId": "/subscriptions/00000000-0000-0000-0000-000000000000/resourceGroups/clitest.rg000001/providers/Microsoft.Web/serverfarms/ssl-test-plan000002"}}'''
    headers:
      Accept:
      - application/json
      Accept-Encoding:
      - gzip, deflate
      CommandName:
      - webapp config ssl upload
      Connection:
      - keep-alive
      Content-Length:
      - '3849'
      Content-Type:
      - application/json; charset=utf-8
      ParameterSetName:
      - -g -n --certificate-file --certificate-password
      User-Agent:
<<<<<<< HEAD
      - python/3.6.5 (Windows-10-10.0.17134-SP0) msrest/0.6.10 msrest_azure/0.6.2
        azure-mgmt-web/0.42.0 Azure-SDK-For-Python AZURECLI/2.0.74
=======
      - python/3.7.4 (Windows-10-10.0.18362-SP0) msrest/0.6.10 msrest_azure/0.6.2
        azure-mgmt-web/0.42.0 Azure-SDK-For-Python AZURECLI/2.0.75
>>>>>>> 807faccc
      accept-language:
      - en-US
    method: PUT
    uri: https://management.azure.com/subscriptions/00000000-0000-0000-0000-000000000000/resourceGroups/clitest.rg000001/providers/Microsoft.Web/certificates/9E9735C45C792B03B3FFCCA614852B32EE71AD6B__West%20US_clitest.rg000001?api-version=2018-11-01
  response:
    body:
      string: '{"id":"/subscriptions/00000000-0000-0000-0000-000000000000/resourceGroups/clitest.rg000001/providers/Microsoft.Web/certificates/9E9735C45C792B03B3FFCCA614852B32EE71AD6B__West
        US_clitest.rg000001","name":"9E9735C45C792B03B3FFCCA614852B32EE71AD6B__West
        US_clitest.rg000001","type":"Microsoft.Web/certificates","location":"West
        US","properties":{"friendlyName":"","subjectName":"*.azurewebsites.net","hostNames":["*.azurewebsites.net"],"pfxBlob":null,"siteName":null,"selfLink":null,"issuer":"*.azurewebsites.net","issueDate":"2018-01-01T07:00:00+00:00","expirationDate":"2118-12-31T07:00:00+00:00","password":null,"thumbprint":"9E9735C45C792B03B3FFCCA614852B32EE71AD6B","valid":null,"toDelete":null,"cerBlob":null,"publicKeyHash":null,"hostingEnvironment":null,"hostingEnvironmentProfile":null,"keyVaultSecretStatus":"Initialized","webSpace":"clitest.rg000001-WestUSwebspace","serverFarmId":null,"tags":null}}'
    headers:
      cache-control:
      - no-cache
      content-length:
      - '1143'
      content-type:
      - application/json
      date:
<<<<<<< HEAD
      - Sun, 13 Oct 2019 05:42:58 GMT
=======
      - Mon, 21 Oct 2019 10:49:33 GMT
>>>>>>> 807faccc
      expires:
      - '-1'
      pragma:
      - no-cache
      server:
      - Microsoft-IIS/10.0
      strict-transport-security:
      - max-age=31536000; includeSubDomains
      transfer-encoding:
      - chunked
      vary:
      - Accept-Encoding
      warning:
      - 199 Some of the uploaded certificates are either self-signed or expired.,199
        Some of the uploaded certificates cannot be validated to a trusted CA
      x-aspnet-version:
      - 4.0.30319
      x-content-type-options:
      - nosniff
      x-ms-ratelimit-remaining-subscription-writes:
      - '1191'
      x-powered-by:
      - ASP.NET
    status:
      code: 200
      message: OK
- request:
    body: null
    headers:
      Accept:
      - application/json
      Accept-Encoding:
      - gzip, deflate
      CommandName:
      - webapp show
      Connection:
      - keep-alive
      ParameterSetName:
      - -g -n
      User-Agent:
<<<<<<< HEAD
      - python/3.6.5 (Windows-10-10.0.17134-SP0) msrest/0.6.10 msrest_azure/0.6.2
        azure-mgmt-web/0.42.0 Azure-SDK-For-Python AZURECLI/2.0.74
=======
      - python/3.7.4 (Windows-10-10.0.18362-SP0) msrest/0.6.10 msrest_azure/0.6.2
        azure-mgmt-web/0.42.0 Azure-SDK-For-Python AZURECLI/2.0.75
>>>>>>> 807faccc
      accept-language:
      - en-US
    method: GET
    uri: https://management.azure.com/subscriptions/00000000-0000-0000-0000-000000000000/resourceGroups/clitest.rg000001/providers/Microsoft.Web/sites/web-ssl-test000003?api-version=2018-11-01
  response:
    body:
      string: '{"id":"/subscriptions/00000000-0000-0000-0000-000000000000/resourceGroups/clitest.rg000001/providers/Microsoft.Web/sites/web-ssl-test000003","name":"web-ssl-test000003","type":"Microsoft.Web/sites","kind":"app","location":"West
<<<<<<< HEAD
        US","tags":{"web":"web1"},"properties":{"name":"web-ssl-test000003","state":"Running","hostNames":["web-ssl-test000003.azurewebsites.net"],"webSpace":"clitest.rg000001-WestUSwebspace","selfLink":"https://waws-prod-bay-043.api.azurewebsites.windows.net:454/subscriptions/00000000-0000-0000-0000-000000000000/webspaces/clitest.rg000001-WestUSwebspace/sites/web-ssl-test000003","repositorySiteName":"web-ssl-test000003","owner":null,"usageState":"Normal","enabled":true,"adminEnabled":true,"enabledHostNames":["web-ssl-test000003.azurewebsites.net","web-ssl-test000003.scm.azurewebsites.net"],"siteProperties":{"metadata":null,"properties":[{"name":"LinuxFxVersion","value":""},{"name":"WindowsFxVersion","value":null}],"appSettings":null},"availabilityState":"Normal","sslCertificates":null,"csrs":[],"cers":null,"siteMode":null,"hostNameSslStates":[{"name":"web-ssl-test000003.azurewebsites.net","sslState":"Disabled","ipBasedSslResult":null,"virtualIP":null,"thumbprint":null,"toUpdate":null,"toUpdateIpBasedSsl":null,"ipBasedSslState":"NotConfigured","hostType":"Standard"},{"name":"web-ssl-test000003.scm.azurewebsites.net","sslState":"Disabled","ipBasedSslResult":null,"virtualIP":null,"thumbprint":null,"toUpdate":null,"toUpdateIpBasedSsl":null,"ipBasedSslState":"NotConfigured","hostType":"Repository"}],"computeMode":null,"serverFarm":null,"serverFarmId":"/subscriptions/00000000-0000-0000-0000-000000000000/resourceGroups/clitest.rg000001/providers/Microsoft.Web/serverfarms/ssl-test-plan000002","reserved":false,"isXenon":false,"hyperV":false,"lastModifiedTimeUtc":"2019-10-13T05:42:39.497","storageRecoveryDefaultState":"Running","contentAvailabilityState":"Normal","runtimeAvailabilityState":"Normal","siteConfig":null,"deploymentId":"web-ssl-test000003","trafficManagerHostNames":null,"sku":"Basic","scmSiteAlsoStopped":false,"targetSwapSlot":null,"hostingEnvironment":null,"hostingEnvironmentProfile":null,"clientAffinityEnabled":true,"clientCertEnabled":false,"clientCertExclusionPaths":null,"hostNamesDisabled":false,"domainVerificationIdentifiers":null,"kind":"app","inboundIpAddress":"104.40.92.107","possibleInboundIpAddresses":"104.40.92.107","outboundIpAddresses":"104.40.88.152,104.40.87.132,104.40.95.34,104.40.88.78","possibleOutboundIpAddresses":"104.40.88.152,104.40.87.132,104.40.95.34,104.40.88.78","containerSize":0,"dailyMemoryTimeQuota":0,"suspendedTill":null,"siteDisabledReason":0,"functionExecutionUnitsCache":null,"maxNumberOfWorkers":null,"homeStamp":"waws-prod-bay-043","cloningInfo":null,"hostingEnvironmentId":null,"tags":{"web":"web1"},"resourceGroup":"clitest.rg000001","defaultHostName":"web-ssl-test000003.azurewebsites.net","slotSwapStatus":null,"httpsOnly":false,"redundancyMode":"None","inProgressOperationId":null,"geoDistributions":null,"privateEndpointConnections":[],"buildVersion":null,"targetBuildVersion":null}}'
=======
        US","tags":{"web":"web1"},"properties":{"name":"web-ssl-test000003","state":"Running","hostNames":["web-ssl-test000003.azurewebsites.net"],"webSpace":"clitest.rg000001-WestUSwebspace","selfLink":"https://waws-prod-bay-033.api.azurewebsites.windows.net:454/subscriptions/00000000-0000-0000-0000-000000000000/webspaces/clitest.rg000001-WestUSwebspace/sites/web-ssl-test000003","repositorySiteName":"web-ssl-test000003","owner":null,"usageState":"Normal","enabled":true,"adminEnabled":true,"enabledHostNames":["web-ssl-test000003.azurewebsites.net","web-ssl-test000003.scm.azurewebsites.net"],"siteProperties":{"metadata":null,"properties":[{"name":"LinuxFxVersion","value":""},{"name":"WindowsFxVersion","value":null}],"appSettings":null},"availabilityState":"Normal","sslCertificates":null,"csrs":[],"cers":null,"siteMode":null,"hostNameSslStates":[{"name":"web-ssl-test000003.azurewebsites.net","sslState":"Disabled","ipBasedSslResult":null,"virtualIP":null,"thumbprint":null,"toUpdate":null,"toUpdateIpBasedSsl":null,"ipBasedSslState":"NotConfigured","hostType":"Standard"},{"name":"web-ssl-test000003.scm.azurewebsites.net","sslState":"Disabled","ipBasedSslResult":null,"virtualIP":null,"thumbprint":null,"toUpdate":null,"toUpdateIpBasedSsl":null,"ipBasedSslState":"NotConfigured","hostType":"Repository"}],"computeMode":null,"serverFarm":null,"serverFarmId":"/subscriptions/00000000-0000-0000-0000-000000000000/resourceGroups/clitest.rg000001/providers/Microsoft.Web/serverfarms/ssl-test-plan000002","reserved":false,"isXenon":false,"hyperV":false,"lastModifiedTimeUtc":"2019-10-21T10:49:10.66","storageRecoveryDefaultState":"Running","contentAvailabilityState":"Normal","runtimeAvailabilityState":"Normal","siteConfig":null,"deploymentId":"web-ssl-test000003","trafficManagerHostNames":null,"sku":"Basic","scmSiteAlsoStopped":false,"targetSwapSlot":null,"hostingEnvironment":null,"hostingEnvironmentProfile":null,"clientAffinityEnabled":true,"clientCertEnabled":false,"clientCertExclusionPaths":null,"hostNamesDisabled":false,"domainVerificationIdentifiers":null,"customDomainVerificationId":"452092DD58A58B21528CA0E51CD6C4A4098E0D61570172EA391087A3E1858E33","kind":"app","inboundIpAddress":"40.112.142.148","possibleInboundIpAddresses":"40.112.142.148","outboundIpAddresses":"40.112.137.127,40.112.139.85,40.112.142.204,40.112.139.188","possibleOutboundIpAddresses":"40.112.137.127,40.112.139.85,40.112.142.204,40.112.139.188","containerSize":0,"dailyMemoryTimeQuota":0,"suspendedTill":null,"siteDisabledReason":0,"functionExecutionUnitsCache":null,"maxNumberOfWorkers":null,"homeStamp":"waws-prod-bay-033","cloningInfo":null,"hostingEnvironmentId":null,"tags":{"web":"web1"},"resourceGroup":"clitest.rg000001","defaultHostName":"web-ssl-test000003.azurewebsites.net","slotSwapStatus":null,"httpsOnly":false,"redundancyMode":"None","inProgressOperationId":null,"geoDistributions":null,"privateEndpointConnections":[],"buildVersion":null,"targetBuildVersion":null}}'
>>>>>>> 807faccc
    headers:
      cache-control:
      - no-cache
      content-length:
<<<<<<< HEAD
      - '3414'
      content-type:
      - application/json
      date:
      - Sun, 13 Oct 2019 05:43:00 GMT
      etag:
      - '"1D5818906634790"'
=======
      - '3521'
      content-type:
      - application/json
      date:
      - Mon, 21 Oct 2019 10:49:34 GMT
      etag:
      - '"1D587FD2BAE0C40"'
>>>>>>> 807faccc
      expires:
      - '-1'
      pragma:
      - no-cache
      server:
      - Microsoft-IIS/10.0
      strict-transport-security:
      - max-age=31536000; includeSubDomains
      transfer-encoding:
      - chunked
      vary:
      - Accept-Encoding
      x-aspnet-version:
      - 4.0.30319
      x-content-type-options:
      - nosniff
      x-powered-by:
      - ASP.NET
    status:
      code: 200
      message: OK
- request:
    body: null
    headers:
      Accept:
      - application/json
      Accept-Encoding:
      - gzip, deflate
      CommandName:
      - webapp show
      Connection:
      - keep-alive
      ParameterSetName:
      - -g -n
      User-Agent:
<<<<<<< HEAD
      - python/3.6.5 (Windows-10-10.0.17134-SP0) msrest/0.6.10 msrest_azure/0.6.2
        azure-mgmt-web/0.42.0 Azure-SDK-For-Python AZURECLI/2.0.74
=======
      - python/3.7.4 (Windows-10-10.0.18362-SP0) msrest/0.6.10 msrest_azure/0.6.2
        azure-mgmt-web/0.42.0 Azure-SDK-For-Python AZURECLI/2.0.75
>>>>>>> 807faccc
      accept-language:
      - en-US
    method: GET
    uri: https://management.azure.com/subscriptions/00000000-0000-0000-0000-000000000000/resourceGroups/clitest.rg000001/providers/Microsoft.Web/sites/web-ssl-test000003?api-version=2018-11-01
  response:
    body:
      string: '{"id":"/subscriptions/00000000-0000-0000-0000-000000000000/resourceGroups/clitest.rg000001/providers/Microsoft.Web/sites/web-ssl-test000003","name":"web-ssl-test000003","type":"Microsoft.Web/sites","kind":"app","location":"West
<<<<<<< HEAD
        US","tags":{"web":"web1"},"properties":{"name":"web-ssl-test000003","state":"Running","hostNames":["web-ssl-test000003.azurewebsites.net"],"webSpace":"clitest.rg000001-WestUSwebspace","selfLink":"https://waws-prod-bay-043.api.azurewebsites.windows.net:454/subscriptions/00000000-0000-0000-0000-000000000000/webspaces/clitest.rg000001-WestUSwebspace/sites/web-ssl-test000003","repositorySiteName":"web-ssl-test000003","owner":null,"usageState":"Normal","enabled":true,"adminEnabled":true,"enabledHostNames":["web-ssl-test000003.azurewebsites.net","web-ssl-test000003.scm.azurewebsites.net"],"siteProperties":{"metadata":null,"properties":[{"name":"LinuxFxVersion","value":""},{"name":"WindowsFxVersion","value":null}],"appSettings":null},"availabilityState":"Normal","sslCertificates":null,"csrs":[],"cers":null,"siteMode":null,"hostNameSslStates":[{"name":"web-ssl-test000003.azurewebsites.net","sslState":"Disabled","ipBasedSslResult":null,"virtualIP":null,"thumbprint":null,"toUpdate":null,"toUpdateIpBasedSsl":null,"ipBasedSslState":"NotConfigured","hostType":"Standard"},{"name":"web-ssl-test000003.scm.azurewebsites.net","sslState":"Disabled","ipBasedSslResult":null,"virtualIP":null,"thumbprint":null,"toUpdate":null,"toUpdateIpBasedSsl":null,"ipBasedSslState":"NotConfigured","hostType":"Repository"}],"computeMode":null,"serverFarm":null,"serverFarmId":"/subscriptions/00000000-0000-0000-0000-000000000000/resourceGroups/clitest.rg000001/providers/Microsoft.Web/serverfarms/ssl-test-plan000002","reserved":false,"isXenon":false,"hyperV":false,"lastModifiedTimeUtc":"2019-10-13T05:42:39.497","storageRecoveryDefaultState":"Running","contentAvailabilityState":"Normal","runtimeAvailabilityState":"Normal","siteConfig":null,"deploymentId":"web-ssl-test000003","trafficManagerHostNames":null,"sku":"Basic","scmSiteAlsoStopped":false,"targetSwapSlot":null,"hostingEnvironment":null,"hostingEnvironmentProfile":null,"clientAffinityEnabled":true,"clientCertEnabled":false,"clientCertExclusionPaths":null,"hostNamesDisabled":false,"domainVerificationIdentifiers":null,"kind":"app","inboundIpAddress":"104.40.92.107","possibleInboundIpAddresses":"104.40.92.107","outboundIpAddresses":"104.40.88.152,104.40.87.132,104.40.95.34,104.40.88.78","possibleOutboundIpAddresses":"104.40.88.152,104.40.87.132,104.40.95.34,104.40.88.78","containerSize":0,"dailyMemoryTimeQuota":0,"suspendedTill":null,"siteDisabledReason":0,"functionExecutionUnitsCache":null,"maxNumberOfWorkers":null,"homeStamp":"waws-prod-bay-043","cloningInfo":null,"hostingEnvironmentId":null,"tags":{"web":"web1"},"resourceGroup":"clitest.rg000001","defaultHostName":"web-ssl-test000003.azurewebsites.net","slotSwapStatus":null,"httpsOnly":false,"redundancyMode":"None","inProgressOperationId":null,"geoDistributions":null,"privateEndpointConnections":[],"buildVersion":null,"targetBuildVersion":null}}'
=======
        US","tags":{"web":"web1"},"properties":{"name":"web-ssl-test000003","state":"Running","hostNames":["web-ssl-test000003.azurewebsites.net"],"webSpace":"clitest.rg000001-WestUSwebspace","selfLink":"https://waws-prod-bay-033.api.azurewebsites.windows.net:454/subscriptions/00000000-0000-0000-0000-000000000000/webspaces/clitest.rg000001-WestUSwebspace/sites/web-ssl-test000003","repositorySiteName":"web-ssl-test000003","owner":null,"usageState":"Normal","enabled":true,"adminEnabled":true,"enabledHostNames":["web-ssl-test000003.azurewebsites.net","web-ssl-test000003.scm.azurewebsites.net"],"siteProperties":{"metadata":null,"properties":[{"name":"LinuxFxVersion","value":""},{"name":"WindowsFxVersion","value":null}],"appSettings":null},"availabilityState":"Normal","sslCertificates":null,"csrs":[],"cers":null,"siteMode":null,"hostNameSslStates":[{"name":"web-ssl-test000003.azurewebsites.net","sslState":"Disabled","ipBasedSslResult":null,"virtualIP":null,"thumbprint":null,"toUpdate":null,"toUpdateIpBasedSsl":null,"ipBasedSslState":"NotConfigured","hostType":"Standard"},{"name":"web-ssl-test000003.scm.azurewebsites.net","sslState":"Disabled","ipBasedSslResult":null,"virtualIP":null,"thumbprint":null,"toUpdate":null,"toUpdateIpBasedSsl":null,"ipBasedSslState":"NotConfigured","hostType":"Repository"}],"computeMode":null,"serverFarm":null,"serverFarmId":"/subscriptions/00000000-0000-0000-0000-000000000000/resourceGroups/clitest.rg000001/providers/Microsoft.Web/serverfarms/ssl-test-plan000002","reserved":false,"isXenon":false,"hyperV":false,"lastModifiedTimeUtc":"2019-10-21T10:49:10.66","storageRecoveryDefaultState":"Running","contentAvailabilityState":"Normal","runtimeAvailabilityState":"Normal","siteConfig":null,"deploymentId":"web-ssl-test000003","trafficManagerHostNames":null,"sku":"Basic","scmSiteAlsoStopped":false,"targetSwapSlot":null,"hostingEnvironment":null,"hostingEnvironmentProfile":null,"clientAffinityEnabled":true,"clientCertEnabled":false,"clientCertExclusionPaths":null,"hostNamesDisabled":false,"domainVerificationIdentifiers":null,"customDomainVerificationId":"452092DD58A58B21528CA0E51CD6C4A4098E0D61570172EA391087A3E1858E33","kind":"app","inboundIpAddress":"40.112.142.148","possibleInboundIpAddresses":"40.112.142.148","outboundIpAddresses":"40.112.137.127,40.112.139.85,40.112.142.204,40.112.139.188","possibleOutboundIpAddresses":"40.112.137.127,40.112.139.85,40.112.142.204,40.112.139.188","containerSize":0,"dailyMemoryTimeQuota":0,"suspendedTill":null,"siteDisabledReason":0,"functionExecutionUnitsCache":null,"maxNumberOfWorkers":null,"homeStamp":"waws-prod-bay-033","cloningInfo":null,"hostingEnvironmentId":null,"tags":{"web":"web1"},"resourceGroup":"clitest.rg000001","defaultHostName":"web-ssl-test000003.azurewebsites.net","slotSwapStatus":null,"httpsOnly":false,"redundancyMode":"None","inProgressOperationId":null,"geoDistributions":null,"privateEndpointConnections":[],"buildVersion":null,"targetBuildVersion":null}}'
>>>>>>> 807faccc
    headers:
      cache-control:
      - no-cache
      content-length:
<<<<<<< HEAD
      - '3414'
      content-type:
      - application/json
      date:
      - Sun, 13 Oct 2019 05:43:00 GMT
      etag:
      - '"1D5818906634790"'
=======
      - '3521'
      content-type:
      - application/json
      date:
      - Mon, 21 Oct 2019 10:49:35 GMT
      etag:
      - '"1D587FD2BAE0C40"'
>>>>>>> 807faccc
      expires:
      - '-1'
      pragma:
      - no-cache
      server:
      - Microsoft-IIS/10.0
      strict-transport-security:
      - max-age=31536000; includeSubDomains
      transfer-encoding:
      - chunked
      vary:
      - Accept-Encoding
      x-aspnet-version:
      - 4.0.30319
      x-content-type-options:
      - nosniff
      x-powered-by:
      - ASP.NET
    status:
      code: 200
      message: OK
- request:
    body: '{}'
    headers:
      Accept:
      - application/xml
      Accept-Encoding:
      - gzip, deflate
      CommandName:
      - webapp show
      Connection:
      - keep-alive
      Content-Length:
      - '2'
      Content-Type:
      - application/json; charset=utf-8
      ParameterSetName:
      - -g -n
      User-Agent:
<<<<<<< HEAD
      - python/3.6.5 (Windows-10-10.0.17134-SP0) msrest/0.6.10 msrest_azure/0.6.2
        azure-mgmt-web/0.42.0 Azure-SDK-For-Python AZURECLI/2.0.74
=======
      - python/3.7.4 (Windows-10-10.0.18362-SP0) msrest/0.6.10 msrest_azure/0.6.2
        azure-mgmt-web/0.42.0 Azure-SDK-For-Python AZURECLI/2.0.75
>>>>>>> 807faccc
      accept-language:
      - en-US
    method: POST
    uri: https://management.azure.com/subscriptions/00000000-0000-0000-0000-000000000000/resourceGroups/clitest.rg000001/providers/Microsoft.Web/sites/web-ssl-test000003/publishxml?api-version=2018-11-01
  response:
    body:
      string: <publishData><publishProfile profileName="web-ssl-test000003 - Web Deploy"
        publishMethod="MSDeploy" publishUrl="web-ssl-test000003.scm.azurewebsites.net:443"
<<<<<<< HEAD
        msdeploySite="web-ssl-test000003" userName="$web-ssl-test000003" userPWD="5NgFDNgCgP8HPYwKxq8canby7Hnn6Zccp9hdGkx6TAyHbqwpNjsHwyjb81fq"
        destinationAppUrl="http://web-ssl-test000003.azurewebsites.net" SQLServerDBConnectionString=""
        mySQLDBConnectionString="" hostingProviderForumLink="" controlPanelLink="http://windows.azure.com"
        webSystem="WebSites"><databases /></publishProfile><publishProfile profileName="web-ssl-test000003
        - FTP" publishMethod="FTP" publishUrl="ftp://waws-prod-bay-043.ftp.azurewebsites.windows.net/site/wwwroot"
        ftpPassiveMode="True" userName="web-ssl-test000003\$web-ssl-test000003" userPWD="5NgFDNgCgP8HPYwKxq8canby7Hnn6Zccp9hdGkx6TAyHbqwpNjsHwyjb81fq"
        destinationAppUrl="http://web-ssl-test000003.azurewebsites.net" SQLServerDBConnectionString=""
        mySQLDBConnectionString="" hostingProviderForumLink="" controlPanelLink="http://windows.azure.com"
        webSystem="WebSites"><databases /></publishProfile><publishProfile profileName="web-ssl-test000003
        - ReadOnly - FTP" publishMethod="FTP" publishUrl="ftp://waws-prod-bay-043dr.ftp.azurewebsites.windows.net/site/wwwroot"
        ftpPassiveMode="True" userName="web-ssl-test000003\$web-ssl-test000003" userPWD="5NgFDNgCgP8HPYwKxq8canby7Hnn6Zccp9hdGkx6TAyHbqwpNjsHwyjb81fq"
=======
        msdeploySite="web-ssl-test000003" userName="$web-ssl-test000003" userPWD="SftciSuL9k94B2ACspsXB53hqXGywrjMwi6lbmP0Wa5QZ9XmZNrjgblj3KDZ"
        destinationAppUrl="http://web-ssl-test000003.azurewebsites.net" SQLServerDBConnectionString=""
        mySQLDBConnectionString="" hostingProviderForumLink="" controlPanelLink="http://windows.azure.com"
        webSystem="WebSites"><databases /></publishProfile><publishProfile profileName="web-ssl-test000003
        - FTP" publishMethod="FTP" publishUrl="ftp://waws-prod-bay-033.ftp.azurewebsites.windows.net/site/wwwroot"
        ftpPassiveMode="True" userName="web-ssl-test000003\$web-ssl-test000003" userPWD="SftciSuL9k94B2ACspsXB53hqXGywrjMwi6lbmP0Wa5QZ9XmZNrjgblj3KDZ"
        destinationAppUrl="http://web-ssl-test000003.azurewebsites.net" SQLServerDBConnectionString=""
        mySQLDBConnectionString="" hostingProviderForumLink="" controlPanelLink="http://windows.azure.com"
        webSystem="WebSites"><databases /></publishProfile><publishProfile profileName="web-ssl-test000003
        - ReadOnly - FTP" publishMethod="FTP" publishUrl="ftp://waws-prod-bay-033dr.ftp.azurewebsites.windows.net/site/wwwroot"
        ftpPassiveMode="True" userName="web-ssl-test000003\$web-ssl-test000003" userPWD="SftciSuL9k94B2ACspsXB53hqXGywrjMwi6lbmP0Wa5QZ9XmZNrjgblj3KDZ"
>>>>>>> 807faccc
        destinationAppUrl="http://web-ssl-test000003.azurewebsites.net" SQLServerDBConnectionString=""
        mySQLDBConnectionString="" hostingProviderForumLink="" controlPanelLink="http://windows.azure.com"
        webSystem="WebSites"><databases /></publishProfile></publishData>
    headers:
      cache-control:
      - no-cache
      content-length:
      - '1678'
      content-type:
      - application/xml
      date:
<<<<<<< HEAD
      - Sun, 13 Oct 2019 05:43:01 GMT
=======
      - Mon, 21 Oct 2019 10:49:37 GMT
>>>>>>> 807faccc
      expires:
      - '-1'
      pragma:
      - no-cache
      server:
      - Microsoft-IIS/10.0
      strict-transport-security:
      - max-age=31536000; includeSubDomains
      x-aspnet-version:
      - 4.0.30319
      x-content-type-options:
      - nosniff
      x-ms-ratelimit-remaining-subscription-resource-requests:
      - '11995'
      x-powered-by:
      - ASP.NET
    status:
      code: 200
      message: OK
- request:
    body: null
    headers:
      Accept:
      - application/json
      Accept-Encoding:
      - gzip, deflate
      CommandName:
      - webapp config ssl bind
      Connection:
      - keep-alive
      ParameterSetName:
      - -g -n --certificate-thumbprint --ssl-type
      User-Agent:
<<<<<<< HEAD
      - python/3.6.5 (Windows-10-10.0.17134-SP0) msrest/0.6.10 msrest_azure/0.6.2
        azure-mgmt-web/0.42.0 Azure-SDK-For-Python AZURECLI/2.0.74
=======
      - python/3.7.4 (Windows-10-10.0.18362-SP0) msrest/0.6.10 msrest_azure/0.6.2
        azure-mgmt-web/0.42.0 Azure-SDK-For-Python AZURECLI/2.0.75
>>>>>>> 807faccc
      accept-language:
      - en-US
    method: GET
    uri: https://management.azure.com/subscriptions/00000000-0000-0000-0000-000000000000/resourceGroups/clitest.rg000001/providers/Microsoft.Web/sites/web-ssl-test000003?api-version=2018-11-01
  response:
    body:
      string: '{"id":"/subscriptions/00000000-0000-0000-0000-000000000000/resourceGroups/clitest.rg000001/providers/Microsoft.Web/sites/web-ssl-test000003","name":"web-ssl-test000003","type":"Microsoft.Web/sites","kind":"app","location":"West
<<<<<<< HEAD
        US","tags":{"web":"web1"},"properties":{"name":"web-ssl-test000003","state":"Running","hostNames":["web-ssl-test000003.azurewebsites.net"],"webSpace":"clitest.rg000001-WestUSwebspace","selfLink":"https://waws-prod-bay-043.api.azurewebsites.windows.net:454/subscriptions/00000000-0000-0000-0000-000000000000/webspaces/clitest.rg000001-WestUSwebspace/sites/web-ssl-test000003","repositorySiteName":"web-ssl-test000003","owner":null,"usageState":"Normal","enabled":true,"adminEnabled":true,"enabledHostNames":["web-ssl-test000003.azurewebsites.net","web-ssl-test000003.scm.azurewebsites.net"],"siteProperties":{"metadata":null,"properties":[{"name":"LinuxFxVersion","value":""},{"name":"WindowsFxVersion","value":null}],"appSettings":null},"availabilityState":"Normal","sslCertificates":null,"csrs":[],"cers":null,"siteMode":null,"hostNameSslStates":[{"name":"web-ssl-test000003.azurewebsites.net","sslState":"Disabled","ipBasedSslResult":null,"virtualIP":null,"thumbprint":null,"toUpdate":null,"toUpdateIpBasedSsl":null,"ipBasedSslState":"NotConfigured","hostType":"Standard"},{"name":"web-ssl-test000003.scm.azurewebsites.net","sslState":"Disabled","ipBasedSslResult":null,"virtualIP":null,"thumbprint":null,"toUpdate":null,"toUpdateIpBasedSsl":null,"ipBasedSslState":"NotConfigured","hostType":"Repository"}],"computeMode":null,"serverFarm":null,"serverFarmId":"/subscriptions/00000000-0000-0000-0000-000000000000/resourceGroups/clitest.rg000001/providers/Microsoft.Web/serverfarms/ssl-test-plan000002","reserved":false,"isXenon":false,"hyperV":false,"lastModifiedTimeUtc":"2019-10-13T05:42:39.497","storageRecoveryDefaultState":"Running","contentAvailabilityState":"Normal","runtimeAvailabilityState":"Normal","siteConfig":null,"deploymentId":"web-ssl-test000003","trafficManagerHostNames":null,"sku":"Basic","scmSiteAlsoStopped":false,"targetSwapSlot":null,"hostingEnvironment":null,"hostingEnvironmentProfile":null,"clientAffinityEnabled":true,"clientCertEnabled":false,"clientCertExclusionPaths":null,"hostNamesDisabled":false,"domainVerificationIdentifiers":null,"kind":"app","inboundIpAddress":"104.40.92.107","possibleInboundIpAddresses":"104.40.92.107","outboundIpAddresses":"104.40.88.152,104.40.87.132,104.40.95.34,104.40.88.78","possibleOutboundIpAddresses":"104.40.88.152,104.40.87.132,104.40.95.34,104.40.88.78","containerSize":0,"dailyMemoryTimeQuota":0,"suspendedTill":null,"siteDisabledReason":0,"functionExecutionUnitsCache":null,"maxNumberOfWorkers":null,"homeStamp":"waws-prod-bay-043","cloningInfo":null,"hostingEnvironmentId":null,"tags":{"web":"web1"},"resourceGroup":"clitest.rg000001","defaultHostName":"web-ssl-test000003.azurewebsites.net","slotSwapStatus":null,"httpsOnly":false,"redundancyMode":"None","inProgressOperationId":null,"geoDistributions":null,"privateEndpointConnections":[],"buildVersion":null,"targetBuildVersion":null}}'
=======
        US","tags":{"web":"web1"},"properties":{"name":"web-ssl-test000003","state":"Running","hostNames":["web-ssl-test000003.azurewebsites.net"],"webSpace":"clitest.rg000001-WestUSwebspace","selfLink":"https://waws-prod-bay-033.api.azurewebsites.windows.net:454/subscriptions/00000000-0000-0000-0000-000000000000/webspaces/clitest.rg000001-WestUSwebspace/sites/web-ssl-test000003","repositorySiteName":"web-ssl-test000003","owner":null,"usageState":"Normal","enabled":true,"adminEnabled":true,"enabledHostNames":["web-ssl-test000003.azurewebsites.net","web-ssl-test000003.scm.azurewebsites.net"],"siteProperties":{"metadata":null,"properties":[{"name":"LinuxFxVersion","value":""},{"name":"WindowsFxVersion","value":null}],"appSettings":null},"availabilityState":"Normal","sslCertificates":null,"csrs":[],"cers":null,"siteMode":null,"hostNameSslStates":[{"name":"web-ssl-test000003.azurewebsites.net","sslState":"Disabled","ipBasedSslResult":null,"virtualIP":null,"thumbprint":null,"toUpdate":null,"toUpdateIpBasedSsl":null,"ipBasedSslState":"NotConfigured","hostType":"Standard"},{"name":"web-ssl-test000003.scm.azurewebsites.net","sslState":"Disabled","ipBasedSslResult":null,"virtualIP":null,"thumbprint":null,"toUpdate":null,"toUpdateIpBasedSsl":null,"ipBasedSslState":"NotConfigured","hostType":"Repository"}],"computeMode":null,"serverFarm":null,"serverFarmId":"/subscriptions/00000000-0000-0000-0000-000000000000/resourceGroups/clitest.rg000001/providers/Microsoft.Web/serverfarms/ssl-test-plan000002","reserved":false,"isXenon":false,"hyperV":false,"lastModifiedTimeUtc":"2019-10-21T10:49:10.66","storageRecoveryDefaultState":"Running","contentAvailabilityState":"Normal","runtimeAvailabilityState":"Normal","siteConfig":null,"deploymentId":"web-ssl-test000003","trafficManagerHostNames":null,"sku":"Basic","scmSiteAlsoStopped":false,"targetSwapSlot":null,"hostingEnvironment":null,"hostingEnvironmentProfile":null,"clientAffinityEnabled":true,"clientCertEnabled":false,"clientCertExclusionPaths":null,"hostNamesDisabled":false,"domainVerificationIdentifiers":null,"customDomainVerificationId":"452092DD58A58B21528CA0E51CD6C4A4098E0D61570172EA391087A3E1858E33","kind":"app","inboundIpAddress":"40.112.142.148","possibleInboundIpAddresses":"40.112.142.148","outboundIpAddresses":"40.112.137.127,40.112.139.85,40.112.142.204,40.112.139.188","possibleOutboundIpAddresses":"40.112.137.127,40.112.139.85,40.112.142.204,40.112.139.188","containerSize":0,"dailyMemoryTimeQuota":0,"suspendedTill":null,"siteDisabledReason":0,"functionExecutionUnitsCache":null,"maxNumberOfWorkers":null,"homeStamp":"waws-prod-bay-033","cloningInfo":null,"hostingEnvironmentId":null,"tags":{"web":"web1"},"resourceGroup":"clitest.rg000001","defaultHostName":"web-ssl-test000003.azurewebsites.net","slotSwapStatus":null,"httpsOnly":false,"redundancyMode":"None","inProgressOperationId":null,"geoDistributions":null,"privateEndpointConnections":[],"buildVersion":null,"targetBuildVersion":null}}'
>>>>>>> 807faccc
    headers:
      cache-control:
      - no-cache
      content-length:
<<<<<<< HEAD
      - '3414'
      content-type:
      - application/json
      date:
      - Sun, 13 Oct 2019 05:43:01 GMT
      etag:
      - '"1D5818906634790"'
=======
      - '3521'
      content-type:
      - application/json
      date:
      - Mon, 21 Oct 2019 10:49:38 GMT
      etag:
      - '"1D587FD2BAE0C40"'
>>>>>>> 807faccc
      expires:
      - '-1'
      pragma:
      - no-cache
      server:
      - Microsoft-IIS/10.0
      strict-transport-security:
      - max-age=31536000; includeSubDomains
      transfer-encoding:
      - chunked
      vary:
      - Accept-Encoding
      x-aspnet-version:
      - 4.0.30319
      x-content-type-options:
      - nosniff
      x-powered-by:
      - ASP.NET
    status:
      code: 200
      message: OK
- request:
    body: null
    headers:
      Accept:
      - application/json
      Accept-Encoding:
      - gzip, deflate
      CommandName:
      - webapp config ssl bind
      Connection:
      - keep-alive
      ParameterSetName:
      - -g -n --certificate-thumbprint --ssl-type
      User-Agent:
<<<<<<< HEAD
      - python/3.6.5 (Windows-10-10.0.17134-SP0) msrest/0.6.10 msrest_azure/0.6.2
        azure-mgmt-web/0.42.0 Azure-SDK-For-Python AZURECLI/2.0.74
=======
      - python/3.7.4 (Windows-10-10.0.18362-SP0) msrest/0.6.10 msrest_azure/0.6.2
        azure-mgmt-web/0.42.0 Azure-SDK-For-Python AZURECLI/2.0.75
>>>>>>> 807faccc
      accept-language:
      - en-US
    method: GET
    uri: https://management.azure.com/subscriptions/00000000-0000-0000-0000-000000000000/resourceGroups/clitest.rg000001/providers/Microsoft.Web/sites/web-ssl-test000003?api-version=2018-11-01
  response:
    body:
      string: '{"id":"/subscriptions/00000000-0000-0000-0000-000000000000/resourceGroups/clitest.rg000001/providers/Microsoft.Web/sites/web-ssl-test000003","name":"web-ssl-test000003","type":"Microsoft.Web/sites","kind":"app","location":"West
<<<<<<< HEAD
        US","tags":{"web":"web1"},"properties":{"name":"web-ssl-test000003","state":"Running","hostNames":["web-ssl-test000003.azurewebsites.net"],"webSpace":"clitest.rg000001-WestUSwebspace","selfLink":"https://waws-prod-bay-043.api.azurewebsites.windows.net:454/subscriptions/00000000-0000-0000-0000-000000000000/webspaces/clitest.rg000001-WestUSwebspace/sites/web-ssl-test000003","repositorySiteName":"web-ssl-test000003","owner":null,"usageState":"Normal","enabled":true,"adminEnabled":true,"enabledHostNames":["web-ssl-test000003.azurewebsites.net","web-ssl-test000003.scm.azurewebsites.net"],"siteProperties":{"metadata":null,"properties":[{"name":"LinuxFxVersion","value":""},{"name":"WindowsFxVersion","value":null}],"appSettings":null},"availabilityState":"Normal","sslCertificates":null,"csrs":[],"cers":null,"siteMode":null,"hostNameSslStates":[{"name":"web-ssl-test000003.azurewebsites.net","sslState":"Disabled","ipBasedSslResult":null,"virtualIP":null,"thumbprint":null,"toUpdate":null,"toUpdateIpBasedSsl":null,"ipBasedSslState":"NotConfigured","hostType":"Standard"},{"name":"web-ssl-test000003.scm.azurewebsites.net","sslState":"Disabled","ipBasedSslResult":null,"virtualIP":null,"thumbprint":null,"toUpdate":null,"toUpdateIpBasedSsl":null,"ipBasedSslState":"NotConfigured","hostType":"Repository"}],"computeMode":null,"serverFarm":null,"serverFarmId":"/subscriptions/00000000-0000-0000-0000-000000000000/resourceGroups/clitest.rg000001/providers/Microsoft.Web/serverfarms/ssl-test-plan000002","reserved":false,"isXenon":false,"hyperV":false,"lastModifiedTimeUtc":"2019-10-13T05:42:39.497","storageRecoveryDefaultState":"Running","contentAvailabilityState":"Normal","runtimeAvailabilityState":"Normal","siteConfig":null,"deploymentId":"web-ssl-test000003","trafficManagerHostNames":null,"sku":"Basic","scmSiteAlsoStopped":false,"targetSwapSlot":null,"hostingEnvironment":null,"hostingEnvironmentProfile":null,"clientAffinityEnabled":true,"clientCertEnabled":false,"clientCertExclusionPaths":null,"hostNamesDisabled":false,"domainVerificationIdentifiers":null,"kind":"app","inboundIpAddress":"104.40.92.107","possibleInboundIpAddresses":"104.40.92.107","outboundIpAddresses":"104.40.88.152,104.40.87.132,104.40.95.34,104.40.88.78","possibleOutboundIpAddresses":"104.40.88.152,104.40.87.132,104.40.95.34,104.40.88.78","containerSize":0,"dailyMemoryTimeQuota":0,"suspendedTill":null,"siteDisabledReason":0,"functionExecutionUnitsCache":null,"maxNumberOfWorkers":null,"homeStamp":"waws-prod-bay-043","cloningInfo":null,"hostingEnvironmentId":null,"tags":{"web":"web1"},"resourceGroup":"clitest.rg000001","defaultHostName":"web-ssl-test000003.azurewebsites.net","slotSwapStatus":null,"httpsOnly":false,"redundancyMode":"None","inProgressOperationId":null,"geoDistributions":null,"privateEndpointConnections":[],"buildVersion":null,"targetBuildVersion":null}}'
=======
        US","tags":{"web":"web1"},"properties":{"name":"web-ssl-test000003","state":"Running","hostNames":["web-ssl-test000003.azurewebsites.net"],"webSpace":"clitest.rg000001-WestUSwebspace","selfLink":"https://waws-prod-bay-033.api.azurewebsites.windows.net:454/subscriptions/00000000-0000-0000-0000-000000000000/webspaces/clitest.rg000001-WestUSwebspace/sites/web-ssl-test000003","repositorySiteName":"web-ssl-test000003","owner":null,"usageState":"Normal","enabled":true,"adminEnabled":true,"enabledHostNames":["web-ssl-test000003.azurewebsites.net","web-ssl-test000003.scm.azurewebsites.net"],"siteProperties":{"metadata":null,"properties":[{"name":"LinuxFxVersion","value":""},{"name":"WindowsFxVersion","value":null}],"appSettings":null},"availabilityState":"Normal","sslCertificates":null,"csrs":[],"cers":null,"siteMode":null,"hostNameSslStates":[{"name":"web-ssl-test000003.azurewebsites.net","sslState":"Disabled","ipBasedSslResult":null,"virtualIP":null,"thumbprint":null,"toUpdate":null,"toUpdateIpBasedSsl":null,"ipBasedSslState":"NotConfigured","hostType":"Standard"},{"name":"web-ssl-test000003.scm.azurewebsites.net","sslState":"Disabled","ipBasedSslResult":null,"virtualIP":null,"thumbprint":null,"toUpdate":null,"toUpdateIpBasedSsl":null,"ipBasedSslState":"NotConfigured","hostType":"Repository"}],"computeMode":null,"serverFarm":null,"serverFarmId":"/subscriptions/00000000-0000-0000-0000-000000000000/resourceGroups/clitest.rg000001/providers/Microsoft.Web/serverfarms/ssl-test-plan000002","reserved":false,"isXenon":false,"hyperV":false,"lastModifiedTimeUtc":"2019-10-21T10:49:10.66","storageRecoveryDefaultState":"Running","contentAvailabilityState":"Normal","runtimeAvailabilityState":"Normal","siteConfig":null,"deploymentId":"web-ssl-test000003","trafficManagerHostNames":null,"sku":"Basic","scmSiteAlsoStopped":false,"targetSwapSlot":null,"hostingEnvironment":null,"hostingEnvironmentProfile":null,"clientAffinityEnabled":true,"clientCertEnabled":false,"clientCertExclusionPaths":null,"hostNamesDisabled":false,"domainVerificationIdentifiers":null,"customDomainVerificationId":"452092DD58A58B21528CA0E51CD6C4A4098E0D61570172EA391087A3E1858E33","kind":"app","inboundIpAddress":"40.112.142.148","possibleInboundIpAddresses":"40.112.142.148","outboundIpAddresses":"40.112.137.127,40.112.139.85,40.112.142.204,40.112.139.188","possibleOutboundIpAddresses":"40.112.137.127,40.112.139.85,40.112.142.204,40.112.139.188","containerSize":0,"dailyMemoryTimeQuota":0,"suspendedTill":null,"siteDisabledReason":0,"functionExecutionUnitsCache":null,"maxNumberOfWorkers":null,"homeStamp":"waws-prod-bay-033","cloningInfo":null,"hostingEnvironmentId":null,"tags":{"web":"web1"},"resourceGroup":"clitest.rg000001","defaultHostName":"web-ssl-test000003.azurewebsites.net","slotSwapStatus":null,"httpsOnly":false,"redundancyMode":"None","inProgressOperationId":null,"geoDistributions":null,"privateEndpointConnections":[],"buildVersion":null,"targetBuildVersion":null}}'
>>>>>>> 807faccc
    headers:
      cache-control:
      - no-cache
      content-length:
<<<<<<< HEAD
      - '3414'
      content-type:
      - application/json
      date:
      - Sun, 13 Oct 2019 05:43:01 GMT
      etag:
      - '"1D5818906634790"'
=======
      - '3521'
      content-type:
      - application/json
      date:
      - Mon, 21 Oct 2019 10:49:40 GMT
      etag:
      - '"1D587FD2BAE0C40"'
>>>>>>> 807faccc
      expires:
      - '-1'
      pragma:
      - no-cache
      server:
      - Microsoft-IIS/10.0
      strict-transport-security:
      - max-age=31536000; includeSubDomains
      transfer-encoding:
      - chunked
      vary:
      - Accept-Encoding
      x-aspnet-version:
      - 4.0.30319
      x-content-type-options:
      - nosniff
      x-powered-by:
      - ASP.NET
    status:
      code: 200
      message: OK
- request:
    body: null
    headers:
      Accept:
      - application/json
      Accept-Encoding:
      - gzip, deflate
      CommandName:
      - webapp config ssl bind
      Connection:
      - keep-alive
      ParameterSetName:
      - -g -n --certificate-thumbprint --ssl-type
      User-Agent:
<<<<<<< HEAD
      - python/3.6.5 (Windows-10-10.0.17134-SP0) msrest/0.6.10 msrest_azure/0.6.2
        azure-mgmt-web/0.42.0 Azure-SDK-For-Python AZURECLI/2.0.74
=======
      - python/3.7.4 (Windows-10-10.0.18362-SP0) msrest/0.6.10 msrest_azure/0.6.2
        azure-mgmt-web/0.42.0 Azure-SDK-For-Python AZURECLI/2.0.75
>>>>>>> 807faccc
      accept-language:
      - en-US
    method: GET
    uri: https://management.azure.com/subscriptions/00000000-0000-0000-0000-000000000000/resourceGroups/clitest.rg000001/providers/Microsoft.Web/certificates?api-version=2018-11-01
  response:
    body:
      string: '{"value":[{"id":"/subscriptions/00000000-0000-0000-0000-000000000000/resourceGroups/clitest.rg000001/providers/Microsoft.Web/certificates/9E9735C45C792B03B3FFCCA614852B32EE71AD6B__West
        US_clitest.rg000001","name":"9E9735C45C792B03B3FFCCA614852B32EE71AD6B__West
        US_clitest.rg000001","type":"Microsoft.Web/certificates","location":"West
        US","properties":{"friendlyName":"","subjectName":"*.azurewebsites.net","hostNames":["*.azurewebsites.net"],"pfxBlob":null,"siteName":null,"selfLink":null,"issuer":"*.azurewebsites.net","issueDate":"2018-01-01T07:00:00+00:00","expirationDate":"2118-12-31T07:00:00+00:00","password":null,"thumbprint":"9E9735C45C792B03B3FFCCA614852B32EE71AD6B","valid":null,"toDelete":null,"cerBlob":null,"publicKeyHash":null,"hostingEnvironment":null,"hostingEnvironmentProfile":null,"keyVaultSecretStatus":"Initialized","webSpace":"clitest.rg000001-WestUSwebspace","serverFarmId":null,"tags":null}}],"nextLink":null,"id":null}'
    headers:
      cache-control:
      - no-cache
      content-length:
      - '1181'
      content-type:
      - application/json
      date:
<<<<<<< HEAD
      - Sun, 13 Oct 2019 05:43:02 GMT
=======
      - Mon, 21 Oct 2019 10:49:42 GMT
>>>>>>> 807faccc
      expires:
      - '-1'
      pragma:
      - no-cache
      server:
      - Microsoft-IIS/10.0
      strict-transport-security:
      - max-age=31536000; includeSubDomains
      transfer-encoding:
      - chunked
      vary:
      - Accept-Encoding
      x-aspnet-version:
      - 4.0.30319
      x-content-type-options:
      - nosniff
      x-powered-by:
      - ASP.NET
    status:
      code: 200
      message: OK
- request:
    body: null
    headers:
      Accept:
      - application/json
      Accept-Encoding:
      - gzip, deflate
      CommandName:
      - webapp config ssl bind
      Connection:
      - keep-alive
      ParameterSetName:
      - -g -n --certificate-thumbprint --ssl-type
      User-Agent:
<<<<<<< HEAD
      - python/3.6.5 (Windows-10-10.0.17134-SP0) msrest/0.6.10 msrest_azure/0.6.2
        azure-mgmt-web/0.42.0 Azure-SDK-For-Python AZURECLI/2.0.74
=======
      - python/3.7.4 (Windows-10-10.0.18362-SP0) msrest/0.6.10 msrest_azure/0.6.2
        azure-mgmt-web/0.42.0 Azure-SDK-For-Python AZURECLI/2.0.75
>>>>>>> 807faccc
      accept-language:
      - en-US
    method: GET
    uri: https://management.azure.com/subscriptions/00000000-0000-0000-0000-000000000000/resourceGroups/clitest.rg000001/providers/Microsoft.Web/sites/web-ssl-test000003/hostNameBindings?api-version=2018-11-01
  response:
    body:
      string: '{"value":[{"id":"/subscriptions/00000000-0000-0000-0000-000000000000/resourceGroups/clitest.rg000001/providers/Microsoft.Web/sites/web-ssl-test000003/hostNameBindings/web-ssl-test000003.azurewebsites.net","name":"web-ssl-test000003/web-ssl-test000003.azurewebsites.net","type":"Microsoft.Web/sites/hostNameBindings","location":"West
        US","properties":{"siteName":"web-ssl-test000003","domainId":null,"hostNameType":"Verified"}}],"nextLink":null,"id":null}'
    headers:
      cache-control:
      - no-cache
      content-length:
      - '523'
      content-type:
      - application/json
      date:
<<<<<<< HEAD
      - Sun, 13 Oct 2019 05:43:03 GMT
      etag:
      - '"1D5818906634790"'
=======
      - Mon, 21 Oct 2019 10:49:42 GMT
      etag:
      - '"1D587FD2BAE0C40"'
>>>>>>> 807faccc
      expires:
      - '-1'
      pragma:
      - no-cache
      server:
      - Microsoft-IIS/10.0
      strict-transport-security:
      - max-age=31536000; includeSubDomains
      transfer-encoding:
      - chunked
      vary:
      - Accept-Encoding
      x-aspnet-version:
      - 4.0.30319
      x-content-type-options:
      - nosniff
      x-powered-by:
      - ASP.NET
    status:
      code: 200
      message: OK
- request:
    body: '{"location": "West US", "tags": {"web": "web1"}, "properties": {"hostNameSslStates":
      [{"name": "web-ssl-test000003.azurewebsites.net", "sslState": "SniEnabled",
      "thumbprint": "9E9735C45C792B03B3FFCCA614852B32EE71AD6B", "toUpdate": true}],
      "reserved": false, "isXenon": false, "hyperV": false, "scmSiteAlsoStopped":
      false}}'
    headers:
      Accept:
      - application/json
      Accept-Encoding:
      - gzip, deflate
      CommandName:
      - webapp config ssl bind
      Connection:
      - keep-alive
      Content-Length:
      - '324'
      Content-Type:
      - application/json; charset=utf-8
      ParameterSetName:
      - -g -n --certificate-thumbprint --ssl-type
      User-Agent:
<<<<<<< HEAD
      - python/3.6.5 (Windows-10-10.0.17134-SP0) msrest/0.6.10 msrest_azure/0.6.2
        azure-mgmt-web/0.42.0 Azure-SDK-For-Python AZURECLI/2.0.74
=======
      - python/3.7.4 (Windows-10-10.0.18362-SP0) msrest/0.6.10 msrest_azure/0.6.2
        azure-mgmt-web/0.42.0 Azure-SDK-For-Python AZURECLI/2.0.75
>>>>>>> 807faccc
      accept-language:
      - en-US
    method: PUT
    uri: https://management.azure.com/subscriptions/00000000-0000-0000-0000-000000000000/resourceGroups/clitest.rg000001/providers/Microsoft.Web/sites/web-ssl-test000003?api-version=2018-11-01
  response:
    body:
      string: '{"id":"/subscriptions/00000000-0000-0000-0000-000000000000/resourceGroups/clitest.rg000001/providers/Microsoft.Web/sites/web-ssl-test000003","name":"web-ssl-test000003","type":"Microsoft.Web/sites","kind":"app","location":"West
<<<<<<< HEAD
        US","properties":{"name":"web-ssl-test000003","state":"Running","hostNames":["web-ssl-test000003.azurewebsites.net"],"webSpace":"clitest.rg000001-WestUSwebspace","selfLink":"https://waws-prod-bay-043.api.azurewebsites.windows.net:454/subscriptions/00000000-0000-0000-0000-000000000000/webspaces/clitest.rg000001-WestUSwebspace/sites/web-ssl-test000003","repositorySiteName":"web-ssl-test000003","owner":null,"usageState":"Normal","enabled":true,"adminEnabled":true,"enabledHostNames":["web-ssl-test000003.azurewebsites.net","web-ssl-test000003.scm.azurewebsites.net"],"siteProperties":{"metadata":null,"properties":[{"name":"LinuxFxVersion","value":""},{"name":"WindowsFxVersion","value":null}],"appSettings":null},"availabilityState":"Normal","sslCertificates":null,"csrs":[],"cers":null,"siteMode":null,"hostNameSslStates":[{"name":"web-ssl-test000003.azurewebsites.net","sslState":"SniEnabled","ipBasedSslResult":null,"virtualIP":null,"thumbprint":"9E9735C45C792B03B3FFCCA614852B32EE71AD6B","toUpdate":null,"toUpdateIpBasedSsl":null,"ipBasedSslState":"NotConfigured","hostType":"Standard"},{"name":"web-ssl-test000003.scm.azurewebsites.net","sslState":"Disabled","ipBasedSslResult":null,"virtualIP":null,"thumbprint":null,"toUpdate":null,"toUpdateIpBasedSsl":null,"ipBasedSslState":"NotConfigured","hostType":"Repository"}],"computeMode":null,"serverFarm":null,"serverFarmId":"/subscriptions/00000000-0000-0000-0000-000000000000/resourceGroups/clitest.rg000001/providers/Microsoft.Web/serverfarms/ssl-test-plan000002","reserved":false,"isXenon":false,"hyperV":false,"lastModifiedTimeUtc":"2019-10-13T05:43:05.34","storageRecoveryDefaultState":"Running","contentAvailabilityState":"Normal","runtimeAvailabilityState":"Normal","siteConfig":null,"deploymentId":"web-ssl-test000003","trafficManagerHostNames":null,"sku":"Basic","scmSiteAlsoStopped":false,"targetSwapSlot":null,"hostingEnvironment":null,"hostingEnvironmentProfile":null,"clientAffinityEnabled":true,"clientCertEnabled":false,"clientCertExclusionPaths":null,"hostNamesDisabled":false,"domainVerificationIdentifiers":null,"kind":"app","inboundIpAddress":"104.40.92.107","possibleInboundIpAddresses":"104.40.92.107","outboundIpAddresses":"104.40.88.152,104.40.87.132,104.40.95.34,104.40.88.78","possibleOutboundIpAddresses":"104.40.88.152,104.40.87.132,104.40.95.34,104.40.88.78","containerSize":0,"dailyMemoryTimeQuota":0,"suspendedTill":null,"siteDisabledReason":0,"functionExecutionUnitsCache":null,"maxNumberOfWorkers":null,"homeStamp":"waws-prod-bay-043","cloningInfo":null,"hostingEnvironmentId":null,"tags":null,"resourceGroup":"clitest.rg000001","defaultHostName":"web-ssl-test000003.azurewebsites.net","slotSwapStatus":null,"httpsOnly":false,"redundancyMode":"None","inProgressOperationId":null,"geoDistributions":null,"privateEndpointConnections":null,"buildVersion":null,"targetBuildVersion":null}}'
=======
        US","tags":{"web":"web1"},"properties":{"name":"web-ssl-test000003","state":"Running","hostNames":["web-ssl-test000003.azurewebsites.net"],"webSpace":"clitest.rg000001-WestUSwebspace","selfLink":"https://waws-prod-bay-033.api.azurewebsites.windows.net:454/subscriptions/00000000-0000-0000-0000-000000000000/webspaces/clitest.rg000001-WestUSwebspace/sites/web-ssl-test000003","repositorySiteName":"web-ssl-test000003","owner":null,"usageState":"Normal","enabled":true,"adminEnabled":true,"enabledHostNames":["web-ssl-test000003.azurewebsites.net","web-ssl-test000003.scm.azurewebsites.net"],"siteProperties":{"metadata":null,"properties":[{"name":"LinuxFxVersion","value":""},{"name":"WindowsFxVersion","value":null}],"appSettings":null},"availabilityState":"Normal","sslCertificates":null,"csrs":[],"cers":null,"siteMode":null,"hostNameSslStates":[{"name":"web-ssl-test000003.azurewebsites.net","sslState":"SniEnabled","ipBasedSslResult":null,"virtualIP":null,"thumbprint":"9E9735C45C792B03B3FFCCA614852B32EE71AD6B","toUpdate":null,"toUpdateIpBasedSsl":null,"ipBasedSslState":"NotConfigured","hostType":"Standard"},{"name":"web-ssl-test000003.scm.azurewebsites.net","sslState":"Disabled","ipBasedSslResult":null,"virtualIP":null,"thumbprint":null,"toUpdate":null,"toUpdateIpBasedSsl":null,"ipBasedSslState":"NotConfigured","hostType":"Repository"}],"computeMode":null,"serverFarm":null,"serverFarmId":"/subscriptions/00000000-0000-0000-0000-000000000000/resourceGroups/clitest.rg000001/providers/Microsoft.Web/serverfarms/ssl-test-plan000002","reserved":false,"isXenon":false,"hyperV":false,"lastModifiedTimeUtc":"2019-10-21T10:49:44.983","storageRecoveryDefaultState":"Running","contentAvailabilityState":"Normal","runtimeAvailabilityState":"Normal","siteConfig":null,"deploymentId":"web-ssl-test000003","trafficManagerHostNames":null,"sku":"Basic","scmSiteAlsoStopped":false,"targetSwapSlot":null,"hostingEnvironment":null,"hostingEnvironmentProfile":null,"clientAffinityEnabled":true,"clientCertEnabled":false,"clientCertExclusionPaths":null,"hostNamesDisabled":false,"domainVerificationIdentifiers":null,"customDomainVerificationId":"452092DD58A58B21528CA0E51CD6C4A4098E0D61570172EA391087A3E1858E33","kind":"app","inboundIpAddress":"40.112.142.148","possibleInboundIpAddresses":"40.112.142.148","outboundIpAddresses":"40.112.137.127,40.112.139.85,40.112.142.204,40.112.139.188","possibleOutboundIpAddresses":"40.112.137.127,40.112.139.85,40.112.142.204,40.112.139.188","containerSize":0,"dailyMemoryTimeQuota":0,"suspendedTill":null,"siteDisabledReason":0,"functionExecutionUnitsCache":null,"maxNumberOfWorkers":null,"homeStamp":"waws-prod-bay-033","cloningInfo":null,"hostingEnvironmentId":null,"tags":{"web":"web1"},"resourceGroup":"clitest.rg000001","defaultHostName":"web-ssl-test000003.azurewebsites.net","slotSwapStatus":null,"httpsOnly":false,"redundancyMode":"None","inProgressOperationId":null,"geoDistributions":null,"privateEndpointConnections":null,"buildVersion":null,"targetBuildVersion":null}}'
>>>>>>> 807faccc
    headers:
      cache-control:
      - no-cache
      content-length:
<<<<<<< HEAD
      - '3423'
      content-type:
      - application/json
      date:
      - Sun, 13 Oct 2019 05:43:05 GMT
      etag:
      - '"1D5818906634790"'
=======
      - '3564'
      content-type:
      - application/json
      date:
      - Mon, 21 Oct 2019 10:49:46 GMT
      etag:
      - '"1D587FD2BAE0C40"'
>>>>>>> 807faccc
      expires:
      - '-1'
      pragma:
      - no-cache
      server:
      - Microsoft-IIS/10.0
      strict-transport-security:
      - max-age=31536000; includeSubDomains
      transfer-encoding:
      - chunked
      vary:
      - Accept-Encoding
      x-aspnet-version:
      - 4.0.30319
      x-content-type-options:
      - nosniff
      x-ms-ratelimit-remaining-subscription-resource-requests:
      - '497'
      x-powered-by:
      - ASP.NET
    status:
      code: 200
      message: OK
- request:
    body: null
    headers:
      Accept:
      - application/json
      Accept-Encoding:
      - gzip, deflate
      CommandName:
      - webapp config ssl bind
      Connection:
      - keep-alive
      ParameterSetName:
      - -g -n --certificate-thumbprint --ssl-type
      User-Agent:
<<<<<<< HEAD
      - python/3.6.5 (Windows-10-10.0.17134-SP0) msrest/0.6.10 msrest_azure/0.6.2
        azure-mgmt-web/0.42.0 Azure-SDK-For-Python AZURECLI/2.0.74
=======
      - python/3.7.4 (Windows-10-10.0.18362-SP0) msrest/0.6.10 msrest_azure/0.6.2
        azure-mgmt-web/0.42.0 Azure-SDK-For-Python AZURECLI/2.0.75
>>>>>>> 807faccc
      accept-language:
      - en-US
    method: GET
    uri: https://management.azure.com/subscriptions/00000000-0000-0000-0000-000000000000/resourceGroups/clitest.rg000001/providers/Microsoft.Web/sites/web-ssl-test000003?api-version=2018-11-01
  response:
    body:
      string: '{"id":"/subscriptions/00000000-0000-0000-0000-000000000000/resourceGroups/clitest.rg000001/providers/Microsoft.Web/sites/web-ssl-test000003","name":"web-ssl-test000003","type":"Microsoft.Web/sites","kind":"app","location":"West
<<<<<<< HEAD
        US","properties":{"name":"web-ssl-test000003","state":"Running","hostNames":["web-ssl-test000003.azurewebsites.net"],"webSpace":"clitest.rg000001-WestUSwebspace","selfLink":"https://waws-prod-bay-043.api.azurewebsites.windows.net:454/subscriptions/00000000-0000-0000-0000-000000000000/webspaces/clitest.rg000001-WestUSwebspace/sites/web-ssl-test000003","repositorySiteName":"web-ssl-test000003","owner":null,"usageState":"Normal","enabled":true,"adminEnabled":true,"enabledHostNames":["web-ssl-test000003.azurewebsites.net","web-ssl-test000003.scm.azurewebsites.net"],"siteProperties":{"metadata":null,"properties":[{"name":"LinuxFxVersion","value":""},{"name":"WindowsFxVersion","value":null}],"appSettings":null},"availabilityState":"Normal","sslCertificates":null,"csrs":[],"cers":null,"siteMode":null,"hostNameSslStates":[{"name":"web-ssl-test000003.azurewebsites.net","sslState":"SniEnabled","ipBasedSslResult":null,"virtualIP":null,"thumbprint":"9E9735C45C792B03B3FFCCA614852B32EE71AD6B","toUpdate":null,"toUpdateIpBasedSsl":null,"ipBasedSslState":"NotConfigured","hostType":"Standard"},{"name":"web-ssl-test000003.scm.azurewebsites.net","sslState":"Disabled","ipBasedSslResult":null,"virtualIP":null,"thumbprint":null,"toUpdate":null,"toUpdateIpBasedSsl":null,"ipBasedSslState":"NotConfigured","hostType":"Repository"}],"computeMode":null,"serverFarm":null,"serverFarmId":"/subscriptions/00000000-0000-0000-0000-000000000000/resourceGroups/clitest.rg000001/providers/Microsoft.Web/serverfarms/ssl-test-plan000002","reserved":false,"isXenon":false,"hyperV":false,"lastModifiedTimeUtc":"2019-10-13T05:43:05.34","storageRecoveryDefaultState":"Running","contentAvailabilityState":"Normal","runtimeAvailabilityState":"Normal","siteConfig":null,"deploymentId":"web-ssl-test000003","trafficManagerHostNames":null,"sku":"Basic","scmSiteAlsoStopped":false,"targetSwapSlot":null,"hostingEnvironment":null,"hostingEnvironmentProfile":null,"clientAffinityEnabled":true,"clientCertEnabled":false,"clientCertExclusionPaths":null,"hostNamesDisabled":false,"domainVerificationIdentifiers":null,"kind":"app","inboundIpAddress":"104.40.92.107","possibleInboundIpAddresses":"104.40.92.107","outboundIpAddresses":"104.40.88.152,104.40.87.132,104.40.95.34,104.40.88.78","possibleOutboundIpAddresses":"104.40.88.152,104.40.87.132,104.40.95.34,104.40.88.78","containerSize":0,"dailyMemoryTimeQuota":0,"suspendedTill":null,"siteDisabledReason":0,"functionExecutionUnitsCache":null,"maxNumberOfWorkers":null,"homeStamp":"waws-prod-bay-043","cloningInfo":null,"hostingEnvironmentId":null,"tags":null,"resourceGroup":"clitest.rg000001","defaultHostName":"web-ssl-test000003.azurewebsites.net","slotSwapStatus":null,"httpsOnly":false,"redundancyMode":"None","inProgressOperationId":null,"geoDistributions":null,"privateEndpointConnections":[],"buildVersion":null,"targetBuildVersion":null}}'
=======
        US","tags":{"web":"web1"},"properties":{"name":"web-ssl-test000003","state":"Running","hostNames":["web-ssl-test000003.azurewebsites.net"],"webSpace":"clitest.rg000001-WestUSwebspace","selfLink":"https://waws-prod-bay-033.api.azurewebsites.windows.net:454/subscriptions/00000000-0000-0000-0000-000000000000/webspaces/clitest.rg000001-WestUSwebspace/sites/web-ssl-test000003","repositorySiteName":"web-ssl-test000003","owner":null,"usageState":"Normal","enabled":true,"adminEnabled":true,"enabledHostNames":["web-ssl-test000003.azurewebsites.net","web-ssl-test000003.scm.azurewebsites.net"],"siteProperties":{"metadata":null,"properties":[{"name":"LinuxFxVersion","value":""},{"name":"WindowsFxVersion","value":null}],"appSettings":null},"availabilityState":"Normal","sslCertificates":null,"csrs":[],"cers":null,"siteMode":null,"hostNameSslStates":[{"name":"web-ssl-test000003.azurewebsites.net","sslState":"SniEnabled","ipBasedSslResult":null,"virtualIP":null,"thumbprint":"9E9735C45C792B03B3FFCCA614852B32EE71AD6B","toUpdate":null,"toUpdateIpBasedSsl":null,"ipBasedSslState":"NotConfigured","hostType":"Standard"},{"name":"web-ssl-test000003.scm.azurewebsites.net","sslState":"Disabled","ipBasedSslResult":null,"virtualIP":null,"thumbprint":null,"toUpdate":null,"toUpdateIpBasedSsl":null,"ipBasedSslState":"NotConfigured","hostType":"Repository"}],"computeMode":null,"serverFarm":null,"serverFarmId":"/subscriptions/00000000-0000-0000-0000-000000000000/resourceGroups/clitest.rg000001/providers/Microsoft.Web/serverfarms/ssl-test-plan000002","reserved":false,"isXenon":false,"hyperV":false,"lastModifiedTimeUtc":"2019-10-21T10:49:44.983","storageRecoveryDefaultState":"Running","contentAvailabilityState":"Normal","runtimeAvailabilityState":"Normal","siteConfig":null,"deploymentId":"web-ssl-test000003","trafficManagerHostNames":null,"sku":"Basic","scmSiteAlsoStopped":false,"targetSwapSlot":null,"hostingEnvironment":null,"hostingEnvironmentProfile":null,"clientAffinityEnabled":true,"clientCertEnabled":false,"clientCertExclusionPaths":null,"hostNamesDisabled":false,"domainVerificationIdentifiers":null,"customDomainVerificationId":"452092DD58A58B21528CA0E51CD6C4A4098E0D61570172EA391087A3E1858E33","kind":"app","inboundIpAddress":"40.112.142.148","possibleInboundIpAddresses":"40.112.142.148","outboundIpAddresses":"40.112.137.127,40.112.139.85,40.112.142.204,40.112.139.188","possibleOutboundIpAddresses":"40.112.137.127,40.112.139.85,40.112.142.204,40.112.139.188","containerSize":0,"dailyMemoryTimeQuota":0,"suspendedTill":null,"siteDisabledReason":0,"functionExecutionUnitsCache":null,"maxNumberOfWorkers":null,"homeStamp":"waws-prod-bay-033","cloningInfo":null,"hostingEnvironmentId":null,"tags":{"web":"web1"},"resourceGroup":"clitest.rg000001","defaultHostName":"web-ssl-test000003.azurewebsites.net","slotSwapStatus":null,"httpsOnly":false,"redundancyMode":"None","inProgressOperationId":null,"geoDistributions":null,"privateEndpointConnections":[],"buildVersion":null,"targetBuildVersion":null}}'
>>>>>>> 807faccc
    headers:
      cache-control:
      - no-cache
      content-length:
<<<<<<< HEAD
      - '3421'
      content-type:
      - application/json
      date:
      - Sun, 13 Oct 2019 05:43:06 GMT
      etag:
      - '"1D5818915CA9BC0"'
=======
      - '3562'
      content-type:
      - application/json
      date:
      - Mon, 21 Oct 2019 10:49:46 GMT
      etag:
      - '"1D587FD40235270"'
>>>>>>> 807faccc
      expires:
      - '-1'
      pragma:
      - no-cache
      server:
      - Microsoft-IIS/10.0
      strict-transport-security:
      - max-age=31536000; includeSubDomains
      transfer-encoding:
      - chunked
      vary:
      - Accept-Encoding
      x-aspnet-version:
      - 4.0.30319
      x-content-type-options:
      - nosniff
      x-powered-by:
      - ASP.NET
    status:
      code: 200
      message: OK
- request:
    body: '{}'
    headers:
      Accept:
      - application/xml
      Accept-Encoding:
      - gzip, deflate
      CommandName:
      - webapp config ssl bind
      Connection:
      - keep-alive
      Content-Length:
      - '2'
      Content-Type:
      - application/json; charset=utf-8
      ParameterSetName:
      - -g -n --certificate-thumbprint --ssl-type
      User-Agent:
<<<<<<< HEAD
      - python/3.6.5 (Windows-10-10.0.17134-SP0) msrest/0.6.10 msrest_azure/0.6.2
        azure-mgmt-web/0.42.0 Azure-SDK-For-Python AZURECLI/2.0.74
=======
      - python/3.7.4 (Windows-10-10.0.18362-SP0) msrest/0.6.10 msrest_azure/0.6.2
        azure-mgmt-web/0.42.0 Azure-SDK-For-Python AZURECLI/2.0.75
>>>>>>> 807faccc
      accept-language:
      - en-US
    method: POST
    uri: https://management.azure.com/subscriptions/00000000-0000-0000-0000-000000000000/resourceGroups/clitest.rg000001/providers/Microsoft.Web/sites/web-ssl-test000003/publishxml?api-version=2018-11-01
  response:
    body:
      string: <publishData><publishProfile profileName="web-ssl-test000003 - Web Deploy"
        publishMethod="MSDeploy" publishUrl="web-ssl-test000003.scm.azurewebsites.net:443"
<<<<<<< HEAD
        msdeploySite="web-ssl-test000003" userName="$web-ssl-test000003" userPWD="5NgFDNgCgP8HPYwKxq8canby7Hnn6Zccp9hdGkx6TAyHbqwpNjsHwyjb81fq"
        destinationAppUrl="http://web-ssl-test000003.azurewebsites.net" SQLServerDBConnectionString=""
        mySQLDBConnectionString="" hostingProviderForumLink="" controlPanelLink="http://windows.azure.com"
        webSystem="WebSites"><databases /></publishProfile><publishProfile profileName="web-ssl-test000003
        - FTP" publishMethod="FTP" publishUrl="ftp://waws-prod-bay-043.ftp.azurewebsites.windows.net/site/wwwroot"
        ftpPassiveMode="True" userName="web-ssl-test000003\$web-ssl-test000003" userPWD="5NgFDNgCgP8HPYwKxq8canby7Hnn6Zccp9hdGkx6TAyHbqwpNjsHwyjb81fq"
        destinationAppUrl="http://web-ssl-test000003.azurewebsites.net" SQLServerDBConnectionString=""
        mySQLDBConnectionString="" hostingProviderForumLink="" controlPanelLink="http://windows.azure.com"
        webSystem="WebSites"><databases /></publishProfile><publishProfile profileName="web-ssl-test000003
        - ReadOnly - FTP" publishMethod="FTP" publishUrl="ftp://waws-prod-bay-043dr.ftp.azurewebsites.windows.net/site/wwwroot"
        ftpPassiveMode="True" userName="web-ssl-test000003\$web-ssl-test000003" userPWD="5NgFDNgCgP8HPYwKxq8canby7Hnn6Zccp9hdGkx6TAyHbqwpNjsHwyjb81fq"
=======
        msdeploySite="web-ssl-test000003" userName="$web-ssl-test000003" userPWD="SftciSuL9k94B2ACspsXB53hqXGywrjMwi6lbmP0Wa5QZ9XmZNrjgblj3KDZ"
        destinationAppUrl="http://web-ssl-test000003.azurewebsites.net" SQLServerDBConnectionString=""
        mySQLDBConnectionString="" hostingProviderForumLink="" controlPanelLink="http://windows.azure.com"
        webSystem="WebSites"><databases /></publishProfile><publishProfile profileName="web-ssl-test000003
        - FTP" publishMethod="FTP" publishUrl="ftp://waws-prod-bay-033.ftp.azurewebsites.windows.net/site/wwwroot"
        ftpPassiveMode="True" userName="web-ssl-test000003\$web-ssl-test000003" userPWD="SftciSuL9k94B2ACspsXB53hqXGywrjMwi6lbmP0Wa5QZ9XmZNrjgblj3KDZ"
        destinationAppUrl="http://web-ssl-test000003.azurewebsites.net" SQLServerDBConnectionString=""
        mySQLDBConnectionString="" hostingProviderForumLink="" controlPanelLink="http://windows.azure.com"
        webSystem="WebSites"><databases /></publishProfile><publishProfile profileName="web-ssl-test000003
        - ReadOnly - FTP" publishMethod="FTP" publishUrl="ftp://waws-prod-bay-033dr.ftp.azurewebsites.windows.net/site/wwwroot"
        ftpPassiveMode="True" userName="web-ssl-test000003\$web-ssl-test000003" userPWD="SftciSuL9k94B2ACspsXB53hqXGywrjMwi6lbmP0Wa5QZ9XmZNrjgblj3KDZ"
>>>>>>> 807faccc
        destinationAppUrl="http://web-ssl-test000003.azurewebsites.net" SQLServerDBConnectionString=""
        mySQLDBConnectionString="" hostingProviderForumLink="" controlPanelLink="http://windows.azure.com"
        webSystem="WebSites"><databases /></publishProfile></publishData>
    headers:
      cache-control:
      - no-cache
      content-length:
      - '1678'
      content-type:
      - application/xml
      date:
<<<<<<< HEAD
      - Sun, 13 Oct 2019 05:43:07 GMT
=======
      - Mon, 21 Oct 2019 10:49:47 GMT
>>>>>>> 807faccc
      expires:
      - '-1'
      pragma:
      - no-cache
      server:
      - Microsoft-IIS/10.0
      strict-transport-security:
      - max-age=31536000; includeSubDomains
      x-aspnet-version:
      - 4.0.30319
      x-content-type-options:
      - nosniff
      x-ms-ratelimit-remaining-subscription-resource-requests:
<<<<<<< HEAD
=======
      - '11997'
      x-powered-by:
      - ASP.NET
    status:
      code: 200
      message: OK
- request:
    body: null
    headers:
      Accept:
      - application/json
      Accept-Encoding:
      - gzip, deflate
      CommandName:
      - webapp show
      Connection:
      - keep-alive
      ParameterSetName:
      - -g -n
      User-Agent:
      - python/3.7.4 (Windows-10-10.0.18362-SP0) msrest/0.6.10 msrest_azure/0.6.2
        azure-mgmt-web/0.42.0 Azure-SDK-For-Python AZURECLI/2.0.75
      accept-language:
      - en-US
    method: GET
    uri: https://management.azure.com/subscriptions/00000000-0000-0000-0000-000000000000/resourceGroups/clitest.rg000001/providers/Microsoft.Web/sites/web-ssl-test000003?api-version=2018-11-01
  response:
    body:
      string: '{"id":"/subscriptions/00000000-0000-0000-0000-000000000000/resourceGroups/clitest.rg000001/providers/Microsoft.Web/sites/web-ssl-test000003","name":"web-ssl-test000003","type":"Microsoft.Web/sites","kind":"app","location":"West
        US","tags":{"web":"web1"},"properties":{"name":"web-ssl-test000003","state":"Running","hostNames":["web-ssl-test000003.azurewebsites.net"],"webSpace":"clitest.rg000001-WestUSwebspace","selfLink":"https://waws-prod-bay-033.api.azurewebsites.windows.net:454/subscriptions/00000000-0000-0000-0000-000000000000/webspaces/clitest.rg000001-WestUSwebspace/sites/web-ssl-test000003","repositorySiteName":"web-ssl-test000003","owner":null,"usageState":"Normal","enabled":true,"adminEnabled":true,"enabledHostNames":["web-ssl-test000003.azurewebsites.net","web-ssl-test000003.scm.azurewebsites.net"],"siteProperties":{"metadata":null,"properties":[{"name":"LinuxFxVersion","value":""},{"name":"WindowsFxVersion","value":null}],"appSettings":null},"availabilityState":"Normal","sslCertificates":null,"csrs":[],"cers":null,"siteMode":null,"hostNameSslStates":[{"name":"web-ssl-test000003.azurewebsites.net","sslState":"SniEnabled","ipBasedSslResult":null,"virtualIP":null,"thumbprint":"9E9735C45C792B03B3FFCCA614852B32EE71AD6B","toUpdate":null,"toUpdateIpBasedSsl":null,"ipBasedSslState":"NotConfigured","hostType":"Standard"},{"name":"web-ssl-test000003.scm.azurewebsites.net","sslState":"Disabled","ipBasedSslResult":null,"virtualIP":null,"thumbprint":null,"toUpdate":null,"toUpdateIpBasedSsl":null,"ipBasedSslState":"NotConfigured","hostType":"Repository"}],"computeMode":null,"serverFarm":null,"serverFarmId":"/subscriptions/00000000-0000-0000-0000-000000000000/resourceGroups/clitest.rg000001/providers/Microsoft.Web/serverfarms/ssl-test-plan000002","reserved":false,"isXenon":false,"hyperV":false,"lastModifiedTimeUtc":"2019-10-21T10:49:44.983","storageRecoveryDefaultState":"Running","contentAvailabilityState":"Normal","runtimeAvailabilityState":"Normal","siteConfig":null,"deploymentId":"web-ssl-test000003","trafficManagerHostNames":null,"sku":"Basic","scmSiteAlsoStopped":false,"targetSwapSlot":null,"hostingEnvironment":null,"hostingEnvironmentProfile":null,"clientAffinityEnabled":true,"clientCertEnabled":false,"clientCertExclusionPaths":null,"hostNamesDisabled":false,"domainVerificationIdentifiers":null,"customDomainVerificationId":"452092DD58A58B21528CA0E51CD6C4A4098E0D61570172EA391087A3E1858E33","kind":"app","inboundIpAddress":"40.112.142.148","possibleInboundIpAddresses":"40.112.142.148","outboundIpAddresses":"40.112.137.127,40.112.139.85,40.112.142.204,40.112.139.188","possibleOutboundIpAddresses":"40.112.137.127,40.112.139.85,40.112.142.204,40.112.139.188","containerSize":0,"dailyMemoryTimeQuota":0,"suspendedTill":null,"siteDisabledReason":0,"functionExecutionUnitsCache":null,"maxNumberOfWorkers":null,"homeStamp":"waws-prod-bay-033","cloningInfo":null,"hostingEnvironmentId":null,"tags":{"web":"web1"},"resourceGroup":"clitest.rg000001","defaultHostName":"web-ssl-test000003.azurewebsites.net","slotSwapStatus":null,"httpsOnly":false,"redundancyMode":"None","inProgressOperationId":null,"geoDistributions":null,"privateEndpointConnections":[],"buildVersion":null,"targetBuildVersion":null}}'
    headers:
      cache-control:
      - no-cache
      content-length:
      - '3562'
      content-type:
      - application/json
      date:
      - Mon, 21 Oct 2019 10:49:49 GMT
      etag:
      - '"1D587FD40235270"'
      expires:
      - '-1'
      pragma:
      - no-cache
      server:
      - Microsoft-IIS/10.0
      strict-transport-security:
      - max-age=31536000; includeSubDomains
      transfer-encoding:
      - chunked
      vary:
      - Accept-Encoding
      x-aspnet-version:
      - 4.0.30319
      x-content-type-options:
      - nosniff
      x-powered-by:
      - ASP.NET
    status:
      code: 200
      message: OK
- request:
    body: null
    headers:
      Accept:
      - application/json
      Accept-Encoding:
      - gzip, deflate
      CommandName:
      - webapp show
      Connection:
      - keep-alive
      ParameterSetName:
      - -g -n
      User-Agent:
      - python/3.7.4 (Windows-10-10.0.18362-SP0) msrest/0.6.10 msrest_azure/0.6.2
        azure-mgmt-web/0.42.0 Azure-SDK-For-Python AZURECLI/2.0.75
      accept-language:
      - en-US
    method: GET
    uri: https://management.azure.com/subscriptions/00000000-0000-0000-0000-000000000000/resourceGroups/clitest.rg000001/providers/Microsoft.Web/sites/web-ssl-test000003?api-version=2018-11-01
  response:
    body:
      string: '{"id":"/subscriptions/00000000-0000-0000-0000-000000000000/resourceGroups/clitest.rg000001/providers/Microsoft.Web/sites/web-ssl-test000003","name":"web-ssl-test000003","type":"Microsoft.Web/sites","kind":"app","location":"West
        US","tags":{"web":"web1"},"properties":{"name":"web-ssl-test000003","state":"Running","hostNames":["web-ssl-test000003.azurewebsites.net"],"webSpace":"clitest.rg000001-WestUSwebspace","selfLink":"https://waws-prod-bay-033.api.azurewebsites.windows.net:454/subscriptions/00000000-0000-0000-0000-000000000000/webspaces/clitest.rg000001-WestUSwebspace/sites/web-ssl-test000003","repositorySiteName":"web-ssl-test000003","owner":null,"usageState":"Normal","enabled":true,"adminEnabled":true,"enabledHostNames":["web-ssl-test000003.azurewebsites.net","web-ssl-test000003.scm.azurewebsites.net"],"siteProperties":{"metadata":null,"properties":[{"name":"LinuxFxVersion","value":""},{"name":"WindowsFxVersion","value":null}],"appSettings":null},"availabilityState":"Normal","sslCertificates":null,"csrs":[],"cers":null,"siteMode":null,"hostNameSslStates":[{"name":"web-ssl-test000003.azurewebsites.net","sslState":"SniEnabled","ipBasedSslResult":null,"virtualIP":null,"thumbprint":"9E9735C45C792B03B3FFCCA614852B32EE71AD6B","toUpdate":null,"toUpdateIpBasedSsl":null,"ipBasedSslState":"NotConfigured","hostType":"Standard"},{"name":"web-ssl-test000003.scm.azurewebsites.net","sslState":"Disabled","ipBasedSslResult":null,"virtualIP":null,"thumbprint":null,"toUpdate":null,"toUpdateIpBasedSsl":null,"ipBasedSslState":"NotConfigured","hostType":"Repository"}],"computeMode":null,"serverFarm":null,"serverFarmId":"/subscriptions/00000000-0000-0000-0000-000000000000/resourceGroups/clitest.rg000001/providers/Microsoft.Web/serverfarms/ssl-test-plan000002","reserved":false,"isXenon":false,"hyperV":false,"lastModifiedTimeUtc":"2019-10-21T10:49:44.983","storageRecoveryDefaultState":"Running","contentAvailabilityState":"Normal","runtimeAvailabilityState":"Normal","siteConfig":null,"deploymentId":"web-ssl-test000003","trafficManagerHostNames":null,"sku":"Basic","scmSiteAlsoStopped":false,"targetSwapSlot":null,"hostingEnvironment":null,"hostingEnvironmentProfile":null,"clientAffinityEnabled":true,"clientCertEnabled":false,"clientCertExclusionPaths":null,"hostNamesDisabled":false,"domainVerificationIdentifiers":null,"customDomainVerificationId":"452092DD58A58B21528CA0E51CD6C4A4098E0D61570172EA391087A3E1858E33","kind":"app","inboundIpAddress":"40.112.142.148","possibleInboundIpAddresses":"40.112.142.148","outboundIpAddresses":"40.112.137.127,40.112.139.85,40.112.142.204,40.112.139.188","possibleOutboundIpAddresses":"40.112.137.127,40.112.139.85,40.112.142.204,40.112.139.188","containerSize":0,"dailyMemoryTimeQuota":0,"suspendedTill":null,"siteDisabledReason":0,"functionExecutionUnitsCache":null,"maxNumberOfWorkers":null,"homeStamp":"waws-prod-bay-033","cloningInfo":null,"hostingEnvironmentId":null,"tags":{"web":"web1"},"resourceGroup":"clitest.rg000001","defaultHostName":"web-ssl-test000003.azurewebsites.net","slotSwapStatus":null,"httpsOnly":false,"redundancyMode":"None","inProgressOperationId":null,"geoDistributions":null,"privateEndpointConnections":[],"buildVersion":null,"targetBuildVersion":null}}'
    headers:
      cache-control:
      - no-cache
      content-length:
      - '3562'
      content-type:
      - application/json
      date:
      - Mon, 21 Oct 2019 10:49:49 GMT
      etag:
      - '"1D587FD40235270"'
      expires:
      - '-1'
      pragma:
      - no-cache
      server:
      - Microsoft-IIS/10.0
      strict-transport-security:
      - max-age=31536000; includeSubDomains
      transfer-encoding:
      - chunked
      vary:
      - Accept-Encoding
      x-aspnet-version:
      - 4.0.30319
      x-content-type-options:
      - nosniff
      x-powered-by:
      - ASP.NET
    status:
      code: 200
      message: OK
- request:
    body: '{}'
    headers:
      Accept:
      - application/xml
      Accept-Encoding:
      - gzip, deflate
      CommandName:
      - webapp show
      Connection:
      - keep-alive
      Content-Length:
      - '2'
      Content-Type:
      - application/json; charset=utf-8
      ParameterSetName:
      - -g -n
      User-Agent:
      - python/3.7.4 (Windows-10-10.0.18362-SP0) msrest/0.6.10 msrest_azure/0.6.2
        azure-mgmt-web/0.42.0 Azure-SDK-For-Python AZURECLI/2.0.75
      accept-language:
      - en-US
    method: POST
    uri: https://management.azure.com/subscriptions/00000000-0000-0000-0000-000000000000/resourceGroups/clitest.rg000001/providers/Microsoft.Web/sites/web-ssl-test000003/publishxml?api-version=2018-11-01
  response:
    body:
      string: <publishData><publishProfile profileName="web-ssl-test000003 - Web Deploy"
        publishMethod="MSDeploy" publishUrl="web-ssl-test000003.scm.azurewebsites.net:443"
        msdeploySite="web-ssl-test000003" userName="$web-ssl-test000003" userPWD="SftciSuL9k94B2ACspsXB53hqXGywrjMwi6lbmP0Wa5QZ9XmZNrjgblj3KDZ"
        destinationAppUrl="http://web-ssl-test000003.azurewebsites.net" SQLServerDBConnectionString=""
        mySQLDBConnectionString="" hostingProviderForumLink="" controlPanelLink="http://windows.azure.com"
        webSystem="WebSites"><databases /></publishProfile><publishProfile profileName="web-ssl-test000003
        - FTP" publishMethod="FTP" publishUrl="ftp://waws-prod-bay-033.ftp.azurewebsites.windows.net/site/wwwroot"
        ftpPassiveMode="True" userName="web-ssl-test000003\$web-ssl-test000003" userPWD="SftciSuL9k94B2ACspsXB53hqXGywrjMwi6lbmP0Wa5QZ9XmZNrjgblj3KDZ"
        destinationAppUrl="http://web-ssl-test000003.azurewebsites.net" SQLServerDBConnectionString=""
        mySQLDBConnectionString="" hostingProviderForumLink="" controlPanelLink="http://windows.azure.com"
        webSystem="WebSites"><databases /></publishProfile><publishProfile profileName="web-ssl-test000003
        - ReadOnly - FTP" publishMethod="FTP" publishUrl="ftp://waws-prod-bay-033dr.ftp.azurewebsites.windows.net/site/wwwroot"
        ftpPassiveMode="True" userName="web-ssl-test000003\$web-ssl-test000003" userPWD="SftciSuL9k94B2ACspsXB53hqXGywrjMwi6lbmP0Wa5QZ9XmZNrjgblj3KDZ"
        destinationAppUrl="http://web-ssl-test000003.azurewebsites.net" SQLServerDBConnectionString=""
        mySQLDBConnectionString="" hostingProviderForumLink="" controlPanelLink="http://windows.azure.com"
        webSystem="WebSites"><databases /></publishProfile></publishData>
    headers:
      cache-control:
      - no-cache
      content-length:
      - '1678'
      content-type:
      - application/xml
      date:
      - Mon, 21 Oct 2019 10:49:50 GMT
      expires:
      - '-1'
      pragma:
      - no-cache
      server:
      - Microsoft-IIS/10.0
      strict-transport-security:
      - max-age=31536000; includeSubDomains
      x-aspnet-version:
      - 4.0.30319
      x-content-type-options:
      - nosniff
      x-ms-ratelimit-remaining-subscription-resource-requests:
>>>>>>> 807faccc
      - '11999'
      x-powered-by:
      - ASP.NET
    status:
      code: 200
      message: OK
- request:
    body: null
    headers:
      Accept:
      - application/json
      Accept-Encoding:
      - gzip, deflate
      CommandName:
      - webapp config ssl unbind
      Connection:
      - keep-alive
      ParameterSetName:
      - -g -n --certificate-thumbprint
      User-Agent:
<<<<<<< HEAD
      - python/3.6.5 (Windows-10-10.0.17134-SP0) msrest/0.6.10 msrest_azure/0.6.2
        azure-mgmt-web/0.42.0 Azure-SDK-For-Python AZURECLI/2.0.74
=======
      - python/3.7.4 (Windows-10-10.0.18362-SP0) msrest/0.6.10 msrest_azure/0.6.2
        azure-mgmt-web/0.42.0 Azure-SDK-For-Python AZURECLI/2.0.75
>>>>>>> 807faccc
      accept-language:
      - en-US
    method: GET
    uri: https://management.azure.com/subscriptions/00000000-0000-0000-0000-000000000000/resourceGroups/clitest.rg000001/providers/Microsoft.Web/sites/web-ssl-test000003?api-version=2018-11-01
  response:
    body:
      string: '{"id":"/subscriptions/00000000-0000-0000-0000-000000000000/resourceGroups/clitest.rg000001/providers/Microsoft.Web/sites/web-ssl-test000003","name":"web-ssl-test000003","type":"Microsoft.Web/sites","kind":"app","location":"West
<<<<<<< HEAD
        US","properties":{"name":"web-ssl-test000003","state":"Running","hostNames":["web-ssl-test000003.azurewebsites.net"],"webSpace":"clitest.rg000001-WestUSwebspace","selfLink":"https://waws-prod-bay-043.api.azurewebsites.windows.net:454/subscriptions/00000000-0000-0000-0000-000000000000/webspaces/clitest.rg000001-WestUSwebspace/sites/web-ssl-test000003","repositorySiteName":"web-ssl-test000003","owner":null,"usageState":"Normal","enabled":true,"adminEnabled":true,"enabledHostNames":["web-ssl-test000003.azurewebsites.net","web-ssl-test000003.scm.azurewebsites.net"],"siteProperties":{"metadata":null,"properties":[{"name":"LinuxFxVersion","value":""},{"name":"WindowsFxVersion","value":null}],"appSettings":null},"availabilityState":"Normal","sslCertificates":null,"csrs":[],"cers":null,"siteMode":null,"hostNameSslStates":[{"name":"web-ssl-test000003.azurewebsites.net","sslState":"SniEnabled","ipBasedSslResult":null,"virtualIP":null,"thumbprint":"9E9735C45C792B03B3FFCCA614852B32EE71AD6B","toUpdate":null,"toUpdateIpBasedSsl":null,"ipBasedSslState":"NotConfigured","hostType":"Standard"},{"name":"web-ssl-test000003.scm.azurewebsites.net","sslState":"Disabled","ipBasedSslResult":null,"virtualIP":null,"thumbprint":null,"toUpdate":null,"toUpdateIpBasedSsl":null,"ipBasedSslState":"NotConfigured","hostType":"Repository"}],"computeMode":null,"serverFarm":null,"serverFarmId":"/subscriptions/00000000-0000-0000-0000-000000000000/resourceGroups/clitest.rg000001/providers/Microsoft.Web/serverfarms/ssl-test-plan000002","reserved":false,"isXenon":false,"hyperV":false,"lastModifiedTimeUtc":"2019-10-13T05:43:05.34","storageRecoveryDefaultState":"Running","contentAvailabilityState":"Normal","runtimeAvailabilityState":"Normal","siteConfig":null,"deploymentId":"web-ssl-test000003","trafficManagerHostNames":null,"sku":"Basic","scmSiteAlsoStopped":false,"targetSwapSlot":null,"hostingEnvironment":null,"hostingEnvironmentProfile":null,"clientAffinityEnabled":true,"clientCertEnabled":false,"clientCertExclusionPaths":null,"hostNamesDisabled":false,"domainVerificationIdentifiers":null,"kind":"app","inboundIpAddress":"104.40.92.107","possibleInboundIpAddresses":"104.40.92.107","outboundIpAddresses":"104.40.88.152,104.40.87.132,104.40.95.34,104.40.88.78","possibleOutboundIpAddresses":"104.40.88.152,104.40.87.132,104.40.95.34,104.40.88.78","containerSize":0,"dailyMemoryTimeQuota":0,"suspendedTill":null,"siteDisabledReason":0,"functionExecutionUnitsCache":null,"maxNumberOfWorkers":null,"homeStamp":"waws-prod-bay-043","cloningInfo":null,"hostingEnvironmentId":null,"tags":null,"resourceGroup":"clitest.rg000001","defaultHostName":"web-ssl-test000003.azurewebsites.net","slotSwapStatus":null,"httpsOnly":false,"redundancyMode":"None","inProgressOperationId":null,"geoDistributions":null,"privateEndpointConnections":[],"buildVersion":null,"targetBuildVersion":null}}'
=======
        US","tags":{"web":"web1"},"properties":{"name":"web-ssl-test000003","state":"Running","hostNames":["web-ssl-test000003.azurewebsites.net"],"webSpace":"clitest.rg000001-WestUSwebspace","selfLink":"https://waws-prod-bay-033.api.azurewebsites.windows.net:454/subscriptions/00000000-0000-0000-0000-000000000000/webspaces/clitest.rg000001-WestUSwebspace/sites/web-ssl-test000003","repositorySiteName":"web-ssl-test000003","owner":null,"usageState":"Normal","enabled":true,"adminEnabled":true,"enabledHostNames":["web-ssl-test000003.azurewebsites.net","web-ssl-test000003.scm.azurewebsites.net"],"siteProperties":{"metadata":null,"properties":[{"name":"LinuxFxVersion","value":""},{"name":"WindowsFxVersion","value":null}],"appSettings":null},"availabilityState":"Normal","sslCertificates":null,"csrs":[],"cers":null,"siteMode":null,"hostNameSslStates":[{"name":"web-ssl-test000003.azurewebsites.net","sslState":"SniEnabled","ipBasedSslResult":null,"virtualIP":null,"thumbprint":"9E9735C45C792B03B3FFCCA614852B32EE71AD6B","toUpdate":null,"toUpdateIpBasedSsl":null,"ipBasedSslState":"NotConfigured","hostType":"Standard"},{"name":"web-ssl-test000003.scm.azurewebsites.net","sslState":"Disabled","ipBasedSslResult":null,"virtualIP":null,"thumbprint":null,"toUpdate":null,"toUpdateIpBasedSsl":null,"ipBasedSslState":"NotConfigured","hostType":"Repository"}],"computeMode":null,"serverFarm":null,"serverFarmId":"/subscriptions/00000000-0000-0000-0000-000000000000/resourceGroups/clitest.rg000001/providers/Microsoft.Web/serverfarms/ssl-test-plan000002","reserved":false,"isXenon":false,"hyperV":false,"lastModifiedTimeUtc":"2019-10-21T10:49:44.983","storageRecoveryDefaultState":"Running","contentAvailabilityState":"Normal","runtimeAvailabilityState":"Normal","siteConfig":null,"deploymentId":"web-ssl-test000003","trafficManagerHostNames":null,"sku":"Basic","scmSiteAlsoStopped":false,"targetSwapSlot":null,"hostingEnvironment":null,"hostingEnvironmentProfile":null,"clientAffinityEnabled":true,"clientCertEnabled":false,"clientCertExclusionPaths":null,"hostNamesDisabled":false,"domainVerificationIdentifiers":null,"customDomainVerificationId":"452092DD58A58B21528CA0E51CD6C4A4098E0D61570172EA391087A3E1858E33","kind":"app","inboundIpAddress":"40.112.142.148","possibleInboundIpAddresses":"40.112.142.148","outboundIpAddresses":"40.112.137.127,40.112.139.85,40.112.142.204,40.112.139.188","possibleOutboundIpAddresses":"40.112.137.127,40.112.139.85,40.112.142.204,40.112.139.188","containerSize":0,"dailyMemoryTimeQuota":0,"suspendedTill":null,"siteDisabledReason":0,"functionExecutionUnitsCache":null,"maxNumberOfWorkers":null,"homeStamp":"waws-prod-bay-033","cloningInfo":null,"hostingEnvironmentId":null,"tags":{"web":"web1"},"resourceGroup":"clitest.rg000001","defaultHostName":"web-ssl-test000003.azurewebsites.net","slotSwapStatus":null,"httpsOnly":false,"redundancyMode":"None","inProgressOperationId":null,"geoDistributions":null,"privateEndpointConnections":[],"buildVersion":null,"targetBuildVersion":null}}'
>>>>>>> 807faccc
    headers:
      cache-control:
      - no-cache
      content-length:
<<<<<<< HEAD
      - '3421'
      content-type:
      - application/json
      date:
      - Sun, 13 Oct 2019 05:43:07 GMT
      etag:
      - '"1D5818915CA9BC0"'
=======
      - '3562'
      content-type:
      - application/json
      date:
      - Mon, 21 Oct 2019 10:49:51 GMT
      etag:
      - '"1D587FD40235270"'
>>>>>>> 807faccc
      expires:
      - '-1'
      pragma:
      - no-cache
      server:
      - Microsoft-IIS/10.0
      strict-transport-security:
      - max-age=31536000; includeSubDomains
      transfer-encoding:
      - chunked
      vary:
      - Accept-Encoding
      x-aspnet-version:
      - 4.0.30319
      x-content-type-options:
      - nosniff
      x-powered-by:
      - ASP.NET
    status:
      code: 200
      message: OK
- request:
    body: null
    headers:
      Accept:
      - application/json
      Accept-Encoding:
      - gzip, deflate
      CommandName:
      - webapp config ssl unbind
      Connection:
      - keep-alive
      ParameterSetName:
      - -g -n --certificate-thumbprint
      User-Agent:
<<<<<<< HEAD
      - python/3.6.5 (Windows-10-10.0.17134-SP0) msrest/0.6.10 msrest_azure/0.6.2
        azure-mgmt-web/0.42.0 Azure-SDK-For-Python AZURECLI/2.0.74
=======
      - python/3.7.4 (Windows-10-10.0.18362-SP0) msrest/0.6.10 msrest_azure/0.6.2
        azure-mgmt-web/0.42.0 Azure-SDK-For-Python AZURECLI/2.0.75
>>>>>>> 807faccc
      accept-language:
      - en-US
    method: GET
    uri: https://management.azure.com/subscriptions/00000000-0000-0000-0000-000000000000/resourceGroups/clitest.rg000001/providers/Microsoft.Web/sites/web-ssl-test000003?api-version=2018-11-01
  response:
    body:
      string: '{"id":"/subscriptions/00000000-0000-0000-0000-000000000000/resourceGroups/clitest.rg000001/providers/Microsoft.Web/sites/web-ssl-test000003","name":"web-ssl-test000003","type":"Microsoft.Web/sites","kind":"app","location":"West
<<<<<<< HEAD
        US","properties":{"name":"web-ssl-test000003","state":"Running","hostNames":["web-ssl-test000003.azurewebsites.net"],"webSpace":"clitest.rg000001-WestUSwebspace","selfLink":"https://waws-prod-bay-043.api.azurewebsites.windows.net:454/subscriptions/00000000-0000-0000-0000-000000000000/webspaces/clitest.rg000001-WestUSwebspace/sites/web-ssl-test000003","repositorySiteName":"web-ssl-test000003","owner":null,"usageState":"Normal","enabled":true,"adminEnabled":true,"enabledHostNames":["web-ssl-test000003.azurewebsites.net","web-ssl-test000003.scm.azurewebsites.net"],"siteProperties":{"metadata":null,"properties":[{"name":"LinuxFxVersion","value":""},{"name":"WindowsFxVersion","value":null}],"appSettings":null},"availabilityState":"Normal","sslCertificates":null,"csrs":[],"cers":null,"siteMode":null,"hostNameSslStates":[{"name":"web-ssl-test000003.azurewebsites.net","sslState":"SniEnabled","ipBasedSslResult":null,"virtualIP":null,"thumbprint":"9E9735C45C792B03B3FFCCA614852B32EE71AD6B","toUpdate":null,"toUpdateIpBasedSsl":null,"ipBasedSslState":"NotConfigured","hostType":"Standard"},{"name":"web-ssl-test000003.scm.azurewebsites.net","sslState":"Disabled","ipBasedSslResult":null,"virtualIP":null,"thumbprint":null,"toUpdate":null,"toUpdateIpBasedSsl":null,"ipBasedSslState":"NotConfigured","hostType":"Repository"}],"computeMode":null,"serverFarm":null,"serverFarmId":"/subscriptions/00000000-0000-0000-0000-000000000000/resourceGroups/clitest.rg000001/providers/Microsoft.Web/serverfarms/ssl-test-plan000002","reserved":false,"isXenon":false,"hyperV":false,"lastModifiedTimeUtc":"2019-10-13T05:43:05.34","storageRecoveryDefaultState":"Running","contentAvailabilityState":"Normal","runtimeAvailabilityState":"Normal","siteConfig":null,"deploymentId":"web-ssl-test000003","trafficManagerHostNames":null,"sku":"Basic","scmSiteAlsoStopped":false,"targetSwapSlot":null,"hostingEnvironment":null,"hostingEnvironmentProfile":null,"clientAffinityEnabled":true,"clientCertEnabled":false,"clientCertExclusionPaths":null,"hostNamesDisabled":false,"domainVerificationIdentifiers":null,"kind":"app","inboundIpAddress":"104.40.92.107","possibleInboundIpAddresses":"104.40.92.107","outboundIpAddresses":"104.40.88.152,104.40.87.132,104.40.95.34,104.40.88.78","possibleOutboundIpAddresses":"104.40.88.152,104.40.87.132,104.40.95.34,104.40.88.78","containerSize":0,"dailyMemoryTimeQuota":0,"suspendedTill":null,"siteDisabledReason":0,"functionExecutionUnitsCache":null,"maxNumberOfWorkers":null,"homeStamp":"waws-prod-bay-043","cloningInfo":null,"hostingEnvironmentId":null,"tags":null,"resourceGroup":"clitest.rg000001","defaultHostName":"web-ssl-test000003.azurewebsites.net","slotSwapStatus":null,"httpsOnly":false,"redundancyMode":"None","inProgressOperationId":null,"geoDistributions":null,"privateEndpointConnections":[],"buildVersion":null,"targetBuildVersion":null}}'
=======
        US","tags":{"web":"web1"},"properties":{"name":"web-ssl-test000003","state":"Running","hostNames":["web-ssl-test000003.azurewebsites.net"],"webSpace":"clitest.rg000001-WestUSwebspace","selfLink":"https://waws-prod-bay-033.api.azurewebsites.windows.net:454/subscriptions/00000000-0000-0000-0000-000000000000/webspaces/clitest.rg000001-WestUSwebspace/sites/web-ssl-test000003","repositorySiteName":"web-ssl-test000003","owner":null,"usageState":"Normal","enabled":true,"adminEnabled":true,"enabledHostNames":["web-ssl-test000003.azurewebsites.net","web-ssl-test000003.scm.azurewebsites.net"],"siteProperties":{"metadata":null,"properties":[{"name":"LinuxFxVersion","value":""},{"name":"WindowsFxVersion","value":null}],"appSettings":null},"availabilityState":"Normal","sslCertificates":null,"csrs":[],"cers":null,"siteMode":null,"hostNameSslStates":[{"name":"web-ssl-test000003.azurewebsites.net","sslState":"SniEnabled","ipBasedSslResult":null,"virtualIP":null,"thumbprint":"9E9735C45C792B03B3FFCCA614852B32EE71AD6B","toUpdate":null,"toUpdateIpBasedSsl":null,"ipBasedSslState":"NotConfigured","hostType":"Standard"},{"name":"web-ssl-test000003.scm.azurewebsites.net","sslState":"Disabled","ipBasedSslResult":null,"virtualIP":null,"thumbprint":null,"toUpdate":null,"toUpdateIpBasedSsl":null,"ipBasedSslState":"NotConfigured","hostType":"Repository"}],"computeMode":null,"serverFarm":null,"serverFarmId":"/subscriptions/00000000-0000-0000-0000-000000000000/resourceGroups/clitest.rg000001/providers/Microsoft.Web/serverfarms/ssl-test-plan000002","reserved":false,"isXenon":false,"hyperV":false,"lastModifiedTimeUtc":"2019-10-21T10:49:44.983","storageRecoveryDefaultState":"Running","contentAvailabilityState":"Normal","runtimeAvailabilityState":"Normal","siteConfig":null,"deploymentId":"web-ssl-test000003","trafficManagerHostNames":null,"sku":"Basic","scmSiteAlsoStopped":false,"targetSwapSlot":null,"hostingEnvironment":null,"hostingEnvironmentProfile":null,"clientAffinityEnabled":true,"clientCertEnabled":false,"clientCertExclusionPaths":null,"hostNamesDisabled":false,"domainVerificationIdentifiers":null,"customDomainVerificationId":"452092DD58A58B21528CA0E51CD6C4A4098E0D61570172EA391087A3E1858E33","kind":"app","inboundIpAddress":"40.112.142.148","possibleInboundIpAddresses":"40.112.142.148","outboundIpAddresses":"40.112.137.127,40.112.139.85,40.112.142.204,40.112.139.188","possibleOutboundIpAddresses":"40.112.137.127,40.112.139.85,40.112.142.204,40.112.139.188","containerSize":0,"dailyMemoryTimeQuota":0,"suspendedTill":null,"siteDisabledReason":0,"functionExecutionUnitsCache":null,"maxNumberOfWorkers":null,"homeStamp":"waws-prod-bay-033","cloningInfo":null,"hostingEnvironmentId":null,"tags":{"web":"web1"},"resourceGroup":"clitest.rg000001","defaultHostName":"web-ssl-test000003.azurewebsites.net","slotSwapStatus":null,"httpsOnly":false,"redundancyMode":"None","inProgressOperationId":null,"geoDistributions":null,"privateEndpointConnections":[],"buildVersion":null,"targetBuildVersion":null}}'
>>>>>>> 807faccc
    headers:
      cache-control:
      - no-cache
      content-length:
<<<<<<< HEAD
      - '3421'
      content-type:
      - application/json
      date:
      - Sun, 13 Oct 2019 05:43:07 GMT
      etag:
      - '"1D5818915CA9BC0"'
=======
      - '3562'
      content-type:
      - application/json
      date:
      - Mon, 21 Oct 2019 10:49:52 GMT
      etag:
      - '"1D587FD40235270"'
>>>>>>> 807faccc
      expires:
      - '-1'
      pragma:
      - no-cache
      server:
      - Microsoft-IIS/10.0
      strict-transport-security:
      - max-age=31536000; includeSubDomains
      transfer-encoding:
      - chunked
      vary:
      - Accept-Encoding
      x-aspnet-version:
      - 4.0.30319
      x-content-type-options:
      - nosniff
      x-powered-by:
      - ASP.NET
    status:
      code: 200
      message: OK
- request:
    body: null
    headers:
      Accept:
      - application/json
      Accept-Encoding:
      - gzip, deflate
      CommandName:
      - webapp config ssl unbind
      Connection:
      - keep-alive
      ParameterSetName:
      - -g -n --certificate-thumbprint
      User-Agent:
<<<<<<< HEAD
      - python/3.6.5 (Windows-10-10.0.17134-SP0) msrest/0.6.10 msrest_azure/0.6.2
        azure-mgmt-web/0.42.0 Azure-SDK-For-Python AZURECLI/2.0.74
=======
      - python/3.7.4 (Windows-10-10.0.18362-SP0) msrest/0.6.10 msrest_azure/0.6.2
        azure-mgmt-web/0.42.0 Azure-SDK-For-Python AZURECLI/2.0.75
>>>>>>> 807faccc
      accept-language:
      - en-US
    method: GET
    uri: https://management.azure.com/subscriptions/00000000-0000-0000-0000-000000000000/resourceGroups/clitest.rg000001/providers/Microsoft.Web/certificates?api-version=2018-11-01
  response:
    body:
      string: '{"value":[{"id":"/subscriptions/00000000-0000-0000-0000-000000000000/resourceGroups/clitest.rg000001/providers/Microsoft.Web/certificates/9E9735C45C792B03B3FFCCA614852B32EE71AD6B__West
        US_clitest.rg000001","name":"9E9735C45C792B03B3FFCCA614852B32EE71AD6B__West
        US_clitest.rg000001","type":"Microsoft.Web/certificates","location":"West
        US","properties":{"friendlyName":"","subjectName":"*.azurewebsites.net","hostNames":["*.azurewebsites.net"],"pfxBlob":null,"siteName":null,"selfLink":null,"issuer":"*.azurewebsites.net","issueDate":"2018-01-01T07:00:00+00:00","expirationDate":"2118-12-31T07:00:00+00:00","password":null,"thumbprint":"9E9735C45C792B03B3FFCCA614852B32EE71AD6B","valid":null,"toDelete":null,"cerBlob":null,"publicKeyHash":null,"hostingEnvironment":null,"hostingEnvironmentProfile":null,"keyVaultSecretStatus":"Initialized","webSpace":"clitest.rg000001-WestUSwebspace","serverFarmId":null,"tags":null}}],"nextLink":null,"id":null}'
    headers:
      cache-control:
      - no-cache
      content-length:
      - '1181'
      content-type:
      - application/json
      date:
<<<<<<< HEAD
      - Sun, 13 Oct 2019 05:43:08 GMT
=======
      - Mon, 21 Oct 2019 10:49:53 GMT
>>>>>>> 807faccc
      expires:
      - '-1'
      pragma:
      - no-cache
      server:
      - Microsoft-IIS/10.0
      strict-transport-security:
      - max-age=31536000; includeSubDomains
      transfer-encoding:
      - chunked
      vary:
      - Accept-Encoding
      x-aspnet-version:
      - 4.0.30319
      x-content-type-options:
      - nosniff
      x-powered-by:
      - ASP.NET
    status:
      code: 200
      message: OK
- request:
    body: null
    headers:
      Accept:
      - application/json
      Accept-Encoding:
      - gzip, deflate
      CommandName:
      - webapp config ssl unbind
      Connection:
      - keep-alive
      ParameterSetName:
      - -g -n --certificate-thumbprint
      User-Agent:
<<<<<<< HEAD
      - python/3.6.5 (Windows-10-10.0.17134-SP0) msrest/0.6.10 msrest_azure/0.6.2
        azure-mgmt-web/0.42.0 Azure-SDK-For-Python AZURECLI/2.0.74
=======
      - python/3.7.4 (Windows-10-10.0.18362-SP0) msrest/0.6.10 msrest_azure/0.6.2
        azure-mgmt-web/0.42.0 Azure-SDK-For-Python AZURECLI/2.0.75
>>>>>>> 807faccc
      accept-language:
      - en-US
    method: GET
    uri: https://management.azure.com/subscriptions/00000000-0000-0000-0000-000000000000/resourceGroups/clitest.rg000001/providers/Microsoft.Web/sites/web-ssl-test000003/hostNameBindings?api-version=2018-11-01
  response:
    body:
      string: '{"value":[{"id":"/subscriptions/00000000-0000-0000-0000-000000000000/resourceGroups/clitest.rg000001/providers/Microsoft.Web/sites/web-ssl-test000003/hostNameBindings/web-ssl-test000003.azurewebsites.net","name":"web-ssl-test000003/web-ssl-test000003.azurewebsites.net","type":"Microsoft.Web/sites/hostNameBindings","location":"West
        US","properties":{"siteName":"web-ssl-test000003","domainId":null,"hostNameType":"Verified","sslState":"SniEnabled","thumbprint":"9E9735C45C792B03B3FFCCA614852B32EE71AD6B"}}],"nextLink":null,"id":null}'
    headers:
      cache-control:
      - no-cache
      content-length:
      - '603'
      content-type:
      - application/json
      date:
<<<<<<< HEAD
      - Sun, 13 Oct 2019 05:43:08 GMT
      etag:
      - '"1D5818915CA9BC0"'
=======
      - Mon, 21 Oct 2019 10:49:54 GMT
      etag:
      - '"1D587FD40235270"'
>>>>>>> 807faccc
      expires:
      - '-1'
      pragma:
      - no-cache
      server:
      - Microsoft-IIS/10.0
      strict-transport-security:
      - max-age=31536000; includeSubDomains
      transfer-encoding:
      - chunked
      vary:
      - Accept-Encoding
      x-aspnet-version:
      - 4.0.30319
      x-content-type-options:
      - nosniff
      x-powered-by:
      - ASP.NET
    status:
      code: 200
      message: OK
- request:
    body: '{"location": "West US", "tags": {"web": "web1"}, "properties": {"hostNameSslStates":
      [{"name": "web-ssl-test000003.azurewebsites.net", "sslState": "Disabled", "thumbprint":
      "9E9735C45C792B03B3FFCCA614852B32EE71AD6B", "toUpdate": true}], "reserved":
      false, "isXenon": false, "hyperV": false, "scmSiteAlsoStopped": false}}'
    headers:
      Accept:
      - application/json
      Accept-Encoding:
      - gzip, deflate
      CommandName:
      - webapp config ssl unbind
      Connection:
      - keep-alive
      Content-Length:
      - '322'
      Content-Type:
      - application/json; charset=utf-8
      ParameterSetName:
      - -g -n --certificate-thumbprint
      User-Agent:
<<<<<<< HEAD
      - python/3.6.5 (Windows-10-10.0.17134-SP0) msrest/0.6.10 msrest_azure/0.6.2
        azure-mgmt-web/0.42.0 Azure-SDK-For-Python AZURECLI/2.0.74
=======
      - python/3.7.4 (Windows-10-10.0.18362-SP0) msrest/0.6.10 msrest_azure/0.6.2
        azure-mgmt-web/0.42.0 Azure-SDK-For-Python AZURECLI/2.0.75
>>>>>>> 807faccc
      accept-language:
      - en-US
    method: PUT
    uri: https://management.azure.com/subscriptions/00000000-0000-0000-0000-000000000000/resourceGroups/clitest.rg000001/providers/Microsoft.Web/sites/web-ssl-test000003?api-version=2018-11-01
  response:
    body:
      string: '{"id":"/subscriptions/00000000-0000-0000-0000-000000000000/resourceGroups/clitest.rg000001/providers/Microsoft.Web/sites/web-ssl-test000003","name":"web-ssl-test000003","type":"Microsoft.Web/sites","kind":"app","location":"West
<<<<<<< HEAD
        US","properties":{"name":"web-ssl-test000003","state":"Running","hostNames":["web-ssl-test000003.azurewebsites.net"],"webSpace":"clitest.rg000001-WestUSwebspace","selfLink":"https://waws-prod-bay-043.api.azurewebsites.windows.net:454/subscriptions/00000000-0000-0000-0000-000000000000/webspaces/clitest.rg000001-WestUSwebspace/sites/web-ssl-test000003","repositorySiteName":"web-ssl-test000003","owner":null,"usageState":"Normal","enabled":true,"adminEnabled":true,"enabledHostNames":["web-ssl-test000003.azurewebsites.net","web-ssl-test000003.scm.azurewebsites.net"],"siteProperties":{"metadata":null,"properties":[{"name":"LinuxFxVersion","value":""},{"name":"WindowsFxVersion","value":null}],"appSettings":null},"availabilityState":"Normal","sslCertificates":null,"csrs":[],"cers":null,"siteMode":null,"hostNameSslStates":[{"name":"web-ssl-test000003.azurewebsites.net","sslState":"Disabled","ipBasedSslResult":null,"virtualIP":null,"thumbprint":null,"toUpdate":null,"toUpdateIpBasedSsl":null,"ipBasedSslState":"NotConfigured","hostType":"Standard"},{"name":"web-ssl-test000003.scm.azurewebsites.net","sslState":"Disabled","ipBasedSslResult":null,"virtualIP":null,"thumbprint":null,"toUpdate":null,"toUpdateIpBasedSsl":null,"ipBasedSslState":"NotConfigured","hostType":"Repository"}],"computeMode":null,"serverFarm":null,"serverFarmId":"/subscriptions/00000000-0000-0000-0000-000000000000/resourceGroups/clitest.rg000001/providers/Microsoft.Web/serverfarms/ssl-test-plan000002","reserved":false,"isXenon":false,"hyperV":false,"lastModifiedTimeUtc":"2019-10-13T05:43:10.94","storageRecoveryDefaultState":"Running","contentAvailabilityState":"Normal","runtimeAvailabilityState":"Normal","siteConfig":null,"deploymentId":"web-ssl-test000003","trafficManagerHostNames":null,"sku":"Basic","scmSiteAlsoStopped":false,"targetSwapSlot":null,"hostingEnvironment":null,"hostingEnvironmentProfile":null,"clientAffinityEnabled":true,"clientCertEnabled":false,"clientCertExclusionPaths":null,"hostNamesDisabled":false,"domainVerificationIdentifiers":null,"kind":"app","inboundIpAddress":"104.40.92.107","possibleInboundIpAddresses":"104.40.92.107","outboundIpAddresses":"104.40.88.152,104.40.87.132,104.40.95.34,104.40.88.78","possibleOutboundIpAddresses":"104.40.88.152,104.40.87.132,104.40.95.34,104.40.88.78","containerSize":0,"dailyMemoryTimeQuota":0,"suspendedTill":null,"siteDisabledReason":0,"functionExecutionUnitsCache":null,"maxNumberOfWorkers":null,"homeStamp":"waws-prod-bay-043","cloningInfo":null,"hostingEnvironmentId":null,"tags":null,"resourceGroup":"clitest.rg000001","defaultHostName":"web-ssl-test000003.azurewebsites.net","slotSwapStatus":null,"httpsOnly":false,"redundancyMode":"None","inProgressOperationId":null,"geoDistributions":null,"privateEndpointConnections":null,"buildVersion":null,"targetBuildVersion":null}}'
=======
        US","tags":{"web":"web1"},"properties":{"name":"web-ssl-test000003","state":"Running","hostNames":["web-ssl-test000003.azurewebsites.net"],"webSpace":"clitest.rg000001-WestUSwebspace","selfLink":"https://waws-prod-bay-033.api.azurewebsites.windows.net:454/subscriptions/00000000-0000-0000-0000-000000000000/webspaces/clitest.rg000001-WestUSwebspace/sites/web-ssl-test000003","repositorySiteName":"web-ssl-test000003","owner":null,"usageState":"Normal","enabled":true,"adminEnabled":true,"enabledHostNames":["web-ssl-test000003.azurewebsites.net","web-ssl-test000003.scm.azurewebsites.net"],"siteProperties":{"metadata":null,"properties":[{"name":"LinuxFxVersion","value":""},{"name":"WindowsFxVersion","value":null}],"appSettings":null},"availabilityState":"Normal","sslCertificates":null,"csrs":[],"cers":null,"siteMode":null,"hostNameSslStates":[{"name":"web-ssl-test000003.azurewebsites.net","sslState":"Disabled","ipBasedSslResult":null,"virtualIP":null,"thumbprint":null,"toUpdate":null,"toUpdateIpBasedSsl":null,"ipBasedSslState":"NotConfigured","hostType":"Standard"},{"name":"web-ssl-test000003.scm.azurewebsites.net","sslState":"Disabled","ipBasedSslResult":null,"virtualIP":null,"thumbprint":null,"toUpdate":null,"toUpdateIpBasedSsl":null,"ipBasedSslState":"NotConfigured","hostType":"Repository"}],"computeMode":null,"serverFarm":null,"serverFarmId":"/subscriptions/00000000-0000-0000-0000-000000000000/resourceGroups/clitest.rg000001/providers/Microsoft.Web/serverfarms/ssl-test-plan000002","reserved":false,"isXenon":false,"hyperV":false,"lastModifiedTimeUtc":"2019-10-21T10:49:57.047","storageRecoveryDefaultState":"Running","contentAvailabilityState":"Normal","runtimeAvailabilityState":"Normal","siteConfig":null,"deploymentId":"web-ssl-test000003","trafficManagerHostNames":null,"sku":"Basic","scmSiteAlsoStopped":false,"targetSwapSlot":null,"hostingEnvironment":null,"hostingEnvironmentProfile":null,"clientAffinityEnabled":true,"clientCertEnabled":false,"clientCertExclusionPaths":null,"hostNamesDisabled":false,"domainVerificationIdentifiers":null,"customDomainVerificationId":"452092DD58A58B21528CA0E51CD6C4A4098E0D61570172EA391087A3E1858E33","kind":"app","inboundIpAddress":"40.112.142.148","possibleInboundIpAddresses":"40.112.142.148","outboundIpAddresses":"40.112.137.127,40.112.139.85,40.112.142.204,40.112.139.188","possibleOutboundIpAddresses":"40.112.137.127,40.112.139.85,40.112.142.204,40.112.139.188","containerSize":0,"dailyMemoryTimeQuota":0,"suspendedTill":null,"siteDisabledReason":0,"functionExecutionUnitsCache":null,"maxNumberOfWorkers":null,"homeStamp":"waws-prod-bay-033","cloningInfo":null,"hostingEnvironmentId":null,"tags":{"web":"web1"},"resourceGroup":"clitest.rg000001","defaultHostName":"web-ssl-test000003.azurewebsites.net","slotSwapStatus":null,"httpsOnly":false,"redundancyMode":"None","inProgressOperationId":null,"geoDistributions":null,"privateEndpointConnections":null,"buildVersion":null,"targetBuildVersion":null}}'
>>>>>>> 807faccc
    headers:
      cache-control:
      - no-cache
      content-length:
<<<<<<< HEAD
      - '3383'
      content-type:
      - application/json
      date:
      - Sun, 13 Oct 2019 05:43:11 GMT
      etag:
      - '"1D5818915CA9BC0"'
=======
      - '3524'
      content-type:
      - application/json
      date:
      - Mon, 21 Oct 2019 10:49:58 GMT
      etag:
      - '"1D587FD40235270"'
>>>>>>> 807faccc
      expires:
      - '-1'
      pragma:
      - no-cache
      server:
      - Microsoft-IIS/10.0
      strict-transport-security:
      - max-age=31536000; includeSubDomains
      transfer-encoding:
      - chunked
      vary:
      - Accept-Encoding
      x-aspnet-version:
      - 4.0.30319
      x-content-type-options:
      - nosniff
      x-ms-ratelimit-remaining-subscription-resource-requests:
<<<<<<< HEAD
      - '499'
=======
      - '495'
>>>>>>> 807faccc
      x-powered-by:
      - ASP.NET
    status:
      code: 200
      message: OK
- request:
    body: null
    headers:
      Accept:
      - application/json
      Accept-Encoding:
      - gzip, deflate
      CommandName:
      - webapp config ssl unbind
      Connection:
      - keep-alive
      ParameterSetName:
      - -g -n --certificate-thumbprint
      User-Agent:
<<<<<<< HEAD
      - python/3.6.5 (Windows-10-10.0.17134-SP0) msrest/0.6.10 msrest_azure/0.6.2
        azure-mgmt-web/0.42.0 Azure-SDK-For-Python AZURECLI/2.0.74
=======
      - python/3.7.4 (Windows-10-10.0.18362-SP0) msrest/0.6.10 msrest_azure/0.6.2
        azure-mgmt-web/0.42.0 Azure-SDK-For-Python AZURECLI/2.0.75
>>>>>>> 807faccc
      accept-language:
      - en-US
    method: GET
    uri: https://management.azure.com/subscriptions/00000000-0000-0000-0000-000000000000/resourceGroups/clitest.rg000001/providers/Microsoft.Web/sites/web-ssl-test000003?api-version=2018-11-01
  response:
    body:
      string: '{"id":"/subscriptions/00000000-0000-0000-0000-000000000000/resourceGroups/clitest.rg000001/providers/Microsoft.Web/sites/web-ssl-test000003","name":"web-ssl-test000003","type":"Microsoft.Web/sites","kind":"app","location":"West
<<<<<<< HEAD
        US","properties":{"name":"web-ssl-test000003","state":"Running","hostNames":["web-ssl-test000003.azurewebsites.net"],"webSpace":"clitest.rg000001-WestUSwebspace","selfLink":"https://waws-prod-bay-043.api.azurewebsites.windows.net:454/subscriptions/00000000-0000-0000-0000-000000000000/webspaces/clitest.rg000001-WestUSwebspace/sites/web-ssl-test000003","repositorySiteName":"web-ssl-test000003","owner":null,"usageState":"Normal","enabled":true,"adminEnabled":true,"enabledHostNames":["web-ssl-test000003.azurewebsites.net","web-ssl-test000003.scm.azurewebsites.net"],"siteProperties":{"metadata":null,"properties":[{"name":"LinuxFxVersion","value":""},{"name":"WindowsFxVersion","value":null}],"appSettings":null},"availabilityState":"Normal","sslCertificates":null,"csrs":[],"cers":null,"siteMode":null,"hostNameSslStates":[{"name":"web-ssl-test000003.azurewebsites.net","sslState":"Disabled","ipBasedSslResult":null,"virtualIP":null,"thumbprint":null,"toUpdate":null,"toUpdateIpBasedSsl":null,"ipBasedSslState":"NotConfigured","hostType":"Standard"},{"name":"web-ssl-test000003.scm.azurewebsites.net","sslState":"Disabled","ipBasedSslResult":null,"virtualIP":null,"thumbprint":null,"toUpdate":null,"toUpdateIpBasedSsl":null,"ipBasedSslState":"NotConfigured","hostType":"Repository"}],"computeMode":null,"serverFarm":null,"serverFarmId":"/subscriptions/00000000-0000-0000-0000-000000000000/resourceGroups/clitest.rg000001/providers/Microsoft.Web/serverfarms/ssl-test-plan000002","reserved":false,"isXenon":false,"hyperV":false,"lastModifiedTimeUtc":"2019-10-13T05:43:10.94","storageRecoveryDefaultState":"Running","contentAvailabilityState":"Normal","runtimeAvailabilityState":"Normal","siteConfig":null,"deploymentId":"web-ssl-test000003","trafficManagerHostNames":null,"sku":"Basic","scmSiteAlsoStopped":false,"targetSwapSlot":null,"hostingEnvironment":null,"hostingEnvironmentProfile":null,"clientAffinityEnabled":true,"clientCertEnabled":false,"clientCertExclusionPaths":null,"hostNamesDisabled":false,"domainVerificationIdentifiers":null,"kind":"app","inboundIpAddress":"104.40.92.107","possibleInboundIpAddresses":"104.40.92.107","outboundIpAddresses":"104.40.88.152,104.40.87.132,104.40.95.34,104.40.88.78","possibleOutboundIpAddresses":"104.40.88.152,104.40.87.132,104.40.95.34,104.40.88.78","containerSize":0,"dailyMemoryTimeQuota":0,"suspendedTill":null,"siteDisabledReason":0,"functionExecutionUnitsCache":null,"maxNumberOfWorkers":null,"homeStamp":"waws-prod-bay-043","cloningInfo":null,"hostingEnvironmentId":null,"tags":null,"resourceGroup":"clitest.rg000001","defaultHostName":"web-ssl-test000003.azurewebsites.net","slotSwapStatus":null,"httpsOnly":false,"redundancyMode":"None","inProgressOperationId":null,"geoDistributions":null,"privateEndpointConnections":[],"buildVersion":null,"targetBuildVersion":null}}'
=======
        US","tags":{"web":"web1"},"properties":{"name":"web-ssl-test000003","state":"Running","hostNames":["web-ssl-test000003.azurewebsites.net"],"webSpace":"clitest.rg000001-WestUSwebspace","selfLink":"https://waws-prod-bay-033.api.azurewebsites.windows.net:454/subscriptions/00000000-0000-0000-0000-000000000000/webspaces/clitest.rg000001-WestUSwebspace/sites/web-ssl-test000003","repositorySiteName":"web-ssl-test000003","owner":null,"usageState":"Normal","enabled":true,"adminEnabled":true,"enabledHostNames":["web-ssl-test000003.azurewebsites.net","web-ssl-test000003.scm.azurewebsites.net"],"siteProperties":{"metadata":null,"properties":[{"name":"LinuxFxVersion","value":""},{"name":"WindowsFxVersion","value":null}],"appSettings":null},"availabilityState":"Normal","sslCertificates":null,"csrs":[],"cers":null,"siteMode":null,"hostNameSslStates":[{"name":"web-ssl-test000003.azurewebsites.net","sslState":"Disabled","ipBasedSslResult":null,"virtualIP":null,"thumbprint":null,"toUpdate":null,"toUpdateIpBasedSsl":null,"ipBasedSslState":"NotConfigured","hostType":"Standard"},{"name":"web-ssl-test000003.scm.azurewebsites.net","sslState":"Disabled","ipBasedSslResult":null,"virtualIP":null,"thumbprint":null,"toUpdate":null,"toUpdateIpBasedSsl":null,"ipBasedSslState":"NotConfigured","hostType":"Repository"}],"computeMode":null,"serverFarm":null,"serverFarmId":"/subscriptions/00000000-0000-0000-0000-000000000000/resourceGroups/clitest.rg000001/providers/Microsoft.Web/serverfarms/ssl-test-plan000002","reserved":false,"isXenon":false,"hyperV":false,"lastModifiedTimeUtc":"2019-10-21T10:49:57.047","storageRecoveryDefaultState":"Running","contentAvailabilityState":"Normal","runtimeAvailabilityState":"Normal","siteConfig":null,"deploymentId":"web-ssl-test000003","trafficManagerHostNames":null,"sku":"Basic","scmSiteAlsoStopped":false,"targetSwapSlot":null,"hostingEnvironment":null,"hostingEnvironmentProfile":null,"clientAffinityEnabled":true,"clientCertEnabled":false,"clientCertExclusionPaths":null,"hostNamesDisabled":false,"domainVerificationIdentifiers":null,"customDomainVerificationId":"452092DD58A58B21528CA0E51CD6C4A4098E0D61570172EA391087A3E1858E33","kind":"app","inboundIpAddress":"40.112.142.148","possibleInboundIpAddresses":"40.112.142.148","outboundIpAddresses":"40.112.137.127,40.112.139.85,40.112.142.204,40.112.139.188","possibleOutboundIpAddresses":"40.112.137.127,40.112.139.85,40.112.142.204,40.112.139.188","containerSize":0,"dailyMemoryTimeQuota":0,"suspendedTill":null,"siteDisabledReason":0,"functionExecutionUnitsCache":null,"maxNumberOfWorkers":null,"homeStamp":"waws-prod-bay-033","cloningInfo":null,"hostingEnvironmentId":null,"tags":{"web":"web1"},"resourceGroup":"clitest.rg000001","defaultHostName":"web-ssl-test000003.azurewebsites.net","slotSwapStatus":null,"httpsOnly":false,"redundancyMode":"None","inProgressOperationId":null,"geoDistributions":null,"privateEndpointConnections":[],"buildVersion":null,"targetBuildVersion":null}}'
>>>>>>> 807faccc
    headers:
      cache-control:
      - no-cache
      content-length:
<<<<<<< HEAD
      - '3381'
      content-type:
      - application/json
      date:
      - Sun, 13 Oct 2019 05:43:11 GMT
      etag:
      - '"1D58189192119C0"'
=======
      - '3522'
      content-type:
      - application/json
      date:
      - Mon, 21 Oct 2019 10:49:59 GMT
      etag:
      - '"1D587FD47542470"'
>>>>>>> 807faccc
      expires:
      - '-1'
      pragma:
      - no-cache
      server:
      - Microsoft-IIS/10.0
      strict-transport-security:
      - max-age=31536000; includeSubDomains
      transfer-encoding:
      - chunked
      vary:
      - Accept-Encoding
      x-aspnet-version:
      - 4.0.30319
      x-content-type-options:
      - nosniff
      x-powered-by:
      - ASP.NET
    status:
      code: 200
      message: OK
- request:
    body: '{}'
    headers:
      Accept:
      - application/xml
      Accept-Encoding:
      - gzip, deflate
      CommandName:
      - webapp config ssl unbind
      Connection:
      - keep-alive
      Content-Length:
      - '2'
      Content-Type:
      - application/json; charset=utf-8
      ParameterSetName:
      - -g -n --certificate-thumbprint
      User-Agent:
<<<<<<< HEAD
      - python/3.6.5 (Windows-10-10.0.17134-SP0) msrest/0.6.10 msrest_azure/0.6.2
        azure-mgmt-web/0.42.0 Azure-SDK-For-Python AZURECLI/2.0.74
=======
      - python/3.7.4 (Windows-10-10.0.18362-SP0) msrest/0.6.10 msrest_azure/0.6.2
        azure-mgmt-web/0.42.0 Azure-SDK-For-Python AZURECLI/2.0.75
>>>>>>> 807faccc
      accept-language:
      - en-US
    method: POST
    uri: https://management.azure.com/subscriptions/00000000-0000-0000-0000-000000000000/resourceGroups/clitest.rg000001/providers/Microsoft.Web/sites/web-ssl-test000003/publishxml?api-version=2018-11-01
  response:
    body:
      string: <publishData><publishProfile profileName="web-ssl-test000003 - Web Deploy"
        publishMethod="MSDeploy" publishUrl="web-ssl-test000003.scm.azurewebsites.net:443"
<<<<<<< HEAD
        msdeploySite="web-ssl-test000003" userName="$web-ssl-test000003" userPWD="5NgFDNgCgP8HPYwKxq8canby7Hnn6Zccp9hdGkx6TAyHbqwpNjsHwyjb81fq"
        destinationAppUrl="http://web-ssl-test000003.azurewebsites.net" SQLServerDBConnectionString=""
        mySQLDBConnectionString="" hostingProviderForumLink="" controlPanelLink="http://windows.azure.com"
        webSystem="WebSites"><databases /></publishProfile><publishProfile profileName="web-ssl-test000003
        - FTP" publishMethod="FTP" publishUrl="ftp://waws-prod-bay-043.ftp.azurewebsites.windows.net/site/wwwroot"
        ftpPassiveMode="True" userName="web-ssl-test000003\$web-ssl-test000003" userPWD="5NgFDNgCgP8HPYwKxq8canby7Hnn6Zccp9hdGkx6TAyHbqwpNjsHwyjb81fq"
        destinationAppUrl="http://web-ssl-test000003.azurewebsites.net" SQLServerDBConnectionString=""
        mySQLDBConnectionString="" hostingProviderForumLink="" controlPanelLink="http://windows.azure.com"
        webSystem="WebSites"><databases /></publishProfile><publishProfile profileName="web-ssl-test000003
        - ReadOnly - FTP" publishMethod="FTP" publishUrl="ftp://waws-prod-bay-043dr.ftp.azurewebsites.windows.net/site/wwwroot"
        ftpPassiveMode="True" userName="web-ssl-test000003\$web-ssl-test000003" userPWD="5NgFDNgCgP8HPYwKxq8canby7Hnn6Zccp9hdGkx6TAyHbqwpNjsHwyjb81fq"
=======
        msdeploySite="web-ssl-test000003" userName="$web-ssl-test000003" userPWD="SftciSuL9k94B2ACspsXB53hqXGywrjMwi6lbmP0Wa5QZ9XmZNrjgblj3KDZ"
        destinationAppUrl="http://web-ssl-test000003.azurewebsites.net" SQLServerDBConnectionString=""
        mySQLDBConnectionString="" hostingProviderForumLink="" controlPanelLink="http://windows.azure.com"
        webSystem="WebSites"><databases /></publishProfile><publishProfile profileName="web-ssl-test000003
        - FTP" publishMethod="FTP" publishUrl="ftp://waws-prod-bay-033.ftp.azurewebsites.windows.net/site/wwwroot"
        ftpPassiveMode="True" userName="web-ssl-test000003\$web-ssl-test000003" userPWD="SftciSuL9k94B2ACspsXB53hqXGywrjMwi6lbmP0Wa5QZ9XmZNrjgblj3KDZ"
        destinationAppUrl="http://web-ssl-test000003.azurewebsites.net" SQLServerDBConnectionString=""
        mySQLDBConnectionString="" hostingProviderForumLink="" controlPanelLink="http://windows.azure.com"
        webSystem="WebSites"><databases /></publishProfile><publishProfile profileName="web-ssl-test000003
        - ReadOnly - FTP" publishMethod="FTP" publishUrl="ftp://waws-prod-bay-033dr.ftp.azurewebsites.windows.net/site/wwwroot"
        ftpPassiveMode="True" userName="web-ssl-test000003\$web-ssl-test000003" userPWD="SftciSuL9k94B2ACspsXB53hqXGywrjMwi6lbmP0Wa5QZ9XmZNrjgblj3KDZ"
>>>>>>> 807faccc
        destinationAppUrl="http://web-ssl-test000003.azurewebsites.net" SQLServerDBConnectionString=""
        mySQLDBConnectionString="" hostingProviderForumLink="" controlPanelLink="http://windows.azure.com"
        webSystem="WebSites"><databases /></publishProfile></publishData>
    headers:
      cache-control:
      - no-cache
      content-length:
      - '1678'
      content-type:
      - application/xml
      date:
<<<<<<< HEAD
      - Sun, 13 Oct 2019 05:43:11 GMT
=======
      - Mon, 21 Oct 2019 10:49:59 GMT
>>>>>>> 807faccc
      expires:
      - '-1'
      pragma:
      - no-cache
      server:
      - Microsoft-IIS/10.0
      strict-transport-security:
      - max-age=31536000; includeSubDomains
      x-aspnet-version:
      - 4.0.30319
      x-content-type-options:
      - nosniff
      x-ms-ratelimit-remaining-subscription-resource-requests:
      - '11999'
      x-powered-by:
      - ASP.NET
    status:
      code: 200
      message: OK
- request:
    body: null
    headers:
      Accept:
      - application/json
      Accept-Encoding:
      - gzip, deflate
      CommandName:
      - webapp show
      Connection:
      - keep-alive
      ParameterSetName:
      - -g -n
      User-Agent:
      - python/3.7.4 (Windows-10-10.0.18362-SP0) msrest/0.6.10 msrest_azure/0.6.2
        azure-mgmt-web/0.42.0 Azure-SDK-For-Python AZURECLI/2.0.75
      accept-language:
      - en-US
    method: GET
    uri: https://management.azure.com/subscriptions/00000000-0000-0000-0000-000000000000/resourceGroups/clitest.rg000001/providers/Microsoft.Web/sites/web-ssl-test000003?api-version=2018-11-01
  response:
    body:
      string: '{"id":"/subscriptions/00000000-0000-0000-0000-000000000000/resourceGroups/clitest.rg000001/providers/Microsoft.Web/sites/web-ssl-test000003","name":"web-ssl-test000003","type":"Microsoft.Web/sites","kind":"app","location":"West
        US","tags":{"web":"web1"},"properties":{"name":"web-ssl-test000003","state":"Running","hostNames":["web-ssl-test000003.azurewebsites.net"],"webSpace":"clitest.rg000001-WestUSwebspace","selfLink":"https://waws-prod-bay-033.api.azurewebsites.windows.net:454/subscriptions/00000000-0000-0000-0000-000000000000/webspaces/clitest.rg000001-WestUSwebspace/sites/web-ssl-test000003","repositorySiteName":"web-ssl-test000003","owner":null,"usageState":"Normal","enabled":true,"adminEnabled":true,"enabledHostNames":["web-ssl-test000003.azurewebsites.net","web-ssl-test000003.scm.azurewebsites.net"],"siteProperties":{"metadata":null,"properties":[{"name":"LinuxFxVersion","value":""},{"name":"WindowsFxVersion","value":null}],"appSettings":null},"availabilityState":"Normal","sslCertificates":null,"csrs":[],"cers":null,"siteMode":null,"hostNameSslStates":[{"name":"web-ssl-test000003.azurewebsites.net","sslState":"Disabled","ipBasedSslResult":null,"virtualIP":null,"thumbprint":null,"toUpdate":null,"toUpdateIpBasedSsl":null,"ipBasedSslState":"NotConfigured","hostType":"Standard"},{"name":"web-ssl-test000003.scm.azurewebsites.net","sslState":"Disabled","ipBasedSslResult":null,"virtualIP":null,"thumbprint":null,"toUpdate":null,"toUpdateIpBasedSsl":null,"ipBasedSslState":"NotConfigured","hostType":"Repository"}],"computeMode":null,"serverFarm":null,"serverFarmId":"/subscriptions/00000000-0000-0000-0000-000000000000/resourceGroups/clitest.rg000001/providers/Microsoft.Web/serverfarms/ssl-test-plan000002","reserved":false,"isXenon":false,"hyperV":false,"lastModifiedTimeUtc":"2019-10-21T10:49:57.047","storageRecoveryDefaultState":"Running","contentAvailabilityState":"Normal","runtimeAvailabilityState":"Normal","siteConfig":null,"deploymentId":"web-ssl-test000003","trafficManagerHostNames":null,"sku":"Basic","scmSiteAlsoStopped":false,"targetSwapSlot":null,"hostingEnvironment":null,"hostingEnvironmentProfile":null,"clientAffinityEnabled":true,"clientCertEnabled":false,"clientCertExclusionPaths":null,"hostNamesDisabled":false,"domainVerificationIdentifiers":null,"customDomainVerificationId":"452092DD58A58B21528CA0E51CD6C4A4098E0D61570172EA391087A3E1858E33","kind":"app","inboundIpAddress":"40.112.142.148","possibleInboundIpAddresses":"40.112.142.148","outboundIpAddresses":"40.112.137.127,40.112.139.85,40.112.142.204,40.112.139.188","possibleOutboundIpAddresses":"40.112.137.127,40.112.139.85,40.112.142.204,40.112.139.188","containerSize":0,"dailyMemoryTimeQuota":0,"suspendedTill":null,"siteDisabledReason":0,"functionExecutionUnitsCache":null,"maxNumberOfWorkers":null,"homeStamp":"waws-prod-bay-033","cloningInfo":null,"hostingEnvironmentId":null,"tags":{"web":"web1"},"resourceGroup":"clitest.rg000001","defaultHostName":"web-ssl-test000003.azurewebsites.net","slotSwapStatus":null,"httpsOnly":false,"redundancyMode":"None","inProgressOperationId":null,"geoDistributions":null,"privateEndpointConnections":[],"buildVersion":null,"targetBuildVersion":null}}'
    headers:
      cache-control:
      - no-cache
      content-length:
      - '3522'
      content-type:
      - application/json
      date:
      - Mon, 21 Oct 2019 10:50:01 GMT
      etag:
      - '"1D587FD47542470"'
      expires:
      - '-1'
      pragma:
      - no-cache
      server:
      - Microsoft-IIS/10.0
      strict-transport-security:
      - max-age=31536000; includeSubDomains
      transfer-encoding:
      - chunked
      vary:
      - Accept-Encoding
      x-aspnet-version:
      - 4.0.30319
      x-content-type-options:
      - nosniff
      x-powered-by:
      - ASP.NET
    status:
      code: 200
      message: OK
- request:
    body: null
    headers:
      Accept:
      - application/json
      Accept-Encoding:
      - gzip, deflate
      CommandName:
      - webapp show
      Connection:
      - keep-alive
      ParameterSetName:
      - -g -n
      User-Agent:
      - python/3.7.4 (Windows-10-10.0.18362-SP0) msrest/0.6.10 msrest_azure/0.6.2
        azure-mgmt-web/0.42.0 Azure-SDK-For-Python AZURECLI/2.0.75
      accept-language:
      - en-US
    method: GET
    uri: https://management.azure.com/subscriptions/00000000-0000-0000-0000-000000000000/resourceGroups/clitest.rg000001/providers/Microsoft.Web/sites/web-ssl-test000003?api-version=2018-11-01
  response:
    body:
      string: '{"id":"/subscriptions/00000000-0000-0000-0000-000000000000/resourceGroups/clitest.rg000001/providers/Microsoft.Web/sites/web-ssl-test000003","name":"web-ssl-test000003","type":"Microsoft.Web/sites","kind":"app","location":"West
        US","tags":{"web":"web1"},"properties":{"name":"web-ssl-test000003","state":"Running","hostNames":["web-ssl-test000003.azurewebsites.net"],"webSpace":"clitest.rg000001-WestUSwebspace","selfLink":"https://waws-prod-bay-033.api.azurewebsites.windows.net:454/subscriptions/00000000-0000-0000-0000-000000000000/webspaces/clitest.rg000001-WestUSwebspace/sites/web-ssl-test000003","repositorySiteName":"web-ssl-test000003","owner":null,"usageState":"Normal","enabled":true,"adminEnabled":true,"enabledHostNames":["web-ssl-test000003.azurewebsites.net","web-ssl-test000003.scm.azurewebsites.net"],"siteProperties":{"metadata":null,"properties":[{"name":"LinuxFxVersion","value":""},{"name":"WindowsFxVersion","value":null}],"appSettings":null},"availabilityState":"Normal","sslCertificates":null,"csrs":[],"cers":null,"siteMode":null,"hostNameSslStates":[{"name":"web-ssl-test000003.azurewebsites.net","sslState":"Disabled","ipBasedSslResult":null,"virtualIP":null,"thumbprint":null,"toUpdate":null,"toUpdateIpBasedSsl":null,"ipBasedSslState":"NotConfigured","hostType":"Standard"},{"name":"web-ssl-test000003.scm.azurewebsites.net","sslState":"Disabled","ipBasedSslResult":null,"virtualIP":null,"thumbprint":null,"toUpdate":null,"toUpdateIpBasedSsl":null,"ipBasedSslState":"NotConfigured","hostType":"Repository"}],"computeMode":null,"serverFarm":null,"serverFarmId":"/subscriptions/00000000-0000-0000-0000-000000000000/resourceGroups/clitest.rg000001/providers/Microsoft.Web/serverfarms/ssl-test-plan000002","reserved":false,"isXenon":false,"hyperV":false,"lastModifiedTimeUtc":"2019-10-21T10:49:57.047","storageRecoveryDefaultState":"Running","contentAvailabilityState":"Normal","runtimeAvailabilityState":"Normal","siteConfig":null,"deploymentId":"web-ssl-test000003","trafficManagerHostNames":null,"sku":"Basic","scmSiteAlsoStopped":false,"targetSwapSlot":null,"hostingEnvironment":null,"hostingEnvironmentProfile":null,"clientAffinityEnabled":true,"clientCertEnabled":false,"clientCertExclusionPaths":null,"hostNamesDisabled":false,"domainVerificationIdentifiers":null,"customDomainVerificationId":"452092DD58A58B21528CA0E51CD6C4A4098E0D61570172EA391087A3E1858E33","kind":"app","inboundIpAddress":"40.112.142.148","possibleInboundIpAddresses":"40.112.142.148","outboundIpAddresses":"40.112.137.127,40.112.139.85,40.112.142.204,40.112.139.188","possibleOutboundIpAddresses":"40.112.137.127,40.112.139.85,40.112.142.204,40.112.139.188","containerSize":0,"dailyMemoryTimeQuota":0,"suspendedTill":null,"siteDisabledReason":0,"functionExecutionUnitsCache":null,"maxNumberOfWorkers":null,"homeStamp":"waws-prod-bay-033","cloningInfo":null,"hostingEnvironmentId":null,"tags":{"web":"web1"},"resourceGroup":"clitest.rg000001","defaultHostName":"web-ssl-test000003.azurewebsites.net","slotSwapStatus":null,"httpsOnly":false,"redundancyMode":"None","inProgressOperationId":null,"geoDistributions":null,"privateEndpointConnections":[],"buildVersion":null,"targetBuildVersion":null}}'
    headers:
      cache-control:
      - no-cache
      content-length:
      - '3522'
      content-type:
      - application/json
      date:
      - Mon, 21 Oct 2019 10:50:02 GMT
      etag:
      - '"1D587FD47542470"'
      expires:
      - '-1'
      pragma:
      - no-cache
      server:
      - Microsoft-IIS/10.0
      strict-transport-security:
      - max-age=31536000; includeSubDomains
      transfer-encoding:
      - chunked
      vary:
      - Accept-Encoding
      x-aspnet-version:
      - 4.0.30319
      x-content-type-options:
      - nosniff
      x-powered-by:
      - ASP.NET
    status:
      code: 200
      message: OK
- request:
    body: '{}'
    headers:
      Accept:
      - application/xml
      Accept-Encoding:
      - gzip, deflate
      CommandName:
      - webapp show
      Connection:
      - keep-alive
      Content-Length:
      - '2'
      Content-Type:
      - application/json; charset=utf-8
      ParameterSetName:
      - -g -n
      User-Agent:
      - python/3.7.4 (Windows-10-10.0.18362-SP0) msrest/0.6.10 msrest_azure/0.6.2
        azure-mgmt-web/0.42.0 Azure-SDK-For-Python AZURECLI/2.0.75
      accept-language:
      - en-US
    method: POST
    uri: https://management.azure.com/subscriptions/00000000-0000-0000-0000-000000000000/resourceGroups/clitest.rg000001/providers/Microsoft.Web/sites/web-ssl-test000003/publishxml?api-version=2018-11-01
  response:
    body:
      string: <publishData><publishProfile profileName="web-ssl-test000003 - Web Deploy"
        publishMethod="MSDeploy" publishUrl="web-ssl-test000003.scm.azurewebsites.net:443"
        msdeploySite="web-ssl-test000003" userName="$web-ssl-test000003" userPWD="SftciSuL9k94B2ACspsXB53hqXGywrjMwi6lbmP0Wa5QZ9XmZNrjgblj3KDZ"
        destinationAppUrl="http://web-ssl-test000003.azurewebsites.net" SQLServerDBConnectionString=""
        mySQLDBConnectionString="" hostingProviderForumLink="" controlPanelLink="http://windows.azure.com"
        webSystem="WebSites"><databases /></publishProfile><publishProfile profileName="web-ssl-test000003
        - FTP" publishMethod="FTP" publishUrl="ftp://waws-prod-bay-033.ftp.azurewebsites.windows.net/site/wwwroot"
        ftpPassiveMode="True" userName="web-ssl-test000003\$web-ssl-test000003" userPWD="SftciSuL9k94B2ACspsXB53hqXGywrjMwi6lbmP0Wa5QZ9XmZNrjgblj3KDZ"
        destinationAppUrl="http://web-ssl-test000003.azurewebsites.net" SQLServerDBConnectionString=""
        mySQLDBConnectionString="" hostingProviderForumLink="" controlPanelLink="http://windows.azure.com"
        webSystem="WebSites"><databases /></publishProfile><publishProfile profileName="web-ssl-test000003
        - ReadOnly - FTP" publishMethod="FTP" publishUrl="ftp://waws-prod-bay-033dr.ftp.azurewebsites.windows.net/site/wwwroot"
        ftpPassiveMode="True" userName="web-ssl-test000003\$web-ssl-test000003" userPWD="SftciSuL9k94B2ACspsXB53hqXGywrjMwi6lbmP0Wa5QZ9XmZNrjgblj3KDZ"
        destinationAppUrl="http://web-ssl-test000003.azurewebsites.net" SQLServerDBConnectionString=""
        mySQLDBConnectionString="" hostingProviderForumLink="" controlPanelLink="http://windows.azure.com"
        webSystem="WebSites"><databases /></publishProfile></publishData>
    headers:
      cache-control:
      - no-cache
      content-length:
      - '1678'
      content-type:
      - application/xml
      date:
      - Mon, 21 Oct 2019 10:50:02 GMT
      expires:
      - '-1'
      pragma:
      - no-cache
      server:
      - Microsoft-IIS/10.0
      strict-transport-security:
      - max-age=31536000; includeSubDomains
      x-aspnet-version:
      - 4.0.30319
      x-content-type-options:
      - nosniff
      x-ms-ratelimit-remaining-subscription-resource-requests:
      - '11997'
      x-powered-by:
      - ASP.NET
    status:
      code: 200
      message: OK
- request:
    body: null
    headers:
      Accept:
      - application/json
      Accept-Encoding:
      - gzip, deflate
      CommandName:
      - webapp config ssl delete
      Connection:
      - keep-alive
      ParameterSetName:
      - -g --certificate-thumbprint
      User-Agent:
<<<<<<< HEAD
      - python/3.6.5 (Windows-10-10.0.17134-SP0) msrest/0.6.10 msrest_azure/0.6.2
        azure-mgmt-web/0.42.0 Azure-SDK-For-Python AZURECLI/2.0.74
=======
      - python/3.7.4 (Windows-10-10.0.18362-SP0) msrest/0.6.10 msrest_azure/0.6.2
        azure-mgmt-web/0.42.0 Azure-SDK-For-Python AZURECLI/2.0.75
>>>>>>> 807faccc
      accept-language:
      - en-US
    method: GET
    uri: https://management.azure.com/subscriptions/00000000-0000-0000-0000-000000000000/resourceGroups/clitest.rg000001/providers/Microsoft.Web/certificates?api-version=2018-11-01
  response:
    body:
      string: '{"value":[{"id":"/subscriptions/00000000-0000-0000-0000-000000000000/resourceGroups/clitest.rg000001/providers/Microsoft.Web/certificates/9E9735C45C792B03B3FFCCA614852B32EE71AD6B__West
        US_clitest.rg000001","name":"9E9735C45C792B03B3FFCCA614852B32EE71AD6B__West
        US_clitest.rg000001","type":"Microsoft.Web/certificates","location":"West
        US","properties":{"friendlyName":"","subjectName":"*.azurewebsites.net","hostNames":["*.azurewebsites.net"],"pfxBlob":null,"siteName":null,"selfLink":null,"issuer":"*.azurewebsites.net","issueDate":"2018-01-01T07:00:00+00:00","expirationDate":"2118-12-31T07:00:00+00:00","password":null,"thumbprint":"9E9735C45C792B03B3FFCCA614852B32EE71AD6B","valid":null,"toDelete":null,"cerBlob":null,"publicKeyHash":null,"hostingEnvironment":null,"hostingEnvironmentProfile":null,"keyVaultSecretStatus":"Initialized","webSpace":"clitest.rg000001-WestUSwebspace","serverFarmId":null,"tags":null}}],"nextLink":null,"id":null}'
    headers:
      cache-control:
      - no-cache
      content-length:
      - '1181'
      content-type:
      - application/json
      date:
<<<<<<< HEAD
      - Sun, 13 Oct 2019 05:43:12 GMT
=======
      - Mon, 21 Oct 2019 10:50:04 GMT
>>>>>>> 807faccc
      expires:
      - '-1'
      pragma:
      - no-cache
      server:
      - Microsoft-IIS/10.0
      strict-transport-security:
      - max-age=31536000; includeSubDomains
      transfer-encoding:
      - chunked
      vary:
      - Accept-Encoding
      x-aspnet-version:
      - 4.0.30319
      x-content-type-options:
      - nosniff
      x-powered-by:
      - ASP.NET
    status:
      code: 200
      message: OK
- request:
    body: null
    headers:
      Accept:
      - application/json
      Accept-Encoding:
      - gzip, deflate
      CommandName:
      - webapp config ssl delete
      Connection:
      - keep-alive
      Content-Length:
      - '0'
      ParameterSetName:
      - -g --certificate-thumbprint
      User-Agent:
<<<<<<< HEAD
      - python/3.6.5 (Windows-10-10.0.17134-SP0) msrest/0.6.10 msrest_azure/0.6.2
        azure-mgmt-web/0.42.0 Azure-SDK-For-Python AZURECLI/2.0.74
=======
      - python/3.7.4 (Windows-10-10.0.18362-SP0) msrest/0.6.10 msrest_azure/0.6.2
        azure-mgmt-web/0.42.0 Azure-SDK-For-Python AZURECLI/2.0.75
>>>>>>> 807faccc
      accept-language:
      - en-US
    method: DELETE
    uri: https://management.azure.com/subscriptions/00000000-0000-0000-0000-000000000000/resourceGroups/clitest.rg000001/providers/Microsoft.Web/certificates/9E9735C45C792B03B3FFCCA614852B32EE71AD6B__West%20US_clitest.rg000001?api-version=2018-11-01
  response:
    body:
      string: ''
    headers:
      cache-control:
      - no-cache
      content-length:
      - '0'
      date:
<<<<<<< HEAD
      - Sun, 13 Oct 2019 05:43:13 GMT
=======
      - Mon, 21 Oct 2019 10:50:07 GMT
>>>>>>> 807faccc
      expires:
      - '-1'
      pragma:
      - no-cache
      server:
      - Microsoft-IIS/10.0
      strict-transport-security:
      - max-age=31536000; includeSubDomains
      x-aspnet-version:
      - 4.0.30319
      x-content-type-options:
      - nosniff
      x-ms-ratelimit-remaining-subscription-deletes:
      - '14997'
      x-powered-by:
      - ASP.NET
    status:
      code: 200
      message: OK
- request:
    body: null
    headers:
      Accept:
      - application/json
      Accept-Encoding:
      - gzip, deflate
      CommandName:
      - webapp show
      Connection:
      - keep-alive
      ParameterSetName:
      - -g -n
      User-Agent:
      - python/3.7.4 (Windows-10-10.0.18362-SP0) msrest/0.6.10 msrest_azure/0.6.2
        azure-mgmt-web/0.42.0 Azure-SDK-For-Python AZURECLI/2.0.75
      accept-language:
      - en-US
    method: GET
    uri: https://management.azure.com/subscriptions/00000000-0000-0000-0000-000000000000/resourceGroups/clitest.rg000001/providers/Microsoft.Web/sites/web-ssl-test000003?api-version=2018-11-01
  response:
    body:
      string: '{"id":"/subscriptions/00000000-0000-0000-0000-000000000000/resourceGroups/clitest.rg000001/providers/Microsoft.Web/sites/web-ssl-test000003","name":"web-ssl-test000003","type":"Microsoft.Web/sites","kind":"app","location":"West
        US","tags":{"web":"web1"},"properties":{"name":"web-ssl-test000003","state":"Running","hostNames":["web-ssl-test000003.azurewebsites.net"],"webSpace":"clitest.rg000001-WestUSwebspace","selfLink":"https://waws-prod-bay-033.api.azurewebsites.windows.net:454/subscriptions/00000000-0000-0000-0000-000000000000/webspaces/clitest.rg000001-WestUSwebspace/sites/web-ssl-test000003","repositorySiteName":"web-ssl-test000003","owner":null,"usageState":"Normal","enabled":true,"adminEnabled":true,"enabledHostNames":["web-ssl-test000003.azurewebsites.net","web-ssl-test000003.scm.azurewebsites.net"],"siteProperties":{"metadata":null,"properties":[{"name":"LinuxFxVersion","value":""},{"name":"WindowsFxVersion","value":null}],"appSettings":null},"availabilityState":"Normal","sslCertificates":null,"csrs":[],"cers":null,"siteMode":null,"hostNameSslStates":[{"name":"web-ssl-test000003.azurewebsites.net","sslState":"Disabled","ipBasedSslResult":null,"virtualIP":null,"thumbprint":null,"toUpdate":null,"toUpdateIpBasedSsl":null,"ipBasedSslState":"NotConfigured","hostType":"Standard"},{"name":"web-ssl-test000003.scm.azurewebsites.net","sslState":"Disabled","ipBasedSslResult":null,"virtualIP":null,"thumbprint":null,"toUpdate":null,"toUpdateIpBasedSsl":null,"ipBasedSslState":"NotConfigured","hostType":"Repository"}],"computeMode":null,"serverFarm":null,"serverFarmId":"/subscriptions/00000000-0000-0000-0000-000000000000/resourceGroups/clitest.rg000001/providers/Microsoft.Web/serverfarms/ssl-test-plan000002","reserved":false,"isXenon":false,"hyperV":false,"lastModifiedTimeUtc":"2019-10-21T10:49:57.047","storageRecoveryDefaultState":"Running","contentAvailabilityState":"Normal","runtimeAvailabilityState":"Normal","siteConfig":null,"deploymentId":"web-ssl-test000003","trafficManagerHostNames":null,"sku":"Basic","scmSiteAlsoStopped":false,"targetSwapSlot":null,"hostingEnvironment":null,"hostingEnvironmentProfile":null,"clientAffinityEnabled":true,"clientCertEnabled":false,"clientCertExclusionPaths":null,"hostNamesDisabled":false,"domainVerificationIdentifiers":null,"customDomainVerificationId":"452092DD58A58B21528CA0E51CD6C4A4098E0D61570172EA391087A3E1858E33","kind":"app","inboundIpAddress":"40.112.142.148","possibleInboundIpAddresses":"40.112.142.148","outboundIpAddresses":"40.112.137.127,40.112.139.85,40.112.142.204,40.112.139.188","possibleOutboundIpAddresses":"40.112.137.127,40.112.139.85,40.112.142.204,40.112.139.188","containerSize":0,"dailyMemoryTimeQuota":0,"suspendedTill":null,"siteDisabledReason":0,"functionExecutionUnitsCache":null,"maxNumberOfWorkers":null,"homeStamp":"waws-prod-bay-033","cloningInfo":null,"hostingEnvironmentId":null,"tags":{"web":"web1"},"resourceGroup":"clitest.rg000001","defaultHostName":"web-ssl-test000003.azurewebsites.net","slotSwapStatus":null,"httpsOnly":false,"redundancyMode":"None","inProgressOperationId":null,"geoDistributions":null,"privateEndpointConnections":[],"buildVersion":null,"targetBuildVersion":null}}'
    headers:
      cache-control:
      - no-cache
      content-length:
      - '3522'
      content-type:
      - application/json
      date:
      - Mon, 21 Oct 2019 10:50:09 GMT
      etag:
      - '"1D587FD47542470"'
      expires:
      - '-1'
      pragma:
      - no-cache
      server:
      - Microsoft-IIS/10.0
      strict-transport-security:
      - max-age=31536000; includeSubDomains
      transfer-encoding:
      - chunked
      vary:
      - Accept-Encoding
      x-aspnet-version:
      - 4.0.30319
      x-content-type-options:
      - nosniff
      x-powered-by:
      - ASP.NET
    status:
      code: 200
      message: OK
- request:
    body: null
    headers:
      Accept:
      - application/json
      Accept-Encoding:
      - gzip, deflate
      CommandName:
      - webapp show
      Connection:
      - keep-alive
      ParameterSetName:
      - -g -n
      User-Agent:
      - python/3.7.4 (Windows-10-10.0.18362-SP0) msrest/0.6.10 msrest_azure/0.6.2
        azure-mgmt-web/0.42.0 Azure-SDK-For-Python AZURECLI/2.0.75
      accept-language:
      - en-US
    method: GET
    uri: https://management.azure.com/subscriptions/00000000-0000-0000-0000-000000000000/resourceGroups/clitest.rg000001/providers/Microsoft.Web/sites/web-ssl-test000003?api-version=2018-11-01
  response:
    body:
      string: '{"id":"/subscriptions/00000000-0000-0000-0000-000000000000/resourceGroups/clitest.rg000001/providers/Microsoft.Web/sites/web-ssl-test000003","name":"web-ssl-test000003","type":"Microsoft.Web/sites","kind":"app","location":"West
        US","tags":{"web":"web1"},"properties":{"name":"web-ssl-test000003","state":"Running","hostNames":["web-ssl-test000003.azurewebsites.net"],"webSpace":"clitest.rg000001-WestUSwebspace","selfLink":"https://waws-prod-bay-033.api.azurewebsites.windows.net:454/subscriptions/00000000-0000-0000-0000-000000000000/webspaces/clitest.rg000001-WestUSwebspace/sites/web-ssl-test000003","repositorySiteName":"web-ssl-test000003","owner":null,"usageState":"Normal","enabled":true,"adminEnabled":true,"enabledHostNames":["web-ssl-test000003.azurewebsites.net","web-ssl-test000003.scm.azurewebsites.net"],"siteProperties":{"metadata":null,"properties":[{"name":"LinuxFxVersion","value":""},{"name":"WindowsFxVersion","value":null}],"appSettings":null},"availabilityState":"Normal","sslCertificates":null,"csrs":[],"cers":null,"siteMode":null,"hostNameSslStates":[{"name":"web-ssl-test000003.azurewebsites.net","sslState":"Disabled","ipBasedSslResult":null,"virtualIP":null,"thumbprint":null,"toUpdate":null,"toUpdateIpBasedSsl":null,"ipBasedSslState":"NotConfigured","hostType":"Standard"},{"name":"web-ssl-test000003.scm.azurewebsites.net","sslState":"Disabled","ipBasedSslResult":null,"virtualIP":null,"thumbprint":null,"toUpdate":null,"toUpdateIpBasedSsl":null,"ipBasedSslState":"NotConfigured","hostType":"Repository"}],"computeMode":null,"serverFarm":null,"serverFarmId":"/subscriptions/00000000-0000-0000-0000-000000000000/resourceGroups/clitest.rg000001/providers/Microsoft.Web/serverfarms/ssl-test-plan000002","reserved":false,"isXenon":false,"hyperV":false,"lastModifiedTimeUtc":"2019-10-21T10:49:57.047","storageRecoveryDefaultState":"Running","contentAvailabilityState":"Normal","runtimeAvailabilityState":"Normal","siteConfig":null,"deploymentId":"web-ssl-test000003","trafficManagerHostNames":null,"sku":"Basic","scmSiteAlsoStopped":false,"targetSwapSlot":null,"hostingEnvironment":null,"hostingEnvironmentProfile":null,"clientAffinityEnabled":true,"clientCertEnabled":false,"clientCertExclusionPaths":null,"hostNamesDisabled":false,"domainVerificationIdentifiers":null,"customDomainVerificationId":"452092DD58A58B21528CA0E51CD6C4A4098E0D61570172EA391087A3E1858E33","kind":"app","inboundIpAddress":"40.112.142.148","possibleInboundIpAddresses":"40.112.142.148","outboundIpAddresses":"40.112.137.127,40.112.139.85,40.112.142.204,40.112.139.188","possibleOutboundIpAddresses":"40.112.137.127,40.112.139.85,40.112.142.204,40.112.139.188","containerSize":0,"dailyMemoryTimeQuota":0,"suspendedTill":null,"siteDisabledReason":0,"functionExecutionUnitsCache":null,"maxNumberOfWorkers":null,"homeStamp":"waws-prod-bay-033","cloningInfo":null,"hostingEnvironmentId":null,"tags":{"web":"web1"},"resourceGroup":"clitest.rg000001","defaultHostName":"web-ssl-test000003.azurewebsites.net","slotSwapStatus":null,"httpsOnly":false,"redundancyMode":"None","inProgressOperationId":null,"geoDistributions":null,"privateEndpointConnections":[],"buildVersion":null,"targetBuildVersion":null}}'
    headers:
      cache-control:
      - no-cache
      content-length:
      - '3522'
      content-type:
      - application/json
      date:
      - Mon, 21 Oct 2019 10:50:09 GMT
      etag:
      - '"1D587FD47542470"'
      expires:
      - '-1'
      pragma:
      - no-cache
      server:
      - Microsoft-IIS/10.0
      strict-transport-security:
      - max-age=31536000; includeSubDomains
      transfer-encoding:
      - chunked
      vary:
      - Accept-Encoding
      x-aspnet-version:
      - 4.0.30319
      x-content-type-options:
      - nosniff
      x-powered-by:
      - ASP.NET
    status:
      code: 200
      message: OK
- request:
    body: '{}'
    headers:
      Accept:
      - application/xml
      Accept-Encoding:
      - gzip, deflate
      CommandName:
      - webapp show
      Connection:
      - keep-alive
      Content-Length:
      - '2'
      Content-Type:
      - application/json; charset=utf-8
      ParameterSetName:
      - -g -n
      User-Agent:
      - python/3.7.4 (Windows-10-10.0.18362-SP0) msrest/0.6.10 msrest_azure/0.6.2
        azure-mgmt-web/0.42.0 Azure-SDK-For-Python AZURECLI/2.0.75
      accept-language:
      - en-US
    method: POST
    uri: https://management.azure.com/subscriptions/00000000-0000-0000-0000-000000000000/resourceGroups/clitest.rg000001/providers/Microsoft.Web/sites/web-ssl-test000003/publishxml?api-version=2018-11-01
  response:
    body:
      string: <publishData><publishProfile profileName="web-ssl-test000003 - Web Deploy"
        publishMethod="MSDeploy" publishUrl="web-ssl-test000003.scm.azurewebsites.net:443"
        msdeploySite="web-ssl-test000003" userName="$web-ssl-test000003" userPWD="SftciSuL9k94B2ACspsXB53hqXGywrjMwi6lbmP0Wa5QZ9XmZNrjgblj3KDZ"
        destinationAppUrl="http://web-ssl-test000003.azurewebsites.net" SQLServerDBConnectionString=""
        mySQLDBConnectionString="" hostingProviderForumLink="" controlPanelLink="http://windows.azure.com"
        webSystem="WebSites"><databases /></publishProfile><publishProfile profileName="web-ssl-test000003
        - FTP" publishMethod="FTP" publishUrl="ftp://waws-prod-bay-033.ftp.azurewebsites.windows.net/site/wwwroot"
        ftpPassiveMode="True" userName="web-ssl-test000003\$web-ssl-test000003" userPWD="SftciSuL9k94B2ACspsXB53hqXGywrjMwi6lbmP0Wa5QZ9XmZNrjgblj3KDZ"
        destinationAppUrl="http://web-ssl-test000003.azurewebsites.net" SQLServerDBConnectionString=""
        mySQLDBConnectionString="" hostingProviderForumLink="" controlPanelLink="http://windows.azure.com"
        webSystem="WebSites"><databases /></publishProfile><publishProfile profileName="web-ssl-test000003
        - ReadOnly - FTP" publishMethod="FTP" publishUrl="ftp://waws-prod-bay-033dr.ftp.azurewebsites.windows.net/site/wwwroot"
        ftpPassiveMode="True" userName="web-ssl-test000003\$web-ssl-test000003" userPWD="SftciSuL9k94B2ACspsXB53hqXGywrjMwi6lbmP0Wa5QZ9XmZNrjgblj3KDZ"
        destinationAppUrl="http://web-ssl-test000003.azurewebsites.net" SQLServerDBConnectionString=""
        mySQLDBConnectionString="" hostingProviderForumLink="" controlPanelLink="http://windows.azure.com"
        webSystem="WebSites"><databases /></publishProfile></publishData>
    headers:
      cache-control:
      - no-cache
      content-length:
      - '1678'
      content-type:
      - application/xml
      date:
      - Mon, 21 Oct 2019 10:50:10 GMT
      expires:
      - '-1'
      pragma:
      - no-cache
      server:
      - Microsoft-IIS/10.0
      strict-transport-security:
      - max-age=31536000; includeSubDomains
      x-aspnet-version:
      - 4.0.30319
      x-content-type-options:
      - nosniff
      x-ms-ratelimit-remaining-subscription-resource-requests:
      - '11997'
      x-powered-by:
      - ASP.NET
    status:
      code: 200
      message: OK
- request:
    body: null
    headers:
      Accept:
      - application/json
      Accept-Encoding:
      - gzip, deflate
      CommandName:
      - webapp delete
      Connection:
      - keep-alive
      ParameterSetName:
      - -g -n
      User-Agent:
<<<<<<< HEAD
      - python/3.6.5 (Windows-10-10.0.17134-SP0) msrest/0.6.10 msrest_azure/0.6.2
        azure-mgmt-web/0.42.0 Azure-SDK-For-Python AZURECLI/2.0.74
=======
      - python/3.7.4 (Windows-10-10.0.18362-SP0) msrest/0.6.10 msrest_azure/0.6.2
        azure-mgmt-web/0.42.0 Azure-SDK-For-Python AZURECLI/2.0.75
>>>>>>> 807faccc
      accept-language:
      - en-US
    method: GET
    uri: https://management.azure.com/subscriptions/00000000-0000-0000-0000-000000000000/resourceGroups/clitest.rg000001/providers/Microsoft.Web/sites/web-ssl-test000003?api-version=2018-11-01
  response:
    body:
      string: '{"id":"/subscriptions/00000000-0000-0000-0000-000000000000/resourceGroups/clitest.rg000001/providers/Microsoft.Web/sites/web-ssl-test000003","name":"web-ssl-test000003","type":"Microsoft.Web/sites","kind":"app","location":"West
<<<<<<< HEAD
        US","properties":{"name":"web-ssl-test000003","state":"Running","hostNames":["web-ssl-test000003.azurewebsites.net"],"webSpace":"clitest.rg000001-WestUSwebspace","selfLink":"https://waws-prod-bay-043.api.azurewebsites.windows.net:454/subscriptions/00000000-0000-0000-0000-000000000000/webspaces/clitest.rg000001-WestUSwebspace/sites/web-ssl-test000003","repositorySiteName":"web-ssl-test000003","owner":null,"usageState":"Normal","enabled":true,"adminEnabled":true,"enabledHostNames":["web-ssl-test000003.azurewebsites.net","web-ssl-test000003.scm.azurewebsites.net"],"siteProperties":{"metadata":null,"properties":[{"name":"LinuxFxVersion","value":""},{"name":"WindowsFxVersion","value":null}],"appSettings":null},"availabilityState":"Normal","sslCertificates":null,"csrs":[],"cers":null,"siteMode":null,"hostNameSslStates":[{"name":"web-ssl-test000003.azurewebsites.net","sslState":"Disabled","ipBasedSslResult":null,"virtualIP":null,"thumbprint":null,"toUpdate":null,"toUpdateIpBasedSsl":null,"ipBasedSslState":"NotConfigured","hostType":"Standard"},{"name":"web-ssl-test000003.scm.azurewebsites.net","sslState":"Disabled","ipBasedSslResult":null,"virtualIP":null,"thumbprint":null,"toUpdate":null,"toUpdateIpBasedSsl":null,"ipBasedSslState":"NotConfigured","hostType":"Repository"}],"computeMode":null,"serverFarm":null,"serverFarmId":"/subscriptions/00000000-0000-0000-0000-000000000000/resourceGroups/clitest.rg000001/providers/Microsoft.Web/serverfarms/ssl-test-plan000002","reserved":false,"isXenon":false,"hyperV":false,"lastModifiedTimeUtc":"2019-10-13T05:43:10.94","storageRecoveryDefaultState":"Running","contentAvailabilityState":"Normal","runtimeAvailabilityState":"Normal","siteConfig":null,"deploymentId":"web-ssl-test000003","trafficManagerHostNames":null,"sku":"Basic","scmSiteAlsoStopped":false,"targetSwapSlot":null,"hostingEnvironment":null,"hostingEnvironmentProfile":null,"clientAffinityEnabled":true,"clientCertEnabled":false,"clientCertExclusionPaths":null,"hostNamesDisabled":false,"domainVerificationIdentifiers":null,"kind":"app","inboundIpAddress":"104.40.92.107","possibleInboundIpAddresses":"104.40.92.107","outboundIpAddresses":"104.40.88.152,104.40.87.132,104.40.95.34,104.40.88.78","possibleOutboundIpAddresses":"104.40.88.152,104.40.87.132,104.40.95.34,104.40.88.78","containerSize":0,"dailyMemoryTimeQuota":0,"suspendedTill":null,"siteDisabledReason":0,"functionExecutionUnitsCache":null,"maxNumberOfWorkers":null,"homeStamp":"waws-prod-bay-043","cloningInfo":null,"hostingEnvironmentId":null,"tags":null,"resourceGroup":"clitest.rg000001","defaultHostName":"web-ssl-test000003.azurewebsites.net","slotSwapStatus":null,"httpsOnly":false,"redundancyMode":"None","inProgressOperationId":null,"geoDistributions":null,"privateEndpointConnections":[],"buildVersion":null,"targetBuildVersion":null}}'
=======
        US","tags":{"web":"web1"},"properties":{"name":"web-ssl-test000003","state":"Running","hostNames":["web-ssl-test000003.azurewebsites.net"],"webSpace":"clitest.rg000001-WestUSwebspace","selfLink":"https://waws-prod-bay-033.api.azurewebsites.windows.net:454/subscriptions/00000000-0000-0000-0000-000000000000/webspaces/clitest.rg000001-WestUSwebspace/sites/web-ssl-test000003","repositorySiteName":"web-ssl-test000003","owner":null,"usageState":"Normal","enabled":true,"adminEnabled":true,"enabledHostNames":["web-ssl-test000003.azurewebsites.net","web-ssl-test000003.scm.azurewebsites.net"],"siteProperties":{"metadata":null,"properties":[{"name":"LinuxFxVersion","value":""},{"name":"WindowsFxVersion","value":null}],"appSettings":null},"availabilityState":"Normal","sslCertificates":null,"csrs":[],"cers":null,"siteMode":null,"hostNameSslStates":[{"name":"web-ssl-test000003.azurewebsites.net","sslState":"Disabled","ipBasedSslResult":null,"virtualIP":null,"thumbprint":null,"toUpdate":null,"toUpdateIpBasedSsl":null,"ipBasedSslState":"NotConfigured","hostType":"Standard"},{"name":"web-ssl-test000003.scm.azurewebsites.net","sslState":"Disabled","ipBasedSslResult":null,"virtualIP":null,"thumbprint":null,"toUpdate":null,"toUpdateIpBasedSsl":null,"ipBasedSslState":"NotConfigured","hostType":"Repository"}],"computeMode":null,"serverFarm":null,"serverFarmId":"/subscriptions/00000000-0000-0000-0000-000000000000/resourceGroups/clitest.rg000001/providers/Microsoft.Web/serverfarms/ssl-test-plan000002","reserved":false,"isXenon":false,"hyperV":false,"lastModifiedTimeUtc":"2019-10-21T10:49:57.047","storageRecoveryDefaultState":"Running","contentAvailabilityState":"Normal","runtimeAvailabilityState":"Normal","siteConfig":null,"deploymentId":"web-ssl-test000003","trafficManagerHostNames":null,"sku":"Basic","scmSiteAlsoStopped":false,"targetSwapSlot":null,"hostingEnvironment":null,"hostingEnvironmentProfile":null,"clientAffinityEnabled":true,"clientCertEnabled":false,"clientCertExclusionPaths":null,"hostNamesDisabled":false,"domainVerificationIdentifiers":null,"customDomainVerificationId":"452092DD58A58B21528CA0E51CD6C4A4098E0D61570172EA391087A3E1858E33","kind":"app","inboundIpAddress":"40.112.142.148","possibleInboundIpAddresses":"40.112.142.148","outboundIpAddresses":"40.112.137.127,40.112.139.85,40.112.142.204,40.112.139.188","possibleOutboundIpAddresses":"40.112.137.127,40.112.139.85,40.112.142.204,40.112.139.188","containerSize":0,"dailyMemoryTimeQuota":0,"suspendedTill":null,"siteDisabledReason":0,"functionExecutionUnitsCache":null,"maxNumberOfWorkers":null,"homeStamp":"waws-prod-bay-033","cloningInfo":null,"hostingEnvironmentId":null,"tags":{"web":"web1"},"resourceGroup":"clitest.rg000001","defaultHostName":"web-ssl-test000003.azurewebsites.net","slotSwapStatus":null,"httpsOnly":false,"redundancyMode":"None","inProgressOperationId":null,"geoDistributions":null,"privateEndpointConnections":[],"buildVersion":null,"targetBuildVersion":null}}'
>>>>>>> 807faccc
    headers:
      cache-control:
      - no-cache
      content-length:
<<<<<<< HEAD
      - '3381'
      content-type:
      - application/json
      date:
      - Sun, 13 Oct 2019 05:43:14 GMT
      etag:
      - '"1D58189192119C0"'
=======
      - '3522'
      content-type:
      - application/json
      date:
      - Mon, 21 Oct 2019 10:50:12 GMT
      etag:
      - '"1D587FD47542470"'
>>>>>>> 807faccc
      expires:
      - '-1'
      pragma:
      - no-cache
      server:
      - Microsoft-IIS/10.0
      strict-transport-security:
      - max-age=31536000; includeSubDomains
      transfer-encoding:
      - chunked
      vary:
      - Accept-Encoding
      x-aspnet-version:
      - 4.0.30319
      x-content-type-options:
      - nosniff
      x-powered-by:
      - ASP.NET
    status:
      code: 200
      message: OK
- request:
    body: null
    headers:
      Accept:
      - application/json
      Accept-Encoding:
      - gzip, deflate
      CommandName:
      - webapp delete
      Connection:
      - keep-alive
      Content-Length:
      - '0'
      ParameterSetName:
      - -g -n
      User-Agent:
<<<<<<< HEAD
      - python/3.6.5 (Windows-10-10.0.17134-SP0) msrest/0.6.10 msrest_azure/0.6.2
        azure-mgmt-web/0.42.0 Azure-SDK-For-Python AZURECLI/2.0.74
=======
      - python/3.7.4 (Windows-10-10.0.18362-SP0) msrest/0.6.10 msrest_azure/0.6.2
        azure-mgmt-web/0.42.0 Azure-SDK-For-Python AZURECLI/2.0.75
>>>>>>> 807faccc
      accept-language:
      - en-US
    method: DELETE
    uri: https://management.azure.com/subscriptions/00000000-0000-0000-0000-000000000000/resourceGroups/clitest.rg000001/providers/Microsoft.Web/sites/web-ssl-test000003?api-version=2018-11-01
  response:
    body:
      string: ''
    headers:
      cache-control:
      - no-cache
      content-length:
      - '0'
      date:
<<<<<<< HEAD
      - Sun, 13 Oct 2019 05:43:18 GMT
      etag:
      - '"1D58189192119C0"'
=======
      - Mon, 21 Oct 2019 10:50:18 GMT
      etag:
      - '"1D587FD47542470"'
>>>>>>> 807faccc
      expires:
      - '-1'
      pragma:
      - no-cache
      server:
      - Microsoft-IIS/10.0
      strict-transport-security:
      - max-age=31536000; includeSubDomains
      x-aspnet-version:
      - 4.0.30319
      x-content-type-options:
      - nosniff
      x-ms-ratelimit-remaining-subscription-deletes:
      - '14996'
      x-powered-by:
      - ASP.NET
    status:
      code: 200
      message: OK
version: 1<|MERGE_RESOLUTION|>--- conflicted
+++ resolved
@@ -13,24 +13,15 @@
       ParameterSetName:
       - -g -n --sku --tags
       User-Agent:
-<<<<<<< HEAD
-      - python/3.6.5 (Windows-10-10.0.17134-SP0) msrest/0.6.10 msrest_azure/0.6.2
-        azure-mgmt-resource/4.0.0 Azure-SDK-For-Python AZURECLI/2.0.74
-=======
       - python/3.7.4 (Windows-10-10.0.18362-SP0) msrest/0.6.10 msrest_azure/0.6.2
         azure-mgmt-resource/4.0.0 Azure-SDK-For-Python AZURECLI/2.0.75
->>>>>>> 807faccc
       accept-language:
       - en-US
     method: GET
     uri: https://management.azure.com/subscriptions/00000000-0000-0000-0000-000000000000/resourcegroups/clitest.rg000001?api-version=2019-07-01
   response:
     body:
-<<<<<<< HEAD
-      string: '{"id":"/subscriptions/00000000-0000-0000-0000-000000000000/resourceGroups/clitest.rg000001","name":"clitest.rg000001","type":"Microsoft.Resources/resourceGroups","location":"westus","tags":{"product":"azurecli","cause":"automation","date":"2019-10-13T05:42:26Z"},"properties":{"provisioningState":"Succeeded"}}'
-=======
       string: '{"id":"/subscriptions/00000000-0000-0000-0000-000000000000/resourceGroups/clitest.rg000001","name":"clitest.rg000001","type":"Microsoft.Resources/resourceGroups","location":"westus","tags":{"product":"azurecli","cause":"automation","date":"2019-10-21T10:48:47Z"},"properties":{"provisioningState":"Succeeded"}}'
->>>>>>> 807faccc
     headers:
       cache-control:
       - no-cache
@@ -39,11 +30,7 @@
       content-type:
       - application/json; charset=utf-8
       date:
-<<<<<<< HEAD
-      - Sun, 13 Oct 2019 05:42:27 GMT
-=======
       - Mon, 21 Oct 2019 10:48:51 GMT
->>>>>>> 807faccc
       expires:
       - '-1'
       pragma:
@@ -76,13 +63,8 @@
       ParameterSetName:
       - -g -n --sku --tags
       User-Agent:
-<<<<<<< HEAD
-      - python/3.6.5 (Windows-10-10.0.17134-SP0) msrest/0.6.10 msrest_azure/0.6.2
-        azure-mgmt-web/0.42.0 Azure-SDK-For-Python AZURECLI/2.0.74
-=======
-      - python/3.7.4 (Windows-10-10.0.18362-SP0) msrest/0.6.10 msrest_azure/0.6.2
-        azure-mgmt-web/0.42.0 Azure-SDK-For-Python AZURECLI/2.0.75
->>>>>>> 807faccc
+      - python/3.7.4 (Windows-10-10.0.18362-SP0) msrest/0.6.10 msrest_azure/0.6.2
+        azure-mgmt-web/0.42.0 Azure-SDK-For-Python AZURECLI/2.0.75
       accept-language:
       - en-US
     method: POST
@@ -98,11 +80,7 @@
       content-type:
       - application/json
       date:
-<<<<<<< HEAD
-      - Sun, 13 Oct 2019 05:42:27 GMT
-=======
       - Mon, 21 Oct 2019 10:48:52 GMT
->>>>>>> 807faccc
       expires:
       - '-1'
       pragma:
@@ -140,24 +118,15 @@
       ParameterSetName:
       - -g -n --sku --tags
       User-Agent:
-<<<<<<< HEAD
-      - python/3.6.5 (Windows-10-10.0.17134-SP0) msrest/0.6.10 msrest_azure/0.6.2
-        azure-mgmt-resource/4.0.0 Azure-SDK-For-Python AZURECLI/2.0.74
-=======
       - python/3.7.4 (Windows-10-10.0.18362-SP0) msrest/0.6.10 msrest_azure/0.6.2
         azure-mgmt-resource/4.0.0 Azure-SDK-For-Python AZURECLI/2.0.75
->>>>>>> 807faccc
       accept-language:
       - en-US
     method: GET
     uri: https://management.azure.com/subscriptions/00000000-0000-0000-0000-000000000000/resourcegroups/clitest.rg000001?api-version=2019-07-01
   response:
     body:
-<<<<<<< HEAD
-      string: '{"id":"/subscriptions/00000000-0000-0000-0000-000000000000/resourceGroups/clitest.rg000001","name":"clitest.rg000001","type":"Microsoft.Resources/resourceGroups","location":"westus","tags":{"product":"azurecli","cause":"automation","date":"2019-10-13T05:42:26Z"},"properties":{"provisioningState":"Succeeded"}}'
-=======
       string: '{"id":"/subscriptions/00000000-0000-0000-0000-000000000000/resourceGroups/clitest.rg000001","name":"clitest.rg000001","type":"Microsoft.Resources/resourceGroups","location":"westus","tags":{"product":"azurecli","cause":"automation","date":"2019-10-21T10:48:47Z"},"properties":{"provisioningState":"Succeeded"}}'
->>>>>>> 807faccc
     headers:
       cache-control:
       - no-cache
@@ -166,11 +135,7 @@
       content-type:
       - application/json; charset=utf-8
       date:
-<<<<<<< HEAD
-      - Sun, 13 Oct 2019 05:42:28 GMT
-=======
       - Mon, 21 Oct 2019 10:48:52 GMT
->>>>>>> 807faccc
       expires:
       - '-1'
       pragma:
@@ -204,13 +169,8 @@
       ParameterSetName:
       - -g -n --sku --tags
       User-Agent:
-<<<<<<< HEAD
-      - python/3.6.5 (Windows-10-10.0.17134-SP0) msrest/0.6.10 msrest_azure/0.6.2
-        azure-mgmt-web/0.42.0 Azure-SDK-For-Python AZURECLI/2.0.74
-=======
-      - python/3.7.4 (Windows-10-10.0.18362-SP0) msrest/0.6.10 msrest_azure/0.6.2
-        azure-mgmt-web/0.42.0 Azure-SDK-For-Python AZURECLI/2.0.75
->>>>>>> 807faccc
+      - python/3.7.4 (Windows-10-10.0.18362-SP0) msrest/0.6.10 msrest_azure/0.6.2
+        azure-mgmt-web/0.42.0 Azure-SDK-For-Python AZURECLI/2.0.75
       accept-language:
       - en-US
     method: PUT
@@ -218,13 +178,8 @@
   response:
     body:
       string: '{"id":"/subscriptions/00000000-0000-0000-0000-000000000000/resourceGroups/clitest.rg000001/providers/Microsoft.Web/serverfarms/ssl-test-plan000002","name":"ssl-test-plan000002","type":"Microsoft.Web/serverfarms","kind":"app","location":"West
-<<<<<<< HEAD
-        US","tags":{"plan":"plan1"},"properties":{"serverFarmId":47914,"name":"ssl-test-plan000002","workerSize":"Default","workerSizeId":0,"workerTierName":null,"numberOfWorkers":1,"currentWorkerSize":"Default","currentWorkerSizeId":0,"currentNumberOfWorkers":1,"status":"Ready","webSpace":"clitest.rg000001-WestUSwebspace","subscription":"fb3a3d6b-44c8-44f5-88c9-b20917c9b96b","adminSiteName":null,"hostingEnvironment":null,"hostingEnvironmentProfile":null,"maximumNumberOfWorkers":3,"planName":"VirtualDedicatedPlan","adminRuntimeSiteName":null,"computeMode":"Dedicated","siteMode":null,"geoRegion":"West
-        US","perSiteScaling":false,"maximumElasticWorkerCount":1,"numberOfSites":0,"hostingEnvironmentId":null,"isSpot":false,"spotExpirationTime":null,"freeOfferExpirationTime":null,"tags":{"plan":"plan1"},"kind":"app","resourceGroup":"clitest.rg000001","reserved":false,"isXenon":false,"hyperV":false,"mdmId":"waws-prod-bay-043_47914","targetWorkerCount":0,"targetWorkerSizeId":0,"provisioningState":"Succeeded","webSiteId":null,"existingServerFarmIds":null},"sku":{"name":"B1","tier":"Basic","size":"B1","family":"B","capacity":1}}'
-=======
         US","tags":{"plan":"plan1"},"properties":{"serverFarmId":39180,"name":"ssl-test-plan000002","workerSize":"Default","workerSizeId":0,"workerTierName":null,"numberOfWorkers":1,"currentWorkerSize":"Default","currentWorkerSizeId":0,"currentNumberOfWorkers":1,"status":"Ready","webSpace":"clitest.rg000001-WestUSwebspace","subscription":"0b1f6471-1bf0-4dda-aec3-cb9272f09590","adminSiteName":null,"hostingEnvironment":null,"hostingEnvironmentProfile":null,"maximumNumberOfWorkers":3,"planName":"VirtualDedicatedPlan","adminRuntimeSiteName":null,"computeMode":"Dedicated","siteMode":null,"geoRegion":"West
         US","perSiteScaling":false,"maximumElasticWorkerCount":1,"numberOfSites":0,"hostingEnvironmentId":null,"isSpot":false,"spotExpirationTime":null,"freeOfferExpirationTime":null,"tags":{"plan":"plan1"},"kind":"app","resourceGroup":"clitest.rg000001","reserved":false,"isXenon":false,"hyperV":false,"mdmId":"waws-prod-bay-033_39180","targetWorkerCount":0,"targetWorkerSizeId":0,"provisioningState":"Succeeded","webSiteId":null,"existingServerFarmIds":null},"sku":{"name":"B1","tier":"Basic","size":"B1","family":"B","capacity":1}}'
->>>>>>> 807faccc
     headers:
       cache-control:
       - no-cache
@@ -233,11 +188,7 @@
       content-type:
       - application/json
       date:
-<<<<<<< HEAD
-      - Sun, 13 Oct 2019 05:42:33 GMT
-=======
       - Mon, 21 Oct 2019 10:49:01 GMT
->>>>>>> 807faccc
       expires:
       - '-1'
       pragma:
@@ -255,11 +206,7 @@
       x-content-type-options:
       - nosniff
       x-ms-ratelimit-remaining-subscription-writes:
-<<<<<<< HEAD
-      - '1197'
-=======
       - '1189'
->>>>>>> 807faccc
       x-powered-by:
       - ASP.NET
     status:
@@ -279,13 +226,8 @@
       ParameterSetName:
       - -g -n
       User-Agent:
-<<<<<<< HEAD
-      - python/3.6.5 (Windows-10-10.0.17134-SP0) msrest/0.6.10 msrest_azure/0.6.2
-        azure-mgmt-web/0.42.0 Azure-SDK-For-Python AZURECLI/2.0.74
-=======
-      - python/3.7.4 (Windows-10-10.0.18362-SP0) msrest/0.6.10 msrest_azure/0.6.2
-        azure-mgmt-web/0.42.0 Azure-SDK-For-Python AZURECLI/2.0.75
->>>>>>> 807faccc
+      - python/3.7.4 (Windows-10-10.0.18362-SP0) msrest/0.6.10 msrest_azure/0.6.2
+        azure-mgmt-web/0.42.0 Azure-SDK-For-Python AZURECLI/2.0.75
       accept-language:
       - en-US
     method: GET
@@ -293,13 +235,8 @@
   response:
     body:
       string: '{"id":"/subscriptions/00000000-0000-0000-0000-000000000000/resourceGroups/clitest.rg000001/providers/Microsoft.Web/serverfarms/ssl-test-plan000002","name":"ssl-test-plan000002","type":"Microsoft.Web/serverfarms","kind":"app","location":"West
-<<<<<<< HEAD
-        US","tags":{"plan":"plan1"},"properties":{"serverFarmId":47914,"name":"ssl-test-plan000002","workerSize":"Default","workerSizeId":0,"workerTierName":null,"numberOfWorkers":1,"currentWorkerSize":"Default","currentWorkerSizeId":0,"currentNumberOfWorkers":1,"status":"Ready","webSpace":"clitest.rg000001-WestUSwebspace","subscription":"fb3a3d6b-44c8-44f5-88c9-b20917c9b96b","adminSiteName":null,"hostingEnvironment":null,"hostingEnvironmentProfile":null,"maximumNumberOfWorkers":3,"planName":"VirtualDedicatedPlan","adminRuntimeSiteName":null,"computeMode":"Dedicated","siteMode":null,"geoRegion":"West
-        US","perSiteScaling":false,"maximumElasticWorkerCount":1,"numberOfSites":0,"hostingEnvironmentId":null,"isSpot":false,"spotExpirationTime":null,"freeOfferExpirationTime":null,"tags":{"plan":"plan1"},"kind":"app","resourceGroup":"clitest.rg000001","reserved":false,"isXenon":false,"hyperV":false,"mdmId":"waws-prod-bay-043_47914","targetWorkerCount":0,"targetWorkerSizeId":0,"provisioningState":"Succeeded","webSiteId":null,"existingServerFarmIds":null},"sku":{"name":"B1","tier":"Basic","size":"B1","family":"B","capacity":1}}'
-=======
         US","tags":{"plan":"plan1"},"properties":{"serverFarmId":39180,"name":"ssl-test-plan000002","workerSize":"Default","workerSizeId":0,"workerTierName":null,"numberOfWorkers":1,"currentWorkerSize":"Default","currentWorkerSizeId":0,"currentNumberOfWorkers":1,"status":"Ready","webSpace":"clitest.rg000001-WestUSwebspace","subscription":"0b1f6471-1bf0-4dda-aec3-cb9272f09590","adminSiteName":null,"hostingEnvironment":null,"hostingEnvironmentProfile":null,"maximumNumberOfWorkers":3,"planName":"VirtualDedicatedPlan","adminRuntimeSiteName":null,"computeMode":"Dedicated","siteMode":null,"geoRegion":"West
         US","perSiteScaling":false,"maximumElasticWorkerCount":1,"numberOfSites":0,"hostingEnvironmentId":null,"isSpot":false,"spotExpirationTime":null,"freeOfferExpirationTime":null,"tags":{"plan":"plan1"},"kind":"app","resourceGroup":"clitest.rg000001","reserved":false,"isXenon":false,"hyperV":false,"mdmId":"waws-prod-bay-033_39180","targetWorkerCount":0,"targetWorkerSizeId":0,"provisioningState":"Succeeded","webSiteId":null,"existingServerFarmIds":null},"sku":{"name":"B1","tier":"Basic","size":"B1","family":"B","capacity":1}}'
->>>>>>> 807faccc
     headers:
       cache-control:
       - no-cache
@@ -308,11 +245,7 @@
       content-type:
       - application/json
       date:
-<<<<<<< HEAD
-      - Sun, 13 Oct 2019 05:42:34 GMT
-=======
       - Mon, 21 Oct 2019 10:49:02 GMT
->>>>>>> 807faccc
       expires:
       - '-1'
       pragma:
@@ -348,13 +281,8 @@
       ParameterSetName:
       - -g -n --plan --tags
       User-Agent:
-<<<<<<< HEAD
-      - python/3.6.5 (Windows-10-10.0.17134-SP0) msrest/0.6.10 msrest_azure/0.6.2
-        azure-mgmt-web/0.42.0 Azure-SDK-For-Python AZURECLI/2.0.74
-=======
-      - python/3.7.4 (Windows-10-10.0.18362-SP0) msrest/0.6.10 msrest_azure/0.6.2
-        azure-mgmt-web/0.42.0 Azure-SDK-For-Python AZURECLI/2.0.75
->>>>>>> 807faccc
+      - python/3.7.4 (Windows-10-10.0.18362-SP0) msrest/0.6.10 msrest_azure/0.6.2
+        azure-mgmt-web/0.42.0 Azure-SDK-For-Python AZURECLI/2.0.75
       accept-language:
       - en-US
     method: GET
@@ -362,13 +290,8 @@
   response:
     body:
       string: '{"id":"/subscriptions/00000000-0000-0000-0000-000000000000/resourceGroups/clitest.rg000001/providers/Microsoft.Web/serverfarms/ssl-test-plan000002","name":"ssl-test-plan000002","type":"Microsoft.Web/serverfarms","kind":"app","location":"West
-<<<<<<< HEAD
-        US","tags":{"plan":"plan1"},"properties":{"serverFarmId":47914,"name":"ssl-test-plan000002","workerSize":"Default","workerSizeId":0,"workerTierName":null,"numberOfWorkers":1,"currentWorkerSize":"Default","currentWorkerSizeId":0,"currentNumberOfWorkers":1,"status":"Ready","webSpace":"clitest.rg000001-WestUSwebspace","subscription":"fb3a3d6b-44c8-44f5-88c9-b20917c9b96b","adminSiteName":null,"hostingEnvironment":null,"hostingEnvironmentProfile":null,"maximumNumberOfWorkers":3,"planName":"VirtualDedicatedPlan","adminRuntimeSiteName":null,"computeMode":"Dedicated","siteMode":null,"geoRegion":"West
-        US","perSiteScaling":false,"maximumElasticWorkerCount":1,"numberOfSites":0,"hostingEnvironmentId":null,"isSpot":false,"spotExpirationTime":null,"freeOfferExpirationTime":null,"tags":{"plan":"plan1"},"kind":"app","resourceGroup":"clitest.rg000001","reserved":false,"isXenon":false,"hyperV":false,"mdmId":"waws-prod-bay-043_47914","targetWorkerCount":0,"targetWorkerSizeId":0,"provisioningState":"Succeeded","webSiteId":null,"existingServerFarmIds":null},"sku":{"name":"B1","tier":"Basic","size":"B1","family":"B","capacity":1}}'
-=======
         US","tags":{"plan":"plan1"},"properties":{"serverFarmId":39180,"name":"ssl-test-plan000002","workerSize":"Default","workerSizeId":0,"workerTierName":null,"numberOfWorkers":1,"currentWorkerSize":"Default","currentWorkerSizeId":0,"currentNumberOfWorkers":1,"status":"Ready","webSpace":"clitest.rg000001-WestUSwebspace","subscription":"0b1f6471-1bf0-4dda-aec3-cb9272f09590","adminSiteName":null,"hostingEnvironment":null,"hostingEnvironmentProfile":null,"maximumNumberOfWorkers":3,"planName":"VirtualDedicatedPlan","adminRuntimeSiteName":null,"computeMode":"Dedicated","siteMode":null,"geoRegion":"West
         US","perSiteScaling":false,"maximumElasticWorkerCount":1,"numberOfSites":0,"hostingEnvironmentId":null,"isSpot":false,"spotExpirationTime":null,"freeOfferExpirationTime":null,"tags":{"plan":"plan1"},"kind":"app","resourceGroup":"clitest.rg000001","reserved":false,"isXenon":false,"hyperV":false,"mdmId":"waws-prod-bay-033_39180","targetWorkerCount":0,"targetWorkerSizeId":0,"provisioningState":"Succeeded","webSiteId":null,"existingServerFarmIds":null},"sku":{"name":"B1","tier":"Basic","size":"B1","family":"B","capacity":1}}'
->>>>>>> 807faccc
     headers:
       cache-control:
       - no-cache
@@ -377,11 +300,7 @@
       content-type:
       - application/json
       date:
-<<<<<<< HEAD
-      - Sun, 13 Oct 2019 05:42:35 GMT
-=======
       - Mon, 21 Oct 2019 10:49:03 GMT
->>>>>>> 807faccc
       expires:
       - '-1'
       pragma:
@@ -422,13 +341,8 @@
       ParameterSetName:
       - -g -n --plan --tags
       User-Agent:
-<<<<<<< HEAD
-      - python/3.6.5 (Windows-10-10.0.17134-SP0) msrest/0.6.10 msrest_azure/0.6.2
-        azure-mgmt-web/0.42.0 Azure-SDK-For-Python AZURECLI/2.0.74
-=======
-      - python/3.7.4 (Windows-10-10.0.18362-SP0) msrest/0.6.10 msrest_azure/0.6.2
-        azure-mgmt-web/0.42.0 Azure-SDK-For-Python AZURECLI/2.0.75
->>>>>>> 807faccc
+      - python/3.7.4 (Windows-10-10.0.18362-SP0) msrest/0.6.10 msrest_azure/0.6.2
+        azure-mgmt-web/0.42.0 Azure-SDK-For-Python AZURECLI/2.0.75
       accept-language:
       - en-US
     method: POST
@@ -444,11 +358,7 @@
       content-type:
       - application/json
       date:
-<<<<<<< HEAD
-      - Sun, 13 Oct 2019 05:42:35 GMT
-=======
       - Mon, 21 Oct 2019 10:49:04 GMT
->>>>>>> 807faccc
       expires:
       - '-1'
       pragma:
@@ -466,11 +376,7 @@
       x-content-type-options:
       - nosniff
       x-ms-ratelimit-remaining-subscription-writes:
-<<<<<<< HEAD
-      - '1197'
-=======
       - '1195'
->>>>>>> 807faccc
       x-powered-by:
       - ASP.NET
     status:
@@ -490,13 +396,8 @@
       ParameterSetName:
       - -g -n --plan --tags
       User-Agent:
-<<<<<<< HEAD
-      - python/3.6.5 (Windows-10-10.0.17134-SP0) msrest/0.6.10 msrest_azure/0.6.2
-        azure-mgmt-web/0.42.0 Azure-SDK-For-Python AZURECLI/2.0.74
-=======
-      - python/3.7.4 (Windows-10-10.0.18362-SP0) msrest/0.6.10 msrest_azure/0.6.2
-        azure-mgmt-web/0.42.0 Azure-SDK-For-Python AZURECLI/2.0.75
->>>>>>> 807faccc
+      - python/3.7.4 (Windows-10-10.0.18362-SP0) msrest/0.6.10 msrest_azure/0.6.2
+        azure-mgmt-web/0.42.0 Azure-SDK-For-Python AZURECLI/2.0.75
       accept-language:
       - en-US
     method: GET
@@ -504,13 +405,8 @@
   response:
     body:
       string: '{"id":"/subscriptions/00000000-0000-0000-0000-000000000000/resourceGroups/clitest.rg000001/providers/Microsoft.Web/serverfarms/ssl-test-plan000002","name":"ssl-test-plan000002","type":"Microsoft.Web/serverfarms","kind":"app","location":"West
-<<<<<<< HEAD
-        US","tags":{"plan":"plan1"},"properties":{"serverFarmId":47914,"name":"ssl-test-plan000002","workerSize":"Default","workerSizeId":0,"workerTierName":null,"numberOfWorkers":1,"currentWorkerSize":"Default","currentWorkerSizeId":0,"currentNumberOfWorkers":1,"status":"Ready","webSpace":"clitest.rg000001-WestUSwebspace","subscription":"fb3a3d6b-44c8-44f5-88c9-b20917c9b96b","adminSiteName":null,"hostingEnvironment":null,"hostingEnvironmentProfile":null,"maximumNumberOfWorkers":3,"planName":"VirtualDedicatedPlan","adminRuntimeSiteName":null,"computeMode":"Dedicated","siteMode":null,"geoRegion":"West
-        US","perSiteScaling":false,"maximumElasticWorkerCount":1,"numberOfSites":0,"hostingEnvironmentId":null,"isSpot":false,"spotExpirationTime":null,"freeOfferExpirationTime":null,"tags":{"plan":"plan1"},"kind":"app","resourceGroup":"clitest.rg000001","reserved":false,"isXenon":false,"hyperV":false,"mdmId":"waws-prod-bay-043_47914","targetWorkerCount":0,"targetWorkerSizeId":0,"provisioningState":"Succeeded","webSiteId":null,"existingServerFarmIds":null},"sku":{"name":"B1","tier":"Basic","size":"B1","family":"B","capacity":1}}'
-=======
         US","tags":{"plan":"plan1"},"properties":{"serverFarmId":39180,"name":"ssl-test-plan000002","workerSize":"Default","workerSizeId":0,"workerTierName":null,"numberOfWorkers":1,"currentWorkerSize":"Default","currentWorkerSizeId":0,"currentNumberOfWorkers":1,"status":"Ready","webSpace":"clitest.rg000001-WestUSwebspace","subscription":"0b1f6471-1bf0-4dda-aec3-cb9272f09590","adminSiteName":null,"hostingEnvironment":null,"hostingEnvironmentProfile":null,"maximumNumberOfWorkers":3,"planName":"VirtualDedicatedPlan","adminRuntimeSiteName":null,"computeMode":"Dedicated","siteMode":null,"geoRegion":"West
         US","perSiteScaling":false,"maximumElasticWorkerCount":1,"numberOfSites":0,"hostingEnvironmentId":null,"isSpot":false,"spotExpirationTime":null,"freeOfferExpirationTime":null,"tags":{"plan":"plan1"},"kind":"app","resourceGroup":"clitest.rg000001","reserved":false,"isXenon":false,"hyperV":false,"mdmId":"waws-prod-bay-033_39180","targetWorkerCount":0,"targetWorkerSizeId":0,"provisioningState":"Succeeded","webSiteId":null,"existingServerFarmIds":null},"sku":{"name":"B1","tier":"Basic","size":"B1","family":"B","capacity":1}}'
->>>>>>> 807faccc
     headers:
       cache-control:
       - no-cache
@@ -519,11 +415,7 @@
       content-type:
       - application/json
       date:
-<<<<<<< HEAD
-      - Sun, 13 Oct 2019 05:42:36 GMT
-=======
       - Mon, 21 Oct 2019 10:49:05 GMT
->>>>>>> 807faccc
       expires:
       - '-1'
       pragma:
@@ -567,13 +459,8 @@
       ParameterSetName:
       - -g -n --plan --tags
       User-Agent:
-<<<<<<< HEAD
-      - python/3.6.5 (Windows-10-10.0.17134-SP0) msrest/0.6.10 msrest_azure/0.6.2
-        azure-mgmt-web/0.42.0 Azure-SDK-For-Python AZURECLI/2.0.74
-=======
-      - python/3.7.4 (Windows-10-10.0.18362-SP0) msrest/0.6.10 msrest_azure/0.6.2
-        azure-mgmt-web/0.42.0 Azure-SDK-For-Python AZURECLI/2.0.75
->>>>>>> 807faccc
+      - python/3.7.4 (Windows-10-10.0.18362-SP0) msrest/0.6.10 msrest_azure/0.6.2
+        azure-mgmt-web/0.42.0 Azure-SDK-For-Python AZURECLI/2.0.75
       accept-language:
       - en-US
     method: PUT
@@ -581,24 +468,11 @@
   response:
     body:
       string: '{"id":"/subscriptions/00000000-0000-0000-0000-000000000000/resourceGroups/clitest.rg000001/providers/Microsoft.Web/sites/web-ssl-test000003","name":"web-ssl-test000003","type":"Microsoft.Web/sites","kind":"app","location":"West
-<<<<<<< HEAD
-        US","tags":{"web":"web1"},"properties":{"name":"web-ssl-test000003","state":"Running","hostNames":["web-ssl-test000003.azurewebsites.net"],"webSpace":"clitest.rg000001-WestUSwebspace","selfLink":"https://waws-prod-bay-043.api.azurewebsites.windows.net:454/subscriptions/00000000-0000-0000-0000-000000000000/webspaces/clitest.rg000001-WestUSwebspace/sites/web-ssl-test000003","repositorySiteName":"web-ssl-test000003","owner":null,"usageState":"Normal","enabled":true,"adminEnabled":true,"enabledHostNames":["web-ssl-test000003.azurewebsites.net","web-ssl-test000003.scm.azurewebsites.net"],"siteProperties":{"metadata":null,"properties":[{"name":"LinuxFxVersion","value":""},{"name":"WindowsFxVersion","value":null}],"appSettings":null},"availabilityState":"Normal","sslCertificates":null,"csrs":[],"cers":null,"siteMode":null,"hostNameSslStates":[{"name":"web-ssl-test000003.azurewebsites.net","sslState":"Disabled","ipBasedSslResult":null,"virtualIP":null,"thumbprint":null,"toUpdate":null,"toUpdateIpBasedSsl":null,"ipBasedSslState":"NotConfigured","hostType":"Standard"},{"name":"web-ssl-test000003.scm.azurewebsites.net","sslState":"Disabled","ipBasedSslResult":null,"virtualIP":null,"thumbprint":null,"toUpdate":null,"toUpdateIpBasedSsl":null,"ipBasedSslState":"NotConfigured","hostType":"Repository"}],"computeMode":null,"serverFarm":null,"serverFarmId":"/subscriptions/00000000-0000-0000-0000-000000000000/resourceGroups/clitest.rg000001/providers/Microsoft.Web/serverfarms/ssl-test-plan000002","reserved":false,"isXenon":false,"hyperV":false,"lastModifiedTimeUtc":"2019-10-13T05:42:39.027","storageRecoveryDefaultState":"Running","contentAvailabilityState":"Normal","runtimeAvailabilityState":"Normal","siteConfig":null,"deploymentId":"web-ssl-test000003","trafficManagerHostNames":null,"sku":"Basic","scmSiteAlsoStopped":false,"targetSwapSlot":null,"hostingEnvironment":null,"hostingEnvironmentProfile":null,"clientAffinityEnabled":true,"clientCertEnabled":false,"clientCertExclusionPaths":null,"hostNamesDisabled":false,"domainVerificationIdentifiers":null,"kind":"app","inboundIpAddress":"104.40.92.107","possibleInboundIpAddresses":"104.40.92.107","outboundIpAddresses":"104.40.88.152,104.40.87.132,104.40.95.34,104.40.88.78","possibleOutboundIpAddresses":"104.40.88.152,104.40.87.132,104.40.95.34,104.40.88.78","containerSize":0,"dailyMemoryTimeQuota":0,"suspendedTill":null,"siteDisabledReason":0,"functionExecutionUnitsCache":null,"maxNumberOfWorkers":null,"homeStamp":"waws-prod-bay-043","cloningInfo":null,"hostingEnvironmentId":null,"tags":{"web":"web1"},"resourceGroup":"clitest.rg000001","defaultHostName":"web-ssl-test000003.azurewebsites.net","slotSwapStatus":null,"httpsOnly":false,"redundancyMode":"None","inProgressOperationId":null,"geoDistributions":null,"privateEndpointConnections":null,"buildVersion":null,"targetBuildVersion":null}}'
-=======
         US","tags":{"web":"web1"},"properties":{"name":"web-ssl-test000003","state":"Running","hostNames":["web-ssl-test000003.azurewebsites.net"],"webSpace":"clitest.rg000001-WestUSwebspace","selfLink":"https://waws-prod-bay-033.api.azurewebsites.windows.net:454/subscriptions/00000000-0000-0000-0000-000000000000/webspaces/clitest.rg000001-WestUSwebspace/sites/web-ssl-test000003","repositorySiteName":"web-ssl-test000003","owner":null,"usageState":"Normal","enabled":true,"adminEnabled":true,"enabledHostNames":["web-ssl-test000003.azurewebsites.net","web-ssl-test000003.scm.azurewebsites.net"],"siteProperties":{"metadata":null,"properties":[{"name":"LinuxFxVersion","value":""},{"name":"WindowsFxVersion","value":null}],"appSettings":null},"availabilityState":"Normal","sslCertificates":null,"csrs":[],"cers":null,"siteMode":null,"hostNameSslStates":[{"name":"web-ssl-test000003.azurewebsites.net","sslState":"Disabled","ipBasedSslResult":null,"virtualIP":null,"thumbprint":null,"toUpdate":null,"toUpdateIpBasedSsl":null,"ipBasedSslState":"NotConfigured","hostType":"Standard"},{"name":"web-ssl-test000003.scm.azurewebsites.net","sslState":"Disabled","ipBasedSslResult":null,"virtualIP":null,"thumbprint":null,"toUpdate":null,"toUpdateIpBasedSsl":null,"ipBasedSslState":"NotConfigured","hostType":"Repository"}],"computeMode":null,"serverFarm":null,"serverFarmId":"/subscriptions/00000000-0000-0000-0000-000000000000/resourceGroups/clitest.rg000001/providers/Microsoft.Web/serverfarms/ssl-test-plan000002","reserved":false,"isXenon":false,"hyperV":false,"lastModifiedTimeUtc":"2019-10-21T10:49:10.123","storageRecoveryDefaultState":"Running","contentAvailabilityState":"Normal","runtimeAvailabilityState":"Normal","siteConfig":null,"deploymentId":"web-ssl-test000003","trafficManagerHostNames":null,"sku":"Basic","scmSiteAlsoStopped":false,"targetSwapSlot":null,"hostingEnvironment":null,"hostingEnvironmentProfile":null,"clientAffinityEnabled":true,"clientCertEnabled":false,"clientCertExclusionPaths":null,"hostNamesDisabled":false,"domainVerificationIdentifiers":null,"customDomainVerificationId":"452092DD58A58B21528CA0E51CD6C4A4098E0D61570172EA391087A3E1858E33","kind":"app","inboundIpAddress":"40.112.142.148","possibleInboundIpAddresses":"40.112.142.148","outboundIpAddresses":"40.112.137.127,40.112.139.85,40.112.142.204,40.112.139.188","possibleOutboundIpAddresses":"40.112.137.127,40.112.139.85,40.112.142.204,40.112.139.188","containerSize":0,"dailyMemoryTimeQuota":0,"suspendedTill":null,"siteDisabledReason":0,"functionExecutionUnitsCache":null,"maxNumberOfWorkers":null,"homeStamp":"waws-prod-bay-033","cloningInfo":null,"hostingEnvironmentId":null,"tags":{"web":"web1"},"resourceGroup":"clitest.rg000001","defaultHostName":"web-ssl-test000003.azurewebsites.net","slotSwapStatus":null,"httpsOnly":false,"redundancyMode":"None","inProgressOperationId":null,"geoDistributions":null,"privateEndpointConnections":null,"buildVersion":null,"targetBuildVersion":null}}'
->>>>>>> 807faccc
-    headers:
-      cache-control:
-      - no-cache
-      content-length:
-<<<<<<< HEAD
-      - '3416'
-      content-type:
-      - application/json
-      date:
-      - Sun, 13 Oct 2019 05:42:55 GMT
-      etag:
-      - '"1D5818906634790"'
-=======
+    headers:
+      cache-control:
+      - no-cache
+      content-length:
       - '3524'
       content-type:
       - application/json
@@ -606,7 +480,6 @@
       - Mon, 21 Oct 2019 10:49:26 GMT
       etag:
       - '"1D587FD2BAE0C40"'
->>>>>>> 807faccc
       expires:
       - '-1'
       pragma:
@@ -647,1216 +520,6 @@
       - application/json; charset=utf-8
       ParameterSetName:
       - -g -n --plan --tags
-      User-Agent:
-<<<<<<< HEAD
-      - python/3.6.5 (Windows-10-10.0.17134-SP0) msrest/0.6.10 msrest_azure/0.6.2
-        azure-mgmt-web/0.42.0 Azure-SDK-For-Python AZURECLI/2.0.74
-=======
-      - python/3.7.4 (Windows-10-10.0.18362-SP0) msrest/0.6.10 msrest_azure/0.6.2
-        azure-mgmt-web/0.42.0 Azure-SDK-For-Python AZURECLI/2.0.75
->>>>>>> 807faccc
-      accept-language:
-      - en-US
-    method: POST
-    uri: https://management.azure.com/subscriptions/00000000-0000-0000-0000-000000000000/resourceGroups/clitest.rg000001/providers/Microsoft.Web/sites/web-ssl-test000003/publishxml?api-version=2018-11-01
-  response:
-    body:
-      string: <publishData><publishProfile profileName="web-ssl-test000003 - Web Deploy"
-        publishMethod="MSDeploy" publishUrl="web-ssl-test000003.scm.azurewebsites.net:443"
-<<<<<<< HEAD
-        msdeploySite="web-ssl-test000003" userName="$web-ssl-test000003" userPWD="5NgFDNgCgP8HPYwKxq8canby7Hnn6Zccp9hdGkx6TAyHbqwpNjsHwyjb81fq"
-        destinationAppUrl="http://web-ssl-test000003.azurewebsites.net" SQLServerDBConnectionString=""
-        mySQLDBConnectionString="" hostingProviderForumLink="" controlPanelLink="http://windows.azure.com"
-        webSystem="WebSites"><databases /></publishProfile><publishProfile profileName="web-ssl-test000003
-        - FTP" publishMethod="FTP" publishUrl="ftp://waws-prod-bay-043.ftp.azurewebsites.windows.net/site/wwwroot"
-        ftpPassiveMode="True" userName="web-ssl-test000003\$web-ssl-test000003" userPWD="5NgFDNgCgP8HPYwKxq8canby7Hnn6Zccp9hdGkx6TAyHbqwpNjsHwyjb81fq"
-        destinationAppUrl="http://web-ssl-test000003.azurewebsites.net" SQLServerDBConnectionString=""
-        mySQLDBConnectionString="" hostingProviderForumLink="" controlPanelLink="http://windows.azure.com"
-        webSystem="WebSites"><databases /></publishProfile><publishProfile profileName="web-ssl-test000003
-        - ReadOnly - FTP" publishMethod="FTP" publishUrl="ftp://waws-prod-bay-043dr.ftp.azurewebsites.windows.net/site/wwwroot"
-        ftpPassiveMode="True" userName="web-ssl-test000003\$web-ssl-test000003" userPWD="5NgFDNgCgP8HPYwKxq8canby7Hnn6Zccp9hdGkx6TAyHbqwpNjsHwyjb81fq"
-=======
-        msdeploySite="web-ssl-test000003" userName="$web-ssl-test000003" userPWD="SftciSuL9k94B2ACspsXB53hqXGywrjMwi6lbmP0Wa5QZ9XmZNrjgblj3KDZ"
-        destinationAppUrl="http://web-ssl-test000003.azurewebsites.net" SQLServerDBConnectionString=""
-        mySQLDBConnectionString="" hostingProviderForumLink="" controlPanelLink="http://windows.azure.com"
-        webSystem="WebSites"><databases /></publishProfile><publishProfile profileName="web-ssl-test000003
-        - FTP" publishMethod="FTP" publishUrl="ftp://waws-prod-bay-033.ftp.azurewebsites.windows.net/site/wwwroot"
-        ftpPassiveMode="True" userName="web-ssl-test000003\$web-ssl-test000003" userPWD="SftciSuL9k94B2ACspsXB53hqXGywrjMwi6lbmP0Wa5QZ9XmZNrjgblj3KDZ"
-        destinationAppUrl="http://web-ssl-test000003.azurewebsites.net" SQLServerDBConnectionString=""
-        mySQLDBConnectionString="" hostingProviderForumLink="" controlPanelLink="http://windows.azure.com"
-        webSystem="WebSites"><databases /></publishProfile><publishProfile profileName="web-ssl-test000003
-        - ReadOnly - FTP" publishMethod="FTP" publishUrl="ftp://waws-prod-bay-033dr.ftp.azurewebsites.windows.net/site/wwwroot"
-        ftpPassiveMode="True" userName="web-ssl-test000003\$web-ssl-test000003" userPWD="SftciSuL9k94B2ACspsXB53hqXGywrjMwi6lbmP0Wa5QZ9XmZNrjgblj3KDZ"
->>>>>>> 807faccc
-        destinationAppUrl="http://web-ssl-test000003.azurewebsites.net" SQLServerDBConnectionString=""
-        mySQLDBConnectionString="" hostingProviderForumLink="" controlPanelLink="http://windows.azure.com"
-        webSystem="WebSites"><databases /></publishProfile></publishData>
-    headers:
-      cache-control:
-      - no-cache
-      content-length:
-      - '1678'
-      content-type:
-      - application/xml
-      date:
-<<<<<<< HEAD
-      - Sun, 13 Oct 2019 05:42:55 GMT
-=======
-      - Mon, 21 Oct 2019 10:49:26 GMT
->>>>>>> 807faccc
-      expires:
-      - '-1'
-      pragma:
-      - no-cache
-      server:
-      - Microsoft-IIS/10.0
-      strict-transport-security:
-      - max-age=31536000; includeSubDomains
-      x-aspnet-version:
-      - 4.0.30319
-      x-content-type-options:
-      - nosniff
-      x-ms-ratelimit-remaining-subscription-resource-requests:
-      - '11998'
-      x-powered-by:
-      - ASP.NET
-    status:
-      code: 200
-      message: OK
-- request:
-    body: null
-    headers:
-      Accept:
-      - application/json
-      Accept-Encoding:
-      - gzip, deflate
-      CommandName:
-      - webapp config ssl upload
-      Connection:
-      - keep-alive
-      ParameterSetName:
-      - -g -n --certificate-file --certificate-password
-      User-Agent:
-<<<<<<< HEAD
-      - python/3.6.5 (Windows-10-10.0.17134-SP0) msrest/0.6.10 msrest_azure/0.6.2
-        azure-mgmt-web/0.42.0 Azure-SDK-For-Python AZURECLI/2.0.74
-=======
-      - python/3.7.4 (Windows-10-10.0.18362-SP0) msrest/0.6.10 msrest_azure/0.6.2
-        azure-mgmt-web/0.42.0 Azure-SDK-For-Python AZURECLI/2.0.75
->>>>>>> 807faccc
-      accept-language:
-      - en-US
-    method: GET
-    uri: https://management.azure.com/subscriptions/00000000-0000-0000-0000-000000000000/resourceGroups/clitest.rg000001/providers/Microsoft.Web/sites/web-ssl-test000003?api-version=2018-11-01
-  response:
-    body:
-      string: '{"id":"/subscriptions/00000000-0000-0000-0000-000000000000/resourceGroups/clitest.rg000001/providers/Microsoft.Web/sites/web-ssl-test000003","name":"web-ssl-test000003","type":"Microsoft.Web/sites","kind":"app","location":"West
-<<<<<<< HEAD
-        US","tags":{"web":"web1"},"properties":{"name":"web-ssl-test000003","state":"Running","hostNames":["web-ssl-test000003.azurewebsites.net"],"webSpace":"clitest.rg000001-WestUSwebspace","selfLink":"https://waws-prod-bay-043.api.azurewebsites.windows.net:454/subscriptions/00000000-0000-0000-0000-000000000000/webspaces/clitest.rg000001-WestUSwebspace/sites/web-ssl-test000003","repositorySiteName":"web-ssl-test000003","owner":null,"usageState":"Normal","enabled":true,"adminEnabled":true,"enabledHostNames":["web-ssl-test000003.azurewebsites.net","web-ssl-test000003.scm.azurewebsites.net"],"siteProperties":{"metadata":null,"properties":[{"name":"LinuxFxVersion","value":""},{"name":"WindowsFxVersion","value":null}],"appSettings":null},"availabilityState":"Normal","sslCertificates":null,"csrs":[],"cers":null,"siteMode":null,"hostNameSslStates":[{"name":"web-ssl-test000003.azurewebsites.net","sslState":"Disabled","ipBasedSslResult":null,"virtualIP":null,"thumbprint":null,"toUpdate":null,"toUpdateIpBasedSsl":null,"ipBasedSslState":"NotConfigured","hostType":"Standard"},{"name":"web-ssl-test000003.scm.azurewebsites.net","sslState":"Disabled","ipBasedSslResult":null,"virtualIP":null,"thumbprint":null,"toUpdate":null,"toUpdateIpBasedSsl":null,"ipBasedSslState":"NotConfigured","hostType":"Repository"}],"computeMode":null,"serverFarm":null,"serverFarmId":"/subscriptions/00000000-0000-0000-0000-000000000000/resourceGroups/clitest.rg000001/providers/Microsoft.Web/serverfarms/ssl-test-plan000002","reserved":false,"isXenon":false,"hyperV":false,"lastModifiedTimeUtc":"2019-10-13T05:42:39.497","storageRecoveryDefaultState":"Running","contentAvailabilityState":"Normal","runtimeAvailabilityState":"Normal","siteConfig":null,"deploymentId":"web-ssl-test000003","trafficManagerHostNames":null,"sku":"Basic","scmSiteAlsoStopped":false,"targetSwapSlot":null,"hostingEnvironment":null,"hostingEnvironmentProfile":null,"clientAffinityEnabled":true,"clientCertEnabled":false,"clientCertExclusionPaths":null,"hostNamesDisabled":false,"domainVerificationIdentifiers":null,"kind":"app","inboundIpAddress":"104.40.92.107","possibleInboundIpAddresses":"104.40.92.107","outboundIpAddresses":"104.40.88.152,104.40.87.132,104.40.95.34,104.40.88.78","possibleOutboundIpAddresses":"104.40.88.152,104.40.87.132,104.40.95.34,104.40.88.78","containerSize":0,"dailyMemoryTimeQuota":0,"suspendedTill":null,"siteDisabledReason":0,"functionExecutionUnitsCache":null,"maxNumberOfWorkers":null,"homeStamp":"waws-prod-bay-043","cloningInfo":null,"hostingEnvironmentId":null,"tags":{"web":"web1"},"resourceGroup":"clitest.rg000001","defaultHostName":"web-ssl-test000003.azurewebsites.net","slotSwapStatus":null,"httpsOnly":false,"redundancyMode":"None","inProgressOperationId":null,"geoDistributions":null,"privateEndpointConnections":[],"buildVersion":null,"targetBuildVersion":null}}'
-=======
-        US","tags":{"web":"web1"},"properties":{"name":"web-ssl-test000003","state":"Running","hostNames":["web-ssl-test000003.azurewebsites.net"],"webSpace":"clitest.rg000001-WestUSwebspace","selfLink":"https://waws-prod-bay-033.api.azurewebsites.windows.net:454/subscriptions/00000000-0000-0000-0000-000000000000/webspaces/clitest.rg000001-WestUSwebspace/sites/web-ssl-test000003","repositorySiteName":"web-ssl-test000003","owner":null,"usageState":"Normal","enabled":true,"adminEnabled":true,"enabledHostNames":["web-ssl-test000003.azurewebsites.net","web-ssl-test000003.scm.azurewebsites.net"],"siteProperties":{"metadata":null,"properties":[{"name":"LinuxFxVersion","value":""},{"name":"WindowsFxVersion","value":null}],"appSettings":null},"availabilityState":"Normal","sslCertificates":null,"csrs":[],"cers":null,"siteMode":null,"hostNameSslStates":[{"name":"web-ssl-test000003.azurewebsites.net","sslState":"Disabled","ipBasedSslResult":null,"virtualIP":null,"thumbprint":null,"toUpdate":null,"toUpdateIpBasedSsl":null,"ipBasedSslState":"NotConfigured","hostType":"Standard"},{"name":"web-ssl-test000003.scm.azurewebsites.net","sslState":"Disabled","ipBasedSslResult":null,"virtualIP":null,"thumbprint":null,"toUpdate":null,"toUpdateIpBasedSsl":null,"ipBasedSslState":"NotConfigured","hostType":"Repository"}],"computeMode":null,"serverFarm":null,"serverFarmId":"/subscriptions/00000000-0000-0000-0000-000000000000/resourceGroups/clitest.rg000001/providers/Microsoft.Web/serverfarms/ssl-test-plan000002","reserved":false,"isXenon":false,"hyperV":false,"lastModifiedTimeUtc":"2019-10-21T10:49:10.66","storageRecoveryDefaultState":"Running","contentAvailabilityState":"Normal","runtimeAvailabilityState":"Normal","siteConfig":null,"deploymentId":"web-ssl-test000003","trafficManagerHostNames":null,"sku":"Basic","scmSiteAlsoStopped":false,"targetSwapSlot":null,"hostingEnvironment":null,"hostingEnvironmentProfile":null,"clientAffinityEnabled":true,"clientCertEnabled":false,"clientCertExclusionPaths":null,"hostNamesDisabled":false,"domainVerificationIdentifiers":null,"customDomainVerificationId":"452092DD58A58B21528CA0E51CD6C4A4098E0D61570172EA391087A3E1858E33","kind":"app","inboundIpAddress":"40.112.142.148","possibleInboundIpAddresses":"40.112.142.148","outboundIpAddresses":"40.112.137.127,40.112.139.85,40.112.142.204,40.112.139.188","possibleOutboundIpAddresses":"40.112.137.127,40.112.139.85,40.112.142.204,40.112.139.188","containerSize":0,"dailyMemoryTimeQuota":0,"suspendedTill":null,"siteDisabledReason":0,"functionExecutionUnitsCache":null,"maxNumberOfWorkers":null,"homeStamp":"waws-prod-bay-033","cloningInfo":null,"hostingEnvironmentId":null,"tags":{"web":"web1"},"resourceGroup":"clitest.rg000001","defaultHostName":"web-ssl-test000003.azurewebsites.net","slotSwapStatus":null,"httpsOnly":false,"redundancyMode":"None","inProgressOperationId":null,"geoDistributions":null,"privateEndpointConnections":[],"buildVersion":null,"targetBuildVersion":null}}'
->>>>>>> 807faccc
-    headers:
-      cache-control:
-      - no-cache
-      content-length:
-<<<<<<< HEAD
-      - '3414'
-      content-type:
-      - application/json
-      date:
-      - Sun, 13 Oct 2019 05:42:57 GMT
-      etag:
-      - '"1D5818906634790"'
-=======
-      - '3521'
-      content-type:
-      - application/json
-      date:
-      - Mon, 21 Oct 2019 10:49:28 GMT
-      etag:
-      - '"1D587FD2BAE0C40"'
->>>>>>> 807faccc
-      expires:
-      - '-1'
-      pragma:
-      - no-cache
-      server:
-      - Microsoft-IIS/10.0
-      strict-transport-security:
-      - max-age=31536000; includeSubDomains
-      transfer-encoding:
-      - chunked
-      vary:
-      - Accept-Encoding
-      x-aspnet-version:
-      - 4.0.30319
-      x-content-type-options:
-      - nosniff
-      x-powered-by:
-      - ASP.NET
-    status:
-      code: 200
-      message: OK
-- request:
-    body: null
-    headers:
-      Accept:
-      - application/json
-      Accept-Encoding:
-      - gzip, deflate
-      CommandName:
-      - webapp config ssl upload
-      Connection:
-      - keep-alive
-      ParameterSetName:
-      - -g -n --certificate-file --certificate-password
-      User-Agent:
-<<<<<<< HEAD
-      - python/3.6.5 (Windows-10-10.0.17134-SP0) msrest/0.6.10 msrest_azure/0.6.2
-        azure-mgmt-web/0.42.0 Azure-SDK-For-Python AZURECLI/2.0.74
-=======
-      - python/3.7.4 (Windows-10-10.0.18362-SP0) msrest/0.6.10 msrest_azure/0.6.2
-        azure-mgmt-web/0.42.0 Azure-SDK-For-Python AZURECLI/2.0.75
->>>>>>> 807faccc
-      accept-language:
-      - en-US
-    method: GET
-    uri: https://management.azure.com/subscriptions/00000000-0000-0000-0000-000000000000/resourceGroups/clitest.rg000001/providers/Microsoft.Web/sites/web-ssl-test000003?api-version=2018-11-01
-  response:
-    body:
-      string: '{"id":"/subscriptions/00000000-0000-0000-0000-000000000000/resourceGroups/clitest.rg000001/providers/Microsoft.Web/sites/web-ssl-test000003","name":"web-ssl-test000003","type":"Microsoft.Web/sites","kind":"app","location":"West
-<<<<<<< HEAD
-        US","tags":{"web":"web1"},"properties":{"name":"web-ssl-test000003","state":"Running","hostNames":["web-ssl-test000003.azurewebsites.net"],"webSpace":"clitest.rg000001-WestUSwebspace","selfLink":"https://waws-prod-bay-043.api.azurewebsites.windows.net:454/subscriptions/00000000-0000-0000-0000-000000000000/webspaces/clitest.rg000001-WestUSwebspace/sites/web-ssl-test000003","repositorySiteName":"web-ssl-test000003","owner":null,"usageState":"Normal","enabled":true,"adminEnabled":true,"enabledHostNames":["web-ssl-test000003.azurewebsites.net","web-ssl-test000003.scm.azurewebsites.net"],"siteProperties":{"metadata":null,"properties":[{"name":"LinuxFxVersion","value":""},{"name":"WindowsFxVersion","value":null}],"appSettings":null},"availabilityState":"Normal","sslCertificates":null,"csrs":[],"cers":null,"siteMode":null,"hostNameSslStates":[{"name":"web-ssl-test000003.azurewebsites.net","sslState":"Disabled","ipBasedSslResult":null,"virtualIP":null,"thumbprint":null,"toUpdate":null,"toUpdateIpBasedSsl":null,"ipBasedSslState":"NotConfigured","hostType":"Standard"},{"name":"web-ssl-test000003.scm.azurewebsites.net","sslState":"Disabled","ipBasedSslResult":null,"virtualIP":null,"thumbprint":null,"toUpdate":null,"toUpdateIpBasedSsl":null,"ipBasedSslState":"NotConfigured","hostType":"Repository"}],"computeMode":null,"serverFarm":null,"serverFarmId":"/subscriptions/00000000-0000-0000-0000-000000000000/resourceGroups/clitest.rg000001/providers/Microsoft.Web/serverfarms/ssl-test-plan000002","reserved":false,"isXenon":false,"hyperV":false,"lastModifiedTimeUtc":"2019-10-13T05:42:39.497","storageRecoveryDefaultState":"Running","contentAvailabilityState":"Normal","runtimeAvailabilityState":"Normal","siteConfig":null,"deploymentId":"web-ssl-test000003","trafficManagerHostNames":null,"sku":"Basic","scmSiteAlsoStopped":false,"targetSwapSlot":null,"hostingEnvironment":null,"hostingEnvironmentProfile":null,"clientAffinityEnabled":true,"clientCertEnabled":false,"clientCertExclusionPaths":null,"hostNamesDisabled":false,"domainVerificationIdentifiers":null,"kind":"app","inboundIpAddress":"104.40.92.107","possibleInboundIpAddresses":"104.40.92.107","outboundIpAddresses":"104.40.88.152,104.40.87.132,104.40.95.34,104.40.88.78","possibleOutboundIpAddresses":"104.40.88.152,104.40.87.132,104.40.95.34,104.40.88.78","containerSize":0,"dailyMemoryTimeQuota":0,"suspendedTill":null,"siteDisabledReason":0,"functionExecutionUnitsCache":null,"maxNumberOfWorkers":null,"homeStamp":"waws-prod-bay-043","cloningInfo":null,"hostingEnvironmentId":null,"tags":{"web":"web1"},"resourceGroup":"clitest.rg000001","defaultHostName":"web-ssl-test000003.azurewebsites.net","slotSwapStatus":null,"httpsOnly":false,"redundancyMode":"None","inProgressOperationId":null,"geoDistributions":null,"privateEndpointConnections":[],"buildVersion":null,"targetBuildVersion":null}}'
-=======
-        US","tags":{"web":"web1"},"properties":{"name":"web-ssl-test000003","state":"Running","hostNames":["web-ssl-test000003.azurewebsites.net"],"webSpace":"clitest.rg000001-WestUSwebspace","selfLink":"https://waws-prod-bay-033.api.azurewebsites.windows.net:454/subscriptions/00000000-0000-0000-0000-000000000000/webspaces/clitest.rg000001-WestUSwebspace/sites/web-ssl-test000003","repositorySiteName":"web-ssl-test000003","owner":null,"usageState":"Normal","enabled":true,"adminEnabled":true,"enabledHostNames":["web-ssl-test000003.azurewebsites.net","web-ssl-test000003.scm.azurewebsites.net"],"siteProperties":{"metadata":null,"properties":[{"name":"LinuxFxVersion","value":""},{"name":"WindowsFxVersion","value":null}],"appSettings":null},"availabilityState":"Normal","sslCertificates":null,"csrs":[],"cers":null,"siteMode":null,"hostNameSslStates":[{"name":"web-ssl-test000003.azurewebsites.net","sslState":"Disabled","ipBasedSslResult":null,"virtualIP":null,"thumbprint":null,"toUpdate":null,"toUpdateIpBasedSsl":null,"ipBasedSslState":"NotConfigured","hostType":"Standard"},{"name":"web-ssl-test000003.scm.azurewebsites.net","sslState":"Disabled","ipBasedSslResult":null,"virtualIP":null,"thumbprint":null,"toUpdate":null,"toUpdateIpBasedSsl":null,"ipBasedSslState":"NotConfigured","hostType":"Repository"}],"computeMode":null,"serverFarm":null,"serverFarmId":"/subscriptions/00000000-0000-0000-0000-000000000000/resourceGroups/clitest.rg000001/providers/Microsoft.Web/serverfarms/ssl-test-plan000002","reserved":false,"isXenon":false,"hyperV":false,"lastModifiedTimeUtc":"2019-10-21T10:49:10.66","storageRecoveryDefaultState":"Running","contentAvailabilityState":"Normal","runtimeAvailabilityState":"Normal","siteConfig":null,"deploymentId":"web-ssl-test000003","trafficManagerHostNames":null,"sku":"Basic","scmSiteAlsoStopped":false,"targetSwapSlot":null,"hostingEnvironment":null,"hostingEnvironmentProfile":null,"clientAffinityEnabled":true,"clientCertEnabled":false,"clientCertExclusionPaths":null,"hostNamesDisabled":false,"domainVerificationIdentifiers":null,"customDomainVerificationId":"452092DD58A58B21528CA0E51CD6C4A4098E0D61570172EA391087A3E1858E33","kind":"app","inboundIpAddress":"40.112.142.148","possibleInboundIpAddresses":"40.112.142.148","outboundIpAddresses":"40.112.137.127,40.112.139.85,40.112.142.204,40.112.139.188","possibleOutboundIpAddresses":"40.112.137.127,40.112.139.85,40.112.142.204,40.112.139.188","containerSize":0,"dailyMemoryTimeQuota":0,"suspendedTill":null,"siteDisabledReason":0,"functionExecutionUnitsCache":null,"maxNumberOfWorkers":null,"homeStamp":"waws-prod-bay-033","cloningInfo":null,"hostingEnvironmentId":null,"tags":{"web":"web1"},"resourceGroup":"clitest.rg000001","defaultHostName":"web-ssl-test000003.azurewebsites.net","slotSwapStatus":null,"httpsOnly":false,"redundancyMode":"None","inProgressOperationId":null,"geoDistributions":null,"privateEndpointConnections":[],"buildVersion":null,"targetBuildVersion":null}}'
->>>>>>> 807faccc
-    headers:
-      cache-control:
-      - no-cache
-      content-length:
-<<<<<<< HEAD
-      - '3414'
-      content-type:
-      - application/json
-      date:
-      - Sun, 13 Oct 2019 05:42:56 GMT
-      etag:
-      - '"1D5818906634790"'
-=======
-      - '3521'
-      content-type:
-      - application/json
-      date:
-      - Mon, 21 Oct 2019 10:49:30 GMT
-      etag:
-      - '"1D587FD2BAE0C40"'
->>>>>>> 807faccc
-      expires:
-      - '-1'
-      pragma:
-      - no-cache
-      server:
-      - Microsoft-IIS/10.0
-      strict-transport-security:
-      - max-age=31536000; includeSubDomains
-      transfer-encoding:
-      - chunked
-      vary:
-      - Accept-Encoding
-      x-aspnet-version:
-      - 4.0.30319
-      x-content-type-options:
-      - nosniff
-      x-powered-by:
-      - ASP.NET
-    status:
-      code: 200
-      message: OK
-- request:
-    body: 'b''{"location": "West US", "properties": {"pfxBlob": "MIIKYgIBAzCCCh4GCSqGSIb3DQEHAaCCCg8EggoLMIIKBzCCBggGCSqGSIb3DQEHAaCCBfkEggX1MIIF8TCCBe0GCyqGSIb3DQEMCgECoIIE/jCCBPowHAYKKoZIhvcNAQwBAzAOBAiXDoyN14zikgICB9AEggTYczAG9RXE6P9dZzKEkuAB3zAoIpepICAcTQO38wV1z2dd3E1p7vBI+RYv1Td3965af6LUHeW7iHwE1h+qUntxAQtW7vVI7cUFa9iP0Heu/ijuZraY1lmKQEzFWffCE1XIgwcH3yHpi88Ow1Au64PfaaYPlrAgklPQ69DPIwM9JuhBd5qXW1XDe6XQ1msu6kvEFR1SNLN4Ul6BfKSPvzhVPKVnq33Lbt/QsVkZ3DtabLz8sW6qVYjEa5R8uW2Z7OaBtBbQWGkM6vnuaUpnE0pXxo815RTsvHXVlZkfgSCeOakmGIAygU/EU8BGvubAWx7WNo6RWFCOiT25tJspW6VY9JEse5ESvc4QnUQm1f0C3YPCcCDUCwEt3ZatGSr4MnJHN2Y1OEf1aWjewz0Se1bP2o/SwihyBNqXXZ3QzjxC8vrR+l6E7fPX3UVPJG5hHZfn2q5aofU/OyrPLUUDCaRlrM5oBADouQBy+t77/pobdvShgdYhiy/QCD6mJGalk6OEdfvp35uoL4jgo2irh4i9C3oOzSXFADUjivG66ZsVIN0k43boaO+JueqVso4GNYB8Zz4FIRlPQOZNCXHcuqvhnU0SGhujeb+H0LSXw53xmiwpWwB7xdv7b/qacaoOV1S3C8ZTM6FkJ8oKmNRMIWiIyfgyXQpmqaMND6nCVkcKkYbmVgNQZdWmbiKg1NGm66Q8rLtSUdIlyyCYzmxngLAa4zEbqPqgMwP4LIyCnxKn7hguBeyLsDvYRk029pgLnVVl5fl+Ijk4w2Noor/Axn3yD2gXCy5h9Xel1iXUqr4JtaJnWOoELx5KFwGhXeHdmRUjRVigbVN+nNd2AdtLih2eBimKpRm2NoBCrfGg9KUDpSi8eSTmbXW/enBWkdGrlu9lVTpgK3tlXW3VUveJh15rtwxTUagsee3G06w6YOu0ZRmT4hNfV2FWmjCuB4VCkY+KeFndsRLdC52odvO2z0u2nwBlvRjFrzErpAJdHWWv+XQ/fuOOjBbP5mvV1+gPEEA8QY4tvi/ac1n5S8L2oVNhaF39+QYlwMdcpLFy2BAw2PN7OnNAQMKViTu4iqVA6861oDa22D9EVufpyvSQj4Y0UoGhs8kS8aT8qsHUvabPlrjqslSuaIDB3H2kVSXXVW9kmMLmRNlhqm7Kowa4jjobr2lNY5dZFjJKy3wD2lsBdRHvsGrC35/vakI6Qy0WHcgA1YM7JwJl808lCQ9fi5Jcd/3tjfyhRv6AvZ6Na2VMZwg2bNOCJfhMKgTyssqRLy5us9zRXRvDFI8IQHmoNcliDnQZIcaVApPx095wQOOm4n8dqfw0AFSSRpgdQT6yQRxlNUyqhQbaUzlUKxxf9F6iVvpDMizmDbCB2/wapF+1/6M4HZfHT0JV4nnOtjr96Yfm1pUYN6jkcsyyeYypOFMKcbaTe9UtU9XU/AxJnkBOl2U7YRuffu3ElkZv0pZggWaNeQ3sCE5scVrFsi8+/AFz1O264knbXyw07leoal/JKIiAquq1Hx6QMzShgz/ympyGVHcC2DJBqjOQ/E8b/34WjUaBMop+JNMStUZnoJqL68rQcxkRdWAEj27f+A2c9nagz0TyCXLB5s/LQu3mbknXQzDbH7qJQxOidFg675fqaTrhekaR7psnJDGB2zATBgkqhkiG9w0BCRUxBgQEAQAAADBdBgkrBgEEAYI3EQExUB5OAE0AaQBjAHIAbwBzAG8AZgB0ACAAUwB0AHIAbwBuAGcAIABDAHIAeQBwAHQAbwBnAHIAYQBwAGgAaQBjACAAUAByAG8AdgBpAGQAZQByMGUGCSqGSIb3DQEJFDFYHlYAUAB2AGsAVABtAHAAOgAzAGUAYQAxADIAYQBiADcALQBjAGMAYgA4AC0ANAA3ADcAZAAtAGEAYQBlADQALQA5ADgAZQA1AGYAZgAzAGEANgA4ADcAZjCCA/cGCSqGSIb3DQEHBqCCA+gwggPkAgEAMIID3QYJKoZIhvcNAQcBMBwGCiqGSIb3DQEMAQMwDgQII49JHcCo5YoCAgfQgIIDsNAp0Fem6ktVE6yy8cO2q9jHI94QEA5Xu4T5v/RWz1VJJ2SdSCBXvrCYdhldYVSoXbSbeLTBsULmi/6ST1VkMETbtrl8RlW8DzzDFeYisyeZtOuxbHcVX8ByqDFo/Ro/vydvx7CRx11IstHIeg64qeVsofMU9NRS3rCGU9CwCjJ4aV9QFgZa0vEnROAZnaI1uRWOuMuHT98Kvv/wJ93xZJq2voAASyysePaZq/pUlzmRuyC/Pz2uXdNIoOu8BykMjvXw4kFzDCWt1DljYaijTLX9hGgzgxdbAOw1/2RSlEaYXpxPrhaYxOTFLGByyO2F1arn3btiMGTxBh61/2Gswg+gpUWX9J3jlT77pXXgyHgZ4YBJ45cWkTCmSSOqjyjdP6buSRInPlfTKDfQGi0riI32qdcO77gCvJdMOcN5HTleglaCDvQyFfYRAzWQ+EQ4N0WfnfDYe8v7+o136wht8cxxKQmo4/FbfOMURe6L1Hlj/hOie6yUD8+lqNMF3oFW42/rMUke5OWZZEIqDeN8tg08f/h7T2i10HW5zuDwAMllqwSdcfNZOESpcbAGbZn76wvvG2sYMXmT3lZvel4iWD8yOZTWIaCKv1+p5GqKTIiIpVOl7iXS4QTwbuNaMJl4a92zuCrnWxTJgw+ZCsmEvpC4u/OUivv7l1R7eJgbo/gdbtuaZWr3Ei4jaOlQj7W6OOGjJDAzzzY1MndsoBA+6HC3KsOCmP9aoXjp8g6hTMNnWZVehPE3Bq4AjHPoP3YXYFHfqqetUhYxnajYd6AB0JPiM9anCMTgbqUHhCTK8B+smPMCijRAGESbrP3EDcmSEJ2mjobV4SllM0qbfKBvU9ZdbUGaOHSytD/fplWpH4oc6SBvHyhK/WPzBz+o7uwgzD70Spl9OiqhsitQTw1asjWKRCs3rrby5tpAfbD0V0lSgLa9ac9bOP/B82LwRe5V7bG/TY+oE5hrN+d50rYl+FBzGsh0lZ//b9lbJIylFhNKz+C2zEobd846u90tYfBvbHgo8RSbIN082uGLo3Vi3d0g/uhkhSMqLNQdYkBku2akqPcPIVrgdaT1ezCgoxX61q5UTjtdRuZv1d9u1ZhOA8iO7Gqi0C/9MQAQhk9uhbHg+88gLE5VFeRgt7H+fI2OjvFqSkq6Xk8Tio4RCQp54wnZ9cyOl7i5mZ7pqEZBUPxbXS6ssQYjuFi67Bl4BqYdIIV11mEYCccDAuyzNmoRy6LnvKFF4JUfEWZvO09PSU7qMDswHzAHBgUrDgMCGgQUSM2AwxMfBXKBH7nTqtFwI2zPF/0EFN4t6/m7IFHS48s+ZjArJodRXSNNAgIH0A==",
-      "password": "test", "serverFarmId": "/subscriptions/00000000-0000-0000-0000-000000000000/resourceGroups/clitest.rg000001/providers/Microsoft.Web/serverfarms/ssl-test-plan000002"}}'''
-    headers:
-      Accept:
-      - application/json
-      Accept-Encoding:
-      - gzip, deflate
-      CommandName:
-      - webapp config ssl upload
-      Connection:
-      - keep-alive
-      Content-Length:
-      - '3849'
-      Content-Type:
-      - application/json; charset=utf-8
-      ParameterSetName:
-      - -g -n --certificate-file --certificate-password
-      User-Agent:
-<<<<<<< HEAD
-      - python/3.6.5 (Windows-10-10.0.17134-SP0) msrest/0.6.10 msrest_azure/0.6.2
-        azure-mgmt-web/0.42.0 Azure-SDK-For-Python AZURECLI/2.0.74
-=======
-      - python/3.7.4 (Windows-10-10.0.18362-SP0) msrest/0.6.10 msrest_azure/0.6.2
-        azure-mgmt-web/0.42.0 Azure-SDK-For-Python AZURECLI/2.0.75
->>>>>>> 807faccc
-      accept-language:
-      - en-US
-    method: PUT
-    uri: https://management.azure.com/subscriptions/00000000-0000-0000-0000-000000000000/resourceGroups/clitest.rg000001/providers/Microsoft.Web/certificates/9E9735C45C792B03B3FFCCA614852B32EE71AD6B__West%20US_clitest.rg000001?api-version=2018-11-01
-  response:
-    body:
-      string: '{"id":"/subscriptions/00000000-0000-0000-0000-000000000000/resourceGroups/clitest.rg000001/providers/Microsoft.Web/certificates/9E9735C45C792B03B3FFCCA614852B32EE71AD6B__West
-        US_clitest.rg000001","name":"9E9735C45C792B03B3FFCCA614852B32EE71AD6B__West
-        US_clitest.rg000001","type":"Microsoft.Web/certificates","location":"West
-        US","properties":{"friendlyName":"","subjectName":"*.azurewebsites.net","hostNames":["*.azurewebsites.net"],"pfxBlob":null,"siteName":null,"selfLink":null,"issuer":"*.azurewebsites.net","issueDate":"2018-01-01T07:00:00+00:00","expirationDate":"2118-12-31T07:00:00+00:00","password":null,"thumbprint":"9E9735C45C792B03B3FFCCA614852B32EE71AD6B","valid":null,"toDelete":null,"cerBlob":null,"publicKeyHash":null,"hostingEnvironment":null,"hostingEnvironmentProfile":null,"keyVaultSecretStatus":"Initialized","webSpace":"clitest.rg000001-WestUSwebspace","serverFarmId":null,"tags":null}}'
-    headers:
-      cache-control:
-      - no-cache
-      content-length:
-      - '1143'
-      content-type:
-      - application/json
-      date:
-<<<<<<< HEAD
-      - Sun, 13 Oct 2019 05:42:58 GMT
-=======
-      - Mon, 21 Oct 2019 10:49:33 GMT
->>>>>>> 807faccc
-      expires:
-      - '-1'
-      pragma:
-      - no-cache
-      server:
-      - Microsoft-IIS/10.0
-      strict-transport-security:
-      - max-age=31536000; includeSubDomains
-      transfer-encoding:
-      - chunked
-      vary:
-      - Accept-Encoding
-      warning:
-      - 199 Some of the uploaded certificates are either self-signed or expired.,199
-        Some of the uploaded certificates cannot be validated to a trusted CA
-      x-aspnet-version:
-      - 4.0.30319
-      x-content-type-options:
-      - nosniff
-      x-ms-ratelimit-remaining-subscription-writes:
-      - '1191'
-      x-powered-by:
-      - ASP.NET
-    status:
-      code: 200
-      message: OK
-- request:
-    body: null
-    headers:
-      Accept:
-      - application/json
-      Accept-Encoding:
-      - gzip, deflate
-      CommandName:
-      - webapp show
-      Connection:
-      - keep-alive
-      ParameterSetName:
-      - -g -n
-      User-Agent:
-<<<<<<< HEAD
-      - python/3.6.5 (Windows-10-10.0.17134-SP0) msrest/0.6.10 msrest_azure/0.6.2
-        azure-mgmt-web/0.42.0 Azure-SDK-For-Python AZURECLI/2.0.74
-=======
-      - python/3.7.4 (Windows-10-10.0.18362-SP0) msrest/0.6.10 msrest_azure/0.6.2
-        azure-mgmt-web/0.42.0 Azure-SDK-For-Python AZURECLI/2.0.75
->>>>>>> 807faccc
-      accept-language:
-      - en-US
-    method: GET
-    uri: https://management.azure.com/subscriptions/00000000-0000-0000-0000-000000000000/resourceGroups/clitest.rg000001/providers/Microsoft.Web/sites/web-ssl-test000003?api-version=2018-11-01
-  response:
-    body:
-      string: '{"id":"/subscriptions/00000000-0000-0000-0000-000000000000/resourceGroups/clitest.rg000001/providers/Microsoft.Web/sites/web-ssl-test000003","name":"web-ssl-test000003","type":"Microsoft.Web/sites","kind":"app","location":"West
-<<<<<<< HEAD
-        US","tags":{"web":"web1"},"properties":{"name":"web-ssl-test000003","state":"Running","hostNames":["web-ssl-test000003.azurewebsites.net"],"webSpace":"clitest.rg000001-WestUSwebspace","selfLink":"https://waws-prod-bay-043.api.azurewebsites.windows.net:454/subscriptions/00000000-0000-0000-0000-000000000000/webspaces/clitest.rg000001-WestUSwebspace/sites/web-ssl-test000003","repositorySiteName":"web-ssl-test000003","owner":null,"usageState":"Normal","enabled":true,"adminEnabled":true,"enabledHostNames":["web-ssl-test000003.azurewebsites.net","web-ssl-test000003.scm.azurewebsites.net"],"siteProperties":{"metadata":null,"properties":[{"name":"LinuxFxVersion","value":""},{"name":"WindowsFxVersion","value":null}],"appSettings":null},"availabilityState":"Normal","sslCertificates":null,"csrs":[],"cers":null,"siteMode":null,"hostNameSslStates":[{"name":"web-ssl-test000003.azurewebsites.net","sslState":"Disabled","ipBasedSslResult":null,"virtualIP":null,"thumbprint":null,"toUpdate":null,"toUpdateIpBasedSsl":null,"ipBasedSslState":"NotConfigured","hostType":"Standard"},{"name":"web-ssl-test000003.scm.azurewebsites.net","sslState":"Disabled","ipBasedSslResult":null,"virtualIP":null,"thumbprint":null,"toUpdate":null,"toUpdateIpBasedSsl":null,"ipBasedSslState":"NotConfigured","hostType":"Repository"}],"computeMode":null,"serverFarm":null,"serverFarmId":"/subscriptions/00000000-0000-0000-0000-000000000000/resourceGroups/clitest.rg000001/providers/Microsoft.Web/serverfarms/ssl-test-plan000002","reserved":false,"isXenon":false,"hyperV":false,"lastModifiedTimeUtc":"2019-10-13T05:42:39.497","storageRecoveryDefaultState":"Running","contentAvailabilityState":"Normal","runtimeAvailabilityState":"Normal","siteConfig":null,"deploymentId":"web-ssl-test000003","trafficManagerHostNames":null,"sku":"Basic","scmSiteAlsoStopped":false,"targetSwapSlot":null,"hostingEnvironment":null,"hostingEnvironmentProfile":null,"clientAffinityEnabled":true,"clientCertEnabled":false,"clientCertExclusionPaths":null,"hostNamesDisabled":false,"domainVerificationIdentifiers":null,"kind":"app","inboundIpAddress":"104.40.92.107","possibleInboundIpAddresses":"104.40.92.107","outboundIpAddresses":"104.40.88.152,104.40.87.132,104.40.95.34,104.40.88.78","possibleOutboundIpAddresses":"104.40.88.152,104.40.87.132,104.40.95.34,104.40.88.78","containerSize":0,"dailyMemoryTimeQuota":0,"suspendedTill":null,"siteDisabledReason":0,"functionExecutionUnitsCache":null,"maxNumberOfWorkers":null,"homeStamp":"waws-prod-bay-043","cloningInfo":null,"hostingEnvironmentId":null,"tags":{"web":"web1"},"resourceGroup":"clitest.rg000001","defaultHostName":"web-ssl-test000003.azurewebsites.net","slotSwapStatus":null,"httpsOnly":false,"redundancyMode":"None","inProgressOperationId":null,"geoDistributions":null,"privateEndpointConnections":[],"buildVersion":null,"targetBuildVersion":null}}'
-=======
-        US","tags":{"web":"web1"},"properties":{"name":"web-ssl-test000003","state":"Running","hostNames":["web-ssl-test000003.azurewebsites.net"],"webSpace":"clitest.rg000001-WestUSwebspace","selfLink":"https://waws-prod-bay-033.api.azurewebsites.windows.net:454/subscriptions/00000000-0000-0000-0000-000000000000/webspaces/clitest.rg000001-WestUSwebspace/sites/web-ssl-test000003","repositorySiteName":"web-ssl-test000003","owner":null,"usageState":"Normal","enabled":true,"adminEnabled":true,"enabledHostNames":["web-ssl-test000003.azurewebsites.net","web-ssl-test000003.scm.azurewebsites.net"],"siteProperties":{"metadata":null,"properties":[{"name":"LinuxFxVersion","value":""},{"name":"WindowsFxVersion","value":null}],"appSettings":null},"availabilityState":"Normal","sslCertificates":null,"csrs":[],"cers":null,"siteMode":null,"hostNameSslStates":[{"name":"web-ssl-test000003.azurewebsites.net","sslState":"Disabled","ipBasedSslResult":null,"virtualIP":null,"thumbprint":null,"toUpdate":null,"toUpdateIpBasedSsl":null,"ipBasedSslState":"NotConfigured","hostType":"Standard"},{"name":"web-ssl-test000003.scm.azurewebsites.net","sslState":"Disabled","ipBasedSslResult":null,"virtualIP":null,"thumbprint":null,"toUpdate":null,"toUpdateIpBasedSsl":null,"ipBasedSslState":"NotConfigured","hostType":"Repository"}],"computeMode":null,"serverFarm":null,"serverFarmId":"/subscriptions/00000000-0000-0000-0000-000000000000/resourceGroups/clitest.rg000001/providers/Microsoft.Web/serverfarms/ssl-test-plan000002","reserved":false,"isXenon":false,"hyperV":false,"lastModifiedTimeUtc":"2019-10-21T10:49:10.66","storageRecoveryDefaultState":"Running","contentAvailabilityState":"Normal","runtimeAvailabilityState":"Normal","siteConfig":null,"deploymentId":"web-ssl-test000003","trafficManagerHostNames":null,"sku":"Basic","scmSiteAlsoStopped":false,"targetSwapSlot":null,"hostingEnvironment":null,"hostingEnvironmentProfile":null,"clientAffinityEnabled":true,"clientCertEnabled":false,"clientCertExclusionPaths":null,"hostNamesDisabled":false,"domainVerificationIdentifiers":null,"customDomainVerificationId":"452092DD58A58B21528CA0E51CD6C4A4098E0D61570172EA391087A3E1858E33","kind":"app","inboundIpAddress":"40.112.142.148","possibleInboundIpAddresses":"40.112.142.148","outboundIpAddresses":"40.112.137.127,40.112.139.85,40.112.142.204,40.112.139.188","possibleOutboundIpAddresses":"40.112.137.127,40.112.139.85,40.112.142.204,40.112.139.188","containerSize":0,"dailyMemoryTimeQuota":0,"suspendedTill":null,"siteDisabledReason":0,"functionExecutionUnitsCache":null,"maxNumberOfWorkers":null,"homeStamp":"waws-prod-bay-033","cloningInfo":null,"hostingEnvironmentId":null,"tags":{"web":"web1"},"resourceGroup":"clitest.rg000001","defaultHostName":"web-ssl-test000003.azurewebsites.net","slotSwapStatus":null,"httpsOnly":false,"redundancyMode":"None","inProgressOperationId":null,"geoDistributions":null,"privateEndpointConnections":[],"buildVersion":null,"targetBuildVersion":null}}'
->>>>>>> 807faccc
-    headers:
-      cache-control:
-      - no-cache
-      content-length:
-<<<<<<< HEAD
-      - '3414'
-      content-type:
-      - application/json
-      date:
-      - Sun, 13 Oct 2019 05:43:00 GMT
-      etag:
-      - '"1D5818906634790"'
-=======
-      - '3521'
-      content-type:
-      - application/json
-      date:
-      - Mon, 21 Oct 2019 10:49:34 GMT
-      etag:
-      - '"1D587FD2BAE0C40"'
->>>>>>> 807faccc
-      expires:
-      - '-1'
-      pragma:
-      - no-cache
-      server:
-      - Microsoft-IIS/10.0
-      strict-transport-security:
-      - max-age=31536000; includeSubDomains
-      transfer-encoding:
-      - chunked
-      vary:
-      - Accept-Encoding
-      x-aspnet-version:
-      - 4.0.30319
-      x-content-type-options:
-      - nosniff
-      x-powered-by:
-      - ASP.NET
-    status:
-      code: 200
-      message: OK
-- request:
-    body: null
-    headers:
-      Accept:
-      - application/json
-      Accept-Encoding:
-      - gzip, deflate
-      CommandName:
-      - webapp show
-      Connection:
-      - keep-alive
-      ParameterSetName:
-      - -g -n
-      User-Agent:
-<<<<<<< HEAD
-      - python/3.6.5 (Windows-10-10.0.17134-SP0) msrest/0.6.10 msrest_azure/0.6.2
-        azure-mgmt-web/0.42.0 Azure-SDK-For-Python AZURECLI/2.0.74
-=======
-      - python/3.7.4 (Windows-10-10.0.18362-SP0) msrest/0.6.10 msrest_azure/0.6.2
-        azure-mgmt-web/0.42.0 Azure-SDK-For-Python AZURECLI/2.0.75
->>>>>>> 807faccc
-      accept-language:
-      - en-US
-    method: GET
-    uri: https://management.azure.com/subscriptions/00000000-0000-0000-0000-000000000000/resourceGroups/clitest.rg000001/providers/Microsoft.Web/sites/web-ssl-test000003?api-version=2018-11-01
-  response:
-    body:
-      string: '{"id":"/subscriptions/00000000-0000-0000-0000-000000000000/resourceGroups/clitest.rg000001/providers/Microsoft.Web/sites/web-ssl-test000003","name":"web-ssl-test000003","type":"Microsoft.Web/sites","kind":"app","location":"West
-<<<<<<< HEAD
-        US","tags":{"web":"web1"},"properties":{"name":"web-ssl-test000003","state":"Running","hostNames":["web-ssl-test000003.azurewebsites.net"],"webSpace":"clitest.rg000001-WestUSwebspace","selfLink":"https://waws-prod-bay-043.api.azurewebsites.windows.net:454/subscriptions/00000000-0000-0000-0000-000000000000/webspaces/clitest.rg000001-WestUSwebspace/sites/web-ssl-test000003","repositorySiteName":"web-ssl-test000003","owner":null,"usageState":"Normal","enabled":true,"adminEnabled":true,"enabledHostNames":["web-ssl-test000003.azurewebsites.net","web-ssl-test000003.scm.azurewebsites.net"],"siteProperties":{"metadata":null,"properties":[{"name":"LinuxFxVersion","value":""},{"name":"WindowsFxVersion","value":null}],"appSettings":null},"availabilityState":"Normal","sslCertificates":null,"csrs":[],"cers":null,"siteMode":null,"hostNameSslStates":[{"name":"web-ssl-test000003.azurewebsites.net","sslState":"Disabled","ipBasedSslResult":null,"virtualIP":null,"thumbprint":null,"toUpdate":null,"toUpdateIpBasedSsl":null,"ipBasedSslState":"NotConfigured","hostType":"Standard"},{"name":"web-ssl-test000003.scm.azurewebsites.net","sslState":"Disabled","ipBasedSslResult":null,"virtualIP":null,"thumbprint":null,"toUpdate":null,"toUpdateIpBasedSsl":null,"ipBasedSslState":"NotConfigured","hostType":"Repository"}],"computeMode":null,"serverFarm":null,"serverFarmId":"/subscriptions/00000000-0000-0000-0000-000000000000/resourceGroups/clitest.rg000001/providers/Microsoft.Web/serverfarms/ssl-test-plan000002","reserved":false,"isXenon":false,"hyperV":false,"lastModifiedTimeUtc":"2019-10-13T05:42:39.497","storageRecoveryDefaultState":"Running","contentAvailabilityState":"Normal","runtimeAvailabilityState":"Normal","siteConfig":null,"deploymentId":"web-ssl-test000003","trafficManagerHostNames":null,"sku":"Basic","scmSiteAlsoStopped":false,"targetSwapSlot":null,"hostingEnvironment":null,"hostingEnvironmentProfile":null,"clientAffinityEnabled":true,"clientCertEnabled":false,"clientCertExclusionPaths":null,"hostNamesDisabled":false,"domainVerificationIdentifiers":null,"kind":"app","inboundIpAddress":"104.40.92.107","possibleInboundIpAddresses":"104.40.92.107","outboundIpAddresses":"104.40.88.152,104.40.87.132,104.40.95.34,104.40.88.78","possibleOutboundIpAddresses":"104.40.88.152,104.40.87.132,104.40.95.34,104.40.88.78","containerSize":0,"dailyMemoryTimeQuota":0,"suspendedTill":null,"siteDisabledReason":0,"functionExecutionUnitsCache":null,"maxNumberOfWorkers":null,"homeStamp":"waws-prod-bay-043","cloningInfo":null,"hostingEnvironmentId":null,"tags":{"web":"web1"},"resourceGroup":"clitest.rg000001","defaultHostName":"web-ssl-test000003.azurewebsites.net","slotSwapStatus":null,"httpsOnly":false,"redundancyMode":"None","inProgressOperationId":null,"geoDistributions":null,"privateEndpointConnections":[],"buildVersion":null,"targetBuildVersion":null}}'
-=======
-        US","tags":{"web":"web1"},"properties":{"name":"web-ssl-test000003","state":"Running","hostNames":["web-ssl-test000003.azurewebsites.net"],"webSpace":"clitest.rg000001-WestUSwebspace","selfLink":"https://waws-prod-bay-033.api.azurewebsites.windows.net:454/subscriptions/00000000-0000-0000-0000-000000000000/webspaces/clitest.rg000001-WestUSwebspace/sites/web-ssl-test000003","repositorySiteName":"web-ssl-test000003","owner":null,"usageState":"Normal","enabled":true,"adminEnabled":true,"enabledHostNames":["web-ssl-test000003.azurewebsites.net","web-ssl-test000003.scm.azurewebsites.net"],"siteProperties":{"metadata":null,"properties":[{"name":"LinuxFxVersion","value":""},{"name":"WindowsFxVersion","value":null}],"appSettings":null},"availabilityState":"Normal","sslCertificates":null,"csrs":[],"cers":null,"siteMode":null,"hostNameSslStates":[{"name":"web-ssl-test000003.azurewebsites.net","sslState":"Disabled","ipBasedSslResult":null,"virtualIP":null,"thumbprint":null,"toUpdate":null,"toUpdateIpBasedSsl":null,"ipBasedSslState":"NotConfigured","hostType":"Standard"},{"name":"web-ssl-test000003.scm.azurewebsites.net","sslState":"Disabled","ipBasedSslResult":null,"virtualIP":null,"thumbprint":null,"toUpdate":null,"toUpdateIpBasedSsl":null,"ipBasedSslState":"NotConfigured","hostType":"Repository"}],"computeMode":null,"serverFarm":null,"serverFarmId":"/subscriptions/00000000-0000-0000-0000-000000000000/resourceGroups/clitest.rg000001/providers/Microsoft.Web/serverfarms/ssl-test-plan000002","reserved":false,"isXenon":false,"hyperV":false,"lastModifiedTimeUtc":"2019-10-21T10:49:10.66","storageRecoveryDefaultState":"Running","contentAvailabilityState":"Normal","runtimeAvailabilityState":"Normal","siteConfig":null,"deploymentId":"web-ssl-test000003","trafficManagerHostNames":null,"sku":"Basic","scmSiteAlsoStopped":false,"targetSwapSlot":null,"hostingEnvironment":null,"hostingEnvironmentProfile":null,"clientAffinityEnabled":true,"clientCertEnabled":false,"clientCertExclusionPaths":null,"hostNamesDisabled":false,"domainVerificationIdentifiers":null,"customDomainVerificationId":"452092DD58A58B21528CA0E51CD6C4A4098E0D61570172EA391087A3E1858E33","kind":"app","inboundIpAddress":"40.112.142.148","possibleInboundIpAddresses":"40.112.142.148","outboundIpAddresses":"40.112.137.127,40.112.139.85,40.112.142.204,40.112.139.188","possibleOutboundIpAddresses":"40.112.137.127,40.112.139.85,40.112.142.204,40.112.139.188","containerSize":0,"dailyMemoryTimeQuota":0,"suspendedTill":null,"siteDisabledReason":0,"functionExecutionUnitsCache":null,"maxNumberOfWorkers":null,"homeStamp":"waws-prod-bay-033","cloningInfo":null,"hostingEnvironmentId":null,"tags":{"web":"web1"},"resourceGroup":"clitest.rg000001","defaultHostName":"web-ssl-test000003.azurewebsites.net","slotSwapStatus":null,"httpsOnly":false,"redundancyMode":"None","inProgressOperationId":null,"geoDistributions":null,"privateEndpointConnections":[],"buildVersion":null,"targetBuildVersion":null}}'
->>>>>>> 807faccc
-    headers:
-      cache-control:
-      - no-cache
-      content-length:
-<<<<<<< HEAD
-      - '3414'
-      content-type:
-      - application/json
-      date:
-      - Sun, 13 Oct 2019 05:43:00 GMT
-      etag:
-      - '"1D5818906634790"'
-=======
-      - '3521'
-      content-type:
-      - application/json
-      date:
-      - Mon, 21 Oct 2019 10:49:35 GMT
-      etag:
-      - '"1D587FD2BAE0C40"'
->>>>>>> 807faccc
-      expires:
-      - '-1'
-      pragma:
-      - no-cache
-      server:
-      - Microsoft-IIS/10.0
-      strict-transport-security:
-      - max-age=31536000; includeSubDomains
-      transfer-encoding:
-      - chunked
-      vary:
-      - Accept-Encoding
-      x-aspnet-version:
-      - 4.0.30319
-      x-content-type-options:
-      - nosniff
-      x-powered-by:
-      - ASP.NET
-    status:
-      code: 200
-      message: OK
-- request:
-    body: '{}'
-    headers:
-      Accept:
-      - application/xml
-      Accept-Encoding:
-      - gzip, deflate
-      CommandName:
-      - webapp show
-      Connection:
-      - keep-alive
-      Content-Length:
-      - '2'
-      Content-Type:
-      - application/json; charset=utf-8
-      ParameterSetName:
-      - -g -n
-      User-Agent:
-<<<<<<< HEAD
-      - python/3.6.5 (Windows-10-10.0.17134-SP0) msrest/0.6.10 msrest_azure/0.6.2
-        azure-mgmt-web/0.42.0 Azure-SDK-For-Python AZURECLI/2.0.74
-=======
-      - python/3.7.4 (Windows-10-10.0.18362-SP0) msrest/0.6.10 msrest_azure/0.6.2
-        azure-mgmt-web/0.42.0 Azure-SDK-For-Python AZURECLI/2.0.75
->>>>>>> 807faccc
-      accept-language:
-      - en-US
-    method: POST
-    uri: https://management.azure.com/subscriptions/00000000-0000-0000-0000-000000000000/resourceGroups/clitest.rg000001/providers/Microsoft.Web/sites/web-ssl-test000003/publishxml?api-version=2018-11-01
-  response:
-    body:
-      string: <publishData><publishProfile profileName="web-ssl-test000003 - Web Deploy"
-        publishMethod="MSDeploy" publishUrl="web-ssl-test000003.scm.azurewebsites.net:443"
-<<<<<<< HEAD
-        msdeploySite="web-ssl-test000003" userName="$web-ssl-test000003" userPWD="5NgFDNgCgP8HPYwKxq8canby7Hnn6Zccp9hdGkx6TAyHbqwpNjsHwyjb81fq"
-        destinationAppUrl="http://web-ssl-test000003.azurewebsites.net" SQLServerDBConnectionString=""
-        mySQLDBConnectionString="" hostingProviderForumLink="" controlPanelLink="http://windows.azure.com"
-        webSystem="WebSites"><databases /></publishProfile><publishProfile profileName="web-ssl-test000003
-        - FTP" publishMethod="FTP" publishUrl="ftp://waws-prod-bay-043.ftp.azurewebsites.windows.net/site/wwwroot"
-        ftpPassiveMode="True" userName="web-ssl-test000003\$web-ssl-test000003" userPWD="5NgFDNgCgP8HPYwKxq8canby7Hnn6Zccp9hdGkx6TAyHbqwpNjsHwyjb81fq"
-        destinationAppUrl="http://web-ssl-test000003.azurewebsites.net" SQLServerDBConnectionString=""
-        mySQLDBConnectionString="" hostingProviderForumLink="" controlPanelLink="http://windows.azure.com"
-        webSystem="WebSites"><databases /></publishProfile><publishProfile profileName="web-ssl-test000003
-        - ReadOnly - FTP" publishMethod="FTP" publishUrl="ftp://waws-prod-bay-043dr.ftp.azurewebsites.windows.net/site/wwwroot"
-        ftpPassiveMode="True" userName="web-ssl-test000003\$web-ssl-test000003" userPWD="5NgFDNgCgP8HPYwKxq8canby7Hnn6Zccp9hdGkx6TAyHbqwpNjsHwyjb81fq"
-=======
-        msdeploySite="web-ssl-test000003" userName="$web-ssl-test000003" userPWD="SftciSuL9k94B2ACspsXB53hqXGywrjMwi6lbmP0Wa5QZ9XmZNrjgblj3KDZ"
-        destinationAppUrl="http://web-ssl-test000003.azurewebsites.net" SQLServerDBConnectionString=""
-        mySQLDBConnectionString="" hostingProviderForumLink="" controlPanelLink="http://windows.azure.com"
-        webSystem="WebSites"><databases /></publishProfile><publishProfile profileName="web-ssl-test000003
-        - FTP" publishMethod="FTP" publishUrl="ftp://waws-prod-bay-033.ftp.azurewebsites.windows.net/site/wwwroot"
-        ftpPassiveMode="True" userName="web-ssl-test000003\$web-ssl-test000003" userPWD="SftciSuL9k94B2ACspsXB53hqXGywrjMwi6lbmP0Wa5QZ9XmZNrjgblj3KDZ"
-        destinationAppUrl="http://web-ssl-test000003.azurewebsites.net" SQLServerDBConnectionString=""
-        mySQLDBConnectionString="" hostingProviderForumLink="" controlPanelLink="http://windows.azure.com"
-        webSystem="WebSites"><databases /></publishProfile><publishProfile profileName="web-ssl-test000003
-        - ReadOnly - FTP" publishMethod="FTP" publishUrl="ftp://waws-prod-bay-033dr.ftp.azurewebsites.windows.net/site/wwwroot"
-        ftpPassiveMode="True" userName="web-ssl-test000003\$web-ssl-test000003" userPWD="SftciSuL9k94B2ACspsXB53hqXGywrjMwi6lbmP0Wa5QZ9XmZNrjgblj3KDZ"
->>>>>>> 807faccc
-        destinationAppUrl="http://web-ssl-test000003.azurewebsites.net" SQLServerDBConnectionString=""
-        mySQLDBConnectionString="" hostingProviderForumLink="" controlPanelLink="http://windows.azure.com"
-        webSystem="WebSites"><databases /></publishProfile></publishData>
-    headers:
-      cache-control:
-      - no-cache
-      content-length:
-      - '1678'
-      content-type:
-      - application/xml
-      date:
-<<<<<<< HEAD
-      - Sun, 13 Oct 2019 05:43:01 GMT
-=======
-      - Mon, 21 Oct 2019 10:49:37 GMT
->>>>>>> 807faccc
-      expires:
-      - '-1'
-      pragma:
-      - no-cache
-      server:
-      - Microsoft-IIS/10.0
-      strict-transport-security:
-      - max-age=31536000; includeSubDomains
-      x-aspnet-version:
-      - 4.0.30319
-      x-content-type-options:
-      - nosniff
-      x-ms-ratelimit-remaining-subscription-resource-requests:
-      - '11995'
-      x-powered-by:
-      - ASP.NET
-    status:
-      code: 200
-      message: OK
-- request:
-    body: null
-    headers:
-      Accept:
-      - application/json
-      Accept-Encoding:
-      - gzip, deflate
-      CommandName:
-      - webapp config ssl bind
-      Connection:
-      - keep-alive
-      ParameterSetName:
-      - -g -n --certificate-thumbprint --ssl-type
-      User-Agent:
-<<<<<<< HEAD
-      - python/3.6.5 (Windows-10-10.0.17134-SP0) msrest/0.6.10 msrest_azure/0.6.2
-        azure-mgmt-web/0.42.0 Azure-SDK-For-Python AZURECLI/2.0.74
-=======
-      - python/3.7.4 (Windows-10-10.0.18362-SP0) msrest/0.6.10 msrest_azure/0.6.2
-        azure-mgmt-web/0.42.0 Azure-SDK-For-Python AZURECLI/2.0.75
->>>>>>> 807faccc
-      accept-language:
-      - en-US
-    method: GET
-    uri: https://management.azure.com/subscriptions/00000000-0000-0000-0000-000000000000/resourceGroups/clitest.rg000001/providers/Microsoft.Web/sites/web-ssl-test000003?api-version=2018-11-01
-  response:
-    body:
-      string: '{"id":"/subscriptions/00000000-0000-0000-0000-000000000000/resourceGroups/clitest.rg000001/providers/Microsoft.Web/sites/web-ssl-test000003","name":"web-ssl-test000003","type":"Microsoft.Web/sites","kind":"app","location":"West
-<<<<<<< HEAD
-        US","tags":{"web":"web1"},"properties":{"name":"web-ssl-test000003","state":"Running","hostNames":["web-ssl-test000003.azurewebsites.net"],"webSpace":"clitest.rg000001-WestUSwebspace","selfLink":"https://waws-prod-bay-043.api.azurewebsites.windows.net:454/subscriptions/00000000-0000-0000-0000-000000000000/webspaces/clitest.rg000001-WestUSwebspace/sites/web-ssl-test000003","repositorySiteName":"web-ssl-test000003","owner":null,"usageState":"Normal","enabled":true,"adminEnabled":true,"enabledHostNames":["web-ssl-test000003.azurewebsites.net","web-ssl-test000003.scm.azurewebsites.net"],"siteProperties":{"metadata":null,"properties":[{"name":"LinuxFxVersion","value":""},{"name":"WindowsFxVersion","value":null}],"appSettings":null},"availabilityState":"Normal","sslCertificates":null,"csrs":[],"cers":null,"siteMode":null,"hostNameSslStates":[{"name":"web-ssl-test000003.azurewebsites.net","sslState":"Disabled","ipBasedSslResult":null,"virtualIP":null,"thumbprint":null,"toUpdate":null,"toUpdateIpBasedSsl":null,"ipBasedSslState":"NotConfigured","hostType":"Standard"},{"name":"web-ssl-test000003.scm.azurewebsites.net","sslState":"Disabled","ipBasedSslResult":null,"virtualIP":null,"thumbprint":null,"toUpdate":null,"toUpdateIpBasedSsl":null,"ipBasedSslState":"NotConfigured","hostType":"Repository"}],"computeMode":null,"serverFarm":null,"serverFarmId":"/subscriptions/00000000-0000-0000-0000-000000000000/resourceGroups/clitest.rg000001/providers/Microsoft.Web/serverfarms/ssl-test-plan000002","reserved":false,"isXenon":false,"hyperV":false,"lastModifiedTimeUtc":"2019-10-13T05:42:39.497","storageRecoveryDefaultState":"Running","contentAvailabilityState":"Normal","runtimeAvailabilityState":"Normal","siteConfig":null,"deploymentId":"web-ssl-test000003","trafficManagerHostNames":null,"sku":"Basic","scmSiteAlsoStopped":false,"targetSwapSlot":null,"hostingEnvironment":null,"hostingEnvironmentProfile":null,"clientAffinityEnabled":true,"clientCertEnabled":false,"clientCertExclusionPaths":null,"hostNamesDisabled":false,"domainVerificationIdentifiers":null,"kind":"app","inboundIpAddress":"104.40.92.107","possibleInboundIpAddresses":"104.40.92.107","outboundIpAddresses":"104.40.88.152,104.40.87.132,104.40.95.34,104.40.88.78","possibleOutboundIpAddresses":"104.40.88.152,104.40.87.132,104.40.95.34,104.40.88.78","containerSize":0,"dailyMemoryTimeQuota":0,"suspendedTill":null,"siteDisabledReason":0,"functionExecutionUnitsCache":null,"maxNumberOfWorkers":null,"homeStamp":"waws-prod-bay-043","cloningInfo":null,"hostingEnvironmentId":null,"tags":{"web":"web1"},"resourceGroup":"clitest.rg000001","defaultHostName":"web-ssl-test000003.azurewebsites.net","slotSwapStatus":null,"httpsOnly":false,"redundancyMode":"None","inProgressOperationId":null,"geoDistributions":null,"privateEndpointConnections":[],"buildVersion":null,"targetBuildVersion":null}}'
-=======
-        US","tags":{"web":"web1"},"properties":{"name":"web-ssl-test000003","state":"Running","hostNames":["web-ssl-test000003.azurewebsites.net"],"webSpace":"clitest.rg000001-WestUSwebspace","selfLink":"https://waws-prod-bay-033.api.azurewebsites.windows.net:454/subscriptions/00000000-0000-0000-0000-000000000000/webspaces/clitest.rg000001-WestUSwebspace/sites/web-ssl-test000003","repositorySiteName":"web-ssl-test000003","owner":null,"usageState":"Normal","enabled":true,"adminEnabled":true,"enabledHostNames":["web-ssl-test000003.azurewebsites.net","web-ssl-test000003.scm.azurewebsites.net"],"siteProperties":{"metadata":null,"properties":[{"name":"LinuxFxVersion","value":""},{"name":"WindowsFxVersion","value":null}],"appSettings":null},"availabilityState":"Normal","sslCertificates":null,"csrs":[],"cers":null,"siteMode":null,"hostNameSslStates":[{"name":"web-ssl-test000003.azurewebsites.net","sslState":"Disabled","ipBasedSslResult":null,"virtualIP":null,"thumbprint":null,"toUpdate":null,"toUpdateIpBasedSsl":null,"ipBasedSslState":"NotConfigured","hostType":"Standard"},{"name":"web-ssl-test000003.scm.azurewebsites.net","sslState":"Disabled","ipBasedSslResult":null,"virtualIP":null,"thumbprint":null,"toUpdate":null,"toUpdateIpBasedSsl":null,"ipBasedSslState":"NotConfigured","hostType":"Repository"}],"computeMode":null,"serverFarm":null,"serverFarmId":"/subscriptions/00000000-0000-0000-0000-000000000000/resourceGroups/clitest.rg000001/providers/Microsoft.Web/serverfarms/ssl-test-plan000002","reserved":false,"isXenon":false,"hyperV":false,"lastModifiedTimeUtc":"2019-10-21T10:49:10.66","storageRecoveryDefaultState":"Running","contentAvailabilityState":"Normal","runtimeAvailabilityState":"Normal","siteConfig":null,"deploymentId":"web-ssl-test000003","trafficManagerHostNames":null,"sku":"Basic","scmSiteAlsoStopped":false,"targetSwapSlot":null,"hostingEnvironment":null,"hostingEnvironmentProfile":null,"clientAffinityEnabled":true,"clientCertEnabled":false,"clientCertExclusionPaths":null,"hostNamesDisabled":false,"domainVerificationIdentifiers":null,"customDomainVerificationId":"452092DD58A58B21528CA0E51CD6C4A4098E0D61570172EA391087A3E1858E33","kind":"app","inboundIpAddress":"40.112.142.148","possibleInboundIpAddresses":"40.112.142.148","outboundIpAddresses":"40.112.137.127,40.112.139.85,40.112.142.204,40.112.139.188","possibleOutboundIpAddresses":"40.112.137.127,40.112.139.85,40.112.142.204,40.112.139.188","containerSize":0,"dailyMemoryTimeQuota":0,"suspendedTill":null,"siteDisabledReason":0,"functionExecutionUnitsCache":null,"maxNumberOfWorkers":null,"homeStamp":"waws-prod-bay-033","cloningInfo":null,"hostingEnvironmentId":null,"tags":{"web":"web1"},"resourceGroup":"clitest.rg000001","defaultHostName":"web-ssl-test000003.azurewebsites.net","slotSwapStatus":null,"httpsOnly":false,"redundancyMode":"None","inProgressOperationId":null,"geoDistributions":null,"privateEndpointConnections":[],"buildVersion":null,"targetBuildVersion":null}}'
->>>>>>> 807faccc
-    headers:
-      cache-control:
-      - no-cache
-      content-length:
-<<<<<<< HEAD
-      - '3414'
-      content-type:
-      - application/json
-      date:
-      - Sun, 13 Oct 2019 05:43:01 GMT
-      etag:
-      - '"1D5818906634790"'
-=======
-      - '3521'
-      content-type:
-      - application/json
-      date:
-      - Mon, 21 Oct 2019 10:49:38 GMT
-      etag:
-      - '"1D587FD2BAE0C40"'
->>>>>>> 807faccc
-      expires:
-      - '-1'
-      pragma:
-      - no-cache
-      server:
-      - Microsoft-IIS/10.0
-      strict-transport-security:
-      - max-age=31536000; includeSubDomains
-      transfer-encoding:
-      - chunked
-      vary:
-      - Accept-Encoding
-      x-aspnet-version:
-      - 4.0.30319
-      x-content-type-options:
-      - nosniff
-      x-powered-by:
-      - ASP.NET
-    status:
-      code: 200
-      message: OK
-- request:
-    body: null
-    headers:
-      Accept:
-      - application/json
-      Accept-Encoding:
-      - gzip, deflate
-      CommandName:
-      - webapp config ssl bind
-      Connection:
-      - keep-alive
-      ParameterSetName:
-      - -g -n --certificate-thumbprint --ssl-type
-      User-Agent:
-<<<<<<< HEAD
-      - python/3.6.5 (Windows-10-10.0.17134-SP0) msrest/0.6.10 msrest_azure/0.6.2
-        azure-mgmt-web/0.42.0 Azure-SDK-For-Python AZURECLI/2.0.74
-=======
-      - python/3.7.4 (Windows-10-10.0.18362-SP0) msrest/0.6.10 msrest_azure/0.6.2
-        azure-mgmt-web/0.42.0 Azure-SDK-For-Python AZURECLI/2.0.75
->>>>>>> 807faccc
-      accept-language:
-      - en-US
-    method: GET
-    uri: https://management.azure.com/subscriptions/00000000-0000-0000-0000-000000000000/resourceGroups/clitest.rg000001/providers/Microsoft.Web/sites/web-ssl-test000003?api-version=2018-11-01
-  response:
-    body:
-      string: '{"id":"/subscriptions/00000000-0000-0000-0000-000000000000/resourceGroups/clitest.rg000001/providers/Microsoft.Web/sites/web-ssl-test000003","name":"web-ssl-test000003","type":"Microsoft.Web/sites","kind":"app","location":"West
-<<<<<<< HEAD
-        US","tags":{"web":"web1"},"properties":{"name":"web-ssl-test000003","state":"Running","hostNames":["web-ssl-test000003.azurewebsites.net"],"webSpace":"clitest.rg000001-WestUSwebspace","selfLink":"https://waws-prod-bay-043.api.azurewebsites.windows.net:454/subscriptions/00000000-0000-0000-0000-000000000000/webspaces/clitest.rg000001-WestUSwebspace/sites/web-ssl-test000003","repositorySiteName":"web-ssl-test000003","owner":null,"usageState":"Normal","enabled":true,"adminEnabled":true,"enabledHostNames":["web-ssl-test000003.azurewebsites.net","web-ssl-test000003.scm.azurewebsites.net"],"siteProperties":{"metadata":null,"properties":[{"name":"LinuxFxVersion","value":""},{"name":"WindowsFxVersion","value":null}],"appSettings":null},"availabilityState":"Normal","sslCertificates":null,"csrs":[],"cers":null,"siteMode":null,"hostNameSslStates":[{"name":"web-ssl-test000003.azurewebsites.net","sslState":"Disabled","ipBasedSslResult":null,"virtualIP":null,"thumbprint":null,"toUpdate":null,"toUpdateIpBasedSsl":null,"ipBasedSslState":"NotConfigured","hostType":"Standard"},{"name":"web-ssl-test000003.scm.azurewebsites.net","sslState":"Disabled","ipBasedSslResult":null,"virtualIP":null,"thumbprint":null,"toUpdate":null,"toUpdateIpBasedSsl":null,"ipBasedSslState":"NotConfigured","hostType":"Repository"}],"computeMode":null,"serverFarm":null,"serverFarmId":"/subscriptions/00000000-0000-0000-0000-000000000000/resourceGroups/clitest.rg000001/providers/Microsoft.Web/serverfarms/ssl-test-plan000002","reserved":false,"isXenon":false,"hyperV":false,"lastModifiedTimeUtc":"2019-10-13T05:42:39.497","storageRecoveryDefaultState":"Running","contentAvailabilityState":"Normal","runtimeAvailabilityState":"Normal","siteConfig":null,"deploymentId":"web-ssl-test000003","trafficManagerHostNames":null,"sku":"Basic","scmSiteAlsoStopped":false,"targetSwapSlot":null,"hostingEnvironment":null,"hostingEnvironmentProfile":null,"clientAffinityEnabled":true,"clientCertEnabled":false,"clientCertExclusionPaths":null,"hostNamesDisabled":false,"domainVerificationIdentifiers":null,"kind":"app","inboundIpAddress":"104.40.92.107","possibleInboundIpAddresses":"104.40.92.107","outboundIpAddresses":"104.40.88.152,104.40.87.132,104.40.95.34,104.40.88.78","possibleOutboundIpAddresses":"104.40.88.152,104.40.87.132,104.40.95.34,104.40.88.78","containerSize":0,"dailyMemoryTimeQuota":0,"suspendedTill":null,"siteDisabledReason":0,"functionExecutionUnitsCache":null,"maxNumberOfWorkers":null,"homeStamp":"waws-prod-bay-043","cloningInfo":null,"hostingEnvironmentId":null,"tags":{"web":"web1"},"resourceGroup":"clitest.rg000001","defaultHostName":"web-ssl-test000003.azurewebsites.net","slotSwapStatus":null,"httpsOnly":false,"redundancyMode":"None","inProgressOperationId":null,"geoDistributions":null,"privateEndpointConnections":[],"buildVersion":null,"targetBuildVersion":null}}'
-=======
-        US","tags":{"web":"web1"},"properties":{"name":"web-ssl-test000003","state":"Running","hostNames":["web-ssl-test000003.azurewebsites.net"],"webSpace":"clitest.rg000001-WestUSwebspace","selfLink":"https://waws-prod-bay-033.api.azurewebsites.windows.net:454/subscriptions/00000000-0000-0000-0000-000000000000/webspaces/clitest.rg000001-WestUSwebspace/sites/web-ssl-test000003","repositorySiteName":"web-ssl-test000003","owner":null,"usageState":"Normal","enabled":true,"adminEnabled":true,"enabledHostNames":["web-ssl-test000003.azurewebsites.net","web-ssl-test000003.scm.azurewebsites.net"],"siteProperties":{"metadata":null,"properties":[{"name":"LinuxFxVersion","value":""},{"name":"WindowsFxVersion","value":null}],"appSettings":null},"availabilityState":"Normal","sslCertificates":null,"csrs":[],"cers":null,"siteMode":null,"hostNameSslStates":[{"name":"web-ssl-test000003.azurewebsites.net","sslState":"Disabled","ipBasedSslResult":null,"virtualIP":null,"thumbprint":null,"toUpdate":null,"toUpdateIpBasedSsl":null,"ipBasedSslState":"NotConfigured","hostType":"Standard"},{"name":"web-ssl-test000003.scm.azurewebsites.net","sslState":"Disabled","ipBasedSslResult":null,"virtualIP":null,"thumbprint":null,"toUpdate":null,"toUpdateIpBasedSsl":null,"ipBasedSslState":"NotConfigured","hostType":"Repository"}],"computeMode":null,"serverFarm":null,"serverFarmId":"/subscriptions/00000000-0000-0000-0000-000000000000/resourceGroups/clitest.rg000001/providers/Microsoft.Web/serverfarms/ssl-test-plan000002","reserved":false,"isXenon":false,"hyperV":false,"lastModifiedTimeUtc":"2019-10-21T10:49:10.66","storageRecoveryDefaultState":"Running","contentAvailabilityState":"Normal","runtimeAvailabilityState":"Normal","siteConfig":null,"deploymentId":"web-ssl-test000003","trafficManagerHostNames":null,"sku":"Basic","scmSiteAlsoStopped":false,"targetSwapSlot":null,"hostingEnvironment":null,"hostingEnvironmentProfile":null,"clientAffinityEnabled":true,"clientCertEnabled":false,"clientCertExclusionPaths":null,"hostNamesDisabled":false,"domainVerificationIdentifiers":null,"customDomainVerificationId":"452092DD58A58B21528CA0E51CD6C4A4098E0D61570172EA391087A3E1858E33","kind":"app","inboundIpAddress":"40.112.142.148","possibleInboundIpAddresses":"40.112.142.148","outboundIpAddresses":"40.112.137.127,40.112.139.85,40.112.142.204,40.112.139.188","possibleOutboundIpAddresses":"40.112.137.127,40.112.139.85,40.112.142.204,40.112.139.188","containerSize":0,"dailyMemoryTimeQuota":0,"suspendedTill":null,"siteDisabledReason":0,"functionExecutionUnitsCache":null,"maxNumberOfWorkers":null,"homeStamp":"waws-prod-bay-033","cloningInfo":null,"hostingEnvironmentId":null,"tags":{"web":"web1"},"resourceGroup":"clitest.rg000001","defaultHostName":"web-ssl-test000003.azurewebsites.net","slotSwapStatus":null,"httpsOnly":false,"redundancyMode":"None","inProgressOperationId":null,"geoDistributions":null,"privateEndpointConnections":[],"buildVersion":null,"targetBuildVersion":null}}'
->>>>>>> 807faccc
-    headers:
-      cache-control:
-      - no-cache
-      content-length:
-<<<<<<< HEAD
-      - '3414'
-      content-type:
-      - application/json
-      date:
-      - Sun, 13 Oct 2019 05:43:01 GMT
-      etag:
-      - '"1D5818906634790"'
-=======
-      - '3521'
-      content-type:
-      - application/json
-      date:
-      - Mon, 21 Oct 2019 10:49:40 GMT
-      etag:
-      - '"1D587FD2BAE0C40"'
->>>>>>> 807faccc
-      expires:
-      - '-1'
-      pragma:
-      - no-cache
-      server:
-      - Microsoft-IIS/10.0
-      strict-transport-security:
-      - max-age=31536000; includeSubDomains
-      transfer-encoding:
-      - chunked
-      vary:
-      - Accept-Encoding
-      x-aspnet-version:
-      - 4.0.30319
-      x-content-type-options:
-      - nosniff
-      x-powered-by:
-      - ASP.NET
-    status:
-      code: 200
-      message: OK
-- request:
-    body: null
-    headers:
-      Accept:
-      - application/json
-      Accept-Encoding:
-      - gzip, deflate
-      CommandName:
-      - webapp config ssl bind
-      Connection:
-      - keep-alive
-      ParameterSetName:
-      - -g -n --certificate-thumbprint --ssl-type
-      User-Agent:
-<<<<<<< HEAD
-      - python/3.6.5 (Windows-10-10.0.17134-SP0) msrest/0.6.10 msrest_azure/0.6.2
-        azure-mgmt-web/0.42.0 Azure-SDK-For-Python AZURECLI/2.0.74
-=======
-      - python/3.7.4 (Windows-10-10.0.18362-SP0) msrest/0.6.10 msrest_azure/0.6.2
-        azure-mgmt-web/0.42.0 Azure-SDK-For-Python AZURECLI/2.0.75
->>>>>>> 807faccc
-      accept-language:
-      - en-US
-    method: GET
-    uri: https://management.azure.com/subscriptions/00000000-0000-0000-0000-000000000000/resourceGroups/clitest.rg000001/providers/Microsoft.Web/certificates?api-version=2018-11-01
-  response:
-    body:
-      string: '{"value":[{"id":"/subscriptions/00000000-0000-0000-0000-000000000000/resourceGroups/clitest.rg000001/providers/Microsoft.Web/certificates/9E9735C45C792B03B3FFCCA614852B32EE71AD6B__West
-        US_clitest.rg000001","name":"9E9735C45C792B03B3FFCCA614852B32EE71AD6B__West
-        US_clitest.rg000001","type":"Microsoft.Web/certificates","location":"West
-        US","properties":{"friendlyName":"","subjectName":"*.azurewebsites.net","hostNames":["*.azurewebsites.net"],"pfxBlob":null,"siteName":null,"selfLink":null,"issuer":"*.azurewebsites.net","issueDate":"2018-01-01T07:00:00+00:00","expirationDate":"2118-12-31T07:00:00+00:00","password":null,"thumbprint":"9E9735C45C792B03B3FFCCA614852B32EE71AD6B","valid":null,"toDelete":null,"cerBlob":null,"publicKeyHash":null,"hostingEnvironment":null,"hostingEnvironmentProfile":null,"keyVaultSecretStatus":"Initialized","webSpace":"clitest.rg000001-WestUSwebspace","serverFarmId":null,"tags":null}}],"nextLink":null,"id":null}'
-    headers:
-      cache-control:
-      - no-cache
-      content-length:
-      - '1181'
-      content-type:
-      - application/json
-      date:
-<<<<<<< HEAD
-      - Sun, 13 Oct 2019 05:43:02 GMT
-=======
-      - Mon, 21 Oct 2019 10:49:42 GMT
->>>>>>> 807faccc
-      expires:
-      - '-1'
-      pragma:
-      - no-cache
-      server:
-      - Microsoft-IIS/10.0
-      strict-transport-security:
-      - max-age=31536000; includeSubDomains
-      transfer-encoding:
-      - chunked
-      vary:
-      - Accept-Encoding
-      x-aspnet-version:
-      - 4.0.30319
-      x-content-type-options:
-      - nosniff
-      x-powered-by:
-      - ASP.NET
-    status:
-      code: 200
-      message: OK
-- request:
-    body: null
-    headers:
-      Accept:
-      - application/json
-      Accept-Encoding:
-      - gzip, deflate
-      CommandName:
-      - webapp config ssl bind
-      Connection:
-      - keep-alive
-      ParameterSetName:
-      - -g -n --certificate-thumbprint --ssl-type
-      User-Agent:
-<<<<<<< HEAD
-      - python/3.6.5 (Windows-10-10.0.17134-SP0) msrest/0.6.10 msrest_azure/0.6.2
-        azure-mgmt-web/0.42.0 Azure-SDK-For-Python AZURECLI/2.0.74
-=======
-      - python/3.7.4 (Windows-10-10.0.18362-SP0) msrest/0.6.10 msrest_azure/0.6.2
-        azure-mgmt-web/0.42.0 Azure-SDK-For-Python AZURECLI/2.0.75
->>>>>>> 807faccc
-      accept-language:
-      - en-US
-    method: GET
-    uri: https://management.azure.com/subscriptions/00000000-0000-0000-0000-000000000000/resourceGroups/clitest.rg000001/providers/Microsoft.Web/sites/web-ssl-test000003/hostNameBindings?api-version=2018-11-01
-  response:
-    body:
-      string: '{"value":[{"id":"/subscriptions/00000000-0000-0000-0000-000000000000/resourceGroups/clitest.rg000001/providers/Microsoft.Web/sites/web-ssl-test000003/hostNameBindings/web-ssl-test000003.azurewebsites.net","name":"web-ssl-test000003/web-ssl-test000003.azurewebsites.net","type":"Microsoft.Web/sites/hostNameBindings","location":"West
-        US","properties":{"siteName":"web-ssl-test000003","domainId":null,"hostNameType":"Verified"}}],"nextLink":null,"id":null}'
-    headers:
-      cache-control:
-      - no-cache
-      content-length:
-      - '523'
-      content-type:
-      - application/json
-      date:
-<<<<<<< HEAD
-      - Sun, 13 Oct 2019 05:43:03 GMT
-      etag:
-      - '"1D5818906634790"'
-=======
-      - Mon, 21 Oct 2019 10:49:42 GMT
-      etag:
-      - '"1D587FD2BAE0C40"'
->>>>>>> 807faccc
-      expires:
-      - '-1'
-      pragma:
-      - no-cache
-      server:
-      - Microsoft-IIS/10.0
-      strict-transport-security:
-      - max-age=31536000; includeSubDomains
-      transfer-encoding:
-      - chunked
-      vary:
-      - Accept-Encoding
-      x-aspnet-version:
-      - 4.0.30319
-      x-content-type-options:
-      - nosniff
-      x-powered-by:
-      - ASP.NET
-    status:
-      code: 200
-      message: OK
-- request:
-    body: '{"location": "West US", "tags": {"web": "web1"}, "properties": {"hostNameSslStates":
-      [{"name": "web-ssl-test000003.azurewebsites.net", "sslState": "SniEnabled",
-      "thumbprint": "9E9735C45C792B03B3FFCCA614852B32EE71AD6B", "toUpdate": true}],
-      "reserved": false, "isXenon": false, "hyperV": false, "scmSiteAlsoStopped":
-      false}}'
-    headers:
-      Accept:
-      - application/json
-      Accept-Encoding:
-      - gzip, deflate
-      CommandName:
-      - webapp config ssl bind
-      Connection:
-      - keep-alive
-      Content-Length:
-      - '324'
-      Content-Type:
-      - application/json; charset=utf-8
-      ParameterSetName:
-      - -g -n --certificate-thumbprint --ssl-type
-      User-Agent:
-<<<<<<< HEAD
-      - python/3.6.5 (Windows-10-10.0.17134-SP0) msrest/0.6.10 msrest_azure/0.6.2
-        azure-mgmt-web/0.42.0 Azure-SDK-For-Python AZURECLI/2.0.74
-=======
-      - python/3.7.4 (Windows-10-10.0.18362-SP0) msrest/0.6.10 msrest_azure/0.6.2
-        azure-mgmt-web/0.42.0 Azure-SDK-For-Python AZURECLI/2.0.75
->>>>>>> 807faccc
-      accept-language:
-      - en-US
-    method: PUT
-    uri: https://management.azure.com/subscriptions/00000000-0000-0000-0000-000000000000/resourceGroups/clitest.rg000001/providers/Microsoft.Web/sites/web-ssl-test000003?api-version=2018-11-01
-  response:
-    body:
-      string: '{"id":"/subscriptions/00000000-0000-0000-0000-000000000000/resourceGroups/clitest.rg000001/providers/Microsoft.Web/sites/web-ssl-test000003","name":"web-ssl-test000003","type":"Microsoft.Web/sites","kind":"app","location":"West
-<<<<<<< HEAD
-        US","properties":{"name":"web-ssl-test000003","state":"Running","hostNames":["web-ssl-test000003.azurewebsites.net"],"webSpace":"clitest.rg000001-WestUSwebspace","selfLink":"https://waws-prod-bay-043.api.azurewebsites.windows.net:454/subscriptions/00000000-0000-0000-0000-000000000000/webspaces/clitest.rg000001-WestUSwebspace/sites/web-ssl-test000003","repositorySiteName":"web-ssl-test000003","owner":null,"usageState":"Normal","enabled":true,"adminEnabled":true,"enabledHostNames":["web-ssl-test000003.azurewebsites.net","web-ssl-test000003.scm.azurewebsites.net"],"siteProperties":{"metadata":null,"properties":[{"name":"LinuxFxVersion","value":""},{"name":"WindowsFxVersion","value":null}],"appSettings":null},"availabilityState":"Normal","sslCertificates":null,"csrs":[],"cers":null,"siteMode":null,"hostNameSslStates":[{"name":"web-ssl-test000003.azurewebsites.net","sslState":"SniEnabled","ipBasedSslResult":null,"virtualIP":null,"thumbprint":"9E9735C45C792B03B3FFCCA614852B32EE71AD6B","toUpdate":null,"toUpdateIpBasedSsl":null,"ipBasedSslState":"NotConfigured","hostType":"Standard"},{"name":"web-ssl-test000003.scm.azurewebsites.net","sslState":"Disabled","ipBasedSslResult":null,"virtualIP":null,"thumbprint":null,"toUpdate":null,"toUpdateIpBasedSsl":null,"ipBasedSslState":"NotConfigured","hostType":"Repository"}],"computeMode":null,"serverFarm":null,"serverFarmId":"/subscriptions/00000000-0000-0000-0000-000000000000/resourceGroups/clitest.rg000001/providers/Microsoft.Web/serverfarms/ssl-test-plan000002","reserved":false,"isXenon":false,"hyperV":false,"lastModifiedTimeUtc":"2019-10-13T05:43:05.34","storageRecoveryDefaultState":"Running","contentAvailabilityState":"Normal","runtimeAvailabilityState":"Normal","siteConfig":null,"deploymentId":"web-ssl-test000003","trafficManagerHostNames":null,"sku":"Basic","scmSiteAlsoStopped":false,"targetSwapSlot":null,"hostingEnvironment":null,"hostingEnvironmentProfile":null,"clientAffinityEnabled":true,"clientCertEnabled":false,"clientCertExclusionPaths":null,"hostNamesDisabled":false,"domainVerificationIdentifiers":null,"kind":"app","inboundIpAddress":"104.40.92.107","possibleInboundIpAddresses":"104.40.92.107","outboundIpAddresses":"104.40.88.152,104.40.87.132,104.40.95.34,104.40.88.78","possibleOutboundIpAddresses":"104.40.88.152,104.40.87.132,104.40.95.34,104.40.88.78","containerSize":0,"dailyMemoryTimeQuota":0,"suspendedTill":null,"siteDisabledReason":0,"functionExecutionUnitsCache":null,"maxNumberOfWorkers":null,"homeStamp":"waws-prod-bay-043","cloningInfo":null,"hostingEnvironmentId":null,"tags":null,"resourceGroup":"clitest.rg000001","defaultHostName":"web-ssl-test000003.azurewebsites.net","slotSwapStatus":null,"httpsOnly":false,"redundancyMode":"None","inProgressOperationId":null,"geoDistributions":null,"privateEndpointConnections":null,"buildVersion":null,"targetBuildVersion":null}}'
-=======
-        US","tags":{"web":"web1"},"properties":{"name":"web-ssl-test000003","state":"Running","hostNames":["web-ssl-test000003.azurewebsites.net"],"webSpace":"clitest.rg000001-WestUSwebspace","selfLink":"https://waws-prod-bay-033.api.azurewebsites.windows.net:454/subscriptions/00000000-0000-0000-0000-000000000000/webspaces/clitest.rg000001-WestUSwebspace/sites/web-ssl-test000003","repositorySiteName":"web-ssl-test000003","owner":null,"usageState":"Normal","enabled":true,"adminEnabled":true,"enabledHostNames":["web-ssl-test000003.azurewebsites.net","web-ssl-test000003.scm.azurewebsites.net"],"siteProperties":{"metadata":null,"properties":[{"name":"LinuxFxVersion","value":""},{"name":"WindowsFxVersion","value":null}],"appSettings":null},"availabilityState":"Normal","sslCertificates":null,"csrs":[],"cers":null,"siteMode":null,"hostNameSslStates":[{"name":"web-ssl-test000003.azurewebsites.net","sslState":"SniEnabled","ipBasedSslResult":null,"virtualIP":null,"thumbprint":"9E9735C45C792B03B3FFCCA614852B32EE71AD6B","toUpdate":null,"toUpdateIpBasedSsl":null,"ipBasedSslState":"NotConfigured","hostType":"Standard"},{"name":"web-ssl-test000003.scm.azurewebsites.net","sslState":"Disabled","ipBasedSslResult":null,"virtualIP":null,"thumbprint":null,"toUpdate":null,"toUpdateIpBasedSsl":null,"ipBasedSslState":"NotConfigured","hostType":"Repository"}],"computeMode":null,"serverFarm":null,"serverFarmId":"/subscriptions/00000000-0000-0000-0000-000000000000/resourceGroups/clitest.rg000001/providers/Microsoft.Web/serverfarms/ssl-test-plan000002","reserved":false,"isXenon":false,"hyperV":false,"lastModifiedTimeUtc":"2019-10-21T10:49:44.983","storageRecoveryDefaultState":"Running","contentAvailabilityState":"Normal","runtimeAvailabilityState":"Normal","siteConfig":null,"deploymentId":"web-ssl-test000003","trafficManagerHostNames":null,"sku":"Basic","scmSiteAlsoStopped":false,"targetSwapSlot":null,"hostingEnvironment":null,"hostingEnvironmentProfile":null,"clientAffinityEnabled":true,"clientCertEnabled":false,"clientCertExclusionPaths":null,"hostNamesDisabled":false,"domainVerificationIdentifiers":null,"customDomainVerificationId":"452092DD58A58B21528CA0E51CD6C4A4098E0D61570172EA391087A3E1858E33","kind":"app","inboundIpAddress":"40.112.142.148","possibleInboundIpAddresses":"40.112.142.148","outboundIpAddresses":"40.112.137.127,40.112.139.85,40.112.142.204,40.112.139.188","possibleOutboundIpAddresses":"40.112.137.127,40.112.139.85,40.112.142.204,40.112.139.188","containerSize":0,"dailyMemoryTimeQuota":0,"suspendedTill":null,"siteDisabledReason":0,"functionExecutionUnitsCache":null,"maxNumberOfWorkers":null,"homeStamp":"waws-prod-bay-033","cloningInfo":null,"hostingEnvironmentId":null,"tags":{"web":"web1"},"resourceGroup":"clitest.rg000001","defaultHostName":"web-ssl-test000003.azurewebsites.net","slotSwapStatus":null,"httpsOnly":false,"redundancyMode":"None","inProgressOperationId":null,"geoDistributions":null,"privateEndpointConnections":null,"buildVersion":null,"targetBuildVersion":null}}'
->>>>>>> 807faccc
-    headers:
-      cache-control:
-      - no-cache
-      content-length:
-<<<<<<< HEAD
-      - '3423'
-      content-type:
-      - application/json
-      date:
-      - Sun, 13 Oct 2019 05:43:05 GMT
-      etag:
-      - '"1D5818906634790"'
-=======
-      - '3564'
-      content-type:
-      - application/json
-      date:
-      - Mon, 21 Oct 2019 10:49:46 GMT
-      etag:
-      - '"1D587FD2BAE0C40"'
->>>>>>> 807faccc
-      expires:
-      - '-1'
-      pragma:
-      - no-cache
-      server:
-      - Microsoft-IIS/10.0
-      strict-transport-security:
-      - max-age=31536000; includeSubDomains
-      transfer-encoding:
-      - chunked
-      vary:
-      - Accept-Encoding
-      x-aspnet-version:
-      - 4.0.30319
-      x-content-type-options:
-      - nosniff
-      x-ms-ratelimit-remaining-subscription-resource-requests:
-      - '497'
-      x-powered-by:
-      - ASP.NET
-    status:
-      code: 200
-      message: OK
-- request:
-    body: null
-    headers:
-      Accept:
-      - application/json
-      Accept-Encoding:
-      - gzip, deflate
-      CommandName:
-      - webapp config ssl bind
-      Connection:
-      - keep-alive
-      ParameterSetName:
-      - -g -n --certificate-thumbprint --ssl-type
-      User-Agent:
-<<<<<<< HEAD
-      - python/3.6.5 (Windows-10-10.0.17134-SP0) msrest/0.6.10 msrest_azure/0.6.2
-        azure-mgmt-web/0.42.0 Azure-SDK-For-Python AZURECLI/2.0.74
-=======
-      - python/3.7.4 (Windows-10-10.0.18362-SP0) msrest/0.6.10 msrest_azure/0.6.2
-        azure-mgmt-web/0.42.0 Azure-SDK-For-Python AZURECLI/2.0.75
->>>>>>> 807faccc
-      accept-language:
-      - en-US
-    method: GET
-    uri: https://management.azure.com/subscriptions/00000000-0000-0000-0000-000000000000/resourceGroups/clitest.rg000001/providers/Microsoft.Web/sites/web-ssl-test000003?api-version=2018-11-01
-  response:
-    body:
-      string: '{"id":"/subscriptions/00000000-0000-0000-0000-000000000000/resourceGroups/clitest.rg000001/providers/Microsoft.Web/sites/web-ssl-test000003","name":"web-ssl-test000003","type":"Microsoft.Web/sites","kind":"app","location":"West
-<<<<<<< HEAD
-        US","properties":{"name":"web-ssl-test000003","state":"Running","hostNames":["web-ssl-test000003.azurewebsites.net"],"webSpace":"clitest.rg000001-WestUSwebspace","selfLink":"https://waws-prod-bay-043.api.azurewebsites.windows.net:454/subscriptions/00000000-0000-0000-0000-000000000000/webspaces/clitest.rg000001-WestUSwebspace/sites/web-ssl-test000003","repositorySiteName":"web-ssl-test000003","owner":null,"usageState":"Normal","enabled":true,"adminEnabled":true,"enabledHostNames":["web-ssl-test000003.azurewebsites.net","web-ssl-test000003.scm.azurewebsites.net"],"siteProperties":{"metadata":null,"properties":[{"name":"LinuxFxVersion","value":""},{"name":"WindowsFxVersion","value":null}],"appSettings":null},"availabilityState":"Normal","sslCertificates":null,"csrs":[],"cers":null,"siteMode":null,"hostNameSslStates":[{"name":"web-ssl-test000003.azurewebsites.net","sslState":"SniEnabled","ipBasedSslResult":null,"virtualIP":null,"thumbprint":"9E9735C45C792B03B3FFCCA614852B32EE71AD6B","toUpdate":null,"toUpdateIpBasedSsl":null,"ipBasedSslState":"NotConfigured","hostType":"Standard"},{"name":"web-ssl-test000003.scm.azurewebsites.net","sslState":"Disabled","ipBasedSslResult":null,"virtualIP":null,"thumbprint":null,"toUpdate":null,"toUpdateIpBasedSsl":null,"ipBasedSslState":"NotConfigured","hostType":"Repository"}],"computeMode":null,"serverFarm":null,"serverFarmId":"/subscriptions/00000000-0000-0000-0000-000000000000/resourceGroups/clitest.rg000001/providers/Microsoft.Web/serverfarms/ssl-test-plan000002","reserved":false,"isXenon":false,"hyperV":false,"lastModifiedTimeUtc":"2019-10-13T05:43:05.34","storageRecoveryDefaultState":"Running","contentAvailabilityState":"Normal","runtimeAvailabilityState":"Normal","siteConfig":null,"deploymentId":"web-ssl-test000003","trafficManagerHostNames":null,"sku":"Basic","scmSiteAlsoStopped":false,"targetSwapSlot":null,"hostingEnvironment":null,"hostingEnvironmentProfile":null,"clientAffinityEnabled":true,"clientCertEnabled":false,"clientCertExclusionPaths":null,"hostNamesDisabled":false,"domainVerificationIdentifiers":null,"kind":"app","inboundIpAddress":"104.40.92.107","possibleInboundIpAddresses":"104.40.92.107","outboundIpAddresses":"104.40.88.152,104.40.87.132,104.40.95.34,104.40.88.78","possibleOutboundIpAddresses":"104.40.88.152,104.40.87.132,104.40.95.34,104.40.88.78","containerSize":0,"dailyMemoryTimeQuota":0,"suspendedTill":null,"siteDisabledReason":0,"functionExecutionUnitsCache":null,"maxNumberOfWorkers":null,"homeStamp":"waws-prod-bay-043","cloningInfo":null,"hostingEnvironmentId":null,"tags":null,"resourceGroup":"clitest.rg000001","defaultHostName":"web-ssl-test000003.azurewebsites.net","slotSwapStatus":null,"httpsOnly":false,"redundancyMode":"None","inProgressOperationId":null,"geoDistributions":null,"privateEndpointConnections":[],"buildVersion":null,"targetBuildVersion":null}}'
-=======
-        US","tags":{"web":"web1"},"properties":{"name":"web-ssl-test000003","state":"Running","hostNames":["web-ssl-test000003.azurewebsites.net"],"webSpace":"clitest.rg000001-WestUSwebspace","selfLink":"https://waws-prod-bay-033.api.azurewebsites.windows.net:454/subscriptions/00000000-0000-0000-0000-000000000000/webspaces/clitest.rg000001-WestUSwebspace/sites/web-ssl-test000003","repositorySiteName":"web-ssl-test000003","owner":null,"usageState":"Normal","enabled":true,"adminEnabled":true,"enabledHostNames":["web-ssl-test000003.azurewebsites.net","web-ssl-test000003.scm.azurewebsites.net"],"siteProperties":{"metadata":null,"properties":[{"name":"LinuxFxVersion","value":""},{"name":"WindowsFxVersion","value":null}],"appSettings":null},"availabilityState":"Normal","sslCertificates":null,"csrs":[],"cers":null,"siteMode":null,"hostNameSslStates":[{"name":"web-ssl-test000003.azurewebsites.net","sslState":"SniEnabled","ipBasedSslResult":null,"virtualIP":null,"thumbprint":"9E9735C45C792B03B3FFCCA614852B32EE71AD6B","toUpdate":null,"toUpdateIpBasedSsl":null,"ipBasedSslState":"NotConfigured","hostType":"Standard"},{"name":"web-ssl-test000003.scm.azurewebsites.net","sslState":"Disabled","ipBasedSslResult":null,"virtualIP":null,"thumbprint":null,"toUpdate":null,"toUpdateIpBasedSsl":null,"ipBasedSslState":"NotConfigured","hostType":"Repository"}],"computeMode":null,"serverFarm":null,"serverFarmId":"/subscriptions/00000000-0000-0000-0000-000000000000/resourceGroups/clitest.rg000001/providers/Microsoft.Web/serverfarms/ssl-test-plan000002","reserved":false,"isXenon":false,"hyperV":false,"lastModifiedTimeUtc":"2019-10-21T10:49:44.983","storageRecoveryDefaultState":"Running","contentAvailabilityState":"Normal","runtimeAvailabilityState":"Normal","siteConfig":null,"deploymentId":"web-ssl-test000003","trafficManagerHostNames":null,"sku":"Basic","scmSiteAlsoStopped":false,"targetSwapSlot":null,"hostingEnvironment":null,"hostingEnvironmentProfile":null,"clientAffinityEnabled":true,"clientCertEnabled":false,"clientCertExclusionPaths":null,"hostNamesDisabled":false,"domainVerificationIdentifiers":null,"customDomainVerificationId":"452092DD58A58B21528CA0E51CD6C4A4098E0D61570172EA391087A3E1858E33","kind":"app","inboundIpAddress":"40.112.142.148","possibleInboundIpAddresses":"40.112.142.148","outboundIpAddresses":"40.112.137.127,40.112.139.85,40.112.142.204,40.112.139.188","possibleOutboundIpAddresses":"40.112.137.127,40.112.139.85,40.112.142.204,40.112.139.188","containerSize":0,"dailyMemoryTimeQuota":0,"suspendedTill":null,"siteDisabledReason":0,"functionExecutionUnitsCache":null,"maxNumberOfWorkers":null,"homeStamp":"waws-prod-bay-033","cloningInfo":null,"hostingEnvironmentId":null,"tags":{"web":"web1"},"resourceGroup":"clitest.rg000001","defaultHostName":"web-ssl-test000003.azurewebsites.net","slotSwapStatus":null,"httpsOnly":false,"redundancyMode":"None","inProgressOperationId":null,"geoDistributions":null,"privateEndpointConnections":[],"buildVersion":null,"targetBuildVersion":null}}'
->>>>>>> 807faccc
-    headers:
-      cache-control:
-      - no-cache
-      content-length:
-<<<<<<< HEAD
-      - '3421'
-      content-type:
-      - application/json
-      date:
-      - Sun, 13 Oct 2019 05:43:06 GMT
-      etag:
-      - '"1D5818915CA9BC0"'
-=======
-      - '3562'
-      content-type:
-      - application/json
-      date:
-      - Mon, 21 Oct 2019 10:49:46 GMT
-      etag:
-      - '"1D587FD40235270"'
->>>>>>> 807faccc
-      expires:
-      - '-1'
-      pragma:
-      - no-cache
-      server:
-      - Microsoft-IIS/10.0
-      strict-transport-security:
-      - max-age=31536000; includeSubDomains
-      transfer-encoding:
-      - chunked
-      vary:
-      - Accept-Encoding
-      x-aspnet-version:
-      - 4.0.30319
-      x-content-type-options:
-      - nosniff
-      x-powered-by:
-      - ASP.NET
-    status:
-      code: 200
-      message: OK
-- request:
-    body: '{}'
-    headers:
-      Accept:
-      - application/xml
-      Accept-Encoding:
-      - gzip, deflate
-      CommandName:
-      - webapp config ssl bind
-      Connection:
-      - keep-alive
-      Content-Length:
-      - '2'
-      Content-Type:
-      - application/json; charset=utf-8
-      ParameterSetName:
-      - -g -n --certificate-thumbprint --ssl-type
-      User-Agent:
-<<<<<<< HEAD
-      - python/3.6.5 (Windows-10-10.0.17134-SP0) msrest/0.6.10 msrest_azure/0.6.2
-        azure-mgmt-web/0.42.0 Azure-SDK-For-Python AZURECLI/2.0.74
-=======
-      - python/3.7.4 (Windows-10-10.0.18362-SP0) msrest/0.6.10 msrest_azure/0.6.2
-        azure-mgmt-web/0.42.0 Azure-SDK-For-Python AZURECLI/2.0.75
->>>>>>> 807faccc
-      accept-language:
-      - en-US
-    method: POST
-    uri: https://management.azure.com/subscriptions/00000000-0000-0000-0000-000000000000/resourceGroups/clitest.rg000001/providers/Microsoft.Web/sites/web-ssl-test000003/publishxml?api-version=2018-11-01
-  response:
-    body:
-      string: <publishData><publishProfile profileName="web-ssl-test000003 - Web Deploy"
-        publishMethod="MSDeploy" publishUrl="web-ssl-test000003.scm.azurewebsites.net:443"
-<<<<<<< HEAD
-        msdeploySite="web-ssl-test000003" userName="$web-ssl-test000003" userPWD="5NgFDNgCgP8HPYwKxq8canby7Hnn6Zccp9hdGkx6TAyHbqwpNjsHwyjb81fq"
-        destinationAppUrl="http://web-ssl-test000003.azurewebsites.net" SQLServerDBConnectionString=""
-        mySQLDBConnectionString="" hostingProviderForumLink="" controlPanelLink="http://windows.azure.com"
-        webSystem="WebSites"><databases /></publishProfile><publishProfile profileName="web-ssl-test000003
-        - FTP" publishMethod="FTP" publishUrl="ftp://waws-prod-bay-043.ftp.azurewebsites.windows.net/site/wwwroot"
-        ftpPassiveMode="True" userName="web-ssl-test000003\$web-ssl-test000003" userPWD="5NgFDNgCgP8HPYwKxq8canby7Hnn6Zccp9hdGkx6TAyHbqwpNjsHwyjb81fq"
-        destinationAppUrl="http://web-ssl-test000003.azurewebsites.net" SQLServerDBConnectionString=""
-        mySQLDBConnectionString="" hostingProviderForumLink="" controlPanelLink="http://windows.azure.com"
-        webSystem="WebSites"><databases /></publishProfile><publishProfile profileName="web-ssl-test000003
-        - ReadOnly - FTP" publishMethod="FTP" publishUrl="ftp://waws-prod-bay-043dr.ftp.azurewebsites.windows.net/site/wwwroot"
-        ftpPassiveMode="True" userName="web-ssl-test000003\$web-ssl-test000003" userPWD="5NgFDNgCgP8HPYwKxq8canby7Hnn6Zccp9hdGkx6TAyHbqwpNjsHwyjb81fq"
-=======
-        msdeploySite="web-ssl-test000003" userName="$web-ssl-test000003" userPWD="SftciSuL9k94B2ACspsXB53hqXGywrjMwi6lbmP0Wa5QZ9XmZNrjgblj3KDZ"
-        destinationAppUrl="http://web-ssl-test000003.azurewebsites.net" SQLServerDBConnectionString=""
-        mySQLDBConnectionString="" hostingProviderForumLink="" controlPanelLink="http://windows.azure.com"
-        webSystem="WebSites"><databases /></publishProfile><publishProfile profileName="web-ssl-test000003
-        - FTP" publishMethod="FTP" publishUrl="ftp://waws-prod-bay-033.ftp.azurewebsites.windows.net/site/wwwroot"
-        ftpPassiveMode="True" userName="web-ssl-test000003\$web-ssl-test000003" userPWD="SftciSuL9k94B2ACspsXB53hqXGywrjMwi6lbmP0Wa5QZ9XmZNrjgblj3KDZ"
-        destinationAppUrl="http://web-ssl-test000003.azurewebsites.net" SQLServerDBConnectionString=""
-        mySQLDBConnectionString="" hostingProviderForumLink="" controlPanelLink="http://windows.azure.com"
-        webSystem="WebSites"><databases /></publishProfile><publishProfile profileName="web-ssl-test000003
-        - ReadOnly - FTP" publishMethod="FTP" publishUrl="ftp://waws-prod-bay-033dr.ftp.azurewebsites.windows.net/site/wwwroot"
-        ftpPassiveMode="True" userName="web-ssl-test000003\$web-ssl-test000003" userPWD="SftciSuL9k94B2ACspsXB53hqXGywrjMwi6lbmP0Wa5QZ9XmZNrjgblj3KDZ"
->>>>>>> 807faccc
-        destinationAppUrl="http://web-ssl-test000003.azurewebsites.net" SQLServerDBConnectionString=""
-        mySQLDBConnectionString="" hostingProviderForumLink="" controlPanelLink="http://windows.azure.com"
-        webSystem="WebSites"><databases /></publishProfile></publishData>
-    headers:
-      cache-control:
-      - no-cache
-      content-length:
-      - '1678'
-      content-type:
-      - application/xml
-      date:
-<<<<<<< HEAD
-      - Sun, 13 Oct 2019 05:43:07 GMT
-=======
-      - Mon, 21 Oct 2019 10:49:47 GMT
->>>>>>> 807faccc
-      expires:
-      - '-1'
-      pragma:
-      - no-cache
-      server:
-      - Microsoft-IIS/10.0
-      strict-transport-security:
-      - max-age=31536000; includeSubDomains
-      x-aspnet-version:
-      - 4.0.30319
-      x-content-type-options:
-      - nosniff
-      x-ms-ratelimit-remaining-subscription-resource-requests:
-<<<<<<< HEAD
-=======
-      - '11997'
-      x-powered-by:
-      - ASP.NET
-    status:
-      code: 200
-      message: OK
-- request:
-    body: null
-    headers:
-      Accept:
-      - application/json
-      Accept-Encoding:
-      - gzip, deflate
-      CommandName:
-      - webapp show
-      Connection:
-      - keep-alive
-      ParameterSetName:
-      - -g -n
-      User-Agent:
-      - python/3.7.4 (Windows-10-10.0.18362-SP0) msrest/0.6.10 msrest_azure/0.6.2
-        azure-mgmt-web/0.42.0 Azure-SDK-For-Python AZURECLI/2.0.75
-      accept-language:
-      - en-US
-    method: GET
-    uri: https://management.azure.com/subscriptions/00000000-0000-0000-0000-000000000000/resourceGroups/clitest.rg000001/providers/Microsoft.Web/sites/web-ssl-test000003?api-version=2018-11-01
-  response:
-    body:
-      string: '{"id":"/subscriptions/00000000-0000-0000-0000-000000000000/resourceGroups/clitest.rg000001/providers/Microsoft.Web/sites/web-ssl-test000003","name":"web-ssl-test000003","type":"Microsoft.Web/sites","kind":"app","location":"West
-        US","tags":{"web":"web1"},"properties":{"name":"web-ssl-test000003","state":"Running","hostNames":["web-ssl-test000003.azurewebsites.net"],"webSpace":"clitest.rg000001-WestUSwebspace","selfLink":"https://waws-prod-bay-033.api.azurewebsites.windows.net:454/subscriptions/00000000-0000-0000-0000-000000000000/webspaces/clitest.rg000001-WestUSwebspace/sites/web-ssl-test000003","repositorySiteName":"web-ssl-test000003","owner":null,"usageState":"Normal","enabled":true,"adminEnabled":true,"enabledHostNames":["web-ssl-test000003.azurewebsites.net","web-ssl-test000003.scm.azurewebsites.net"],"siteProperties":{"metadata":null,"properties":[{"name":"LinuxFxVersion","value":""},{"name":"WindowsFxVersion","value":null}],"appSettings":null},"availabilityState":"Normal","sslCertificates":null,"csrs":[],"cers":null,"siteMode":null,"hostNameSslStates":[{"name":"web-ssl-test000003.azurewebsites.net","sslState":"SniEnabled","ipBasedSslResult":null,"virtualIP":null,"thumbprint":"9E9735C45C792B03B3FFCCA614852B32EE71AD6B","toUpdate":null,"toUpdateIpBasedSsl":null,"ipBasedSslState":"NotConfigured","hostType":"Standard"},{"name":"web-ssl-test000003.scm.azurewebsites.net","sslState":"Disabled","ipBasedSslResult":null,"virtualIP":null,"thumbprint":null,"toUpdate":null,"toUpdateIpBasedSsl":null,"ipBasedSslState":"NotConfigured","hostType":"Repository"}],"computeMode":null,"serverFarm":null,"serverFarmId":"/subscriptions/00000000-0000-0000-0000-000000000000/resourceGroups/clitest.rg000001/providers/Microsoft.Web/serverfarms/ssl-test-plan000002","reserved":false,"isXenon":false,"hyperV":false,"lastModifiedTimeUtc":"2019-10-21T10:49:44.983","storageRecoveryDefaultState":"Running","contentAvailabilityState":"Normal","runtimeAvailabilityState":"Normal","siteConfig":null,"deploymentId":"web-ssl-test000003","trafficManagerHostNames":null,"sku":"Basic","scmSiteAlsoStopped":false,"targetSwapSlot":null,"hostingEnvironment":null,"hostingEnvironmentProfile":null,"clientAffinityEnabled":true,"clientCertEnabled":false,"clientCertExclusionPaths":null,"hostNamesDisabled":false,"domainVerificationIdentifiers":null,"customDomainVerificationId":"452092DD58A58B21528CA0E51CD6C4A4098E0D61570172EA391087A3E1858E33","kind":"app","inboundIpAddress":"40.112.142.148","possibleInboundIpAddresses":"40.112.142.148","outboundIpAddresses":"40.112.137.127,40.112.139.85,40.112.142.204,40.112.139.188","possibleOutboundIpAddresses":"40.112.137.127,40.112.139.85,40.112.142.204,40.112.139.188","containerSize":0,"dailyMemoryTimeQuota":0,"suspendedTill":null,"siteDisabledReason":0,"functionExecutionUnitsCache":null,"maxNumberOfWorkers":null,"homeStamp":"waws-prod-bay-033","cloningInfo":null,"hostingEnvironmentId":null,"tags":{"web":"web1"},"resourceGroup":"clitest.rg000001","defaultHostName":"web-ssl-test000003.azurewebsites.net","slotSwapStatus":null,"httpsOnly":false,"redundancyMode":"None","inProgressOperationId":null,"geoDistributions":null,"privateEndpointConnections":[],"buildVersion":null,"targetBuildVersion":null}}'
-    headers:
-      cache-control:
-      - no-cache
-      content-length:
-      - '3562'
-      content-type:
-      - application/json
-      date:
-      - Mon, 21 Oct 2019 10:49:49 GMT
-      etag:
-      - '"1D587FD40235270"'
-      expires:
-      - '-1'
-      pragma:
-      - no-cache
-      server:
-      - Microsoft-IIS/10.0
-      strict-transport-security:
-      - max-age=31536000; includeSubDomains
-      transfer-encoding:
-      - chunked
-      vary:
-      - Accept-Encoding
-      x-aspnet-version:
-      - 4.0.30319
-      x-content-type-options:
-      - nosniff
-      x-powered-by:
-      - ASP.NET
-    status:
-      code: 200
-      message: OK
-- request:
-    body: null
-    headers:
-      Accept:
-      - application/json
-      Accept-Encoding:
-      - gzip, deflate
-      CommandName:
-      - webapp show
-      Connection:
-      - keep-alive
-      ParameterSetName:
-      - -g -n
-      User-Agent:
-      - python/3.7.4 (Windows-10-10.0.18362-SP0) msrest/0.6.10 msrest_azure/0.6.2
-        azure-mgmt-web/0.42.0 Azure-SDK-For-Python AZURECLI/2.0.75
-      accept-language:
-      - en-US
-    method: GET
-    uri: https://management.azure.com/subscriptions/00000000-0000-0000-0000-000000000000/resourceGroups/clitest.rg000001/providers/Microsoft.Web/sites/web-ssl-test000003?api-version=2018-11-01
-  response:
-    body:
-      string: '{"id":"/subscriptions/00000000-0000-0000-0000-000000000000/resourceGroups/clitest.rg000001/providers/Microsoft.Web/sites/web-ssl-test000003","name":"web-ssl-test000003","type":"Microsoft.Web/sites","kind":"app","location":"West
-        US","tags":{"web":"web1"},"properties":{"name":"web-ssl-test000003","state":"Running","hostNames":["web-ssl-test000003.azurewebsites.net"],"webSpace":"clitest.rg000001-WestUSwebspace","selfLink":"https://waws-prod-bay-033.api.azurewebsites.windows.net:454/subscriptions/00000000-0000-0000-0000-000000000000/webspaces/clitest.rg000001-WestUSwebspace/sites/web-ssl-test000003","repositorySiteName":"web-ssl-test000003","owner":null,"usageState":"Normal","enabled":true,"adminEnabled":true,"enabledHostNames":["web-ssl-test000003.azurewebsites.net","web-ssl-test000003.scm.azurewebsites.net"],"siteProperties":{"metadata":null,"properties":[{"name":"LinuxFxVersion","value":""},{"name":"WindowsFxVersion","value":null}],"appSettings":null},"availabilityState":"Normal","sslCertificates":null,"csrs":[],"cers":null,"siteMode":null,"hostNameSslStates":[{"name":"web-ssl-test000003.azurewebsites.net","sslState":"SniEnabled","ipBasedSslResult":null,"virtualIP":null,"thumbprint":"9E9735C45C792B03B3FFCCA614852B32EE71AD6B","toUpdate":null,"toUpdateIpBasedSsl":null,"ipBasedSslState":"NotConfigured","hostType":"Standard"},{"name":"web-ssl-test000003.scm.azurewebsites.net","sslState":"Disabled","ipBasedSslResult":null,"virtualIP":null,"thumbprint":null,"toUpdate":null,"toUpdateIpBasedSsl":null,"ipBasedSslState":"NotConfigured","hostType":"Repository"}],"computeMode":null,"serverFarm":null,"serverFarmId":"/subscriptions/00000000-0000-0000-0000-000000000000/resourceGroups/clitest.rg000001/providers/Microsoft.Web/serverfarms/ssl-test-plan000002","reserved":false,"isXenon":false,"hyperV":false,"lastModifiedTimeUtc":"2019-10-21T10:49:44.983","storageRecoveryDefaultState":"Running","contentAvailabilityState":"Normal","runtimeAvailabilityState":"Normal","siteConfig":null,"deploymentId":"web-ssl-test000003","trafficManagerHostNames":null,"sku":"Basic","scmSiteAlsoStopped":false,"targetSwapSlot":null,"hostingEnvironment":null,"hostingEnvironmentProfile":null,"clientAffinityEnabled":true,"clientCertEnabled":false,"clientCertExclusionPaths":null,"hostNamesDisabled":false,"domainVerificationIdentifiers":null,"customDomainVerificationId":"452092DD58A58B21528CA0E51CD6C4A4098E0D61570172EA391087A3E1858E33","kind":"app","inboundIpAddress":"40.112.142.148","possibleInboundIpAddresses":"40.112.142.148","outboundIpAddresses":"40.112.137.127,40.112.139.85,40.112.142.204,40.112.139.188","possibleOutboundIpAddresses":"40.112.137.127,40.112.139.85,40.112.142.204,40.112.139.188","containerSize":0,"dailyMemoryTimeQuota":0,"suspendedTill":null,"siteDisabledReason":0,"functionExecutionUnitsCache":null,"maxNumberOfWorkers":null,"homeStamp":"waws-prod-bay-033","cloningInfo":null,"hostingEnvironmentId":null,"tags":{"web":"web1"},"resourceGroup":"clitest.rg000001","defaultHostName":"web-ssl-test000003.azurewebsites.net","slotSwapStatus":null,"httpsOnly":false,"redundancyMode":"None","inProgressOperationId":null,"geoDistributions":null,"privateEndpointConnections":[],"buildVersion":null,"targetBuildVersion":null}}'
-    headers:
-      cache-control:
-      - no-cache
-      content-length:
-      - '3562'
-      content-type:
-      - application/json
-      date:
-      - Mon, 21 Oct 2019 10:49:49 GMT
-      etag:
-      - '"1D587FD40235270"'
-      expires:
-      - '-1'
-      pragma:
-      - no-cache
-      server:
-      - Microsoft-IIS/10.0
-      strict-transport-security:
-      - max-age=31536000; includeSubDomains
-      transfer-encoding:
-      - chunked
-      vary:
-      - Accept-Encoding
-      x-aspnet-version:
-      - 4.0.30319
-      x-content-type-options:
-      - nosniff
-      x-powered-by:
-      - ASP.NET
-    status:
-      code: 200
-      message: OK
-- request:
-    body: '{}'
-    headers:
-      Accept:
-      - application/xml
-      Accept-Encoding:
-      - gzip, deflate
-      CommandName:
-      - webapp show
-      Connection:
-      - keep-alive
-      Content-Length:
-      - '2'
-      Content-Type:
-      - application/json; charset=utf-8
-      ParameterSetName:
-      - -g -n
       User-Agent:
       - python/3.7.4 (Windows-10-10.0.18362-SP0) msrest/0.6.10 msrest_azure/0.6.2
         azure-mgmt-web/0.42.0 Azure-SDK-For-Python AZURECLI/2.0.75
@@ -1890,7 +553,7 @@
       content-type:
       - application/xml
       date:
-      - Mon, 21 Oct 2019 10:49:50 GMT
+      - Mon, 21 Oct 2019 10:49:26 GMT
       expires:
       - '-1'
       pragma:
@@ -1904,34 +567,28 @@
       x-content-type-options:
       - nosniff
       x-ms-ratelimit-remaining-subscription-resource-requests:
->>>>>>> 807faccc
-      - '11999'
-      x-powered-by:
-      - ASP.NET
-    status:
-      code: 200
-      message: OK
-- request:
-    body: null
-    headers:
-      Accept:
-      - application/json
-      Accept-Encoding:
-      - gzip, deflate
-      CommandName:
-      - webapp config ssl unbind
-      Connection:
-      - keep-alive
-      ParameterSetName:
-      - -g -n --certificate-thumbprint
-      User-Agent:
-<<<<<<< HEAD
-      - python/3.6.5 (Windows-10-10.0.17134-SP0) msrest/0.6.10 msrest_azure/0.6.2
-        azure-mgmt-web/0.42.0 Azure-SDK-For-Python AZURECLI/2.0.74
-=======
-      - python/3.7.4 (Windows-10-10.0.18362-SP0) msrest/0.6.10 msrest_azure/0.6.2
-        azure-mgmt-web/0.42.0 Azure-SDK-For-Python AZURECLI/2.0.75
->>>>>>> 807faccc
+      - '11998'
+      x-powered-by:
+      - ASP.NET
+    status:
+      code: 200
+      message: OK
+- request:
+    body: null
+    headers:
+      Accept:
+      - application/json
+      Accept-Encoding:
+      - gzip, deflate
+      CommandName:
+      - webapp config ssl upload
+      Connection:
+      - keep-alive
+      ParameterSetName:
+      - -g -n --certificate-file --certificate-password
+      User-Agent:
+      - python/3.7.4 (Windows-10-10.0.18362-SP0) msrest/0.6.10 msrest_azure/0.6.2
+        azure-mgmt-web/0.42.0 Azure-SDK-For-Python AZURECLI/2.0.75
       accept-language:
       - en-US
     method: GET
@@ -1939,607 +596,252 @@
   response:
     body:
       string: '{"id":"/subscriptions/00000000-0000-0000-0000-000000000000/resourceGroups/clitest.rg000001/providers/Microsoft.Web/sites/web-ssl-test000003","name":"web-ssl-test000003","type":"Microsoft.Web/sites","kind":"app","location":"West
-<<<<<<< HEAD
-        US","properties":{"name":"web-ssl-test000003","state":"Running","hostNames":["web-ssl-test000003.azurewebsites.net"],"webSpace":"clitest.rg000001-WestUSwebspace","selfLink":"https://waws-prod-bay-043.api.azurewebsites.windows.net:454/subscriptions/00000000-0000-0000-0000-000000000000/webspaces/clitest.rg000001-WestUSwebspace/sites/web-ssl-test000003","repositorySiteName":"web-ssl-test000003","owner":null,"usageState":"Normal","enabled":true,"adminEnabled":true,"enabledHostNames":["web-ssl-test000003.azurewebsites.net","web-ssl-test000003.scm.azurewebsites.net"],"siteProperties":{"metadata":null,"properties":[{"name":"LinuxFxVersion","value":""},{"name":"WindowsFxVersion","value":null}],"appSettings":null},"availabilityState":"Normal","sslCertificates":null,"csrs":[],"cers":null,"siteMode":null,"hostNameSslStates":[{"name":"web-ssl-test000003.azurewebsites.net","sslState":"SniEnabled","ipBasedSslResult":null,"virtualIP":null,"thumbprint":"9E9735C45C792B03B3FFCCA614852B32EE71AD6B","toUpdate":null,"toUpdateIpBasedSsl":null,"ipBasedSslState":"NotConfigured","hostType":"Standard"},{"name":"web-ssl-test000003.scm.azurewebsites.net","sslState":"Disabled","ipBasedSslResult":null,"virtualIP":null,"thumbprint":null,"toUpdate":null,"toUpdateIpBasedSsl":null,"ipBasedSslState":"NotConfigured","hostType":"Repository"}],"computeMode":null,"serverFarm":null,"serverFarmId":"/subscriptions/00000000-0000-0000-0000-000000000000/resourceGroups/clitest.rg000001/providers/Microsoft.Web/serverfarms/ssl-test-plan000002","reserved":false,"isXenon":false,"hyperV":false,"lastModifiedTimeUtc":"2019-10-13T05:43:05.34","storageRecoveryDefaultState":"Running","contentAvailabilityState":"Normal","runtimeAvailabilityState":"Normal","siteConfig":null,"deploymentId":"web-ssl-test000003","trafficManagerHostNames":null,"sku":"Basic","scmSiteAlsoStopped":false,"targetSwapSlot":null,"hostingEnvironment":null,"hostingEnvironmentProfile":null,"clientAffinityEnabled":true,"clientCertEnabled":false,"clientCertExclusionPaths":null,"hostNamesDisabled":false,"domainVerificationIdentifiers":null,"kind":"app","inboundIpAddress":"104.40.92.107","possibleInboundIpAddresses":"104.40.92.107","outboundIpAddresses":"104.40.88.152,104.40.87.132,104.40.95.34,104.40.88.78","possibleOutboundIpAddresses":"104.40.88.152,104.40.87.132,104.40.95.34,104.40.88.78","containerSize":0,"dailyMemoryTimeQuota":0,"suspendedTill":null,"siteDisabledReason":0,"functionExecutionUnitsCache":null,"maxNumberOfWorkers":null,"homeStamp":"waws-prod-bay-043","cloningInfo":null,"hostingEnvironmentId":null,"tags":null,"resourceGroup":"clitest.rg000001","defaultHostName":"web-ssl-test000003.azurewebsites.net","slotSwapStatus":null,"httpsOnly":false,"redundancyMode":"None","inProgressOperationId":null,"geoDistributions":null,"privateEndpointConnections":[],"buildVersion":null,"targetBuildVersion":null}}'
-=======
-        US","tags":{"web":"web1"},"properties":{"name":"web-ssl-test000003","state":"Running","hostNames":["web-ssl-test000003.azurewebsites.net"],"webSpace":"clitest.rg000001-WestUSwebspace","selfLink":"https://waws-prod-bay-033.api.azurewebsites.windows.net:454/subscriptions/00000000-0000-0000-0000-000000000000/webspaces/clitest.rg000001-WestUSwebspace/sites/web-ssl-test000003","repositorySiteName":"web-ssl-test000003","owner":null,"usageState":"Normal","enabled":true,"adminEnabled":true,"enabledHostNames":["web-ssl-test000003.azurewebsites.net","web-ssl-test000003.scm.azurewebsites.net"],"siteProperties":{"metadata":null,"properties":[{"name":"LinuxFxVersion","value":""},{"name":"WindowsFxVersion","value":null}],"appSettings":null},"availabilityState":"Normal","sslCertificates":null,"csrs":[],"cers":null,"siteMode":null,"hostNameSslStates":[{"name":"web-ssl-test000003.azurewebsites.net","sslState":"SniEnabled","ipBasedSslResult":null,"virtualIP":null,"thumbprint":"9E9735C45C792B03B3FFCCA614852B32EE71AD6B","toUpdate":null,"toUpdateIpBasedSsl":null,"ipBasedSslState":"NotConfigured","hostType":"Standard"},{"name":"web-ssl-test000003.scm.azurewebsites.net","sslState":"Disabled","ipBasedSslResult":null,"virtualIP":null,"thumbprint":null,"toUpdate":null,"toUpdateIpBasedSsl":null,"ipBasedSslState":"NotConfigured","hostType":"Repository"}],"computeMode":null,"serverFarm":null,"serverFarmId":"/subscriptions/00000000-0000-0000-0000-000000000000/resourceGroups/clitest.rg000001/providers/Microsoft.Web/serverfarms/ssl-test-plan000002","reserved":false,"isXenon":false,"hyperV":false,"lastModifiedTimeUtc":"2019-10-21T10:49:44.983","storageRecoveryDefaultState":"Running","contentAvailabilityState":"Normal","runtimeAvailabilityState":"Normal","siteConfig":null,"deploymentId":"web-ssl-test000003","trafficManagerHostNames":null,"sku":"Basic","scmSiteAlsoStopped":false,"targetSwapSlot":null,"hostingEnvironment":null,"hostingEnvironmentProfile":null,"clientAffinityEnabled":true,"clientCertEnabled":false,"clientCertExclusionPaths":null,"hostNamesDisabled":false,"domainVerificationIdentifiers":null,"customDomainVerificationId":"452092DD58A58B21528CA0E51CD6C4A4098E0D61570172EA391087A3E1858E33","kind":"app","inboundIpAddress":"40.112.142.148","possibleInboundIpAddresses":"40.112.142.148","outboundIpAddresses":"40.112.137.127,40.112.139.85,40.112.142.204,40.112.139.188","possibleOutboundIpAddresses":"40.112.137.127,40.112.139.85,40.112.142.204,40.112.139.188","containerSize":0,"dailyMemoryTimeQuota":0,"suspendedTill":null,"siteDisabledReason":0,"functionExecutionUnitsCache":null,"maxNumberOfWorkers":null,"homeStamp":"waws-prod-bay-033","cloningInfo":null,"hostingEnvironmentId":null,"tags":{"web":"web1"},"resourceGroup":"clitest.rg000001","defaultHostName":"web-ssl-test000003.azurewebsites.net","slotSwapStatus":null,"httpsOnly":false,"redundancyMode":"None","inProgressOperationId":null,"geoDistributions":null,"privateEndpointConnections":[],"buildVersion":null,"targetBuildVersion":null}}'
->>>>>>> 807faccc
-    headers:
-      cache-control:
-      - no-cache
-      content-length:
-<<<<<<< HEAD
-      - '3421'
-      content-type:
-      - application/json
-      date:
-      - Sun, 13 Oct 2019 05:43:07 GMT
+        US","tags":{"web":"web1"},"properties":{"name":"web-ssl-test000003","state":"Running","hostNames":["web-ssl-test000003.azurewebsites.net"],"webSpace":"clitest.rg000001-WestUSwebspace","selfLink":"https://waws-prod-bay-033.api.azurewebsites.windows.net:454/subscriptions/00000000-0000-0000-0000-000000000000/webspaces/clitest.rg000001-WestUSwebspace/sites/web-ssl-test000003","repositorySiteName":"web-ssl-test000003","owner":null,"usageState":"Normal","enabled":true,"adminEnabled":true,"enabledHostNames":["web-ssl-test000003.azurewebsites.net","web-ssl-test000003.scm.azurewebsites.net"],"siteProperties":{"metadata":null,"properties":[{"name":"LinuxFxVersion","value":""},{"name":"WindowsFxVersion","value":null}],"appSettings":null},"availabilityState":"Normal","sslCertificates":null,"csrs":[],"cers":null,"siteMode":null,"hostNameSslStates":[{"name":"web-ssl-test000003.azurewebsites.net","sslState":"Disabled","ipBasedSslResult":null,"virtualIP":null,"thumbprint":null,"toUpdate":null,"toUpdateIpBasedSsl":null,"ipBasedSslState":"NotConfigured","hostType":"Standard"},{"name":"web-ssl-test000003.scm.azurewebsites.net","sslState":"Disabled","ipBasedSslResult":null,"virtualIP":null,"thumbprint":null,"toUpdate":null,"toUpdateIpBasedSsl":null,"ipBasedSslState":"NotConfigured","hostType":"Repository"}],"computeMode":null,"serverFarm":null,"serverFarmId":"/subscriptions/00000000-0000-0000-0000-000000000000/resourceGroups/clitest.rg000001/providers/Microsoft.Web/serverfarms/ssl-test-plan000002","reserved":false,"isXenon":false,"hyperV":false,"lastModifiedTimeUtc":"2019-10-21T10:49:10.66","storageRecoveryDefaultState":"Running","contentAvailabilityState":"Normal","runtimeAvailabilityState":"Normal","siteConfig":null,"deploymentId":"web-ssl-test000003","trafficManagerHostNames":null,"sku":"Basic","scmSiteAlsoStopped":false,"targetSwapSlot":null,"hostingEnvironment":null,"hostingEnvironmentProfile":null,"clientAffinityEnabled":true,"clientCertEnabled":false,"clientCertExclusionPaths":null,"hostNamesDisabled":false,"domainVerificationIdentifiers":null,"customDomainVerificationId":"452092DD58A58B21528CA0E51CD6C4A4098E0D61570172EA391087A3E1858E33","kind":"app","inboundIpAddress":"40.112.142.148","possibleInboundIpAddresses":"40.112.142.148","outboundIpAddresses":"40.112.137.127,40.112.139.85,40.112.142.204,40.112.139.188","possibleOutboundIpAddresses":"40.112.137.127,40.112.139.85,40.112.142.204,40.112.139.188","containerSize":0,"dailyMemoryTimeQuota":0,"suspendedTill":null,"siteDisabledReason":0,"functionExecutionUnitsCache":null,"maxNumberOfWorkers":null,"homeStamp":"waws-prod-bay-033","cloningInfo":null,"hostingEnvironmentId":null,"tags":{"web":"web1"},"resourceGroup":"clitest.rg000001","defaultHostName":"web-ssl-test000003.azurewebsites.net","slotSwapStatus":null,"httpsOnly":false,"redundancyMode":"None","inProgressOperationId":null,"geoDistributions":null,"privateEndpointConnections":[],"buildVersion":null,"targetBuildVersion":null}}'
+    headers:
+      cache-control:
+      - no-cache
+      content-length:
+      - '3521'
+      content-type:
+      - application/json
+      date:
+      - Mon, 21 Oct 2019 10:49:28 GMT
       etag:
-      - '"1D5818915CA9BC0"'
-=======
-      - '3562'
-      content-type:
-      - application/json
-      date:
-      - Mon, 21 Oct 2019 10:49:51 GMT
+      - '"1D587FD2BAE0C40"'
+      expires:
+      - '-1'
+      pragma:
+      - no-cache
+      server:
+      - Microsoft-IIS/10.0
+      strict-transport-security:
+      - max-age=31536000; includeSubDomains
+      transfer-encoding:
+      - chunked
+      vary:
+      - Accept-Encoding
+      x-aspnet-version:
+      - 4.0.30319
+      x-content-type-options:
+      - nosniff
+      x-powered-by:
+      - ASP.NET
+    status:
+      code: 200
+      message: OK
+- request:
+    body: null
+    headers:
+      Accept:
+      - application/json
+      Accept-Encoding:
+      - gzip, deflate
+      CommandName:
+      - webapp config ssl upload
+      Connection:
+      - keep-alive
+      ParameterSetName:
+      - -g -n --certificate-file --certificate-password
+      User-Agent:
+      - python/3.7.4 (Windows-10-10.0.18362-SP0) msrest/0.6.10 msrest_azure/0.6.2
+        azure-mgmt-web/0.42.0 Azure-SDK-For-Python AZURECLI/2.0.75
+      accept-language:
+      - en-US
+    method: GET
+    uri: https://management.azure.com/subscriptions/00000000-0000-0000-0000-000000000000/resourceGroups/clitest.rg000001/providers/Microsoft.Web/sites/web-ssl-test000003?api-version=2018-11-01
+  response:
+    body:
+      string: '{"id":"/subscriptions/00000000-0000-0000-0000-000000000000/resourceGroups/clitest.rg000001/providers/Microsoft.Web/sites/web-ssl-test000003","name":"web-ssl-test000003","type":"Microsoft.Web/sites","kind":"app","location":"West
+        US","tags":{"web":"web1"},"properties":{"name":"web-ssl-test000003","state":"Running","hostNames":["web-ssl-test000003.azurewebsites.net"],"webSpace":"clitest.rg000001-WestUSwebspace","selfLink":"https://waws-prod-bay-033.api.azurewebsites.windows.net:454/subscriptions/00000000-0000-0000-0000-000000000000/webspaces/clitest.rg000001-WestUSwebspace/sites/web-ssl-test000003","repositorySiteName":"web-ssl-test000003","owner":null,"usageState":"Normal","enabled":true,"adminEnabled":true,"enabledHostNames":["web-ssl-test000003.azurewebsites.net","web-ssl-test000003.scm.azurewebsites.net"],"siteProperties":{"metadata":null,"properties":[{"name":"LinuxFxVersion","value":""},{"name":"WindowsFxVersion","value":null}],"appSettings":null},"availabilityState":"Normal","sslCertificates":null,"csrs":[],"cers":null,"siteMode":null,"hostNameSslStates":[{"name":"web-ssl-test000003.azurewebsites.net","sslState":"Disabled","ipBasedSslResult":null,"virtualIP":null,"thumbprint":null,"toUpdate":null,"toUpdateIpBasedSsl":null,"ipBasedSslState":"NotConfigured","hostType":"Standard"},{"name":"web-ssl-test000003.scm.azurewebsites.net","sslState":"Disabled","ipBasedSslResult":null,"virtualIP":null,"thumbprint":null,"toUpdate":null,"toUpdateIpBasedSsl":null,"ipBasedSslState":"NotConfigured","hostType":"Repository"}],"computeMode":null,"serverFarm":null,"serverFarmId":"/subscriptions/00000000-0000-0000-0000-000000000000/resourceGroups/clitest.rg000001/providers/Microsoft.Web/serverfarms/ssl-test-plan000002","reserved":false,"isXenon":false,"hyperV":false,"lastModifiedTimeUtc":"2019-10-21T10:49:10.66","storageRecoveryDefaultState":"Running","contentAvailabilityState":"Normal","runtimeAvailabilityState":"Normal","siteConfig":null,"deploymentId":"web-ssl-test000003","trafficManagerHostNames":null,"sku":"Basic","scmSiteAlsoStopped":false,"targetSwapSlot":null,"hostingEnvironment":null,"hostingEnvironmentProfile":null,"clientAffinityEnabled":true,"clientCertEnabled":false,"clientCertExclusionPaths":null,"hostNamesDisabled":false,"domainVerificationIdentifiers":null,"customDomainVerificationId":"452092DD58A58B21528CA0E51CD6C4A4098E0D61570172EA391087A3E1858E33","kind":"app","inboundIpAddress":"40.112.142.148","possibleInboundIpAddresses":"40.112.142.148","outboundIpAddresses":"40.112.137.127,40.112.139.85,40.112.142.204,40.112.139.188","possibleOutboundIpAddresses":"40.112.137.127,40.112.139.85,40.112.142.204,40.112.139.188","containerSize":0,"dailyMemoryTimeQuota":0,"suspendedTill":null,"siteDisabledReason":0,"functionExecutionUnitsCache":null,"maxNumberOfWorkers":null,"homeStamp":"waws-prod-bay-033","cloningInfo":null,"hostingEnvironmentId":null,"tags":{"web":"web1"},"resourceGroup":"clitest.rg000001","defaultHostName":"web-ssl-test000003.azurewebsites.net","slotSwapStatus":null,"httpsOnly":false,"redundancyMode":"None","inProgressOperationId":null,"geoDistributions":null,"privateEndpointConnections":[],"buildVersion":null,"targetBuildVersion":null}}'
+    headers:
+      cache-control:
+      - no-cache
+      content-length:
+      - '3521'
+      content-type:
+      - application/json
+      date:
+      - Mon, 21 Oct 2019 10:49:30 GMT
       etag:
-      - '"1D587FD40235270"'
->>>>>>> 807faccc
-      expires:
-      - '-1'
-      pragma:
-      - no-cache
-      server:
-      - Microsoft-IIS/10.0
-      strict-transport-security:
-      - max-age=31536000; includeSubDomains
-      transfer-encoding:
-      - chunked
-      vary:
-      - Accept-Encoding
-      x-aspnet-version:
-      - 4.0.30319
-      x-content-type-options:
-      - nosniff
-      x-powered-by:
-      - ASP.NET
-    status:
-      code: 200
-      message: OK
-- request:
-    body: null
-    headers:
-      Accept:
-      - application/json
-      Accept-Encoding:
-      - gzip, deflate
-      CommandName:
-      - webapp config ssl unbind
-      Connection:
-      - keep-alive
-      ParameterSetName:
-      - -g -n --certificate-thumbprint
-      User-Agent:
-<<<<<<< HEAD
-      - python/3.6.5 (Windows-10-10.0.17134-SP0) msrest/0.6.10 msrest_azure/0.6.2
-        azure-mgmt-web/0.42.0 Azure-SDK-For-Python AZURECLI/2.0.74
-=======
-      - python/3.7.4 (Windows-10-10.0.18362-SP0) msrest/0.6.10 msrest_azure/0.6.2
-        azure-mgmt-web/0.42.0 Azure-SDK-For-Python AZURECLI/2.0.75
->>>>>>> 807faccc
-      accept-language:
-      - en-US
-    method: GET
-    uri: https://management.azure.com/subscriptions/00000000-0000-0000-0000-000000000000/resourceGroups/clitest.rg000001/providers/Microsoft.Web/sites/web-ssl-test000003?api-version=2018-11-01
-  response:
-    body:
-      string: '{"id":"/subscriptions/00000000-0000-0000-0000-000000000000/resourceGroups/clitest.rg000001/providers/Microsoft.Web/sites/web-ssl-test000003","name":"web-ssl-test000003","type":"Microsoft.Web/sites","kind":"app","location":"West
-<<<<<<< HEAD
-        US","properties":{"name":"web-ssl-test000003","state":"Running","hostNames":["web-ssl-test000003.azurewebsites.net"],"webSpace":"clitest.rg000001-WestUSwebspace","selfLink":"https://waws-prod-bay-043.api.azurewebsites.windows.net:454/subscriptions/00000000-0000-0000-0000-000000000000/webspaces/clitest.rg000001-WestUSwebspace/sites/web-ssl-test000003","repositorySiteName":"web-ssl-test000003","owner":null,"usageState":"Normal","enabled":true,"adminEnabled":true,"enabledHostNames":["web-ssl-test000003.azurewebsites.net","web-ssl-test000003.scm.azurewebsites.net"],"siteProperties":{"metadata":null,"properties":[{"name":"LinuxFxVersion","value":""},{"name":"WindowsFxVersion","value":null}],"appSettings":null},"availabilityState":"Normal","sslCertificates":null,"csrs":[],"cers":null,"siteMode":null,"hostNameSslStates":[{"name":"web-ssl-test000003.azurewebsites.net","sslState":"SniEnabled","ipBasedSslResult":null,"virtualIP":null,"thumbprint":"9E9735C45C792B03B3FFCCA614852B32EE71AD6B","toUpdate":null,"toUpdateIpBasedSsl":null,"ipBasedSslState":"NotConfigured","hostType":"Standard"},{"name":"web-ssl-test000003.scm.azurewebsites.net","sslState":"Disabled","ipBasedSslResult":null,"virtualIP":null,"thumbprint":null,"toUpdate":null,"toUpdateIpBasedSsl":null,"ipBasedSslState":"NotConfigured","hostType":"Repository"}],"computeMode":null,"serverFarm":null,"serverFarmId":"/subscriptions/00000000-0000-0000-0000-000000000000/resourceGroups/clitest.rg000001/providers/Microsoft.Web/serverfarms/ssl-test-plan000002","reserved":false,"isXenon":false,"hyperV":false,"lastModifiedTimeUtc":"2019-10-13T05:43:05.34","storageRecoveryDefaultState":"Running","contentAvailabilityState":"Normal","runtimeAvailabilityState":"Normal","siteConfig":null,"deploymentId":"web-ssl-test000003","trafficManagerHostNames":null,"sku":"Basic","scmSiteAlsoStopped":false,"targetSwapSlot":null,"hostingEnvironment":null,"hostingEnvironmentProfile":null,"clientAffinityEnabled":true,"clientCertEnabled":false,"clientCertExclusionPaths":null,"hostNamesDisabled":false,"domainVerificationIdentifiers":null,"kind":"app","inboundIpAddress":"104.40.92.107","possibleInboundIpAddresses":"104.40.92.107","outboundIpAddresses":"104.40.88.152,104.40.87.132,104.40.95.34,104.40.88.78","possibleOutboundIpAddresses":"104.40.88.152,104.40.87.132,104.40.95.34,104.40.88.78","containerSize":0,"dailyMemoryTimeQuota":0,"suspendedTill":null,"siteDisabledReason":0,"functionExecutionUnitsCache":null,"maxNumberOfWorkers":null,"homeStamp":"waws-prod-bay-043","cloningInfo":null,"hostingEnvironmentId":null,"tags":null,"resourceGroup":"clitest.rg000001","defaultHostName":"web-ssl-test000003.azurewebsites.net","slotSwapStatus":null,"httpsOnly":false,"redundancyMode":"None","inProgressOperationId":null,"geoDistributions":null,"privateEndpointConnections":[],"buildVersion":null,"targetBuildVersion":null}}'
-=======
-        US","tags":{"web":"web1"},"properties":{"name":"web-ssl-test000003","state":"Running","hostNames":["web-ssl-test000003.azurewebsites.net"],"webSpace":"clitest.rg000001-WestUSwebspace","selfLink":"https://waws-prod-bay-033.api.azurewebsites.windows.net:454/subscriptions/00000000-0000-0000-0000-000000000000/webspaces/clitest.rg000001-WestUSwebspace/sites/web-ssl-test000003","repositorySiteName":"web-ssl-test000003","owner":null,"usageState":"Normal","enabled":true,"adminEnabled":true,"enabledHostNames":["web-ssl-test000003.azurewebsites.net","web-ssl-test000003.scm.azurewebsites.net"],"siteProperties":{"metadata":null,"properties":[{"name":"LinuxFxVersion","value":""},{"name":"WindowsFxVersion","value":null}],"appSettings":null},"availabilityState":"Normal","sslCertificates":null,"csrs":[],"cers":null,"siteMode":null,"hostNameSslStates":[{"name":"web-ssl-test000003.azurewebsites.net","sslState":"SniEnabled","ipBasedSslResult":null,"virtualIP":null,"thumbprint":"9E9735C45C792B03B3FFCCA614852B32EE71AD6B","toUpdate":null,"toUpdateIpBasedSsl":null,"ipBasedSslState":"NotConfigured","hostType":"Standard"},{"name":"web-ssl-test000003.scm.azurewebsites.net","sslState":"Disabled","ipBasedSslResult":null,"virtualIP":null,"thumbprint":null,"toUpdate":null,"toUpdateIpBasedSsl":null,"ipBasedSslState":"NotConfigured","hostType":"Repository"}],"computeMode":null,"serverFarm":null,"serverFarmId":"/subscriptions/00000000-0000-0000-0000-000000000000/resourceGroups/clitest.rg000001/providers/Microsoft.Web/serverfarms/ssl-test-plan000002","reserved":false,"isXenon":false,"hyperV":false,"lastModifiedTimeUtc":"2019-10-21T10:49:44.983","storageRecoveryDefaultState":"Running","contentAvailabilityState":"Normal","runtimeAvailabilityState":"Normal","siteConfig":null,"deploymentId":"web-ssl-test000003","trafficManagerHostNames":null,"sku":"Basic","scmSiteAlsoStopped":false,"targetSwapSlot":null,"hostingEnvironment":null,"hostingEnvironmentProfile":null,"clientAffinityEnabled":true,"clientCertEnabled":false,"clientCertExclusionPaths":null,"hostNamesDisabled":false,"domainVerificationIdentifiers":null,"customDomainVerificationId":"452092DD58A58B21528CA0E51CD6C4A4098E0D61570172EA391087A3E1858E33","kind":"app","inboundIpAddress":"40.112.142.148","possibleInboundIpAddresses":"40.112.142.148","outboundIpAddresses":"40.112.137.127,40.112.139.85,40.112.142.204,40.112.139.188","possibleOutboundIpAddresses":"40.112.137.127,40.112.139.85,40.112.142.204,40.112.139.188","containerSize":0,"dailyMemoryTimeQuota":0,"suspendedTill":null,"siteDisabledReason":0,"functionExecutionUnitsCache":null,"maxNumberOfWorkers":null,"homeStamp":"waws-prod-bay-033","cloningInfo":null,"hostingEnvironmentId":null,"tags":{"web":"web1"},"resourceGroup":"clitest.rg000001","defaultHostName":"web-ssl-test000003.azurewebsites.net","slotSwapStatus":null,"httpsOnly":false,"redundancyMode":"None","inProgressOperationId":null,"geoDistributions":null,"privateEndpointConnections":[],"buildVersion":null,"targetBuildVersion":null}}'
->>>>>>> 807faccc
-    headers:
-      cache-control:
-      - no-cache
-      content-length:
-<<<<<<< HEAD
-      - '3421'
-      content-type:
-      - application/json
-      date:
-      - Sun, 13 Oct 2019 05:43:07 GMT
-      etag:
-      - '"1D5818915CA9BC0"'
-=======
-      - '3562'
-      content-type:
-      - application/json
-      date:
-      - Mon, 21 Oct 2019 10:49:52 GMT
-      etag:
-      - '"1D587FD40235270"'
->>>>>>> 807faccc
-      expires:
-      - '-1'
-      pragma:
-      - no-cache
-      server:
-      - Microsoft-IIS/10.0
-      strict-transport-security:
-      - max-age=31536000; includeSubDomains
-      transfer-encoding:
-      - chunked
-      vary:
-      - Accept-Encoding
-      x-aspnet-version:
-      - 4.0.30319
-      x-content-type-options:
-      - nosniff
-      x-powered-by:
-      - ASP.NET
-    status:
-      code: 200
-      message: OK
-- request:
-    body: null
-    headers:
-      Accept:
-      - application/json
-      Accept-Encoding:
-      - gzip, deflate
-      CommandName:
-      - webapp config ssl unbind
-      Connection:
-      - keep-alive
-      ParameterSetName:
-      - -g -n --certificate-thumbprint
-      User-Agent:
-<<<<<<< HEAD
-      - python/3.6.5 (Windows-10-10.0.17134-SP0) msrest/0.6.10 msrest_azure/0.6.2
-        azure-mgmt-web/0.42.0 Azure-SDK-For-Python AZURECLI/2.0.74
-=======
-      - python/3.7.4 (Windows-10-10.0.18362-SP0) msrest/0.6.10 msrest_azure/0.6.2
-        azure-mgmt-web/0.42.0 Azure-SDK-For-Python AZURECLI/2.0.75
->>>>>>> 807faccc
-      accept-language:
-      - en-US
-    method: GET
-    uri: https://management.azure.com/subscriptions/00000000-0000-0000-0000-000000000000/resourceGroups/clitest.rg000001/providers/Microsoft.Web/certificates?api-version=2018-11-01
-  response:
-    body:
-      string: '{"value":[{"id":"/subscriptions/00000000-0000-0000-0000-000000000000/resourceGroups/clitest.rg000001/providers/Microsoft.Web/certificates/9E9735C45C792B03B3FFCCA614852B32EE71AD6B__West
+      - '"1D587FD2BAE0C40"'
+      expires:
+      - '-1'
+      pragma:
+      - no-cache
+      server:
+      - Microsoft-IIS/10.0
+      strict-transport-security:
+      - max-age=31536000; includeSubDomains
+      transfer-encoding:
+      - chunked
+      vary:
+      - Accept-Encoding
+      x-aspnet-version:
+      - 4.0.30319
+      x-content-type-options:
+      - nosniff
+      x-powered-by:
+      - ASP.NET
+    status:
+      code: 200
+      message: OK
+- request:
+    body: 'b''{"location": "West US", "properties": {"pfxBlob": "MIIKYgIBAzCCCh4GCSqGSIb3DQEHAaCCCg8EggoLMIIKBzCCBggGCSqGSIb3DQEHAaCCBfkEggX1MIIF8TCCBe0GCyqGSIb3DQEMCgECoIIE/jCCBPowHAYKKoZIhvcNAQwBAzAOBAiXDoyN14zikgICB9AEggTYczAG9RXE6P9dZzKEkuAB3zAoIpepICAcTQO38wV1z2dd3E1p7vBI+RYv1Td3965af6LUHeW7iHwE1h+qUntxAQtW7vVI7cUFa9iP0Heu/ijuZraY1lmKQEzFWffCE1XIgwcH3yHpi88Ow1Au64PfaaYPlrAgklPQ69DPIwM9JuhBd5qXW1XDe6XQ1msu6kvEFR1SNLN4Ul6BfKSPvzhVPKVnq33Lbt/QsVkZ3DtabLz8sW6qVYjEa5R8uW2Z7OaBtBbQWGkM6vnuaUpnE0pXxo815RTsvHXVlZkfgSCeOakmGIAygU/EU8BGvubAWx7WNo6RWFCOiT25tJspW6VY9JEse5ESvc4QnUQm1f0C3YPCcCDUCwEt3ZatGSr4MnJHN2Y1OEf1aWjewz0Se1bP2o/SwihyBNqXXZ3QzjxC8vrR+l6E7fPX3UVPJG5hHZfn2q5aofU/OyrPLUUDCaRlrM5oBADouQBy+t77/pobdvShgdYhiy/QCD6mJGalk6OEdfvp35uoL4jgo2irh4i9C3oOzSXFADUjivG66ZsVIN0k43boaO+JueqVso4GNYB8Zz4FIRlPQOZNCXHcuqvhnU0SGhujeb+H0LSXw53xmiwpWwB7xdv7b/qacaoOV1S3C8ZTM6FkJ8oKmNRMIWiIyfgyXQpmqaMND6nCVkcKkYbmVgNQZdWmbiKg1NGm66Q8rLtSUdIlyyCYzmxngLAa4zEbqPqgMwP4LIyCnxKn7hguBeyLsDvYRk029pgLnVVl5fl+Ijk4w2Noor/Axn3yD2gXCy5h9Xel1iXUqr4JtaJnWOoELx5KFwGhXeHdmRUjRVigbVN+nNd2AdtLih2eBimKpRm2NoBCrfGg9KUDpSi8eSTmbXW/enBWkdGrlu9lVTpgK3tlXW3VUveJh15rtwxTUagsee3G06w6YOu0ZRmT4hNfV2FWmjCuB4VCkY+KeFndsRLdC52odvO2z0u2nwBlvRjFrzErpAJdHWWv+XQ/fuOOjBbP5mvV1+gPEEA8QY4tvi/ac1n5S8L2oVNhaF39+QYlwMdcpLFy2BAw2PN7OnNAQMKViTu4iqVA6861oDa22D9EVufpyvSQj4Y0UoGhs8kS8aT8qsHUvabPlrjqslSuaIDB3H2kVSXXVW9kmMLmRNlhqm7Kowa4jjobr2lNY5dZFjJKy3wD2lsBdRHvsGrC35/vakI6Qy0WHcgA1YM7JwJl808lCQ9fi5Jcd/3tjfyhRv6AvZ6Na2VMZwg2bNOCJfhMKgTyssqRLy5us9zRXRvDFI8IQHmoNcliDnQZIcaVApPx095wQOOm4n8dqfw0AFSSRpgdQT6yQRxlNUyqhQbaUzlUKxxf9F6iVvpDMizmDbCB2/wapF+1/6M4HZfHT0JV4nnOtjr96Yfm1pUYN6jkcsyyeYypOFMKcbaTe9UtU9XU/AxJnkBOl2U7YRuffu3ElkZv0pZggWaNeQ3sCE5scVrFsi8+/AFz1O264knbXyw07leoal/JKIiAquq1Hx6QMzShgz/ympyGVHcC2DJBqjOQ/E8b/34WjUaBMop+JNMStUZnoJqL68rQcxkRdWAEj27f+A2c9nagz0TyCXLB5s/LQu3mbknXQzDbH7qJQxOidFg675fqaTrhekaR7psnJDGB2zATBgkqhkiG9w0BCRUxBgQEAQAAADBdBgkrBgEEAYI3EQExUB5OAE0AaQBjAHIAbwBzAG8AZgB0ACAAUwB0AHIAbwBuAGcAIABDAHIAeQBwAHQAbwBnAHIAYQBwAGgAaQBjACAAUAByAG8AdgBpAGQAZQByMGUGCSqGSIb3DQEJFDFYHlYAUAB2AGsAVABtAHAAOgAzAGUAYQAxADIAYQBiADcALQBjAGMAYgA4AC0ANAA3ADcAZAAtAGEAYQBlADQALQA5ADgAZQA1AGYAZgAzAGEANgA4ADcAZjCCA/cGCSqGSIb3DQEHBqCCA+gwggPkAgEAMIID3QYJKoZIhvcNAQcBMBwGCiqGSIb3DQEMAQMwDgQII49JHcCo5YoCAgfQgIIDsNAp0Fem6ktVE6yy8cO2q9jHI94QEA5Xu4T5v/RWz1VJJ2SdSCBXvrCYdhldYVSoXbSbeLTBsULmi/6ST1VkMETbtrl8RlW8DzzDFeYisyeZtOuxbHcVX8ByqDFo/Ro/vydvx7CRx11IstHIeg64qeVsofMU9NRS3rCGU9CwCjJ4aV9QFgZa0vEnROAZnaI1uRWOuMuHT98Kvv/wJ93xZJq2voAASyysePaZq/pUlzmRuyC/Pz2uXdNIoOu8BykMjvXw4kFzDCWt1DljYaijTLX9hGgzgxdbAOw1/2RSlEaYXpxPrhaYxOTFLGByyO2F1arn3btiMGTxBh61/2Gswg+gpUWX9J3jlT77pXXgyHgZ4YBJ45cWkTCmSSOqjyjdP6buSRInPlfTKDfQGi0riI32qdcO77gCvJdMOcN5HTleglaCDvQyFfYRAzWQ+EQ4N0WfnfDYe8v7+o136wht8cxxKQmo4/FbfOMURe6L1Hlj/hOie6yUD8+lqNMF3oFW42/rMUke5OWZZEIqDeN8tg08f/h7T2i10HW5zuDwAMllqwSdcfNZOESpcbAGbZn76wvvG2sYMXmT3lZvel4iWD8yOZTWIaCKv1+p5GqKTIiIpVOl7iXS4QTwbuNaMJl4a92zuCrnWxTJgw+ZCsmEvpC4u/OUivv7l1R7eJgbo/gdbtuaZWr3Ei4jaOlQj7W6OOGjJDAzzzY1MndsoBA+6HC3KsOCmP9aoXjp8g6hTMNnWZVehPE3Bq4AjHPoP3YXYFHfqqetUhYxnajYd6AB0JPiM9anCMTgbqUHhCTK8B+smPMCijRAGESbrP3EDcmSEJ2mjobV4SllM0qbfKBvU9ZdbUGaOHSytD/fplWpH4oc6SBvHyhK/WPzBz+o7uwgzD70Spl9OiqhsitQTw1asjWKRCs3rrby5tpAfbD0V0lSgLa9ac9bOP/B82LwRe5V7bG/TY+oE5hrN+d50rYl+FBzGsh0lZ//b9lbJIylFhNKz+C2zEobd846u90tYfBvbHgo8RSbIN082uGLo3Vi3d0g/uhkhSMqLNQdYkBku2akqPcPIVrgdaT1ezCgoxX61q5UTjtdRuZv1d9u1ZhOA8iO7Gqi0C/9MQAQhk9uhbHg+88gLE5VFeRgt7H+fI2OjvFqSkq6Xk8Tio4RCQp54wnZ9cyOl7i5mZ7pqEZBUPxbXS6ssQYjuFi67Bl4BqYdIIV11mEYCccDAuyzNmoRy6LnvKFF4JUfEWZvO09PSU7qMDswHzAHBgUrDgMCGgQUSM2AwxMfBXKBH7nTqtFwI2zPF/0EFN4t6/m7IFHS48s+ZjArJodRXSNNAgIH0A==",
+      "password": "test", "serverFarmId": "/subscriptions/00000000-0000-0000-0000-000000000000/resourceGroups/clitest.rg000001/providers/Microsoft.Web/serverfarms/ssl-test-plan000002"}}'''
+    headers:
+      Accept:
+      - application/json
+      Accept-Encoding:
+      - gzip, deflate
+      CommandName:
+      - webapp config ssl upload
+      Connection:
+      - keep-alive
+      Content-Length:
+      - '3849'
+      Content-Type:
+      - application/json; charset=utf-8
+      ParameterSetName:
+      - -g -n --certificate-file --certificate-password
+      User-Agent:
+      - python/3.7.4 (Windows-10-10.0.18362-SP0) msrest/0.6.10 msrest_azure/0.6.2
+        azure-mgmt-web/0.42.0 Azure-SDK-For-Python AZURECLI/2.0.75
+      accept-language:
+      - en-US
+    method: PUT
+    uri: https://management.azure.com/subscriptions/00000000-0000-0000-0000-000000000000/resourceGroups/clitest.rg000001/providers/Microsoft.Web/certificates/9E9735C45C792B03B3FFCCA614852B32EE71AD6B__West%20US_clitest.rg000001?api-version=2018-11-01
+  response:
+    body:
+      string: '{"id":"/subscriptions/00000000-0000-0000-0000-000000000000/resourceGroups/clitest.rg000001/providers/Microsoft.Web/certificates/9E9735C45C792B03B3FFCCA614852B32EE71AD6B__West
         US_clitest.rg000001","name":"9E9735C45C792B03B3FFCCA614852B32EE71AD6B__West
         US_clitest.rg000001","type":"Microsoft.Web/certificates","location":"West
-        US","properties":{"friendlyName":"","subjectName":"*.azurewebsites.net","hostNames":["*.azurewebsites.net"],"pfxBlob":null,"siteName":null,"selfLink":null,"issuer":"*.azurewebsites.net","issueDate":"2018-01-01T07:00:00+00:00","expirationDate":"2118-12-31T07:00:00+00:00","password":null,"thumbprint":"9E9735C45C792B03B3FFCCA614852B32EE71AD6B","valid":null,"toDelete":null,"cerBlob":null,"publicKeyHash":null,"hostingEnvironment":null,"hostingEnvironmentProfile":null,"keyVaultSecretStatus":"Initialized","webSpace":"clitest.rg000001-WestUSwebspace","serverFarmId":null,"tags":null}}],"nextLink":null,"id":null}'
-    headers:
-      cache-control:
-      - no-cache
-      content-length:
-      - '1181'
-      content-type:
-      - application/json
-      date:
-<<<<<<< HEAD
-      - Sun, 13 Oct 2019 05:43:08 GMT
-=======
-      - Mon, 21 Oct 2019 10:49:53 GMT
->>>>>>> 807faccc
-      expires:
-      - '-1'
-      pragma:
-      - no-cache
-      server:
-      - Microsoft-IIS/10.0
-      strict-transport-security:
-      - max-age=31536000; includeSubDomains
-      transfer-encoding:
-      - chunked
-      vary:
-      - Accept-Encoding
-      x-aspnet-version:
-      - 4.0.30319
-      x-content-type-options:
-      - nosniff
-      x-powered-by:
-      - ASP.NET
-    status:
-      code: 200
-      message: OK
-- request:
-    body: null
-    headers:
-      Accept:
-      - application/json
-      Accept-Encoding:
-      - gzip, deflate
-      CommandName:
-      - webapp config ssl unbind
-      Connection:
-      - keep-alive
-      ParameterSetName:
-      - -g -n --certificate-thumbprint
-      User-Agent:
-<<<<<<< HEAD
-      - python/3.6.5 (Windows-10-10.0.17134-SP0) msrest/0.6.10 msrest_azure/0.6.2
-        azure-mgmt-web/0.42.0 Azure-SDK-For-Python AZURECLI/2.0.74
-=======
-      - python/3.7.4 (Windows-10-10.0.18362-SP0) msrest/0.6.10 msrest_azure/0.6.2
-        azure-mgmt-web/0.42.0 Azure-SDK-For-Python AZURECLI/2.0.75
->>>>>>> 807faccc
-      accept-language:
-      - en-US
-    method: GET
-    uri: https://management.azure.com/subscriptions/00000000-0000-0000-0000-000000000000/resourceGroups/clitest.rg000001/providers/Microsoft.Web/sites/web-ssl-test000003/hostNameBindings?api-version=2018-11-01
-  response:
-    body:
-      string: '{"value":[{"id":"/subscriptions/00000000-0000-0000-0000-000000000000/resourceGroups/clitest.rg000001/providers/Microsoft.Web/sites/web-ssl-test000003/hostNameBindings/web-ssl-test000003.azurewebsites.net","name":"web-ssl-test000003/web-ssl-test000003.azurewebsites.net","type":"Microsoft.Web/sites/hostNameBindings","location":"West
-        US","properties":{"siteName":"web-ssl-test000003","domainId":null,"hostNameType":"Verified","sslState":"SniEnabled","thumbprint":"9E9735C45C792B03B3FFCCA614852B32EE71AD6B"}}],"nextLink":null,"id":null}'
-    headers:
-      cache-control:
-      - no-cache
-      content-length:
-      - '603'
-      content-type:
-      - application/json
-      date:
-<<<<<<< HEAD
-      - Sun, 13 Oct 2019 05:43:08 GMT
+        US","properties":{"friendlyName":"","subjectName":"*.azurewebsites.net","hostNames":["*.azurewebsites.net"],"pfxBlob":null,"siteName":null,"selfLink":null,"issuer":"*.azurewebsites.net","issueDate":"2018-01-01T07:00:00+00:00","expirationDate":"2118-12-31T07:00:00+00:00","password":null,"thumbprint":"9E9735C45C792B03B3FFCCA614852B32EE71AD6B","valid":null,"toDelete":null,"cerBlob":null,"publicKeyHash":null,"hostingEnvironment":null,"hostingEnvironmentProfile":null,"keyVaultSecretStatus":"Initialized","webSpace":"clitest.rg000001-WestUSwebspace","serverFarmId":null,"tags":null}}'
+    headers:
+      cache-control:
+      - no-cache
+      content-length:
+      - '1143'
+      content-type:
+      - application/json
+      date:
+      - Mon, 21 Oct 2019 10:49:33 GMT
+      expires:
+      - '-1'
+      pragma:
+      - no-cache
+      server:
+      - Microsoft-IIS/10.0
+      strict-transport-security:
+      - max-age=31536000; includeSubDomains
+      transfer-encoding:
+      - chunked
+      vary:
+      - Accept-Encoding
+      warning:
+      - 199 Some of the uploaded certificates are either self-signed or expired.,199
+        Some of the uploaded certificates cannot be validated to a trusted CA
+      x-aspnet-version:
+      - 4.0.30319
+      x-content-type-options:
+      - nosniff
+      x-ms-ratelimit-remaining-subscription-writes:
+      - '1191'
+      x-powered-by:
+      - ASP.NET
+    status:
+      code: 200
+      message: OK
+- request:
+    body: null
+    headers:
+      Accept:
+      - application/json
+      Accept-Encoding:
+      - gzip, deflate
+      CommandName:
+      - webapp show
+      Connection:
+      - keep-alive
+      ParameterSetName:
+      - -g -n
+      User-Agent:
+      - python/3.7.4 (Windows-10-10.0.18362-SP0) msrest/0.6.10 msrest_azure/0.6.2
+        azure-mgmt-web/0.42.0 Azure-SDK-For-Python AZURECLI/2.0.75
+      accept-language:
+      - en-US
+    method: GET
+    uri: https://management.azure.com/subscriptions/00000000-0000-0000-0000-000000000000/resourceGroups/clitest.rg000001/providers/Microsoft.Web/sites/web-ssl-test000003?api-version=2018-11-01
+  response:
+    body:
+      string: '{"id":"/subscriptions/00000000-0000-0000-0000-000000000000/resourceGroups/clitest.rg000001/providers/Microsoft.Web/sites/web-ssl-test000003","name":"web-ssl-test000003","type":"Microsoft.Web/sites","kind":"app","location":"West
+        US","tags":{"web":"web1"},"properties":{"name":"web-ssl-test000003","state":"Running","hostNames":["web-ssl-test000003.azurewebsites.net"],"webSpace":"clitest.rg000001-WestUSwebspace","selfLink":"https://waws-prod-bay-033.api.azurewebsites.windows.net:454/subscriptions/00000000-0000-0000-0000-000000000000/webspaces/clitest.rg000001-WestUSwebspace/sites/web-ssl-test000003","repositorySiteName":"web-ssl-test000003","owner":null,"usageState":"Normal","enabled":true,"adminEnabled":true,"enabledHostNames":["web-ssl-test000003.azurewebsites.net","web-ssl-test000003.scm.azurewebsites.net"],"siteProperties":{"metadata":null,"properties":[{"name":"LinuxFxVersion","value":""},{"name":"WindowsFxVersion","value":null}],"appSettings":null},"availabilityState":"Normal","sslCertificates":null,"csrs":[],"cers":null,"siteMode":null,"hostNameSslStates":[{"name":"web-ssl-test000003.azurewebsites.net","sslState":"Disabled","ipBasedSslResult":null,"virtualIP":null,"thumbprint":null,"toUpdate":null,"toUpdateIpBasedSsl":null,"ipBasedSslState":"NotConfigured","hostType":"Standard"},{"name":"web-ssl-test000003.scm.azurewebsites.net","sslState":"Disabled","ipBasedSslResult":null,"virtualIP":null,"thumbprint":null,"toUpdate":null,"toUpdateIpBasedSsl":null,"ipBasedSslState":"NotConfigured","hostType":"Repository"}],"computeMode":null,"serverFarm":null,"serverFarmId":"/subscriptions/00000000-0000-0000-0000-000000000000/resourceGroups/clitest.rg000001/providers/Microsoft.Web/serverfarms/ssl-test-plan000002","reserved":false,"isXenon":false,"hyperV":false,"lastModifiedTimeUtc":"2019-10-21T10:49:10.66","storageRecoveryDefaultState":"Running","contentAvailabilityState":"Normal","runtimeAvailabilityState":"Normal","siteConfig":null,"deploymentId":"web-ssl-test000003","trafficManagerHostNames":null,"sku":"Basic","scmSiteAlsoStopped":false,"targetSwapSlot":null,"hostingEnvironment":null,"hostingEnvironmentProfile":null,"clientAffinityEnabled":true,"clientCertEnabled":false,"clientCertExclusionPaths":null,"hostNamesDisabled":false,"domainVerificationIdentifiers":null,"customDomainVerificationId":"452092DD58A58B21528CA0E51CD6C4A4098E0D61570172EA391087A3E1858E33","kind":"app","inboundIpAddress":"40.112.142.148","possibleInboundIpAddresses":"40.112.142.148","outboundIpAddresses":"40.112.137.127,40.112.139.85,40.112.142.204,40.112.139.188","possibleOutboundIpAddresses":"40.112.137.127,40.112.139.85,40.112.142.204,40.112.139.188","containerSize":0,"dailyMemoryTimeQuota":0,"suspendedTill":null,"siteDisabledReason":0,"functionExecutionUnitsCache":null,"maxNumberOfWorkers":null,"homeStamp":"waws-prod-bay-033","cloningInfo":null,"hostingEnvironmentId":null,"tags":{"web":"web1"},"resourceGroup":"clitest.rg000001","defaultHostName":"web-ssl-test000003.azurewebsites.net","slotSwapStatus":null,"httpsOnly":false,"redundancyMode":"None","inProgressOperationId":null,"geoDistributions":null,"privateEndpointConnections":[],"buildVersion":null,"targetBuildVersion":null}}'
+    headers:
+      cache-control:
+      - no-cache
+      content-length:
+      - '3521'
+      content-type:
+      - application/json
+      date:
+      - Mon, 21 Oct 2019 10:49:34 GMT
       etag:
-      - '"1D5818915CA9BC0"'
-=======
-      - Mon, 21 Oct 2019 10:49:54 GMT
+      - '"1D587FD2BAE0C40"'
+      expires:
+      - '-1'
+      pragma:
+      - no-cache
+      server:
+      - Microsoft-IIS/10.0
+      strict-transport-security:
+      - max-age=31536000; includeSubDomains
+      transfer-encoding:
+      - chunked
+      vary:
+      - Accept-Encoding
+      x-aspnet-version:
+      - 4.0.30319
+      x-content-type-options:
+      - nosniff
+      x-powered-by:
+      - ASP.NET
+    status:
+      code: 200
+      message: OK
+- request:
+    body: null
+    headers:
+      Accept:
+      - application/json
+      Accept-Encoding:
+      - gzip, deflate
+      CommandName:
+      - webapp show
+      Connection:
+      - keep-alive
+      ParameterSetName:
+      - -g -n
+      User-Agent:
+      - python/3.7.4 (Windows-10-10.0.18362-SP0) msrest/0.6.10 msrest_azure/0.6.2
+        azure-mgmt-web/0.42.0 Azure-SDK-For-Python AZURECLI/2.0.75
+      accept-language:
+      - en-US
+    method: GET
+    uri: https://management.azure.com/subscriptions/00000000-0000-0000-0000-000000000000/resourceGroups/clitest.rg000001/providers/Microsoft.Web/sites/web-ssl-test000003?api-version=2018-11-01
+  response:
+    body:
+      string: '{"id":"/subscriptions/00000000-0000-0000-0000-000000000000/resourceGroups/clitest.rg000001/providers/Microsoft.Web/sites/web-ssl-test000003","name":"web-ssl-test000003","type":"Microsoft.Web/sites","kind":"app","location":"West
+        US","tags":{"web":"web1"},"properties":{"name":"web-ssl-test000003","state":"Running","hostNames":["web-ssl-test000003.azurewebsites.net"],"webSpace":"clitest.rg000001-WestUSwebspace","selfLink":"https://waws-prod-bay-033.api.azurewebsites.windows.net:454/subscriptions/00000000-0000-0000-0000-000000000000/webspaces/clitest.rg000001-WestUSwebspace/sites/web-ssl-test000003","repositorySiteName":"web-ssl-test000003","owner":null,"usageState":"Normal","enabled":true,"adminEnabled":true,"enabledHostNames":["web-ssl-test000003.azurewebsites.net","web-ssl-test000003.scm.azurewebsites.net"],"siteProperties":{"metadata":null,"properties":[{"name":"LinuxFxVersion","value":""},{"name":"WindowsFxVersion","value":null}],"appSettings":null},"availabilityState":"Normal","sslCertificates":null,"csrs":[],"cers":null,"siteMode":null,"hostNameSslStates":[{"name":"web-ssl-test000003.azurewebsites.net","sslState":"Disabled","ipBasedSslResult":null,"virtualIP":null,"thumbprint":null,"toUpdate":null,"toUpdateIpBasedSsl":null,"ipBasedSslState":"NotConfigured","hostType":"Standard"},{"name":"web-ssl-test000003.scm.azurewebsites.net","sslState":"Disabled","ipBasedSslResult":null,"virtualIP":null,"thumbprint":null,"toUpdate":null,"toUpdateIpBasedSsl":null,"ipBasedSslState":"NotConfigured","hostType":"Repository"}],"computeMode":null,"serverFarm":null,"serverFarmId":"/subscriptions/00000000-0000-0000-0000-000000000000/resourceGroups/clitest.rg000001/providers/Microsoft.Web/serverfarms/ssl-test-plan000002","reserved":false,"isXenon":false,"hyperV":false,"lastModifiedTimeUtc":"2019-10-21T10:49:10.66","storageRecoveryDefaultState":"Running","contentAvailabilityState":"Normal","runtimeAvailabilityState":"Normal","siteConfig":null,"deploymentId":"web-ssl-test000003","trafficManagerHostNames":null,"sku":"Basic","scmSiteAlsoStopped":false,"targetSwapSlot":null,"hostingEnvironment":null,"hostingEnvironmentProfile":null,"clientAffinityEnabled":true,"clientCertEnabled":false,"clientCertExclusionPaths":null,"hostNamesDisabled":false,"domainVerificationIdentifiers":null,"customDomainVerificationId":"452092DD58A58B21528CA0E51CD6C4A4098E0D61570172EA391087A3E1858E33","kind":"app","inboundIpAddress":"40.112.142.148","possibleInboundIpAddresses":"40.112.142.148","outboundIpAddresses":"40.112.137.127,40.112.139.85,40.112.142.204,40.112.139.188","possibleOutboundIpAddresses":"40.112.137.127,40.112.139.85,40.112.142.204,40.112.139.188","containerSize":0,"dailyMemoryTimeQuota":0,"suspendedTill":null,"siteDisabledReason":0,"functionExecutionUnitsCache":null,"maxNumberOfWorkers":null,"homeStamp":"waws-prod-bay-033","cloningInfo":null,"hostingEnvironmentId":null,"tags":{"web":"web1"},"resourceGroup":"clitest.rg000001","defaultHostName":"web-ssl-test000003.azurewebsites.net","slotSwapStatus":null,"httpsOnly":false,"redundancyMode":"None","inProgressOperationId":null,"geoDistributions":null,"privateEndpointConnections":[],"buildVersion":null,"targetBuildVersion":null}}'
+    headers:
+      cache-control:
+      - no-cache
+      content-length:
+      - '3521'
+      content-type:
+      - application/json
+      date:
+      - Mon, 21 Oct 2019 10:49:35 GMT
       etag:
-      - '"1D587FD40235270"'
->>>>>>> 807faccc
-      expires:
-      - '-1'
-      pragma:
-      - no-cache
-      server:
-      - Microsoft-IIS/10.0
-      strict-transport-security:
-      - max-age=31536000; includeSubDomains
-      transfer-encoding:
-      - chunked
-      vary:
-      - Accept-Encoding
-      x-aspnet-version:
-      - 4.0.30319
-      x-content-type-options:
-      - nosniff
-      x-powered-by:
-      - ASP.NET
-    status:
-      code: 200
-      message: OK
-- request:
-    body: '{"location": "West US", "tags": {"web": "web1"}, "properties": {"hostNameSslStates":
-      [{"name": "web-ssl-test000003.azurewebsites.net", "sslState": "Disabled", "thumbprint":
-      "9E9735C45C792B03B3FFCCA614852B32EE71AD6B", "toUpdate": true}], "reserved":
-      false, "isXenon": false, "hyperV": false, "scmSiteAlsoStopped": false}}'
-    headers:
-      Accept:
-      - application/json
-      Accept-Encoding:
-      - gzip, deflate
-      CommandName:
-      - webapp config ssl unbind
-      Connection:
-      - keep-alive
-      Content-Length:
-      - '322'
-      Content-Type:
-      - application/json; charset=utf-8
-      ParameterSetName:
-      - -g -n --certificate-thumbprint
-      User-Agent:
-<<<<<<< HEAD
-      - python/3.6.5 (Windows-10-10.0.17134-SP0) msrest/0.6.10 msrest_azure/0.6.2
-        azure-mgmt-web/0.42.0 Azure-SDK-For-Python AZURECLI/2.0.74
-=======
-      - python/3.7.4 (Windows-10-10.0.18362-SP0) msrest/0.6.10 msrest_azure/0.6.2
-        azure-mgmt-web/0.42.0 Azure-SDK-For-Python AZURECLI/2.0.75
->>>>>>> 807faccc
-      accept-language:
-      - en-US
-    method: PUT
-    uri: https://management.azure.com/subscriptions/00000000-0000-0000-0000-000000000000/resourceGroups/clitest.rg000001/providers/Microsoft.Web/sites/web-ssl-test000003?api-version=2018-11-01
-  response:
-    body:
-      string: '{"id":"/subscriptions/00000000-0000-0000-0000-000000000000/resourceGroups/clitest.rg000001/providers/Microsoft.Web/sites/web-ssl-test000003","name":"web-ssl-test000003","type":"Microsoft.Web/sites","kind":"app","location":"West
-<<<<<<< HEAD
-        US","properties":{"name":"web-ssl-test000003","state":"Running","hostNames":["web-ssl-test000003.azurewebsites.net"],"webSpace":"clitest.rg000001-WestUSwebspace","selfLink":"https://waws-prod-bay-043.api.azurewebsites.windows.net:454/subscriptions/00000000-0000-0000-0000-000000000000/webspaces/clitest.rg000001-WestUSwebspace/sites/web-ssl-test000003","repositorySiteName":"web-ssl-test000003","owner":null,"usageState":"Normal","enabled":true,"adminEnabled":true,"enabledHostNames":["web-ssl-test000003.azurewebsites.net","web-ssl-test000003.scm.azurewebsites.net"],"siteProperties":{"metadata":null,"properties":[{"name":"LinuxFxVersion","value":""},{"name":"WindowsFxVersion","value":null}],"appSettings":null},"availabilityState":"Normal","sslCertificates":null,"csrs":[],"cers":null,"siteMode":null,"hostNameSslStates":[{"name":"web-ssl-test000003.azurewebsites.net","sslState":"Disabled","ipBasedSslResult":null,"virtualIP":null,"thumbprint":null,"toUpdate":null,"toUpdateIpBasedSsl":null,"ipBasedSslState":"NotConfigured","hostType":"Standard"},{"name":"web-ssl-test000003.scm.azurewebsites.net","sslState":"Disabled","ipBasedSslResult":null,"virtualIP":null,"thumbprint":null,"toUpdate":null,"toUpdateIpBasedSsl":null,"ipBasedSslState":"NotConfigured","hostType":"Repository"}],"computeMode":null,"serverFarm":null,"serverFarmId":"/subscriptions/00000000-0000-0000-0000-000000000000/resourceGroups/clitest.rg000001/providers/Microsoft.Web/serverfarms/ssl-test-plan000002","reserved":false,"isXenon":false,"hyperV":false,"lastModifiedTimeUtc":"2019-10-13T05:43:10.94","storageRecoveryDefaultState":"Running","contentAvailabilityState":"Normal","runtimeAvailabilityState":"Normal","siteConfig":null,"deploymentId":"web-ssl-test000003","trafficManagerHostNames":null,"sku":"Basic","scmSiteAlsoStopped":false,"targetSwapSlot":null,"hostingEnvironment":null,"hostingEnvironmentProfile":null,"clientAffinityEnabled":true,"clientCertEnabled":false,"clientCertExclusionPaths":null,"hostNamesDisabled":false,"domainVerificationIdentifiers":null,"kind":"app","inboundIpAddress":"104.40.92.107","possibleInboundIpAddresses":"104.40.92.107","outboundIpAddresses":"104.40.88.152,104.40.87.132,104.40.95.34,104.40.88.78","possibleOutboundIpAddresses":"104.40.88.152,104.40.87.132,104.40.95.34,104.40.88.78","containerSize":0,"dailyMemoryTimeQuota":0,"suspendedTill":null,"siteDisabledReason":0,"functionExecutionUnitsCache":null,"maxNumberOfWorkers":null,"homeStamp":"waws-prod-bay-043","cloningInfo":null,"hostingEnvironmentId":null,"tags":null,"resourceGroup":"clitest.rg000001","defaultHostName":"web-ssl-test000003.azurewebsites.net","slotSwapStatus":null,"httpsOnly":false,"redundancyMode":"None","inProgressOperationId":null,"geoDistributions":null,"privateEndpointConnections":null,"buildVersion":null,"targetBuildVersion":null}}'
-=======
-        US","tags":{"web":"web1"},"properties":{"name":"web-ssl-test000003","state":"Running","hostNames":["web-ssl-test000003.azurewebsites.net"],"webSpace":"clitest.rg000001-WestUSwebspace","selfLink":"https://waws-prod-bay-033.api.azurewebsites.windows.net:454/subscriptions/00000000-0000-0000-0000-000000000000/webspaces/clitest.rg000001-WestUSwebspace/sites/web-ssl-test000003","repositorySiteName":"web-ssl-test000003","owner":null,"usageState":"Normal","enabled":true,"adminEnabled":true,"enabledHostNames":["web-ssl-test000003.azurewebsites.net","web-ssl-test000003.scm.azurewebsites.net"],"siteProperties":{"metadata":null,"properties":[{"name":"LinuxFxVersion","value":""},{"name":"WindowsFxVersion","value":null}],"appSettings":null},"availabilityState":"Normal","sslCertificates":null,"csrs":[],"cers":null,"siteMode":null,"hostNameSslStates":[{"name":"web-ssl-test000003.azurewebsites.net","sslState":"Disabled","ipBasedSslResult":null,"virtualIP":null,"thumbprint":null,"toUpdate":null,"toUpdateIpBasedSsl":null,"ipBasedSslState":"NotConfigured","hostType":"Standard"},{"name":"web-ssl-test000003.scm.azurewebsites.net","sslState":"Disabled","ipBasedSslResult":null,"virtualIP":null,"thumbprint":null,"toUpdate":null,"toUpdateIpBasedSsl":null,"ipBasedSslState":"NotConfigured","hostType":"Repository"}],"computeMode":null,"serverFarm":null,"serverFarmId":"/subscriptions/00000000-0000-0000-0000-000000000000/resourceGroups/clitest.rg000001/providers/Microsoft.Web/serverfarms/ssl-test-plan000002","reserved":false,"isXenon":false,"hyperV":false,"lastModifiedTimeUtc":"2019-10-21T10:49:57.047","storageRecoveryDefaultState":"Running","contentAvailabilityState":"Normal","runtimeAvailabilityState":"Normal","siteConfig":null,"deploymentId":"web-ssl-test000003","trafficManagerHostNames":null,"sku":"Basic","scmSiteAlsoStopped":false,"targetSwapSlot":null,"hostingEnvironment":null,"hostingEnvironmentProfile":null,"clientAffinityEnabled":true,"clientCertEnabled":false,"clientCertExclusionPaths":null,"hostNamesDisabled":false,"domainVerificationIdentifiers":null,"customDomainVerificationId":"452092DD58A58B21528CA0E51CD6C4A4098E0D61570172EA391087A3E1858E33","kind":"app","inboundIpAddress":"40.112.142.148","possibleInboundIpAddresses":"40.112.142.148","outboundIpAddresses":"40.112.137.127,40.112.139.85,40.112.142.204,40.112.139.188","possibleOutboundIpAddresses":"40.112.137.127,40.112.139.85,40.112.142.204,40.112.139.188","containerSize":0,"dailyMemoryTimeQuota":0,"suspendedTill":null,"siteDisabledReason":0,"functionExecutionUnitsCache":null,"maxNumberOfWorkers":null,"homeStamp":"waws-prod-bay-033","cloningInfo":null,"hostingEnvironmentId":null,"tags":{"web":"web1"},"resourceGroup":"clitest.rg000001","defaultHostName":"web-ssl-test000003.azurewebsites.net","slotSwapStatus":null,"httpsOnly":false,"redundancyMode":"None","inProgressOperationId":null,"geoDistributions":null,"privateEndpointConnections":null,"buildVersion":null,"targetBuildVersion":null}}'
->>>>>>> 807faccc
-    headers:
-      cache-control:
-      - no-cache
-      content-length:
-<<<<<<< HEAD
-      - '3383'
-      content-type:
-      - application/json
-      date:
-      - Sun, 13 Oct 2019 05:43:11 GMT
-      etag:
-      - '"1D5818915CA9BC0"'
-=======
-      - '3524'
-      content-type:
-      - application/json
-      date:
-      - Mon, 21 Oct 2019 10:49:58 GMT
-      etag:
-      - '"1D587FD40235270"'
->>>>>>> 807faccc
-      expires:
-      - '-1'
-      pragma:
-      - no-cache
-      server:
-      - Microsoft-IIS/10.0
-      strict-transport-security:
-      - max-age=31536000; includeSubDomains
-      transfer-encoding:
-      - chunked
-      vary:
-      - Accept-Encoding
-      x-aspnet-version:
-      - 4.0.30319
-      x-content-type-options:
-      - nosniff
-      x-ms-ratelimit-remaining-subscription-resource-requests:
-<<<<<<< HEAD
-      - '499'
-=======
-      - '495'
->>>>>>> 807faccc
-      x-powered-by:
-      - ASP.NET
-    status:
-      code: 200
-      message: OK
-- request:
-    body: null
-    headers:
-      Accept:
-      - application/json
-      Accept-Encoding:
-      - gzip, deflate
-      CommandName:
-      - webapp config ssl unbind
-      Connection:
-      - keep-alive
-      ParameterSetName:
-      - -g -n --certificate-thumbprint
-      User-Agent:
-<<<<<<< HEAD
-      - python/3.6.5 (Windows-10-10.0.17134-SP0) msrest/0.6.10 msrest_azure/0.6.2
-        azure-mgmt-web/0.42.0 Azure-SDK-For-Python AZURECLI/2.0.74
-=======
-      - python/3.7.4 (Windows-10-10.0.18362-SP0) msrest/0.6.10 msrest_azure/0.6.2
-        azure-mgmt-web/0.42.0 Azure-SDK-For-Python AZURECLI/2.0.75
->>>>>>> 807faccc
-      accept-language:
-      - en-US
-    method: GET
-    uri: https://management.azure.com/subscriptions/00000000-0000-0000-0000-000000000000/resourceGroups/clitest.rg000001/providers/Microsoft.Web/sites/web-ssl-test000003?api-version=2018-11-01
-  response:
-    body:
-      string: '{"id":"/subscriptions/00000000-0000-0000-0000-000000000000/resourceGroups/clitest.rg000001/providers/Microsoft.Web/sites/web-ssl-test000003","name":"web-ssl-test000003","type":"Microsoft.Web/sites","kind":"app","location":"West
-<<<<<<< HEAD
-        US","properties":{"name":"web-ssl-test000003","state":"Running","hostNames":["web-ssl-test000003.azurewebsites.net"],"webSpace":"clitest.rg000001-WestUSwebspace","selfLink":"https://waws-prod-bay-043.api.azurewebsites.windows.net:454/subscriptions/00000000-0000-0000-0000-000000000000/webspaces/clitest.rg000001-WestUSwebspace/sites/web-ssl-test000003","repositorySiteName":"web-ssl-test000003","owner":null,"usageState":"Normal","enabled":true,"adminEnabled":true,"enabledHostNames":["web-ssl-test000003.azurewebsites.net","web-ssl-test000003.scm.azurewebsites.net"],"siteProperties":{"metadata":null,"properties":[{"name":"LinuxFxVersion","value":""},{"name":"WindowsFxVersion","value":null}],"appSettings":null},"availabilityState":"Normal","sslCertificates":null,"csrs":[],"cers":null,"siteMode":null,"hostNameSslStates":[{"name":"web-ssl-test000003.azurewebsites.net","sslState":"Disabled","ipBasedSslResult":null,"virtualIP":null,"thumbprint":null,"toUpdate":null,"toUpdateIpBasedSsl":null,"ipBasedSslState":"NotConfigured","hostType":"Standard"},{"name":"web-ssl-test000003.scm.azurewebsites.net","sslState":"Disabled","ipBasedSslResult":null,"virtualIP":null,"thumbprint":null,"toUpdate":null,"toUpdateIpBasedSsl":null,"ipBasedSslState":"NotConfigured","hostType":"Repository"}],"computeMode":null,"serverFarm":null,"serverFarmId":"/subscriptions/00000000-0000-0000-0000-000000000000/resourceGroups/clitest.rg000001/providers/Microsoft.Web/serverfarms/ssl-test-plan000002","reserved":false,"isXenon":false,"hyperV":false,"lastModifiedTimeUtc":"2019-10-13T05:43:10.94","storageRecoveryDefaultState":"Running","contentAvailabilityState":"Normal","runtimeAvailabilityState":"Normal","siteConfig":null,"deploymentId":"web-ssl-test000003","trafficManagerHostNames":null,"sku":"Basic","scmSiteAlsoStopped":false,"targetSwapSlot":null,"hostingEnvironment":null,"hostingEnvironmentProfile":null,"clientAffinityEnabled":true,"clientCertEnabled":false,"clientCertExclusionPaths":null,"hostNamesDisabled":false,"domainVerificationIdentifiers":null,"kind":"app","inboundIpAddress":"104.40.92.107","possibleInboundIpAddresses":"104.40.92.107","outboundIpAddresses":"104.40.88.152,104.40.87.132,104.40.95.34,104.40.88.78","possibleOutboundIpAddresses":"104.40.88.152,104.40.87.132,104.40.95.34,104.40.88.78","containerSize":0,"dailyMemoryTimeQuota":0,"suspendedTill":null,"siteDisabledReason":0,"functionExecutionUnitsCache":null,"maxNumberOfWorkers":null,"homeStamp":"waws-prod-bay-043","cloningInfo":null,"hostingEnvironmentId":null,"tags":null,"resourceGroup":"clitest.rg000001","defaultHostName":"web-ssl-test000003.azurewebsites.net","slotSwapStatus":null,"httpsOnly":false,"redundancyMode":"None","inProgressOperationId":null,"geoDistributions":null,"privateEndpointConnections":[],"buildVersion":null,"targetBuildVersion":null}}'
-=======
-        US","tags":{"web":"web1"},"properties":{"name":"web-ssl-test000003","state":"Running","hostNames":["web-ssl-test000003.azurewebsites.net"],"webSpace":"clitest.rg000001-WestUSwebspace","selfLink":"https://waws-prod-bay-033.api.azurewebsites.windows.net:454/subscriptions/00000000-0000-0000-0000-000000000000/webspaces/clitest.rg000001-WestUSwebspace/sites/web-ssl-test000003","repositorySiteName":"web-ssl-test000003","owner":null,"usageState":"Normal","enabled":true,"adminEnabled":true,"enabledHostNames":["web-ssl-test000003.azurewebsites.net","web-ssl-test000003.scm.azurewebsites.net"],"siteProperties":{"metadata":null,"properties":[{"name":"LinuxFxVersion","value":""},{"name":"WindowsFxVersion","value":null}],"appSettings":null},"availabilityState":"Normal","sslCertificates":null,"csrs":[],"cers":null,"siteMode":null,"hostNameSslStates":[{"name":"web-ssl-test000003.azurewebsites.net","sslState":"Disabled","ipBasedSslResult":null,"virtualIP":null,"thumbprint":null,"toUpdate":null,"toUpdateIpBasedSsl":null,"ipBasedSslState":"NotConfigured","hostType":"Standard"},{"name":"web-ssl-test000003.scm.azurewebsites.net","sslState":"Disabled","ipBasedSslResult":null,"virtualIP":null,"thumbprint":null,"toUpdate":null,"toUpdateIpBasedSsl":null,"ipBasedSslState":"NotConfigured","hostType":"Repository"}],"computeMode":null,"serverFarm":null,"serverFarmId":"/subscriptions/00000000-0000-0000-0000-000000000000/resourceGroups/clitest.rg000001/providers/Microsoft.Web/serverfarms/ssl-test-plan000002","reserved":false,"isXenon":false,"hyperV":false,"lastModifiedTimeUtc":"2019-10-21T10:49:57.047","storageRecoveryDefaultState":"Running","contentAvailabilityState":"Normal","runtimeAvailabilityState":"Normal","siteConfig":null,"deploymentId":"web-ssl-test000003","trafficManagerHostNames":null,"sku":"Basic","scmSiteAlsoStopped":false,"targetSwapSlot":null,"hostingEnvironment":null,"hostingEnvironmentProfile":null,"clientAffinityEnabled":true,"clientCertEnabled":false,"clientCertExclusionPaths":null,"hostNamesDisabled":false,"domainVerificationIdentifiers":null,"customDomainVerificationId":"452092DD58A58B21528CA0E51CD6C4A4098E0D61570172EA391087A3E1858E33","kind":"app","inboundIpAddress":"40.112.142.148","possibleInboundIpAddresses":"40.112.142.148","outboundIpAddresses":"40.112.137.127,40.112.139.85,40.112.142.204,40.112.139.188","possibleOutboundIpAddresses":"40.112.137.127,40.112.139.85,40.112.142.204,40.112.139.188","containerSize":0,"dailyMemoryTimeQuota":0,"suspendedTill":null,"siteDisabledReason":0,"functionExecutionUnitsCache":null,"maxNumberOfWorkers":null,"homeStamp":"waws-prod-bay-033","cloningInfo":null,"hostingEnvironmentId":null,"tags":{"web":"web1"},"resourceGroup":"clitest.rg000001","defaultHostName":"web-ssl-test000003.azurewebsites.net","slotSwapStatus":null,"httpsOnly":false,"redundancyMode":"None","inProgressOperationId":null,"geoDistributions":null,"privateEndpointConnections":[],"buildVersion":null,"targetBuildVersion":null}}'
->>>>>>> 807faccc
-    headers:
-      cache-control:
-      - no-cache
-      content-length:
-<<<<<<< HEAD
-      - '3381'
-      content-type:
-      - application/json
-      date:
-      - Sun, 13 Oct 2019 05:43:11 GMT
-      etag:
-      - '"1D58189192119C0"'
-=======
-      - '3522'
-      content-type:
-      - application/json
-      date:
-      - Mon, 21 Oct 2019 10:49:59 GMT
-      etag:
-      - '"1D587FD47542470"'
->>>>>>> 807faccc
-      expires:
-      - '-1'
-      pragma:
-      - no-cache
-      server:
-      - Microsoft-IIS/10.0
-      strict-transport-security:
-      - max-age=31536000; includeSubDomains
-      transfer-encoding:
-      - chunked
-      vary:
-      - Accept-Encoding
-      x-aspnet-version:
-      - 4.0.30319
-      x-content-type-options:
-      - nosniff
-      x-powered-by:
-      - ASP.NET
-    status:
-      code: 200
-      message: OK
-- request:
-    body: '{}'
-    headers:
-      Accept:
-      - application/xml
-      Accept-Encoding:
-      - gzip, deflate
-      CommandName:
-      - webapp config ssl unbind
-      Connection:
-      - keep-alive
-      Content-Length:
-      - '2'
-      Content-Type:
-      - application/json; charset=utf-8
-      ParameterSetName:
-      - -g -n --certificate-thumbprint
-      User-Agent:
-<<<<<<< HEAD
-      - python/3.6.5 (Windows-10-10.0.17134-SP0) msrest/0.6.10 msrest_azure/0.6.2
-        azure-mgmt-web/0.42.0 Azure-SDK-For-Python AZURECLI/2.0.74
-=======
-      - python/3.7.4 (Windows-10-10.0.18362-SP0) msrest/0.6.10 msrest_azure/0.6.2
-        azure-mgmt-web/0.42.0 Azure-SDK-For-Python AZURECLI/2.0.75
->>>>>>> 807faccc
-      accept-language:
-      - en-US
-    method: POST
-    uri: https://management.azure.com/subscriptions/00000000-0000-0000-0000-000000000000/resourceGroups/clitest.rg000001/providers/Microsoft.Web/sites/web-ssl-test000003/publishxml?api-version=2018-11-01
-  response:
-    body:
-      string: <publishData><publishProfile profileName="web-ssl-test000003 - Web Deploy"
-        publishMethod="MSDeploy" publishUrl="web-ssl-test000003.scm.azurewebsites.net:443"
-<<<<<<< HEAD
-        msdeploySite="web-ssl-test000003" userName="$web-ssl-test000003" userPWD="5NgFDNgCgP8HPYwKxq8canby7Hnn6Zccp9hdGkx6TAyHbqwpNjsHwyjb81fq"
-        destinationAppUrl="http://web-ssl-test000003.azurewebsites.net" SQLServerDBConnectionString=""
-        mySQLDBConnectionString="" hostingProviderForumLink="" controlPanelLink="http://windows.azure.com"
-        webSystem="WebSites"><databases /></publishProfile><publishProfile profileName="web-ssl-test000003
-        - FTP" publishMethod="FTP" publishUrl="ftp://waws-prod-bay-043.ftp.azurewebsites.windows.net/site/wwwroot"
-        ftpPassiveMode="True" userName="web-ssl-test000003\$web-ssl-test000003" userPWD="5NgFDNgCgP8HPYwKxq8canby7Hnn6Zccp9hdGkx6TAyHbqwpNjsHwyjb81fq"
-        destinationAppUrl="http://web-ssl-test000003.azurewebsites.net" SQLServerDBConnectionString=""
-        mySQLDBConnectionString="" hostingProviderForumLink="" controlPanelLink="http://windows.azure.com"
-        webSystem="WebSites"><databases /></publishProfile><publishProfile profileName="web-ssl-test000003
-        - ReadOnly - FTP" publishMethod="FTP" publishUrl="ftp://waws-prod-bay-043dr.ftp.azurewebsites.windows.net/site/wwwroot"
-        ftpPassiveMode="True" userName="web-ssl-test000003\$web-ssl-test000003" userPWD="5NgFDNgCgP8HPYwKxq8canby7Hnn6Zccp9hdGkx6TAyHbqwpNjsHwyjb81fq"
-=======
-        msdeploySite="web-ssl-test000003" userName="$web-ssl-test000003" userPWD="SftciSuL9k94B2ACspsXB53hqXGywrjMwi6lbmP0Wa5QZ9XmZNrjgblj3KDZ"
-        destinationAppUrl="http://web-ssl-test000003.azurewebsites.net" SQLServerDBConnectionString=""
-        mySQLDBConnectionString="" hostingProviderForumLink="" controlPanelLink="http://windows.azure.com"
-        webSystem="WebSites"><databases /></publishProfile><publishProfile profileName="web-ssl-test000003
-        - FTP" publishMethod="FTP" publishUrl="ftp://waws-prod-bay-033.ftp.azurewebsites.windows.net/site/wwwroot"
-        ftpPassiveMode="True" userName="web-ssl-test000003\$web-ssl-test000003" userPWD="SftciSuL9k94B2ACspsXB53hqXGywrjMwi6lbmP0Wa5QZ9XmZNrjgblj3KDZ"
-        destinationAppUrl="http://web-ssl-test000003.azurewebsites.net" SQLServerDBConnectionString=""
-        mySQLDBConnectionString="" hostingProviderForumLink="" controlPanelLink="http://windows.azure.com"
-        webSystem="WebSites"><databases /></publishProfile><publishProfile profileName="web-ssl-test000003
-        - ReadOnly - FTP" publishMethod="FTP" publishUrl="ftp://waws-prod-bay-033dr.ftp.azurewebsites.windows.net/site/wwwroot"
-        ftpPassiveMode="True" userName="web-ssl-test000003\$web-ssl-test000003" userPWD="SftciSuL9k94B2ACspsXB53hqXGywrjMwi6lbmP0Wa5QZ9XmZNrjgblj3KDZ"
->>>>>>> 807faccc
-        destinationAppUrl="http://web-ssl-test000003.azurewebsites.net" SQLServerDBConnectionString=""
-        mySQLDBConnectionString="" hostingProviderForumLink="" controlPanelLink="http://windows.azure.com"
-        webSystem="WebSites"><databases /></publishProfile></publishData>
-    headers:
-      cache-control:
-      - no-cache
-      content-length:
-      - '1678'
-      content-type:
-      - application/xml
-      date:
-<<<<<<< HEAD
-      - Sun, 13 Oct 2019 05:43:11 GMT
-=======
-      - Mon, 21 Oct 2019 10:49:59 GMT
->>>>>>> 807faccc
-      expires:
-      - '-1'
-      pragma:
-      - no-cache
-      server:
-      - Microsoft-IIS/10.0
-      strict-transport-security:
-      - max-age=31536000; includeSubDomains
-      x-aspnet-version:
-      - 4.0.30319
-      x-content-type-options:
-      - nosniff
-      x-ms-ratelimit-remaining-subscription-resource-requests:
-      - '11999'
-      x-powered-by:
-      - ASP.NET
-    status:
-      code: 200
-      message: OK
-- request:
-    body: null
-    headers:
-      Accept:
-      - application/json
-      Accept-Encoding:
-      - gzip, deflate
-      CommandName:
-      - webapp show
-      Connection:
-      - keep-alive
-      ParameterSetName:
-      - -g -n
-      User-Agent:
-      - python/3.7.4 (Windows-10-10.0.18362-SP0) msrest/0.6.10 msrest_azure/0.6.2
-        azure-mgmt-web/0.42.0 Azure-SDK-For-Python AZURECLI/2.0.75
-      accept-language:
-      - en-US
-    method: GET
-    uri: https://management.azure.com/subscriptions/00000000-0000-0000-0000-000000000000/resourceGroups/clitest.rg000001/providers/Microsoft.Web/sites/web-ssl-test000003?api-version=2018-11-01
-  response:
-    body:
-      string: '{"id":"/subscriptions/00000000-0000-0000-0000-000000000000/resourceGroups/clitest.rg000001/providers/Microsoft.Web/sites/web-ssl-test000003","name":"web-ssl-test000003","type":"Microsoft.Web/sites","kind":"app","location":"West
-        US","tags":{"web":"web1"},"properties":{"name":"web-ssl-test000003","state":"Running","hostNames":["web-ssl-test000003.azurewebsites.net"],"webSpace":"clitest.rg000001-WestUSwebspace","selfLink":"https://waws-prod-bay-033.api.azurewebsites.windows.net:454/subscriptions/00000000-0000-0000-0000-000000000000/webspaces/clitest.rg000001-WestUSwebspace/sites/web-ssl-test000003","repositorySiteName":"web-ssl-test000003","owner":null,"usageState":"Normal","enabled":true,"adminEnabled":true,"enabledHostNames":["web-ssl-test000003.azurewebsites.net","web-ssl-test000003.scm.azurewebsites.net"],"siteProperties":{"metadata":null,"properties":[{"name":"LinuxFxVersion","value":""},{"name":"WindowsFxVersion","value":null}],"appSettings":null},"availabilityState":"Normal","sslCertificates":null,"csrs":[],"cers":null,"siteMode":null,"hostNameSslStates":[{"name":"web-ssl-test000003.azurewebsites.net","sslState":"Disabled","ipBasedSslResult":null,"virtualIP":null,"thumbprint":null,"toUpdate":null,"toUpdateIpBasedSsl":null,"ipBasedSslState":"NotConfigured","hostType":"Standard"},{"name":"web-ssl-test000003.scm.azurewebsites.net","sslState":"Disabled","ipBasedSslResult":null,"virtualIP":null,"thumbprint":null,"toUpdate":null,"toUpdateIpBasedSsl":null,"ipBasedSslState":"NotConfigured","hostType":"Repository"}],"computeMode":null,"serverFarm":null,"serverFarmId":"/subscriptions/00000000-0000-0000-0000-000000000000/resourceGroups/clitest.rg000001/providers/Microsoft.Web/serverfarms/ssl-test-plan000002","reserved":false,"isXenon":false,"hyperV":false,"lastModifiedTimeUtc":"2019-10-21T10:49:57.047","storageRecoveryDefaultState":"Running","contentAvailabilityState":"Normal","runtimeAvailabilityState":"Normal","siteConfig":null,"deploymentId":"web-ssl-test000003","trafficManagerHostNames":null,"sku":"Basic","scmSiteAlsoStopped":false,"targetSwapSlot":null,"hostingEnvironment":null,"hostingEnvironmentProfile":null,"clientAffinityEnabled":true,"clientCertEnabled":false,"clientCertExclusionPaths":null,"hostNamesDisabled":false,"domainVerificationIdentifiers":null,"customDomainVerificationId":"452092DD58A58B21528CA0E51CD6C4A4098E0D61570172EA391087A3E1858E33","kind":"app","inboundIpAddress":"40.112.142.148","possibleInboundIpAddresses":"40.112.142.148","outboundIpAddresses":"40.112.137.127,40.112.139.85,40.112.142.204,40.112.139.188","possibleOutboundIpAddresses":"40.112.137.127,40.112.139.85,40.112.142.204,40.112.139.188","containerSize":0,"dailyMemoryTimeQuota":0,"suspendedTill":null,"siteDisabledReason":0,"functionExecutionUnitsCache":null,"maxNumberOfWorkers":null,"homeStamp":"waws-prod-bay-033","cloningInfo":null,"hostingEnvironmentId":null,"tags":{"web":"web1"},"resourceGroup":"clitest.rg000001","defaultHostName":"web-ssl-test000003.azurewebsites.net","slotSwapStatus":null,"httpsOnly":false,"redundancyMode":"None","inProgressOperationId":null,"geoDistributions":null,"privateEndpointConnections":[],"buildVersion":null,"targetBuildVersion":null}}'
-    headers:
-      cache-control:
-      - no-cache
-      content-length:
-      - '3522'
-      content-type:
-      - application/json
-      date:
-      - Mon, 21 Oct 2019 10:50:01 GMT
-      etag:
-      - '"1D587FD47542470"'
-      expires:
-      - '-1'
-      pragma:
-      - no-cache
-      server:
-      - Microsoft-IIS/10.0
-      strict-transport-security:
-      - max-age=31536000; includeSubDomains
-      transfer-encoding:
-      - chunked
-      vary:
-      - Accept-Encoding
-      x-aspnet-version:
-      - 4.0.30319
-      x-content-type-options:
-      - nosniff
-      x-powered-by:
-      - ASP.NET
-    status:
-      code: 200
-      message: OK
-- request:
-    body: null
-    headers:
-      Accept:
-      - application/json
-      Accept-Encoding:
-      - gzip, deflate
-      CommandName:
-      - webapp show
-      Connection:
-      - keep-alive
-      ParameterSetName:
-      - -g -n
-      User-Agent:
-      - python/3.7.4 (Windows-10-10.0.18362-SP0) msrest/0.6.10 msrest_azure/0.6.2
-        azure-mgmt-web/0.42.0 Azure-SDK-For-Python AZURECLI/2.0.75
-      accept-language:
-      - en-US
-    method: GET
-    uri: https://management.azure.com/subscriptions/00000000-0000-0000-0000-000000000000/resourceGroups/clitest.rg000001/providers/Microsoft.Web/sites/web-ssl-test000003?api-version=2018-11-01
-  response:
-    body:
-      string: '{"id":"/subscriptions/00000000-0000-0000-0000-000000000000/resourceGroups/clitest.rg000001/providers/Microsoft.Web/sites/web-ssl-test000003","name":"web-ssl-test000003","type":"Microsoft.Web/sites","kind":"app","location":"West
-        US","tags":{"web":"web1"},"properties":{"name":"web-ssl-test000003","state":"Running","hostNames":["web-ssl-test000003.azurewebsites.net"],"webSpace":"clitest.rg000001-WestUSwebspace","selfLink":"https://waws-prod-bay-033.api.azurewebsites.windows.net:454/subscriptions/00000000-0000-0000-0000-000000000000/webspaces/clitest.rg000001-WestUSwebspace/sites/web-ssl-test000003","repositorySiteName":"web-ssl-test000003","owner":null,"usageState":"Normal","enabled":true,"adminEnabled":true,"enabledHostNames":["web-ssl-test000003.azurewebsites.net","web-ssl-test000003.scm.azurewebsites.net"],"siteProperties":{"metadata":null,"properties":[{"name":"LinuxFxVersion","value":""},{"name":"WindowsFxVersion","value":null}],"appSettings":null},"availabilityState":"Normal","sslCertificates":null,"csrs":[],"cers":null,"siteMode":null,"hostNameSslStates":[{"name":"web-ssl-test000003.azurewebsites.net","sslState":"Disabled","ipBasedSslResult":null,"virtualIP":null,"thumbprint":null,"toUpdate":null,"toUpdateIpBasedSsl":null,"ipBasedSslState":"NotConfigured","hostType":"Standard"},{"name":"web-ssl-test000003.scm.azurewebsites.net","sslState":"Disabled","ipBasedSslResult":null,"virtualIP":null,"thumbprint":null,"toUpdate":null,"toUpdateIpBasedSsl":null,"ipBasedSslState":"NotConfigured","hostType":"Repository"}],"computeMode":null,"serverFarm":null,"serverFarmId":"/subscriptions/00000000-0000-0000-0000-000000000000/resourceGroups/clitest.rg000001/providers/Microsoft.Web/serverfarms/ssl-test-plan000002","reserved":false,"isXenon":false,"hyperV":false,"lastModifiedTimeUtc":"2019-10-21T10:49:57.047","storageRecoveryDefaultState":"Running","contentAvailabilityState":"Normal","runtimeAvailabilityState":"Normal","siteConfig":null,"deploymentId":"web-ssl-test000003","trafficManagerHostNames":null,"sku":"Basic","scmSiteAlsoStopped":false,"targetSwapSlot":null,"hostingEnvironment":null,"hostingEnvironmentProfile":null,"clientAffinityEnabled":true,"clientCertEnabled":false,"clientCertExclusionPaths":null,"hostNamesDisabled":false,"domainVerificationIdentifiers":null,"customDomainVerificationId":"452092DD58A58B21528CA0E51CD6C4A4098E0D61570172EA391087A3E1858E33","kind":"app","inboundIpAddress":"40.112.142.148","possibleInboundIpAddresses":"40.112.142.148","outboundIpAddresses":"40.112.137.127,40.112.139.85,40.112.142.204,40.112.139.188","possibleOutboundIpAddresses":"40.112.137.127,40.112.139.85,40.112.142.204,40.112.139.188","containerSize":0,"dailyMemoryTimeQuota":0,"suspendedTill":null,"siteDisabledReason":0,"functionExecutionUnitsCache":null,"maxNumberOfWorkers":null,"homeStamp":"waws-prod-bay-033","cloningInfo":null,"hostingEnvironmentId":null,"tags":{"web":"web1"},"resourceGroup":"clitest.rg000001","defaultHostName":"web-ssl-test000003.azurewebsites.net","slotSwapStatus":null,"httpsOnly":false,"redundancyMode":"None","inProgressOperationId":null,"geoDistributions":null,"privateEndpointConnections":[],"buildVersion":null,"targetBuildVersion":null}}'
-    headers:
-      cache-control:
-      - no-cache
-      content-length:
-      - '3522'
-      content-type:
-      - application/json
-      date:
-      - Mon, 21 Oct 2019 10:50:02 GMT
-      etag:
-      - '"1D587FD47542470"'
+      - '"1D587FD2BAE0C40"'
       expires:
       - '-1'
       pragma:
@@ -2611,7 +913,7 @@
       content-type:
       - application/xml
       date:
-      - Mon, 21 Oct 2019 10:50:02 GMT
+      - Mon, 21 Oct 2019 10:49:37 GMT
       expires:
       - '-1'
       pragma:
@@ -2625,33 +927,140 @@
       x-content-type-options:
       - nosniff
       x-ms-ratelimit-remaining-subscription-resource-requests:
-      - '11997'
-      x-powered-by:
-      - ASP.NET
-    status:
-      code: 200
-      message: OK
-- request:
-    body: null
-    headers:
-      Accept:
-      - application/json
-      Accept-Encoding:
-      - gzip, deflate
-      CommandName:
-      - webapp config ssl delete
-      Connection:
-      - keep-alive
-      ParameterSetName:
-      - -g --certificate-thumbprint
-      User-Agent:
-<<<<<<< HEAD
-      - python/3.6.5 (Windows-10-10.0.17134-SP0) msrest/0.6.10 msrest_azure/0.6.2
-        azure-mgmt-web/0.42.0 Azure-SDK-For-Python AZURECLI/2.0.74
-=======
-      - python/3.7.4 (Windows-10-10.0.18362-SP0) msrest/0.6.10 msrest_azure/0.6.2
-        azure-mgmt-web/0.42.0 Azure-SDK-For-Python AZURECLI/2.0.75
->>>>>>> 807faccc
+      - '11995'
+      x-powered-by:
+      - ASP.NET
+    status:
+      code: 200
+      message: OK
+- request:
+    body: null
+    headers:
+      Accept:
+      - application/json
+      Accept-Encoding:
+      - gzip, deflate
+      CommandName:
+      - webapp config ssl bind
+      Connection:
+      - keep-alive
+      ParameterSetName:
+      - -g -n --certificate-thumbprint --ssl-type
+      User-Agent:
+      - python/3.7.4 (Windows-10-10.0.18362-SP0) msrest/0.6.10 msrest_azure/0.6.2
+        azure-mgmt-web/0.42.0 Azure-SDK-For-Python AZURECLI/2.0.75
+      accept-language:
+      - en-US
+    method: GET
+    uri: https://management.azure.com/subscriptions/00000000-0000-0000-0000-000000000000/resourceGroups/clitest.rg000001/providers/Microsoft.Web/sites/web-ssl-test000003?api-version=2018-11-01
+  response:
+    body:
+      string: '{"id":"/subscriptions/00000000-0000-0000-0000-000000000000/resourceGroups/clitest.rg000001/providers/Microsoft.Web/sites/web-ssl-test000003","name":"web-ssl-test000003","type":"Microsoft.Web/sites","kind":"app","location":"West
+        US","tags":{"web":"web1"},"properties":{"name":"web-ssl-test000003","state":"Running","hostNames":["web-ssl-test000003.azurewebsites.net"],"webSpace":"clitest.rg000001-WestUSwebspace","selfLink":"https://waws-prod-bay-033.api.azurewebsites.windows.net:454/subscriptions/00000000-0000-0000-0000-000000000000/webspaces/clitest.rg000001-WestUSwebspace/sites/web-ssl-test000003","repositorySiteName":"web-ssl-test000003","owner":null,"usageState":"Normal","enabled":true,"adminEnabled":true,"enabledHostNames":["web-ssl-test000003.azurewebsites.net","web-ssl-test000003.scm.azurewebsites.net"],"siteProperties":{"metadata":null,"properties":[{"name":"LinuxFxVersion","value":""},{"name":"WindowsFxVersion","value":null}],"appSettings":null},"availabilityState":"Normal","sslCertificates":null,"csrs":[],"cers":null,"siteMode":null,"hostNameSslStates":[{"name":"web-ssl-test000003.azurewebsites.net","sslState":"Disabled","ipBasedSslResult":null,"virtualIP":null,"thumbprint":null,"toUpdate":null,"toUpdateIpBasedSsl":null,"ipBasedSslState":"NotConfigured","hostType":"Standard"},{"name":"web-ssl-test000003.scm.azurewebsites.net","sslState":"Disabled","ipBasedSslResult":null,"virtualIP":null,"thumbprint":null,"toUpdate":null,"toUpdateIpBasedSsl":null,"ipBasedSslState":"NotConfigured","hostType":"Repository"}],"computeMode":null,"serverFarm":null,"serverFarmId":"/subscriptions/00000000-0000-0000-0000-000000000000/resourceGroups/clitest.rg000001/providers/Microsoft.Web/serverfarms/ssl-test-plan000002","reserved":false,"isXenon":false,"hyperV":false,"lastModifiedTimeUtc":"2019-10-21T10:49:10.66","storageRecoveryDefaultState":"Running","contentAvailabilityState":"Normal","runtimeAvailabilityState":"Normal","siteConfig":null,"deploymentId":"web-ssl-test000003","trafficManagerHostNames":null,"sku":"Basic","scmSiteAlsoStopped":false,"targetSwapSlot":null,"hostingEnvironment":null,"hostingEnvironmentProfile":null,"clientAffinityEnabled":true,"clientCertEnabled":false,"clientCertExclusionPaths":null,"hostNamesDisabled":false,"domainVerificationIdentifiers":null,"customDomainVerificationId":"452092DD58A58B21528CA0E51CD6C4A4098E0D61570172EA391087A3E1858E33","kind":"app","inboundIpAddress":"40.112.142.148","possibleInboundIpAddresses":"40.112.142.148","outboundIpAddresses":"40.112.137.127,40.112.139.85,40.112.142.204,40.112.139.188","possibleOutboundIpAddresses":"40.112.137.127,40.112.139.85,40.112.142.204,40.112.139.188","containerSize":0,"dailyMemoryTimeQuota":0,"suspendedTill":null,"siteDisabledReason":0,"functionExecutionUnitsCache":null,"maxNumberOfWorkers":null,"homeStamp":"waws-prod-bay-033","cloningInfo":null,"hostingEnvironmentId":null,"tags":{"web":"web1"},"resourceGroup":"clitest.rg000001","defaultHostName":"web-ssl-test000003.azurewebsites.net","slotSwapStatus":null,"httpsOnly":false,"redundancyMode":"None","inProgressOperationId":null,"geoDistributions":null,"privateEndpointConnections":[],"buildVersion":null,"targetBuildVersion":null}}'
+    headers:
+      cache-control:
+      - no-cache
+      content-length:
+      - '3521'
+      content-type:
+      - application/json
+      date:
+      - Mon, 21 Oct 2019 10:49:38 GMT
+      etag:
+      - '"1D587FD2BAE0C40"'
+      expires:
+      - '-1'
+      pragma:
+      - no-cache
+      server:
+      - Microsoft-IIS/10.0
+      strict-transport-security:
+      - max-age=31536000; includeSubDomains
+      transfer-encoding:
+      - chunked
+      vary:
+      - Accept-Encoding
+      x-aspnet-version:
+      - 4.0.30319
+      x-content-type-options:
+      - nosniff
+      x-powered-by:
+      - ASP.NET
+    status:
+      code: 200
+      message: OK
+- request:
+    body: null
+    headers:
+      Accept:
+      - application/json
+      Accept-Encoding:
+      - gzip, deflate
+      CommandName:
+      - webapp config ssl bind
+      Connection:
+      - keep-alive
+      ParameterSetName:
+      - -g -n --certificate-thumbprint --ssl-type
+      User-Agent:
+      - python/3.7.4 (Windows-10-10.0.18362-SP0) msrest/0.6.10 msrest_azure/0.6.2
+        azure-mgmt-web/0.42.0 Azure-SDK-For-Python AZURECLI/2.0.75
+      accept-language:
+      - en-US
+    method: GET
+    uri: https://management.azure.com/subscriptions/00000000-0000-0000-0000-000000000000/resourceGroups/clitest.rg000001/providers/Microsoft.Web/sites/web-ssl-test000003?api-version=2018-11-01
+  response:
+    body:
+      string: '{"id":"/subscriptions/00000000-0000-0000-0000-000000000000/resourceGroups/clitest.rg000001/providers/Microsoft.Web/sites/web-ssl-test000003","name":"web-ssl-test000003","type":"Microsoft.Web/sites","kind":"app","location":"West
+        US","tags":{"web":"web1"},"properties":{"name":"web-ssl-test000003","state":"Running","hostNames":["web-ssl-test000003.azurewebsites.net"],"webSpace":"clitest.rg000001-WestUSwebspace","selfLink":"https://waws-prod-bay-033.api.azurewebsites.windows.net:454/subscriptions/00000000-0000-0000-0000-000000000000/webspaces/clitest.rg000001-WestUSwebspace/sites/web-ssl-test000003","repositorySiteName":"web-ssl-test000003","owner":null,"usageState":"Normal","enabled":true,"adminEnabled":true,"enabledHostNames":["web-ssl-test000003.azurewebsites.net","web-ssl-test000003.scm.azurewebsites.net"],"siteProperties":{"metadata":null,"properties":[{"name":"LinuxFxVersion","value":""},{"name":"WindowsFxVersion","value":null}],"appSettings":null},"availabilityState":"Normal","sslCertificates":null,"csrs":[],"cers":null,"siteMode":null,"hostNameSslStates":[{"name":"web-ssl-test000003.azurewebsites.net","sslState":"Disabled","ipBasedSslResult":null,"virtualIP":null,"thumbprint":null,"toUpdate":null,"toUpdateIpBasedSsl":null,"ipBasedSslState":"NotConfigured","hostType":"Standard"},{"name":"web-ssl-test000003.scm.azurewebsites.net","sslState":"Disabled","ipBasedSslResult":null,"virtualIP":null,"thumbprint":null,"toUpdate":null,"toUpdateIpBasedSsl":null,"ipBasedSslState":"NotConfigured","hostType":"Repository"}],"computeMode":null,"serverFarm":null,"serverFarmId":"/subscriptions/00000000-0000-0000-0000-000000000000/resourceGroups/clitest.rg000001/providers/Microsoft.Web/serverfarms/ssl-test-plan000002","reserved":false,"isXenon":false,"hyperV":false,"lastModifiedTimeUtc":"2019-10-21T10:49:10.66","storageRecoveryDefaultState":"Running","contentAvailabilityState":"Normal","runtimeAvailabilityState":"Normal","siteConfig":null,"deploymentId":"web-ssl-test000003","trafficManagerHostNames":null,"sku":"Basic","scmSiteAlsoStopped":false,"targetSwapSlot":null,"hostingEnvironment":null,"hostingEnvironmentProfile":null,"clientAffinityEnabled":true,"clientCertEnabled":false,"clientCertExclusionPaths":null,"hostNamesDisabled":false,"domainVerificationIdentifiers":null,"customDomainVerificationId":"452092DD58A58B21528CA0E51CD6C4A4098E0D61570172EA391087A3E1858E33","kind":"app","inboundIpAddress":"40.112.142.148","possibleInboundIpAddresses":"40.112.142.148","outboundIpAddresses":"40.112.137.127,40.112.139.85,40.112.142.204,40.112.139.188","possibleOutboundIpAddresses":"40.112.137.127,40.112.139.85,40.112.142.204,40.112.139.188","containerSize":0,"dailyMemoryTimeQuota":0,"suspendedTill":null,"siteDisabledReason":0,"functionExecutionUnitsCache":null,"maxNumberOfWorkers":null,"homeStamp":"waws-prod-bay-033","cloningInfo":null,"hostingEnvironmentId":null,"tags":{"web":"web1"},"resourceGroup":"clitest.rg000001","defaultHostName":"web-ssl-test000003.azurewebsites.net","slotSwapStatus":null,"httpsOnly":false,"redundancyMode":"None","inProgressOperationId":null,"geoDistributions":null,"privateEndpointConnections":[],"buildVersion":null,"targetBuildVersion":null}}'
+    headers:
+      cache-control:
+      - no-cache
+      content-length:
+      - '3521'
+      content-type:
+      - application/json
+      date:
+      - Mon, 21 Oct 2019 10:49:40 GMT
+      etag:
+      - '"1D587FD2BAE0C40"'
+      expires:
+      - '-1'
+      pragma:
+      - no-cache
+      server:
+      - Microsoft-IIS/10.0
+      strict-transport-security:
+      - max-age=31536000; includeSubDomains
+      transfer-encoding:
+      - chunked
+      vary:
+      - Accept-Encoding
+      x-aspnet-version:
+      - 4.0.30319
+      x-content-type-options:
+      - nosniff
+      x-powered-by:
+      - ASP.NET
+    status:
+      code: 200
+      message: OK
+- request:
+    body: null
+    headers:
+      Accept:
+      - application/json
+      Accept-Encoding:
+      - gzip, deflate
+      CommandName:
+      - webapp config ssl bind
+      Connection:
+      - keep-alive
+      ParameterSetName:
+      - -g -n --certificate-thumbprint --ssl-type
+      User-Agent:
+      - python/3.7.4 (Windows-10-10.0.18362-SP0) msrest/0.6.10 msrest_azure/0.6.2
+        azure-mgmt-web/0.42.0 Azure-SDK-For-Python AZURECLI/2.0.75
       accept-language:
       - en-US
     method: GET
@@ -2670,161 +1079,163 @@
       content-type:
       - application/json
       date:
-<<<<<<< HEAD
-      - Sun, 13 Oct 2019 05:43:12 GMT
-=======
-      - Mon, 21 Oct 2019 10:50:04 GMT
->>>>>>> 807faccc
-      expires:
-      - '-1'
-      pragma:
-      - no-cache
-      server:
-      - Microsoft-IIS/10.0
-      strict-transport-security:
-      - max-age=31536000; includeSubDomains
-      transfer-encoding:
-      - chunked
-      vary:
-      - Accept-Encoding
-      x-aspnet-version:
-      - 4.0.30319
-      x-content-type-options:
-      - nosniff
-      x-powered-by:
-      - ASP.NET
-    status:
-      code: 200
-      message: OK
-- request:
-    body: null
-    headers:
-      Accept:
-      - application/json
-      Accept-Encoding:
-      - gzip, deflate
-      CommandName:
-      - webapp config ssl delete
+      - Mon, 21 Oct 2019 10:49:42 GMT
+      expires:
+      - '-1'
+      pragma:
+      - no-cache
+      server:
+      - Microsoft-IIS/10.0
+      strict-transport-security:
+      - max-age=31536000; includeSubDomains
+      transfer-encoding:
+      - chunked
+      vary:
+      - Accept-Encoding
+      x-aspnet-version:
+      - 4.0.30319
+      x-content-type-options:
+      - nosniff
+      x-powered-by:
+      - ASP.NET
+    status:
+      code: 200
+      message: OK
+- request:
+    body: null
+    headers:
+      Accept:
+      - application/json
+      Accept-Encoding:
+      - gzip, deflate
+      CommandName:
+      - webapp config ssl bind
+      Connection:
+      - keep-alive
+      ParameterSetName:
+      - -g -n --certificate-thumbprint --ssl-type
+      User-Agent:
+      - python/3.7.4 (Windows-10-10.0.18362-SP0) msrest/0.6.10 msrest_azure/0.6.2
+        azure-mgmt-web/0.42.0 Azure-SDK-For-Python AZURECLI/2.0.75
+      accept-language:
+      - en-US
+    method: GET
+    uri: https://management.azure.com/subscriptions/00000000-0000-0000-0000-000000000000/resourceGroups/clitest.rg000001/providers/Microsoft.Web/sites/web-ssl-test000003/hostNameBindings?api-version=2018-11-01
+  response:
+    body:
+      string: '{"value":[{"id":"/subscriptions/00000000-0000-0000-0000-000000000000/resourceGroups/clitest.rg000001/providers/Microsoft.Web/sites/web-ssl-test000003/hostNameBindings/web-ssl-test000003.azurewebsites.net","name":"web-ssl-test000003/web-ssl-test000003.azurewebsites.net","type":"Microsoft.Web/sites/hostNameBindings","location":"West
+        US","properties":{"siteName":"web-ssl-test000003","domainId":null,"hostNameType":"Verified"}}],"nextLink":null,"id":null}'
+    headers:
+      cache-control:
+      - no-cache
+      content-length:
+      - '523'
+      content-type:
+      - application/json
+      date:
+      - Mon, 21 Oct 2019 10:49:42 GMT
+      etag:
+      - '"1D587FD2BAE0C40"'
+      expires:
+      - '-1'
+      pragma:
+      - no-cache
+      server:
+      - Microsoft-IIS/10.0
+      strict-transport-security:
+      - max-age=31536000; includeSubDomains
+      transfer-encoding:
+      - chunked
+      vary:
+      - Accept-Encoding
+      x-aspnet-version:
+      - 4.0.30319
+      x-content-type-options:
+      - nosniff
+      x-powered-by:
+      - ASP.NET
+    status:
+      code: 200
+      message: OK
+- request:
+    body: '{"location": "West US", "tags": {"web": "web1"}, "properties": {"hostNameSslStates":
+      [{"name": "web-ssl-test000003.azurewebsites.net", "sslState": "SniEnabled",
+      "thumbprint": "9E9735C45C792B03B3FFCCA614852B32EE71AD6B", "toUpdate": true}],
+      "reserved": false, "isXenon": false, "hyperV": false, "scmSiteAlsoStopped":
+      false}}'
+    headers:
+      Accept:
+      - application/json
+      Accept-Encoding:
+      - gzip, deflate
+      CommandName:
+      - webapp config ssl bind
       Connection:
       - keep-alive
       Content-Length:
-      - '0'
-      ParameterSetName:
-      - -g --certificate-thumbprint
-      User-Agent:
-<<<<<<< HEAD
-      - python/3.6.5 (Windows-10-10.0.17134-SP0) msrest/0.6.10 msrest_azure/0.6.2
-        azure-mgmt-web/0.42.0 Azure-SDK-For-Python AZURECLI/2.0.74
-=======
-      - python/3.7.4 (Windows-10-10.0.18362-SP0) msrest/0.6.10 msrest_azure/0.6.2
-        azure-mgmt-web/0.42.0 Azure-SDK-For-Python AZURECLI/2.0.75
->>>>>>> 807faccc
-      accept-language:
-      - en-US
-    method: DELETE
-    uri: https://management.azure.com/subscriptions/00000000-0000-0000-0000-000000000000/resourceGroups/clitest.rg000001/providers/Microsoft.Web/certificates/9E9735C45C792B03B3FFCCA614852B32EE71AD6B__West%20US_clitest.rg000001?api-version=2018-11-01
-  response:
-    body:
-      string: ''
-    headers:
-      cache-control:
-      - no-cache
-      content-length:
-      - '0'
-      date:
-<<<<<<< HEAD
-      - Sun, 13 Oct 2019 05:43:13 GMT
-=======
-      - Mon, 21 Oct 2019 10:50:07 GMT
->>>>>>> 807faccc
-      expires:
-      - '-1'
-      pragma:
-      - no-cache
-      server:
-      - Microsoft-IIS/10.0
-      strict-transport-security:
-      - max-age=31536000; includeSubDomains
-      x-aspnet-version:
-      - 4.0.30319
-      x-content-type-options:
-      - nosniff
-      x-ms-ratelimit-remaining-subscription-deletes:
-      - '14997'
-      x-powered-by:
-      - ASP.NET
-    status:
-      code: 200
-      message: OK
-- request:
-    body: null
-    headers:
-      Accept:
-      - application/json
-      Accept-Encoding:
-      - gzip, deflate
-      CommandName:
-      - webapp show
-      Connection:
-      - keep-alive
-      ParameterSetName:
-      - -g -n
-      User-Agent:
-      - python/3.7.4 (Windows-10-10.0.18362-SP0) msrest/0.6.10 msrest_azure/0.6.2
-        azure-mgmt-web/0.42.0 Azure-SDK-For-Python AZURECLI/2.0.75
-      accept-language:
-      - en-US
-    method: GET
+      - '324'
+      Content-Type:
+      - application/json; charset=utf-8
+      ParameterSetName:
+      - -g -n --certificate-thumbprint --ssl-type
+      User-Agent:
+      - python/3.7.4 (Windows-10-10.0.18362-SP0) msrest/0.6.10 msrest_azure/0.6.2
+        azure-mgmt-web/0.42.0 Azure-SDK-For-Python AZURECLI/2.0.75
+      accept-language:
+      - en-US
+    method: PUT
     uri: https://management.azure.com/subscriptions/00000000-0000-0000-0000-000000000000/resourceGroups/clitest.rg000001/providers/Microsoft.Web/sites/web-ssl-test000003?api-version=2018-11-01
   response:
     body:
       string: '{"id":"/subscriptions/00000000-0000-0000-0000-000000000000/resourceGroups/clitest.rg000001/providers/Microsoft.Web/sites/web-ssl-test000003","name":"web-ssl-test000003","type":"Microsoft.Web/sites","kind":"app","location":"West
-        US","tags":{"web":"web1"},"properties":{"name":"web-ssl-test000003","state":"Running","hostNames":["web-ssl-test000003.azurewebsites.net"],"webSpace":"clitest.rg000001-WestUSwebspace","selfLink":"https://waws-prod-bay-033.api.azurewebsites.windows.net:454/subscriptions/00000000-0000-0000-0000-000000000000/webspaces/clitest.rg000001-WestUSwebspace/sites/web-ssl-test000003","repositorySiteName":"web-ssl-test000003","owner":null,"usageState":"Normal","enabled":true,"adminEnabled":true,"enabledHostNames":["web-ssl-test000003.azurewebsites.net","web-ssl-test000003.scm.azurewebsites.net"],"siteProperties":{"metadata":null,"properties":[{"name":"LinuxFxVersion","value":""},{"name":"WindowsFxVersion","value":null}],"appSettings":null},"availabilityState":"Normal","sslCertificates":null,"csrs":[],"cers":null,"siteMode":null,"hostNameSslStates":[{"name":"web-ssl-test000003.azurewebsites.net","sslState":"Disabled","ipBasedSslResult":null,"virtualIP":null,"thumbprint":null,"toUpdate":null,"toUpdateIpBasedSsl":null,"ipBasedSslState":"NotConfigured","hostType":"Standard"},{"name":"web-ssl-test000003.scm.azurewebsites.net","sslState":"Disabled","ipBasedSslResult":null,"virtualIP":null,"thumbprint":null,"toUpdate":null,"toUpdateIpBasedSsl":null,"ipBasedSslState":"NotConfigured","hostType":"Repository"}],"computeMode":null,"serverFarm":null,"serverFarmId":"/subscriptions/00000000-0000-0000-0000-000000000000/resourceGroups/clitest.rg000001/providers/Microsoft.Web/serverfarms/ssl-test-plan000002","reserved":false,"isXenon":false,"hyperV":false,"lastModifiedTimeUtc":"2019-10-21T10:49:57.047","storageRecoveryDefaultState":"Running","contentAvailabilityState":"Normal","runtimeAvailabilityState":"Normal","siteConfig":null,"deploymentId":"web-ssl-test000003","trafficManagerHostNames":null,"sku":"Basic","scmSiteAlsoStopped":false,"targetSwapSlot":null,"hostingEnvironment":null,"hostingEnvironmentProfile":null,"clientAffinityEnabled":true,"clientCertEnabled":false,"clientCertExclusionPaths":null,"hostNamesDisabled":false,"domainVerificationIdentifiers":null,"customDomainVerificationId":"452092DD58A58B21528CA0E51CD6C4A4098E0D61570172EA391087A3E1858E33","kind":"app","inboundIpAddress":"40.112.142.148","possibleInboundIpAddresses":"40.112.142.148","outboundIpAddresses":"40.112.137.127,40.112.139.85,40.112.142.204,40.112.139.188","possibleOutboundIpAddresses":"40.112.137.127,40.112.139.85,40.112.142.204,40.112.139.188","containerSize":0,"dailyMemoryTimeQuota":0,"suspendedTill":null,"siteDisabledReason":0,"functionExecutionUnitsCache":null,"maxNumberOfWorkers":null,"homeStamp":"waws-prod-bay-033","cloningInfo":null,"hostingEnvironmentId":null,"tags":{"web":"web1"},"resourceGroup":"clitest.rg000001","defaultHostName":"web-ssl-test000003.azurewebsites.net","slotSwapStatus":null,"httpsOnly":false,"redundancyMode":"None","inProgressOperationId":null,"geoDistributions":null,"privateEndpointConnections":[],"buildVersion":null,"targetBuildVersion":null}}'
-    headers:
-      cache-control:
-      - no-cache
-      content-length:
-      - '3522'
-      content-type:
-      - application/json
-      date:
-      - Mon, 21 Oct 2019 10:50:09 GMT
+        US","tags":{"web":"web1"},"properties":{"name":"web-ssl-test000003","state":"Running","hostNames":["web-ssl-test000003.azurewebsites.net"],"webSpace":"clitest.rg000001-WestUSwebspace","selfLink":"https://waws-prod-bay-033.api.azurewebsites.windows.net:454/subscriptions/00000000-0000-0000-0000-000000000000/webspaces/clitest.rg000001-WestUSwebspace/sites/web-ssl-test000003","repositorySiteName":"web-ssl-test000003","owner":null,"usageState":"Normal","enabled":true,"adminEnabled":true,"enabledHostNames":["web-ssl-test000003.azurewebsites.net","web-ssl-test000003.scm.azurewebsites.net"],"siteProperties":{"metadata":null,"properties":[{"name":"LinuxFxVersion","value":""},{"name":"WindowsFxVersion","value":null}],"appSettings":null},"availabilityState":"Normal","sslCertificates":null,"csrs":[],"cers":null,"siteMode":null,"hostNameSslStates":[{"name":"web-ssl-test000003.azurewebsites.net","sslState":"SniEnabled","ipBasedSslResult":null,"virtualIP":null,"thumbprint":"9E9735C45C792B03B3FFCCA614852B32EE71AD6B","toUpdate":null,"toUpdateIpBasedSsl":null,"ipBasedSslState":"NotConfigured","hostType":"Standard"},{"name":"web-ssl-test000003.scm.azurewebsites.net","sslState":"Disabled","ipBasedSslResult":null,"virtualIP":null,"thumbprint":null,"toUpdate":null,"toUpdateIpBasedSsl":null,"ipBasedSslState":"NotConfigured","hostType":"Repository"}],"computeMode":null,"serverFarm":null,"serverFarmId":"/subscriptions/00000000-0000-0000-0000-000000000000/resourceGroups/clitest.rg000001/providers/Microsoft.Web/serverfarms/ssl-test-plan000002","reserved":false,"isXenon":false,"hyperV":false,"lastModifiedTimeUtc":"2019-10-21T10:49:44.983","storageRecoveryDefaultState":"Running","contentAvailabilityState":"Normal","runtimeAvailabilityState":"Normal","siteConfig":null,"deploymentId":"web-ssl-test000003","trafficManagerHostNames":null,"sku":"Basic","scmSiteAlsoStopped":false,"targetSwapSlot":null,"hostingEnvironment":null,"hostingEnvironmentProfile":null,"clientAffinityEnabled":true,"clientCertEnabled":false,"clientCertExclusionPaths":null,"hostNamesDisabled":false,"domainVerificationIdentifiers":null,"customDomainVerificationId":"452092DD58A58B21528CA0E51CD6C4A4098E0D61570172EA391087A3E1858E33","kind":"app","inboundIpAddress":"40.112.142.148","possibleInboundIpAddresses":"40.112.142.148","outboundIpAddresses":"40.112.137.127,40.112.139.85,40.112.142.204,40.112.139.188","possibleOutboundIpAddresses":"40.112.137.127,40.112.139.85,40.112.142.204,40.112.139.188","containerSize":0,"dailyMemoryTimeQuota":0,"suspendedTill":null,"siteDisabledReason":0,"functionExecutionUnitsCache":null,"maxNumberOfWorkers":null,"homeStamp":"waws-prod-bay-033","cloningInfo":null,"hostingEnvironmentId":null,"tags":{"web":"web1"},"resourceGroup":"clitest.rg000001","defaultHostName":"web-ssl-test000003.azurewebsites.net","slotSwapStatus":null,"httpsOnly":false,"redundancyMode":"None","inProgressOperationId":null,"geoDistributions":null,"privateEndpointConnections":null,"buildVersion":null,"targetBuildVersion":null}}'
+    headers:
+      cache-control:
+      - no-cache
+      content-length:
+      - '3564'
+      content-type:
+      - application/json
+      date:
+      - Mon, 21 Oct 2019 10:49:46 GMT
       etag:
-      - '"1D587FD47542470"'
-      expires:
-      - '-1'
-      pragma:
-      - no-cache
-      server:
-      - Microsoft-IIS/10.0
-      strict-transport-security:
-      - max-age=31536000; includeSubDomains
-      transfer-encoding:
-      - chunked
-      vary:
-      - Accept-Encoding
-      x-aspnet-version:
-      - 4.0.30319
-      x-content-type-options:
-      - nosniff
-      x-powered-by:
-      - ASP.NET
-    status:
-      code: 200
-      message: OK
-- request:
-    body: null
-    headers:
-      Accept:
-      - application/json
-      Accept-Encoding:
-      - gzip, deflate
-      CommandName:
-      - webapp show
-      Connection:
-      - keep-alive
-      ParameterSetName:
-      - -g -n
+      - '"1D587FD2BAE0C40"'
+      expires:
+      - '-1'
+      pragma:
+      - no-cache
+      server:
+      - Microsoft-IIS/10.0
+      strict-transport-security:
+      - max-age=31536000; includeSubDomains
+      transfer-encoding:
+      - chunked
+      vary:
+      - Accept-Encoding
+      x-aspnet-version:
+      - 4.0.30319
+      x-content-type-options:
+      - nosniff
+      x-ms-ratelimit-remaining-subscription-resource-requests:
+      - '497'
+      x-powered-by:
+      - ASP.NET
+    status:
+      code: 200
+      message: OK
+- request:
+    body: null
+    headers:
+      Accept:
+      - application/json
+      Accept-Encoding:
+      - gzip, deflate
+      CommandName:
+      - webapp config ssl bind
+      Connection:
+      - keep-alive
+      ParameterSetName:
+      - -g -n --certificate-thumbprint --ssl-type
       User-Agent:
       - python/3.7.4 (Windows-10-10.0.18362-SP0) msrest/0.6.10 msrest_azure/0.6.2
         azure-mgmt-web/0.42.0 Azure-SDK-For-Python AZURECLI/2.0.75
@@ -2835,18 +1246,18 @@
   response:
     body:
       string: '{"id":"/subscriptions/00000000-0000-0000-0000-000000000000/resourceGroups/clitest.rg000001/providers/Microsoft.Web/sites/web-ssl-test000003","name":"web-ssl-test000003","type":"Microsoft.Web/sites","kind":"app","location":"West
-        US","tags":{"web":"web1"},"properties":{"name":"web-ssl-test000003","state":"Running","hostNames":["web-ssl-test000003.azurewebsites.net"],"webSpace":"clitest.rg000001-WestUSwebspace","selfLink":"https://waws-prod-bay-033.api.azurewebsites.windows.net:454/subscriptions/00000000-0000-0000-0000-000000000000/webspaces/clitest.rg000001-WestUSwebspace/sites/web-ssl-test000003","repositorySiteName":"web-ssl-test000003","owner":null,"usageState":"Normal","enabled":true,"adminEnabled":true,"enabledHostNames":["web-ssl-test000003.azurewebsites.net","web-ssl-test000003.scm.azurewebsites.net"],"siteProperties":{"metadata":null,"properties":[{"name":"LinuxFxVersion","value":""},{"name":"WindowsFxVersion","value":null}],"appSettings":null},"availabilityState":"Normal","sslCertificates":null,"csrs":[],"cers":null,"siteMode":null,"hostNameSslStates":[{"name":"web-ssl-test000003.azurewebsites.net","sslState":"Disabled","ipBasedSslResult":null,"virtualIP":null,"thumbprint":null,"toUpdate":null,"toUpdateIpBasedSsl":null,"ipBasedSslState":"NotConfigured","hostType":"Standard"},{"name":"web-ssl-test000003.scm.azurewebsites.net","sslState":"Disabled","ipBasedSslResult":null,"virtualIP":null,"thumbprint":null,"toUpdate":null,"toUpdateIpBasedSsl":null,"ipBasedSslState":"NotConfigured","hostType":"Repository"}],"computeMode":null,"serverFarm":null,"serverFarmId":"/subscriptions/00000000-0000-0000-0000-000000000000/resourceGroups/clitest.rg000001/providers/Microsoft.Web/serverfarms/ssl-test-plan000002","reserved":false,"isXenon":false,"hyperV":false,"lastModifiedTimeUtc":"2019-10-21T10:49:57.047","storageRecoveryDefaultState":"Running","contentAvailabilityState":"Normal","runtimeAvailabilityState":"Normal","siteConfig":null,"deploymentId":"web-ssl-test000003","trafficManagerHostNames":null,"sku":"Basic","scmSiteAlsoStopped":false,"targetSwapSlot":null,"hostingEnvironment":null,"hostingEnvironmentProfile":null,"clientAffinityEnabled":true,"clientCertEnabled":false,"clientCertExclusionPaths":null,"hostNamesDisabled":false,"domainVerificationIdentifiers":null,"customDomainVerificationId":"452092DD58A58B21528CA0E51CD6C4A4098E0D61570172EA391087A3E1858E33","kind":"app","inboundIpAddress":"40.112.142.148","possibleInboundIpAddresses":"40.112.142.148","outboundIpAddresses":"40.112.137.127,40.112.139.85,40.112.142.204,40.112.139.188","possibleOutboundIpAddresses":"40.112.137.127,40.112.139.85,40.112.142.204,40.112.139.188","containerSize":0,"dailyMemoryTimeQuota":0,"suspendedTill":null,"siteDisabledReason":0,"functionExecutionUnitsCache":null,"maxNumberOfWorkers":null,"homeStamp":"waws-prod-bay-033","cloningInfo":null,"hostingEnvironmentId":null,"tags":{"web":"web1"},"resourceGroup":"clitest.rg000001","defaultHostName":"web-ssl-test000003.azurewebsites.net","slotSwapStatus":null,"httpsOnly":false,"redundancyMode":"None","inProgressOperationId":null,"geoDistributions":null,"privateEndpointConnections":[],"buildVersion":null,"targetBuildVersion":null}}'
-    headers:
-      cache-control:
-      - no-cache
-      content-length:
-      - '3522'
-      content-type:
-      - application/json
-      date:
-      - Mon, 21 Oct 2019 10:50:09 GMT
+        US","tags":{"web":"web1"},"properties":{"name":"web-ssl-test000003","state":"Running","hostNames":["web-ssl-test000003.azurewebsites.net"],"webSpace":"clitest.rg000001-WestUSwebspace","selfLink":"https://waws-prod-bay-033.api.azurewebsites.windows.net:454/subscriptions/00000000-0000-0000-0000-000000000000/webspaces/clitest.rg000001-WestUSwebspace/sites/web-ssl-test000003","repositorySiteName":"web-ssl-test000003","owner":null,"usageState":"Normal","enabled":true,"adminEnabled":true,"enabledHostNames":["web-ssl-test000003.azurewebsites.net","web-ssl-test000003.scm.azurewebsites.net"],"siteProperties":{"metadata":null,"properties":[{"name":"LinuxFxVersion","value":""},{"name":"WindowsFxVersion","value":null}],"appSettings":null},"availabilityState":"Normal","sslCertificates":null,"csrs":[],"cers":null,"siteMode":null,"hostNameSslStates":[{"name":"web-ssl-test000003.azurewebsites.net","sslState":"SniEnabled","ipBasedSslResult":null,"virtualIP":null,"thumbprint":"9E9735C45C792B03B3FFCCA614852B32EE71AD6B","toUpdate":null,"toUpdateIpBasedSsl":null,"ipBasedSslState":"NotConfigured","hostType":"Standard"},{"name":"web-ssl-test000003.scm.azurewebsites.net","sslState":"Disabled","ipBasedSslResult":null,"virtualIP":null,"thumbprint":null,"toUpdate":null,"toUpdateIpBasedSsl":null,"ipBasedSslState":"NotConfigured","hostType":"Repository"}],"computeMode":null,"serverFarm":null,"serverFarmId":"/subscriptions/00000000-0000-0000-0000-000000000000/resourceGroups/clitest.rg000001/providers/Microsoft.Web/serverfarms/ssl-test-plan000002","reserved":false,"isXenon":false,"hyperV":false,"lastModifiedTimeUtc":"2019-10-21T10:49:44.983","storageRecoveryDefaultState":"Running","contentAvailabilityState":"Normal","runtimeAvailabilityState":"Normal","siteConfig":null,"deploymentId":"web-ssl-test000003","trafficManagerHostNames":null,"sku":"Basic","scmSiteAlsoStopped":false,"targetSwapSlot":null,"hostingEnvironment":null,"hostingEnvironmentProfile":null,"clientAffinityEnabled":true,"clientCertEnabled":false,"clientCertExclusionPaths":null,"hostNamesDisabled":false,"domainVerificationIdentifiers":null,"customDomainVerificationId":"452092DD58A58B21528CA0E51CD6C4A4098E0D61570172EA391087A3E1858E33","kind":"app","inboundIpAddress":"40.112.142.148","possibleInboundIpAddresses":"40.112.142.148","outboundIpAddresses":"40.112.137.127,40.112.139.85,40.112.142.204,40.112.139.188","possibleOutboundIpAddresses":"40.112.137.127,40.112.139.85,40.112.142.204,40.112.139.188","containerSize":0,"dailyMemoryTimeQuota":0,"suspendedTill":null,"siteDisabledReason":0,"functionExecutionUnitsCache":null,"maxNumberOfWorkers":null,"homeStamp":"waws-prod-bay-033","cloningInfo":null,"hostingEnvironmentId":null,"tags":{"web":"web1"},"resourceGroup":"clitest.rg000001","defaultHostName":"web-ssl-test000003.azurewebsites.net","slotSwapStatus":null,"httpsOnly":false,"redundancyMode":"None","inProgressOperationId":null,"geoDistributions":null,"privateEndpointConnections":[],"buildVersion":null,"targetBuildVersion":null}}'
+    headers:
+      cache-control:
+      - no-cache
+      content-length:
+      - '3562'
+      content-type:
+      - application/json
+      date:
+      - Mon, 21 Oct 2019 10:49:46 GMT
       etag:
-      - '"1D587FD47542470"'
+      - '"1D587FD40235270"'
       expires:
       - '-1'
       pragma:
@@ -2876,7 +1287,7 @@
       Accept-Encoding:
       - gzip, deflate
       CommandName:
-      - webapp show
+      - webapp config ssl bind
       Connection:
       - keep-alive
       Content-Length:
@@ -2884,7 +1295,7 @@
       Content-Type:
       - application/json; charset=utf-8
       ParameterSetName:
-      - -g -n
+      - -g -n --certificate-thumbprint --ssl-type
       User-Agent:
       - python/3.7.4 (Windows-10-10.0.18362-SP0) msrest/0.6.10 msrest_azure/0.6.2
         azure-mgmt-web/0.42.0 Azure-SDK-For-Python AZURECLI/2.0.75
@@ -2918,7 +1329,7 @@
       content-type:
       - application/xml
       date:
-      - Mon, 21 Oct 2019 10:50:10 GMT
+      - Mon, 21 Oct 2019 10:49:47 GMT
       expires:
       - '-1'
       pragma:
@@ -2946,19 +1357,1082 @@
       Accept-Encoding:
       - gzip, deflate
       CommandName:
+      - webapp show
+      Connection:
+      - keep-alive
+      ParameterSetName:
+      - -g -n
+      User-Agent:
+      - python/3.7.4 (Windows-10-10.0.18362-SP0) msrest/0.6.10 msrest_azure/0.6.2
+        azure-mgmt-web/0.42.0 Azure-SDK-For-Python AZURECLI/2.0.75
+      accept-language:
+      - en-US
+    method: GET
+    uri: https://management.azure.com/subscriptions/00000000-0000-0000-0000-000000000000/resourceGroups/clitest.rg000001/providers/Microsoft.Web/sites/web-ssl-test000003?api-version=2018-11-01
+  response:
+    body:
+      string: '{"id":"/subscriptions/00000000-0000-0000-0000-000000000000/resourceGroups/clitest.rg000001/providers/Microsoft.Web/sites/web-ssl-test000003","name":"web-ssl-test000003","type":"Microsoft.Web/sites","kind":"app","location":"West
+        US","tags":{"web":"web1"},"properties":{"name":"web-ssl-test000003","state":"Running","hostNames":["web-ssl-test000003.azurewebsites.net"],"webSpace":"clitest.rg000001-WestUSwebspace","selfLink":"https://waws-prod-bay-033.api.azurewebsites.windows.net:454/subscriptions/00000000-0000-0000-0000-000000000000/webspaces/clitest.rg000001-WestUSwebspace/sites/web-ssl-test000003","repositorySiteName":"web-ssl-test000003","owner":null,"usageState":"Normal","enabled":true,"adminEnabled":true,"enabledHostNames":["web-ssl-test000003.azurewebsites.net","web-ssl-test000003.scm.azurewebsites.net"],"siteProperties":{"metadata":null,"properties":[{"name":"LinuxFxVersion","value":""},{"name":"WindowsFxVersion","value":null}],"appSettings":null},"availabilityState":"Normal","sslCertificates":null,"csrs":[],"cers":null,"siteMode":null,"hostNameSslStates":[{"name":"web-ssl-test000003.azurewebsites.net","sslState":"SniEnabled","ipBasedSslResult":null,"virtualIP":null,"thumbprint":"9E9735C45C792B03B3FFCCA614852B32EE71AD6B","toUpdate":null,"toUpdateIpBasedSsl":null,"ipBasedSslState":"NotConfigured","hostType":"Standard"},{"name":"web-ssl-test000003.scm.azurewebsites.net","sslState":"Disabled","ipBasedSslResult":null,"virtualIP":null,"thumbprint":null,"toUpdate":null,"toUpdateIpBasedSsl":null,"ipBasedSslState":"NotConfigured","hostType":"Repository"}],"computeMode":null,"serverFarm":null,"serverFarmId":"/subscriptions/00000000-0000-0000-0000-000000000000/resourceGroups/clitest.rg000001/providers/Microsoft.Web/serverfarms/ssl-test-plan000002","reserved":false,"isXenon":false,"hyperV":false,"lastModifiedTimeUtc":"2019-10-21T10:49:44.983","storageRecoveryDefaultState":"Running","contentAvailabilityState":"Normal","runtimeAvailabilityState":"Normal","siteConfig":null,"deploymentId":"web-ssl-test000003","trafficManagerHostNames":null,"sku":"Basic","scmSiteAlsoStopped":false,"targetSwapSlot":null,"hostingEnvironment":null,"hostingEnvironmentProfile":null,"clientAffinityEnabled":true,"clientCertEnabled":false,"clientCertExclusionPaths":null,"hostNamesDisabled":false,"domainVerificationIdentifiers":null,"customDomainVerificationId":"452092DD58A58B21528CA0E51CD6C4A4098E0D61570172EA391087A3E1858E33","kind":"app","inboundIpAddress":"40.112.142.148","possibleInboundIpAddresses":"40.112.142.148","outboundIpAddresses":"40.112.137.127,40.112.139.85,40.112.142.204,40.112.139.188","possibleOutboundIpAddresses":"40.112.137.127,40.112.139.85,40.112.142.204,40.112.139.188","containerSize":0,"dailyMemoryTimeQuota":0,"suspendedTill":null,"siteDisabledReason":0,"functionExecutionUnitsCache":null,"maxNumberOfWorkers":null,"homeStamp":"waws-prod-bay-033","cloningInfo":null,"hostingEnvironmentId":null,"tags":{"web":"web1"},"resourceGroup":"clitest.rg000001","defaultHostName":"web-ssl-test000003.azurewebsites.net","slotSwapStatus":null,"httpsOnly":false,"redundancyMode":"None","inProgressOperationId":null,"geoDistributions":null,"privateEndpointConnections":[],"buildVersion":null,"targetBuildVersion":null}}'
+    headers:
+      cache-control:
+      - no-cache
+      content-length:
+      - '3562'
+      content-type:
+      - application/json
+      date:
+      - Mon, 21 Oct 2019 10:49:49 GMT
+      etag:
+      - '"1D587FD40235270"'
+      expires:
+      - '-1'
+      pragma:
+      - no-cache
+      server:
+      - Microsoft-IIS/10.0
+      strict-transport-security:
+      - max-age=31536000; includeSubDomains
+      transfer-encoding:
+      - chunked
+      vary:
+      - Accept-Encoding
+      x-aspnet-version:
+      - 4.0.30319
+      x-content-type-options:
+      - nosniff
+      x-powered-by:
+      - ASP.NET
+    status:
+      code: 200
+      message: OK
+- request:
+    body: null
+    headers:
+      Accept:
+      - application/json
+      Accept-Encoding:
+      - gzip, deflate
+      CommandName:
+      - webapp show
+      Connection:
+      - keep-alive
+      ParameterSetName:
+      - -g -n
+      User-Agent:
+      - python/3.7.4 (Windows-10-10.0.18362-SP0) msrest/0.6.10 msrest_azure/0.6.2
+        azure-mgmt-web/0.42.0 Azure-SDK-For-Python AZURECLI/2.0.75
+      accept-language:
+      - en-US
+    method: GET
+    uri: https://management.azure.com/subscriptions/00000000-0000-0000-0000-000000000000/resourceGroups/clitest.rg000001/providers/Microsoft.Web/sites/web-ssl-test000003?api-version=2018-11-01
+  response:
+    body:
+      string: '{"id":"/subscriptions/00000000-0000-0000-0000-000000000000/resourceGroups/clitest.rg000001/providers/Microsoft.Web/sites/web-ssl-test000003","name":"web-ssl-test000003","type":"Microsoft.Web/sites","kind":"app","location":"West
+        US","tags":{"web":"web1"},"properties":{"name":"web-ssl-test000003","state":"Running","hostNames":["web-ssl-test000003.azurewebsites.net"],"webSpace":"clitest.rg000001-WestUSwebspace","selfLink":"https://waws-prod-bay-033.api.azurewebsites.windows.net:454/subscriptions/00000000-0000-0000-0000-000000000000/webspaces/clitest.rg000001-WestUSwebspace/sites/web-ssl-test000003","repositorySiteName":"web-ssl-test000003","owner":null,"usageState":"Normal","enabled":true,"adminEnabled":true,"enabledHostNames":["web-ssl-test000003.azurewebsites.net","web-ssl-test000003.scm.azurewebsites.net"],"siteProperties":{"metadata":null,"properties":[{"name":"LinuxFxVersion","value":""},{"name":"WindowsFxVersion","value":null}],"appSettings":null},"availabilityState":"Normal","sslCertificates":null,"csrs":[],"cers":null,"siteMode":null,"hostNameSslStates":[{"name":"web-ssl-test000003.azurewebsites.net","sslState":"SniEnabled","ipBasedSslResult":null,"virtualIP":null,"thumbprint":"9E9735C45C792B03B3FFCCA614852B32EE71AD6B","toUpdate":null,"toUpdateIpBasedSsl":null,"ipBasedSslState":"NotConfigured","hostType":"Standard"},{"name":"web-ssl-test000003.scm.azurewebsites.net","sslState":"Disabled","ipBasedSslResult":null,"virtualIP":null,"thumbprint":null,"toUpdate":null,"toUpdateIpBasedSsl":null,"ipBasedSslState":"NotConfigured","hostType":"Repository"}],"computeMode":null,"serverFarm":null,"serverFarmId":"/subscriptions/00000000-0000-0000-0000-000000000000/resourceGroups/clitest.rg000001/providers/Microsoft.Web/serverfarms/ssl-test-plan000002","reserved":false,"isXenon":false,"hyperV":false,"lastModifiedTimeUtc":"2019-10-21T10:49:44.983","storageRecoveryDefaultState":"Running","contentAvailabilityState":"Normal","runtimeAvailabilityState":"Normal","siteConfig":null,"deploymentId":"web-ssl-test000003","trafficManagerHostNames":null,"sku":"Basic","scmSiteAlsoStopped":false,"targetSwapSlot":null,"hostingEnvironment":null,"hostingEnvironmentProfile":null,"clientAffinityEnabled":true,"clientCertEnabled":false,"clientCertExclusionPaths":null,"hostNamesDisabled":false,"domainVerificationIdentifiers":null,"customDomainVerificationId":"452092DD58A58B21528CA0E51CD6C4A4098E0D61570172EA391087A3E1858E33","kind":"app","inboundIpAddress":"40.112.142.148","possibleInboundIpAddresses":"40.112.142.148","outboundIpAddresses":"40.112.137.127,40.112.139.85,40.112.142.204,40.112.139.188","possibleOutboundIpAddresses":"40.112.137.127,40.112.139.85,40.112.142.204,40.112.139.188","containerSize":0,"dailyMemoryTimeQuota":0,"suspendedTill":null,"siteDisabledReason":0,"functionExecutionUnitsCache":null,"maxNumberOfWorkers":null,"homeStamp":"waws-prod-bay-033","cloningInfo":null,"hostingEnvironmentId":null,"tags":{"web":"web1"},"resourceGroup":"clitest.rg000001","defaultHostName":"web-ssl-test000003.azurewebsites.net","slotSwapStatus":null,"httpsOnly":false,"redundancyMode":"None","inProgressOperationId":null,"geoDistributions":null,"privateEndpointConnections":[],"buildVersion":null,"targetBuildVersion":null}}'
+    headers:
+      cache-control:
+      - no-cache
+      content-length:
+      - '3562'
+      content-type:
+      - application/json
+      date:
+      - Mon, 21 Oct 2019 10:49:49 GMT
+      etag:
+      - '"1D587FD40235270"'
+      expires:
+      - '-1'
+      pragma:
+      - no-cache
+      server:
+      - Microsoft-IIS/10.0
+      strict-transport-security:
+      - max-age=31536000; includeSubDomains
+      transfer-encoding:
+      - chunked
+      vary:
+      - Accept-Encoding
+      x-aspnet-version:
+      - 4.0.30319
+      x-content-type-options:
+      - nosniff
+      x-powered-by:
+      - ASP.NET
+    status:
+      code: 200
+      message: OK
+- request:
+    body: '{}'
+    headers:
+      Accept:
+      - application/xml
+      Accept-Encoding:
+      - gzip, deflate
+      CommandName:
+      - webapp show
+      Connection:
+      - keep-alive
+      Content-Length:
+      - '2'
+      Content-Type:
+      - application/json; charset=utf-8
+      ParameterSetName:
+      - -g -n
+      User-Agent:
+      - python/3.7.4 (Windows-10-10.0.18362-SP0) msrest/0.6.10 msrest_azure/0.6.2
+        azure-mgmt-web/0.42.0 Azure-SDK-For-Python AZURECLI/2.0.75
+      accept-language:
+      - en-US
+    method: POST
+    uri: https://management.azure.com/subscriptions/00000000-0000-0000-0000-000000000000/resourceGroups/clitest.rg000001/providers/Microsoft.Web/sites/web-ssl-test000003/publishxml?api-version=2018-11-01
+  response:
+    body:
+      string: <publishData><publishProfile profileName="web-ssl-test000003 - Web Deploy"
+        publishMethod="MSDeploy" publishUrl="web-ssl-test000003.scm.azurewebsites.net:443"
+        msdeploySite="web-ssl-test000003" userName="$web-ssl-test000003" userPWD="SftciSuL9k94B2ACspsXB53hqXGywrjMwi6lbmP0Wa5QZ9XmZNrjgblj3KDZ"
+        destinationAppUrl="http://web-ssl-test000003.azurewebsites.net" SQLServerDBConnectionString=""
+        mySQLDBConnectionString="" hostingProviderForumLink="" controlPanelLink="http://windows.azure.com"
+        webSystem="WebSites"><databases /></publishProfile><publishProfile profileName="web-ssl-test000003
+        - FTP" publishMethod="FTP" publishUrl="ftp://waws-prod-bay-033.ftp.azurewebsites.windows.net/site/wwwroot"
+        ftpPassiveMode="True" userName="web-ssl-test000003\$web-ssl-test000003" userPWD="SftciSuL9k94B2ACspsXB53hqXGywrjMwi6lbmP0Wa5QZ9XmZNrjgblj3KDZ"
+        destinationAppUrl="http://web-ssl-test000003.azurewebsites.net" SQLServerDBConnectionString=""
+        mySQLDBConnectionString="" hostingProviderForumLink="" controlPanelLink="http://windows.azure.com"
+        webSystem="WebSites"><databases /></publishProfile><publishProfile profileName="web-ssl-test000003
+        - ReadOnly - FTP" publishMethod="FTP" publishUrl="ftp://waws-prod-bay-033dr.ftp.azurewebsites.windows.net/site/wwwroot"
+        ftpPassiveMode="True" userName="web-ssl-test000003\$web-ssl-test000003" userPWD="SftciSuL9k94B2ACspsXB53hqXGywrjMwi6lbmP0Wa5QZ9XmZNrjgblj3KDZ"
+        destinationAppUrl="http://web-ssl-test000003.azurewebsites.net" SQLServerDBConnectionString=""
+        mySQLDBConnectionString="" hostingProviderForumLink="" controlPanelLink="http://windows.azure.com"
+        webSystem="WebSites"><databases /></publishProfile></publishData>
+    headers:
+      cache-control:
+      - no-cache
+      content-length:
+      - '1678'
+      content-type:
+      - application/xml
+      date:
+      - Mon, 21 Oct 2019 10:49:50 GMT
+      expires:
+      - '-1'
+      pragma:
+      - no-cache
+      server:
+      - Microsoft-IIS/10.0
+      strict-transport-security:
+      - max-age=31536000; includeSubDomains
+      x-aspnet-version:
+      - 4.0.30319
+      x-content-type-options:
+      - nosniff
+      x-ms-ratelimit-remaining-subscription-resource-requests:
+      - '11999'
+      x-powered-by:
+      - ASP.NET
+    status:
+      code: 200
+      message: OK
+- request:
+    body: null
+    headers:
+      Accept:
+      - application/json
+      Accept-Encoding:
+      - gzip, deflate
+      CommandName:
+      - webapp config ssl unbind
+      Connection:
+      - keep-alive
+      ParameterSetName:
+      - -g -n --certificate-thumbprint
+      User-Agent:
+      - python/3.7.4 (Windows-10-10.0.18362-SP0) msrest/0.6.10 msrest_azure/0.6.2
+        azure-mgmt-web/0.42.0 Azure-SDK-For-Python AZURECLI/2.0.75
+      accept-language:
+      - en-US
+    method: GET
+    uri: https://management.azure.com/subscriptions/00000000-0000-0000-0000-000000000000/resourceGroups/clitest.rg000001/providers/Microsoft.Web/sites/web-ssl-test000003?api-version=2018-11-01
+  response:
+    body:
+      string: '{"id":"/subscriptions/00000000-0000-0000-0000-000000000000/resourceGroups/clitest.rg000001/providers/Microsoft.Web/sites/web-ssl-test000003","name":"web-ssl-test000003","type":"Microsoft.Web/sites","kind":"app","location":"West
+        US","tags":{"web":"web1"},"properties":{"name":"web-ssl-test000003","state":"Running","hostNames":["web-ssl-test000003.azurewebsites.net"],"webSpace":"clitest.rg000001-WestUSwebspace","selfLink":"https://waws-prod-bay-033.api.azurewebsites.windows.net:454/subscriptions/00000000-0000-0000-0000-000000000000/webspaces/clitest.rg000001-WestUSwebspace/sites/web-ssl-test000003","repositorySiteName":"web-ssl-test000003","owner":null,"usageState":"Normal","enabled":true,"adminEnabled":true,"enabledHostNames":["web-ssl-test000003.azurewebsites.net","web-ssl-test000003.scm.azurewebsites.net"],"siteProperties":{"metadata":null,"properties":[{"name":"LinuxFxVersion","value":""},{"name":"WindowsFxVersion","value":null}],"appSettings":null},"availabilityState":"Normal","sslCertificates":null,"csrs":[],"cers":null,"siteMode":null,"hostNameSslStates":[{"name":"web-ssl-test000003.azurewebsites.net","sslState":"SniEnabled","ipBasedSslResult":null,"virtualIP":null,"thumbprint":"9E9735C45C792B03B3FFCCA614852B32EE71AD6B","toUpdate":null,"toUpdateIpBasedSsl":null,"ipBasedSslState":"NotConfigured","hostType":"Standard"},{"name":"web-ssl-test000003.scm.azurewebsites.net","sslState":"Disabled","ipBasedSslResult":null,"virtualIP":null,"thumbprint":null,"toUpdate":null,"toUpdateIpBasedSsl":null,"ipBasedSslState":"NotConfigured","hostType":"Repository"}],"computeMode":null,"serverFarm":null,"serverFarmId":"/subscriptions/00000000-0000-0000-0000-000000000000/resourceGroups/clitest.rg000001/providers/Microsoft.Web/serverfarms/ssl-test-plan000002","reserved":false,"isXenon":false,"hyperV":false,"lastModifiedTimeUtc":"2019-10-21T10:49:44.983","storageRecoveryDefaultState":"Running","contentAvailabilityState":"Normal","runtimeAvailabilityState":"Normal","siteConfig":null,"deploymentId":"web-ssl-test000003","trafficManagerHostNames":null,"sku":"Basic","scmSiteAlsoStopped":false,"targetSwapSlot":null,"hostingEnvironment":null,"hostingEnvironmentProfile":null,"clientAffinityEnabled":true,"clientCertEnabled":false,"clientCertExclusionPaths":null,"hostNamesDisabled":false,"domainVerificationIdentifiers":null,"customDomainVerificationId":"452092DD58A58B21528CA0E51CD6C4A4098E0D61570172EA391087A3E1858E33","kind":"app","inboundIpAddress":"40.112.142.148","possibleInboundIpAddresses":"40.112.142.148","outboundIpAddresses":"40.112.137.127,40.112.139.85,40.112.142.204,40.112.139.188","possibleOutboundIpAddresses":"40.112.137.127,40.112.139.85,40.112.142.204,40.112.139.188","containerSize":0,"dailyMemoryTimeQuota":0,"suspendedTill":null,"siteDisabledReason":0,"functionExecutionUnitsCache":null,"maxNumberOfWorkers":null,"homeStamp":"waws-prod-bay-033","cloningInfo":null,"hostingEnvironmentId":null,"tags":{"web":"web1"},"resourceGroup":"clitest.rg000001","defaultHostName":"web-ssl-test000003.azurewebsites.net","slotSwapStatus":null,"httpsOnly":false,"redundancyMode":"None","inProgressOperationId":null,"geoDistributions":null,"privateEndpointConnections":[],"buildVersion":null,"targetBuildVersion":null}}'
+    headers:
+      cache-control:
+      - no-cache
+      content-length:
+      - '3562'
+      content-type:
+      - application/json
+      date:
+      - Mon, 21 Oct 2019 10:49:51 GMT
+      etag:
+      - '"1D587FD40235270"'
+      expires:
+      - '-1'
+      pragma:
+      - no-cache
+      server:
+      - Microsoft-IIS/10.0
+      strict-transport-security:
+      - max-age=31536000; includeSubDomains
+      transfer-encoding:
+      - chunked
+      vary:
+      - Accept-Encoding
+      x-aspnet-version:
+      - 4.0.30319
+      x-content-type-options:
+      - nosniff
+      x-powered-by:
+      - ASP.NET
+    status:
+      code: 200
+      message: OK
+- request:
+    body: null
+    headers:
+      Accept:
+      - application/json
+      Accept-Encoding:
+      - gzip, deflate
+      CommandName:
+      - webapp config ssl unbind
+      Connection:
+      - keep-alive
+      ParameterSetName:
+      - -g -n --certificate-thumbprint
+      User-Agent:
+      - python/3.7.4 (Windows-10-10.0.18362-SP0) msrest/0.6.10 msrest_azure/0.6.2
+        azure-mgmt-web/0.42.0 Azure-SDK-For-Python AZURECLI/2.0.75
+      accept-language:
+      - en-US
+    method: GET
+    uri: https://management.azure.com/subscriptions/00000000-0000-0000-0000-000000000000/resourceGroups/clitest.rg000001/providers/Microsoft.Web/sites/web-ssl-test000003?api-version=2018-11-01
+  response:
+    body:
+      string: '{"id":"/subscriptions/00000000-0000-0000-0000-000000000000/resourceGroups/clitest.rg000001/providers/Microsoft.Web/sites/web-ssl-test000003","name":"web-ssl-test000003","type":"Microsoft.Web/sites","kind":"app","location":"West
+        US","tags":{"web":"web1"},"properties":{"name":"web-ssl-test000003","state":"Running","hostNames":["web-ssl-test000003.azurewebsites.net"],"webSpace":"clitest.rg000001-WestUSwebspace","selfLink":"https://waws-prod-bay-033.api.azurewebsites.windows.net:454/subscriptions/00000000-0000-0000-0000-000000000000/webspaces/clitest.rg000001-WestUSwebspace/sites/web-ssl-test000003","repositorySiteName":"web-ssl-test000003","owner":null,"usageState":"Normal","enabled":true,"adminEnabled":true,"enabledHostNames":["web-ssl-test000003.azurewebsites.net","web-ssl-test000003.scm.azurewebsites.net"],"siteProperties":{"metadata":null,"properties":[{"name":"LinuxFxVersion","value":""},{"name":"WindowsFxVersion","value":null}],"appSettings":null},"availabilityState":"Normal","sslCertificates":null,"csrs":[],"cers":null,"siteMode":null,"hostNameSslStates":[{"name":"web-ssl-test000003.azurewebsites.net","sslState":"SniEnabled","ipBasedSslResult":null,"virtualIP":null,"thumbprint":"9E9735C45C792B03B3FFCCA614852B32EE71AD6B","toUpdate":null,"toUpdateIpBasedSsl":null,"ipBasedSslState":"NotConfigured","hostType":"Standard"},{"name":"web-ssl-test000003.scm.azurewebsites.net","sslState":"Disabled","ipBasedSslResult":null,"virtualIP":null,"thumbprint":null,"toUpdate":null,"toUpdateIpBasedSsl":null,"ipBasedSslState":"NotConfigured","hostType":"Repository"}],"computeMode":null,"serverFarm":null,"serverFarmId":"/subscriptions/00000000-0000-0000-0000-000000000000/resourceGroups/clitest.rg000001/providers/Microsoft.Web/serverfarms/ssl-test-plan000002","reserved":false,"isXenon":false,"hyperV":false,"lastModifiedTimeUtc":"2019-10-21T10:49:44.983","storageRecoveryDefaultState":"Running","contentAvailabilityState":"Normal","runtimeAvailabilityState":"Normal","siteConfig":null,"deploymentId":"web-ssl-test000003","trafficManagerHostNames":null,"sku":"Basic","scmSiteAlsoStopped":false,"targetSwapSlot":null,"hostingEnvironment":null,"hostingEnvironmentProfile":null,"clientAffinityEnabled":true,"clientCertEnabled":false,"clientCertExclusionPaths":null,"hostNamesDisabled":false,"domainVerificationIdentifiers":null,"customDomainVerificationId":"452092DD58A58B21528CA0E51CD6C4A4098E0D61570172EA391087A3E1858E33","kind":"app","inboundIpAddress":"40.112.142.148","possibleInboundIpAddresses":"40.112.142.148","outboundIpAddresses":"40.112.137.127,40.112.139.85,40.112.142.204,40.112.139.188","possibleOutboundIpAddresses":"40.112.137.127,40.112.139.85,40.112.142.204,40.112.139.188","containerSize":0,"dailyMemoryTimeQuota":0,"suspendedTill":null,"siteDisabledReason":0,"functionExecutionUnitsCache":null,"maxNumberOfWorkers":null,"homeStamp":"waws-prod-bay-033","cloningInfo":null,"hostingEnvironmentId":null,"tags":{"web":"web1"},"resourceGroup":"clitest.rg000001","defaultHostName":"web-ssl-test000003.azurewebsites.net","slotSwapStatus":null,"httpsOnly":false,"redundancyMode":"None","inProgressOperationId":null,"geoDistributions":null,"privateEndpointConnections":[],"buildVersion":null,"targetBuildVersion":null}}'
+    headers:
+      cache-control:
+      - no-cache
+      content-length:
+      - '3562'
+      content-type:
+      - application/json
+      date:
+      - Mon, 21 Oct 2019 10:49:52 GMT
+      etag:
+      - '"1D587FD40235270"'
+      expires:
+      - '-1'
+      pragma:
+      - no-cache
+      server:
+      - Microsoft-IIS/10.0
+      strict-transport-security:
+      - max-age=31536000; includeSubDomains
+      transfer-encoding:
+      - chunked
+      vary:
+      - Accept-Encoding
+      x-aspnet-version:
+      - 4.0.30319
+      x-content-type-options:
+      - nosniff
+      x-powered-by:
+      - ASP.NET
+    status:
+      code: 200
+      message: OK
+- request:
+    body: null
+    headers:
+      Accept:
+      - application/json
+      Accept-Encoding:
+      - gzip, deflate
+      CommandName:
+      - webapp config ssl unbind
+      Connection:
+      - keep-alive
+      ParameterSetName:
+      - -g -n --certificate-thumbprint
+      User-Agent:
+      - python/3.7.4 (Windows-10-10.0.18362-SP0) msrest/0.6.10 msrest_azure/0.6.2
+        azure-mgmt-web/0.42.0 Azure-SDK-For-Python AZURECLI/2.0.75
+      accept-language:
+      - en-US
+    method: GET
+    uri: https://management.azure.com/subscriptions/00000000-0000-0000-0000-000000000000/resourceGroups/clitest.rg000001/providers/Microsoft.Web/certificates?api-version=2018-11-01
+  response:
+    body:
+      string: '{"value":[{"id":"/subscriptions/00000000-0000-0000-0000-000000000000/resourceGroups/clitest.rg000001/providers/Microsoft.Web/certificates/9E9735C45C792B03B3FFCCA614852B32EE71AD6B__West
+        US_clitest.rg000001","name":"9E9735C45C792B03B3FFCCA614852B32EE71AD6B__West
+        US_clitest.rg000001","type":"Microsoft.Web/certificates","location":"West
+        US","properties":{"friendlyName":"","subjectName":"*.azurewebsites.net","hostNames":["*.azurewebsites.net"],"pfxBlob":null,"siteName":null,"selfLink":null,"issuer":"*.azurewebsites.net","issueDate":"2018-01-01T07:00:00+00:00","expirationDate":"2118-12-31T07:00:00+00:00","password":null,"thumbprint":"9E9735C45C792B03B3FFCCA614852B32EE71AD6B","valid":null,"toDelete":null,"cerBlob":null,"publicKeyHash":null,"hostingEnvironment":null,"hostingEnvironmentProfile":null,"keyVaultSecretStatus":"Initialized","webSpace":"clitest.rg000001-WestUSwebspace","serverFarmId":null,"tags":null}}],"nextLink":null,"id":null}'
+    headers:
+      cache-control:
+      - no-cache
+      content-length:
+      - '1181'
+      content-type:
+      - application/json
+      date:
+      - Mon, 21 Oct 2019 10:49:53 GMT
+      expires:
+      - '-1'
+      pragma:
+      - no-cache
+      server:
+      - Microsoft-IIS/10.0
+      strict-transport-security:
+      - max-age=31536000; includeSubDomains
+      transfer-encoding:
+      - chunked
+      vary:
+      - Accept-Encoding
+      x-aspnet-version:
+      - 4.0.30319
+      x-content-type-options:
+      - nosniff
+      x-powered-by:
+      - ASP.NET
+    status:
+      code: 200
+      message: OK
+- request:
+    body: null
+    headers:
+      Accept:
+      - application/json
+      Accept-Encoding:
+      - gzip, deflate
+      CommandName:
+      - webapp config ssl unbind
+      Connection:
+      - keep-alive
+      ParameterSetName:
+      - -g -n --certificate-thumbprint
+      User-Agent:
+      - python/3.7.4 (Windows-10-10.0.18362-SP0) msrest/0.6.10 msrest_azure/0.6.2
+        azure-mgmt-web/0.42.0 Azure-SDK-For-Python AZURECLI/2.0.75
+      accept-language:
+      - en-US
+    method: GET
+    uri: https://management.azure.com/subscriptions/00000000-0000-0000-0000-000000000000/resourceGroups/clitest.rg000001/providers/Microsoft.Web/sites/web-ssl-test000003/hostNameBindings?api-version=2018-11-01
+  response:
+    body:
+      string: '{"value":[{"id":"/subscriptions/00000000-0000-0000-0000-000000000000/resourceGroups/clitest.rg000001/providers/Microsoft.Web/sites/web-ssl-test000003/hostNameBindings/web-ssl-test000003.azurewebsites.net","name":"web-ssl-test000003/web-ssl-test000003.azurewebsites.net","type":"Microsoft.Web/sites/hostNameBindings","location":"West
+        US","properties":{"siteName":"web-ssl-test000003","domainId":null,"hostNameType":"Verified","sslState":"SniEnabled","thumbprint":"9E9735C45C792B03B3FFCCA614852B32EE71AD6B"}}],"nextLink":null,"id":null}'
+    headers:
+      cache-control:
+      - no-cache
+      content-length:
+      - '603'
+      content-type:
+      - application/json
+      date:
+      - Mon, 21 Oct 2019 10:49:54 GMT
+      etag:
+      - '"1D587FD40235270"'
+      expires:
+      - '-1'
+      pragma:
+      - no-cache
+      server:
+      - Microsoft-IIS/10.0
+      strict-transport-security:
+      - max-age=31536000; includeSubDomains
+      transfer-encoding:
+      - chunked
+      vary:
+      - Accept-Encoding
+      x-aspnet-version:
+      - 4.0.30319
+      x-content-type-options:
+      - nosniff
+      x-powered-by:
+      - ASP.NET
+    status:
+      code: 200
+      message: OK
+- request:
+    body: '{"location": "West US", "tags": {"web": "web1"}, "properties": {"hostNameSslStates":
+      [{"name": "web-ssl-test000003.azurewebsites.net", "sslState": "Disabled", "thumbprint":
+      "9E9735C45C792B03B3FFCCA614852B32EE71AD6B", "toUpdate": true}], "reserved":
+      false, "isXenon": false, "hyperV": false, "scmSiteAlsoStopped": false}}'
+    headers:
+      Accept:
+      - application/json
+      Accept-Encoding:
+      - gzip, deflate
+      CommandName:
+      - webapp config ssl unbind
+      Connection:
+      - keep-alive
+      Content-Length:
+      - '322'
+      Content-Type:
+      - application/json; charset=utf-8
+      ParameterSetName:
+      - -g -n --certificate-thumbprint
+      User-Agent:
+      - python/3.7.4 (Windows-10-10.0.18362-SP0) msrest/0.6.10 msrest_azure/0.6.2
+        azure-mgmt-web/0.42.0 Azure-SDK-For-Python AZURECLI/2.0.75
+      accept-language:
+      - en-US
+    method: PUT
+    uri: https://management.azure.com/subscriptions/00000000-0000-0000-0000-000000000000/resourceGroups/clitest.rg000001/providers/Microsoft.Web/sites/web-ssl-test000003?api-version=2018-11-01
+  response:
+    body:
+      string: '{"id":"/subscriptions/00000000-0000-0000-0000-000000000000/resourceGroups/clitest.rg000001/providers/Microsoft.Web/sites/web-ssl-test000003","name":"web-ssl-test000003","type":"Microsoft.Web/sites","kind":"app","location":"West
+        US","tags":{"web":"web1"},"properties":{"name":"web-ssl-test000003","state":"Running","hostNames":["web-ssl-test000003.azurewebsites.net"],"webSpace":"clitest.rg000001-WestUSwebspace","selfLink":"https://waws-prod-bay-033.api.azurewebsites.windows.net:454/subscriptions/00000000-0000-0000-0000-000000000000/webspaces/clitest.rg000001-WestUSwebspace/sites/web-ssl-test000003","repositorySiteName":"web-ssl-test000003","owner":null,"usageState":"Normal","enabled":true,"adminEnabled":true,"enabledHostNames":["web-ssl-test000003.azurewebsites.net","web-ssl-test000003.scm.azurewebsites.net"],"siteProperties":{"metadata":null,"properties":[{"name":"LinuxFxVersion","value":""},{"name":"WindowsFxVersion","value":null}],"appSettings":null},"availabilityState":"Normal","sslCertificates":null,"csrs":[],"cers":null,"siteMode":null,"hostNameSslStates":[{"name":"web-ssl-test000003.azurewebsites.net","sslState":"Disabled","ipBasedSslResult":null,"virtualIP":null,"thumbprint":null,"toUpdate":null,"toUpdateIpBasedSsl":null,"ipBasedSslState":"NotConfigured","hostType":"Standard"},{"name":"web-ssl-test000003.scm.azurewebsites.net","sslState":"Disabled","ipBasedSslResult":null,"virtualIP":null,"thumbprint":null,"toUpdate":null,"toUpdateIpBasedSsl":null,"ipBasedSslState":"NotConfigured","hostType":"Repository"}],"computeMode":null,"serverFarm":null,"serverFarmId":"/subscriptions/00000000-0000-0000-0000-000000000000/resourceGroups/clitest.rg000001/providers/Microsoft.Web/serverfarms/ssl-test-plan000002","reserved":false,"isXenon":false,"hyperV":false,"lastModifiedTimeUtc":"2019-10-21T10:49:57.047","storageRecoveryDefaultState":"Running","contentAvailabilityState":"Normal","runtimeAvailabilityState":"Normal","siteConfig":null,"deploymentId":"web-ssl-test000003","trafficManagerHostNames":null,"sku":"Basic","scmSiteAlsoStopped":false,"targetSwapSlot":null,"hostingEnvironment":null,"hostingEnvironmentProfile":null,"clientAffinityEnabled":true,"clientCertEnabled":false,"clientCertExclusionPaths":null,"hostNamesDisabled":false,"domainVerificationIdentifiers":null,"customDomainVerificationId":"452092DD58A58B21528CA0E51CD6C4A4098E0D61570172EA391087A3E1858E33","kind":"app","inboundIpAddress":"40.112.142.148","possibleInboundIpAddresses":"40.112.142.148","outboundIpAddresses":"40.112.137.127,40.112.139.85,40.112.142.204,40.112.139.188","possibleOutboundIpAddresses":"40.112.137.127,40.112.139.85,40.112.142.204,40.112.139.188","containerSize":0,"dailyMemoryTimeQuota":0,"suspendedTill":null,"siteDisabledReason":0,"functionExecutionUnitsCache":null,"maxNumberOfWorkers":null,"homeStamp":"waws-prod-bay-033","cloningInfo":null,"hostingEnvironmentId":null,"tags":{"web":"web1"},"resourceGroup":"clitest.rg000001","defaultHostName":"web-ssl-test000003.azurewebsites.net","slotSwapStatus":null,"httpsOnly":false,"redundancyMode":"None","inProgressOperationId":null,"geoDistributions":null,"privateEndpointConnections":null,"buildVersion":null,"targetBuildVersion":null}}'
+    headers:
+      cache-control:
+      - no-cache
+      content-length:
+      - '3524'
+      content-type:
+      - application/json
+      date:
+      - Mon, 21 Oct 2019 10:49:58 GMT
+      etag:
+      - '"1D587FD40235270"'
+      expires:
+      - '-1'
+      pragma:
+      - no-cache
+      server:
+      - Microsoft-IIS/10.0
+      strict-transport-security:
+      - max-age=31536000; includeSubDomains
+      transfer-encoding:
+      - chunked
+      vary:
+      - Accept-Encoding
+      x-aspnet-version:
+      - 4.0.30319
+      x-content-type-options:
+      - nosniff
+      x-ms-ratelimit-remaining-subscription-resource-requests:
+      - '495'
+      x-powered-by:
+      - ASP.NET
+    status:
+      code: 200
+      message: OK
+- request:
+    body: null
+    headers:
+      Accept:
+      - application/json
+      Accept-Encoding:
+      - gzip, deflate
+      CommandName:
+      - webapp config ssl unbind
+      Connection:
+      - keep-alive
+      ParameterSetName:
+      - -g -n --certificate-thumbprint
+      User-Agent:
+      - python/3.7.4 (Windows-10-10.0.18362-SP0) msrest/0.6.10 msrest_azure/0.6.2
+        azure-mgmt-web/0.42.0 Azure-SDK-For-Python AZURECLI/2.0.75
+      accept-language:
+      - en-US
+    method: GET
+    uri: https://management.azure.com/subscriptions/00000000-0000-0000-0000-000000000000/resourceGroups/clitest.rg000001/providers/Microsoft.Web/sites/web-ssl-test000003?api-version=2018-11-01
+  response:
+    body:
+      string: '{"id":"/subscriptions/00000000-0000-0000-0000-000000000000/resourceGroups/clitest.rg000001/providers/Microsoft.Web/sites/web-ssl-test000003","name":"web-ssl-test000003","type":"Microsoft.Web/sites","kind":"app","location":"West
+        US","tags":{"web":"web1"},"properties":{"name":"web-ssl-test000003","state":"Running","hostNames":["web-ssl-test000003.azurewebsites.net"],"webSpace":"clitest.rg000001-WestUSwebspace","selfLink":"https://waws-prod-bay-033.api.azurewebsites.windows.net:454/subscriptions/00000000-0000-0000-0000-000000000000/webspaces/clitest.rg000001-WestUSwebspace/sites/web-ssl-test000003","repositorySiteName":"web-ssl-test000003","owner":null,"usageState":"Normal","enabled":true,"adminEnabled":true,"enabledHostNames":["web-ssl-test000003.azurewebsites.net","web-ssl-test000003.scm.azurewebsites.net"],"siteProperties":{"metadata":null,"properties":[{"name":"LinuxFxVersion","value":""},{"name":"WindowsFxVersion","value":null}],"appSettings":null},"availabilityState":"Normal","sslCertificates":null,"csrs":[],"cers":null,"siteMode":null,"hostNameSslStates":[{"name":"web-ssl-test000003.azurewebsites.net","sslState":"Disabled","ipBasedSslResult":null,"virtualIP":null,"thumbprint":null,"toUpdate":null,"toUpdateIpBasedSsl":null,"ipBasedSslState":"NotConfigured","hostType":"Standard"},{"name":"web-ssl-test000003.scm.azurewebsites.net","sslState":"Disabled","ipBasedSslResult":null,"virtualIP":null,"thumbprint":null,"toUpdate":null,"toUpdateIpBasedSsl":null,"ipBasedSslState":"NotConfigured","hostType":"Repository"}],"computeMode":null,"serverFarm":null,"serverFarmId":"/subscriptions/00000000-0000-0000-0000-000000000000/resourceGroups/clitest.rg000001/providers/Microsoft.Web/serverfarms/ssl-test-plan000002","reserved":false,"isXenon":false,"hyperV":false,"lastModifiedTimeUtc":"2019-10-21T10:49:57.047","storageRecoveryDefaultState":"Running","contentAvailabilityState":"Normal","runtimeAvailabilityState":"Normal","siteConfig":null,"deploymentId":"web-ssl-test000003","trafficManagerHostNames":null,"sku":"Basic","scmSiteAlsoStopped":false,"targetSwapSlot":null,"hostingEnvironment":null,"hostingEnvironmentProfile":null,"clientAffinityEnabled":true,"clientCertEnabled":false,"clientCertExclusionPaths":null,"hostNamesDisabled":false,"domainVerificationIdentifiers":null,"customDomainVerificationId":"452092DD58A58B21528CA0E51CD6C4A4098E0D61570172EA391087A3E1858E33","kind":"app","inboundIpAddress":"40.112.142.148","possibleInboundIpAddresses":"40.112.142.148","outboundIpAddresses":"40.112.137.127,40.112.139.85,40.112.142.204,40.112.139.188","possibleOutboundIpAddresses":"40.112.137.127,40.112.139.85,40.112.142.204,40.112.139.188","containerSize":0,"dailyMemoryTimeQuota":0,"suspendedTill":null,"siteDisabledReason":0,"functionExecutionUnitsCache":null,"maxNumberOfWorkers":null,"homeStamp":"waws-prod-bay-033","cloningInfo":null,"hostingEnvironmentId":null,"tags":{"web":"web1"},"resourceGroup":"clitest.rg000001","defaultHostName":"web-ssl-test000003.azurewebsites.net","slotSwapStatus":null,"httpsOnly":false,"redundancyMode":"None","inProgressOperationId":null,"geoDistributions":null,"privateEndpointConnections":[],"buildVersion":null,"targetBuildVersion":null}}'
+    headers:
+      cache-control:
+      - no-cache
+      content-length:
+      - '3522'
+      content-type:
+      - application/json
+      date:
+      - Mon, 21 Oct 2019 10:49:59 GMT
+      etag:
+      - '"1D587FD47542470"'
+      expires:
+      - '-1'
+      pragma:
+      - no-cache
+      server:
+      - Microsoft-IIS/10.0
+      strict-transport-security:
+      - max-age=31536000; includeSubDomains
+      transfer-encoding:
+      - chunked
+      vary:
+      - Accept-Encoding
+      x-aspnet-version:
+      - 4.0.30319
+      x-content-type-options:
+      - nosniff
+      x-powered-by:
+      - ASP.NET
+    status:
+      code: 200
+      message: OK
+- request:
+    body: '{}'
+    headers:
+      Accept:
+      - application/xml
+      Accept-Encoding:
+      - gzip, deflate
+      CommandName:
+      - webapp config ssl unbind
+      Connection:
+      - keep-alive
+      Content-Length:
+      - '2'
+      Content-Type:
+      - application/json; charset=utf-8
+      ParameterSetName:
+      - -g -n --certificate-thumbprint
+      User-Agent:
+      - python/3.7.4 (Windows-10-10.0.18362-SP0) msrest/0.6.10 msrest_azure/0.6.2
+        azure-mgmt-web/0.42.0 Azure-SDK-For-Python AZURECLI/2.0.75
+      accept-language:
+      - en-US
+    method: POST
+    uri: https://management.azure.com/subscriptions/00000000-0000-0000-0000-000000000000/resourceGroups/clitest.rg000001/providers/Microsoft.Web/sites/web-ssl-test000003/publishxml?api-version=2018-11-01
+  response:
+    body:
+      string: <publishData><publishProfile profileName="web-ssl-test000003 - Web Deploy"
+        publishMethod="MSDeploy" publishUrl="web-ssl-test000003.scm.azurewebsites.net:443"
+        msdeploySite="web-ssl-test000003" userName="$web-ssl-test000003" userPWD="SftciSuL9k94B2ACspsXB53hqXGywrjMwi6lbmP0Wa5QZ9XmZNrjgblj3KDZ"
+        destinationAppUrl="http://web-ssl-test000003.azurewebsites.net" SQLServerDBConnectionString=""
+        mySQLDBConnectionString="" hostingProviderForumLink="" controlPanelLink="http://windows.azure.com"
+        webSystem="WebSites"><databases /></publishProfile><publishProfile profileName="web-ssl-test000003
+        - FTP" publishMethod="FTP" publishUrl="ftp://waws-prod-bay-033.ftp.azurewebsites.windows.net/site/wwwroot"
+        ftpPassiveMode="True" userName="web-ssl-test000003\$web-ssl-test000003" userPWD="SftciSuL9k94B2ACspsXB53hqXGywrjMwi6lbmP0Wa5QZ9XmZNrjgblj3KDZ"
+        destinationAppUrl="http://web-ssl-test000003.azurewebsites.net" SQLServerDBConnectionString=""
+        mySQLDBConnectionString="" hostingProviderForumLink="" controlPanelLink="http://windows.azure.com"
+        webSystem="WebSites"><databases /></publishProfile><publishProfile profileName="web-ssl-test000003
+        - ReadOnly - FTP" publishMethod="FTP" publishUrl="ftp://waws-prod-bay-033dr.ftp.azurewebsites.windows.net/site/wwwroot"
+        ftpPassiveMode="True" userName="web-ssl-test000003\$web-ssl-test000003" userPWD="SftciSuL9k94B2ACspsXB53hqXGywrjMwi6lbmP0Wa5QZ9XmZNrjgblj3KDZ"
+        destinationAppUrl="http://web-ssl-test000003.azurewebsites.net" SQLServerDBConnectionString=""
+        mySQLDBConnectionString="" hostingProviderForumLink="" controlPanelLink="http://windows.azure.com"
+        webSystem="WebSites"><databases /></publishProfile></publishData>
+    headers:
+      cache-control:
+      - no-cache
+      content-length:
+      - '1678'
+      content-type:
+      - application/xml
+      date:
+      - Mon, 21 Oct 2019 10:49:59 GMT
+      expires:
+      - '-1'
+      pragma:
+      - no-cache
+      server:
+      - Microsoft-IIS/10.0
+      strict-transport-security:
+      - max-age=31536000; includeSubDomains
+      x-aspnet-version:
+      - 4.0.30319
+      x-content-type-options:
+      - nosniff
+      x-ms-ratelimit-remaining-subscription-resource-requests:
+      - '11998'
+      x-powered-by:
+      - ASP.NET
+    status:
+      code: 200
+      message: OK
+- request:
+    body: null
+    headers:
+      Accept:
+      - application/json
+      Accept-Encoding:
+      - gzip, deflate
+      CommandName:
+      - webapp show
+      Connection:
+      - keep-alive
+      ParameterSetName:
+      - -g -n
+      User-Agent:
+      - python/3.7.4 (Windows-10-10.0.18362-SP0) msrest/0.6.10 msrest_azure/0.6.2
+        azure-mgmt-web/0.42.0 Azure-SDK-For-Python AZURECLI/2.0.75
+      accept-language:
+      - en-US
+    method: GET
+    uri: https://management.azure.com/subscriptions/00000000-0000-0000-0000-000000000000/resourceGroups/clitest.rg000001/providers/Microsoft.Web/sites/web-ssl-test000003?api-version=2018-11-01
+  response:
+    body:
+      string: '{"id":"/subscriptions/00000000-0000-0000-0000-000000000000/resourceGroups/clitest.rg000001/providers/Microsoft.Web/sites/web-ssl-test000003","name":"web-ssl-test000003","type":"Microsoft.Web/sites","kind":"app","location":"West
+        US","tags":{"web":"web1"},"properties":{"name":"web-ssl-test000003","state":"Running","hostNames":["web-ssl-test000003.azurewebsites.net"],"webSpace":"clitest.rg000001-WestUSwebspace","selfLink":"https://waws-prod-bay-033.api.azurewebsites.windows.net:454/subscriptions/00000000-0000-0000-0000-000000000000/webspaces/clitest.rg000001-WestUSwebspace/sites/web-ssl-test000003","repositorySiteName":"web-ssl-test000003","owner":null,"usageState":"Normal","enabled":true,"adminEnabled":true,"enabledHostNames":["web-ssl-test000003.azurewebsites.net","web-ssl-test000003.scm.azurewebsites.net"],"siteProperties":{"metadata":null,"properties":[{"name":"LinuxFxVersion","value":""},{"name":"WindowsFxVersion","value":null}],"appSettings":null},"availabilityState":"Normal","sslCertificates":null,"csrs":[],"cers":null,"siteMode":null,"hostNameSslStates":[{"name":"web-ssl-test000003.azurewebsites.net","sslState":"Disabled","ipBasedSslResult":null,"virtualIP":null,"thumbprint":null,"toUpdate":null,"toUpdateIpBasedSsl":null,"ipBasedSslState":"NotConfigured","hostType":"Standard"},{"name":"web-ssl-test000003.scm.azurewebsites.net","sslState":"Disabled","ipBasedSslResult":null,"virtualIP":null,"thumbprint":null,"toUpdate":null,"toUpdateIpBasedSsl":null,"ipBasedSslState":"NotConfigured","hostType":"Repository"}],"computeMode":null,"serverFarm":null,"serverFarmId":"/subscriptions/00000000-0000-0000-0000-000000000000/resourceGroups/clitest.rg000001/providers/Microsoft.Web/serverfarms/ssl-test-plan000002","reserved":false,"isXenon":false,"hyperV":false,"lastModifiedTimeUtc":"2019-10-21T10:49:57.047","storageRecoveryDefaultState":"Running","contentAvailabilityState":"Normal","runtimeAvailabilityState":"Normal","siteConfig":null,"deploymentId":"web-ssl-test000003","trafficManagerHostNames":null,"sku":"Basic","scmSiteAlsoStopped":false,"targetSwapSlot":null,"hostingEnvironment":null,"hostingEnvironmentProfile":null,"clientAffinityEnabled":true,"clientCertEnabled":false,"clientCertExclusionPaths":null,"hostNamesDisabled":false,"domainVerificationIdentifiers":null,"customDomainVerificationId":"452092DD58A58B21528CA0E51CD6C4A4098E0D61570172EA391087A3E1858E33","kind":"app","inboundIpAddress":"40.112.142.148","possibleInboundIpAddresses":"40.112.142.148","outboundIpAddresses":"40.112.137.127,40.112.139.85,40.112.142.204,40.112.139.188","possibleOutboundIpAddresses":"40.112.137.127,40.112.139.85,40.112.142.204,40.112.139.188","containerSize":0,"dailyMemoryTimeQuota":0,"suspendedTill":null,"siteDisabledReason":0,"functionExecutionUnitsCache":null,"maxNumberOfWorkers":null,"homeStamp":"waws-prod-bay-033","cloningInfo":null,"hostingEnvironmentId":null,"tags":{"web":"web1"},"resourceGroup":"clitest.rg000001","defaultHostName":"web-ssl-test000003.azurewebsites.net","slotSwapStatus":null,"httpsOnly":false,"redundancyMode":"None","inProgressOperationId":null,"geoDistributions":null,"privateEndpointConnections":[],"buildVersion":null,"targetBuildVersion":null}}'
+    headers:
+      cache-control:
+      - no-cache
+      content-length:
+      - '3522'
+      content-type:
+      - application/json
+      date:
+      - Mon, 21 Oct 2019 10:50:01 GMT
+      etag:
+      - '"1D587FD47542470"'
+      expires:
+      - '-1'
+      pragma:
+      - no-cache
+      server:
+      - Microsoft-IIS/10.0
+      strict-transport-security:
+      - max-age=31536000; includeSubDomains
+      transfer-encoding:
+      - chunked
+      vary:
+      - Accept-Encoding
+      x-aspnet-version:
+      - 4.0.30319
+      x-content-type-options:
+      - nosniff
+      x-powered-by:
+      - ASP.NET
+    status:
+      code: 200
+      message: OK
+- request:
+    body: null
+    headers:
+      Accept:
+      - application/json
+      Accept-Encoding:
+      - gzip, deflate
+      CommandName:
+      - webapp show
+      Connection:
+      - keep-alive
+      ParameterSetName:
+      - -g -n
+      User-Agent:
+      - python/3.7.4 (Windows-10-10.0.18362-SP0) msrest/0.6.10 msrest_azure/0.6.2
+        azure-mgmt-web/0.42.0 Azure-SDK-For-Python AZURECLI/2.0.75
+      accept-language:
+      - en-US
+    method: GET
+    uri: https://management.azure.com/subscriptions/00000000-0000-0000-0000-000000000000/resourceGroups/clitest.rg000001/providers/Microsoft.Web/sites/web-ssl-test000003?api-version=2018-11-01
+  response:
+    body:
+      string: '{"id":"/subscriptions/00000000-0000-0000-0000-000000000000/resourceGroups/clitest.rg000001/providers/Microsoft.Web/sites/web-ssl-test000003","name":"web-ssl-test000003","type":"Microsoft.Web/sites","kind":"app","location":"West
+        US","tags":{"web":"web1"},"properties":{"name":"web-ssl-test000003","state":"Running","hostNames":["web-ssl-test000003.azurewebsites.net"],"webSpace":"clitest.rg000001-WestUSwebspace","selfLink":"https://waws-prod-bay-033.api.azurewebsites.windows.net:454/subscriptions/00000000-0000-0000-0000-000000000000/webspaces/clitest.rg000001-WestUSwebspace/sites/web-ssl-test000003","repositorySiteName":"web-ssl-test000003","owner":null,"usageState":"Normal","enabled":true,"adminEnabled":true,"enabledHostNames":["web-ssl-test000003.azurewebsites.net","web-ssl-test000003.scm.azurewebsites.net"],"siteProperties":{"metadata":null,"properties":[{"name":"LinuxFxVersion","value":""},{"name":"WindowsFxVersion","value":null}],"appSettings":null},"availabilityState":"Normal","sslCertificates":null,"csrs":[],"cers":null,"siteMode":null,"hostNameSslStates":[{"name":"web-ssl-test000003.azurewebsites.net","sslState":"Disabled","ipBasedSslResult":null,"virtualIP":null,"thumbprint":null,"toUpdate":null,"toUpdateIpBasedSsl":null,"ipBasedSslState":"NotConfigured","hostType":"Standard"},{"name":"web-ssl-test000003.scm.azurewebsites.net","sslState":"Disabled","ipBasedSslResult":null,"virtualIP":null,"thumbprint":null,"toUpdate":null,"toUpdateIpBasedSsl":null,"ipBasedSslState":"NotConfigured","hostType":"Repository"}],"computeMode":null,"serverFarm":null,"serverFarmId":"/subscriptions/00000000-0000-0000-0000-000000000000/resourceGroups/clitest.rg000001/providers/Microsoft.Web/serverfarms/ssl-test-plan000002","reserved":false,"isXenon":false,"hyperV":false,"lastModifiedTimeUtc":"2019-10-21T10:49:57.047","storageRecoveryDefaultState":"Running","contentAvailabilityState":"Normal","runtimeAvailabilityState":"Normal","siteConfig":null,"deploymentId":"web-ssl-test000003","trafficManagerHostNames":null,"sku":"Basic","scmSiteAlsoStopped":false,"targetSwapSlot":null,"hostingEnvironment":null,"hostingEnvironmentProfile":null,"clientAffinityEnabled":true,"clientCertEnabled":false,"clientCertExclusionPaths":null,"hostNamesDisabled":false,"domainVerificationIdentifiers":null,"customDomainVerificationId":"452092DD58A58B21528CA0E51CD6C4A4098E0D61570172EA391087A3E1858E33","kind":"app","inboundIpAddress":"40.112.142.148","possibleInboundIpAddresses":"40.112.142.148","outboundIpAddresses":"40.112.137.127,40.112.139.85,40.112.142.204,40.112.139.188","possibleOutboundIpAddresses":"40.112.137.127,40.112.139.85,40.112.142.204,40.112.139.188","containerSize":0,"dailyMemoryTimeQuota":0,"suspendedTill":null,"siteDisabledReason":0,"functionExecutionUnitsCache":null,"maxNumberOfWorkers":null,"homeStamp":"waws-prod-bay-033","cloningInfo":null,"hostingEnvironmentId":null,"tags":{"web":"web1"},"resourceGroup":"clitest.rg000001","defaultHostName":"web-ssl-test000003.azurewebsites.net","slotSwapStatus":null,"httpsOnly":false,"redundancyMode":"None","inProgressOperationId":null,"geoDistributions":null,"privateEndpointConnections":[],"buildVersion":null,"targetBuildVersion":null}}'
+    headers:
+      cache-control:
+      - no-cache
+      content-length:
+      - '3522'
+      content-type:
+      - application/json
+      date:
+      - Mon, 21 Oct 2019 10:50:02 GMT
+      etag:
+      - '"1D587FD47542470"'
+      expires:
+      - '-1'
+      pragma:
+      - no-cache
+      server:
+      - Microsoft-IIS/10.0
+      strict-transport-security:
+      - max-age=31536000; includeSubDomains
+      transfer-encoding:
+      - chunked
+      vary:
+      - Accept-Encoding
+      x-aspnet-version:
+      - 4.0.30319
+      x-content-type-options:
+      - nosniff
+      x-powered-by:
+      - ASP.NET
+    status:
+      code: 200
+      message: OK
+- request:
+    body: '{}'
+    headers:
+      Accept:
+      - application/xml
+      Accept-Encoding:
+      - gzip, deflate
+      CommandName:
+      - webapp show
+      Connection:
+      - keep-alive
+      Content-Length:
+      - '2'
+      Content-Type:
+      - application/json; charset=utf-8
+      ParameterSetName:
+      - -g -n
+      User-Agent:
+      - python/3.7.4 (Windows-10-10.0.18362-SP0) msrest/0.6.10 msrest_azure/0.6.2
+        azure-mgmt-web/0.42.0 Azure-SDK-For-Python AZURECLI/2.0.75
+      accept-language:
+      - en-US
+    method: POST
+    uri: https://management.azure.com/subscriptions/00000000-0000-0000-0000-000000000000/resourceGroups/clitest.rg000001/providers/Microsoft.Web/sites/web-ssl-test000003/publishxml?api-version=2018-11-01
+  response:
+    body:
+      string: <publishData><publishProfile profileName="web-ssl-test000003 - Web Deploy"
+        publishMethod="MSDeploy" publishUrl="web-ssl-test000003.scm.azurewebsites.net:443"
+        msdeploySite="web-ssl-test000003" userName="$web-ssl-test000003" userPWD="SftciSuL9k94B2ACspsXB53hqXGywrjMwi6lbmP0Wa5QZ9XmZNrjgblj3KDZ"
+        destinationAppUrl="http://web-ssl-test000003.azurewebsites.net" SQLServerDBConnectionString=""
+        mySQLDBConnectionString="" hostingProviderForumLink="" controlPanelLink="http://windows.azure.com"
+        webSystem="WebSites"><databases /></publishProfile><publishProfile profileName="web-ssl-test000003
+        - FTP" publishMethod="FTP" publishUrl="ftp://waws-prod-bay-033.ftp.azurewebsites.windows.net/site/wwwroot"
+        ftpPassiveMode="True" userName="web-ssl-test000003\$web-ssl-test000003" userPWD="SftciSuL9k94B2ACspsXB53hqXGywrjMwi6lbmP0Wa5QZ9XmZNrjgblj3KDZ"
+        destinationAppUrl="http://web-ssl-test000003.azurewebsites.net" SQLServerDBConnectionString=""
+        mySQLDBConnectionString="" hostingProviderForumLink="" controlPanelLink="http://windows.azure.com"
+        webSystem="WebSites"><databases /></publishProfile><publishProfile profileName="web-ssl-test000003
+        - ReadOnly - FTP" publishMethod="FTP" publishUrl="ftp://waws-prod-bay-033dr.ftp.azurewebsites.windows.net/site/wwwroot"
+        ftpPassiveMode="True" userName="web-ssl-test000003\$web-ssl-test000003" userPWD="SftciSuL9k94B2ACspsXB53hqXGywrjMwi6lbmP0Wa5QZ9XmZNrjgblj3KDZ"
+        destinationAppUrl="http://web-ssl-test000003.azurewebsites.net" SQLServerDBConnectionString=""
+        mySQLDBConnectionString="" hostingProviderForumLink="" controlPanelLink="http://windows.azure.com"
+        webSystem="WebSites"><databases /></publishProfile></publishData>
+    headers:
+      cache-control:
+      - no-cache
+      content-length:
+      - '1678'
+      content-type:
+      - application/xml
+      date:
+      - Mon, 21 Oct 2019 10:50:02 GMT
+      expires:
+      - '-1'
+      pragma:
+      - no-cache
+      server:
+      - Microsoft-IIS/10.0
+      strict-transport-security:
+      - max-age=31536000; includeSubDomains
+      x-aspnet-version:
+      - 4.0.30319
+      x-content-type-options:
+      - nosniff
+      x-ms-ratelimit-remaining-subscription-resource-requests:
+      - '11997'
+      x-powered-by:
+      - ASP.NET
+    status:
+      code: 200
+      message: OK
+- request:
+    body: null
+    headers:
+      Accept:
+      - application/json
+      Accept-Encoding:
+      - gzip, deflate
+      CommandName:
+      - webapp config ssl delete
+      Connection:
+      - keep-alive
+      ParameterSetName:
+      - -g --certificate-thumbprint
+      User-Agent:
+      - python/3.7.4 (Windows-10-10.0.18362-SP0) msrest/0.6.10 msrest_azure/0.6.2
+        azure-mgmt-web/0.42.0 Azure-SDK-For-Python AZURECLI/2.0.75
+      accept-language:
+      - en-US
+    method: GET
+    uri: https://management.azure.com/subscriptions/00000000-0000-0000-0000-000000000000/resourceGroups/clitest.rg000001/providers/Microsoft.Web/certificates?api-version=2018-11-01
+  response:
+    body:
+      string: '{"value":[{"id":"/subscriptions/00000000-0000-0000-0000-000000000000/resourceGroups/clitest.rg000001/providers/Microsoft.Web/certificates/9E9735C45C792B03B3FFCCA614852B32EE71AD6B__West
+        US_clitest.rg000001","name":"9E9735C45C792B03B3FFCCA614852B32EE71AD6B__West
+        US_clitest.rg000001","type":"Microsoft.Web/certificates","location":"West
+        US","properties":{"friendlyName":"","subjectName":"*.azurewebsites.net","hostNames":["*.azurewebsites.net"],"pfxBlob":null,"siteName":null,"selfLink":null,"issuer":"*.azurewebsites.net","issueDate":"2018-01-01T07:00:00+00:00","expirationDate":"2118-12-31T07:00:00+00:00","password":null,"thumbprint":"9E9735C45C792B03B3FFCCA614852B32EE71AD6B","valid":null,"toDelete":null,"cerBlob":null,"publicKeyHash":null,"hostingEnvironment":null,"hostingEnvironmentProfile":null,"keyVaultSecretStatus":"Initialized","webSpace":"clitest.rg000001-WestUSwebspace","serverFarmId":null,"tags":null}}],"nextLink":null,"id":null}'
+    headers:
+      cache-control:
+      - no-cache
+      content-length:
+      - '1181'
+      content-type:
+      - application/json
+      date:
+      - Mon, 21 Oct 2019 10:50:04 GMT
+      expires:
+      - '-1'
+      pragma:
+      - no-cache
+      server:
+      - Microsoft-IIS/10.0
+      strict-transport-security:
+      - max-age=31536000; includeSubDomains
+      transfer-encoding:
+      - chunked
+      vary:
+      - Accept-Encoding
+      x-aspnet-version:
+      - 4.0.30319
+      x-content-type-options:
+      - nosniff
+      x-powered-by:
+      - ASP.NET
+    status:
+      code: 200
+      message: OK
+- request:
+    body: null
+    headers:
+      Accept:
+      - application/json
+      Accept-Encoding:
+      - gzip, deflate
+      CommandName:
+      - webapp config ssl delete
+      Connection:
+      - keep-alive
+      Content-Length:
+      - '0'
+      ParameterSetName:
+      - -g --certificate-thumbprint
+      User-Agent:
+      - python/3.7.4 (Windows-10-10.0.18362-SP0) msrest/0.6.10 msrest_azure/0.6.2
+        azure-mgmt-web/0.42.0 Azure-SDK-For-Python AZURECLI/2.0.75
+      accept-language:
+      - en-US
+    method: DELETE
+    uri: https://management.azure.com/subscriptions/00000000-0000-0000-0000-000000000000/resourceGroups/clitest.rg000001/providers/Microsoft.Web/certificates/9E9735C45C792B03B3FFCCA614852B32EE71AD6B__West%20US_clitest.rg000001?api-version=2018-11-01
+  response:
+    body:
+      string: ''
+    headers:
+      cache-control:
+      - no-cache
+      content-length:
+      - '0'
+      date:
+      - Mon, 21 Oct 2019 10:50:07 GMT
+      expires:
+      - '-1'
+      pragma:
+      - no-cache
+      server:
+      - Microsoft-IIS/10.0
+      strict-transport-security:
+      - max-age=31536000; includeSubDomains
+      x-aspnet-version:
+      - 4.0.30319
+      x-content-type-options:
+      - nosniff
+      x-ms-ratelimit-remaining-subscription-deletes:
+      - '14997'
+      x-powered-by:
+      - ASP.NET
+    status:
+      code: 200
+      message: OK
+- request:
+    body: null
+    headers:
+      Accept:
+      - application/json
+      Accept-Encoding:
+      - gzip, deflate
+      CommandName:
+      - webapp show
+      Connection:
+      - keep-alive
+      ParameterSetName:
+      - -g -n
+      User-Agent:
+      - python/3.7.4 (Windows-10-10.0.18362-SP0) msrest/0.6.10 msrest_azure/0.6.2
+        azure-mgmt-web/0.42.0 Azure-SDK-For-Python AZURECLI/2.0.75
+      accept-language:
+      - en-US
+    method: GET
+    uri: https://management.azure.com/subscriptions/00000000-0000-0000-0000-000000000000/resourceGroups/clitest.rg000001/providers/Microsoft.Web/sites/web-ssl-test000003?api-version=2018-11-01
+  response:
+    body:
+      string: '{"id":"/subscriptions/00000000-0000-0000-0000-000000000000/resourceGroups/clitest.rg000001/providers/Microsoft.Web/sites/web-ssl-test000003","name":"web-ssl-test000003","type":"Microsoft.Web/sites","kind":"app","location":"West
+        US","tags":{"web":"web1"},"properties":{"name":"web-ssl-test000003","state":"Running","hostNames":["web-ssl-test000003.azurewebsites.net"],"webSpace":"clitest.rg000001-WestUSwebspace","selfLink":"https://waws-prod-bay-033.api.azurewebsites.windows.net:454/subscriptions/00000000-0000-0000-0000-000000000000/webspaces/clitest.rg000001-WestUSwebspace/sites/web-ssl-test000003","repositorySiteName":"web-ssl-test000003","owner":null,"usageState":"Normal","enabled":true,"adminEnabled":true,"enabledHostNames":["web-ssl-test000003.azurewebsites.net","web-ssl-test000003.scm.azurewebsites.net"],"siteProperties":{"metadata":null,"properties":[{"name":"LinuxFxVersion","value":""},{"name":"WindowsFxVersion","value":null}],"appSettings":null},"availabilityState":"Normal","sslCertificates":null,"csrs":[],"cers":null,"siteMode":null,"hostNameSslStates":[{"name":"web-ssl-test000003.azurewebsites.net","sslState":"Disabled","ipBasedSslResult":null,"virtualIP":null,"thumbprint":null,"toUpdate":null,"toUpdateIpBasedSsl":null,"ipBasedSslState":"NotConfigured","hostType":"Standard"},{"name":"web-ssl-test000003.scm.azurewebsites.net","sslState":"Disabled","ipBasedSslResult":null,"virtualIP":null,"thumbprint":null,"toUpdate":null,"toUpdateIpBasedSsl":null,"ipBasedSslState":"NotConfigured","hostType":"Repository"}],"computeMode":null,"serverFarm":null,"serverFarmId":"/subscriptions/00000000-0000-0000-0000-000000000000/resourceGroups/clitest.rg000001/providers/Microsoft.Web/serverfarms/ssl-test-plan000002","reserved":false,"isXenon":false,"hyperV":false,"lastModifiedTimeUtc":"2019-10-21T10:49:57.047","storageRecoveryDefaultState":"Running","contentAvailabilityState":"Normal","runtimeAvailabilityState":"Normal","siteConfig":null,"deploymentId":"web-ssl-test000003","trafficManagerHostNames":null,"sku":"Basic","scmSiteAlsoStopped":false,"targetSwapSlot":null,"hostingEnvironment":null,"hostingEnvironmentProfile":null,"clientAffinityEnabled":true,"clientCertEnabled":false,"clientCertExclusionPaths":null,"hostNamesDisabled":false,"domainVerificationIdentifiers":null,"customDomainVerificationId":"452092DD58A58B21528CA0E51CD6C4A4098E0D61570172EA391087A3E1858E33","kind":"app","inboundIpAddress":"40.112.142.148","possibleInboundIpAddresses":"40.112.142.148","outboundIpAddresses":"40.112.137.127,40.112.139.85,40.112.142.204,40.112.139.188","possibleOutboundIpAddresses":"40.112.137.127,40.112.139.85,40.112.142.204,40.112.139.188","containerSize":0,"dailyMemoryTimeQuota":0,"suspendedTill":null,"siteDisabledReason":0,"functionExecutionUnitsCache":null,"maxNumberOfWorkers":null,"homeStamp":"waws-prod-bay-033","cloningInfo":null,"hostingEnvironmentId":null,"tags":{"web":"web1"},"resourceGroup":"clitest.rg000001","defaultHostName":"web-ssl-test000003.azurewebsites.net","slotSwapStatus":null,"httpsOnly":false,"redundancyMode":"None","inProgressOperationId":null,"geoDistributions":null,"privateEndpointConnections":[],"buildVersion":null,"targetBuildVersion":null}}'
+    headers:
+      cache-control:
+      - no-cache
+      content-length:
+      - '3522'
+      content-type:
+      - application/json
+      date:
+      - Mon, 21 Oct 2019 10:50:09 GMT
+      etag:
+      - '"1D587FD47542470"'
+      expires:
+      - '-1'
+      pragma:
+      - no-cache
+      server:
+      - Microsoft-IIS/10.0
+      strict-transport-security:
+      - max-age=31536000; includeSubDomains
+      transfer-encoding:
+      - chunked
+      vary:
+      - Accept-Encoding
+      x-aspnet-version:
+      - 4.0.30319
+      x-content-type-options:
+      - nosniff
+      x-powered-by:
+      - ASP.NET
+    status:
+      code: 200
+      message: OK
+- request:
+    body: null
+    headers:
+      Accept:
+      - application/json
+      Accept-Encoding:
+      - gzip, deflate
+      CommandName:
+      - webapp show
+      Connection:
+      - keep-alive
+      ParameterSetName:
+      - -g -n
+      User-Agent:
+      - python/3.7.4 (Windows-10-10.0.18362-SP0) msrest/0.6.10 msrest_azure/0.6.2
+        azure-mgmt-web/0.42.0 Azure-SDK-For-Python AZURECLI/2.0.75
+      accept-language:
+      - en-US
+    method: GET
+    uri: https://management.azure.com/subscriptions/00000000-0000-0000-0000-000000000000/resourceGroups/clitest.rg000001/providers/Microsoft.Web/sites/web-ssl-test000003?api-version=2018-11-01
+  response:
+    body:
+      string: '{"id":"/subscriptions/00000000-0000-0000-0000-000000000000/resourceGroups/clitest.rg000001/providers/Microsoft.Web/sites/web-ssl-test000003","name":"web-ssl-test000003","type":"Microsoft.Web/sites","kind":"app","location":"West
+        US","tags":{"web":"web1"},"properties":{"name":"web-ssl-test000003","state":"Running","hostNames":["web-ssl-test000003.azurewebsites.net"],"webSpace":"clitest.rg000001-WestUSwebspace","selfLink":"https://waws-prod-bay-033.api.azurewebsites.windows.net:454/subscriptions/00000000-0000-0000-0000-000000000000/webspaces/clitest.rg000001-WestUSwebspace/sites/web-ssl-test000003","repositorySiteName":"web-ssl-test000003","owner":null,"usageState":"Normal","enabled":true,"adminEnabled":true,"enabledHostNames":["web-ssl-test000003.azurewebsites.net","web-ssl-test000003.scm.azurewebsites.net"],"siteProperties":{"metadata":null,"properties":[{"name":"LinuxFxVersion","value":""},{"name":"WindowsFxVersion","value":null}],"appSettings":null},"availabilityState":"Normal","sslCertificates":null,"csrs":[],"cers":null,"siteMode":null,"hostNameSslStates":[{"name":"web-ssl-test000003.azurewebsites.net","sslState":"Disabled","ipBasedSslResult":null,"virtualIP":null,"thumbprint":null,"toUpdate":null,"toUpdateIpBasedSsl":null,"ipBasedSslState":"NotConfigured","hostType":"Standard"},{"name":"web-ssl-test000003.scm.azurewebsites.net","sslState":"Disabled","ipBasedSslResult":null,"virtualIP":null,"thumbprint":null,"toUpdate":null,"toUpdateIpBasedSsl":null,"ipBasedSslState":"NotConfigured","hostType":"Repository"}],"computeMode":null,"serverFarm":null,"serverFarmId":"/subscriptions/00000000-0000-0000-0000-000000000000/resourceGroups/clitest.rg000001/providers/Microsoft.Web/serverfarms/ssl-test-plan000002","reserved":false,"isXenon":false,"hyperV":false,"lastModifiedTimeUtc":"2019-10-21T10:49:57.047","storageRecoveryDefaultState":"Running","contentAvailabilityState":"Normal","runtimeAvailabilityState":"Normal","siteConfig":null,"deploymentId":"web-ssl-test000003","trafficManagerHostNames":null,"sku":"Basic","scmSiteAlsoStopped":false,"targetSwapSlot":null,"hostingEnvironment":null,"hostingEnvironmentProfile":null,"clientAffinityEnabled":true,"clientCertEnabled":false,"clientCertExclusionPaths":null,"hostNamesDisabled":false,"domainVerificationIdentifiers":null,"customDomainVerificationId":"452092DD58A58B21528CA0E51CD6C4A4098E0D61570172EA391087A3E1858E33","kind":"app","inboundIpAddress":"40.112.142.148","possibleInboundIpAddresses":"40.112.142.148","outboundIpAddresses":"40.112.137.127,40.112.139.85,40.112.142.204,40.112.139.188","possibleOutboundIpAddresses":"40.112.137.127,40.112.139.85,40.112.142.204,40.112.139.188","containerSize":0,"dailyMemoryTimeQuota":0,"suspendedTill":null,"siteDisabledReason":0,"functionExecutionUnitsCache":null,"maxNumberOfWorkers":null,"homeStamp":"waws-prod-bay-033","cloningInfo":null,"hostingEnvironmentId":null,"tags":{"web":"web1"},"resourceGroup":"clitest.rg000001","defaultHostName":"web-ssl-test000003.azurewebsites.net","slotSwapStatus":null,"httpsOnly":false,"redundancyMode":"None","inProgressOperationId":null,"geoDistributions":null,"privateEndpointConnections":[],"buildVersion":null,"targetBuildVersion":null}}'
+    headers:
+      cache-control:
+      - no-cache
+      content-length:
+      - '3522'
+      content-type:
+      - application/json
+      date:
+      - Mon, 21 Oct 2019 10:50:09 GMT
+      etag:
+      - '"1D587FD47542470"'
+      expires:
+      - '-1'
+      pragma:
+      - no-cache
+      server:
+      - Microsoft-IIS/10.0
+      strict-transport-security:
+      - max-age=31536000; includeSubDomains
+      transfer-encoding:
+      - chunked
+      vary:
+      - Accept-Encoding
+      x-aspnet-version:
+      - 4.0.30319
+      x-content-type-options:
+      - nosniff
+      x-powered-by:
+      - ASP.NET
+    status:
+      code: 200
+      message: OK
+- request:
+    body: '{}'
+    headers:
+      Accept:
+      - application/xml
+      Accept-Encoding:
+      - gzip, deflate
+      CommandName:
+      - webapp show
+      Connection:
+      - keep-alive
+      Content-Length:
+      - '2'
+      Content-Type:
+      - application/json; charset=utf-8
+      ParameterSetName:
+      - -g -n
+      User-Agent:
+      - python/3.7.4 (Windows-10-10.0.18362-SP0) msrest/0.6.10 msrest_azure/0.6.2
+        azure-mgmt-web/0.42.0 Azure-SDK-For-Python AZURECLI/2.0.75
+      accept-language:
+      - en-US
+    method: POST
+    uri: https://management.azure.com/subscriptions/00000000-0000-0000-0000-000000000000/resourceGroups/clitest.rg000001/providers/Microsoft.Web/sites/web-ssl-test000003/publishxml?api-version=2018-11-01
+  response:
+    body:
+      string: <publishData><publishProfile profileName="web-ssl-test000003 - Web Deploy"
+        publishMethod="MSDeploy" publishUrl="web-ssl-test000003.scm.azurewebsites.net:443"
+        msdeploySite="web-ssl-test000003" userName="$web-ssl-test000003" userPWD="SftciSuL9k94B2ACspsXB53hqXGywrjMwi6lbmP0Wa5QZ9XmZNrjgblj3KDZ"
+        destinationAppUrl="http://web-ssl-test000003.azurewebsites.net" SQLServerDBConnectionString=""
+        mySQLDBConnectionString="" hostingProviderForumLink="" controlPanelLink="http://windows.azure.com"
+        webSystem="WebSites"><databases /></publishProfile><publishProfile profileName="web-ssl-test000003
+        - FTP" publishMethod="FTP" publishUrl="ftp://waws-prod-bay-033.ftp.azurewebsites.windows.net/site/wwwroot"
+        ftpPassiveMode="True" userName="web-ssl-test000003\$web-ssl-test000003" userPWD="SftciSuL9k94B2ACspsXB53hqXGywrjMwi6lbmP0Wa5QZ9XmZNrjgblj3KDZ"
+        destinationAppUrl="http://web-ssl-test000003.azurewebsites.net" SQLServerDBConnectionString=""
+        mySQLDBConnectionString="" hostingProviderForumLink="" controlPanelLink="http://windows.azure.com"
+        webSystem="WebSites"><databases /></publishProfile><publishProfile profileName="web-ssl-test000003
+        - ReadOnly - FTP" publishMethod="FTP" publishUrl="ftp://waws-prod-bay-033dr.ftp.azurewebsites.windows.net/site/wwwroot"
+        ftpPassiveMode="True" userName="web-ssl-test000003\$web-ssl-test000003" userPWD="SftciSuL9k94B2ACspsXB53hqXGywrjMwi6lbmP0Wa5QZ9XmZNrjgblj3KDZ"
+        destinationAppUrl="http://web-ssl-test000003.azurewebsites.net" SQLServerDBConnectionString=""
+        mySQLDBConnectionString="" hostingProviderForumLink="" controlPanelLink="http://windows.azure.com"
+        webSystem="WebSites"><databases /></publishProfile></publishData>
+    headers:
+      cache-control:
+      - no-cache
+      content-length:
+      - '1678'
+      content-type:
+      - application/xml
+      date:
+      - Mon, 21 Oct 2019 10:50:10 GMT
+      expires:
+      - '-1'
+      pragma:
+      - no-cache
+      server:
+      - Microsoft-IIS/10.0
+      strict-transport-security:
+      - max-age=31536000; includeSubDomains
+      x-aspnet-version:
+      - 4.0.30319
+      x-content-type-options:
+      - nosniff
+      x-ms-ratelimit-remaining-subscription-resource-requests:
+      - '11997'
+      x-powered-by:
+      - ASP.NET
+    status:
+      code: 200
+      message: OK
+- request:
+    body: null
+    headers:
+      Accept:
+      - application/json
+      Accept-Encoding:
+      - gzip, deflate
+      CommandName:
       - webapp delete
       Connection:
       - keep-alive
       ParameterSetName:
       - -g -n
       User-Agent:
-<<<<<<< HEAD
-      - python/3.6.5 (Windows-10-10.0.17134-SP0) msrest/0.6.10 msrest_azure/0.6.2
-        azure-mgmt-web/0.42.0 Azure-SDK-For-Python AZURECLI/2.0.74
-=======
-      - python/3.7.4 (Windows-10-10.0.18362-SP0) msrest/0.6.10 msrest_azure/0.6.2
-        azure-mgmt-web/0.42.0 Azure-SDK-For-Python AZURECLI/2.0.75
->>>>>>> 807faccc
+      - python/3.7.4 (Windows-10-10.0.18362-SP0) msrest/0.6.10 msrest_azure/0.6.2
+        azure-mgmt-web/0.42.0 Azure-SDK-For-Python AZURECLI/2.0.75
       accept-language:
       - en-US
     method: GET
@@ -2966,24 +2440,11 @@
   response:
     body:
       string: '{"id":"/subscriptions/00000000-0000-0000-0000-000000000000/resourceGroups/clitest.rg000001/providers/Microsoft.Web/sites/web-ssl-test000003","name":"web-ssl-test000003","type":"Microsoft.Web/sites","kind":"app","location":"West
-<<<<<<< HEAD
-        US","properties":{"name":"web-ssl-test000003","state":"Running","hostNames":["web-ssl-test000003.azurewebsites.net"],"webSpace":"clitest.rg000001-WestUSwebspace","selfLink":"https://waws-prod-bay-043.api.azurewebsites.windows.net:454/subscriptions/00000000-0000-0000-0000-000000000000/webspaces/clitest.rg000001-WestUSwebspace/sites/web-ssl-test000003","repositorySiteName":"web-ssl-test000003","owner":null,"usageState":"Normal","enabled":true,"adminEnabled":true,"enabledHostNames":["web-ssl-test000003.azurewebsites.net","web-ssl-test000003.scm.azurewebsites.net"],"siteProperties":{"metadata":null,"properties":[{"name":"LinuxFxVersion","value":""},{"name":"WindowsFxVersion","value":null}],"appSettings":null},"availabilityState":"Normal","sslCertificates":null,"csrs":[],"cers":null,"siteMode":null,"hostNameSslStates":[{"name":"web-ssl-test000003.azurewebsites.net","sslState":"Disabled","ipBasedSslResult":null,"virtualIP":null,"thumbprint":null,"toUpdate":null,"toUpdateIpBasedSsl":null,"ipBasedSslState":"NotConfigured","hostType":"Standard"},{"name":"web-ssl-test000003.scm.azurewebsites.net","sslState":"Disabled","ipBasedSslResult":null,"virtualIP":null,"thumbprint":null,"toUpdate":null,"toUpdateIpBasedSsl":null,"ipBasedSslState":"NotConfigured","hostType":"Repository"}],"computeMode":null,"serverFarm":null,"serverFarmId":"/subscriptions/00000000-0000-0000-0000-000000000000/resourceGroups/clitest.rg000001/providers/Microsoft.Web/serverfarms/ssl-test-plan000002","reserved":false,"isXenon":false,"hyperV":false,"lastModifiedTimeUtc":"2019-10-13T05:43:10.94","storageRecoveryDefaultState":"Running","contentAvailabilityState":"Normal","runtimeAvailabilityState":"Normal","siteConfig":null,"deploymentId":"web-ssl-test000003","trafficManagerHostNames":null,"sku":"Basic","scmSiteAlsoStopped":false,"targetSwapSlot":null,"hostingEnvironment":null,"hostingEnvironmentProfile":null,"clientAffinityEnabled":true,"clientCertEnabled":false,"clientCertExclusionPaths":null,"hostNamesDisabled":false,"domainVerificationIdentifiers":null,"kind":"app","inboundIpAddress":"104.40.92.107","possibleInboundIpAddresses":"104.40.92.107","outboundIpAddresses":"104.40.88.152,104.40.87.132,104.40.95.34,104.40.88.78","possibleOutboundIpAddresses":"104.40.88.152,104.40.87.132,104.40.95.34,104.40.88.78","containerSize":0,"dailyMemoryTimeQuota":0,"suspendedTill":null,"siteDisabledReason":0,"functionExecutionUnitsCache":null,"maxNumberOfWorkers":null,"homeStamp":"waws-prod-bay-043","cloningInfo":null,"hostingEnvironmentId":null,"tags":null,"resourceGroup":"clitest.rg000001","defaultHostName":"web-ssl-test000003.azurewebsites.net","slotSwapStatus":null,"httpsOnly":false,"redundancyMode":"None","inProgressOperationId":null,"geoDistributions":null,"privateEndpointConnections":[],"buildVersion":null,"targetBuildVersion":null}}'
-=======
         US","tags":{"web":"web1"},"properties":{"name":"web-ssl-test000003","state":"Running","hostNames":["web-ssl-test000003.azurewebsites.net"],"webSpace":"clitest.rg000001-WestUSwebspace","selfLink":"https://waws-prod-bay-033.api.azurewebsites.windows.net:454/subscriptions/00000000-0000-0000-0000-000000000000/webspaces/clitest.rg000001-WestUSwebspace/sites/web-ssl-test000003","repositorySiteName":"web-ssl-test000003","owner":null,"usageState":"Normal","enabled":true,"adminEnabled":true,"enabledHostNames":["web-ssl-test000003.azurewebsites.net","web-ssl-test000003.scm.azurewebsites.net"],"siteProperties":{"metadata":null,"properties":[{"name":"LinuxFxVersion","value":""},{"name":"WindowsFxVersion","value":null}],"appSettings":null},"availabilityState":"Normal","sslCertificates":null,"csrs":[],"cers":null,"siteMode":null,"hostNameSslStates":[{"name":"web-ssl-test000003.azurewebsites.net","sslState":"Disabled","ipBasedSslResult":null,"virtualIP":null,"thumbprint":null,"toUpdate":null,"toUpdateIpBasedSsl":null,"ipBasedSslState":"NotConfigured","hostType":"Standard"},{"name":"web-ssl-test000003.scm.azurewebsites.net","sslState":"Disabled","ipBasedSslResult":null,"virtualIP":null,"thumbprint":null,"toUpdate":null,"toUpdateIpBasedSsl":null,"ipBasedSslState":"NotConfigured","hostType":"Repository"}],"computeMode":null,"serverFarm":null,"serverFarmId":"/subscriptions/00000000-0000-0000-0000-000000000000/resourceGroups/clitest.rg000001/providers/Microsoft.Web/serverfarms/ssl-test-plan000002","reserved":false,"isXenon":false,"hyperV":false,"lastModifiedTimeUtc":"2019-10-21T10:49:57.047","storageRecoveryDefaultState":"Running","contentAvailabilityState":"Normal","runtimeAvailabilityState":"Normal","siteConfig":null,"deploymentId":"web-ssl-test000003","trafficManagerHostNames":null,"sku":"Basic","scmSiteAlsoStopped":false,"targetSwapSlot":null,"hostingEnvironment":null,"hostingEnvironmentProfile":null,"clientAffinityEnabled":true,"clientCertEnabled":false,"clientCertExclusionPaths":null,"hostNamesDisabled":false,"domainVerificationIdentifiers":null,"customDomainVerificationId":"452092DD58A58B21528CA0E51CD6C4A4098E0D61570172EA391087A3E1858E33","kind":"app","inboundIpAddress":"40.112.142.148","possibleInboundIpAddresses":"40.112.142.148","outboundIpAddresses":"40.112.137.127,40.112.139.85,40.112.142.204,40.112.139.188","possibleOutboundIpAddresses":"40.112.137.127,40.112.139.85,40.112.142.204,40.112.139.188","containerSize":0,"dailyMemoryTimeQuota":0,"suspendedTill":null,"siteDisabledReason":0,"functionExecutionUnitsCache":null,"maxNumberOfWorkers":null,"homeStamp":"waws-prod-bay-033","cloningInfo":null,"hostingEnvironmentId":null,"tags":{"web":"web1"},"resourceGroup":"clitest.rg000001","defaultHostName":"web-ssl-test000003.azurewebsites.net","slotSwapStatus":null,"httpsOnly":false,"redundancyMode":"None","inProgressOperationId":null,"geoDistributions":null,"privateEndpointConnections":[],"buildVersion":null,"targetBuildVersion":null}}'
->>>>>>> 807faccc
-    headers:
-      cache-control:
-      - no-cache
-      content-length:
-<<<<<<< HEAD
-      - '3381'
-      content-type:
-      - application/json
-      date:
-      - Sun, 13 Oct 2019 05:43:14 GMT
-      etag:
-      - '"1D58189192119C0"'
-=======
+    headers:
+      cache-control:
+      - no-cache
+      content-length:
       - '3522'
       content-type:
       - application/json
@@ -2991,7 +2452,6 @@
       - Mon, 21 Oct 2019 10:50:12 GMT
       etag:
       - '"1D587FD47542470"'
->>>>>>> 807faccc
       expires:
       - '-1'
       pragma:
@@ -3029,13 +2489,8 @@
       ParameterSetName:
       - -g -n
       User-Agent:
-<<<<<<< HEAD
-      - python/3.6.5 (Windows-10-10.0.17134-SP0) msrest/0.6.10 msrest_azure/0.6.2
-        azure-mgmt-web/0.42.0 Azure-SDK-For-Python AZURECLI/2.0.74
-=======
-      - python/3.7.4 (Windows-10-10.0.18362-SP0) msrest/0.6.10 msrest_azure/0.6.2
-        azure-mgmt-web/0.42.0 Azure-SDK-For-Python AZURECLI/2.0.75
->>>>>>> 807faccc
+      - python/3.7.4 (Windows-10-10.0.18362-SP0) msrest/0.6.10 msrest_azure/0.6.2
+        azure-mgmt-web/0.42.0 Azure-SDK-For-Python AZURECLI/2.0.75
       accept-language:
       - en-US
     method: DELETE
@@ -3049,15 +2504,9 @@
       content-length:
       - '0'
       date:
-<<<<<<< HEAD
-      - Sun, 13 Oct 2019 05:43:18 GMT
-      etag:
-      - '"1D58189192119C0"'
-=======
       - Mon, 21 Oct 2019 10:50:18 GMT
       etag:
       - '"1D587FD47542470"'
->>>>>>> 807faccc
       expires:
       - '-1'
       pragma:
