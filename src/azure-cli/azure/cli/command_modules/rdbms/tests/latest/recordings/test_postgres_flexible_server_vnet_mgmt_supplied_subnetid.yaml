--- conflicted
+++ resolved
@@ -69,13 +69,8 @@
       ParameterSetName:
       - -g -n --subnet -l
       User-Agent:
-<<<<<<< HEAD
-      - python/3.7.4 (Windows-10-10.0.19041-SP0) msrest/0.6.18 msrest_azure/0.6.3
-        azure-mgmt-rdbms/2020-02-14-preview Azure-SDK-For-Python AZURECLI/2.17.0
-=======
-      - python/3.7.3 (Windows-10-10.0.19041-SP0) msrest/0.6.18 msrest_azure/0.6.3
-        azure-mgmt-rdbms/2020-02-14-privatepreview Azure-SDK-For-Python AZURECLI/2.19.0
->>>>>>> 03b29705
+      - python/3.7.3 (Windows-10-10.0.19041-SP0) msrest/0.6.18 msrest_azure/0.6.3
+        azure-mgmt-rdbms/2020-02-14-privatepreview Azure-SDK-For-Python AZURECLI/2.19.0
       accept-language:
       - en-US
     method: GET
@@ -110,64 +105,6 @@
       code: 200
       message: OK
 - request:
-<<<<<<< HEAD
-    body: '{"name": "azuredbclitest-000003", "type": "Microsoft.DBforPostgreSQL/flexibleServers"}'
-    headers:
-      Accept:
-      - application/json
-      Accept-Encoding:
-      - gzip, deflate
-      CommandName:
-      - postgres flexible-server create
-      Connection:
-      - keep-alive
-      Content-Length:
-      - '89'
-      Content-Type:
-      - application/json; charset=utf-8
-      ParameterSetName:
-      - -g -n --subnet -l
-      User-Agent:
-      - python/3.7.4 (Windows-10-10.0.19041-SP0) msrest/0.6.18 msrest_azure/0.6.3
-        azure-mgmt-rdbms/2020-02-14-preview Azure-SDK-For-Python AZURECLI/2.17.0
-      accept-language:
-      - en-US
-    method: POST
-    uri: https://management.azure.com/subscriptions/00000000-0000-0000-0000-000000000000/providers/Microsoft.DBForPostgreSql/checkNameAvailability?api-version=2020-02-14-preview
-  response:
-    body:
-      string: '{"name":"azuredbclitest-000003","type":"Microsoft.DBforPostgreSQL/flexibleServers","nameAvailable":true,"message":""}'
-    headers:
-      cache-control:
-      - no-cache
-      content-length:
-      - '120'
-      content-type:
-      - application/json; charset=utf-8
-      date:
-      - Fri, 01 Jan 2021 08:56:08 GMT
-      expires:
-      - '-1'
-      pragma:
-      - no-cache
-      server:
-      - Microsoft-HTTPAPI/2.0
-      strict-transport-security:
-      - max-age=31536000; includeSubDomains
-      transfer-encoding:
-      - chunked
-      vary:
-      - Accept-Encoding
-      x-content-type-options:
-      - nosniff
-      x-ms-ratelimit-remaining-subscription-writes:
-      - '1199'
-    status:
-      code: 200
-      message: OK
-- request:
-=======
->>>>>>> 03b29705
     body: null
     headers:
       Accept:
@@ -524,13 +461,8 @@
       ParameterSetName:
       - -g -n --subnet -l
       User-Agent:
-<<<<<<< HEAD
-      - python/3.7.4 (Windows-10-10.0.19041-SP0) msrest/0.6.18 msrest_azure/0.6.3
-        azure-mgmt-rdbms/2020-02-14-preview Azure-SDK-For-Python AZURECLI/2.17.0
-=======
-      - python/3.7.3 (Windows-10-10.0.19041-SP0) msrest/0.6.18 msrest_azure/0.6.3
-        azure-mgmt-rdbms/2020-02-14-privatepreview Azure-SDK-For-Python AZURECLI/2.19.0
->>>>>>> 03b29705
+      - python/3.7.3 (Windows-10-10.0.19041-SP0) msrest/0.6.18 msrest_azure/0.6.3
+        azure-mgmt-rdbms/2020-02-14-privatepreview Azure-SDK-For-Python AZURECLI/2.19.0
       accept-language:
       - en-US
     method: PUT
@@ -580,13 +512,8 @@
       ParameterSetName:
       - -g -n --subnet -l
       User-Agent:
-<<<<<<< HEAD
-      - python/3.7.4 (Windows-10-10.0.19041-SP0) msrest/0.6.18 msrest_azure/0.6.3
-        azure-mgmt-rdbms/2020-02-14-preview Azure-SDK-For-Python AZURECLI/2.17.0
-=======
-      - python/3.7.3 (Windows-10-10.0.19041-SP0) msrest/0.6.18 msrest_azure/0.6.3
-        azure-mgmt-rdbms/2020-02-14-privatepreview Azure-SDK-For-Python AZURECLI/2.19.0
->>>>>>> 03b29705
+      - python/3.7.3 (Windows-10-10.0.19041-SP0) msrest/0.6.18 msrest_azure/0.6.3
+        azure-mgmt-rdbms/2020-02-14-privatepreview Azure-SDK-For-Python AZURECLI/2.19.0
     method: GET
     uri: https://management.azure.com/subscriptions/00000000-0000-0000-0000-000000000000/providers/Microsoft.DBforPostgreSQL/locations/eastus2euap/azureAsyncOperation/550d4897-96dd-47a8-a327-0739e8051b88?api-version=2020-02-14-preview
   response:
@@ -632,13 +559,8 @@
       ParameterSetName:
       - -g -n --subnet -l
       User-Agent:
-<<<<<<< HEAD
-      - python/3.7.4 (Windows-10-10.0.19041-SP0) msrest/0.6.18 msrest_azure/0.6.3
-        azure-mgmt-rdbms/2020-02-14-preview Azure-SDK-For-Python AZURECLI/2.17.0
-=======
-      - python/3.7.3 (Windows-10-10.0.19041-SP0) msrest/0.6.18 msrest_azure/0.6.3
-        azure-mgmt-rdbms/2020-02-14-privatepreview Azure-SDK-For-Python AZURECLI/2.19.0
->>>>>>> 03b29705
+      - python/3.7.3 (Windows-10-10.0.19041-SP0) msrest/0.6.18 msrest_azure/0.6.3
+        azure-mgmt-rdbms/2020-02-14-privatepreview Azure-SDK-For-Python AZURECLI/2.19.0
     method: GET
     uri: https://management.azure.com/subscriptions/00000000-0000-0000-0000-000000000000/providers/Microsoft.DBforPostgreSQL/locations/eastus2euap/azureAsyncOperation/550d4897-96dd-47a8-a327-0739e8051b88?api-version=2020-02-14-preview
   response:
@@ -684,13 +606,8 @@
       ParameterSetName:
       - -g -n --subnet -l
       User-Agent:
-<<<<<<< HEAD
-      - python/3.7.4 (Windows-10-10.0.19041-SP0) msrest/0.6.18 msrest_azure/0.6.3
-        azure-mgmt-rdbms/2020-02-14-preview Azure-SDK-For-Python AZURECLI/2.17.0
-=======
-      - python/3.7.3 (Windows-10-10.0.19041-SP0) msrest/0.6.18 msrest_azure/0.6.3
-        azure-mgmt-rdbms/2020-02-14-privatepreview Azure-SDK-For-Python AZURECLI/2.19.0
->>>>>>> 03b29705
+      - python/3.7.3 (Windows-10-10.0.19041-SP0) msrest/0.6.18 msrest_azure/0.6.3
+        azure-mgmt-rdbms/2020-02-14-privatepreview Azure-SDK-For-Python AZURECLI/2.19.0
     method: GET
     uri: https://management.azure.com/subscriptions/00000000-0000-0000-0000-000000000000/providers/Microsoft.DBforPostgreSQL/locations/eastus2euap/azureAsyncOperation/550d4897-96dd-47a8-a327-0739e8051b88?api-version=2020-02-14-preview
   response:
@@ -736,13 +653,8 @@
       ParameterSetName:
       - -g -n --subnet -l
       User-Agent:
-<<<<<<< HEAD
-      - python/3.7.4 (Windows-10-10.0.19041-SP0) msrest/0.6.18 msrest_azure/0.6.3
-        azure-mgmt-rdbms/2020-02-14-preview Azure-SDK-For-Python AZURECLI/2.17.0
-=======
-      - python/3.7.3 (Windows-10-10.0.19041-SP0) msrest/0.6.18 msrest_azure/0.6.3
-        azure-mgmt-rdbms/2020-02-14-privatepreview Azure-SDK-For-Python AZURECLI/2.19.0
->>>>>>> 03b29705
+      - python/3.7.3 (Windows-10-10.0.19041-SP0) msrest/0.6.18 msrest_azure/0.6.3
+        azure-mgmt-rdbms/2020-02-14-privatepreview Azure-SDK-For-Python AZURECLI/2.19.0
     method: GET
     uri: https://management.azure.com/subscriptions/00000000-0000-0000-0000-000000000000/providers/Microsoft.DBforPostgreSQL/locations/eastus2euap/azureAsyncOperation/550d4897-96dd-47a8-a327-0739e8051b88?api-version=2020-02-14-preview
   response:
@@ -788,13 +700,8 @@
       ParameterSetName:
       - -g -n --subnet -l
       User-Agent:
-<<<<<<< HEAD
-      - python/3.7.4 (Windows-10-10.0.19041-SP0) msrest/0.6.18 msrest_azure/0.6.3
-        azure-mgmt-rdbms/2020-02-14-preview Azure-SDK-For-Python AZURECLI/2.17.0
-=======
-      - python/3.7.3 (Windows-10-10.0.19041-SP0) msrest/0.6.18 msrest_azure/0.6.3
-        azure-mgmt-rdbms/2020-02-14-privatepreview Azure-SDK-For-Python AZURECLI/2.19.0
->>>>>>> 03b29705
+      - python/3.7.3 (Windows-10-10.0.19041-SP0) msrest/0.6.18 msrest_azure/0.6.3
+        azure-mgmt-rdbms/2020-02-14-privatepreview Azure-SDK-For-Python AZURECLI/2.19.0
     method: GET
     uri: https://management.azure.com/subscriptions/00000000-0000-0000-0000-000000000000/providers/Microsoft.DBforPostgreSQL/locations/eastus2euap/azureAsyncOperation/550d4897-96dd-47a8-a327-0739e8051b88?api-version=2020-02-14-preview
   response:
@@ -840,16 +747,6 @@
       ParameterSetName:
       - -g -n --subnet -l
       User-Agent:
-<<<<<<< HEAD
-      - python/3.7.4 (Windows-10-10.0.19041-SP0) msrest/0.6.18 msrest_azure/0.6.3
-        azure-mgmt-rdbms/2020-02-14-preview Azure-SDK-For-Python AZURECLI/2.17.0
-    method: GET
-    uri: https://management.azure.com/subscriptions/00000000-0000-0000-0000-000000000000/resourceGroups/clitest.rg000001/providers/Microsoft.DBForPostgreSql/flexibleServers/azuredbclitest-000003?api-version=2020-02-14-preview
-  response:
-    body:
-      string: '{"sku":{"name":"Standard_D2s_v3","tier":"GeneralPurpose","capacity":2},"properties":{"fullyQualifiedDomainName":"azuredbclitest-000003.postgres.database.azure.com","version":"12","standbyCount":0,"haEnabled":"Disabled","administratorLogin":"puzzledHawk2","publicNetworkAccess":"Disabled","delegatedSubnetArguments":{"subnetArmResourceId":"/subscriptions/00000000-0000-0000-0000-000000000000/resourceGroups/clitest.rg000001/providers/Microsoft.Network/virtualNetworks/clitest.vn000002/subnets/default"},"logBackupStorageSku":"Standard_ZRS","haState":"NotEnabled","state":"Ready","availabilityZone":"2","storageProfile":{"storageMB":131072,"backupRetentionDays":7},"earliestRestoreDate":"2021-01-01T09:01:19.1915053+00:00","byokEnforcement":"Disabled","maintenanceWindow":{"customWindow":"Disabled","dayOfWeek":0,"startHour":0,"startMinute":0}},"location":"East
-        US 2 EUAP","id":"/subscriptions/00000000-0000-0000-0000-000000000000/resourceGroups/clitest.rg000001/providers/Microsoft.DBforPostgreSQL/flexibleServers/azuredbclitest-000003","name":"azuredbclitest-000003","type":"Microsoft.DBforPostgreSQL/flexibleServers"}'
-=======
       - python/3.7.3 (Windows-10-10.0.19041-SP0) msrest/0.6.18 msrest_azure/0.6.3
         azure-mgmt-rdbms/2020-02-14-privatepreview Azure-SDK-For-Python AZURECLI/2.19.0
     method: GET
@@ -857,7 +754,6 @@
   response:
     body:
       string: '{"name":"550d4897-96dd-47a8-a327-0739e8051b88","status":"InProgress","startTime":"2021-02-10T01:38:16.207Z"}'
->>>>>>> 03b29705
     headers:
       cache-control:
       - no-cache
@@ -898,132 +794,105 @@
       ParameterSetName:
       - -g -n --subnet -l
       User-Agent:
-<<<<<<< HEAD
-      - python/3.7.4 (Windows-10-10.0.19041-SP0) msrest/0.6.18 msrest_azure/0.6.3
-        azure-mgmt-rdbms/2020-02-14-preview Azure-SDK-For-Python AZURECLI/2.17.0
+      - python/3.7.3 (Windows-10-10.0.19041-SP0) msrest/0.6.18 msrest_azure/0.6.3
+        azure-mgmt-rdbms/2020-02-14-privatepreview Azure-SDK-For-Python AZURECLI/2.19.0
+    method: GET
+    uri: https://management.azure.com/subscriptions/00000000-0000-0000-0000-000000000000/providers/Microsoft.DBforPostgreSQL/locations/eastus2euap/azureAsyncOperation/550d4897-96dd-47a8-a327-0739e8051b88?api-version=2020-02-14-preview
+  response:
+    body:
+      string: '{"name":"550d4897-96dd-47a8-a327-0739e8051b88","status":"Succeeded","startTime":"2021-02-10T01:38:16.207Z"}'
+    headers:
+      cache-control:
+      - no-cache
+      content-length:
+      - '107'
+      content-type:
+      - application/json; charset=utf-8
+      date:
+      - Wed, 10 Feb 2021 01:45:22 GMT
+      expires:
+      - '-1'
+      pragma:
+      - no-cache
+      server:
+      - Microsoft-HTTPAPI/2.0
+      strict-transport-security:
+      - max-age=31536000; includeSubDomains
+      transfer-encoding:
+      - chunked
+      vary:
+      - Accept-Encoding
+      x-content-type-options:
+      - nosniff
+    status:
+      code: 200
+      message: OK
+- request:
+    body: null
+    headers:
+      Accept:
+      - application/json
+      Accept-Encoding:
+      - gzip, deflate
+      CommandName:
+      - postgres flexible-server create
+      Connection:
+      - keep-alive
+      ParameterSetName:
+      - -g -n --subnet -l
+      User-Agent:
+      - python/3.7.3 (Windows-10-10.0.19041-SP0) msrest/0.6.18 msrest_azure/0.6.3
+        azure-mgmt-rdbms/2020-02-14-privatepreview Azure-SDK-For-Python AZURECLI/2.19.0
+    method: GET
+    uri: https://management.azure.com/subscriptions/00000000-0000-0000-0000-000000000000/resourceGroups/clitest.rg000001/providers/Microsoft.DBForPostgreSql/flexibleServers/testvnetserver10postgres?api-version=2020-02-14-preview
+  response:
+    body:
+      string: '{"sku":{"name":"Standard_D2s_v3","tier":"GeneralPurpose","capacity":2},"properties":{"fullyQualifiedDomainName":"testvnetserver10postgres.postgres.database.azure.com","version":"12","standbyCount":0,"haEnabled":"Disabled","administratorLogin":"shyCake0","publicNetworkAccess":"Disabled","delegatedSubnetArguments":{"subnetArmResourceId":"/subscriptions/00000000-0000-0000-0000-000000000000/resourceGroups/clitest.rg000001/providers/Microsoft.Network/virtualNetworks/clitest.vn000002/subnets/default"},"logBackupStorageSku":"Standard_ZRS","haState":"NotEnabled","state":"Ready","availabilityZone":"1","storageProfile":{"storageMB":131072,"backupRetentionDays":7},"earliestRestoreDate":"2021-02-10T01:45:23.9836869+00:00","byokEnforcement":"Disabled","maintenanceWindow":{"customWindow":"Disabled","dayOfWeek":0,"startHour":0,"startMinute":0}},"location":"East
+        US 2 EUAP","id":"/subscriptions/00000000-0000-0000-0000-000000000000/resourceGroups/clitest.rg000001/providers/Microsoft.DBforPostgreSQL/flexibleServers/testvnetserver10postgres","name":"testvnetserver10postgres","type":"Microsoft.DBforPostgreSQL/flexibleServers"}'
+    headers:
+      cache-control:
+      - no-cache
+      content-length:
+      - '1249'
+      content-type:
+      - application/json; charset=utf-8
+      date:
+      - Wed, 10 Feb 2021 01:45:23 GMT
+      expires:
+      - '-1'
+      pragma:
+      - no-cache
+      server:
+      - Microsoft-HTTPAPI/2.0
+      strict-transport-security:
+      - max-age=31536000; includeSubDomains
+      transfer-encoding:
+      - chunked
+      vary:
+      - Accept-Encoding
+      x-content-type-options:
+      - nosniff
+    status:
+      code: 200
+      message: OK
+- request:
+    body: null
+    headers:
+      Accept:
+      - application/json
+      Accept-Encoding:
+      - gzip, deflate
+      CommandName:
+      - postgres flexible-server show
+      Connection:
+      - keep-alive
+      ParameterSetName:
+      - -g -n
+      User-Agent:
+      - python/3.7.3 (Windows-10-10.0.19041-SP0) msrest/0.6.18 msrest_azure/0.6.3
+        azure-mgmt-rdbms/2020-02-14-privatepreview Azure-SDK-For-Python AZURECLI/2.19.0
       accept-language:
       - en-US
-    method: GET
-    uri: https://management.azure.com/subscriptions/00000000-0000-0000-0000-000000000000/resourceGroups/clitest.rg000001/providers/Microsoft.DBForPostgreSql/flexibleServers/azuredbclitest-000003?api-version=2020-02-14-preview
-  response:
-    body:
-      string: '{"sku":{"name":"Standard_D2s_v3","tier":"GeneralPurpose","capacity":2},"properties":{"fullyQualifiedDomainName":"azuredbclitest-000003.postgres.database.azure.com","version":"12","standbyCount":0,"haEnabled":"Disabled","administratorLogin":"puzzledHawk2","publicNetworkAccess":"Disabled","delegatedSubnetArguments":{"subnetArmResourceId":"/subscriptions/00000000-0000-0000-0000-000000000000/resourceGroups/clitest.rg000001/providers/Microsoft.Network/virtualNetworks/clitest.vn000002/subnets/default"},"logBackupStorageSku":"Standard_ZRS","haState":"NotEnabled","state":"Ready","availabilityZone":"2","storageProfile":{"storageMB":131072,"backupRetentionDays":7},"earliestRestoreDate":"2021-01-01T09:01:19.9710902+00:00","byokEnforcement":"Disabled","maintenanceWindow":{"customWindow":"Disabled","dayOfWeek":0,"startHour":0,"startMinute":0}},"location":"East
-        US 2 EUAP","id":"/subscriptions/00000000-0000-0000-0000-000000000000/resourceGroups/clitest.rg000001/providers/Microsoft.DBforPostgreSQL/flexibleServers/azuredbclitest-000003","name":"azuredbclitest-000003","type":"Microsoft.DBforPostgreSQL/flexibleServers"}'
-=======
-      - python/3.7.3 (Windows-10-10.0.19041-SP0) msrest/0.6.18 msrest_azure/0.6.3
-        azure-mgmt-rdbms/2020-02-14-privatepreview Azure-SDK-For-Python AZURECLI/2.19.0
-    method: GET
-    uri: https://management.azure.com/subscriptions/00000000-0000-0000-0000-000000000000/providers/Microsoft.DBforPostgreSQL/locations/eastus2euap/azureAsyncOperation/550d4897-96dd-47a8-a327-0739e8051b88?api-version=2020-02-14-preview
-  response:
-    body:
-      string: '{"name":"550d4897-96dd-47a8-a327-0739e8051b88","status":"Succeeded","startTime":"2021-02-10T01:38:16.207Z"}'
->>>>>>> 03b29705
-    headers:
-      cache-control:
-      - no-cache
-      content-length:
-      - '107'
-      content-type:
-      - application/json; charset=utf-8
-      date:
-      - Wed, 10 Feb 2021 01:45:22 GMT
-      expires:
-      - '-1'
-      pragma:
-      - no-cache
-      server:
-      - Microsoft-HTTPAPI/2.0
-      strict-transport-security:
-      - max-age=31536000; includeSubDomains
-      transfer-encoding:
-      - chunked
-      vary:
-      - Accept-Encoding
-      x-content-type-options:
-      - nosniff
-    status:
-      code: 200
-      message: OK
-- request:
-    body: null
-    headers:
-      Accept:
-      - application/json
-      Accept-Encoding:
-      - gzip, deflate
-      CommandName:
-      - postgres flexible-server create
-      Connection:
-      - keep-alive
-      ParameterSetName:
-      - -g -n --subnet -l
-      User-Agent:
-<<<<<<< HEAD
-      - python/3.7.4 (Windows-10-10.0.19041-SP0) msrest/0.6.18 msrest_azure/0.6.3
-        azure-mgmt-rdbms/2020-02-14-preview Azure-SDK-For-Python AZURECLI/2.17.0
-      accept-language:
-      - en-US
-    method: DELETE
-    uri: https://management.azure.com/subscriptions/00000000-0000-0000-0000-000000000000/resourceGroups/clitest.rg000001/providers/Microsoft.DBForPostgreSql/flexibleServers/azuredbclitest-000003?api-version=2020-02-14-preview
-=======
-      - python/3.7.3 (Windows-10-10.0.19041-SP0) msrest/0.6.18 msrest_azure/0.6.3
-        azure-mgmt-rdbms/2020-02-14-privatepreview Azure-SDK-For-Python AZURECLI/2.19.0
-    method: GET
-    uri: https://management.azure.com/subscriptions/00000000-0000-0000-0000-000000000000/resourceGroups/clitest.rg000001/providers/Microsoft.DBForPostgreSql/flexibleServers/testvnetserver10postgres?api-version=2020-02-14-preview
->>>>>>> 03b29705
-  response:
-    body:
-      string: '{"sku":{"name":"Standard_D2s_v3","tier":"GeneralPurpose","capacity":2},"properties":{"fullyQualifiedDomainName":"testvnetserver10postgres.postgres.database.azure.com","version":"12","standbyCount":0,"haEnabled":"Disabled","administratorLogin":"shyCake0","publicNetworkAccess":"Disabled","delegatedSubnetArguments":{"subnetArmResourceId":"/subscriptions/00000000-0000-0000-0000-000000000000/resourceGroups/clitest.rg000001/providers/Microsoft.Network/virtualNetworks/clitest.vn000002/subnets/default"},"logBackupStorageSku":"Standard_ZRS","haState":"NotEnabled","state":"Ready","availabilityZone":"1","storageProfile":{"storageMB":131072,"backupRetentionDays":7},"earliestRestoreDate":"2021-02-10T01:45:23.9836869+00:00","byokEnforcement":"Disabled","maintenanceWindow":{"customWindow":"Disabled","dayOfWeek":0,"startHour":0,"startMinute":0}},"location":"East
-        US 2 EUAP","id":"/subscriptions/00000000-0000-0000-0000-000000000000/resourceGroups/clitest.rg000001/providers/Microsoft.DBforPostgreSQL/flexibleServers/testvnetserver10postgres","name":"testvnetserver10postgres","type":"Microsoft.DBforPostgreSQL/flexibleServers"}'
-    headers:
-      cache-control:
-      - no-cache
-      content-length:
-      - '1249'
-      content-type:
-      - application/json; charset=utf-8
-      date:
-      - Wed, 10 Feb 2021 01:45:23 GMT
-      expires:
-      - '-1'
-      pragma:
-      - no-cache
-      server:
-      - Microsoft-HTTPAPI/2.0
-      strict-transport-security:
-      - max-age=31536000; includeSubDomains
-      transfer-encoding:
-      - chunked
-      vary:
-      - Accept-Encoding
-      x-content-type-options:
-      - nosniff
-    status:
-      code: 200
-      message: OK
-- request:
-    body: null
-    headers:
-      Accept:
-      - application/json
-      Accept-Encoding:
-      - gzip, deflate
-      CommandName:
-      - postgres flexible-server show
-      Connection:
-      - keep-alive
-      ParameterSetName:
-      - -g -n
-      User-Agent:
-<<<<<<< HEAD
-      - python/3.7.4 (Windows-10-10.0.19041-SP0) msrest/0.6.18 msrest_azure/0.6.3
-        azure-mgmt-rdbms/2020-02-14-preview Azure-SDK-For-Python AZURECLI/2.17.0
-=======
-      - python/3.7.3 (Windows-10-10.0.19041-SP0) msrest/0.6.18 msrest_azure/0.6.3
-        azure-mgmt-rdbms/2020-02-14-privatepreview Azure-SDK-For-Python AZURECLI/2.19.0
-      accept-language:
-      - en-US
->>>>>>> 03b29705
     method: GET
     uri: https://management.azure.com/subscriptions/00000000-0000-0000-0000-000000000000/resourceGroups/clitest.rg000001/providers/Microsoft.DBForPostgreSql/flexibleServers/testvnetserver10postgres?api-version=2020-02-14-preview
   response:
@@ -1123,13 +992,8 @@
       ParameterSetName:
       - -g -n --yes
       User-Agent:
-<<<<<<< HEAD
-      - python/3.7.4 (Windows-10-10.0.19041-SP0) msrest/0.6.18 msrest_azure/0.6.3
-        azure-mgmt-rdbms/2020-02-14-preview Azure-SDK-For-Python AZURECLI/2.17.0
-=======
-      - python/3.7.3 (Windows-10-10.0.19041-SP0) msrest/0.6.18 msrest_azure/0.6.3
-        azure-mgmt-rdbms/2020-02-14-privatepreview Azure-SDK-For-Python AZURECLI/2.19.0
->>>>>>> 03b29705
+      - python/3.7.3 (Windows-10-10.0.19041-SP0) msrest/0.6.18 msrest_azure/0.6.3
+        azure-mgmt-rdbms/2020-02-14-privatepreview Azure-SDK-For-Python AZURECLI/2.19.0
     method: GET
     uri: https://management.azure.com/subscriptions/00000000-0000-0000-0000-000000000000/providers/Microsoft.DBforPostgreSQL/locations/East%20US%202%20EUAP/azureAsyncOperation/cd0b28d4-0157-4699-809f-e65145dc2854?api-version=2020-02-14-preview
   response:
@@ -1175,13 +1039,8 @@
       ParameterSetName:
       - -g -n --yes
       User-Agent:
-<<<<<<< HEAD
-      - python/3.7.4 (Windows-10-10.0.19041-SP0) msrest/0.6.18 msrest_azure/0.6.3
-        azure-mgmt-rdbms/2020-02-14-preview Azure-SDK-For-Python AZURECLI/2.17.0
-=======
-      - python/3.7.3 (Windows-10-10.0.19041-SP0) msrest/0.6.18 msrest_azure/0.6.3
-        azure-mgmt-rdbms/2020-02-14-privatepreview Azure-SDK-For-Python AZURECLI/2.19.0
->>>>>>> 03b29705
+      - python/3.7.3 (Windows-10-10.0.19041-SP0) msrest/0.6.18 msrest_azure/0.6.3
+        azure-mgmt-rdbms/2020-02-14-privatepreview Azure-SDK-For-Python AZURECLI/2.19.0
     method: GET
     uri: https://management.azure.com/subscriptions/00000000-0000-0000-0000-000000000000/providers/Microsoft.DBforPostgreSQL/locations/East%20US%202%20EUAP/azureAsyncOperation/cd0b28d4-0157-4699-809f-e65145dc2854?api-version=2020-02-14-preview
   response:
@@ -1227,82 +1086,62 @@
       ParameterSetName:
       - -g -n --yes
       User-Agent:
-<<<<<<< HEAD
-      - python/3.7.4 (Windows-10-10.0.19041-SP0) msrest/0.6.18 msrest_azure/0.6.3
-        azure-mgmt-rdbms/2020-02-14-preview Azure-SDK-For-Python AZURECLI/2.17.0
+      - python/3.7.3 (Windows-10-10.0.19041-SP0) msrest/0.6.18 msrest_azure/0.6.3
+        azure-mgmt-rdbms/2020-02-14-privatepreview Azure-SDK-For-Python AZURECLI/2.19.0
+    method: GET
+    uri: https://management.azure.com/subscriptions/00000000-0000-0000-0000-000000000000/providers/Microsoft.DBforPostgreSQL/locations/East%20US%202%20EUAP/azureAsyncOperation/cd0b28d4-0157-4699-809f-e65145dc2854?api-version=2020-02-14-preview
+  response:
+    body:
+      string: '{"name":"cd0b28d4-0157-4699-809f-e65145dc2854","status":"Succeeded","startTime":"2021-02-10T01:45:27.57Z"}'
+    headers:
+      cache-control:
+      - no-cache
+      content-length:
+      - '106'
+      content-type:
+      - application/json; charset=utf-8
+      date:
+      - Wed, 10 Feb 2021 01:46:14 GMT
+      expires:
+      - '-1'
+      pragma:
+      - no-cache
+      server:
+      - Microsoft-HTTPAPI/2.0
+      strict-transport-security:
+      - max-age=31536000; includeSubDomains
+      transfer-encoding:
+      - chunked
+      vary:
+      - Accept-Encoding
+      x-content-type-options:
+      - nosniff
+    status:
+      code: 200
+      message: OK
+- request:
+    body: null
+    headers:
+      Accept:
+      - application/json
+      Accept-Encoding:
+      - gzip, deflate
+      CommandName:
+      - postgres flexible-server create
+      Connection:
+      - keep-alive
+      ParameterSetName:
+      - -g -n -l --subnet
+      User-Agent:
+      - python/3.7.3 (Windows-10-10.0.19041-SP0) msrest/0.6.18 msrest_azure/0.6.3
+        azure-mgmt-rdbms/2020-02-14-privatepreview Azure-SDK-For-Python AZURECLI/2.19.0
       accept-language:
       - en-US
-=======
-      - python/3.7.3 (Windows-10-10.0.19041-SP0) msrest/0.6.18 msrest_azure/0.6.3
-        azure-mgmt-rdbms/2020-02-14-privatepreview Azure-SDK-For-Python AZURECLI/2.19.0
->>>>>>> 03b29705
-    method: GET
-    uri: https://management.azure.com/subscriptions/00000000-0000-0000-0000-000000000000/providers/Microsoft.DBforPostgreSQL/locations/East%20US%202%20EUAP/azureAsyncOperation/cd0b28d4-0157-4699-809f-e65145dc2854?api-version=2020-02-14-preview
-  response:
-    body:
-      string: '{"name":"cd0b28d4-0157-4699-809f-e65145dc2854","status":"Succeeded","startTime":"2021-02-10T01:45:27.57Z"}'
-    headers:
-      cache-control:
-      - no-cache
-      content-length:
-      - '106'
-      content-type:
-      - application/json; charset=utf-8
-      date:
-      - Wed, 10 Feb 2021 01:46:14 GMT
-      expires:
-      - '-1'
-      pragma:
-      - no-cache
-      server:
-      - Microsoft-HTTPAPI/2.0
-      strict-transport-security:
-      - max-age=31536000; includeSubDomains
-      transfer-encoding:
-      - chunked
-      vary:
-      - Accept-Encoding
-      x-content-type-options:
-      - nosniff
-    status:
-      code: 200
-      message: OK
-- request:
-<<<<<<< HEAD
-    body: '{"name": "azuredbclitest-000004", "type": "Microsoft.DBforPostgreSQL/flexibleServers"}'
-=======
-    body: null
->>>>>>> 03b29705
-    headers:
-      Accept:
-      - application/json
-      Accept-Encoding:
-      - gzip, deflate
-      CommandName:
-      - postgres flexible-server create
-      Connection:
-      - keep-alive
-      ParameterSetName:
-      - -g -n -l --subnet
-      User-Agent:
-<<<<<<< HEAD
-      - python/3.7.4 (Windows-10-10.0.19041-SP0) msrest/0.6.18 msrest_azure/0.6.3
-        azure-mgmt-rdbms/2020-02-14-preview Azure-SDK-For-Python AZURECLI/2.17.0
-=======
-      - python/3.7.3 (Windows-10-10.0.19041-SP0) msrest/0.6.18 msrest_azure/0.6.3
-        azure-mgmt-rdbms/2020-02-14-privatepreview Azure-SDK-For-Python AZURECLI/2.19.0
->>>>>>> 03b29705
-      accept-language:
-      - en-US
     method: GET
     uri: https://management.azure.com/subscriptions/00000000-0000-0000-0000-000000000000/providers/Microsoft.DBForPostgreSql/locations/eastus2euap/capabilities?api-version=2020-02-14-preview
   response:
     body:
-<<<<<<< HEAD
-      string: '{"name":"azuredbclitest-000004","type":"Microsoft.DBforPostgreSQL/flexibleServers","nameAvailable":true,"message":""}'
-=======
       string: '{"value":[{"zone":"none","supportedFlexibleServerEditions":[{"name":"Burstable","supportedStorageEditions":[{"name":"ManagedDisk","supportedStorageMB":[{"name":"32768","supportedIOPS":120,"storageSizeMB":32768,"status":"Available"},{"name":"65536","supportedIOPS":240,"storageSizeMB":65536,"status":"Available"},{"name":"131072","supportedIOPS":500,"storageSizeMB":131072,"status":"Available"},{"name":"262144","supportedIOPS":1100,"storageSizeMB":262144,"status":"Available"},{"name":"524288","supportedIOPS":2300,"storageSizeMB":524288,"status":"Available"},{"name":"1048576","supportedIOPS":5000,"storageSizeMB":1048576,"status":"Available"},{"name":"2097152","supportedIOPS":7500,"storageSizeMB":2097152,"status":"Available"},{"name":"4194304","supportedIOPS":7500,"storageSizeMB":4194304,"status":"Available"},{"name":"8388608","supportedIOPS":16000,"storageSizeMB":8388608,"status":"Available"},{"name":"16777216","supportedIOPS":18000,"storageSizeMB":16777216,"status":"Available"},{"name":"33554432","supportedIOPS":20000,"storageSizeMB":33554432,"status":"Available"}],"status":"Default"}],"supportedServerVersions":[{"name":"11","supportedVcores":[{"name":"Standard_B1ms","vCores":1,"supportedIOPS":640,"supportedMemoryPerVcoreMB":2048,"status":"Available"},{"name":"Standard_B2s","vCores":2,"supportedIOPS":1280,"supportedMemoryPerVcoreMB":2048,"status":"Available"}],"status":"Available"},{"name":"12","supportedVcores":[{"name":"Standard_B1ms","vCores":1,"supportedIOPS":640,"supportedMemoryPerVcoreMB":2048,"status":"Available"},{"name":"Standard_B2s","vCores":2,"supportedIOPS":1280,"supportedMemoryPerVcoreMB":2048,"status":"Available"}],"status":"Available"},{"name":"12.0","supportedVcores":[{"name":"Standard_B1ms","vCores":1,"supportedIOPS":640,"supportedMemoryPerVcoreMB":2048,"status":"Available"},{"name":"Standard_B2s","vCores":2,"supportedIOPS":1280,"supportedMemoryPerVcoreMB":2048,"status":"Available"}],"status":"Available"},{"name":"12.1","supportedVcores":[{"name":"Standard_B1ms","vCores":1,"supportedIOPS":640,"supportedMemoryPerVcoreMB":2048,"status":"Available"},{"name":"Standard_B2s","vCores":2,"supportedIOPS":1280,"supportedMemoryPerVcoreMB":2048,"status":"Available"}],"status":"Available"}],"status":"Available"},{"name":"GeneralPurpose","supportedStorageEditions":[{"name":"ManagedDisk","supportedStorageMB":[{"name":"32768","supportedIOPS":120,"storageSizeMB":32768,"status":"Available"},{"name":"65536","supportedIOPS":240,"storageSizeMB":65536,"status":"Available"},{"name":"131072","supportedIOPS":500,"storageSizeMB":131072,"status":"Available"},{"name":"262144","supportedIOPS":1100,"storageSizeMB":262144,"status":"Available"},{"name":"524288","supportedIOPS":2300,"storageSizeMB":524288,"status":"Available"},{"name":"1048576","supportedIOPS":5000,"storageSizeMB":1048576,"status":"Default"},{"name":"2097152","supportedIOPS":7500,"storageSizeMB":2097152,"status":"Available"},{"name":"4194304","supportedIOPS":7500,"storageSizeMB":4194304,"status":"Available"},{"name":"8388608","supportedIOPS":16000,"storageSizeMB":8388608,"status":"Available"},{"name":"16777216","supportedIOPS":18000,"storageSizeMB":16777216,"status":"Available"}],"status":"Default"}],"supportedServerVersions":[{"name":"11","supportedVcores":[{"name":"Standard_D2s_v3","vCores":2,"supportedIOPS":3200,"supportedMemoryPerVcoreMB":4096,"status":"Available"},{"name":"Standard_D4s_v3","vCores":4,"supportedIOPS":6400,"supportedMemoryPerVcoreMB":4096,"status":"Available"},{"name":"Standard_D8s_v3","vCores":8,"supportedIOPS":12800,"supportedMemoryPerVcoreMB":4096,"status":"Available"},{"name":"Standard_D16s_v3","vCores":16,"supportedIOPS":18000,"supportedMemoryPerVcoreMB":4096,"status":"Available"},{"name":"Standard_D32s_v3","vCores":32,"supportedIOPS":18000,"supportedMemoryPerVcoreMB":4096,"status":"Available"},{"name":"Standard_D48s_v3","vCores":48,"supportedIOPS":18000,"supportedMemoryPerVcoreMB":4096,"status":"Available"},{"name":"Standard_D64s_v3","vCores":64,"supportedIOPS":18000,"supportedMemoryPerVcoreMB":4096,"status":"Available"}],"status":"Available"},{"name":"12","supportedVcores":[{"name":"Standard_D2s_v3","vCores":2,"supportedIOPS":3200,"supportedMemoryPerVcoreMB":4096,"status":"Available"},{"name":"Standard_D4s_v3","vCores":4,"supportedIOPS":6400,"supportedMemoryPerVcoreMB":4096,"status":"Available"},{"name":"Standard_D8s_v3","vCores":8,"supportedIOPS":12800,"supportedMemoryPerVcoreMB":4096,"status":"Available"},{"name":"Standard_D16s_v3","vCores":16,"supportedIOPS":18000,"supportedMemoryPerVcoreMB":4096,"status":"Available"},{"name":"Standard_D32s_v3","vCores":32,"supportedIOPS":18000,"supportedMemoryPerVcoreMB":4096,"status":"Available"},{"name":"Standard_D48s_v3","vCores":48,"supportedIOPS":18000,"supportedMemoryPerVcoreMB":4096,"status":"Available"},{"name":"Standard_D64s_v3","vCores":64,"supportedIOPS":18000,"supportedMemoryPerVcoreMB":4096,"status":"Available"}],"status":"Available"},{"name":"12.0","supportedVcores":[{"name":"Standard_D2s_v3","vCores":2,"supportedIOPS":3200,"supportedMemoryPerVcoreMB":4096,"status":"Available"},{"name":"Standard_D4s_v3","vCores":4,"supportedIOPS":6400,"supportedMemoryPerVcoreMB":4096,"status":"Available"},{"name":"Standard_D8s_v3","vCores":8,"supportedIOPS":12800,"supportedMemoryPerVcoreMB":4096,"status":"Available"},{"name":"Standard_D16s_v3","vCores":16,"supportedIOPS":18000,"supportedMemoryPerVcoreMB":4096,"status":"Available"},{"name":"Standard_D32s_v3","vCores":32,"supportedIOPS":18000,"supportedMemoryPerVcoreMB":4096,"status":"Available"},{"name":"Standard_D48s_v3","vCores":48,"supportedIOPS":18000,"supportedMemoryPerVcoreMB":4096,"status":"Available"},{"name":"Standard_D64s_v3","vCores":64,"supportedIOPS":18000,"supportedMemoryPerVcoreMB":4096,"status":"Available"}],"status":"Available"},{"name":"12.1","supportedVcores":[{"name":"Standard_D2s_v3","vCores":2,"supportedIOPS":3200,"supportedMemoryPerVcoreMB":4096,"status":"Available"},{"name":"Standard_D4s_v3","vCores":4,"supportedIOPS":6400,"supportedMemoryPerVcoreMB":4096,"status":"Default"},{"name":"Standard_D8s_v3","vCores":8,"supportedIOPS":12800,"supportedMemoryPerVcoreMB":4096,"status":"Available"},{"name":"Standard_D16s_v3","vCores":16,"supportedIOPS":18000,"supportedMemoryPerVcoreMB":4096,"status":"Available"},{"name":"Standard_D32s_v3","vCores":32,"supportedIOPS":18000,"supportedMemoryPerVcoreMB":4096,"status":"Available"},{"name":"Standard_D48s_v3","vCores":48,"supportedIOPS":18000,"supportedMemoryPerVcoreMB":4096,"status":"Available"},{"name":"Standard_D64s_v3","vCores":64,"supportedIOPS":18000,"supportedMemoryPerVcoreMB":4096,"status":"Available"}],"status":"Default"}],"status":"Default"},{"name":"MemoryOptimized","supportedStorageEditions":[{"name":"ManagedDisk","supportedStorageMB":[{"name":"32768","supportedIOPS":120,"storageSizeMB":32768,"status":"Available"},{"name":"65536","supportedIOPS":240,"storageSizeMB":65536,"status":"Available"},{"name":"131072","supportedIOPS":500,"storageSizeMB":131072,"status":"Available"},{"name":"262144","supportedIOPS":1100,"storageSizeMB":262144,"status":"Available"},{"name":"524288","supportedIOPS":2300,"storageSizeMB":524288,"status":"Available"},{"name":"1048576","supportedIOPS":5000,"storageSizeMB":1048576,"status":"Available"},{"name":"2097152","supportedIOPS":7500,"storageSizeMB":2097152,"status":"Available"},{"name":"4194304","supportedIOPS":7500,"storageSizeMB":4194304,"status":"Available"},{"name":"8388608","supportedIOPS":16000,"storageSizeMB":8388608,"status":"Available"},{"name":"16777216","supportedIOPS":18000,"storageSizeMB":16777216,"status":"Available"},{"name":"33554432","supportedIOPS":20000,"storageSizeMB":33554432,"status":"Available"}],"status":"Default"}],"supportedServerVersions":[{"name":"11","supportedVcores":[{"name":"Standard_E2s_v3","vCores":2,"supportedIOPS":3200,"supportedMemoryPerVcoreMB":8192,"status":"Available"},{"name":"Standard_E4s_v3","vCores":4,"supportedIOPS":6400,"supportedMemoryPerVcoreMB":8192,"status":"Available"},{"name":"Standard_E8s_v3","vCores":8,"supportedIOPS":12800,"supportedMemoryPerVcoreMB":8192,"status":"Available"},{"name":"Standard_E16s_v3","vCores":16,"supportedIOPS":18000,"supportedMemoryPerVcoreMB":8192,"status":"Available"},{"name":"Standard_E32s_v3","vCores":32,"supportedIOPS":18000,"supportedMemoryPerVcoreMB":8192,"status":"Available"},{"name":"Standard_E48s_v3","vCores":48,"supportedIOPS":18000,"supportedMemoryPerVcoreMB":8192,"status":"Available"},{"name":"Standard_E64s_v3","vCores":64,"supportedIOPS":18000,"supportedMemoryPerVcoreMB":6912,"status":"Available"}],"status":"Available"},{"name":"12","supportedVcores":[{"name":"Standard_E2s_v3","vCores":2,"supportedIOPS":3200,"supportedMemoryPerVcoreMB":8192,"status":"Available"},{"name":"Standard_E4s_v3","vCores":4,"supportedIOPS":6400,"supportedMemoryPerVcoreMB":8192,"status":"Available"},{"name":"Standard_E8s_v3","vCores":8,"supportedIOPS":12800,"supportedMemoryPerVcoreMB":8192,"status":"Available"},{"name":"Standard_E16s_v3","vCores":16,"supportedIOPS":18000,"supportedMemoryPerVcoreMB":8192,"status":"Available"},{"name":"Standard_E32s_v3","vCores":32,"supportedIOPS":18000,"supportedMemoryPerVcoreMB":8192,"status":"Available"},{"name":"Standard_E48s_v3","vCores":48,"supportedIOPS":18000,"supportedMemoryPerVcoreMB":8192,"status":"Available"},{"name":"Standard_E64s_v3","vCores":64,"supportedIOPS":18000,"supportedMemoryPerVcoreMB":6912,"status":"Available"}],"status":"Available"},{"name":"12.0","supportedVcores":[{"name":"Standard_E2s_v3","vCores":2,"supportedIOPS":3200,"supportedMemoryPerVcoreMB":8192,"status":"Available"},{"name":"Standard_E4s_v3","vCores":4,"supportedIOPS":6400,"supportedMemoryPerVcoreMB":8192,"status":"Available"},{"name":"Standard_E8s_v3","vCores":8,"supportedIOPS":12800,"supportedMemoryPerVcoreMB":8192,"status":"Available"},{"name":"Standard_E16s_v3","vCores":16,"supportedIOPS":18000,"supportedMemoryPerVcoreMB":8192,"status":"Available"},{"name":"Standard_E32s_v3","vCores":32,"supportedIOPS":18000,"supportedMemoryPerVcoreMB":8192,"status":"Available"},{"name":"Standard_E48s_v3","vCores":48,"supportedIOPS":18000,"supportedMemoryPerVcoreMB":8192,"status":"Available"},{"name":"Standard_E64s_v3","vCores":64,"supportedIOPS":18000,"supportedMemoryPerVcoreMB":6912,"status":"Available"}],"status":"Available"},{"name":"12.1","supportedVcores":[{"name":"Standard_E2s_v3","vCores":2,"supportedIOPS":3200,"supportedMemoryPerVcoreMB":8192,"status":"Available"},{"name":"Standard_E4s_v3","vCores":4,"supportedIOPS":6400,"supportedMemoryPerVcoreMB":8192,"status":"Available"},{"name":"Standard_E8s_v3","vCores":8,"supportedIOPS":12800,"supportedMemoryPerVcoreMB":8192,"status":"Available"},{"name":"Standard_E16s_v3","vCores":16,"supportedIOPS":18000,"supportedMemoryPerVcoreMB":8192,"status":"Available"},{"name":"Standard_E32s_v3","vCores":32,"supportedIOPS":18000,"supportedMemoryPerVcoreMB":8192,"status":"Available"},{"name":"Standard_E48s_v3","vCores":48,"supportedIOPS":18000,"supportedMemoryPerVcoreMB":8192,"status":"Available"},{"name":"Standard_E64s_v3","vCores":64,"supportedIOPS":18000,"supportedMemoryPerVcoreMB":6912,"status":"Available"}],"status":"Available"}],"status":"Available"}],"supportedHyperscaleNodeEditions":[{"name":"GeneralPurpose","supportedStorageEditions":[{"name":"ManagedDisk","supportedStorageMB":[{"name":"524288","supportedIOPS":2300,"storageSizeMB":524288,"status":"Available"},{"name":"1048576","supportedIOPS":5000,"storageSizeMB":1048576,"status":"Available"},{"name":"2097152","supportedIOPS":7500,"storageSizeMB":2097152,"status":"Available"},{"name":"4194304","supportedIOPS":7500,"storageSizeMB":4194304,"status":"Available"},{"name":"8388608","supportedIOPS":16000,"storageSizeMB":8388608,"status":"Available"},{"name":"16777216","supportedIOPS":18000,"storageSizeMB":16777216,"status":"Available"},{"name":"33553408","supportedIOPS":20000,"storageSizeMB":33553408,"status":"Available"}],"status":"Default"}],"supportedServerVersions":[{"name":"11","supportedVcores":[{"name":"Standard_D4s_v3","vCores":4,"supportedIOPS":6400,"supportedMemoryPerVcoreMB":4096,"status":"Available"},{"name":"Standard_D8s_v3","vCores":8,"supportedIOPS":12800,"supportedMemoryPerVcoreMB":4096,"status":"Available"},{"name":"Standard_D16s_v3","vCores":16,"supportedIOPS":25600,"supportedMemoryPerVcoreMB":4096,"status":"Available"},{"name":"Standard_D32s_v3","vCores":32,"supportedIOPS":51200,"supportedMemoryPerVcoreMB":4096,"status":"Available"},{"name":"Standard_D64s_v3","vCores":64,"supportedIOPS":80000,"supportedMemoryPerVcoreMB":4096,"status":"Available"}],"status":"Available"},{"name":"11.0","supportedVcores":[{"name":"Standard_D4s_v3","vCores":4,"supportedIOPS":6400,"supportedMemoryPerVcoreMB":4096,"status":"Available"},{"name":"Standard_D8s_v3","vCores":8,"supportedIOPS":12800,"supportedMemoryPerVcoreMB":4096,"status":"Available"},{"name":"Standard_D16s_v3","vCores":16,"supportedMemoryPerVcoreMB":4096,"status":"Available"},{"name":"Standard_D32s_v3","vCores":32,"supportedMemoryPerVcoreMB":4096,"status":"Available"},{"name":"Standard_D64s_v3","vCores":64,"supportedMemoryPerVcoreMB":4096,"status":"Available"}],"status":"Available"},{"name":"11.2","supportedVcores":[{"name":"Standard_D4s_v3","vCores":4,"supportedMemoryPerVcoreMB":4096,"status":"Available"},{"name":"Standard_D8s_v3","vCores":8,"supportedIOPS":12800,"supportedMemoryPerVcoreMB":4096,"status":"Available"},{"name":"Standard_D16s_v3","vCores":16,"supportedIOPS":25600,"supportedMemoryPerVcoreMB":4096,"status":"Available"},{"name":"Standard_D32s_v3","vCores":32,"supportedIOPS":51200,"supportedMemoryPerVcoreMB":4096,"status":"Available"},{"name":"Standard_D64s_v3","vCores":64,"supportedIOPS":80000,"supportedMemoryPerVcoreMB":4096,"status":"Available"}],"status":"Available"},{"name":"11.2.8","supportedVcores":[{"name":"Standard_D4s_v3","vCores":4,"supportedIOPS":6400,"supportedMemoryPerVcoreMB":4096,"status":"Available"},{"name":"Standard_D8s_v3","vCores":8,"supportedIOPS":12800,"supportedMemoryPerVcoreMB":4096,"status":"Available"},{"name":"Standard_D16s_v3","vCores":16,"supportedIOPS":25600,"supportedMemoryPerVcoreMB":4096,"status":"Available"},{"name":"Standard_D32s_v3","vCores":32,"supportedIOPS":51200,"supportedMemoryPerVcoreMB":4096,"status":"Available"},{"name":"Standard_D64s_v3","vCores":64,"supportedIOPS":80000,"supportedMemoryPerVcoreMB":4096,"status":"Available"}],"status":"Available"}],"supportedNodeTypes":[{"name":"Coordinator","nodeType":"Coordinator","status":"Default"}],"status":"Available"},{"name":"MemoryOptimized","supportedStorageEditions":[{"name":"ManagedDisk","supportedStorageMB":[{"name":"524288","supportedIOPS":2300,"storageSizeMB":524288,"status":"Available"},{"name":"1048576","supportedIOPS":5000,"storageSizeMB":1048576,"status":"Available"},{"name":"2097152","supportedIOPS":7500,"storageSizeMB":2097152,"status":"Available"},{"name":"4194304","supportedIOPS":7500,"storageSizeMB":4194304,"status":"Available"},{"name":"8388608","supportedIOPS":16000,"storageSizeMB":8388608,"status":"Available"},{"name":"16777216","supportedIOPS":18000,"storageSizeMB":16777216,"status":"Available"},{"name":"33553408","supportedIOPS":20000,"storageSizeMB":33553408,"status":"Available"}],"status":"Default"}],"supportedServerVersions":[{"name":"11","supportedVcores":[{"name":"Standard_E4s_v3","vCores":4,"supportedIOPS":6400,"supportedMemoryPerVcoreMB":8192,"status":"Available"},{"name":"Standard_E8s_v3","vCores":8,"supportedIOPS":12800,"supportedMemoryPerVcoreMB":8192,"status":"Available"},{"name":"Standard_E16s_v3","vCores":16,"supportedIOPS":25600,"supportedMemoryPerVcoreMB":8192,"status":"Available"},{"name":"Standard_E32s_v3","vCores":32,"supportedIOPS":51200,"supportedMemoryPerVcoreMB":8192,"status":"Available"},{"name":"Standard_E64s_v3","vCores":64,"supportedIOPS":80000,"supportedMemoryPerVcoreMB":8192,"status":"Available"}],"status":"Available"},{"name":"11.0","supportedVcores":[{"name":"Standard_E4s_v3","vCores":4,"supportedIOPS":6400,"supportedMemoryPerVcoreMB":8192,"status":"Available"},{"name":"Standard_E8s_v3","vCores":8,"supportedIOPS":12800,"supportedMemoryPerVcoreMB":8192,"status":"Available"},{"name":"Standard_E16s_v3","vCores":16,"supportedIOPS":25600,"supportedMemoryPerVcoreMB":8192,"status":"Available"},{"name":"Standard_E32s_v3","vCores":32,"supportedIOPS":51200,"supportedMemoryPerVcoreMB":8192,"status":"Available"},{"name":"Standard_E64s_v3","vCores":64,"supportedIOPS":80000,"supportedMemoryPerVcoreMB":8192,"status":"Available"}],"status":"Available"},{"name":"11.2","supportedVcores":[{"name":"Standard_E4s_v3","vCores":4,"supportedIOPS":6400,"supportedMemoryPerVcoreMB":8192,"status":"Available"},{"name":"Standard_E8s_v3","vCores":8,"supportedIOPS":12800,"supportedMemoryPerVcoreMB":8192,"status":"Available"},{"name":"Standard_E16s_v3","vCores":16,"supportedIOPS":25600,"supportedMemoryPerVcoreMB":8192,"status":"Available"},{"name":"Standard_E32s_v3","vCores":32,"supportedIOPS":51200,"supportedMemoryPerVcoreMB":8192,"status":"Available"},{"name":"Standard_E64s_v3","vCores":64,"supportedIOPS":80000,"supportedMemoryPerVcoreMB":8192,"status":"Available"}],"status":"Available"},{"name":"11.2.8","supportedVcores":[{"name":"Standard_E4s_v3","vCores":4,"supportedIOPS":6400,"supportedMemoryPerVcoreMB":4096,"status":"Available"},{"name":"Standard_E8s_v3","vCores":8,"supportedIOPS":12800,"supportedMemoryPerVcoreMB":4096,"status":"Available"},{"name":"Standard_E16s_v3","vCores":16,"supportedIOPS":25600,"supportedMemoryPerVcoreMB":4096,"status":"Available"},{"name":"Standard_E32s_v3","vCores":32,"supportedIOPS":51200,"supportedMemoryPerVcoreMB":4096,"status":"Available"},{"name":"Standard_E64s_v3","vCores":64,"supportedIOPS":80000,"supportedMemoryPerVcoreMB":4096,"status":"Available"}],"status":"Available"}],"supportedNodeTypes":[{"name":"Worker","nodeType":"Worker","status":"Default"}],"status":"Available"}],"status":"Default"},{"zone":"1","supportedFlexibleServerEditions":[{"name":"Burstable","supportedStorageEditions":[{"name":"ManagedDisk","supportedStorageMB":[{"name":"32768","supportedIOPS":120,"storageSizeMB":32768,"status":"Available"},{"name":"65536","supportedIOPS":240,"storageSizeMB":65536,"status":"Available"},{"name":"131072","supportedIOPS":500,"storageSizeMB":131072,"status":"Available"},{"name":"262144","supportedIOPS":1100,"storageSizeMB":262144,"status":"Available"},{"name":"524288","supportedIOPS":2300,"storageSizeMB":524288,"status":"Available"},{"name":"1048576","supportedIOPS":5000,"storageSizeMB":1048576,"status":"Available"},{"name":"2097152","supportedIOPS":7500,"storageSizeMB":2097152,"status":"Available"},{"name":"4194304","supportedIOPS":7500,"storageSizeMB":4194304,"status":"Available"},{"name":"8388608","supportedIOPS":16000,"storageSizeMB":8388608,"status":"Available"},{"name":"16777216","supportedIOPS":18000,"storageSizeMB":16777216,"status":"Available"},{"name":"33554432","supportedIOPS":20000,"storageSizeMB":33554432,"status":"Available"}],"status":"Default"}],"supportedServerVersions":[{"name":"11","supportedVcores":[{"name":"Standard_B1ms","vCores":1,"supportedIOPS":640,"supportedMemoryPerVcoreMB":2048,"status":"Available"},{"name":"Standard_B2s","vCores":2,"supportedIOPS":1280,"supportedMemoryPerVcoreMB":2048,"status":"Available"}],"status":"Available"},{"name":"12","supportedVcores":[{"name":"Standard_B1ms","vCores":1,"supportedIOPS":640,"supportedMemoryPerVcoreMB":2048,"status":"Available"},{"name":"Standard_B2s","vCores":2,"supportedIOPS":1280,"supportedMemoryPerVcoreMB":2048,"status":"Available"}],"status":"Available"},{"name":"12.0","supportedVcores":[{"name":"Standard_B1ms","vCores":1,"supportedIOPS":640,"supportedMemoryPerVcoreMB":2048,"status":"Available"},{"name":"Standard_B2s","vCores":2,"supportedIOPS":1280,"supportedMemoryPerVcoreMB":2048,"status":"Available"}],"status":"Available"},{"name":"12.1","supportedVcores":[{"name":"Standard_B1ms","vCores":1,"supportedIOPS":640,"supportedMemoryPerVcoreMB":2048,"status":"Available"},{"name":"Standard_B2s","vCores":2,"supportedIOPS":1280,"supportedMemoryPerVcoreMB":2048,"status":"Available"}],"status":"Available"}],"status":"Available"},{"name":"GeneralPurpose","supportedStorageEditions":[{"name":"ManagedDisk","supportedStorageMB":[{"name":"32768","supportedIOPS":120,"storageSizeMB":32768,"status":"Available"},{"name":"65536","supportedIOPS":240,"storageSizeMB":65536,"status":"Available"},{"name":"131072","supportedIOPS":500,"storageSizeMB":131072,"status":"Available"},{"name":"262144","supportedIOPS":1100,"storageSizeMB":262144,"status":"Available"},{"name":"524288","supportedIOPS":2300,"storageSizeMB":524288,"status":"Available"},{"name":"1048576","supportedIOPS":5000,"storageSizeMB":1048576,"status":"Default"},{"name":"2097152","supportedIOPS":7500,"storageSizeMB":2097152,"status":"Available"},{"name":"4194304","supportedIOPS":7500,"storageSizeMB":4194304,"status":"Available"},{"name":"8388608","supportedIOPS":16000,"storageSizeMB":8388608,"status":"Available"},{"name":"16777216","supportedIOPS":18000,"storageSizeMB":16777216,"status":"Available"}],"status":"Default"}],"supportedServerVersions":[{"name":"11","supportedVcores":[{"name":"Standard_D2s_v3","vCores":2,"supportedIOPS":3200,"supportedMemoryPerVcoreMB":4096,"status":"Available"},{"name":"Standard_D4s_v3","vCores":4,"supportedIOPS":6400,"supportedMemoryPerVcoreMB":4096,"status":"Available"},{"name":"Standard_D8s_v3","vCores":8,"supportedIOPS":12800,"supportedMemoryPerVcoreMB":4096,"status":"Available"},{"name":"Standard_D16s_v3","vCores":16,"supportedIOPS":18000,"supportedMemoryPerVcoreMB":4096,"status":"Available"},{"name":"Standard_D32s_v3","vCores":32,"supportedIOPS":18000,"supportedMemoryPerVcoreMB":4096,"status":"Available"},{"name":"Standard_D48s_v3","vCores":48,"supportedIOPS":18000,"supportedMemoryPerVcoreMB":4096,"status":"Available"},{"name":"Standard_D64s_v3","vCores":64,"supportedIOPS":18000,"supportedMemoryPerVcoreMB":4096,"status":"Available"}],"status":"Available"},{"name":"12","supportedVcores":[{"name":"Standard_D2s_v3","vCores":2,"supportedIOPS":3200,"supportedMemoryPerVcoreMB":4096,"status":"Available"},{"name":"Standard_D4s_v3","vCores":4,"supportedIOPS":6400,"supportedMemoryPerVcoreMB":4096,"status":"Available"},{"name":"Standard_D8s_v3","vCores":8,"supportedIOPS":12800,"supportedMemoryPerVcoreMB":4096,"status":"Available"},{"name":"Standard_D16s_v3","vCores":16,"supportedIOPS":18000,"supportedMemoryPerVcoreMB":4096,"status":"Available"},{"name":"Standard_D32s_v3","vCores":32,"supportedIOPS":18000,"supportedMemoryPerVcoreMB":4096,"status":"Available"},{"name":"Standard_D48s_v3","vCores":48,"supportedIOPS":18000,"supportedMemoryPerVcoreMB":4096,"status":"Available"},{"name":"Standard_D64s_v3","vCores":64,"supportedIOPS":18000,"supportedMemoryPerVcoreMB":4096,"status":"Available"}],"status":"Available"},{"name":"12.0","supportedVcores":[{"name":"Standard_D2s_v3","vCores":2,"supportedIOPS":3200,"supportedMemoryPerVcoreMB":4096,"status":"Available"},{"name":"Standard_D4s_v3","vCores":4,"supportedIOPS":6400,"supportedMemoryPerVcoreMB":4096,"status":"Available"},{"name":"Standard_D8s_v3","vCores":8,"supportedIOPS":12800,"supportedMemoryPerVcoreMB":4096,"status":"Available"},{"name":"Standard_D16s_v3","vCores":16,"supportedIOPS":18000,"supportedMemoryPerVcoreMB":4096,"status":"Available"},{"name":"Standard_D32s_v3","vCores":32,"supportedIOPS":18000,"supportedMemoryPerVcoreMB":4096,"status":"Available"},{"name":"Standard_D48s_v3","vCores":48,"supportedIOPS":18000,"supportedMemoryPerVcoreMB":4096,"status":"Available"},{"name":"Standard_D64s_v3","vCores":64,"supportedIOPS":18000,"supportedMemoryPerVcoreMB":4096,"status":"Available"}],"status":"Available"},{"name":"12.1","supportedVcores":[{"name":"Standard_D2s_v3","vCores":2,"supportedIOPS":3200,"supportedMemoryPerVcoreMB":4096,"status":"Available"},{"name":"Standard_D4s_v3","vCores":4,"supportedIOPS":6400,"supportedMemoryPerVcoreMB":4096,"status":"Default"},{"name":"Standard_D8s_v3","vCores":8,"supportedIOPS":12800,"supportedMemoryPerVcoreMB":4096,"status":"Available"},{"name":"Standard_D16s_v3","vCores":16,"supportedIOPS":18000,"supportedMemoryPerVcoreMB":4096,"status":"Available"},{"name":"Standard_D32s_v3","vCores":32,"supportedIOPS":18000,"supportedMemoryPerVcoreMB":4096,"status":"Available"},{"name":"Standard_D48s_v3","vCores":48,"supportedIOPS":18000,"supportedMemoryPerVcoreMB":4096,"status":"Available"},{"name":"Standard_D64s_v3","vCores":64,"supportedIOPS":18000,"supportedMemoryPerVcoreMB":4096,"status":"Available"}],"status":"Default"}],"status":"Default"},{"name":"MemoryOptimized","supportedStorageEditions":[{"name":"ManagedDisk","supportedStorageMB":[{"name":"32768","supportedIOPS":120,"storageSizeMB":32768,"status":"Available"},{"name":"65536","supportedIOPS":240,"storageSizeMB":65536,"status":"Available"},{"name":"131072","supportedIOPS":500,"storageSizeMB":131072,"status":"Available"},{"name":"262144","supportedIOPS":1100,"storageSizeMB":262144,"status":"Available"},{"name":"524288","supportedIOPS":2300,"storageSizeMB":524288,"status":"Available"},{"name":"1048576","supportedIOPS":5000,"storageSizeMB":1048576,"status":"Available"},{"name":"2097152","supportedIOPS":7500,"storageSizeMB":2097152,"status":"Available"},{"name":"4194304","supportedIOPS":7500,"storageSizeMB":4194304,"status":"Available"},{"name":"8388608","supportedIOPS":16000,"storageSizeMB":8388608,"status":"Available"},{"name":"16777216","supportedIOPS":18000,"storageSizeMB":16777216,"status":"Available"},{"name":"33554432","supportedIOPS":20000,"storageSizeMB":33554432,"status":"Available"}],"status":"Default"}],"supportedServerVersions":[{"name":"11","supportedVcores":[{"name":"Standard_E2s_v3","vCores":2,"supportedIOPS":3200,"supportedMemoryPerVcoreMB":8192,"status":"Available"},{"name":"Standard_E4s_v3","vCores":4,"supportedIOPS":6400,"supportedMemoryPerVcoreMB":8192,"status":"Available"},{"name":"Standard_E8s_v3","vCores":8,"supportedIOPS":12800,"supportedMemoryPerVcoreMB":8192,"status":"Available"},{"name":"Standard_E16s_v3","vCores":16,"supportedIOPS":18000,"supportedMemoryPerVcoreMB":8192,"status":"Available"},{"name":"Standard_E32s_v3","vCores":32,"supportedIOPS":18000,"supportedMemoryPerVcoreMB":8192,"status":"Available"},{"name":"Standard_E48s_v3","vCores":48,"supportedIOPS":18000,"supportedMemoryPerVcoreMB":8192,"status":"Available"},{"name":"Standard_E64s_v3","vCores":64,"supportedIOPS":18000,"supportedMemoryPerVcoreMB":6912,"status":"Available"}],"status":"Available"},{"name":"12","supportedVcores":[{"name":"Standard_E2s_v3","vCores":2,"supportedIOPS":3200,"supportedMemoryPerVcoreMB":8192,"status":"Available"},{"name":"Standard_E4s_v3","vCores":4,"supportedIOPS":6400,"supportedMemoryPerVcoreMB":8192,"status":"Available"},{"name":"Standard_E8s_v3","vCores":8,"supportedIOPS":12800,"supportedMemoryPerVcoreMB":8192,"status":"Available"},{"name":"Standard_E16s_v3","vCores":16,"supportedIOPS":18000,"supportedMemoryPerVcoreMB":8192,"status":"Available"},{"name":"Standard_E32s_v3","vCores":32,"supportedIOPS":18000,"supportedMemoryPerVcoreMB":8192,"status":"Available"},{"name":"Standard_E48s_v3","vCores":48,"supportedIOPS":18000,"supportedMemoryPerVcoreMB":8192,"status":"Available"},{"name":"Standard_E64s_v3","vCores":64,"supportedIOPS":18000,"supportedMemoryPerVcoreMB":6912,"status":"Available"}],"status":"Available"},{"name":"12.0","supportedVcores":[{"name":"Standard_E2s_v3","vCores":2,"supportedIOPS":3200,"supportedMemoryPerVcoreMB":8192,"status":"Available"},{"name":"Standard_E4s_v3","vCores":4,"supportedIOPS":6400,"supportedMemoryPerVcoreMB":8192,"status":"Available"},{"name":"Standard_E8s_v3","vCores":8,"supportedIOPS":12800,"supportedMemoryPerVcoreMB":8192,"status":"Available"},{"name":"Standard_E16s_v3","vCores":16,"supportedIOPS":18000,"supportedMemoryPerVcoreMB":8192,"status":"Available"},{"name":"Standard_E32s_v3","vCores":32,"supportedIOPS":18000,"supportedMemoryPerVcoreMB":8192,"status":"Available"},{"name":"Standard_E48s_v3","vCores":48,"supportedIOPS":18000,"supportedMemoryPerVcoreMB":8192,"status":"Available"},{"name":"Standard_E64s_v3","vCores":64,"supportedIOPS":18000,"supportedMemoryPerVcoreMB":6912,"status":"Available"}],"status":"Available"},{"name":"12.1","supportedVcores":[{"name":"Standard_E2s_v3","vCores":2,"supportedIOPS":3200,"supportedMemoryPerVcoreMB":8192,"status":"Available"},{"name":"Standard_E4s_v3","vCores":4,"supportedIOPS":6400,"supportedMemoryPerVcoreMB":8192,"status":"Available"},{"name":"Standard_E8s_v3","vCores":8,"supportedIOPS":12800,"supportedMemoryPerVcoreMB":8192,"status":"Available"},{"name":"Standard_E16s_v3","vCores":16,"supportedIOPS":18000,"supportedMemoryPerVcoreMB":8192,"status":"Available"},{"name":"Standard_E32s_v3","vCores":32,"supportedIOPS":18000,"supportedMemoryPerVcoreMB":8192,"status":"Available"},{"name":"Standard_E48s_v3","vCores":48,"supportedIOPS":18000,"supportedMemoryPerVcoreMB":8192,"status":"Available"},{"name":"Standard_E64s_v3","vCores":64,"supportedIOPS":18000,"supportedMemoryPerVcoreMB":6912,"status":"Available"}],"status":"Available"}],"status":"Available"}],"supportedHyperscaleNodeEditions":[],"status":"Available"},{"zone":"2","supportedFlexibleServerEditions":[{"name":"Burstable","supportedStorageEditions":[{"name":"ManagedDisk","supportedStorageMB":[{"name":"32768","supportedIOPS":120,"storageSizeMB":32768,"status":"Available"},{"name":"65536","supportedIOPS":240,"storageSizeMB":65536,"status":"Available"},{"name":"131072","supportedIOPS":500,"storageSizeMB":131072,"status":"Available"},{"name":"262144","supportedIOPS":1100,"storageSizeMB":262144,"status":"Available"},{"name":"524288","supportedIOPS":2300,"storageSizeMB":524288,"status":"Available"},{"name":"1048576","supportedIOPS":5000,"storageSizeMB":1048576,"status":"Available"},{"name":"2097152","supportedIOPS":7500,"storageSizeMB":2097152,"status":"Available"},{"name":"4194304","supportedIOPS":7500,"storageSizeMB":4194304,"status":"Available"},{"name":"8388608","supportedIOPS":16000,"storageSizeMB":8388608,"status":"Available"},{"name":"16777216","supportedIOPS":18000,"storageSizeMB":16777216,"status":"Available"},{"name":"33554432","supportedIOPS":20000,"storageSizeMB":33554432,"status":"Available"}],"status":"Default"}],"supportedServerVersions":[{"name":"11","supportedVcores":[{"name":"Standard_B1ms","vCores":1,"supportedIOPS":640,"supportedMemoryPerVcoreMB":2048,"status":"Available"},{"name":"Standard_B2s","vCores":2,"supportedIOPS":1280,"supportedMemoryPerVcoreMB":2048,"status":"Available"}],"status":"Available"},{"name":"12","supportedVcores":[{"name":"Standard_B1ms","vCores":1,"supportedIOPS":640,"supportedMemoryPerVcoreMB":2048,"status":"Available"},{"name":"Standard_B2s","vCores":2,"supportedIOPS":1280,"supportedMemoryPerVcoreMB":2048,"status":"Available"}],"status":"Available"},{"name":"12.0","supportedVcores":[{"name":"Standard_B1ms","vCores":1,"supportedIOPS":640,"supportedMemoryPerVcoreMB":2048,"status":"Available"},{"name":"Standard_B2s","vCores":2,"supportedIOPS":1280,"supportedMemoryPerVcoreMB":2048,"status":"Available"}],"status":"Available"},{"name":"12.1","supportedVcores":[{"name":"Standard_B1ms","vCores":1,"supportedIOPS":640,"supportedMemoryPerVcoreMB":2048,"status":"Available"},{"name":"Standard_B2s","vCores":2,"supportedIOPS":1280,"supportedMemoryPerVcoreMB":2048,"status":"Available"}],"status":"Available"}],"status":"Available"},{"name":"GeneralPurpose","supportedStorageEditions":[{"name":"ManagedDisk","supportedStorageMB":[{"name":"32768","supportedIOPS":120,"storageSizeMB":32768,"status":"Available"},{"name":"65536","supportedIOPS":240,"storageSizeMB":65536,"status":"Available"},{"name":"131072","supportedIOPS":500,"storageSizeMB":131072,"status":"Available"},{"name":"262144","supportedIOPS":1100,"storageSizeMB":262144,"status":"Available"},{"name":"524288","supportedIOPS":2300,"storageSizeMB":524288,"status":"Available"},{"name":"1048576","supportedIOPS":5000,"storageSizeMB":1048576,"status":"Default"},{"name":"2097152","supportedIOPS":7500,"storageSizeMB":2097152,"status":"Available"},{"name":"4194304","supportedIOPS":7500,"storageSizeMB":4194304,"status":"Available"},{"name":"8388608","supportedIOPS":16000,"storageSizeMB":8388608,"status":"Available"},{"name":"16777216","supportedIOPS":18000,"storageSizeMB":16777216,"status":"Available"}],"status":"Default"}],"supportedServerVersions":[{"name":"11","supportedVcores":[{"name":"Standard_D2s_v3","vCores":2,"supportedIOPS":3200,"supportedMemoryPerVcoreMB":4096,"status":"Available"},{"name":"Standard_D4s_v3","vCores":4,"supportedIOPS":6400,"supportedMemoryPerVcoreMB":4096,"status":"Available"},{"name":"Standard_D8s_v3","vCores":8,"supportedIOPS":12800,"supportedMemoryPerVcoreMB":4096,"status":"Available"},{"name":"Standard_D16s_v3","vCores":16,"supportedIOPS":18000,"supportedMemoryPerVcoreMB":4096,"status":"Available"},{"name":"Standard_D32s_v3","vCores":32,"supportedIOPS":18000,"supportedMemoryPerVcoreMB":4096,"status":"Available"},{"name":"Standard_D48s_v3","vCores":48,"supportedIOPS":18000,"supportedMemoryPerVcoreMB":4096,"status":"Available"},{"name":"Standard_D64s_v3","vCores":64,"supportedIOPS":18000,"supportedMemoryPerVcoreMB":4096,"status":"Available"}],"status":"Available"},{"name":"12","supportedVcores":[{"name":"Standard_D2s_v3","vCores":2,"supportedIOPS":3200,"supportedMemoryPerVcoreMB":4096,"status":"Available"},{"name":"Standard_D4s_v3","vCores":4,"supportedIOPS":6400,"supportedMemoryPerVcoreMB":4096,"status":"Available"},{"name":"Standard_D8s_v3","vCores":8,"supportedIOPS":12800,"supportedMemoryPerVcoreMB":4096,"status":"Available"},{"name":"Standard_D16s_v3","vCores":16,"supportedIOPS":18000,"supportedMemoryPerVcoreMB":4096,"status":"Available"},{"name":"Standard_D32s_v3","vCores":32,"supportedIOPS":18000,"supportedMemoryPerVcoreMB":4096,"status":"Available"},{"name":"Standard_D48s_v3","vCores":48,"supportedIOPS":18000,"supportedMemoryPerVcoreMB":4096,"status":"Available"},{"name":"Standard_D64s_v3","vCores":64,"supportedIOPS":18000,"supportedMemoryPerVcoreMB":4096,"status":"Available"}],"status":"Available"},{"name":"12.0","supportedVcores":[{"name":"Standard_D2s_v3","vCores":2,"supportedIOPS":3200,"supportedMemoryPerVcoreMB":4096,"status":"Available"},{"name":"Standard_D4s_v3","vCores":4,"supportedIOPS":6400,"supportedMemoryPerVcoreMB":4096,"status":"Available"},{"name":"Standard_D8s_v3","vCores":8,"supportedIOPS":12800,"supportedMemoryPerVcoreMB":4096,"status":"Available"},{"name":"Standard_D16s_v3","vCores":16,"supportedIOPS":18000,"supportedMemoryPerVcoreMB":4096,"status":"Available"},{"name":"Standard_D32s_v3","vCores":32,"supportedIOPS":18000,"supportedMemoryPerVcoreMB":4096,"status":"Available"},{"name":"Standard_D48s_v3","vCores":48,"supportedIOPS":18000,"supportedMemoryPerVcoreMB":4096,"status":"Available"},{"name":"Standard_D64s_v3","vCores":64,"supportedIOPS":18000,"supportedMemoryPerVcoreMB":4096,"status":"Available"}],"status":"Available"},{"name":"12.1","supportedVcores":[{"name":"Standard_D2s_v3","vCores":2,"supportedIOPS":3200,"supportedMemoryPerVcoreMB":4096,"status":"Available"},{"name":"Standard_D4s_v3","vCores":4,"supportedIOPS":6400,"supportedMemoryPerVcoreMB":4096,"status":"Default"},{"name":"Standard_D8s_v3","vCores":8,"supportedIOPS":12800,"supportedMemoryPerVcoreMB":4096,"status":"Available"},{"name":"Standard_D16s_v3","vCores":16,"supportedIOPS":18000,"supportedMemoryPerVcoreMB":4096,"status":"Available"},{"name":"Standard_D32s_v3","vCores":32,"supportedIOPS":18000,"supportedMemoryPerVcoreMB":4096,"status":"Available"},{"name":"Standard_D48s_v3","vCores":48,"supportedIOPS":18000,"supportedMemoryPerVcoreMB":4096,"status":"Available"},{"name":"Standard_D64s_v3","vCores":64,"supportedIOPS":18000,"supportedMemoryPerVcoreMB":4096,"status":"Available"}],"status":"Default"}],"status":"Default"},{"name":"MemoryOptimized","supportedStorageEditions":[{"name":"ManagedDisk","supportedStorageMB":[{"name":"32768","supportedIOPS":120,"storageSizeMB":32768,"status":"Available"},{"name":"65536","supportedIOPS":240,"storageSizeMB":65536,"status":"Available"},{"name":"131072","supportedIOPS":500,"storageSizeMB":131072,"status":"Available"},{"name":"262144","supportedIOPS":1100,"storageSizeMB":262144,"status":"Available"},{"name":"524288","supportedIOPS":2300,"storageSizeMB":524288,"status":"Available"},{"name":"1048576","supportedIOPS":5000,"storageSizeMB":1048576,"status":"Available"},{"name":"2097152","supportedIOPS":7500,"storageSizeMB":2097152,"status":"Available"},{"name":"4194304","supportedIOPS":7500,"storageSizeMB":4194304,"status":"Available"},{"name":"8388608","supportedIOPS":16000,"storageSizeMB":8388608,"status":"Available"},{"name":"16777216","supportedIOPS":18000,"storageSizeMB":16777216,"status":"Available"},{"name":"33554432","supportedIOPS":20000,"storageSizeMB":33554432,"status":"Available"}],"status":"Default"}],"supportedServerVersions":[{"name":"11","supportedVcores":[{"name":"Standard_E2s_v3","vCores":2,"supportedIOPS":3200,"supportedMemoryPerVcoreMB":8192,"status":"Available"},{"name":"Standard_E4s_v3","vCores":4,"supportedIOPS":6400,"supportedMemoryPerVcoreMB":8192,"status":"Available"},{"name":"Standard_E8s_v3","vCores":8,"supportedIOPS":12800,"supportedMemoryPerVcoreMB":8192,"status":"Available"},{"name":"Standard_E16s_v3","vCores":16,"supportedIOPS":18000,"supportedMemoryPerVcoreMB":8192,"status":"Available"},{"name":"Standard_E32s_v3","vCores":32,"supportedIOPS":18000,"supportedMemoryPerVcoreMB":8192,"status":"Available"},{"name":"Standard_E48s_v3","vCores":48,"supportedIOPS":18000,"supportedMemoryPerVcoreMB":8192,"status":"Available"},{"name":"Standard_E64s_v3","vCores":64,"supportedIOPS":18000,"supportedMemoryPerVcoreMB":6912,"status":"Available"}],"status":"Available"},{"name":"12","supportedVcores":[{"name":"Standard_E2s_v3","vCores":2,"supportedIOPS":3200,"supportedMemoryPerVcoreMB":8192,"status":"Available"},{"name":"Standard_E4s_v3","vCores":4,"supportedIOPS":6400,"supportedMemoryPerVcoreMB":8192,"status":"Available"},{"name":"Standard_E8s_v3","vCores":8,"supportedIOPS":12800,"supportedMemoryPerVcoreMB":8192,"status":"Available"},{"name":"Standard_E16s_v3","vCores":16,"supportedIOPS":18000,"supportedMemoryPerVcoreMB":8192,"status":"Available"},{"name":"Standard_E32s_v3","vCores":32,"supportedIOPS":18000,"supportedMemoryPerVcoreMB":8192,"status":"Available"},{"name":"Standard_E48s_v3","vCores":48,"supportedIOPS":18000,"supportedMemoryPerVcoreMB":8192,"status":"Available"},{"name":"Standard_E64s_v3","vCores":64,"supportedIOPS":18000,"supportedMemoryPerVcoreMB":6912,"status":"Available"}],"status":"Available"},{"name":"12.0","supportedVcores":[{"name":"Standard_E2s_v3","vCores":2,"supportedIOPS":3200,"supportedMemoryPerVcoreMB":8192,"status":"Available"},{"name":"Standard_E4s_v3","vCores":4,"supportedIOPS":6400,"supportedMemoryPerVcoreMB":8192,"status":"Available"},{"name":"Standard_E8s_v3","vCores":8,"supportedIOPS":12800,"supportedMemoryPerVcoreMB":8192,"status":"Available"},{"name":"Standard_E16s_v3","vCores":16,"supportedIOPS":18000,"supportedMemoryPerVcoreMB":8192,"status":"Available"},{"name":"Standard_E32s_v3","vCores":32,"supportedIOPS":18000,"supportedMemoryPerVcoreMB":8192,"status":"Available"},{"name":"Standard_E48s_v3","vCores":48,"supportedIOPS":18000,"supportedMemoryPerVcoreMB":8192,"status":"Available"},{"name":"Standard_E64s_v3","vCores":64,"supportedIOPS":18000,"supportedMemoryPerVcoreMB":6912,"status":"Available"}],"status":"Available"},{"name":"12.1","supportedVcores":[{"name":"Standard_E2s_v3","vCores":2,"supportedIOPS":3200,"supportedMemoryPerVcoreMB":8192,"status":"Available"},{"name":"Standard_E4s_v3","vCores":4,"supportedIOPS":6400,"supportedMemoryPerVcoreMB":8192,"status":"Available"},{"name":"Standard_E8s_v3","vCores":8,"supportedIOPS":12800,"supportedMemoryPerVcoreMB":8192,"status":"Available"},{"name":"Standard_E16s_v3","vCores":16,"supportedIOPS":18000,"supportedMemoryPerVcoreMB":8192,"status":"Available"},{"name":"Standard_E32s_v3","vCores":32,"supportedIOPS":18000,"supportedMemoryPerVcoreMB":8192,"status":"Available"},{"name":"Standard_E48s_v3","vCores":48,"supportedIOPS":18000,"supportedMemoryPerVcoreMB":8192,"status":"Available"},{"name":"Standard_E64s_v3","vCores":64,"supportedIOPS":18000,"supportedMemoryPerVcoreMB":6912,"status":"Available"}],"status":"Available"}],"status":"Available"}],"supportedHyperscaleNodeEditions":[],"status":"Available"},{"zone":"3","supportedFlexibleServerEditions":[{"name":"Burstable","supportedStorageEditions":[{"name":"ManagedDisk","supportedStorageMB":[{"name":"32768","supportedIOPS":120,"storageSizeMB":32768,"status":"Available"},{"name":"65536","supportedIOPS":240,"storageSizeMB":65536,"status":"Available"},{"name":"131072","supportedIOPS":500,"storageSizeMB":131072,"status":"Available"},{"name":"262144","supportedIOPS":1100,"storageSizeMB":262144,"status":"Available"},{"name":"524288","supportedIOPS":2300,"storageSizeMB":524288,"status":"Available"},{"name":"1048576","supportedIOPS":5000,"storageSizeMB":1048576,"status":"Available"},{"name":"2097152","supportedIOPS":7500,"storageSizeMB":2097152,"status":"Available"},{"name":"4194304","supportedIOPS":7500,"storageSizeMB":4194304,"status":"Available"},{"name":"8388608","supportedIOPS":16000,"storageSizeMB":8388608,"status":"Available"},{"name":"16777216","supportedIOPS":18000,"storageSizeMB":16777216,"status":"Available"},{"name":"33554432","supportedIOPS":20000,"storageSizeMB":33554432,"status":"Available"}],"status":"Default"}],"supportedServerVersions":[{"name":"11","supportedVcores":[{"name":"Standard_B1ms","vCores":1,"supportedIOPS":640,"supportedMemoryPerVcoreMB":2048,"status":"Available"},{"name":"Standard_B2s","vCores":2,"supportedIOPS":1280,"supportedMemoryPerVcoreMB":2048,"status":"Available"}],"status":"Available"},{"name":"12","supportedVcores":[{"name":"Standard_B1ms","vCores":1,"supportedIOPS":640,"supportedMemoryPerVcoreMB":2048,"status":"Available"},{"name":"Standard_B2s","vCores":2,"supportedIOPS":1280,"supportedMemoryPerVcoreMB":2048,"status":"Available"}],"status":"Available"},{"name":"12.0","supportedVcores":[{"name":"Standard_B1ms","vCores":1,"supportedIOPS":640,"supportedMemoryPerVcoreMB":2048,"status":"Available"},{"name":"Standard_B2s","vCores":2,"supportedIOPS":1280,"supportedMemoryPerVcoreMB":2048,"status":"Available"}],"status":"Available"},{"name":"12.1","supportedVcores":[{"name":"Standard_B1ms","vCores":1,"supportedIOPS":640,"supportedMemoryPerVcoreMB":2048,"status":"Available"},{"name":"Standard_B2s","vCores":2,"supportedIOPS":1280,"supportedMemoryPerVcoreMB":2048,"status":"Available"}],"status":"Available"}],"status":"Available"},{"name":"GeneralPurpose","supportedStorageEditions":[{"name":"ManagedDisk","supportedStorageMB":[{"name":"32768","supportedIOPS":120,"storageSizeMB":32768,"status":"Available"},{"name":"65536","supportedIOPS":240,"storageSizeMB":65536,"status":"Available"},{"name":"131072","supportedIOPS":500,"storageSizeMB":131072,"status":"Available"},{"name":"262144","supportedIOPS":1100,"storageSizeMB":262144,"status":"Available"},{"name":"524288","supportedIOPS":2300,"storageSizeMB":524288,"status":"Available"},{"name":"1048576","supportedIOPS":5000,"storageSizeMB":1048576,"status":"Default"},{"name":"2097152","supportedIOPS":7500,"storageSizeMB":2097152,"status":"Available"},{"name":"4194304","supportedIOPS":7500,"storageSizeMB":4194304,"status":"Available"},{"name":"8388608","supportedIOPS":16000,"storageSizeMB":8388608,"status":"Available"},{"name":"16777216","supportedIOPS":18000,"storageSizeMB":16777216,"status":"Available"}],"status":"Default"}],"supportedServerVersions":[{"name":"11","supportedVcores":[{"name":"Standard_D2s_v3","vCores":2,"supportedIOPS":3200,"supportedMemoryPerVcoreMB":4096,"status":"Available"},{"name":"Standard_D4s_v3","vCores":4,"supportedIOPS":6400,"supportedMemoryPerVcoreMB":4096,"status":"Available"},{"name":"Standard_D8s_v3","vCores":8,"supportedIOPS":12800,"supportedMemoryPerVcoreMB":4096,"status":"Available"},{"name":"Standard_D16s_v3","vCores":16,"supportedIOPS":18000,"supportedMemoryPerVcoreMB":4096,"status":"Available"},{"name":"Standard_D32s_v3","vCores":32,"supportedIOPS":18000,"supportedMemoryPerVcoreMB":4096,"status":"Available"},{"name":"Standard_D48s_v3","vCores":48,"supportedIOPS":18000,"supportedMemoryPerVcoreMB":4096,"status":"Available"},{"name":"Standard_D64s_v3","vCores":64,"supportedIOPS":18000,"supportedMemoryPerVcoreMB":4096,"status":"Available"}],"status":"Available"},{"name":"12","supportedVcores":[{"name":"Standard_D2s_v3","vCores":2,"supportedIOPS":3200,"supportedMemoryPerVcoreMB":4096,"status":"Available"},{"name":"Standard_D4s_v3","vCores":4,"supportedIOPS":6400,"supportedMemoryPerVcoreMB":4096,"status":"Available"},{"name":"Standard_D8s_v3","vCores":8,"supportedIOPS":12800,"supportedMemoryPerVcoreMB":4096,"status":"Available"},{"name":"Standard_D16s_v3","vCores":16,"supportedIOPS":18000,"supportedMemoryPerVcoreMB":4096,"status":"Available"},{"name":"Standard_D32s_v3","vCores":32,"supportedIOPS":18000,"supportedMemoryPerVcoreMB":4096,"status":"Available"},{"name":"Standard_D48s_v3","vCores":48,"supportedIOPS":18000,"supportedMemoryPerVcoreMB":4096,"status":"Available"},{"name":"Standard_D64s_v3","vCores":64,"supportedIOPS":18000,"supportedMemoryPerVcoreMB":4096,"status":"Available"}],"status":"Available"},{"name":"12.0","supportedVcores":[{"name":"Standard_D2s_v3","vCores":2,"supportedIOPS":3200,"supportedMemoryPerVcoreMB":4096,"status":"Available"},{"name":"Standard_D4s_v3","vCores":4,"supportedIOPS":6400,"supportedMemoryPerVcoreMB":4096,"status":"Available"},{"name":"Standard_D8s_v3","vCores":8,"supportedIOPS":12800,"supportedMemoryPerVcoreMB":4096,"status":"Available"},{"name":"Standard_D16s_v3","vCores":16,"supportedIOPS":18000,"supportedMemoryPerVcoreMB":4096,"status":"Available"},{"name":"Standard_D32s_v3","vCores":32,"supportedIOPS":18000,"supportedMemoryPerVcoreMB":4096,"status":"Available"},{"name":"Standard_D48s_v3","vCores":48,"supportedIOPS":18000,"supportedMemoryPerVcoreMB":4096,"status":"Available"},{"name":"Standard_D64s_v3","vCores":64,"supportedIOPS":18000,"supportedMemoryPerVcoreMB":4096,"status":"Available"}],"status":"Available"},{"name":"12.1","supportedVcores":[{"name":"Standard_D2s_v3","vCores":2,"supportedIOPS":3200,"supportedMemoryPerVcoreMB":4096,"status":"Available"},{"name":"Standard_D4s_v3","vCores":4,"supportedIOPS":6400,"supportedMemoryPerVcoreMB":4096,"status":"Default"},{"name":"Standard_D8s_v3","vCores":8,"supportedIOPS":12800,"supportedMemoryPerVcoreMB":4096,"status":"Available"},{"name":"Standard_D16s_v3","vCores":16,"supportedIOPS":18000,"supportedMemoryPerVcoreMB":4096,"status":"Available"},{"name":"Standard_D32s_v3","vCores":32,"supportedIOPS":18000,"supportedMemoryPerVcoreMB":4096,"status":"Available"},{"name":"Standard_D48s_v3","vCores":48,"supportedIOPS":18000,"supportedMemoryPerVcoreMB":4096,"status":"Available"},{"name":"Standard_D64s_v3","vCores":64,"supportedIOPS":18000,"supportedMemoryPerVcoreMB":4096,"status":"Available"}],"status":"Default"}],"status":"Default"},{"name":"MemoryOptimized","supportedStorageEditions":[{"name":"ManagedDisk","supportedStorageMB":[{"name":"32768","supportedIOPS":120,"storageSizeMB":32768,"status":"Available"},{"name":"65536","supportedIOPS":240,"storageSizeMB":65536,"status":"Available"},{"name":"131072","supportedIOPS":500,"storageSizeMB":131072,"status":"Available"},{"name":"262144","supportedIOPS":1100,"storageSizeMB":262144,"status":"Available"},{"name":"524288","supportedIOPS":2300,"storageSizeMB":524288,"status":"Available"},{"name":"1048576","supportedIOPS":5000,"storageSizeMB":1048576,"status":"Available"},{"name":"2097152","supportedIOPS":7500,"storageSizeMB":2097152,"status":"Available"},{"name":"4194304","supportedIOPS":7500,"storageSizeMB":4194304,"status":"Available"},{"name":"8388608","supportedIOPS":16000,"storageSizeMB":8388608,"status":"Available"},{"name":"16777216","supportedIOPS":18000,"storageSizeMB":16777216,"status":"Available"},{"name":"33554432","supportedIOPS":20000,"storageSizeMB":33554432,"status":"Available"}],"status":"Default"}],"supportedServerVersions":[{"name":"11","supportedVcores":[{"name":"Standard_E2s_v3","vCores":2,"supportedIOPS":3200,"supportedMemoryPerVcoreMB":8192,"status":"Available"},{"name":"Standard_E4s_v3","vCores":4,"supportedIOPS":6400,"supportedMemoryPerVcoreMB":8192,"status":"Available"},{"name":"Standard_E8s_v3","vCores":8,"supportedIOPS":12800,"supportedMemoryPerVcoreMB":8192,"status":"Available"},{"name":"Standard_E16s_v3","vCores":16,"supportedIOPS":18000,"supportedMemoryPerVcoreMB":8192,"status":"Available"},{"name":"Standard_E32s_v3","vCores":32,"supportedIOPS":18000,"supportedMemoryPerVcoreMB":8192,"status":"Available"},{"name":"Standard_E48s_v3","vCores":48,"supportedIOPS":18000,"supportedMemoryPerVcoreMB":8192,"status":"Available"},{"name":"Standard_E64s_v3","vCores":64,"supportedIOPS":18000,"supportedMemoryPerVcoreMB":6912,"status":"Available"}],"status":"Available"},{"name":"12","supportedVcores":[{"name":"Standard_E2s_v3","vCores":2,"supportedIOPS":3200,"supportedMemoryPerVcoreMB":8192,"status":"Available"},{"name":"Standard_E4s_v3","vCores":4,"supportedIOPS":6400,"supportedMemoryPerVcoreMB":8192,"status":"Available"},{"name":"Standard_E8s_v3","vCores":8,"supportedIOPS":12800,"supportedMemoryPerVcoreMB":8192,"status":"Available"},{"name":"Standard_E16s_v3","vCores":16,"supportedIOPS":18000,"supportedMemoryPerVcoreMB":8192,"status":"Available"},{"name":"Standard_E32s_v3","vCores":32,"supportedIOPS":18000,"supportedMemoryPerVcoreMB":8192,"status":"Available"},{"name":"Standard_E48s_v3","vCores":48,"supportedIOPS":18000,"supportedMemoryPerVcoreMB":8192,"status":"Available"},{"name":"Standard_E64s_v3","vCores":64,"supportedIOPS":18000,"supportedMemoryPerVcoreMB":6912,"status":"Available"}],"status":"Available"},{"name":"12.0","supportedVcores":[{"name":"Standard_E2s_v3","vCores":2,"supportedIOPS":3200,"supportedMemoryPerVcoreMB":8192,"status":"Available"},{"name":"Standard_E4s_v3","vCores":4,"supportedIOPS":6400,"supportedMemoryPerVcoreMB":8192,"status":"Available"},{"name":"Standard_E8s_v3","vCores":8,"supportedIOPS":12800,"supportedMemoryPerVcoreMB":8192,"status":"Available"},{"name":"Standard_E16s_v3","vCores":16,"supportedIOPS":18000,"supportedMemoryPerVcoreMB":8192,"status":"Available"},{"name":"Standard_E32s_v3","vCores":32,"supportedIOPS":18000,"supportedMemoryPerVcoreMB":8192,"status":"Available"},{"name":"Standard_E48s_v3","vCores":48,"supportedIOPS":18000,"supportedMemoryPerVcoreMB":8192,"status":"Available"},{"name":"Standard_E64s_v3","vCores":64,"supportedIOPS":18000,"supportedMemoryPerVcoreMB":6912,"status":"Available"}],"status":"Available"},{"name":"12.1","supportedVcores":[{"name":"Standard_E2s_v3","vCores":2,"supportedIOPS":3200,"supportedMemoryPerVcoreMB":8192,"status":"Available"},{"name":"Standard_E4s_v3","vCores":4,"supportedIOPS":6400,"supportedMemoryPerVcoreMB":8192,"status":"Available"},{"name":"Standard_E8s_v3","vCores":8,"supportedIOPS":12800,"supportedMemoryPerVcoreMB":8192,"status":"Available"},{"name":"Standard_E16s_v3","vCores":16,"supportedIOPS":18000,"supportedMemoryPerVcoreMB":8192,"status":"Available"},{"name":"Standard_E32s_v3","vCores":32,"supportedIOPS":18000,"supportedMemoryPerVcoreMB":8192,"status":"Available"},{"name":"Standard_E48s_v3","vCores":48,"supportedIOPS":18000,"supportedMemoryPerVcoreMB":8192,"status":"Available"},{"name":"Standard_E64s_v3","vCores":64,"supportedIOPS":18000,"supportedMemoryPerVcoreMB":6912,"status":"Available"}],"status":"Available"}],"status":"Available"}],"supportedHyperscaleNodeEditions":[],"status":"Available"}]}'
->>>>>>> 03b29705
     headers:
       cache-control:
       - no-cache
@@ -1431,11 +1270,7 @@
       User-Agent:
       - AZURECLI/2.19.0 azsdk-python-azure-mgmt-network/17.1.0 Python/3.7.3 (Windows-10-10.0.19041-SP0)
     method: GET
-<<<<<<< HEAD
-    uri: https://management.azure.com/subscriptions/00000000-0000-0000-0000-000000000000/resourceGroups/clitest.rg000001/providers/Microsoft.Network/virtualNetworks/clitestvnet1azuredbclitest-000004/subnets/clitestsubnet1azuredbclitest-000004?api-version=2020-07-01
-=======
     uri: https://management.azure.com/subscriptions/00000000-0000-0000-0000-000000000000/resourceGroups/clitest.rg000001/providers/Microsoft.Network/virtualNetworks/clitestvnet1/subnets/clitestsubnet1?api-version=2020-08-01
->>>>>>> 03b29705
   response:
     body:
       string: '{"error":{"code":"ResourceNotFound","message":"The Resource ''Microsoft.Network/virtualNetworks/clitestvnet1azuredbclitest-000004''
@@ -1479,11 +1314,7 @@
       User-Agent:
       - AZURECLI/2.19.0 azsdk-python-azure-mgmt-network/17.1.0 Python/3.7.3 (Windows-10-10.0.19041-SP0)
     method: GET
-<<<<<<< HEAD
-    uri: https://management.azure.com/subscriptions/00000000-0000-0000-0000-000000000000/resourceGroups/clitest.rg000001/providers/Microsoft.Network/virtualNetworks/clitestvnet1azuredbclitest-000004?api-version=2020-07-01
-=======
     uri: https://management.azure.com/subscriptions/00000000-0000-0000-0000-000000000000/resourceGroups/clitest.rg000001/providers/Microsoft.Network/virtualNetworks/clitestvnet1?api-version=2020-08-01
->>>>>>> 03b29705
   response:
     body:
       string: '{"error":{"code":"ResourceNotFound","message":"The Resource ''Microsoft.Network/virtualNetworks/clitestvnet1azuredbclitest-000004''
@@ -1532,19 +1363,11 @@
       User-Agent:
       - AZURECLI/2.19.0 azsdk-python-azure-mgmt-network/17.1.0 Python/3.7.3 (Windows-10-10.0.19041-SP0)
     method: PUT
-<<<<<<< HEAD
-    uri: https://management.azure.com/subscriptions/00000000-0000-0000-0000-000000000000/resourceGroups/clitest.rg000001/providers/Microsoft.Network/virtualNetworks/clitestvnet1azuredbclitest-000004?api-version=2020-07-01
-  response:
-    body:
-      string: "{\r\n  \"name\": \"clitestvnet1azuredbclitest-000004\",\r\n  \"id\": \"/subscriptions/00000000-0000-0000-0000-000000000000/resourceGroups/clitest.rg000001/providers/Microsoft.Network/virtualNetworks/clitestvnet1azuredbclitest-000004\",\r\n
-        \ \"etag\": \"W/\\\"a9b27e6c-d4de-4761-9c95-9d2d65652536\\\"\",\r\n  \"type\":
-=======
     uri: https://management.azure.com/subscriptions/00000000-0000-0000-0000-000000000000/resourceGroups/clitest.rg000001/providers/Microsoft.Network/virtualNetworks/clitestvnet1?api-version=2020-08-01
   response:
     body:
       string: "{\r\n  \"name\": \"clitestvnet1\",\r\n  \"id\": \"/subscriptions/00000000-0000-0000-0000-000000000000/resourceGroups/clitest.rg000001/providers/Microsoft.Network/virtualNetworks/clitestvnet1\",\r\n
         \ \"etag\": \"W/\\\"cc0cb728-6179-4b7e-84f9-bafb4c55b05c\\\"\",\r\n  \"type\":
->>>>>>> 03b29705
         \"Microsoft.Network/virtualNetworks\",\r\n  \"location\": \"eastus2euap\",\r\n
         \ \"properties\": {\r\n    \"provisioningState\": \"Updating\",\r\n    \"resourceGuid\":
         \"2d84b57b-a079-4da8-ba75-db440d4d7160\",\r\n    \"addressSpace\": {\r\n      \"addressPrefixes\":
@@ -1583,15 +1406,9 @@
       code: 201
       message: Created
 - request:
-<<<<<<< HEAD
-    body: '{"name": "Subnetbclitest-000004", "properties": {"addressPrefix": "10.0.0.0/24",
-      "delegations": [{"name": "Microsoft.DBforPostgreSQL/flexibleServers", "properties":
-      {"serviceName": "Microsoft.DBforPostgreSQL/flexibleServers"}}]}}'
-=======
     body: '{"name": "Subnetetserver2postgres", "properties": {"addressPrefix": "10.0.0.0/24",
       "serviceEndpoints": [{"service": "Microsoft.Storage"}], "delegations": [{"name":
       "Microsoft.DBforPostgreSQL/flexibleServers", "properties": {"serviceName": "Microsoft.DBforPostgreSQL/flexibleServers"}}]}}'
->>>>>>> 03b29705
     headers:
       Accept:
       - application/json
@@ -1610,17 +1427,6 @@
       User-Agent:
       - AZURECLI/2.19.0 azsdk-python-azure-mgmt-network/17.1.0 Python/3.7.3 (Windows-10-10.0.19041-SP0)
     method: PUT
-<<<<<<< HEAD
-    uri: https://management.azure.com/subscriptions/00000000-0000-0000-0000-000000000000/resourceGroups/clitest.rg000001/providers/Microsoft.Network/virtualNetworks/clitestvnet1azuredbclitest-000004/subnets/Subnetbclitest-000004?api-version=2020-07-01
-  response:
-    body:
-      string: "{\r\n  \"name\": \"Subnetbclitest-000004\",\r\n  \"id\": \"/subscriptions/00000000-0000-0000-0000-000000000000/resourceGroups/clitest.rg000001/providers/Microsoft.Network/virtualNetworks/clitestvnet1azuredbclitest-000004/subnets/Subnetbclitest-000004\",\r\n
-        \ \"etag\": \"W/\\\"0b6fc6ca-957f-4623-af27-4f0882a3e7dd\\\"\",\r\n  \"properties\":
-        {\r\n    \"provisioningState\": \"Updating\",\r\n    \"addressPrefix\": \"10.0.0.0/24\",\r\n
-        \   \"delegations\": [\r\n      {\r\n        \"name\": \"Microsoft.DBforPostgreSQL/flexibleServers\",\r\n
-        \       \"id\": \"/subscriptions/00000000-0000-0000-0000-000000000000/resourceGroups/clitest.rg000001/providers/Microsoft.Network/virtualNetworks/clitestvnet1azuredbclitest-000004/subnets/Subnetbclitest-000004/delegations/Microsoft.DBforPostgreSQL/flexibleServers\",\r\n
-        \       \"etag\": \"W/\\\"0b6fc6ca-957f-4623-af27-4f0882a3e7dd\\\"\",\r\n
-=======
     uri: https://management.azure.com/subscriptions/00000000-0000-0000-0000-000000000000/resourceGroups/clitest.rg000001/providers/Microsoft.Network/virtualNetworks/clitestvnet1/subnets/Subnetetserver2postgres?api-version=2020-08-01
   response:
     body:
@@ -1633,7 +1439,6 @@
         \     }\r\n    ],\r\n    \"delegations\": [\r\n      {\r\n        \"name\":
         \"Microsoft.DBforPostgreSQL/flexibleServers\",\r\n        \"id\": \"/subscriptions/00000000-0000-0000-0000-000000000000/resourceGroups/clitest.rg000001/providers/Microsoft.Network/virtualNetworks/clitestvnet1/subnets/Subnetetserver2postgres/delegations/Microsoft.DBforPostgreSQL/flexibleServers\",\r\n
         \       \"etag\": \"W/\\\"8dbd6a6c-a320-4e6a-aaea-47ce69acf64c\\\"\",\r\n
->>>>>>> 03b29705
         \       \"properties\": {\r\n          \"provisioningState\": \"Succeeded\",\r\n
         \         \"serviceName\": \"Microsoft.DBforPostgreSQL/flexibleServers\",\r\n
         \         \"actions\": [\r\n            \"Microsoft.Network/virtualNetworks/subnets/join/action\"\r\n
@@ -1861,17 +1666,6 @@
       User-Agent:
       - AZURECLI/2.19.0 azsdk-python-azure-mgmt-network/17.1.0 Python/3.7.3 (Windows-10-10.0.19041-SP0)
     method: GET
-<<<<<<< HEAD
-    uri: https://management.azure.com/subscriptions/00000000-0000-0000-0000-000000000000/resourceGroups/clitest.rg000001/providers/Microsoft.Network/virtualNetworks/clitestvnet1azuredbclitest-000004/subnets/Subnetbclitest-000004?api-version=2020-07-01
-  response:
-    body:
-      string: "{\r\n  \"name\": \"Subnetbclitest-000004\",\r\n  \"id\": \"/subscriptions/00000000-0000-0000-0000-000000000000/resourceGroups/clitest.rg000001/providers/Microsoft.Network/virtualNetworks/clitestvnet1azuredbclitest-000004/subnets/Subnetbclitest-000004\",\r\n
-        \ \"etag\": \"W/\\\"7b16d4d2-a458-4ddd-9fb9-6e51112be009\\\"\",\r\n  \"properties\":
-        {\r\n    \"provisioningState\": \"Succeeded\",\r\n    \"addressPrefix\": \"10.0.0.0/24\",\r\n
-        \   \"delegations\": [\r\n      {\r\n        \"name\": \"Microsoft.DBforPostgreSQL/flexibleServers\",\r\n
-        \       \"id\": \"/subscriptions/00000000-0000-0000-0000-000000000000/resourceGroups/clitest.rg000001/providers/Microsoft.Network/virtualNetworks/clitestvnet1azuredbclitest-000004/subnets/Subnetbclitest-000004/delegations/Microsoft.DBforPostgreSQL/flexibleServers\",\r\n
-        \       \"etag\": \"W/\\\"7b16d4d2-a458-4ddd-9fb9-6e51112be009\\\"\",\r\n
-=======
     uri: https://management.azure.com/subscriptions/00000000-0000-0000-0000-000000000000/resourceGroups/clitest.rg000001/providers/Microsoft.Network/virtualNetworks/clitestvnet1/subnets/Subnetetserver2postgres?api-version=2020-08-01
   response:
     body:
@@ -1884,7 +1678,6 @@
         \     }\r\n    ],\r\n    \"delegations\": [\r\n      {\r\n        \"name\":
         \"Microsoft.DBforPostgreSQL/flexibleServers\",\r\n        \"id\": \"/subscriptions/00000000-0000-0000-0000-000000000000/resourceGroups/clitest.rg000001/providers/Microsoft.Network/virtualNetworks/clitestvnet1/subnets/Subnetetserver2postgres/delegations/Microsoft.DBforPostgreSQL/flexibleServers\",\r\n
         \       \"etag\": \"W/\\\"ed9200ca-da23-4e5c-a947-1a8e83da0f6c\\\"\",\r\n
->>>>>>> 03b29705
         \       \"properties\": {\r\n          \"provisioningState\": \"Succeeded\",\r\n
         \         \"serviceName\": \"Microsoft.DBforPostgreSQL/flexibleServers\",\r\n
         \         \"actions\": [\r\n            \"Microsoft.Network/virtualNetworks/subnets/join/action\"\r\n
@@ -1946,13 +1739,8 @@
       ParameterSetName:
       - -g -n -l --subnet
       User-Agent:
-<<<<<<< HEAD
-      - python/3.7.4 (Windows-10-10.0.19041-SP0) msrest/0.6.18 msrest_azure/0.6.3
-        azure-mgmt-rdbms/2020-02-14-preview Azure-SDK-For-Python AZURECLI/2.17.0
-=======
-      - python/3.7.3 (Windows-10-10.0.19041-SP0) msrest/0.6.18 msrest_azure/0.6.3
-        azure-mgmt-rdbms/2020-02-14-privatepreview Azure-SDK-For-Python AZURECLI/2.19.0
->>>>>>> 03b29705
+      - python/3.7.3 (Windows-10-10.0.19041-SP0) msrest/0.6.18 msrest_azure/0.6.3
+        azure-mgmt-rdbms/2020-02-14-privatepreview Azure-SDK-For-Python AZURECLI/2.19.0
       accept-language:
       - en-US
     method: PUT
@@ -2002,13 +1790,8 @@
       ParameterSetName:
       - -g -n -l --subnet
       User-Agent:
-<<<<<<< HEAD
-      - python/3.7.4 (Windows-10-10.0.19041-SP0) msrest/0.6.18 msrest_azure/0.6.3
-        azure-mgmt-rdbms/2020-02-14-preview Azure-SDK-For-Python AZURECLI/2.17.0
-=======
-      - python/3.7.3 (Windows-10-10.0.19041-SP0) msrest/0.6.18 msrest_azure/0.6.3
-        azure-mgmt-rdbms/2020-02-14-privatepreview Azure-SDK-For-Python AZURECLI/2.19.0
->>>>>>> 03b29705
+      - python/3.7.3 (Windows-10-10.0.19041-SP0) msrest/0.6.18 msrest_azure/0.6.3
+        azure-mgmt-rdbms/2020-02-14-privatepreview Azure-SDK-For-Python AZURECLI/2.19.0
     method: GET
     uri: https://management.azure.com/subscriptions/00000000-0000-0000-0000-000000000000/providers/Microsoft.DBforPostgreSQL/locations/eastus2euap/azureAsyncOperation/c0c1f8dc-8a1f-4e31-823c-b929150fb937?api-version=2020-02-14-preview
   response:
@@ -2054,13 +1837,8 @@
       ParameterSetName:
       - -g -n -l --subnet
       User-Agent:
-<<<<<<< HEAD
-      - python/3.7.4 (Windows-10-10.0.19041-SP0) msrest/0.6.18 msrest_azure/0.6.3
-        azure-mgmt-rdbms/2020-02-14-preview Azure-SDK-For-Python AZURECLI/2.17.0
-=======
-      - python/3.7.3 (Windows-10-10.0.19041-SP0) msrest/0.6.18 msrest_azure/0.6.3
-        azure-mgmt-rdbms/2020-02-14-privatepreview Azure-SDK-For-Python AZURECLI/2.19.0
->>>>>>> 03b29705
+      - python/3.7.3 (Windows-10-10.0.19041-SP0) msrest/0.6.18 msrest_azure/0.6.3
+        azure-mgmt-rdbms/2020-02-14-privatepreview Azure-SDK-For-Python AZURECLI/2.19.0
     method: GET
     uri: https://management.azure.com/subscriptions/00000000-0000-0000-0000-000000000000/providers/Microsoft.DBforPostgreSQL/locations/eastus2euap/azureAsyncOperation/c0c1f8dc-8a1f-4e31-823c-b929150fb937?api-version=2020-02-14-preview
   response:
@@ -2106,13 +1884,8 @@
       ParameterSetName:
       - -g -n -l --subnet
       User-Agent:
-<<<<<<< HEAD
-      - python/3.7.4 (Windows-10-10.0.19041-SP0) msrest/0.6.18 msrest_azure/0.6.3
-        azure-mgmt-rdbms/2020-02-14-preview Azure-SDK-For-Python AZURECLI/2.17.0
-=======
-      - python/3.7.3 (Windows-10-10.0.19041-SP0) msrest/0.6.18 msrest_azure/0.6.3
-        azure-mgmt-rdbms/2020-02-14-privatepreview Azure-SDK-For-Python AZURECLI/2.19.0
->>>>>>> 03b29705
+      - python/3.7.3 (Windows-10-10.0.19041-SP0) msrest/0.6.18 msrest_azure/0.6.3
+        azure-mgmt-rdbms/2020-02-14-privatepreview Azure-SDK-For-Python AZURECLI/2.19.0
     method: GET
     uri: https://management.azure.com/subscriptions/00000000-0000-0000-0000-000000000000/providers/Microsoft.DBforPostgreSQL/locations/eastus2euap/azureAsyncOperation/c0c1f8dc-8a1f-4e31-823c-b929150fb937?api-version=2020-02-14-preview
   response:
@@ -2158,13 +1931,8 @@
       ParameterSetName:
       - -g -n -l --subnet
       User-Agent:
-<<<<<<< HEAD
-      - python/3.7.4 (Windows-10-10.0.19041-SP0) msrest/0.6.18 msrest_azure/0.6.3
-        azure-mgmt-rdbms/2020-02-14-preview Azure-SDK-For-Python AZURECLI/2.17.0
-=======
-      - python/3.7.3 (Windows-10-10.0.19041-SP0) msrest/0.6.18 msrest_azure/0.6.3
-        azure-mgmt-rdbms/2020-02-14-privatepreview Azure-SDK-For-Python AZURECLI/2.19.0
->>>>>>> 03b29705
+      - python/3.7.3 (Windows-10-10.0.19041-SP0) msrest/0.6.18 msrest_azure/0.6.3
+        azure-mgmt-rdbms/2020-02-14-privatepreview Azure-SDK-For-Python AZURECLI/2.19.0
     method: GET
     uri: https://management.azure.com/subscriptions/00000000-0000-0000-0000-000000000000/providers/Microsoft.DBforPostgreSQL/locations/eastus2euap/azureAsyncOperation/c0c1f8dc-8a1f-4e31-823c-b929150fb937?api-version=2020-02-14-preview
   response:
@@ -2210,13 +1978,8 @@
       ParameterSetName:
       - -g -n -l --subnet
       User-Agent:
-<<<<<<< HEAD
-      - python/3.7.4 (Windows-10-10.0.19041-SP0) msrest/0.6.18 msrest_azure/0.6.3
-        azure-mgmt-rdbms/2020-02-14-preview Azure-SDK-For-Python AZURECLI/2.17.0
-=======
-      - python/3.7.3 (Windows-10-10.0.19041-SP0) msrest/0.6.18 msrest_azure/0.6.3
-        azure-mgmt-rdbms/2020-02-14-privatepreview Azure-SDK-For-Python AZURECLI/2.19.0
->>>>>>> 03b29705
+      - python/3.7.3 (Windows-10-10.0.19041-SP0) msrest/0.6.18 msrest_azure/0.6.3
+        azure-mgmt-rdbms/2020-02-14-privatepreview Azure-SDK-For-Python AZURECLI/2.19.0
     method: GET
     uri: https://management.azure.com/subscriptions/00000000-0000-0000-0000-000000000000/providers/Microsoft.DBforPostgreSQL/locations/eastus2euap/azureAsyncOperation/c0c1f8dc-8a1f-4e31-823c-b929150fb937?api-version=2020-02-14-preview
   response:
@@ -2262,16 +2025,6 @@
       ParameterSetName:
       - -g -n -l --subnet
       User-Agent:
-<<<<<<< HEAD
-      - python/3.7.4 (Windows-10-10.0.19041-SP0) msrest/0.6.18 msrest_azure/0.6.3
-        azure-mgmt-rdbms/2020-02-14-preview Azure-SDK-For-Python AZURECLI/2.17.0
-    method: GET
-    uri: https://management.azure.com/subscriptions/00000000-0000-0000-0000-000000000000/resourceGroups/clitest.rg000001/providers/Microsoft.DBForPostgreSql/flexibleServers/azuredbclitest-000004?api-version=2020-02-14-preview
-  response:
-    body:
-      string: '{"sku":{"name":"Standard_D2s_v3","tier":"GeneralPurpose","capacity":2},"properties":{"fullyQualifiedDomainName":"azuredbclitest-000004.postgres.database.azure.com","version":"12","standbyCount":0,"haEnabled":"Disabled","administratorLogin":"boredIguana0","publicNetworkAccess":"Disabled","delegatedSubnetArguments":{"subnetArmResourceId":"/subscriptions/00000000-0000-0000-0000-000000000000/resourceGroups/clitest.rg000001/providers/Microsoft.Network/virtualNetworks/clitestvnet1azuredbclitest-000004/subnets/Subnetbclitest-000004"},"logBackupStorageSku":"Standard_ZRS","haState":"NotEnabled","state":"Ready","availabilityZone":"2","storageProfile":{"storageMB":131072,"backupRetentionDays":7},"earliestRestoreDate":"2021-01-01T09:07:22.6087678+00:00","byokEnforcement":"Disabled","maintenanceWindow":{"customWindow":"Disabled","dayOfWeek":0,"startHour":0,"startMinute":0}},"location":"East
-        US 2 EUAP","id":"/subscriptions/00000000-0000-0000-0000-000000000000/resourceGroups/clitest.rg000001/providers/Microsoft.DBforPostgreSQL/flexibleServers/azuredbclitest-000004","name":"azuredbclitest-000004","type":"Microsoft.DBforPostgreSQL/flexibleServers"}'
-=======
       - python/3.7.3 (Windows-10-10.0.19041-SP0) msrest/0.6.18 msrest_azure/0.6.3
         azure-mgmt-rdbms/2020-02-14-privatepreview Azure-SDK-For-Python AZURECLI/2.19.0
     method: GET
@@ -2279,7 +2032,6 @@
   response:
     body:
       string: '{"name":"c0c1f8dc-8a1f-4e31-823c-b929150fb937","status":"InProgress","startTime":"2021-02-10T01:46:39.947Z"}'
->>>>>>> 03b29705
     headers:
       cache-control:
       - no-cache
@@ -2320,457 +2072,435 @@
       ParameterSetName:
       - -g -n -l --subnet
       User-Agent:
-<<<<<<< HEAD
-      - python/3.7.4 (Windows-10-10.0.19041-SP0) msrest/0.6.18 msrest_azure/0.6.3
-        azure-mgmt-rdbms/2020-02-14-preview Azure-SDK-For-Python AZURECLI/2.17.0
+      - python/3.7.3 (Windows-10-10.0.19041-SP0) msrest/0.6.18 msrest_azure/0.6.3
+        azure-mgmt-rdbms/2020-02-14-privatepreview Azure-SDK-For-Python AZURECLI/2.19.0
+    method: GET
+    uri: https://management.azure.com/subscriptions/00000000-0000-0000-0000-000000000000/providers/Microsoft.DBforPostgreSQL/locations/eastus2euap/azureAsyncOperation/c0c1f8dc-8a1f-4e31-823c-b929150fb937?api-version=2020-02-14-preview
+  response:
+    body:
+      string: '{"name":"c0c1f8dc-8a1f-4e31-823c-b929150fb937","status":"InProgress","startTime":"2021-02-10T01:46:39.947Z"}'
+    headers:
+      cache-control:
+      - no-cache
+      content-length:
+      - '108'
+      content-type:
+      - application/json; charset=utf-8
+      date:
+      - Wed, 10 Feb 2021 01:53:49 GMT
+      expires:
+      - '-1'
+      pragma:
+      - no-cache
+      server:
+      - Microsoft-HTTPAPI/2.0
+      strict-transport-security:
+      - max-age=31536000; includeSubDomains
+      transfer-encoding:
+      - chunked
+      vary:
+      - Accept-Encoding
+      x-content-type-options:
+      - nosniff
+    status:
+      code: 200
+      message: OK
+- request:
+    body: null
+    headers:
+      Accept:
+      - application/json
+      Accept-Encoding:
+      - gzip, deflate
+      CommandName:
+      - postgres flexible-server create
+      Connection:
+      - keep-alive
+      ParameterSetName:
+      - -g -n -l --subnet
+      User-Agent:
+      - python/3.7.3 (Windows-10-10.0.19041-SP0) msrest/0.6.18 msrest_azure/0.6.3
+        azure-mgmt-rdbms/2020-02-14-privatepreview Azure-SDK-For-Python AZURECLI/2.19.0
+    method: GET
+    uri: https://management.azure.com/subscriptions/00000000-0000-0000-0000-000000000000/providers/Microsoft.DBforPostgreSQL/locations/eastus2euap/azureAsyncOperation/c0c1f8dc-8a1f-4e31-823c-b929150fb937?api-version=2020-02-14-preview
+  response:
+    body:
+      string: '{"name":"c0c1f8dc-8a1f-4e31-823c-b929150fb937","status":"InProgress","startTime":"2021-02-10T01:46:39.947Z"}'
+    headers:
+      cache-control:
+      - no-cache
+      content-length:
+      - '108'
+      content-type:
+      - application/json; charset=utf-8
+      date:
+      - Wed, 10 Feb 2021 01:54:49 GMT
+      expires:
+      - '-1'
+      pragma:
+      - no-cache
+      server:
+      - Microsoft-HTTPAPI/2.0
+      strict-transport-security:
+      - max-age=31536000; includeSubDomains
+      transfer-encoding:
+      - chunked
+      vary:
+      - Accept-Encoding
+      x-content-type-options:
+      - nosniff
+    status:
+      code: 200
+      message: OK
+- request:
+    body: null
+    headers:
+      Accept:
+      - application/json
+      Accept-Encoding:
+      - gzip, deflate
+      CommandName:
+      - postgres flexible-server create
+      Connection:
+      - keep-alive
+      ParameterSetName:
+      - -g -n -l --subnet
+      User-Agent:
+      - python/3.7.3 (Windows-10-10.0.19041-SP0) msrest/0.6.18 msrest_azure/0.6.3
+        azure-mgmt-rdbms/2020-02-14-privatepreview Azure-SDK-For-Python AZURECLI/2.19.0
+    method: GET
+    uri: https://management.azure.com/subscriptions/00000000-0000-0000-0000-000000000000/providers/Microsoft.DBforPostgreSQL/locations/eastus2euap/azureAsyncOperation/c0c1f8dc-8a1f-4e31-823c-b929150fb937?api-version=2020-02-14-preview
+  response:
+    body:
+      string: '{"name":"c0c1f8dc-8a1f-4e31-823c-b929150fb937","status":"InProgress","startTime":"2021-02-10T01:46:39.947Z"}'
+    headers:
+      cache-control:
+      - no-cache
+      content-length:
+      - '108'
+      content-type:
+      - application/json; charset=utf-8
+      date:
+      - Wed, 10 Feb 2021 01:55:51 GMT
+      expires:
+      - '-1'
+      pragma:
+      - no-cache
+      server:
+      - Microsoft-HTTPAPI/2.0
+      strict-transport-security:
+      - max-age=31536000; includeSubDomains
+      transfer-encoding:
+      - chunked
+      vary:
+      - Accept-Encoding
+      x-content-type-options:
+      - nosniff
+    status:
+      code: 200
+      message: OK
+- request:
+    body: null
+    headers:
+      Accept:
+      - application/json
+      Accept-Encoding:
+      - gzip, deflate
+      CommandName:
+      - postgres flexible-server create
+      Connection:
+      - keep-alive
+      ParameterSetName:
+      - -g -n -l --subnet
+      User-Agent:
+      - python/3.7.3 (Windows-10-10.0.19041-SP0) msrest/0.6.18 msrest_azure/0.6.3
+        azure-mgmt-rdbms/2020-02-14-privatepreview Azure-SDK-For-Python AZURECLI/2.19.0
+    method: GET
+    uri: https://management.azure.com/subscriptions/00000000-0000-0000-0000-000000000000/providers/Microsoft.DBforPostgreSQL/locations/eastus2euap/azureAsyncOperation/c0c1f8dc-8a1f-4e31-823c-b929150fb937?api-version=2020-02-14-preview
+  response:
+    body:
+      string: '{"name":"c0c1f8dc-8a1f-4e31-823c-b929150fb937","status":"InProgress","startTime":"2021-02-10T01:46:39.947Z"}'
+    headers:
+      cache-control:
+      - no-cache
+      content-length:
+      - '108'
+      content-type:
+      - application/json; charset=utf-8
+      date:
+      - Wed, 10 Feb 2021 01:56:51 GMT
+      expires:
+      - '-1'
+      pragma:
+      - no-cache
+      server:
+      - Microsoft-HTTPAPI/2.0
+      strict-transport-security:
+      - max-age=31536000; includeSubDomains
+      transfer-encoding:
+      - chunked
+      vary:
+      - Accept-Encoding
+      x-content-type-options:
+      - nosniff
+    status:
+      code: 200
+      message: OK
+- request:
+    body: null
+    headers:
+      Accept:
+      - application/json
+      Accept-Encoding:
+      - gzip, deflate
+      CommandName:
+      - postgres flexible-server create
+      Connection:
+      - keep-alive
+      ParameterSetName:
+      - -g -n -l --subnet
+      User-Agent:
+      - python/3.7.3 (Windows-10-10.0.19041-SP0) msrest/0.6.18 msrest_azure/0.6.3
+        azure-mgmt-rdbms/2020-02-14-privatepreview Azure-SDK-For-Python AZURECLI/2.19.0
+    method: GET
+    uri: https://management.azure.com/subscriptions/00000000-0000-0000-0000-000000000000/providers/Microsoft.DBforPostgreSQL/locations/eastus2euap/azureAsyncOperation/c0c1f8dc-8a1f-4e31-823c-b929150fb937?api-version=2020-02-14-preview
+  response:
+    body:
+      string: '{"name":"c0c1f8dc-8a1f-4e31-823c-b929150fb937","status":"InProgress","startTime":"2021-02-10T01:46:39.947Z"}'
+    headers:
+      cache-control:
+      - no-cache
+      content-length:
+      - '108'
+      content-type:
+      - application/json; charset=utf-8
+      date:
+      - Wed, 10 Feb 2021 01:57:53 GMT
+      expires:
+      - '-1'
+      pragma:
+      - no-cache
+      server:
+      - Microsoft-HTTPAPI/2.0
+      strict-transport-security:
+      - max-age=31536000; includeSubDomains
+      transfer-encoding:
+      - chunked
+      vary:
+      - Accept-Encoding
+      x-content-type-options:
+      - nosniff
+    status:
+      code: 200
+      message: OK
+- request:
+    body: null
+    headers:
+      Accept:
+      - application/json
+      Accept-Encoding:
+      - gzip, deflate
+      CommandName:
+      - postgres flexible-server create
+      Connection:
+      - keep-alive
+      ParameterSetName:
+      - -g -n -l --subnet
+      User-Agent:
+      - python/3.7.3 (Windows-10-10.0.19041-SP0) msrest/0.6.18 msrest_azure/0.6.3
+        azure-mgmt-rdbms/2020-02-14-privatepreview Azure-SDK-For-Python AZURECLI/2.19.0
+    method: GET
+    uri: https://management.azure.com/subscriptions/00000000-0000-0000-0000-000000000000/providers/Microsoft.DBforPostgreSQL/locations/eastus2euap/azureAsyncOperation/c0c1f8dc-8a1f-4e31-823c-b929150fb937?api-version=2020-02-14-preview
+  response:
+    body:
+      string: '{"name":"c0c1f8dc-8a1f-4e31-823c-b929150fb937","status":"InProgress","startTime":"2021-02-10T01:46:39.947Z"}'
+    headers:
+      cache-control:
+      - no-cache
+      content-length:
+      - '108'
+      content-type:
+      - application/json; charset=utf-8
+      date:
+      - Wed, 10 Feb 2021 01:58:54 GMT
+      expires:
+      - '-1'
+      pragma:
+      - no-cache
+      server:
+      - Microsoft-HTTPAPI/2.0
+      strict-transport-security:
+      - max-age=31536000; includeSubDomains
+      transfer-encoding:
+      - chunked
+      vary:
+      - Accept-Encoding
+      x-content-type-options:
+      - nosniff
+    status:
+      code: 200
+      message: OK
+- request:
+    body: null
+    headers:
+      Accept:
+      - application/json
+      Accept-Encoding:
+      - gzip, deflate
+      CommandName:
+      - postgres flexible-server create
+      Connection:
+      - keep-alive
+      ParameterSetName:
+      - -g -n -l --subnet
+      User-Agent:
+      - python/3.7.3 (Windows-10-10.0.19041-SP0) msrest/0.6.18 msrest_azure/0.6.3
+        azure-mgmt-rdbms/2020-02-14-privatepreview Azure-SDK-For-Python AZURECLI/2.19.0
+    method: GET
+    uri: https://management.azure.com/subscriptions/00000000-0000-0000-0000-000000000000/providers/Microsoft.DBforPostgreSQL/locations/eastus2euap/azureAsyncOperation/c0c1f8dc-8a1f-4e31-823c-b929150fb937?api-version=2020-02-14-preview
+  response:
+    body:
+      string: '{"name":"c0c1f8dc-8a1f-4e31-823c-b929150fb937","status":"InProgress","startTime":"2021-02-10T01:46:39.947Z"}'
+    headers:
+      cache-control:
+      - no-cache
+      content-length:
+      - '108'
+      content-type:
+      - application/json; charset=utf-8
+      date:
+      - Wed, 10 Feb 2021 01:59:54 GMT
+      expires:
+      - '-1'
+      pragma:
+      - no-cache
+      server:
+      - Microsoft-HTTPAPI/2.0
+      strict-transport-security:
+      - max-age=31536000; includeSubDomains
+      transfer-encoding:
+      - chunked
+      vary:
+      - Accept-Encoding
+      x-content-type-options:
+      - nosniff
+    status:
+      code: 200
+      message: OK
+- request:
+    body: null
+    headers:
+      Accept:
+      - application/json
+      Accept-Encoding:
+      - gzip, deflate
+      CommandName:
+      - postgres flexible-server create
+      Connection:
+      - keep-alive
+      ParameterSetName:
+      - -g -n -l --subnet
+      User-Agent:
+      - python/3.7.3 (Windows-10-10.0.19041-SP0) msrest/0.6.18 msrest_azure/0.6.3
+        azure-mgmt-rdbms/2020-02-14-privatepreview Azure-SDK-For-Python AZURECLI/2.19.0
+    method: GET
+    uri: https://management.azure.com/subscriptions/00000000-0000-0000-0000-000000000000/providers/Microsoft.DBforPostgreSQL/locations/eastus2euap/azureAsyncOperation/c0c1f8dc-8a1f-4e31-823c-b929150fb937?api-version=2020-02-14-preview
+  response:
+    body:
+      string: '{"name":"c0c1f8dc-8a1f-4e31-823c-b929150fb937","status":"Succeeded","startTime":"2021-02-10T01:46:39.947Z"}'
+    headers:
+      cache-control:
+      - no-cache
+      content-length:
+      - '107'
+      content-type:
+      - application/json; charset=utf-8
+      date:
+      - Wed, 10 Feb 2021 02:00:56 GMT
+      expires:
+      - '-1'
+      pragma:
+      - no-cache
+      server:
+      - Microsoft-HTTPAPI/2.0
+      strict-transport-security:
+      - max-age=31536000; includeSubDomains
+      transfer-encoding:
+      - chunked
+      vary:
+      - Accept-Encoding
+      x-content-type-options:
+      - nosniff
+    status:
+      code: 200
+      message: OK
+- request:
+    body: null
+    headers:
+      Accept:
+      - application/json
+      Accept-Encoding:
+      - gzip, deflate
+      CommandName:
+      - postgres flexible-server create
+      Connection:
+      - keep-alive
+      ParameterSetName:
+      - -g -n -l --subnet
+      User-Agent:
+      - python/3.7.3 (Windows-10-10.0.19041-SP0) msrest/0.6.18 msrest_azure/0.6.3
+        azure-mgmt-rdbms/2020-02-14-privatepreview Azure-SDK-For-Python AZURECLI/2.19.0
+    method: GET
+    uri: https://management.azure.com/subscriptions/00000000-0000-0000-0000-000000000000/resourceGroups/clitest.rg000001/providers/Microsoft.DBForPostgreSql/flexibleServers/testvnetserver2postgres?api-version=2020-02-14-preview
+  response:
+    body:
+      string: '{"sku":{"name":"Standard_D2s_v3","tier":"GeneralPurpose","capacity":2},"properties":{"fullyQualifiedDomainName":"testvnetserver2postgres.postgres.database.azure.com","version":"12","standbyCount":0,"haEnabled":"Disabled","administratorLogin":"shoddyEland8","publicNetworkAccess":"Disabled","delegatedSubnetArguments":{"subnetArmResourceId":"/subscriptions/00000000-0000-0000-0000-000000000000/resourceGroups/clitest.rg000001/providers/Microsoft.Network/virtualNetworks/clitestvnet1/subnets/Subnetetserver2postgres"},"logBackupStorageSku":"Standard_ZRS","haState":"NotEnabled","state":"Ready","availabilityZone":"3","storageProfile":{"storageMB":131072,"backupRetentionDays":7},"earliestRestoreDate":"2021-02-10T02:00:56.8514342+00:00","byokEnforcement":"Disabled","maintenanceWindow":{"customWindow":"Disabled","dayOfWeek":0,"startHour":0,"startMinute":0}},"location":"East
+        US 2 EUAP","id":"/subscriptions/00000000-0000-0000-0000-000000000000/resourceGroups/clitest.rg000001/providers/Microsoft.DBforPostgreSQL/flexibleServers/testvnetserver2postgres","name":"testvnetserver2postgres","type":"Microsoft.DBforPostgreSQL/flexibleServers"}'
+    headers:
+      cache-control:
+      - no-cache
+      content-length:
+      - '1254'
+      content-type:
+      - application/json; charset=utf-8
+      date:
+      - Wed, 10 Feb 2021 02:00:56 GMT
+      expires:
+      - '-1'
+      pragma:
+      - no-cache
+      server:
+      - Microsoft-HTTPAPI/2.0
+      strict-transport-security:
+      - max-age=31536000; includeSubDomains
+      transfer-encoding:
+      - chunked
+      vary:
+      - Accept-Encoding
+      x-content-type-options:
+      - nosniff
+    status:
+      code: 200
+      message: OK
+- request:
+    body: null
+    headers:
+      Accept:
+      - application/json
+      Accept-Encoding:
+      - gzip, deflate
+      CommandName:
+      - postgres flexible-server show
+      Connection:
+      - keep-alive
+      ParameterSetName:
+      - -g -n
+      User-Agent:
+      - python/3.7.3 (Windows-10-10.0.19041-SP0) msrest/0.6.18 msrest_azure/0.6.3
+        azure-mgmt-rdbms/2020-02-14-privatepreview Azure-SDK-For-Python AZURECLI/2.19.0
       accept-language:
       - en-US
     method: GET
-    uri: https://management.azure.com/subscriptions/00000000-0000-0000-0000-000000000000/resourceGroups/clitest.rg000001/providers/Microsoft.DBForPostgreSql/flexibleServers/azuredbclitest-000004?api-version=2020-02-14-preview
-  response:
-    body:
-      string: '{"sku":{"name":"Standard_D2s_v3","tier":"GeneralPurpose","capacity":2},"properties":{"fullyQualifiedDomainName":"azuredbclitest-000004.postgres.database.azure.com","version":"12","standbyCount":0,"haEnabled":"Disabled","administratorLogin":"boredIguana0","publicNetworkAccess":"Disabled","delegatedSubnetArguments":{"subnetArmResourceId":"/subscriptions/00000000-0000-0000-0000-000000000000/resourceGroups/clitest.rg000001/providers/Microsoft.Network/virtualNetworks/clitestvnet1azuredbclitest-000004/subnets/Subnetbclitest-000004"},"logBackupStorageSku":"Standard_ZRS","haState":"NotEnabled","state":"Ready","availabilityZone":"2","storageProfile":{"storageMB":131072,"backupRetentionDays":7},"earliestRestoreDate":"2021-01-01T09:07:23.8705089+00:00","byokEnforcement":"Disabled","maintenanceWindow":{"customWindow":"Disabled","dayOfWeek":0,"startHour":0,"startMinute":0}},"location":"East
-        US 2 EUAP","id":"/subscriptions/00000000-0000-0000-0000-000000000000/resourceGroups/clitest.rg000001/providers/Microsoft.DBforPostgreSQL/flexibleServers/azuredbclitest-000004","name":"azuredbclitest-000004","type":"Microsoft.DBforPostgreSQL/flexibleServers"}'
-=======
-      - python/3.7.3 (Windows-10-10.0.19041-SP0) msrest/0.6.18 msrest_azure/0.6.3
-        azure-mgmt-rdbms/2020-02-14-privatepreview Azure-SDK-For-Python AZURECLI/2.19.0
-    method: GET
-    uri: https://management.azure.com/subscriptions/00000000-0000-0000-0000-000000000000/providers/Microsoft.DBforPostgreSQL/locations/eastus2euap/azureAsyncOperation/c0c1f8dc-8a1f-4e31-823c-b929150fb937?api-version=2020-02-14-preview
-  response:
-    body:
-      string: '{"name":"c0c1f8dc-8a1f-4e31-823c-b929150fb937","status":"InProgress","startTime":"2021-02-10T01:46:39.947Z"}'
->>>>>>> 03b29705
-    headers:
-      cache-control:
-      - no-cache
-      content-length:
-      - '108'
-      content-type:
-      - application/json; charset=utf-8
-      date:
-      - Wed, 10 Feb 2021 01:53:49 GMT
-      expires:
-      - '-1'
-      pragma:
-      - no-cache
-      server:
-      - Microsoft-HTTPAPI/2.0
-      strict-transport-security:
-      - max-age=31536000; includeSubDomains
-      transfer-encoding:
-      - chunked
-      vary:
-      - Accept-Encoding
-      x-content-type-options:
-      - nosniff
-    status:
-      code: 200
-      message: OK
-- request:
-    body: null
-    headers:
-      Accept:
-      - application/json
-      Accept-Encoding:
-      - gzip, deflate
-      CommandName:
-      - postgres flexible-server create
-      Connection:
-      - keep-alive
-      ParameterSetName:
-      - -g -n -l --subnet
-      User-Agent:
-<<<<<<< HEAD
-      - python/3.7.4 (Windows-10-10.0.19041-SP0) msrest/0.6.18 msrest_azure/0.6.3
-        azure-mgmt-rdbms/2020-02-14-preview Azure-SDK-For-Python AZURECLI/2.17.0
-      accept-language:
-      - en-US
-    method: DELETE
-    uri: https://management.azure.com/subscriptions/00000000-0000-0000-0000-000000000000/resourceGroups/clitest.rg000001/providers/Microsoft.DBForPostgreSql/flexibleServers/azuredbclitest-000004?api-version=2020-02-14-preview
-=======
-      - python/3.7.3 (Windows-10-10.0.19041-SP0) msrest/0.6.18 msrest_azure/0.6.3
-        azure-mgmt-rdbms/2020-02-14-privatepreview Azure-SDK-For-Python AZURECLI/2.19.0
-    method: GET
-    uri: https://management.azure.com/subscriptions/00000000-0000-0000-0000-000000000000/providers/Microsoft.DBforPostgreSQL/locations/eastus2euap/azureAsyncOperation/c0c1f8dc-8a1f-4e31-823c-b929150fb937?api-version=2020-02-14-preview
->>>>>>> 03b29705
-  response:
-    body:
-      string: '{"name":"c0c1f8dc-8a1f-4e31-823c-b929150fb937","status":"InProgress","startTime":"2021-02-10T01:46:39.947Z"}'
-    headers:
-      cache-control:
-      - no-cache
-      content-length:
-      - '108'
-      content-type:
-      - application/json; charset=utf-8
-      date:
-      - Wed, 10 Feb 2021 01:54:49 GMT
-      expires:
-      - '-1'
-      pragma:
-      - no-cache
-      server:
-      - Microsoft-HTTPAPI/2.0
-      strict-transport-security:
-      - max-age=31536000; includeSubDomains
-      transfer-encoding:
-      - chunked
-      vary:
-      - Accept-Encoding
-      x-content-type-options:
-      - nosniff
-    status:
-      code: 200
-      message: OK
-- request:
-    body: null
-    headers:
-      Accept:
-      - application/json
-      Accept-Encoding:
-      - gzip, deflate
-      CommandName:
-      - postgres flexible-server create
-      Connection:
-      - keep-alive
-      ParameterSetName:
-      - -g -n -l --subnet
-      User-Agent:
-      - python/3.7.3 (Windows-10-10.0.19041-SP0) msrest/0.6.18 msrest_azure/0.6.3
-        azure-mgmt-rdbms/2020-02-14-privatepreview Azure-SDK-For-Python AZURECLI/2.19.0
-    method: GET
-    uri: https://management.azure.com/subscriptions/00000000-0000-0000-0000-000000000000/providers/Microsoft.DBforPostgreSQL/locations/eastus2euap/azureAsyncOperation/c0c1f8dc-8a1f-4e31-823c-b929150fb937?api-version=2020-02-14-preview
-  response:
-    body:
-      string: '{"name":"c0c1f8dc-8a1f-4e31-823c-b929150fb937","status":"InProgress","startTime":"2021-02-10T01:46:39.947Z"}'
-    headers:
-      cache-control:
-      - no-cache
-      content-length:
-      - '108'
-      content-type:
-      - application/json; charset=utf-8
-      date:
-      - Wed, 10 Feb 2021 01:55:51 GMT
-      expires:
-      - '-1'
-      pragma:
-      - no-cache
-      server:
-      - Microsoft-HTTPAPI/2.0
-      strict-transport-security:
-      - max-age=31536000; includeSubDomains
-      transfer-encoding:
-      - chunked
-      vary:
-      - Accept-Encoding
-      x-content-type-options:
-      - nosniff
-    status:
-      code: 200
-      message: OK
-- request:
-    body: null
-    headers:
-      Accept:
-      - application/json
-      Accept-Encoding:
-      - gzip, deflate
-      CommandName:
-      - postgres flexible-server create
-      Connection:
-      - keep-alive
-      ParameterSetName:
-      - -g -n -l --subnet
-      User-Agent:
-      - python/3.7.3 (Windows-10-10.0.19041-SP0) msrest/0.6.18 msrest_azure/0.6.3
-        azure-mgmt-rdbms/2020-02-14-privatepreview Azure-SDK-For-Python AZURECLI/2.19.0
-    method: GET
-    uri: https://management.azure.com/subscriptions/00000000-0000-0000-0000-000000000000/providers/Microsoft.DBforPostgreSQL/locations/eastus2euap/azureAsyncOperation/c0c1f8dc-8a1f-4e31-823c-b929150fb937?api-version=2020-02-14-preview
-  response:
-    body:
-      string: '{"name":"c0c1f8dc-8a1f-4e31-823c-b929150fb937","status":"InProgress","startTime":"2021-02-10T01:46:39.947Z"}'
-    headers:
-      cache-control:
-      - no-cache
-      content-length:
-      - '108'
-      content-type:
-      - application/json; charset=utf-8
-      date:
-      - Wed, 10 Feb 2021 01:56:51 GMT
-      expires:
-      - '-1'
-      pragma:
-      - no-cache
-      server:
-      - Microsoft-HTTPAPI/2.0
-      strict-transport-security:
-      - max-age=31536000; includeSubDomains
-      transfer-encoding:
-      - chunked
-      vary:
-      - Accept-Encoding
-      x-content-type-options:
-      - nosniff
-    status:
-      code: 200
-      message: OK
-- request:
-    body: null
-    headers:
-      Accept:
-      - application/json
-      Accept-Encoding:
-      - gzip, deflate
-      CommandName:
-      - postgres flexible-server create
-      Connection:
-      - keep-alive
-      ParameterSetName:
-      - -g -n -l --subnet
-      User-Agent:
-      - python/3.7.3 (Windows-10-10.0.19041-SP0) msrest/0.6.18 msrest_azure/0.6.3
-        azure-mgmt-rdbms/2020-02-14-privatepreview Azure-SDK-For-Python AZURECLI/2.19.0
-    method: GET
-    uri: https://management.azure.com/subscriptions/00000000-0000-0000-0000-000000000000/providers/Microsoft.DBforPostgreSQL/locations/eastus2euap/azureAsyncOperation/c0c1f8dc-8a1f-4e31-823c-b929150fb937?api-version=2020-02-14-preview
-  response:
-    body:
-      string: '{"name":"c0c1f8dc-8a1f-4e31-823c-b929150fb937","status":"InProgress","startTime":"2021-02-10T01:46:39.947Z"}'
-    headers:
-      cache-control:
-      - no-cache
-      content-length:
-      - '108'
-      content-type:
-      - application/json; charset=utf-8
-      date:
-      - Wed, 10 Feb 2021 01:57:53 GMT
-      expires:
-      - '-1'
-      pragma:
-      - no-cache
-      server:
-      - Microsoft-HTTPAPI/2.0
-      strict-transport-security:
-      - max-age=31536000; includeSubDomains
-      transfer-encoding:
-      - chunked
-      vary:
-      - Accept-Encoding
-      x-content-type-options:
-      - nosniff
-    status:
-      code: 200
-      message: OK
-- request:
-    body: null
-    headers:
-      Accept:
-      - application/json
-      Accept-Encoding:
-      - gzip, deflate
-      CommandName:
-      - postgres flexible-server create
-      Connection:
-      - keep-alive
-      ParameterSetName:
-      - -g -n -l --subnet
-      User-Agent:
-      - python/3.7.3 (Windows-10-10.0.19041-SP0) msrest/0.6.18 msrest_azure/0.6.3
-        azure-mgmt-rdbms/2020-02-14-privatepreview Azure-SDK-For-Python AZURECLI/2.19.0
-    method: GET
-    uri: https://management.azure.com/subscriptions/00000000-0000-0000-0000-000000000000/providers/Microsoft.DBforPostgreSQL/locations/eastus2euap/azureAsyncOperation/c0c1f8dc-8a1f-4e31-823c-b929150fb937?api-version=2020-02-14-preview
-  response:
-    body:
-      string: '{"name":"c0c1f8dc-8a1f-4e31-823c-b929150fb937","status":"InProgress","startTime":"2021-02-10T01:46:39.947Z"}'
-    headers:
-      cache-control:
-      - no-cache
-      content-length:
-      - '108'
-      content-type:
-      - application/json; charset=utf-8
-      date:
-      - Wed, 10 Feb 2021 01:58:54 GMT
-      expires:
-      - '-1'
-      pragma:
-      - no-cache
-      server:
-      - Microsoft-HTTPAPI/2.0
-      strict-transport-security:
-      - max-age=31536000; includeSubDomains
-      transfer-encoding:
-      - chunked
-      vary:
-      - Accept-Encoding
-      x-content-type-options:
-      - nosniff
-    status:
-      code: 200
-      message: OK
-- request:
-    body: null
-    headers:
-      Accept:
-      - application/json
-      Accept-Encoding:
-      - gzip, deflate
-      CommandName:
-      - postgres flexible-server create
-      Connection:
-      - keep-alive
-      ParameterSetName:
-      - -g -n -l --subnet
-      User-Agent:
-      - python/3.7.3 (Windows-10-10.0.19041-SP0) msrest/0.6.18 msrest_azure/0.6.3
-        azure-mgmt-rdbms/2020-02-14-privatepreview Azure-SDK-For-Python AZURECLI/2.19.0
-    method: GET
-    uri: https://management.azure.com/subscriptions/00000000-0000-0000-0000-000000000000/providers/Microsoft.DBforPostgreSQL/locations/eastus2euap/azureAsyncOperation/c0c1f8dc-8a1f-4e31-823c-b929150fb937?api-version=2020-02-14-preview
-  response:
-    body:
-      string: '{"name":"c0c1f8dc-8a1f-4e31-823c-b929150fb937","status":"InProgress","startTime":"2021-02-10T01:46:39.947Z"}'
-    headers:
-      cache-control:
-      - no-cache
-      content-length:
-      - '108'
-      content-type:
-      - application/json; charset=utf-8
-      date:
-      - Wed, 10 Feb 2021 01:59:54 GMT
-      expires:
-      - '-1'
-      pragma:
-      - no-cache
-      server:
-      - Microsoft-HTTPAPI/2.0
-      strict-transport-security:
-      - max-age=31536000; includeSubDomains
-      transfer-encoding:
-      - chunked
-      vary:
-      - Accept-Encoding
-      x-content-type-options:
-      - nosniff
-    status:
-      code: 200
-      message: OK
-- request:
-    body: null
-    headers:
-      Accept:
-      - application/json
-      Accept-Encoding:
-      - gzip, deflate
-      CommandName:
-      - postgres flexible-server create
-      Connection:
-      - keep-alive
-      ParameterSetName:
-      - -g -n -l --subnet
-      User-Agent:
-      - python/3.7.3 (Windows-10-10.0.19041-SP0) msrest/0.6.18 msrest_azure/0.6.3
-        azure-mgmt-rdbms/2020-02-14-privatepreview Azure-SDK-For-Python AZURECLI/2.19.0
-    method: GET
-    uri: https://management.azure.com/subscriptions/00000000-0000-0000-0000-000000000000/providers/Microsoft.DBforPostgreSQL/locations/eastus2euap/azureAsyncOperation/c0c1f8dc-8a1f-4e31-823c-b929150fb937?api-version=2020-02-14-preview
-  response:
-    body:
-      string: '{"name":"c0c1f8dc-8a1f-4e31-823c-b929150fb937","status":"Succeeded","startTime":"2021-02-10T01:46:39.947Z"}'
-    headers:
-      cache-control:
-      - no-cache
-      content-length:
-      - '107'
-      content-type:
-      - application/json; charset=utf-8
-      date:
-      - Wed, 10 Feb 2021 02:00:56 GMT
-      expires:
-      - '-1'
-      pragma:
-      - no-cache
-      server:
-      - Microsoft-HTTPAPI/2.0
-      strict-transport-security:
-      - max-age=31536000; includeSubDomains
-      transfer-encoding:
-      - chunked
-      vary:
-      - Accept-Encoding
-      x-content-type-options:
-      - nosniff
-    status:
-      code: 200
-      message: OK
-- request:
-    body: null
-    headers:
-      Accept:
-      - application/json
-      Accept-Encoding:
-      - gzip, deflate
-      CommandName:
-      - postgres flexible-server create
-      Connection:
-      - keep-alive
-      ParameterSetName:
-      - -g -n -l --subnet
-      User-Agent:
-      - python/3.7.3 (Windows-10-10.0.19041-SP0) msrest/0.6.18 msrest_azure/0.6.3
-        azure-mgmt-rdbms/2020-02-14-privatepreview Azure-SDK-For-Python AZURECLI/2.19.0
-    method: GET
-    uri: https://management.azure.com/subscriptions/00000000-0000-0000-0000-000000000000/resourceGroups/clitest.rg000001/providers/Microsoft.DBForPostgreSql/flexibleServers/testvnetserver2postgres?api-version=2020-02-14-preview
-  response:
-    body:
-      string: '{"sku":{"name":"Standard_D2s_v3","tier":"GeneralPurpose","capacity":2},"properties":{"fullyQualifiedDomainName":"testvnetserver2postgres.postgres.database.azure.com","version":"12","standbyCount":0,"haEnabled":"Disabled","administratorLogin":"shoddyEland8","publicNetworkAccess":"Disabled","delegatedSubnetArguments":{"subnetArmResourceId":"/subscriptions/00000000-0000-0000-0000-000000000000/resourceGroups/clitest.rg000001/providers/Microsoft.Network/virtualNetworks/clitestvnet1/subnets/Subnetetserver2postgres"},"logBackupStorageSku":"Standard_ZRS","haState":"NotEnabled","state":"Ready","availabilityZone":"3","storageProfile":{"storageMB":131072,"backupRetentionDays":7},"earliestRestoreDate":"2021-02-10T02:00:56.8514342+00:00","byokEnforcement":"Disabled","maintenanceWindow":{"customWindow":"Disabled","dayOfWeek":0,"startHour":0,"startMinute":0}},"location":"East
-        US 2 EUAP","id":"/subscriptions/00000000-0000-0000-0000-000000000000/resourceGroups/clitest.rg000001/providers/Microsoft.DBforPostgreSQL/flexibleServers/testvnetserver2postgres","name":"testvnetserver2postgres","type":"Microsoft.DBforPostgreSQL/flexibleServers"}'
-    headers:
-      cache-control:
-      - no-cache
-      content-length:
-      - '1254'
-      content-type:
-      - application/json; charset=utf-8
-      date:
-      - Wed, 10 Feb 2021 02:00:56 GMT
-      expires:
-      - '-1'
-      pragma:
-      - no-cache
-      server:
-      - Microsoft-HTTPAPI/2.0
-      strict-transport-security:
-      - max-age=31536000; includeSubDomains
-      transfer-encoding:
-      - chunked
-      vary:
-      - Accept-Encoding
-      x-content-type-options:
-      - nosniff
-    status:
-      code: 200
-      message: OK
-- request:
-    body: null
-    headers:
-      Accept:
-      - application/json
-      Accept-Encoding:
-      - gzip, deflate
-      CommandName:
-      - postgres flexible-server show
-      Connection:
-      - keep-alive
-      ParameterSetName:
-      - -g -n
-      User-Agent:
-      - python/3.7.3 (Windows-10-10.0.19041-SP0) msrest/0.6.18 msrest_azure/0.6.3
-        azure-mgmt-rdbms/2020-02-14-privatepreview Azure-SDK-For-Python AZURECLI/2.19.0
-      accept-language:
-      - en-US
-    method: GET
     uri: https://management.azure.com/subscriptions/00000000-0000-0000-0000-000000000000/resourceGroups/clitest.rg000001/providers/Microsoft.DBForPostgreSql/flexibleServers/testvnetserver2postgres?api-version=2020-02-14-preview
   response:
     body:
@@ -2818,10 +2548,6 @@
       ParameterSetName:
       - -g -n --yes
       User-Agent:
-<<<<<<< HEAD
-      - python/3.7.4 (Windows-10-10.0.19041-SP0) msrest/0.6.18 msrest_azure/0.6.3
-        azure-mgmt-rdbms/2020-02-14-preview Azure-SDK-For-Python AZURECLI/2.17.0
-=======
       - python/3.7.3 (Windows-10-10.0.19041-SP0) msrest/0.6.18 msrest_azure/0.6.3
         azure-mgmt-rdbms/2020-02-14-privatepreview Azure-SDK-For-Python AZURECLI/2.19.0
       accept-language:
@@ -2875,7 +2601,6 @@
       User-Agent:
       - python/3.7.3 (Windows-10-10.0.19041-SP0) msrest/0.6.18 msrest_azure/0.6.3
         azure-mgmt-rdbms/2020-02-14-privatepreview Azure-SDK-For-Python AZURECLI/2.19.0
->>>>>>> 03b29705
     method: GET
     uri: https://management.azure.com/subscriptions/00000000-0000-0000-0000-000000000000/providers/Microsoft.DBforPostgreSQL/locations/East%20US%202%20EUAP/azureAsyncOperation/c4b81af0-f392-4aae-b0e0-d044457ad5b0?api-version=2020-02-14-preview
   response:
@@ -2921,13 +2646,8 @@
       ParameterSetName:
       - -g -n --yes
       User-Agent:
-<<<<<<< HEAD
-      - python/3.7.4 (Windows-10-10.0.19041-SP0) msrest/0.6.18 msrest_azure/0.6.3
-        azure-mgmt-rdbms/2020-02-14-preview Azure-SDK-For-Python AZURECLI/2.17.0
-=======
-      - python/3.7.3 (Windows-10-10.0.19041-SP0) msrest/0.6.18 msrest_azure/0.6.3
-        azure-mgmt-rdbms/2020-02-14-privatepreview Azure-SDK-For-Python AZURECLI/2.19.0
->>>>>>> 03b29705
+      - python/3.7.3 (Windows-10-10.0.19041-SP0) msrest/0.6.18 msrest_azure/0.6.3
+        azure-mgmt-rdbms/2020-02-14-privatepreview Azure-SDK-For-Python AZURECLI/2.19.0
     method: GET
     uri: https://management.azure.com/subscriptions/00000000-0000-0000-0000-000000000000/providers/Microsoft.DBforPostgreSQL/locations/East%20US%202%20EUAP/azureAsyncOperation/c4b81af0-f392-4aae-b0e0-d044457ad5b0?api-version=2020-02-14-preview
   response:
@@ -2973,13 +2693,8 @@
       ParameterSetName:
       - -g -n --yes
       User-Agent:
-<<<<<<< HEAD
-      - python/3.7.4 (Windows-10-10.0.19041-SP0) msrest/0.6.18 msrest_azure/0.6.3
-        azure-mgmt-rdbms/2020-02-14-preview Azure-SDK-For-Python AZURECLI/2.17.0
-=======
-      - python/3.7.3 (Windows-10-10.0.19041-SP0) msrest/0.6.18 msrest_azure/0.6.3
-        azure-mgmt-rdbms/2020-02-14-privatepreview Azure-SDK-For-Python AZURECLI/2.19.0
->>>>>>> 03b29705
+      - python/3.7.3 (Windows-10-10.0.19041-SP0) msrest/0.6.18 msrest_azure/0.6.3
+        azure-mgmt-rdbms/2020-02-14-privatepreview Azure-SDK-For-Python AZURECLI/2.19.0
     method: GET
     uri: https://management.azure.com/subscriptions/00000000-0000-0000-0000-000000000000/providers/Microsoft.DBforPostgreSQL/locations/East%20US%202%20EUAP/azureAsyncOperation/c4b81af0-f392-4aae-b0e0-d044457ad5b0?api-version=2020-02-14-preview
   response:
@@ -3027,18 +2742,6 @@
       User-Agent:
       - AZURECLI/2.19.0 azsdk-python-azure-mgmt-network/17.1.0 Python/3.7.3 (Windows-10-10.0.19041-SP0)
     method: GET
-<<<<<<< HEAD
-    uri: https://management.azure.com/subscriptions/00000000-0000-0000-0000-000000000000/resourceGroups/clitest.rg000001/providers/Microsoft.Network/virtualNetworks/clitestvnet1azuredbclitest-000004/subnets/Subnetbclitest-000004?api-version=2020-07-01
-  response:
-    body:
-      string: "{\r\n  \"name\": \"Subnetbclitest-000004\",\r\n  \"id\": \"/subscriptions/00000000-0000-0000-0000-000000000000/resourceGroups/clitest.rg000001/providers/Microsoft.Network/virtualNetworks/clitestvnet1azuredbclitest-000004/subnets/Subnetbclitest-000004\",\r\n
-        \ \"etag\": \"W/\\\"4b999bbf-fdf7-4f83-ab4b-7b1d086a13a6\\\"\",\r\n  \"properties\":
-        {\r\n    \"provisioningState\": \"Succeeded\",\r\n    \"addressPrefix\": \"10.0.0.0/24\",\r\n
-        \   \"networkSecurityGroup\": {\r\n      \"id\": \"/subscriptions/00000000-0000-0000-0000-000000000000/resourceGroups/clitest.rg000001/providers/Microsoft.Network/networkSecurityGroups/clitestvnet1azuredbclitest-000004-Subnetbclitest-000004-NRMS\"\r\n
-        \   },\r\n    \"delegations\": [\r\n      {\r\n        \"name\": \"Microsoft.DBforPostgreSQL/flexibleServers\",\r\n
-        \       \"id\": \"/subscriptions/00000000-0000-0000-0000-000000000000/resourceGroups/clitest.rg000001/providers/Microsoft.Network/virtualNetworks/clitestvnet1azuredbclitest-000004/subnets/Subnetbclitest-000004/delegations/Microsoft.DBforPostgreSQL/flexibleServers\",\r\n
-        \       \"etag\": \"W/\\\"4b999bbf-fdf7-4f83-ab4b-7b1d086a13a6\\\"\",\r\n
-=======
     uri: https://management.azure.com/subscriptions/00000000-0000-0000-0000-000000000000/resourceGroups/clitest.rg000001/providers/Microsoft.Network/virtualNetworks/clitestvnet1/subnets/Subnetetserver2postgres?api-version=2020-08-01
   response:
     body:
@@ -3051,7 +2754,6 @@
         \     }\r\n    ],\r\n    \"delegations\": [\r\n      {\r\n        \"name\":
         \"Microsoft.DBforPostgreSQL/flexibleServers\",\r\n        \"id\": \"/subscriptions/00000000-0000-0000-0000-000000000000/resourceGroups/clitest.rg000001/providers/Microsoft.Network/virtualNetworks/clitestvnet1/subnets/Subnetetserver2postgres/delegations/Microsoft.DBforPostgreSQL/flexibleServers\",\r\n
         \       \"etag\": \"W/\\\"a0cf7a9d-7ad1-4730-849e-825668f7125d\\\"\",\r\n
->>>>>>> 03b29705
         \       \"properties\": {\r\n          \"provisioningState\": \"Succeeded\",\r\n
         \         \"serviceName\": \"Microsoft.DBforPostgreSQL/flexibleServers\",\r\n
         \         \"actions\": [\r\n            \"Microsoft.Network/virtualNetworks/subnets/join/action\"\r\n
@@ -3091,19 +2793,11 @@
       code: 200
       message: OK
 - request:
-<<<<<<< HEAD
-    body: '{"id": "/subscriptions/00000000-0000-0000-0000-000000000000/resourceGroups/clitest.rg000001/providers/Microsoft.Network/virtualNetworks/clitestvnet1azuredbclitest-000004/subnets/Subnetbclitest-000004",
-      "name": "Subnetbclitest-000004", "properties": {"addressPrefix": "10.0.0.0/24",
-      "networkSecurityGroup": {"id": "/subscriptions/00000000-0000-0000-0000-000000000000/resourceGroups/clitest.rg000001/providers/Microsoft.Network/networkSecurityGroups/clitestvnet1azuredbclitest-000004-Subnetbclitest-000004-NRMS"},
-      "delegations": [], "privateEndpointNetworkPolicies": "Enabled", "privateLinkServiceNetworkPolicies":
-      "Enabled"}}'
-=======
     body: '{"id": "/subscriptions/00000000-0000-0000-0000-000000000000/resourceGroups/clitest.rg000001/providers/Microsoft.Network/virtualNetworks/clitestvnet1/subnets/Subnetetserver2postgres",
       "name": "Subnetetserver2postgres", "properties": {"addressPrefix": "10.0.0.0/24",
       "serviceEndpoints": [{"service": "Microsoft.Storage", "locations": ["eastus2euap",
       "centraluseuap"]}], "delegations": [], "privateEndpointNetworkPolicies": "Enabled",
       "privateLinkServiceNetworkPolicies": "Enabled"}}'
->>>>>>> 03b29705
     headers:
       Accept:
       - application/json
@@ -3122,16 +2816,6 @@
       User-Agent:
       - AZURECLI/2.19.0 azsdk-python-azure-mgmt-network/17.1.0 Python/3.7.3 (Windows-10-10.0.19041-SP0)
     method: PUT
-<<<<<<< HEAD
-    uri: https://management.azure.com/subscriptions/00000000-0000-0000-0000-000000000000/resourceGroups/clitest.rg000001/providers/Microsoft.Network/virtualNetworks/clitestvnet1azuredbclitest-000004/subnets/Subnetbclitest-000004?api-version=2020-07-01
-  response:
-    body:
-      string: "{\r\n  \"name\": \"Subnetbclitest-000004\",\r\n  \"id\": \"/subscriptions/00000000-0000-0000-0000-000000000000/resourceGroups/clitest.rg000001/providers/Microsoft.Network/virtualNetworks/clitestvnet1azuredbclitest-000004/subnets/Subnetbclitest-000004\",\r\n
-        \ \"etag\": \"W/\\\"b7f4fb5b-e5c2-43e5-8fab-46f8177865bd\\\"\",\r\n  \"properties\":
-        {\r\n    \"provisioningState\": \"Updating\",\r\n    \"addressPrefix\": \"10.0.0.0/24\",\r\n
-        \   \"networkSecurityGroup\": {\r\n      \"id\": \"/subscriptions/00000000-0000-0000-0000-000000000000/resourceGroups/clitest.rg000001/providers/Microsoft.Network/networkSecurityGroups/clitestvnet1azuredbclitest-000004-Subnetbclitest-000004-NRMS\"\r\n
-        \   },\r\n    \"delegations\": [],\r\n    \"privateEndpointNetworkPolicies\":
-=======
     uri: https://management.azure.com/subscriptions/00000000-0000-0000-0000-000000000000/resourceGroups/clitest.rg000001/providers/Microsoft.Network/virtualNetworks/clitestvnet1/subnets/Subnetetserver2postgres?api-version=2020-08-01
   response:
     body:
@@ -3142,7 +2826,6 @@
         \       \"service\": \"Microsoft.Storage\",\r\n        \"locations\": [\r\n
         \         \"eastus2euap\",\r\n          \"centraluseuap\"\r\n        ]\r\n
         \     }\r\n    ],\r\n    \"delegations\": [],\r\n    \"privateEndpointNetworkPolicies\":
->>>>>>> 03b29705
         \"Enabled\",\r\n    \"privateLinkServiceNetworkPolicies\": \"Enabled\"\r\n
         \ },\r\n  \"type\": \"Microsoft.Network/virtualNetworks/subnets\"\r\n}"
     headers:
@@ -3243,16 +2926,6 @@
       User-Agent:
       - AZURECLI/2.19.0 azsdk-python-azure-mgmt-network/17.1.0 Python/3.7.3 (Windows-10-10.0.19041-SP0)
     method: GET
-<<<<<<< HEAD
-    uri: https://management.azure.com/subscriptions/00000000-0000-0000-0000-000000000000/resourceGroups/clitest.rg000001/providers/Microsoft.Network/virtualNetworks/clitestvnet1azuredbclitest-000004/subnets/Subnetbclitest-000004?api-version=2020-07-01
-  response:
-    body:
-      string: "{\r\n  \"name\": \"Subnetbclitest-000004\",\r\n  \"id\": \"/subscriptions/00000000-0000-0000-0000-000000000000/resourceGroups/clitest.rg000001/providers/Microsoft.Network/virtualNetworks/clitestvnet1azuredbclitest-000004/subnets/Subnetbclitest-000004\",\r\n
-        \ \"etag\": \"W/\\\"8a2f3616-7791-4331-a440-6cd56d8e5cb2\\\"\",\r\n  \"properties\":
-        {\r\n    \"provisioningState\": \"Succeeded\",\r\n    \"addressPrefix\": \"10.0.0.0/24\",\r\n
-        \   \"networkSecurityGroup\": {\r\n      \"id\": \"/subscriptions/00000000-0000-0000-0000-000000000000/resourceGroups/clitest.rg000001/providers/Microsoft.Network/networkSecurityGroups/clitestvnet1azuredbclitest-000004-Subnetbclitest-000004-NRMS\"\r\n
-        \   },\r\n    \"delegations\": [],\r\n    \"privateEndpointNetworkPolicies\":
-=======
     uri: https://management.azure.com/subscriptions/00000000-0000-0000-0000-000000000000/resourceGroups/clitest.rg000001/providers/Microsoft.Network/virtualNetworks/clitestvnet1/subnets/Subnetetserver2postgres?api-version=2020-08-01
   response:
     body:
@@ -3263,7 +2936,6 @@
         \       \"service\": \"Microsoft.Storage\",\r\n        \"locations\": [\r\n
         \         \"eastus2euap\",\r\n          \"centraluseuap\"\r\n        ]\r\n
         \     }\r\n    ],\r\n    \"delegations\": [],\r\n    \"privateEndpointNetworkPolicies\":
->>>>>>> 03b29705
         \"Enabled\",\r\n    \"privateLinkServiceNetworkPolicies\": \"Enabled\"\r\n
         \ },\r\n  \"type\": \"Microsoft.Network/virtualNetworks/subnets\"\r\n}"
     headers:
@@ -3315,11 +2987,7 @@
       User-Agent:
       - AZURECLI/2.19.0 azsdk-python-azure-mgmt-network/17.1.0 Python/3.7.3 (Windows-10-10.0.19041-SP0)
     method: DELETE
-<<<<<<< HEAD
-    uri: https://management.azure.com/subscriptions/00000000-0000-0000-0000-000000000000/resourceGroups/clitest.rg000001/providers/Microsoft.Network/virtualNetworks/clitestvnet1azuredbclitest-000004?api-version=2020-07-01
-=======
     uri: https://management.azure.com/subscriptions/00000000-0000-0000-0000-000000000000/resourceGroups/clitest.rg000001/providers/Microsoft.Network/virtualNetworks/clitestvnet1?api-version=2020-08-01
->>>>>>> 03b29705
   response:
     body:
       string: ''
