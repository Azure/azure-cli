# --------------------------------------------------------------------------------------------
# Copyright (c) Microsoft Corporation. All rights reserved.
# Licensed under the MIT License. See License.txt in the project root for license information.
# --------------------------------------------------------------------------------------------

import unittest
import mock

from azure.cli.core.util import CLIError

from azure.cli.command_modules.vm.custom import enable_boot_diagnostics, disable_boot_diagnostics, \
    _merge_secrets
from azure.cli.command_modules.vm.custom import (_get_access_extension_upgrade_info,
                                                 _LINUX_ACCESS_EXT,
                                                 _WINDOWS_ACCESS_EXT,
                                                 _get_extension_instance_name)
from azure.cli.command_modules.vm.custom import \
    (attach_unmanaged_data_disk, detach_data_disk, get_vmss_instance_view)
<<<<<<< HEAD
from azure.cli.command_modules.vm.disk_encryption import (enable,
                                                          disable,
                                                          _check_encrypt_is_supported)
from azure.cli.core.profiles import get_sdk, ResourceType

NetworkProfile, StorageProfile, DataDisk, OSDisk, OperatingSystemTypes, InstanceViewStatus, \
    VirtualMachineExtensionInstanceView, VirtualMachineExtension, ImageReference, DiskCreateOptionTypes, \
    CachingTypes = get_sdk(ResourceType.MGMT_COMPUTE, 'NetworkProfile', 'StorageProfile', 'DataDisk', 'OSDisk',
                           'OperatingSystemTypes', 'InstanceViewStatus', 'VirtualMachineExtensionInstanceView',
                           'VirtualMachineExtension', 'ImageReference', 'DiskCreateOptionTypes', 'CachingTypes',
                           mod='models')
=======
from azure.cli.command_modules.vm.disk_encryption import (encrypt_vm, decrypt_vm, _check_encrypt_is_supported,
                                                          encrypt_vmss, decrypt_vmss)
from azure.mgmt.compute.models import (NetworkProfile, StorageProfile, DataDisk, OSDisk,
                                       OperatingSystemTypes, InstanceViewStatus,
                                       VirtualMachineExtensionInstanceView,
                                       VirtualMachineExtension, ImageReference,
                                       DiskCreateOptionTypes, CachingTypes,
                                       VirtualMachineScaleSetVMProfile, VirtualMachineScaleSetOSProfile,
                                       LinuxConfiguration)
>>>>>>> 4d384380


class Test_Vm_Custom(unittest.TestCase):

    @classmethod
    def setUpClass(cls):
        pass

    def test_get_access_extension_upgrade_info(self):

        # when there is no extension installed on linux vm, use the version we like
        publisher, version, auto_upgrade = _get_access_extension_upgrade_info(
            None, _LINUX_ACCESS_EXT)
        self.assertEqual('Microsoft.OSTCExtensions', publisher)
        self.assertEqual('1.4', version)
        self.assertEqual(None, auto_upgrade)

        # when there is no extension installed on windows vm, use the version we like
        publisher, version, auto_upgrade = _get_access_extension_upgrade_info(
            None, _WINDOWS_ACCESS_EXT)
        self.assertEqual('Microsoft.Compute', publisher)
        self.assertEqual('2.0', version)
        self.assertEqual(None, auto_upgrade)

        # when there is existing extension with higher version, stick to that
        extentions = [FakedAccessExtensionEntity(True, '3.0')]
        publisher, version, auto_upgrade = _get_access_extension_upgrade_info(
            extentions, _LINUX_ACCESS_EXT)
        self.assertEqual('3.0', version)
        self.assertEqual(None, auto_upgrade)

        extentions = [FakedAccessExtensionEntity(False, '10.0')]
        publisher, version, auto_upgrade = _get_access_extension_upgrade_info(
            extentions, _WINDOWS_ACCESS_EXT)
        self.assertEqual('10.0', version)
        self.assertEqual(None, auto_upgrade)

        # when there is existing extension with lower version, upgrade to ours
        extentions = [FakedAccessExtensionEntity(True, '1.0')]
        publisher, version, auto_upgrade = _get_access_extension_upgrade_info(
            extentions, _LINUX_ACCESS_EXT)
        self.assertEqual('1.4', version)
        self.assertEqual(True, auto_upgrade)

    @mock.patch('azure.cli.command_modules.vm.custom.get_vm', autospec=True)
    @mock.patch('azure.cli.command_modules.vm.custom.set_vm', autospec=True)
    def test_enable_boot_diagnostics_on_vm_never_enabled(self, mock_vm_set, mock_vm_get):
        vm_fake = mock.MagicMock()
        mock_vm_get.return_value = vm_fake
        enable_boot_diagnostics('g1', 'vm1', 'https://storage_uri1')
        self.assertTrue(vm_fake.diagnostics_profile.boot_diagnostics.enabled)
        self.assertEqual('https://storage_uri1',
                         vm_fake.diagnostics_profile.boot_diagnostics.storage_uri)
        self.assertTrue(mock_vm_get.called)
        mock_vm_set.assert_called_once_with(vm_fake, mock.ANY)

    @mock.patch('azure.cli.command_modules.vm.custom.get_vm', autospec=True)
    @mock.patch('azure.cli.command_modules.vm.custom.set_vm', autospec=True)
    def test_enable_boot_diagnostics_skip_when_enabled_already(self, mock_vm_set, mock_vm_get):
        vm_fake = mock.MagicMock()
        mock_vm_get.return_value = vm_fake
        vm_fake.diagnostics_profile.boot_diagnostics.enabled = True
        vm_fake.diagnostics_profile.boot_diagnostics.storage_uri = 'https://storage_uri1'
        enable_boot_diagnostics('g1', 'vm1', 'https://storage_uri1')
        self.assertTrue(mock_vm_get.called)
        self.assertFalse(mock_vm_set.called)

    @mock.patch('azure.cli.command_modules.vm.custom.get_vm', autospec=True)
    @mock.patch('azure.cli.command_modules.vm.custom.set_vm', autospec=True)
    def test_disable_boot_diagnostics_on_vm(self, mock_vm_set, mock_vm_get):
        vm_fake = mock.MagicMock()
        mock_vm_get.return_value = vm_fake
        vm_fake.diagnostics_profile.boot_diagnostics.enabled = True
        vm_fake.diagnostics_profile.boot_diagnostics.storage_uri = 'storage_uri1'
        disable_boot_diagnostics('g1', 'vm1')
        self.assertFalse(vm_fake.diagnostics_profile.boot_diagnostics.enabled)
        self.assertIsNone(vm_fake.diagnostics_profile.boot_diagnostics.storage_uri)
        self.assertTrue(mock_vm_get.called)
        mock_vm_set.assert_called_once_with(vm_fake, mock.ANY)

    @mock.patch('azure.cli.command_modules.vm.custom.get_vm', autospec=True)
    @mock.patch('azure.cli.command_modules.vm.custom.set_vm', autospec=True)
    def test_attach_new_datadisk_default_on_vm(self, mock_vm_set, mock_vm_get):
        # pylint: disable=line-too-long
        faked_vhd_uri = 'https://your_stoage_account_name.blob.core.windows.net/vhds/d1.vhd'

        # stub to get the vm which has no datadisks
        vm = FakedVM(None, None)
        mock_vm_get.return_value = vm

        # execute
        attach_unmanaged_data_disk('rg1', 'vm1', True, faked_vhd_uri)

        # assert
        self.assertTrue(mock_vm_get.called)
        mock_vm_set.assert_called_once_with(vm)
        self.assertEqual(len(vm.storage_profile.data_disks), 1)
        data_disk = vm.storage_profile.data_disks[0]
        self.assertIsNone(data_disk.caching)
        self.assertEqual(data_disk.create_option, DiskCreateOptionTypes.empty)
        self.assertIsNone(data_disk.image)
        self.assertEqual(data_disk.lun, 0)
        self.assertTrue(data_disk.name.startswith('vm1-'))
        self.assertEqual(data_disk.vhd.uri, faked_vhd_uri)

    @mock.patch('azure.cli.command_modules.vm.custom.get_vm', autospec=True)
    @mock.patch('azure.cli.command_modules.vm.custom.set_vm', autospec=True)
    def test_attach_new_datadisk_custom_on_vm(self, mock_vm_set, mock_vm_get):
        # pylint: disable=line-too-long
        faked_vhd_uri = 'https://your_stoage_account_name.blob.core.windows.net/vhds/d1.vhd'
        faked_vhd_uri2 = 'https://your_stoage_account_name.blob.core.windows.net/vhds/d2.vhd'

        # stub to get the vm which has no datadisks
        existing_disk = DataDisk(lun=1, vhd=faked_vhd_uri, name='d1', create_option=DiskCreateOptionTypes.empty)
        vm = FakedVM(None, [existing_disk])
        mock_vm_get.return_value = vm

        # execute
        attach_unmanaged_data_disk('rg1', 'vm1', True, faked_vhd_uri2, None, 'd2', 512, CachingTypes.read_write)

        # assert
        self.assertTrue(mock_vm_get.called)
        mock_vm_set.assert_called_once_with(vm)
        self.assertEqual(len(vm.storage_profile.data_disks), 2)
        data_disk = vm.storage_profile.data_disks[1]
        self.assertEqual(CachingTypes.read_write, data_disk.caching)
        self.assertEqual(DiskCreateOptionTypes.empty, data_disk.create_option)
        self.assertIsNone(data_disk.image)
        self.assertEqual(data_disk.lun, 0)  # the existing disk has '1', so it verifes the second one be picked as '0'
        self.assertEqual(data_disk.vhd.uri, faked_vhd_uri2)

    @mock.patch('azure.cli.command_modules.vm.custom.get_vm', autospec=True)
    @mock.patch('azure.cli.command_modules.vm.custom.set_vm', autospec=True)
    def test_attach_existing_datadisk_on_vm(self, mock_vm_set, mock_vm_get):
        # pylint: disable=line-too-long
        faked_vhd_uri = 'https://your_stoage_account_name.blob.core.windows.net/vhds/d1.vhd'

        # stub to get the vm which has no datadisks
        vm = FakedVM()
        mock_vm_get.return_value = vm

        # execute
        attach_unmanaged_data_disk('rg1', 'vm1', False, faked_vhd_uri, disk_name='d1', caching=CachingTypes.read_only)

        # assert
        self.assertTrue(mock_vm_get.called)
        mock_vm_set.assert_called_once_with(vm)
        self.assertEqual(len(vm.storage_profile.data_disks), 1)
        data_disk = vm.storage_profile.data_disks[0]
        self.assertEqual(CachingTypes.read_only, data_disk.caching)
        self.assertEqual(DiskCreateOptionTypes.attach, data_disk.create_option)
        self.assertIsNone(data_disk.image)
        self.assertEqual(data_disk.lun, 0)
        self.assertEqual(data_disk.name, 'd1')
        self.assertEqual(data_disk.vhd.uri, faked_vhd_uri)

    @mock.patch('azure.cli.command_modules.vm.custom.get_vm', autospec=True)
    @mock.patch('azure.cli.command_modules.vm.custom.set_vm', autospec=True)
    def test_deattach_disk_on_vm(self, mock_vm_set, mock_vm_get):
        # pylint: disable=line-too-long
        # stub to get the vm which has no datadisks
        faked_vhd_uri = 'https://your_stoage_account_name.blob.core.windows.net/vhds/d1.vhd'
        existing_disk = DataDisk(lun=1, vhd=faked_vhd_uri, name='d1', create_option=DiskCreateOptionTypes.empty)
        vm = FakedVM(None, [existing_disk])
        mock_vm_get.return_value = vm

        # execute
        detach_data_disk('rg1', 'vm1', 'd1')

        # assert
        self.assertTrue(mock_vm_get.called)
        mock_vm_set.assert_called_once_with(vm)
        self.assertEqual(len(vm.storage_profile.data_disks), 0)

    @mock.patch('azure.cli.command_modules.vm.custom._compute_client_factory')
    def test_show_vmss_instance_view(self, factory_mock):
        vm_client = mock.MagicMock()
        factory_mock.return_value = vm_client

        # execute
        get_vmss_instance_view('rg1', 'vmss1', '*')
        # assert
        vm_client.virtual_machine_scale_set_vms.list.assert_called_once_with('rg1', 'vmss1', expand='instanceView',
                                                                             select='instanceView')

    # pylint: disable=line-too-long
    @mock.patch('azure.cli.command_modules.vm.disk_encryption._compute_client_factory', autospec=True)
    @mock.patch('azure.cli.command_modules.vm.disk_encryption._get_keyvault_key_url', autospec=True)
    def test_enable_encryption_error_cases_handling(self, mock_get_keyvault_key_url, mock_compute_client_factory):
        faked_keyvault = '/subscriptions/01234567-1bf0-4dda-aec3-cb9272f09590/resourceGroups/rg1/providers/Microsoft.KeyVault/vaults/v1'
        os_disk = OSDisk(None, OperatingSystemTypes.linux)
        existing_disk = DataDisk(lun=1, vhd='https://someuri', name='d1', create_option=DiskCreateOptionTypes.empty)
        vm = FakedVM(None, [existing_disk], os_disk=os_disk)

        compute_client_mock = mock.MagicMock()
        compute_client_mock.virtual_machines.get.return_value = vm
        mock_compute_client_factory.return_value = compute_client_mock

        mock_get_keyvault_key_url.return_value = 'https://somevaults.vault.azure.net/'

        # throw when VM has disks, but no --volume-type is specified
        with self.assertRaises(CLIError) as context:
            encrypt_vm('rg1', 'vm1', 'client_id', faked_keyvault, 'client_secret')

        self.assertTrue("supply --volume-type" in str(context.exception))

        # throw when no AAD client secrets
        with self.assertRaises(CLIError) as context:
            encrypt_vm('rg1', 'vm1', 'client_id', faked_keyvault)

        self.assertTrue("--aad-client-id or --aad-client-cert-thumbprint" in str(context.exception))

    @mock.patch('azure.cli.command_modules.vm.disk_encryption.set_vm', autospec=True)
    @mock.patch('azure.cli.command_modules.vm.disk_encryption._compute_client_factory', autospec=True)
    def test_disable_encryption_error_cases_handling(self, mock_compute_client_factory, mock_vm_set):  # pylint: disable=unused-argument
        os_disk = OSDisk(None, OperatingSystemTypes.linux)
        existing_disk = DataDisk(lun=1, vhd='https://someuri', name='d1', create_option=DiskCreateOptionTypes.empty)
        vm = FakedVM(None, [existing_disk], os_disk=os_disk)
        vm_extension = VirtualMachineExtension('westus',
                                               settings={'SequenceVersion': 1},
                                               instance_view=VirtualMachineExtensionInstanceView(
                                                   statuses=[InstanceViewStatus(message='Encryption completed successfully')],
                                                   substatuses=[InstanceViewStatus(message='{"os":"Encrypted"}')]))
        vm_extension.provisioning_state = 'Succeeded'
        compute_client_mock = mock.MagicMock()
        compute_client_mock.virtual_machines.get.return_value = vm
        compute_client_mock.virtual_machine_extensions.get.return_value = vm_extension
        mock_compute_client_factory.return_value = compute_client_mock

        # throw on disabling encryption on OS disk of a linux VM
        with self.assertRaises(CLIError) as context:
            decrypt_vm('rg1', 'vm1', 'OS')

        self.assertTrue("Only Data disks can have encryption disabled in a Linux VM." in str(context.exception))

        # throw on disabling encryption on data disk, but os disk is also encrypted
        with self.assertRaises(CLIError) as context:
            decrypt_vm('rg1', 'vm1', 'DATA')

        self.assertTrue("Disabling encryption on data disk can render the VM unbootable" in str(context.exception))

        # works fine to disable encryption on daat disk when OS disk is never encrypted
        vm_extension.instance_view.substatuses[0].message = '{}'
        decrypt_vm('rg1', 'vm1', 'DATA')

    def test_encryption_distro_check(self):
        image = ImageReference(None, 'canonical', 'ubuntuserver', '16.04.0-LTS')
        result, msg = _check_encrypt_is_supported(image, 'data')
        self.assertTrue(result)
        self.assertEqual(None, msg)

        image = ImageReference(None, 'OpenLogic', 'CentOS', '7.2n')
        result, msg = _check_encrypt_is_supported(image, 'data')
        self.assertTrue(result)
        self.assertEqual(None, msg)

        image = ImageReference(None, 'OpenLogic', 'CentOS', '7.2')
        result, msg = _check_encrypt_is_supported(image, 'all')
        self.assertFalse(result)
        self.assertEqual(msg,
                         "Encryption might fail as current VM uses a distro not in the known list, which are '['RHEL 7.2', 'RHEL 7.3', 'CentOS 7.2n', 'Ubuntu 14.04', 'Ubuntu 16.04']'")

        image = ImageReference(None, 'OpenLogic', 'CentOS', '7.2')
        result, msg = _check_encrypt_is_supported(image, 'data')
        self.assertTrue(result)

    def test_encryption_distro_check(self):
        image = ImageReference(None, 'canonical', 'ubuntuserver', '16.04.0-LTS')
        result, msg = _check_encrypt_is_supported(image, 'data')
        self.assertTrue(result)
        self.assertEqual(None, msg)

        image = ImageReference(None, 'OpenLogic', 'CentOS', '7.2n')
        result, msg = _check_encrypt_is_supported(image, 'data')
        self.assertTrue(result)
        self.assertEqual(None, msg)

        image = ImageReference(None, 'OpenLogic', 'CentOS', '7.2')
        result, msg = _check_encrypt_is_supported(image, 'all')
        self.assertFalse(result)
        self.assertEqual(msg,
                         "Encryption might fail as current VM uses a distro not in the known list, which are '['RHEL 7.2', 'RHEL 7.3', 'CentOS 7.2n', 'Ubuntu 14.04', 'Ubuntu 16.04']'")

        image = ImageReference(None, 'OpenLogic', 'CentOS', '7.2')
        result, msg = _check_encrypt_is_supported(image, 'data')
        self.assertTrue(result)

    def test_merge_secrets(self):
        secret1 = [{
            'sourceVault': {'id': '123'},
            'vaultCertificates': [
                {
                    'certificateUrl': 'abc',
                    'certificateStore': 'My'
                }
            ]}]

        secret2 = [{
            'sourceVault': {'id': '123'},
            'vaultCertificates': [
                {
                    'certificateUrl': 'def',
                    'certificateStore': 'Machine'
                },
                {
                    'certificateUrl': 'xyz',
                    'certificateStore': 'My'
                }
            ]}]

        secret3 = [{
            'sourceVault': {'id': '456'},
            'vaultCertificates': [
                {
                    'certificateUrl': 'abc',
                    'certificateStore': 'My'
                }
            ]}]
        merged = _merge_secrets([secret1, secret2, secret3])
        self.assertIn('456', [item['sourceVault']['id'] for item in merged])
        self.assertIn('123', [item['sourceVault']['id'] for item in merged])
        vault123 = [item['vaultCertificates'] for item in merged
                    if item['sourceVault']['id'] == '123'][0]
        vault123.sort(key=lambda x: x['certificateUrl'])
        vault123Expected = [
            {
                'certificateUrl': 'abc',
                'certificateStore': 'My'
            },
            {
                'certificateUrl': 'def',
                'certificateStore': 'Machine'
            },
            {
                'certificateUrl': 'xyz',
                'certificateStore': 'My'
            }
        ]
        vault123Expected.sort(key=lambda x: x['certificateUrl'])
        self.assertListEqual(vault123Expected, vault123)

    def test_get_extension_instance_name(self):
        instance_view = mock.MagicMock()
        extension = mock.MagicMock()
        extension.type = 'publisher2.extension2'
        instance_view.extensions = [extension]

        # action
        result = _get_extension_instance_name(instance_view, 'publisher1', 'extension1')

        # assert
        self.assertEqual(result, 'extension1')

    def test_get_extension_instance_name_when_type_none(self):
        instance_view = mock.MagicMock()
        extension = mock.MagicMock()
        extension.type = None
        instance_view.extensions = [extension]

        # action
        result = _get_extension_instance_name(instance_view, 'na', 'extension-name')

        # assert
        self.assertEqual(result, 'extension-name')


class FakedVM(object):  # pylint: disable=too-few-public-methods
    def __init__(self, nics=None, disks=None, os_disk=None):
        self.network_profile = NetworkProfile(nics)
        self.storage_profile = StorageProfile(data_disks=disks, os_disk=os_disk)
        self.location = 'westus'


class FakedAccessExtensionEntity(object):  # pylint: disable=too-few-public-methods
    def __init__(self, is_linux, version):
        self.name = 'VMAccessForLinux' if is_linux else 'VMAccessAgent'
        self.type_handler_version = version


if __name__ == '__main__':
    unittest.main()<|MERGE_RESOLUTION|>--- conflicted
+++ resolved
@@ -16,29 +16,22 @@
                                                  _get_extension_instance_name)
 from azure.cli.command_modules.vm.custom import \
     (attach_unmanaged_data_disk, detach_data_disk, get_vmss_instance_view)
-<<<<<<< HEAD
-from azure.cli.command_modules.vm.disk_encryption import (enable,
-                                                          disable,
-                                                          _check_encrypt_is_supported)
+
+
+from azure.cli.command_modules.vm.disk_encryption import (encrypt_vm, decrypt_vm, _check_encrypt_is_supported,
+                                                          encrypt_vmss, decrypt_vmss)
 from azure.cli.core.profiles import get_sdk, ResourceType
 
 NetworkProfile, StorageProfile, DataDisk, OSDisk, OperatingSystemTypes, InstanceViewStatus, \
     VirtualMachineExtensionInstanceView, VirtualMachineExtension, ImageReference, DiskCreateOptionTypes, \
+    VirtualMachineScaleSetVMProfile, VirtualMachineScaleSetOSProfile, LinuxConfiguration, \
     CachingTypes = get_sdk(ResourceType.MGMT_COMPUTE, 'NetworkProfile', 'StorageProfile', 'DataDisk', 'OSDisk',
                            'OperatingSystemTypes', 'InstanceViewStatus', 'VirtualMachineExtensionInstanceView',
-                           'VirtualMachineExtension', 'ImageReference', 'DiskCreateOptionTypes', 'CachingTypes',
+                           'VirtualMachineExtension', 'ImageReference', 'DiskCreateOptionTypes',
+                           'VirtualMachineScaleSetVMProfile', 'VirtualMachineScaleSetOSProfile', 'LinuxConfiguration',
+                           'CachingTypes',
                            mod='models')
-=======
-from azure.cli.command_modules.vm.disk_encryption import (encrypt_vm, decrypt_vm, _check_encrypt_is_supported,
-                                                          encrypt_vmss, decrypt_vmss)
-from azure.mgmt.compute.models import (NetworkProfile, StorageProfile, DataDisk, OSDisk,
-                                       OperatingSystemTypes, InstanceViewStatus,
-                                       VirtualMachineExtensionInstanceView,
-                                       VirtualMachineExtension, ImageReference,
-                                       DiskCreateOptionTypes, CachingTypes,
-                                       VirtualMachineScaleSetVMProfile, VirtualMachineScaleSetOSProfile,
-                                       LinuxConfiguration)
->>>>>>> 4d384380
+
 
 
 class Test_Vm_Custom(unittest.TestCase):
