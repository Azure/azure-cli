--- conflicted
+++ resolved
@@ -8,47 +8,13 @@
 # pylint: disable=inconsistent-return-statements
 # pylint: disable=unused-variable
 # pylint: disable=too-many-locals
-<<<<<<< HEAD
-=======
 # pylint: disable=too-many-return-statements
->>>>>>> d9775946
-
 import re
 from azure.cli.core.profiles import ResourceType
 
 
 # Namespace Region
 def cli_namespace_create(cmd, client, resource_group_name, namespace_name, location=None, tags=None, sku='Standard',
-<<<<<<< HEAD
-                         capacity=None, default_action=None, zone_redundant=None, disable_local_auth=None):
-    SBNamespace, SBSku = cmd.get_models('SBNamespace', 'SBSku', resource_type=ResourceType.MGMT_SERVICEBUS)
-
-    if cmd.supported_api_version(resource_type=ResourceType.MGMT_SERVICEBUS, min_api='2021-06-01-preview'):
-        client.begin_create_or_update(
-            resource_group_name=resource_group_name,
-            namespace_name=namespace_name,
-            parameters=SBNamespace(
-                location=location,
-                tags=tags,
-                sku=SBSku(
-                    name=sku,
-                    tier=sku,
-                    capacity=capacity),
-                zone_redundant=zone_redundant,
-                disable_local_auth=disable_local_auth
-            )
-        ).result()
-
-        if default_action:
-            netwrokruleset = client.get_network_rule_set(resource_group_name, namespace_name)
-            netwrokruleset.default_action = default_action
-            client.create_or_update_network_rule_set(resource_group_name, namespace_name, netwrokruleset)
-
-        return client.get(resource_group_name, namespace_name)
-
-
-def cli_namespace_update(cmd, client, instance, tags=None, sku=None, capacity=None, default_action=None):
-=======
                          capacity=None, zone_redundant=None, default_action=None, mi_system_assigned=None, mi_user_assigned=None, encryption_config=None):
 
     SBSku = cmd.get_models('SBSku', resource_type=ResourceType.MGMT_SERVICEBUS)
@@ -100,25 +66,23 @@
 
 
 def cli_namespace_update(client, instance, tags=None, sku=None, capacity=None, default_action=None):
->>>>>>> d9775946
     from msrestazure.tools import parse_resource_id
 
-    if cmd.supported_api_version(resource_type=ResourceType.MGMT_SERVICEBUS, min_api='2021-06-01-preview'):
-        if tags is not None:
-            instance.tags = tags
-
-        if sku is not None:
-            instance.sku.name = sku
-            instance.sku.tier = sku
-
-        if capacity is not None:
-            instance.sku.capacity = capacity
-
-        if default_action:
-            resourcegroup = parse_resource_id(instance.id)['resource_group']
-            netwrokruleset = client.get_network_rule_set(resourcegroup, instance.name)
-            netwrokruleset.default_action = default_action
-            client.create_or_update_network_rule_set(resourcegroup, instance.name, netwrokruleset)
+    if tags is not None:
+        instance.tags = tags
+
+    if sku is not None:
+        instance.sku.name = sku
+        instance.sku.tier = sku
+
+    if capacity is not None:
+        instance.sku.capacity = capacity
+
+    if default_action:
+        resourcegroup = parse_resource_id(instance.id)['resource_group']
+        netwrokruleset = client.get_network_rule_set(resourcegroup, instance.name)
+        netwrokruleset.default_action = default_action
+        client.create_or_update_network_rule_set(resourcegroup, instance.name, netwrokruleset)
 
     return instance
 
@@ -155,15 +119,6 @@
         return instance
 
 
-<<<<<<< HEAD
-def cli_keys_renew(cmd, client, resource_group_name, namespace_name, name, key_type):
-    if cmd.supported_api_version(resource_type=ResourceType.MGMT_SERVICEBUS, min_api='2021-06-01-preview'):
-        return client.regenerate_keys(
-            resource_group_name=resource_group_name,
-            namespace_name=namespace_name,
-            authorization_rule_name=name,
-            parameters={'key_type': key_type})
-=======
 def cli_keys_renew(client, resource_group_name, namespace_name, name, key_type, key=None):
     return client.regenerate_keys(
         resource_group_name=resource_group_name,
@@ -171,7 +126,6 @@
         authorization_rule_name=name,
         parameters={'key_type': key_type, 'key': key}
     )
->>>>>>> d9775946
 
 
 # Queue Region
@@ -184,34 +138,6 @@
 
     SBQueue = cmd.get_models('SBQueue', resource_type=ResourceType.MGMT_SERVICEBUS)
 
-<<<<<<< HEAD
-    if cmd.supported_api_version(resource_type=ResourceType.MGMT_SERVICEBUS, min_api='2021-06-01-preview'):
-        if max_size_in_megabytes:
-            cli_returnnsdetails(cmd, resource_group_name, namespace_name, max_size_in_megabytes)
-
-        queue_params = SBQueue(
-            lock_duration=return_valid_duration_create(lock_duration),
-            max_size_in_megabytes=max_size_in_megabytes,
-            requires_duplicate_detection=requires_duplicate_detection,
-            requires_session=requires_session,
-            default_message_time_to_live=return_valid_duration_create(default_message_time_to_live),
-            dead_lettering_on_message_expiration=dead_lettering_on_message_expiration,
-            duplicate_detection_history_time_window=return_valid_duration_create(duplicate_detection_history_time_window),
-            max_delivery_count=max_delivery_count,
-            status=status,
-            auto_delete_on_idle=return_valid_duration_create(auto_delete_on_idle),
-            enable_partitioning=enable_partitioning,
-            enable_express=enable_express,
-            forward_to=forward_to,
-            forward_dead_lettered_messages_to=forward_dead_lettered_messages_to,
-            enable_batched_operations=enable_batched_operations
-        )
-        return client.create_or_update(
-            resource_group_name=resource_group_name,
-            namespace_name=namespace_name,
-            queue_name=queue_name,
-            parameters=queue_params)
-=======
     if max_size_in_megabytes:
         cli_returnnsdetails(cmd, resource_group_name, namespace_name, max_size_in_megabytes)
 
@@ -246,7 +172,6 @@
         namespace_name=namespace_name,
         queue_name=queue_name,
         parameters=queue_params)
->>>>>>> d9775946
 
 
 def cli_sbqueue_update(cmd, instance, lock_duration=None,
@@ -256,10 +181,7 @@
                        auto_delete_on_idle=None, enable_partitioning=None, enable_express=None,
                        forward_to=None, forward_dead_lettered_messages_to=None, enable_batched_operations=None):
 
-<<<<<<< HEAD
-    if cmd.supported_api_version(resource_type=ResourceType.MGMT_SERVICEBUS, min_api='2021-06-01-preview'):
-        instance.lock_duration = return_valid_duration(instance.lock_duration, lock_duration)
-=======
+
     from datetime import timedelta
     from azure.cli.command_modules.servicebus.constants import DURATION_LIMIT
 
@@ -267,25 +189,10 @@
         instance.lock_duration = return_valid_duration(lock_duration, instance.lock_duration)
     elif instance.lock_duration > timedelta(days=DURATION_LIMIT):
         instance.lock_duration = None
->>>>>>> d9775946
-
-        if max_size_in_megabytes:
-            instance.max_size_in_megabytes = max_size_in_megabytes
-
-<<<<<<< HEAD
-        if requires_duplicate_detection:
-            instance.requires_duplicate_detection = requires_duplicate_detection
-
-        if requires_session:
-            instance.requires_session = requires_session
-
-        instance.default_message_time_to_live = return_valid_duration(instance.default_message_time_to_live, default_message_time_to_live)
-
-        if dead_lettering_on_message_expiration:
-            instance.dead_lettering_on_message_expiration = dead_lettering_on_message_expiration
-
-        instance.duplicate_detection_history_time_window = return_valid_duration(instance.duplicate_detection_history_time_window, duplicate_detection_history_time_window)
-=======
+
+    if max_size_in_megabytes:
+        instance.max_size_in_megabytes = max_size_in_megabytes
+
     if requires_duplicate_detection is not None:
         instance.requires_duplicate_detection = requires_duplicate_detection
 
@@ -304,23 +211,13 @@
         instance.duplicate_detection_history_time_window = return_valid_duration(duplicate_detection_history_time_window, instance.duplicate_detection_history_time_window)
     elif instance.duplicate_detection_history_time_window > timedelta(days=DURATION_LIMIT):
         instance.duplicate_detection_history_time_window = None
->>>>>>> d9775946
-
-        if max_delivery_count:
-            instance.max_delivery_count = max_delivery_count
-
-        if status:
-            instance.status = status
-
-<<<<<<< HEAD
-        instance.auto_delete_on_idle = return_valid_duration(instance.auto_delete_on_idle, auto_delete_on_idle)
-
-        if enable_partitioning:
-            instance.enable_partitioning = enable_partitioning
-
-        if enable_express:
-            instance.enable_express = enable_express
-=======
+
+    if max_delivery_count:
+        instance.max_delivery_count = max_delivery_count
+
+    if status:
+        instance.status = status
+
     if auto_delete_on_idle:
         instance.auto_delete_on_idle = return_valid_duration(auto_delete_on_idle, instance.auto_delete_on_idle)
     elif instance.auto_delete_on_idle > timedelta(days=DURATION_LIMIT):
@@ -331,23 +228,17 @@
 
     if enable_express is not None:
         instance.enable_express = enable_express
->>>>>>> d9775946
-
-        if forward_to:
-            instance.forward_to = forward_to
-
-        if forward_dead_lettered_messages_to:
-            instance.forward_dead_lettered_messages_to = forward_dead_lettered_messages_to
-
-<<<<<<< HEAD
-        if enable_batched_operations:
-            instance.enable_batched_operations = enable_batched_operations
-=======
+
+    if forward_to:
+        instance.forward_to = forward_to
+
+    if forward_dead_lettered_messages_to:
+        instance.forward_dead_lettered_messages_to = forward_dead_lettered_messages_to
+
     if enable_batched_operations is not None:
         instance.enable_batched_operations = enable_batched_operations
->>>>>>> d9775946
-
-        return instance
+
+    return instance
 
 
 # Queue Authorization rule:
@@ -379,29 +270,6 @@
                        enable_batched_operations=None, status=None, support_ordering=None, auto_delete_on_idle=None,
                        enable_partitioning=None, enable_express=None):
     SBTopic = cmd.get_models('SBTopic', resource_type=ResourceType.MGMT_SERVICEBUS)
-<<<<<<< HEAD
-    if cmd.supported_api_version(resource_type=ResourceType.MGMT_SERVICEBUS, min_api='2021-06-01-preview'):
-        if max_size_in_megabytes:
-            cli_returnnsdetails(cmd, resource_group_name, namespace_name, max_size_in_megabytes)
-
-        topic_params = SBTopic(
-            default_message_time_to_live=return_valid_duration_create(default_message_time_to_live),
-            max_size_in_megabytes=max_size_in_megabytes,
-            requires_duplicate_detection=requires_duplicate_detection,
-            duplicate_detection_history_time_window=return_valid_duration_create(duplicate_detection_history_time_window),
-            enable_batched_operations=enable_batched_operations,
-            status=status,
-            support_ordering=support_ordering,
-            auto_delete_on_idle=return_valid_duration_create(auto_delete_on_idle),
-            enable_partitioning=enable_partitioning,
-            enable_express=enable_express
-        )
-        return client.create_or_update(
-            resource_group_name=resource_group_name,
-            namespace_name=namespace_name,
-            topic_name=topic_name,
-            parameters=topic_params)
-=======
 
     if max_size_in_megabytes:
         cli_returnnsdetails(cmd, resource_group_name, namespace_name, max_size_in_megabytes)
@@ -430,7 +298,6 @@
         namespace_name=namespace_name,
         topic_name=topic_name,
         parameters=topic_params)
->>>>>>> d9775946
 
 
 def cli_sbtopic_update(cmd, instance, default_message_time_to_live=None,
@@ -439,10 +306,6 @@
                        enable_batched_operations=None, status=None, support_ordering=None, auto_delete_on_idle=None,
                        enable_partitioning=None, enable_express=None):
 
-<<<<<<< HEAD
-    if cmd.supported_api_version(resource_type=ResourceType.MGMT_SERVICEBUS, min_api='2021-06-01-preview'):
-        instance.default_message_time_to_live = return_valid_duration(instance.default_message_time_to_live, default_message_time_to_live)
-=======
     from datetime import timedelta
     from azure.cli.command_modules.servicebus.constants import DURATION_LIMIT
 
@@ -450,20 +313,10 @@
         instance.default_message_time_to_live = default_message_time_to_live
     elif instance.default_message_time_to_live > timedelta(days=DURATION_LIMIT):
         instance.default_message_time_to_live = None
->>>>>>> d9775946
-
-        if max_size_in_megabytes:
-            instance.max_size_in_megabytes = max_size_in_megabytes
-
-<<<<<<< HEAD
-        if requires_duplicate_detection:
-            instance.requires_duplicate_detection = requires_duplicate_detection
-
-        instance.duplicate_detection_history_time_window = return_valid_duration(instance.duplicate_detection_history_time_window, duplicate_detection_history_time_window)
-
-        if enable_batched_operations:
-            instance.enable_batched_operations = enable_batched_operations
-=======
+
+    if max_size_in_megabytes:
+        instance.max_size_in_megabytes = max_size_in_megabytes
+
     if requires_duplicate_detection is not None:
         instance.requires_duplicate_detection = requires_duplicate_detection
 
@@ -474,23 +327,10 @@
 
     if enable_batched_operations is not None:
         instance.enable_batched_operations = enable_batched_operations
->>>>>>> d9775946
-
-        if status:
-            instance.status = status
-
-<<<<<<< HEAD
-        if support_ordering:
-            instance.support_ordering = support_ordering
-
-        instance.auto_delete_on_idle = return_valid_duration(instance.auto_delete_on_idle, auto_delete_on_idle)
-
-        if enable_partitioning:
-            instance.enable_partitioning = enable_partitioning
-
-        if enable_express:
-            instance.enable_express = enable_express
-=======
+
+    if status:
+        instance.status = status
+
     if support_ordering is not None:
         instance.support_ordering = support_ordering
 
@@ -504,9 +344,8 @@
 
     if enable_express is not None:
         instance.enable_express = enable_express
->>>>>>> d9775946
-
-        return instance
+
+    return instance
 
 
 # Topic Authorization rule
@@ -538,31 +377,6 @@
                               auto_delete_on_idle=None, forward_to=None, forward_dead_lettered_messages_to=None, dead_lettering_on_filter_evaluation_exceptions=None):
 
     SBSubscription = cmd.get_models('SBSubscription', resource_type=ResourceType.MGMT_SERVICEBUS)
-<<<<<<< HEAD
-    if cmd.supported_api_version(resource_type=ResourceType.MGMT_SERVICEBUS, min_api='2021-06-01-preview'):
-        subscription_params = SBSubscription(
-            lock_duration=return_valid_duration_create(lock_duration),
-            requires_session=requires_session,
-            default_message_time_to_live=return_valid_duration_create(default_message_time_to_live),
-            dead_lettering_on_message_expiration=dead_lettering_on_message_expiration,
-            max_delivery_count=max_delivery_count,
-            status=status,
-            enable_batched_operations=enable_batched_operations,
-            auto_delete_on_idle=return_valid_duration_create(auto_delete_on_idle),
-            forward_to=forward_to,
-            forward_dead_lettered_messages_to=forward_dead_lettered_messages_to,
-            dead_lettering_on_filter_evaluation_exceptions=dead_lettering_on_filter_evaluation_exceptions)
-
-        return client.create_or_update(
-            resource_group_name=resource_group_name,
-            namespace_name=namespace_name,
-            topic_name=topic_name,
-            subscription_name=subscription_name,
-            parameters=subscription_params)
-
-
-def cli_sbsubscription_update(cmd, instance, lock_duration=None,
-=======
     subscription_params = SBSubscription(
         requires_session=requires_session,
         dead_lettering_on_message_expiration=dead_lettering_on_message_expiration,
@@ -592,24 +406,11 @@
 
 
 def cli_sbsubscription_update(instance, lock_duration=None,
->>>>>>> d9775946
                               requires_session=None, default_message_time_to_live=None,
                               dead_lettering_on_message_expiration=None,
                               max_delivery_count=None, status=None, enable_batched_operations=None,
                               auto_delete_on_idle=None, forward_to=None, forward_dead_lettered_messages_to=None, dead_lettering_on_filter_evaluation_exceptions=None):
-    if cmd.supported_api_version(resource_type=ResourceType.MGMT_SERVICEBUS, min_api='2021-06-01-preview'):
-
-<<<<<<< HEAD
-        instance.lock_duration = return_valid_duration(instance.lock_duration, lock_duration)
-
-        if requires_session:
-            instance.requires_session = requires_session
-
-        instance.default_message_time_to_live = return_valid_duration(instance.default_message_time_to_live, default_message_time_to_live)
-
-        if dead_lettering_on_message_expiration:
-            instance.dead_lettering_on_message_expiration = dead_lettering_on_message_expiration
-=======
+
     from datetime import timedelta
     from azure.cli.command_modules.servicebus.constants import DURATION_LIMIT
 
@@ -628,20 +429,13 @@
 
     if dead_lettering_on_message_expiration is not None:
         instance.dead_lettering_on_message_expiration = dead_lettering_on_message_expiration
->>>>>>> d9775946
-
-        if max_delivery_count:
-            instance.max_delivery_count = max_delivery_count
-
-        if status:
-            instance.status = status
-
-<<<<<<< HEAD
-        if enable_batched_operations:
-            instance.enable_batched_operations = enable_batched_operations
-
-        instance.auto_delete_on_idle = return_valid_duration(instance.auto_delete_on_idle, auto_delete_on_idle)
-=======
+
+    if max_delivery_count:
+        instance.max_delivery_count = max_delivery_count
+
+    if status:
+        instance.status = status
+
     if enable_batched_operations is not None:
         instance.enable_batched_operations = enable_batched_operations
 
@@ -649,18 +443,17 @@
         instance.auto_delete_on_idle = return_valid_duration(auto_delete_on_idle, instance.auto_delete_on_idle)
     elif instance.auto_delete_on_idle > timedelta(days=DURATION_LIMIT):
         instance.auto_delete_on_idle = None
->>>>>>> d9775946
-
-        if forward_to:
-            instance.forward_to = forward_to
-
-        if forward_dead_lettered_messages_to:
-            instance.forward_dead_lettered_messages_to = forward_dead_lettered_messages_to
-
-        if dead_lettering_on_filter_evaluation_exceptions is not None:
-            instance.dead_lettering_on_filter_evaluation_exceptions = dead_lettering_on_filter_evaluation_exceptions
-
-        return instance
+
+    if forward_to:
+        instance.forward_to = forward_to
+
+    if forward_dead_lettered_messages_to:
+        instance.forward_dead_lettered_messages_to = forward_dead_lettered_messages_to
+
+    if dead_lettering_on_filter_evaluation_exceptions is not None:
+        instance.dead_lettering_on_filter_evaluation_exceptions = dead_lettering_on_filter_evaluation_exceptions
+
+    return instance
 
 
 # Rule Region
@@ -670,16 +463,6 @@
                      message_id=None, to=None, reply_to=None, label=None, session_id=None, reply_to_session_id=None,
                      content_type=None, requires_preprocessing=None, filter_type=None):
 
-<<<<<<< HEAD
-    Rule, Action, SqlFilter, CorrelationFilter = cmd.get_models('Rule', 'Action', 'SqlFilter', 'CorrelationFilter', resource_type=ResourceType.MGMT_SERVICEBUS)
-    if cmd.supported_api_version(resource_type=ResourceType.MGMT_SERVICEBUS, min_api='2021-06-01-preview'):
-        parameters = Rule()
-        parameters.action = Action(
-            sql_expression=action_sql_expression,
-            compatibility_level=action_compatibility_level,
-            requires_preprocessing=action_requires_preprocessing
-        )
-=======
     Rule = cmd.get_models('Rule', resource_type=ResourceType.MGMT_SERVICEBUS)
     Action = cmd.get_models('Action', resource_type=ResourceType.MGMT_SERVICEBUS)
     SqlFilter = cmd.get_models('SqlFilter', resource_type=ResourceType.MGMT_SERVICEBUS)
@@ -690,16 +473,11 @@
         parameters.filter_type = filter_type
 
     if filter_type == 'SqlFilter' or filter_type is None:
->>>>>>> d9775946
         parameters.sql_filter = SqlFilter(
             sql_expression=filter_sql_expression,
-            requires_preprocessing=filter_requires_preprocessing
-        )
-<<<<<<< HEAD
-=======
+            requires_preprocessing=filter_requires_preprocessing)
 
     if filter_type == 'CorrelationFilter':
->>>>>>> d9775946
         parameters.correlation_filter = CorrelationFilter(
             correlation_id=correlation_id,
             to=to,
@@ -709,17 +487,7 @@
             session_id=session_id,
             reply_to_session_id=reply_to_session_id,
             content_type=content_type,
-            requires_preprocessing=requires_preprocessing
-        )
-<<<<<<< HEAD
-        return client.create_or_update(
-            resource_group_name=resource_group_name,
-            namespace_name=namespace_name,
-            topic_name=topic_name,
-            subscription_name=subscription_name,
-            rule_name=rule_name,
-            parameters=parameters)
-=======
+            requires_preprocessing=requires_preprocessing)
 
     if action_sql_expression or action_compatibility_level or action_requires_preprocessing:
         parameters.action = Action(
@@ -735,7 +503,6 @@
         subscription_name=subscription_name,
         rule_name=rule_name,
         parameters=parameters)
->>>>>>> d9775946
 
 
 # Rule Region
@@ -752,58 +519,42 @@
         if action_compatibility_level:
             instance.action.compatibility_level = action_compatibility_level
 
-<<<<<<< HEAD
-        if action_requires_preprocessing:
-            instance.action.requires_preprocessing = action_requires_preprocessing
-=======
     if action_requires_preprocessing is not None:
         instance.action.requires_preprocessing = action_requires_preprocessing
->>>>>>> d9775946
-
-        if filter_sql_expression:
-            instance.sql_filter.sql_expression = filter_sql_expression
-
-<<<<<<< HEAD
-        if filter_requires_preprocessing:
-            instance.sql_filter.requires_preprocessing = filter_requires_preprocessing
-=======
+
+    if filter_sql_expression:
+        instance.sql_filter.sql_expression = filter_sql_expression
+
     if filter_requires_preprocessing is not None:
         instance.sql_filter.requires_preprocessing = filter_requires_preprocessing
->>>>>>> d9775946
-
-        if correlation_id:
-            instance.correlation_filter.correlation_id = correlation_id
-
-        if to:
-            instance.correlation_filter.to = to
-
-        if message_id:
-            instance.correlation_filter.message_id = message_id
-
-        if reply_to:
-            instance.correlation_filter.reply_to = reply_to
-
-        if label:
-            instance.correlation_filter.label = label
-
-        if session_id:
-            instance.correlation_filter.session_id = session_id
-
-        if reply_to_session_id:
-            instance.correlation_filter.reply_to_session_id = reply_to_session_id
-
-        if content_type:
-            instance.correlation_filter.content_type = content_type
-
-<<<<<<< HEAD
-        if requires_preprocessing:
-            instance.correlation_filter.requires_preprocessing = requires_preprocessing
-=======
+
+    if correlation_id:
+        instance.correlation_filter.correlation_id = correlation_id
+
+    if to:
+        instance.correlation_filter.to = to
+
+    if message_id:
+        instance.correlation_filter.message_id = message_id
+
+    if reply_to:instance.correlation_filter.reply_to = reply_to
+
+    if label:
+        instance.correlation_filter.label = label
+
+    if session_id:
+        instance.correlation_filter.session_id = session_id
+
+    if reply_to_session_id:
+        instance.correlation_filter.reply_to_session_id = reply_to_session_id
+
+    if content_type:
+        instance.correlation_filter.content_type = content_type
+
     if requires_preprocessing is not None:
         instance.correlation_filter.requires_preprocessing = requires_preprocessing
->>>>>>> d9775946
-
-        return instance
+
+    return instance
 
 
 # DisasterRecoveryConfigs Region
@@ -923,71 +674,52 @@
 
 # NetwrokRuleSet Region
 def cli_networkrule_createupdate(cmd, client, resource_group_name, namespace_name, subnet=None, ip_mask=None, ignore_missing_vnet_service_endpoint=False, action='Allow'):
-<<<<<<< HEAD
-    if cmd.supported_api_version(resource_type=ResourceType.MGMT_SERVICEBUS, min_api='2021-06-01-preview'):
-        NWRuleSetVirtualNetworkRules, Subnet, NWRuleSetIpRules = cmd.get_models('NWRuleSetVirtualNetworkRules',
-                                                                                'Subnet', 'NWRuleSetIpRules',
-                                                                                resource_type=ResourceType.MGMT_SERVICEBUS,
-                                                                                min_api='2021-06-01-preview')
-        netwrokruleset = client.get_network_rule_set(resource_group_name, namespace_name)
-=======
-
     NWRuleSetVirtualNetworkRules = cmd.get_models('NWRuleSetVirtualNetworkRules', resource_type=ResourceType.MGMT_SERVICEBUS)
     Subnet = cmd.get_models('Subnet', resource_type=ResourceType.MGMT_SERVICEBUS)
     NWRuleSetIpRules = cmd.get_models('NWRuleSetIpRules', resource_type=ResourceType.MGMT_SERVICEBUS)
     netwrokruleset = client.get_network_rule_set(resource_group_name, namespace_name)
->>>>>>> d9775946
-
-        if netwrokruleset.virtual_network_rules is None:
-            netwrokruleset.virtual_network_rules = []
-
-        if netwrokruleset.ip_rules is None:
-            netwrokruleset.ip_rules = []
-
-        if subnet:
-            netwrokruleset.virtual_network_rules.append(NWRuleSetVirtualNetworkRules(subnet=Subnet(id=subnet),
-                                                                                     ignore_missing_vnet_service_endpoint=ignore_missing_vnet_service_endpoint))
-
-        if ip_mask:
-            netwrokruleset.ip_rules.append(NWRuleSetIpRules(ip_mask=ip_mask, action=action))
-
-        return client.create_or_update_network_rule_set(resource_group_name, namespace_name, netwrokruleset)
+
+    if netwrokruleset.virtual_network_rules is None:
+        netwrokruleset.virtual_network_rules = []
+
+    if netwrokruleset.ip_rules is None:
+        netwrokruleset.ip_rules = []
+
+    if subnet:
+        netwrokruleset.virtual_network_rules.append(NWRuleSetVirtualNetworkRules(subnet=Subnet(id=subnet),
+                                                                                 ignore_missing_vnet_service_endpoint=ignore_missing_vnet_service_endpoint))
+
+    if ip_mask:
+        netwrokruleset.ip_rules.append(NWRuleSetIpRules(ip_mask=ip_mask, action=action))
+
+    return client.create_or_update_network_rule_set(resource_group_name, namespace_name, netwrokruleset)
 
 
 def cli_networkrule_delete(cmd, client, resource_group_name, namespace_name, subnet=None, ip_mask=None):
-<<<<<<< HEAD
-    if cmd.supported_api_version(resource_type=ResourceType.MGMT_SERVICEBUS, min_api='2021-06-01-preview'):
-        NWRuleSetVirtualNetworkRules, NWRuleSetIpRules = cmd.get_models('NWRuleSetVirtualNetworkRules',
-                                                                        'NWRuleSetIpRules',
-                                                                        resource_type=ResourceType.MGMT_SERVICEBUS,
-                                                                        min_api='2021-06-01-preview')
-        netwrokruleset = client.get_network_rule_set(resource_group_name, namespace_name)
-=======
     NWRuleSetVirtualNetworkRules = cmd.get_models('NWRuleSetVirtualNetworkRules', resource_type=ResourceType.MGMT_SERVICEBUS)
     NWRuleSetIpRules = cmd.get_models('NWRuleSetIpRules', resource_type=ResourceType.MGMT_SERVICEBUS)
 
     netwrokruleset = client.get_network_rule_set(resource_group_name, namespace_name)
->>>>>>> d9775946
-
-        if subnet:
-            virtualnetworkrule = NWRuleSetVirtualNetworkRules()
-            virtualnetworkrule.subnet = subnet
-
-            for vnetruletodelete in netwrokruleset.virtual_network_rules:
-                if vnetruletodelete.subnet.id.lower() == subnet.lower():
-                    virtualnetworkrule.ignore_missing_vnet_service_endpoint = vnetruletodelete.ignore_missing_vnet_service_endpoint
-                    netwrokruleset.virtual_network_rules.remove(vnetruletodelete)
-                    break
-
-        if ip_mask:
-            ipruletodelete = NWRuleSetIpRules()
-            ipruletodelete.ip_mask = ip_mask
-            ipruletodelete.action = "Allow"
-
-            if ipruletodelete in netwrokruleset.ip_rules:
-                netwrokruleset.ip_rules.remove(ipruletodelete)
-
-        return client.create_or_update_network_rule_set(resource_group_name, namespace_name, netwrokruleset)
+
+    if subnet:
+        virtualnetworkrule = NWRuleSetVirtualNetworkRules()
+        virtualnetworkrule.subnet = subnet
+
+        for vnetruletodelete in netwrokruleset.virtual_network_rules:
+            if vnetruletodelete.subnet.id.lower() == subnet.lower():
+                virtualnetworkrule.ignore_missing_vnet_service_endpoint = vnetruletodelete.ignore_missing_vnet_service_endpoint
+                netwrokruleset.virtual_network_rules.remove(vnetruletodelete)
+                break
+
+    if ip_mask:
+        ipruletodelete = NWRuleSetIpRules()
+        ipruletodelete.ip_mask = ip_mask
+        ipruletodelete.action = "Allow"
+
+        if ipruletodelete in netwrokruleset.ip_rules:
+            netwrokruleset.ip_rules.remove(ipruletodelete)
+
+    return client.create_or_update_network_rule_set(resource_group_name, namespace_name, netwrokruleset)
 
 
 def cli_returnnsdetails(cmd, resource_group_name, namespace_name, max_size_in_megabytes):
@@ -1004,7 +736,6 @@
             '--max-size on Premium sku namespace only supports upto [1024, 2048, 3072, 4096, 5120, 10240, 20480, 40960, 81920] GB')
 
 
-<<<<<<< HEAD
 # Private Endpoint
 def _update_private_endpoint_connection_status(cmd, client, resource_group_name, namespace_name,
                                                private_endpoint_connection_name, is_approved=True, description=None):
@@ -1050,7 +781,8 @@
         cmd, client, resource_group_name=resource_group_name, namespace_name=namespace_name, is_approved=False,
         private_endpoint_connection_name=private_endpoint_connection_name, description=description
     )
-=======
+
+
 def cli_add_identity(cmd, client, resource_group_name, namespace_name, system_assigned=None, user_assigned=None):
     namespace = client.get(resource_group_name, namespace_name)
     IdentityType = cmd.get_models('ManagedServiceIdentityType', resource_type=ResourceType.MGMT_SERVICEBUS)
@@ -1183,5 +915,4 @@
 
     get_namespace = client.get(resource_group_name, namespace_name)
 
-    return get_namespace
->>>>>>> d9775946
+    return get_namespace