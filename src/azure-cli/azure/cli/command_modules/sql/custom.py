--- conflicted
+++ resolved
@@ -59,20 +59,7 @@
     ShortTermRetentionPolicyName,
     Sku,
     StorageKeyType,
-<<<<<<< HEAD
-    InstanceFailoverGroup,
-    ManagedInstancePairInfo,
-    PartnerRegionInfo,
-    InstanceFailoverGroupReadOnlyEndpoint,
-    InstanceFailoverGroupReadWriteEndpoint,
-    ServerNetworkAccessFlag,
-    ServerInfo,
-    EncryptionProtector,
-    ManagedInstanceEncryptionProtector,
-    FirewallRule,
-=======
     TransparentDataEncryptionName,
->>>>>>> 574cacd3
     UserIdentity,
     VirtualNetworkRule
 )
@@ -3867,11 +3854,8 @@
         quote(original_server_name),
         quote(dns_alias_name))
 
-<<<<<<< HEAD
-=======
     kwargs['old_server_dns_alias_id'] = old_alias_id
 
->>>>>>> 574cacd3
     return client.begin_acquire(
         resource_group_name=resource_group_name,
         server_name=server_name,
