--- conflicted
+++ resolved
@@ -215,12 +215,7 @@
     :param str username: The username used to log into the container registry
     :param str password: The password used to log into the container registry
     """
-<<<<<<< HEAD
-    # pylint: disable=no-name-in-module
-    from subprocess import PIPE, Popen, SubprocessError
-=======
     from subprocess import PIPE, Popen, CalledProcessError
->>>>>>> 30c98a75
     docker_not_installed = "Please verify if docker is installed."
     docker_not_available = "Please verify if docker daemon is running properly."
 
