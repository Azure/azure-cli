--- conflicted
+++ resolved
@@ -194,12 +194,8 @@
                      preferred_data_archive_auth_method=None, file_format=None, storage_subscription_id=None):
     from azure.mgmt.redis.models import ImportRDBParameters
     return client.begin_import_data(resource_group_name, name, ImportRDBParameters(files=files, format=file_format,
-<<<<<<< HEAD
-                                                                                   preferred_data_archive_auth_method=preferred_data_archive_auth_method))
-=======
                                     preferred_data_archive_auth_method=preferred_data_archive_auth_method,
                                     storage_subscription_id=storage_subscription_id))
->>>>>>> 3ed4cef7
 
 
 def cli_redis_force_reboot(client, resource_group_name, name, reboot_type, shard_id=None):
