# --------------------------------------------------------------------------------------------
# Copyright (c) Microsoft Corporation. All rights reserved.
# Licensed under the MIT License. See License.txt in the project root for license information.
# --------------------------------------------------------------------------------------------

# pylint: disable=line-too-long
# pylint: disable=too-many-statements
# pylint: disable=too-many-locals


from azure.cli.core.commands.parameters import (get_three_state_flag,
                                                resource_group_name_type)
from knack.arguments import CLIArgumentType
from ._validators import (validate_alert_status,
                          validate_auto_provisioning_toggle,
                          validate_pricing_tier,
                          validate_assessment_status_code)

name_arg_type = CLIArgumentType(options_list=('--name', '-n'), metavar='NAME', help='name of the resource to be fetched')
home_region_arg_type = CLIArgumentType(options_list=('--home-region', '-hr'), metavar='HOMEREGION', help='home region that was selected for the subscription')
location_arg_type = CLIArgumentType(options_list=('--location', '-l'), metavar='LOCATION', help='location of the resource')

# Alerts
alert_status_arg_type = CLIArgumentType(options_list=('--status'), metavar='STATUS', help='target status of the alert. possible values are "dismiss" and "activate"')

# Atp
storage_account_arg_type = CLIArgumentType(options_list=('--storage-account'), metavar='NAME', help='Name of an existing storage account.')

# Auto Provisioning
auto_provisioning_auto_provision_arg_type = CLIArgumentType(options_list=('--auto-provision'), metavar='AUTOPROVISION', help='Automatic provisioning toggle. possible values are "On" or "Off"')

# Contacts
contact_email_arg_type = CLIArgumentType(options_list=('--email'), metavar='EMAIL', help='E-mail of the security contact')
contact_phone_arg_type = CLIArgumentType(options_list=('--phone'), metavar='PHONE', help='Phone of the security contact')
contact_alert_notifications_arg_type = CLIArgumentType(options_list=('--alert-notifications'), metavar='ALERTNOTIFICATIONS', help='Whether to send mail notifications to the security contacts')
contact_alerts_admins_arg_type = CLIArgumentType(options_list=('--alerts-admins'), metavar='ALERTADMINS', help='Whether to send mail notifications to the subscription administrators')

# Pricing
pricing_tier_arg_type = CLIArgumentType(options_list=('--tier'), metavar='TIER', help='pricing tier type')

# Workspace settings
workspace_setting_target_workspace_arg_type = CLIArgumentType(options_list=('--target-workspace'), metavar='TARGETWORKSPACE', help='An ID of the workspace resource that will hold the security data')

# Assessments
assessment_assessed_resource_id_arg_type = CLIArgumentType(options_list=('--assessed-resource-id'), metavar='ASSESSEDRESOURCEID', help='The target resource for this assessment')
assessment_additional_data_arg_type = CLIArgumentType(options_list=('--additional-data'), metavar='ADDITIONALDATA', help='Data that is attached to the assessment result for better investigations or status clarity')
assessment_status_code_arg_type = CLIArgumentType(options_list=('--status-code'), metavar='STATUSCODE', help='Progremmatic code for the result of the assessment. can be "Healthy", "Unhealthy" or "NotApplicable"')
assessment_status_cause_arg_type = CLIArgumentType(options_list=('--status-cause'), metavar='STATUSCAUSE', help='Progremmatic code for the cause of the assessment result')
assessment_status_description_arg_type = CLIArgumentType(options_list=('--status-description'), metavar='STATUSDESCRIPTION', help='Human readable description of the cause of the assessment result')

# Assessment metadata
assessment_metadata_display_name_arg_type = CLIArgumentType(options_list=('--display-name'), metavar='DISPLAYNAME', help='Human readable title for this object')
assessment_metadata_remediation_description_arg_type = CLIArgumentType(options_list=('--remediation-description'), metavar='REMEDIATIONDESCRIPTION', help='Detailed string that will help users to understand the different ways to mitigate or fix the security issue')
assessment_metadata_description_arg_type = CLIArgumentType(options_list=('--description'), metavar='DESCRIPTION', help='Detailed string that will help users to understand the assessment and how it is calculated')
assessment_metadata_severity_arg_type = CLIArgumentType(options_list=('--severity'), metavar='SEVERITY', help='Indicates the importance of the security risk if the assessment is unhealthy')

# Sub Assessment
sub_assessment_assessment_name_arg_type = CLIArgumentType(options_list=('--assessment-name'), metavar='ASSESSMENTNAME', help='Name of the assessment resource')

# IoT Solution
iot_solution_name_arg_type = CLIArgumentType(options_list=('--solution-name'), metavar='SOLUTIONNAME', help='Name of the IoT Security solution')
iot_solution_display_name_arg_type = CLIArgumentType(options_list=('--display-name'), metavar='DISPLAYNAME', help='Resource display name')
iot_solution_iot_hubs_arg_type = CLIArgumentType(options_list=('--iot-hubs'), metavar='IOTHUBS', help='IoT Hub resource IDs')

# Regulatory Compliance
regulatory_compliance_standard_name = CLIArgumentType(option_list=('--standard-name'), metave='STANDARDNAME', help='The compliance standard name')
regulatory_compliance_control_name = CLIArgumentType(option_list=('--control-name'), metave='CONTROLNAME', help='The compliance control name')

# Adaptive Application Controls
adaptive_application_controls_group_name = CLIArgumentType(option_list=('--group_name'), metave='GROUPNAME', help='Name of an application control VM/server group')


def load_arguments(self, _):
    for scope in ['alert',
                  'atp',
                  'task',
                  'setting',
                  'contact',
                  'auto-provisioning-setting',
                  'discovered-security-solution',
                  'external-security-solution',
                  'jit-policy',
                  'location',
                  'pricing',
                  'topology',
                  'workspace-setting',
                  'assessment',
                  'assessment-metadata',
                  'sub-assessment',
                  'iot-solution',
                  'iot-analytics',
                  'iot-alerts',
                  'iot-recommendations',
                  'regulatory-compliance-standards',
                  'regulatory-compliance-controls',
                  'regulatory-compliance-assessments',
<<<<<<< HEAD
                  'adaptive_application_controls']:
=======
                  'allowed_connections']:
>>>>>>> 6005fe15
        with self.argument_context('security {}'.format(scope)) as c:
            c.argument(
                'resource_group_name',
                options_list=['--resource-group', '-g'],
                arg_type=resource_group_name_type)
            c.argument(
                'resource_name',
                arg_type=name_arg_type)
            c.argument(
                'location',
                arg_type=location_arg_type)
            c.argument(
                'storage_account_name',
                arg_type=storage_account_arg_type)

    for scope in ['regulatory-compliance-controls']:
        with self.argument_context('security {}'.format(scope)) as c:
            c.argument(
                'standard_name',
                arg_type=regulatory_compliance_standard_name)

    for scope in ['regulatory-compliance-assessments']:
        with self.argument_context('security {}'.format(scope)) as c:
            c.argument(
                'standard_name',
                arg_type=regulatory_compliance_standard_name)
            c.argument(
                'control_name',
                arg_type=regulatory_compliance_control_name)

    for scope in ['alert update']:
        with self.argument_context('security {}'.format(scope)) as c:
            c.argument(
                'status',
                validator=validate_alert_status,
                arg_type=alert_status_arg_type)

    for scope in ['auto-provisioning-setting update']:
        with self.argument_context('security {}'.format(scope)) as c:
            c.argument(
                'auto_provision',
                validator=validate_auto_provisioning_toggle,
                arg_type=auto_provisioning_auto_provision_arg_type)

    for scope in ['atp storage update']:
        with self.argument_context('security {}'.format(scope)) as c:
            c.argument('is_enabled', help='Enable or disable Advanced Threat Protection for a received storage account.', arg_type=get_three_state_flag())

    for scope in ['contact create']:
        with self.argument_context('security {}'.format(scope)) as c:
            c.argument(
                'email',
                arg_type=contact_email_arg_type)
            c.argument(
                'phone',
                arg_type=contact_phone_arg_type)
            c.argument(
                'alert_notifications',
                arg_type=contact_alert_notifications_arg_type)
            c.argument(
                'alerts_admins',
                arg_type=contact_alerts_admins_arg_type)

    for scope in ['pricing create']:
        with self.argument_context('security {}'.format(scope)) as c:
            c.argument(
                'tier',
                validator=validate_pricing_tier,
                arg_type=pricing_tier_arg_type)

    for scope in ['workspace-setting create']:
        with self.argument_context('security {}'.format(scope)) as c:
            c.argument(
                'target_workspace',
                arg_type=workspace_setting_target_workspace_arg_type)

    for scope in ['assessment']:
        with self.argument_context('security {}'.format(scope)) as c:
            c.argument(
                'assessed_resource_id',
                arg_type=assessment_assessed_resource_id_arg_type)

    for scope in ['assessment create']:
        with self.argument_context('security {}'.format(scope)) as c:
            c.argument(
                'additional_data',
                arg_type=assessment_additional_data_arg_type)
            c.argument(
                'status_code',
                validator=validate_assessment_status_code,
                arg_type=assessment_status_code_arg_type)
            c.argument(
                'status_cause',
                arg_type=assessment_status_cause_arg_type)
            c.argument(
                'status_description',
                arg_type=assessment_status_description_arg_type)

    for scope in ['assessment-metadata create']:
        with self.argument_context('security {}'.format(scope)) as c:
            c.argument(
                'display_name',
                arg_type=assessment_metadata_display_name_arg_type)
            c.argument(
                'remediation_description',
                arg_type=assessment_metadata_remediation_description_arg_type)
            c.argument(
                'description',
                arg_type=assessment_metadata_description_arg_type)
            c.argument(
                'severity',
                arg_type=assessment_metadata_severity_arg_type)

    for scope in ['sub-assessment']:
        with self.argument_context('security {}'.format(scope)) as c:
            c.argument(
                'assessed_resource_id',
                arg_type=assessment_assessed_resource_id_arg_type)
            c.argument(
                'assessment_name',
                arg_type=sub_assessment_assessment_name_arg_type)

    for scope in ['iot-solution']:
        with self.argument_context('security {}'.format(scope)) as c:
            c.argument(
                'iot_solution_name',
                arg_type=iot_solution_name_arg_type)
            c.argument(
                'iot_solution_display_name',
                arg_type=iot_solution_display_name_arg_type)
            c.argument(
                'iot_solution_iot_hubs',
                arg_type=iot_solution_iot_hubs_arg_type)

    for scope in ['iot-analytics']:
        with self.argument_context('security {}'.format(scope)) as c:
            c.argument(
                'iot_solution_name',
                arg_type=iot_solution_name_arg_type)

    for scope in ['iot-alerts']:
        with self.argument_context('security {}'.format(scope)) as c:
            c.argument(
                'iot_solution_name',
                arg_type=iot_solution_name_arg_type)

    for scope in ['iot-recommendations']:
        with self.argument_context('security {}'.format(scope)) as c:
            c.argument(
                'iot_solution_name',
                arg_type=iot_solution_name_arg_type)

    for scope in ['adaptive_application_controls']:
        with self.argument_context('security {}'.format(scope)) as c:
            c.argument(
                'group_name',
                arg_type=adaptive_application_controls_group_name)<|MERGE_RESOLUTION|>--- conflicted
+++ resolved
@@ -94,11 +94,8 @@
                   'regulatory-compliance-standards',
                   'regulatory-compliance-controls',
                   'regulatory-compliance-assessments',
-<<<<<<< HEAD
-                  'adaptive_application_controls']:
-=======
+                  'adaptive_application_controls',
                   'allowed_connections']:
->>>>>>> 6005fe15
         with self.argument_context('security {}'.format(scope)) as c:
             c.argument(
                 'resource_group_name',
