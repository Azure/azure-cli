--- conflicted
+++ resolved
@@ -1408,56 +1408,6 @@
 
     # endregion
 
-<<<<<<< HEAD
-    # region Gallery applications
-    with self.argument_context('sig gallery-application version') as c:
-        c.argument('gallery_application_name', options_list=['--application-name'],
-                   help='The name of the gallery Application')
-        c.argument('gallery_application_version_name', options_list=['--name', '-n', '--version-name'],
-                   help='The name of the gallery Application Version')
-
-    with self.argument_context('sig gallery-application version create') as c:
-        c.argument('package_file_name', help='The name to assign the downloaded package file on the VM. This is limited to 4096 characters.'
-                                             'If not specified, the package file will be named the same as the Gallery Application name.')
-        c.argument('config_file_name', help='The name to assign the downloaded config file on the VM. This is limited to 4096 characters. '
-                                            'If not specified, the config file will be named the Gallery Application name appended with "_config"')
-
-    for scope in ['create', 'update']:
-        with self.argument_context('sig gallery-application version {}'.format(scope)) as c:
-            c.argument('location', arg_type=get_location_type(self.cli_ctx), required=False,
-                       validator=get_default_location_from_resource_group)
-            c.argument('tags', tags_type)
-            c.argument('package_file_link', help='The mediaLink of the artifact, must be a readable storage page blob.')
-            c.argument('install_command', help='The path and arguments to install the gallery application.')
-            c.argument('remove_command', help='The path and arguments to remove the gallery application.')
-            c.argument('update_command', help='The path and arguments to update the gallery application. If not present,'
-                                              ' then update operation will invoke remove command on the previous version'
-                                              ' and install command on the current version of the gallery application.')
-            c.argument('target_regions', type=validate_file_or_dict, help='The target regions where the Image Version is'
-                       'going to be replicated to. This property is updatable. Expected value: '
-                       'json-string/json-file/@json-file.')
-            c.argument('default_file_link', help='The default configuration link of the artifact, must be a readable storage page blob.')
-            c.argument('exclude_from', arg_type=get_three_state_flag(), help='If set to true, Virtual Machines '
-                       'deployed from the latest version of the Image Definition won\'t use this Image Version.',
-                       arg_group='Publishing Profile')
-            c.argument('end_of_life_date', help='The end of life date of the gallery image version. This property can be '
-                       'used for decommissioning purposes. This property is updatable.', arg_group='Publishing Profile')
-    # endregion
-=======
-    # region Proximity Placement Group
-    with self.argument_context('ppg', min_api='2018-04-01') as c:
-        c.argument('proximity_placement_group_name', arg_type=name_arg_type, help="The name of the proximity placement group.")
-
-    with self.argument_context('ppg create') as c:
-        c.argument('tags', tags_type, min_api='2018-04-01')
-        c.argument('zone', zone_type, min_api='2021-11-01')
-
-    for scope in ['ppg create', 'ppg update']:
-        with self.argument_context(scope) as c:
-            c.argument('ppg_type', options_list=['--type', '-t'], arg_type=get_enum_type(self.get_models('ProximityPlacementGroupType')), min_api='2018-04-01', help="The type of the proximity placement group.")
-            c.argument('intent_vm_sizes', nargs='*', min_api='2021-11-01', help="Specify possible sizes of virtual machines that can be created in the proximity placement group.")
->>>>>>> 328b744b
-
     with self.argument_context('vm create', min_api='2018-04-01') as c:
         c.argument('proximity_placement_group', options_list=['--ppg'], help="The name or ID of the proximity placement group the VM should be associated with.",
                    validator=_validate_proximity_placement_group)
