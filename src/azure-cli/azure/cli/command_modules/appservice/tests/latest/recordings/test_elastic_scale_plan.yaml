interactions:
- request:
    body: null
    headers:
      Accept:
      - application/json
      Accept-Encoding:
      - gzip, deflate
      CommandName:
      - appservice plan create
      Connection:
      - keep-alive
      ParameterSetName:
      - -g -n --sku
      User-Agent:
<<<<<<< HEAD
      - AZURECLI/2.75.0 azsdk-python-core/1.31.0 Python/3.10.11 (Windows-10-10.0.26100-SP0)
=======
      - AZURECLI/2.75.0 azsdk-python-core/1.35.0 Python/3.10.11 (Windows-10-10.0.26100-SP0)
>>>>>>> db8472d2
    method: GET
    uri: https://management.azure.com/subscriptions/00000000-0000-0000-0000-000000000000/resourcegroups/clitest.rg000001?api-version=2025-04-01
  response:
    body:
<<<<<<< HEAD
      string: '{"id":"/subscriptions/00000000-0000-0000-0000-000000000000/resourceGroups/clitest.rg000001","name":"clitest.rg000001","type":"Microsoft.Resources/resourceGroups","location":"westeurope","tags":{"product":"azurecli","cause":"automation","test":"test_elastic_scale_plan","date":"2025-07-07T08:21:18Z","module":"appservice"},"properties":{"provisioningState":"Succeeded"}}'
=======
      string: '{"id":"/subscriptions/00000000-0000-0000-0000-000000000000/resourceGroups/clitest.rg000001","name":"clitest.rg000001","type":"Microsoft.Resources/resourceGroups","location":"westeurope","tags":{"product":"azurecli","cause":"automation","test":"test_elastic_scale_plan","date":"2025-07-14T23:16:58Z","module":"appservice"},"properties":{"provisioningState":"Succeeded"}}'
>>>>>>> db8472d2
    headers:
      cache-control:
      - no-cache
      content-length:
      - '369'
      content-type:
      - application/json; charset=utf-8
      date:
<<<<<<< HEAD
      - Mon, 07 Jul 2025 08:21:21 GMT
=======
      - Mon, 14 Jul 2025 23:17:01 GMT
>>>>>>> db8472d2
      expires:
      - '-1'
      pragma:
      - no-cache
      strict-transport-security:
      - max-age=31536000; includeSubDomains
      x-cache:
      - CONFIG_NOCACHE
      x-content-type-options:
      - nosniff
      x-ms-ratelimit-remaining-subscription-global-reads:
      - '16499'
      x-msedge-ref:
<<<<<<< HEAD
      - 'Ref A: ED6D6843F5584F3BBD3B7DAF58E8BD5E Ref B: TYO201100116021 Ref C: 2025-07-07T08:21:21Z'
=======
      - 'Ref A: 16B9DF96D6934757B926D70C2138AEAA Ref B: MWH011020806031 Ref C: 2025-07-14T23:17:01Z'
>>>>>>> db8472d2
    status:
      code: 200
      message: OK
- request:
    body: '{"location": "westeurope", "sku": {"name": "P1V2", "tier": "PREMIUMV2",
      "capacity": 1}, "properties": {"perSiteScaling": false, "isXenon": false, "zoneRedundant":
      false}}'
    headers:
      Accept:
      - application/json
      Accept-Encoding:
      - gzip, deflate
      CommandName:
      - appservice plan create
      Connection:
      - keep-alive
      Content-Length:
      - '170'
      Content-Type:
      - application/json
      ParameterSetName:
      - -g -n --sku
      User-Agent:
<<<<<<< HEAD
      - AZURECLI/2.75.0 azsdk-python-core/1.31.0 Python/3.10.11 (Windows-10-10.0.26100-SP0)
=======
      - AZURECLI/2.75.0 azsdk-python-core/1.35.0 Python/3.10.11 (Windows-10-10.0.26100-SP0)
>>>>>>> db8472d2
    method: PUT
    uri: https://management.azure.com/subscriptions/00000000-0000-0000-0000-000000000000/resourceGroups/clitest.rg000001/providers/Microsoft.Web/serverfarms/plan000002?api-version=2024-11-01
  response:
    body:
<<<<<<< HEAD
      string: '{"id":"/subscriptions/00000000-0000-0000-0000-000000000000/resourceGroups/clitest.rg000001/providers/Microsoft.Web/serverfarms/plan000002","name":"plan000002","type":"Microsoft.Web/serverfarms","kind":"app","location":"westeurope","properties":{"serverFarmId":87273,"name":"plan000002","sku":{"name":"P1v2","tier":"PremiumV2","size":"P1v2","family":"Pv2","capacity":1},"workerSize":"D1","workerSizeId":3,"workerTierName":null,"numberOfWorkers":1,"currentWorkerSize":"D1","currentWorkerSizeId":3,"currentNumberOfWorkers":1,"status":"Ready","webSpace":"clitest.rg000001-WestEuropewebspace","subscription":"0b1f6471-1bf0-4dda-aec3-cb9272f09590","adminSiteName":null,"hostingEnvironment":null,"hostingEnvironmentProfile":null,"maximumNumberOfWorkers":0,"planName":"VirtualDedicatedPlan","adminRuntimeSiteName":null,"computeMode":"Dedicated","siteMode":null,"geoRegion":"West
        Europe","perSiteScaling":false,"elasticScaleEnabled":false,"maximumElasticWorkerCount":1,"numberOfSites":0,"hostingEnvironmentId":null,"isSpot":false,"spotExpirationTime":null,"freeOfferExpirationTime":null,"tags":null,"kind":"app","resourceGroup":"clitest.rg000001","reserved":false,"isXenon":false,"hyperV":false,"mdmId":"waws-prod-am2-057_87273","targetWorkerCount":0,"targetWorkerSizeId":0,"provisioningState":"Succeeded","webSiteId":null,"existingServerFarmIds":null,"kubeEnvironmentProfile":null,"zoneRedundant":false,"maximumNumberOfZones":1,"currentNumberOfZonesUtilized":1,"migrateToVMSS":null,"vnetConnectionsUsed":null,"vnetConnectionsMax":null,"createdTime":"2025-07-07T08:21:30.5","asyncScalingEnabled":false},"sku":{"name":"P1v2","tier":"PremiumV2","size":"P1v2","family":"Pv2","capacity":1}}'
=======
      string: '{"id":"/subscriptions/00000000-0000-0000-0000-000000000000/resourceGroups/clitest.rg000001/providers/Microsoft.Web/serverfarms/plan000002","name":"plan000002","type":"Microsoft.Web/serverfarms","kind":"app","location":"westeurope","properties":{"serverFarmId":54385,"name":"plan000002","sku":{"name":"P1v2","tier":"PremiumV2","size":"P1v2","family":"Pv2","capacity":1},"workerSize":"D1","workerSizeId":3,"workerTierName":null,"numberOfWorkers":1,"currentWorkerSize":"D1","currentWorkerSizeId":3,"currentNumberOfWorkers":1,"status":"Ready","webSpace":"clitest.rg000001-WestEuropewebspace","subscription":"50821c37-1271-4210-8e1f-568acc6ecc66","adminSiteName":null,"hostingEnvironment":null,"hostingEnvironmentProfile":null,"maximumNumberOfWorkers":0,"planName":"VirtualDedicatedPlan","adminRuntimeSiteName":null,"computeMode":"Dedicated","siteMode":null,"geoRegion":"West
        Europe","perSiteScaling":false,"elasticScaleEnabled":false,"maximumElasticWorkerCount":1,"numberOfSites":0,"hostingEnvironmentId":null,"isSpot":false,"spotExpirationTime":null,"freeOfferExpirationTime":null,"tags":null,"kind":"app","resourceGroup":"clitest.rg000001","reserved":false,"isXenon":false,"hyperV":false,"mdmId":"waws-prod-am2-029_54385","targetWorkerCount":0,"targetWorkerSizeId":0,"provisioningState":"Succeeded","webSiteId":null,"existingServerFarmIds":null,"kubeEnvironmentProfile":null,"zoneRedundant":false,"maximumNumberOfZones":3,"currentNumberOfZonesUtilized":1,"migrateToVMSS":null,"vnetConnectionsUsed":null,"vnetConnectionsMax":null,"createdTime":"2025-07-14T23:17:09.593","asyncScalingEnabled":false},"sku":{"name":"P1v2","tier":"PremiumV2","size":"P1v2","family":"Pv2","capacity":1}}'
>>>>>>> db8472d2
    headers:
      cache-control:
      - no-cache
      content-length:
<<<<<<< HEAD
      - '1677'
      content-type:
      - application/json
      date:
      - Mon, 07 Jul 2025 08:21:33 GMT
      etag:
      - '"1DBEF1824B3AC50"'
=======
      - '1679'
      content-type:
      - application/json
      date:
      - Mon, 14 Jul 2025 23:17:12 GMT
      etag:
      - '"1DBF5156CF55F60"'
>>>>>>> db8472d2
      expires:
      - '-1'
      pragma:
      - no-cache
      strict-transport-security:
      - max-age=31536000; includeSubDomains
      x-aspnet-version:
      - 4.0.30319
      x-cache:
      - CONFIG_NOCACHE
      x-content-type-options:
      - nosniff
      x-ms-operation-identifier:
<<<<<<< HEAD
      - tenantId=54826b22-38d6-4fb2-bad9-b7b93a3e9c5a,objectId=d44a2991-98c6-47c3-b59b-2b30d72cfcc2/japaneast/650348ef-6424-467c-ba97-28de777da609
=======
      - tenantId=72f988bf-86f1-41af-91ab-2d7cd011db47,objectId=7338c4fc-37a1-4728-972b-2d0fafc043ea/westus2/460b89da-8126-47f8-a51d-b5e48cd4e095
>>>>>>> db8472d2
      x-ms-ratelimit-remaining-subscription-global-writes:
      - '12000'
      x-ms-ratelimit-remaining-subscription-writes:
      - '800'
      x-msedge-ref:
<<<<<<< HEAD
      - 'Ref A: 2D0BB2B08FE04B1AA1E18C734A129091 Ref B: TYO201100117025 Ref C: 2025-07-07T08:21:22Z'
=======
      - 'Ref A: 3897F4B1DBBE4DDA81A61F63FF09AB83 Ref B: MWH011020808062 Ref C: 2025-07-14T23:17:02Z'
>>>>>>> db8472d2
      x-powered-by:
      - ASP.NET
    status:
      code: 200
      message: OK
- request:
    body: null
    headers:
      Accept:
      - '*/*'
      Accept-Encoding:
      - gzip, deflate
      CommandName:
      - appservice plan show
      Connection:
      - keep-alive
      ParameterSetName:
      - -g -n
      User-Agent:
      - python/3.10.11 (Windows-10-10.0.26100-SP0) AZURECLI/2.75.0
    method: GET
    uri: https://management.azure.com/subscriptions/00000000-0000-0000-0000-000000000000/resourceGroups/clitest.rg000001/providers/Microsoft.Web/serverfarms/plan000002?api-version=2024-11-01
  response:
    body:
      string: '{"id":"/subscriptions/00000000-0000-0000-0000-000000000000/resourceGroups/clitest.rg000001/providers/Microsoft.Web/serverfarms/plan000002","name":"plan000002","type":"Microsoft.Web/serverfarms","kind":"app","location":"West
<<<<<<< HEAD
        Europe","properties":{"serverFarmId":87273,"name":"plan000002","workerSize":"D1","workerSizeId":3,"workerTierName":null,"numberOfWorkers":1,"currentWorkerSize":"D1","currentWorkerSizeId":3,"currentNumberOfWorkers":1,"status":"Ready","webSpace":"clitest.rg000001-WestEuropewebspace","subscription":"0b1f6471-1bf0-4dda-aec3-cb9272f09590","adminSiteName":null,"hostingEnvironment":null,"hostingEnvironmentProfile":null,"maximumNumberOfWorkers":30,"planName":"VirtualDedicatedPlan","adminRuntimeSiteName":null,"computeMode":"Dedicated","siteMode":null,"geoRegion":"West
        Europe","perSiteScaling":false,"elasticScaleEnabled":false,"maximumElasticWorkerCount":1,"numberOfSites":0,"hostingEnvironmentId":null,"isSpot":false,"spotExpirationTime":null,"freeOfferExpirationTime":null,"tags":null,"kind":"app","resourceGroup":"clitest.rg000001","reserved":false,"isXenon":false,"hyperV":false,"mdmId":"waws-prod-am2-057_87273","targetWorkerCount":0,"targetWorkerSizeId":0,"provisioningState":"Succeeded","webSiteId":null,"existingServerFarmIds":null,"kubeEnvironmentProfile":null,"zoneRedundant":false,"maximumNumberOfZones":1,"currentNumberOfZonesUtilized":1,"migrateToVMSS":null,"vnetConnectionsUsed":0,"vnetConnectionsMax":2,"createdTime":"2025-07-07T08:21:30.5","asyncScalingEnabled":false},"sku":{"name":"P1v2","tier":"PremiumV2","size":"P1v2","family":"Pv2","capacity":1}}'
=======
        Europe","properties":{"serverFarmId":54385,"name":"plan000002","workerSize":"D1","workerSizeId":3,"workerTierName":null,"numberOfWorkers":1,"currentWorkerSize":"D1","currentWorkerSizeId":3,"currentNumberOfWorkers":1,"status":"Ready","webSpace":"clitest.rg000001-WestEuropewebspace","subscription":"50821c37-1271-4210-8e1f-568acc6ecc66","adminSiteName":null,"hostingEnvironment":null,"hostingEnvironmentProfile":null,"maximumNumberOfWorkers":30,"planName":"VirtualDedicatedPlan","adminRuntimeSiteName":null,"computeMode":"Dedicated","siteMode":null,"geoRegion":"West
        Europe","perSiteScaling":false,"elasticScaleEnabled":false,"maximumElasticWorkerCount":1,"numberOfSites":0,"hostingEnvironmentId":null,"isSpot":false,"spotExpirationTime":null,"freeOfferExpirationTime":null,"tags":null,"kind":"app","resourceGroup":"clitest.rg000001","reserved":false,"isXenon":false,"hyperV":false,"mdmId":"waws-prod-am2-029_54385","targetWorkerCount":0,"targetWorkerSizeId":0,"provisioningState":"Succeeded","webSiteId":null,"existingServerFarmIds":null,"kubeEnvironmentProfile":null,"zoneRedundant":false,"maximumNumberOfZones":3,"currentNumberOfZonesUtilized":1,"migrateToVMSS":null,"vnetConnectionsUsed":0,"vnetConnectionsMax":2,"createdTime":"2025-07-14T23:17:09.593","asyncScalingEnabled":false},"sku":{"name":"P1v2","tier":"PremiumV2","size":"P1v2","family":"Pv2","capacity":1}}'
>>>>>>> db8472d2
    headers:
      cache-control:
      - no-cache
      content-length:
<<<<<<< HEAD
      - '1590'
      content-type:
      - application/json
      date:
      - Mon, 07 Jul 2025 08:21:34 GMT
=======
      - '1592'
      content-type:
      - application/json
      date:
      - Mon, 14 Jul 2025 23:17:13 GMT
>>>>>>> db8472d2
      expires:
      - '-1'
      pragma:
      - no-cache
      strict-transport-security:
      - max-age=31536000; includeSubDomains
      x-aspnet-version:
      - 4.0.30319
      x-cache:
      - CONFIG_NOCACHE
      x-content-type-options:
      - nosniff
      x-ms-ratelimit-remaining-subscription-global-reads:
      - '16499'
      x-msedge-ref:
<<<<<<< HEAD
      - 'Ref A: 4C5789211A944BFCA04C1954BE53E602 Ref B: TYO201100115021 Ref C: 2025-07-07T08:21:33Z'
=======
      - 'Ref A: C48A11A76B78419C914F727FB3BCE598 Ref B: MWH011020809060 Ref C: 2025-07-14T23:17:13Z'
>>>>>>> db8472d2
      x-powered-by:
      - ASP.NET
    status:
      code: 200
      message: OK
- request:
    body: null
    headers:
      Accept:
      - application/json
      Accept-Encoding:
      - gzip, deflate
      CommandName:
      - appservice plan update
      Connection:
      - keep-alive
      ParameterSetName:
      - -g -n --elastic-scale
      User-Agent:
<<<<<<< HEAD
      - AZURECLI/2.75.0 azsdk-python-core/1.31.0 Python/3.10.11 (Windows-10-10.0.26100-SP0)
=======
      - AZURECLI/2.75.0 azsdk-python-core/1.35.0 Python/3.10.11 (Windows-10-10.0.26100-SP0)
>>>>>>> db8472d2
    method: GET
    uri: https://management.azure.com/subscriptions/00000000-0000-0000-0000-000000000000/resourceGroups/clitest.rg000001/providers/Microsoft.Web/serverfarms/plan000002?api-version=2024-11-01
  response:
    body:
      string: '{"id":"/subscriptions/00000000-0000-0000-0000-000000000000/resourceGroups/clitest.rg000001/providers/Microsoft.Web/serverfarms/plan000002","name":"plan000002","type":"Microsoft.Web/serverfarms","kind":"app","location":"West
<<<<<<< HEAD
        Europe","properties":{"serverFarmId":87273,"name":"plan000002","workerSize":"D1","workerSizeId":3,"workerTierName":null,"numberOfWorkers":1,"currentWorkerSize":"D1","currentWorkerSizeId":3,"currentNumberOfWorkers":1,"status":"Ready","webSpace":"clitest.rg000001-WestEuropewebspace","subscription":"0b1f6471-1bf0-4dda-aec3-cb9272f09590","adminSiteName":null,"hostingEnvironment":null,"hostingEnvironmentProfile":null,"maximumNumberOfWorkers":30,"planName":"VirtualDedicatedPlan","adminRuntimeSiteName":null,"computeMode":"Dedicated","siteMode":null,"geoRegion":"West
        Europe","perSiteScaling":false,"elasticScaleEnabled":false,"maximumElasticWorkerCount":1,"numberOfSites":0,"hostingEnvironmentId":null,"isSpot":false,"spotExpirationTime":null,"freeOfferExpirationTime":null,"tags":null,"kind":"app","resourceGroup":"clitest.rg000001","reserved":false,"isXenon":false,"hyperV":false,"mdmId":"waws-prod-am2-057_87273","targetWorkerCount":0,"targetWorkerSizeId":0,"provisioningState":"Succeeded","webSiteId":null,"existingServerFarmIds":null,"kubeEnvironmentProfile":null,"zoneRedundant":false,"maximumNumberOfZones":1,"currentNumberOfZonesUtilized":1,"migrateToVMSS":null,"vnetConnectionsUsed":0,"vnetConnectionsMax":2,"createdTime":"2025-07-07T08:21:30.5","asyncScalingEnabled":false},"sku":{"name":"P1v2","tier":"PremiumV2","size":"P1v2","family":"Pv2","capacity":1}}'
=======
        Europe","properties":{"serverFarmId":54385,"name":"plan000002","workerSize":"D1","workerSizeId":3,"workerTierName":null,"numberOfWorkers":1,"currentWorkerSize":"D1","currentWorkerSizeId":3,"currentNumberOfWorkers":1,"status":"Ready","webSpace":"clitest.rg000001-WestEuropewebspace","subscription":"50821c37-1271-4210-8e1f-568acc6ecc66","adminSiteName":null,"hostingEnvironment":null,"hostingEnvironmentProfile":null,"maximumNumberOfWorkers":30,"planName":"VirtualDedicatedPlan","adminRuntimeSiteName":null,"computeMode":"Dedicated","siteMode":null,"geoRegion":"West
        Europe","perSiteScaling":false,"elasticScaleEnabled":false,"maximumElasticWorkerCount":1,"numberOfSites":0,"hostingEnvironmentId":null,"isSpot":false,"spotExpirationTime":null,"freeOfferExpirationTime":null,"tags":null,"kind":"app","resourceGroup":"clitest.rg000001","reserved":false,"isXenon":false,"hyperV":false,"mdmId":"waws-prod-am2-029_54385","targetWorkerCount":0,"targetWorkerSizeId":0,"provisioningState":"Succeeded","webSiteId":null,"existingServerFarmIds":null,"kubeEnvironmentProfile":null,"zoneRedundant":false,"maximumNumberOfZones":3,"currentNumberOfZonesUtilized":1,"migrateToVMSS":null,"vnetConnectionsUsed":0,"vnetConnectionsMax":2,"createdTime":"2025-07-14T23:17:09.593","asyncScalingEnabled":false},"sku":{"name":"P1v2","tier":"PremiumV2","size":"P1v2","family":"Pv2","capacity":1}}'
>>>>>>> db8472d2
    headers:
      cache-control:
      - no-cache
      content-length:
<<<<<<< HEAD
      - '1590'
      content-type:
      - application/json
      date:
      - Mon, 07 Jul 2025 08:21:35 GMT
=======
      - '1592'
      content-type:
      - application/json
      date:
      - Mon, 14 Jul 2025 23:17:13 GMT
>>>>>>> db8472d2
      expires:
      - '-1'
      pragma:
      - no-cache
      strict-transport-security:
      - max-age=31536000; includeSubDomains
      x-aspnet-version:
      - 4.0.30319
      x-cache:
      - CONFIG_NOCACHE
      x-content-type-options:
      - nosniff
      x-ms-ratelimit-remaining-subscription-global-reads:
      - '16499'
      x-msedge-ref:
<<<<<<< HEAD
      - 'Ref A: 06F51A5AE5314C79A796E1E8E4DC1788 Ref B: TYO201100116019 Ref C: 2025-07-07T08:21:35Z'
=======
      - 'Ref A: F2293927133343979F50A7E65DC58ACB Ref B: MWH011020807025 Ref C: 2025-07-14T23:17:13Z'
>>>>>>> db8472d2
      x-powered-by:
      - ASP.NET
    status:
      code: 200
      message: OK
- request:
    body: '{"kind": "app", "location": "West Europe", "sku": {"name": "P1v2", "tier":
      "PremiumV2", "size": "P1v2", "family": "Pv2", "capacity": 1}, "properties":
      {"perSiteScaling": false, "elasticScaleEnabled": true, "maximumElasticWorkerCount":
      1, "isSpot": false, "reserved": false, "isXenon": false, "hyperV": false, "targetWorkerCount":
      0, "targetWorkerSizeId": 0, "zoneRedundant": false, "asyncScalingEnabled": false}}'
    headers:
      Accept:
      - application/json
      Accept-Encoding:
      - gzip, deflate
      CommandName:
      - appservice plan update
      Connection:
      - keep-alive
      Content-Length:
      - '412'
      Content-Type:
      - application/json
      ParameterSetName:
      - -g -n --elastic-scale
      User-Agent:
<<<<<<< HEAD
      - AZURECLI/2.75.0 azsdk-python-core/1.31.0 Python/3.10.11 (Windows-10-10.0.26100-SP0)
=======
      - AZURECLI/2.75.0 azsdk-python-core/1.35.0 Python/3.10.11 (Windows-10-10.0.26100-SP0)
>>>>>>> db8472d2
    method: PUT
    uri: https://management.azure.com/subscriptions/00000000-0000-0000-0000-000000000000/resourceGroups/clitest.rg000001/providers/Microsoft.Web/serverfarms/plan000002?api-version=2024-11-01
  response:
    body:
      string: '{"id":"/subscriptions/00000000-0000-0000-0000-000000000000/resourceGroups/clitest.rg000001/providers/Microsoft.Web/serverfarms/plan000002","name":"plan000002","type":"Microsoft.Web/serverfarms","kind":"app","location":"West
<<<<<<< HEAD
        Europe","properties":{"serverFarmId":87273,"name":"plan000002","sku":{"name":"P1v2","tier":"PremiumV2","size":"P1v2","family":"Pv2","capacity":1},"workerSize":"D1","workerSizeId":3,"workerTierName":null,"numberOfWorkers":1,"currentWorkerSize":"D1","currentWorkerSizeId":3,"currentNumberOfWorkers":1,"status":"Ready","webSpace":"clitest.rg000001-WestEuropewebspace","subscription":"0b1f6471-1bf0-4dda-aec3-cb9272f09590","adminSiteName":null,"hostingEnvironment":null,"hostingEnvironmentProfile":null,"maximumNumberOfWorkers":30,"planName":"VirtualDedicatedPlan","adminRuntimeSiteName":null,"computeMode":"Dedicated","siteMode":null,"geoRegion":"West
        Europe","perSiteScaling":false,"elasticScaleEnabled":true,"maximumElasticWorkerCount":1,"numberOfSites":0,"hostingEnvironmentId":null,"isSpot":false,"spotExpirationTime":null,"freeOfferExpirationTime":null,"tags":null,"kind":"app","resourceGroup":"clitest.rg000001","reserved":false,"isXenon":false,"hyperV":false,"mdmId":"waws-prod-am2-057_87273","targetWorkerCount":0,"targetWorkerSizeId":0,"provisioningState":"Succeeded","webSiteId":null,"existingServerFarmIds":null,"kubeEnvironmentProfile":null,"zoneRedundant":false,"maximumNumberOfZones":1,"currentNumberOfZonesUtilized":1,"migrateToVMSS":null,"vnetConnectionsUsed":0,"vnetConnectionsMax":2,"createdTime":"2025-07-07T08:21:30.5","asyncScalingEnabled":false},"sku":{"name":"P1v2","tier":"PremiumV2","size":"P1v2","family":"Pv2","capacity":1}}'
=======
        Europe","properties":{"serverFarmId":54385,"name":"plan000002","sku":{"name":"P1v2","tier":"PremiumV2","size":"P1v2","family":"Pv2","capacity":1},"workerSize":"D1","workerSizeId":3,"workerTierName":null,"numberOfWorkers":1,"currentWorkerSize":"D1","currentWorkerSizeId":3,"currentNumberOfWorkers":1,"status":"Ready","webSpace":"clitest.rg000001-WestEuropewebspace","subscription":"50821c37-1271-4210-8e1f-568acc6ecc66","adminSiteName":null,"hostingEnvironment":null,"hostingEnvironmentProfile":null,"maximumNumberOfWorkers":30,"planName":"VirtualDedicatedPlan","adminRuntimeSiteName":null,"computeMode":"Dedicated","siteMode":null,"geoRegion":"West
        Europe","perSiteScaling":false,"elasticScaleEnabled":true,"maximumElasticWorkerCount":1,"numberOfSites":0,"hostingEnvironmentId":null,"isSpot":false,"spotExpirationTime":null,"freeOfferExpirationTime":null,"tags":null,"kind":"app","resourceGroup":"clitest.rg000001","reserved":false,"isXenon":false,"hyperV":false,"mdmId":"waws-prod-am2-029_54385","targetWorkerCount":0,"targetWorkerSizeId":0,"provisioningState":"Succeeded","webSiteId":null,"existingServerFarmIds":null,"kubeEnvironmentProfile":null,"zoneRedundant":false,"maximumNumberOfZones":3,"currentNumberOfZonesUtilized":1,"migrateToVMSS":null,"vnetConnectionsUsed":0,"vnetConnectionsMax":2,"createdTime":"2025-07-14T23:17:09.593","asyncScalingEnabled":false},"sku":{"name":"P1v2","tier":"PremiumV2","size":"P1v2","family":"Pv2","capacity":1}}'
>>>>>>> db8472d2
    headers:
      cache-control:
      - no-cache
      content-length:
<<<<<<< HEAD
      - '1672'
      content-type:
      - application/json
      date:
      - Mon, 07 Jul 2025 08:21:39 GMT
=======
      - '1674'
      content-type:
      - application/json
      date:
      - Mon, 14 Jul 2025 23:17:19 GMT
>>>>>>> db8472d2
      expires:
      - '-1'
      pragma:
      - no-cache
      strict-transport-security:
      - max-age=31536000; includeSubDomains
      x-aspnet-version:
      - 4.0.30319
      x-cache:
      - CONFIG_NOCACHE
      x-content-type-options:
      - nosniff
      x-ms-operation-identifier:
<<<<<<< HEAD
      - tenantId=54826b22-38d6-4fb2-bad9-b7b93a3e9c5a,objectId=d44a2991-98c6-47c3-b59b-2b30d72cfcc2/japaneast/4d895eb2-521c-4f46-8ff0-daffd8180805
      x-ms-ratelimit-remaining-subscription-global-writes:
      - '2998'
      x-ms-ratelimit-remaining-subscription-writes:
      - '198'
      x-msedge-ref:
      - 'Ref A: 84998E4E61FB46F7B4FDC95489764720 Ref B: TYO201100113045 Ref C: 2025-07-07T08:21:36Z'
=======
      - tenantId=72f988bf-86f1-41af-91ab-2d7cd011db47,objectId=7338c4fc-37a1-4728-972b-2d0fafc043ea/francecentral/5800f2d9-abe4-4b17-abba-25602e6a6889
      x-ms-ratelimit-remaining-subscription-global-writes:
      - '12000'
      x-ms-ratelimit-remaining-subscription-writes:
      - '800'
      x-msedge-ref:
      - 'Ref A: CCEEF841A0D242C19F81728008E7B65D Ref B: CO6AA3150220047 Ref C: 2025-07-14T23:17:14Z'
>>>>>>> db8472d2
      x-powered-by:
      - ASP.NET
    status:
      code: 200
      message: OK
- request:
    body: null
    headers:
      Accept:
      - '*/*'
      Accept-Encoding:
      - gzip, deflate
      CommandName:
      - appservice plan show
      Connection:
      - keep-alive
      ParameterSetName:
      - -g -n
      User-Agent:
      - python/3.10.11 (Windows-10-10.0.26100-SP0) AZURECLI/2.75.0
    method: GET
    uri: https://management.azure.com/subscriptions/00000000-0000-0000-0000-000000000000/resourceGroups/clitest.rg000001/providers/Microsoft.Web/serverfarms/plan000002?api-version=2024-11-01
  response:
    body:
      string: '{"id":"/subscriptions/00000000-0000-0000-0000-000000000000/resourceGroups/clitest.rg000001/providers/Microsoft.Web/serverfarms/plan000002","name":"plan000002","type":"Microsoft.Web/serverfarms","kind":"app","location":"West
<<<<<<< HEAD
        Europe","properties":{"serverFarmId":87273,"name":"plan000002","workerSize":"D1","workerSizeId":3,"workerTierName":null,"numberOfWorkers":1,"currentWorkerSize":"D1","currentWorkerSizeId":3,"currentNumberOfWorkers":1,"status":"Ready","webSpace":"clitest.rg000001-WestEuropewebspace","subscription":"0b1f6471-1bf0-4dda-aec3-cb9272f09590","adminSiteName":null,"hostingEnvironment":null,"hostingEnvironmentProfile":null,"maximumNumberOfWorkers":30,"planName":"VirtualDedicatedPlan","adminRuntimeSiteName":null,"computeMode":"Dedicated","siteMode":null,"geoRegion":"West
        Europe","perSiteScaling":false,"elasticScaleEnabled":true,"maximumElasticWorkerCount":1,"numberOfSites":0,"hostingEnvironmentId":null,"isSpot":false,"spotExpirationTime":null,"freeOfferExpirationTime":null,"tags":null,"kind":"app","resourceGroup":"clitest.rg000001","reserved":false,"isXenon":false,"hyperV":false,"mdmId":"waws-prod-am2-057_87273","targetWorkerCount":0,"targetWorkerSizeId":0,"provisioningState":"Succeeded","webSiteId":null,"existingServerFarmIds":null,"kubeEnvironmentProfile":null,"zoneRedundant":false,"maximumNumberOfZones":1,"currentNumberOfZonesUtilized":1,"migrateToVMSS":null,"vnetConnectionsUsed":0,"vnetConnectionsMax":2,"createdTime":"2025-07-07T08:21:30.5","asyncScalingEnabled":false},"sku":{"name":"P1v2","tier":"PremiumV2","size":"P1v2","family":"Pv2","capacity":1}}'
=======
        Europe","properties":{"serverFarmId":54385,"name":"plan000002","workerSize":"D1","workerSizeId":3,"workerTierName":null,"numberOfWorkers":1,"currentWorkerSize":"D1","currentWorkerSizeId":3,"currentNumberOfWorkers":1,"status":"Ready","webSpace":"clitest.rg000001-WestEuropewebspace","subscription":"50821c37-1271-4210-8e1f-568acc6ecc66","adminSiteName":null,"hostingEnvironment":null,"hostingEnvironmentProfile":null,"maximumNumberOfWorkers":30,"planName":"VirtualDedicatedPlan","adminRuntimeSiteName":null,"computeMode":"Dedicated","siteMode":null,"geoRegion":"West
        Europe","perSiteScaling":false,"elasticScaleEnabled":true,"maximumElasticWorkerCount":1,"numberOfSites":0,"hostingEnvironmentId":null,"isSpot":false,"spotExpirationTime":null,"freeOfferExpirationTime":null,"tags":null,"kind":"app","resourceGroup":"clitest.rg000001","reserved":false,"isXenon":false,"hyperV":false,"mdmId":"waws-prod-am2-029_54385","targetWorkerCount":0,"targetWorkerSizeId":0,"provisioningState":"Succeeded","webSiteId":null,"existingServerFarmIds":null,"kubeEnvironmentProfile":null,"zoneRedundant":false,"maximumNumberOfZones":3,"currentNumberOfZonesUtilized":1,"migrateToVMSS":null,"vnetConnectionsUsed":0,"vnetConnectionsMax":2,"createdTime":"2025-07-14T23:17:09.593","asyncScalingEnabled":false},"sku":{"name":"P1v2","tier":"PremiumV2","size":"P1v2","family":"Pv2","capacity":1}}'
>>>>>>> db8472d2
    headers:
      cache-control:
      - no-cache
      content-length:
<<<<<<< HEAD
      - '1589'
      content-type:
      - application/json
      date:
      - Mon, 07 Jul 2025 08:21:40 GMT
=======
      - '1591'
      content-type:
      - application/json
      date:
      - Mon, 14 Jul 2025 23:17:20 GMT
>>>>>>> db8472d2
      expires:
      - '-1'
      pragma:
      - no-cache
      strict-transport-security:
      - max-age=31536000; includeSubDomains
      x-aspnet-version:
      - 4.0.30319
      x-cache:
      - CONFIG_NOCACHE
      x-content-type-options:
      - nosniff
      x-ms-ratelimit-remaining-subscription-global-reads:
<<<<<<< HEAD
      - '3749'
      x-msedge-ref:
      - 'Ref A: CAF57F270FE64249B5539D33F4C949F0 Ref B: TYO201100114019 Ref C: 2025-07-07T08:21:40Z'
=======
      - '16499'
      x-msedge-ref:
      - 'Ref A: E32543892A564A2A84E1237F1FAAA294 Ref B: MWH011020806052 Ref C: 2025-07-14T23:17:20Z'
>>>>>>> db8472d2
      x-powered-by:
      - ASP.NET
    status:
      code: 200
      message: OK
- request:
    body: null
    headers:
      Accept:
      - application/json
      Accept-Encoding:
      - gzip, deflate
      CommandName:
      - appservice plan update
      Connection:
      - keep-alive
      ParameterSetName:
      - -g -n --elastic-scale
      User-Agent:
<<<<<<< HEAD
      - AZURECLI/2.75.0 azsdk-python-core/1.31.0 Python/3.10.11 (Windows-10-10.0.26100-SP0)
=======
      - AZURECLI/2.75.0 azsdk-python-core/1.35.0 Python/3.10.11 (Windows-10-10.0.26100-SP0)
>>>>>>> db8472d2
    method: GET
    uri: https://management.azure.com/subscriptions/00000000-0000-0000-0000-000000000000/resourceGroups/clitest.rg000001/providers/Microsoft.Web/serverfarms/plan000002?api-version=2024-11-01
  response:
    body:
      string: '{"id":"/subscriptions/00000000-0000-0000-0000-000000000000/resourceGroups/clitest.rg000001/providers/Microsoft.Web/serverfarms/plan000002","name":"plan000002","type":"Microsoft.Web/serverfarms","kind":"app","location":"West
<<<<<<< HEAD
        Europe","properties":{"serverFarmId":87273,"name":"plan000002","workerSize":"D1","workerSizeId":3,"workerTierName":null,"numberOfWorkers":1,"currentWorkerSize":"D1","currentWorkerSizeId":3,"currentNumberOfWorkers":1,"status":"Ready","webSpace":"clitest.rg000001-WestEuropewebspace","subscription":"0b1f6471-1bf0-4dda-aec3-cb9272f09590","adminSiteName":null,"hostingEnvironment":null,"hostingEnvironmentProfile":null,"maximumNumberOfWorkers":30,"planName":"VirtualDedicatedPlan","adminRuntimeSiteName":null,"computeMode":"Dedicated","siteMode":null,"geoRegion":"West
        Europe","perSiteScaling":false,"elasticScaleEnabled":true,"maximumElasticWorkerCount":1,"numberOfSites":0,"hostingEnvironmentId":null,"isSpot":false,"spotExpirationTime":null,"freeOfferExpirationTime":null,"tags":null,"kind":"app","resourceGroup":"clitest.rg000001","reserved":false,"isXenon":false,"hyperV":false,"mdmId":"waws-prod-am2-057_87273","targetWorkerCount":0,"targetWorkerSizeId":0,"provisioningState":"Succeeded","webSiteId":null,"existingServerFarmIds":null,"kubeEnvironmentProfile":null,"zoneRedundant":false,"maximumNumberOfZones":1,"currentNumberOfZonesUtilized":1,"migrateToVMSS":null,"vnetConnectionsUsed":0,"vnetConnectionsMax":2,"createdTime":"2025-07-07T08:21:30.5","asyncScalingEnabled":false},"sku":{"name":"P1v2","tier":"PremiumV2","size":"P1v2","family":"Pv2","capacity":1}}'
=======
        Europe","properties":{"serverFarmId":54385,"name":"plan000002","workerSize":"D1","workerSizeId":3,"workerTierName":null,"numberOfWorkers":1,"currentWorkerSize":"D1","currentWorkerSizeId":3,"currentNumberOfWorkers":1,"status":"Ready","webSpace":"clitest.rg000001-WestEuropewebspace","subscription":"50821c37-1271-4210-8e1f-568acc6ecc66","adminSiteName":null,"hostingEnvironment":null,"hostingEnvironmentProfile":null,"maximumNumberOfWorkers":30,"planName":"VirtualDedicatedPlan","adminRuntimeSiteName":null,"computeMode":"Dedicated","siteMode":null,"geoRegion":"West
        Europe","perSiteScaling":false,"elasticScaleEnabled":true,"maximumElasticWorkerCount":1,"numberOfSites":0,"hostingEnvironmentId":null,"isSpot":false,"spotExpirationTime":null,"freeOfferExpirationTime":null,"tags":null,"kind":"app","resourceGroup":"clitest.rg000001","reserved":false,"isXenon":false,"hyperV":false,"mdmId":"waws-prod-am2-029_54385","targetWorkerCount":0,"targetWorkerSizeId":0,"provisioningState":"Succeeded","webSiteId":null,"existingServerFarmIds":null,"kubeEnvironmentProfile":null,"zoneRedundant":false,"maximumNumberOfZones":3,"currentNumberOfZonesUtilized":1,"migrateToVMSS":null,"vnetConnectionsUsed":0,"vnetConnectionsMax":2,"createdTime":"2025-07-14T23:17:09.593","asyncScalingEnabled":false},"sku":{"name":"P1v2","tier":"PremiumV2","size":"P1v2","family":"Pv2","capacity":1}}'
>>>>>>> db8472d2
    headers:
      cache-control:
      - no-cache
      content-length:
<<<<<<< HEAD
      - '1589'
      content-type:
      - application/json
      date:
      - Mon, 07 Jul 2025 08:21:41 GMT
=======
      - '1591'
      content-type:
      - application/json
      date:
      - Mon, 14 Jul 2025 23:17:21 GMT
>>>>>>> db8472d2
      expires:
      - '-1'
      pragma:
      - no-cache
      strict-transport-security:
      - max-age=31536000; includeSubDomains
      x-aspnet-version:
      - 4.0.30319
      x-cache:
      - CONFIG_NOCACHE
      x-content-type-options:
      - nosniff
      x-ms-ratelimit-remaining-subscription-global-reads:
<<<<<<< HEAD
      - '3749'
      x-msedge-ref:
      - 'Ref A: 048EC551DBE042739F2BD5BABD55A05A Ref B: TYO201100115011 Ref C: 2025-07-07T08:21:41Z'
=======
      - '16499'
      x-msedge-ref:
      - 'Ref A: F5204F96B6594BACA3BC99F952E101C9 Ref B: MWH011020808036 Ref C: 2025-07-14T23:17:20Z'
>>>>>>> db8472d2
      x-powered-by:
      - ASP.NET
    status:
      code: 200
      message: OK
- request:
    body: '{"kind": "app", "location": "West Europe", "sku": {"name": "P1v2", "tier":
      "PremiumV2", "size": "P1v2", "family": "Pv2", "capacity": 1}, "properties":
      {"perSiteScaling": false, "elasticScaleEnabled": false, "maximumElasticWorkerCount":
      1, "isSpot": false, "reserved": false, "isXenon": false, "hyperV": false, "targetWorkerCount":
      0, "targetWorkerSizeId": 0, "zoneRedundant": false, "asyncScalingEnabled": false}}'
    headers:
      Accept:
      - application/json
      Accept-Encoding:
      - gzip, deflate
      CommandName:
      - appservice plan update
      Connection:
      - keep-alive
      Content-Length:
      - '413'
      Content-Type:
      - application/json
      ParameterSetName:
      - -g -n --elastic-scale
      User-Agent:
<<<<<<< HEAD
      - AZURECLI/2.75.0 azsdk-python-core/1.31.0 Python/3.10.11 (Windows-10-10.0.26100-SP0)
=======
      - AZURECLI/2.75.0 azsdk-python-core/1.35.0 Python/3.10.11 (Windows-10-10.0.26100-SP0)
>>>>>>> db8472d2
    method: PUT
    uri: https://management.azure.com/subscriptions/00000000-0000-0000-0000-000000000000/resourceGroups/clitest.rg000001/providers/Microsoft.Web/serverfarms/plan000002?api-version=2024-11-01
  response:
    body:
      string: '{"id":"/subscriptions/00000000-0000-0000-0000-000000000000/resourceGroups/clitest.rg000001/providers/Microsoft.Web/serverfarms/plan000002","name":"plan000002","type":"Microsoft.Web/serverfarms","kind":"app","location":"West
<<<<<<< HEAD
        Europe","properties":{"serverFarmId":87273,"name":"plan000002","sku":{"name":"P1v2","tier":"PremiumV2","size":"P1v2","family":"Pv2","capacity":1},"workerSize":"D1","workerSizeId":3,"workerTierName":null,"numberOfWorkers":1,"currentWorkerSize":"D1","currentWorkerSizeId":3,"currentNumberOfWorkers":1,"status":"Ready","webSpace":"clitest.rg000001-WestEuropewebspace","subscription":"0b1f6471-1bf0-4dda-aec3-cb9272f09590","adminSiteName":null,"hostingEnvironment":null,"hostingEnvironmentProfile":null,"maximumNumberOfWorkers":30,"planName":"VirtualDedicatedPlan","adminRuntimeSiteName":null,"computeMode":"Dedicated","siteMode":null,"geoRegion":"West
        Europe","perSiteScaling":false,"elasticScaleEnabled":false,"maximumElasticWorkerCount":1,"numberOfSites":0,"hostingEnvironmentId":null,"isSpot":false,"spotExpirationTime":null,"freeOfferExpirationTime":null,"tags":null,"kind":"app","resourceGroup":"clitest.rg000001","reserved":false,"isXenon":false,"hyperV":false,"mdmId":"waws-prod-am2-057_87273","targetWorkerCount":0,"targetWorkerSizeId":0,"provisioningState":"Succeeded","webSiteId":null,"existingServerFarmIds":null,"kubeEnvironmentProfile":null,"zoneRedundant":false,"maximumNumberOfZones":1,"currentNumberOfZonesUtilized":1,"migrateToVMSS":null,"vnetConnectionsUsed":0,"vnetConnectionsMax":2,"createdTime":"2025-07-07T08:21:30.5","asyncScalingEnabled":false},"sku":{"name":"P1v2","tier":"PremiumV2","size":"P1v2","family":"Pv2","capacity":1}}'
=======
        Europe","properties":{"serverFarmId":54385,"name":"plan000002","sku":{"name":"P1v2","tier":"PremiumV2","size":"P1v2","family":"Pv2","capacity":1},"workerSize":"D1","workerSizeId":3,"workerTierName":null,"numberOfWorkers":1,"currentWorkerSize":"D1","currentWorkerSizeId":3,"currentNumberOfWorkers":1,"status":"Ready","webSpace":"clitest.rg000001-WestEuropewebspace","subscription":"50821c37-1271-4210-8e1f-568acc6ecc66","adminSiteName":null,"hostingEnvironment":null,"hostingEnvironmentProfile":null,"maximumNumberOfWorkers":30,"planName":"VirtualDedicatedPlan","adminRuntimeSiteName":null,"computeMode":"Dedicated","siteMode":null,"geoRegion":"West
        Europe","perSiteScaling":false,"elasticScaleEnabled":false,"maximumElasticWorkerCount":1,"numberOfSites":0,"hostingEnvironmentId":null,"isSpot":false,"spotExpirationTime":null,"freeOfferExpirationTime":null,"tags":null,"kind":"app","resourceGroup":"clitest.rg000001","reserved":false,"isXenon":false,"hyperV":false,"mdmId":"waws-prod-am2-029_54385","targetWorkerCount":0,"targetWorkerSizeId":0,"provisioningState":"Succeeded","webSiteId":null,"existingServerFarmIds":null,"kubeEnvironmentProfile":null,"zoneRedundant":false,"maximumNumberOfZones":3,"currentNumberOfZonesUtilized":1,"migrateToVMSS":null,"vnetConnectionsUsed":0,"vnetConnectionsMax":2,"createdTime":"2025-07-14T23:17:09.593","asyncScalingEnabled":false},"sku":{"name":"P1v2","tier":"PremiumV2","size":"P1v2","family":"Pv2","capacity":1}}'
>>>>>>> db8472d2
    headers:
      cache-control:
      - no-cache
      content-length:
<<<<<<< HEAD
      - '1673'
      content-type:
      - application/json
      date:
      - Mon, 07 Jul 2025 08:21:45 GMT
=======
      - '1675'
      content-type:
      - application/json
      date:
      - Mon, 14 Jul 2025 23:17:26 GMT
>>>>>>> db8472d2
      expires:
      - '-1'
      pragma:
      - no-cache
      strict-transport-security:
      - max-age=31536000; includeSubDomains
      x-aspnet-version:
      - 4.0.30319
      x-cache:
      - CONFIG_NOCACHE
      x-content-type-options:
      - nosniff
      x-ms-operation-identifier:
<<<<<<< HEAD
      - tenantId=54826b22-38d6-4fb2-bad9-b7b93a3e9c5a,objectId=d44a2991-98c6-47c3-b59b-2b30d72cfcc2/japaneast/ce04591c-1730-4872-bc81-81be874c3fea
=======
      - tenantId=72f988bf-86f1-41af-91ab-2d7cd011db47,objectId=7338c4fc-37a1-4728-972b-2d0fafc043ea/westus2/173c7481-63c9-48a6-bcf3-d8490d352166
>>>>>>> db8472d2
      x-ms-ratelimit-remaining-subscription-global-writes:
      - '12000'
      x-ms-ratelimit-remaining-subscription-writes:
      - '800'
      x-msedge-ref:
<<<<<<< HEAD
      - 'Ref A: B78A7932C0C8430E8ECA57D31331769F Ref B: TYO201100116017 Ref C: 2025-07-07T08:21:42Z'
=======
      - 'Ref A: 52760ABD509143D0BB0F2DCD9143FB36 Ref B: MWH011020807040 Ref C: 2025-07-14T23:17:21Z'
>>>>>>> db8472d2
      x-powered-by:
      - ASP.NET
    status:
      code: 200
      message: OK
- request:
    body: null
    headers:
      Accept:
      - '*/*'
      Accept-Encoding:
      - gzip, deflate
      CommandName:
      - appservice plan show
      Connection:
      - keep-alive
      ParameterSetName:
      - -g -n
      User-Agent:
      - python/3.10.11 (Windows-10-10.0.26100-SP0) AZURECLI/2.75.0
    method: GET
    uri: https://management.azure.com/subscriptions/00000000-0000-0000-0000-000000000000/resourceGroups/clitest.rg000001/providers/Microsoft.Web/serverfarms/plan000002?api-version=2024-11-01
  response:
    body:
      string: '{"id":"/subscriptions/00000000-0000-0000-0000-000000000000/resourceGroups/clitest.rg000001/providers/Microsoft.Web/serverfarms/plan000002","name":"plan000002","type":"Microsoft.Web/serverfarms","kind":"app","location":"West
<<<<<<< HEAD
        Europe","properties":{"serverFarmId":87273,"name":"plan000002","workerSize":"D1","workerSizeId":3,"workerTierName":null,"numberOfWorkers":1,"currentWorkerSize":"D1","currentWorkerSizeId":3,"currentNumberOfWorkers":1,"status":"Ready","webSpace":"clitest.rg000001-WestEuropewebspace","subscription":"0b1f6471-1bf0-4dda-aec3-cb9272f09590","adminSiteName":null,"hostingEnvironment":null,"hostingEnvironmentProfile":null,"maximumNumberOfWorkers":30,"planName":"VirtualDedicatedPlan","adminRuntimeSiteName":null,"computeMode":"Dedicated","siteMode":null,"geoRegion":"West
        Europe","perSiteScaling":false,"elasticScaleEnabled":false,"maximumElasticWorkerCount":1,"numberOfSites":0,"hostingEnvironmentId":null,"isSpot":false,"spotExpirationTime":null,"freeOfferExpirationTime":null,"tags":null,"kind":"app","resourceGroup":"clitest.rg000001","reserved":false,"isXenon":false,"hyperV":false,"mdmId":"waws-prod-am2-057_87273","targetWorkerCount":0,"targetWorkerSizeId":0,"provisioningState":"Succeeded","webSiteId":null,"existingServerFarmIds":null,"kubeEnvironmentProfile":null,"zoneRedundant":false,"maximumNumberOfZones":1,"currentNumberOfZonesUtilized":1,"migrateToVMSS":null,"vnetConnectionsUsed":0,"vnetConnectionsMax":2,"createdTime":"2025-07-07T08:21:30.5","asyncScalingEnabled":false},"sku":{"name":"P1v2","tier":"PremiumV2","size":"P1v2","family":"Pv2","capacity":1}}'
=======
        Europe","properties":{"serverFarmId":54385,"name":"plan000002","workerSize":"D1","workerSizeId":3,"workerTierName":null,"numberOfWorkers":1,"currentWorkerSize":"D1","currentWorkerSizeId":3,"currentNumberOfWorkers":1,"status":"Ready","webSpace":"clitest.rg000001-WestEuropewebspace","subscription":"50821c37-1271-4210-8e1f-568acc6ecc66","adminSiteName":null,"hostingEnvironment":null,"hostingEnvironmentProfile":null,"maximumNumberOfWorkers":30,"planName":"VirtualDedicatedPlan","adminRuntimeSiteName":null,"computeMode":"Dedicated","siteMode":null,"geoRegion":"West
        Europe","perSiteScaling":false,"elasticScaleEnabled":false,"maximumElasticWorkerCount":1,"numberOfSites":0,"hostingEnvironmentId":null,"isSpot":false,"spotExpirationTime":null,"freeOfferExpirationTime":null,"tags":null,"kind":"app","resourceGroup":"clitest.rg000001","reserved":false,"isXenon":false,"hyperV":false,"mdmId":"waws-prod-am2-029_54385","targetWorkerCount":0,"targetWorkerSizeId":0,"provisioningState":"Succeeded","webSiteId":null,"existingServerFarmIds":null,"kubeEnvironmentProfile":null,"zoneRedundant":false,"maximumNumberOfZones":3,"currentNumberOfZonesUtilized":1,"migrateToVMSS":null,"vnetConnectionsUsed":0,"vnetConnectionsMax":2,"createdTime":"2025-07-14T23:17:09.593","asyncScalingEnabled":false},"sku":{"name":"P1v2","tier":"PremiumV2","size":"P1v2","family":"Pv2","capacity":1}}'
>>>>>>> db8472d2
    headers:
      cache-control:
      - no-cache
      content-length:
<<<<<<< HEAD
      - '1590'
      content-type:
      - application/json
      date:
      - Mon, 07 Jul 2025 08:21:47 GMT
=======
      - '1592'
      content-type:
      - application/json
      date:
      - Mon, 14 Jul 2025 23:17:29 GMT
>>>>>>> db8472d2
      expires:
      - '-1'
      pragma:
      - no-cache
      strict-transport-security:
      - max-age=31536000; includeSubDomains
      x-aspnet-version:
      - 4.0.30319
      x-cache:
      - CONFIG_NOCACHE
      x-content-type-options:
      - nosniff
      x-ms-ratelimit-remaining-subscription-global-reads:
      - '16499'
      x-msedge-ref:
<<<<<<< HEAD
      - 'Ref A: 0720C72396A84C3CB9B93C6E68C30A36 Ref B: TYO201100117039 Ref C: 2025-07-07T08:21:47Z'
=======
      - 'Ref A: D07DD9B8305043209996FE1436F91311 Ref B: MWH011020806054 Ref C: 2025-07-14T23:17:27Z'
>>>>>>> db8472d2
      x-powered-by:
      - ASP.NET
    status:
      code: 200
      message: OK
- request:
    body: null
    headers:
      Accept:
      - application/json
      Accept-Encoding:
      - gzip, deflate
      CommandName:
      - appservice plan update
      Connection:
      - keep-alive
      ParameterSetName:
      - -g -n --sku
      User-Agent:
<<<<<<< HEAD
      - AZURECLI/2.75.0 azsdk-python-core/1.31.0 Python/3.10.11 (Windows-10-10.0.26100-SP0)
=======
      - AZURECLI/2.75.0 azsdk-python-core/1.35.0 Python/3.10.11 (Windows-10-10.0.26100-SP0)
>>>>>>> db8472d2
    method: GET
    uri: https://management.azure.com/subscriptions/00000000-0000-0000-0000-000000000000/resourceGroups/clitest.rg000001/providers/Microsoft.Web/serverfarms/plan000002?api-version=2024-11-01
  response:
    body:
      string: '{"id":"/subscriptions/00000000-0000-0000-0000-000000000000/resourceGroups/clitest.rg000001/providers/Microsoft.Web/serverfarms/plan000002","name":"plan000002","type":"Microsoft.Web/serverfarms","kind":"app","location":"West
<<<<<<< HEAD
        Europe","properties":{"serverFarmId":87273,"name":"plan000002","workerSize":"D1","workerSizeId":3,"workerTierName":null,"numberOfWorkers":1,"currentWorkerSize":"D1","currentWorkerSizeId":3,"currentNumberOfWorkers":1,"status":"Ready","webSpace":"clitest.rg000001-WestEuropewebspace","subscription":"0b1f6471-1bf0-4dda-aec3-cb9272f09590","adminSiteName":null,"hostingEnvironment":null,"hostingEnvironmentProfile":null,"maximumNumberOfWorkers":30,"planName":"VirtualDedicatedPlan","adminRuntimeSiteName":null,"computeMode":"Dedicated","siteMode":null,"geoRegion":"West
        Europe","perSiteScaling":false,"elasticScaleEnabled":false,"maximumElasticWorkerCount":1,"numberOfSites":0,"hostingEnvironmentId":null,"isSpot":false,"spotExpirationTime":null,"freeOfferExpirationTime":null,"tags":null,"kind":"app","resourceGroup":"clitest.rg000001","reserved":false,"isXenon":false,"hyperV":false,"mdmId":"waws-prod-am2-057_87273","targetWorkerCount":0,"targetWorkerSizeId":0,"provisioningState":"Succeeded","webSiteId":null,"existingServerFarmIds":null,"kubeEnvironmentProfile":null,"zoneRedundant":false,"maximumNumberOfZones":1,"currentNumberOfZonesUtilized":1,"migrateToVMSS":null,"vnetConnectionsUsed":0,"vnetConnectionsMax":2,"createdTime":"2025-07-07T08:21:30.5","asyncScalingEnabled":false},"sku":{"name":"P1v2","tier":"PremiumV2","size":"P1v2","family":"Pv2","capacity":1}}'
=======
        Europe","properties":{"serverFarmId":54385,"name":"plan000002","workerSize":"D1","workerSizeId":3,"workerTierName":null,"numberOfWorkers":1,"currentWorkerSize":"D1","currentWorkerSizeId":3,"currentNumberOfWorkers":1,"status":"Ready","webSpace":"clitest.rg000001-WestEuropewebspace","subscription":"50821c37-1271-4210-8e1f-568acc6ecc66","adminSiteName":null,"hostingEnvironment":null,"hostingEnvironmentProfile":null,"maximumNumberOfWorkers":30,"planName":"VirtualDedicatedPlan","adminRuntimeSiteName":null,"computeMode":"Dedicated","siteMode":null,"geoRegion":"West
        Europe","perSiteScaling":false,"elasticScaleEnabled":false,"maximumElasticWorkerCount":1,"numberOfSites":0,"hostingEnvironmentId":null,"isSpot":false,"spotExpirationTime":null,"freeOfferExpirationTime":null,"tags":null,"kind":"app","resourceGroup":"clitest.rg000001","reserved":false,"isXenon":false,"hyperV":false,"mdmId":"waws-prod-am2-029_54385","targetWorkerCount":0,"targetWorkerSizeId":0,"provisioningState":"Succeeded","webSiteId":null,"existingServerFarmIds":null,"kubeEnvironmentProfile":null,"zoneRedundant":false,"maximumNumberOfZones":3,"currentNumberOfZonesUtilized":1,"migrateToVMSS":null,"vnetConnectionsUsed":0,"vnetConnectionsMax":2,"createdTime":"2025-07-14T23:17:09.593","asyncScalingEnabled":false},"sku":{"name":"P1v2","tier":"PremiumV2","size":"P1v2","family":"Pv2","capacity":1}}'
>>>>>>> db8472d2
    headers:
      cache-control:
      - no-cache
      content-length:
<<<<<<< HEAD
      - '1590'
      content-type:
      - application/json
      date:
      - Mon, 07 Jul 2025 08:21:49 GMT
=======
      - '1592'
      content-type:
      - application/json
      date:
      - Mon, 14 Jul 2025 23:17:30 GMT
>>>>>>> db8472d2
      expires:
      - '-1'
      pragma:
      - no-cache
      strict-transport-security:
      - max-age=31536000; includeSubDomains
      x-aspnet-version:
      - 4.0.30319
      x-cache:
      - CONFIG_NOCACHE
      x-content-type-options:
      - nosniff
      x-ms-ratelimit-remaining-subscription-global-reads:
      - '16499'
      x-msedge-ref:
<<<<<<< HEAD
      - 'Ref A: 7235F020A80549008D87A0885DA8C3CA Ref B: TYO201151004031 Ref C: 2025-07-07T08:21:48Z'
=======
      - 'Ref A: EA60206B75D442C58C4FD0D62FD3CE3F Ref B: CO6AA3150217011 Ref C: 2025-07-14T23:17:30Z'
>>>>>>> db8472d2
      x-powered-by:
      - ASP.NET
    status:
      code: 200
      message: OK
- request:
    body: '{"kind": "app", "location": "West Europe", "sku": {"name": "F1", "tier":
      "FREE", "size": "P1v2", "family": "Pv2", "capacity": 1}, "properties": {"perSiteScaling":
      false, "elasticScaleEnabled": false, "maximumElasticWorkerCount": 1, "isSpot":
      false, "reserved": false, "isXenon": false, "hyperV": false, "targetWorkerCount":
      0, "targetWorkerSizeId": 0, "zoneRedundant": false, "asyncScalingEnabled": false}}'
    headers:
      Accept:
      - application/json
      Accept-Encoding:
      - gzip, deflate
      CommandName:
      - appservice plan update
      Connection:
      - keep-alive
      Content-Length:
      - '406'
      Content-Type:
      - application/json
      ParameterSetName:
      - -g -n --sku
      User-Agent:
<<<<<<< HEAD
      - AZURECLI/2.75.0 azsdk-python-core/1.31.0 Python/3.10.11 (Windows-10-10.0.26100-SP0)
=======
      - AZURECLI/2.75.0 azsdk-python-core/1.35.0 Python/3.10.11 (Windows-10-10.0.26100-SP0)
>>>>>>> db8472d2
    method: PUT
    uri: https://management.azure.com/subscriptions/00000000-0000-0000-0000-000000000000/resourceGroups/clitest.rg000001/providers/Microsoft.Web/serverfarms/plan000002?api-version=2024-11-01
  response:
    body:
      string: '{"id":"/subscriptions/00000000-0000-0000-0000-000000000000/resourceGroups/clitest.rg000001/providers/Microsoft.Web/serverfarms/plan000002","name":"plan000002","type":"Microsoft.Web/serverfarms","kind":"app","location":"West
<<<<<<< HEAD
        Europe","properties":{"serverFarmId":87273,"name":"plan000002","sku":{"name":"F1","tier":"Free","size":"F1","family":"F","capacity":0},"workerSize":"Small","workerSizeId":0,"workerTierName":null,"numberOfWorkers":0,"currentWorkerSize":"Small","currentWorkerSizeId":0,"currentNumberOfWorkers":0,"status":"Ready","webSpace":"clitest.rg000001-WestEuropewebspace","subscription":"0b1f6471-1bf0-4dda-aec3-cb9272f09590","adminSiteName":null,"hostingEnvironment":null,"hostingEnvironmentProfile":null,"maximumNumberOfWorkers":1,"planName":"VirtualDedicatedPlan","adminRuntimeSiteName":null,"computeMode":"Shared","siteMode":"Limited","geoRegion":"West
        Europe","perSiteScaling":false,"elasticScaleEnabled":false,"maximumElasticWorkerCount":1,"numberOfSites":0,"hostingEnvironmentId":null,"isSpot":false,"spotExpirationTime":null,"freeOfferExpirationTime":null,"tags":null,"kind":"app","resourceGroup":"clitest.rg000001","reserved":false,"isXenon":false,"hyperV":false,"mdmId":"waws-prod-am2-057_87273","targetWorkerCount":0,"targetWorkerSizeId":0,"provisioningState":"Succeeded","webSiteId":null,"existingServerFarmIds":null,"kubeEnvironmentProfile":null,"zoneRedundant":false,"maximumNumberOfZones":1,"currentNumberOfZonesUtilized":0,"migrateToVMSS":null,"vnetConnectionsUsed":0,"vnetConnectionsMax":2,"createdTime":"2025-07-07T08:21:30.5","asyncScalingEnabled":false},"sku":{"name":"F1","tier":"Free","size":"F1","family":"F","capacity":0}}'
=======
        Europe","properties":{"serverFarmId":54385,"name":"plan000002","sku":{"name":"F1","tier":"Free","size":"F1","family":"F","capacity":0},"workerSize":"Small","workerSizeId":0,"workerTierName":null,"numberOfWorkers":0,"currentWorkerSize":"Small","currentWorkerSizeId":0,"currentNumberOfWorkers":0,"status":"Ready","webSpace":"clitest.rg000001-WestEuropewebspace","subscription":"50821c37-1271-4210-8e1f-568acc6ecc66","adminSiteName":null,"hostingEnvironment":null,"hostingEnvironmentProfile":null,"maximumNumberOfWorkers":1,"planName":"VirtualDedicatedPlan","adminRuntimeSiteName":null,"computeMode":"Shared","siteMode":"Limited","geoRegion":"West
        Europe","perSiteScaling":false,"elasticScaleEnabled":false,"maximumElasticWorkerCount":1,"numberOfSites":0,"hostingEnvironmentId":null,"isSpot":false,"spotExpirationTime":null,"freeOfferExpirationTime":null,"tags":null,"kind":"app","resourceGroup":"clitest.rg000001","reserved":false,"isXenon":false,"hyperV":false,"mdmId":"waws-prod-am2-029_54385","targetWorkerCount":0,"targetWorkerSizeId":0,"provisioningState":"Succeeded","webSiteId":null,"existingServerFarmIds":null,"kubeEnvironmentProfile":null,"zoneRedundant":false,"maximumNumberOfZones":3,"currentNumberOfZonesUtilized":0,"migrateToVMSS":null,"vnetConnectionsUsed":0,"vnetConnectionsMax":2,"createdTime":"2025-07-14T23:17:09.593","asyncScalingEnabled":false},"sku":{"name":"F1","tier":"Free","size":"F1","family":"F","capacity":0}}'
>>>>>>> db8472d2
    headers:
      cache-control:
      - no-cache
      content-length:
<<<<<<< HEAD
      - '1658'
      content-type:
      - application/json
      date:
      - Mon, 07 Jul 2025 08:22:04 GMT
      etag:
      - '"1DBEF183239E470"'
=======
      - '1660'
      content-type:
      - application/json
      date:
      - Mon, 14 Jul 2025 23:17:42 GMT
      etag:
      - '"1DBF5157AB210D0"'
>>>>>>> db8472d2
      expires:
      - '-1'
      pragma:
      - no-cache
      strict-transport-security:
      - max-age=31536000; includeSubDomains
      x-aspnet-version:
      - 4.0.30319
      x-cache:
      - CONFIG_NOCACHE
      x-content-type-options:
      - nosniff
      x-ms-operation-identifier:
<<<<<<< HEAD
      - tenantId=54826b22-38d6-4fb2-bad9-b7b93a3e9c5a,objectId=d44a2991-98c6-47c3-b59b-2b30d72cfcc2/japanwest/6e537260-3907-41be-9618-1f756b40bbaf
=======
      - tenantId=72f988bf-86f1-41af-91ab-2d7cd011db47,objectId=7338c4fc-37a1-4728-972b-2d0fafc043ea/westus2/a1979d0b-7912-4379-804b-8e69eabfef8f
>>>>>>> db8472d2
      x-ms-ratelimit-remaining-subscription-global-writes:
      - '12000'
      x-ms-ratelimit-remaining-subscription-writes:
      - '800'
      x-msedge-ref:
<<<<<<< HEAD
      - 'Ref A: EAC26C539CFD4CC3B7065CEC03FB4A45 Ref B: TYO201100117037 Ref C: 2025-07-07T08:21:50Z'
=======
      - 'Ref A: 5097AFB708C142C78A3B352E41524DE0 Ref B: CO6AA3150219025 Ref C: 2025-07-14T23:17:30Z'
>>>>>>> db8472d2
      x-powered-by:
      - ASP.NET
    status:
      code: 200
      message: OK
- request:
    body: null
    headers:
      Accept:
      - application/json
      Accept-Encoding:
      - gzip, deflate
      CommandName:
      - appservice plan update
      Connection:
      - keep-alive
      ParameterSetName:
      - -g -n --elastic-scale
      User-Agent:
<<<<<<< HEAD
      - AZURECLI/2.75.0 azsdk-python-core/1.31.0 Python/3.10.11 (Windows-10-10.0.26100-SP0)
=======
      - AZURECLI/2.75.0 azsdk-python-core/1.35.0 Python/3.10.11 (Windows-10-10.0.26100-SP0)
>>>>>>> db8472d2
    method: GET
    uri: https://management.azure.com/subscriptions/00000000-0000-0000-0000-000000000000/resourceGroups/clitest.rg000001/providers/Microsoft.Web/serverfarms/plan000002?api-version=2024-11-01
  response:
    body:
      string: '{"id":"/subscriptions/00000000-0000-0000-0000-000000000000/resourceGroups/clitest.rg000001/providers/Microsoft.Web/serverfarms/plan000002","name":"plan000002","type":"Microsoft.Web/serverfarms","kind":"app","location":"West
<<<<<<< HEAD
        Europe","properties":{"serverFarmId":87273,"name":"plan000002","workerSize":"Small","workerSizeId":0,"workerTierName":null,"numberOfWorkers":0,"currentWorkerSize":"Small","currentWorkerSizeId":0,"currentNumberOfWorkers":0,"status":"Ready","webSpace":"clitest.rg000001-WestEuropewebspace","subscription":"0b1f6471-1bf0-4dda-aec3-cb9272f09590","adminSiteName":null,"hostingEnvironment":null,"hostingEnvironmentProfile":null,"maximumNumberOfWorkers":1,"planName":"VirtualDedicatedPlan","adminRuntimeSiteName":null,"computeMode":"Shared","siteMode":"Limited","geoRegion":"West
        Europe","perSiteScaling":false,"elasticScaleEnabled":false,"maximumElasticWorkerCount":1,"numberOfSites":0,"hostingEnvironmentId":null,"isSpot":false,"spotExpirationTime":null,"freeOfferExpirationTime":null,"tags":null,"kind":"app","resourceGroup":"clitest.rg000001","reserved":false,"isXenon":false,"hyperV":false,"mdmId":"waws-prod-am2-057_87273","targetWorkerCount":0,"targetWorkerSizeId":0,"provisioningState":"Succeeded","webSiteId":null,"existingServerFarmIds":null,"kubeEnvironmentProfile":null,"zoneRedundant":false,"maximumNumberOfZones":1,"currentNumberOfZonesUtilized":0,"migrateToVMSS":null,"vnetConnectionsUsed":0,"vnetConnectionsMax":2,"createdTime":"2025-07-07T08:21:30.5","asyncScalingEnabled":false},"sku":{"name":"F1","tier":"Free","size":"F1","family":"F","capacity":0}}'
=======
        Europe","properties":{"serverFarmId":54385,"name":"plan000002","workerSize":"Small","workerSizeId":0,"workerTierName":null,"numberOfWorkers":0,"currentWorkerSize":"Small","currentWorkerSizeId":0,"currentNumberOfWorkers":0,"status":"Ready","webSpace":"clitest.rg000001-WestEuropewebspace","subscription":"50821c37-1271-4210-8e1f-568acc6ecc66","adminSiteName":null,"hostingEnvironment":null,"hostingEnvironmentProfile":null,"maximumNumberOfWorkers":1,"planName":"VirtualDedicatedPlan","adminRuntimeSiteName":null,"computeMode":"Shared","siteMode":"Limited","geoRegion":"West
        Europe","perSiteScaling":false,"elasticScaleEnabled":false,"maximumElasticWorkerCount":1,"numberOfSites":0,"hostingEnvironmentId":null,"isSpot":false,"spotExpirationTime":null,"freeOfferExpirationTime":null,"tags":null,"kind":"app","resourceGroup":"clitest.rg000001","reserved":false,"isXenon":false,"hyperV":false,"mdmId":"waws-prod-am2-029_54385","targetWorkerCount":0,"targetWorkerSizeId":0,"provisioningState":"Succeeded","webSiteId":null,"existingServerFarmIds":null,"kubeEnvironmentProfile":null,"zoneRedundant":false,"maximumNumberOfZones":3,"currentNumberOfZonesUtilized":0,"migrateToVMSS":null,"vnetConnectionsUsed":0,"vnetConnectionsMax":2,"createdTime":"2025-07-14T23:17:09.593","asyncScalingEnabled":false},"sku":{"name":"F1","tier":"Free","size":"F1","family":"F","capacity":0}}'
>>>>>>> db8472d2
    headers:
      cache-control:
      - no-cache
      content-length:
<<<<<<< HEAD
      - '1586'
      content-type:
      - application/json
      date:
      - Mon, 07 Jul 2025 08:22:06 GMT
=======
      - '1588'
      content-type:
      - application/json
      date:
      - Mon, 14 Jul 2025 23:17:43 GMT
>>>>>>> db8472d2
      expires:
      - '-1'
      pragma:
      - no-cache
      strict-transport-security:
      - max-age=31536000; includeSubDomains
      x-aspnet-version:
      - 4.0.30319
      x-cache:
      - CONFIG_NOCACHE
      x-content-type-options:
      - nosniff
      x-ms-ratelimit-remaining-subscription-global-reads:
      - '16499'
      x-msedge-ref:
<<<<<<< HEAD
      - 'Ref A: D43D6DB8F2AE47A1903A3941BF17183A Ref B: TYO201151004023 Ref C: 2025-07-07T08:22:04Z'
=======
      - 'Ref A: 3ECD8C83165241CDB73FE8F96A43897E Ref B: MWH011020806034 Ref C: 2025-07-14T23:17:43Z'
>>>>>>> db8472d2
      x-powered-by:
      - ASP.NET
    status:
      code: 200
      message: OK
version: 1<|MERGE_RESOLUTION|>--- conflicted
+++ resolved
@@ -13,20 +13,12 @@
       ParameterSetName:
       - -g -n --sku
       User-Agent:
-<<<<<<< HEAD
-      - AZURECLI/2.75.0 azsdk-python-core/1.31.0 Python/3.10.11 (Windows-10-10.0.26100-SP0)
-=======
-      - AZURECLI/2.75.0 azsdk-python-core/1.35.0 Python/3.10.11 (Windows-10-10.0.26100-SP0)
->>>>>>> db8472d2
-    method: GET
-    uri: https://management.azure.com/subscriptions/00000000-0000-0000-0000-000000000000/resourcegroups/clitest.rg000001?api-version=2025-04-01
-  response:
-    body:
-<<<<<<< HEAD
-      string: '{"id":"/subscriptions/00000000-0000-0000-0000-000000000000/resourceGroups/clitest.rg000001","name":"clitest.rg000001","type":"Microsoft.Resources/resourceGroups","location":"westeurope","tags":{"product":"azurecli","cause":"automation","test":"test_elastic_scale_plan","date":"2025-07-07T08:21:18Z","module":"appservice"},"properties":{"provisioningState":"Succeeded"}}'
-=======
+      - AZURECLI/2.75.0 azsdk-python-core/1.35.0 Python/3.10.11 (Windows-10-10.0.26100-SP0)
+    method: GET
+    uri: https://management.azure.com/subscriptions/00000000-0000-0000-0000-000000000000/resourcegroups/clitest.rg000001?api-version=2024-11-01
+  response:
+    body:
       string: '{"id":"/subscriptions/00000000-0000-0000-0000-000000000000/resourceGroups/clitest.rg000001","name":"clitest.rg000001","type":"Microsoft.Resources/resourceGroups","location":"westeurope","tags":{"product":"azurecli","cause":"automation","test":"test_elastic_scale_plan","date":"2025-07-14T23:16:58Z","module":"appservice"},"properties":{"provisioningState":"Succeeded"}}'
->>>>>>> db8472d2
     headers:
       cache-control:
       - no-cache
@@ -35,29 +27,21 @@
       content-type:
       - application/json; charset=utf-8
       date:
-<<<<<<< HEAD
-      - Mon, 07 Jul 2025 08:21:21 GMT
-=======
       - Mon, 14 Jul 2025 23:17:01 GMT
->>>>>>> db8472d2
-      expires:
-      - '-1'
-      pragma:
-      - no-cache
-      strict-transport-security:
-      - max-age=31536000; includeSubDomains
-      x-cache:
-      - CONFIG_NOCACHE
-      x-content-type-options:
-      - nosniff
-      x-ms-ratelimit-remaining-subscription-global-reads:
-      - '16499'
-      x-msedge-ref:
-<<<<<<< HEAD
-      - 'Ref A: ED6D6843F5584F3BBD3B7DAF58E8BD5E Ref B: TYO201100116021 Ref C: 2025-07-07T08:21:21Z'
-=======
+      expires:
+      - '-1'
+      pragma:
+      - no-cache
+      strict-transport-security:
+      - max-age=31536000; includeSubDomains
+      x-cache:
+      - CONFIG_NOCACHE
+      x-content-type-options:
+      - nosniff
+      x-ms-ratelimit-remaining-subscription-global-reads:
+      - '16499'
+      x-msedge-ref:
       - 'Ref A: 16B9DF96D6934757B926D70C2138AEAA Ref B: MWH011020806031 Ref C: 2025-07-14T23:17:01Z'
->>>>>>> db8472d2
     status:
       code: 200
       message: OK
@@ -81,35 +65,17 @@
       ParameterSetName:
       - -g -n --sku
       User-Agent:
-<<<<<<< HEAD
-      - AZURECLI/2.75.0 azsdk-python-core/1.31.0 Python/3.10.11 (Windows-10-10.0.26100-SP0)
-=======
-      - AZURECLI/2.75.0 azsdk-python-core/1.35.0 Python/3.10.11 (Windows-10-10.0.26100-SP0)
->>>>>>> db8472d2
+      - AZURECLI/2.75.0 azsdk-python-core/1.35.0 Python/3.10.11 (Windows-10-10.0.26100-SP0)
     method: PUT
     uri: https://management.azure.com/subscriptions/00000000-0000-0000-0000-000000000000/resourceGroups/clitest.rg000001/providers/Microsoft.Web/serverfarms/plan000002?api-version=2024-11-01
   response:
     body:
-<<<<<<< HEAD
-      string: '{"id":"/subscriptions/00000000-0000-0000-0000-000000000000/resourceGroups/clitest.rg000001/providers/Microsoft.Web/serverfarms/plan000002","name":"plan000002","type":"Microsoft.Web/serverfarms","kind":"app","location":"westeurope","properties":{"serverFarmId":87273,"name":"plan000002","sku":{"name":"P1v2","tier":"PremiumV2","size":"P1v2","family":"Pv2","capacity":1},"workerSize":"D1","workerSizeId":3,"workerTierName":null,"numberOfWorkers":1,"currentWorkerSize":"D1","currentWorkerSizeId":3,"currentNumberOfWorkers":1,"status":"Ready","webSpace":"clitest.rg000001-WestEuropewebspace","subscription":"0b1f6471-1bf0-4dda-aec3-cb9272f09590","adminSiteName":null,"hostingEnvironment":null,"hostingEnvironmentProfile":null,"maximumNumberOfWorkers":0,"planName":"VirtualDedicatedPlan","adminRuntimeSiteName":null,"computeMode":"Dedicated","siteMode":null,"geoRegion":"West
-        Europe","perSiteScaling":false,"elasticScaleEnabled":false,"maximumElasticWorkerCount":1,"numberOfSites":0,"hostingEnvironmentId":null,"isSpot":false,"spotExpirationTime":null,"freeOfferExpirationTime":null,"tags":null,"kind":"app","resourceGroup":"clitest.rg000001","reserved":false,"isXenon":false,"hyperV":false,"mdmId":"waws-prod-am2-057_87273","targetWorkerCount":0,"targetWorkerSizeId":0,"provisioningState":"Succeeded","webSiteId":null,"existingServerFarmIds":null,"kubeEnvironmentProfile":null,"zoneRedundant":false,"maximumNumberOfZones":1,"currentNumberOfZonesUtilized":1,"migrateToVMSS":null,"vnetConnectionsUsed":null,"vnetConnectionsMax":null,"createdTime":"2025-07-07T08:21:30.5","asyncScalingEnabled":false},"sku":{"name":"P1v2","tier":"PremiumV2","size":"P1v2","family":"Pv2","capacity":1}}'
-=======
       string: '{"id":"/subscriptions/00000000-0000-0000-0000-000000000000/resourceGroups/clitest.rg000001/providers/Microsoft.Web/serverfarms/plan000002","name":"plan000002","type":"Microsoft.Web/serverfarms","kind":"app","location":"westeurope","properties":{"serverFarmId":54385,"name":"plan000002","sku":{"name":"P1v2","tier":"PremiumV2","size":"P1v2","family":"Pv2","capacity":1},"workerSize":"D1","workerSizeId":3,"workerTierName":null,"numberOfWorkers":1,"currentWorkerSize":"D1","currentWorkerSizeId":3,"currentNumberOfWorkers":1,"status":"Ready","webSpace":"clitest.rg000001-WestEuropewebspace","subscription":"50821c37-1271-4210-8e1f-568acc6ecc66","adminSiteName":null,"hostingEnvironment":null,"hostingEnvironmentProfile":null,"maximumNumberOfWorkers":0,"planName":"VirtualDedicatedPlan","adminRuntimeSiteName":null,"computeMode":"Dedicated","siteMode":null,"geoRegion":"West
         Europe","perSiteScaling":false,"elasticScaleEnabled":false,"maximumElasticWorkerCount":1,"numberOfSites":0,"hostingEnvironmentId":null,"isSpot":false,"spotExpirationTime":null,"freeOfferExpirationTime":null,"tags":null,"kind":"app","resourceGroup":"clitest.rg000001","reserved":false,"isXenon":false,"hyperV":false,"mdmId":"waws-prod-am2-029_54385","targetWorkerCount":0,"targetWorkerSizeId":0,"provisioningState":"Succeeded","webSiteId":null,"existingServerFarmIds":null,"kubeEnvironmentProfile":null,"zoneRedundant":false,"maximumNumberOfZones":3,"currentNumberOfZonesUtilized":1,"migrateToVMSS":null,"vnetConnectionsUsed":null,"vnetConnectionsMax":null,"createdTime":"2025-07-14T23:17:09.593","asyncScalingEnabled":false},"sku":{"name":"P1v2","tier":"PremiumV2","size":"P1v2","family":"Pv2","capacity":1}}'
->>>>>>> db8472d2
-    headers:
-      cache-control:
-      - no-cache
-      content-length:
-<<<<<<< HEAD
-      - '1677'
-      content-type:
-      - application/json
-      date:
-      - Mon, 07 Jul 2025 08:21:33 GMT
-      etag:
-      - '"1DBEF1824B3AC50"'
-=======
+    headers:
+      cache-control:
+      - no-cache
+      content-length:
       - '1679'
       content-type:
       - application/json
@@ -117,7 +83,6 @@
       - Mon, 14 Jul 2025 23:17:12 GMT
       etag:
       - '"1DBF5156CF55F60"'
->>>>>>> db8472d2
       expires:
       - '-1'
       pragma:
@@ -131,21 +96,13 @@
       x-content-type-options:
       - nosniff
       x-ms-operation-identifier:
-<<<<<<< HEAD
-      - tenantId=54826b22-38d6-4fb2-bad9-b7b93a3e9c5a,objectId=d44a2991-98c6-47c3-b59b-2b30d72cfcc2/japaneast/650348ef-6424-467c-ba97-28de777da609
-=======
       - tenantId=72f988bf-86f1-41af-91ab-2d7cd011db47,objectId=7338c4fc-37a1-4728-972b-2d0fafc043ea/westus2/460b89da-8126-47f8-a51d-b5e48cd4e095
->>>>>>> db8472d2
       x-ms-ratelimit-remaining-subscription-global-writes:
       - '12000'
       x-ms-ratelimit-remaining-subscription-writes:
       - '800'
       x-msedge-ref:
-<<<<<<< HEAD
-      - 'Ref A: 2D0BB2B08FE04B1AA1E18C734A129091 Ref B: TYO201100117025 Ref C: 2025-07-07T08:21:22Z'
-=======
       - 'Ref A: 3897F4B1DBBE4DDA81A61F63FF09AB83 Ref B: MWH011020808062 Ref C: 2025-07-14T23:17:02Z'
->>>>>>> db8472d2
       x-powered-by:
       - ASP.NET
     status:
@@ -171,50 +128,33 @@
   response:
     body:
       string: '{"id":"/subscriptions/00000000-0000-0000-0000-000000000000/resourceGroups/clitest.rg000001/providers/Microsoft.Web/serverfarms/plan000002","name":"plan000002","type":"Microsoft.Web/serverfarms","kind":"app","location":"West
-<<<<<<< HEAD
-        Europe","properties":{"serverFarmId":87273,"name":"plan000002","workerSize":"D1","workerSizeId":3,"workerTierName":null,"numberOfWorkers":1,"currentWorkerSize":"D1","currentWorkerSizeId":3,"currentNumberOfWorkers":1,"status":"Ready","webSpace":"clitest.rg000001-WestEuropewebspace","subscription":"0b1f6471-1bf0-4dda-aec3-cb9272f09590","adminSiteName":null,"hostingEnvironment":null,"hostingEnvironmentProfile":null,"maximumNumberOfWorkers":30,"planName":"VirtualDedicatedPlan","adminRuntimeSiteName":null,"computeMode":"Dedicated","siteMode":null,"geoRegion":"West
-        Europe","perSiteScaling":false,"elasticScaleEnabled":false,"maximumElasticWorkerCount":1,"numberOfSites":0,"hostingEnvironmentId":null,"isSpot":false,"spotExpirationTime":null,"freeOfferExpirationTime":null,"tags":null,"kind":"app","resourceGroup":"clitest.rg000001","reserved":false,"isXenon":false,"hyperV":false,"mdmId":"waws-prod-am2-057_87273","targetWorkerCount":0,"targetWorkerSizeId":0,"provisioningState":"Succeeded","webSiteId":null,"existingServerFarmIds":null,"kubeEnvironmentProfile":null,"zoneRedundant":false,"maximumNumberOfZones":1,"currentNumberOfZonesUtilized":1,"migrateToVMSS":null,"vnetConnectionsUsed":0,"vnetConnectionsMax":2,"createdTime":"2025-07-07T08:21:30.5","asyncScalingEnabled":false},"sku":{"name":"P1v2","tier":"PremiumV2","size":"P1v2","family":"Pv2","capacity":1}}'
-=======
         Europe","properties":{"serverFarmId":54385,"name":"plan000002","workerSize":"D1","workerSizeId":3,"workerTierName":null,"numberOfWorkers":1,"currentWorkerSize":"D1","currentWorkerSizeId":3,"currentNumberOfWorkers":1,"status":"Ready","webSpace":"clitest.rg000001-WestEuropewebspace","subscription":"50821c37-1271-4210-8e1f-568acc6ecc66","adminSiteName":null,"hostingEnvironment":null,"hostingEnvironmentProfile":null,"maximumNumberOfWorkers":30,"planName":"VirtualDedicatedPlan","adminRuntimeSiteName":null,"computeMode":"Dedicated","siteMode":null,"geoRegion":"West
         Europe","perSiteScaling":false,"elasticScaleEnabled":false,"maximumElasticWorkerCount":1,"numberOfSites":0,"hostingEnvironmentId":null,"isSpot":false,"spotExpirationTime":null,"freeOfferExpirationTime":null,"tags":null,"kind":"app","resourceGroup":"clitest.rg000001","reserved":false,"isXenon":false,"hyperV":false,"mdmId":"waws-prod-am2-029_54385","targetWorkerCount":0,"targetWorkerSizeId":0,"provisioningState":"Succeeded","webSiteId":null,"existingServerFarmIds":null,"kubeEnvironmentProfile":null,"zoneRedundant":false,"maximumNumberOfZones":3,"currentNumberOfZonesUtilized":1,"migrateToVMSS":null,"vnetConnectionsUsed":0,"vnetConnectionsMax":2,"createdTime":"2025-07-14T23:17:09.593","asyncScalingEnabled":false},"sku":{"name":"P1v2","tier":"PremiumV2","size":"P1v2","family":"Pv2","capacity":1}}'
->>>>>>> db8472d2
-    headers:
-      cache-control:
-      - no-cache
-      content-length:
-<<<<<<< HEAD
-      - '1590'
-      content-type:
-      - application/json
-      date:
-      - Mon, 07 Jul 2025 08:21:34 GMT
-=======
+    headers:
+      cache-control:
+      - no-cache
+      content-length:
       - '1592'
       content-type:
       - application/json
       date:
       - Mon, 14 Jul 2025 23:17:13 GMT
->>>>>>> db8472d2
-      expires:
-      - '-1'
-      pragma:
-      - no-cache
-      strict-transport-security:
-      - max-age=31536000; includeSubDomains
-      x-aspnet-version:
-      - 4.0.30319
-      x-cache:
-      - CONFIG_NOCACHE
-      x-content-type-options:
-      - nosniff
-      x-ms-ratelimit-remaining-subscription-global-reads:
-      - '16499'
-      x-msedge-ref:
-<<<<<<< HEAD
-      - 'Ref A: 4C5789211A944BFCA04C1954BE53E602 Ref B: TYO201100115021 Ref C: 2025-07-07T08:21:33Z'
-=======
+      expires:
+      - '-1'
+      pragma:
+      - no-cache
+      strict-transport-security:
+      - max-age=31536000; includeSubDomains
+      x-aspnet-version:
+      - 4.0.30319
+      x-cache:
+      - CONFIG_NOCACHE
+      x-content-type-options:
+      - nosniff
+      x-ms-ratelimit-remaining-subscription-global-reads:
+      - '16499'
+      x-msedge-ref:
       - 'Ref A: C48A11A76B78419C914F727FB3BCE598 Ref B: MWH011020809060 Ref C: 2025-07-14T23:17:13Z'
->>>>>>> db8472d2
       x-powered-by:
       - ASP.NET
     status:
@@ -234,60 +174,39 @@
       ParameterSetName:
       - -g -n --elastic-scale
       User-Agent:
-<<<<<<< HEAD
-      - AZURECLI/2.75.0 azsdk-python-core/1.31.0 Python/3.10.11 (Windows-10-10.0.26100-SP0)
-=======
-      - AZURECLI/2.75.0 azsdk-python-core/1.35.0 Python/3.10.11 (Windows-10-10.0.26100-SP0)
->>>>>>> db8472d2
-    method: GET
-    uri: https://management.azure.com/subscriptions/00000000-0000-0000-0000-000000000000/resourceGroups/clitest.rg000001/providers/Microsoft.Web/serverfarms/plan000002?api-version=2024-11-01
-  response:
-    body:
-      string: '{"id":"/subscriptions/00000000-0000-0000-0000-000000000000/resourceGroups/clitest.rg000001/providers/Microsoft.Web/serverfarms/plan000002","name":"plan000002","type":"Microsoft.Web/serverfarms","kind":"app","location":"West
-<<<<<<< HEAD
-        Europe","properties":{"serverFarmId":87273,"name":"plan000002","workerSize":"D1","workerSizeId":3,"workerTierName":null,"numberOfWorkers":1,"currentWorkerSize":"D1","currentWorkerSizeId":3,"currentNumberOfWorkers":1,"status":"Ready","webSpace":"clitest.rg000001-WestEuropewebspace","subscription":"0b1f6471-1bf0-4dda-aec3-cb9272f09590","adminSiteName":null,"hostingEnvironment":null,"hostingEnvironmentProfile":null,"maximumNumberOfWorkers":30,"planName":"VirtualDedicatedPlan","adminRuntimeSiteName":null,"computeMode":"Dedicated","siteMode":null,"geoRegion":"West
-        Europe","perSiteScaling":false,"elasticScaleEnabled":false,"maximumElasticWorkerCount":1,"numberOfSites":0,"hostingEnvironmentId":null,"isSpot":false,"spotExpirationTime":null,"freeOfferExpirationTime":null,"tags":null,"kind":"app","resourceGroup":"clitest.rg000001","reserved":false,"isXenon":false,"hyperV":false,"mdmId":"waws-prod-am2-057_87273","targetWorkerCount":0,"targetWorkerSizeId":0,"provisioningState":"Succeeded","webSiteId":null,"existingServerFarmIds":null,"kubeEnvironmentProfile":null,"zoneRedundant":false,"maximumNumberOfZones":1,"currentNumberOfZonesUtilized":1,"migrateToVMSS":null,"vnetConnectionsUsed":0,"vnetConnectionsMax":2,"createdTime":"2025-07-07T08:21:30.5","asyncScalingEnabled":false},"sku":{"name":"P1v2","tier":"PremiumV2","size":"P1v2","family":"Pv2","capacity":1}}'
-=======
+      - AZURECLI/2.75.0 azsdk-python-core/1.35.0 Python/3.10.11 (Windows-10-10.0.26100-SP0)
+    method: GET
+    uri: https://management.azure.com/subscriptions/00000000-0000-0000-0000-000000000000/resourceGroups/clitest.rg000001/providers/Microsoft.Web/serverfarms/plan000002?api-version=2024-11-01
+  response:
+    body:
+      string: '{"id":"/subscriptions/00000000-0000-0000-0000-000000000000/resourceGroups/clitest.rg000001/providers/Microsoft.Web/serverfarms/plan000002","name":"plan000002","type":"Microsoft.Web/serverfarms","kind":"app","location":"West
         Europe","properties":{"serverFarmId":54385,"name":"plan000002","workerSize":"D1","workerSizeId":3,"workerTierName":null,"numberOfWorkers":1,"currentWorkerSize":"D1","currentWorkerSizeId":3,"currentNumberOfWorkers":1,"status":"Ready","webSpace":"clitest.rg000001-WestEuropewebspace","subscription":"50821c37-1271-4210-8e1f-568acc6ecc66","adminSiteName":null,"hostingEnvironment":null,"hostingEnvironmentProfile":null,"maximumNumberOfWorkers":30,"planName":"VirtualDedicatedPlan","adminRuntimeSiteName":null,"computeMode":"Dedicated","siteMode":null,"geoRegion":"West
         Europe","perSiteScaling":false,"elasticScaleEnabled":false,"maximumElasticWorkerCount":1,"numberOfSites":0,"hostingEnvironmentId":null,"isSpot":false,"spotExpirationTime":null,"freeOfferExpirationTime":null,"tags":null,"kind":"app","resourceGroup":"clitest.rg000001","reserved":false,"isXenon":false,"hyperV":false,"mdmId":"waws-prod-am2-029_54385","targetWorkerCount":0,"targetWorkerSizeId":0,"provisioningState":"Succeeded","webSiteId":null,"existingServerFarmIds":null,"kubeEnvironmentProfile":null,"zoneRedundant":false,"maximumNumberOfZones":3,"currentNumberOfZonesUtilized":1,"migrateToVMSS":null,"vnetConnectionsUsed":0,"vnetConnectionsMax":2,"createdTime":"2025-07-14T23:17:09.593","asyncScalingEnabled":false},"sku":{"name":"P1v2","tier":"PremiumV2","size":"P1v2","family":"Pv2","capacity":1}}'
->>>>>>> db8472d2
-    headers:
-      cache-control:
-      - no-cache
-      content-length:
-<<<<<<< HEAD
-      - '1590'
-      content-type:
-      - application/json
-      date:
-      - Mon, 07 Jul 2025 08:21:35 GMT
-=======
+    headers:
+      cache-control:
+      - no-cache
+      content-length:
       - '1592'
       content-type:
       - application/json
       date:
       - Mon, 14 Jul 2025 23:17:13 GMT
->>>>>>> db8472d2
-      expires:
-      - '-1'
-      pragma:
-      - no-cache
-      strict-transport-security:
-      - max-age=31536000; includeSubDomains
-      x-aspnet-version:
-      - 4.0.30319
-      x-cache:
-      - CONFIG_NOCACHE
-      x-content-type-options:
-      - nosniff
-      x-ms-ratelimit-remaining-subscription-global-reads:
-      - '16499'
-      x-msedge-ref:
-<<<<<<< HEAD
-      - 'Ref A: 06F51A5AE5314C79A796E1E8E4DC1788 Ref B: TYO201100116019 Ref C: 2025-07-07T08:21:35Z'
-=======
+      expires:
+      - '-1'
+      pragma:
+      - no-cache
+      strict-transport-security:
+      - max-age=31536000; includeSubDomains
+      x-aspnet-version:
+      - 4.0.30319
+      x-cache:
+      - CONFIG_NOCACHE
+      x-content-type-options:
+      - nosniff
+      x-ms-ratelimit-remaining-subscription-global-reads:
+      - '16499'
+      x-msedge-ref:
       - 'Ref A: F2293927133343979F50A7E65DC58ACB Ref B: MWH011020807025 Ref C: 2025-07-14T23:17:13Z'
->>>>>>> db8472d2
       x-powered-by:
       - ASP.NET
     status:
@@ -315,40 +234,23 @@
       ParameterSetName:
       - -g -n --elastic-scale
       User-Agent:
-<<<<<<< HEAD
-      - AZURECLI/2.75.0 azsdk-python-core/1.31.0 Python/3.10.11 (Windows-10-10.0.26100-SP0)
-=======
-      - AZURECLI/2.75.0 azsdk-python-core/1.35.0 Python/3.10.11 (Windows-10-10.0.26100-SP0)
->>>>>>> db8472d2
+      - AZURECLI/2.75.0 azsdk-python-core/1.35.0 Python/3.10.11 (Windows-10-10.0.26100-SP0)
     method: PUT
     uri: https://management.azure.com/subscriptions/00000000-0000-0000-0000-000000000000/resourceGroups/clitest.rg000001/providers/Microsoft.Web/serverfarms/plan000002?api-version=2024-11-01
   response:
     body:
       string: '{"id":"/subscriptions/00000000-0000-0000-0000-000000000000/resourceGroups/clitest.rg000001/providers/Microsoft.Web/serverfarms/plan000002","name":"plan000002","type":"Microsoft.Web/serverfarms","kind":"app","location":"West
-<<<<<<< HEAD
-        Europe","properties":{"serverFarmId":87273,"name":"plan000002","sku":{"name":"P1v2","tier":"PremiumV2","size":"P1v2","family":"Pv2","capacity":1},"workerSize":"D1","workerSizeId":3,"workerTierName":null,"numberOfWorkers":1,"currentWorkerSize":"D1","currentWorkerSizeId":3,"currentNumberOfWorkers":1,"status":"Ready","webSpace":"clitest.rg000001-WestEuropewebspace","subscription":"0b1f6471-1bf0-4dda-aec3-cb9272f09590","adminSiteName":null,"hostingEnvironment":null,"hostingEnvironmentProfile":null,"maximumNumberOfWorkers":30,"planName":"VirtualDedicatedPlan","adminRuntimeSiteName":null,"computeMode":"Dedicated","siteMode":null,"geoRegion":"West
-        Europe","perSiteScaling":false,"elasticScaleEnabled":true,"maximumElasticWorkerCount":1,"numberOfSites":0,"hostingEnvironmentId":null,"isSpot":false,"spotExpirationTime":null,"freeOfferExpirationTime":null,"tags":null,"kind":"app","resourceGroup":"clitest.rg000001","reserved":false,"isXenon":false,"hyperV":false,"mdmId":"waws-prod-am2-057_87273","targetWorkerCount":0,"targetWorkerSizeId":0,"provisioningState":"Succeeded","webSiteId":null,"existingServerFarmIds":null,"kubeEnvironmentProfile":null,"zoneRedundant":false,"maximumNumberOfZones":1,"currentNumberOfZonesUtilized":1,"migrateToVMSS":null,"vnetConnectionsUsed":0,"vnetConnectionsMax":2,"createdTime":"2025-07-07T08:21:30.5","asyncScalingEnabled":false},"sku":{"name":"P1v2","tier":"PremiumV2","size":"P1v2","family":"Pv2","capacity":1}}'
-=======
         Europe","properties":{"serverFarmId":54385,"name":"plan000002","sku":{"name":"P1v2","tier":"PremiumV2","size":"P1v2","family":"Pv2","capacity":1},"workerSize":"D1","workerSizeId":3,"workerTierName":null,"numberOfWorkers":1,"currentWorkerSize":"D1","currentWorkerSizeId":3,"currentNumberOfWorkers":1,"status":"Ready","webSpace":"clitest.rg000001-WestEuropewebspace","subscription":"50821c37-1271-4210-8e1f-568acc6ecc66","adminSiteName":null,"hostingEnvironment":null,"hostingEnvironmentProfile":null,"maximumNumberOfWorkers":30,"planName":"VirtualDedicatedPlan","adminRuntimeSiteName":null,"computeMode":"Dedicated","siteMode":null,"geoRegion":"West
         Europe","perSiteScaling":false,"elasticScaleEnabled":true,"maximumElasticWorkerCount":1,"numberOfSites":0,"hostingEnvironmentId":null,"isSpot":false,"spotExpirationTime":null,"freeOfferExpirationTime":null,"tags":null,"kind":"app","resourceGroup":"clitest.rg000001","reserved":false,"isXenon":false,"hyperV":false,"mdmId":"waws-prod-am2-029_54385","targetWorkerCount":0,"targetWorkerSizeId":0,"provisioningState":"Succeeded","webSiteId":null,"existingServerFarmIds":null,"kubeEnvironmentProfile":null,"zoneRedundant":false,"maximumNumberOfZones":3,"currentNumberOfZonesUtilized":1,"migrateToVMSS":null,"vnetConnectionsUsed":0,"vnetConnectionsMax":2,"createdTime":"2025-07-14T23:17:09.593","asyncScalingEnabled":false},"sku":{"name":"P1v2","tier":"PremiumV2","size":"P1v2","family":"Pv2","capacity":1}}'
->>>>>>> db8472d2
-    headers:
-      cache-control:
-      - no-cache
-      content-length:
-<<<<<<< HEAD
-      - '1672'
-      content-type:
-      - application/json
-      date:
-      - Mon, 07 Jul 2025 08:21:39 GMT
-=======
+    headers:
+      cache-control:
+      - no-cache
+      content-length:
       - '1674'
       content-type:
       - application/json
       date:
       - Mon, 14 Jul 2025 23:17:19 GMT
->>>>>>> db8472d2
       expires:
       - '-1'
       pragma:
@@ -362,15 +264,6 @@
       x-content-type-options:
       - nosniff
       x-ms-operation-identifier:
-<<<<<<< HEAD
-      - tenantId=54826b22-38d6-4fb2-bad9-b7b93a3e9c5a,objectId=d44a2991-98c6-47c3-b59b-2b30d72cfcc2/japaneast/4d895eb2-521c-4f46-8ff0-daffd8180805
-      x-ms-ratelimit-remaining-subscription-global-writes:
-      - '2998'
-      x-ms-ratelimit-remaining-subscription-writes:
-      - '198'
-      x-msedge-ref:
-      - 'Ref A: 84998E4E61FB46F7B4FDC95489764720 Ref B: TYO201100113045 Ref C: 2025-07-07T08:21:36Z'
-=======
       - tenantId=72f988bf-86f1-41af-91ab-2d7cd011db47,objectId=7338c4fc-37a1-4728-972b-2d0fafc043ea/francecentral/5800f2d9-abe4-4b17-abba-25602e6a6889
       x-ms-ratelimit-remaining-subscription-global-writes:
       - '12000'
@@ -378,7 +271,6 @@
       - '800'
       x-msedge-ref:
       - 'Ref A: CCEEF841A0D242C19F81728008E7B65D Ref B: CO6AA3150220047 Ref C: 2025-07-14T23:17:14Z'
->>>>>>> db8472d2
       x-powered-by:
       - ASP.NET
     status:
@@ -404,52 +296,33 @@
   response:
     body:
       string: '{"id":"/subscriptions/00000000-0000-0000-0000-000000000000/resourceGroups/clitest.rg000001/providers/Microsoft.Web/serverfarms/plan000002","name":"plan000002","type":"Microsoft.Web/serverfarms","kind":"app","location":"West
-<<<<<<< HEAD
-        Europe","properties":{"serverFarmId":87273,"name":"plan000002","workerSize":"D1","workerSizeId":3,"workerTierName":null,"numberOfWorkers":1,"currentWorkerSize":"D1","currentWorkerSizeId":3,"currentNumberOfWorkers":1,"status":"Ready","webSpace":"clitest.rg000001-WestEuropewebspace","subscription":"0b1f6471-1bf0-4dda-aec3-cb9272f09590","adminSiteName":null,"hostingEnvironment":null,"hostingEnvironmentProfile":null,"maximumNumberOfWorkers":30,"planName":"VirtualDedicatedPlan","adminRuntimeSiteName":null,"computeMode":"Dedicated","siteMode":null,"geoRegion":"West
-        Europe","perSiteScaling":false,"elasticScaleEnabled":true,"maximumElasticWorkerCount":1,"numberOfSites":0,"hostingEnvironmentId":null,"isSpot":false,"spotExpirationTime":null,"freeOfferExpirationTime":null,"tags":null,"kind":"app","resourceGroup":"clitest.rg000001","reserved":false,"isXenon":false,"hyperV":false,"mdmId":"waws-prod-am2-057_87273","targetWorkerCount":0,"targetWorkerSizeId":0,"provisioningState":"Succeeded","webSiteId":null,"existingServerFarmIds":null,"kubeEnvironmentProfile":null,"zoneRedundant":false,"maximumNumberOfZones":1,"currentNumberOfZonesUtilized":1,"migrateToVMSS":null,"vnetConnectionsUsed":0,"vnetConnectionsMax":2,"createdTime":"2025-07-07T08:21:30.5","asyncScalingEnabled":false},"sku":{"name":"P1v2","tier":"PremiumV2","size":"P1v2","family":"Pv2","capacity":1}}'
-=======
         Europe","properties":{"serverFarmId":54385,"name":"plan000002","workerSize":"D1","workerSizeId":3,"workerTierName":null,"numberOfWorkers":1,"currentWorkerSize":"D1","currentWorkerSizeId":3,"currentNumberOfWorkers":1,"status":"Ready","webSpace":"clitest.rg000001-WestEuropewebspace","subscription":"50821c37-1271-4210-8e1f-568acc6ecc66","adminSiteName":null,"hostingEnvironment":null,"hostingEnvironmentProfile":null,"maximumNumberOfWorkers":30,"planName":"VirtualDedicatedPlan","adminRuntimeSiteName":null,"computeMode":"Dedicated","siteMode":null,"geoRegion":"West
         Europe","perSiteScaling":false,"elasticScaleEnabled":true,"maximumElasticWorkerCount":1,"numberOfSites":0,"hostingEnvironmentId":null,"isSpot":false,"spotExpirationTime":null,"freeOfferExpirationTime":null,"tags":null,"kind":"app","resourceGroup":"clitest.rg000001","reserved":false,"isXenon":false,"hyperV":false,"mdmId":"waws-prod-am2-029_54385","targetWorkerCount":0,"targetWorkerSizeId":0,"provisioningState":"Succeeded","webSiteId":null,"existingServerFarmIds":null,"kubeEnvironmentProfile":null,"zoneRedundant":false,"maximumNumberOfZones":3,"currentNumberOfZonesUtilized":1,"migrateToVMSS":null,"vnetConnectionsUsed":0,"vnetConnectionsMax":2,"createdTime":"2025-07-14T23:17:09.593","asyncScalingEnabled":false},"sku":{"name":"P1v2","tier":"PremiumV2","size":"P1v2","family":"Pv2","capacity":1}}'
->>>>>>> db8472d2
-    headers:
-      cache-control:
-      - no-cache
-      content-length:
-<<<<<<< HEAD
-      - '1589'
-      content-type:
-      - application/json
-      date:
-      - Mon, 07 Jul 2025 08:21:40 GMT
-=======
+    headers:
+      cache-control:
+      - no-cache
+      content-length:
       - '1591'
       content-type:
       - application/json
       date:
       - Mon, 14 Jul 2025 23:17:20 GMT
->>>>>>> db8472d2
-      expires:
-      - '-1'
-      pragma:
-      - no-cache
-      strict-transport-security:
-      - max-age=31536000; includeSubDomains
-      x-aspnet-version:
-      - 4.0.30319
-      x-cache:
-      - CONFIG_NOCACHE
-      x-content-type-options:
-      - nosniff
-      x-ms-ratelimit-remaining-subscription-global-reads:
-<<<<<<< HEAD
-      - '3749'
-      x-msedge-ref:
-      - 'Ref A: CAF57F270FE64249B5539D33F4C949F0 Ref B: TYO201100114019 Ref C: 2025-07-07T08:21:40Z'
-=======
+      expires:
+      - '-1'
+      pragma:
+      - no-cache
+      strict-transport-security:
+      - max-age=31536000; includeSubDomains
+      x-aspnet-version:
+      - 4.0.30319
+      x-cache:
+      - CONFIG_NOCACHE
+      x-content-type-options:
+      - nosniff
+      x-ms-ratelimit-remaining-subscription-global-reads:
       - '16499'
       x-msedge-ref:
       - 'Ref A: E32543892A564A2A84E1237F1FAAA294 Ref B: MWH011020806052 Ref C: 2025-07-14T23:17:20Z'
->>>>>>> db8472d2
       x-powered-by:
       - ASP.NET
     status:
@@ -469,62 +342,39 @@
       ParameterSetName:
       - -g -n --elastic-scale
       User-Agent:
-<<<<<<< HEAD
-      - AZURECLI/2.75.0 azsdk-python-core/1.31.0 Python/3.10.11 (Windows-10-10.0.26100-SP0)
-=======
-      - AZURECLI/2.75.0 azsdk-python-core/1.35.0 Python/3.10.11 (Windows-10-10.0.26100-SP0)
->>>>>>> db8472d2
-    method: GET
-    uri: https://management.azure.com/subscriptions/00000000-0000-0000-0000-000000000000/resourceGroups/clitest.rg000001/providers/Microsoft.Web/serverfarms/plan000002?api-version=2024-11-01
-  response:
-    body:
-      string: '{"id":"/subscriptions/00000000-0000-0000-0000-000000000000/resourceGroups/clitest.rg000001/providers/Microsoft.Web/serverfarms/plan000002","name":"plan000002","type":"Microsoft.Web/serverfarms","kind":"app","location":"West
-<<<<<<< HEAD
-        Europe","properties":{"serverFarmId":87273,"name":"plan000002","workerSize":"D1","workerSizeId":3,"workerTierName":null,"numberOfWorkers":1,"currentWorkerSize":"D1","currentWorkerSizeId":3,"currentNumberOfWorkers":1,"status":"Ready","webSpace":"clitest.rg000001-WestEuropewebspace","subscription":"0b1f6471-1bf0-4dda-aec3-cb9272f09590","adminSiteName":null,"hostingEnvironment":null,"hostingEnvironmentProfile":null,"maximumNumberOfWorkers":30,"planName":"VirtualDedicatedPlan","adminRuntimeSiteName":null,"computeMode":"Dedicated","siteMode":null,"geoRegion":"West
-        Europe","perSiteScaling":false,"elasticScaleEnabled":true,"maximumElasticWorkerCount":1,"numberOfSites":0,"hostingEnvironmentId":null,"isSpot":false,"spotExpirationTime":null,"freeOfferExpirationTime":null,"tags":null,"kind":"app","resourceGroup":"clitest.rg000001","reserved":false,"isXenon":false,"hyperV":false,"mdmId":"waws-prod-am2-057_87273","targetWorkerCount":0,"targetWorkerSizeId":0,"provisioningState":"Succeeded","webSiteId":null,"existingServerFarmIds":null,"kubeEnvironmentProfile":null,"zoneRedundant":false,"maximumNumberOfZones":1,"currentNumberOfZonesUtilized":1,"migrateToVMSS":null,"vnetConnectionsUsed":0,"vnetConnectionsMax":2,"createdTime":"2025-07-07T08:21:30.5","asyncScalingEnabled":false},"sku":{"name":"P1v2","tier":"PremiumV2","size":"P1v2","family":"Pv2","capacity":1}}'
-=======
+      - AZURECLI/2.75.0 azsdk-python-core/1.35.0 Python/3.10.11 (Windows-10-10.0.26100-SP0)
+    method: GET
+    uri: https://management.azure.com/subscriptions/00000000-0000-0000-0000-000000000000/resourceGroups/clitest.rg000001/providers/Microsoft.Web/serverfarms/plan000002?api-version=2024-11-01
+  response:
+    body:
+      string: '{"id":"/subscriptions/00000000-0000-0000-0000-000000000000/resourceGroups/clitest.rg000001/providers/Microsoft.Web/serverfarms/plan000002","name":"plan000002","type":"Microsoft.Web/serverfarms","kind":"app","location":"West
         Europe","properties":{"serverFarmId":54385,"name":"plan000002","workerSize":"D1","workerSizeId":3,"workerTierName":null,"numberOfWorkers":1,"currentWorkerSize":"D1","currentWorkerSizeId":3,"currentNumberOfWorkers":1,"status":"Ready","webSpace":"clitest.rg000001-WestEuropewebspace","subscription":"50821c37-1271-4210-8e1f-568acc6ecc66","adminSiteName":null,"hostingEnvironment":null,"hostingEnvironmentProfile":null,"maximumNumberOfWorkers":30,"planName":"VirtualDedicatedPlan","adminRuntimeSiteName":null,"computeMode":"Dedicated","siteMode":null,"geoRegion":"West
         Europe","perSiteScaling":false,"elasticScaleEnabled":true,"maximumElasticWorkerCount":1,"numberOfSites":0,"hostingEnvironmentId":null,"isSpot":false,"spotExpirationTime":null,"freeOfferExpirationTime":null,"tags":null,"kind":"app","resourceGroup":"clitest.rg000001","reserved":false,"isXenon":false,"hyperV":false,"mdmId":"waws-prod-am2-029_54385","targetWorkerCount":0,"targetWorkerSizeId":0,"provisioningState":"Succeeded","webSiteId":null,"existingServerFarmIds":null,"kubeEnvironmentProfile":null,"zoneRedundant":false,"maximumNumberOfZones":3,"currentNumberOfZonesUtilized":1,"migrateToVMSS":null,"vnetConnectionsUsed":0,"vnetConnectionsMax":2,"createdTime":"2025-07-14T23:17:09.593","asyncScalingEnabled":false},"sku":{"name":"P1v2","tier":"PremiumV2","size":"P1v2","family":"Pv2","capacity":1}}'
->>>>>>> db8472d2
-    headers:
-      cache-control:
-      - no-cache
-      content-length:
-<<<<<<< HEAD
-      - '1589'
-      content-type:
-      - application/json
-      date:
-      - Mon, 07 Jul 2025 08:21:41 GMT
-=======
+    headers:
+      cache-control:
+      - no-cache
+      content-length:
       - '1591'
       content-type:
       - application/json
       date:
       - Mon, 14 Jul 2025 23:17:21 GMT
->>>>>>> db8472d2
-      expires:
-      - '-1'
-      pragma:
-      - no-cache
-      strict-transport-security:
-      - max-age=31536000; includeSubDomains
-      x-aspnet-version:
-      - 4.0.30319
-      x-cache:
-      - CONFIG_NOCACHE
-      x-content-type-options:
-      - nosniff
-      x-ms-ratelimit-remaining-subscription-global-reads:
-<<<<<<< HEAD
-      - '3749'
-      x-msedge-ref:
-      - 'Ref A: 048EC551DBE042739F2BD5BABD55A05A Ref B: TYO201100115011 Ref C: 2025-07-07T08:21:41Z'
-=======
+      expires:
+      - '-1'
+      pragma:
+      - no-cache
+      strict-transport-security:
+      - max-age=31536000; includeSubDomains
+      x-aspnet-version:
+      - 4.0.30319
+      x-cache:
+      - CONFIG_NOCACHE
+      x-content-type-options:
+      - nosniff
+      x-ms-ratelimit-remaining-subscription-global-reads:
       - '16499'
       x-msedge-ref:
       - 'Ref A: F5204F96B6594BACA3BC99F952E101C9 Ref B: MWH011020808036 Ref C: 2025-07-14T23:17:20Z'
->>>>>>> db8472d2
       x-powered-by:
       - ASP.NET
     status:
@@ -552,40 +402,23 @@
       ParameterSetName:
       - -g -n --elastic-scale
       User-Agent:
-<<<<<<< HEAD
-      - AZURECLI/2.75.0 azsdk-python-core/1.31.0 Python/3.10.11 (Windows-10-10.0.26100-SP0)
-=======
-      - AZURECLI/2.75.0 azsdk-python-core/1.35.0 Python/3.10.11 (Windows-10-10.0.26100-SP0)
->>>>>>> db8472d2
+      - AZURECLI/2.75.0 azsdk-python-core/1.35.0 Python/3.10.11 (Windows-10-10.0.26100-SP0)
     method: PUT
     uri: https://management.azure.com/subscriptions/00000000-0000-0000-0000-000000000000/resourceGroups/clitest.rg000001/providers/Microsoft.Web/serverfarms/plan000002?api-version=2024-11-01
   response:
     body:
       string: '{"id":"/subscriptions/00000000-0000-0000-0000-000000000000/resourceGroups/clitest.rg000001/providers/Microsoft.Web/serverfarms/plan000002","name":"plan000002","type":"Microsoft.Web/serverfarms","kind":"app","location":"West
-<<<<<<< HEAD
-        Europe","properties":{"serverFarmId":87273,"name":"plan000002","sku":{"name":"P1v2","tier":"PremiumV2","size":"P1v2","family":"Pv2","capacity":1},"workerSize":"D1","workerSizeId":3,"workerTierName":null,"numberOfWorkers":1,"currentWorkerSize":"D1","currentWorkerSizeId":3,"currentNumberOfWorkers":1,"status":"Ready","webSpace":"clitest.rg000001-WestEuropewebspace","subscription":"0b1f6471-1bf0-4dda-aec3-cb9272f09590","adminSiteName":null,"hostingEnvironment":null,"hostingEnvironmentProfile":null,"maximumNumberOfWorkers":30,"planName":"VirtualDedicatedPlan","adminRuntimeSiteName":null,"computeMode":"Dedicated","siteMode":null,"geoRegion":"West
-        Europe","perSiteScaling":false,"elasticScaleEnabled":false,"maximumElasticWorkerCount":1,"numberOfSites":0,"hostingEnvironmentId":null,"isSpot":false,"spotExpirationTime":null,"freeOfferExpirationTime":null,"tags":null,"kind":"app","resourceGroup":"clitest.rg000001","reserved":false,"isXenon":false,"hyperV":false,"mdmId":"waws-prod-am2-057_87273","targetWorkerCount":0,"targetWorkerSizeId":0,"provisioningState":"Succeeded","webSiteId":null,"existingServerFarmIds":null,"kubeEnvironmentProfile":null,"zoneRedundant":false,"maximumNumberOfZones":1,"currentNumberOfZonesUtilized":1,"migrateToVMSS":null,"vnetConnectionsUsed":0,"vnetConnectionsMax":2,"createdTime":"2025-07-07T08:21:30.5","asyncScalingEnabled":false},"sku":{"name":"P1v2","tier":"PremiumV2","size":"P1v2","family":"Pv2","capacity":1}}'
-=======
         Europe","properties":{"serverFarmId":54385,"name":"plan000002","sku":{"name":"P1v2","tier":"PremiumV2","size":"P1v2","family":"Pv2","capacity":1},"workerSize":"D1","workerSizeId":3,"workerTierName":null,"numberOfWorkers":1,"currentWorkerSize":"D1","currentWorkerSizeId":3,"currentNumberOfWorkers":1,"status":"Ready","webSpace":"clitest.rg000001-WestEuropewebspace","subscription":"50821c37-1271-4210-8e1f-568acc6ecc66","adminSiteName":null,"hostingEnvironment":null,"hostingEnvironmentProfile":null,"maximumNumberOfWorkers":30,"planName":"VirtualDedicatedPlan","adminRuntimeSiteName":null,"computeMode":"Dedicated","siteMode":null,"geoRegion":"West
         Europe","perSiteScaling":false,"elasticScaleEnabled":false,"maximumElasticWorkerCount":1,"numberOfSites":0,"hostingEnvironmentId":null,"isSpot":false,"spotExpirationTime":null,"freeOfferExpirationTime":null,"tags":null,"kind":"app","resourceGroup":"clitest.rg000001","reserved":false,"isXenon":false,"hyperV":false,"mdmId":"waws-prod-am2-029_54385","targetWorkerCount":0,"targetWorkerSizeId":0,"provisioningState":"Succeeded","webSiteId":null,"existingServerFarmIds":null,"kubeEnvironmentProfile":null,"zoneRedundant":false,"maximumNumberOfZones":3,"currentNumberOfZonesUtilized":1,"migrateToVMSS":null,"vnetConnectionsUsed":0,"vnetConnectionsMax":2,"createdTime":"2025-07-14T23:17:09.593","asyncScalingEnabled":false},"sku":{"name":"P1v2","tier":"PremiumV2","size":"P1v2","family":"Pv2","capacity":1}}'
->>>>>>> db8472d2
-    headers:
-      cache-control:
-      - no-cache
-      content-length:
-<<<<<<< HEAD
-      - '1673'
-      content-type:
-      - application/json
-      date:
-      - Mon, 07 Jul 2025 08:21:45 GMT
-=======
+    headers:
+      cache-control:
+      - no-cache
+      content-length:
       - '1675'
       content-type:
       - application/json
       date:
       - Mon, 14 Jul 2025 23:17:26 GMT
->>>>>>> db8472d2
       expires:
       - '-1'
       pragma:
@@ -599,21 +432,13 @@
       x-content-type-options:
       - nosniff
       x-ms-operation-identifier:
-<<<<<<< HEAD
-      - tenantId=54826b22-38d6-4fb2-bad9-b7b93a3e9c5a,objectId=d44a2991-98c6-47c3-b59b-2b30d72cfcc2/japaneast/ce04591c-1730-4872-bc81-81be874c3fea
-=======
       - tenantId=72f988bf-86f1-41af-91ab-2d7cd011db47,objectId=7338c4fc-37a1-4728-972b-2d0fafc043ea/westus2/173c7481-63c9-48a6-bcf3-d8490d352166
->>>>>>> db8472d2
       x-ms-ratelimit-remaining-subscription-global-writes:
       - '12000'
       x-ms-ratelimit-remaining-subscription-writes:
       - '800'
       x-msedge-ref:
-<<<<<<< HEAD
-      - 'Ref A: B78A7932C0C8430E8ECA57D31331769F Ref B: TYO201100116017 Ref C: 2025-07-07T08:21:42Z'
-=======
       - 'Ref A: 52760ABD509143D0BB0F2DCD9143FB36 Ref B: MWH011020807040 Ref C: 2025-07-14T23:17:21Z'
->>>>>>> db8472d2
       x-powered-by:
       - ASP.NET
     status:
@@ -639,50 +464,33 @@
   response:
     body:
       string: '{"id":"/subscriptions/00000000-0000-0000-0000-000000000000/resourceGroups/clitest.rg000001/providers/Microsoft.Web/serverfarms/plan000002","name":"plan000002","type":"Microsoft.Web/serverfarms","kind":"app","location":"West
-<<<<<<< HEAD
-        Europe","properties":{"serverFarmId":87273,"name":"plan000002","workerSize":"D1","workerSizeId":3,"workerTierName":null,"numberOfWorkers":1,"currentWorkerSize":"D1","currentWorkerSizeId":3,"currentNumberOfWorkers":1,"status":"Ready","webSpace":"clitest.rg000001-WestEuropewebspace","subscription":"0b1f6471-1bf0-4dda-aec3-cb9272f09590","adminSiteName":null,"hostingEnvironment":null,"hostingEnvironmentProfile":null,"maximumNumberOfWorkers":30,"planName":"VirtualDedicatedPlan","adminRuntimeSiteName":null,"computeMode":"Dedicated","siteMode":null,"geoRegion":"West
-        Europe","perSiteScaling":false,"elasticScaleEnabled":false,"maximumElasticWorkerCount":1,"numberOfSites":0,"hostingEnvironmentId":null,"isSpot":false,"spotExpirationTime":null,"freeOfferExpirationTime":null,"tags":null,"kind":"app","resourceGroup":"clitest.rg000001","reserved":false,"isXenon":false,"hyperV":false,"mdmId":"waws-prod-am2-057_87273","targetWorkerCount":0,"targetWorkerSizeId":0,"provisioningState":"Succeeded","webSiteId":null,"existingServerFarmIds":null,"kubeEnvironmentProfile":null,"zoneRedundant":false,"maximumNumberOfZones":1,"currentNumberOfZonesUtilized":1,"migrateToVMSS":null,"vnetConnectionsUsed":0,"vnetConnectionsMax":2,"createdTime":"2025-07-07T08:21:30.5","asyncScalingEnabled":false},"sku":{"name":"P1v2","tier":"PremiumV2","size":"P1v2","family":"Pv2","capacity":1}}'
-=======
         Europe","properties":{"serverFarmId":54385,"name":"plan000002","workerSize":"D1","workerSizeId":3,"workerTierName":null,"numberOfWorkers":1,"currentWorkerSize":"D1","currentWorkerSizeId":3,"currentNumberOfWorkers":1,"status":"Ready","webSpace":"clitest.rg000001-WestEuropewebspace","subscription":"50821c37-1271-4210-8e1f-568acc6ecc66","adminSiteName":null,"hostingEnvironment":null,"hostingEnvironmentProfile":null,"maximumNumberOfWorkers":30,"planName":"VirtualDedicatedPlan","adminRuntimeSiteName":null,"computeMode":"Dedicated","siteMode":null,"geoRegion":"West
         Europe","perSiteScaling":false,"elasticScaleEnabled":false,"maximumElasticWorkerCount":1,"numberOfSites":0,"hostingEnvironmentId":null,"isSpot":false,"spotExpirationTime":null,"freeOfferExpirationTime":null,"tags":null,"kind":"app","resourceGroup":"clitest.rg000001","reserved":false,"isXenon":false,"hyperV":false,"mdmId":"waws-prod-am2-029_54385","targetWorkerCount":0,"targetWorkerSizeId":0,"provisioningState":"Succeeded","webSiteId":null,"existingServerFarmIds":null,"kubeEnvironmentProfile":null,"zoneRedundant":false,"maximumNumberOfZones":3,"currentNumberOfZonesUtilized":1,"migrateToVMSS":null,"vnetConnectionsUsed":0,"vnetConnectionsMax":2,"createdTime":"2025-07-14T23:17:09.593","asyncScalingEnabled":false},"sku":{"name":"P1v2","tier":"PremiumV2","size":"P1v2","family":"Pv2","capacity":1}}'
->>>>>>> db8472d2
-    headers:
-      cache-control:
-      - no-cache
-      content-length:
-<<<<<<< HEAD
-      - '1590'
-      content-type:
-      - application/json
-      date:
-      - Mon, 07 Jul 2025 08:21:47 GMT
-=======
+    headers:
+      cache-control:
+      - no-cache
+      content-length:
       - '1592'
       content-type:
       - application/json
       date:
       - Mon, 14 Jul 2025 23:17:29 GMT
->>>>>>> db8472d2
-      expires:
-      - '-1'
-      pragma:
-      - no-cache
-      strict-transport-security:
-      - max-age=31536000; includeSubDomains
-      x-aspnet-version:
-      - 4.0.30319
-      x-cache:
-      - CONFIG_NOCACHE
-      x-content-type-options:
-      - nosniff
-      x-ms-ratelimit-remaining-subscription-global-reads:
-      - '16499'
-      x-msedge-ref:
-<<<<<<< HEAD
-      - 'Ref A: 0720C72396A84C3CB9B93C6E68C30A36 Ref B: TYO201100117039 Ref C: 2025-07-07T08:21:47Z'
-=======
+      expires:
+      - '-1'
+      pragma:
+      - no-cache
+      strict-transport-security:
+      - max-age=31536000; includeSubDomains
+      x-aspnet-version:
+      - 4.0.30319
+      x-cache:
+      - CONFIG_NOCACHE
+      x-content-type-options:
+      - nosniff
+      x-ms-ratelimit-remaining-subscription-global-reads:
+      - '16499'
+      x-msedge-ref:
       - 'Ref A: D07DD9B8305043209996FE1436F91311 Ref B: MWH011020806054 Ref C: 2025-07-14T23:17:27Z'
->>>>>>> db8472d2
       x-powered-by:
       - ASP.NET
     status:
@@ -702,60 +510,39 @@
       ParameterSetName:
       - -g -n --sku
       User-Agent:
-<<<<<<< HEAD
-      - AZURECLI/2.75.0 azsdk-python-core/1.31.0 Python/3.10.11 (Windows-10-10.0.26100-SP0)
-=======
-      - AZURECLI/2.75.0 azsdk-python-core/1.35.0 Python/3.10.11 (Windows-10-10.0.26100-SP0)
->>>>>>> db8472d2
-    method: GET
-    uri: https://management.azure.com/subscriptions/00000000-0000-0000-0000-000000000000/resourceGroups/clitest.rg000001/providers/Microsoft.Web/serverfarms/plan000002?api-version=2024-11-01
-  response:
-    body:
-      string: '{"id":"/subscriptions/00000000-0000-0000-0000-000000000000/resourceGroups/clitest.rg000001/providers/Microsoft.Web/serverfarms/plan000002","name":"plan000002","type":"Microsoft.Web/serverfarms","kind":"app","location":"West
-<<<<<<< HEAD
-        Europe","properties":{"serverFarmId":87273,"name":"plan000002","workerSize":"D1","workerSizeId":3,"workerTierName":null,"numberOfWorkers":1,"currentWorkerSize":"D1","currentWorkerSizeId":3,"currentNumberOfWorkers":1,"status":"Ready","webSpace":"clitest.rg000001-WestEuropewebspace","subscription":"0b1f6471-1bf0-4dda-aec3-cb9272f09590","adminSiteName":null,"hostingEnvironment":null,"hostingEnvironmentProfile":null,"maximumNumberOfWorkers":30,"planName":"VirtualDedicatedPlan","adminRuntimeSiteName":null,"computeMode":"Dedicated","siteMode":null,"geoRegion":"West
-        Europe","perSiteScaling":false,"elasticScaleEnabled":false,"maximumElasticWorkerCount":1,"numberOfSites":0,"hostingEnvironmentId":null,"isSpot":false,"spotExpirationTime":null,"freeOfferExpirationTime":null,"tags":null,"kind":"app","resourceGroup":"clitest.rg000001","reserved":false,"isXenon":false,"hyperV":false,"mdmId":"waws-prod-am2-057_87273","targetWorkerCount":0,"targetWorkerSizeId":0,"provisioningState":"Succeeded","webSiteId":null,"existingServerFarmIds":null,"kubeEnvironmentProfile":null,"zoneRedundant":false,"maximumNumberOfZones":1,"currentNumberOfZonesUtilized":1,"migrateToVMSS":null,"vnetConnectionsUsed":0,"vnetConnectionsMax":2,"createdTime":"2025-07-07T08:21:30.5","asyncScalingEnabled":false},"sku":{"name":"P1v2","tier":"PremiumV2","size":"P1v2","family":"Pv2","capacity":1}}'
-=======
+      - AZURECLI/2.75.0 azsdk-python-core/1.35.0 Python/3.10.11 (Windows-10-10.0.26100-SP0)
+    method: GET
+    uri: https://management.azure.com/subscriptions/00000000-0000-0000-0000-000000000000/resourceGroups/clitest.rg000001/providers/Microsoft.Web/serverfarms/plan000002?api-version=2024-11-01
+  response:
+    body:
+      string: '{"id":"/subscriptions/00000000-0000-0000-0000-000000000000/resourceGroups/clitest.rg000001/providers/Microsoft.Web/serverfarms/plan000002","name":"plan000002","type":"Microsoft.Web/serverfarms","kind":"app","location":"West
         Europe","properties":{"serverFarmId":54385,"name":"plan000002","workerSize":"D1","workerSizeId":3,"workerTierName":null,"numberOfWorkers":1,"currentWorkerSize":"D1","currentWorkerSizeId":3,"currentNumberOfWorkers":1,"status":"Ready","webSpace":"clitest.rg000001-WestEuropewebspace","subscription":"50821c37-1271-4210-8e1f-568acc6ecc66","adminSiteName":null,"hostingEnvironment":null,"hostingEnvironmentProfile":null,"maximumNumberOfWorkers":30,"planName":"VirtualDedicatedPlan","adminRuntimeSiteName":null,"computeMode":"Dedicated","siteMode":null,"geoRegion":"West
         Europe","perSiteScaling":false,"elasticScaleEnabled":false,"maximumElasticWorkerCount":1,"numberOfSites":0,"hostingEnvironmentId":null,"isSpot":false,"spotExpirationTime":null,"freeOfferExpirationTime":null,"tags":null,"kind":"app","resourceGroup":"clitest.rg000001","reserved":false,"isXenon":false,"hyperV":false,"mdmId":"waws-prod-am2-029_54385","targetWorkerCount":0,"targetWorkerSizeId":0,"provisioningState":"Succeeded","webSiteId":null,"existingServerFarmIds":null,"kubeEnvironmentProfile":null,"zoneRedundant":false,"maximumNumberOfZones":3,"currentNumberOfZonesUtilized":1,"migrateToVMSS":null,"vnetConnectionsUsed":0,"vnetConnectionsMax":2,"createdTime":"2025-07-14T23:17:09.593","asyncScalingEnabled":false},"sku":{"name":"P1v2","tier":"PremiumV2","size":"P1v2","family":"Pv2","capacity":1}}'
->>>>>>> db8472d2
-    headers:
-      cache-control:
-      - no-cache
-      content-length:
-<<<<<<< HEAD
-      - '1590'
-      content-type:
-      - application/json
-      date:
-      - Mon, 07 Jul 2025 08:21:49 GMT
-=======
+    headers:
+      cache-control:
+      - no-cache
+      content-length:
       - '1592'
       content-type:
       - application/json
       date:
       - Mon, 14 Jul 2025 23:17:30 GMT
->>>>>>> db8472d2
-      expires:
-      - '-1'
-      pragma:
-      - no-cache
-      strict-transport-security:
-      - max-age=31536000; includeSubDomains
-      x-aspnet-version:
-      - 4.0.30319
-      x-cache:
-      - CONFIG_NOCACHE
-      x-content-type-options:
-      - nosniff
-      x-ms-ratelimit-remaining-subscription-global-reads:
-      - '16499'
-      x-msedge-ref:
-<<<<<<< HEAD
-      - 'Ref A: 7235F020A80549008D87A0885DA8C3CA Ref B: TYO201151004031 Ref C: 2025-07-07T08:21:48Z'
-=======
+      expires:
+      - '-1'
+      pragma:
+      - no-cache
+      strict-transport-security:
+      - max-age=31536000; includeSubDomains
+      x-aspnet-version:
+      - 4.0.30319
+      x-cache:
+      - CONFIG_NOCACHE
+      x-content-type-options:
+      - nosniff
+      x-ms-ratelimit-remaining-subscription-global-reads:
+      - '16499'
+      x-msedge-ref:
       - 'Ref A: EA60206B75D442C58C4FD0D62FD3CE3F Ref B: CO6AA3150217011 Ref C: 2025-07-14T23:17:30Z'
->>>>>>> db8472d2
       x-powered-by:
       - ASP.NET
     status:
@@ -783,36 +570,18 @@
       ParameterSetName:
       - -g -n --sku
       User-Agent:
-<<<<<<< HEAD
-      - AZURECLI/2.75.0 azsdk-python-core/1.31.0 Python/3.10.11 (Windows-10-10.0.26100-SP0)
-=======
-      - AZURECLI/2.75.0 azsdk-python-core/1.35.0 Python/3.10.11 (Windows-10-10.0.26100-SP0)
->>>>>>> db8472d2
+      - AZURECLI/2.75.0 azsdk-python-core/1.35.0 Python/3.10.11 (Windows-10-10.0.26100-SP0)
     method: PUT
     uri: https://management.azure.com/subscriptions/00000000-0000-0000-0000-000000000000/resourceGroups/clitest.rg000001/providers/Microsoft.Web/serverfarms/plan000002?api-version=2024-11-01
   response:
     body:
       string: '{"id":"/subscriptions/00000000-0000-0000-0000-000000000000/resourceGroups/clitest.rg000001/providers/Microsoft.Web/serverfarms/plan000002","name":"plan000002","type":"Microsoft.Web/serverfarms","kind":"app","location":"West
-<<<<<<< HEAD
-        Europe","properties":{"serverFarmId":87273,"name":"plan000002","sku":{"name":"F1","tier":"Free","size":"F1","family":"F","capacity":0},"workerSize":"Small","workerSizeId":0,"workerTierName":null,"numberOfWorkers":0,"currentWorkerSize":"Small","currentWorkerSizeId":0,"currentNumberOfWorkers":0,"status":"Ready","webSpace":"clitest.rg000001-WestEuropewebspace","subscription":"0b1f6471-1bf0-4dda-aec3-cb9272f09590","adminSiteName":null,"hostingEnvironment":null,"hostingEnvironmentProfile":null,"maximumNumberOfWorkers":1,"planName":"VirtualDedicatedPlan","adminRuntimeSiteName":null,"computeMode":"Shared","siteMode":"Limited","geoRegion":"West
-        Europe","perSiteScaling":false,"elasticScaleEnabled":false,"maximumElasticWorkerCount":1,"numberOfSites":0,"hostingEnvironmentId":null,"isSpot":false,"spotExpirationTime":null,"freeOfferExpirationTime":null,"tags":null,"kind":"app","resourceGroup":"clitest.rg000001","reserved":false,"isXenon":false,"hyperV":false,"mdmId":"waws-prod-am2-057_87273","targetWorkerCount":0,"targetWorkerSizeId":0,"provisioningState":"Succeeded","webSiteId":null,"existingServerFarmIds":null,"kubeEnvironmentProfile":null,"zoneRedundant":false,"maximumNumberOfZones":1,"currentNumberOfZonesUtilized":0,"migrateToVMSS":null,"vnetConnectionsUsed":0,"vnetConnectionsMax":2,"createdTime":"2025-07-07T08:21:30.5","asyncScalingEnabled":false},"sku":{"name":"F1","tier":"Free","size":"F1","family":"F","capacity":0}}'
-=======
         Europe","properties":{"serverFarmId":54385,"name":"plan000002","sku":{"name":"F1","tier":"Free","size":"F1","family":"F","capacity":0},"workerSize":"Small","workerSizeId":0,"workerTierName":null,"numberOfWorkers":0,"currentWorkerSize":"Small","currentWorkerSizeId":0,"currentNumberOfWorkers":0,"status":"Ready","webSpace":"clitest.rg000001-WestEuropewebspace","subscription":"50821c37-1271-4210-8e1f-568acc6ecc66","adminSiteName":null,"hostingEnvironment":null,"hostingEnvironmentProfile":null,"maximumNumberOfWorkers":1,"planName":"VirtualDedicatedPlan","adminRuntimeSiteName":null,"computeMode":"Shared","siteMode":"Limited","geoRegion":"West
         Europe","perSiteScaling":false,"elasticScaleEnabled":false,"maximumElasticWorkerCount":1,"numberOfSites":0,"hostingEnvironmentId":null,"isSpot":false,"spotExpirationTime":null,"freeOfferExpirationTime":null,"tags":null,"kind":"app","resourceGroup":"clitest.rg000001","reserved":false,"isXenon":false,"hyperV":false,"mdmId":"waws-prod-am2-029_54385","targetWorkerCount":0,"targetWorkerSizeId":0,"provisioningState":"Succeeded","webSiteId":null,"existingServerFarmIds":null,"kubeEnvironmentProfile":null,"zoneRedundant":false,"maximumNumberOfZones":3,"currentNumberOfZonesUtilized":0,"migrateToVMSS":null,"vnetConnectionsUsed":0,"vnetConnectionsMax":2,"createdTime":"2025-07-14T23:17:09.593","asyncScalingEnabled":false},"sku":{"name":"F1","tier":"Free","size":"F1","family":"F","capacity":0}}'
->>>>>>> db8472d2
-    headers:
-      cache-control:
-      - no-cache
-      content-length:
-<<<<<<< HEAD
-      - '1658'
-      content-type:
-      - application/json
-      date:
-      - Mon, 07 Jul 2025 08:22:04 GMT
-      etag:
-      - '"1DBEF183239E470"'
-=======
+    headers:
+      cache-control:
+      - no-cache
+      content-length:
       - '1660'
       content-type:
       - application/json
@@ -820,7 +589,6 @@
       - Mon, 14 Jul 2025 23:17:42 GMT
       etag:
       - '"1DBF5157AB210D0"'
->>>>>>> db8472d2
       expires:
       - '-1'
       pragma:
@@ -834,21 +602,13 @@
       x-content-type-options:
       - nosniff
       x-ms-operation-identifier:
-<<<<<<< HEAD
-      - tenantId=54826b22-38d6-4fb2-bad9-b7b93a3e9c5a,objectId=d44a2991-98c6-47c3-b59b-2b30d72cfcc2/japanwest/6e537260-3907-41be-9618-1f756b40bbaf
-=======
       - tenantId=72f988bf-86f1-41af-91ab-2d7cd011db47,objectId=7338c4fc-37a1-4728-972b-2d0fafc043ea/westus2/a1979d0b-7912-4379-804b-8e69eabfef8f
->>>>>>> db8472d2
       x-ms-ratelimit-remaining-subscription-global-writes:
       - '12000'
       x-ms-ratelimit-remaining-subscription-writes:
       - '800'
       x-msedge-ref:
-<<<<<<< HEAD
-      - 'Ref A: EAC26C539CFD4CC3B7065CEC03FB4A45 Ref B: TYO201100117037 Ref C: 2025-07-07T08:21:50Z'
-=======
       - 'Ref A: 5097AFB708C142C78A3B352E41524DE0 Ref B: CO6AA3150219025 Ref C: 2025-07-14T23:17:30Z'
->>>>>>> db8472d2
       x-powered-by:
       - ASP.NET
     status:
@@ -868,60 +628,39 @@
       ParameterSetName:
       - -g -n --elastic-scale
       User-Agent:
-<<<<<<< HEAD
-      - AZURECLI/2.75.0 azsdk-python-core/1.31.0 Python/3.10.11 (Windows-10-10.0.26100-SP0)
-=======
-      - AZURECLI/2.75.0 azsdk-python-core/1.35.0 Python/3.10.11 (Windows-10-10.0.26100-SP0)
->>>>>>> db8472d2
-    method: GET
-    uri: https://management.azure.com/subscriptions/00000000-0000-0000-0000-000000000000/resourceGroups/clitest.rg000001/providers/Microsoft.Web/serverfarms/plan000002?api-version=2024-11-01
-  response:
-    body:
-      string: '{"id":"/subscriptions/00000000-0000-0000-0000-000000000000/resourceGroups/clitest.rg000001/providers/Microsoft.Web/serverfarms/plan000002","name":"plan000002","type":"Microsoft.Web/serverfarms","kind":"app","location":"West
-<<<<<<< HEAD
-        Europe","properties":{"serverFarmId":87273,"name":"plan000002","workerSize":"Small","workerSizeId":0,"workerTierName":null,"numberOfWorkers":0,"currentWorkerSize":"Small","currentWorkerSizeId":0,"currentNumberOfWorkers":0,"status":"Ready","webSpace":"clitest.rg000001-WestEuropewebspace","subscription":"0b1f6471-1bf0-4dda-aec3-cb9272f09590","adminSiteName":null,"hostingEnvironment":null,"hostingEnvironmentProfile":null,"maximumNumberOfWorkers":1,"planName":"VirtualDedicatedPlan","adminRuntimeSiteName":null,"computeMode":"Shared","siteMode":"Limited","geoRegion":"West
-        Europe","perSiteScaling":false,"elasticScaleEnabled":false,"maximumElasticWorkerCount":1,"numberOfSites":0,"hostingEnvironmentId":null,"isSpot":false,"spotExpirationTime":null,"freeOfferExpirationTime":null,"tags":null,"kind":"app","resourceGroup":"clitest.rg000001","reserved":false,"isXenon":false,"hyperV":false,"mdmId":"waws-prod-am2-057_87273","targetWorkerCount":0,"targetWorkerSizeId":0,"provisioningState":"Succeeded","webSiteId":null,"existingServerFarmIds":null,"kubeEnvironmentProfile":null,"zoneRedundant":false,"maximumNumberOfZones":1,"currentNumberOfZonesUtilized":0,"migrateToVMSS":null,"vnetConnectionsUsed":0,"vnetConnectionsMax":2,"createdTime":"2025-07-07T08:21:30.5","asyncScalingEnabled":false},"sku":{"name":"F1","tier":"Free","size":"F1","family":"F","capacity":0}}'
-=======
+      - AZURECLI/2.75.0 azsdk-python-core/1.35.0 Python/3.10.11 (Windows-10-10.0.26100-SP0)
+    method: GET
+    uri: https://management.azure.com/subscriptions/00000000-0000-0000-0000-000000000000/resourceGroups/clitest.rg000001/providers/Microsoft.Web/serverfarms/plan000002?api-version=2024-11-01
+  response:
+    body:
+      string: '{"id":"/subscriptions/00000000-0000-0000-0000-000000000000/resourceGroups/clitest.rg000001/providers/Microsoft.Web/serverfarms/plan000002","name":"plan000002","type":"Microsoft.Web/serverfarms","kind":"app","location":"West
         Europe","properties":{"serverFarmId":54385,"name":"plan000002","workerSize":"Small","workerSizeId":0,"workerTierName":null,"numberOfWorkers":0,"currentWorkerSize":"Small","currentWorkerSizeId":0,"currentNumberOfWorkers":0,"status":"Ready","webSpace":"clitest.rg000001-WestEuropewebspace","subscription":"50821c37-1271-4210-8e1f-568acc6ecc66","adminSiteName":null,"hostingEnvironment":null,"hostingEnvironmentProfile":null,"maximumNumberOfWorkers":1,"planName":"VirtualDedicatedPlan","adminRuntimeSiteName":null,"computeMode":"Shared","siteMode":"Limited","geoRegion":"West
         Europe","perSiteScaling":false,"elasticScaleEnabled":false,"maximumElasticWorkerCount":1,"numberOfSites":0,"hostingEnvironmentId":null,"isSpot":false,"spotExpirationTime":null,"freeOfferExpirationTime":null,"tags":null,"kind":"app","resourceGroup":"clitest.rg000001","reserved":false,"isXenon":false,"hyperV":false,"mdmId":"waws-prod-am2-029_54385","targetWorkerCount":0,"targetWorkerSizeId":0,"provisioningState":"Succeeded","webSiteId":null,"existingServerFarmIds":null,"kubeEnvironmentProfile":null,"zoneRedundant":false,"maximumNumberOfZones":3,"currentNumberOfZonesUtilized":0,"migrateToVMSS":null,"vnetConnectionsUsed":0,"vnetConnectionsMax":2,"createdTime":"2025-07-14T23:17:09.593","asyncScalingEnabled":false},"sku":{"name":"F1","tier":"Free","size":"F1","family":"F","capacity":0}}'
->>>>>>> db8472d2
-    headers:
-      cache-control:
-      - no-cache
-      content-length:
-<<<<<<< HEAD
-      - '1586'
-      content-type:
-      - application/json
-      date:
-      - Mon, 07 Jul 2025 08:22:06 GMT
-=======
+    headers:
+      cache-control:
+      - no-cache
+      content-length:
       - '1588'
       content-type:
       - application/json
       date:
       - Mon, 14 Jul 2025 23:17:43 GMT
->>>>>>> db8472d2
-      expires:
-      - '-1'
-      pragma:
-      - no-cache
-      strict-transport-security:
-      - max-age=31536000; includeSubDomains
-      x-aspnet-version:
-      - 4.0.30319
-      x-cache:
-      - CONFIG_NOCACHE
-      x-content-type-options:
-      - nosniff
-      x-ms-ratelimit-remaining-subscription-global-reads:
-      - '16499'
-      x-msedge-ref:
-<<<<<<< HEAD
-      - 'Ref A: D43D6DB8F2AE47A1903A3941BF17183A Ref B: TYO201151004023 Ref C: 2025-07-07T08:22:04Z'
-=======
+      expires:
+      - '-1'
+      pragma:
+      - no-cache
+      strict-transport-security:
+      - max-age=31536000; includeSubDomains
+      x-aspnet-version:
+      - 4.0.30319
+      x-cache:
+      - CONFIG_NOCACHE
+      x-content-type-options:
+      - nosniff
+      x-ms-ratelimit-remaining-subscription-global-reads:
+      - '16499'
+      x-msedge-ref:
       - 'Ref A: 3ECD8C83165241CDB73FE8F96A43897E Ref B: MWH011020806034 Ref C: 2025-07-14T23:17:43Z'
->>>>>>> db8472d2
       x-powered-by:
       - ASP.NET
     status:
