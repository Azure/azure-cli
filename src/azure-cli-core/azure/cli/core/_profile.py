# --------------------------------------------------------------------------------------------
# Copyright (c) Microsoft Corporation. All rights reserved.
# Licensed under the MIT License. See License.txt in the project root for license information.
# --------------------------------------------------------------------------------------------

from __future__ import print_function

import collections

import os
import os.path
import re
from copy import deepcopy
from enum import Enum

from knack.log import get_logger
from azure.cli.core._session import ACCOUNT
from azure.cli.core.util import in_cloud_console, can_launch_browser
from azure.cli.core.cloud import get_active_cloud, set_cloud_subscription
from azure.cli.core._identity import Identity, ADALCredentialCache, MSALSecretStore


logger = get_logger(__name__)

# Names below are used by azure-xplat-cli to persist account information into
# ~/.azure/azureProfile.json or osx/keychainer or windows secure storage,
# which azure-cli will share.
# Please do not rename them unless you know what you are doing.
_IS_DEFAULT_SUBSCRIPTION = 'isDefault'
_SUBSCRIPTION_ID = 'id'
_SUBSCRIPTION_NAME = 'name'
# Tenant of the token which is used to list the subscription
_TENANT_ID = 'tenantId'
# Home tenant of the subscription, which maps to tenantId in 'Subscriptions - List REST API'
# https://docs.microsoft.com/en-us/rest/api/resources/subscriptions/list
_HOME_TENANT_ID = 'homeTenantId'
_MANAGED_BY_TENANTS = 'managedByTenants'
_USER_ENTITY = 'user'
_USER_NAME = 'name'
_CLIENT_ID = 'clientId'
_USER_HOME_ACCOUNT_ID = 'homeAccountId'
_CLOUD_SHELL_ID = 'cloudShellID'
_SUBSCRIPTIONS = 'subscriptions'
_INSTALLATION_ID = 'installationId'
_ENVIRONMENT_NAME = 'environmentName'
_STATE = 'state'
_USER_TYPE = 'type'
_USER = 'user'
_SERVICE_PRINCIPAL = 'servicePrincipal'
_SERVICE_PRINCIPAL_CERT_SN_ISSUER_AUTH = 'useCertSNIssuerAuth'
_TOKEN_ENTRY_USER_ID = 'userId'
_TOKEN_ENTRY_TOKEN_TYPE = 'tokenType'

_COMMON_TENANT = 'common'

_TENANT_LEVEL_ACCOUNT_NAME = 'N/A(tenant level account)'

_SYSTEM_ASSIGNED_IDENTITY = 'systemAssignedIdentity'
_USER_ASSIGNED_IDENTITY = 'userAssignedIdentity'
_ASSIGNED_IDENTITY_INFO = 'assignedIdentityInfo'

_AZ_LOGIN_MESSAGE = "Please run 'az login' to setup account."


def load_subscriptions(cli_ctx, all_clouds=False, refresh=False):
    profile = Profile(cli_ctx=cli_ctx)
    if refresh:
        profile.refresh_accounts()
    subscriptions = profile.load_cached_subscriptions(all_clouds)
    return subscriptions


def _get_authority_url(cli_ctx, tenant):
    authority_url = cli_ctx.cloud.endpoints.active_directory
    is_adfs = bool(re.match('.+(/adfs|/adfs/)$', authority_url, re.I))
    if is_adfs:
        authority_url = authority_url.rstrip('/')  # workaround: ADAL is known to reject auth urls with trailing /
    else:
        authority_url = authority_url.rstrip('/') + '/' + (tenant or _COMMON_TENANT)
    return authority_url, is_adfs


def get_credential_types(cli_ctx):
    class CredentialType(Enum):  # pylint: disable=too-few-public-methods
        cloud = get_active_cloud(cli_ctx)
        management = cli_ctx.cloud.endpoints.management
        rbac = cli_ctx.cloud.endpoints.active_directory_graph_resource_id

    return CredentialType


def _get_cloud_console_token_endpoint():
    return os.environ.get('MSI_ENDPOINT')


# pylint: disable=too-many-lines,too-many-instance-attributes,unused-argument
class Profile:

    def __init__(self, storage=None, auth_ctx_factory=None, use_global_creds_cache=True,
                 async_persist=True, cli_ctx=None, store_adal_cache=True):
        from azure.cli.core import get_default_cli

        self.cli_ctx = cli_ctx or get_default_cli()
        self._storage = storage or ACCOUNT

        self._authority = self.cli_ctx.cloud.endpoints.active_directory.replace('https://', '')

        if store_adal_cache:
            self._adal_cache = ADALCredentialCache(cli_ctx=self.cli_ctx)
        else:
            self._adal_cache = None

    # pylint: disable=too-many-branches,too-many-statements
    def login(self,
              interactive,
              username,
              password,
              is_service_principal,
              tenant,
              scopes=None,
              client_id=None,
              use_device_code=False,
              allow_no_subscriptions=False,
              subscription_finder=None,
              use_cert_sn_issuer=None,
              find_subscriptions=True):

        credential = None
        auth_record = None
<<<<<<< HEAD
        identity = Identity(self._authority, tenant, client_id, self._get_scopes(scopes), cred_cache=self._adal_cache)
=======
        identity = Identity(self._authority, tenant, cred_cache=self._adal_cache,
                            allow_unencrypted=self.cli_ctx.config
                            .getboolean('core', 'allow_fallback_to_plaintext', fallback=True)
                            )
>>>>>>> 8d2cde68

        if not subscription_finder:
            subscription_finder = SubscriptionFinder(self.cli_ctx, adal_cache=self._adal_cache)
        if interactive:
            if not use_device_code and (in_cloud_console() or not can_launch_browser()):
                logger.info('Detect no GUI is available, so fall back to device code')
                use_device_code = True

            if not use_device_code:
                from azure.identity import CredentialUnavailableError
                try:
                    credential, auth_record = identity.login_with_interactive_browser()
                except CredentialUnavailableError:
                    use_device_code = True
                    logger.warning('Not able to launch a browser to log you in, falling back to device code...')

            if use_device_code:
                credential, auth_record = identity.login_with_device_code()
        else:
            if is_service_principal:
                if not tenant:
                    raise CLIError('Please supply tenant using "--tenant"')
                if os.path.isfile(password):
                    credential = identity.login_with_service_principal_certificate(username, password)
                else:
                    credential = identity.login_with_service_principal_secret(username, password)
            else:
                credential, auth_record = identity.login_with_username_password(username, password)

        # List tenants and find subscriptions by calling ARM
        subscriptions = []
        if find_subscriptions:
            if tenant and credential:
                subscriptions = subscription_finder.find_using_specific_tenant(tenant, credential)
            elif credential and auth_record:
                subscriptions = subscription_finder.find_using_common_tenant(auth_record, credential)
            if not allow_no_subscriptions and not subscriptions:
                if username:
                    msg = "No subscriptions found for {}.".format(username)
                else:
                    # Don't show username if bare 'az login' is used
                    msg = "No subscriptions found."
                raise CLIError(msg)

            if allow_no_subscriptions:
                t_list = [s.tenant_id for s in subscriptions]
                bare_tenants = [t for t in subscription_finder.tenants if t not in t_list]
                profile = Profile(cli_ctx=self.cli_ctx)
                tenant_accounts = profile._build_tenant_level_accounts(bare_tenants)  # pylint: disable=protected-access
                subscriptions.extend(tenant_accounts)
                if not subscriptions:
                    return []
        else:
            bare_tenant = tenant or auth_record.tenant_id
            subscriptions = self._build_tenant_level_accounts([bare_tenant])

        home_account_id = None
        if auth_record:
            username = auth_record.username
            home_account_id = auth_record.home_account_id

        consolidated = self._normalize_properties(username, subscriptions,
                                                  is_service_principal, bool(use_cert_sn_issuer),
                                                  home_account_id=home_account_id)

        self._set_subscriptions(consolidated)
        # todo: remove after ADAL token deprecation
        if self._adal_cache:
            self._adal_cache.persist_cached_creds()
        # use deepcopy as we don't want to persist these changes to file.
        return deepcopy(consolidated)

    def login_with_managed_identity(self, identity_id=None, allow_no_subscriptions=None, find_subscriptions=True):
        # pylint: disable=too-many-statements

        # https://docs.microsoft.com/en-us/azure/active-directory/managed-identities-azure-resources/overview
        # Managed identities for Azure resources is the new name for the service formerly known as
        # Managed Service Identity (MSI).

        identity = Identity(scopes=self._get_scopes(scopes))
        credential, mi_info = identity.login_with_managed_identity(identity_id)

        tenant = mi_info[Identity.MANAGED_IDENTITY_TENANT_ID]
        if find_subscriptions:
            logger.info('Finding subscriptions...')
            subscription_finder = SubscriptionFinder(self.cli_ctx)
            subscriptions = subscription_finder.find_using_specific_tenant(tenant, credential)
            if not subscriptions:
                if allow_no_subscriptions:
                    subscriptions = self._build_tenant_level_accounts([tenant])
                else:
                    raise CLIError('No access was configured for the VM, hence no subscriptions were found. '
                                   "If this is expected, use '--allow-no-subscriptions' to have tenant level access.")
        else:
            subscriptions = self._build_tenant_level_accounts([tenant])

        # Get info for persistence
        user_name = mi_info[Identity.MANAGED_IDENTITY_TYPE]
        id_type_to_identity_type = {
            Identity.MANAGED_IDENTITY_CLIENT_ID: MsiAccountTypes.user_assigned_client_id,
            Identity.MANAGED_IDENTITY_OBJECT_ID: MsiAccountTypes.user_assigned_object_id,
            Identity.MANAGED_IDENTITY_RESOURCE_ID: MsiAccountTypes.user_assigned_resource_id,
            None: MsiAccountTypes.system_assigned
        }

        # Previously we persist user's input in assignedIdentityInfo:
        #     "assignedIdentityInfo": "MSIClient-eecb2419-a29d-4580-a92a-f6a7b7b71300",
        # Now we persist the output - info extracted from the access token.
        # client_id, object_id, and resource_id are unified to client_id, which is the only persisted field.
        # Also, the name "MSI" is deprecated. So will be assignedIdentityInfo.
        legacy_identity_type = id_type_to_identity_type[mi_info[Identity.MANAGED_IDENTITY_ID_TYPE]]
        legacy_base_name = ('{}-{}'.format(legacy_identity_type, identity_id) if identity_id else legacy_identity_type)

        consolidated = self._normalize_properties(user_name, subscriptions, is_service_principal=True,
                                                  user_assigned_identity_id=legacy_base_name,
                                                  managed_identity_info=mi_info)
        self._set_subscriptions(consolidated)
        return deepcopy(consolidated)

    def login_in_cloud_shell(self, allow_no_subscriptions=None, find_subscriptions=True):
        # TODO: deprecate allow_no_subscriptions
        identity = Identity(scopes=self._get_scopes(scopes))
        credential, identity_info = identity.login_in_cloud_shell()

        tenant = identity_info[Identity.MANAGED_IDENTITY_TENANT_ID]
        if find_subscriptions:
            logger.info('Finding subscriptions...')
            subscription_finder = SubscriptionFinder(self.cli_ctx)
            subscriptions = subscription_finder.find_using_specific_tenant(tenant, credential)
            if not subscriptions:
                if allow_no_subscriptions:
                    subscriptions = self._build_tenant_level_accounts([tenant])
                else:
                    raise CLIError('No access was configured for the VM, hence no subscriptions were found. '
                                   "If this is expected, use '--allow-no-subscriptions' to have tenant level access.")
        else:
            subscriptions = self._build_tenant_level_accounts([tenant])

        consolidated = self._normalize_properties(identity_info[Identity.CLOUD_SHELL_IDENTITY_UNIQUE_NAME],
                                                  subscriptions, is_service_principal=False)
        for s in consolidated:
            s[_USER_ENTITY][_CLOUD_SHELL_ID] = True
        self._set_subscriptions(consolidated)
        return deepcopy(consolidated)

    def _get_scopes(self, scopes=None):
        if scopes:
            return scopes
        else:
            return (self.cli_ctx.cloud.endpoints.active_directory_resource_id.rstrip('/') + '/.default',)

    def _normalize_properties(self, user, subscriptions, is_service_principal, cert_sn_issuer_auth=None,
                              user_assigned_identity_id=None, home_account_id=None, managed_identity_info=None):
        import sys
        consolidated = []
        for s in subscriptions:
            display_name = s.display_name
            if display_name is None:
                display_name = ''
            try:
                display_name.encode(sys.getdefaultencoding())
            except (UnicodeEncodeError, UnicodeDecodeError):  # mainly for Python 2.7 with ascii as the default encoding
                display_name = re.sub(r'[^\x00-\x7f]', lambda x: '?', display_name)

            subscription_dict = {
                _SUBSCRIPTION_ID: s.id.rpartition('/')[2],
                _SUBSCRIPTION_NAME: display_name,
                _STATE: s.state.value,
                _USER_ENTITY: {
                    _USER_NAME: user,
                    _USER_TYPE: _SERVICE_PRINCIPAL if is_service_principal else _USER
                },
                _IS_DEFAULT_SUBSCRIPTION: False,
                _TENANT_ID: s.tenant_id,
                _ENVIRONMENT_NAME: self.cli_ctx.cloud.name
            }

            if home_account_id:
                subscription_dict[_USER_ENTITY][_USER_HOME_ACCOUNT_ID] = home_account_id
            # for Subscriptions - List REST API 2019-06-01's subscription account
            if subscription_dict[_SUBSCRIPTION_NAME] != _TENANT_LEVEL_ACCOUNT_NAME:
                if hasattr(s, 'home_tenant_id'):
                    subscription_dict[_HOME_TENANT_ID] = s.home_tenant_id
                if hasattr(s, 'managed_by_tenants'):
                    subscription_dict[_MANAGED_BY_TENANTS] = [{_TENANT_ID: t.tenant_id} for t in s.managed_by_tenants]

            if cert_sn_issuer_auth:
                subscription_dict[_USER_ENTITY][_SERVICE_PRINCIPAL_CERT_SN_ISSUER_AUTH] = True
            if managed_identity_info:
                subscription_dict[_USER_ENTITY]['clientId'] = managed_identity_info[Identity.MANAGED_IDENTITY_CLIENT_ID]
                subscription_dict[_USER_ENTITY]['objectId'] = managed_identity_info[Identity.MANAGED_IDENTITY_OBJECT_ID]
                subscription_dict[_USER_ENTITY]['resourceId'] = \
                    managed_identity_info[Identity.MANAGED_IDENTITY_RESOURCE_ID]

            # This will be deprecated and client_id will be the only persisted ID
            if user_assigned_identity_id:
                logger.warning("assignedIdentityInfo will be deprecated in the future. Only client ID should be used.")
                subscription_dict[_USER_ENTITY][_ASSIGNED_IDENTITY_INFO] = user_assigned_identity_id

            consolidated.append(subscription_dict)
        return consolidated

    def _build_tenant_level_accounts(self, tenants):
        result = []
        for t in tenants:
            s = self._new_account()
            s.id = '/subscriptions/' + t
            s.subscription = t
            s.tenant_id = t
            s.display_name = _TENANT_LEVEL_ACCOUNT_NAME
            result.append(s)
        return result

    def _new_account(self):
        from azure.cli.core.profiles import ResourceType, get_sdk
        SubscriptionType, StateType = get_sdk(self.cli_ctx, ResourceType.MGMT_RESOURCE_SUBSCRIPTIONS, 'Subscription',
                                              'SubscriptionState', mod='models')
        s = SubscriptionType()
        s.state = StateType.enabled
        return s

    def _set_subscriptions(self, new_subscriptions, merge=True, secondary_key_name=None):

        def _get_key_name(account, secondary_key_name):
            return (account[_SUBSCRIPTION_ID] if secondary_key_name is None
                    else '{}-{}'.format(account[_SUBSCRIPTION_ID], account[secondary_key_name]))

        def _match_account(account, subscription_id, secondary_key_name, secondary_key_val):
            return (account[_SUBSCRIPTION_ID] == subscription_id and
                    (secondary_key_val is None or account[secondary_key_name] == secondary_key_val))

        existing_ones = self.load_cached_subscriptions(all_clouds=True)
        active_one = next((x for x in existing_ones if x.get(_IS_DEFAULT_SUBSCRIPTION)), None)
        active_subscription_id = active_one[_SUBSCRIPTION_ID] if active_one else None
        active_secondary_key_val = active_one[secondary_key_name] if (active_one and secondary_key_name) else None
        active_cloud = self.cli_ctx.cloud
        default_sub_id = None

        # merge with existing ones
        if merge:
            dic = collections.OrderedDict((_get_key_name(x, secondary_key_name), x) for x in existing_ones)
        else:
            dic = collections.OrderedDict()

        dic.update((_get_key_name(x, secondary_key_name), x) for x in new_subscriptions)
        subscriptions = list(dic.values())
        if subscriptions:
            if active_one:
                new_active_one = next(
                    (x for x in new_subscriptions if _match_account(x, active_subscription_id, secondary_key_name,
                                                                    active_secondary_key_val)), None)

                for s in subscriptions:
                    s[_IS_DEFAULT_SUBSCRIPTION] = False

                if not new_active_one:
                    new_active_one = Profile._pick_working_subscription(new_subscriptions)
            else:
                new_active_one = Profile._pick_working_subscription(new_subscriptions)

            new_active_one[_IS_DEFAULT_SUBSCRIPTION] = True
            default_sub_id = new_active_one[_SUBSCRIPTION_ID]

            set_cloud_subscription(self.cli_ctx, active_cloud.name, default_sub_id)
        self._storage[_SUBSCRIPTIONS] = subscriptions

    @staticmethod
    def _pick_working_subscription(subscriptions):
        from azure.mgmt.resource.subscriptions.models import SubscriptionState
        s = next((x for x in subscriptions if x.get(_STATE) == SubscriptionState.enabled.value), None)
        return s or subscriptions[0]

    def is_tenant_level_account(self):
        return self.get_subscription()[_SUBSCRIPTION_NAME] == _TENANT_LEVEL_ACCOUNT_NAME

    def set_active_subscription(self, subscription):  # take id or name
        subscriptions = self.load_cached_subscriptions(all_clouds=True)
        active_cloud = self.cli_ctx.cloud
        subscription = subscription.lower()
        result = [x for x in subscriptions
                  if subscription in [x[_SUBSCRIPTION_ID].lower(),
                                      x[_SUBSCRIPTION_NAME].lower()] and
                  x[_ENVIRONMENT_NAME] == active_cloud.name]

        if len(result) != 1:
            raise CLIError("The subscription of '{}' {} in cloud '{}'.".format(
                subscription, "doesn't exist" if not result else 'has more than one match', active_cloud.name))

        for s in subscriptions:
            s[_IS_DEFAULT_SUBSCRIPTION] = False
        result[0][_IS_DEFAULT_SUBSCRIPTION] = True

        set_cloud_subscription(self.cli_ctx, active_cloud.name, result[0][_SUBSCRIPTION_ID])
        self._storage[_SUBSCRIPTIONS] = subscriptions

    def logout(self, user_or_sp, clear_credential):
        subscriptions = self.load_cached_subscriptions(all_clouds=True)
        result = [x for x in subscriptions
                  if user_or_sp.lower() == x[_USER_ENTITY][_USER_NAME].lower()]

        if result:
            # Remove the account from the profile
            subscriptions = [x for x in subscriptions if x not in result]
            self._storage[_SUBSCRIPTIONS] = subscriptions

            # Always remove credential from the legacy cred cache, regardless of MSAL cache, to be deprecated
            adal_cache = ADALCredentialCache(cli_ctx=self.cli_ctx)
            adal_cache.remove_cached_creds(user_or_sp)

            logger.warning('Account %s was logged out from Azure CLI', user_or_sp)
        else:
            # https://english.stackexchange.com/questions/5302/log-in-to-or-log-into-or-login-to
            logger.warning("Account %s was not logged in to Azure CLI.", user_or_sp)

        # Log out from MSAL cache
        identity = Identity(self._authority)
        accounts = identity.get_user(user_or_sp)
        if accounts:
            logger.info("The credential of %s were found from MSAL encrypted cache.", user_or_sp)
            if clear_credential:
                identity.logout_user(user_or_sp)
                logger.warning("The credential of %s were cleared from MSAL encrypted cache. This account is "
                               "also logged out from other SDK tools which use Azure CLI's credential "
                               "via Single Sign-On.", user_or_sp)
            else:
                logger.warning('The credential of %s is still stored in MSAL encrypted cached. Other SDK tools may use '
                               'Azure CLI\'s credential via Single Sign-On. '
                               'To clear the credential, run `az logout --username %s --clear-credential`.',
                               user_or_sp, user_or_sp)
        else:
            # remove service principle secret
            identity.logout_sp(user_or_sp)

    def logout_all(self, clear_credential):
        self._storage[_SUBSCRIPTIONS] = []

        # Always remove credentials from the legacy cred cache, regardless of MSAL cache
        adal_cache = ADALCredentialCache(cli_ctx=self.cli_ctx)
        adal_cache.remove_all_cached_creds()
        logger.warning('All accounts were logged out.')

        # Deal with MSAL cache
        identity = Identity(self._authority)
        accounts = identity.get_user()
        if accounts:
            logger.info("These credentials were found from MSAL encrypted cache: %s", accounts)
            if clear_credential:
                identity.logout_all()
                logger.warning('All credentials store in MSAL encrypted cache were cleared.')
            else:
                logger.warning('These credentials are still stored in MSAL encrypted cached:')
                for account in identity.get_user():
                    logger.warning(account['username'])
                logger.warning('Other SDK tools may use Azure CLI\'s credential via Single Sign-On. '
                               'To clear all credentials, run `az account clear --clear-credential`. '
                               'To clear one of them, run `az logout --username USERNAME` --clear-credential.')
        else:
            logger.warning('No credential was not found from MSAL encrypted cache.')

    def load_cached_subscriptions(self, all_clouds=False):
        subscriptions = self._storage.get(_SUBSCRIPTIONS) or []
        active_cloud = self.cli_ctx.cloud
        cached_subscriptions = [sub for sub in subscriptions
                                if all_clouds or sub[_ENVIRONMENT_NAME] == active_cloud.name]
        # use deepcopy as we don't want to persist these changes to file.
        return deepcopy(cached_subscriptions)

    def get_current_account_user(self):
        try:
            active_account = self.get_subscription()
        except CLIError:
            raise CLIError('There are no active accounts.')

        return active_account[_USER_ENTITY][_USER_NAME]

    def get_subscription(self, subscription=None):  # take id or name
        subscriptions = self.load_cached_subscriptions()
        if not subscriptions:
            raise CLIError(_AZ_LOGIN_MESSAGE)

        result = [x for x in subscriptions if (
            not subscription and x.get(_IS_DEFAULT_SUBSCRIPTION) or
            subscription and subscription.lower() in [x[_SUBSCRIPTION_ID].lower(), x[
                _SUBSCRIPTION_NAME].lower()])]
        if not result and subscription:
            raise CLIError("Subscription '{}' not found. "
                           "Check the spelling and casing and try again.".format(subscription))
        if not result and not subscription:
            raise CLIError("No subscription found. Run 'az account set' to select a subscription.")
        if len(result) > 1:
            raise CLIError("Multiple subscriptions with the name '{}' found. "
                           "Specify the subscription ID.".format(subscription))
        return result[0]

    def get_subscription_id(self, subscription=None):  # take id or name
        return self.get_subscription(subscription)[_SUBSCRIPTION_ID]

    def get_access_token_for_resource(self, username, tenant, resource):
        """get access token for current user account, used by vsts and iot module"""
        tenant = tenant or 'common'
        account = self.get_subscription()
        home_account_id = account[_USER_ENTITY][_USER_HOME_ACCOUNT_ID]
        authority = self.cli_ctx.cloud.endpoints.active_directory.replace('https://', '')
        identity = Identity(authority, tenant, cred_cache=self._adal_cache)
        identity_credential = identity.get_user_credential(home_account_id, username)
        from azure.cli.core.authentication import AuthenticationWrapper
        auth = AuthenticationWrapper(identity_credential, resource=resource)
        token = auth.get_token()
        return token.token

    @staticmethod
    def _try_parse_msi_account_name(account):
        user_name = account[_USER_ENTITY].get(_USER_NAME)

        if user_name in [_SYSTEM_ASSIGNED_IDENTITY, _USER_ASSIGNED_IDENTITY]:
            return user_name, account[_USER_ENTITY].get(_CLIENT_ID)
        return None, None

    def _create_identity_credential(self, account, aux_tenant_id=None, client_id=None):
        user_type = account[_USER_ENTITY][_USER_TYPE]
        username_or_sp_id = account[_USER_ENTITY][_USER_NAME]
        home_account_id = account[_USER_ENTITY].get(_USER_HOME_ACCOUNT_ID)
        identity_type, identity_id = Profile._try_parse_msi_account_name(account)
        tenant_id = aux_tenant_id if aux_tenant_id else account[_TENANT_ID]

        identity = Identity(self._authority, tenant_id, client_id, cred_cache=self._adal_cache)

        if identity_type is None:
            if in_cloud_console() and account[_USER_ENTITY].get(_CLOUD_SHELL_ID):
                if aux_tenant_id:
                    raise CLIError("Tenant shouldn't be specified for Cloud Shell account")
                return Identity.get_msi_credential()

            # User
            if user_type == _USER:
                if not home_account_id:
                    raise CLIError("CLI authentication is migrated to AADv2.0, please run 'az login' to re-login")
                return identity.get_user_credential(home_account_id, username_or_sp_id)

            # Service Principal
            use_cert_sn_issuer = account[_USER_ENTITY].get(_SERVICE_PRINCIPAL_CERT_SN_ISSUER_AUTH)
            return identity.get_service_principal_credential(username_or_sp_id, use_cert_sn_issuer)

        # MSI
        if aux_tenant_id:
            raise CLIError("Tenant shouldn't be specified for MSI account")
        return Identity.get_msi_credential(identity_id)

    def get_login_credentials(self, resource=None, scopes=None, client_id=None, subscription_id=None, aux_subscriptions=None, aux_tenants=None):
        if aux_tenants and aux_subscriptions:
            raise CLIError("Please specify only one of aux_subscriptions and aux_tenants, not both")

        if resource and scopes:
            raise CLIError("Please specify only one of resource and scopes, not both")
        if not scopes:
            resource = resource or self.cli_ctx.cloud.endpoints.active_directory_resource_id

        account = self.get_subscription(subscription_id)

        external_tenants_info = []
        if aux_tenants:
            external_tenants_info = [tenant for tenant in aux_tenants if tenant != account[_TENANT_ID]]
        if aux_subscriptions:
            ext_subs = [aux_sub for aux_sub in aux_subscriptions if aux_sub != subscription_id]
            for ext_sub in ext_subs:
                sub = self.get_subscription(ext_sub)
                if sub[_TENANT_ID] != account[_TENANT_ID]:
                    external_tenants_info.append(sub[_TENANT_ID])
        identity_credential = self._create_identity_credential(account, client_id=client_id)
        external_credentials = []
        for sub_tenant_id in external_tenants_info:
            external_credentials.append(self._create_identity_credential(account, sub_tenant_id, client_id=client_id))
        from azure.cli.core.authentication import AuthenticationWrapper
        auth_object = AuthenticationWrapper(identity_credential,
                                            external_credentials=external_credentials if external_credentials else None,
                                            resource=resource,
                                            scopes=scopes)
        return (auth_object,
                str(account[_SUBSCRIPTION_ID]),
                str(account[_TENANT_ID]))

    def get_raw_token(self, resource=None, subscription=None, tenant=None):
        if subscription and tenant:
            raise CLIError("Please specify only one of subscription and tenant, not both")
        account = self.get_subscription(subscription)
        identity_credential = self._create_identity_credential(account, tenant)
        resource = resource or self.cli_ctx.cloud.endpoints.active_directory_resource_id
        from azure.cli.core.authentication import AuthenticationWrapper, _convert_token_entry
        auth = AuthenticationWrapper(identity_credential, resource=resource)
        token = auth.get_token()
        cred = 'Bearer', token.token, _convert_token_entry(token)
        return (cred,
                None if tenant else str(account[_SUBSCRIPTION_ID]),
                str(tenant if tenant else account[_TENANT_ID]))

    def refresh_accounts(self, subscription_finder=None):
        subscriptions = self.load_cached_subscriptions()
        to_refresh = subscriptions

        subscription_finder = subscription_finder or SubscriptionFinder(self.cli_ctx, adal_cache=self._adal_cache)
        refreshed_list = set()
        result = []
        for s in to_refresh:
            user_name = s[_USER_ENTITY][_USER_NAME]
            if user_name in refreshed_list:
                continue
            refreshed_list.add(user_name)
            is_service_principal = (s[_USER_ENTITY][_USER_TYPE] == _SERVICE_PRINCIPAL)
            tenant = s[_TENANT_ID]
            subscriptions = []
            try:
                identity_credential = self._create_identity_credential(s, tenant)
                if is_service_principal:
                    subscriptions = subscription_finder.find_using_specific_tenant(tenant, identity_credential)
                else:
                    # pylint: disable=protected-access
                    subscriptions = subscription_finder. \
                        find_using_common_tenant(identity_credential._auth_record,  # pylint: disable=protected-access
                                                 identity_credential)
            except Exception as ex:  # pylint: disable=broad-except
                logger.warning("Refreshing for '%s' failed with an error '%s'. The existing accounts were not "
                               "modified. You can run 'az login' later to explicitly refresh them", user_name, ex)
                result += deepcopy([r for r in to_refresh if r[_USER_ENTITY][_USER_NAME] == user_name])
                continue

            if not subscriptions:
                if s[_SUBSCRIPTION_NAME] == _TENANT_LEVEL_ACCOUNT_NAME:
                    subscriptions = self._build_tenant_level_accounts([s[_TENANT_ID]])

                if not subscriptions:
                    continue

            consolidated = self._normalize_properties(subscription_finder.user_id,
                                                      subscriptions,
                                                      is_service_principal)
            result += consolidated

        self._set_subscriptions(result, merge=False)

    def get_sp_auth_info(self, subscription_id=None, name=None, password=None, cert_file=None):
        from collections import OrderedDict
        account = self.get_subscription(subscription_id)

        # is the credential created through command like 'create-for-rbac'?
        result = OrderedDict()
        if name and (password or cert_file):
            result['clientId'] = name
            if password:
                result['clientSecret'] = password
            else:
                result['clientCertificate'] = cert_file
            result['subscriptionId'] = subscription_id or account[_SUBSCRIPTION_ID]
        else:  # has logged in through cli
            user_type = account[_USER_ENTITY].get(_USER_TYPE)
            if user_type == _SERVICE_PRINCIPAL:
                result['clientId'] = account[_USER_ENTITY][_USER_NAME]
                msal_cache = MSALSecretStore(True)
                secret, certificate_file = msal_cache.retrieve_secret_of_service_principal(
                    account[_USER_ENTITY][_USER_NAME], account[_TENANT_ID])
                if secret:
                    result['clientSecret'] = secret
                else:
                    # we can output 'clientCertificateThumbprint' if asked
                    result['clientCertificate'] = certificate_file
                result['subscriptionId'] = account[_SUBSCRIPTION_ID]
            else:
                raise CLIError('SDK Auth file is only applicable when authenticated using a service principal')

        result[_TENANT_ID] = account[_TENANT_ID]
        endpoint_mappings = OrderedDict()  # use OrderedDict to control the output sequence
        endpoint_mappings['active_directory'] = 'activeDirectoryEndpointUrl'
        endpoint_mappings['resource_manager'] = 'resourceManagerEndpointUrl'
        endpoint_mappings['active_directory_graph_resource_id'] = 'activeDirectoryGraphResourceId'
        endpoint_mappings['sql_management'] = 'sqlManagementEndpointUrl'
        endpoint_mappings['gallery'] = 'galleryEndpointUrl'
        endpoint_mappings['management'] = 'managementEndpointUrl'

        for e in endpoint_mappings:
            result[endpoint_mappings[e]] = getattr(get_active_cloud(self.cli_ctx).endpoints, e)
        return result

    def get_installation_id(self):
        installation_id = self._storage.get(_INSTALLATION_ID)
        if not installation_id:
            import uuid
            installation_id = str(uuid.uuid1())
            self._storage[_INSTALLATION_ID] = installation_id
        return installation_id


class MsiAccountTypes:
    # pylint: disable=no-method-argument,no-self-argument
    system_assigned = 'MSI'
    user_assigned_client_id = 'MSIClient'
    user_assigned_object_id = 'MSIObject'
    user_assigned_resource_id = 'MSIResource'

    @staticmethod
    def valid_msi_account_types():
        return [MsiAccountTypes.system_assigned, MsiAccountTypes.user_assigned_client_id,
                MsiAccountTypes.user_assigned_object_id, MsiAccountTypes.user_assigned_resource_id]

    @staticmethod
    def msi_auth_factory(cli_account_name, identity, resource):
        from azure.cli.core.adal_authentication import MSIAuthenticationWrapper
        if cli_account_name == MsiAccountTypes.system_assigned:
            return MSIAuthenticationWrapper(resource=resource)
        if cli_account_name == MsiAccountTypes.user_assigned_client_id:
            return MSIAuthenticationWrapper(resource=resource, client_id=identity)
        if cli_account_name == MsiAccountTypes.user_assigned_object_id:
            return MSIAuthenticationWrapper(resource=resource, object_id=identity)
        if cli_account_name == MsiAccountTypes.user_assigned_resource_id:
            return MSIAuthenticationWrapper(resource=resource, msi_res_id=identity)
        raise ValueError("unrecognized msi account name '{}'".format(cli_account_name))


class SubscriptionFinder:
    # An ARM client. It finds subscriptions for a user or service principal. It shouldn't do any
    # authentication work, but only find subscriptions
    def __init__(self, cli_ctx, arm_client_factory=None, **kwargs):

        self.user_id = None  # will figure out after log user in
        self.cli_ctx = cli_ctx
        self.secret = None
        self._graph_resource_id = cli_ctx.cloud.endpoints.active_directory_resource_id
        self.authority = self.cli_ctx.cloud.endpoints.active_directory.replace('https://', '')
        self.adal_cache = kwargs.pop("adal_cache", None)

        def create_arm_client_factory(credentials):
            if arm_client_factory:
                return arm_client_factory(credentials)
            from azure.cli.core.profiles._shared import get_client_class
            from azure.cli.core.profiles import ResourceType, get_api_version
            from azure.cli.core.commands.client_factory import configure_common_settings
            client_type = get_client_class(ResourceType.MGMT_RESOURCE_SUBSCRIPTIONS)
            api_version = get_api_version(cli_ctx, ResourceType.MGMT_RESOURCE_SUBSCRIPTIONS)
            client = client_type(credentials, api_version=api_version,
                                 base_url=self.cli_ctx.cloud.endpoints.resource_manager)
            configure_common_settings(cli_ctx, client)
            return client

        self._arm_client_factory = create_arm_client_factory
        self.tenants = []

    #  only occur inside cloud console or VM with identity
    def find_from_raw_token(self, tenant, token):
        # decode the token, so we know the tenant
        # msal : todo
        result = self.find_using_specific_tenant(tenant, token)
        self.tenants = [tenant]
        return result

    def find_using_common_tenant(self, auth_record, credential=None):
        import adal
        all_subscriptions = []
        empty_tenants = []
        mfa_tenants = []

        from azure.cli.core.authentication import AuthenticationWrapper
        track1_credential = AuthenticationWrapper(credential, resource=self._graph_resource_id)
        client = self._arm_client_factory(track1_credential)
        tenants = client.tenants.list()

        for t in tenants:
            tenant_id = t.tenant_id
            # display_name is available since /tenants?api-version=2018-06-01,
            # not available in /tenants?api-version=2016-06-01
            if not hasattr(t, 'display_name'):
                t.display_name = None
            if hasattr(t, 'additional_properties'):  # Remove this line once SDK is fixed
                t.display_name = t.additional_properties.get('displayName')

            identity = Identity(self.authority, tenant_id,
                                allow_unencrypted=self.cli_ctx.config
                                .getboolean('core', 'allow_fallback_to_plaintext', fallback=True))
            try:
                specific_tenant_credential = identity.get_user_credential(auth_record.home_account_id,
                                                                          auth_record.username)
                # todo: remove after ADAL deprecation
                if self.adal_cache:
                    self.adal_cache.add_credential(specific_tenant_credential)
            # TODO: handle MSAL exceptions
            except adal.AdalError as ex:
                # because user creds went through the 'common' tenant, the error here must be
                # tenant specific, like the account was disabled. For such errors, we will continue
                # with other tenants.
                msg = (getattr(ex, 'error_response', None) or {}).get('error_description') or ''
                if 'AADSTS50076' in msg:
                    # The tenant requires MFA and can't be accessed with home tenant's refresh token
                    mfa_tenants.append(t)
                else:
                    logger.warning("Failed to authenticate '%s' due to error '%s'", t, ex)
                continue
            subscriptions = self.find_using_specific_tenant(
                tenant_id,
                specific_tenant_credential)

            if not subscriptions:
                empty_tenants.append(t)

            # When a subscription can be listed by multiple tenants, only the first appearance is retained
            for sub_to_add in subscriptions:
                add_sub = True
                for sub_to_compare in all_subscriptions:
                    if sub_to_add.subscription_id == sub_to_compare.subscription_id:
                        logger.warning("Subscription %s '%s' can be accessed from tenants %s(default) and %s. "
                                       "To select a specific tenant when accessing this subscription, "
                                       "use 'az login --tenant TENANT_ID'.",
                                       sub_to_add.subscription_id, sub_to_add.display_name,
                                       sub_to_compare.tenant_id, sub_to_add.tenant_id)
                        add_sub = False
                        break
                if add_sub:
                    all_subscriptions.append(sub_to_add)

        # Show warning for empty tenants
        if empty_tenants:
            logger.warning("The following tenants don't contain accessible subscriptions. "
                           "Use 'az login --allow-no-subscriptions' to have tenant level access.")
            for t in empty_tenants:
                if t.display_name:
                    logger.warning("%s '%s'", t.tenant_id, t.display_name)
                else:
                    logger.warning("%s", t.tenant_id)

        # Show warning for MFA tenants
        if mfa_tenants:
            logger.warning("The following tenants require Multi-Factor Authentication (MFA). "
                           "Use 'az login --tenant TENANT_ID' to explicitly login to a tenant.")
            for t in mfa_tenants:
                if t.display_name:
                    logger.warning("%s '%s'", t.tenant_id, t.display_name)
                else:
                    logger.warning("%s", t.tenant_id)
        return all_subscriptions

    def find_using_specific_tenant(self, tenant, credential):
        from azure.cli.core.authentication import AuthenticationWrapper
        track1_credential = AuthenticationWrapper(credential, resource=self._graph_resource_id)
        client = self._arm_client_factory(track1_credential)
        subscriptions = client.subscriptions.list()
        all_subscriptions = []
        for s in subscriptions:
            # map tenantId from REST API to homeTenantId
            if hasattr(s, "tenant_id"):
                setattr(s, 'home_tenant_id', s.tenant_id)
            setattr(s, 'tenant_id', tenant)
            all_subscriptions.append(s)
        self.tenants.append(tenant)
        return all_subscriptions<|MERGE_RESOLUTION|>--- conflicted
+++ resolved
@@ -127,14 +127,10 @@
 
         credential = None
         auth_record = None
-<<<<<<< HEAD
-        identity = Identity(self._authority, tenant, client_id, self._get_scopes(scopes), cred_cache=self._adal_cache)
-=======
-        identity = Identity(self._authority, tenant, cred_cache=self._adal_cache,
+        identity = Identity(self._authority, tenant, client_id, self._get_scopes(scopes), cred_cache=self._adal_cache,
                             allow_unencrypted=self.cli_ctx.config
                             .getboolean('core', 'allow_fallback_to_plaintext', fallback=True)
                             )
->>>>>>> 8d2cde68
 
         if not subscription_finder:
             subscription_finder = SubscriptionFinder(self.cli_ctx, adal_cache=self._adal_cache)
