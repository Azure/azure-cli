# --------------------------------------------------------------------------------------------
# Copyright (c) Microsoft Corporation. All rights reserved.
# Licensed under the MIT License. See License.txt in the project root for license information.
# --------------------------------------------------------------------------------------------

# pylint: disable=line-too-long
from azure.cli.core.commands import CliCommandType
from azure.cli.core.util import empty_on_404

from ._client_factory import cf_web_client, cf_plans, cf_webapps
from ._validators import (validate_onedeploy_params, validate_staticsite_link_function, validate_staticsite_sku,
                          validate_vnet_integration, validate_asp_create, validate_functionapp_asp_create,
                          validate_webapp_up, validate_app_exists, validate_add_vnet, validate_app_is_functionapp,
                          validate_app_is_webapp, validate_functionapp_on_containerapp_vnet,
                          validate_functionapp_on_containerapp_vnet_add, validate_centauri_delete_function,
                          validate_functionapp_on_containerapp_site_config_set,
                          validate_functionapp_on_containerapp_site_config_show,
                          validate_functionapp_on_containerapp_container_settings_delete,
                          validate_functionapp_on_containerapp_update, validate_functionapp_on_flex_plan,
                          validate_functionapp, validate_is_flex_functionapp)


def output_slots_in_table(slots):
    return [{'name': s['name'], 'status': s['state'], 'plan': s['appServicePlan']} for s in slots]


def transform_list_location_output(result):
    return [{'name': x.name} for x in result]


def transform_web_output(web):
    props = ['name', 'state', 'location', 'resourceGroup', 'defaultHostName', 'appServicePlanId', 'ftpPublishingUrl']
    result = {k: web[k] for k in web if k in props}
    # to get width under control, also the plan usually is in the same RG
    result['appServicePlan'] = result.pop('appServicePlanId').split('/')[-1]
    return result


def transform_web_list_output(webs):
    return [transform_web_output(w) for w in webs]


def ex_handler_factory(creating_plan=False):
    def _ex_handler(ex):
        ex = _polish_bad_errors(ex, creating_plan)
        raise ex
    return _ex_handler


def update_function_ex_handler_factory():
    from azure.cli.core.azclierror import ClientRequestError

    def _ex_handler(ex):
        http_error_response = False
        if hasattr(ex, 'response'):
            http_error_response = True
        ex = _polish_bad_errors(ex, False)
        # only include if an update was attempted and failed on the backend
        if http_error_response:
            try:
                detail = ('If using \'--plan\', a consumption plan may be unable to migrate '
                          'to a given premium plan. Please confirm that the premium plan '
                          'exists in the same resource group and region. Note: Not all '
                          'functionapp plans support premium instances. If you have verified '
                          'your resource group and region and are still unable to migrate, '
                          'please redeploy on a premium functionapp plan.')
                ex = ClientRequestError(ex.args[0] + '\n\n' + detail)
            except Exception:  # pylint: disable=broad-except
                pass
        raise ex
    return _ex_handler


def _polish_bad_errors(ex, creating_plan):
    import json
    from knack.util import CLIError
    try:
        if hasattr(ex, "response"):
            if 'text/plain' in ex.response.headers['Content-Type']:  # HTML Response
                detail = ex.response.text
            else:
                detail = json.loads(ex.response.text())['Message']
                if creating_plan:
                    if 'Requested features are not supported in region' in detail:
                        detail = ("Plan with requested features is not supported in current region. \n"
                                  "If creating an App Service Plan with --zone-redundant/-z, "
                                  "please see supported regions here: "
                                  "https://docs.microsoft.com/en-us/azure/app-service/how-to-zone-redundancy#requirements")
        else:
            detail = json.loads(ex.error_msg.response.text())['Message']
        ex = CLIError(detail)
    except Exception:  # pylint: disable=broad-except
        pass
    return ex


# pylint: disable=too-many-statements
def load_command_table(self, _):
    webclient_sdk = CliCommandType(
        operations_tmpl='azure.mgmt.web.operations#WebSiteManagementClientOperationsMixin.{}',
        client_factory=cf_web_client
    )
    appservice_plan_sdk = CliCommandType(
        operations_tmpl='azure.mgmt.web.operations#AppServicePlansOperations.{}',
        client_factory=cf_plans
    )
    webapp_sdk = CliCommandType(
        operations_tmpl='azure.mgmt.web.operations#WebAppsOperations.{}',
        client_factory=cf_webapps
    )

    appservice_custom = CliCommandType(operations_tmpl='azure.cli.command_modules.appservice.custom#{}')

    webapp_access_restrictions = CliCommandType(operations_tmpl='azure.cli.command_modules.appservice.access_restrictions#{}')

    appservice_environment = CliCommandType(operations_tmpl='azure.cli.command_modules.appservice.appservice_environment#{}')

    staticsite_sdk = CliCommandType(operations_tmpl='azure.cli.command_modules.appservice.static_sites#{}')

    appservice_domains = CliCommandType(operations_tmpl='azure.cli.command_modules.appservice.appservice_domains#{}')

    logicapp_custom = CliCommandType(operations_tmpl='azure.cli.command_modules.appservice.logicapp.custom#{}')

    with self.command_group('webapp', webapp_sdk) as g:
        g.custom_command('create', 'create_webapp', exception_handler=ex_handler_factory(), validator=validate_vnet_integration)
        g.custom_command('up', 'webapp_up', exception_handler=ex_handler_factory(), validator=validate_webapp_up)
        g.custom_command('ssh', 'ssh_webapp', exception_handler=ex_handler_factory(), is_preview=True)
        g.custom_command('list', 'list_webapp', table_transformer=transform_web_list_output)
        g.custom_show_command('show', 'show_app', table_transformer=transform_web_output)
        g.custom_command('delete', 'delete_webapp')
        g.custom_command('stop', 'stop_webapp')
        g.custom_command('start', 'start_webapp')
        g.custom_command('restart', 'restart_webapp')
        g.custom_command('browse', 'view_in_browser')
        g.custom_command('list-instances', 'list_instances')
        g.custom_command('list-runtimes', 'list_runtimes')
        g.custom_command('identity assign', 'assign_identity')
        g.custom_show_command('identity show', 'show_identity')
        g.custom_command('identity remove', 'remove_identity')
        g.custom_command('create-remote-connection', 'create_tunnel', exception_handler=ex_handler_factory())
        g.custom_command('deploy', 'perform_onedeploy_webapp', validator=validate_onedeploy_params)
        g.generic_update_command('update', getter_name='get_webapp', setter_name='set_webapp',
                                 custom_func_name='update_webapp', command_type=appservice_custom)

    with self.command_group('webapp traffic-routing') as g:
        g.custom_command('set', 'set_traffic_routing')
        g.custom_show_command('show', 'show_traffic_routing')
        g.custom_command('clear', 'clear_traffic_routing')

    with self.command_group('webapp cors') as g:
        g.custom_command('add', 'add_cors')
        g.custom_command('remove', 'remove_cors')
        g.custom_show_command('show', 'show_cors')

    with self.command_group('webapp config') as g:
        g.custom_command('set', 'update_site_configs')
        g.custom_show_command('show', 'get_site_configs')

    with self.command_group('webapp config appsettings') as g:
        g.custom_command('list', 'get_app_settings', exception_handler=empty_on_404)
        g.custom_command('set', 'update_app_settings')
        g.custom_command('delete', 'delete_app_settings')

    with self.command_group('webapp config connection-string') as g:
        g.custom_command('list', 'get_connection_strings', exception_handler=empty_on_404)
        g.custom_command('set', 'update_connection_strings')
        g.custom_command('delete', 'delete_connection_strings')

    with self.command_group('webapp config storage-account') as g:
        g.custom_command('list', 'get_azure_storage_accounts', exception_handler=empty_on_404)
        g.custom_command('add', 'add_azure_storage_account')
        g.custom_command('update', 'update_azure_storage_account')
        g.custom_command('delete', 'delete_azure_storage_accounts')

    with self.command_group('webapp config hostname') as g:
        g.custom_command('add', 'add_hostname', exception_handler=ex_handler_factory())
        g.custom_command('list', 'list_hostnames')
        g.custom_command('delete', 'delete_hostname')
        g.custom_command('get-external-ip', 'get_external_ip')

    with self.command_group('webapp config container') as g:
        g.custom_command('set', 'update_container_settings')
        g.custom_command('delete', 'delete_container_settings')
        g.custom_show_command('show', 'show_container_settings')

    with self.command_group('webapp config ssl') as g:
        g.custom_command('upload', 'upload_ssl_cert')
        g.custom_command('list', 'list_ssl_certs', exception_handler=ex_handler_factory())
        g.custom_show_command('show', 'show_ssl_cert', exception_handler=ex_handler_factory())
        g.custom_command('bind', 'bind_ssl_cert', exception_handler=ex_handler_factory())
        g.custom_command('unbind', 'unbind_ssl_cert')
        g.custom_command('delete', 'delete_ssl_cert', exception_handler=ex_handler_factory())
        g.custom_command('import', 'import_ssl_cert', exception_handler=ex_handler_factory())
        g.custom_command('create', 'create_managed_ssl_cert', exception_handler=ex_handler_factory(), is_preview=True)

    with self.command_group('webapp config backup') as g:
        g.custom_command('list', 'list_backups')
        g.custom_show_command('show', 'show_backup_configuration')
        g.custom_command('create', 'create_backup', exception_handler=ex_handler_factory())
        g.custom_command('update', 'update_backup_schedule', exception_handler=ex_handler_factory())
        g.custom_command('restore', 'restore_backup', exception_handler=ex_handler_factory())
        g.custom_command('delete', 'delete_backup', exception_handler=ex_handler_factory(), confirmation=True)

    with self.command_group('webapp config snapshot') as g:
        g.custom_command('list', 'list_snapshots')
        g.custom_command('restore', 'restore_snapshot')

    with self.command_group('webapp webjob continuous') as g:
        g.custom_command('list', 'list_continuous_webjobs', exception_handler=ex_handler_factory())
        g.custom_command('remove', 'remove_continuous_webjob', exception_handler=ex_handler_factory())
        g.custom_command('start', 'start_continuous_webjob', exception_handler=ex_handler_factory())
        g.custom_command('stop', 'stop_continuous_webjob', exception_handler=ex_handler_factory())

    with self.command_group('webapp webjob triggered') as g:
        g.custom_command('list', 'list_triggered_webjobs', exception_handler=ex_handler_factory())
        g.custom_command('remove', 'remove_triggered_webjob', exception_handler=ex_handler_factory())
        g.custom_command('run', 'run_triggered_webjob', exception_handler=ex_handler_factory())
        g.custom_command('log', 'get_history_triggered_webjob', exception_handler=ex_handler_factory())

    with self.command_group('webapp deployment source') as g:
        g.custom_command('config-local-git', 'enable_local_git')
        g.custom_command('config-zip', 'enable_zip_deploy_webapp', exception_handler=ex_handler_factory(), deprecate_info=g.deprecate(redirect='az webapp deploy', hide=True))
        g.custom_command('config', 'config_source_control', exception_handler=ex_handler_factory())
        g.custom_command('sync', 'sync_site_repo', exception_handler=ex_handler_factory())
        g.custom_show_command('show', 'show_source_control')
        g.custom_command('delete', 'delete_source_control')
        g.custom_command('update-token', 'update_git_token', exception_handler=ex_handler_factory())

    with self.command_group('webapp log') as g:
        g.custom_command('tail', 'get_streaming_log', validator=validate_app_exists)
        g.custom_command('download', 'download_historical_logs')
        g.custom_command('config', 'config_diagnostics')
        g.custom_show_command('show', 'show_diagnostic_settings')

    with self.command_group('webapp log deployment') as g:
        g.custom_show_command('show', 'show_deployment_log')
        g.custom_command('list', 'list_deployment_logs')

    with self.command_group('functionapp log deployment') as g:
        g.custom_show_command('show', 'show_deployment_log')
        g.custom_command('list', 'list_deployment_logs')

    with self.command_group('webapp deployment slot') as g:
        g.custom_command('list', 'list_slots', table_transformer=output_slots_in_table)
        g.custom_command('delete', 'delete_slot')
        g.custom_command('auto-swap', 'config_slot_auto_swap')
        g.custom_command('swap', 'swap_slot', exception_handler=ex_handler_factory())
        g.custom_command('create', 'create_webapp_slot', exception_handler=ex_handler_factory())

    with self.command_group('webapp deployment') as g:
        g.custom_command('list-publishing-profiles', 'list_publish_profiles')
        g.custom_command('list-publishing-credentials', 'list_publishing_credentials')

    with self.command_group('webapp deployment user', webclient_sdk) as g:
        g.custom_show_command('show', 'get_publishing_user')
        g.custom_command('set', 'set_deployment_user', exception_handler=ex_handler_factory())

    with self.command_group('webapp deployment container') as g:
        g.custom_command('config', 'enable_cd')
        g.custom_command('show-cd-url', 'show_container_cd_url')

    with self.command_group('webapp deployment github-actions', validator=validate_app_is_webapp) as g:
        g.custom_command('add', 'add_github_actions')
        g.custom_command('remove', 'remove_github_actions')

    with self.command_group('functionapp deployment github-actions', validator=validate_app_is_functionapp) as g:
        g.custom_command('add', 'add_functionapp_github_actions')
        g.custom_command('remove', 'remove_functionapp_github_actions')

    with self.command_group('webapp auth') as g:
        g.custom_show_command('show', 'get_auth_settings')
        g.custom_command('update', 'update_auth_settings')

    with self.command_group('webapp deleted', is_preview=True) as g:
        g.custom_command('list', 'list_deleted_webapp')
        g.custom_command('restore', 'restore_deleted_webapp')

    with self.command_group('webapp hybrid-connection') as g:
        g.custom_command('list', 'list_hc')
        g.custom_command('add', 'add_hc')
        g.custom_command('remove', 'remove_hc')

    with self.command_group('functionapp hybrid-connection') as g:
        g.custom_command('list', 'list_hc')
        g.custom_command('add', 'add_hc')
        g.custom_command('remove', 'remove_hc')

    with self.command_group('appservice hybrid-connection') as g:
        g.custom_command('set-key', 'set_hc_key')

    with self.command_group('webapp vnet-integration') as g:
        g.custom_command('add', 'add_webapp_vnet_integration', validator=validate_add_vnet, exception_handler=ex_handler_factory())
        g.custom_command('list', 'list_vnet_integration')
        g.custom_command('remove', 'remove_vnet_integration')

    with self.command_group('functionapp vnet-integration') as g:
        g.custom_command('add', 'add_functionapp_vnet_integration', validator=validate_functionapp_on_containerapp_vnet_add, exception_handler=ex_handler_factory())
        g.custom_command('list', 'list_functionapp_vnet_integration', validator=validate_functionapp_on_containerapp_vnet, exception_handler=ex_handler_factory())
        g.custom_command('remove', 'remove_functionapp_vnet_integration', validator=validate_functionapp_on_containerapp_vnet, exception_handler=ex_handler_factory())

    with self.command_group('appservice plan', appservice_plan_sdk) as g:
        g.custom_command('create', 'create_app_service_plan', supports_no_wait=True,
                         exception_handler=ex_handler_factory(creating_plan=True), validator=validate_asp_create)
        g.command('delete', 'delete', confirmation=True)
        g.custom_command('list', 'list_app_service_plans')
        g.custom_show_command('show', 'show_plan')
        g.generic_update_command('update', setter_name='begin_create_or_update', custom_func_name='update_app_service_plan',
                                 setter_arg_name='app_service_plan', supports_no_wait=True,
                                 exception_handler=ex_handler_factory())

    with self.command_group('appservice') as g:
        g.custom_command('list-locations', 'list_locations', transform=transform_list_location_output)

    with self.command_group('appservice vnet-integration') as g:
        g.custom_command('list', 'appservice_list_vnet')

    with self.command_group('functionapp') as g:
        g.custom_command('create', 'create_functionapp', exception_handler=ex_handler_factory(),
                         validator=validate_functionapp)
        g.custom_command('list-runtimes', 'list_function_app_runtimes')
<<<<<<< HEAD
        g.custom_command('list-flexconsumption-runtimes', 'list_flex_function_app_runtimes')
=======
        g.custom_command('list-flexconsumption-runtimes', 'list_flexconsumption_runtimes')
>>>>>>> 2750c65e
        g.custom_command('list', 'list_function_app', table_transformer=transform_web_list_output)
        g.custom_show_command('show', 'show_functionapp', table_transformer=transform_web_output)
        g.custom_command('delete', 'delete_function_app')
        g.custom_command('stop', 'stop_webapp')
        g.custom_command('start', 'start_webapp')
        g.custom_command('restart', 'restart_webapp')
        g.custom_command('list-consumption-locations', 'list_consumption_locations')
        g.custom_command('list-flexconsumption-locations', 'list_flexconsumption_locations')
        g.custom_command('identity assign', 'assign_identity')
        g.custom_show_command('identity show', 'show_identity')
        g.custom_command('identity remove', 'remove_identity')
        g.custom_command('deploy', 'perform_onedeploy_functionapp', validator=validate_onedeploy_params, is_preview=True)
        g.generic_update_command('update', getter_name="get_functionapp", setter_name='set_functionapp', exception_handler=update_function_ex_handler_factory(),
                                 custom_func_name='update_functionapp', getter_type=appservice_custom, setter_type=appservice_custom, command_type=webapp_sdk,
                                 validator=validate_functionapp_on_containerapp_update)

    with self.command_group('functionapp deployment config') as g:
        g.custom_command('set', 'update_deployment_configs', exception_handler=ex_handler_factory(), validator=validate_is_flex_functionapp)
        g.custom_show_command('show', 'get_deployment_configs', exception_handler=ex_handler_factory(), validator=validate_is_flex_functionapp)

    with self.command_group('functionapp config') as g:
        g.custom_command('set', 'update_site_configs_functionapp', validator=validate_functionapp_on_containerapp_site_config_set, exception_handler=ex_handler_factory())
        g.custom_show_command('show', 'get_site_configs', validator=validate_functionapp_on_containerapp_site_config_show, exception_handler=ex_handler_factory())

    with self.command_group('functionapp config appsettings') as g:
        g.custom_command('list', 'get_app_settings', exception_handler=empty_on_404)
        g.custom_command('set', 'update_app_settings_functionapp', exception_handler=ex_handler_factory())
        g.custom_command('delete', 'delete_app_settings', exception_handler=ex_handler_factory())

    with self.command_group('functionapp runtime config') as g:
        g.custom_show_command('show', 'get_runtime_config', exception_handler=ex_handler_factory(), validator=validate_is_flex_functionapp)
        g.custom_command('set', 'update_runtime_config', exception_handler=ex_handler_factory(), validator=validate_is_flex_functionapp)

    with self.command_group('functionapp scale config') as g:
        g.custom_show_command('show', 'get_scale_config', exception_handler=ex_handler_factory(), validator=validate_is_flex_functionapp)
        g.custom_command('set', 'update_scale_config', exception_handler=ex_handler_factory(), validator=validate_is_flex_functionapp)

    with self.command_group('functionapp scale config always-ready') as g:
        g.custom_command('delete', 'delete_always_ready_settings', exception_handler=ex_handler_factory(), validator=validate_is_flex_functionapp)
        g.custom_command('set', 'update_always_ready_settings', exception_handler=ex_handler_factory(), validator=validate_is_flex_functionapp)

    with self.command_group('functionapp config hostname') as g:
        g.custom_command('add', 'add_hostname', exception_handler=ex_handler_factory())
        g.custom_command('list', 'list_hostnames')
        g.custom_command('delete', 'delete_hostname')
        g.custom_command('get-external-ip', 'get_external_ip')

    with self.command_group('functionapp config ssl') as g:
        g.custom_command('upload', 'upload_ssl_cert', exception_handler=ex_handler_factory())
        g.custom_command('list', 'list_ssl_certs')
        g.custom_show_command('show', 'show_ssl_cert')
        g.custom_command('bind', 'bind_ssl_cert', exception_handler=ex_handler_factory())
        g.custom_command('unbind', 'unbind_ssl_cert')
        g.custom_command('delete', 'delete_ssl_cert')
        g.custom_command('import', 'import_ssl_cert', exception_handler=ex_handler_factory())
        g.custom_command('create', 'create_managed_ssl_cert', exception_handler=ex_handler_factory(), is_preview=True)

    with self.command_group('functionapp deployment source') as g:
        g.custom_command('config-local-git', 'enable_local_git', validator=validate_functionapp_on_flex_plan)
        g.custom_command('config-zip', 'enable_zip_deploy_functionapp')
        g.custom_command('config', 'config_source_control', exception_handler=ex_handler_factory(), validator=validate_functionapp_on_flex_plan)
        g.custom_command('sync', 'sync_site_repo', exception_handler=ex_handler_factory(), validator=validate_functionapp_on_flex_plan)
        g.custom_show_command('show', 'show_source_control', exception_handler=ex_handler_factory(), validator=validate_functionapp_on_flex_plan)
        g.custom_command('delete', 'delete_source_control', exception_handler=ex_handler_factory(), validator=validate_functionapp_on_flex_plan)
        g.custom_command('update-token', 'update_git_token', exception_handler=ex_handler_factory())

    with self.command_group('functionapp deployment user', webclient_sdk) as g:
        g.custom_command('set', 'set_deployment_user', exception_handler=ex_handler_factory())
        g.custom_show_command('show', 'get_publishing_user')

    with self.command_group('functionapp deployment') as g:
        g.custom_command('list-publishing-profiles', 'list_publish_profiles', validator=validate_functionapp_on_flex_plan)
        g.custom_command('list-publishing-credentials', 'list_publishing_credentials', validator=validate_functionapp_on_flex_plan)

    with self.command_group('functionapp cors') as g:
        g.custom_command('add', 'add_cors')
        g.custom_command('remove', 'remove_cors')
        g.custom_show_command('show', 'show_cors')
        g.custom_command('credentials', 'enable_credentials')

    with self.command_group('functionapp plan', appservice_plan_sdk) as g:
        g.custom_command('create', 'create_functionapp_app_service_plan',
                         exception_handler=ex_handler_factory(creating_plan=True),
                         validator=validate_functionapp_asp_create)
        g.generic_update_command('update', setter_name='begin_create_or_update',
                                 custom_func_name='update_functionapp_app_service_plan',
                                 setter_arg_name='app_service_plan', exception_handler=ex_handler_factory())
        g.command('delete', 'delete', confirmation=True)
        g.custom_command('list', 'list_app_service_plans')
        g.show_command('show', 'get')

    with self.command_group('functionapp deployment container') as g:
        g.custom_command('config', 'enable_cd')
        g.custom_command('show-cd-url', 'show_container_cd_url')

    with self.command_group('functionapp config container') as g:
        g.custom_command('set', 'update_container_settings_functionapp', validator=validate_functionapp_on_flex_plan)
        g.custom_command('delete', 'delete_container_settings', validator=validate_functionapp_on_containerapp_container_settings_delete)
        g.custom_show_command('show', 'show_container_settings_functionapp', validator=validate_functionapp_on_flex_plan)

    with self.command_group('functionapp deployment slot') as g:
        g.custom_command('list', 'list_slots', table_transformer=output_slots_in_table, validator=validate_functionapp_on_flex_plan)
        g.custom_command('delete', 'delete_slot', validator=validate_functionapp_on_flex_plan)
        g.custom_command('auto-swap', 'config_slot_auto_swap', validator=validate_functionapp_on_flex_plan)
        g.custom_command('swap', 'swap_slot', exception_handler=ex_handler_factory(), validator=validate_functionapp_on_flex_plan)
        g.custom_command('create', 'create_functionapp_slot', exception_handler=ex_handler_factory(), validator=validate_functionapp_on_flex_plan)

    with self.command_group('functionapp keys') as g:
        g.custom_command('set', 'update_host_key')
        g.custom_command('list', 'list_host_keys')
        g.custom_command('delete', 'delete_host_key')

    with self.command_group('functionapp function') as g:
        g.custom_command('show', 'show_function')  # pylint: disable=show-command
        g.custom_command('delete', 'delete_function', validator=validate_centauri_delete_function, exception_handler=ex_handler_factory())
        g.custom_command('list', 'list_functions')

    with self.command_group('functionapp function keys') as g:
        g.custom_command('set', 'update_function_key')
        g.custom_command('list', 'list_function_keys')
        g.custom_command('delete', 'delete_function_key')

    with self.command_group('webapp config access-restriction', custom_command_type=webapp_access_restrictions) as g:
        g.custom_show_command('show', 'show_webapp_access_restrictions')
        g.custom_command('add', 'add_webapp_access_restriction')
        g.custom_command('remove', 'remove_webapp_access_restriction')
        g.custom_command('set', 'set_webapp_access_restriction')

    with self.command_group('functionapp config access-restriction', custom_command_type=webapp_access_restrictions) as g:
        g.custom_show_command('show', 'show_webapp_access_restrictions')
        g.custom_command('add', 'add_webapp_access_restriction')
        g.custom_command('remove', 'remove_webapp_access_restriction')
        g.custom_command('set', 'set_webapp_access_restriction')

    with self.command_group('appservice ase', custom_command_type=appservice_environment) as g:
        g.custom_command('list', 'list_appserviceenvironments')
        g.custom_command('list-addresses', 'list_appserviceenvironment_addresses')
        g.custom_command('list-plans', 'list_appserviceenvironment_plans')
        g.custom_show_command('show', 'show_appserviceenvironment')
        g.custom_command('create', 'create_appserviceenvironment_arm', supports_no_wait=True)
        g.custom_command('update', 'update_appserviceenvironment', supports_no_wait=True)
        g.custom_command('delete', 'delete_appserviceenvironment', supports_no_wait=True, confirmation=True)
        g.custom_command('create-inbound-services', 'create_ase_inbound_services', is_preview=True)
        g.custom_command('upgrade', 'upgrade_appserviceenvironment', supports_no_wait=True, confirmation=True, is_preview=True)
        g.custom_command('send-test-notification', 'send_test_notification_appserviceenvironment', is_preview=True)

    with self.command_group('appservice domain', custom_command_type=appservice_domains, is_preview=True) as g:
        g.custom_command('create', 'create_domain')
        g.custom_command('show-terms', 'show_domain_purchase_terms')

    with self.command_group('staticwebapp', custom_command_type=staticsite_sdk) as g:
        g.custom_command('list', 'list_staticsites')
        g.custom_show_command('show', 'show_staticsite')
        g.custom_command('create', 'create_staticsites', supports_no_wait=True, exception_handler=ex_handler_factory())
        g.custom_command('delete', 'delete_staticsite', supports_no_wait=True, confirmation=True)
        g.custom_command('disconnect', 'disconnect_staticsite', supports_no_wait=True)
        g.custom_command('reconnect', 'reconnect_staticsite', supports_no_wait=True)
        g.custom_command('update', 'update_staticsite', supports_no_wait=True)

    with self.command_group('staticwebapp environment', custom_command_type=staticsite_sdk) as g:
        g.custom_command('list', 'list_staticsite_environments')
        g.custom_show_command('show', 'show_staticsite_environment')
        g.custom_command('functions', 'list_staticsite_functions')
        g.custom_command('delete', 'delete_staticsite_environment', confirmation=True)

    with self.command_group('staticwebapp hostname', custom_command_type=staticsite_sdk) as g:
        g.custom_command('list', 'list_staticsite_domains')
        g.custom_command('set', 'set_staticsite_domain', supports_no_wait=True, exception_handler=ex_handler_factory())
        g.custom_command('delete', 'delete_staticsite_domain', supports_no_wait=True, confirmation=True)
        g.custom_show_command('show', 'get_staticsite_domain')

    with self.command_group('staticwebapp identity', custom_command_type=staticsite_sdk) as g:
        g.custom_command('assign', 'assign_identity', exception_handler=ex_handler_factory())
        g.custom_command('remove', 'remove_identity', confirmation=True)
        g.custom_show_command('show', 'show_identity')

    with self.command_group('staticwebapp appsettings', custom_command_type=staticsite_sdk) as g:
        g.custom_command('list', 'list_staticsite_app_settings')
        g.custom_command('set', 'set_staticsite_app_settings')
        g.custom_command('delete', 'delete_staticsite_app_settings')

    with self.command_group('staticwebapp users', custom_command_type=staticsite_sdk) as g:
        g.custom_command('list', 'list_staticsite_users')
        g.custom_command('invite', 'invite_staticsite_users')
        g.custom_command('update', 'update_staticsite_users')

    with self.command_group('staticwebapp secrets', custom_command_type=staticsite_sdk) as g:
        g.custom_command('list', 'list_staticsite_secrets')
        g.custom_command('reset-api-key', 'reset_staticsite_api_key', supports_no_wait=True)

    with self.command_group('staticwebapp functions', custom_command_type=staticsite_sdk) as g:
        g.custom_command('link', 'link_user_function', validator=validate_staticsite_link_function)
        g.custom_command('unlink', 'unlink_user_function', validator=validate_staticsite_sku)
        g.custom_show_command('show', 'get_user_function', validator=validate_staticsite_sku)

    with self.command_group('staticwebapp backends', custom_command_type=staticsite_sdk) as g:
        g.custom_command('validate', 'validate_backend', validator=validate_staticsite_sku, exception_handler=ex_handler_factory())
        g.custom_command('link', 'link_backend', validator=validate_staticsite_sku, exception_handler=ex_handler_factory())
        g.custom_command('unlink', 'unlink_backend', validator=validate_staticsite_sku, exception_handler=ex_handler_factory())
        g.custom_show_command('show', 'get_backend', validator=validate_staticsite_sku)

    with self.command_group('staticwebapp enterprise-edge', custom_command_type=staticsite_sdk) as g:
        g.custom_command('enable', 'enable_staticwebapp_enterprise_edge')
        g.custom_command('disable', 'disable_staticwebapp_enterprise_edge')
        g.custom_show_command('show', 'show_staticwebapp_enterprise_edge_status')

    with self.command_group('logicapp') as g:
        g.custom_command('delete', 'delete_logic_app', confirmation=True)
        g.custom_command('stop', 'stop_webapp')
        g.custom_command('start', 'start_webapp')
        g.custom_command('restart', 'restart_webapp')
        g.generic_update_command('update', getter_name="get_functionapp", setter_name='set_functionapp', exception_handler=update_function_ex_handler_factory(),
                                 custom_func_name='update_functionapp', getter_type=appservice_custom, setter_type=appservice_custom, command_type=webapp_sdk)

    with self.command_group('logicapp', custom_command_type=logicapp_custom) as g:
        g.custom_command('create', 'create_logicapp', exception_handler=ex_handler_factory())
        g.custom_command('list', 'list_logicapp', table_transformer=transform_web_list_output)
        g.custom_show_command('show', 'show_logicapp', table_transformer=transform_web_output)
        g.custom_command('scale', 'scale_logicapp', exception_handler=ex_handler_factory())

    with self.command_group('logicapp config appsettings', custom_command_type=logicapp_custom) as g:
        g.custom_command('list', 'get_logicapp_app_settings', exception_handler=empty_on_404)
        g.custom_command('set', 'update_logicapp_app_settings', exception_handler=ex_handler_factory())
        g.custom_command('delete', 'delete_logicapp_app_settings', exception_handler=ex_handler_factory())

    with self.command_group('logicapp deployment source') as g:
        g.custom_command('config-zip', 'enable_zip_deploy_functionapp')<|MERGE_RESOLUTION|>--- conflicted
+++ resolved
@@ -318,11 +318,7 @@
         g.custom_command('create', 'create_functionapp', exception_handler=ex_handler_factory(),
                          validator=validate_functionapp)
         g.custom_command('list-runtimes', 'list_function_app_runtimes')
-<<<<<<< HEAD
-        g.custom_command('list-flexconsumption-runtimes', 'list_flex_function_app_runtimes')
-=======
         g.custom_command('list-flexconsumption-runtimes', 'list_flexconsumption_runtimes')
->>>>>>> 2750c65e
         g.custom_command('list', 'list_function_app', table_transformer=transform_web_list_output)
         g.custom_show_command('show', 'show_functionapp', table_transformer=transform_web_output)
         g.custom_command('delete', 'delete_function_app')
