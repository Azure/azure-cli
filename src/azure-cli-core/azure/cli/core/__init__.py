# --------------------------------------------------------------------------------------------
# Copyright (c) Microsoft Corporation. All rights reserved.
# Licensed under the MIT License. See License.txt in the project root for license information.
# --------------------------------------------------------------------------------------------
# pylint: disable=line-too-long

from __future__ import print_function

__version__ = "2.11.0"

import os
import sys
import timeit

import six

from knack.cli import CLI
from knack.commands import CLICommandsLoader
from knack.completion import ARGCOMPLETE_ENV_NAME
from knack.introspection import extract_args_from_signature, extract_full_summary_from_signature
from knack.log import get_logger
from knack.preview import PreviewItem
from knack.experimental import ExperimentalItem
from knack.util import CLIError
from knack.arguments import ArgumentsContext, CaseInsensitiveList  # pylint: disable=unused-import
from .local_context import AzCLILocalContext, LocalContextAction

logger = get_logger(__name__)

EXCLUDED_PARAMS = ['self', 'raw', 'polling', 'custom_headers', 'operation_config',
                   'content_version', 'kwargs', 'client', 'no_wait']
EVENT_FAILED_EXTENSION_LOAD = 'MainLoader.OnFailedExtensionLoad'

# [Reserved, in case of future usage]
# Modules that will always be loaded. They don't expose commands but hook into CLI core.
ALWAYS_LOADED_MODULES = []
# Extensions that will always be loaded if installed. They don't expose commands but hook into CLI core.
ALWAYS_LOADED_EXTENSIONS = ['azext_ai_examples', 'azext_ai_did_you_mean_this']


class AzCli(CLI):

    def __init__(self, **kwargs):
        super(AzCli, self).__init__(**kwargs)

        from azure.cli.core.commands import register_cache_arguments
        from azure.cli.core.commands.arm import (
            register_ids_argument, register_global_subscription_argument)
        from azure.cli.core.cloud import get_active_cloud
        from azure.cli.core.commands.transform import register_global_transforms
<<<<<<< HEAD
        from azure.cli.core._session import ACCOUNT, CONFIG, SESSION, INDEX
        from azure.cli.core.commands.query_examples import register_global_query_examples_argument
=======
        from azure.cli.core._session import ACCOUNT, CONFIG, SESSION, INDEX, VERSIONS
        from azure.cli.core.util import handle_version_update
>>>>>>> cc9cf7d8

        from knack.util import ensure_dir

        self.data['headers'] = {}
        self.data['command'] = 'unknown'
        self.data['command_extension_name'] = None
        self.data['completer_active'] = ARGCOMPLETE_ENV_NAME in os.environ
        self.data['query_active'] = False

        azure_folder = self.config.config_dir
        ensure_dir(azure_folder)
        ACCOUNT.load(os.path.join(azure_folder, 'azureProfile.json'))
        CONFIG.load(os.path.join(azure_folder, 'az.json'))
        SESSION.load(os.path.join(azure_folder, 'az.sess'), max_age=3600)
        INDEX.load(os.path.join(azure_folder, 'commandIndex.json'))
        VERSIONS.load(os.path.join(azure_folder, 'versionCheck.json'))
        handle_version_update()

        self.cloud = get_active_cloud(self)
        logger.debug('Current cloud config:\n%s', str(self.cloud.name))
        self.local_context = AzCLILocalContext(self)
        register_global_transforms(self)
        register_global_subscription_argument(self)
        register_global_query_examples_argument(self)
        register_ids_argument(self)  # global subscription must be registered first!
        register_cache_arguments(self)

        self.progress_controller = None

    def refresh_request_id(self):
        """Assign a new random GUID as x-ms-client-request-id

        The method must be invoked before each command execution in order to ensure
        unique client-side request ID is generated.
        """
        import uuid
        self.data['headers']['x-ms-client-request-id'] = str(uuid.uuid1())

    def get_progress_controller(self, det=False):
        import azure.cli.core.commands.progress as progress
        if not self.progress_controller:
            self.progress_controller = progress.ProgressHook()

        self.progress_controller.init_progress(progress.get_progress_view(det))
        return self.progress_controller

    def get_cli_version(self):
        return __version__

    def show_version(self):
        from azure.cli.core.util import get_az_version_string, show_updates
        from azure.cli.core.commands.constants import (SURVEY_PROMPT, SURVEY_PROMPT_COLOR,
                                                       UX_SURVEY_PROMPT, UX_SURVEY_PROMPT_COLOR)

        ver_string, updates_available = get_az_version_string()
        print(ver_string)
        show_updates(updates_available)

        show_link = self.config.getboolean('output', 'show_survey_link', True)
        if show_link:
            print('\n' + (SURVEY_PROMPT_COLOR if self.enable_color else SURVEY_PROMPT))
            print(UX_SURVEY_PROMPT_COLOR if self.enable_color else UX_SURVEY_PROMPT)

    def exception_handler(self, ex):  # pylint: disable=no-self-use
        from azure.cli.core.util import handle_exception
        return handle_exception(ex)

    def save_local_context(self, parsed_args, argument_definitions, specified_arguments):
        """ Local Context Attribute arguments

        Save argument value to local context if it is defined as SET and user specify a value for it.

        :param parsed_args: Parsed args which return by AzCliCommandParser parse_args
        :type parsed_args: Namespace
        :param argument_definitions: All available argument definitions
        :type argument_definitions: dict
        :param specified_arguments: Arguments which user specify in this command
        :type specified_arguments: list
        """
        local_context_args = []
        for argument_name in specified_arguments:
            # make sure SET is defined
            if argument_name not in argument_definitions:
                continue
            argtype = argument_definitions[argument_name].type
            lca = argtype.settings.get('local_context_attribute', None)
            if not lca or not lca.actions or LocalContextAction.SET not in lca.actions:
                continue
            # get the specified value
            value = getattr(parsed_args, argument_name)
            # save when name and scopes have value
            if lca.name and lca.scopes:
                self.local_context.set(lca.scopes, lca.name, value)
            options = argtype.settings.get('options_list', None)
            if options:
                local_context_args.append((options[0], value))

        # print warning if there are values saved to local context
        if local_context_args:
            logger.warning('Local context is turned on. Its information is saved in working directory %s. You can '
                           'run `az local-context off` to turn it off.',
                           self.local_context.effective_working_directory())
            args_str = []
            for name, value in local_context_args:
                args_str.append('{}: {}'.format(name, value))
            logger.warning('Your preference of %s now saved to local context. To learn more, type in `az '
                           'local-context --help`', ', '.join(args_str) + ' is' if len(args_str) == 1 else ' are')


class MainCommandsLoader(CLICommandsLoader):

    # Format string for pretty-print the command module table
    header_mod = "%-20s %10s %9s %9s" % ("Name", "Load Time", "Groups", "Commands")
    item_format_string = "%-20s %10.3f %9d %9d"
    header_ext = header_mod + "  Directory"
    item_ext_format_string = item_format_string + "  %s"

    def __init__(self, cli_ctx=None):
        super(MainCommandsLoader, self).__init__(cli_ctx)
        self.cmd_to_loader_map = {}
        self.loaders = []

    def _update_command_definitions(self):
        for cmd_name in self.command_table:
            loaders = self.cmd_to_loader_map[cmd_name]
            for loader in loaders:
                loader.command_table = self.command_table
                loader._update_command_definitions()  # pylint: disable=protected-access

    # pylint: disable=too-many-statements, too-many-locals
    def load_command_table(self, args):
        from importlib import import_module
        import pkgutil
        import traceback
        from azure.cli.core.commands import (
            _load_module_command_loader, _load_extension_command_loader, BLOCKED_MODS, ExtensionCommandSource)
        from azure.cli.core.extension import (
            get_extensions, get_extension_path, get_extension_modname)

        def _update_command_table_from_modules(args, command_modules=None):
            """Loads command tables from modules and merge into the main command table.

            :param args: Arguments of the command.
            :param list command_modules: Command modules to load, in the format like ['resource', 'profile'].
             If None, will do module discovery and load all modules.
             If [], only ALWAYS_LOADED_MODULES will be loaded.
             Otherwise, the list will be extended using ALWAYS_LOADED_MODULES.
            """

            # As command modules are built-in, the existence of modules in ALWAYS_LOADED_MODULES is NOT checked
            if command_modules is not None:
                command_modules.extend(ALWAYS_LOADED_MODULES)
            else:
                # Perform module discovery
                command_modules = []
                try:
                    mods_ns_pkg = import_module('azure.cli.command_modules')
                    command_modules = [modname for _, modname, _ in
                                       pkgutil.iter_modules(mods_ns_pkg.__path__)]
                    logger.debug('Discovered command modules: %s', command_modules)
                except ImportError as e:
                    logger.warning(e)

            count = 0
            cumulative_elapsed_time = 0
            cumulative_group_count = 0
            cumulative_command_count = 0
            logger.debug("Loading command modules:")
            logger.debug(self.header_mod)

            for mod in [m for m in command_modules if m not in BLOCKED_MODS]:
                try:
                    start_time = timeit.default_timer()
                    module_command_table, module_group_table = _load_module_command_loader(self, args, mod)
                    for cmd in module_command_table.values():
                        cmd.command_source = mod
                    self.command_table.update(module_command_table)
                    self.command_group_table.update(module_group_table)

                    elapsed_time = timeit.default_timer() - start_time
                    logger.debug(self.item_format_string, mod, elapsed_time,
                                 len(module_group_table), len(module_command_table))
                    count += 1
                    cumulative_elapsed_time += elapsed_time
                    cumulative_group_count += len(module_group_table)
                    cumulative_command_count += len(module_command_table)
                except Exception as ex:  # pylint: disable=broad-except
                    # Changing this error message requires updating CI script that checks for failed
                    # module loading.
                    import azure.cli.core.telemetry as telemetry
                    logger.error("Error loading command module '%s': %s", mod, ex)
                    telemetry.set_exception(exception=ex, fault_type='module-load-error-' + mod,
                                            summary='Error loading module: {}'.format(mod))
                    logger.debug(traceback.format_exc())
            # Summary line
            logger.debug(self.item_format_string,
                         "Total ({})".format(count), cumulative_elapsed_time,
                         cumulative_group_count, cumulative_command_count)

        def _update_command_table_from_extensions(ext_suppressions, extension_modname=None):
            """Loads command tables from extensions and merge into the main command table.

            :param ext_suppressions: Extension suppression information.
            :param extension_modname: Command modules to load, in the format like ['azext_timeseriesinsights'].
             If None, will do extension discovery and load all extensions.
             If [], only ALWAYS_LOADED_EXTENSIONS will be loaded.
             Otherwise, the list will be extended using ALWAYS_LOADED_EXTENSIONS.
             If the extensions in the list are not installed, it will be skipped.
            """
            def _handle_extension_suppressions(extensions):
                filtered_extensions = []
                for ext in extensions:
                    should_include = True
                    for suppression in ext_suppressions:
                        if should_include and suppression.handle_suppress(ext):
                            should_include = False
                    if should_include:
                        filtered_extensions.append(ext)
                return filtered_extensions

            def _filter_modname(extensions):
                # Extension's name may not be the same as its modname. eg. name: virtual-wan, modname: azext_vwan
                filtered_extensions = []
                for ext in extensions:
                    ext_mod = get_extension_modname(ext.name, ext.path)
                    # Filter the extensions according to the index
                    if ext_mod in extension_modname:
                        filtered_extensions.append(ext)
                        extension_modname.remove(ext_mod)
                if extension_modname:
                    logger.debug("These extensions are not installed and will be skipped: %s", extension_modname)
                return filtered_extensions

            extensions = get_extensions()
            if extensions:
                if extension_modname is not None:
                    extension_modname.extend(ALWAYS_LOADED_EXTENSIONS)
                    extensions = _filter_modname(extensions)
                allowed_extensions = _handle_extension_suppressions(extensions)
                module_commands = set(self.command_table.keys())

                count = 0
                cumulative_elapsed_time = 0
                cumulative_group_count = 0
                cumulative_command_count = 0
                logger.debug("Loading extensions:")
                logger.debug(self.header_ext)

                for ext in allowed_extensions:
                    try:
                        # Import in the `for` loop because `allowed_extensions` can be []. In such case we
                        # don't need to import `check_version_compatibility` at all.
                        from azure.cli.core.extension.operations import check_version_compatibility
                        check_version_compatibility(ext.get_metadata())
                    except CLIError as ex:
                        # issue warning and skip loading extensions that aren't compatible with the CLI core
                        logger.warning(ex)
                        continue
                    ext_name = ext.name
                    ext_dir = ext.path or get_extension_path(ext_name)
                    sys.path.append(ext_dir)
                    try:
                        ext_mod = get_extension_modname(ext_name, ext_dir=ext_dir)
                        # Add to the map. This needs to happen before we load commands as registering a command
                        # from an extension requires this map to be up-to-date.
                        # self._mod_to_ext_map[ext_mod] = ext_name
                        start_time = timeit.default_timer()
                        extension_command_table, extension_group_table = \
                            _load_extension_command_loader(self, args, ext_mod)

                        for cmd_name, cmd in extension_command_table.items():
                            cmd.command_source = ExtensionCommandSource(
                                extension_name=ext_name,
                                overrides_command=cmd_name in module_commands,
                                preview=ext.preview,
                                experimental=ext.experimental)

                        self.command_table.update(extension_command_table)
                        self.command_group_table.update(extension_group_table)

                        elapsed_time = timeit.default_timer() - start_time
                        logger.debug(self.item_ext_format_string, ext_name, elapsed_time,
                                     len(extension_group_table), len(extension_command_table),
                                     ext_dir)
                        count += 1
                        cumulative_elapsed_time += elapsed_time
                        cumulative_group_count += len(extension_group_table)
                        cumulative_command_count += len(extension_command_table)
                    except Exception as ex:  # pylint: disable=broad-except
                        self.cli_ctx.raise_event(EVENT_FAILED_EXTENSION_LOAD, extension_name=ext_name)
                        logger.warning("Unable to load extension '%s: %s'. Use --debug for more information.",
                                       ext_name, ex)
                        logger.debug(traceback.format_exc())
                # Summary line
                logger.debug(self.item_ext_format_string,
                             "Total ({})".format(count), cumulative_elapsed_time,
                             cumulative_group_count, cumulative_command_count, "")

        def _wrap_suppress_extension_func(func, ext):
            """ Wrapper method to handle centralization of log messages for extension filters """
            res = func(ext)
            should_suppress = res
            reason = "Use --debug for more information."
            if isinstance(res, tuple):
                should_suppress, reason = res
            suppress_types = (bool, type(None))
            if not isinstance(should_suppress, suppress_types):
                raise ValueError("Command module authoring error: "
                                 "Valid extension suppression values are {} in {}".format(suppress_types, func))
            if should_suppress:
                logger.warning("Extension %s (%s) has been suppressed. %s",
                               ext.name, ext.version, reason)
                logger.debug("Extension %s (%s) suppressed from being loaded due "
                             "to %s", ext.name, ext.version, func)
            return should_suppress

        def _get_extension_suppressions(mod_loaders):
            res = []
            for m in mod_loaders:
                suppressions = getattr(m, 'suppress_extension', None)
                if suppressions:
                    suppressions = suppressions if isinstance(suppressions, list) else [suppressions]
                    for sup in suppressions:
                        if isinstance(sup, ModExtensionSuppress):
                            res.append(sup)
            return res

        # Clear the tables to make this method idempotent
        self.command_group_table.clear()
        self.command_table.clear()

        command_index = None
        # Set fallback=False to turn off command index in case of regression
        use_command_index = self.cli_ctx.config.getboolean('core', 'use_command_index', fallback=True)
        if use_command_index:
            command_index = CommandIndex(self.cli_ctx)
            index_result = command_index.get(args)
            if index_result:
                index_modules, index_extensions = index_result
                # Always load modules and extensions, because some of them (like those in
                # ALWAYS_LOADED_EXTENSIONS) don't expose a command, but hooks into handlers in CLI core
                _update_command_table_from_modules(args, index_modules)
                # The index won't contain suppressed extensions
                _update_command_table_from_extensions([], index_extensions)

                logger.debug("Loaded %d groups, %d commands.", len(self.command_group_table), len(self.command_table))
                from azure.cli.core.util import roughly_parse_command
                # The index may be outdated. Make sure the command appears in the loaded command table
                raw_cmd = roughly_parse_command(args)
                for cmd in self.command_table:
                    if raw_cmd.startswith(cmd):
                        # For commands with positional arguments, the raw command won't match the one in the
                        # command table. For example, `az find vm create` won't exist in the command table, but the
                        # corresponding command should be `az find`.
                        # raw command  : az find vm create
                        # command table: az find
                        # remaining    :         vm create
                        logger.debug("Found a match in the command table.")
                        logger.debug("Raw command  : %s", raw_cmd)
                        logger.debug("Command table: %s", cmd)
                        remaining = raw_cmd[len(cmd) + 1:]
                        if remaining:
                            logger.debug("remaining    : %s %s", ' ' * len(cmd), remaining)
                        return self.command_table
                # For command group, it must be an exact match, as no positional argument is supported by
                # command group operations.
                if raw_cmd in self.command_group_table:
                    logger.debug("Found a match in the command group table for '%s'.", raw_cmd)
                    return self.command_table

                logger.debug("Could not find a match in the command or command group table for '%s'. "
                             "The index may be outdated.", raw_cmd)
            else:
                logger.debug("No module found from index for '%s'", args)

        # No module found from the index. Load all command modules and extensions
        logger.debug("Loading all modules and extensions")
        _update_command_table_from_modules(args)

        ext_suppressions = _get_extension_suppressions(self.loaders)
        # We always load extensions even if the appropriate module has been loaded
        # as an extension could override the commands already loaded.
        _update_command_table_from_extensions(ext_suppressions)
        logger.debug("Loaded %d groups, %d commands.", len(self.command_group_table), len(self.command_table))

        if use_command_index:
            command_index.update(self.command_table)

        return self.command_table

    def load_arguments(self, command=None):
        from azure.cli.core.commands.parameters import (
            resource_group_name_type, get_location_type, deployment_name_type, vnet_name_type, subnet_name_type)
        from knack.arguments import ignore_type

        # omit specific command to load everything
        if command is None:
            command_loaders = set()
            for loaders in self.cmd_to_loader_map.values():
                command_loaders = command_loaders.union(set(loaders))
            logger.info('Applying %s command loaders...', len(command_loaders))
        else:
            command_loaders = self.cmd_to_loader_map.get(command, None)

        if command_loaders:
            for loader in command_loaders:

                # register global args
                with loader.argument_context('') as c:
                    c.argument('resource_group_name', resource_group_name_type)
                    c.argument('location', get_location_type(self.cli_ctx))
                    c.argument('vnet_name', vnet_name_type)
                    c.argument('subnet', subnet_name_type)
                    c.argument('deployment_name', deployment_name_type)
                    c.argument('cmd', ignore_type)

                if command is None:
                    # load all arguments via reflection
                    for cmd in loader.command_table.values():
                        cmd.load_arguments()  # this loads the arguments via reflection
                    loader.skip_applicability = True
                    loader.load_arguments('')  # this adds entries to the argument registries
                else:
                    loader.command_name = command
                    self.command_table[command].load_arguments()  # this loads the arguments via reflection
                    loader.load_arguments(command)  # this adds entries to the argument registries
                self.argument_registry.arguments.update(loader.argument_registry.arguments)
                self.extra_argument_registry.update(loader.extra_argument_registry)
                loader._update_command_definitions()  # pylint: disable=protected-access


class CommandIndex:

    _COMMAND_INDEX = 'commandIndex'
    _COMMAND_INDEX_VERSION = 'version'
    _COMMAND_INDEX_CLOUD_PROFILE = 'cloudProfile'

    def __init__(self, cli_ctx=None):
        """Class to manage command index.

        :param cli_ctx: Only needed when `get` or `update` is called.
        """
        from azure.cli.core._session import INDEX
        self.INDEX = INDEX
        if cli_ctx:
            self.version = __version__
            self.cloud_profile = cli_ctx.cloud.profile

    def get(self, args):
        """Get the corresponding module and extension list of a command.

        :param args: command arguments, like ['network', 'vnet', 'create', '-h']
        :return: a tuple containing a list of modules and a list of extensions.
        """
        # If the command index version or cloud profile doesn't match those of the current command,
        # invalidate the command index.
        index_version = self.INDEX[self._COMMAND_INDEX_VERSION]
        cloud_profile = self.INDEX[self._COMMAND_INDEX_CLOUD_PROFILE]
        if not (index_version and index_version == self.version and
                cloud_profile and cloud_profile == self.cloud_profile):
            logger.debug("Command index version or cloud profile is invalid or doesn't match the current command.")
            self.invalidate()
            return None

        # Make sure the top-level command is provided, like `az version`.
        # Skip command index for `az` or `az --help`.
        if not args or args[0].startswith('-'):
            return None

        # Get the top-level command, like `network` in `network vnet create -h`
        top_command = args[0]
        index = self.INDEX[self._COMMAND_INDEX]
        # Check the command index for (command: [module]) mapping, like
        # "network": ["azure.cli.command_modules.natgateway", "azure.cli.command_modules.network", "azext_firewall"]
        index_modules_extensions = index.get(top_command)

        if index_modules_extensions:
            # This list contains both built-in modules and extensions
            index_builtin_modules = []
            index_extensions = []
            # Found modules from index
            logger.debug("Modules found from index for '%s': %s", top_command, index_modules_extensions)
            command_module_prefix = 'azure.cli.command_modules.'
            for m in index_modules_extensions:
                if m.startswith(command_module_prefix):
                    # The top-level command is from a command module
                    index_builtin_modules.append(m[len(command_module_prefix):])
                elif m.startswith('azext_'):
                    # The top-level command is from an extension
                    index_extensions.append(m)
                else:
                    logger.warning("Unrecognized module: %s", m)
            return index_builtin_modules, index_extensions

        return None

    def update(self, command_table):
        """Update the command index according to the given command table.

        :param command_table: The command table built by azure.cli.core.MainCommandsLoader.load_command_table
        """
        start_time = timeit.default_timer()
        self.INDEX[self._COMMAND_INDEX_VERSION] = __version__
        self.INDEX[self._COMMAND_INDEX_CLOUD_PROFILE] = self.cloud_profile
        from collections import defaultdict
        index = defaultdict(list)

        # self.cli_ctx.invocation.commands_loader.command_table doesn't exist in DummyCli due to the lack of invocation
        for command_name, command in command_table.items():
            # Get the top-level name: <vm> create
            top_command = command_name.split()[0]
            # Get module name, like azure.cli.command_modules.vm, azext_webapp
            module_name = command.loader.__module__
            if module_name not in index[top_command]:
                index[top_command].append(module_name)
        elapsed_time = timeit.default_timer() - start_time
        self.INDEX[self._COMMAND_INDEX] = index
        logger.debug("Updated command index in %.3f seconds.", elapsed_time)

    def invalidate(self):
        """Invalidate the command index.

        This function MUST be called when installing or updating extensions. Otherwise, when an extension
            1. overrides a built-in command, or
            2. extends an existing command group,
        the command or command group will only be loaded from the command modules as per the stale command index,
        making the newly installed extension be ignored.

        This function can be called when removing extensions.
        """
        self.INDEX[self._COMMAND_INDEX_VERSION] = ""
        self.INDEX[self._COMMAND_INDEX_CLOUD_PROFILE] = ""
        self.INDEX[self._COMMAND_INDEX] = {}
        logger.debug("Command index has been invalidated.")


class ModExtensionSuppress:  # pylint: disable=too-few-public-methods

    def __init__(self, mod_name, suppress_extension_name, suppress_up_to_version, reason=None, recommend_remove=False,
                 recommend_update=False):
        self.mod_name = mod_name
        self.suppress_extension_name = suppress_extension_name
        self.suppress_up_to_version = suppress_up_to_version
        self.reason = reason
        self.recommend_remove = recommend_remove
        self.recommend_update = recommend_update

    def handle_suppress(self, ext):
        from pkg_resources import parse_version
        should_suppress = ext.name == self.suppress_extension_name and ext.version and \
            parse_version(ext.version) <= parse_version(self.suppress_up_to_version)
        if should_suppress:
            reason = self.reason or "Use --debug for more information."
            logger.warning("Extension %s (%s) has been suppressed. %s",
                           ext.name, ext.version, reason)
            logger.debug("Extension %s (%s) suppressed from being loaded due "
                         "to %s", ext.name, ext.version, self.mod_name)
            if self.recommend_remove:
                logger.warning("Remove this extension with 'az extension remove --name %s'", ext.name)
            if self.recommend_update:
                logger.warning("Update this extension with 'az extension update --name %s'", ext.name)
        return should_suppress


class AzCommandsLoader(CLICommandsLoader):  # pylint: disable=too-many-instance-attributes

    def __init__(self, cli_ctx=None, command_group_cls=None, argument_context_cls=None,
                 suppress_extension=None, **kwargs):
        from azure.cli.core.commands import AzCliCommand, AzCommandGroup, AzArgumentContext

        super(AzCommandsLoader, self).__init__(cli_ctx=cli_ctx,
                                               command_cls=AzCliCommand,
                                               excluded_command_handler_args=EXCLUDED_PARAMS)
        self.suppress_extension = suppress_extension
        self.module_kwargs = kwargs
        self.command_name = None
        self.skip_applicability = False
        self._command_group_cls = command_group_cls or AzCommandGroup
        self._argument_context_cls = argument_context_cls or AzArgumentContext

    def _update_command_definitions(self):
        master_arg_registry = self.cli_ctx.invocation.commands_loader.argument_registry
        master_extra_arg_registry = self.cli_ctx.invocation.commands_loader.extra_argument_registry

        for command_name, command in self.command_table.items():
            # Add any arguments explicitly registered for this command
            for argument_name, argument_definition in master_extra_arg_registry[command_name].items():
                command.arguments[argument_name] = argument_definition

            for argument_name in command.arguments:
                overrides = master_arg_registry.get_cli_argument(command_name, argument_name)
                command.update_argument(argument_name, overrides)

    def _apply_doc_string(self, dest, command_kwargs):
        from azure.cli.core.profiles._shared import APIVersionException
        doc_string_source = command_kwargs.get('doc_string_source', None)
        if not doc_string_source:
            return
        if not isinstance(doc_string_source, str):
            raise CLIError("command authoring error: applying doc_string_source '{}' directly will cause slowdown. "
                           'Import by string name instead.'.format(doc_string_source.__name__))

        model = doc_string_source
        try:
            model = self.get_models(doc_string_source)
        except APIVersionException:
            model = None
        if not model:
            from importlib import import_module
            (path, model_name) = doc_string_source.split('#', 1)
            method_name = None
            if '.' in model_name:
                (model_name, method_name) = model_name.split('.', 1)
            module = import_module(path)
            model = getattr(module, model_name)
            if method_name:
                model = getattr(model, method_name, None)
        if not model:
            raise CLIError("command authoring error: source '{}' not found.".format(doc_string_source))
        dest.__doc__ = model.__doc__

    def _get_resource_type(self):
        resource_type = self.module_kwargs.get('resource_type', None)
        if not resource_type:
            command_type = self.module_kwargs.get('command_type', None)
            resource_type = command_type.settings.get('resource_type', None) if command_type else None
        return resource_type

    def get_api_version(self, resource_type=None, operation_group=None):
        from azure.cli.core.profiles import get_api_version
        resource_type = resource_type or self._get_resource_type()
        version = get_api_version(self.cli_ctx, resource_type)
        if isinstance(version, str):
            return version
        version = getattr(version, operation_group, None)
        if version:
            return version
        from azure.cli.core.profiles._shared import APIVersionException
        raise APIVersionException(operation_group, self.cli_ctx.cloud.profile)

    def supported_api_version(self, resource_type=None, min_api=None, max_api=None, operation_group=None):
        from azure.cli.core.profiles import supported_api_version
        if not min_api and not max_api:
            # optimistically assume that fully supported if no api restriction listed
            return True
        api_support = supported_api_version(
            cli_ctx=self.cli_ctx,
            resource_type=resource_type or self._get_resource_type(),
            min_api=min_api,
            max_api=max_api,
            operation_group=operation_group)
        if isinstance(api_support, bool):
            return api_support
        if operation_group:
            return getattr(api_support, operation_group)
        return api_support

    def supported_resource_type(self, resource_type=None):
        from azure.cli.core.profiles import supported_resource_type
        return supported_resource_type(
            cli_ctx=self.cli_ctx,
            resource_type=resource_type or self._get_resource_type())

    def get_sdk(self, *attr_args, **kwargs):
        from azure.cli.core.profiles import get_sdk
        return get_sdk(self.cli_ctx, kwargs.pop('resource_type', self._get_resource_type()),
                       *attr_args, **kwargs)

    def get_models(self, *attr_args, **kwargs):
        from azure.cli.core.profiles import get_sdk
        resource_type = kwargs.get('resource_type', self._get_resource_type())
        operation_group = kwargs.get('operation_group', self.module_kwargs.get('operation_group', None))
        return get_sdk(self.cli_ctx, resource_type, *attr_args, mod='models', operation_group=operation_group)

    def command_group(self, group_name, command_type=None, **kwargs):
        if command_type:
            kwargs['command_type'] = command_type
        if 'deprecate_info' in kwargs:
            kwargs['deprecate_info'].target = group_name
        if kwargs.get('is_preview', False):
            kwargs['preview_info'] = PreviewItem(
                cli_ctx=self.cli_ctx,
                target=group_name,
                object_type='command group'
            )
        if kwargs.get('is_experimental', False):
            kwargs['experimental_info'] = ExperimentalItem(
                cli_ctx=self.cli_ctx,
                target=group_name,
                object_type='command group'
            )
        return self._command_group_cls(self, group_name, **kwargs)

    def argument_context(self, scope, **kwargs):
        return self._argument_context_cls(self, scope, **kwargs)

    def _cli_command(self, name, operation=None, handler=None, argument_loader=None, description_loader=None, **kwargs):

        from knack.deprecation import Deprecated

        kwargs['deprecate_info'] = Deprecated.ensure_new_style_deprecation(self.cli_ctx, kwargs, 'command')

        if operation and not isinstance(operation, six.string_types):
            raise TypeError("Operation must be a string. Got '{}'".format(operation))
        if handler and not callable(handler):
            raise TypeError("Handler must be a callable. Got '{}'".format(operation))
        if bool(operation) == bool(handler):
            raise TypeError("Must specify exactly one of either 'operation' or 'handler'")

        name = ' '.join(name.split())

        client_factory = kwargs.get('client_factory', None)

        def default_command_handler(command_args):
            from azure.cli.core.util import get_arg_list, augment_no_wait_handler_args
            from azure.cli.core.commands.client_factory import resolve_client_arg_name

            op = handler or self.get_op_handler(operation, operation_group=kwargs.get('operation_group'))
            op_args = get_arg_list(op)
            cmd = command_args.get('cmd') if 'cmd' in op_args else command_args.pop('cmd')

            client = client_factory(cmd.cli_ctx, command_args) if client_factory else None
            supports_no_wait = kwargs.get('supports_no_wait', None)
            if supports_no_wait:
                no_wait_enabled = command_args.pop('no_wait', False)
                augment_no_wait_handler_args(no_wait_enabled, op, command_args)
            if client:
                client_arg_name = resolve_client_arg_name(operation, kwargs)
                if client_arg_name in op_args:
                    command_args[client_arg_name] = client
            return op(**command_args)

        def default_arguments_loader():
            op = handler or self.get_op_handler(operation, operation_group=kwargs.get('operation_group'))
            self._apply_doc_string(op, kwargs)
            cmd_args = list(extract_args_from_signature(op, excluded_params=self.excluded_command_handler_args))
            return cmd_args

        def default_description_loader():
            op = handler or self.get_op_handler(operation, operation_group=kwargs.get('operation_group'))
            self._apply_doc_string(op, kwargs)
            return extract_full_summary_from_signature(op)

        kwargs['arguments_loader'] = argument_loader or default_arguments_loader
        kwargs['description_loader'] = description_loader or default_description_loader

        if self.supported_api_version(resource_type=kwargs.get('resource_type'),
                                      min_api=kwargs.get('min_api'),
                                      max_api=kwargs.get('max_api'),
                                      operation_group=kwargs.get('operation_group')):
            self._populate_command_group_table_with_subgroups(' '.join(name.split()[:-1]))
            self.command_table[name] = self.command_cls(self, name,
                                                        handler or default_command_handler,
                                                        **kwargs)

    def get_op_handler(self, operation, operation_group=None):
        """ Import and load the operation handler """
        # Patch the unversioned sdk path to include the appropriate API version for the
        # resource type in question.
        from importlib import import_module
        import types

        from azure.cli.core.profiles import AZURE_API_PROFILES
        from azure.cli.core.profiles._shared import get_versioned_sdk_path

        for rt in AZURE_API_PROFILES[self.cli_ctx.cloud.profile]:
            if operation.startswith(rt.import_prefix + '.'):
                operation = operation.replace(rt.import_prefix,
                                              get_versioned_sdk_path(self.cli_ctx.cloud.profile, rt,
                                                                     operation_group=operation_group))

        try:
            mod_to_import, attr_path = operation.split('#')
            op = import_module(mod_to_import)
            for part in attr_path.split('.'):
                op = getattr(op, part)
            if isinstance(op, types.FunctionType):
                return op
            return six.get_method_function(op)
        except (ValueError, AttributeError):
            raise ValueError("The operation '{}' is invalid.".format(operation))


def get_default_cli():
    from azure.cli.core.azlogging import AzCliLogging
    from azure.cli.core.commands import AzCliCommandInvoker
    from azure.cli.core.parser import AzCliCommandParser
    from azure.cli.core._config import GLOBAL_CONFIG_DIR, ENV_VAR_PREFIX
    from azure.cli.core._help import AzCliHelp
    from azure.cli.core._output import AzOutputProducer

    return AzCli(cli_name='az',
                 config_dir=GLOBAL_CONFIG_DIR,
                 config_env_var_prefix=ENV_VAR_PREFIX,
                 commands_loader_cls=MainCommandsLoader,
                 invocation_cls=AzCliCommandInvoker,
                 parser_cls=AzCliCommandParser,
                 logging_cls=AzCliLogging,
                 output_cls=AzOutputProducer,
                 help_cls=AzCliHelp)<|MERGE_RESOLUTION|>--- conflicted
+++ resolved
@@ -48,13 +48,9 @@
             register_ids_argument, register_global_subscription_argument)
         from azure.cli.core.cloud import get_active_cloud
         from azure.cli.core.commands.transform import register_global_transforms
-<<<<<<< HEAD
-        from azure.cli.core._session import ACCOUNT, CONFIG, SESSION, INDEX
-        from azure.cli.core.commands.query_examples import register_global_query_examples_argument
-=======
         from azure.cli.core._session import ACCOUNT, CONFIG, SESSION, INDEX, VERSIONS
         from azure.cli.core.util import handle_version_update
->>>>>>> cc9cf7d8
+        from azure.cli.core.commands.query_examples import register_global_query_examples_argument
 
         from knack.util import ensure_dir
 
