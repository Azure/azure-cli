interactions:
- request:
    body: null
    headers:
      Accept:
      - application/json
      Accept-Encoding:
      - gzip, deflate
      CommandName:
      - appservice plan create
      Connection:
      - keep-alive
      ParameterSetName:
      - -g -n
      User-Agent:
<<<<<<< HEAD
      - python/3.6.5 (Windows-10-10.0.17134-SP0) msrest/0.6.10 msrest_azure/0.6.1
        azure-mgmt-resource/4.0.0 Azure-SDK-For-Python AZURECLI/2.0.74
=======
      - python/3.7.4 (Windows-10-10.0.18362-SP0) msrest/0.6.10 msrest_azure/0.6.2
        azure-mgmt-resource/4.0.0 Azure-SDK-For-Python AZURECLI/2.0.75
>>>>>>> 807faccc
      accept-language:
      - en-US
    method: GET
    uri: https://management.azure.com/subscriptions/00000000-0000-0000-0000-000000000000/resourcegroups/clitest.rg000001?api-version=2019-07-01
  response:
    body:
<<<<<<< HEAD
      string: '{"id":"/subscriptions/00000000-0000-0000-0000-000000000000/resourceGroups/clitest.rg000001","name":"clitest.rg000001","type":"Microsoft.Resources/resourceGroups","location":"westus","tags":{"product":"azurecli","cause":"automation","date":"2019-10-08T00:09:34Z"},"properties":{"provisioningState":"Succeeded"}}'
=======
      string: '{"id":"/subscriptions/00000000-0000-0000-0000-000000000000/resourceGroups/clitest.rg000001","name":"clitest.rg000001","type":"Microsoft.Resources/resourceGroups","location":"westus","tags":{"product":"azurecli","cause":"automation","date":"2019-10-21T10:45:08Z"},"properties":{"provisioningState":"Succeeded"}}'
>>>>>>> 807faccc
    headers:
      cache-control:
      - no-cache
      content-length:
      - '428'
      content-type:
      - application/json; charset=utf-8
      date:
<<<<<<< HEAD
      - Tue, 08 Oct 2019 00:09:36 GMT
=======
      - Mon, 21 Oct 2019 10:45:12 GMT
>>>>>>> 807faccc
      expires:
      - '-1'
      pragma:
      - no-cache
      strict-transport-security:
      - max-age=31536000; includeSubDomains
      vary:
      - Accept-Encoding
      x-content-type-options:
      - nosniff
    status:
      code: 200
      message: OK
- request:
    body: '{"name": "plan-quick000003", "type": "Microsoft.Web/serverfarms", "location":
      "westus", "properties": {"skuName": "B1", "capacity": 1}}'
    headers:
      Accept:
      - application/json
      Accept-Encoding:
      - gzip, deflate
      CommandName:
      - appservice plan create
      Connection:
      - keep-alive
      Content-Length:
      - '143'
      Content-Type:
      - application/json; charset=utf-8
      ParameterSetName:
      - -g -n
      User-Agent:
<<<<<<< HEAD
      - python/3.6.5 (Windows-10-10.0.17134-SP0) msrest/0.6.10 msrest_azure/0.6.1
        azure-mgmt-web/0.42.0 Azure-SDK-For-Python AZURECLI/2.0.74
=======
      - python/3.7.4 (Windows-10-10.0.18362-SP0) msrest/0.6.10 msrest_azure/0.6.2
        azure-mgmt-web/0.42.0 Azure-SDK-For-Python AZURECLI/2.0.75
>>>>>>> 807faccc
      accept-language:
      - en-US
    method: POST
    uri: https://management.azure.com/subscriptions/00000000-0000-0000-0000-000000000000/resourceGroups/clitest.rg000001/providers/Microsoft.Web/validate?api-version=2018-02-01
  response:
    body:
      string: '{"status":"Success","error":null}'
    headers:
      cache-control:
      - no-cache
      content-length:
      - '33'
      content-type:
      - application/json
      date:
<<<<<<< HEAD
      - Tue, 08 Oct 2019 00:09:37 GMT
=======
      - Mon, 21 Oct 2019 10:45:13 GMT
>>>>>>> 807faccc
      expires:
      - '-1'
      pragma:
      - no-cache
      server:
      - Microsoft-IIS/10.0
      strict-transport-security:
      - max-age=31536000; includeSubDomains
      transfer-encoding:
      - chunked
      vary:
      - Accept-Encoding
      x-aspnet-version:
      - 4.0.30319
      x-content-type-options:
      - nosniff
      x-ms-ratelimit-remaining-subscription-writes:
      - '1198'
      x-powered-by:
      - ASP.NET
    status:
      code: 200
      message: OK
- request:
    body: null
    headers:
      Accept:
      - application/json
      Accept-Encoding:
      - gzip, deflate
      CommandName:
      - appservice plan create
      Connection:
      - keep-alive
      ParameterSetName:
      - -g -n
      User-Agent:
<<<<<<< HEAD
      - python/3.6.5 (Windows-10-10.0.17134-SP0) msrest/0.6.10 msrest_azure/0.6.1
        azure-mgmt-resource/4.0.0 Azure-SDK-For-Python AZURECLI/2.0.74
=======
      - python/3.7.4 (Windows-10-10.0.18362-SP0) msrest/0.6.10 msrest_azure/0.6.2
        azure-mgmt-resource/4.0.0 Azure-SDK-For-Python AZURECLI/2.0.75
>>>>>>> 807faccc
      accept-language:
      - en-US
    method: GET
    uri: https://management.azure.com/subscriptions/00000000-0000-0000-0000-000000000000/resourcegroups/clitest.rg000001?api-version=2019-07-01
  response:
    body:
<<<<<<< HEAD
      string: '{"id":"/subscriptions/00000000-0000-0000-0000-000000000000/resourceGroups/clitest.rg000001","name":"clitest.rg000001","type":"Microsoft.Resources/resourceGroups","location":"westus","tags":{"product":"azurecli","cause":"automation","date":"2019-10-08T00:09:34Z"},"properties":{"provisioningState":"Succeeded"}}'
=======
      string: '{"id":"/subscriptions/00000000-0000-0000-0000-000000000000/resourceGroups/clitest.rg000001","name":"clitest.rg000001","type":"Microsoft.Resources/resourceGroups","location":"westus","tags":{"product":"azurecli","cause":"automation","date":"2019-10-21T10:45:08Z"},"properties":{"provisioningState":"Succeeded"}}'
>>>>>>> 807faccc
    headers:
      cache-control:
      - no-cache
      content-length:
      - '428'
      content-type:
      - application/json; charset=utf-8
      date:
<<<<<<< HEAD
      - Tue, 08 Oct 2019 00:09:37 GMT
=======
      - Mon, 21 Oct 2019 10:45:13 GMT
>>>>>>> 807faccc
      expires:
      - '-1'
      pragma:
      - no-cache
      strict-transport-security:
      - max-age=31536000; includeSubDomains
      vary:
      - Accept-Encoding
      x-content-type-options:
      - nosniff
    status:
      code: 200
      message: OK
- request:
    body: '{"location": "westus", "properties": {"perSiteScaling": false, "isXenon":
      false}, "sku": {"name": "B1", "tier": "BASIC", "capacity": 1}}'
    headers:
      Accept:
      - application/json
      Accept-Encoding:
      - gzip, deflate
      CommandName:
      - appservice plan create
      Connection:
      - keep-alive
      Content-Length:
      - '136'
      Content-Type:
      - application/json; charset=utf-8
      ParameterSetName:
      - -g -n
      User-Agent:
<<<<<<< HEAD
      - python/3.6.5 (Windows-10-10.0.17134-SP0) msrest/0.6.10 msrest_azure/0.6.1
        azure-mgmt-web/0.42.0 Azure-SDK-For-Python AZURECLI/2.0.74
=======
      - python/3.7.4 (Windows-10-10.0.18362-SP0) msrest/0.6.10 msrest_azure/0.6.2
        azure-mgmt-web/0.42.0 Azure-SDK-For-Python AZURECLI/2.0.75
>>>>>>> 807faccc
      accept-language:
      - en-US
    method: PUT
    uri: https://management.azure.com/subscriptions/00000000-0000-0000-0000-000000000000/resourceGroups/clitest.rg000001/providers/Microsoft.Web/serverfarms/plan-quick000003?api-version=2018-02-01
  response:
    body:
      string: '{"id":"/subscriptions/00000000-0000-0000-0000-000000000000/resourceGroups/clitest.rg000001/providers/Microsoft.Web/serverfarms/plan-quick000003","name":"plan-quick000003","type":"Microsoft.Web/serverfarms","kind":"app","location":"West
<<<<<<< HEAD
        US","properties":{"serverFarmId":25788,"name":"plan-quick000003","workerSize":"Default","workerSizeId":0,"workerTierName":null,"numberOfWorkers":1,"currentWorkerSize":"Default","currentWorkerSizeId":0,"currentNumberOfWorkers":1,"status":"Ready","webSpace":"clitest.rg000001-WestUSwebspace","subscription":"89ec4d1d-dcc7-4a3f-a701-0a5d074c8505","adminSiteName":null,"hostingEnvironment":null,"hostingEnvironmentProfile":null,"maximumNumberOfWorkers":3,"planName":"VirtualDedicatedPlan","adminRuntimeSiteName":null,"computeMode":"Dedicated","siteMode":null,"geoRegion":"West
        US","perSiteScaling":false,"maximumElasticWorkerCount":1,"numberOfSites":0,"hostingEnvironmentId":null,"isSpot":false,"spotExpirationTime":null,"freeOfferExpirationTime":null,"tags":null,"kind":"app","resourceGroup":"clitest.rg000001","reserved":false,"isXenon":false,"hyperV":false,"mdmId":"waws-prod-bay-093_25788","targetWorkerCount":0,"targetWorkerSizeId":0,"provisioningState":"Succeeded","webSiteId":null,"existingServerFarmIds":null},"sku":{"name":"B1","tier":"Basic","size":"B1","family":"B","capacity":1}}'
=======
        US","properties":{"serverFarmId":28584,"name":"plan-quick000003","workerSize":"Default","workerSizeId":0,"workerTierName":null,"numberOfWorkers":1,"currentWorkerSize":"Default","currentWorkerSizeId":0,"currentNumberOfWorkers":1,"status":"Ready","webSpace":"clitest.rg000001-WestUSwebspace","subscription":"0b1f6471-1bf0-4dda-aec3-cb9272f09590","adminSiteName":null,"hostingEnvironment":null,"hostingEnvironmentProfile":null,"maximumNumberOfWorkers":3,"planName":"VirtualDedicatedPlan","adminRuntimeSiteName":null,"computeMode":"Dedicated","siteMode":null,"geoRegion":"West
        US","perSiteScaling":false,"maximumElasticWorkerCount":1,"numberOfSites":0,"hostingEnvironmentId":null,"isSpot":false,"spotExpirationTime":null,"freeOfferExpirationTime":null,"tags":null,"kind":"app","resourceGroup":"clitest.rg000001","reserved":false,"isXenon":false,"hyperV":false,"mdmId":"waws-prod-bay-055_28584","targetWorkerCount":0,"targetWorkerSizeId":0,"provisioningState":"Succeeded","webSiteId":null,"existingServerFarmIds":null},"sku":{"name":"B1","tier":"Basic","size":"B1","family":"B","capacity":1}}'
>>>>>>> 807faccc
    headers:
      cache-control:
      - no-cache
      content-length:
      - '1524'
      content-type:
      - application/json
      date:
<<<<<<< HEAD
      - Tue, 08 Oct 2019 00:09:45 GMT
=======
      - Mon, 21 Oct 2019 10:45:19 GMT
>>>>>>> 807faccc
      expires:
      - '-1'
      pragma:
      - no-cache
      server:
      - Microsoft-IIS/10.0
      strict-transport-security:
      - max-age=31536000; includeSubDomains
      transfer-encoding:
      - chunked
      vary:
      - Accept-Encoding
      x-aspnet-version:
      - 4.0.30319
      x-content-type-options:
      - nosniff
      x-ms-ratelimit-remaining-subscription-writes:
<<<<<<< HEAD
      - '1198'
=======
      - '1161'
>>>>>>> 807faccc
      x-powered-by:
      - ASP.NET
    status:
      code: 200
      message: OK
- request:
    body: null
    headers:
      Accept:
      - application/json
      Accept-Encoding:
      - gzip, deflate
      CommandName:
      - webapp create
      Connection:
      - keep-alive
      ParameterSetName:
      - -g -n --plan --deployment-source-url -r
      User-Agent:
<<<<<<< HEAD
      - python/3.6.5 (Windows-10-10.0.17134-SP0) msrest/0.6.10 msrest_azure/0.6.1
        azure-mgmt-web/0.42.0 Azure-SDK-For-Python AZURECLI/2.0.74
=======
      - python/3.7.4 (Windows-10-10.0.18362-SP0) msrest/0.6.10 msrest_azure/0.6.2
        azure-mgmt-web/0.42.0 Azure-SDK-For-Python AZURECLI/2.0.75
>>>>>>> 807faccc
      accept-language:
      - en-US
    method: GET
    uri: https://management.azure.com/subscriptions/00000000-0000-0000-0000-000000000000/resourceGroups/clitest.rg000001/providers/Microsoft.Web/serverfarms/plan-quick000003?api-version=2018-02-01
  response:
    body:
      string: '{"id":"/subscriptions/00000000-0000-0000-0000-000000000000/resourceGroups/clitest.rg000001/providers/Microsoft.Web/serverfarms/plan-quick000003","name":"plan-quick000003","type":"Microsoft.Web/serverfarms","kind":"app","location":"West
<<<<<<< HEAD
        US","properties":{"serverFarmId":25788,"name":"plan-quick000003","workerSize":"Default","workerSizeId":0,"workerTierName":null,"numberOfWorkers":1,"currentWorkerSize":"Default","currentWorkerSizeId":0,"currentNumberOfWorkers":1,"status":"Ready","webSpace":"clitest.rg000001-WestUSwebspace","subscription":"89ec4d1d-dcc7-4a3f-a701-0a5d074c8505","adminSiteName":null,"hostingEnvironment":null,"hostingEnvironmentProfile":null,"maximumNumberOfWorkers":3,"planName":"VirtualDedicatedPlan","adminRuntimeSiteName":null,"computeMode":"Dedicated","siteMode":null,"geoRegion":"West
        US","perSiteScaling":false,"maximumElasticWorkerCount":1,"numberOfSites":0,"hostingEnvironmentId":null,"isSpot":false,"spotExpirationTime":null,"freeOfferExpirationTime":null,"tags":null,"kind":"app","resourceGroup":"clitest.rg000001","reserved":false,"isXenon":false,"hyperV":false,"mdmId":"waws-prod-bay-093_25788","targetWorkerCount":0,"targetWorkerSizeId":0,"provisioningState":"Succeeded","webSiteId":null,"existingServerFarmIds":null},"sku":{"name":"B1","tier":"Basic","size":"B1","family":"B","capacity":1}}'
=======
        US","properties":{"serverFarmId":28584,"name":"plan-quick000003","workerSize":"Default","workerSizeId":0,"workerTierName":null,"numberOfWorkers":1,"currentWorkerSize":"Default","currentWorkerSizeId":0,"currentNumberOfWorkers":1,"status":"Ready","webSpace":"clitest.rg000001-WestUSwebspace","subscription":"0b1f6471-1bf0-4dda-aec3-cb9272f09590","adminSiteName":null,"hostingEnvironment":null,"hostingEnvironmentProfile":null,"maximumNumberOfWorkers":3,"planName":"VirtualDedicatedPlan","adminRuntimeSiteName":null,"computeMode":"Dedicated","siteMode":null,"geoRegion":"West
        US","perSiteScaling":false,"maximumElasticWorkerCount":1,"numberOfSites":0,"hostingEnvironmentId":null,"isSpot":false,"spotExpirationTime":null,"freeOfferExpirationTime":null,"tags":null,"kind":"app","resourceGroup":"clitest.rg000001","reserved":false,"isXenon":false,"hyperV":false,"mdmId":"waws-prod-bay-055_28584","targetWorkerCount":0,"targetWorkerSizeId":0,"provisioningState":"Succeeded","webSiteId":null,"existingServerFarmIds":null},"sku":{"name":"B1","tier":"Basic","size":"B1","family":"B","capacity":1}}'
>>>>>>> 807faccc
    headers:
      cache-control:
      - no-cache
      content-length:
      - '1524'
      content-type:
      - application/json
      date:
<<<<<<< HEAD
      - Tue, 08 Oct 2019 00:09:45 GMT
=======
      - Mon, 21 Oct 2019 10:45:21 GMT
>>>>>>> 807faccc
      expires:
      - '-1'
      pragma:
      - no-cache
      server:
      - Microsoft-IIS/10.0
      strict-transport-security:
      - max-age=31536000; includeSubDomains
      transfer-encoding:
      - chunked
      vary:
      - Accept-Encoding
      x-aspnet-version:
      - 4.0.30319
      x-content-type-options:
      - nosniff
      x-powered-by:
      - ASP.NET
    status:
      code: 200
      message: OK
- request:
    body: 'b''{"name": "webapp-quick-cd000002", "type": "Microsoft.Web/sites", "location":
      "West US", "properties": {"serverFarmId": "/subscriptions/00000000-0000-0000-0000-000000000000/resourceGroups/clitest.rg000001/providers/Microsoft.Web/serverfarms/plan-quick000003"}}'''
    headers:
      Accept:
      - application/json
      Accept-Encoding:
      - gzip, deflate
      CommandName:
      - webapp create
      Connection:
      - keep-alive
      Content-Length:
      - '329'
      Content-Type:
      - application/json; charset=utf-8
      ParameterSetName:
      - -g -n --plan --deployment-source-url -r
      User-Agent:
<<<<<<< HEAD
      - python/3.6.5 (Windows-10-10.0.17134-SP0) msrest/0.6.10 msrest_azure/0.6.1
        azure-mgmt-web/0.42.0 Azure-SDK-For-Python AZURECLI/2.0.74
=======
      - python/3.7.4 (Windows-10-10.0.18362-SP0) msrest/0.6.10 msrest_azure/0.6.2
        azure-mgmt-web/0.42.0 Azure-SDK-For-Python AZURECLI/2.0.75
>>>>>>> 807faccc
      accept-language:
      - en-US
    method: POST
    uri: https://management.azure.com/subscriptions/00000000-0000-0000-0000-000000000000/resourceGroups/clitest.rg000001/providers/Microsoft.Web/validate?api-version=2018-02-01
  response:
    body:
      string: '{"status":"Success","error":null}'
    headers:
      cache-control:
      - no-cache
      content-length:
      - '33'
      content-type:
      - application/json
      date:
<<<<<<< HEAD
      - Tue, 08 Oct 2019 00:09:46 GMT
=======
      - Mon, 21 Oct 2019 10:45:23 GMT
>>>>>>> 807faccc
      expires:
      - '-1'
      pragma:
      - no-cache
      server:
      - Microsoft-IIS/10.0
      strict-transport-security:
      - max-age=31536000; includeSubDomains
      transfer-encoding:
      - chunked
      vary:
      - Accept-Encoding
      x-aspnet-version:
      - 4.0.30319
      x-content-type-options:
      - nosniff
      x-ms-ratelimit-remaining-subscription-writes:
<<<<<<< HEAD
      - '1197'
=======
      - '1198'
>>>>>>> 807faccc
      x-powered-by:
      - ASP.NET
    status:
      code: 200
      message: OK
- request:
    body: null
    headers:
      Accept:
      - application/json
      Accept-Encoding:
      - gzip, deflate
      CommandName:
      - webapp create
      Connection:
      - keep-alive
      ParameterSetName:
      - -g -n --plan --deployment-source-url -r
      User-Agent:
<<<<<<< HEAD
      - python/3.6.5 (Windows-10-10.0.17134-SP0) msrest/0.6.10 msrest_azure/0.6.1
        azure-mgmt-web/0.42.0 Azure-SDK-For-Python AZURECLI/2.0.74
=======
      - python/3.7.4 (Windows-10-10.0.18362-SP0) msrest/0.6.10 msrest_azure/0.6.2
        azure-mgmt-web/0.42.0 Azure-SDK-For-Python AZURECLI/2.0.75
>>>>>>> 807faccc
      accept-language:
      - en-US
    method: GET
    uri: https://management.azure.com/subscriptions/00000000-0000-0000-0000-000000000000/resourceGroups/clitest.rg000001/providers/Microsoft.Web/serverfarms/plan-quick000003?api-version=2018-02-01
  response:
    body:
      string: '{"id":"/subscriptions/00000000-0000-0000-0000-000000000000/resourceGroups/clitest.rg000001/providers/Microsoft.Web/serverfarms/plan-quick000003","name":"plan-quick000003","type":"Microsoft.Web/serverfarms","kind":"app","location":"West
<<<<<<< HEAD
        US","properties":{"serverFarmId":25788,"name":"plan-quick000003","workerSize":"Default","workerSizeId":0,"workerTierName":null,"numberOfWorkers":1,"currentWorkerSize":"Default","currentWorkerSizeId":0,"currentNumberOfWorkers":1,"status":"Ready","webSpace":"clitest.rg000001-WestUSwebspace","subscription":"89ec4d1d-dcc7-4a3f-a701-0a5d074c8505","adminSiteName":null,"hostingEnvironment":null,"hostingEnvironmentProfile":null,"maximumNumberOfWorkers":3,"planName":"VirtualDedicatedPlan","adminRuntimeSiteName":null,"computeMode":"Dedicated","siteMode":null,"geoRegion":"West
        US","perSiteScaling":false,"maximumElasticWorkerCount":1,"numberOfSites":0,"hostingEnvironmentId":null,"isSpot":false,"spotExpirationTime":null,"freeOfferExpirationTime":null,"tags":null,"kind":"app","resourceGroup":"clitest.rg000001","reserved":false,"isXenon":false,"hyperV":false,"mdmId":"waws-prod-bay-093_25788","targetWorkerCount":0,"targetWorkerSizeId":0,"provisioningState":"Succeeded","webSiteId":null,"existingServerFarmIds":null},"sku":{"name":"B1","tier":"Basic","size":"B1","family":"B","capacity":1}}'
=======
        US","properties":{"serverFarmId":28584,"name":"plan-quick000003","workerSize":"Default","workerSizeId":0,"workerTierName":null,"numberOfWorkers":1,"currentWorkerSize":"Default","currentWorkerSizeId":0,"currentNumberOfWorkers":1,"status":"Ready","webSpace":"clitest.rg000001-WestUSwebspace","subscription":"0b1f6471-1bf0-4dda-aec3-cb9272f09590","adminSiteName":null,"hostingEnvironment":null,"hostingEnvironmentProfile":null,"maximumNumberOfWorkers":3,"planName":"VirtualDedicatedPlan","adminRuntimeSiteName":null,"computeMode":"Dedicated","siteMode":null,"geoRegion":"West
        US","perSiteScaling":false,"maximumElasticWorkerCount":1,"numberOfSites":0,"hostingEnvironmentId":null,"isSpot":false,"spotExpirationTime":null,"freeOfferExpirationTime":null,"tags":null,"kind":"app","resourceGroup":"clitest.rg000001","reserved":false,"isXenon":false,"hyperV":false,"mdmId":"waws-prod-bay-055_28584","targetWorkerCount":0,"targetWorkerSizeId":0,"provisioningState":"Succeeded","webSiteId":null,"existingServerFarmIds":null},"sku":{"name":"B1","tier":"Basic","size":"B1","family":"B","capacity":1}}'
>>>>>>> 807faccc
    headers:
      cache-control:
      - no-cache
      content-length:
      - '1524'
      content-type:
      - application/json
      date:
<<<<<<< HEAD
      - Tue, 08 Oct 2019 00:09:47 GMT
=======
      - Mon, 21 Oct 2019 10:45:24 GMT
>>>>>>> 807faccc
      expires:
      - '-1'
      pragma:
      - no-cache
      server:
      - Microsoft-IIS/10.0
      strict-transport-security:
      - max-age=31536000; includeSubDomains
      transfer-encoding:
      - chunked
      vary:
      - Accept-Encoding
      x-aspnet-version:
      - 4.0.30319
      x-content-type-options:
      - nosniff
      x-powered-by:
      - ASP.NET
    status:
      code: 200
      message: OK
- request:
    body: null
    headers:
      Accept:
      - application/json
      Accept-Encoding:
      - gzip, deflate
      CommandName:
      - webapp create
      Connection:
      - keep-alive
      ParameterSetName:
      - -g -n --plan --deployment-source-url -r
      User-Agent:
<<<<<<< HEAD
      - python/3.6.5 (Windows-10-10.0.17134-SP0) msrest/0.6.10 msrest_azure/0.6.1
        azure-mgmt-web/0.42.0 Azure-SDK-For-Python AZURECLI/2.0.74
=======
      - python/3.7.4 (Windows-10-10.0.18362-SP0) msrest/0.6.10 msrest_azure/0.6.2
        azure-mgmt-web/0.42.0 Azure-SDK-For-Python AZURECLI/2.0.75
>>>>>>> 807faccc
      accept-language:
      - en-US
    method: GET
    uri: https://management.azure.com/providers/Microsoft.Web/availableStacks?osTypeSelected=Windows&api-version=2018-02-01
  response:
    body:
      string: '{"value":[{"id":null,"name":"aspnet","type":"Microsoft.Web/availableStacks?osTypeSelected=Windows","properties":{"name":"aspnet","display":"ASP.NET","dependency":null,"majorVersions":[{"displayVersion":"V4.7","runtimeVersion":"v4.0","isDefault":true,"minorVersions":[],"applicationInsights":false,"isPreview":false,"isDeprecated":false,"isHidden":false},{"displayVersion":"V3.5","runtimeVersion":"v2.0","isDefault":false,"minorVersions":[],"applicationInsights":false,"isPreview":false,"isDeprecated":false,"isHidden":false}],"frameworks":[]}},{"id":null,"name":"dotnetcore","type":"Microsoft.Web/availableStacks?osTypeSelected=Windows","properties":{"name":"dotnetcore","display":".NET
        Core","dependency":null,"majorVersions":[{"displayVersion":"1.0","runtimeVersion":null,"isDefault":false,"minorVersions":[],"applicationInsights":false,"isPreview":false,"isDeprecated":false,"isHidden":false},{"displayVersion":"1.1","runtimeVersion":null,"isDefault":false,"minorVersions":[],"applicationInsights":false,"isPreview":false,"isDeprecated":false,"isHidden":false},{"displayVersion":"2.1","runtimeVersion":null,"isDefault":false,"minorVersions":[],"applicationInsights":false,"isPreview":false,"isDeprecated":false,"isHidden":false},{"displayVersion":"2.2","runtimeVersion":null,"isDefault":false,"minorVersions":[],"applicationInsights":false,"isPreview":false,"isDeprecated":false,"isHidden":false},{"displayVersion":"3.0","runtimeVersion":null,"isDefault":false,"minorVersions":[],"applicationInsights":false,"isPreview":false,"isDeprecated":false,"isHidden":false}],"frameworks":[]}},{"id":null,"name":"node","type":"Microsoft.Web/availableStacks?osTypeSelected=Windows","properties":{"name":"node","display":"Node","dependency":null,"majorVersions":[{"displayVersion":"0.6","runtimeVersion":"0.6","isDefault":false,"minorVersions":[{"displayVersion":"0.6.20","runtimeVersion":"0.6.20","isDefault":true,"isRemoteDebuggingEnabled":false}],"applicationInsights":false,"isPreview":false,"isDeprecated":false,"isHidden":false},{"displayVersion":"0.8","runtimeVersion":"0.8","isDefault":false,"minorVersions":[{"displayVersion":"0.8.2","runtimeVersion":"0.8.2","isDefault":false,"isRemoteDebuggingEnabled":false},{"displayVersion":"0.8.19","runtimeVersion":"0.8.19","isDefault":false,"isRemoteDebuggingEnabled":false},{"displayVersion":"0.8.26","runtimeVersion":"0.8.26","isDefault":false,"isRemoteDebuggingEnabled":false},{"displayVersion":"0.8.27","runtimeVersion":"0.8.27","isDefault":false,"isRemoteDebuggingEnabled":false},{"displayVersion":"0.8.28","runtimeVersion":"0.8.28","isDefault":true,"isRemoteDebuggingEnabled":false}],"applicationInsights":false,"isPreview":false,"isDeprecated":false,"isHidden":false},{"displayVersion":"0.10","runtimeVersion":"0.10","isDefault":false,"minorVersions":[{"displayVersion":"0.10.5","runtimeVersion":"0.10.5","isDefault":false,"isRemoteDebuggingEnabled":false},{"displayVersion":"0.10.18","runtimeVersion":"0.10.18","isDefault":false,"isRemoteDebuggingEnabled":false},{"displayVersion":"0.10.21","runtimeVersion":"0.10.21","isDefault":false,"isRemoteDebuggingEnabled":false},{"displayVersion":"0.10.24","runtimeVersion":"0.10.24","isDefault":false,"isRemoteDebuggingEnabled":false},{"displayVersion":"0.10.28","runtimeVersion":"0.10.28","isDefault":false,"isRemoteDebuggingEnabled":false},{"displayVersion":"0.10.29","runtimeVersion":"0.10.29","isDefault":false,"isRemoteDebuggingEnabled":false},{"displayVersion":"0.10.31","runtimeVersion":"0.10.31","isDefault":false,"isRemoteDebuggingEnabled":false},{"displayVersion":"0.10.32","runtimeVersion":"0.10.32","isDefault":false,"isRemoteDebuggingEnabled":false},{"displayVersion":"0.10.40","runtimeVersion":"0.10.40","isDefault":false,"isRemoteDebuggingEnabled":false},{"displayVersion":"0.10.5","runtimeVersion":"0.10.5","isDefault":true,"isRemoteDebuggingEnabled":false}],"applicationInsights":false,"isPreview":false,"isDeprecated":false,"isHidden":false},{"displayVersion":"0.12","runtimeVersion":"0.12","isDefault":false,"minorVersions":[{"displayVersion":"0.12.0","runtimeVersion":"0.12.0","isDefault":false,"isRemoteDebuggingEnabled":false},{"displayVersion":"0.12.2","runtimeVersion":"0.12.2","isDefault":false,"isRemoteDebuggingEnabled":false},{"displayVersion":"0.12.3","runtimeVersion":"0.12.3","isDefault":false,"isRemoteDebuggingEnabled":false},{"displayVersion":"0.12.6","runtimeVersion":"0.12.6","isDefault":true,"isRemoteDebuggingEnabled":false}],"applicationInsights":false,"isPreview":false,"isDeprecated":false,"isHidden":false},{"displayVersion":"4.8","runtimeVersion":"4.8","isDefault":false,"minorVersions":[],"applicationInsights":false,"isPreview":false,"isDeprecated":false,"isHidden":false},{"displayVersion":"6.5","runtimeVersion":"6.5","isDefault":false,"minorVersions":[{"displayVersion":"6.5.0","runtimeVersion":"6.5.0","isDefault":true,"isRemoteDebuggingEnabled":false}],"applicationInsights":false,"isPreview":false,"isDeprecated":false,"isHidden":false},{"displayVersion":"6.9","runtimeVersion":"6.9","isDefault":false,"minorVersions":[{"displayVersion":"6.9.1","runtimeVersion":"6.9.1","isDefault":false,"isRemoteDebuggingEnabled":false},{"displayVersion":"6.9.5","runtimeVersion":"6.9.5","isDefault":true,"isRemoteDebuggingEnabled":false}],"applicationInsights":false,"isPreview":false,"isDeprecated":false,"isHidden":false},{"displayVersion":"6.12","runtimeVersion":"6.12","isDefault":false,"minorVersions":[],"applicationInsights":false,"isPreview":false,"isDeprecated":false,"isHidden":false},{"displayVersion":"7.10","runtimeVersion":"7.10","isDefault":false,"minorVersions":[{"displayVersion":"7.10.1","runtimeVersion":"7.10.1","isDefault":true,"isRemoteDebuggingEnabled":false}],"applicationInsights":false,"isPreview":false,"isDeprecated":false,"isHidden":false},{"displayVersion":"8.1","runtimeVersion":"8.1","isDefault":false,"minorVersions":[{"displayVersion":"8.1.4","runtimeVersion":"8.1.4","isDefault":true,"isRemoteDebuggingEnabled":false}],"applicationInsights":false,"isPreview":false,"isDeprecated":false,"isHidden":false},{"displayVersion":"8.4","runtimeVersion":"8.4","isDefault":false,"minorVersions":[],"applicationInsights":false,"isPreview":false,"isDeprecated":false,"isHidden":false},{"displayVersion":"8.5","runtimeVersion":"8.5","isDefault":false,"minorVersions":[],"applicationInsights":false,"isPreview":false,"isDeprecated":false,"isHidden":false},{"displayVersion":"8.9","runtimeVersion":"8.9","isDefault":false,"minorVersions":[],"applicationInsights":false,"isPreview":false,"isDeprecated":false,"isHidden":false},{"displayVersion":"8.10","runtimeVersion":"8.10","isDefault":false,"minorVersions":[],"applicationInsights":false,"isPreview":false,"isDeprecated":false,"isHidden":false},{"displayVersion":"8.11","runtimeVersion":"8.11","isDefault":true,"minorVersions":[],"applicationInsights":false,"isPreview":false,"isDeprecated":false,"isHidden":false},{"displayVersion":"10.0","runtimeVersion":"10.0","isDefault":false,"minorVersions":[{"displayVersion":"10.0.0","runtimeVersion":"10.0.0","isDefault":false,"isRemoteDebuggingEnabled":false}],"applicationInsights":false,"isPreview":false,"isDeprecated":false,"isHidden":false},{"displayVersion":"10.6","runtimeVersion":"10.6","isDefault":false,"minorVersions":[{"displayVersion":"10.6.0","runtimeVersion":"10.6.0","isDefault":false,"isRemoteDebuggingEnabled":false}],"applicationInsights":false,"isPreview":false,"isDeprecated":false,"isHidden":false},{"displayVersion":"10.14","runtimeVersion":"10.14","isDefault":false,"minorVersions":[{"displayVersion":"10.14.0","runtimeVersion":"10.14.0","isDefault":false,"isRemoteDebuggingEnabled":false}],"applicationInsights":false,"isPreview":false,"isDeprecated":false,"isHidden":false},{"displayVersion":"10.15","runtimeVersion":"10.15","isDefault":false,"minorVersions":[{"displayVersion":"10.15.2","runtimeVersion":"10.15.2","isDefault":true,"isRemoteDebuggingEnabled":false}],"applicationInsights":false,"isPreview":false,"isDeprecated":false,"isHidden":false}],"frameworks":[]}},{"id":null,"name":"php","type":"Microsoft.Web/availableStacks?osTypeSelected=Windows","properties":{"name":"php","display":"PHP","dependency":null,"majorVersions":[{"displayVersion":"5.6","runtimeVersion":"5.6","isDefault":false,"minorVersions":[],"applicationInsights":false,"isPreview":false,"isDeprecated":false,"isHidden":false},{"displayVersion":"7.0","runtimeVersion":"7.0","isDefault":false,"minorVersions":[],"applicationInsights":false,"isPreview":false,"isDeprecated":false,"isHidden":false},{"displayVersion":"7.1","runtimeVersion":"7.1","isDefault":false,"minorVersions":[],"applicationInsights":false,"isPreview":false,"isDeprecated":false,"isHidden":false},{"displayVersion":"7.2","runtimeVersion":"7.2","isDefault":true,"minorVersions":[],"applicationInsights":false,"isPreview":false,"isDeprecated":false,"isHidden":false},{"displayVersion":"7.3","runtimeVersion":"7.3","isDefault":false,"minorVersions":[],"applicationInsights":false,"isPreview":false,"isDeprecated":false,"isHidden":false}],"frameworks":[]}},{"id":null,"name":"python","type":"Microsoft.Web/availableStacks?osTypeSelected=Windows","properties":{"name":"python","display":"Python","dependency":null,"majorVersions":[{"displayVersion":"2.7","runtimeVersion":"2.7","isDefault":false,"minorVersions":[{"displayVersion":"2.7","runtimeVersion":"2.7.3","isDefault":true,"isRemoteDebuggingEnabled":false}],"applicationInsights":false,"isPreview":false,"isDeprecated":false,"isHidden":false},{"displayVersion":"3.6","runtimeVersion":"3.4","isDefault":false,"minorVersions":[{"displayVersion":"3.6","runtimeVersion":"3.4.0","isDefault":true,"isRemoteDebuggingEnabled":false}],"applicationInsights":false,"isPreview":false,"isDeprecated":false,"isHidden":false}],"frameworks":[]}},{"id":null,"name":"java","type":"Microsoft.Web/availableStacks?osTypeSelected=Windows","properties":{"name":"java","display":"Java","dependency":null,"majorVersions":[{"displayVersion":"1.7","runtimeVersion":"1.7","isDefault":false,"minorVersions":[{"displayVersion":"1.7.0_51
        (Oracle)","runtimeVersion":"1.7.0_51","isDefault":false,"isRemoteDebuggingEnabled":false},{"displayVersion":"1.7.0_71
        (Oracle)","runtimeVersion":"1.7.0_71","isDefault":false,"isRemoteDebuggingEnabled":false},{"displayVersion":"1.7.0_80
        (Oracle)","runtimeVersion":"1.7.0_80","isDefault":false,"isRemoteDebuggingEnabled":false},{"displayVersion":"1.7.0_191
        (Azul)","runtimeVersion":"1.7.0_191_ZULU","isDefault":true,"isRemoteDebuggingEnabled":false},{"displayVersion":"1.7.0_222
        (Azul)","runtimeVersion":"1.7.0_222_ZULU","isDefault":false,"isRemoteDebuggingEnabled":false}],"applicationInsights":false,"isPreview":false,"isDeprecated":true,"isHidden":false},{"displayVersion":"1.8","runtimeVersion":"1.8","isDefault":true,"minorVersions":[{"displayVersion":"1.8.0_25
        (Oracle)","runtimeVersion":"1.8.0_25","isDefault":false,"isRemoteDebuggingEnabled":false},{"displayVersion":"1.8.0_60
        (Oracle)","runtimeVersion":"1.8.0_60","isDefault":false,"isRemoteDebuggingEnabled":false},{"displayVersion":"1.8.0_73
        (Oracle)","runtimeVersion":"1.8.0_73","isDefault":false,"isRemoteDebuggingEnabled":false},{"displayVersion":"1.8.0_92
        (Azul)","runtimeVersion":"1.8.0_92","isDefault":false,"isRemoteDebuggingEnabled":false},{"displayVersion":"1.8.0_102
        (Azul)","runtimeVersion":"1.8.0_102","isDefault":false,"isRemoteDebuggingEnabled":false},{"displayVersion":"1.8.0_111
        (Oracle)","runtimeVersion":"1.8.0_111","isDefault":false,"isRemoteDebuggingEnabled":false},{"displayVersion":"1.8.0_144
        (Azul)","runtimeVersion":"1.8.0_144","isDefault":false,"isRemoteDebuggingEnabled":false},{"displayVersion":"1.8.0_172
        (Oracle)","runtimeVersion":"1.8.0_172","isDefault":false,"isRemoteDebuggingEnabled":false},{"displayVersion":"1.8.0_172
        (Azul)","runtimeVersion":"1.8.0_172_ZULU","isDefault":false,"isRemoteDebuggingEnabled":false},{"displayVersion":"1.8.0_181
        (Oracle)","runtimeVersion":"1.8.0_181","isDefault":false,"isRemoteDebuggingEnabled":false},{"displayVersion":"1.8.0_181
        (Azul)","runtimeVersion":"1.8.0_181_ZULU","isDefault":false,"isRemoteDebuggingEnabled":false},{"displayVersion":"1.8.0_202
        (Oracle)","runtimeVersion":"1.8.0_202","isDefault":false,"isRemoteDebuggingEnabled":false},{"displayVersion":"1.8.0_202
        (Azul)","runtimeVersion":"1.8.0_202_ZULU","isDefault":true,"isRemoteDebuggingEnabled":false},{"displayVersion":"1.8.0_212
        (Azul)","runtimeVersion":"1.8.0_212_ZULU","isDefault":false,"isRemoteDebuggingEnabled":false}],"applicationInsights":false,"isPreview":false,"isDeprecated":false,"isHidden":false},{"displayVersion":"11","runtimeVersion":"11","isDefault":false,"minorVersions":[{"displayVersion":"11.0.2
        (Azul)","runtimeVersion":"11.0.2_ZULU","isDefault":true,"isRemoteDebuggingEnabled":false},{"displayVersion":"11.0.3
        (Azul)","runtimeVersion":"11.0.3_ZULU","isDefault":false,"isRemoteDebuggingEnabled":false}],"applicationInsights":false,"isPreview":false,"isDeprecated":false,"isHidden":false}],"frameworks":[]}},{"id":null,"name":"javaContainers","type":"Microsoft.Web/availableStacks?osTypeSelected=Windows","properties":{"name":"javaContainers","display":"Java","dependency":"java","majorVersions":[],"frameworks":[{"name":"tomcat","display":"Tomcat","dependency":null,"majorVersions":[{"displayVersion":"7.0","runtimeVersion":"7.0","isDefault":false,"minorVersions":[{"displayVersion":"7.0.50","runtimeVersion":"7.0.50","isDefault":false,"isRemoteDebuggingEnabled":false},{"displayVersion":"7.0.62","runtimeVersion":"7.0.62","isDefault":false,"isRemoteDebuggingEnabled":false},{"displayVersion":"7.0.81","runtimeVersion":"7.0.81","isDefault":true,"isRemoteDebuggingEnabled":false},{"displayVersion":"7.0.94","runtimeVersion":"7.0.94","isDefault":false,"isRemoteDebuggingEnabled":false}],"applicationInsights":false,"isPreview":false,"isDeprecated":true,"isHidden":false},{"displayVersion":"8.0","runtimeVersion":"8.0","isDefault":false,"minorVersions":[{"displayVersion":"8.0.23","runtimeVersion":"8.0.23","isDefault":false,"isRemoteDebuggingEnabled":false},{"displayVersion":"8.0.46","runtimeVersion":"8.0.46","isDefault":true,"isRemoteDebuggingEnabled":false},{"displayVersion":"8.0.53","runtimeVersion":"8.0.53","isDefault":false,"isRemoteDebuggingEnabled":false}],"applicationInsights":false,"isPreview":false,"isDeprecated":true,"isHidden":false},{"displayVersion":"8.5","runtimeVersion":"8.5","isDefault":false,"minorVersions":[{"displayVersion":"8.5.6","runtimeVersion":"8.5.6","isDefault":false,"isRemoteDebuggingEnabled":false},{"displayVersion":"8.5.20","runtimeVersion":"8.5.20","isDefault":false,"isRemoteDebuggingEnabled":false},{"displayVersion":"8.5.31","runtimeVersion":"8.5.31","isDefault":false,"isRemoteDebuggingEnabled":false},{"displayVersion":"8.5.34","runtimeVersion":"8.5.34","isDefault":false,"isRemoteDebuggingEnabled":false},{"displayVersion":"8.5.37","runtimeVersion":"8.5.37","isDefault":true,"isRemoteDebuggingEnabled":false},{"displayVersion":"8.5.42","runtimeVersion":"8.5.42","isDefault":false,"isRemoteDebuggingEnabled":false}],"applicationInsights":false,"isPreview":false,"isDeprecated":false,"isHidden":false},{"displayVersion":"9.0","runtimeVersion":"9.0","isDefault":true,"minorVersions":[{"displayVersion":"9.0.0","runtimeVersion":"9.0.0","isDefault":false,"isRemoteDebuggingEnabled":false},{"displayVersion":"9.0.8","runtimeVersion":"9.0.8","isDefault":false,"isRemoteDebuggingEnabled":false},{"displayVersion":"9.0.12","runtimeVersion":"9.0.12","isDefault":false,"isRemoteDebuggingEnabled":false},{"displayVersion":"9.0.14","runtimeVersion":"9.0.14","isDefault":true,"isRemoteDebuggingEnabled":false},{"displayVersion":"9.0.21","runtimeVersion":"9.0.21","isDefault":false,"isRemoteDebuggingEnabled":false}],"applicationInsights":false,"isPreview":false,"isDeprecated":false,"isHidden":false}],"frameworks":null},{"name":"jetty","display":"Jetty","dependency":null,"majorVersions":[{"displayVersion":"9.1","runtimeVersion":"9.1","isDefault":false,"minorVersions":[{"displayVersion":"9.1.0","runtimeVersion":"9.1.0.20131115","isDefault":true,"isRemoteDebuggingEnabled":false}],"applicationInsights":false,"isPreview":false,"isDeprecated":false,"isHidden":false},{"displayVersion":"9.3","runtimeVersion":"9.3","isDefault":true,"minorVersions":[{"displayVersion":"9.3.13","runtimeVersion":"9.3.13.20161014","isDefault":false,"isRemoteDebuggingEnabled":false},{"displayVersion":"9.3.25","runtimeVersion":"9.3.25.20180904","isDefault":true,"isRemoteDebuggingEnabled":false}],"applicationInsights":false,"isPreview":false,"isDeprecated":false,"isHidden":false}],"frameworks":null},{"name":"java","display":"Java
        SE","dependency":null,"majorVersions":[{"displayVersion":"8","runtimeVersion":"8","isDefault":false,"minorVersions":[],"applicationInsights":false,"isPreview":false,"isDeprecated":false,"isHidden":false}],"frameworks":null}]}}],"nextLink":null,"id":null}'
    headers:
      cache-control:
      - no-cache
      content-length:
      - '16883'
      content-type:
      - application/json
      date:
<<<<<<< HEAD
      - Tue, 08 Oct 2019 00:09:48 GMT
=======
      - Mon, 21 Oct 2019 10:45:26 GMT
>>>>>>> 807faccc
      expires:
      - '-1'
      pragma:
      - no-cache
      server:
      - Microsoft-IIS/10.0
      strict-transport-security:
      - max-age=31536000; includeSubDomains
      transfer-encoding:
      - chunked
      vary:
      - Accept-Encoding
      x-aspnet-version:
      - 4.0.30319
      x-content-type-options:
      - nosniff
      x-powered-by:
      - ASP.NET
    status:
      code: 200
      message: OK
- request:
    body: 'b''{"location": "West US", "properties": {"serverFarmId": "/subscriptions/00000000-0000-0000-0000-000000000000/resourceGroups/clitest.rg000001/providers/Microsoft.Web/serverfarms/plan-quick000003",
      "reserved": false, "isXenon": false, "hyperV": false, "siteConfig": {"netFrameworkVersion":
      "v4.6", "appSettings": [{"name": "WEBSITE_NODE_DEFAULT_VERSION", "value": "6.12"}],
      "localMySqlEnabled": false, "http20Enabled": true}, "scmSiteAlsoStopped": false}}'''
    headers:
      Accept:
      - application/json
      Accept-Encoding:
      - gzip, deflate
      CommandName:
      - webapp create
      Connection:
      - keep-alive
      Content-Length:
      - '519'
      Content-Type:
      - application/json; charset=utf-8
      ParameterSetName:
      - -g -n --plan --deployment-source-url -r
      User-Agent:
<<<<<<< HEAD
      - python/3.6.5 (Windows-10-10.0.17134-SP0) msrest/0.6.10 msrest_azure/0.6.1
        azure-mgmt-web/0.42.0 Azure-SDK-For-Python AZURECLI/2.0.74
=======
      - python/3.7.4 (Windows-10-10.0.18362-SP0) msrest/0.6.10 msrest_azure/0.6.2
        azure-mgmt-web/0.42.0 Azure-SDK-For-Python AZURECLI/2.0.75
>>>>>>> 807faccc
      accept-language:
      - en-US
    method: PUT
    uri: https://management.azure.com/subscriptions/00000000-0000-0000-0000-000000000000/resourceGroups/clitest.rg000001/providers/Microsoft.Web/sites/webapp-quick-cd000002?api-version=2018-11-01
  response:
    body:
      string: '{"id":"/subscriptions/00000000-0000-0000-0000-000000000000/resourceGroups/clitest.rg000001/providers/Microsoft.Web/sites/webapp-quick-cd000002","name":"webapp-quick-cd000002","type":"Microsoft.Web/sites","kind":"app","location":"West
<<<<<<< HEAD
        US","properties":{"name":"webapp-quick-cd000002","state":"Running","hostNames":["webapp-quick-cd000002.azurewebsites.net"],"webSpace":"clitest.rg000001-WestUSwebspace","selfLink":"https://waws-prod-bay-093.api.azurewebsites.windows.net:454/subscriptions/00000000-0000-0000-0000-000000000000/webspaces/clitest.rg000001-WestUSwebspace/sites/webapp-quick-cd000002","repositorySiteName":"webapp-quick-cd000002","owner":null,"usageState":"Normal","enabled":true,"adminEnabled":true,"enabledHostNames":["webapp-quick-cd000002.azurewebsites.net","webapp-quick-cd000002.scm.azurewebsites.net"],"siteProperties":{"metadata":null,"properties":[{"name":"LinuxFxVersion","value":""},{"name":"WindowsFxVersion","value":null}],"appSettings":null},"availabilityState":"Normal","sslCertificates":null,"csrs":[],"cers":null,"siteMode":null,"hostNameSslStates":[{"name":"webapp-quick-cd000002.azurewebsites.net","sslState":"Disabled","ipBasedSslResult":null,"virtualIP":null,"thumbprint":null,"toUpdate":null,"toUpdateIpBasedSsl":null,"ipBasedSslState":"NotConfigured","hostType":"Standard"},{"name":"webapp-quick-cd000002.scm.azurewebsites.net","sslState":"Disabled","ipBasedSslResult":null,"virtualIP":null,"thumbprint":null,"toUpdate":null,"toUpdateIpBasedSsl":null,"ipBasedSslState":"NotConfigured","hostType":"Repository"}],"computeMode":null,"serverFarm":null,"serverFarmId":"/subscriptions/00000000-0000-0000-0000-000000000000/resourceGroups/clitest.rg000001/providers/Microsoft.Web/serverfarms/plan-quick000003","reserved":false,"isXenon":false,"hyperV":false,"lastModifiedTimeUtc":"2019-10-08T00:09:53.5066667","storageRecoveryDefaultState":"Running","contentAvailabilityState":"Normal","runtimeAvailabilityState":"Normal","siteConfig":null,"deploymentId":"webapp-quick-cd000002","trafficManagerHostNames":null,"sku":"Basic","scmSiteAlsoStopped":false,"targetSwapSlot":null,"hostingEnvironment":null,"hostingEnvironmentProfile":null,"clientAffinityEnabled":true,"clientCertEnabled":false,"clientCertExclusionPaths":null,"hostNamesDisabled":false,"domainVerificationIdentifiers":null,"kind":"app","inboundIpAddress":"40.112.191.159","possibleInboundIpAddresses":"40.112.191.159","outboundIpAddresses":"40.112.191.159,138.91.252.122,40.86.180.238,138.91.248.136,138.91.253.41","possibleOutboundIpAddresses":"40.112.191.159,138.91.252.122,40.86.180.238,138.91.248.136,138.91.253.41,138.91.254.30,138.91.249.213","containerSize":0,"dailyMemoryTimeQuota":0,"suspendedTill":null,"siteDisabledReason":0,"functionExecutionUnitsCache":null,"maxNumberOfWorkers":null,"homeStamp":"waws-prod-bay-093","cloningInfo":null,"hostingEnvironmentId":null,"tags":null,"resourceGroup":"clitest.rg000001","defaultHostName":"webapp-quick-cd000002.azurewebsites.net","slotSwapStatus":null,"httpsOnly":false,"redundancyMode":"None","inProgressOperationId":null,"geoDistributions":null,"privateEndpointConnections":null,"buildVersion":null,"targetBuildVersion":null}}'
=======
        US","properties":{"name":"webapp-quick-cd000002","state":"Running","hostNames":["webapp-quick-cd000002.azurewebsites.net"],"webSpace":"clitest.rg000001-WestUSwebspace","selfLink":"https://waws-prod-bay-055.api.azurewebsites.windows.net:454/subscriptions/00000000-0000-0000-0000-000000000000/webspaces/clitest.rg000001-WestUSwebspace/sites/webapp-quick-cd000002","repositorySiteName":"webapp-quick-cd000002","owner":null,"usageState":"Normal","enabled":true,"adminEnabled":true,"enabledHostNames":["webapp-quick-cd000002.azurewebsites.net","webapp-quick-cd000002.scm.azurewebsites.net"],"siteProperties":{"metadata":null,"properties":[{"name":"LinuxFxVersion","value":""},{"name":"WindowsFxVersion","value":null}],"appSettings":null},"availabilityState":"Normal","sslCertificates":null,"csrs":[],"cers":null,"siteMode":null,"hostNameSslStates":[{"name":"webapp-quick-cd000002.azurewebsites.net","sslState":"Disabled","ipBasedSslResult":null,"virtualIP":null,"thumbprint":null,"toUpdate":null,"toUpdateIpBasedSsl":null,"ipBasedSslState":"NotConfigured","hostType":"Standard"},{"name":"webapp-quick-cd000002.scm.azurewebsites.net","sslState":"Disabled","ipBasedSslResult":null,"virtualIP":null,"thumbprint":null,"toUpdate":null,"toUpdateIpBasedSsl":null,"ipBasedSslState":"NotConfigured","hostType":"Repository"}],"computeMode":null,"serverFarm":null,"serverFarmId":"/subscriptions/00000000-0000-0000-0000-000000000000/resourceGroups/clitest.rg000001/providers/Microsoft.Web/serverfarms/plan-quick000003","reserved":false,"isXenon":false,"hyperV":false,"lastModifiedTimeUtc":"2019-10-21T10:45:30.093","storageRecoveryDefaultState":"Running","contentAvailabilityState":"Normal","runtimeAvailabilityState":"Normal","siteConfig":null,"deploymentId":"webapp-quick-cd000002","trafficManagerHostNames":null,"sku":"Basic","scmSiteAlsoStopped":false,"targetSwapSlot":null,"hostingEnvironment":null,"hostingEnvironmentProfile":null,"clientAffinityEnabled":true,"clientCertEnabled":false,"clientCertExclusionPaths":null,"hostNamesDisabled":false,"domainVerificationIdentifiers":null,"customDomainVerificationId":"7D21DBF7BF95B05B49503163FFFFABEAE2968DCD99888B2BCC0B9FB6B08FC432","kind":"app","inboundIpAddress":"104.42.188.146","possibleInboundIpAddresses":"104.42.188.146","outboundIpAddresses":"104.42.185.131,104.42.184.178,104.42.185.60,104.42.188.171","possibleOutboundIpAddresses":"104.42.185.131,104.42.184.178,104.42.185.60,104.42.188.171","containerSize":0,"dailyMemoryTimeQuota":0,"suspendedTill":null,"siteDisabledReason":0,"functionExecutionUnitsCache":null,"maxNumberOfWorkers":null,"homeStamp":"waws-prod-bay-055","cloningInfo":null,"hostingEnvironmentId":null,"tags":null,"resourceGroup":"clitest.rg000001","defaultHostName":"webapp-quick-cd000002.azurewebsites.net","slotSwapStatus":null,"httpsOnly":false,"redundancyMode":"None","inProgressOperationId":null,"geoDistributions":null,"privateEndpointConnections":null,"buildVersion":null,"targetBuildVersion":null}}'
>>>>>>> 807faccc
    headers:
      cache-control:
      - no-cache
      content-length:
<<<<<<< HEAD
      - '3505'
      content-type:
      - application/json
      date:
      - Tue, 08 Oct 2019 00:10:09 GMT
      etag:
      - '"1D57D6CB5F05EEB"'
=======
      - '3540'
      content-type:
      - application/json
      date:
      - Mon, 21 Oct 2019 10:45:45 GMT
      etag:
      - '"1D587FCA8713F00"'
>>>>>>> 807faccc
      expires:
      - '-1'
      pragma:
      - no-cache
      server:
      - Microsoft-IIS/10.0
      strict-transport-security:
      - max-age=31536000; includeSubDomains
      transfer-encoding:
      - chunked
      vary:
      - Accept-Encoding
      x-aspnet-version:
      - 4.0.30319
      x-content-type-options:
      - nosniff
      x-ms-ratelimit-remaining-subscription-resource-requests:
      - '499'
      x-powered-by:
      - ASP.NET
    status:
      code: 200
      message: OK
- request:
    body: null
    headers:
      Accept:
      - application/json
      Accept-Encoding:
      - gzip, deflate
      CommandName:
      - webapp create
      Connection:
      - keep-alive
      ParameterSetName:
      - -g -n --plan --deployment-source-url -r
      User-Agent:
<<<<<<< HEAD
      - python/3.6.5 (Windows-10-10.0.17134-SP0) msrest/0.6.10 msrest_azure/0.6.1
        azure-mgmt-web/0.42.0 Azure-SDK-For-Python AZURECLI/2.0.74
=======
      - python/3.7.4 (Windows-10-10.0.18362-SP0) msrest/0.6.10 msrest_azure/0.6.2
        azure-mgmt-web/0.42.0 Azure-SDK-For-Python AZURECLI/2.0.75
>>>>>>> 807faccc
      accept-language:
      - en-US
    method: GET
    uri: https://management.azure.com/subscriptions/00000000-0000-0000-0000-000000000000/resourceGroups/clitest.rg000001/providers/Microsoft.Web/sites/webapp-quick-cd000002?api-version=2018-11-01
  response:
    body:
      string: '{"id":"/subscriptions/00000000-0000-0000-0000-000000000000/resourceGroups/clitest.rg000001/providers/Microsoft.Web/sites/webapp-quick-cd000002","name":"webapp-quick-cd000002","type":"Microsoft.Web/sites","kind":"app","location":"West
<<<<<<< HEAD
        US","properties":{"name":"webapp-quick-cd000002","state":"Running","hostNames":["webapp-quick-cd000002.azurewebsites.net"],"webSpace":"clitest.rg000001-WestUSwebspace","selfLink":"https://waws-prod-bay-093.api.azurewebsites.windows.net:454/subscriptions/00000000-0000-0000-0000-000000000000/webspaces/clitest.rg000001-WestUSwebspace/sites/webapp-quick-cd000002","repositorySiteName":"webapp-quick-cd000002","owner":null,"usageState":"Normal","enabled":true,"adminEnabled":true,"enabledHostNames":["webapp-quick-cd000002.azurewebsites.net","webapp-quick-cd000002.scm.azurewebsites.net"],"siteProperties":{"metadata":null,"properties":[{"name":"LinuxFxVersion","value":""},{"name":"WindowsFxVersion","value":null}],"appSettings":null},"availabilityState":"Normal","sslCertificates":null,"csrs":[],"cers":null,"siteMode":null,"hostNameSslStates":[{"name":"webapp-quick-cd000002.azurewebsites.net","sslState":"Disabled","ipBasedSslResult":null,"virtualIP":null,"thumbprint":null,"toUpdate":null,"toUpdateIpBasedSsl":null,"ipBasedSslState":"NotConfigured","hostType":"Standard"},{"name":"webapp-quick-cd000002.scm.azurewebsites.net","sslState":"Disabled","ipBasedSslResult":null,"virtualIP":null,"thumbprint":null,"toUpdate":null,"toUpdateIpBasedSsl":null,"ipBasedSslState":"NotConfigured","hostType":"Repository"}],"computeMode":null,"serverFarm":null,"serverFarmId":"/subscriptions/00000000-0000-0000-0000-000000000000/resourceGroups/clitest.rg000001/providers/Microsoft.Web/serverfarms/plan-quick000003","reserved":false,"isXenon":false,"hyperV":false,"lastModifiedTimeUtc":"2019-10-08T00:09:53.9666667","storageRecoveryDefaultState":"Running","contentAvailabilityState":"Normal","runtimeAvailabilityState":"Normal","siteConfig":null,"deploymentId":"webapp-quick-cd000002","trafficManagerHostNames":null,"sku":"Basic","scmSiteAlsoStopped":false,"targetSwapSlot":null,"hostingEnvironment":null,"hostingEnvironmentProfile":null,"clientAffinityEnabled":true,"clientCertEnabled":false,"clientCertExclusionPaths":null,"hostNamesDisabled":false,"domainVerificationIdentifiers":null,"kind":"app","inboundIpAddress":"40.112.191.159","possibleInboundIpAddresses":"40.112.191.159","outboundIpAddresses":"40.112.191.159,138.91.252.122,40.86.180.238,138.91.248.136,138.91.253.41","possibleOutboundIpAddresses":"40.112.191.159,138.91.252.122,40.86.180.238,138.91.248.136,138.91.253.41,138.91.254.30,138.91.249.213","containerSize":0,"dailyMemoryTimeQuota":0,"suspendedTill":null,"siteDisabledReason":0,"functionExecutionUnitsCache":null,"maxNumberOfWorkers":null,"homeStamp":"waws-prod-bay-093","cloningInfo":null,"hostingEnvironmentId":null,"tags":null,"resourceGroup":"clitest.rg000001","defaultHostName":"webapp-quick-cd000002.azurewebsites.net","slotSwapStatus":null,"httpsOnly":false,"redundancyMode":"None","inProgressOperationId":null,"geoDistributions":null,"privateEndpointConnections":[],"buildVersion":null,"targetBuildVersion":null}}'
=======
        US","properties":{"name":"webapp-quick-cd000002","state":"Running","hostNames":["webapp-quick-cd000002.azurewebsites.net"],"webSpace":"clitest.rg000001-WestUSwebspace","selfLink":"https://waws-prod-bay-055.api.azurewebsites.windows.net:454/subscriptions/00000000-0000-0000-0000-000000000000/webspaces/clitest.rg000001-WestUSwebspace/sites/webapp-quick-cd000002","repositorySiteName":"webapp-quick-cd000002","owner":null,"usageState":"Normal","enabled":true,"adminEnabled":true,"enabledHostNames":["webapp-quick-cd000002.azurewebsites.net","webapp-quick-cd000002.scm.azurewebsites.net"],"siteProperties":{"metadata":null,"properties":[{"name":"LinuxFxVersion","value":""},{"name":"WindowsFxVersion","value":null}],"appSettings":null},"availabilityState":"Normal","sslCertificates":null,"csrs":[],"cers":null,"siteMode":null,"hostNameSslStates":[{"name":"webapp-quick-cd000002.azurewebsites.net","sslState":"Disabled","ipBasedSslResult":null,"virtualIP":null,"thumbprint":null,"toUpdate":null,"toUpdateIpBasedSsl":null,"ipBasedSslState":"NotConfigured","hostType":"Standard"},{"name":"webapp-quick-cd000002.scm.azurewebsites.net","sslState":"Disabled","ipBasedSslResult":null,"virtualIP":null,"thumbprint":null,"toUpdate":null,"toUpdateIpBasedSsl":null,"ipBasedSslState":"NotConfigured","hostType":"Repository"}],"computeMode":null,"serverFarm":null,"serverFarmId":"/subscriptions/00000000-0000-0000-0000-000000000000/resourceGroups/clitest.rg000001/providers/Microsoft.Web/serverfarms/plan-quick000003","reserved":false,"isXenon":false,"hyperV":false,"lastModifiedTimeUtc":"2019-10-21T10:45:30.48","storageRecoveryDefaultState":"Running","contentAvailabilityState":"Normal","runtimeAvailabilityState":"Normal","siteConfig":null,"deploymentId":"webapp-quick-cd000002","trafficManagerHostNames":null,"sku":"Basic","scmSiteAlsoStopped":false,"targetSwapSlot":null,"hostingEnvironment":null,"hostingEnvironmentProfile":null,"clientAffinityEnabled":true,"clientCertEnabled":false,"clientCertExclusionPaths":null,"hostNamesDisabled":false,"domainVerificationIdentifiers":null,"customDomainVerificationId":"7D21DBF7BF95B05B49503163FFFFABEAE2968DCD99888B2BCC0B9FB6B08FC432","kind":"app","inboundIpAddress":"104.42.188.146","possibleInboundIpAddresses":"104.42.188.146","outboundIpAddresses":"104.42.185.131,104.42.184.178,104.42.185.60,104.42.188.171","possibleOutboundIpAddresses":"104.42.185.131,104.42.184.178,104.42.185.60,104.42.188.171","containerSize":0,"dailyMemoryTimeQuota":0,"suspendedTill":null,"siteDisabledReason":0,"functionExecutionUnitsCache":null,"maxNumberOfWorkers":null,"homeStamp":"waws-prod-bay-055","cloningInfo":null,"hostingEnvironmentId":null,"tags":null,"resourceGroup":"clitest.rg000001","defaultHostName":"webapp-quick-cd000002.azurewebsites.net","slotSwapStatus":null,"httpsOnly":false,"redundancyMode":"None","inProgressOperationId":null,"geoDistributions":null,"privateEndpointConnections":[],"buildVersion":null,"targetBuildVersion":null}}'
>>>>>>> 807faccc
    headers:
      cache-control:
      - no-cache
      content-length:
<<<<<<< HEAD
      - '3503'
      content-type:
      - application/json
      date:
      - Tue, 08 Oct 2019 00:10:10 GMT
      etag:
      - '"1D57D6CB5F05EEB"'
=======
      - '3537'
      content-type:
      - application/json
      date:
      - Mon, 21 Oct 2019 10:45:46 GMT
      etag:
      - '"1D587FCA8713F00"'
>>>>>>> 807faccc
      expires:
      - '-1'
      pragma:
      - no-cache
      server:
      - Microsoft-IIS/10.0
      strict-transport-security:
      - max-age=31536000; includeSubDomains
      transfer-encoding:
      - chunked
      vary:
      - Accept-Encoding
      x-aspnet-version:
      - 4.0.30319
      x-content-type-options:
      - nosniff
      x-powered-by:
      - ASP.NET
    status:
      code: 200
      message: OK
- request:
    body: '{"properties": {"repoUrl": "https://github.com/yugangw-msft/azure-site-test.git",
      "branch": "master", "isManualIntegration": true, "isMercurial": false}}'
    headers:
      Accept:
      - application/json
      Accept-Encoding:
      - gzip, deflate
      CommandName:
      - webapp create
      Connection:
      - keep-alive
      Content-Length:
      - '153'
      Content-Type:
      - application/json; charset=utf-8
      ParameterSetName:
      - -g -n --plan --deployment-source-url -r
      User-Agent:
<<<<<<< HEAD
      - python/3.6.5 (Windows-10-10.0.17134-SP0) msrest/0.6.10 msrest_azure/0.6.1
        azure-mgmt-web/0.42.0 Azure-SDK-For-Python AZURECLI/2.0.74
=======
      - python/3.7.4 (Windows-10-10.0.18362-SP0) msrest/0.6.10 msrest_azure/0.6.2
        azure-mgmt-web/0.42.0 Azure-SDK-For-Python AZURECLI/2.0.75
>>>>>>> 807faccc
      accept-language:
      - en-US
    method: PUT
    uri: https://management.azure.com/subscriptions/00000000-0000-0000-0000-000000000000/resourceGroups/clitest.rg000001/providers/Microsoft.Web/sites/webapp-quick-cd000002/sourcecontrols/web?api-version=2018-11-01
  response:
    body:
      string: '{"id":"/subscriptions/00000000-0000-0000-0000-000000000000/resourceGroups/clitest.rg000001/providers/Microsoft.Web/sites/webapp-quick-cd000002/sourcecontrols/web","name":"webapp-quick-cd000002","type":"Microsoft.Web/sites/sourcecontrols","location":"West
        US","properties":{"repoUrl":"https://github.com/yugangw-msft/azure-site-test.git","branch":"master","isManualIntegration":true,"deploymentRollbackEnabled":false,"isMercurial":false,"provisioningState":"InProgress"}}'
    headers:
      cache-control:
      - no-cache
      content-length:
      - '535'
      content-type:
      - application/json
      date:
<<<<<<< HEAD
      - Tue, 08 Oct 2019 00:10:23 GMT
      etag:
      - '"1D57D6CC7662DC0"'
=======
      - Mon, 21 Oct 2019 10:46:01 GMT
      etag:
      - '"1D587FCBAE36230"'
>>>>>>> 807faccc
      expires:
      - '-1'
      pragma:
      - no-cache
      server:
      - Microsoft-IIS/10.0
      strict-transport-security:
      - max-age=31536000; includeSubDomains
      x-aspnet-version:
      - 4.0.30319
      x-content-type-options:
      - nosniff
      x-ms-ratelimit-remaining-subscription-writes:
      - '1194'
      x-powered-by:
      - ASP.NET
    status:
      code: 201
      message: Created
- request:
    body: null
    headers:
      Accept:
      - application/json
      Accept-Encoding:
      - gzip, deflate
      CommandName:
      - webapp create
      Connection:
      - keep-alive
      ParameterSetName:
      - -g -n --plan --deployment-source-url -r
      User-Agent:
<<<<<<< HEAD
      - python/3.6.5 (Windows-10-10.0.17134-SP0) msrest/0.6.10 msrest_azure/0.6.1
        azure-mgmt-web/0.42.0 Azure-SDK-For-Python AZURECLI/2.0.74
=======
      - python/3.7.4 (Windows-10-10.0.18362-SP0) msrest/0.6.10 msrest_azure/0.6.2
        azure-mgmt-web/0.42.0 Azure-SDK-For-Python AZURECLI/2.0.75
>>>>>>> 807faccc
    method: GET
    uri: https://management.azure.com/subscriptions/00000000-0000-0000-0000-000000000000/resourceGroups/clitest.rg000001/providers/Microsoft.Web/sites/webapp-quick-cd000002/sourcecontrols/web?api-version=2018-11-01
  response:
    body:
      string: '{"id":"/subscriptions/00000000-0000-0000-0000-000000000000/resourceGroups/clitest.rg000001/providers/Microsoft.Web/sites/webapp-quick-cd000002/sourcecontrols/web","name":"webapp-quick-cd000002","type":"Microsoft.Web/sites/sourcecontrols","location":"West
<<<<<<< HEAD
        US","properties":{"repoUrl":"https://github.com/yugangw-msft/azure-site-test.git","branch":"master","isManualIntegration":true,"deploymentRollbackEnabled":false,"isMercurial":false,"provisioningState":"InProgress","provisioningDetails":"2019-10-08T00:10:54.1342170
        https://webapp-quick-cd000002.scm.azurewebsites.net/api/deployments/latest?deployer=GitHub&time=2019-10-08_00-10-32Z"}}'
=======
        US","properties":{"repoUrl":"https://github.com/yugangw-msft/azure-site-test.git","branch":"master","isManualIntegration":true,"deploymentRollbackEnabled":false,"isMercurial":false,"provisioningState":"InProgress","provisioningDetails":"2019-10-21T10:46:24.2759668
        https://webapp-quick-cd000002.scm.azurewebsites.net/api/deployments/latest?deployer=GitHub&time=2019-10-21_10-46-13Z"}}'
>>>>>>> 807faccc
    headers:
      cache-control:
      - no-cache
      content-length:
      - '707'
      content-type:
      - application/json
      date:
<<<<<<< HEAD
      - Tue, 08 Oct 2019 00:10:54 GMT
      etag:
      - '"1D57D6CC7662DC0"'
=======
      - Mon, 21 Oct 2019 10:46:34 GMT
      etag:
      - '"1D587FCBAE36230"'
>>>>>>> 807faccc
      expires:
      - '-1'
      pragma:
      - no-cache
      server:
      - Microsoft-IIS/10.0
      strict-transport-security:
      - max-age=31536000; includeSubDomains
      transfer-encoding:
      - chunked
      vary:
      - Accept-Encoding
      x-aspnet-version:
      - 4.0.30319
      x-content-type-options:
      - nosniff
      x-powered-by:
      - ASP.NET
    status:
      code: 200
      message: OK
- request:
    body: null
    headers:
      Accept:
      - application/json
      Accept-Encoding:
      - gzip, deflate
      CommandName:
      - webapp create
      Connection:
      - keep-alive
      ParameterSetName:
      - -g -n --plan --deployment-source-url -r
      User-Agent:
<<<<<<< HEAD
      - python/3.6.5 (Windows-10-10.0.17134-SP0) msrest/0.6.10 msrest_azure/0.6.1
        azure-mgmt-web/0.42.0 Azure-SDK-For-Python AZURECLI/2.0.74
=======
      - python/3.7.4 (Windows-10-10.0.18362-SP0) msrest/0.6.10 msrest_azure/0.6.2
        azure-mgmt-web/0.42.0 Azure-SDK-For-Python AZURECLI/2.0.75
>>>>>>> 807faccc
    method: GET
    uri: https://management.azure.com/subscriptions/00000000-0000-0000-0000-000000000000/resourceGroups/clitest.rg000001/providers/Microsoft.Web/sites/webapp-quick-cd000002/sourcecontrols/web?api-version=2018-11-01
  response:
    body:
      string: '{"id":"/subscriptions/00000000-0000-0000-0000-000000000000/resourceGroups/clitest.rg000001/providers/Microsoft.Web/sites/webapp-quick-cd000002/sourcecontrols/web","name":"webapp-quick-cd000002","type":"Microsoft.Web/sites/sourcecontrols","location":"West
        US","properties":{"repoUrl":"https://github.com/yugangw-msft/azure-site-test.git","branch":"master","isManualIntegration":true,"deploymentRollbackEnabled":false,"isMercurial":false,"provisioningState":"Succeeded"}}'
    headers:
      cache-control:
      - no-cache
      content-length:
      - '534'
      content-type:
      - application/json
      date:
<<<<<<< HEAD
      - Tue, 08 Oct 2019 00:11:24 GMT
      etag:
      - '"1D57D6CC7662DC0"'
=======
      - Mon, 21 Oct 2019 10:47:05 GMT
      etag:
      - '"1D587FCBAE36230"'
>>>>>>> 807faccc
      expires:
      - '-1'
      pragma:
      - no-cache
      server:
      - Microsoft-IIS/10.0
      strict-transport-security:
      - max-age=31536000; includeSubDomains
      transfer-encoding:
      - chunked
      vary:
      - Accept-Encoding
      x-aspnet-version:
      - 4.0.30319
      x-content-type-options:
      - nosniff
      x-powered-by:
      - ASP.NET
    status:
      code: 200
      message: OK
- request:
    body: '{}'
    headers:
      Accept:
      - application/xml
      Accept-Encoding:
      - gzip, deflate
      CommandName:
      - webapp create
      Connection:
      - keep-alive
      Content-Length:
      - '2'
      Content-Type:
      - application/json; charset=utf-8
      ParameterSetName:
      - -g -n --plan --deployment-source-url -r
      User-Agent:
<<<<<<< HEAD
      - python/3.6.5 (Windows-10-10.0.17134-SP0) msrest/0.6.10 msrest_azure/0.6.1
        azure-mgmt-web/0.42.0 Azure-SDK-For-Python AZURECLI/2.0.74
=======
      - python/3.7.4 (Windows-10-10.0.18362-SP0) msrest/0.6.10 msrest_azure/0.6.2
        azure-mgmt-web/0.42.0 Azure-SDK-For-Python AZURECLI/2.0.75
>>>>>>> 807faccc
      accept-language:
      - en-US
    method: POST
    uri: https://management.azure.com/subscriptions/00000000-0000-0000-0000-000000000000/resourceGroups/clitest.rg000001/providers/Microsoft.Web/sites/webapp-quick-cd000002/publishxml?api-version=2018-11-01
  response:
    body:
      string: <publishData><publishProfile profileName="webapp-quick-cd000002 - Web
        Deploy" publishMethod="MSDeploy" publishUrl="webapp-quick-cd000002.scm.azurewebsites.net:443"
<<<<<<< HEAD
        msdeploySite="webapp-quick-cd000002" userName="$webapp-quick-cd000002" userPWD="lhhtvH7diKfp5omEjffxnu9ApqZdEp1L3bw7XyGuXZJNbmPkgz5uDmNoLvm6"
        destinationAppUrl="http://webapp-quick-cd000002.azurewebsites.net" SQLServerDBConnectionString=""
        mySQLDBConnectionString="" hostingProviderForumLink="" controlPanelLink="http://windows.azure.com"
        webSystem="WebSites"><databases /></publishProfile><publishProfile profileName="webapp-quick-cd000002
        - FTP" publishMethod="FTP" publishUrl="ftp://waws-prod-bay-093.ftp.azurewebsites.windows.net/site/wwwroot"
        ftpPassiveMode="True" userName="webapp-quick-cd000002\$webapp-quick-cd000002"
        userPWD="lhhtvH7diKfp5omEjffxnu9ApqZdEp1L3bw7XyGuXZJNbmPkgz5uDmNoLvm6" destinationAppUrl="http://webapp-quick-cd000002.azurewebsites.net"
        SQLServerDBConnectionString="" mySQLDBConnectionString="" hostingProviderForumLink=""
        controlPanelLink="http://windows.azure.com" webSystem="WebSites"><databases
        /></publishProfile><publishProfile profileName="webapp-quick-cd000002 - ReadOnly
        - FTP" publishMethod="FTP" publishUrl="ftp://waws-prod-bay-093dr.ftp.azurewebsites.windows.net/site/wwwroot"
        ftpPassiveMode="True" userName="webapp-quick-cd000002\$webapp-quick-cd000002"
        userPWD="lhhtvH7diKfp5omEjffxnu9ApqZdEp1L3bw7XyGuXZJNbmPkgz5uDmNoLvm6" destinationAppUrl="http://webapp-quick-cd000002.azurewebsites.net"
=======
        msdeploySite="webapp-quick-cd000002" userName="$webapp-quick-cd000002" userPWD="bMozsJPb6hiLDARkkBdlQ0uhqQ9cLAtkealA805AAx1p3c4S8wMWr4QB9zXq"
        destinationAppUrl="http://webapp-quick-cd000002.azurewebsites.net" SQLServerDBConnectionString=""
        mySQLDBConnectionString="" hostingProviderForumLink="" controlPanelLink="http://windows.azure.com"
        webSystem="WebSites"><databases /></publishProfile><publishProfile profileName="webapp-quick-cd000002
        - FTP" publishMethod="FTP" publishUrl="ftp://waws-prod-bay-055.ftp.azurewebsites.windows.net/site/wwwroot"
        ftpPassiveMode="True" userName="webapp-quick-cd000002\$webapp-quick-cd000002"
        userPWD="bMozsJPb6hiLDARkkBdlQ0uhqQ9cLAtkealA805AAx1p3c4S8wMWr4QB9zXq" destinationAppUrl="http://webapp-quick-cd000002.azurewebsites.net"
        SQLServerDBConnectionString="" mySQLDBConnectionString="" hostingProviderForumLink=""
        controlPanelLink="http://windows.azure.com" webSystem="WebSites"><databases
        /></publishProfile><publishProfile profileName="webapp-quick-cd000002 - ReadOnly
        - FTP" publishMethod="FTP" publishUrl="ftp://waws-prod-bay-055dr.ftp.azurewebsites.windows.net/site/wwwroot"
        ftpPassiveMode="True" userName="webapp-quick-cd000002\$webapp-quick-cd000002"
        userPWD="bMozsJPb6hiLDARkkBdlQ0uhqQ9cLAtkealA805AAx1p3c4S8wMWr4QB9zXq" destinationAppUrl="http://webapp-quick-cd000002.azurewebsites.net"
>>>>>>> 807faccc
        SQLServerDBConnectionString="" mySQLDBConnectionString="" hostingProviderForumLink=""
        controlPanelLink="http://windows.azure.com" webSystem="WebSites"><databases
        /></publishProfile></publishData>
    headers:
      cache-control:
      - no-cache
      content-length:
      - '1730'
      content-type:
      - application/xml
      date:
<<<<<<< HEAD
      - Tue, 08 Oct 2019 00:11:26 GMT
=======
      - Mon, 21 Oct 2019 10:47:06 GMT
>>>>>>> 807faccc
      expires:
      - '-1'
      pragma:
      - no-cache
      server:
      - Microsoft-IIS/10.0
      strict-transport-security:
      - max-age=31536000; includeSubDomains
      x-aspnet-version:
      - 4.0.30319
      x-content-type-options:
      - nosniff
      x-ms-ratelimit-remaining-subscription-resource-requests:
      - '11999'
      x-powered-by:
      - ASP.NET
    status:
      code: 200
      message: OK
- request:
    body: null
    headers:
      Accept:
      - '*/*'
      Accept-Encoding:
      - gzip, deflate
      Connection:
      - keep-alive
      User-Agent:
      - python-requests/2.22.0
    method: GET
    uri: http://webapp-quick-cd000002.azurewebsites.net/
  response:
    body:
      string: Hello world 4 using Node v4.8.4
    headers:
      content-length:
      - '31'
      content-type:
      - text/html; charset=utf-8
      date:
<<<<<<< HEAD
      - Tue, 08 Oct 2019 00:12:02 GMT
=======
      - Mon, 21 Oct 2019 10:47:43 GMT
>>>>>>> 807faccc
      etag:
      - W/"1f-5wgfifX1chdI4CmMe+Iov0qAB9Q"
      server:
      - Microsoft-IIS/10.0
      set-cookie:
<<<<<<< HEAD
      - ARRAffinity=1546060534b371209d792f60cdcdbbd9a6be340e47c58b915bc5c1a3c05efeb0;Path=/;HttpOnly;Domain=webapp-quick-cdemd57otdg.azurewebsites.net
=======
      - ARRAffinity=a9a23b7ae427ed54b6edf331decc7cebe073bbee4a3186636cc3312fc76b4523;Path=/;HttpOnly;Domain=webapp-quick-cden7sr6ssn.azurewebsites.net
>>>>>>> 807faccc
      vary:
      - Accept-Encoding
      x-powered-by:
      - Express
      - ASP.NET
    status:
      code: 200
      message: OK
version: 1<|MERGE_RESOLUTION|>--- conflicted
+++ resolved
@@ -13,24 +13,15 @@
       ParameterSetName:
       - -g -n
       User-Agent:
-<<<<<<< HEAD
-      - python/3.6.5 (Windows-10-10.0.17134-SP0) msrest/0.6.10 msrest_azure/0.6.1
-        azure-mgmt-resource/4.0.0 Azure-SDK-For-Python AZURECLI/2.0.74
-=======
       - python/3.7.4 (Windows-10-10.0.18362-SP0) msrest/0.6.10 msrest_azure/0.6.2
         azure-mgmt-resource/4.0.0 Azure-SDK-For-Python AZURECLI/2.0.75
->>>>>>> 807faccc
       accept-language:
       - en-US
     method: GET
     uri: https://management.azure.com/subscriptions/00000000-0000-0000-0000-000000000000/resourcegroups/clitest.rg000001?api-version=2019-07-01
   response:
     body:
-<<<<<<< HEAD
-      string: '{"id":"/subscriptions/00000000-0000-0000-0000-000000000000/resourceGroups/clitest.rg000001","name":"clitest.rg000001","type":"Microsoft.Resources/resourceGroups","location":"westus","tags":{"product":"azurecli","cause":"automation","date":"2019-10-08T00:09:34Z"},"properties":{"provisioningState":"Succeeded"}}'
-=======
       string: '{"id":"/subscriptions/00000000-0000-0000-0000-000000000000/resourceGroups/clitest.rg000001","name":"clitest.rg000001","type":"Microsoft.Resources/resourceGroups","location":"westus","tags":{"product":"azurecli","cause":"automation","date":"2019-10-21T10:45:08Z"},"properties":{"provisioningState":"Succeeded"}}'
->>>>>>> 807faccc
     headers:
       cache-control:
       - no-cache
@@ -39,11 +30,7 @@
       content-type:
       - application/json; charset=utf-8
       date:
-<<<<<<< HEAD
-      - Tue, 08 Oct 2019 00:09:36 GMT
-=======
       - Mon, 21 Oct 2019 10:45:12 GMT
->>>>>>> 807faccc
       expires:
       - '-1'
       pragma:
@@ -76,13 +63,8 @@
       ParameterSetName:
       - -g -n
       User-Agent:
-<<<<<<< HEAD
-      - python/3.6.5 (Windows-10-10.0.17134-SP0) msrest/0.6.10 msrest_azure/0.6.1
-        azure-mgmt-web/0.42.0 Azure-SDK-For-Python AZURECLI/2.0.74
-=======
-      - python/3.7.4 (Windows-10-10.0.18362-SP0) msrest/0.6.10 msrest_azure/0.6.2
-        azure-mgmt-web/0.42.0 Azure-SDK-For-Python AZURECLI/2.0.75
->>>>>>> 807faccc
+      - python/3.7.4 (Windows-10-10.0.18362-SP0) msrest/0.6.10 msrest_azure/0.6.2
+        azure-mgmt-web/0.42.0 Azure-SDK-For-Python AZURECLI/2.0.75
       accept-language:
       - en-US
     method: POST
@@ -98,11 +80,7 @@
       content-type:
       - application/json
       date:
-<<<<<<< HEAD
-      - Tue, 08 Oct 2019 00:09:37 GMT
-=======
       - Mon, 21 Oct 2019 10:45:13 GMT
->>>>>>> 807faccc
       expires:
       - '-1'
       pragma:
@@ -140,24 +118,15 @@
       ParameterSetName:
       - -g -n
       User-Agent:
-<<<<<<< HEAD
-      - python/3.6.5 (Windows-10-10.0.17134-SP0) msrest/0.6.10 msrest_azure/0.6.1
-        azure-mgmt-resource/4.0.0 Azure-SDK-For-Python AZURECLI/2.0.74
-=======
       - python/3.7.4 (Windows-10-10.0.18362-SP0) msrest/0.6.10 msrest_azure/0.6.2
         azure-mgmt-resource/4.0.0 Azure-SDK-For-Python AZURECLI/2.0.75
->>>>>>> 807faccc
       accept-language:
       - en-US
     method: GET
     uri: https://management.azure.com/subscriptions/00000000-0000-0000-0000-000000000000/resourcegroups/clitest.rg000001?api-version=2019-07-01
   response:
     body:
-<<<<<<< HEAD
-      string: '{"id":"/subscriptions/00000000-0000-0000-0000-000000000000/resourceGroups/clitest.rg000001","name":"clitest.rg000001","type":"Microsoft.Resources/resourceGroups","location":"westus","tags":{"product":"azurecli","cause":"automation","date":"2019-10-08T00:09:34Z"},"properties":{"provisioningState":"Succeeded"}}'
-=======
       string: '{"id":"/subscriptions/00000000-0000-0000-0000-000000000000/resourceGroups/clitest.rg000001","name":"clitest.rg000001","type":"Microsoft.Resources/resourceGroups","location":"westus","tags":{"product":"azurecli","cause":"automation","date":"2019-10-21T10:45:08Z"},"properties":{"provisioningState":"Succeeded"}}'
->>>>>>> 807faccc
     headers:
       cache-control:
       - no-cache
@@ -166,11 +135,7 @@
       content-type:
       - application/json; charset=utf-8
       date:
-<<<<<<< HEAD
-      - Tue, 08 Oct 2019 00:09:37 GMT
-=======
       - Mon, 21 Oct 2019 10:45:13 GMT
->>>>>>> 807faccc
       expires:
       - '-1'
       pragma:
@@ -203,13 +168,8 @@
       ParameterSetName:
       - -g -n
       User-Agent:
-<<<<<<< HEAD
-      - python/3.6.5 (Windows-10-10.0.17134-SP0) msrest/0.6.10 msrest_azure/0.6.1
-        azure-mgmt-web/0.42.0 Azure-SDK-For-Python AZURECLI/2.0.74
-=======
-      - python/3.7.4 (Windows-10-10.0.18362-SP0) msrest/0.6.10 msrest_azure/0.6.2
-        azure-mgmt-web/0.42.0 Azure-SDK-For-Python AZURECLI/2.0.75
->>>>>>> 807faccc
+      - python/3.7.4 (Windows-10-10.0.18362-SP0) msrest/0.6.10 msrest_azure/0.6.2
+        azure-mgmt-web/0.42.0 Azure-SDK-For-Python AZURECLI/2.0.75
       accept-language:
       - en-US
     method: PUT
@@ -217,13 +177,8 @@
   response:
     body:
       string: '{"id":"/subscriptions/00000000-0000-0000-0000-000000000000/resourceGroups/clitest.rg000001/providers/Microsoft.Web/serverfarms/plan-quick000003","name":"plan-quick000003","type":"Microsoft.Web/serverfarms","kind":"app","location":"West
-<<<<<<< HEAD
-        US","properties":{"serverFarmId":25788,"name":"plan-quick000003","workerSize":"Default","workerSizeId":0,"workerTierName":null,"numberOfWorkers":1,"currentWorkerSize":"Default","currentWorkerSizeId":0,"currentNumberOfWorkers":1,"status":"Ready","webSpace":"clitest.rg000001-WestUSwebspace","subscription":"89ec4d1d-dcc7-4a3f-a701-0a5d074c8505","adminSiteName":null,"hostingEnvironment":null,"hostingEnvironmentProfile":null,"maximumNumberOfWorkers":3,"planName":"VirtualDedicatedPlan","adminRuntimeSiteName":null,"computeMode":"Dedicated","siteMode":null,"geoRegion":"West
-        US","perSiteScaling":false,"maximumElasticWorkerCount":1,"numberOfSites":0,"hostingEnvironmentId":null,"isSpot":false,"spotExpirationTime":null,"freeOfferExpirationTime":null,"tags":null,"kind":"app","resourceGroup":"clitest.rg000001","reserved":false,"isXenon":false,"hyperV":false,"mdmId":"waws-prod-bay-093_25788","targetWorkerCount":0,"targetWorkerSizeId":0,"provisioningState":"Succeeded","webSiteId":null,"existingServerFarmIds":null},"sku":{"name":"B1","tier":"Basic","size":"B1","family":"B","capacity":1}}'
-=======
         US","properties":{"serverFarmId":28584,"name":"plan-quick000003","workerSize":"Default","workerSizeId":0,"workerTierName":null,"numberOfWorkers":1,"currentWorkerSize":"Default","currentWorkerSizeId":0,"currentNumberOfWorkers":1,"status":"Ready","webSpace":"clitest.rg000001-WestUSwebspace","subscription":"0b1f6471-1bf0-4dda-aec3-cb9272f09590","adminSiteName":null,"hostingEnvironment":null,"hostingEnvironmentProfile":null,"maximumNumberOfWorkers":3,"planName":"VirtualDedicatedPlan","adminRuntimeSiteName":null,"computeMode":"Dedicated","siteMode":null,"geoRegion":"West
         US","perSiteScaling":false,"maximumElasticWorkerCount":1,"numberOfSites":0,"hostingEnvironmentId":null,"isSpot":false,"spotExpirationTime":null,"freeOfferExpirationTime":null,"tags":null,"kind":"app","resourceGroup":"clitest.rg000001","reserved":false,"isXenon":false,"hyperV":false,"mdmId":"waws-prod-bay-055_28584","targetWorkerCount":0,"targetWorkerSizeId":0,"provisioningState":"Succeeded","webSiteId":null,"existingServerFarmIds":null},"sku":{"name":"B1","tier":"Basic","size":"B1","family":"B","capacity":1}}'
->>>>>>> 807faccc
     headers:
       cache-control:
       - no-cache
@@ -232,11 +187,7 @@
       content-type:
       - application/json
       date:
-<<<<<<< HEAD
-      - Tue, 08 Oct 2019 00:09:45 GMT
-=======
       - Mon, 21 Oct 2019 10:45:19 GMT
->>>>>>> 807faccc
       expires:
       - '-1'
       pragma:
@@ -254,11 +205,7 @@
       x-content-type-options:
       - nosniff
       x-ms-ratelimit-remaining-subscription-writes:
-<<<<<<< HEAD
-      - '1198'
-=======
       - '1161'
->>>>>>> 807faccc
       x-powered-by:
       - ASP.NET
     status:
@@ -278,13 +225,8 @@
       ParameterSetName:
       - -g -n --plan --deployment-source-url -r
       User-Agent:
-<<<<<<< HEAD
-      - python/3.6.5 (Windows-10-10.0.17134-SP0) msrest/0.6.10 msrest_azure/0.6.1
-        azure-mgmt-web/0.42.0 Azure-SDK-For-Python AZURECLI/2.0.74
-=======
-      - python/3.7.4 (Windows-10-10.0.18362-SP0) msrest/0.6.10 msrest_azure/0.6.2
-        azure-mgmt-web/0.42.0 Azure-SDK-For-Python AZURECLI/2.0.75
->>>>>>> 807faccc
+      - python/3.7.4 (Windows-10-10.0.18362-SP0) msrest/0.6.10 msrest_azure/0.6.2
+        azure-mgmt-web/0.42.0 Azure-SDK-For-Python AZURECLI/2.0.75
       accept-language:
       - en-US
     method: GET
@@ -292,13 +234,8 @@
   response:
     body:
       string: '{"id":"/subscriptions/00000000-0000-0000-0000-000000000000/resourceGroups/clitest.rg000001/providers/Microsoft.Web/serverfarms/plan-quick000003","name":"plan-quick000003","type":"Microsoft.Web/serverfarms","kind":"app","location":"West
-<<<<<<< HEAD
-        US","properties":{"serverFarmId":25788,"name":"plan-quick000003","workerSize":"Default","workerSizeId":0,"workerTierName":null,"numberOfWorkers":1,"currentWorkerSize":"Default","currentWorkerSizeId":0,"currentNumberOfWorkers":1,"status":"Ready","webSpace":"clitest.rg000001-WestUSwebspace","subscription":"89ec4d1d-dcc7-4a3f-a701-0a5d074c8505","adminSiteName":null,"hostingEnvironment":null,"hostingEnvironmentProfile":null,"maximumNumberOfWorkers":3,"planName":"VirtualDedicatedPlan","adminRuntimeSiteName":null,"computeMode":"Dedicated","siteMode":null,"geoRegion":"West
-        US","perSiteScaling":false,"maximumElasticWorkerCount":1,"numberOfSites":0,"hostingEnvironmentId":null,"isSpot":false,"spotExpirationTime":null,"freeOfferExpirationTime":null,"tags":null,"kind":"app","resourceGroup":"clitest.rg000001","reserved":false,"isXenon":false,"hyperV":false,"mdmId":"waws-prod-bay-093_25788","targetWorkerCount":0,"targetWorkerSizeId":0,"provisioningState":"Succeeded","webSiteId":null,"existingServerFarmIds":null},"sku":{"name":"B1","tier":"Basic","size":"B1","family":"B","capacity":1}}'
-=======
         US","properties":{"serverFarmId":28584,"name":"plan-quick000003","workerSize":"Default","workerSizeId":0,"workerTierName":null,"numberOfWorkers":1,"currentWorkerSize":"Default","currentWorkerSizeId":0,"currentNumberOfWorkers":1,"status":"Ready","webSpace":"clitest.rg000001-WestUSwebspace","subscription":"0b1f6471-1bf0-4dda-aec3-cb9272f09590","adminSiteName":null,"hostingEnvironment":null,"hostingEnvironmentProfile":null,"maximumNumberOfWorkers":3,"planName":"VirtualDedicatedPlan","adminRuntimeSiteName":null,"computeMode":"Dedicated","siteMode":null,"geoRegion":"West
         US","perSiteScaling":false,"maximumElasticWorkerCount":1,"numberOfSites":0,"hostingEnvironmentId":null,"isSpot":false,"spotExpirationTime":null,"freeOfferExpirationTime":null,"tags":null,"kind":"app","resourceGroup":"clitest.rg000001","reserved":false,"isXenon":false,"hyperV":false,"mdmId":"waws-prod-bay-055_28584","targetWorkerCount":0,"targetWorkerSizeId":0,"provisioningState":"Succeeded","webSiteId":null,"existingServerFarmIds":null},"sku":{"name":"B1","tier":"Basic","size":"B1","family":"B","capacity":1}}'
->>>>>>> 807faccc
     headers:
       cache-control:
       - no-cache
@@ -307,11 +244,7 @@
       content-type:
       - application/json
       date:
-<<<<<<< HEAD
-      - Tue, 08 Oct 2019 00:09:45 GMT
-=======
       - Mon, 21 Oct 2019 10:45:21 GMT
->>>>>>> 807faccc
       expires:
       - '-1'
       pragma:
@@ -352,13 +285,8 @@
       ParameterSetName:
       - -g -n --plan --deployment-source-url -r
       User-Agent:
-<<<<<<< HEAD
-      - python/3.6.5 (Windows-10-10.0.17134-SP0) msrest/0.6.10 msrest_azure/0.6.1
-        azure-mgmt-web/0.42.0 Azure-SDK-For-Python AZURECLI/2.0.74
-=======
-      - python/3.7.4 (Windows-10-10.0.18362-SP0) msrest/0.6.10 msrest_azure/0.6.2
-        azure-mgmt-web/0.42.0 Azure-SDK-For-Python AZURECLI/2.0.75
->>>>>>> 807faccc
+      - python/3.7.4 (Windows-10-10.0.18362-SP0) msrest/0.6.10 msrest_azure/0.6.2
+        azure-mgmt-web/0.42.0 Azure-SDK-For-Python AZURECLI/2.0.75
       accept-language:
       - en-US
     method: POST
@@ -374,11 +302,7 @@
       content-type:
       - application/json
       date:
-<<<<<<< HEAD
-      - Tue, 08 Oct 2019 00:09:46 GMT
-=======
       - Mon, 21 Oct 2019 10:45:23 GMT
->>>>>>> 807faccc
       expires:
       - '-1'
       pragma:
@@ -396,11 +320,7 @@
       x-content-type-options:
       - nosniff
       x-ms-ratelimit-remaining-subscription-writes:
-<<<<<<< HEAD
-      - '1197'
-=======
       - '1198'
->>>>>>> 807faccc
       x-powered-by:
       - ASP.NET
     status:
@@ -420,13 +340,8 @@
       ParameterSetName:
       - -g -n --plan --deployment-source-url -r
       User-Agent:
-<<<<<<< HEAD
-      - python/3.6.5 (Windows-10-10.0.17134-SP0) msrest/0.6.10 msrest_azure/0.6.1
-        azure-mgmt-web/0.42.0 Azure-SDK-For-Python AZURECLI/2.0.74
-=======
-      - python/3.7.4 (Windows-10-10.0.18362-SP0) msrest/0.6.10 msrest_azure/0.6.2
-        azure-mgmt-web/0.42.0 Azure-SDK-For-Python AZURECLI/2.0.75
->>>>>>> 807faccc
+      - python/3.7.4 (Windows-10-10.0.18362-SP0) msrest/0.6.10 msrest_azure/0.6.2
+        azure-mgmt-web/0.42.0 Azure-SDK-For-Python AZURECLI/2.0.75
       accept-language:
       - en-US
     method: GET
@@ -434,13 +349,8 @@
   response:
     body:
       string: '{"id":"/subscriptions/00000000-0000-0000-0000-000000000000/resourceGroups/clitest.rg000001/providers/Microsoft.Web/serverfarms/plan-quick000003","name":"plan-quick000003","type":"Microsoft.Web/serverfarms","kind":"app","location":"West
-<<<<<<< HEAD
-        US","properties":{"serverFarmId":25788,"name":"plan-quick000003","workerSize":"Default","workerSizeId":0,"workerTierName":null,"numberOfWorkers":1,"currentWorkerSize":"Default","currentWorkerSizeId":0,"currentNumberOfWorkers":1,"status":"Ready","webSpace":"clitest.rg000001-WestUSwebspace","subscription":"89ec4d1d-dcc7-4a3f-a701-0a5d074c8505","adminSiteName":null,"hostingEnvironment":null,"hostingEnvironmentProfile":null,"maximumNumberOfWorkers":3,"planName":"VirtualDedicatedPlan","adminRuntimeSiteName":null,"computeMode":"Dedicated","siteMode":null,"geoRegion":"West
-        US","perSiteScaling":false,"maximumElasticWorkerCount":1,"numberOfSites":0,"hostingEnvironmentId":null,"isSpot":false,"spotExpirationTime":null,"freeOfferExpirationTime":null,"tags":null,"kind":"app","resourceGroup":"clitest.rg000001","reserved":false,"isXenon":false,"hyperV":false,"mdmId":"waws-prod-bay-093_25788","targetWorkerCount":0,"targetWorkerSizeId":0,"provisioningState":"Succeeded","webSiteId":null,"existingServerFarmIds":null},"sku":{"name":"B1","tier":"Basic","size":"B1","family":"B","capacity":1}}'
-=======
         US","properties":{"serverFarmId":28584,"name":"plan-quick000003","workerSize":"Default","workerSizeId":0,"workerTierName":null,"numberOfWorkers":1,"currentWorkerSize":"Default","currentWorkerSizeId":0,"currentNumberOfWorkers":1,"status":"Ready","webSpace":"clitest.rg000001-WestUSwebspace","subscription":"0b1f6471-1bf0-4dda-aec3-cb9272f09590","adminSiteName":null,"hostingEnvironment":null,"hostingEnvironmentProfile":null,"maximumNumberOfWorkers":3,"planName":"VirtualDedicatedPlan","adminRuntimeSiteName":null,"computeMode":"Dedicated","siteMode":null,"geoRegion":"West
         US","perSiteScaling":false,"maximumElasticWorkerCount":1,"numberOfSites":0,"hostingEnvironmentId":null,"isSpot":false,"spotExpirationTime":null,"freeOfferExpirationTime":null,"tags":null,"kind":"app","resourceGroup":"clitest.rg000001","reserved":false,"isXenon":false,"hyperV":false,"mdmId":"waws-prod-bay-055_28584","targetWorkerCount":0,"targetWorkerSizeId":0,"provisioningState":"Succeeded","webSiteId":null,"existingServerFarmIds":null},"sku":{"name":"B1","tier":"Basic","size":"B1","family":"B","capacity":1}}'
->>>>>>> 807faccc
     headers:
       cache-control:
       - no-cache
@@ -449,11 +359,7 @@
       content-type:
       - application/json
       date:
-<<<<<<< HEAD
-      - Tue, 08 Oct 2019 00:09:47 GMT
-=======
       - Mon, 21 Oct 2019 10:45:24 GMT
->>>>>>> 807faccc
       expires:
       - '-1'
       pragma:
@@ -489,13 +395,8 @@
       ParameterSetName:
       - -g -n --plan --deployment-source-url -r
       User-Agent:
-<<<<<<< HEAD
-      - python/3.6.5 (Windows-10-10.0.17134-SP0) msrest/0.6.10 msrest_azure/0.6.1
-        azure-mgmt-web/0.42.0 Azure-SDK-For-Python AZURECLI/2.0.74
-=======
-      - python/3.7.4 (Windows-10-10.0.18362-SP0) msrest/0.6.10 msrest_azure/0.6.2
-        azure-mgmt-web/0.42.0 Azure-SDK-For-Python AZURECLI/2.0.75
->>>>>>> 807faccc
+      - python/3.7.4 (Windows-10-10.0.18362-SP0) msrest/0.6.10 msrest_azure/0.6.2
+        azure-mgmt-web/0.42.0 Azure-SDK-For-Python AZURECLI/2.0.75
       accept-language:
       - en-US
     method: GET
@@ -534,11 +435,7 @@
       content-type:
       - application/json
       date:
-<<<<<<< HEAD
-      - Tue, 08 Oct 2019 00:09:48 GMT
-=======
       - Mon, 21 Oct 2019 10:45:26 GMT
->>>>>>> 807faccc
       expires:
       - '-1'
       pragma:
@@ -581,13 +478,8 @@
       ParameterSetName:
       - -g -n --plan --deployment-source-url -r
       User-Agent:
-<<<<<<< HEAD
-      - python/3.6.5 (Windows-10-10.0.17134-SP0) msrest/0.6.10 msrest_azure/0.6.1
-        azure-mgmt-web/0.42.0 Azure-SDK-For-Python AZURECLI/2.0.74
-=======
-      - python/3.7.4 (Windows-10-10.0.18362-SP0) msrest/0.6.10 msrest_azure/0.6.2
-        azure-mgmt-web/0.42.0 Azure-SDK-For-Python AZURECLI/2.0.75
->>>>>>> 807faccc
+      - python/3.7.4 (Windows-10-10.0.18362-SP0) msrest/0.6.10 msrest_azure/0.6.2
+        azure-mgmt-web/0.42.0 Azure-SDK-For-Python AZURECLI/2.0.75
       accept-language:
       - en-US
     method: PUT
@@ -595,24 +487,11 @@
   response:
     body:
       string: '{"id":"/subscriptions/00000000-0000-0000-0000-000000000000/resourceGroups/clitest.rg000001/providers/Microsoft.Web/sites/webapp-quick-cd000002","name":"webapp-quick-cd000002","type":"Microsoft.Web/sites","kind":"app","location":"West
-<<<<<<< HEAD
-        US","properties":{"name":"webapp-quick-cd000002","state":"Running","hostNames":["webapp-quick-cd000002.azurewebsites.net"],"webSpace":"clitest.rg000001-WestUSwebspace","selfLink":"https://waws-prod-bay-093.api.azurewebsites.windows.net:454/subscriptions/00000000-0000-0000-0000-000000000000/webspaces/clitest.rg000001-WestUSwebspace/sites/webapp-quick-cd000002","repositorySiteName":"webapp-quick-cd000002","owner":null,"usageState":"Normal","enabled":true,"adminEnabled":true,"enabledHostNames":["webapp-quick-cd000002.azurewebsites.net","webapp-quick-cd000002.scm.azurewebsites.net"],"siteProperties":{"metadata":null,"properties":[{"name":"LinuxFxVersion","value":""},{"name":"WindowsFxVersion","value":null}],"appSettings":null},"availabilityState":"Normal","sslCertificates":null,"csrs":[],"cers":null,"siteMode":null,"hostNameSslStates":[{"name":"webapp-quick-cd000002.azurewebsites.net","sslState":"Disabled","ipBasedSslResult":null,"virtualIP":null,"thumbprint":null,"toUpdate":null,"toUpdateIpBasedSsl":null,"ipBasedSslState":"NotConfigured","hostType":"Standard"},{"name":"webapp-quick-cd000002.scm.azurewebsites.net","sslState":"Disabled","ipBasedSslResult":null,"virtualIP":null,"thumbprint":null,"toUpdate":null,"toUpdateIpBasedSsl":null,"ipBasedSslState":"NotConfigured","hostType":"Repository"}],"computeMode":null,"serverFarm":null,"serverFarmId":"/subscriptions/00000000-0000-0000-0000-000000000000/resourceGroups/clitest.rg000001/providers/Microsoft.Web/serverfarms/plan-quick000003","reserved":false,"isXenon":false,"hyperV":false,"lastModifiedTimeUtc":"2019-10-08T00:09:53.5066667","storageRecoveryDefaultState":"Running","contentAvailabilityState":"Normal","runtimeAvailabilityState":"Normal","siteConfig":null,"deploymentId":"webapp-quick-cd000002","trafficManagerHostNames":null,"sku":"Basic","scmSiteAlsoStopped":false,"targetSwapSlot":null,"hostingEnvironment":null,"hostingEnvironmentProfile":null,"clientAffinityEnabled":true,"clientCertEnabled":false,"clientCertExclusionPaths":null,"hostNamesDisabled":false,"domainVerificationIdentifiers":null,"kind":"app","inboundIpAddress":"40.112.191.159","possibleInboundIpAddresses":"40.112.191.159","outboundIpAddresses":"40.112.191.159,138.91.252.122,40.86.180.238,138.91.248.136,138.91.253.41","possibleOutboundIpAddresses":"40.112.191.159,138.91.252.122,40.86.180.238,138.91.248.136,138.91.253.41,138.91.254.30,138.91.249.213","containerSize":0,"dailyMemoryTimeQuota":0,"suspendedTill":null,"siteDisabledReason":0,"functionExecutionUnitsCache":null,"maxNumberOfWorkers":null,"homeStamp":"waws-prod-bay-093","cloningInfo":null,"hostingEnvironmentId":null,"tags":null,"resourceGroup":"clitest.rg000001","defaultHostName":"webapp-quick-cd000002.azurewebsites.net","slotSwapStatus":null,"httpsOnly":false,"redundancyMode":"None","inProgressOperationId":null,"geoDistributions":null,"privateEndpointConnections":null,"buildVersion":null,"targetBuildVersion":null}}'
-=======
         US","properties":{"name":"webapp-quick-cd000002","state":"Running","hostNames":["webapp-quick-cd000002.azurewebsites.net"],"webSpace":"clitest.rg000001-WestUSwebspace","selfLink":"https://waws-prod-bay-055.api.azurewebsites.windows.net:454/subscriptions/00000000-0000-0000-0000-000000000000/webspaces/clitest.rg000001-WestUSwebspace/sites/webapp-quick-cd000002","repositorySiteName":"webapp-quick-cd000002","owner":null,"usageState":"Normal","enabled":true,"adminEnabled":true,"enabledHostNames":["webapp-quick-cd000002.azurewebsites.net","webapp-quick-cd000002.scm.azurewebsites.net"],"siteProperties":{"metadata":null,"properties":[{"name":"LinuxFxVersion","value":""},{"name":"WindowsFxVersion","value":null}],"appSettings":null},"availabilityState":"Normal","sslCertificates":null,"csrs":[],"cers":null,"siteMode":null,"hostNameSslStates":[{"name":"webapp-quick-cd000002.azurewebsites.net","sslState":"Disabled","ipBasedSslResult":null,"virtualIP":null,"thumbprint":null,"toUpdate":null,"toUpdateIpBasedSsl":null,"ipBasedSslState":"NotConfigured","hostType":"Standard"},{"name":"webapp-quick-cd000002.scm.azurewebsites.net","sslState":"Disabled","ipBasedSslResult":null,"virtualIP":null,"thumbprint":null,"toUpdate":null,"toUpdateIpBasedSsl":null,"ipBasedSslState":"NotConfigured","hostType":"Repository"}],"computeMode":null,"serverFarm":null,"serverFarmId":"/subscriptions/00000000-0000-0000-0000-000000000000/resourceGroups/clitest.rg000001/providers/Microsoft.Web/serverfarms/plan-quick000003","reserved":false,"isXenon":false,"hyperV":false,"lastModifiedTimeUtc":"2019-10-21T10:45:30.093","storageRecoveryDefaultState":"Running","contentAvailabilityState":"Normal","runtimeAvailabilityState":"Normal","siteConfig":null,"deploymentId":"webapp-quick-cd000002","trafficManagerHostNames":null,"sku":"Basic","scmSiteAlsoStopped":false,"targetSwapSlot":null,"hostingEnvironment":null,"hostingEnvironmentProfile":null,"clientAffinityEnabled":true,"clientCertEnabled":false,"clientCertExclusionPaths":null,"hostNamesDisabled":false,"domainVerificationIdentifiers":null,"customDomainVerificationId":"7D21DBF7BF95B05B49503163FFFFABEAE2968DCD99888B2BCC0B9FB6B08FC432","kind":"app","inboundIpAddress":"104.42.188.146","possibleInboundIpAddresses":"104.42.188.146","outboundIpAddresses":"104.42.185.131,104.42.184.178,104.42.185.60,104.42.188.171","possibleOutboundIpAddresses":"104.42.185.131,104.42.184.178,104.42.185.60,104.42.188.171","containerSize":0,"dailyMemoryTimeQuota":0,"suspendedTill":null,"siteDisabledReason":0,"functionExecutionUnitsCache":null,"maxNumberOfWorkers":null,"homeStamp":"waws-prod-bay-055","cloningInfo":null,"hostingEnvironmentId":null,"tags":null,"resourceGroup":"clitest.rg000001","defaultHostName":"webapp-quick-cd000002.azurewebsites.net","slotSwapStatus":null,"httpsOnly":false,"redundancyMode":"None","inProgressOperationId":null,"geoDistributions":null,"privateEndpointConnections":null,"buildVersion":null,"targetBuildVersion":null}}'
->>>>>>> 807faccc
-    headers:
-      cache-control:
-      - no-cache
-      content-length:
-<<<<<<< HEAD
-      - '3505'
-      content-type:
-      - application/json
-      date:
-      - Tue, 08 Oct 2019 00:10:09 GMT
-      etag:
-      - '"1D57D6CB5F05EEB"'
-=======
+    headers:
+      cache-control:
+      - no-cache
+      content-length:
       - '3540'
       content-type:
       - application/json
@@ -620,7 +499,6 @@
       - Mon, 21 Oct 2019 10:45:45 GMT
       etag:
       - '"1D587FCA8713F00"'
->>>>>>> 807faccc
       expires:
       - '-1'
       pragma:
@@ -658,13 +536,8 @@
       ParameterSetName:
       - -g -n --plan --deployment-source-url -r
       User-Agent:
-<<<<<<< HEAD
-      - python/3.6.5 (Windows-10-10.0.17134-SP0) msrest/0.6.10 msrest_azure/0.6.1
-        azure-mgmt-web/0.42.0 Azure-SDK-For-Python AZURECLI/2.0.74
-=======
-      - python/3.7.4 (Windows-10-10.0.18362-SP0) msrest/0.6.10 msrest_azure/0.6.2
-        azure-mgmt-web/0.42.0 Azure-SDK-For-Python AZURECLI/2.0.75
->>>>>>> 807faccc
+      - python/3.7.4 (Windows-10-10.0.18362-SP0) msrest/0.6.10 msrest_azure/0.6.2
+        azure-mgmt-web/0.42.0 Azure-SDK-For-Python AZURECLI/2.0.75
       accept-language:
       - en-US
     method: GET
@@ -672,24 +545,11 @@
   response:
     body:
       string: '{"id":"/subscriptions/00000000-0000-0000-0000-000000000000/resourceGroups/clitest.rg000001/providers/Microsoft.Web/sites/webapp-quick-cd000002","name":"webapp-quick-cd000002","type":"Microsoft.Web/sites","kind":"app","location":"West
-<<<<<<< HEAD
-        US","properties":{"name":"webapp-quick-cd000002","state":"Running","hostNames":["webapp-quick-cd000002.azurewebsites.net"],"webSpace":"clitest.rg000001-WestUSwebspace","selfLink":"https://waws-prod-bay-093.api.azurewebsites.windows.net:454/subscriptions/00000000-0000-0000-0000-000000000000/webspaces/clitest.rg000001-WestUSwebspace/sites/webapp-quick-cd000002","repositorySiteName":"webapp-quick-cd000002","owner":null,"usageState":"Normal","enabled":true,"adminEnabled":true,"enabledHostNames":["webapp-quick-cd000002.azurewebsites.net","webapp-quick-cd000002.scm.azurewebsites.net"],"siteProperties":{"metadata":null,"properties":[{"name":"LinuxFxVersion","value":""},{"name":"WindowsFxVersion","value":null}],"appSettings":null},"availabilityState":"Normal","sslCertificates":null,"csrs":[],"cers":null,"siteMode":null,"hostNameSslStates":[{"name":"webapp-quick-cd000002.azurewebsites.net","sslState":"Disabled","ipBasedSslResult":null,"virtualIP":null,"thumbprint":null,"toUpdate":null,"toUpdateIpBasedSsl":null,"ipBasedSslState":"NotConfigured","hostType":"Standard"},{"name":"webapp-quick-cd000002.scm.azurewebsites.net","sslState":"Disabled","ipBasedSslResult":null,"virtualIP":null,"thumbprint":null,"toUpdate":null,"toUpdateIpBasedSsl":null,"ipBasedSslState":"NotConfigured","hostType":"Repository"}],"computeMode":null,"serverFarm":null,"serverFarmId":"/subscriptions/00000000-0000-0000-0000-000000000000/resourceGroups/clitest.rg000001/providers/Microsoft.Web/serverfarms/plan-quick000003","reserved":false,"isXenon":false,"hyperV":false,"lastModifiedTimeUtc":"2019-10-08T00:09:53.9666667","storageRecoveryDefaultState":"Running","contentAvailabilityState":"Normal","runtimeAvailabilityState":"Normal","siteConfig":null,"deploymentId":"webapp-quick-cd000002","trafficManagerHostNames":null,"sku":"Basic","scmSiteAlsoStopped":false,"targetSwapSlot":null,"hostingEnvironment":null,"hostingEnvironmentProfile":null,"clientAffinityEnabled":true,"clientCertEnabled":false,"clientCertExclusionPaths":null,"hostNamesDisabled":false,"domainVerificationIdentifiers":null,"kind":"app","inboundIpAddress":"40.112.191.159","possibleInboundIpAddresses":"40.112.191.159","outboundIpAddresses":"40.112.191.159,138.91.252.122,40.86.180.238,138.91.248.136,138.91.253.41","possibleOutboundIpAddresses":"40.112.191.159,138.91.252.122,40.86.180.238,138.91.248.136,138.91.253.41,138.91.254.30,138.91.249.213","containerSize":0,"dailyMemoryTimeQuota":0,"suspendedTill":null,"siteDisabledReason":0,"functionExecutionUnitsCache":null,"maxNumberOfWorkers":null,"homeStamp":"waws-prod-bay-093","cloningInfo":null,"hostingEnvironmentId":null,"tags":null,"resourceGroup":"clitest.rg000001","defaultHostName":"webapp-quick-cd000002.azurewebsites.net","slotSwapStatus":null,"httpsOnly":false,"redundancyMode":"None","inProgressOperationId":null,"geoDistributions":null,"privateEndpointConnections":[],"buildVersion":null,"targetBuildVersion":null}}'
-=======
         US","properties":{"name":"webapp-quick-cd000002","state":"Running","hostNames":["webapp-quick-cd000002.azurewebsites.net"],"webSpace":"clitest.rg000001-WestUSwebspace","selfLink":"https://waws-prod-bay-055.api.azurewebsites.windows.net:454/subscriptions/00000000-0000-0000-0000-000000000000/webspaces/clitest.rg000001-WestUSwebspace/sites/webapp-quick-cd000002","repositorySiteName":"webapp-quick-cd000002","owner":null,"usageState":"Normal","enabled":true,"adminEnabled":true,"enabledHostNames":["webapp-quick-cd000002.azurewebsites.net","webapp-quick-cd000002.scm.azurewebsites.net"],"siteProperties":{"metadata":null,"properties":[{"name":"LinuxFxVersion","value":""},{"name":"WindowsFxVersion","value":null}],"appSettings":null},"availabilityState":"Normal","sslCertificates":null,"csrs":[],"cers":null,"siteMode":null,"hostNameSslStates":[{"name":"webapp-quick-cd000002.azurewebsites.net","sslState":"Disabled","ipBasedSslResult":null,"virtualIP":null,"thumbprint":null,"toUpdate":null,"toUpdateIpBasedSsl":null,"ipBasedSslState":"NotConfigured","hostType":"Standard"},{"name":"webapp-quick-cd000002.scm.azurewebsites.net","sslState":"Disabled","ipBasedSslResult":null,"virtualIP":null,"thumbprint":null,"toUpdate":null,"toUpdateIpBasedSsl":null,"ipBasedSslState":"NotConfigured","hostType":"Repository"}],"computeMode":null,"serverFarm":null,"serverFarmId":"/subscriptions/00000000-0000-0000-0000-000000000000/resourceGroups/clitest.rg000001/providers/Microsoft.Web/serverfarms/plan-quick000003","reserved":false,"isXenon":false,"hyperV":false,"lastModifiedTimeUtc":"2019-10-21T10:45:30.48","storageRecoveryDefaultState":"Running","contentAvailabilityState":"Normal","runtimeAvailabilityState":"Normal","siteConfig":null,"deploymentId":"webapp-quick-cd000002","trafficManagerHostNames":null,"sku":"Basic","scmSiteAlsoStopped":false,"targetSwapSlot":null,"hostingEnvironment":null,"hostingEnvironmentProfile":null,"clientAffinityEnabled":true,"clientCertEnabled":false,"clientCertExclusionPaths":null,"hostNamesDisabled":false,"domainVerificationIdentifiers":null,"customDomainVerificationId":"7D21DBF7BF95B05B49503163FFFFABEAE2968DCD99888B2BCC0B9FB6B08FC432","kind":"app","inboundIpAddress":"104.42.188.146","possibleInboundIpAddresses":"104.42.188.146","outboundIpAddresses":"104.42.185.131,104.42.184.178,104.42.185.60,104.42.188.171","possibleOutboundIpAddresses":"104.42.185.131,104.42.184.178,104.42.185.60,104.42.188.171","containerSize":0,"dailyMemoryTimeQuota":0,"suspendedTill":null,"siteDisabledReason":0,"functionExecutionUnitsCache":null,"maxNumberOfWorkers":null,"homeStamp":"waws-prod-bay-055","cloningInfo":null,"hostingEnvironmentId":null,"tags":null,"resourceGroup":"clitest.rg000001","defaultHostName":"webapp-quick-cd000002.azurewebsites.net","slotSwapStatus":null,"httpsOnly":false,"redundancyMode":"None","inProgressOperationId":null,"geoDistributions":null,"privateEndpointConnections":[],"buildVersion":null,"targetBuildVersion":null}}'
->>>>>>> 807faccc
-    headers:
-      cache-control:
-      - no-cache
-      content-length:
-<<<<<<< HEAD
-      - '3503'
-      content-type:
-      - application/json
-      date:
-      - Tue, 08 Oct 2019 00:10:10 GMT
-      etag:
-      - '"1D57D6CB5F05EEB"'
-=======
+    headers:
+      cache-control:
+      - no-cache
+      content-length:
       - '3537'
       content-type:
       - application/json
@@ -697,7 +557,6 @@
       - Mon, 21 Oct 2019 10:45:46 GMT
       etag:
       - '"1D587FCA8713F00"'
->>>>>>> 807faccc
       expires:
       - '-1'
       pragma:
@@ -738,13 +597,8 @@
       ParameterSetName:
       - -g -n --plan --deployment-source-url -r
       User-Agent:
-<<<<<<< HEAD
-      - python/3.6.5 (Windows-10-10.0.17134-SP0) msrest/0.6.10 msrest_azure/0.6.1
-        azure-mgmt-web/0.42.0 Azure-SDK-For-Python AZURECLI/2.0.74
-=======
-      - python/3.7.4 (Windows-10-10.0.18362-SP0) msrest/0.6.10 msrest_azure/0.6.2
-        azure-mgmt-web/0.42.0 Azure-SDK-For-Python AZURECLI/2.0.75
->>>>>>> 807faccc
+      - python/3.7.4 (Windows-10-10.0.18362-SP0) msrest/0.6.10 msrest_azure/0.6.2
+        azure-mgmt-web/0.42.0 Azure-SDK-For-Python AZURECLI/2.0.75
       accept-language:
       - en-US
     method: PUT
@@ -761,15 +615,9 @@
       content-type:
       - application/json
       date:
-<<<<<<< HEAD
-      - Tue, 08 Oct 2019 00:10:23 GMT
-      etag:
-      - '"1D57D6CC7662DC0"'
-=======
       - Mon, 21 Oct 2019 10:46:01 GMT
       etag:
       - '"1D587FCBAE36230"'
->>>>>>> 807faccc
       expires:
       - '-1'
       pragma:
@@ -803,25 +651,15 @@
       ParameterSetName:
       - -g -n --plan --deployment-source-url -r
       User-Agent:
-<<<<<<< HEAD
-      - python/3.6.5 (Windows-10-10.0.17134-SP0) msrest/0.6.10 msrest_azure/0.6.1
-        azure-mgmt-web/0.42.0 Azure-SDK-For-Python AZURECLI/2.0.74
-=======
-      - python/3.7.4 (Windows-10-10.0.18362-SP0) msrest/0.6.10 msrest_azure/0.6.2
-        azure-mgmt-web/0.42.0 Azure-SDK-For-Python AZURECLI/2.0.75
->>>>>>> 807faccc
+      - python/3.7.4 (Windows-10-10.0.18362-SP0) msrest/0.6.10 msrest_azure/0.6.2
+        azure-mgmt-web/0.42.0 Azure-SDK-For-Python AZURECLI/2.0.75
     method: GET
     uri: https://management.azure.com/subscriptions/00000000-0000-0000-0000-000000000000/resourceGroups/clitest.rg000001/providers/Microsoft.Web/sites/webapp-quick-cd000002/sourcecontrols/web?api-version=2018-11-01
   response:
     body:
       string: '{"id":"/subscriptions/00000000-0000-0000-0000-000000000000/resourceGroups/clitest.rg000001/providers/Microsoft.Web/sites/webapp-quick-cd000002/sourcecontrols/web","name":"webapp-quick-cd000002","type":"Microsoft.Web/sites/sourcecontrols","location":"West
-<<<<<<< HEAD
-        US","properties":{"repoUrl":"https://github.com/yugangw-msft/azure-site-test.git","branch":"master","isManualIntegration":true,"deploymentRollbackEnabled":false,"isMercurial":false,"provisioningState":"InProgress","provisioningDetails":"2019-10-08T00:10:54.1342170
-        https://webapp-quick-cd000002.scm.azurewebsites.net/api/deployments/latest?deployer=GitHub&time=2019-10-08_00-10-32Z"}}'
-=======
         US","properties":{"repoUrl":"https://github.com/yugangw-msft/azure-site-test.git","branch":"master","isManualIntegration":true,"deploymentRollbackEnabled":false,"isMercurial":false,"provisioningState":"InProgress","provisioningDetails":"2019-10-21T10:46:24.2759668
         https://webapp-quick-cd000002.scm.azurewebsites.net/api/deployments/latest?deployer=GitHub&time=2019-10-21_10-46-13Z"}}'
->>>>>>> 807faccc
     headers:
       cache-control:
       - no-cache
@@ -830,15 +668,9 @@
       content-type:
       - application/json
       date:
-<<<<<<< HEAD
-      - Tue, 08 Oct 2019 00:10:54 GMT
-      etag:
-      - '"1D57D6CC7662DC0"'
-=======
       - Mon, 21 Oct 2019 10:46:34 GMT
       etag:
       - '"1D587FCBAE36230"'
->>>>>>> 807faccc
       expires:
       - '-1'
       pragma:
@@ -874,13 +706,8 @@
       ParameterSetName:
       - -g -n --plan --deployment-source-url -r
       User-Agent:
-<<<<<<< HEAD
-      - python/3.6.5 (Windows-10-10.0.17134-SP0) msrest/0.6.10 msrest_azure/0.6.1
-        azure-mgmt-web/0.42.0 Azure-SDK-For-Python AZURECLI/2.0.74
-=======
-      - python/3.7.4 (Windows-10-10.0.18362-SP0) msrest/0.6.10 msrest_azure/0.6.2
-        azure-mgmt-web/0.42.0 Azure-SDK-For-Python AZURECLI/2.0.75
->>>>>>> 807faccc
+      - python/3.7.4 (Windows-10-10.0.18362-SP0) msrest/0.6.10 msrest_azure/0.6.2
+        azure-mgmt-web/0.42.0 Azure-SDK-For-Python AZURECLI/2.0.75
     method: GET
     uri: https://management.azure.com/subscriptions/00000000-0000-0000-0000-000000000000/resourceGroups/clitest.rg000001/providers/Microsoft.Web/sites/webapp-quick-cd000002/sourcecontrols/web?api-version=2018-11-01
   response:
@@ -895,15 +722,9 @@
       content-type:
       - application/json
       date:
-<<<<<<< HEAD
-      - Tue, 08 Oct 2019 00:11:24 GMT
-      etag:
-      - '"1D57D6CC7662DC0"'
-=======
       - Mon, 21 Oct 2019 10:47:05 GMT
       etag:
       - '"1D587FCBAE36230"'
->>>>>>> 807faccc
       expires:
       - '-1'
       pragma:
@@ -943,13 +764,8 @@
       ParameterSetName:
       - -g -n --plan --deployment-source-url -r
       User-Agent:
-<<<<<<< HEAD
-      - python/3.6.5 (Windows-10-10.0.17134-SP0) msrest/0.6.10 msrest_azure/0.6.1
-        azure-mgmt-web/0.42.0 Azure-SDK-For-Python AZURECLI/2.0.74
-=======
-      - python/3.7.4 (Windows-10-10.0.18362-SP0) msrest/0.6.10 msrest_azure/0.6.2
-        azure-mgmt-web/0.42.0 Azure-SDK-For-Python AZURECLI/2.0.75
->>>>>>> 807faccc
+      - python/3.7.4 (Windows-10-10.0.18362-SP0) msrest/0.6.10 msrest_azure/0.6.2
+        azure-mgmt-web/0.42.0 Azure-SDK-For-Python AZURECLI/2.0.75
       accept-language:
       - en-US
     method: POST
@@ -958,21 +774,6 @@
     body:
       string: <publishData><publishProfile profileName="webapp-quick-cd000002 - Web
         Deploy" publishMethod="MSDeploy" publishUrl="webapp-quick-cd000002.scm.azurewebsites.net:443"
-<<<<<<< HEAD
-        msdeploySite="webapp-quick-cd000002" userName="$webapp-quick-cd000002" userPWD="lhhtvH7diKfp5omEjffxnu9ApqZdEp1L3bw7XyGuXZJNbmPkgz5uDmNoLvm6"
-        destinationAppUrl="http://webapp-quick-cd000002.azurewebsites.net" SQLServerDBConnectionString=""
-        mySQLDBConnectionString="" hostingProviderForumLink="" controlPanelLink="http://windows.azure.com"
-        webSystem="WebSites"><databases /></publishProfile><publishProfile profileName="webapp-quick-cd000002
-        - FTP" publishMethod="FTP" publishUrl="ftp://waws-prod-bay-093.ftp.azurewebsites.windows.net/site/wwwroot"
-        ftpPassiveMode="True" userName="webapp-quick-cd000002\$webapp-quick-cd000002"
-        userPWD="lhhtvH7diKfp5omEjffxnu9ApqZdEp1L3bw7XyGuXZJNbmPkgz5uDmNoLvm6" destinationAppUrl="http://webapp-quick-cd000002.azurewebsites.net"
-        SQLServerDBConnectionString="" mySQLDBConnectionString="" hostingProviderForumLink=""
-        controlPanelLink="http://windows.azure.com" webSystem="WebSites"><databases
-        /></publishProfile><publishProfile profileName="webapp-quick-cd000002 - ReadOnly
-        - FTP" publishMethod="FTP" publishUrl="ftp://waws-prod-bay-093dr.ftp.azurewebsites.windows.net/site/wwwroot"
-        ftpPassiveMode="True" userName="webapp-quick-cd000002\$webapp-quick-cd000002"
-        userPWD="lhhtvH7diKfp5omEjffxnu9ApqZdEp1L3bw7XyGuXZJNbmPkgz5uDmNoLvm6" destinationAppUrl="http://webapp-quick-cd000002.azurewebsites.net"
-=======
         msdeploySite="webapp-quick-cd000002" userName="$webapp-quick-cd000002" userPWD="bMozsJPb6hiLDARkkBdlQ0uhqQ9cLAtkealA805AAx1p3c4S8wMWr4QB9zXq"
         destinationAppUrl="http://webapp-quick-cd000002.azurewebsites.net" SQLServerDBConnectionString=""
         mySQLDBConnectionString="" hostingProviderForumLink="" controlPanelLink="http://windows.azure.com"
@@ -986,7 +787,6 @@
         - FTP" publishMethod="FTP" publishUrl="ftp://waws-prod-bay-055dr.ftp.azurewebsites.windows.net/site/wwwroot"
         ftpPassiveMode="True" userName="webapp-quick-cd000002\$webapp-quick-cd000002"
         userPWD="bMozsJPb6hiLDARkkBdlQ0uhqQ9cLAtkealA805AAx1p3c4S8wMWr4QB9zXq" destinationAppUrl="http://webapp-quick-cd000002.azurewebsites.net"
->>>>>>> 807faccc
         SQLServerDBConnectionString="" mySQLDBConnectionString="" hostingProviderForumLink=""
         controlPanelLink="http://windows.azure.com" webSystem="WebSites"><databases
         /></publishProfile></publishData>
@@ -998,11 +798,7 @@
       content-type:
       - application/xml
       date:
-<<<<<<< HEAD
-      - Tue, 08 Oct 2019 00:11:26 GMT
-=======
       - Mon, 21 Oct 2019 10:47:06 GMT
->>>>>>> 807faccc
       expires:
       - '-1'
       pragma:
@@ -1044,21 +840,13 @@
       content-type:
       - text/html; charset=utf-8
       date:
-<<<<<<< HEAD
-      - Tue, 08 Oct 2019 00:12:02 GMT
-=======
       - Mon, 21 Oct 2019 10:47:43 GMT
->>>>>>> 807faccc
       etag:
       - W/"1f-5wgfifX1chdI4CmMe+Iov0qAB9Q"
       server:
       - Microsoft-IIS/10.0
       set-cookie:
-<<<<<<< HEAD
-      - ARRAffinity=1546060534b371209d792f60cdcdbbd9a6be340e47c58b915bc5c1a3c05efeb0;Path=/;HttpOnly;Domain=webapp-quick-cdemd57otdg.azurewebsites.net
-=======
       - ARRAffinity=a9a23b7ae427ed54b6edf331decc7cebe073bbee4a3186636cc3312fc76b4523;Path=/;HttpOnly;Domain=webapp-quick-cden7sr6ssn.azurewebsites.net
->>>>>>> 807faccc
       vary:
       - Accept-Encoding
       x-powered-by:
