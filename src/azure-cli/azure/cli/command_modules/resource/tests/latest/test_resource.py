--- conflicted
+++ resolved
@@ -844,10 +844,7 @@
             'mg': self.create_random_name('azure-cli-management', 30),
             'sub-rg': self.create_random_name('azure-cli-sub-resource-group', 60),
             'dn2': self.create_random_name('azure-cli-resource-group-deployment', 60),
-<<<<<<< HEAD
-=======
             'storage-account-name': self.create_random_name('armbuilddemo', 20)
->>>>>>> 3c2ff2b5
         })
 
         self.cmd('account management-group create --name {mg}', checks=[])
@@ -857,14 +854,9 @@
                  '--parameters storageAccountName="{storage-account-name}"',
                  checks=[self.check('properties.provisioningState', 'Succeeded'), ])
 
-<<<<<<< HEAD
-        self.cmd('deployment mg create --management-group-id {mg} --location WestUS -n {dn} --template-file {tf} '
-                 '--parameters @"{params}" --parameters targetMG="{mg}" --parameters nestedRG="{sub-rg}"',
-=======
         self.cmd('deployment mg create --management-group-id {mg} --location WestUS -n {dn} --template-file "{tf}" '
                  '--parameters @"{params}" --parameters targetMG="{mg}" --parameters nestedRG="{sub-rg}" '
                  '--parameters storageAccountName="{storage-account-name}"',
->>>>>>> 3c2ff2b5
                  checks=[self.check('properties.provisioningState', 'Succeeded'), ])
 
         self.cmd('deployment mg list --management-group-id {mg}', checks=[
