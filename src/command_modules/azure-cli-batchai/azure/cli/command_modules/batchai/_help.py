# --------------------------------------------------------------------------------------------
# Copyright (c) Microsoft Corporation. All rights reserved.
# Licensed under the MIT License. See License.txt in the project root for license information.
# --------------------------------------------------------------------------------------------

from knack.help_files import helps

helps['batchai'] = """
    type: group
<<<<<<< HEAD
    short-summary: Manage Batch AI.
=======
    short-summary: Manage Batch AI resources.
"""

helps['batchai workspace'] = """
    type: group
    short-summary: Commands to manage workspaces.
"""

helps['batchai workspace create'] = """
    type: command
    short-summary: Create a workspace.
    examples:
        - name: Create a workspace in East US region.
          text:
            az batchai workspace create -g MyResourceGroup -n MyWorkspace -l eastus
"""

helps['batchai workspace delete'] = """
    type: command
    short-summary: Delete a workspace.
    examples:
        - name: Delete a workspace.
          text:
            az batchai workspace delete -g MyResourceGroup -n MyWorkspace
"""

helps['batchai workspace list'] = """
    type: command
    short-summary: List workspaces.
    examples:
        - name: List all workspaces under the current subscription.
          text:
            az batchai workspace list -o table
        - name: List workspaces in the given resource group.
          text:
            az batchai workspace list -g MyResourceGroup -o table
"""

helps['batchai workspace show'] = """
    type: command
    short-summary: Show information about a workspace.
    examples:
        - name: Show information about a workspace.
          text:
            az batchai workspace show -g MyResourceGroup -n MyWorkspace -o table
>>>>>>> d33404e4
"""

helps['batchai cluster'] = """
    type: group
    short-summary: Commands to manage clusters.
"""

helps['batchai cluster create'] = """
    type: command
    short-summary: Create a cluster.
    examples:
        - name: Create a single node GPU cluster with default image and auto-storage account.
          text: |
            az batchai cluster create -g MyResourceGroup -w MyWorkspace -n MyCluster \\
                -s Standard_NC6 -t 1 --use-auto-storage --generate-ssh-keys
        - name:
            Create a cluster with a setup command which installs unzip on every node, the command output will be
            stored on auto storage account Azure File Share.
          text: |
            az batchai cluster create -g MyResourceGroup -w MyWorkspace -n MyCluster \\
                --use-auto-storage \\
                -s Standard_NC6 -t 1 -k id_rsa.pub \\
                --setup-task 'sudo apt update; sudo apt install unzip' \\
                --setup-task-output '$AZ_BATCHAI_MOUNT_ROOT/autoafs'
        - name: Create a cluster providing all parameters manually.
          text: |
            az batchai cluster create -g MyResourceGroup -w MyWorkspace -n MyCluster \\
                -i UbuntuLTS -s Standard_NC6 --vm-priority lowpriority \\
                --min 0 --target 1 --max 10 \\
                --storage-account-name MyStorageAccount \\
                --nfs-name MyNfsToMount --afs-name MyAzureFileShareToMount \\
                --bfs-name MyBlobContainerNameToMount \\
                -u AdminUserName -k id_rsa.pub -p ImpossibleToGuessPassword
        - name: Create a cluster using a configuration file.
          text: >
            az batchai cluster create -g MyResourceGroup -w MyWorkspace -n MyCluster -f cluster.json

"""

helps['batchai cluster resize'] = """
    type: command
    short-summary: Resize a cluster.
    examples:
        - name: Resize a cluster to zero size to stop paying for it.
          text:
            az batchai cluster resize -g MyResourceGroup -w MyWorkspace -n MyCluster -t 0
        - name: Resize a cluster to have 10 nodes.
          text:
            az batchai cluster resize -g MyResourceGroup -w MyWorkspace -n MyCluster -t 10
"""

helps['batchai cluster auto-scale'] = """
    type: command
    short-summary: Set auto-scale parameters for a cluster.
    examples:
        - name: Make a cluster to auto scale between 0 and 10 nodes depending on number of queued and running jobs.
          text:
            az batchai auto-scale -g MyResourceGroup -w MyWorkspace -n MyCluster --min 0 --max 10
"""

helps['batchai cluster delete'] = """
    type: command
    short-summary: Delete a cluster.
    examples:
        - name: Delete a cluster and wait for deletion to be completed.
          text:
            az batchai cluster delete -g MyResourceGroup -w MyWorkspace -n MyCluster
        - name: Send a delete command for a cluster and do not wait for deletion to be completed.
          text:
            az batchai cluster delete -g MyResourceGroup -w MyWorkspace -n MyCluster --no-wait
        - name: Delete cluster without asking for confirmation (for non-interactive scenarios).
          text:
            az batchai cluster delete -g MyResourceGroup -w MyWorkspace -n MyCluster -y
"""

helps['batchai cluster list'] = """
    type: command
    short-summary: List clusters.
    examples:
        - name: List all clusters in a workspace.
          text:
            az batchai cluster list -g MyResourceGroup -w MyWorkspace -o table
"""

helps['batchai cluster show'] = """
    type: command
    short-summary: Show information about a cluster.
    examples:
        - name: Show full information about a cluster.
          text:
            az batchai cluster show -g MyResourceGroup -w MyWorkspace -n MyCluster
        - name: Show cluster's summary.
          text:
            az batchai cluster show -g MyResourceGroup -w MyWorkspace -n MyCluster -o table
"""

helps['batchai cluster node'] = """
    type: group
    short-summary: Commands to work with cluster nodes.
"""

helps['batchai cluster node list'] = """
    type: command
    short-summary: List remote login information for cluster's nodes.
    long-summary:
        List remote login information for cluster nodes. You can ssh to a particular node using the provided public IP
        address and the port number.\n
            E.g. ssh <admin user name>@<public ip> -p <node's SSH port number>
    examples:
        - name: List remote login information for a cluster.
          text:
            az batchai cluster node list -g MyResourceGroup -w MyWorkspace -c MyCluster -o table
"""

helps['batchai cluster node exec'] = """
    type: command
    short-summary: Executes a command line on a cluster's node with optional ports forwarding.
    examples:
        - name: Report a snapshot of the current processes.
          text: |
            az batchai cluster node exec -g MyResourceGroup -w MyWorkspace -c MyCluster \\
                -n tvm-xxx --exec "ps axu"
        - name: Report a GPU information for a node.
          text: |
            az batchai cluster node exec -g MyResourceGroup -w MyWorkspace -c MyCluster \\
                -n tvm-xxx --exec "nvidia-smi"
        - name: Forward local 9000 to port 9001 on the node.
          text: |
            az batchai cluster node exec -g MyResourceGroup -w MyWorkspace -c MyCluster \\
                -n tvm-xxx -L 9000:localhost:9001
"""

helps['batchai cluster file'] = """
    type: group
    short-summary: Commands to work with files generated by node setup task.
"""

helps['batchai cluster file list'] = """
    type: command
    short-summary: List files generated by the cluster's node setup task.
    long-summary:
        List files generated by the cluster's node setup task under $AZ_BATCHAI_STDOUTERR_DIR path. This functionality is
        available only if the node setup task output directory is located on mounted Azure File Share or Azure Blob Container.
    examples:
        - name: List names and sizes of files and directories inside of $AZ_BATCHAI_STDOUTERR_DIR.
          text: |
            az batchai cluster list-files -g MyResourceGroup -w MyWorkspace -c MyCluster -o table
        - name: List names, sizes and download URLs for files and directories inside of $AZ_BATCHAI_STDOUTERR_DIR.
          text: |
            az batchai cluster list-files -g MyResourceGroup -w MyWorkspace -c MyCluster
        - name: List names, sizes and download URLs for files and directories inside of $AZ_BATCHAI_STDOUTERR_DIR/folder/subfolder.
          text: |
            az batchai cluster list-files -g MyResourceGroup -w MyWorkspace -c MyCluster \\
                -p folder/subfolder
        - name: List names, sizes and download URLs for files and directories inside of $AZ_BATCHAI_STDOUTERR_DIR making
                download URLs to remain valid for one hour.
          text: |
            az batchai cluster list-files -g MyResourceGroup -w MyWorkspace -c MyCluster \\
                --expiry 60
"""

helps['batchai experiment'] = """
    type: group
    short-summary: Commands to manage experiments.
"""

helps['batchai experiment create'] = """
    type: command
    short-summary: Create an experiment.
    examples:
        - name: Create an experiment.
          text:
            az batchai experiment create -g MyResourceGroup -w MyWorkspace -n MyExperiment
"""

helps['batchai experiment delete'] = """
    type: command
    short-summary: Delete an experiment.
    examples:
        - name: Delete an experiment. All running jobs will be terminated.
          text:
            az batchai experiment delete -g MyResourceGroup -w MyWorkspace -n MyExperiment
        - name: Delete an experiment without asking for confirmation (for non-interactive scenarios).
          text:
            az batchai experiment delete -g MyResourceGroup -w MyWorkspace -e MyExperiment -y
        - name: Request an experiment deletion without waiting for job to be deleted.
          text:
            az batchai experiment delete -g MyResourceGroup -w MyWorkspace -e MyExperiment --no-wait
"""

helps['batchai experiment list'] = """
    type: command
    short-summary: List experiments.
    examples:
        - name: List experiments.
          text:
            az batchai workspace list -g MyResourceGroup -w MyWorkspace -o table
"""

helps['batchai experiment show'] = """
    type: command
    short-summary: Show information about an experiment.
    examples:
        - name: Show information about an experiment.
          text:
            az batchai workspace show -g MyResourceGroup -w MyWorkspace -n MyExperiment -o table
"""

helps['batchai job'] = """
    type: group
    short-summary: Commands to manage jobs.
"""

helps['batchai job create'] = """
    type: command
    short-summary: Create a job.
    examples:
        - name:
            Create a job to run on a cluster in the same resource group.
          text: |
            az batchai job create -g MyResourceGroup -w MyWorkspace -e MyExperiment -n MyJob \\
                -r MyCluster -f job.json
        - name:
            Create a job to run on a cluster in a different workspace.
          text: |
            az batchai job create -g MyJobResourceGroup -w MyJobWorkspace -e MyExperiment -n MyJob \\
                -f job.json \\
                -r "/subscriptions/00000000-0000-0000-0000-000000000000/"\\
                "resourceGroups/MyClusterResourceGroup"\\
                "/providers/Microsoft.BatchAI/workspaces/MyClusterWorkspace/clusters/MyCluster"
"""

helps['batchai job terminate'] = """
    type: command
    short-summary: Terminate a job.
    examples:
        - name: Terminate a job and wait for the job to be terminated.
          text:
            az batchai job terminate -g MyResourceGroup -w MyWorkspace -e MyExperiment -n MyJob
        - name: Terminate a job without asking for confirmation (for non-interactive scenarios).
          text:
            az batchai job terminate -g MyResourceGroup  -w MyWorkspace -e MyExperiment -n MyJob -y
        - name: Request job termination without waiting for the job to be terminated.
          text: |
            az batchai job terminate -g MyResourceGroup -e MyExperiment -w MyWorkspace -n MyJob \\
                --no-wait
"""

helps['batchai job delete'] = """
    type: command
    short-summary: Delete a job.
    examples:
        - name: Delete a job. The job will be terminated if it's currently running.
          text:
            az batchai job delete -g MyResourceGroup -w MyWorkspace -e MyExperiment -n MyJob
        - name: Delete a job without asking for confirmation (for non-interactive scenarios).
          text:
            az batchai job delete -g MyResourceGroup -w MyWorkspace -e MyExperiment -n MyJob -y
        - name: Request job deletion without waiting for job to be deleted.
          text:
            az batchai job delete -g MyResourceGroup -w MyWorkspace -e MyExperiment -n MyJob --no-wait
"""

helps['batchai job list'] = """
    type: command
    short-summary: List jobs.
    examples:
        - name: List jobs.
          text:
            az batchai job list -g MyResourceGroup -w MyWorkspace -e MyExperiment -o table
"""

helps['batchai job show'] = """
    type: command
    short-summary: Show information about a job.
    examples:
        - name: Show full information about a job.
          text:
            az batchai job show -g MyResourceGroup -w MyWorkspace -e MyExperiment -n MyJob
        - name: Show job's summary.
          text:
            az batchai job show -g MyResourceGroup -w MyWorkspace -e MyExperiment -n MyJob -o table
"""

helps['batchai job node'] = """
    type: group
    short-summary: Commands to work with nodes which executed a job.
"""

helps['batchai job node list'] = """
    type: command
    short-summary: List remote login information for nodes which executed the job.
    long-summary:
        List remote login information for currently existing (not deallocated) nodes on which the job was executed.
        You can ssh to a particular node using the provided public IP address and the port number.\n
          E.g. ssh <admin user name>@<public ip> -p <node's SSH port number>
    examples:
        - name: List remote login information for a job nodes.
          text:
            az batchai job node list -g MyResourceGroup -w MyWorkspace -e MyExperiment -j MyJob -o table
"""

helps['batchai job node exec'] = """
    type: command
    short-summary: Executes a command line on a cluster's node used to execute the job with optional ports forwarding.
    examples:
        - name: Report a GPU state for a job's node.
          text: |
            az batchai job node exec -g MyResourceGroup -w MyWorkspace -e MyExperiment -j MyJob \\
                --exec "nvidia-smi"
        - name: Report a snapshot of the current processes.
          text: |
            az batchai job node exec -g MyResourceGroup -w MyWorkspace -e MyExperiment -j MyJob \\
                --exec "ps aux"
        - name: Forward local 9000 to port 9001 on the given node.
          text: |
            az batchai job node exec -g MyResourceGroup -w MyWorkspace -e MyExperiment -j MyJob \\
                -n tvm-xxx -L 9000:localhost:9001
"""

helps['batchai job file'] = """
    type: group
    short-summary: Commands to list and stream files in job's output directories.
"""

helps['batchai job file list'] = """
    type: command
    short-summary: List job's output files in a directory with given id.
    long-summary:
         List job's output files in a directory with given id if the output directory is located on mounted Azure File
         Share or Blob Container.
    examples:
        - name:
            List files in the standard output directory of the job.
          text: |
            az batchai job file list -g MyResourceGroup -w MyWorkspace -e MyExperiment -j MyJob
        - name:
            List files in the standard output directory of the job. Generates output in a table format.
          text: |
            az batchai job file list -g MyResourceGroup -w MyWorkspace -e MyExperiment -j MyJob -o table
        - name:
            List files in a folder 'MyFolder/MySubfolder' of an output directory with id 'MODELS'.
          text: |
            az batchai job file list -g MyResourceGroup -w MyWorkspace -e MyExperiment -j MyJob \\
                -d MODELS -p MyFolder/MySubfolder
        - name:
            List files in the standard output directory of the job making download URLs to remain valid for 15 minutes.
          text: |
            az batchai job file list -g MyResourceGroup -w MyWorkspace -e MyExperiment -j MyJob \\
                --expiry 15
"""

helps['batchai job file stream'] = """
    type: command
    short-summary: Stream the content of a file (similar to 'tail -f').
    long-summary:
        Waits for the job to create the given file and starts streaming it similar to 'tail -f' command. The command
        completes when the job finished execution.
    examples:
        - name: Stream standard output file of the job.
          text: |
            az batchai job file stream -g MyResourceGroup -w MyWorkspace -e MyExperiment -j MyJob \\
                -f stdout.txt
        - name: Stream a file 'log.txt' from a folder 'logs' of an output directory with id 'OUTPUTS'.
          text: |
            az batchai job file stream -g MyResourceGroup -w MyWorkspace -e MyExperiment -j MyJob \\
                -d OUTPUTS -p logs -f log.txt
"""

helps['batchai job wait'] = """
    type: command
    short-summary: Waits for specified job completion and setups the exit code to the job's exit code.
    examples:
        - name: Wait for the job completion.
          text: |
            az batchai job wait -g MyResourceGroup -w MyWorkspace -n MyJob
"""

helps['batchai file-server'] = """
    type: group
    short-summary: Commands to manage file servers.
"""

helps['batchai file-server create'] = """
    type: command
    short-summary: Create a file server.
    examples:
        - name: Create a NFS file server using a configuration file.
          text:
            az batchai file-server create -g MyResourceGroup -w MyWorkspace -n MyNFS -c nfs.json
        - name: Create a NFS manually providing parameters.
          text: |
            az file-server create -g MyResourceGroup -w MyWorkspace -n MyNFS \\
                -s Standard_D14 --disk-count 4 --disk-size 512 \\
                --storage-sku Premium_LRS --caching-type readonly \\
                -u $USER -k ~/.ssh/id_rsa.pub
"""

helps['batchai file-server delete'] = """
    type: command
    short-summary: Delete a file server.
    examples:
        - name: Delete file server and wait for deletion to be completed.
          text:
            az batchai file-server delete -g MyResourceGroup -w MyWorkspace -n MyNFS
        - name: Delete file server without asking for confirmation (for non-interactive scenarios).
          text:
            az batchai file-server delete -g MyResourceGroup -w MyWorkspace -n MyNFS -y
        - name: Request file server deletion without waiting for deletion to be completed.
          text:
            az batchai file-server delete -g MyResourceGroup -w MyWorkspace -n MyNFS --no-wait
"""

helps['batchai file-server list'] = """
    type: command
    short-summary: List file servers.
    examples:
        - name: List all file servers in the given workspace.
          text:
            az batchai file-server list -g MyResourceGroup -w MyWorkspace -o table
"""

helps['batchai file-server show'] = """
    type: command
    short-summary: Show information about a file server.
    examples:
        - name: Show full information about a file server.
          text:
            az batchai file-server show -g MyResourceGroup -w MyWorkspace -n MyNFS
        - name: Show file server summary.
          text:
            az batchai file-server show -g MyResourceGroup -w MyWorkspace -n MyNFS -o table

"""

helps['batchai list-usages'] = """
    type: command
    short-summary:
        Gets the current usage information as well as limits for Batch AI resources for given location.
    examples:
        - name: Get information for eastus location.
          text:
            az batchai list-usages -l eastus -o table
"""<|MERGE_RESOLUTION|>--- conflicted
+++ resolved
@@ -7,9 +7,6 @@
 
 helps['batchai'] = """
     type: group
-<<<<<<< HEAD
-    short-summary: Manage Batch AI.
-=======
     short-summary: Manage Batch AI resources.
 """
 
@@ -55,7 +52,6 @@
         - name: Show information about a workspace.
           text:
             az batchai workspace show -g MyResourceGroup -n MyWorkspace -o table
->>>>>>> d33404e4
 """
 
 helps['batchai cluster'] = """
