--- conflicted
+++ resolved
@@ -13,38 +13,22 @@
       ParameterSetName:
       - -g -n
       User-Agent:
-<<<<<<< HEAD
-      - AZURECLI/2.48.0 azsdk-python-azure-mgmt-resource/22.0.0 Python/3.10.0 (Windows-10-10.0.22621-SP0)
-=======
       - AZURECLI/2.47.0 azsdk-python-azure-mgmt-resource/22.0.0 Python/3.10.11 (Linux-5.15.0-1036-azure-x86_64-with-glibc2.31)
         VSTS_7b238909-6802-4b65-b90d-184bca47f458_build_220_0
->>>>>>> 0f6943b9
     method: GET
     uri: https://management.azure.com/subscriptions/00000000-0000-0000-0000-000000000000/resourcegroups/img_tmpl_basic_2000001?api-version=2022-09-01
   response:
     body:
-<<<<<<< HEAD
-      string: '{"id":"/subscriptions/00000000-0000-0000-0000-000000000000/resourceGroups/img_tmpl_basic_2000001","name":"img_tmpl_basic_2000001","type":"Microsoft.Resources/resourceGroups","location":"westus2","tags":{"product":"azurecli","cause":"automation","test":"test_image_builder_basic_sig","date":"2023-04-26T04:50:24Z"},"properties":{"provisioningState":"Succeeded"}}'
-=======
       string: '{"id":"/subscriptions/00000000-0000-0000-0000-000000000000/resourceGroups/img_tmpl_basic_2000001","name":"img_tmpl_basic_2000001","type":"Microsoft.Resources/resourceGroups","location":"westus2","tags":{"product":"azurecli","cause":"automation","date":"2023-05-25T07:55:05Z"},"properties":{"provisioningState":"Succeeded"}}'
->>>>>>> 0f6943b9
-    headers:
-      cache-control:
-      - no-cache
-      content-length:
-<<<<<<< HEAD
-      - '361'
-      content-type:
-      - application/json; charset=utf-8
-      date:
-      - Wed, 26 Apr 2023 04:50:30 GMT
-=======
+    headers:
+      cache-control:
+      - no-cache
+      content-length:
       - '323'
       content-type:
       - application/json; charset=utf-8
       date:
       - Thu, 25 May 2023 07:55:05 GMT
->>>>>>> 0f6943b9
       expires:
       - '-1'
       pragma:
@@ -76,21 +60,13 @@
       ParameterSetName:
       - -g -n
       User-Agent:
-<<<<<<< HEAD
-      - AZURECLI/2.48.0 azsdk-python-azure-mgmt-msi/7.0.0 Python/3.10.0 (Windows-10-10.0.22621-SP0)
-=======
       - AZURECLI/2.47.0 azsdk-python-azure-mgmt-msi/7.0.0 Python/3.10.11 (Linux-5.15.0-1036-azure-x86_64-with-glibc2.31)
         VSTS_7b238909-6802-4b65-b90d-184bca47f458_build_220_0
->>>>>>> 0f6943b9
     method: PUT
     uri: https://management.azure.com/subscriptions/00000000-0000-0000-0000-000000000000/resourceGroups/img_tmpl_basic_2000001/providers/Microsoft.ManagedIdentity/userAssignedIdentities/ide1?api-version=2023-01-31
   response:
     body:
-<<<<<<< HEAD
-      string: '{"location":"westus2","tags":{},"id":"/subscriptions/00000000-0000-0000-0000-000000000000/resourcegroups/img_tmpl_basic_2000001/providers/Microsoft.ManagedIdentity/userAssignedIdentities/ide1","name":"ide1","type":"Microsoft.ManagedIdentity/userAssignedIdentities","properties":{"tenantId":"54826b22-38d6-4fb2-bad9-b7b93a3e9c5a","principalId":"20b3c364-a21a-43db-b869-9854549d2742","clientId":"94858b3a-6a81-41dc-acef-a2615e4cd167"}}'
-=======
       string: '{"location":"westus2","tags":{},"id":"/subscriptions/00000000-0000-0000-0000-000000000000/resourcegroups/img_tmpl_basic_2000001/providers/Microsoft.ManagedIdentity/userAssignedIdentities/ide1","name":"ide1","type":"Microsoft.ManagedIdentity/userAssignedIdentities","properties":{"tenantId":"54826b22-38d6-4fb2-bad9-b7b93a3e9c5a","principalId":"8906c55e-0c0a-482b-ba22-8c16eac49714","clientId":"f3c65183-6318-48fd-885e-d848babd4560"}}'
->>>>>>> 0f6943b9
     headers:
       cache-control:
       - no-cache
@@ -99,11 +75,7 @@
       content-type:
       - application/json; charset=utf-8
       date:
-<<<<<<< HEAD
-      - Wed, 26 Apr 2023 04:50:35 GMT
-=======
       - Thu, 25 May 2023 07:55:08 GMT
->>>>>>> 0f6943b9
       expires:
       - '-1'
       location:
@@ -115,11 +87,7 @@
       x-content-type-options:
       - nosniff
       x-ms-ratelimit-remaining-subscription-writes:
-<<<<<<< HEAD
-      - '1198'
-=======
       - '1199'
->>>>>>> 0f6943b9
     status:
       code: 201
       message: Created
@@ -137,15 +105,6 @@
       ParameterSetName:
       - --assignee --role --scope
       User-Agent:
-<<<<<<< HEAD
-      - python/3.10.0 (Windows-10-10.0.22621-SP0) AZURECLI/2.48.0
-    method: GET
-    uri: https://graph.microsoft.com/v1.0/servicePrincipals?$filter=servicePrincipalNames%2Fany%28c%3Ac%20eq%20%2794858b3a-6a81-41dc-acef-a2615e4cd167%27%29
-  response:
-    body:
-      string: '{"@odata.context":"https://graph.microsoft.com/v1.0/$metadata#servicePrincipals","value":[{"id":"20b3c364-a21a-43db-b869-9854549d2742","deletedDateTime":null,"accountEnabled":true,"alternativeNames":["isExplicit=True","/subscriptions/00000000-0000-0000-0000-000000000000/resourcegroups/img_tmpl_basic_2000001/providers/Microsoft.ManagedIdentity/userAssignedIdentities/ide1"],"appDisplayName":null,"appDescription":null,"appId":"94858b3a-6a81-41dc-acef-a2615e4cd167","applicationTemplateId":null,"appOwnerOrganizationId":null,"appRoleAssignmentRequired":false,"createdDateTime":"2023-04-26T04:50:34Z","description":null,"disabledByMicrosoftStatus":null,"displayName":"ide1","homepage":null,"loginUrl":null,"logoutUrl":null,"notes":null,"notificationEmailAddresses":[],"preferredSingleSignOnMode":null,"preferredTokenSigningKeyThumbprint":null,"replyUrls":[],"servicePrincipalNames":["94858b3a-6a81-41dc-acef-a2615e4cd167","https://identity.azure.net/+NS4ogYWZdtPhI2loyXeWSfxM69C3dXJEVm/8UaJYkY="],"servicePrincipalType":"ManagedIdentity","signInAudience":null,"tags":[],"tokenEncryptionKeyId":null,"info":null,"samlSingleSignOnSettings":null,"addIns":[],"appRoles":[],"keyCredentials":[{"customKeyIdentifier":"78A98A5067A63644C6EBC4A83C79DA563F55C825","displayName":"CN=94858b3a-6a81-41dc-acef-a2615e4cd167,
-        DC=54826b22-38d6-4fb2-bad9-b7b93a3e9c5a","endDateTime":"2023-07-25T04:45:00Z","key":null,"keyId":"ab204d7d-229a-4ad5-9245-e030124849b1","startDateTime":"2023-04-26T04:45:00Z","type":"AsymmetricX509Cert","usage":"Verify"}],"oauth2PermissionScopes":[],"passwordCredentials":[],"resourceSpecificApplicationPermissions":[],"verifiedPublisher":{"displayName":null,"verifiedPublisherId":null,"addedDateTime":null}}]}'
-=======
       - python/3.10.11 (Linux-5.15.0-1036-azure-x86_64-with-glibc2.31) AZURECLI/2.47.0
         VSTS_7b238909-6802-4b65-b90d-184bca47f458_build_220_0
     method: GET
@@ -154,7 +113,6 @@
     body:
       string: '{"@odata.context":"https://graph.microsoft.com/v1.0/$metadata#servicePrincipals","value":[{"id":"8906c55e-0c0a-482b-ba22-8c16eac49714","deletedDateTime":null,"accountEnabled":true,"alternativeNames":["isExplicit=True","/subscriptions/00000000-0000-0000-0000-000000000000/resourcegroups/img_tmpl_basic_2000001/providers/Microsoft.ManagedIdentity/userAssignedIdentities/ide1"],"appDisplayName":null,"appDescription":null,"appId":"f3c65183-6318-48fd-885e-d848babd4560","applicationTemplateId":null,"appOwnerOrganizationId":null,"appRoleAssignmentRequired":false,"createdDateTime":"2023-05-25T07:55:08Z","description":null,"disabledByMicrosoftStatus":null,"displayName":"ide1","homepage":null,"loginUrl":null,"logoutUrl":null,"notes":null,"notificationEmailAddresses":[],"preferredSingleSignOnMode":null,"preferredTokenSigningKeyThumbprint":null,"replyUrls":[],"servicePrincipalNames":["f3c65183-6318-48fd-885e-d848babd4560","https://identity.azure.net/3RNkSvNbqI//Dq4XXRVZ4k/SqWU0Kv7StReraE3lwLs="],"servicePrincipalType":"ManagedIdentity","signInAudience":null,"tags":[],"tokenEncryptionKeyId":null,"info":null,"samlSingleSignOnSettings":null,"addIns":[],"appRoles":[],"keyCredentials":[{"customKeyIdentifier":"EA6AA97A9C1973A6A5FA142CE6532E63D50700FF","displayName":"CN=f3c65183-6318-48fd-885e-d848babd4560,
         DC=54826b22-38d6-4fb2-bad9-b7b93a3e9c5a","endDateTime":"2023-08-23T07:50:00Z","key":null,"keyId":"a4a02177-e167-416d-a784-9c94dd888b31","startDateTime":"2023-05-25T07:50:00Z","type":"AsymmetricX509Cert","usage":"Verify"}],"oauth2PermissionScopes":[],"passwordCredentials":[],"resourceSpecificApplicationPermissions":[],"verifiedPublisher":{"displayName":null,"verifiedPublisherId":null,"addedDateTime":null}}]}'
->>>>>>> 0f6943b9
     headers:
       cache-control:
       - no-cache
@@ -163,19 +121,11 @@
       content-type:
       - application/json;odata.metadata=minimal;odata.streaming=true;IEEE754Compatible=false;charset=utf-8
       date:
-<<<<<<< HEAD
-      - Wed, 26 Apr 2023 04:51:23 GMT
-      odata-version:
-      - '4.0'
-      request-id:
-      - 32d7a8a8-3b08-4290-aee3-7873f0012955
-=======
       - Thu, 25 May 2023 07:55:54 GMT
       odata-version:
       - '4.0'
       request-id:
       - 2e58055f-248d-4919-8d7c-c86ba19fa033
->>>>>>> 0f6943b9
       strict-transport-security:
       - max-age=31536000
       transfer-encoding:
@@ -183,11 +133,7 @@
       vary:
       - Accept-Encoding
       x-ms-ags-diagnostic:
-<<<<<<< HEAD
-      - '{"ServerInfo":{"DataCenter":"Korea Central","Slice":"E","Ring":"3","ScaleUnit":"001","RoleInstance":"SE1PEPF00005C05"}}'
-=======
       - '{"ServerInfo":{"DataCenter":"East US","Slice":"E","Ring":"5","ScaleUnit":"002","RoleInstance":"BL02EPF000028A6"}}'
->>>>>>> 0f6943b9
       x-ms-resource-unit:
       - '1'
     status:
@@ -207,13 +153,8 @@
       ParameterSetName:
       - --assignee --role --scope
       User-Agent:
-<<<<<<< HEAD
-      - AZURECLI/2.48.0 azsdk-python-azure-mgmt-authorization/3.0.0 Python/3.10.0
-        (Windows-10-10.0.22621-SP0)
-=======
       - AZURECLI/2.47.0 azsdk-python-azure-mgmt-authorization/3.0.0 Python/3.10.11
         (Linux-5.15.0-1036-azure-x86_64-with-glibc2.31) VSTS_7b238909-6802-4b65-b90d-184bca47f458_build_220_0
->>>>>>> 0f6943b9
     method: GET
     uri: https://management.azure.com/subscriptions/00000000-0000-0000-0000-000000000000/resourceGroups/img_tmpl_basic_2000001/providers/Microsoft.Authorization/roleDefinitions?$filter=roleName%20eq%20%27Contributor%27&api-version=2022-04-01
   response:
@@ -229,11 +170,7 @@
       content-type:
       - application/json; charset=utf-8
       date:
-<<<<<<< HEAD
-      - Wed, 26 Apr 2023 04:51:24 GMT
-=======
       - Thu, 25 May 2023 07:55:54 GMT
->>>>>>> 0f6943b9
       expires:
       - '-1'
       pragma:
@@ -249,11 +186,7 @@
       message: OK
 - request:
     body: '{"properties": {"roleDefinitionId": "/subscriptions/00000000-0000-0000-0000-000000000000/providers/Microsoft.Authorization/roleDefinitions/b24988ac-6180-42a0-ab88-20f7382dd24c",
-<<<<<<< HEAD
-      "principalId": "20b3c364-a21a-43db-b869-9854549d2742", "principalType": "ServicePrincipal"}}'
-=======
       "principalId": "8906c55e-0c0a-482b-ba22-8c16eac49714", "principalType": "ServicePrincipal"}}'
->>>>>>> 0f6943b9
     headers:
       Accept:
       - application/json
@@ -272,22 +205,13 @@
       ParameterSetName:
       - --assignee --role --scope
       User-Agent:
-<<<<<<< HEAD
-      - AZURECLI/2.48.0 azsdk-python-azure-mgmt-authorization/3.0.0 Python/3.10.0
-        (Windows-10-10.0.22621-SP0)
-=======
       - AZURECLI/2.47.0 azsdk-python-azure-mgmt-authorization/3.0.0 Python/3.10.11
         (Linux-5.15.0-1036-azure-x86_64-with-glibc2.31) VSTS_7b238909-6802-4b65-b90d-184bca47f458_build_220_0
->>>>>>> 0f6943b9
     method: PUT
     uri: https://management.azure.com/subscriptions/00000000-0000-0000-0000-000000000000/resourceGroups/img_tmpl_basic_2000001/providers/Microsoft.Authorization/roleAssignments/88888888-0000-0000-0000-000000000001?api-version=2022-04-01
   response:
     body:
-<<<<<<< HEAD
-      string: '{"properties":{"roleDefinitionId":"/subscriptions/00000000-0000-0000-0000-000000000000/providers/Microsoft.Authorization/roleDefinitions/b24988ac-6180-42a0-ab88-20f7382dd24c","principalId":"20b3c364-a21a-43db-b869-9854549d2742","principalType":"ServicePrincipal","scope":"/subscriptions/00000000-0000-0000-0000-000000000000/resourceGroups/img_tmpl_basic_2000001","condition":null,"conditionVersion":null,"createdOn":"2023-04-26T04:51:24.8305458Z","updatedOn":"2023-04-26T04:51:25.9053547Z","createdBy":null,"updatedBy":"0581142e-ae8f-4bc0-9a0d-ffb7cbad05b2","delegatedManagedIdentityResourceId":null,"description":null},"id":"/subscriptions/00000000-0000-0000-0000-000000000000/resourceGroups/img_tmpl_basic_2000001/providers/Microsoft.Authorization/roleAssignments/88888888-0000-0000-0000-000000000001","type":"Microsoft.Authorization/roleAssignments","name":"88888888-0000-0000-0000-000000000001"}'
-=======
       string: '{"properties":{"roleDefinitionId":"/subscriptions/00000000-0000-0000-0000-000000000000/providers/Microsoft.Authorization/roleDefinitions/b24988ac-6180-42a0-ab88-20f7382dd24c","principalId":"8906c55e-0c0a-482b-ba22-8c16eac49714","principalType":"ServicePrincipal","scope":"/subscriptions/00000000-0000-0000-0000-000000000000/resourceGroups/img_tmpl_basic_2000001","condition":null,"conditionVersion":null,"createdOn":"2023-05-25T07:55:54.9906156Z","updatedOn":"2023-05-25T07:55:55.5436162Z","createdBy":null,"updatedBy":"6b30bdc6-696a-46fb-82d7-739c2fb147b7","delegatedManagedIdentityResourceId":null,"description":null},"id":"/subscriptions/00000000-0000-0000-0000-000000000000/resourceGroups/img_tmpl_basic_2000001/providers/Microsoft.Authorization/roleAssignments/88888888-0000-0000-0000-000000000001","type":"Microsoft.Authorization/roleAssignments","name":"88888888-0000-0000-0000-000000000001"}'
->>>>>>> 0f6943b9
     headers:
       cache-control:
       - no-cache
@@ -296,11 +220,7 @@
       content-type:
       - application/json; charset=utf-8
       date:
-<<<<<<< HEAD
-      - Wed, 26 Apr 2023 04:51:28 GMT
-=======
       - Thu, 25 May 2023 07:55:57 GMT
->>>>>>> 0f6943b9
       expires:
       - '-1'
       pragma:
@@ -310,7 +230,7 @@
       x-content-type-options:
       - nosniff
       x-ms-ratelimit-remaining-subscription-writes:
-      - '1198'
+      - '1197'
     status:
       code: 201
       message: Created
@@ -328,38 +248,22 @@
       ParameterSetName:
       - -g --gallery-name
       User-Agent:
-<<<<<<< HEAD
-      - AZURECLI/2.48.0 azsdk-python-azure-mgmt-resource/22.0.0 Python/3.10.0 (Windows-10-10.0.22621-SP0)
-=======
       - AZURECLI/2.47.0 azsdk-python-azure-mgmt-resource/22.0.0 Python/3.10.11 (Linux-5.15.0-1036-azure-x86_64-with-glibc2.31)
         VSTS_7b238909-6802-4b65-b90d-184bca47f458_build_220_0
->>>>>>> 0f6943b9
     method: GET
     uri: https://management.azure.com/subscriptions/00000000-0000-0000-0000-000000000000/resourcegroups/img_tmpl_basic_2000001?api-version=2022-09-01
   response:
     body:
-<<<<<<< HEAD
-      string: '{"id":"/subscriptions/00000000-0000-0000-0000-000000000000/resourceGroups/img_tmpl_basic_2000001","name":"img_tmpl_basic_2000001","type":"Microsoft.Resources/resourceGroups","location":"westus2","tags":{"product":"azurecli","cause":"automation","test":"test_image_builder_basic_sig","date":"2023-04-26T04:50:24Z"},"properties":{"provisioningState":"Succeeded"}}'
-=======
       string: '{"id":"/subscriptions/00000000-0000-0000-0000-000000000000/resourceGroups/img_tmpl_basic_2000001","name":"img_tmpl_basic_2000001","type":"Microsoft.Resources/resourceGroups","location":"westus2","tags":{"product":"azurecli","cause":"automation","date":"2023-05-25T07:55:05Z"},"properties":{"provisioningState":"Succeeded"}}'
->>>>>>> 0f6943b9
-    headers:
-      cache-control:
-      - no-cache
-      content-length:
-<<<<<<< HEAD
-      - '361'
-      content-type:
-      - application/json; charset=utf-8
-      date:
-      - Wed, 26 Apr 2023 04:51:29 GMT
-=======
+    headers:
+      cache-control:
+      - no-cache
+      content-length:
       - '323'
       content-type:
       - application/json; charset=utf-8
       date:
       - Thu, 25 May 2023 07:55:58 GMT
->>>>>>> 0f6943b9
       expires:
       - '-1'
       pragma:
@@ -391,26 +295,12 @@
       ParameterSetName:
       - -g --gallery-name
       User-Agent:
-<<<<<<< HEAD
-      - AZURECLI/2.48.0 azsdk-python-azure-mgmt-compute/29.1.0 Python/3.10.0 (Windows-10-10.0.22621-SP0)
-=======
       - AZURECLI/2.47.0 azsdk-python-azure-mgmt-compute/29.1.0 Python/3.10.11 (Linux-5.15.0-1036-azure-x86_64-with-glibc2.31)
         VSTS_7b238909-6802-4b65-b90d-184bca47f458_build_220_0
->>>>>>> 0f6943b9
     method: PUT
     uri: https://management.azure.com/subscriptions/00000000-0000-0000-0000-000000000000/resourceGroups/img_tmpl_basic_2000001/providers/Microsoft.Compute/galleries/sig1000003?api-version=2021-10-01
   response:
     body:
-<<<<<<< HEAD
-      string: "{\r\n  \"name\": \"sig1000003\",\r\n  \"id\": \"/subscriptions/00000000-0000-0000-0000-000000000000/resourceGroups/img_tmpl_basic_2000001/providers/Microsoft.Compute/galleries/sig1000003\"\
-        ,\r\n  \"type\": \"Microsoft.Compute/galleries\",\r\n  \"location\": \"westus2\"\
-        ,\r\n  \"tags\": {},\r\n  \"properties\": {\r\n    \"identifier\": {\r\n \
-        \     \"uniqueName\": \"0b1f6471-1bf0-4dda-aec3-cb9272f09590-SIG1I5MEBE\"\r\
-        \n    },\r\n    \"provisioningState\": \"Creating\"\r\n  }\r\n}"
-    headers:
-      azure-asyncoperation:
-      - https://management.azure.com/subscriptions/00000000-0000-0000-0000-000000000000/providers/Microsoft.Compute/locations/westus2/capsOperations/62edaa42-d50a-46fe-ba87-a669f47c833c?api-version=2021-10-01
-=======
       string: "{\r\n  \"name\": \"sig1000003\",\r\n  \"id\": \"/subscriptions/00000000-0000-0000-0000-000000000000/resourceGroups/img_tmpl_basic_2000001/providers/Microsoft.Compute/galleries/sig1000003\",\r\n
         \ \"type\": \"Microsoft.Compute/galleries\",\r\n  \"location\": \"westus2\",\r\n
         \ \"tags\": {},\r\n  \"properties\": {\r\n    \"identifier\": {\r\n      \"uniqueName\":
@@ -419,7 +309,6 @@
     headers:
       azure-asyncoperation:
       - https://management.azure.com/subscriptions/00000000-0000-0000-0000-000000000000/providers/Microsoft.Compute/locations/westus2/capsOperations/1cd3bf23-9ede-48dc-8084-266818c45110?api-version=2021-10-01
->>>>>>> 0f6943b9
       cache-control:
       - no-cache
       content-length:
@@ -427,11 +316,7 @@
       content-type:
       - application/json; charset=utf-8
       date:
-<<<<<<< HEAD
-      - Wed, 26 Apr 2023 04:51:33 GMT
-=======
       - Thu, 25 May 2023 07:55:59 GMT
->>>>>>> 0f6943b9
       expires:
       - '-1'
       pragma:
@@ -446,11 +331,7 @@
       x-ms-ratelimit-remaining-resource:
       - Microsoft.Compute/CreateUpdateGallery3Min;49,Microsoft.Compute/CreateUpdateGallery30Min;299
       x-ms-ratelimit-remaining-subscription-writes:
-<<<<<<< HEAD
-      - '1199'
-=======
       - '1198'
->>>>>>> 0f6943b9
     status:
       code: 201
       message: Created
@@ -468,16 +349,6 @@
       ParameterSetName:
       - -g --gallery-name
       User-Agent:
-<<<<<<< HEAD
-      - AZURECLI/2.48.0 azsdk-python-azure-mgmt-compute/29.1.0 Python/3.10.0 (Windows-10-10.0.22621-SP0)
-    method: GET
-    uri: https://management.azure.com/subscriptions/00000000-0000-0000-0000-000000000000/providers/Microsoft.Compute/locations/westus2/capsOperations/62edaa42-d50a-46fe-ba87-a669f47c833c?api-version=2021-10-01
-  response:
-    body:
-      string: "{\r\n  \"startTime\": \"2023-04-26T04:51:33.5739812+00:00\",\r\n  \"\
-        endTime\": \"2023-04-26T04:51:33.9177316+00:00\",\r\n  \"status\": \"Succeeded\"\
-        ,\r\n  \"name\": \"62edaa42-d50a-46fe-ba87-a669f47c833c\"\r\n}"
-=======
       - AZURECLI/2.47.0 azsdk-python-azure-mgmt-compute/29.1.0 Python/3.10.11 (Linux-5.15.0-1036-azure-x86_64-with-glibc2.31)
         VSTS_7b238909-6802-4b65-b90d-184bca47f458_build_220_0
     method: GET
@@ -487,7 +358,6 @@
       string: "{\r\n  \"startTime\": \"2023-05-25T07:55:59.9453615+00:00\",\r\n  \"endTime\":
         \"2023-05-25T07:56:00.3516009+00:00\",\r\n  \"status\": \"Succeeded\",\r\n
         \ \"name\": \"1cd3bf23-9ede-48dc-8084-266818c45110\"\r\n}"
->>>>>>> 0f6943b9
     headers:
       cache-control:
       - no-cache
@@ -496,11 +366,7 @@
       content-type:
       - application/json; charset=utf-8
       date:
-<<<<<<< HEAD
-      - Wed, 26 Apr 2023 04:51:34 GMT
-=======
       - Thu, 25 May 2023 07:56:29 GMT
->>>>>>> 0f6943b9
       expires:
       - '-1'
       pragma:
@@ -517,7 +383,7 @@
       x-content-type-options:
       - nosniff
       x-ms-ratelimit-remaining-resource:
-      - Microsoft.Compute/GetOperationStatus3Min;1199,Microsoft.Compute/GetOperationStatus30Min;4199
+      - Microsoft.Compute/GetOperationStatus3Min;1198,Microsoft.Compute/GetOperationStatus30Min;4198
     status:
       code: 200
       message: OK
@@ -535,29 +401,17 @@
       ParameterSetName:
       - -g --gallery-name
       User-Agent:
-<<<<<<< HEAD
-      - AZURECLI/2.48.0 azsdk-python-azure-mgmt-compute/29.1.0 Python/3.10.0 (Windows-10-10.0.22621-SP0)
-=======
       - AZURECLI/2.47.0 azsdk-python-azure-mgmt-compute/29.1.0 Python/3.10.11 (Linux-5.15.0-1036-azure-x86_64-with-glibc2.31)
         VSTS_7b238909-6802-4b65-b90d-184bca47f458_build_220_0
->>>>>>> 0f6943b9
     method: GET
     uri: https://management.azure.com/subscriptions/00000000-0000-0000-0000-000000000000/resourceGroups/img_tmpl_basic_2000001/providers/Microsoft.Compute/galleries/sig1000003?api-version=2021-10-01
   response:
     body:
-<<<<<<< HEAD
-      string: "{\r\n  \"name\": \"sig1000003\",\r\n  \"id\": \"/subscriptions/00000000-0000-0000-0000-000000000000/resourceGroups/img_tmpl_basic_2000001/providers/Microsoft.Compute/galleries/sig1000003\"\
-        ,\r\n  \"type\": \"Microsoft.Compute/galleries\",\r\n  \"location\": \"westus2\"\
-        ,\r\n  \"tags\": {},\r\n  \"properties\": {\r\n    \"identifier\": {\r\n \
-        \     \"uniqueName\": \"0b1f6471-1bf0-4dda-aec3-cb9272f09590-SIG1I5MEBE\"\r\
-        \n    },\r\n    \"provisioningState\": \"Succeeded\"\r\n  }\r\n}"
-=======
       string: "{\r\n  \"name\": \"sig1000003\",\r\n  \"id\": \"/subscriptions/00000000-0000-0000-0000-000000000000/resourceGroups/img_tmpl_basic_2000001/providers/Microsoft.Compute/galleries/sig1000003\",\r\n
         \ \"type\": \"Microsoft.Compute/galleries\",\r\n  \"location\": \"westus2\",\r\n
         \ \"tags\": {},\r\n  \"properties\": {\r\n    \"identifier\": {\r\n      \"uniqueName\":
         \"0b1f6471-1bf0-4dda-aec3-cb9272f09590-SIG1N243JL\"\r\n    },\r\n    \"provisioningState\":
         \"Succeeded\"\r\n  }\r\n}"
->>>>>>> 0f6943b9
     headers:
       cache-control:
       - no-cache
@@ -566,11 +420,7 @@
       content-type:
       - application/json; charset=utf-8
       date:
-<<<<<<< HEAD
-      - Wed, 26 Apr 2023 04:51:34 GMT
-=======
       - Thu, 25 May 2023 07:56:30 GMT
->>>>>>> 0f6943b9
       expires:
       - '-1'
       pragma:
@@ -587,7 +437,7 @@
       x-content-type-options:
       - nosniff
       x-ms-ratelimit-remaining-resource:
-      - Microsoft.Compute/GetGallery3Min;349,Microsoft.Compute/GetGallery30Min;2499
+      - Microsoft.Compute/GetGallery3Min;346,Microsoft.Compute/GetGallery30Min;2496
     status:
       code: 200
       message: OK
@@ -605,38 +455,22 @@
       ParameterSetName:
       - -g --gallery-name --gallery-image-definition --os-type -p -f -s
       User-Agent:
-<<<<<<< HEAD
-      - AZURECLI/2.48.0 azsdk-python-azure-mgmt-resource/22.0.0 Python/3.10.0 (Windows-10-10.0.22621-SP0)
-=======
       - AZURECLI/2.47.0 azsdk-python-azure-mgmt-resource/22.0.0 Python/3.10.11 (Linux-5.15.0-1036-azure-x86_64-with-glibc2.31)
         VSTS_7b238909-6802-4b65-b90d-184bca47f458_build_220_0
->>>>>>> 0f6943b9
     method: GET
     uri: https://management.azure.com/subscriptions/00000000-0000-0000-0000-000000000000/resourcegroups/img_tmpl_basic_2000001?api-version=2022-09-01
   response:
     body:
-<<<<<<< HEAD
-      string: '{"id":"/subscriptions/00000000-0000-0000-0000-000000000000/resourceGroups/img_tmpl_basic_2000001","name":"img_tmpl_basic_2000001","type":"Microsoft.Resources/resourceGroups","location":"westus2","tags":{"product":"azurecli","cause":"automation","test":"test_image_builder_basic_sig","date":"2023-04-26T04:50:24Z"},"properties":{"provisioningState":"Succeeded"}}'
-=======
       string: '{"id":"/subscriptions/00000000-0000-0000-0000-000000000000/resourceGroups/img_tmpl_basic_2000001","name":"img_tmpl_basic_2000001","type":"Microsoft.Resources/resourceGroups","location":"westus2","tags":{"product":"azurecli","cause":"automation","date":"2023-05-25T07:55:05Z"},"properties":{"provisioningState":"Succeeded"}}'
->>>>>>> 0f6943b9
-    headers:
-      cache-control:
-      - no-cache
-      content-length:
-<<<<<<< HEAD
-      - '361'
-      content-type:
-      - application/json; charset=utf-8
-      date:
-      - Wed, 26 Apr 2023 04:51:35 GMT
-=======
+    headers:
+      cache-control:
+      - no-cache
+      content-length:
       - '323'
       content-type:
       - application/json; charset=utf-8
       date:
       - Thu, 25 May 2023 07:56:30 GMT
->>>>>>> 0f6943b9
       expires:
       - '-1'
       pragma:
@@ -670,12 +504,8 @@
       ParameterSetName:
       - -g --gallery-name --gallery-image-definition --os-type -p -f -s
       User-Agent:
-<<<<<<< HEAD
-      - AZURECLI/2.48.0 azsdk-python-azure-mgmt-compute/29.1.0 Python/3.10.0 (Windows-10-10.0.22621-SP0)
-=======
       - AZURECLI/2.47.0 azsdk-python-azure-mgmt-compute/29.1.0 Python/3.10.11 (Linux-5.15.0-1036-azure-x86_64-with-glibc2.31)
         VSTS_7b238909-6802-4b65-b90d-184bca47f458_build_220_0
->>>>>>> 0f6943b9
     method: PUT
     uri: https://management.azure.com/subscriptions/00000000-0000-0000-0000-000000000000/resourceGroups/img_tmpl_basic_2000001/providers/Microsoft.Compute/galleries/sig1000003/images/image1?api-version=2021-10-01
   response:
@@ -689,11 +519,7 @@
         \"Creating\"\r\n  }\r\n}"
     headers:
       azure-asyncoperation:
-<<<<<<< HEAD
-      - https://management.azure.com/subscriptions/00000000-0000-0000-0000-000000000000/providers/Microsoft.Compute/locations/westus2/capsOperations/7ece541f-c0f9-4bde-854c-bbf75261f70f?api-version=2021-10-01
-=======
       - https://management.azure.com/subscriptions/00000000-0000-0000-0000-000000000000/providers/Microsoft.Compute/locations/westus2/capsOperations/5419cd27-7fcc-4f8e-ba53-b86dc73cf973?api-version=2021-10-01
->>>>>>> 0f6943b9
       cache-control:
       - no-cache
       content-length:
@@ -701,11 +527,7 @@
       content-type:
       - application/json; charset=utf-8
       date:
-<<<<<<< HEAD
-      - Wed, 26 Apr 2023 04:51:40 GMT
-=======
       - Thu, 25 May 2023 07:56:32 GMT
->>>>>>> 0f6943b9
       expires:
       - '-1'
       pragma:
@@ -738,16 +560,6 @@
       ParameterSetName:
       - -g --gallery-name --gallery-image-definition --os-type -p -f -s
       User-Agent:
-<<<<<<< HEAD
-      - AZURECLI/2.48.0 azsdk-python-azure-mgmt-compute/29.1.0 Python/3.10.0 (Windows-10-10.0.22621-SP0)
-    method: GET
-    uri: https://management.azure.com/subscriptions/00000000-0000-0000-0000-000000000000/providers/Microsoft.Compute/locations/westus2/capsOperations/7ece541f-c0f9-4bde-854c-bbf75261f70f?api-version=2021-10-01
-  response:
-    body:
-      string: "{\r\n  \"startTime\": \"2023-04-26T04:51:39.8083865+00:00\",\r\n  \"\
-        endTime\": \"2023-04-26T04:51:39.9646542+00:00\",\r\n  \"status\": \"Succeeded\"\
-        ,\r\n  \"name\": \"7ece541f-c0f9-4bde-854c-bbf75261f70f\"\r\n}"
-=======
       - AZURECLI/2.47.0 azsdk-python-azure-mgmt-compute/29.1.0 Python/3.10.11 (Linux-5.15.0-1036-azure-x86_64-with-glibc2.31)
         VSTS_7b238909-6802-4b65-b90d-184bca47f458_build_220_0
     method: GET
@@ -757,7 +569,6 @@
       string: "{\r\n  \"startTime\": \"2023-05-25T07:56:32.96118+00:00\",\r\n  \"endTime\":
         \"2023-05-25T07:56:33.1017457+00:00\",\r\n  \"status\": \"Succeeded\",\r\n
         \ \"name\": \"5419cd27-7fcc-4f8e-ba53-b86dc73cf973\"\r\n}"
->>>>>>> 0f6943b9
     headers:
       cache-control:
       - no-cache
@@ -766,11 +577,7 @@
       content-type:
       - application/json; charset=utf-8
       date:
-<<<<<<< HEAD
-      - Wed, 26 Apr 2023 04:51:40 GMT
-=======
       - Thu, 25 May 2023 07:57:02 GMT
->>>>>>> 0f6943b9
       expires:
       - '-1'
       pragma:
@@ -787,7 +594,7 @@
       x-content-type-options:
       - nosniff
       x-ms-ratelimit-remaining-resource:
-      - Microsoft.Compute/GetOperationStatus3Min;1198,Microsoft.Compute/GetOperationStatus30Min;4198
+      - Microsoft.Compute/GetOperationStatus3Min;1196,Microsoft.Compute/GetOperationStatus30Min;4196
     status:
       code: 200
       message: OK
@@ -805,12 +612,8 @@
       ParameterSetName:
       - -g --gallery-name --gallery-image-definition --os-type -p -f -s
       User-Agent:
-<<<<<<< HEAD
-      - AZURECLI/2.48.0 azsdk-python-azure-mgmt-compute/29.1.0 Python/3.10.0 (Windows-10-10.0.22621-SP0)
-=======
       - AZURECLI/2.47.0 azsdk-python-azure-mgmt-compute/29.1.0 Python/3.10.11 (Linux-5.15.0-1036-azure-x86_64-with-glibc2.31)
         VSTS_7b238909-6802-4b65-b90d-184bca47f458_build_220_0
->>>>>>> 0f6943b9
     method: GET
     uri: https://management.azure.com/subscriptions/00000000-0000-0000-0000-000000000000/resourceGroups/img_tmpl_basic_2000001/providers/Microsoft.Compute/galleries/sig1000003/images/image1?api-version=2021-10-01
   response:
@@ -830,11 +633,7 @@
       content-type:
       - application/json; charset=utf-8
       date:
-<<<<<<< HEAD
-      - Wed, 26 Apr 2023 04:51:41 GMT
-=======
       - Thu, 25 May 2023 07:57:03 GMT
->>>>>>> 0f6943b9
       expires:
       - '-1'
       pragma:
@@ -851,7 +650,7 @@
       x-content-type-options:
       - nosniff
       x-ms-ratelimit-remaining-resource:
-      - Microsoft.Compute/GetGalleryImage3Min;599,Microsoft.Compute/GetGalleryImage30Min;2999
+      - Microsoft.Compute/GetGalleryImage3Min;596,Microsoft.Compute/GetGalleryImage30Min;2996
     status:
       code: 200
       message: OK
@@ -869,38 +668,22 @@
       ParameterSetName:
       - -n -g --scripts --image-source --shared-image-destinations --identity
       User-Agent:
-<<<<<<< HEAD
-      - AZURECLI/2.48.0 azsdk-python-azure-mgmt-resource/22.0.0 Python/3.10.0 (Windows-10-10.0.22621-SP0)
-=======
       - AZURECLI/2.47.0 azsdk-python-azure-mgmt-resource/22.0.0 Python/3.10.11 (Linux-5.15.0-1036-azure-x86_64-with-glibc2.31)
         VSTS_7b238909-6802-4b65-b90d-184bca47f458_build_220_0
->>>>>>> 0f6943b9
     method: GET
     uri: https://management.azure.com/subscriptions/00000000-0000-0000-0000-000000000000/resourcegroups/img_tmpl_basic_2000001?api-version=2022-09-01
   response:
     body:
-<<<<<<< HEAD
-      string: '{"id":"/subscriptions/00000000-0000-0000-0000-000000000000/resourceGroups/img_tmpl_basic_2000001","name":"img_tmpl_basic_2000001","type":"Microsoft.Resources/resourceGroups","location":"westus2","tags":{"product":"azurecli","cause":"automation","test":"test_image_builder_basic_sig","date":"2023-04-26T04:50:24Z"},"properties":{"provisioningState":"Succeeded"}}'
-=======
       string: '{"id":"/subscriptions/00000000-0000-0000-0000-000000000000/resourceGroups/img_tmpl_basic_2000001","name":"img_tmpl_basic_2000001","type":"Microsoft.Resources/resourceGroups","location":"westus2","tags":{"product":"azurecli","cause":"automation","date":"2023-05-25T07:55:05Z"},"properties":{"provisioningState":"Succeeded"}}'
->>>>>>> 0f6943b9
-    headers:
-      cache-control:
-      - no-cache
-      content-length:
-<<<<<<< HEAD
-      - '361'
-      content-type:
-      - application/json; charset=utf-8
-      date:
-      - Wed, 26 Apr 2023 04:51:42 GMT
-=======
+    headers:
+      cache-control:
+      - no-cache
+      content-length:
       - '323'
       content-type:
       - application/json; charset=utf-8
       date:
       - Thu, 25 May 2023 07:57:03 GMT
->>>>>>> 0f6943b9
       expires:
       - '-1'
       pragma:
@@ -928,457 +711,12 @@
       ParameterSetName:
       - -n -g --scripts --image-source --shared-image-destinations --identity
       User-Agent:
-<<<<<<< HEAD
-      - AZURECLI/2.48.0 azsdk-python-azure-mgmt-resource/22.0.0 Python/3.10.0 (Windows-10-10.0.22621-SP0)
-=======
       - AZURECLI/2.47.0 azsdk-python-azure-mgmt-resource/22.0.0 Python/3.10.11 (Linux-5.15.0-1036-azure-x86_64-with-glibc2.31)
         VSTS_7b238909-6802-4b65-b90d-184bca47f458_build_220_0
->>>>>>> 0f6943b9
     method: GET
     uri: https://management.azure.com/subscriptions/00000000-0000-0000-0000-000000000000/locations?api-version=2019-11-01
   response:
     body:
-<<<<<<< HEAD
-      string: "{\"value\":[{\"id\":\"/subscriptions/00000000-0000-0000-0000-000000000000/locations/eastus\"\
-        ,\"name\":\"eastus\",\"displayName\":\"East US\",\"regionalDisplayName\":\"\
-        (US) East US\",\"metadata\":{\"regionType\":\"Physical\",\"regionCategory\"\
-        :\"Recommended\",\"geographyGroup\":\"US\",\"longitude\":\"-79.8164\",\"latitude\"\
-        :\"37.3719\",\"physicalLocation\":\"Virginia\",\"pairedRegion\":[{\"name\"\
-        :\"westus\",\"id\":\"/subscriptions/00000000-0000-0000-0000-000000000000/locations/westus\"\
-        }]}},{\"id\":\"/subscriptions/00000000-0000-0000-0000-000000000000/locations/eastus2\"\
-        ,\"name\":\"eastus2\",\"displayName\":\"East US 2\",\"regionalDisplayName\"\
-        :\"(US) East US 2\",\"metadata\":{\"regionType\":\"Physical\",\"regionCategory\"\
-        :\"Recommended\",\"geographyGroup\":\"US\",\"longitude\":\"-78.3889\",\"latitude\"\
-        :\"36.6681\",\"physicalLocation\":\"Virginia\",\"pairedRegion\":[{\"name\"\
-        :\"centralus\",\"id\":\"/subscriptions/00000000-0000-0000-0000-000000000000/locations/centralus\"\
-        }]}},{\"id\":\"/subscriptions/00000000-0000-0000-0000-000000000000/locations/southcentralus\"\
-        ,\"name\":\"southcentralus\",\"displayName\":\"South Central US\",\"regionalDisplayName\"\
-        :\"(US) South Central US\",\"metadata\":{\"regionType\":\"Physical\",\"regionCategory\"\
-        :\"Recommended\",\"geographyGroup\":\"US\",\"longitude\":\"-98.5\",\"latitude\"\
-        :\"29.4167\",\"physicalLocation\":\"Texas\",\"pairedRegion\":[{\"name\":\"\
-        northcentralus\",\"id\":\"/subscriptions/00000000-0000-0000-0000-000000000000/locations/northcentralus\"\
-        }]}},{\"id\":\"/subscriptions/00000000-0000-0000-0000-000000000000/locations/westus2\"\
-        ,\"name\":\"westus2\",\"displayName\":\"West US 2\",\"regionalDisplayName\"\
-        :\"(US) West US 2\",\"metadata\":{\"regionType\":\"Physical\",\"regionCategory\"\
-        :\"Recommended\",\"geographyGroup\":\"US\",\"longitude\":\"-119.852\",\"latitude\"\
-        :\"47.233\",\"physicalLocation\":\"Washington\",\"pairedRegion\":[{\"name\"\
-        :\"westcentralus\",\"id\":\"/subscriptions/00000000-0000-0000-0000-000000000000/locations/westcentralus\"\
-        }]}},{\"id\":\"/subscriptions/00000000-0000-0000-0000-000000000000/locations/westus3\"\
-        ,\"name\":\"westus3\",\"displayName\":\"West US 3\",\"regionalDisplayName\"\
-        :\"(US) West US 3\",\"metadata\":{\"regionType\":\"Physical\",\"regionCategory\"\
-        :\"Recommended\",\"geographyGroup\":\"US\",\"longitude\":\"-112.074036\",\"\
-        latitude\":\"33.448376\",\"physicalLocation\":\"Phoenix\",\"pairedRegion\"\
-        :[{\"name\":\"eastus\",\"id\":\"/subscriptions/00000000-0000-0000-0000-000000000000/locations/eastus\"\
-        }]}},{\"id\":\"/subscriptions/00000000-0000-0000-0000-000000000000/locations/australiaeast\"\
-        ,\"name\":\"australiaeast\",\"displayName\":\"Australia East\",\"regionalDisplayName\"\
-        :\"(Asia Pacific) Australia East\",\"metadata\":{\"regionType\":\"Physical\"\
-        ,\"regionCategory\":\"Recommended\",\"geographyGroup\":\"Asia Pacific\",\"\
-        longitude\":\"151.2094\",\"latitude\":\"-33.86\",\"physicalLocation\":\"New\
-        \ South Wales\",\"pairedRegion\":[{\"name\":\"australiasoutheast\",\"id\"\
-        :\"/subscriptions/00000000-0000-0000-0000-000000000000/locations/australiasoutheast\"\
-        }]}},{\"id\":\"/subscriptions/00000000-0000-0000-0000-000000000000/locations/southeastasia\"\
-        ,\"name\":\"southeastasia\",\"displayName\":\"Southeast Asia\",\"regionalDisplayName\"\
-        :\"(Asia Pacific) Southeast Asia\",\"metadata\":{\"regionType\":\"Physical\"\
-        ,\"regionCategory\":\"Recommended\",\"geographyGroup\":\"Asia Pacific\",\"\
-        longitude\":\"103.833\",\"latitude\":\"1.283\",\"physicalLocation\":\"Singapore\"\
-        ,\"pairedRegion\":[{\"name\":\"eastasia\",\"id\":\"/subscriptions/00000000-0000-0000-0000-000000000000/locations/eastasia\"\
-        }]}},{\"id\":\"/subscriptions/00000000-0000-0000-0000-000000000000/locations/northeurope\"\
-        ,\"name\":\"northeurope\",\"displayName\":\"North Europe\",\"regionalDisplayName\"\
-        :\"(Europe) North Europe\",\"metadata\":{\"regionType\":\"Physical\",\"regionCategory\"\
-        :\"Recommended\",\"geographyGroup\":\"Europe\",\"longitude\":\"-6.2597\",\"\
-        latitude\":\"53.3478\",\"physicalLocation\":\"Ireland\",\"pairedRegion\":[{\"\
-        name\":\"westeurope\",\"id\":\"/subscriptions/00000000-0000-0000-0000-000000000000/locations/westeurope\"\
-        }]}},{\"id\":\"/subscriptions/00000000-0000-0000-0000-000000000000/locations/swedencentral\"\
-        ,\"name\":\"swedencentral\",\"displayName\":\"Sweden Central\",\"regionalDisplayName\"\
-        :\"(Europe) Sweden Central\",\"metadata\":{\"regionType\":\"Physical\",\"\
-        regionCategory\":\"Recommended\",\"geographyGroup\":\"Europe\",\"longitude\"\
-        :\"17.14127\",\"latitude\":\"60.67488\",\"physicalLocation\":\"G\xE4vle\"\
-        ,\"pairedRegion\":[{\"name\":\"swedensouth\",\"id\":\"/subscriptions/00000000-0000-0000-0000-000000000000/locations/swedensouth\"\
-        }]}},{\"id\":\"/subscriptions/00000000-0000-0000-0000-000000000000/locations/uksouth\"\
-        ,\"name\":\"uksouth\",\"displayName\":\"UK South\",\"regionalDisplayName\"\
-        :\"(Europe) UK South\",\"metadata\":{\"regionType\":\"Physical\",\"regionCategory\"\
-        :\"Recommended\",\"geographyGroup\":\"Europe\",\"longitude\":\"-0.799\",\"\
-        latitude\":\"50.941\",\"physicalLocation\":\"London\",\"pairedRegion\":[{\"\
-        name\":\"ukwest\",\"id\":\"/subscriptions/00000000-0000-0000-0000-000000000000/locations/ukwest\"\
-        }]}},{\"id\":\"/subscriptions/00000000-0000-0000-0000-000000000000/locations/westeurope\"\
-        ,\"name\":\"westeurope\",\"displayName\":\"West Europe\",\"regionalDisplayName\"\
-        :\"(Europe) West Europe\",\"metadata\":{\"regionType\":\"Physical\",\"regionCategory\"\
-        :\"Recommended\",\"geographyGroup\":\"Europe\",\"longitude\":\"4.9\",\"latitude\"\
-        :\"52.3667\",\"physicalLocation\":\"Netherlands\",\"pairedRegion\":[{\"name\"\
-        :\"northeurope\",\"id\":\"/subscriptions/00000000-0000-0000-0000-000000000000/locations/northeurope\"\
-        }]}},{\"id\":\"/subscriptions/00000000-0000-0000-0000-000000000000/locations/centralus\"\
-        ,\"name\":\"centralus\",\"displayName\":\"Central US\",\"regionalDisplayName\"\
-        :\"(US) Central US\",\"metadata\":{\"regionType\":\"Physical\",\"regionCategory\"\
-        :\"Recommended\",\"geographyGroup\":\"US\",\"longitude\":\"-93.6208\",\"latitude\"\
-        :\"41.5908\",\"physicalLocation\":\"Iowa\",\"pairedRegion\":[{\"name\":\"\
-        eastus2\",\"id\":\"/subscriptions/00000000-0000-0000-0000-000000000000/locations/eastus2\"\
-        }]}},{\"id\":\"/subscriptions/00000000-0000-0000-0000-000000000000/locations/southafricanorth\"\
-        ,\"name\":\"southafricanorth\",\"displayName\":\"South Africa North\",\"regionalDisplayName\"\
-        :\"(Africa) South Africa North\",\"metadata\":{\"regionType\":\"Physical\"\
-        ,\"regionCategory\":\"Recommended\",\"geographyGroup\":\"Africa\",\"longitude\"\
-        :\"28.21837\",\"latitude\":\"-25.73134\",\"physicalLocation\":\"Johannesburg\"\
-        ,\"pairedRegion\":[{\"name\":\"southafricawest\",\"id\":\"/subscriptions/00000000-0000-0000-0000-000000000000/locations/southafricawest\"\
-        }]}},{\"id\":\"/subscriptions/00000000-0000-0000-0000-000000000000/locations/centralindia\"\
-        ,\"name\":\"centralindia\",\"displayName\":\"Central India\",\"regionalDisplayName\"\
-        :\"(Asia Pacific) Central India\",\"metadata\":{\"regionType\":\"Physical\"\
-        ,\"regionCategory\":\"Recommended\",\"geographyGroup\":\"Asia Pacific\",\"\
-        longitude\":\"73.9197\",\"latitude\":\"18.5822\",\"physicalLocation\":\"Pune\"\
-        ,\"pairedRegion\":[{\"name\":\"southindia\",\"id\":\"/subscriptions/00000000-0000-0000-0000-000000000000/locations/southindia\"\
-        }]}},{\"id\":\"/subscriptions/00000000-0000-0000-0000-000000000000/locations/eastasia\"\
-        ,\"name\":\"eastasia\",\"displayName\":\"East Asia\",\"regionalDisplayName\"\
-        :\"(Asia Pacific) East Asia\",\"metadata\":{\"regionType\":\"Physical\",\"\
-        regionCategory\":\"Recommended\",\"geographyGroup\":\"Asia Pacific\",\"longitude\"\
-        :\"114.188\",\"latitude\":\"22.267\",\"physicalLocation\":\"Hong Kong\",\"\
-        pairedRegion\":[{\"name\":\"southeastasia\",\"id\":\"/subscriptions/00000000-0000-0000-0000-000000000000/locations/southeastasia\"\
-        }]}},{\"id\":\"/subscriptions/00000000-0000-0000-0000-000000000000/locations/japaneast\"\
-        ,\"name\":\"japaneast\",\"displayName\":\"Japan East\",\"regionalDisplayName\"\
-        :\"(Asia Pacific) Japan East\",\"metadata\":{\"regionType\":\"Physical\",\"\
-        regionCategory\":\"Recommended\",\"geographyGroup\":\"Asia Pacific\",\"longitude\"\
-        :\"139.77\",\"latitude\":\"35.68\",\"physicalLocation\":\"Tokyo, Saitama\"\
-        ,\"pairedRegion\":[{\"name\":\"japanwest\",\"id\":\"/subscriptions/00000000-0000-0000-0000-000000000000/locations/japanwest\"\
-        }]}},{\"id\":\"/subscriptions/00000000-0000-0000-0000-000000000000/locations/koreacentral\"\
-        ,\"name\":\"koreacentral\",\"displayName\":\"Korea Central\",\"regionalDisplayName\"\
-        :\"(Asia Pacific) Korea Central\",\"metadata\":{\"regionType\":\"Physical\"\
-        ,\"regionCategory\":\"Recommended\",\"geographyGroup\":\"Asia Pacific\",\"\
-        longitude\":\"126.978\",\"latitude\":\"37.5665\",\"physicalLocation\":\"Seoul\"\
-        ,\"pairedRegion\":[{\"name\":\"koreasouth\",\"id\":\"/subscriptions/00000000-0000-0000-0000-000000000000/locations/koreasouth\"\
-        }]}},{\"id\":\"/subscriptions/00000000-0000-0000-0000-000000000000/locations/canadacentral\"\
-        ,\"name\":\"canadacentral\",\"displayName\":\"Canada Central\",\"regionalDisplayName\"\
-        :\"(Canada) Canada Central\",\"metadata\":{\"regionType\":\"Physical\",\"\
-        regionCategory\":\"Recommended\",\"geographyGroup\":\"Canada\",\"longitude\"\
-        :\"-79.383\",\"latitude\":\"43.653\",\"physicalLocation\":\"Toronto\",\"pairedRegion\"\
-        :[{\"name\":\"canadaeast\",\"id\":\"/subscriptions/00000000-0000-0000-0000-000000000000/locations/canadaeast\"\
-        }]}},{\"id\":\"/subscriptions/00000000-0000-0000-0000-000000000000/locations/francecentral\"\
-        ,\"name\":\"francecentral\",\"displayName\":\"France Central\",\"regionalDisplayName\"\
-        :\"(Europe) France Central\",\"metadata\":{\"regionType\":\"Physical\",\"\
-        regionCategory\":\"Recommended\",\"geographyGroup\":\"Europe\",\"longitude\"\
-        :\"2.373\",\"latitude\":\"46.3772\",\"physicalLocation\":\"Paris\",\"pairedRegion\"\
-        :[{\"name\":\"francesouth\",\"id\":\"/subscriptions/00000000-0000-0000-0000-000000000000/locations/francesouth\"\
-        }]}},{\"id\":\"/subscriptions/00000000-0000-0000-0000-000000000000/locations/germanywestcentral\"\
-        ,\"name\":\"germanywestcentral\",\"displayName\":\"Germany West Central\"\
-        ,\"regionalDisplayName\":\"(Europe) Germany West Central\",\"metadata\":{\"\
-        regionType\":\"Physical\",\"regionCategory\":\"Recommended\",\"geographyGroup\"\
-        :\"Europe\",\"longitude\":\"8.682127\",\"latitude\":\"50.110924\",\"physicalLocation\"\
-        :\"Frankfurt\",\"pairedRegion\":[{\"name\":\"germanynorth\",\"id\":\"/subscriptions/00000000-0000-0000-0000-000000000000/locations/germanynorth\"\
-        }]}},{\"id\":\"/subscriptions/00000000-0000-0000-0000-000000000000/locations/norwayeast\"\
-        ,\"name\":\"norwayeast\",\"displayName\":\"Norway East\",\"regionalDisplayName\"\
-        :\"(Europe) Norway East\",\"metadata\":{\"regionType\":\"Physical\",\"regionCategory\"\
-        :\"Recommended\",\"geographyGroup\":\"Europe\",\"longitude\":\"10.752245\"\
-        ,\"latitude\":\"59.913868\",\"physicalLocation\":\"Norway\",\"pairedRegion\"\
-        :[{\"name\":\"norwaywest\",\"id\":\"/subscriptions/00000000-0000-0000-0000-000000000000/locations/norwaywest\"\
-        }]}},{\"id\":\"/subscriptions/00000000-0000-0000-0000-000000000000/locations/polandcentral\"\
-        ,\"name\":\"polandcentral\",\"displayName\":\"Poland Central\",\"regionalDisplayName\"\
-        :\"(Europe) Poland Central\",\"metadata\":{\"regionType\":\"Physical\",\"\
-        regionCategory\":\"Recommended\",\"geographyGroup\":\"Europe\",\"longitude\"\
-        :\"21.01666\",\"latitude\":\"52.23334\",\"physicalLocation\":\"Warsaw\",\"\
-        pairedRegion\":[]}},{\"id\":\"/subscriptions/00000000-0000-0000-0000-000000000000/locations/switzerlandnorth\"\
-        ,\"name\":\"switzerlandnorth\",\"displayName\":\"Switzerland North\",\"regionalDisplayName\"\
-        :\"(Europe) Switzerland North\",\"metadata\":{\"regionType\":\"Physical\"\
-        ,\"regionCategory\":\"Recommended\",\"geographyGroup\":\"Europe\",\"longitude\"\
-        :\"8.564572\",\"latitude\":\"47.451542\",\"physicalLocation\":\"Zurich\",\"\
-        pairedRegion\":[{\"name\":\"switzerlandwest\",\"id\":\"/subscriptions/00000000-0000-0000-0000-000000000000/locations/switzerlandwest\"\
-        }]}},{\"id\":\"/subscriptions/00000000-0000-0000-0000-000000000000/locations/uaenorth\"\
-        ,\"name\":\"uaenorth\",\"displayName\":\"UAE North\",\"regionalDisplayName\"\
-        :\"(Middle East) UAE North\",\"metadata\":{\"regionType\":\"Physical\",\"\
-        regionCategory\":\"Recommended\",\"geographyGroup\":\"Middle East\",\"longitude\"\
-        :\"55.316666\",\"latitude\":\"25.266666\",\"physicalLocation\":\"Dubai\",\"\
-        pairedRegion\":[{\"name\":\"uaecentral\",\"id\":\"/subscriptions/00000000-0000-0000-0000-000000000000/locations/uaecentral\"\
-        }]}},{\"id\":\"/subscriptions/00000000-0000-0000-0000-000000000000/locations/brazilsouth\"\
-        ,\"name\":\"brazilsouth\",\"displayName\":\"Brazil South\",\"regionalDisplayName\"\
-        :\"(South America) Brazil South\",\"metadata\":{\"regionType\":\"Physical\"\
-        ,\"regionCategory\":\"Recommended\",\"geographyGroup\":\"South America\",\"\
-        longitude\":\"-46.633\",\"latitude\":\"-23.55\",\"physicalLocation\":\"Sao\
-        \ Paulo State\",\"pairedRegion\":[{\"name\":\"southcentralus\",\"id\":\"/subscriptions/00000000-0000-0000-0000-000000000000/locations/southcentralus\"\
-        }]}},{\"id\":\"/subscriptions/00000000-0000-0000-0000-000000000000/locations/centraluseuap\"\
-        ,\"name\":\"centraluseuap\",\"displayName\":\"Central US EUAP\",\"regionalDisplayName\"\
-        :\"(US) Central US EUAP\",\"metadata\":{\"regionType\":\"Physical\",\"regionCategory\"\
-        :\"Recommended\",\"geographyGroup\":\"US\",\"longitude\":\"-93.6208\",\"latitude\"\
-        :\"41.5908\",\"physicalLocation\":\"\",\"pairedRegion\":[{\"name\":\"eastus2euap\"\
-        ,\"id\":\"/subscriptions/00000000-0000-0000-0000-000000000000/locations/eastus2euap\"\
-        }]}},{\"id\":\"/subscriptions/00000000-0000-0000-0000-000000000000/locations/eastus2euap\"\
-        ,\"name\":\"eastus2euap\",\"displayName\":\"East US 2 EUAP\",\"regionalDisplayName\"\
-        :\"(US) East US 2 EUAP\",\"metadata\":{\"regionType\":\"Physical\",\"regionCategory\"\
-        :\"Recommended\",\"geographyGroup\":\"US\",\"longitude\":\"-78.3889\",\"latitude\"\
-        :\"36.6681\",\"physicalLocation\":\"\",\"pairedRegion\":[{\"name\":\"centraluseuap\"\
-        ,\"id\":\"/subscriptions/00000000-0000-0000-0000-000000000000/locations/centraluseuap\"\
-        }]}},{\"id\":\"/subscriptions/00000000-0000-0000-0000-000000000000/locations/qatarcentral\"\
-        ,\"name\":\"qatarcentral\",\"displayName\":\"Qatar Central\",\"regionalDisplayName\"\
-        :\"(Middle East) Qatar Central\",\"metadata\":{\"regionType\":\"Physical\"\
-        ,\"regionCategory\":\"Recommended\",\"geographyGroup\":\"Middle East\",\"\
-        longitude\":\"51.439327\",\"latitude\":\"25.551462\",\"physicalLocation\"\
-        :\"Doha\",\"pairedRegion\":[]}},{\"id\":\"/subscriptions/00000000-0000-0000-0000-000000000000/locations/centralusstage\"\
-        ,\"name\":\"centralusstage\",\"displayName\":\"Central US (Stage)\",\"regionalDisplayName\"\
-        :\"(US) Central US (Stage)\",\"metadata\":{\"regionType\":\"Logical\",\"regionCategory\"\
-        :\"Other\",\"geographyGroup\":\"US\"}},{\"id\":\"/subscriptions/00000000-0000-0000-0000-000000000000/locations/eastusstage\"\
-        ,\"name\":\"eastusstage\",\"displayName\":\"East US (Stage)\",\"regionalDisplayName\"\
-        :\"(US) East US (Stage)\",\"metadata\":{\"regionType\":\"Logical\",\"regionCategory\"\
-        :\"Other\",\"geographyGroup\":\"US\"}},{\"id\":\"/subscriptions/00000000-0000-0000-0000-000000000000/locations/eastus2stage\"\
-        ,\"name\":\"eastus2stage\",\"displayName\":\"East US 2 (Stage)\",\"regionalDisplayName\"\
-        :\"(US) East US 2 (Stage)\",\"metadata\":{\"regionType\":\"Logical\",\"regionCategory\"\
-        :\"Other\",\"geographyGroup\":\"US\"}},{\"id\":\"/subscriptions/00000000-0000-0000-0000-000000000000/locations/northcentralusstage\"\
-        ,\"name\":\"northcentralusstage\",\"displayName\":\"North Central US (Stage)\"\
-        ,\"regionalDisplayName\":\"(US) North Central US (Stage)\",\"metadata\":{\"\
-        regionType\":\"Logical\",\"regionCategory\":\"Other\",\"geographyGroup\":\"\
-        US\"}},{\"id\":\"/subscriptions/00000000-0000-0000-0000-000000000000/locations/southcentralusstage\"\
-        ,\"name\":\"southcentralusstage\",\"displayName\":\"South Central US (Stage)\"\
-        ,\"regionalDisplayName\":\"(US) South Central US (Stage)\",\"metadata\":{\"\
-        regionType\":\"Logical\",\"regionCategory\":\"Other\",\"geographyGroup\":\"\
-        US\"}},{\"id\":\"/subscriptions/00000000-0000-0000-0000-000000000000/locations/westusstage\"\
-        ,\"name\":\"westusstage\",\"displayName\":\"West US (Stage)\",\"regionalDisplayName\"\
-        :\"(US) West US (Stage)\",\"metadata\":{\"regionType\":\"Logical\",\"regionCategory\"\
-        :\"Other\",\"geographyGroup\":\"US\"}},{\"id\":\"/subscriptions/00000000-0000-0000-0000-000000000000/locations/westus2stage\"\
-        ,\"name\":\"westus2stage\",\"displayName\":\"West US 2 (Stage)\",\"regionalDisplayName\"\
-        :\"(US) West US 2 (Stage)\",\"metadata\":{\"regionType\":\"Logical\",\"regionCategory\"\
-        :\"Other\",\"geographyGroup\":\"US\"}},{\"id\":\"/subscriptions/00000000-0000-0000-0000-000000000000/locations/asia\"\
-        ,\"name\":\"asia\",\"displayName\":\"Asia\",\"regionalDisplayName\":\"Asia\"\
-        ,\"metadata\":{\"regionType\":\"Logical\",\"regionCategory\":\"Other\"}},{\"\
-        id\":\"/subscriptions/00000000-0000-0000-0000-000000000000/locations/asiapacific\"\
-        ,\"name\":\"asiapacific\",\"displayName\":\"Asia Pacific\",\"regionalDisplayName\"\
-        :\"Asia Pacific\",\"metadata\":{\"regionType\":\"Logical\",\"regionCategory\"\
-        :\"Other\"}},{\"id\":\"/subscriptions/00000000-0000-0000-0000-000000000000/locations/australia\"\
-        ,\"name\":\"australia\",\"displayName\":\"Australia\",\"regionalDisplayName\"\
-        :\"Australia\",\"metadata\":{\"regionType\":\"Logical\",\"regionCategory\"\
-        :\"Other\"}},{\"id\":\"/subscriptions/00000000-0000-0000-0000-000000000000/locations/brazil\"\
-        ,\"name\":\"brazil\",\"displayName\":\"Brazil\",\"regionalDisplayName\":\"\
-        Brazil\",\"metadata\":{\"regionType\":\"Logical\",\"regionCategory\":\"Other\"\
-        }},{\"id\":\"/subscriptions/00000000-0000-0000-0000-000000000000/locations/canada\"\
-        ,\"name\":\"canada\",\"displayName\":\"Canada\",\"regionalDisplayName\":\"\
-        Canada\",\"metadata\":{\"regionType\":\"Logical\",\"regionCategory\":\"Other\"\
-        }},{\"id\":\"/subscriptions/00000000-0000-0000-0000-000000000000/locations/chilecentral\"\
-        ,\"name\":\"chilecentral\",\"displayName\":\"Chile Central\",\"regionalDisplayName\"\
-        :\"Chile Central\",\"metadata\":{\"regionType\":\"Physical\",\"regionCategory\"\
-        :\"Other\"}},{\"id\":\"/subscriptions/00000000-0000-0000-0000-000000000000/locations/europe\"\
-        ,\"name\":\"europe\",\"displayName\":\"Europe\",\"regionalDisplayName\":\"\
-        Europe\",\"metadata\":{\"regionType\":\"Logical\",\"regionCategory\":\"Other\"\
-        }},{\"id\":\"/subscriptions/00000000-0000-0000-0000-000000000000/locations/france\"\
-        ,\"name\":\"france\",\"displayName\":\"France\",\"regionalDisplayName\":\"\
-        France\",\"metadata\":{\"regionType\":\"Logical\",\"regionCategory\":\"Other\"\
-        }},{\"id\":\"/subscriptions/00000000-0000-0000-0000-000000000000/locations/germany\"\
-        ,\"name\":\"germany\",\"displayName\":\"Germany\",\"regionalDisplayName\"\
-        :\"Germany\",\"metadata\":{\"regionType\":\"Logical\",\"regionCategory\":\"\
-        Other\"}},{\"id\":\"/subscriptions/00000000-0000-0000-0000-000000000000/locations/global\"\
-        ,\"name\":\"global\",\"displayName\":\"Global\",\"regionalDisplayName\":\"\
-        Global\",\"metadata\":{\"regionType\":\"Logical\",\"regionCategory\":\"Other\"\
-        }},{\"id\":\"/subscriptions/00000000-0000-0000-0000-000000000000/locations/india\"\
-        ,\"name\":\"india\",\"displayName\":\"India\",\"regionalDisplayName\":\"India\"\
-        ,\"metadata\":{\"regionType\":\"Logical\",\"regionCategory\":\"Other\"}},{\"\
-        id\":\"/subscriptions/00000000-0000-0000-0000-000000000000/locations/israelcentral\"\
-        ,\"name\":\"israelcentral\",\"displayName\":\"Israel Central\",\"regionalDisplayName\"\
-        :\"Israel Central\",\"metadata\":{\"regionType\":\"Physical\",\"regionCategory\"\
-        :\"Other\"}},{\"id\":\"/subscriptions/00000000-0000-0000-0000-000000000000/locations/israelnorthwest\"\
-        ,\"name\":\"israelnorthwest\",\"displayName\":\"Israel Northwest\",\"regionalDisplayName\"\
-        :\"Israel Northwest\",\"metadata\":{\"regionType\":\"Physical\",\"regionCategory\"\
-        :\"Other\"}},{\"id\":\"/subscriptions/00000000-0000-0000-0000-000000000000/locations/italynorth\"\
-        ,\"name\":\"italynorth\",\"displayName\":\"Italy North\",\"regionalDisplayName\"\
-        :\"Italy North\",\"metadata\":{\"regionType\":\"Physical\",\"regionCategory\"\
-        :\"Other\"}},{\"id\":\"/subscriptions/00000000-0000-0000-0000-000000000000/locations/japan\"\
-        ,\"name\":\"japan\",\"displayName\":\"Japan\",\"regionalDisplayName\":\"Japan\"\
-        ,\"metadata\":{\"regionType\":\"Logical\",\"regionCategory\":\"Other\"}},{\"\
-        id\":\"/subscriptions/00000000-0000-0000-0000-000000000000/locations/korea\"\
-        ,\"name\":\"korea\",\"displayName\":\"Korea\",\"regionalDisplayName\":\"Korea\"\
-        ,\"metadata\":{\"regionType\":\"Logical\",\"regionCategory\":\"Other\"}},{\"\
-        id\":\"/subscriptions/00000000-0000-0000-0000-000000000000/locations/malaysiasouth\"\
-        ,\"name\":\"malaysiasouth\",\"displayName\":\"Malaysia South\",\"regionalDisplayName\"\
-        :\"Malaysia South\",\"metadata\":{\"regionType\":\"Physical\",\"regionCategory\"\
-        :\"Other\"}},{\"id\":\"/subscriptions/00000000-0000-0000-0000-000000000000/locations/mexicocentral\"\
-        ,\"name\":\"mexicocentral\",\"displayName\":\"Mexico Central\",\"regionalDisplayName\"\
-        :\"Mexico Central\",\"metadata\":{\"regionType\":\"Physical\",\"regionCategory\"\
-        :\"Other\"}},{\"id\":\"/subscriptions/00000000-0000-0000-0000-000000000000/locations/norway\"\
-        ,\"name\":\"norway\",\"displayName\":\"Norway\",\"regionalDisplayName\":\"\
-        Norway\",\"metadata\":{\"regionType\":\"Logical\",\"regionCategory\":\"Other\"\
-        }},{\"id\":\"/subscriptions/00000000-0000-0000-0000-000000000000/locations/singapore\"\
-        ,\"name\":\"singapore\",\"displayName\":\"Singapore\",\"regionalDisplayName\"\
-        :\"Singapore\",\"metadata\":{\"regionType\":\"Logical\",\"regionCategory\"\
-        :\"Other\"}},{\"id\":\"/subscriptions/00000000-0000-0000-0000-000000000000/locations/southafrica\"\
-        ,\"name\":\"southafrica\",\"displayName\":\"South Africa\",\"regionalDisplayName\"\
-        :\"South Africa\",\"metadata\":{\"regionType\":\"Logical\",\"regionCategory\"\
-        :\"Other\"}},{\"id\":\"/subscriptions/00000000-0000-0000-0000-000000000000/locations/spaincentral\"\
-        ,\"name\":\"spaincentral\",\"displayName\":\"Spain Central\",\"regionalDisplayName\"\
-        :\"Spain Central\",\"metadata\":{\"regionType\":\"Physical\",\"regionCategory\"\
-        :\"Other\"}},{\"id\":\"/subscriptions/00000000-0000-0000-0000-000000000000/locations/switzerland\"\
-        ,\"name\":\"switzerland\",\"displayName\":\"Switzerland\",\"regionalDisplayName\"\
-        :\"Switzerland\",\"metadata\":{\"regionType\":\"Logical\",\"regionCategory\"\
-        :\"Other\"}},{\"id\":\"/subscriptions/00000000-0000-0000-0000-000000000000/locations/taiwannorth\"\
-        ,\"name\":\"taiwannorth\",\"displayName\":\"Taiwan North\",\"regionalDisplayName\"\
-        :\"Taiwan North\",\"metadata\":{\"regionType\":\"Physical\",\"regionCategory\"\
-        :\"Other\"}},{\"id\":\"/subscriptions/00000000-0000-0000-0000-000000000000/locations/taiwannorthwest\"\
-        ,\"name\":\"taiwannorthwest\",\"displayName\":\"Taiwan Northwest\",\"regionalDisplayName\"\
-        :\"Taiwan Northwest\",\"metadata\":{\"regionType\":\"Physical\",\"regionCategory\"\
-        :\"Other\"}},{\"id\":\"/subscriptions/00000000-0000-0000-0000-000000000000/locations/uae\"\
-        ,\"name\":\"uae\",\"displayName\":\"United Arab Emirates\",\"regionalDisplayName\"\
-        :\"United Arab Emirates\",\"metadata\":{\"regionType\":\"Logical\",\"regionCategory\"\
-        :\"Other\"}},{\"id\":\"/subscriptions/00000000-0000-0000-0000-000000000000/locations/uk\"\
-        ,\"name\":\"uk\",\"displayName\":\"United Kingdom\",\"regionalDisplayName\"\
-        :\"United Kingdom\",\"metadata\":{\"regionType\":\"Logical\",\"regionCategory\"\
-        :\"Other\"}},{\"id\":\"/subscriptions/00000000-0000-0000-0000-000000000000/locations/unitedstates\"\
-        ,\"name\":\"unitedstates\",\"displayName\":\"United States\",\"regionalDisplayName\"\
-        :\"United States\",\"metadata\":{\"regionType\":\"Logical\",\"regionCategory\"\
-        :\"Other\"}},{\"id\":\"/subscriptions/00000000-0000-0000-0000-000000000000/locations/unitedstateseuap\"\
-        ,\"name\":\"unitedstateseuap\",\"displayName\":\"United States EUAP\",\"regionalDisplayName\"\
-        :\"United States EUAP\",\"metadata\":{\"regionType\":\"Logical\",\"regionCategory\"\
-        :\"Other\"}},{\"id\":\"/subscriptions/00000000-0000-0000-0000-000000000000/locations/eastasiastage\"\
-        ,\"name\":\"eastasiastage\",\"displayName\":\"East Asia (Stage)\",\"regionalDisplayName\"\
-        :\"(Asia Pacific) East Asia (Stage)\",\"metadata\":{\"regionType\":\"Logical\"\
-        ,\"regionCategory\":\"Other\",\"geographyGroup\":\"Asia Pacific\"}},{\"id\"\
-        :\"/subscriptions/00000000-0000-0000-0000-000000000000/locations/southeastasiastage\"\
-        ,\"name\":\"southeastasiastage\",\"displayName\":\"Southeast Asia (Stage)\"\
-        ,\"regionalDisplayName\":\"(Asia Pacific) Southeast Asia (Stage)\",\"metadata\"\
-        :{\"regionType\":\"Logical\",\"regionCategory\":\"Other\",\"geographyGroup\"\
-        :\"Asia Pacific\"}},{\"id\":\"/subscriptions/00000000-0000-0000-0000-000000000000/locations/brazilus\"\
-        ,\"name\":\"brazilus\",\"displayName\":\"Brazil US\",\"regionalDisplayName\"\
-        :\"(South America) Brazil US\",\"metadata\":{\"regionType\":\"Physical\",\"\
-        regionCategory\":\"Other\",\"geographyGroup\":\"South America\",\"longitude\"\
-        :\"0\",\"latitude\":\"0\",\"physicalLocation\":\"\",\"pairedRegion\":[{\"\
-        name\":\"Brazil Southeast\",\"id\":\"/subscriptions/00000000-0000-0000-0000-000000000000/locations/Brazil\
-        \ Southeast\"},{\"name\":\"brazilus\",\"id\":\"/subscriptions/00000000-0000-0000-0000-000000000000/locations/brazilus\"\
-        }]}},{\"id\":\"/subscriptions/00000000-0000-0000-0000-000000000000/locations/eastusstg\"\
-        ,\"name\":\"eastusstg\",\"displayName\":\"East US STG\",\"regionalDisplayName\"\
-        :\"(US) East US STG\",\"metadata\":{\"regionType\":\"Physical\",\"regionCategory\"\
-        :\"Other\",\"geographyGroup\":\"US\",\"longitude\":\"-79.8164\",\"latitude\"\
-        :\"37.3719\",\"physicalLocation\":\"Virginia\",\"pairedRegion\":[{\"name\"\
-        :\"southcentralusstg\",\"id\":\"/subscriptions/00000000-0000-0000-0000-000000000000/locations/southcentralusstg\"\
-        }]}},{\"id\":\"/subscriptions/00000000-0000-0000-0000-000000000000/locations/northcentralus\"\
-        ,\"name\":\"northcentralus\",\"displayName\":\"North Central US\",\"regionalDisplayName\"\
-        :\"(US) North Central US\",\"metadata\":{\"regionType\":\"Physical\",\"regionCategory\"\
-        :\"Other\",\"geographyGroup\":\"US\",\"longitude\":\"-87.6278\",\"latitude\"\
-        :\"41.8819\",\"physicalLocation\":\"Illinois\",\"pairedRegion\":[{\"name\"\
-        :\"southcentralus\",\"id\":\"/subscriptions/00000000-0000-0000-0000-000000000000/locations/southcentralus\"\
-        }]}},{\"id\":\"/subscriptions/00000000-0000-0000-0000-000000000000/locations/westus\"\
-        ,\"name\":\"westus\",\"displayName\":\"West US\",\"regionalDisplayName\":\"\
-        (US) West US\",\"metadata\":{\"regionType\":\"Physical\",\"regionCategory\"\
-        :\"Other\",\"geographyGroup\":\"US\",\"longitude\":\"-122.417\",\"latitude\"\
-        :\"37.783\",\"physicalLocation\":\"California\",\"pairedRegion\":[{\"name\"\
-        :\"eastus\",\"id\":\"/subscriptions/00000000-0000-0000-0000-000000000000/locations/eastus\"\
-        }]}},{\"id\":\"/subscriptions/00000000-0000-0000-0000-000000000000/locations/jioindiawest\"\
-        ,\"name\":\"jioindiawest\",\"displayName\":\"Jio India West\",\"regionalDisplayName\"\
-        :\"(Asia Pacific) Jio India West\",\"metadata\":{\"regionType\":\"Physical\"\
-        ,\"regionCategory\":\"Other\",\"geographyGroup\":\"Asia Pacific\",\"longitude\"\
-        :\"70.05773\",\"latitude\":\"22.470701\",\"physicalLocation\":\"Jamnagar\"\
-        ,\"pairedRegion\":[{\"name\":\"jioindiacentral\",\"id\":\"/subscriptions/00000000-0000-0000-0000-000000000000/locations/jioindiacentral\"\
-        }]}},{\"id\":\"/subscriptions/00000000-0000-0000-0000-000000000000/locations/southcentralusstg\"\
-        ,\"name\":\"southcentralusstg\",\"displayName\":\"South Central US STG\",\"\
-        regionalDisplayName\":\"(US) South Central US STG\",\"metadata\":{\"regionType\"\
-        :\"Physical\",\"regionCategory\":\"Other\",\"geographyGroup\":\"US\",\"longitude\"\
-        :\"-98.5\",\"latitude\":\"29.4167\",\"physicalLocation\":\"Texas\",\"pairedRegion\"\
-        :[{\"name\":\"eastusstg\",\"id\":\"/subscriptions/00000000-0000-0000-0000-000000000000/locations/eastusstg\"\
-        }]}},{\"id\":\"/subscriptions/00000000-0000-0000-0000-000000000000/locations/westcentralus\"\
-        ,\"name\":\"westcentralus\",\"displayName\":\"West Central US\",\"regionalDisplayName\"\
-        :\"(US) West Central US\",\"metadata\":{\"regionType\":\"Physical\",\"regionCategory\"\
-        :\"Other\",\"geographyGroup\":\"US\",\"longitude\":\"-110.234\",\"latitude\"\
-        :\"40.89\",\"physicalLocation\":\"Wyoming\",\"pairedRegion\":[{\"name\":\"\
-        westus2\",\"id\":\"/subscriptions/00000000-0000-0000-0000-000000000000/locations/westus2\"\
-        }]}},{\"id\":\"/subscriptions/00000000-0000-0000-0000-000000000000/locations/southafricawest\"\
-        ,\"name\":\"southafricawest\",\"displayName\":\"South Africa West\",\"regionalDisplayName\"\
-        :\"(Africa) South Africa West\",\"metadata\":{\"regionType\":\"Physical\"\
-        ,\"regionCategory\":\"Other\",\"geographyGroup\":\"Africa\",\"longitude\"\
-        :\"18.843266\",\"latitude\":\"-34.075691\",\"physicalLocation\":\"Cape Town\"\
-        ,\"pairedRegion\":[{\"name\":\"southafricanorth\",\"id\":\"/subscriptions/00000000-0000-0000-0000-000000000000/locations/southafricanorth\"\
-        }]}},{\"id\":\"/subscriptions/00000000-0000-0000-0000-000000000000/locations/australiacentral\"\
-        ,\"name\":\"australiacentral\",\"displayName\":\"Australia Central\",\"regionalDisplayName\"\
-        :\"(Asia Pacific) Australia Central\",\"metadata\":{\"regionType\":\"Physical\"\
-        ,\"regionCategory\":\"Other\",\"geographyGroup\":\"Asia Pacific\",\"longitude\"\
-        :\"149.1244\",\"latitude\":\"-35.3075\",\"physicalLocation\":\"Canberra\"\
-        ,\"pairedRegion\":[{\"name\":\"australiacentral\",\"id\":\"/subscriptions/00000000-0000-0000-0000-000000000000/locations/australiacentral\"\
-        }]}},{\"id\":\"/subscriptions/00000000-0000-0000-0000-000000000000/locations/australiacentral2\"\
-        ,\"name\":\"australiacentral2\",\"displayName\":\"Australia Central 2\",\"\
-        regionalDisplayName\":\"(Asia Pacific) Australia Central 2\",\"metadata\"\
-        :{\"regionType\":\"Physical\",\"regionCategory\":\"Other\",\"geographyGroup\"\
-        :\"Asia Pacific\",\"longitude\":\"149.1244\",\"latitude\":\"-35.3075\",\"\
-        physicalLocation\":\"Canberra\",\"pairedRegion\":[{\"name\":\"australiacentral2\"\
-        ,\"id\":\"/subscriptions/00000000-0000-0000-0000-000000000000/locations/australiacentral2\"\
-        }]}},{\"id\":\"/subscriptions/00000000-0000-0000-0000-000000000000/locations/australiasoutheast\"\
-        ,\"name\":\"australiasoutheast\",\"displayName\":\"Australia Southeast\",\"\
-        regionalDisplayName\":\"(Asia Pacific) Australia Southeast\",\"metadata\"\
-        :{\"regionType\":\"Physical\",\"regionCategory\":\"Other\",\"geographyGroup\"\
-        :\"Asia Pacific\",\"longitude\":\"144.9631\",\"latitude\":\"-37.8136\",\"\
-        physicalLocation\":\"Victoria\",\"pairedRegion\":[{\"name\":\"australiaeast\"\
-        ,\"id\":\"/subscriptions/00000000-0000-0000-0000-000000000000/locations/australiaeast\"\
-        }]}},{\"id\":\"/subscriptions/00000000-0000-0000-0000-000000000000/locations/japanwest\"\
-        ,\"name\":\"japanwest\",\"displayName\":\"Japan West\",\"regionalDisplayName\"\
-        :\"(Asia Pacific) Japan West\",\"metadata\":{\"regionType\":\"Physical\",\"\
-        regionCategory\":\"Other\",\"geographyGroup\":\"Asia Pacific\",\"longitude\"\
-        :\"135.5022\",\"latitude\":\"34.6939\",\"physicalLocation\":\"Osaka\",\"pairedRegion\"\
-        :[{\"name\":\"japaneast\",\"id\":\"/subscriptions/00000000-0000-0000-0000-000000000000/locations/japaneast\"\
-        }]}},{\"id\":\"/subscriptions/00000000-0000-0000-0000-000000000000/locations/jioindiacentral\"\
-        ,\"name\":\"jioindiacentral\",\"displayName\":\"Jio India Central\",\"regionalDisplayName\"\
-        :\"(Asia Pacific) Jio India Central\",\"metadata\":{\"regionType\":\"Physical\"\
-        ,\"regionCategory\":\"Other\",\"geographyGroup\":\"Asia Pacific\",\"longitude\"\
-        :\"79.08886\",\"latitude\":\"21.146633\",\"physicalLocation\":\"Nagpur\",\"\
-        pairedRegion\":[{\"name\":\"jioindiawest\",\"id\":\"/subscriptions/00000000-0000-0000-0000-000000000000/locations/jioindiawest\"\
-        }]}},{\"id\":\"/subscriptions/00000000-0000-0000-0000-000000000000/locations/koreasouth\"\
-        ,\"name\":\"koreasouth\",\"displayName\":\"Korea South\",\"regionalDisplayName\"\
-        :\"(Asia Pacific) Korea South\",\"metadata\":{\"regionType\":\"Physical\"\
-        ,\"regionCategory\":\"Other\",\"geographyGroup\":\"Asia Pacific\",\"longitude\"\
-        :\"129.0756\",\"latitude\":\"35.1796\",\"physicalLocation\":\"Busan\",\"pairedRegion\"\
-        :[{\"name\":\"koreacentral\",\"id\":\"/subscriptions/00000000-0000-0000-0000-000000000000/locations/koreacentral\"\
-        }]}},{\"id\":\"/subscriptions/00000000-0000-0000-0000-000000000000/locations/southindia\"\
-        ,\"name\":\"southindia\",\"displayName\":\"South India\",\"regionalDisplayName\"\
-        :\"(Asia Pacific) South India\",\"metadata\":{\"regionType\":\"Physical\"\
-        ,\"regionCategory\":\"Other\",\"geographyGroup\":\"Asia Pacific\",\"longitude\"\
-        :\"80.1636\",\"latitude\":\"12.9822\",\"physicalLocation\":\"Chennai\",\"\
-        pairedRegion\":[{\"name\":\"centralindia\",\"id\":\"/subscriptions/00000000-0000-0000-0000-000000000000/locations/centralindia\"\
-        }]}},{\"id\":\"/subscriptions/00000000-0000-0000-0000-000000000000/locations/westindia\"\
-        ,\"name\":\"westindia\",\"displayName\":\"West India\",\"regionalDisplayName\"\
-        :\"(Asia Pacific) West India\",\"metadata\":{\"regionType\":\"Physical\",\"\
-        regionCategory\":\"Other\",\"geographyGroup\":\"Asia Pacific\",\"longitude\"\
-        :\"72.868\",\"latitude\":\"19.088\",\"physicalLocation\":\"Mumbai\",\"pairedRegion\"\
-        :[{\"name\":\"southindia\",\"id\":\"/subscriptions/00000000-0000-0000-0000-000000000000/locations/southindia\"\
-        }]}},{\"id\":\"/subscriptions/00000000-0000-0000-0000-000000000000/locations/canadaeast\"\
-        ,\"name\":\"canadaeast\",\"displayName\":\"Canada East\",\"regionalDisplayName\"\
-        :\"(Canada) Canada East\",\"metadata\":{\"regionType\":\"Physical\",\"regionCategory\"\
-        :\"Other\",\"geographyGroup\":\"Canada\",\"longitude\":\"-71.217\",\"latitude\"\
-        :\"46.817\",\"physicalLocation\":\"Quebec\",\"pairedRegion\":[{\"name\":\"\
-        canadacentral\",\"id\":\"/subscriptions/00000000-0000-0000-0000-000000000000/locations/canadacentral\"\
-        }]}},{\"id\":\"/subscriptions/00000000-0000-0000-0000-000000000000/locations/francesouth\"\
-        ,\"name\":\"francesouth\",\"displayName\":\"France South\",\"regionalDisplayName\"\
-        :\"(Europe) France South\",\"metadata\":{\"regionType\":\"Physical\",\"regionCategory\"\
-        :\"Other\",\"geographyGroup\":\"Europe\",\"longitude\":\"2.1972\",\"latitude\"\
-        :\"43.8345\",\"physicalLocation\":\"Marseille\",\"pairedRegion\":[{\"name\"\
-        :\"francecentral\",\"id\":\"/subscriptions/00000000-0000-0000-0000-000000000000/locations/francecentral\"\
-        }]}},{\"id\":\"/subscriptions/00000000-0000-0000-0000-000000000000/locations/germanynorth\"\
-        ,\"name\":\"germanynorth\",\"displayName\":\"Germany North\",\"regionalDisplayName\"\
-        :\"(Europe) Germany North\",\"metadata\":{\"regionType\":\"Physical\",\"regionCategory\"\
-        :\"Other\",\"geographyGroup\":\"Europe\",\"longitude\":\"8.806422\",\"latitude\"\
-        :\"53.073635\",\"physicalLocation\":\"Berlin\",\"pairedRegion\":[{\"name\"\
-        :\"germanywestcentral\",\"id\":\"/subscriptions/00000000-0000-0000-0000-000000000000/locations/germanywestcentral\"\
-        }]}},{\"id\":\"/subscriptions/00000000-0000-0000-0000-000000000000/locations/norwaywest\"\
-        ,\"name\":\"norwaywest\",\"displayName\":\"Norway West\",\"regionalDisplayName\"\
-        :\"(Europe) Norway West\",\"metadata\":{\"regionType\":\"Physical\",\"regionCategory\"\
-        :\"Other\",\"geographyGroup\":\"Europe\",\"longitude\":\"5.733107\",\"latitude\"\
-        :\"58.969975\",\"physicalLocation\":\"Norway\",\"pairedRegion\":[{\"name\"\
-        :\"norwayeast\",\"id\":\"/subscriptions/00000000-0000-0000-0000-000000000000/locations/norwayeast\"\
-        }]}},{\"id\":\"/subscriptions/00000000-0000-0000-0000-000000000000/locations/swedensouth\"\
-        ,\"name\":\"swedensouth\",\"displayName\":\"Sweden South\",\"regionalDisplayName\"\
-        :\"(Europe) Sweden South\",\"metadata\":{\"regionType\":\"Physical\",\"regionCategory\"\
-        :\"Other\",\"geographyGroup\":\"Europe\",\"longitude\":\"13.0007\",\"latitude\"\
-        :\"55.6059\",\"physicalLocation\":\"Malmo\",\"pairedRegion\":[{\"name\":\"\
-        swedencentral\",\"id\":\"/subscriptions/00000000-0000-0000-0000-000000000000/locations/swedencentral\"\
-        }]}},{\"id\":\"/subscriptions/00000000-0000-0000-0000-000000000000/locations/switzerlandwest\"\
-        ,\"name\":\"switzerlandwest\",\"displayName\":\"Switzerland West\",\"regionalDisplayName\"\
-        :\"(Europe) Switzerland West\",\"metadata\":{\"regionType\":\"Physical\",\"\
-        regionCategory\":\"Other\",\"geographyGroup\":\"Europe\",\"longitude\":\"\
-        6.143158\",\"latitude\":\"46.204391\",\"physicalLocation\":\"Geneva\",\"pairedRegion\"\
-        :[{\"name\":\"switzerlandnorth\",\"id\":\"/subscriptions/00000000-0000-0000-0000-000000000000/locations/switzerlandnorth\"\
-        }]}},{\"id\":\"/subscriptions/00000000-0000-0000-0000-000000000000/locations/ukwest\"\
-        ,\"name\":\"ukwest\",\"displayName\":\"UK West\",\"regionalDisplayName\":\"\
-        (Europe) UK West\",\"metadata\":{\"regionType\":\"Physical\",\"regionCategory\"\
-        :\"Other\",\"geographyGroup\":\"Europe\",\"longitude\":\"-3.084\",\"latitude\"\
-        :\"53.427\",\"physicalLocation\":\"Cardiff\",\"pairedRegion\":[{\"name\":\"\
-        uksouth\",\"id\":\"/subscriptions/00000000-0000-0000-0000-000000000000/locations/uksouth\"\
-        }]}},{\"id\":\"/subscriptions/00000000-0000-0000-0000-000000000000/locations/uaecentral\"\
-        ,\"name\":\"uaecentral\",\"displayName\":\"UAE Central\",\"regionalDisplayName\"\
-        :\"(Middle East) UAE Central\",\"metadata\":{\"regionType\":\"Physical\",\"\
-        regionCategory\":\"Other\",\"geographyGroup\":\"Middle East\",\"longitude\"\
-        :\"54.366669\",\"latitude\":\"24.466667\",\"physicalLocation\":\"Abu Dhabi\"\
-        ,\"pairedRegion\":[{\"name\":\"uaenorth\",\"id\":\"/subscriptions/00000000-0000-0000-0000-000000000000/locations/uaenorth\"\
-        }]}},{\"id\":\"/subscriptions/00000000-0000-0000-0000-000000000000/locations/brazilsoutheast\"\
-        ,\"name\":\"brazilsoutheast\",\"displayName\":\"Brazil Southeast\",\"regionalDisplayName\"\
-        :\"(South America) Brazil Southeast\",\"metadata\":{\"regionType\":\"Physical\"\
-        ,\"regionCategory\":\"Other\",\"geographyGroup\":\"South America\",\"longitude\"\
-        :\"-43.2075\",\"latitude\":\"-22.90278\",\"physicalLocation\":\"Rio\",\"pairedRegion\"\
-        :[{\"name\":\"brazilsouth\",\"id\":\"/subscriptions/00000000-0000-0000-0000-000000000000/locations/brazilsouth\"\
-        }]}}]}"
-=======
       string: "{\"value\":[{\"id\":\"/subscriptions/00000000-0000-0000-0000-000000000000/locations/eastus\",\"name\":\"eastus\",\"displayName\":\"East
         US\",\"regionalDisplayName\":\"(US) East US\",\"metadata\":{\"regionType\":\"Physical\",\"regionCategory\":\"Recommended\",\"geographyGroup\":\"US\",\"longitude\":\"-79.8164\",\"latitude\":\"37.3719\",\"physicalLocation\":\"Virginia\",\"pairedRegion\":[{\"name\":\"westus\",\"id\":\"/subscriptions/00000000-0000-0000-0000-000000000000/locations/westus\"}]}},{\"id\":\"/subscriptions/00000000-0000-0000-0000-000000000000/locations/eastus2\",\"name\":\"eastus2\",\"displayName\":\"East
         US 2\",\"regionalDisplayName\":\"(US) East US 2\",\"metadata\":{\"regionType\":\"Physical\",\"regionCategory\":\"Recommended\",\"geographyGroup\":\"US\",\"longitude\":\"-78.3889\",\"latitude\":\"36.6681\",\"physicalLocation\":\"Virginia\",\"pairedRegion\":[{\"name\":\"centralus\",\"id\":\"/subscriptions/00000000-0000-0000-0000-000000000000/locations/centralus\"}]}},{\"id\":\"/subscriptions/00000000-0000-0000-0000-000000000000/locations/southcentralus\",\"name\":\"southcentralus\",\"displayName\":\"South
@@ -1488,24 +826,15 @@
         Dhabi\",\"pairedRegion\":[{\"name\":\"uaenorth\",\"id\":\"/subscriptions/00000000-0000-0000-0000-000000000000/locations/uaenorth\"}]}},{\"id\":\"/subscriptions/00000000-0000-0000-0000-000000000000/locations/brazilsoutheast\",\"name\":\"brazilsoutheast\",\"displayName\":\"Brazil
         Southeast\",\"regionalDisplayName\":\"(South America) Brazil Southeast\",\"metadata\":{\"regionType\":\"Physical\",\"regionCategory\":\"Other\",\"geographyGroup\":\"South
         America\",\"longitude\":\"-43.2075\",\"latitude\":\"-22.90278\",\"physicalLocation\":\"Rio\",\"pairedRegion\":[{\"name\":\"brazilsouth\",\"id\":\"/subscriptions/00000000-0000-0000-0000-000000000000/locations/brazilsouth\"}]}}]}"
->>>>>>> 0f6943b9
-    headers:
-      cache-control:
-      - no-cache
-      content-length:
-<<<<<<< HEAD
-      - '33879'
-      content-type:
-      - application/json; charset=utf-8
-      date:
-      - Wed, 26 Apr 2023 04:51:43 GMT
-=======
+    headers:
+      cache-control:
+      - no-cache
+      content-length:
       - '33518'
       content-type:
       - application/json; charset=utf-8
       date:
       - Thu, 25 May 2023 07:57:05 GMT
->>>>>>> 0f6943b9
       expires:
       - '-1'
       pragma:
@@ -1545,39 +874,12 @@
       ParameterSetName:
       - -n -g --scripts --image-source --shared-image-destinations --identity
       User-Agent:
-<<<<<<< HEAD
-      - AZURECLI/2.48.0 azsdk-python-mgmt-imagebuilder/1.2.0 Python/3.10.0 (Windows-10-10.0.22621-SP0)
-=======
       - AZURECLI/2.47.0 azsdk-python-mgmt-imagebuilder/1.1.0 Python/3.10.11 (Linux-5.15.0-1036-azure-x86_64-with-glibc2.31)
         VSTS_7b238909-6802-4b65-b90d-184bca47f458_build_220_0
->>>>>>> 0f6943b9
     method: PUT
-    uri: https://management.azure.com/subscriptions/00000000-0000-0000-0000-000000000000/resourceGroups/img_tmpl_basic_2000001/providers/Microsoft.VirtualMachineImages/imageTemplates/template01?api-version=2022-07-01
-  response:
-    body:
-<<<<<<< HEAD
-      string: "{\n \"properties\": {\n  \"source\": {\n   \"exactVersion\": \"18.04.201808140\"\
-        ,\n   \"offer\": \"UbuntuServer\",\n   \"publisher\": \"Canonical\",\n   \"\
-        sku\": \"18.04-LTS\",\n   \"type\": \"PlatformImage\",\n   \"version\": \"\
-        18.04.201808140\"\n  },\n  \"customize\": [\n   {\n    \"name\": \"customizeScript.sh\"\
-        ,\n    \"scriptUri\": \"https://raw.githubusercontent.com/danielsollondon/azvmimagebuilder/master/quickquickstarts/customizeScript.sh\"\
-        ,\n    \"type\": \"Shell\"\n   }\n  ],\n  \"distribute\": [\n   {\n    \"\
-        artifactTags\": {},\n    \"excludeFromLatest\": false,\n    \"galleryImageId\"\
-        : \"/subscriptions/00000000-0000-0000-0000-000000000000/resourceGroups/img_tmpl_basic_2000001/providers/Microsoft.Compute/galleries/sig1000003/images/image1\"\
-        ,\n    \"replicationRegions\": [\n     \"westus\",\n     \"eastus\"\n    ],\n\
-        \    \"runOutputName\": \"image1\",\n    \"type\": \"SharedImage\",\n    \"\
-        versioning\": null\n   }\n  ],\n  \"provisioningState\": \"Creating\",\n \
-        \ \"buildTimeoutInMinutes\": 0,\n  \"vmProfile\": {\n   \"vmSize\": \"\",\n\
-        \   \"osDiskSizeGB\": 0\n  },\n  \"stagingResourceGroup\": \"\",\n  \"exactStagingResourceGroup\"\
-        : \"\"\n },\n \"identity\": {\n  \"type\": \"UserAssigned\",\n  \"userAssignedIdentities\"\
-        : {\n   \"/subscriptions/00000000-0000-0000-0000-000000000000/resourceGroups/img_tmpl_basic_2000001/providers/Microsoft.ManagedIdentity/userAssignedIdentities/ide1\"\
-        : {}\n  }\n },\n \"tags\": {},\n \"location\": \"westus2\",\n \"id\": \"/subscriptions/00000000-0000-0000-0000-000000000000/resourcegroups/img_tmpl_basic_2000001/providers/Microsoft.VirtualMachineImages/imageTemplates/template01\"\
-        ,\n \"name\": \"template01\",\n \"type\": \"Microsoft.VirtualMachineImages/imageTemplates\"\
-        \n}"
-    headers:
-      azure-asyncoperation:
-      - https://management.azure.com/subscriptions/00000000-0000-0000-0000-000000000000/providers/Microsoft.VirtualMachineImages/locations/westus2/operations/1012794b-6cef-4def-ad8d-55bf07161587?api-version=2022-07-01
-=======
+    uri: https://management.azure.com/subscriptions/00000000-0000-0000-0000-000000000000/resourceGroups/img_tmpl_basic_2000001/providers/Microsoft.VirtualMachineImages/imageTemplates/template01?api-version=2022-02-14
+  response:
+    body:
       string: "{\n \"properties\": {\n  \"source\": {\n   \"exactVersion\": \"18.04.201808140\",\n
         \  \"offer\": \"UbuntuServer\",\n   \"publisher\": \"Canonical\",\n   \"sku\":
         \"18.04-LTS\",\n   \"type\": \"PlatformImage\",\n   \"version\": \"18.04.201808140\"\n
@@ -1597,19 +899,14 @@
     headers:
       azure-asyncoperation:
       - https://management.azure.com/subscriptions/00000000-0000-0000-0000-000000000000/providers/Microsoft.VirtualMachineImages/locations/westus2/operations/072b1085-d7c5-490f-aa71-6a2ffd2abd53?api-version=2022-02-14
->>>>>>> 0f6943b9
-      cache-control:
-      - no-cache
-      content-length:
-      - '1564'
-      content-type:
-      - application/json
-      date:
-<<<<<<< HEAD
-      - Wed, 26 Apr 2023 04:51:51 GMT
-=======
+      cache-control:
+      - no-cache
+      content-length:
+      - '1540'
+      content-type:
+      - application/json
+      date:
       - Thu, 25 May 2023 07:57:09 GMT
->>>>>>> 0f6943b9
       expires:
       - '-1'
       pragma:
@@ -1621,11 +918,7 @@
       x-content-type-options:
       - nosniff
       x-ms-ratelimit-remaining-subscription-writes:
-<<<<<<< HEAD
-      - '1199'
-=======
       - '1198'
->>>>>>> 0f6943b9
     status:
       code: 201
       message: Created
@@ -1643,14 +936,14 @@
       ParameterSetName:
       - -n -g --scripts --image-source --shared-image-destinations --identity
       User-Agent:
-<<<<<<< HEAD
-      - AZURECLI/2.48.0 azsdk-python-mgmt-imagebuilder/1.2.0 Python/3.10.0 (Windows-10-10.0.22621-SP0)
-    method: GET
-    uri: https://management.azure.com/subscriptions/00000000-0000-0000-0000-000000000000/providers/Microsoft.VirtualMachineImages/locations/westus2/operations/1012794b-6cef-4def-ad8d-55bf07161587?api-version=2022-07-01
-  response:
-    body:
-      string: "{\n \"name\": \"1012794B-6CEF-4DEF-AD8D-55BF07161587\",\n \"status\"\
-        : \"InProgress\",\n \"startTime\": \"2023-04-26T04:51:50.4198562Z\"\n}"
+      - AZURECLI/2.47.0 azsdk-python-mgmt-imagebuilder/1.1.0 Python/3.10.11 (Linux-5.15.0-1036-azure-x86_64-with-glibc2.31)
+        VSTS_7b238909-6802-4b65-b90d-184bca47f458_build_220_0
+    method: GET
+    uri: https://management.azure.com/subscriptions/00000000-0000-0000-0000-000000000000/providers/Microsoft.VirtualMachineImages/locations/westus2/operations/072b1085-d7c5-490f-aa71-6a2ffd2abd53?api-version=2022-02-14
+  response:
+    body:
+      string: "{\n \"name\": \"072B1085-D7C5-490F-AA71-6A2FFD2ABD53\",\n \"status\":
+        \"InProgress\",\n \"startTime\": \"2023-05-25T07:57:08.9144803Z\"\n}"
     headers:
       cache-control:
       - no-cache
@@ -1659,7 +952,7 @@
       content-type:
       - application/json
       date:
-      - Wed, 26 Apr 2023 04:51:52 GMT
+      - Thu, 25 May 2023 07:57:39 GMT
       expires:
       - '-1'
       pragma:
@@ -1691,77 +984,6 @@
       ParameterSetName:
       - -n -g --scripts --image-source --shared-image-destinations --identity
       User-Agent:
-      - AZURECLI/2.48.0 azsdk-python-mgmt-imagebuilder/1.2.0 Python/3.10.0 (Windows-10-10.0.22621-SP0)
-    method: GET
-    uri: https://management.azure.com/subscriptions/00000000-0000-0000-0000-000000000000/providers/Microsoft.VirtualMachineImages/locations/westus2/operations/1012794b-6cef-4def-ad8d-55bf07161587?api-version=2022-07-01
-  response:
-    body:
-      string: "{\n \"name\": \"1012794B-6CEF-4DEF-AD8D-55BF07161587\",\n \"status\"\
-        : \"InProgress\",\n \"startTime\": \"2023-04-26T04:51:50.4198562Z\"\n}"
-=======
-      - AZURECLI/2.47.0 azsdk-python-mgmt-imagebuilder/1.1.0 Python/3.10.11 (Linux-5.15.0-1036-azure-x86_64-with-glibc2.31)
-        VSTS_7b238909-6802-4b65-b90d-184bca47f458_build_220_0
-    method: GET
-    uri: https://management.azure.com/subscriptions/00000000-0000-0000-0000-000000000000/providers/Microsoft.VirtualMachineImages/locations/westus2/operations/072b1085-d7c5-490f-aa71-6a2ffd2abd53?api-version=2022-02-14
-  response:
-    body:
-      string: "{\n \"name\": \"072B1085-D7C5-490F-AA71-6A2FFD2ABD53\",\n \"status\":
-        \"InProgress\",\n \"startTime\": \"2023-05-25T07:57:08.9144803Z\"\n}"
->>>>>>> 0f6943b9
-    headers:
-      cache-control:
-      - no-cache
-      content-length:
-      - '122'
-      content-type:
-      - application/json
-      date:
-<<<<<<< HEAD
-      - Wed, 26 Apr 2023 04:52:22 GMT
-=======
-      - Thu, 25 May 2023 07:57:39 GMT
->>>>>>> 0f6943b9
-      expires:
-      - '-1'
-      pragma:
-      - no-cache
-      server:
-      - nginx
-      strict-transport-security:
-      - max-age=31536000; includeSubDomains
-      transfer-encoding:
-      - chunked
-      vary:
-      - Accept-Encoding
-      x-content-type-options:
-      - nosniff
-    status:
-      code: 200
-      message: OK
-- request:
-    body: null
-    headers:
-      Accept:
-      - '*/*'
-      Accept-Encoding:
-      - gzip, deflate
-      CommandName:
-      - image builder create
-      Connection:
-      - keep-alive
-      ParameterSetName:
-      - -n -g --scripts --image-source --shared-image-destinations --identity
-      User-Agent:
-<<<<<<< HEAD
-      - AZURECLI/2.48.0 azsdk-python-mgmt-imagebuilder/1.2.0 Python/3.10.0 (Windows-10-10.0.22621-SP0)
-    method: GET
-    uri: https://management.azure.com/subscriptions/00000000-0000-0000-0000-000000000000/providers/Microsoft.VirtualMachineImages/locations/westus2/operations/1012794b-6cef-4def-ad8d-55bf07161587?api-version=2022-07-01
-  response:
-    body:
-      string: "{\n \"name\": \"1012794B-6CEF-4DEF-AD8D-55BF07161587\",\n \"status\"\
-        : \"Succeeded\",\n \"startTime\": \"2023-04-26T04:51:50.4198562Z\",\n \"endTime\"\
-        : \"2023-04-26T04:52:32.0886864Z\"\n}"
-=======
       - AZURECLI/2.47.0 azsdk-python-mgmt-imagebuilder/1.1.0 Python/3.10.11 (Linux-5.15.0-1036-azure-x86_64-with-glibc2.31)
         VSTS_7b238909-6802-4b65-b90d-184bca47f458_build_220_0
     method: GET
@@ -1771,7 +993,6 @@
       string: "{\n \"name\": \"072B1085-D7C5-490F-AA71-6A2FFD2ABD53\",\n \"status\":
         \"Succeeded\",\n \"startTime\": \"2023-05-25T07:57:08.9144803Z\",\n \"endTime\":
         \"2023-05-25T07:57:42.5686281Z\"\n}"
->>>>>>> 0f6943b9
     headers:
       cache-control:
       - no-cache
@@ -1780,11 +1001,7 @@
       content-type:
       - application/json
       date:
-<<<<<<< HEAD
-      - Wed, 26 Apr 2023 04:52:52 GMT
-=======
       - Thu, 25 May 2023 07:58:10 GMT
->>>>>>> 0f6943b9
       expires:
       - '-1'
       pragma:
@@ -1816,40 +1033,12 @@
       ParameterSetName:
       - -n -g --scripts --image-source --shared-image-destinations --identity
       User-Agent:
-<<<<<<< HEAD
-      - AZURECLI/2.48.0 azsdk-python-mgmt-imagebuilder/1.2.0 Python/3.10.0 (Windows-10-10.0.22621-SP0)
-=======
       - AZURECLI/2.47.0 azsdk-python-mgmt-imagebuilder/1.1.0 Python/3.10.11 (Linux-5.15.0-1036-azure-x86_64-with-glibc2.31)
         VSTS_7b238909-6802-4b65-b90d-184bca47f458_build_220_0
->>>>>>> 0f6943b9
-    method: GET
-    uri: https://management.azure.com/subscriptions/00000000-0000-0000-0000-000000000000/resourceGroups/img_tmpl_basic_2000001/providers/Microsoft.VirtualMachineImages/imageTemplates/template01?api-version=2022-07-01
-  response:
-    body:
-<<<<<<< HEAD
-      string: "{\n \"properties\": {\n  \"source\": {\n   \"exactVersion\": \"18.04.201808140\"\
-        ,\n   \"offer\": \"UbuntuServer\",\n   \"publisher\": \"Canonical\",\n   \"\
-        sku\": \"18.04-LTS\",\n   \"type\": \"PlatformImage\",\n   \"version\": \"\
-        18.04.201808140\"\n  },\n  \"customize\": [\n   {\n    \"name\": \"customizeScript.sh\"\
-        ,\n    \"scriptUri\": \"https://raw.githubusercontent.com/danielsollondon/azvmimagebuilder/master/quickquickstarts/customizeScript.sh\"\
-        ,\n    \"sha256Checksum\": \"2c6ff6902a4a52deee69e8db26d0036a53388651008aaf31795bb20dabd21fd8\"\
-        ,\n    \"type\": \"Shell\"\n   }\n  ],\n  \"distribute\": [\n   {\n    \"\
-        artifactTags\": {},\n    \"excludeFromLatest\": false,\n    \"galleryImageId\"\
-        : \"/subscriptions/00000000-0000-0000-0000-000000000000/resourceGroups/img_tmpl_basic_2000001/providers/Microsoft.Compute/galleries/sig1000003/images/image1\"\
-        ,\n    \"replicationRegions\": [\n     \"westus\",\n     \"eastus\"\n    ],\n\
-        \    \"runOutputName\": \"image1\",\n    \"type\": \"SharedImage\",\n    \"\
-        versioning\": null\n   }\n  ],\n  \"provisioningState\": \"Succeeded\",\n\
-        \  \"buildTimeoutInMinutes\": 0,\n  \"vmProfile\": {\n   \"vmSize\": \"\"\
-        ,\n   \"osDiskSizeGB\": 0\n  },\n  \"stagingResourceGroup\": \"\",\n  \"exactStagingResourceGroup\"\
-        : \"/subscriptions/00000000-0000-0000-0000-000000000000/resourceGroups/IT_img_tmpl_basic_2l2z4acze2byjerrm3tn62kx4_016c3b7a-ff3a-4c0a-8cc7-4bbcd03738ca\"\
-        \n },\n \"identity\": {\n  \"type\": \"UserAssigned\",\n  \"userAssignedIdentities\"\
-        : {\n   \"/subscriptions/00000000-0000-0000-0000-000000000000/resourceGroups/img_tmpl_basic_2000001/providers/Microsoft.ManagedIdentity/userAssignedIdentities/ide1\"\
-        : {\n    \"principalId\": \"20b3c364-a21a-43db-b869-9854549d2742\",\n    \"\
-        clientId\": \"94858b3a-6a81-41dc-acef-a2615e4cd167\"\n   }\n  }\n },\n \"\
-        tags\": {},\n \"location\": \"westus2\",\n \"id\": \"/subscriptions/00000000-0000-0000-0000-000000000000/resourcegroups/img_tmpl_basic_2000001/providers/Microsoft.VirtualMachineImages/imageTemplates/template01\"\
-        ,\n \"name\": \"template01\",\n \"type\": \"Microsoft.VirtualMachineImages/imageTemplates\"\
-        \n}"
-=======
+    method: GET
+    uri: https://management.azure.com/subscriptions/00000000-0000-0000-0000-000000000000/resourceGroups/img_tmpl_basic_2000001/providers/Microsoft.VirtualMachineImages/imageTemplates/template01?api-version=2022-02-14
+  response:
+    body:
       string: "{\n \"properties\": {\n  \"source\": {\n   \"exactVersion\": \"18.04.201808140\",\n
         \  \"offer\": \"UbuntuServer\",\n   \"publisher\": \"Canonical\",\n   \"sku\":
         \"18.04-LTS\",\n   \"type\": \"PlatformImage\",\n   \"version\": \"18.04.201808140\"\n
@@ -1869,20 +1058,15 @@
         \"f3c65183-6318-48fd-885e-d848babd4560\"\n   }\n  }\n },\n \"tags\": {},\n
         \"location\": \"westus2\",\n \"id\": \"/subscriptions/00000000-0000-0000-0000-000000000000/resourcegroups/img_tmpl_basic_2000001/providers/Microsoft.VirtualMachineImages/imageTemplates/template01\",\n
         \"name\": \"template01\",\n \"type\": \"Microsoft.VirtualMachineImages/imageTemplates\"\n}"
->>>>>>> 0f6943b9
-    headers:
-      cache-control:
-      - no-cache
-      content-length:
-      - '1920'
-      content-type:
-      - application/json
-      date:
-<<<<<<< HEAD
-      - Wed, 26 Apr 2023 04:52:53 GMT
-=======
+    headers:
+      cache-control:
+      - no-cache
+      content-length:
+      - '1896'
+      content-type:
+      - application/json
+      date:
       - Thu, 25 May 2023 07:58:10 GMT
->>>>>>> 0f6943b9
       expires:
       - '-1'
       pragma:
