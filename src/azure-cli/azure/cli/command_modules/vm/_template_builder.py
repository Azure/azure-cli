# --------------------------------------------------------------------------------------------
# Copyright (c) Microsoft Corporation. All rights reserved.
# Licensed under the MIT License. See License.txt in the project root for license information.
# --------------------------------------------------------------------------------------------


from enum import Enum

from knack.log import get_logger
from knack.util import CLIError

from azure.cli.core.azclierror import ValidationError, InvalidArgumentValueError
from azure.cli.core.util import b64encode
from azure.cli.core.profiles import ResourceType
from azure.cli.core.commands.arm import ArmTemplateBuilder

from azure.cli.command_modules.vm._vm_utils import get_target_network_api

logger = get_logger(__name__)


# pylint: disable=too-few-public-methods
class StorageProfile(Enum):
    SAPirImage = 1
    SACustomImage = 2
    SASpecializedOSDisk = 3
    ManagedPirImage = 4  # this would be the main scenarios
    ManagedCustomImage = 5
    ManagedSpecializedOSDisk = 6
    SharedGalleryImage = 7
    CommunityGalleryImage = 8


def build_deployment_resource(name, template, dependencies=None):
    dependencies = dependencies or []
    deployment = {
        'name': name,
        'type': 'Microsoft.Resources/deployments',
        'apiVersion': '2015-01-01',
        'dependsOn': dependencies,
        'properties': {
            'mode': 'Incremental',
            'template': template,
        }
    }
    return deployment


def build_output_deployment_resource(key, property_name, property_provider, property_type,
                                     parent_name=None, output_type='object', path=None):
    from azure.cli.core.util import random_string
    output_tb = ArmTemplateBuilder()
    output_tb.add_output(key, property_name, property_provider, property_type,
                         output_type=output_type, path=path)
    output_template = output_tb.build()

    deployment_name = '{}_{}'.format(property_name, random_string(16))
    deployment = {
        'name': deployment_name,
        'type': 'Microsoft.Resources/deployments',
        'apiVersion': '2015-01-01',
        'properties': {
            'mode': 'Incremental',
            'template': output_template,
        }
    }
    deployment['dependsOn'] = [] if not parent_name \
        else ['Microsoft.Resources/deployments/{}'.format(parent_name)]

    return deployment


def build_storage_account_resource(_, name, location, tags, sku, edge_zone=None):
    storage_account = {
        'type': 'Microsoft.Storage/storageAccounts',
        'name': name,
        'apiVersion': '2015-06-15',
        'location': location,
        'tags': tags,
        'dependsOn': [],
        'properties': {'accountType': sku}
    }

    if edge_zone:
        storage_account['apiVersion'] = '2021-04-01'
        storage_account['extendedLocation'] = edge_zone

    return storage_account


def build_public_ip_resource(cmd, name, location, tags, address_allocation, dns_name, sku, zone, count=None,
                             edge_zone=None):
    public_ip_properties = {'publicIPAllocationMethod': address_allocation}

    if dns_name:
        public_ip_properties['dnsSettings'] = {'domainNameLabel': dns_name}

    public_ip = {
        'apiVersion': get_target_network_api(cmd.cli_ctx),
        'type': 'Microsoft.Network/publicIPAddresses',
        'name': name,
        'location': location,
        'tags': tags,
        'dependsOn': [],
        'properties': public_ip_properties
    }

    if count:
        public_ip['name'] = "[concat('{}', copyIndex())]".format(name)
        public_ip['copy'] = {
            'name': 'publicipcopy',
            'mode': 'parallel',
            'count': count
        }

    # when multiple zones are provided(through a x-zone scale set), we don't propagate to PIP becasue it doesn't
    # support x-zone; rather we will rely on the Standard LB to work with such scale sets
    if zone and len(zone) == 1:
        public_ip['zones'] = zone

    if sku and cmd.supported_api_version(ResourceType.MGMT_NETWORK, min_api='2017-08-01'):
        public_ip['sku'] = {'name': sku}

        # The edge zones are only built out using Standard SKU Public IPs
        if edge_zone and sku.lower() == 'standard':
            public_ip['apiVersion'] = '2021-02-01'
            public_ip['extendedLocation'] = edge_zone

    return public_ip


def build_nic_resource(_, name, location, tags, vm_name, subnet_id, private_ip_address=None,
                       nsg_id=None, public_ip_id=None, application_security_groups=None, accelerated_networking=None,
                       count=None, edge_zone=None):
    private_ip_allocation = 'Static' if private_ip_address else 'Dynamic'
    ip_config_properties = {
        'privateIPAllocationMethod': private_ip_allocation,
        'subnet': {'id': subnet_id}
    }

    if private_ip_address:
        ip_config_properties['privateIPAddress'] = private_ip_address

    if public_ip_id:
        ip_config_properties['publicIPAddress'] = {'id': public_ip_id}
        if count:
            ip_config_properties['publicIPAddress']['id'] = "[concat('{}', copyIndex())]".format(public_ip_id)

    ipconfig_name = 'ipconfig{}'.format(vm_name)
    nic_properties = {
        'ipConfigurations': [
            {
                'name': ipconfig_name,
                'properties': ip_config_properties
            }
        ]
    }
    if count:
        nic_properties['ipConfigurations'][0]['name'] = "[concat('{}', copyIndex())]".format(ipconfig_name)

    if nsg_id:
        nic_properties['networkSecurityGroup'] = {'id': nsg_id}

    api_version = '2015-06-15'
    if application_security_groups:
        asg_ids = [{'id': x['id']} for x in application_security_groups]
        nic_properties['ipConfigurations'][0]['properties']['applicationSecurityGroups'] = asg_ids
        api_version = '2017-09-01'

    if accelerated_networking is not None:
        nic_properties['enableAcceleratedNetworking'] = accelerated_networking
        api_version = '2016-09-01' if api_version < '2016-09-01' else api_version

    nic = {
        'apiVersion': api_version,
        'type': 'Microsoft.Network/networkInterfaces',
        'name': name,
        'location': location,
        'tags': tags,
        'dependsOn': [],
        'properties': nic_properties
    }

    if count:
        nic['name'] = "[concat('{}', copyIndex())]".format(name)
        nic['copy'] = {
            'name': 'niccopy',
            'mode': 'parallel',
            'count': count
        }

    if edge_zone:
        nic['extendedLocation'] = edge_zone
        nic['apiVersion'] = '2021-02-01'

    return nic


def build_nsg_resource(_, name, location, tags, nsg_rule):
    nsg = {
        'type': 'Microsoft.Network/networkSecurityGroups',
        'name': name,
        'apiVersion': '2015-06-15',
        'location': location,
        'tags': tags,
        'dependsOn': []
    }

    if nsg_rule != 'NONE':
        rule_name = 'rdp' if nsg_rule == 'RDP' else 'default-allow-ssh'
        rule_dest_port = '3389' if nsg_rule == 'RDP' else '22'

        nsg_properties = {
            'securityRules': [
                {
                    'name': rule_name,
                    'properties': {
                        'protocol': 'Tcp',
                        'sourcePortRange': '*',
                        'destinationPortRange': rule_dest_port,
                        'sourceAddressPrefix': '*',
                        'destinationAddressPrefix': '*',
                        'access': 'Allow',
                        'priority': 1000,
                        'direction': 'Inbound'
                    }
                }
            ]
        }

        nsg['properties'] = nsg_properties

    return nsg


def build_vnet_resource(_, name, location, tags, vnet_prefix=None, subnet=None,
                        subnet_prefix=None, dns_servers=None, edge_zone=None):
    vnet = {
        'name': name,
        'type': 'Microsoft.Network/virtualNetworks',
        'location': location,
        'apiVersion': '2015-06-15',
        'dependsOn': [],
        'tags': tags,
        'properties': {
            'addressSpace': {'addressPrefixes': [vnet_prefix]},
        }
    }
    if dns_servers:
        vnet['properties']['dhcpOptions'] = {
            'dnsServers': dns_servers
        }
    if subnet:
        vnet['properties']['subnets'] = [{
            'name': subnet,
            'properties': {
                'addressPrefix': subnet_prefix
            }
        }]
    if edge_zone:
        vnet['extendedLocation'] = edge_zone
        vnet['apiVersion'] = '2021-02-01'

    return vnet


def build_msi_role_assignment(vm_vmss_name, vm_vmss_resource_id, role_definition_id,
                              role_assignment_guid, identity_scope, is_vm=True):
    from azure.mgmt.core.tools import parse_resource_id
    result = parse_resource_id(identity_scope)
    if result.get('type'):  # is a resource id?
        name = '{}/Microsoft.Authorization/{}'.format(result['name'], role_assignment_guid)
        assignment_type = '{}/{}/providers/roleAssignments'.format(result['namespace'], result['type'])
    else:
        name = role_assignment_guid
        assignment_type = 'Microsoft.Authorization/roleAssignments'

    # pylint: disable=line-too-long
    msi_rp_api_version = '2019-07-01'
    return {
        'name': name,
        'type': assignment_type,
        'apiVersion': '2015-07-01',  # the minimum api-version to create the assignment
        'dependsOn': [
            'Microsoft.Compute/{}/{}'.format('virtualMachines' if is_vm else 'virtualMachineScaleSets', vm_vmss_name)
        ],
        'properties': {
            'roleDefinitionId': role_definition_id,
            'principalId': "[reference('{}', '{}', 'Full').identity.principalId]".format(
                vm_vmss_resource_id, msi_rp_api_version),
            'scope': identity_scope
        }
    }


def build_vm_resource(  # pylint: disable=too-many-locals, too-many-statements, too-many-branches
        cmd, name, location, tags, size, storage_profile, nics, admin_username,
        availability_set_id=None, admin_password=None, ssh_key_values=None, ssh_key_path=None,
        image_reference=None, os_disk_name=None, custom_image_os_type=None, authentication_type=None,
        os_publisher=None, os_offer=None, os_sku=None, os_version=None, os_vhd_uri=None,
        attach_os_disk=None, os_disk_size_gb=None, custom_data=None, secrets=None, license_type=None, zone=None,
        disk_info=None, boot_diagnostics_storage_uri=None, ultra_ssd_enabled=None, proximity_placement_group=None,
        computer_name=None, dedicated_host=None, priority=None, max_price=None, eviction_policy=None,
        enable_agent=None, vmss=None, os_disk_encryption_set=None, data_disk_encryption_sets=None, specialized=None,
        encryption_at_host=None, dedicated_host_group=None, enable_auto_update=None, patch_mode=None,
        enable_hotpatching=None, platform_fault_domain=None, security_type=None, enable_secure_boot=None,
        enable_vtpm=None, count=None, edge_zone=None, os_disk_delete_option=None, user_data=None,
        capacity_reservation_group=None, enable_hibernation=None, v_cpus_available=None, v_cpus_per_core=None,
        os_disk_security_encryption_type=None, os_disk_secure_vm_disk_encryption_set=None, disk_controller_type=None,
<<<<<<< HEAD
        enable_proxy_agent=None, proxy_agent_mode=None, wire_server_mode=None, imds_mode=None,
        wire_server_access_control_profile_reference_id=None, imds_access_control_profile_reference_id=None,
        key_incarnation_id=None):
=======
        enable_proxy_agent=None, proxy_agent_mode=None, additional_scheduled_events=None,
        enable_user_reboot_scheduled_events=None, enable_user_redeploy_scheduled_events=None):
>>>>>>> 3d601c91

    os_caching = disk_info['os'].get('caching')

    def _build_os_profile():

        special_chars = '`~!@#$%^&*()=+_[]{}\\|;:\'\",<>/?'

        # _computer_name is used to avoid shadow names
        _computer_name = computer_name or ''.join(filter(lambda x: x not in special_chars, name))

        os_profile = {
            # Use name as computer_name if it's not provided. Remove special characters from name.
            'computerName': _computer_name,
            'adminUsername': admin_username
        }

        if count:
            os_profile['computerName'] = "[concat('{}', copyIndex())]".format(_computer_name)

        if admin_password:
            os_profile['adminPassword'] = "[parameters('adminPassword')]"

        if custom_data:
            os_profile['customData'] = b64encode(custom_data)

        if ssh_key_values and ssh_key_path:
            os_profile['linuxConfiguration'] = {
                'disablePasswordAuthentication': authentication_type == 'ssh',
                'ssh': {
                    'publicKeys': [
                        {
                            'keyData': ssh_key_value,
                            'path': ssh_key_path
                        } for ssh_key_value in ssh_key_values
                    ]
                }
            }

        if enable_agent is not None:
            if custom_image_os_type.lower() == 'linux':
                if 'linuxConfiguration' not in os_profile:
                    os_profile['linuxConfiguration'] = {}
                os_profile['linuxConfiguration']['provisionVMAgent'] = enable_agent
            elif custom_image_os_type.lower() == 'windows':
                if 'windowsConfiguration' not in os_profile:
                    os_profile['windowsConfiguration'] = {}
                os_profile['windowsConfiguration']['provisionVMAgent'] = enable_agent

        if secrets:
            os_profile['secrets'] = secrets

        if enable_auto_update is not None and custom_image_os_type.lower() == 'windows':
            if 'windowsConfiguration' not in os_profile:
                os_profile['windowsConfiguration'] = {}
            os_profile['windowsConfiguration']['enableAutomaticUpdates'] = enable_auto_update

        # Windows patch settings
        if patch_mode is not None and custom_image_os_type.lower() == 'windows':
            if patch_mode.lower() not in ['automaticbyos', 'automaticbyplatform', 'manual']:
                raise ValidationError(
                    'Invalid value of --patch-mode for Windows VM. Valid values are AutomaticByOS, '
                    'AutomaticByPlatform, Manual.')

            if 'windowsConfiguration' not in os_profile:
                os_profile['windowsConfiguration'] = {}
            os_profile['windowsConfiguration']['patchSettings'] = {
                'patchMode': patch_mode,
                'enableHotpatching': enable_hotpatching
            }

        # Linux patch settings
        if patch_mode is not None and custom_image_os_type.lower() == 'linux':
            if patch_mode.lower() not in ['automaticbyplatform', 'imagedefault']:
                raise ValidationError(
                    'Invalid value of --patch-mode for Linux VM. Valid values are AutomaticByPlatform, ImageDefault.')

            if 'linuxConfiguration' not in os_profile:
                os_profile['linuxConfiguration'] = {}
            os_profile['linuxConfiguration']['patchSettings'] = {
                'patchMode': patch_mode
            }

        return os_profile

    def _build_storage_profile():

        storage_profiles = {
            'SACustomImage': {
                'osDisk': {
                    'createOption': 'fromImage',
                    'name': os_disk_name,
                    'caching': os_caching,
                    'osType': custom_image_os_type,
                    'image': {'uri': image_reference},
                    'vhd': {'uri': os_vhd_uri}
                }
            },
            'SAPirImage': {
                'osDisk': {
                    'createOption': 'fromImage',
                    'name': os_disk_name,
                    'caching': os_caching,
                    'vhd': {'uri': os_vhd_uri}
                },
                'imageReference': {
                    'publisher': os_publisher,
                    'offer': os_offer,
                    'sku': os_sku,
                    'version': os_version
                }
            },
            'SASpecializedOSDisk': {
                'osDisk': {
                    'createOption': 'attach',
                    'osType': custom_image_os_type,
                    'name': os_disk_name,
                    'vhd': {'uri': attach_os_disk}
                }
            },
            'ManagedPirImage': {
                'osDisk': {
                    'createOption': 'fromImage',
                    'name': os_disk_name,
                    'caching': os_caching,
                    'managedDisk': {
                        'storageAccountType': disk_info['os'].get('storageAccountType'),
                    }
                },
                'imageReference': {
                    'publisher': os_publisher,
                    'offer': os_offer,
                    'sku': os_sku,
                    'version': os_version
                }
            },
            'ManagedCustomImage': {
                'osDisk': {
                    'createOption': 'fromImage',
                    'name': os_disk_name,
                    'caching': os_caching,
                    'managedDisk': {
                        'storageAccountType': disk_info['os'].get('storageAccountType'),
                    }
                },
                "imageReference": {
                    'id': image_reference
                }
            },
            'ManagedSpecializedOSDisk': {
                'osDisk': {
                    'createOption': 'attach',
                    'osType': custom_image_os_type,
                    'managedDisk': {
                        'id': attach_os_disk
                    }
                }
            },
            'SharedGalleryImage': {
                "osDisk": {
                    "caching": os_caching,
                    "managedDisk": {
                        "storageAccountType": disk_info['os'].get('storageAccountType'),
                    },
                    "name": os_disk_name,
                    "createOption": "fromImage"
                },
                "imageReference": {
                    'sharedGalleryImageId': image_reference
                }
            },
            'CommunityGalleryImage': {
                "osDisk": {
                    "caching": os_caching,
                    "managedDisk": {
                        "storageAccountType": disk_info['os'].get('storageAccountType'),
                    },
                    "name": os_disk_name,
                    "createOption": "fromImage"
                },
                "imageReference": {
                    'communityGalleryImageId': image_reference
                }
            }
        }
        if os_disk_encryption_set is not None:
            storage_profiles['ManagedPirImage']['osDisk']['managedDisk']['diskEncryptionSet'] = {
                'id': os_disk_encryption_set,
            }
            storage_profiles['ManagedCustomImage']['osDisk']['managedDisk']['diskEncryptionSet'] = {
                'id': os_disk_encryption_set,
            }
            storage_profiles['SharedGalleryImage']['osDisk']['managedDisk']['diskEncryptionSet'] = {
                'id': os_disk_encryption_set,
            }
            storage_profiles['CommunityGalleryImage']['osDisk']['managedDisk']['diskEncryptionSet'] = {
                'id': os_disk_encryption_set,
            }
        if os_disk_security_encryption_type is not None:
            storage_profiles['ManagedPirImage']['osDisk']['managedDisk'].update({
                'securityProfile': {
                    'securityEncryptionType': os_disk_security_encryption_type,
                }
            })
            storage_profiles['ManagedCustomImage']['osDisk']['managedDisk'].update({
                'securityProfile': {
                    'securityEncryptionType': os_disk_security_encryption_type,
                }
            })
            storage_profiles['SharedGalleryImage']['osDisk']['managedDisk'].update({
                'securityProfile': {
                    'securityEncryptionType': os_disk_security_encryption_type,
                }
            })
            storage_profiles['CommunityGalleryImage']['osDisk']['managedDisk'].update({
                'securityProfile': {
                    'securityEncryptionType': os_disk_security_encryption_type,
                }
            })
            if os_disk_secure_vm_disk_encryption_set is not None:
                storage_profiles['ManagedPirImage']['osDisk']['managedDisk']['securityProfile'].update({
                    'diskEncryptionSet': {
                        'id': os_disk_secure_vm_disk_encryption_set
                    }
                })
                storage_profiles['ManagedCustomImage']['osDisk']['managedDisk']['securityProfile'].update({
                    'diskEncryptionSet': {
                        'id': os_disk_secure_vm_disk_encryption_set
                    }
                })
                storage_profiles['SharedGalleryImage']['osDisk']['managedDisk']['securityProfile'].update({
                    'diskEncryptionSet': {
                        'id': os_disk_secure_vm_disk_encryption_set
                    }
                })
                storage_profiles['CommunityGalleryImage']['osDisk']['managedDisk']['securityProfile'].update({
                    'diskEncryptionSet': {
                        'id': os_disk_secure_vm_disk_encryption_set
                    }
                })

        profile = storage_profiles[storage_profile.name]
        if os_disk_size_gb:
            profile['osDisk']['diskSizeGb'] = os_disk_size_gb
        if disk_info['os'].get('writeAcceleratorEnabled') is not None:
            profile['osDisk']['writeAcceleratorEnabled'] = disk_info['os']['writeAcceleratorEnabled']
        if os_disk_delete_option is not None:
            profile['osDisk']['deleteOption'] = os_disk_delete_option
        data_disks = [v for k, v in disk_info.items() if k != 'os']
        if data_disk_encryption_sets:
            if len(data_disk_encryption_sets) != len(data_disks):
                raise CLIError(
                    'usage error: Number of --data-disk-encryption-sets mismatches with number of data disks.')
            for i, data_disk in enumerate(data_disks):
                data_disk['managedDisk']['diskEncryptionSet'] = {'id': data_disk_encryption_sets[i]}
        if data_disks:
            profile['dataDisks'] = data_disks

        if disk_info['os'].get('diffDiskSettings'):
            profile['osDisk']['diffDiskSettings'] = disk_info['os']['diffDiskSettings']

        if disk_controller_type is not None:
            profile['diskControllerType'] = disk_controller_type

        return profile

    vm_properties = {'hardwareProfile': {'vmSize': size}, 'networkProfile': {'networkInterfaces': nics},
                     'storageProfile': _build_storage_profile()}

    scheduled_events_policy = {}
    if additional_scheduled_events is not None:
        scheduled_events_policy.update({
            "scheduledEventsAdditionalPublishingTargets": {
                "eventGridAndResourceGraph": {
                    "enable": additional_scheduled_events
                }
            }
        })
    if enable_user_redeploy_scheduled_events is not None:
        scheduled_events_policy.update({
            "userInitiatedRedeploy": {
                "automaticallyApprove": enable_user_redeploy_scheduled_events
            }
        })
    if enable_user_reboot_scheduled_events is not None:
        scheduled_events_policy.update({
            "userInitiatedReboot": {
                "automaticallyApprove": enable_user_reboot_scheduled_events
            }
        })
    if scheduled_events_policy:
        vm_properties['scheduledEventsPolicy'] = scheduled_events_policy

    vm_size_properties = {}
    if v_cpus_available is not None:
        vm_size_properties['vCPUsAvailable'] = v_cpus_available

    if v_cpus_per_core is not None:
        vm_size_properties['vCPUsPerCore'] = v_cpus_per_core

    if vm_size_properties:
        vm_properties['hardwareProfile']['vmSizeProperties'] = vm_size_properties

    if availability_set_id:
        vm_properties['availabilitySet'] = {'id': availability_set_id}

    # vmss is ID
    if vmss is not None:
        vm_properties['virtualMachineScaleSet'] = {'id': vmss}

    if not attach_os_disk and not specialized:
        vm_properties['osProfile'] = _build_os_profile()

    if license_type:
        vm_properties['licenseType'] = license_type

    if boot_diagnostics_storage_uri:
        vm_properties['diagnosticsProfile'] = {
            'bootDiagnostics': {
                "enabled": True,
                "storageUri": boot_diagnostics_storage_uri
            }
        }

    if any((ultra_ssd_enabled, enable_hibernation)):
        vm_properties['additionalCapabilities'] = {}
        if ultra_ssd_enabled is not None:
            vm_properties['additionalCapabilities']['ultraSSDEnabled'] = ultra_ssd_enabled

        if enable_hibernation is not None:
            vm_properties['additionalCapabilities']['hibernationEnabled'] = enable_hibernation

    if proximity_placement_group:
        vm_properties['proximityPlacementGroup'] = {'id': proximity_placement_group}

    if dedicated_host:
        vm_properties['host'] = {'id': dedicated_host}

    if dedicated_host_group:
        vm_properties['hostGroup'] = {'id': dedicated_host_group}

    if priority is not None:
        vm_properties['priority'] = priority

    if eviction_policy is not None:
        vm_properties['evictionPolicy'] = eviction_policy

    if max_price is not None:
        vm_properties['billingProfile'] = {'maxPrice': max_price}

    vm_properties['securityProfile'] = {}

    if encryption_at_host is not None:
        vm_properties['securityProfile']['encryptionAtHost'] = encryption_at_host

    proxy_agent_settings = {}
    wire_server = {}
    imds = {}
    if enable_proxy_agent is not None:
        proxy_agent_settings['enabled'] = enable_proxy_agent

    if proxy_agent_mode is not None:
        proxy_agent_settings['mode'] = proxy_agent_mode

    if key_incarnation_id is not None:
        proxy_agent_settings['keyIncarnationId'] = key_incarnation_id

    if wire_server_mode is not None or wire_server_access_control_profile_reference_id is not None:
        wire_server['mode'] = wire_server_mode
        wire_server['inVMAccessControlProfileReferenceId'] = wire_server_access_control_profile_reference_id

    if imds_mode is not None or imds_access_control_profile_reference_id is not None:
        imds['mode'] = imds_mode
        imds['inVMAccessControlProfileReferenceId'] = imds_access_control_profile_reference_id

    if wire_server:
        proxy_agent_settings['wireServer'] = wire_server

    if imds:
        proxy_agent_settings['imds'] = imds

    if proxy_agent_settings:
        vm_properties['securityProfile']['proxyAgentSettings'] = proxy_agent_settings

    # The `Standard` is used for backward compatibility to allow customers to keep their current behavior
    # after changing the default values to Trusted Launch VMs in the future.
    if security_type is not None:
        vm_properties['securityProfile']['securityType'] = security_type

    from ._constants import COMPATIBLE_SECURITY_TYPE_VALUE
    if security_type != COMPATIBLE_SECURITY_TYPE_VALUE and (
            enable_secure_boot is not None or enable_vtpm is not None):
        vm_properties['securityProfile']['uefiSettings'] = {
            'secureBootEnabled': enable_secure_boot,
            'vTpmEnabled': enable_vtpm
        }

    # Compatibility of various API versions
    if vm_properties['securityProfile'] == {}:
        del vm_properties['securityProfile']

    if platform_fault_domain is not None:
        vm_properties['platformFaultDomain'] = platform_fault_domain

    if user_data:
        vm_properties['userData'] = b64encode(user_data)

    if capacity_reservation_group:
        vm_properties['capacityReservation'] = {
            'capacityReservationGroup': {
                'id': capacity_reservation_group
            }
        }

    vm = {
        'apiVersion': cmd.get_api_version(ResourceType.MGMT_COMPUTE, operation_group='virtual_machines'),
        'type': 'Microsoft.Compute/virtualMachines',
        'name': name,
        'location': location,
        'tags': tags,
        'dependsOn': [],
        'properties': vm_properties,
    }

    if zone:
        vm['zones'] = zone

    if count:
        vm['copy'] = {
            'name': 'vmcopy',
            'mode': 'parallel',
            'count': count
        }
        vm['name'] = "[concat('{}', copyIndex())]".format(name)

    if edge_zone:
        vm['extendedLocation'] = edge_zone

    return vm


def _build_frontend_ip_config(name, public_ip_id=None, private_ip_address=None,
                              private_ip_allocation=None, subnet_id=None):
    frontend_ip_config = {
        'name': name
    }

    if public_ip_id:
        frontend_ip_config.update({
            'properties': {
                'publicIPAddress': {
                    'id': public_ip_id
                }
            }
        })
    else:
        frontend_ip_config.update({
            'properties': {
                'privateIPAllocationMethod': private_ip_allocation,
                'privateIPAddress': private_ip_address,
                'subnet': {
                    'id': subnet_id
                }
            }
        })
    return frontend_ip_config


def build_application_gateway_resource(_, name, location, tags, backend_pool_name, backend_port, frontend_ip_name,
                                       public_ip_id, subnet_id, gateway_subnet_id,
                                       private_ip_address, private_ip_allocation, sku, capacity):
    frontend_ip_config = _build_frontend_ip_config(frontend_ip_name, public_ip_id,
                                                   private_ip_address, private_ip_allocation,
                                                   subnet_id)

    def _ag_subresource_id(_type, name):
        return "[concat(variables('appGwID'), '/{}/{}')]".format(_type, name)

    frontend_ip_config_id = _ag_subresource_id('frontendIPConfigurations', frontend_ip_name)
    frontend_port_id = _ag_subresource_id('frontendPorts', 'appGwFrontendPort')
    http_listener_id = _ag_subresource_id('httpListeners', 'appGwHttpListener')
    backend_address_pool_id = _ag_subresource_id('backendAddressPools', backend_pool_name)
    backend_http_settings_id = _ag_subresource_id(
        'backendHttpSettingsCollection', 'appGwBackendHttpSettings')

    ag_properties = {
        'backendAddressPools': [
            {
                'name': backend_pool_name
            }
        ],
        'backendHttpSettingsCollection': [
            {
                'name': 'appGwBackendHttpSettings',
                'properties': {
                    'Port': backend_port,
                    'Protocol': 'Http',
                    'CookieBasedAffinity': 'Disabled'
                }
            }
        ],
        'frontendIPConfigurations': [frontend_ip_config],
        'frontendPorts': [
            {
                'name': 'appGwFrontendPort',
                'properties': {
                    'Port': 80
                }
            }
        ],
        'gatewayIPConfigurations': [
            {
                'name': 'appGwIpConfig',
                'properties': {
                    'subnet': {'id': gateway_subnet_id}
                }
            }
        ],
        'httpListeners': [
            {
                'name': 'appGwHttpListener',
                'properties': {
                    'FrontendIPConfiguration': {'Id': frontend_ip_config_id},
                    'FrontendPort': {'Id': frontend_port_id},
                    'Protocol': 'Http',
                    'SslCertificate': None
                }
            }
        ],
        'sku': {
            'name': sku,
            'tier': sku.split('_')[0],
            'capacity': capacity
        },
        'requestRoutingRules': [
            {
                'Name': 'rule1',
                'properties': {
                    'RuleType': 'Basic',
                    'httpListener': {'id': http_listener_id},
                    'backendAddressPool': {'id': backend_address_pool_id},
                    'backendHttpSettings': {'id': backend_http_settings_id}
                }
            }
        ]
    }

    ag = {
        'type': 'Microsoft.Network/applicationGateways',
        'name': name,
        'location': location,
        'tags': tags,
        'apiVersion': '2015-06-15',
        'dependsOn': [],
        'properties': ag_properties
    }
    return ag


def build_load_balancer_resource(cmd, name, location, tags, backend_pool_name, nat_pool_name,
                                 backend_port, frontend_ip_name, public_ip_id, subnet_id, private_ip_address,
                                 private_ip_allocation, sku, instance_count, disable_overprovision, edge_zone=None):
    lb_id = "resourceId('Microsoft.Network/loadBalancers', '{}')".format(name)

    frontend_ip_config = _build_frontend_ip_config(frontend_ip_name, public_ip_id,
                                                   private_ip_address, private_ip_allocation,
                                                   subnet_id)

    lb_properties = {
        'backendAddressPools': [
            {
                'name': backend_pool_name
            }
        ],
        'frontendIPConfigurations': [frontend_ip_config]
    }
    if nat_pool_name:
        lb_properties['inboundNatPools'] = [{
            'name': nat_pool_name,
            'properties': {
                'frontendIPConfiguration': {
                    'id': "[concat({}, '/frontendIPConfigurations/', '{}')]".format(
                        lb_id, frontend_ip_name)
                },
                'protocol': 'tcp',
                'frontendPortRangeStart': '50000',
                # keep 50119 as minimum for backward compat, and ensure over-provision is taken care of
                'frontendPortRangeEnd': str(max(50119, 49999 + instance_count * (1 if disable_overprovision else 2))),
                'backendPort': backend_port
            }
        }]

    lb = {
        'type': 'Microsoft.Network/loadBalancers',
        'name': name,
        'location': location,
        'tags': tags,
        'apiVersion': get_target_network_api(cmd.cli_ctx),
        'dependsOn': [],
        'properties': lb_properties
    }
    if sku and cmd.supported_api_version(ResourceType.MGMT_NETWORK, min_api='2017-08-01'):
        lb['sku'] = {'name': sku}
        # LB rule is the way to enable SNAT so outbound connections are possible
        if sku.lower() == 'standard':
            lb_properties['loadBalancingRules'] = [{
                "name": "LBRule",
                "properties": {
                    "frontendIPConfiguration": {
                        'id': "[concat({}, '/frontendIPConfigurations/', '{}')]".format(lb_id, frontend_ip_name)
                    },
                    "backendAddressPool": {
                        "id": "[concat({}, '/backendAddressPools/', '{}')]".format(lb_id, backend_pool_name)
                    },
                    "protocol": "tcp",
                    "frontendPort": 80,
                    "backendPort": 80,
                    "enableFloatingIP": False,
                    "idleTimeoutInMinutes": 5,
                }
            }]

    if edge_zone:
        lb['apiVersion'] = '2021-02-01'
        lb['extendedLocation'] = edge_zone

    return lb


def build_nat_rule_v2(cmd, name, location, lb_name, frontend_ip_name, backend_pool_name, backend_port, instance_count,
                      disable_overprovision):
    lb_id = "resourceId('Microsoft.Network/loadBalancers', '{}')".format(lb_name)

    nat_rule = {
        "type": "Microsoft.Network/loadBalancers/inboundNatRules",
        "apiVersion": get_target_network_api(cmd.cli_ctx),
        "name": name,
        "location": location,
        "properties": {
            "frontendIPConfiguration": {
                'id': "[concat({}, '/frontendIPConfigurations/', '{}')]".format(lb_id, frontend_ip_name)
            },
            "backendAddressPool": {
                "id": "[concat({}, '/backendAddressPools/', '{}')]".format(lb_id, backend_pool_name)
            },
            "backendPort": backend_port,
            "frontendPortRangeStart": "50000",
            # This logic comes from the template of `inboundNatPools` to keep consistent with NAT pool
            # keep 50119 as minimum for backward compat, and ensure over-provision is taken care of
            "frontendPortRangeEnd": str(max(50119, 49999 + instance_count * (1 if disable_overprovision else 2))),
            "protocol": "tcp",
            "idleTimeoutInMinutes": 5
        },
        "dependsOn": [
            "[concat('Microsoft.Network/loadBalancers/', '{}')]".format(lb_name)
        ]
    }

    return nat_rule


def build_vmss_storage_account_pool_resource(_, loop_name, location, tags, storage_sku, edge_zone=None):

    storage_resource = {
        'type': 'Microsoft.Storage/storageAccounts',
        'name': "[variables('storageAccountNames')[copyIndex()]]",
        'location': location,
        'tags': tags,
        'apiVersion': '2015-06-15',
        'copy': {
            'name': loop_name,
            'count': 5
        },
        'properties': {
            'accountType': storage_sku
        }
    }

    if edge_zone:
        storage_resource['apiVersion'] = '2021-04-01'
        storage_resource['extendedLocation'] = edge_zone

    return storage_resource


# pylint: disable=too-many-locals, too-many-branches, too-many-statements, too-many-lines
def build_vmss_resource(cmd, name, computer_name_prefix, location, tags, overprovision, upgrade_policy_mode,
                        vm_sku, instance_count, ip_config_name, nic_name, subnet_id,
                        public_ip_per_vm, vm_domain_name, dns_servers, nsg, accelerated_networking,
                        admin_username, authentication_type, storage_profile, os_disk_name, disk_info,
                        os_type, image=None, admin_password=None, ssh_key_values=None,
                        ssh_key_path=None, os_publisher=None, os_offer=None, os_sku=None, os_version=None,
                        backend_address_pool_id=None, inbound_nat_pool_id=None, health_probe=None,
                        single_placement_group=None, platform_fault_domain_count=None, custom_data=None,
                        secrets=None, license_type=None, zones=None, priority=None, eviction_policy=None,
                        application_security_groups=None, ultra_ssd_enabled=None, proximity_placement_group=None,
                        terminate_notification_time=None, max_price=None, scale_in_policy=None,
                        os_disk_encryption_set=None, data_disk_encryption_sets=None,
                        data_disk_iops=None, data_disk_mbps=None, automatic_repairs_grace_period=None,
                        specialized=None, os_disk_size_gb=None, encryption_at_host=None, host_group=None,
                        max_batch_instance_percent=None, max_unhealthy_instance_percent=None,
                        max_unhealthy_upgraded_instance_percent=None, pause_time_between_batches=None,
                        enable_cross_zone_upgrade=None, prioritize_unhealthy_instances=None, edge_zone=None,
                        orchestration_mode=None, user_data=None, network_api_version=None,
                        enable_spot_restore=None, spot_restore_timeout=None, capacity_reservation_group=None,
                        enable_auto_update=None, patch_mode=None, enable_agent=None, security_type=None,
                        enable_secure_boot=None, enable_vtpm=None, automatic_repairs_action=None, v_cpus_available=None,
                        v_cpus_per_core=None, os_disk_security_encryption_type=None,
                        os_disk_secure_vm_disk_encryption_set=None, os_disk_delete_option=None,
                        regular_priority_count=None, regular_priority_percentage=None, disk_controller_type=None,
                        enable_osimage_notification=None, max_surge=None, enable_hibernation=None,
                        enable_auto_os_upgrade=None, enable_proxy_agent=None, proxy_agent_mode=None,
                        security_posture_reference_id=None, security_posture_reference_exclude_extensions=None,
                        enable_resilient_vm_creation=None, enable_resilient_vm_deletion=None,
                        additional_scheduled_events=None, enable_user_reboot_scheduled_events=None,
<<<<<<< HEAD
                        enable_user_redeploy_scheduled_events=None, wire_server_mode=None, imds_mode=None,
                        wire_server_access_control_profile_reference_id=None,
                        imds_access_control_profile_reference_id=None):
=======
                        enable_user_redeploy_scheduled_events=None, skuprofile_vmsizes=None, skuprofile_allostrat=None,
                        security_posture_reference_is_overridable=None, zone_balance=None):
>>>>>>> 3d601c91

    # Build IP configuration
    ip_configuration = {}
    ip_config_properties = {}

    if subnet_id:
        ip_config_properties['subnet'] = {'id': subnet_id}

    if public_ip_per_vm:
        ip_config_properties['publicipaddressconfiguration'] = {
            'name': 'instancepublicip',
            'properties': {
                'idleTimeoutInMinutes': 10,
            }
        }
        if vm_domain_name:
            ip_config_properties['publicipaddressconfiguration']['properties']['dnsSettings'] = {
                'domainNameLabel': vm_domain_name
            }

    if backend_address_pool_id:
        key = 'loadBalancerBackendAddressPools' if 'loadBalancers' in backend_address_pool_id \
            else 'ApplicationGatewayBackendAddressPools'
        ip_config_properties[key] = [
            {'id': backend_address_pool_id}
        ]

    if inbound_nat_pool_id:
        ip_config_properties['loadBalancerInboundNatPools'] = [
            {'id': inbound_nat_pool_id}
        ]

    if application_security_groups and cmd.supported_api_version(min_api='2018-06-01',
                                                                 operation_group='virtual_machine_scale_sets'):
        ip_config_properties['applicationSecurityGroups'] = [{'id': x['id']} for x in application_security_groups]

    if ip_config_properties:
        ip_configuration = {
            'name': ip_config_name,
            'properties': ip_config_properties
        }

    # Build storage profile
    storage_properties = {}
    if disk_info:
        os_caching = disk_info['os'].get('caching')

    if storage_profile in [StorageProfile.SACustomImage, StorageProfile.SAPirImage]:
        storage_properties['osDisk'] = {
            'name': os_disk_name,
            'caching': os_caching,
            'createOption': 'FromImage',
        }

        if storage_profile == StorageProfile.SACustomImage:
            storage_properties['osDisk'].update({
                'osType': os_type,
                'image': {
                    'uri': image
                }
            })
        else:
            storage_properties['osDisk']['vhdContainers'] = "[variables('vhdContainers')]"

        if os_disk_size_gb is not None:
            storage_properties['osDisk']['diskSizeGB'] = os_disk_size_gb
        if os_disk_delete_option is not None:
            storage_properties['osDisk']['deleteOption'] = os_disk_delete_option

    elif storage_profile in [StorageProfile.ManagedPirImage, StorageProfile.ManagedCustomImage]:
        storage_properties['osDisk'] = {
            'createOption': 'FromImage',
            'caching': os_caching,
            'managedDisk': {'storageAccountType': disk_info['os'].get('storageAccountType')}
        }
        if os_disk_encryption_set is not None:
            storage_properties['osDisk']['managedDisk']['diskEncryptionSet'] = {
                'id': os_disk_encryption_set
            }
        if os_disk_security_encryption_type is not None:
            storage_properties['osDisk']['managedDisk'].update({
                'securityProfile': {
                    'securityEncryptionType': os_disk_security_encryption_type
                }
            })
            if os_disk_secure_vm_disk_encryption_set is not None:
                storage_properties['osDisk']['managedDisk']['securityProfile'].update({
                    'diskEncryptionSet': {
                        'id': os_disk_secure_vm_disk_encryption_set
                    }
                })
        if disk_info and disk_info['os'].get('diffDiskSettings'):
            storage_properties['osDisk']['diffDiskSettings'] = disk_info['os']['diffDiskSettings']

        if os_disk_size_gb is not None:
            storage_properties['osDisk']['diskSizeGB'] = os_disk_size_gb
        if os_disk_delete_option is not None:
            storage_properties['osDisk']['deleteOption'] = os_disk_delete_option

    if storage_profile in [StorageProfile.SAPirImage, StorageProfile.ManagedPirImage]:
        storage_properties['imageReference'] = {
            'publisher': os_publisher,
            'offer': os_offer,
            'sku': os_sku,
            'version': os_version
        }
    if storage_profile == StorageProfile.ManagedCustomImage:
        storage_properties['imageReference'] = {
            'id': image
        }
    if storage_profile == StorageProfile.SharedGalleryImage:
        storage_properties['osDisk'] = {
            'caching': os_caching,
            'managedDisk': {'storageAccountType': disk_info['os'].get('storageAccountType')},
            "name": os_disk_name,
            "createOption": "fromImage"
        }
        storage_properties['imageReference'] = {
            'sharedGalleryImageId': image
        }
        if os_disk_encryption_set is not None:
            storage_properties['osDisk']['managedDisk']['diskEncryptionSet'] = {
                'id': os_disk_encryption_set
            }
        if os_disk_security_encryption_type is not None:
            storage_properties['osDisk']['managedDisk'].update({
                'securityProfile': {
                    'securityEncryptionType': os_disk_security_encryption_type,
                }
            })
            if os_disk_secure_vm_disk_encryption_set is not None:
                storage_properties['osDisk']['managedDisk']['securityProfile'].update({
                    'diskEncryptionSet': {
                        'id': os_disk_secure_vm_disk_encryption_set
                    }
                })
        if os_disk_delete_option is not None:
            storage_properties['osDisk']['deleteOption'] = os_disk_delete_option
    if storage_profile == StorageProfile.CommunityGalleryImage:
        storage_properties['osDisk'] = {
            'caching': os_caching,
            'managedDisk': {'storageAccountType': disk_info['os'].get('storageAccountType')},
            "name": os_disk_name,
            "createOption": "fromImage"
        }
        storage_properties['imageReference'] = {
            'communityGalleryImageId': image
        }
        if os_disk_encryption_set is not None:
            storage_properties['osDisk']['managedDisk']['diskEncryptionSet'] = {
                'id': os_disk_encryption_set
            }
        if os_disk_security_encryption_type is not None:
            storage_properties['osDisk']['managedDisk'].update({
                'securityProfile': {
                    'securityEncryptionType': os_disk_security_encryption_type,
                }
            })
            if os_disk_secure_vm_disk_encryption_set is not None:
                storage_properties['osDisk']['managedDisk']['securityProfile'].update({
                    'diskEncryptionSet': {
                        'id': os_disk_secure_vm_disk_encryption_set
                    }
                })
        if os_disk_delete_option is not None:
            storage_properties['osDisk']['deleteOption'] = os_disk_delete_option

    if disk_info:
        data_disks = [v for k, v in disk_info.items() if k != 'os']
    else:
        data_disks = []

    if data_disk_encryption_sets:
        if len(data_disk_encryption_sets) != len(data_disks):
            raise CLIError(
                'usage error: Number of --data-disk-encryption-sets mismatches with number of data disks.')
        for i, data_disk in enumerate(data_disks):
            data_disk['managedDisk']['diskEncryptionSet'] = {'id': data_disk_encryption_sets[i]}
    if data_disk_iops:
        if len(data_disk_iops) != len(data_disks):
            raise CLIError('usage error: Number of --data-disk-iops mismatches with number of data disks.')
        for i, data_disk in enumerate(data_disks):
            data_disk['diskIOPSReadWrite'] = data_disk_iops[i]
    if data_disk_mbps:
        if len(data_disk_mbps) != len(data_disks):
            raise CLIError('usage error: Number of --data-disk-mbps mismatches with number of data disks.')
        for i, data_disk in enumerate(data_disks):
            data_disk['diskMBpsReadWrite'] = data_disk_mbps[i]
    if data_disks:
        storage_properties['dataDisks'] = data_disks
    if disk_controller_type is not None:
        storage_properties['diskControllerType'] = disk_controller_type

    # Build OS Profile
    os_profile = {}
    if computer_name_prefix:
        os_profile['computerNamePrefix'] = computer_name_prefix

    if admin_username:
        os_profile['adminUsername'] = admin_username

    if admin_password:
        os_profile['adminPassword'] = "[parameters('adminPassword')]"

    if ssh_key_values and ssh_key_path:
        os_profile['linuxConfiguration'] = {
            'disablePasswordAuthentication': authentication_type == 'ssh',
            'ssh': {
                'publicKeys': [
                    {
                        'path': ssh_key_path,
                        'keyData': ssh_key_value
                    } for ssh_key_value in ssh_key_values
                ]
            }
        }

    if custom_data:
        os_profile['customData'] = b64encode(custom_data)

    if secrets:
        os_profile['secrets'] = secrets

    if enable_agent is not None:
        if os_type.lower() == 'linux':
            if 'linuxConfiguration' not in os_profile:
                os_profile['linuxConfiguration'] = {}
            os_profile['linuxConfiguration']['provisionVMAgent'] = enable_agent
        elif os_type.lower() == 'windows':
            if 'windowsConfiguration' not in os_profile:
                os_profile['windowsConfiguration'] = {}
            os_profile['windowsConfiguration']['provisionVMAgent'] = enable_agent

    if enable_auto_update is not None and os_type.lower() == 'windows':
        os_profile['windowsConfiguration']['enableAutomaticUpdates'] = enable_auto_update

    # Windows patch settings
    if patch_mode is not None and os_type.lower() == 'windows':
        if patch_mode.lower() not in ['automaticbyos', 'automaticbyplatform', 'manual']:
            raise InvalidArgumentValueError(
                'Invalid value of --patch-mode for Windows VMSS. Valid values are AutomaticByOS, '
                'AutomaticByPlatform, Manual.')
        os_profile['windowsConfiguration']['patchSettings'] = {
            'patchMode': patch_mode
        }

    # Linux patch settings
    if patch_mode is not None and os_type.lower() == 'linux':
        if patch_mode.lower() not in ['automaticbyplatform', 'imagedefault']:
            raise InvalidArgumentValueError(
                'Invalid value of --patch-mode for Linux VMSS. Valid values are AutomaticByPlatform, ImageDefault.')
        os_profile['linuxConfiguration']['patchSettings'] = {
            'patchMode': patch_mode
        }

    # Build VMSS
    nic_config = {}
    nic_config_properties = {}

    if ip_configuration:
        nic_config_properties['ipConfigurations'] = [ip_configuration]

    if cmd.supported_api_version(min_api='2017-03-30', operation_group='virtual_machine_scale_sets'):
        if dns_servers:
            nic_config_properties['dnsSettings'] = {'dnsServers': dns_servers}

        if accelerated_networking:
            nic_config_properties['enableAcceleratedNetworking'] = True

    if nsg:
        nic_config_properties['networkSecurityGroup'] = {'id': nsg}

    if nic_config_properties:
        nic_config_properties['primary'] = 'true'
        nic_config = {
            'name': nic_name,
            'properties': nic_config_properties
        }

    vmss_properties = {}
    network_profile = {}
    virtual_machine_profile = {}
    if nic_config:
        network_profile['networkInterfaceConfigurations'] = [nic_config]

    if overprovision is not None:
        vmss_properties['overprovision'] = overprovision

    if storage_properties:
        virtual_machine_profile['storageProfile'] = storage_properties

    hardware_profile = {}
    vm_size_properties = {}
    if v_cpus_available is not None:
        vm_size_properties['vCPUsAvailable'] = v_cpus_available

    if v_cpus_per_core is not None:
        vm_size_properties['vCPUsPerCore'] = v_cpus_per_core

    if vm_size_properties:
        hardware_profile['vmSizeProperties'] = vm_size_properties

    if hardware_profile:
        virtual_machine_profile['hardwareProfile'] = hardware_profile

    if not specialized and os_profile:
        virtual_machine_profile['osProfile'] = os_profile

    if upgrade_policy_mode:
        vmss_properties['upgradePolicy'] = {
            'mode': upgrade_policy_mode
        }
    if upgrade_policy_mode and cmd.supported_api_version(min_api='2020-12-01',
                                                         operation_group='virtual_machine_scale_sets'):
        rolling_upgrade_policy = {}
        if max_batch_instance_percent is not None:
            rolling_upgrade_policy['maxBatchInstancePercent'] = max_batch_instance_percent

        if max_unhealthy_instance_percent is not None:
            rolling_upgrade_policy['maxUnhealthyInstancePercent'] = max_unhealthy_instance_percent

        if max_unhealthy_upgraded_instance_percent is not None:
            rolling_upgrade_policy['maxUnhealthyUpgradedInstancePercent'] = max_unhealthy_upgraded_instance_percent

        if pause_time_between_batches is not None:
            rolling_upgrade_policy['pauseTimeBetweenBatches'] = pause_time_between_batches

        if enable_cross_zone_upgrade is not None:
            rolling_upgrade_policy['enableCrossZoneUpgrade'] = enable_cross_zone_upgrade

        if prioritize_unhealthy_instances is not None:
            rolling_upgrade_policy['prioritizeUnhealthyInstances'] = prioritize_unhealthy_instances

        if max_surge is not None:
            rolling_upgrade_policy['maxSurge'] = max_surge

        if rolling_upgrade_policy:
            vmss_properties['upgradePolicy']['rollingUpgradePolicy'] = rolling_upgrade_policy

    if upgrade_policy_mode and cmd.supported_api_version(min_api='2018-10-01',
                                                         operation_group='virtual_machine_scale_sets'):
        automatic_os_upgrade_policy = {}
        if enable_auto_os_upgrade is not None:
            automatic_os_upgrade_policy['enableAutomaticOSUpgrade'] = enable_auto_os_upgrade

        if automatic_os_upgrade_policy:
            vmss_properties['upgradePolicy']['automaticOSUpgradePolicy'] = automatic_os_upgrade_policy

    if upgrade_policy_mode and upgrade_policy_mode.lower() == 'rolling' and\
            cmd.supported_api_version(min_api='2020-12-01', operation_group='virtual_machine_scale_sets'):
        if os_type.lower() == 'linux':
            from azure.cli.command_modules.vm._vmss_application_health import application_health_setting_for_linux
            application_health_data = application_health_setting_for_linux
            health_extension_name = 'ApplicationHealthLinux'
        else:
            from azure.cli.command_modules.vm._vmss_application_health import application_health_setting_for_windows
            application_health_data = application_health_setting_for_windows
            health_extension_name = 'ApplicationHealthWindows'
        health_extension = [{
            "name": health_extension_name,
            "properties": {
                "publisher": "Microsoft.ManagedServices",
                "type": health_extension_name,
                "typeHandlerVersion": "1.0",
                "autoUpgradeMinorVersion": True,
                "settings": {
                    "port": 80,
                    "protocol": "http",
                    "requestPath": "/"
                }
            }
        }]
        virtual_machine_profile['extensionProfile'] = {
            'extensions': health_extension
        }
        os_profile['customData'] = b64encode(application_health_data)

    if enable_spot_restore and cmd.supported_api_version(min_api='2021-04-01',
                                                         operation_group='virtual_machine_scale_sets'):
        vmss_properties['spotRestorePolicy'] = {}
        if enable_spot_restore:
            vmss_properties['spotRestorePolicy']['enabled'] = enable_spot_restore

        if spot_restore_timeout:
            vmss_properties['spotRestorePolicy']['restoreTimeout'] = spot_restore_timeout

    if regular_priority_count is not None or regular_priority_percentage is not None:
        priority_mix_policy = {}
        if regular_priority_count is not None:
            priority_mix_policy['baseRegularPriorityCount'] = regular_priority_count
        if regular_priority_percentage is not None:
            priority_mix_policy['regularPriorityPercentageAboveBase'] = regular_priority_percentage
        vmss_properties['priorityMixPolicy'] = priority_mix_policy

    if license_type:
        virtual_machine_profile['licenseType'] = license_type

    if health_probe and cmd.supported_api_version(min_api='2017-03-30', operation_group='virtual_machine_scale_sets'):
        network_profile['healthProbe'] = {'id': health_probe}

    if network_api_version and \
            cmd.supported_api_version(min_api='2021-03-01', operation_group='virtual_machine_scale_sets'):
        network_profile['networkApiVersion'] = network_api_version

    if cmd.supported_api_version(min_api='2016-04-30-preview', operation_group='virtual_machine_scale_sets'):
        vmss_properties['singlePlacementGroup'] = single_placement_group

    if priority and cmd.supported_api_version(min_api='2017-12-01', operation_group='virtual_machine_scale_sets'):
        virtual_machine_profile['priority'] = priority

    if eviction_policy and cmd.supported_api_version(min_api='2017-12-01',
                                                     operation_group='virtual_machine_scale_sets'):
        virtual_machine_profile['evictionPolicy'] = eviction_policy

    if max_price is not None and cmd.supported_api_version(
            min_api='2019-03-01', operation_group='virtual_machine_scale_sets'):
        virtual_machine_profile['billingProfile'] = {'maxPrice': max_price}

    if platform_fault_domain_count is not None and cmd.supported_api_version(
            min_api='2017-12-01', operation_group='virtual_machine_scale_sets'):
        vmss_properties['platformFaultDomainCount'] = platform_fault_domain_count

    if ultra_ssd_enabled is not None:
        if cmd.supported_api_version(min_api='2019-03-01', operation_group='virtual_machine_scale_sets'):
            vmss_properties['additionalCapabilities'] = {'ultraSSDEnabled': ultra_ssd_enabled}
        else:
            virtual_machine_profile['additionalCapabilities'] = {'ultraSSDEnabled': ultra_ssd_enabled}

    if proximity_placement_group:
        vmss_properties['proximityPlacementGroup'] = {'id': proximity_placement_group}

    if zone_balance is not None:
        vmss_properties['zoneBalance'] = zone_balance

    scheduled_events_profile = {}
    if terminate_notification_time is not None:
        scheduled_events_profile.update({
            'terminateNotificationProfile': {
                'notBeforeTimeout': terminate_notification_time,
                'enable': 'true'
            }
        })
        virtual_machine_profile['scheduledEventsProfile'] = scheduled_events_profile

    if enable_osimage_notification is not None:
        scheduled_events_profile.update({
            'osImageNotificationProfile': {
                'enable': enable_osimage_notification
            }
        })
        virtual_machine_profile['scheduledEventsProfile'] = scheduled_events_profile

    scheduled_events_policy = {}
    if additional_scheduled_events is not None:
        scheduled_events_policy.update({
            "scheduledEventsAdditionalPublishingTargets": {
                "eventGridAndResourceGraph": {
                    "enable": additional_scheduled_events
                }
            }
        })
    if enable_user_redeploy_scheduled_events is not None:
        scheduled_events_policy.update({
            "userInitiatedRedeploy": {
                "automaticallyApprove": enable_user_redeploy_scheduled_events
            }
        })
    if enable_user_reboot_scheduled_events is not None:
        scheduled_events_policy.update({
            "userInitiatedReboot": {
                "automaticallyApprove": enable_user_reboot_scheduled_events
            }
        })
    if scheduled_events_policy:
        vmss_properties['scheduledEventsPolicy'] = scheduled_events_policy

    if automatic_repairs_grace_period is not None or automatic_repairs_action is not None:
        automatic_repairs_policy = {
            'enabled': 'true',
            'gracePeriod': automatic_repairs_grace_period or 'PT10M',
            'repairAction': automatic_repairs_action or 'Replace'
        }
        vmss_properties['automaticRepairsPolicy'] = automatic_repairs_policy

    if scale_in_policy:
        vmss_properties['scaleInPolicy'] = {'rules': scale_in_policy}

    if enable_resilient_vm_creation is not None or enable_resilient_vm_deletion is not None:
        resiliency_policy = {}
        if enable_resilient_vm_creation is not None:
            resiliency_policy['resilientVMCreationPolicy'] = {'enabled': enable_resilient_vm_creation}
        if enable_resilient_vm_deletion is not None:
            resiliency_policy['resilientVMDeletionPolicy'] = {'enabled': enable_resilient_vm_deletion}
        vmss_properties['resiliencyPolicy'] = resiliency_policy

    security_profile = {}
    if encryption_at_host:
        security_profile['encryptionAtHost'] = encryption_at_host

    # The `Standard` is used for backward compatibility to allow customers to keep their current behavior
    # after changing the default values to Trusted Launch VMs in the future.
    if security_type is not None:
        security_profile['securityType'] = security_type

    from ._constants import COMPATIBLE_SECURITY_TYPE_VALUE
    if security_type != COMPATIBLE_SECURITY_TYPE_VALUE and (
            enable_secure_boot is not None or enable_vtpm is not None):
        security_profile['uefiSettings'] = {
            'secureBootEnabled': enable_secure_boot,
            'vTpmEnabled': enable_vtpm
        }

    proxy_agent_settings = {}
    wire_server = {}
    imds = {}
    if enable_proxy_agent is not None:
        proxy_agent_settings['enabled'] = enable_proxy_agent

    if proxy_agent_mode is not None:
        proxy_agent_settings['mode'] = proxy_agent_mode

    if wire_server_mode is not None or wire_server_access_control_profile_reference_id is not None:
        wire_server['mode'] = wire_server_mode
        wire_server['inVMAccessControlProfileReferenceId'] = wire_server_access_control_profile_reference_id

    if imds_mode is not None or imds_access_control_profile_reference_id is not None:
        imds['mode'] = imds_mode
        imds['inVMAccessControlProfileReferenceId'] = imds_access_control_profile_reference_id

    if wire_server:
        proxy_agent_settings['wireServer'] = wire_server

    if imds:
        proxy_agent_settings['imds'] = imds

    if proxy_agent_settings:
        security_profile['proxyAgentSettings'] = proxy_agent_settings

    if security_profile:
        virtual_machine_profile['securityProfile'] = security_profile

    if user_data:
        virtual_machine_profile['userData'] = b64encode(user_data)

    if host_group:
        vmss_properties['hostGroup'] = {'id': host_group}

    if network_profile:
        virtual_machine_profile['networkProfile'] = network_profile

    if capacity_reservation_group:
        virtual_machine_profile['capacityReservation'] = {
            'capacityReservationGroup': {
                'id': capacity_reservation_group
            }
        }

    if security_posture_reference_id:
        virtual_machine_profile['securityPostureReference'] = {
            'id': security_posture_reference_id,
        }

    if security_posture_reference_exclude_extensions:
        security_posture_reference = virtual_machine_profile.get('securityPostureReference', {})
        security_posture_reference['excludeExtensions'] = security_posture_reference_exclude_extensions
        virtual_machine_profile['securityPostureReference'] = security_posture_reference

    if security_posture_reference_is_overridable is not None:
        security_posture_reference = virtual_machine_profile.get('securityPostureReference', {})
        security_posture_reference['isOverridable'] = security_posture_reference_is_overridable
        virtual_machine_profile['securityPostureReference'] = security_posture_reference

    if virtual_machine_profile:
        vmss_properties['virtualMachineProfile'] = virtual_machine_profile

    if orchestration_mode and cmd.supported_api_version(min_api='2020-06-01',
                                                        operation_group='virtual_machine_scale_sets'):
        vmss_properties['orchestrationMode'] = orchestration_mode

    if enable_hibernation is not None:
        if not vmss_properties.get('additionalCapabilities'):
            vmss_properties['additionalCapabilities'] = {}
        vmss_properties['additionalCapabilities']['hibernationEnabled'] = enable_hibernation

    if skuprofile_vmsizes:
        sku_profile_vmsizes_list = []
        for vm_size in skuprofile_vmsizes:
            vmsize_obj = {
                'name': vm_size
            }
            sku_profile_vmsizes_list.append(vmsize_obj)
        sku_profile = {
            'vmSizes': sku_profile_vmsizes_list,
            'allocationStrategy': skuprofile_allostrat
        }
        vmss_properties['skuProfile'] = sku_profile

    vmss = {
        'type': 'Microsoft.Compute/virtualMachineScaleSets',
        'name': name,
        'location': location,
        'tags': tags,
        'apiVersion': cmd.get_api_version(ResourceType.MGMT_COMPUTE, operation_group='virtual_machine_scale_sets'),
        'dependsOn': [],
        'properties': vmss_properties
    }

    if vm_sku:
        vmss['sku'] = {
            'name': vm_sku,
            'capacity': instance_count
        }

    if vmss_properties:
        vmss['properties'] = vmss_properties

    if zones:
        vmss['zones'] = zones

    if edge_zone:
        vmss['extendedLocation'] = edge_zone

    return vmss


def build_av_set_resource(cmd, name, location, tags, platform_update_domain_count,
                          platform_fault_domain_count, unmanaged, proximity_placement_group=None,
                          additional_scheduled_events=None,
                          enable_user_reboot_scheduled_events=None,
                          enable_user_redeploy_scheduled_events=None):
    av_set = {
        'type': 'Microsoft.Compute/availabilitySets',
        'name': name,
        'location': location,
        'tags': tags,
        'apiVersion': cmd.get_api_version(ResourceType.MGMT_COMPUTE, operation_group='availability_sets'),
    }

    if cmd.supported_api_version(min_api='2016-04-30-preview', operation_group='availability_sets'):
        av_set['sku'] = {
            'name': 'Classic' if unmanaged else 'Aligned'
        }

    properties = {"platformFaultDomainCount": platform_fault_domain_count}
    scheduled_events_policy = {}
    if additional_scheduled_events is not None:
        scheduled_events_policy.update({
            "scheduledEventsAdditionalPublishingTargets": {
                "eventGridAndResourceGraph": {
                    "enable": additional_scheduled_events
                }
            }
        })
    if enable_user_redeploy_scheduled_events is not None:
        scheduled_events_policy.update({
            "userInitiatedRedeploy": {
                "automaticallyApprove": enable_user_redeploy_scheduled_events
            }
        })
    if enable_user_reboot_scheduled_events is not None:
        scheduled_events_policy.update({
            "userInitiatedReboot": {
                "automaticallyApprove": enable_user_reboot_scheduled_events
            }
        })

    if scheduled_events_policy:
        properties['scheduledEventsPolicy'] = scheduled_events_policy

    # server defaults the UD to 5 unless set otherwise
    if platform_update_domain_count is not None:
        properties['platformUpdateDomainCount'] = platform_update_domain_count

    if proximity_placement_group:
        properties['proximityPlacementGroup'] = {'id': proximity_placement_group}

    av_set["properties"] = properties
    return av_set


def build_vm_linux_log_analytics_workspace_agent(_, vm_name, location):
    '''
    This is used for log analytics workspace
    '''
    mmaExtension_resource = {
        'type': 'Microsoft.Compute/virtualMachines/extensions',
        'apiVersion': '2018-10-01',
        'properties': {
            'publisher': 'Microsoft.EnterpriseCloud.Monitoring',
            'type': 'OmsAgentForLinux',
            'typeHandlerVersion': '1.0',
            'autoUpgradeMinorVersion': 'true',
            'settings': {
                'workspaceId': "[reference(parameters('workspaceId'), '2015-11-01-preview').customerId]",
                'stopOnMultipleConnections': 'true'
            },
            'protectedSettings': {
                'workspaceKey': "[listKeys(parameters('workspaceId'), '2015-11-01-preview').primarySharedKey]"
            }
        }
    }

    mmaExtension_resource['name'] = vm_name + '/OmsAgentForLinux'
    mmaExtension_resource['location'] = location
    mmaExtension_resource['dependsOn'] = ['Microsoft.Compute/virtualMachines/' + vm_name]
    return mmaExtension_resource


def build_vm_windows_log_analytics_workspace_agent(_, vm_name, location):
    '''
    This function is used for log analytics workspace.
    '''
    mmaExtension_resource = {
        'type': 'Microsoft.Compute/virtualMachines/extensions',
        'apiVersion': '2018-10-01',
        'properties': {
            'publisher': 'Microsoft.EnterpriseCloud.Monitoring',
            'type': 'MicrosoftMonitoringAgent',
            'typeHandlerVersion': '1.0',
            'autoUpgradeMinorVersion': 'true',
            'settings': {
                'workspaceId': "[reference(parameters('workspaceId'), '2015-11-01-preview').customerId]",
                'stopOnMultipleConnections': 'true'
            },
            'protectedSettings': {
                'workspaceKey': "[listKeys(parameters('workspaceId'), '2015-11-01-preview').primarySharedKey]"
            }
        }
    }

    mmaExtension_resource['name'] = vm_name + '/MicrosoftMonitoringAgent'
    mmaExtension_resource['location'] = location
    mmaExtension_resource['dependsOn'] = ['Microsoft.Compute/virtualMachines/' + vm_name]
    return mmaExtension_resource<|MERGE_RESOLUTION|>--- conflicted
+++ resolved
@@ -307,14 +307,10 @@
         enable_vtpm=None, count=None, edge_zone=None, os_disk_delete_option=None, user_data=None,
         capacity_reservation_group=None, enable_hibernation=None, v_cpus_available=None, v_cpus_per_core=None,
         os_disk_security_encryption_type=None, os_disk_secure_vm_disk_encryption_set=None, disk_controller_type=None,
-<<<<<<< HEAD
-        enable_proxy_agent=None, proxy_agent_mode=None, wire_server_mode=None, imds_mode=None,
-        wire_server_access_control_profile_reference_id=None, imds_access_control_profile_reference_id=None,
-        key_incarnation_id=None):
-=======
         enable_proxy_agent=None, proxy_agent_mode=None, additional_scheduled_events=None,
-        enable_user_reboot_scheduled_events=None, enable_user_redeploy_scheduled_events=None):
->>>>>>> 3d601c91
+        enable_user_reboot_scheduled_events=None, enable_user_redeploy_scheduled_events=None, wire_server_mode=None,
+        imds_mode=None, wire_server_access_control_profile_reference_id=None,
+        imds_access_control_profile_reference_id=None, key_incarnation_id=None):
 
     os_caching = disk_info['os'].get('caching')
 
@@ -1029,14 +1025,10 @@
                         security_posture_reference_id=None, security_posture_reference_exclude_extensions=None,
                         enable_resilient_vm_creation=None, enable_resilient_vm_deletion=None,
                         additional_scheduled_events=None, enable_user_reboot_scheduled_events=None,
-<<<<<<< HEAD
-                        enable_user_redeploy_scheduled_events=None, wire_server_mode=None, imds_mode=None,
-                        wire_server_access_control_profile_reference_id=None,
+                        enable_user_redeploy_scheduled_events=None, skuprofile_vmsizes=None, skuprofile_allostrat=None,
+                        security_posture_reference_is_overridable=None, zone_balance=None, wire_server_mode=None,
+                        imds_mode=None, wire_server_access_control_profile_reference_id=None,
                         imds_access_control_profile_reference_id=None):
-=======
-                        enable_user_redeploy_scheduled_events=None, skuprofile_vmsizes=None, skuprofile_allostrat=None,
-                        security_posture_reference_is_overridable=None, zone_balance=None):
->>>>>>> 3d601c91
 
     # Build IP configuration
     ip_configuration = {}
