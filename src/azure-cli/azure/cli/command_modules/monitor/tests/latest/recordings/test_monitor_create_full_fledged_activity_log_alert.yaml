interactions:
- request:
    body: null
    headers:
      Accept:
      - application/json
      Accept-Encoding:
      - gzip, deflate
      CommandName:
      - group show
      Connection:
      - keep-alive
      ParameterSetName:
      - -n -o
      User-Agent:
<<<<<<< HEAD
      - AZURECLI/2.31.0 azsdk-python-azure-mgmt-resource/20.0.0 Python/3.8.10 (Windows-10-10.0.19044-SP0)
=======
      - AZURECLI/2.31.0 azsdk-python-azure-mgmt-resource/20.0.0 Python/3.8.8rc1 (Windows-10-10.0.22000-SP0)
>>>>>>> 22689924
    method: GET
    uri: https://management.azure.com/subscriptions/00000000-0000-0000-0000-000000000000/resourcegroups/clitest.rg000001?api-version=2021-04-01
  response:
    body:
<<<<<<< HEAD
      string: '{"id":"/subscriptions/00000000-0000-0000-0000-000000000000/resourceGroups/clitest.rg000001","name":"clitest.rg000001","type":"Microsoft.Resources/resourceGroups","location":"southcentralus","tags":{"product":"azurecli","cause":"automation","date":"2021-12-16T06:55:47Z"},"properties":{"provisioningState":"Succeeded"}}'
=======
      string: '{"id":"/subscriptions/00000000-0000-0000-0000-000000000000/resourceGroups/clitest.rg000001","name":"clitest.rg000001","type":"Microsoft.Resources/resourceGroups","location":"southcentralus","tags":{"product":"azurecli","cause":"automation","date":"2021-12-27T03:58:59Z"},"properties":{"provisioningState":"Succeeded"}}'
>>>>>>> 22689924
    headers:
      cache-control:
      - no-cache
      content-length:
      - '318'
      content-type:
      - application/json; charset=utf-8
      date:
<<<<<<< HEAD
      - Thu, 16 Dec 2021 06:55:49 GMT
=======
      - Mon, 27 Dec 2021 03:59:03 GMT
>>>>>>> 22689924
      expires:
      - '-1'
      pragma:
      - no-cache
      strict-transport-security:
      - max-age=31536000; includeSubDomains
      vary:
      - Accept-Encoding
      x-content-type-options:
      - nosniff
    status:
      code: 200
      message: OK
- request:
<<<<<<< HEAD
    body: '{"location": "global", "properties": {"groupShortName": "cliacts4xpuc",
=======
    body: '{"location": "global", "properties": {"groupShortName": "cliacteveu45",
>>>>>>> 22689924
      "enabled": true, "emailReceivers": [], "smsReceivers": [], "webhookReceivers":
      [], "itsmReceivers": [], "azureAppPushReceivers": [], "automationRunbookReceivers":
      [], "voiceReceivers": [], "logicAppReceivers": [], "azureFunctionReceivers":
      [], "armRoleReceivers": [], "eventhubReceivers": []}}'
    headers:
      Accept:
      - application/json
      Accept-Encoding:
      - gzip, deflate
      CommandName:
      - monitor action-group create
      Connection:
      - keep-alive
      Content-Length:
      - '365'
      Content-Type:
      - application/json
      ParameterSetName:
      - -n -g -o
      User-Agent:
<<<<<<< HEAD
      - AZURECLI/2.31.0 azsdk-python-azure-mgmt-monitor/3.0.0 Python/3.8.10 (Windows-10-10.0.19044-SP0)
=======
      - AZURECLI/2.31.0 azsdk-python-azure-mgmt-monitor/3.0.0 Python/3.8.8rc1 (Windows-10-10.0.22000-SP0)
>>>>>>> 22689924
    method: PUT
    uri: https://management.azure.com/subscriptions/00000000-0000-0000-0000-000000000000/resourceGroups/clitest.rg000001/providers/Microsoft.Insights/actionGroups/cliact000002?api-version=2021-09-01
  response:
    body:
<<<<<<< HEAD
      string: '{"id":"/subscriptions/00000000-0000-0000-0000-000000000000/resourceGroups/clitest.rg000001/providers/microsoft.insights/actionGroups/cliact000002","type":"Microsoft.Insights/ActionGroups","name":"cliact000002","location":"Global","kind":null,"tags":null,"properties":{"groupShortName":"cliacts4xpuc","enabled":true,"emailReceivers":[],"smsReceivers":[],"webhookReceivers":[],"eventhubReceivers":[],"itsmReceivers":[],"azureAppPushReceivers":[],"automationRunbookReceivers":[],"voiceReceivers":[],"logicAppReceivers":[],"azureFunctionReceivers":[],"armRoleReceivers":[]},"identity":null}'
=======
      string: '{"id":"/subscriptions/00000000-0000-0000-0000-000000000000/resourceGroups/clitest.rg000001/providers/microsoft.insights/actionGroups/cliact000002","type":"Microsoft.Insights/ActionGroups","name":"cliact000002","location":"Global","kind":null,"tags":null,"properties":{"groupShortName":"cliacteveu45","enabled":true,"emailReceivers":[],"smsReceivers":[],"webhookReceivers":[],"eventhubReceivers":[],"itsmReceivers":[],"azureAppPushReceivers":[],"automationRunbookReceivers":[],"voiceReceivers":[],"logicAppReceivers":[],"azureFunctionReceivers":[],"armRoleReceivers":[]},"identity":null}'
>>>>>>> 22689924
    headers:
      cache-control:
      - no-cache
      content-length:
      - '586'
      content-type:
      - application/json; charset=utf-8
      date:
<<<<<<< HEAD
      - Thu, 16 Dec 2021 06:55:59 GMT
=======
      - Mon, 27 Dec 2021 03:59:12 GMT
>>>>>>> 22689924
      expires:
      - '-1'
      pragma:
      - no-cache
      server:
      - Microsoft-IIS/10.0
      strict-transport-security:
      - max-age=31536000; includeSubDomains
      x-content-type-options:
      - nosniff
      x-ms-ratelimit-remaining-subscription-resource-requests:
      - '23'
    status:
      code: 201
      message: Created
- request:
    body: null
    headers:
      Accept:
      - application/json
      Accept-Encoding:
      - gzip, deflate
      CommandName:
      - monitor activity-log alert create
      Connection:
      - keep-alive
      ParameterSetName:
      - -n -g -s --action --condition --disable -o
      User-Agent:
<<<<<<< HEAD
      - AZURECLI/2.31.0 azsdk-python-azure-mgmt-monitor/3.0.0 Python/3.8.10 (Windows-10-10.0.19044-SP0)
=======
      - AZURECLI/2.31.0 azsdk-python-azure-mgmt-monitor/3.0.0 Python/3.8.8rc1 (Windows-10-10.0.22000-SP0)
>>>>>>> 22689924
    method: GET
    uri: https://management.azure.com/subscriptions/00000000-0000-0000-0000-000000000000/resourceGroups/clitest.rg000001/providers/microsoft.insights/activityLogAlerts/clialert000003?api-version=2017-04-01
  response:
    body:
      string: '{"error":{"code":"ResourceNotFound","message":"The Resource ''microsoft.insights/activityLogAlerts/clialert000003''
        under resource group ''clitest.rg000001'' was not found. For more details
        please go to https://aka.ms/ARMResourceNotFoundFix"}}'
    headers:
      cache-control:
      - no-cache
      content-length:
      - '239'
      content-type:
      - application/json; charset=utf-8
      date:
<<<<<<< HEAD
      - Thu, 16 Dec 2021 06:55:59 GMT
=======
      - Mon, 27 Dec 2021 03:59:13 GMT
>>>>>>> 22689924
      expires:
      - '-1'
      pragma:
      - no-cache
      strict-transport-security:
      - max-age=31536000; includeSubDomains
      x-content-type-options:
      - nosniff
      x-ms-failure-cause:
      - gateway
    status:
      code: 404
      message: Not Found
- request:
    body: '{"location": "global", "properties": {"scopes": ["/subscriptions/00000000-0000-0000-0000-000000000000/resourceGroups/clitest.rg000001"],
      "condition": {"allOf": [{"field": "category", "equals": "Security"}, {"field":
      "level", "equals": "Error"}]}, "actions": {"actionGroups": [{"actionGroupId":
      "/subscriptions/00000000-0000-0000-0000-000000000000/resourceGroups/clitest.rg000001/providers/microsoft.insights/actionGroups/cliact000002"}]},
      "enabled": false}}'
    headers:
      Accept:
      - application/json
      Accept-Encoding:
      - gzip, deflate
      CommandName:
      - monitor activity-log alert create
      Connection:
      - keep-alive
      Content-Length:
      - '457'
      Content-Type:
      - application/json
      ParameterSetName:
      - -n -g -s --action --condition --disable -o
      User-Agent:
<<<<<<< HEAD
      - AZURECLI/2.31.0 azsdk-python-azure-mgmt-monitor/3.0.0 Python/3.8.10 (Windows-10-10.0.19044-SP0)
=======
      - AZURECLI/2.31.0 azsdk-python-azure-mgmt-monitor/3.0.0 Python/3.8.8rc1 (Windows-10-10.0.22000-SP0)
>>>>>>> 22689924
    method: PUT
    uri: https://management.azure.com/subscriptions/00000000-0000-0000-0000-000000000000/resourceGroups/clitest.rg000001/providers/microsoft.insights/activityLogAlerts/clialert000003?api-version=2017-04-01
  response:
    body:
      string: '{"id":"/subscriptions/00000000-0000-0000-0000-000000000000/resourceGroups/clitest.rg000001/providers/microsoft.insights/activityLogAlerts/clialert000003","type":"Microsoft.Insights/ActivityLogAlerts","name":"clialert000003","location":"Global","kind":null,"tags":{},"properties":{"scopes":["/subscriptions/00000000-0000-0000-0000-000000000000/resourceGroups/clitest.rg000001"],"condition":{"allOf":[{"field":"category","equals":"Security","containsAny":null,"odata.type":null},{"field":"level","equals":"Error","containsAny":null,"odata.type":null}],"odata.type":null},"actions":{"actionGroups":[{"actionGroupId":"/subscriptions/00000000-0000-0000-0000-000000000000/resourceGroups/clitest.rg000001/providers/microsoft.insights/actionGroups/cliact000002","webhookProperties":null}]},"enabled":false,"description":null},"identity":null}'
    headers:
      cache-control:
      - no-cache
      content-length:
      - '834'
      content-type:
      - application/json; charset=utf-8
      date:
<<<<<<< HEAD
      - Thu, 16 Dec 2021 06:56:06 GMT
=======
      - Mon, 27 Dec 2021 03:59:21 GMT
>>>>>>> 22689924
      expires:
      - '-1'
      pragma:
      - no-cache
      server:
      - Microsoft-IIS/10.0
      strict-transport-security:
      - max-age=31536000; includeSubDomains
      x-content-type-options:
      - nosniff
      x-ms-ratelimit-remaining-subscription-writes:
<<<<<<< HEAD
      - '1197'
=======
      - '1198'
>>>>>>> 22689924
    status:
      code: 201
      message: Created
- request:
    body: null
    headers:
      Accept:
      - application/json
      Accept-Encoding:
      - gzip, deflate
      CommandName:
      - monitor activity-log alert list
      Connection:
      - keep-alive
      ParameterSetName:
      - -g -o
      User-Agent:
      - AZURECLI/2.31.0 azsdk-python-azure-mgmt-monitor/3.0.0 Python/3.8.8rc1 (Windows-10-10.0.22000-SP0)
    method: GET
    uri: https://management.azure.com/subscriptions/00000000-0000-0000-0000-000000000000/resourceGroups/clitest.rg000001/providers/microsoft.insights/activityLogAlerts?api-version=2017-04-01
  response:
    body:
      string: '{"value":[{"id":"/subscriptions/00000000-0000-0000-0000-000000000000/resourceGroups/clitest.rg000001/providers/microsoft.insights/activityLogAlerts/clialert000003","type":"Microsoft.Insights/ActivityLogAlerts","name":"clialert000003","location":"Global","kind":null,"tags":{},"properties":{"scopes":["/subscriptions/00000000-0000-0000-0000-000000000000/resourceGroups/clitest.rg000001"],"condition":{"allOf":[{"field":"category","equals":"Security","containsAny":null,"odata.type":null},{"field":"level","equals":"Error","containsAny":null,"odata.type":null}],"odata.type":null},"actions":{"actionGroups":[{"actionGroupId":"/subscriptions/00000000-0000-0000-0000-000000000000/resourceGroups/clitest.rg000001/providers/microsoft.insights/actionGroups/cliact000002","webhookProperties":null}]},"enabled":false,"description":null},"identity":null}]}'
    headers:
      cache-control:
      - no-cache
      content-length:
      - '846'
      content-type:
      - application/json; charset=utf-8
      date:
      - Mon, 27 Dec 2021 03:59:21 GMT
      expires:
      - '-1'
      pragma:
      - no-cache
      server:
      - Microsoft-IIS/10.0
      strict-transport-security:
      - max-age=31536000; includeSubDomains
      transfer-encoding:
      - chunked
      vary:
      - Accept-Encoding,Accept-Encoding
      x-content-type-options:
      - nosniff
    status:
      code: 200
      message: OK
- request:
    body: null
    headers:
      Accept:
      - application/json
      Accept-Encoding:
      - gzip, deflate
      CommandName:
      - monitor activity-log list-categories
      Connection:
      - keep-alive
      User-Agent:
      - AZURECLI/2.31.0 azsdk-python-azure-mgmt-monitor/3.0.0 Python/3.8.8rc1 (Windows-10-10.0.22000-SP0)
    method: GET
    uri: https://management.azure.com/providers/Microsoft.Insights/eventcategories?api-version=2015-04-01
  response:
    body:
      string: '{"value":[{"value":"Administrative","localizedValue":"Administrative"},{"value":"Security","localizedValue":"Security"},{"value":"ServiceHealth","localizedValue":"Service
        Health"},{"value":"Alert","localizedValue":"Alert"},{"value":"Recommendation","localizedValue":"Recommendation"},{"value":"Policy","localizedValue":"Policy"},{"value":"Autoscale","localizedValue":"Autoscale"},{"value":"ResourceHealth","localizedValue":"Resource
        Health"}]}'
    headers:
      cache-control:
      - no-cache
      content-length:
      - '443'
      content-type:
      - application/json; charset=utf-8
      date:
      - Mon, 27 Dec 2021 03:59:22 GMT
      expires:
      - '-1'
      pragma:
      - no-cache
      server:
      - Microsoft-IIS/10.0
      strict-transport-security:
      - max-age=31536000; includeSubDomains
      transfer-encoding:
      - chunked
      vary:
      - Accept-Encoding,Accept-Encoding
      x-content-type-options:
      - nosniff
    status:
      code: 200
      message: OK
version: 1<|MERGE_RESOLUTION|>--- conflicted
+++ resolved
@@ -13,20 +13,12 @@
       ParameterSetName:
       - -n -o
       User-Agent:
-<<<<<<< HEAD
-      - AZURECLI/2.31.0 azsdk-python-azure-mgmt-resource/20.0.0 Python/3.8.10 (Windows-10-10.0.19044-SP0)
-=======
       - AZURECLI/2.31.0 azsdk-python-azure-mgmt-resource/20.0.0 Python/3.8.8rc1 (Windows-10-10.0.22000-SP0)
->>>>>>> 22689924
     method: GET
     uri: https://management.azure.com/subscriptions/00000000-0000-0000-0000-000000000000/resourcegroups/clitest.rg000001?api-version=2021-04-01
   response:
     body:
-<<<<<<< HEAD
-      string: '{"id":"/subscriptions/00000000-0000-0000-0000-000000000000/resourceGroups/clitest.rg000001","name":"clitest.rg000001","type":"Microsoft.Resources/resourceGroups","location":"southcentralus","tags":{"product":"azurecli","cause":"automation","date":"2021-12-16T06:55:47Z"},"properties":{"provisioningState":"Succeeded"}}'
-=======
       string: '{"id":"/subscriptions/00000000-0000-0000-0000-000000000000/resourceGroups/clitest.rg000001","name":"clitest.rg000001","type":"Microsoft.Resources/resourceGroups","location":"southcentralus","tags":{"product":"azurecli","cause":"automation","date":"2021-12-27T03:58:59Z"},"properties":{"provisioningState":"Succeeded"}}'
->>>>>>> 22689924
     headers:
       cache-control:
       - no-cache
@@ -35,11 +27,7 @@
       content-type:
       - application/json; charset=utf-8
       date:
-<<<<<<< HEAD
-      - Thu, 16 Dec 2021 06:55:49 GMT
-=======
       - Mon, 27 Dec 2021 03:59:03 GMT
->>>>>>> 22689924
       expires:
       - '-1'
       pragma:
@@ -54,15 +42,11 @@
       code: 200
       message: OK
 - request:
-<<<<<<< HEAD
-    body: '{"location": "global", "properties": {"groupShortName": "cliacts4xpuc",
-=======
     body: '{"location": "global", "properties": {"groupShortName": "cliacteveu45",
->>>>>>> 22689924
       "enabled": true, "emailReceivers": [], "smsReceivers": [], "webhookReceivers":
       [], "itsmReceivers": [], "azureAppPushReceivers": [], "automationRunbookReceivers":
       [], "voiceReceivers": [], "logicAppReceivers": [], "azureFunctionReceivers":
-      [], "armRoleReceivers": [], "eventhubReceivers": []}}'
+      [], "armRoleReceivers": []}}'
     headers:
       Accept:
       - application/json
@@ -73,26 +57,18 @@
       Connection:
       - keep-alive
       Content-Length:
-      - '365'
+      - '340'
       Content-Type:
       - application/json
       ParameterSetName:
       - -n -g -o
       User-Agent:
-<<<<<<< HEAD
-      - AZURECLI/2.31.0 azsdk-python-azure-mgmt-monitor/3.0.0 Python/3.8.10 (Windows-10-10.0.19044-SP0)
-=======
-      - AZURECLI/2.31.0 azsdk-python-azure-mgmt-monitor/3.0.0 Python/3.8.8rc1 (Windows-10-10.0.22000-SP0)
->>>>>>> 22689924
+      - AZURECLI/2.31.0 azsdk-python-azure-mgmt-monitor/3.0.0 Python/3.8.8rc1 (Windows-10-10.0.22000-SP0)
     method: PUT
-    uri: https://management.azure.com/subscriptions/00000000-0000-0000-0000-000000000000/resourceGroups/clitest.rg000001/providers/Microsoft.Insights/actionGroups/cliact000002?api-version=2021-09-01
-  response:
-    body:
-<<<<<<< HEAD
-      string: '{"id":"/subscriptions/00000000-0000-0000-0000-000000000000/resourceGroups/clitest.rg000001/providers/microsoft.insights/actionGroups/cliact000002","type":"Microsoft.Insights/ActionGroups","name":"cliact000002","location":"Global","kind":null,"tags":null,"properties":{"groupShortName":"cliacts4xpuc","enabled":true,"emailReceivers":[],"smsReceivers":[],"webhookReceivers":[],"eventhubReceivers":[],"itsmReceivers":[],"azureAppPushReceivers":[],"automationRunbookReceivers":[],"voiceReceivers":[],"logicAppReceivers":[],"azureFunctionReceivers":[],"armRoleReceivers":[]},"identity":null}'
-=======
+    uri: https://management.azure.com/subscriptions/00000000-0000-0000-0000-000000000000/resourceGroups/clitest.rg000001/providers/microsoft.insights/actionGroups/cliact000002?api-version=2019-06-01
+  response:
+    body:
       string: '{"id":"/subscriptions/00000000-0000-0000-0000-000000000000/resourceGroups/clitest.rg000001/providers/microsoft.insights/actionGroups/cliact000002","type":"Microsoft.Insights/ActionGroups","name":"cliact000002","location":"Global","kind":null,"tags":null,"properties":{"groupShortName":"cliacteveu45","enabled":true,"emailReceivers":[],"smsReceivers":[],"webhookReceivers":[],"eventhubReceivers":[],"itsmReceivers":[],"azureAppPushReceivers":[],"automationRunbookReceivers":[],"voiceReceivers":[],"logicAppReceivers":[],"azureFunctionReceivers":[],"armRoleReceivers":[]},"identity":null}'
->>>>>>> 22689924
     headers:
       cache-control:
       - no-cache
@@ -101,11 +77,7 @@
       content-type:
       - application/json; charset=utf-8
       date:
-<<<<<<< HEAD
-      - Thu, 16 Dec 2021 06:55:59 GMT
-=======
       - Mon, 27 Dec 2021 03:59:12 GMT
->>>>>>> 22689924
       expires:
       - '-1'
       pragma:
@@ -135,11 +107,7 @@
       ParameterSetName:
       - -n -g -s --action --condition --disable -o
       User-Agent:
-<<<<<<< HEAD
-      - AZURECLI/2.31.0 azsdk-python-azure-mgmt-monitor/3.0.0 Python/3.8.10 (Windows-10-10.0.19044-SP0)
-=======
-      - AZURECLI/2.31.0 azsdk-python-azure-mgmt-monitor/3.0.0 Python/3.8.8rc1 (Windows-10-10.0.22000-SP0)
->>>>>>> 22689924
+      - AZURECLI/2.31.0 azsdk-python-azure-mgmt-monitor/3.0.0 Python/3.8.8rc1 (Windows-10-10.0.22000-SP0)
     method: GET
     uri: https://management.azure.com/subscriptions/00000000-0000-0000-0000-000000000000/resourceGroups/clitest.rg000001/providers/microsoft.insights/activityLogAlerts/clialert000003?api-version=2017-04-01
   response:
@@ -155,11 +123,7 @@
       content-type:
       - application/json; charset=utf-8
       date:
-<<<<<<< HEAD
-      - Thu, 16 Dec 2021 06:55:59 GMT
-=======
       - Mon, 27 Dec 2021 03:59:13 GMT
->>>>>>> 22689924
       expires:
       - '-1'
       pragma:
@@ -195,11 +159,7 @@
       ParameterSetName:
       - -n -g -s --action --condition --disable -o
       User-Agent:
-<<<<<<< HEAD
-      - AZURECLI/2.31.0 azsdk-python-azure-mgmt-monitor/3.0.0 Python/3.8.10 (Windows-10-10.0.19044-SP0)
-=======
-      - AZURECLI/2.31.0 azsdk-python-azure-mgmt-monitor/3.0.0 Python/3.8.8rc1 (Windows-10-10.0.22000-SP0)
->>>>>>> 22689924
+      - AZURECLI/2.31.0 azsdk-python-azure-mgmt-monitor/3.0.0 Python/3.8.8rc1 (Windows-10-10.0.22000-SP0)
     method: PUT
     uri: https://management.azure.com/subscriptions/00000000-0000-0000-0000-000000000000/resourceGroups/clitest.rg000001/providers/microsoft.insights/activityLogAlerts/clialert000003?api-version=2017-04-01
   response:
@@ -213,11 +173,7 @@
       content-type:
       - application/json; charset=utf-8
       date:
-<<<<<<< HEAD
-      - Thu, 16 Dec 2021 06:56:06 GMT
-=======
       - Mon, 27 Dec 2021 03:59:21 GMT
->>>>>>> 22689924
       expires:
       - '-1'
       pragma:
@@ -229,11 +185,7 @@
       x-content-type-options:
       - nosniff
       x-ms-ratelimit-remaining-subscription-writes:
-<<<<<<< HEAD
-      - '1197'
-=======
       - '1198'
->>>>>>> 22689924
     status:
       code: 201
       message: Created
